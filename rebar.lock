--- conflicted
+++ resolved
@@ -20,15 +20,11 @@
   0},
  {<<"cluster_manager">>,
   {raw,{git,"ssh://git@git.onedata.org:7999/vfs/cluster-manager.git",
-            {ref,"1ce339d155749800c70a0a992d25a957164bd4ef"}}},
+            {ref,"60128ea2f623049d0e8d476fdddea5303157e725"}}},
   0},
  {<<"cluster_worker">>,
   {git,"ssh://git@git.onedata.org:7999/vfs/cluster-worker.git",
-<<<<<<< HEAD
        {ref,"5ff46cc924f31e80c829655d3b799095e77c5332"}},
-=======
-       {ref,"3c9f81a00567fe76adf21a4666ed773bc2fde9cb"}},
->>>>>>> 37f70266
   0},
  {<<"cowboy">>,
   {git,"git://github.com/ninenines/cowboy.git",
@@ -40,11 +36,7 @@
   2},
  {<<"ctool">>,
   {git,"ssh://git@git.onedata.org:7999/vfs/ctool.git",
-<<<<<<< HEAD
        {ref,"eb936a90ffaa966494f17dd89aa1ed7fdd708490"}},
-=======
-       {ref,"d5ea9224778556f8ca85ce430cb7d59fe377015e"}},
->>>>>>> 37f70266
   0},
  {<<"edown">>,
   {git,"git://github.com/uwiger/edown.git",
@@ -144,11 +136,7 @@
  {<<"observer_cli">>,{pkg,<<"observer_cli">>,<<"1.0.7">>},0},
  {<<"onedata_documentation">>,
   {raw,{git,"ssh://git@git.onedata.org:7999/vfs/onedata-documentation.git",
-<<<<<<< HEAD
             {ref,"e3bd5e593d8b0ef1c302f7bf6170cf825be7eefe"}}},
-=======
-            {ref,"8c1d7ef99e1ff8974a2711c4cebd7bff10d6e2b3"}}},
->>>>>>> 37f70266
   0},
  {<<"parse_trans">>,
   {git,"git://github.com/uwiger/parse_trans.git",
