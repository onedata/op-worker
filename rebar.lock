{"1.1.0",
[{<<"backoff">>,{pkg,<<"backoff">>,<<"1.1.6">>},1},
 {<<"base64url">>,{pkg,<<"base64url">>,<<"0.0.1">>},1},
 {<<"bear">>,
  {git,"git://github.com/boundary/bear.git",
       {ref,"119234548783af19b8ec75c879c5062676b92571"}},
  3},
 {<<"bp_tree">>,
  {git,"https://github.com/onedata/bp_tree.git",
       {ref,"2769453df1051b0b6f279f1927a68585533ec601"}},
  1},
 {<<"cberl">>,
  {git,"ssh://git@git.onedata.org:7999/vfs/cberl.git",
       {ref,"6329a00fa4b9be757b939d2be573e22b8c24476e"}},
  1},
 {<<"certifi">>,{pkg,<<"certifi">>,<<"0.7.0">>},2},
 {<<"clproto">>,
  {git,"ssh://git@git.onedata.org:7999/vfs/clproto.git",
       {ref,"004dfa2d1e81d84408875fb6e5d05a766956943f"}},
  0},
 {<<"cluster_manager">>,
  {raw,{git,"ssh://git@git.onedata.org:7999/vfs/cluster-manager.git",
            {ref,"4d5648567e683fdf360bde01783a083db06f1887"}}},
  0},
 {<<"cluster_worker">>,
  {git,"ssh://git@git.onedata.org:7999/vfs/cluster-worker.git",
<<<<<<< HEAD
       {ref,"96ce0c011808bd462266969aea6f4cf9885a160d"}},
=======
       {ref,"bd956cef9a10da1b1052fe90b15555b6280c9997"}},
>>>>>>> 96f6ad7d
  0},
 {<<"cowboy">>,
  {git,"git://github.com/ninenines/cowboy.git",
       {ref,"a7b06f2e138c0c03c2511ed9fe6803fc9ebf3401"}},
  1},
 {<<"cowlib">>,
  {git,"https://github.com/ninenines/cowlib",
       {ref,"b6381527831c5ebb74759e119a517b7d22d4b23a"}},
  2},
 {<<"ctool">>,
  {git,"ssh://git@git.onedata.org:7999/vfs/ctool.git",
<<<<<<< HEAD
       {ref,"c743a67b057c85241eda857da8eb17f73ff2a776"}},
=======
       {ref,"96fcf0d734737e5ca390701c48083480a2615af1"}},
>>>>>>> 96f6ad7d
  0},
 {<<"edown">>,
  {git,"git://github.com/uwiger/edown.git",
       {ref,"b7c8eb0ac1859f8fce11cbfe3526f5ec83194776"}},
  3},
 {<<"enacl_p">>,
  {git,"https://github.com/kzemek/enacl_p.git",
       {ref,"ea22638b684a79eba831d2df54666905bd451b15"}},
  2},
 {<<"enif_protobuf">>,
  {git,"https://github.com/jg513/enif_protobuf",
       {ref,"429acb5c1bea859d121893d744ac914782337d4c"}},
  0},
 {<<"exometer_core">>,
  {git,"https://github.com/onedata/exometer_core.git",
       {ref,"4602433887790941c4285daf0ef71be38b3c6d14"}},
  1},
 {<<"exometer_graphite">>,
  {git,"https://github.com/jakud/exometer_graphite.git",
       {ref,"1ea3cd5aaaf3003f669bb24dfad06b34291efd02"}},
  1},
 {<<"exometer_lager">>,
  {git,"https://github.com/onedata/exometer_lager.git",
       {ref,"3ee87b868b618fab43e564227d97902b527c22ca"}},
  1},
 {<<"folsom">>,
  {git,"git://github.com/folsom-project/folsom",
       {ref,"38e2cce7c64ce1f0a3a918d90394cfc0a940b1ba"}},
  2},
 {<<"gen_server2">>,
  {git,"http://github.com/kzemek/gen_server2.git",
       {ref,"825c489ed8e4afd410d739af8553c4d7d6d8ad61"}},
  1},
 {<<"gen_server_mock">>,
  {git,"git://github.com/brucexin/gen_server_mock.git",
       {ref,"de3cd8e4b3c36759c94f8944fa425dada31714ff"}},
  0},
 {<<"gen_smtp">>,
  {git,"git://github.com/Vagabond/gen_smtp.git",
       {ref,"2ea8bb995adf32102f523cef93ae98e287ac77d1"}},
  1},
 {<<"goldrush">>,{pkg,<<"goldrush">>,<<"0.1.9">>},2},
 {<<"gpb">>,{pkg,<<"gpb">>,<<"4.1.3">>},1},
 {<<"gproc">>,{pkg,<<"gproc">>,<<"0.6.1">>},1},
 {<<"gui">>,
  {git,"ssh://git@git.onedata.org:7999/vfs/gui.git",
       {ref,"9738ffecc728019f66f9f566ef8b3d13035ef86e"}},
  0},
 {<<"hackney">>,
  {git,"git://github.com/bwalkowi/hackney.git",
       {ref,"d80d4d919acadbddea171fab31e040773c99ad49"}},
  1},
 {<<"helpers">>,
  {git,"ssh://git@git.onedata.org:7999/vfs/helpers.git",
       {ref,"7515010109e14c27b70fb666e2e7e8695c02e1a8"}},
  0},
 {<<"hut">>,
  {git,"git://github.com/tolbrino/hut.git",
       {ref,"025540398478ab6f95932c3234382ac5bb21ad3e"}},
  2},
 {<<"idna">>,{pkg,<<"idna">>,<<"1.2.0">>},2},
 {<<"iso8601">>,
  {git,"https://github.com/xorver/erlang_iso8601.git",
       {ref,"72013b0a8d757ee95bb560541e29bfa4461c5232"}},
  1},
 {<<"jiffy">>,
  {git,"https://github.com/bkryza/jiffy.git",
       {ref,"a449ec1ecd7b5ea95e675b5bafdfa9a2a3fdface"}},
  1},
 {<<"lager">>,{pkg,<<"lager">>,<<"3.6.1">>},1},
 {<<"lbm_kv">>,
  {git,"git://github.com/kzemek/lbm_kv.git",
       {ref,"df3040fa1ff358919999b3776e55ee5c9f754f3e"}},
  1},
 {<<"locks">>,
  {git,"https://github.com/uwiger/locks.git",
       {ref,"c9b585adcf7cbd347e516ccc3406e03a04a46731"}},
  1},
 {<<"locus">>,
  {git,"https://github.com/g-andrade/locus.git",
       {ref,"638063fb9b2d81cfd0b219eee76ae43197ab4433"}},
  1},
 {<<"macaroons">>,
  {git,"ssh://git@git.onedata.org:7999/vfs/macaroons.git",
       {ref,"3f0c82f1caea8268ca35d0c9c7b0fb5892dac33f"}},
  1},
 {<<"meck">>,
  {git,"https://github.com/eproxus/meck.git",
       {ref,"030a2f167c599921e1f1dde82facc33ebd702239"}},
  1},
 {<<"metrics">>,{pkg,<<"metrics">>,<<"1.0.1">>},2},
 {<<"mimerl">>,{pkg,<<"mimerl">>,<<"1.0.2">>},2},
 {<<"node_package">>,
  {git,"git://github.com/xorver/node_package.git",
       {ref,"debc7bb49d39d981dedd768d83a6a33a4fb59851"}},
  1},
 {<<"observer_cli">>,{pkg,<<"observer_cli">>,<<"1.0.7">>},0},
 {<<"onedata_documentation">>,
  {raw,{git,"ssh://git@git.onedata.org:7999/vfs/onedata-documentation.git",
            {ref,"4c4938a0ae725403135c708e74ce8804e5e2bbf9"}}},
  0},
 {<<"parse_trans">>,
  {git,"git://github.com/uwiger/parse_trans.git",
       {ref,"a210adafdfbb904d156d8f22abd5fb58fc17de1e"}},
  2},
 {<<"plain_fsm">>,
  {git,"git://github.com/uwiger/plain_fsm.git",
       {ref,"1de45fba4caccbc76df0b109e7581d0fc6a2e67b"}},
  2},
 {<<"poolboy">>,
  {git,"https://github.com/devinus/poolboy.git",
       {ref,"3bb48a893ff5598f7c73731ac17545206d259fac"}},
  0},
 {<<"quickrand">>,{pkg,<<"quickrand">>,<<"1.7.5">>},2},
 {<<"ranch">>,
  {git,"https://github.com/ninenines/ranch",
       {ref,"55c2a9d623454f372a15e99721a37093d8773b48"}},
  2},
 {<<"recon">>,{pkg,<<"recon">>,<<"2.3.6">>},1},
 {<<"rrdtool">>,
  {git,"https://github.com/mwrona/erlang-rrdtool.git",
       {ref,"735477b2524bac488660a413b22baea23c8adb09"}},
  0},
 {<<"rtransfer_link">>,
  {git,"ssh://git@git.onedata.org:7999/vfs/rtransfer_link.git",
       {ref,"a059ea4207e7f7b7d1107531cc66f5bd497267e7"}},
  0},
 {<<"setup">>,
  {git,"git://github.com/uwiger/setup.git",
       {ref,"76124131ac11bdb0112fb47a244784e152531dad"}},
  2},
 {<<"ssl_verify_fun">>,{pkg,<<"ssl_verify_fun">>,<<"1.1.1">>},2},
 {<<"stacktrace_compat">>,{pkg,<<"stacktrace_compat">>,<<"1.0.2">>},2},
 {<<"uuid">>,{pkg,<<"uuid_erl">>,<<"1.7.2">>},1},
 {<<"worker_pool">>,
  {git,"https://github.com/inaka/worker_pool",
       {ref,"ae5aa2e5819f7cce3aa3fbc50d39743de3515cdc"}},
  1}]}.
[
{pkg_hash,[
 {<<"backoff">>, <<"83B72ED2108BA1EE8F7D1C22E0B4A00CFE3593A67DBC792799E8CCE9F42F796B">>},
 {<<"base64url">>, <<"36A90125F5948E3AFD7BE97662A1504B934DD5DAC78451CA6E9ABF85A10286BE">>},
 {<<"certifi">>, <<"861A57F3808F7EB0C2D1802AFEAAE0FA5DE813B0DF0979153CBAFCD853ABABAF">>},
 {<<"goldrush">>, <<"F06E5D5F1277DA5C413E84D5A2924174182FB108DABB39D5EC548B27424CD106">>},
 {<<"gpb">>, <<"FE63F312AE95CE8F1D307E04DF3C6B49A504F5C7D0A84221B02A819FEDA63BBE">>},
 {<<"gproc">>, <<"4579663E5677970758A05D8F65D13C3E9814EC707AD51D8DCEF7294EDA1A730C">>},
 {<<"idna">>, <<"AC62EE99DA068F43C50DC69ACF700E03A62A348360126260E87F2B54ECED86B2">>},
 {<<"lager">>, <<"9D29C5FF7F926D25ECD9899990867C9152DCF34EEE65BAC8EC0DFC0D16A26E0C">>},
 {<<"metrics">>, <<"25F094DEA2CDA98213CECC3AEFF09E940299D950904393B2A29D191C346A8486">>},
 {<<"mimerl">>, <<"993F9B0E084083405ED8252B99460C4F0563E41729AB42D9074FD5E52439BE88">>},
 {<<"observer_cli">>, <<"54013653C72E75FF3B4B487342DFE56715C9749FF9C31A7DE8F84D18A09E1C3C">>},
 {<<"quickrand">>, <<"E3086A153EB13A057FC19192D05E2D4C6BB2BDBB55746A699BEAE9847AC17CA8">>},
 {<<"recon">>, <<"2BCAD0CF621FB277CABBB6413159CD3AA30265C2DEE42C968697988B30108604">>},
 {<<"ssl_verify_fun">>, <<"28A4D65B7F59893BC2C7DE786DEC1E1555BD742D336043FE644AE956C3497FBE">>},
 {<<"stacktrace_compat">>, <<"8AD31C32C9A0EADB1EB298F04DC8B0C8D79BCC6233A638B02791FFCA4F331275">>},
 {<<"uuid">>, <<"D596C8DD01A4AE48B9D8D51832CCC8F8302BF67ACD01336AEC3FCFAE6B9D2BC2">>}]}
].<|MERGE_RESOLUTION|>--- conflicted
+++ resolved
@@ -24,11 +24,7 @@
   0},
  {<<"cluster_worker">>,
   {git,"ssh://git@git.onedata.org:7999/vfs/cluster-worker.git",
-<<<<<<< HEAD
        {ref,"96ce0c011808bd462266969aea6f4cf9885a160d"}},
-=======
-       {ref,"bd956cef9a10da1b1052fe90b15555b6280c9997"}},
->>>>>>> 96f6ad7d
   0},
  {<<"cowboy">>,
   {git,"git://github.com/ninenines/cowboy.git",
@@ -40,11 +36,7 @@
   2},
  {<<"ctool">>,
   {git,"ssh://git@git.onedata.org:7999/vfs/ctool.git",
-<<<<<<< HEAD
        {ref,"c743a67b057c85241eda857da8eb17f73ff2a776"}},
-=======
-       {ref,"96fcf0d734737e5ca390701c48083480a2615af1"}},
->>>>>>> 96f6ad7d
   0},
  {<<"edown">>,
   {git,"git://github.com/uwiger/edown.git",
