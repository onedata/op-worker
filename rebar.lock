{"1.1.0",
[{<<"backoff">>,{pkg,<<"backoff">>,<<"1.1.3">>},1},
 {<<"base64url">>,{pkg,<<"base64url">>,<<"0.0.1">>},1},
 {<<"bear">>,
  {git,"git://github.com/boundary/bear.git",
       {ref,"119234548783af19b8ec75c879c5062676b92571"}},
  3},
 {<<"bp_tree">>,
  {git,"https://github.com/onedata/bp_tree.git",
       {ref,"9e2f09ed3d4b2ec19b84c0d6528c0e4d18a7edfc"}},
  1},
 {<<"cberl">>,
  {git,"ssh://git@git.plgrid.pl:7999/vfs/cberl.git",
       {ref,"6329a00fa4b9be757b939d2be573e22b8c24476e"}},
  1},
 {<<"certifi">>,{pkg,<<"certifi">>,<<"0.7.0">>},2},
 {<<"clproto">>,
  {git,"ssh://git@git.plgrid.pl:7999/vfs/clproto.git",
       {ref,"79e64860aefb06bffdc4baab96248f3eb56ef55c"}},
  0},
 {<<"cluster_manager">>,
  {raw,{git,"ssh://git@git.plgrid.pl:7999/vfs/cluster-manager.git",
            {ref,"939176e5a73dc00f25f51b219acb67ed1066042e"}}},
  0},
 {<<"cluster_worker">>,
  {git,"ssh://git@git.plgrid.pl:7999/vfs/cluster-worker.git",
       {ref,"c8a039cdc681c5859b43ad51ff779320ebf73904"}},
  0},
 {<<"cowboy">>,
  {git,"git://github.com/ninenines/cowboy.git",
       {ref,"a7b06f2e138c0c03c2511ed9fe6803fc9ebf3401"}},
  1},
 {<<"cowlib">>,
  {git,"https://github.com/ninenines/cowlib",
       {ref,"b6381527831c5ebb74759e119a517b7d22d4b23a"}},
  2},
 {<<"ctool">>,
  {git,"ssh://git@git.plgrid.pl:7999/vfs/ctool.git",
       {ref,"8a05d5a4041dacd203f1a129d18beb9e8362f935"}},
  0},
 {<<"edown">>,
  {git,"git://github.com/uwiger/edown.git",
       {ref,"b7c8eb0ac1859f8fce11cbfe3526f5ec83194776"}},
  3},
 {<<"enacl_p">>,
  {git,"https://github.com/kzemek/enacl_p.git",
       {ref,"ea22638b684a79eba831d2df54666905bd451b15"}},
  2},
 {<<"exometer_core">>,
  {git,"https://github.com/onedata/exometer_core.git",
       {ref,"4602433887790941c4285daf0ef71be38b3c6d14"}},
  1},
 {<<"exometer_graphite">>,
  {git,"https://github.com/jakud/exometer_graphite.git",
       {ref,"1ea3cd5aaaf3003f669bb24dfad06b34291efd02"}},
  1},
 {<<"exometer_lager">>,
  {git,"https://github.com/onedata/exometer_lager.git",
       {ref,"3ee87b868b618fab43e564227d97902b527c22ca"}},
  1},
 {<<"folsom">>,
  {git,"git://github.com/folsom-project/folsom",
       {ref,"38e2cce7c64ce1f0a3a918d90394cfc0a940b1ba"}},
  2},
 {<<"gen_server2">>,
  {git,"http://github.com/kzemek/gen_server2.git",
       {ref,"825c489ed8e4afd410d739af8553c4d7d6d8ad61"}},
  0},
 {<<"gen_server_mock">>,
  {git,"git://github.com/brucexin/gen_server_mock.git",
       {ref,"de3cd8e4b3c36759c94f8944fa425dada31714ff"}},
  0},
 {<<"gen_smtp">>,
  {git,"git://github.com/Vagabond/gen_smtp.git",
       {ref,"2ea8bb995adf32102f523cef93ae98e287ac77d1"}},
  1},
 {<<"goldrush">>,{pkg,<<"goldrush">>,<<"0.1.9">>},2},
 {<<"gpb">>,{pkg,<<"gpb">>,<<"4.1.3">>},1},
 {<<"gproc">>,{pkg,<<"gproc">>,<<"0.6.1">>},1},
 {<<"gui">>,
  {git,"ssh://git@git.plgrid.pl:7999/vfs/gui.git",
       {ref,"617f873066ff211595cd1c7d18b16470ec127947"}},
  0},
 {<<"hackney">>,
  {git,"git://github.com/benoitc/hackney.git",
       {ref,"d80d4d919acadbddea171fab31e040773c99ad49"}},
  1},
 {<<"helpers">>,
  {git,"ssh://git@git.plgrid.pl:7999/vfs/helpers.git",
<<<<<<< HEAD
       {ref,"5c37209163082dc5ba15012ec3efc04d2b7adf62"}},
=======
       {ref,"bfbe09bfd722ed5bba1885cc156d5c404bf96e38"}},
>>>>>>> 6f6990d1
  0},
 {<<"hut">>,
  {git,"git://github.com/tolbrino/hut.git",
       {ref,"025540398478ab6f95932c3234382ac5bb21ad3e"}},
  2},
 {<<"idna">>,{pkg,<<"idna">>,<<"1.2.0">>},2},
 {<<"iso8601">>,
  {git,"https://github.com/xorver/erlang_iso8601.git",
       {ref,"72013b0a8d757ee95bb560541e29bfa4461c5232"}},
  1},
 {<<"jiffy">>,
  {git,"https://github.com/bkryza/jiffy.git",
       {ref,"a449ec1ecd7b5ea95e675b5bafdfa9a2a3fdface"}},
  1},
 {<<"lager">>,{pkg,<<"lager">>,<<"3.6.1">>},1},
 {<<"lbm_kv">>,
  {git,"git://github.com/kzemek/lbm_kv.git",
       {ref,"df3040fa1ff358919999b3776e55ee5c9f754f3e"}},
  1},
 {<<"locks">>,
  {git,"https://github.com/uwiger/locks.git",
       {ref,"c9b585adcf7cbd347e516ccc3406e03a04a46731"}},
  1},
 {<<"macaroons">>,
  {git,"https://github.com/kzemek/macaroons.git",
       {ref,"b15b13f1747210caf1152fc4444239d90b1b21cd"}},
  1},
 {<<"meck">>,
  {git,"https://github.com/eproxus/meck.git",
       {ref,"030a2f167c599921e1f1dde82facc33ebd702239"}},
  1},
 {<<"metrics">>,{pkg,<<"metrics">>,<<"1.0.1">>},2},
 {<<"mimerl">>,{pkg,<<"mimerl">>,<<"1.0.2">>},2},
 {<<"node_package">>,
  {git,"git://github.com/xorver/node_package.git",
       {ref,"debc7bb49d39d981dedd768d83a6a33a4fb59851"}},
  1},
 {<<"observer_cli">>,{pkg,<<"observer_cli">>,<<"1.0.7">>},0},
 {<<"parse_trans">>,
  {git,"git://github.com/uwiger/parse_trans.git",
       {ref,"a210adafdfbb904d156d8f22abd5fb58fc17de1e"}},
  2},
 {<<"plain_fsm">>,
  {git,"git://github.com/uwiger/plain_fsm.git",
       {ref,"1de45fba4caccbc76df0b109e7581d0fc6a2e67b"}},
  2},
 {<<"poolboy">>,
  {git,"https://github.com/devinus/poolboy.git",
       {ref,"3bb48a893ff5598f7c73731ac17545206d259fac"}},
  0},
 {<<"quickrand">>,{pkg,<<"quickrand">>,<<"1.7.3">>},2},
 {<<"ranch">>,
  {git,"https://github.com/ninenines/ranch",
       {ref,"55c2a9d623454f372a15e99721a37093d8773b48"}},
  2},
 {<<"recon">>,{pkg,<<"recon">>,<<"2.3.5">>},1},
 {<<"rrdtool">>,
  {git,"https://github.com/mwrona/erlang-rrdtool.git",
       {ref,"735477b2524bac488660a413b22baea23c8adb09"}},
  0},
 {<<"rtransfer_link">>,
  {git,"ssh://git@git.plgrid.pl:7999/vfs/rtransfer_link.git",
<<<<<<< HEAD
       {ref,"3a4d56d9d560311bec6bb108459ec8029f5383f5"}},
=======
       {ref,"8c9c646f1ddac7a06b1ef4c4c085fc702f1cf3b0"}},
>>>>>>> 6f6990d1
  0},
 {<<"setup">>,
  {git,"git://github.com/uwiger/setup.git",
       {ref,"76124131ac11bdb0112fb47a244784e152531dad"}},
  2},
 {<<"ssl_verify_fun">>,{pkg,<<"ssl_verify_fun">>,<<"1.1.1">>},2},
 {<<"uuid">>,{pkg,<<"uuid_erl">>,<<"1.7.2">>},1},
 {<<"worker_pool">>,
  {git,"https://github.com/inaka/worker_pool",
       {ref,"ae5aa2e5819f7cce3aa3fbc50d39743de3515cdc"}},
  1}]}.
[
{pkg_hash,[
 {<<"backoff">>, <<"DE762C05ED6DFAE862D83DC9E58AE936792B01302B3595F5CFFE86F2D8E6C1DD">>},
 {<<"base64url">>, <<"36A90125F5948E3AFD7BE97662A1504B934DD5DAC78451CA6E9ABF85A10286BE">>},
 {<<"certifi">>, <<"861A57F3808F7EB0C2D1802AFEAAE0FA5DE813B0DF0979153CBAFCD853ABABAF">>},
 {<<"goldrush">>, <<"F06E5D5F1277DA5C413E84D5A2924174182FB108DABB39D5EC548B27424CD106">>},
 {<<"gpb">>, <<"FE63F312AE95CE8F1D307E04DF3C6B49A504F5C7D0A84221B02A819FEDA63BBE">>},
 {<<"gproc">>, <<"4579663E5677970758A05D8F65D13C3E9814EC707AD51D8DCEF7294EDA1A730C">>},
 {<<"idna">>, <<"AC62EE99DA068F43C50DC69ACF700E03A62A348360126260E87F2B54ECED86B2">>},
 {<<"lager">>, <<"9D29C5FF7F926D25ECD9899990867C9152DCF34EEE65BAC8EC0DFC0D16A26E0C">>},
 {<<"metrics">>, <<"25F094DEA2CDA98213CECC3AEFF09E940299D950904393B2A29D191C346A8486">>},
 {<<"mimerl">>, <<"993F9B0E084083405ED8252B99460C4F0563E41729AB42D9074FD5E52439BE88">>},
 {<<"observer_cli">>, <<"54013653C72E75FF3B4B487342DFE56715C9749FF9C31A7DE8F84D18A09E1C3C">>},
 {<<"quickrand">>, <<"0E4FB48FAC904FE0C6E21D7E8C31A288A0700E1E81A35B38B649FC119079755D">>},
 {<<"recon">>, <<"5136EB8F8020A440F5F894F1C11E7FA9480315B2E6E398B0E46609CB963E768A">>},
 {<<"ssl_verify_fun">>, <<"28A4D65B7F59893BC2C7DE786DEC1E1555BD742D336043FE644AE956C3497FBE">>},
 {<<"uuid">>, <<"D596C8DD01A4AE48B9D8D51832CCC8F8302BF67ACD01336AEC3FCFAE6B9D2BC2">>}]}
].<|MERGE_RESOLUTION|>--- conflicted
+++ resolved
@@ -87,11 +87,7 @@
   1},
  {<<"helpers">>,
   {git,"ssh://git@git.plgrid.pl:7999/vfs/helpers.git",
-<<<<<<< HEAD
-       {ref,"5c37209163082dc5ba15012ec3efc04d2b7adf62"}},
-=======
        {ref,"bfbe09bfd722ed5bba1885cc156d5c404bf96e38"}},
->>>>>>> 6f6990d1
   0},
  {<<"hut">>,
   {git,"git://github.com/tolbrino/hut.git",
@@ -154,11 +150,7 @@
   0},
  {<<"rtransfer_link">>,
   {git,"ssh://git@git.plgrid.pl:7999/vfs/rtransfer_link.git",
-<<<<<<< HEAD
-       {ref,"3a4d56d9d560311bec6bb108459ec8029f5383f5"}},
-=======
        {ref,"8c9c646f1ddac7a06b1ef4c4c085fc702f1cf3b0"}},
->>>>>>> 6f6990d1
   0},
  {<<"setup">>,
   {git,"git://github.com/uwiger/setup.git",
