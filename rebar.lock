{"1.2.0",
[{<<"backoff">>,{pkg,<<"backoff">>,<<"1.1.6">>},1},
 {<<"base64url">>,{pkg,<<"base64url">>,<<"0.0.1">>},1},
 {<<"bear">>,{pkg,<<"bear">>,<<"1.0.0">>},3},
 {<<"bp_tree">>,
  {git,"https://github.com/onedata/bp_tree.git",
       {ref,"bd0bcaff3be2741893ceaa270d33f38438d0aea8"}},
  1},
 {<<"cberl">>,
  {git,"ssh://git@git.onedata.org:7999/vfs/cberl.git",
       {ref,"764a1b48989f88a15caa3d4aa21c80899be7e74e"}},
  1},
 {<<"certifi">>,{pkg,<<"certifi">>,<<"2.6.1">>},2},
 {<<"clproto">>,
  {git,"ssh://git@git.onedata.org:7999/vfs/clproto.git",
       {ref,"8df191f12223acfb2510050070acffcbfb99fee7"}},
  0},
 {<<"cluster_manager">>,
  {raw,"ssh://git@git.onedata.org:7999/vfs/cluster-manager.git",
       {mod_ref,git,{ref,"dfd9c17f3a6c8ae008b85a1d4863f64d3524cf7c"},[]}},
  0},
 {<<"cluster_worker">>,
  {git,"ssh://git@git.onedata.org:7999/vfs/cluster-worker.git",
<<<<<<< HEAD
       {ref,"5401d74dd5a89acd5511884ae681185760b15665"}},
=======
       {ref,"965ccf2410e74846fbc2c541e1f6f2524a0a69c8"}},
>>>>>>> fd8a7dbb
  0},
 {<<"compatibility_reference">>,
  {raw,"ssh://git@git.onedata.org:7999/vfs/compatibility-reference.git",
       {mod_ref,git,{ref,"96c762869465a797acf93e9b04399480fb595392"},[]}},
  0},
 {<<"cowboy">>,
  {git,"git://github.com/ninenines/cowboy.git",
       {ref,"04ca4c5d31a92d4d3de087bbd7d6021dc4a6d409"}},
  1},
 {<<"cowlib">>,
  {git,"https://github.com/ninenines/cowlib",
       {ref,"e9448e5628c8c1d9083223ff973af8de31a566d1"}},
  2},
 {<<"ctool">>,
  {git,"ssh://git@git.onedata.org:7999/vfs/ctool.git",
       {ref,"790a16bb01b2169f7dffe04b35520bbfacead0a7"}},
  0},
 {<<"enacl">>,
  {git,"https://github.com/jlouis/enacl",
       {ref,"9919871e5313df24497914bb50791f0690a3be97"}},
  2},
 {<<"enif_protobuf">>,
  {git,"https://github.com/jg513/enif_protobuf",
       {ref,"71fcf74294f40ed1f06e57c4de14fa0c1cf3331b"}},
  0},
 {<<"exometer_core">>,
  {git,"https://github.com/mistanisz/exometer_core",
       {ref,"0571a9a1b9e5b2af6c2d5b1cbe51558b4771c696"}},
  1},
 {<<"exometer_graphite">>,
  {git,"https://github.com/mistanisz/exometer_graphite.git",
       {ref,"b08ce86a433746769eb85d23bbdc66f109c1b4f4"}},
  1},
 {<<"exometer_lager">>,
  {git,"https://github.com/onedata/exometer_lager.git",
       {ref,"3ee87b868b618fab43e564227d97902b527c22ca"}},
  1},
 {<<"folsom">>,{pkg,<<"folsom">>,<<"1.0.0">>},2},
 {<<"gen_server2">>,
  {git,"http://github.com/mistanisz/gen_server2.git",
       {ref,"8edb4a3383444634bbff6f2468a341607cd97a4b"}},
  1},
 {<<"gen_server_mock">>,
  {git,"git://github.com/brucexin/gen_server_mock.git",
       {ref,"de3cd8e4b3c36759c94f8944fa425dada31714ff"}},
  0},
 {<<"gen_smtp">>,
  {git,"git://github.com/Vagabond/gen_smtp.git",
       {ref,"410557a4b52cbabc99062e2196fa0ec16c3c03a7"}},
  1},
 {<<"goldrush">>,{pkg,<<"goldrush">>,<<"0.1.9">>},2},
 {<<"gpb">>,{pkg,<<"gpb">>,<<"4.18.0">>},1},
 {<<"gproc">>,{pkg,<<"gproc">>,<<"0.9.0">>},1},
 {<<"gui">>,
  {git,"ssh://git@git.onedata.org:7999/vfs/gui.git",
       {ref,"fdbeaff21f5c113e4a0877b30034d3548d5f8570"}},
  1},
 {<<"hackney">>,
  {git,"https://github.com/benoitc/hackney",
       {ref,"6e79b2bb11a77389d3ba9ff3a0828a45796fe7a8"}},
  1},
 {<<"helpers">>,
  {git,"ssh://git@git.onedata.org:7999/vfs/helpers.git",
       {ref,"6ee2c08f50a858273ab09f17a002d869cf20a386"}},
  0},
 {<<"hut">>,{pkg,<<"hut">>,<<"1.3.0">>},2},
 {<<"idna">>,{pkg,<<"idna">>,<<"6.1.1">>},2},
 {<<"iso8601">>,
  {git,"https://github.com/xorver/erlang_iso8601.git",
       {ref,"72013b0a8d757ee95bb560541e29bfa4461c5232"}},
  1},
 {<<"jiffy">>,
  {git,"https://github.com/davisp/jiffy.git",
       {ref,"effc3c9a68478b692523e61b308ad9257c1ddeca"}},
  1},
 {<<"lager">>,{pkg,<<"lager">>,<<"3.9.2">>},1},
 {<<"lbm_kv">>,
  {git,"git://github.com/kzemek/lbm_kv.git",
       {ref,"df3040fa1ff358919999b3776e55ee5c9f754f3e"}},
  1},
 {<<"locks">>,
  {git,"https://github.com/mistanisz/locks.git",
       {ref,"bcd43c0a783e7fecabeec79f65126299a0bbc0a1"}},
  1},
 {<<"locus">>,
  {git,"https://github.com/g-andrade/locus.git",
       {ref,"38871b7560d82256418dccbcfa03bfc8b7a0e746"}},
  1},
 {<<"macaroons">>,
  {git,"ssh://git@git.onedata.org:7999/vfs/macaroons.git",
       {ref,"acdf657592ea35595ac304a44691bef3ab0c5611"}},
  1},
 {<<"meck">>,
  {git,"https://github.com/eproxus/meck.git",
       {ref,"5aaa24886db404f995c9a91b421367f6bfe6e566"}},
  1},
 {<<"metrics">>,{pkg,<<"metrics">>,<<"1.0.1">>},2},
 {<<"mimerl">>,{pkg,<<"mimerl">>,<<"1.2.0">>},2},
 {<<"node_package">>,
  {git,"git://github.com/xorver/node_package.git",
       {ref,"debc7bb49d39d981dedd768d83a6a33a4fb59851"}},
  1},
 {<<"observer_cli">>,{pkg,<<"observer_cli">>,<<"1.6.2">>},1},
 {<<"onenv_ct">>,
  {git,"ssh://git@git.onedata.org:7999/vfs/onenv-ct.git",
       {ref,"31e10144f8a67b23e251377fbe305aaba874114b"}},
  0},
 {<<"parse_trans">>,{pkg,<<"parse_trans">>,<<"3.3.1">>},2},
 {<<"plain_fsm">>,{pkg,<<"plain_fsm">>,<<"1.4.2">>},2},
 {<<"poolboy">>,
  {git,"https://github.com/devinus/poolboy.git",
       {ref,"9212a8770edb149ee7ca0bca353855e215f7cba5"}},
  0},
 {<<"quickrand">>,{pkg,<<"quickrand">>,<<"1.7.5">>},2},
 {<<"ranch">>,
  {git,"git://github.com/ninenines/ranch.git",
       {ref,"af1508c4a729098bc1545358e09878d4946c789d"}},
  1},
 {<<"recon">>,{pkg,<<"recon">>,<<"2.5.1">>},1},
 {<<"rrdtool">>,
  {git,"https://github.com/mwrona/erlang-rrdtool.git",
       {ref,"735477b2524bac488660a413b22baea23c8adb09"}},
  0},
 {<<"rtransfer_link">>,
  {git,"ssh://git@git.onedata.org:7999/vfs/rtransfer_link.git",
       {ref,"9ee722dcbb9fcc35258426a80a78e98cfeef5152"}},
  0},
 {<<"setup">>,{pkg,<<"setup">>,<<"2.1.0">>},2},
 {<<"ssl_verify_fun">>,{pkg,<<"ssl_verify_fun">>,<<"1.1.6">>},2},
 {<<"tls_certificate_check">>,{pkg,<<"tls_certificate_check">>,<<"1.5.0">>},2},
 {<<"unicode_util_compat">>,{pkg,<<"unicode_util_compat">>,<<"0.7.0">>},2},
 {<<"uuid">>,{pkg,<<"uuid_erl">>,<<"1.7.2">>},1},
 {<<"worker_pool">>,
  {git,"https://github.com/inaka/worker_pool",
       {ref,"d28cd20384c34b4bbb691875a7a939278559f4f7"}},
  1},
 {<<"yamerl">>,{pkg,<<"yamerl">>,<<"0.7.0">>},1}]}.
[
{pkg_hash,[
 {<<"backoff">>, <<"83B72ED2108BA1EE8F7D1C22E0B4A00CFE3593A67DBC792799E8CCE9F42F796B">>},
 {<<"base64url">>, <<"36A90125F5948E3AFD7BE97662A1504B934DD5DAC78451CA6E9ABF85A10286BE">>},
 {<<"bear">>, <<"430419C1126B477686CDE843E88BA0F2C7DC5CDF0881C677500074F704339A99">>},
 {<<"certifi">>, <<"DBAB8E5E155A0763EEA978C913CA280A6B544BFA115633FA20249C3D396D9493">>},
 {<<"folsom">>, <<"50ECC998D2149939F1D5E0AA3E32788F8ED16A58E390D81B5C0BE4CC4EF25589">>},
 {<<"goldrush">>, <<"F06E5D5F1277DA5C413E84D5A2924174182FB108DABB39D5EC548B27424CD106">>},
 {<<"gpb">>, <<"305548AD991583F4B9809E905D6A17475AB8DF85116CB3C1269FDA1E4424C7EA">>},
 {<<"gproc">>, <<"853CCB7805E9ADA25D227A157BA966F7B34508F386A3E7E21992B1B484230699">>},
 {<<"hut">>, <<"71F2F054E657C03F959CF1ACC43F436EA87580696528CA2A55C8AFB1B06C85E7">>},
 {<<"idna">>, <<"8A63070E9F7D0C62EB9D9FCB360A7DE382448200FBBD1B106CC96D3D8099DF8D">>},
 {<<"lager">>, <<"4CAB289120EB24964E3886BD22323CB5FEFE4510C076992A23AD18CF85413D8C">>},
 {<<"metrics">>, <<"25F094DEA2CDA98213CECC3AEFF09E940299D950904393B2A29D191C346A8486">>},
 {<<"mimerl">>, <<"67E2D3F571088D5CFD3E550C383094B47159F3EEE8FFA08E64106CDF5E981BE3">>},
 {<<"observer_cli">>, <<"016588E9A966247401BCBF02976D468F1E6F06891DDE44F873C9259C6496CCA1">>},
 {<<"parse_trans">>, <<"16328AB840CC09919BD10DAB29E431DA3AF9E9E7E7E6F0089DD5A2D2820011D8">>},
 {<<"plain_fsm">>, <<"D0CD143904DFCA2250F065BC3220700B40F90D633290C9B2B709090E4114CCA5">>},
 {<<"quickrand">>, <<"E3086A153EB13A057FC19192D05E2D4C6BB2BDBB55746A699BEAE9847AC17CA8">>},
 {<<"recon">>, <<"430FFA60685AC1EFDFB1FE4C97B8767C92D0D92E6E7C3E8621559BA77598678A">>},
 {<<"setup">>, <<"05F69185A5EB71474C9BC6BA892565651EC7507791F85632B7B914DBFE130510">>},
 {<<"ssl_verify_fun">>, <<"CF344F5692C82D2CD7554F5EC8FD961548D4FD09E7D22F5B62482E5AEAEBD4B0">>},
 {<<"tls_certificate_check">>, <<"54DC51DEFFA4EF157803E07035AB78516708F670FC910319C5893287E3AED725">>},
 {<<"unicode_util_compat">>, <<"BC84380C9AB48177092F43AC89E4DFA2C6D62B40B8BD132B1059ECC7232F9A78">>},
 {<<"uuid">>, <<"D596C8DD01A4AE48B9D8D51832CCC8F8302BF67ACD01336AEC3FCFAE6B9D2BC2">>},
 {<<"yamerl">>, <<"E51DBA652DCE74C20A88294130B48051EBBBB0BE7D76F22DE064F0F3CCF0AAF5">>}]},
{pkg_hash_ext,[
 {<<"backoff">>, <<"CF0CFFF8995FB20562F822E5CC47D8CCF664C5ECDC26A684CBE85C225F9D7C39">>},
 {<<"base64url">>, <<"FAB09B20E3F5DB886725544CBCF875B8E73EC93363954EB8A1A9ED834AA8C1F9">>},
 {<<"bear">>, <<"157B67901ADF84FF0DA6EAE035CA1292A0AC18AA55148154D8C582B2C68959DB">>},
 {<<"certifi">>, <<"524C97B4991B3849DD5C17A631223896272C6B0AF446778BA4675A1DFF53BB7E">>},
 {<<"folsom">>, <<"DD6AB97278E94F9E4CFC43E188224A7B8C7EAEC0DD2E935007005177F3EEBB0E">>},
 {<<"goldrush">>, <<"99CB4128CFFCB3227581E5D4D803D5413FA643F4EB96523F77D9E6937D994CEB">>},
 {<<"gpb">>, <<"C2BB843866E627E1E0181C2F5E4B3EE79CBB8CD3574F66767E7F1D5130D6B025">>},
 {<<"gproc">>, <<"587E8AF698CCD3504CF4BA8D90F893EDE2B0F58CABB8A916E2BF9321DE3CF10B">>},
 {<<"hut">>, <<"7E15D28555D8A1F2B5A3A931EC120AF0753E4853A4C66053DB354F35BF9AB563">>},
 {<<"idna">>, <<"92376EB7894412ED19AC475E4A86F7B413C1B9FBB5BD16DCCD57934157944CEA">>},
 {<<"lager">>, <<"7F904D9E87A8CB7E66156ED31768D1C8E26EBA1D54F4BC85B1AA4AC1F6340C28">>},
 {<<"metrics">>, <<"69B09ADDDC4F74A40716AE54D140F93BEB0FB8978D8636EADED0C31B6F099F16">>},
 {<<"mimerl">>, <<"F278585650AA581986264638EBF698F8BB19DF297F66AD91B18910DFC6E19323">>},
 {<<"observer_cli">>, <<"C23DB9E4CCA0E849ADC42B0A099AFFB9E6267C5F23A871FC6F144348B249341F">>},
 {<<"parse_trans">>, <<"07CD9577885F56362D414E8C4C4E6BDF10D43A8767ABB92D24CBE8B24C54888B">>},
 {<<"plain_fsm">>, <<"24D2020F3305D6B1A14815D9B70DBBBC850DD558CCCCA49EE675FA7713501A01">>},
 {<<"quickrand">>, <<"6A1DA81FE098C0DFCFB55C5E35C20BE430128E88BBFA03D18FCF9E0EE8E342D7">>},
 {<<"recon">>, <<"5721C6B6D50122D8F68CCCAC712CAA1231F97894BAB779EFF5FF0F886CB44648">>},
 {<<"setup">>, <<"EFD072578F0CF85BEA96CAAFFC7ADB0992398272522660A136E10567377071C5">>},
 {<<"ssl_verify_fun">>, <<"BDB0D2471F453C88FF3908E7686F86F9BE327D065CC1EC16FA4540197EA04680">>},
 {<<"tls_certificate_check">>, <<"E1E3F9A969317126633D7A8F1D9A3223B35504414125C78FA048700385A59B25">>},
 {<<"unicode_util_compat">>, <<"25EEE6D67DF61960CF6A794239566599B09E17E668D3700247BC498638152521">>},
 {<<"uuid">>, <<"06A8E7A305C59CFA15DD8320CA521E46B81DA4760FE239C8CC14B0474866D9E4">>},
 {<<"yamerl">>, <<"CB5A4481E2E2AD36DB83BD9962153E1A9208E2B2484185E33FC2CAAC6A50B108">>}]}
].<|MERGE_RESOLUTION|>--- conflicted
+++ resolved
@@ -21,11 +21,7 @@
   0},
  {<<"cluster_worker">>,
   {git,"ssh://git@git.onedata.org:7999/vfs/cluster-worker.git",
-<<<<<<< HEAD
-       {ref,"5401d74dd5a89acd5511884ae681185760b15665"}},
-=======
-       {ref,"965ccf2410e74846fbc2c541e1f6f2524a0a69c8"}},
->>>>>>> fd8a7dbb
+       {ref,"ce7b7fa0afc1f8938546bed7e1f4cff3347e2b2f"}},
   0},
  {<<"compatibility_reference">>,
   {raw,"ssh://git@git.onedata.org:7999/vfs/compatibility-reference.git",
