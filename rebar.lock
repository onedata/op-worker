{"1.2.0",
[{<<"backoff">>,{pkg,<<"backoff">>,<<"1.1.6">>},1},
 {<<"base64url">>,{pkg,<<"base64url">>,<<"0.0.1">>},1},
 {<<"bear">>,{pkg,<<"bear">>,<<"1.0.0">>},3},
 {<<"bp_tree">>,
  {git,"https://github.com/onedata/bp_tree.git",
       {ref,"167fd57f5aa4e66a4f24645ca23fe2cb1b0f03b1"}},
  1},
 {<<"cberl">>,
  {git,"ssh://git@git.onedata.org:7999/vfs/cberl.git",
       {ref,"35c03121a7295c1ece1fb5eecd2904f9e43aa616"}},
  1},
 {<<"certifi">>,{pkg,<<"certifi">>,<<"2.6.1">>},2},
 {<<"clproto">>,
  {git,"ssh://git@git.onedata.org:7999/vfs/clproto.git",
       {ref,"12d9324154002363bd1ac57517d65bbd04260106"}},
  0},
 {<<"cluster_manager">>,
  {raw,"ssh://git@git.onedata.org:7999/vfs/cluster-manager.git",
       {mod_ref,git,{ref,"3b666122b87c3edf4def6893433c85242f1acc65"},[]}},
  0},
 {<<"cluster_worker">>,
  {git,"ssh://git@git.onedata.org:7999/vfs/cluster-worker.git",
<<<<<<< HEAD
       {ref,"f99377fc1efc1dcdf79af7b9805b231175b3a187"}},
=======
       {ref,"b032aaadb20309b0d4f86fe78959a14193cadfff"}},
>>>>>>> 406f8b55
  0},
 {<<"compatibility_reference">>,
  {raw,"ssh://git@git.onedata.org:7999/vfs/compatibility-reference.git",
       {mod_ref,git,{ref,"c5017249af39e08a6bd5914f4b84c80aec229a33"},[]}},
  0},
 {<<"cowboy">>,
  {git,"https://github.com/ninenines/cowboy.git",
       {ref,"04ca4c5d31a92d4d3de087bbd7d6021dc4a6d409"}},
  1},
 {<<"cowlib">>,
  {git,"https://github.com/ninenines/cowlib",
       {ref,"e9448e5628c8c1d9083223ff973af8de31a566d1"}},
  2},
 {<<"ctool">>,
  {git,"ssh://git@git.onedata.org:7999/vfs/ctool.git",
       {ref,"ae6fa48834237ce21828f6f1912126c00af5ad50"}},
  0},
 {<<"enacl">>,
  {git,"https://github.com/jlouis/enacl",
       {ref,"9919871e5313df24497914bb50791f0690a3be97"}},
  2},
 {<<"enif_protobuf">>,
  {git,"https://github.com/jg513/enif_protobuf",
       {ref,"9c897ea1d0940f16c778523d595cc9009e85e7b0"}},
  0},
 {<<"exometer_core">>,
  {git,"https://github.com/mistanisz/exometer_core",
       {ref,"0571a9a1b9e5b2af6c2d5b1cbe51558b4771c696"}},
  1},
 {<<"exometer_graphite">>,
  {git,"https://github.com/mistanisz/exometer_graphite.git",
       {ref,"b08ce86a433746769eb85d23bbdc66f109c1b4f4"}},
  1},
 {<<"exometer_lager">>,
  {git,"https://github.com/onedata/exometer_lager.git",
       {ref,"3ee87b868b618fab43e564227d97902b527c22ca"}},
  1},
 {<<"folsom">>,{pkg,<<"folsom">>,<<"1.0.0">>},2},
 {<<"gen_server2">>,
  {git,"http://github.com/mistanisz/gen_server2.git",
       {ref,"8edb4a3383444634bbff6f2468a341607cd97a4b"}},
  1},
 {<<"gen_server_mock">>,
  {git,"git://github.com/brucexin/gen_server_mock.git",
       {ref,"de3cd8e4b3c36759c94f8944fa425dada31714ff"}},
  0},
 {<<"goldrush">>,{pkg,<<"goldrush">>,<<"0.1.9">>},2},
 {<<"gpb">>,{pkg,<<"gpb">>,<<"4.18.0">>},1},
 {<<"gproc">>,{pkg,<<"gproc">>,<<"0.9.0">>},1},
 {<<"gui">>,
  {git,"ssh://git@git.onedata.org:7999/vfs/gui.git",
       {ref,"fdbeaff21f5c113e4a0877b30034d3548d5f8570"}},
  1},
 {<<"hackney">>,
  {git,"https://github.com/benoitc/hackney",
       {ref,"6e79b2bb11a77389d3ba9ff3a0828a45796fe7a8"}},
  1},
 {<<"helpers">>,
  {git,"ssh://git@git.onedata.org:7999/vfs/helpers.git",
       {ref,"7ddaca0732ee3062bf215d5795feccab17ff1f49"}},
  0},
 {<<"hut">>,{pkg,<<"hut">>,<<"1.3.0">>},2},
 {<<"idna">>,{pkg,<<"idna">>,<<"6.1.1">>},2},
 {<<"iso8601">>,
  {git,"https://github.com/xorver/erlang_iso8601.git",
       {ref,"72013b0a8d757ee95bb560541e29bfa4461c5232"}},
  1},
 {<<"jiffy">>,
  {git,"https://github.com/davisp/jiffy.git",
       {ref,"9ea1b35b6e60ba21dfd4adbd18e7916a831fd7d4"}},
  1},
 {<<"lager">>,{pkg,<<"lager">>,<<"3.9.2">>},1},
 {<<"lbm_kv">>,
  {git,"https://github.com/kzemek/lbm_kv.git",
       {ref,"df3040fa1ff358919999b3776e55ee5c9f754f3e"}},
  1},
 {<<"locks">>,
  {git,"https://github.com/mistanisz/locks.git",
       {ref,"bcd43c0a783e7fecabeec79f65126299a0bbc0a1"}},
  1},
 {<<"locus">>,
  {git,"https://github.com/g-andrade/locus.git",
       {ref,"38871b7560d82256418dccbcfa03bfc8b7a0e746"}},
  1},
 {<<"macaroons">>,
  {git,"ssh://git@git.onedata.org:7999/vfs/macaroons.git",
       {ref,"297e4ce862e3c56ffa427582c62274cf5350e8d7"}},
  1},
 {<<"meck">>,
  {git,"https://github.com/eproxus/meck.git",
       {ref,"5aaa24886db404f995c9a91b421367f6bfe6e566"}},
  1},
 {<<"metrics">>,{pkg,<<"metrics">>,<<"1.0.1">>},2},
 {<<"mimerl">>,{pkg,<<"mimerl">>,<<"1.2.0">>},2},
 {<<"node_package">>,
  {git,"git://github.com/xorver/node_package.git",
       {ref,"debc7bb49d39d981dedd768d83a6a33a4fb59851"}},
  1},
 {<<"observer_cli">>,{pkg,<<"observer_cli">>,<<"1.6.2">>},1},
 {<<"onenv_ct">>,
  {git,"ssh://git@git.onedata.org:7999/vfs/onenv-ct.git",
       {ref,"7f20ffaff7143417111bfd66c5777ab0339265dd"}},
  0},
 {<<"parse_trans">>,{pkg,<<"parse_trans">>,<<"3.3.1">>},2},
 {<<"plain_fsm">>,{pkg,<<"plain_fsm">>,<<"1.4.2">>},2},
 {<<"poolboy">>,
  {git,"https://github.com/devinus/poolboy.git",
       {ref,"9212a8770edb149ee7ca0bca353855e215f7cba5"}},
  0},
 {<<"quickrand">>,{pkg,<<"quickrand">>,<<"1.7.5">>},2},
 {<<"ranch">>,
  {git,"https://github.com/ninenines/ranch.git",
       {ref,"af1508c4a729098bc1545358e09878d4946c789d"}},
  1},
 {<<"recon">>,{pkg,<<"recon">>,<<"2.5.1">>},1},
 {<<"rrdtool">>,
  {git,"https://github.com/mwrona/erlang-rrdtool.git",
       {ref,"735477b2524bac488660a413b22baea23c8adb09"}},
  0},
 {<<"rtransfer_link">>,
  {git,"ssh://git@git.onedata.org:7999/vfs/rtransfer_link.git",
       {ref,"76c11309db5737f7d20c9c9bb18e8739131c259e"}},
  0},
 {<<"setup">>,{pkg,<<"setup">>,<<"2.1.0">>},2},
 {<<"ssl_verify_fun">>,{pkg,<<"ssl_verify_fun">>,<<"1.1.6">>},2},
 {<<"tls_certificate_check">>,{pkg,<<"tls_certificate_check">>,<<"1.5.0">>},2},
 {<<"unicode_util_compat">>,{pkg,<<"unicode_util_compat">>,<<"0.7.0">>},2},
 {<<"uuid">>,{pkg,<<"uuid_erl">>,<<"1.7.2">>},1},
 {<<"worker_pool">>,
  {git,"https://github.com/inaka/worker_pool",
       {ref,"d28cd20384c34b4bbb691875a7a939278559f4f7"}},
  1},
 {<<"yamerl">>,{pkg,<<"yamerl">>,<<"0.7.0">>},1}]}.
[
{pkg_hash,[
 {<<"backoff">>, <<"83B72ED2108BA1EE8F7D1C22E0B4A00CFE3593A67DBC792799E8CCE9F42F796B">>},
 {<<"base64url">>, <<"36A90125F5948E3AFD7BE97662A1504B934DD5DAC78451CA6E9ABF85A10286BE">>},
 {<<"bear">>, <<"430419C1126B477686CDE843E88BA0F2C7DC5CDF0881C677500074F704339A99">>},
 {<<"certifi">>, <<"DBAB8E5E155A0763EEA978C913CA280A6B544BFA115633FA20249C3D396D9493">>},
 {<<"folsom">>, <<"50ECC998D2149939F1D5E0AA3E32788F8ED16A58E390D81B5C0BE4CC4EF25589">>},
 {<<"goldrush">>, <<"F06E5D5F1277DA5C413E84D5A2924174182FB108DABB39D5EC548B27424CD106">>},
 {<<"gpb">>, <<"305548AD991583F4B9809E905D6A17475AB8DF85116CB3C1269FDA1E4424C7EA">>},
 {<<"gproc">>, <<"853CCB7805E9ADA25D227A157BA966F7B34508F386A3E7E21992B1B484230699">>},
 {<<"hut">>, <<"71F2F054E657C03F959CF1ACC43F436EA87580696528CA2A55C8AFB1B06C85E7">>},
 {<<"idna">>, <<"8A63070E9F7D0C62EB9D9FCB360A7DE382448200FBBD1B106CC96D3D8099DF8D">>},
 {<<"lager">>, <<"4CAB289120EB24964E3886BD22323CB5FEFE4510C076992A23AD18CF85413D8C">>},
 {<<"metrics">>, <<"25F094DEA2CDA98213CECC3AEFF09E940299D950904393B2A29D191C346A8486">>},
 {<<"mimerl">>, <<"67E2D3F571088D5CFD3E550C383094B47159F3EEE8FFA08E64106CDF5E981BE3">>},
 {<<"observer_cli">>, <<"016588E9A966247401BCBF02976D468F1E6F06891DDE44F873C9259C6496CCA1">>},
 {<<"parse_trans">>, <<"16328AB840CC09919BD10DAB29E431DA3AF9E9E7E7E6F0089DD5A2D2820011D8">>},
 {<<"plain_fsm">>, <<"D0CD143904DFCA2250F065BC3220700B40F90D633290C9B2B709090E4114CCA5">>},
 {<<"quickrand">>, <<"E3086A153EB13A057FC19192D05E2D4C6BB2BDBB55746A699BEAE9847AC17CA8">>},
 {<<"recon">>, <<"430FFA60685AC1EFDFB1FE4C97B8767C92D0D92E6E7C3E8621559BA77598678A">>},
 {<<"setup">>, <<"05F69185A5EB71474C9BC6BA892565651EC7507791F85632B7B914DBFE130510">>},
 {<<"ssl_verify_fun">>, <<"CF344F5692C82D2CD7554F5EC8FD961548D4FD09E7D22F5B62482E5AEAEBD4B0">>},
 {<<"tls_certificate_check">>, <<"54DC51DEFFA4EF157803E07035AB78516708F670FC910319C5893287E3AED725">>},
 {<<"unicode_util_compat">>, <<"BC84380C9AB48177092F43AC89E4DFA2C6D62B40B8BD132B1059ECC7232F9A78">>},
 {<<"uuid">>, <<"D596C8DD01A4AE48B9D8D51832CCC8F8302BF67ACD01336AEC3FCFAE6B9D2BC2">>},
 {<<"yamerl">>, <<"E51DBA652DCE74C20A88294130B48051EBBBB0BE7D76F22DE064F0F3CCF0AAF5">>}]},
{pkg_hash_ext,[
 {<<"backoff">>, <<"CF0CFFF8995FB20562F822E5CC47D8CCF664C5ECDC26A684CBE85C225F9D7C39">>},
 {<<"base64url">>, <<"FAB09B20E3F5DB886725544CBCF875B8E73EC93363954EB8A1A9ED834AA8C1F9">>},
 {<<"bear">>, <<"157B67901ADF84FF0DA6EAE035CA1292A0AC18AA55148154D8C582B2C68959DB">>},
 {<<"certifi">>, <<"524C97B4991B3849DD5C17A631223896272C6B0AF446778BA4675A1DFF53BB7E">>},
 {<<"folsom">>, <<"DD6AB97278E94F9E4CFC43E188224A7B8C7EAEC0DD2E935007005177F3EEBB0E">>},
 {<<"goldrush">>, <<"99CB4128CFFCB3227581E5D4D803D5413FA643F4EB96523F77D9E6937D994CEB">>},
 {<<"gpb">>, <<"C2BB843866E627E1E0181C2F5E4B3EE79CBB8CD3574F66767E7F1D5130D6B025">>},
 {<<"gproc">>, <<"587E8AF698CCD3504CF4BA8D90F893EDE2B0F58CABB8A916E2BF9321DE3CF10B">>},
 {<<"hut">>, <<"7E15D28555D8A1F2B5A3A931EC120AF0753E4853A4C66053DB354F35BF9AB563">>},
 {<<"idna">>, <<"92376EB7894412ED19AC475E4A86F7B413C1B9FBB5BD16DCCD57934157944CEA">>},
 {<<"lager">>, <<"7F904D9E87A8CB7E66156ED31768D1C8E26EBA1D54F4BC85B1AA4AC1F6340C28">>},
 {<<"metrics">>, <<"69B09ADDDC4F74A40716AE54D140F93BEB0FB8978D8636EADED0C31B6F099F16">>},
 {<<"mimerl">>, <<"F278585650AA581986264638EBF698F8BB19DF297F66AD91B18910DFC6E19323">>},
 {<<"observer_cli">>, <<"C23DB9E4CCA0E849ADC42B0A099AFFB9E6267C5F23A871FC6F144348B249341F">>},
 {<<"parse_trans">>, <<"07CD9577885F56362D414E8C4C4E6BDF10D43A8767ABB92D24CBE8B24C54888B">>},
 {<<"plain_fsm">>, <<"24D2020F3305D6B1A14815D9B70DBBBC850DD558CCCCA49EE675FA7713501A01">>},
 {<<"quickrand">>, <<"6A1DA81FE098C0DFCFB55C5E35C20BE430128E88BBFA03D18FCF9E0EE8E342D7">>},
 {<<"recon">>, <<"5721C6B6D50122D8F68CCCAC712CAA1231F97894BAB779EFF5FF0F886CB44648">>},
 {<<"setup">>, <<"EFD072578F0CF85BEA96CAAFFC7ADB0992398272522660A136E10567377071C5">>},
 {<<"ssl_verify_fun">>, <<"BDB0D2471F453C88FF3908E7686F86F9BE327D065CC1EC16FA4540197EA04680">>},
 {<<"tls_certificate_check">>, <<"E1E3F9A969317126633D7A8F1D9A3223B35504414125C78FA048700385A59B25">>},
 {<<"unicode_util_compat">>, <<"25EEE6D67DF61960CF6A794239566599B09E17E668D3700247BC498638152521">>},
 {<<"uuid">>, <<"06A8E7A305C59CFA15DD8320CA521E46B81DA4760FE239C8CC14B0474866D9E4">>},
 {<<"yamerl">>, <<"CB5A4481E2E2AD36DB83BD9962153E1A9208E2B2484185E33FC2CAAC6A50B108">>}]}
].<|MERGE_RESOLUTION|>--- conflicted
+++ resolved
@@ -21,11 +21,7 @@
   0},
  {<<"cluster_worker">>,
   {git,"ssh://git@git.onedata.org:7999/vfs/cluster-worker.git",
-<<<<<<< HEAD
-       {ref,"f99377fc1efc1dcdf79af7b9805b231175b3a187"}},
-=======
-       {ref,"b032aaadb20309b0d4f86fe78959a14193cadfff"}},
->>>>>>> 406f8b55
+       {ref,"61aded59ab6066c7144b9549f60ee0c6c5fff720"}},
   0},
  {<<"compatibility_reference">>,
   {raw,"ssh://git@git.onedata.org:7999/vfs/compatibility-reference.git",
