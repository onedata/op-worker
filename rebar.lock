--- conflicted
+++ resolved
@@ -24,11 +24,7 @@
   0},
  {<<"cluster_worker">>,
   {git,"ssh://git@git.onedata.org:7999/vfs/cluster-worker.git",
-<<<<<<< HEAD
-       {ref,"d52ad88c1e7650b47b4759cdb53d492bb01d6f70"}},
-=======
-       {ref,"a929a830aa4608a4c96a052d0152039c24cd24ec"}},
->>>>>>> 6d533a30
+       {ref,"94d07868909536c918d61d4ee4710f9312e9a48f"}},
   0},
  {<<"cowboy">>,
   {git,"git://github.com/ninenines/cowboy.git",
