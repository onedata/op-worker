--- conflicted
+++ resolved
@@ -41,11 +41,7 @@
   2},
  {<<"ctool">>,
   {git,"ssh://git@git.plgrid.pl:7999/vfs/ctool.git",
-<<<<<<< HEAD
-       {ref,"73ebacda10a0d34657915fd88ae5e5805957c43b"}},
-=======
        {ref,"06d1423b3732095987e9a725aece16dc5f129357"}},
->>>>>>> 4497875f
   0},
  {<<"dht_ring">>,
   {git,"git://github.com/RoXeon/dht_ring.git",
