--- conflicted
+++ resolved
@@ -21,11 +21,7 @@
   0},
  {<<"cluster_worker">>,
   {git,"ssh://git@git.plgrid.pl:7999/vfs/cluster-worker.git",
-<<<<<<< HEAD
-       {ref,"472552ac05c19ad3f785de3321734cce40cd71b1"}},
-=======
-       {ref,"f073336de611824139f239a06fe731b6289517b3"}},
->>>>>>> 5d891065
+       {ref,"b85c8b4b4a6ea803d4c0e7d72f274de239bbdf6c"}},
   0},
  {<<"corman">>,
   {git,"git://github.com/RoXeon/corman.git",
@@ -45,11 +41,7 @@
   2},
  {<<"ctool">>,
   {git,"ssh://git@git.plgrid.pl:7999/vfs/ctool.git",
-<<<<<<< HEAD
-       {ref,"1744cf1279f19e63a6858a49442dab51c0aecb85"}},
-=======
-       {ref,"9d8d08a9518971e2b1473bb0a1670dbbb8278242"}},
->>>>>>> 5d891065
+       {ref,"73ebacda10a0d34657915fd88ae5e5805957c43b"}},
   0},
  {<<"dht_ring">>,
   {git,"git://github.com/RoXeon/dht_ring.git",
@@ -63,7 +55,6 @@
   {git,"https://github.com/kzemek/enacl_p.git",
        {ref,"ea22638b684a79eba831d2df54666905bd451b15"}},
   2},
-<<<<<<< HEAD
  {<<"etls">>,{pkg,<<"etls">>,<<"1.1.2">>},1},
  {<<"exometer_core">>,
   {git,"https://github.com/Feuerlabs/exometer_core.git",
@@ -77,8 +68,6 @@
   {git,"git://github.com/folsom-project/folsom",
        {ref,"38e2cce7c64ce1f0a3a918d90394cfc0a940b1ba"}},
   2},
-=======
->>>>>>> 5d891065
  {<<"gen_server2">>,
   {git,"http://github.com/kzemek/gen_server2.git",
        {ref,"825c489ed8e4afd410d739af8553c4d7d6d8ad61"}},
