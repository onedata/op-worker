{"1.2.0",
[{<<"backoff">>,{pkg,<<"backoff">>,<<"1.1.6">>},1},
 {<<"base64url">>,{pkg,<<"base64url">>,<<"0.0.1">>},1},
 {<<"bear">>,{pkg,<<"bear">>,<<"1.0.0">>},3},
 {<<"bp_tree">>,
  {git,"https://github.com/onedata/bp_tree.git",
       {ref,"bd0bcaff3be2741893ceaa270d33f38438d0aea8"}},
  1},
 {<<"cberl">>,
  {git,"ssh://git@git.onedata.org:7999/vfs/cberl.git",
       {ref,"764a1b48989f88a15caa3d4aa21c80899be7e74e"}},
  1},
 {<<"certifi">>,{pkg,<<"certifi">>,<<"2.6.1">>},2},
 {<<"clproto">>,
  {git,"ssh://git@git.onedata.org:7999/vfs/clproto.git",
       {ref,"8df191f12223acfb2510050070acffcbfb99fee7"}},
  0},
 {<<"cluster_manager">>,
  {raw,"ssh://git@git.onedata.org:7999/vfs/cluster-manager.git",
       {mod_ref,git,{ref,"2908dc3361eee93727ba1dff42c2473ae5c09428"},[]}},
  0},
 {<<"cluster_worker">>,
  {git,"ssh://git@git.onedata.org:7999/vfs/cluster-worker.git",
<<<<<<< HEAD
       {ref,"a1ad44ff58e1d69352aa4ae6592d269ca91a7c99"}},
=======
       {ref,"992bb48b831df8ebadc4c3428abc50fb488e345a"}},
>>>>>>> 2a3e7bcb
  0},
 {<<"compatibility_reference">>,
  {raw,"ssh://git@git.onedata.org:7999/vfs/compatibility-reference.git",
       {mod_ref,git,{ref,"0fd22517df25a45dd12a732c37f334e82430e0cd"},[]}},
  0},
 {<<"cowboy">>,
  {git,"git://github.com/ninenines/cowboy.git",
       {ref,"04ca4c5d31a92d4d3de087bbd7d6021dc4a6d409"}},
  1},
 {<<"cowlib">>,
  {git,"https://github.com/ninenines/cowlib",
       {ref,"e9448e5628c8c1d9083223ff973af8de31a566d1"}},
  2},
 {<<"ctool">>,
  {git,"ssh://git@git.onedata.org:7999/vfs/ctool.git",
       {ref,"6ea22308d493be4360893cab4c333302193eb6e9"}},
  0},
 {<<"enacl">>,
  {git,"https://github.com/jlouis/enacl",
       {ref,"9919871e5313df24497914bb50791f0690a3be97"}},
  2},
 {<<"enif_protobuf">>,
  {git,"https://github.com/jg513/enif_protobuf",
       {ref,"71fcf74294f40ed1f06e57c4de14fa0c1cf3331b"}},
  0},
 {<<"exometer_core">>,
  {git,"https://github.com/mistanisz/exometer_core",
       {ref,"0571a9a1b9e5b2af6c2d5b1cbe51558b4771c696"}},
  1},
 {<<"exometer_graphite">>,
  {git,"https://github.com/mistanisz/exometer_graphite.git",
       {ref,"b08ce86a433746769eb85d23bbdc66f109c1b4f4"}},
  1},
 {<<"exometer_lager">>,
  {git,"https://github.com/onedata/exometer_lager.git",
       {ref,"3ee87b868b618fab43e564227d97902b527c22ca"}},
  1},
 {<<"folsom">>,{pkg,<<"folsom">>,<<"1.0.0">>},2},
 {<<"gen_server2">>,
  {git,"http://github.com/mistanisz/gen_server2.git",
       {ref,"8edb4a3383444634bbff6f2468a341607cd97a4b"}},
  1},
 {<<"gen_server_mock">>,
  {git,"git://github.com/brucexin/gen_server_mock.git",
       {ref,"de3cd8e4b3c36759c94f8944fa425dada31714ff"}},
  0},
 {<<"gen_smtp">>,
  {git,"git://github.com/Vagabond/gen_smtp.git",
       {ref,"410557a4b52cbabc99062e2196fa0ec16c3c03a7"}},
  1},
 {<<"goldrush">>,{pkg,<<"goldrush">>,<<"0.1.9">>},2},
 {<<"gpb">>,{pkg,<<"gpb">>,<<"4.18.0">>},1},
 {<<"gproc">>,{pkg,<<"gproc">>,<<"0.9.0">>},1},
 {<<"gui">>,
  {git,"ssh://git@git.onedata.org:7999/vfs/gui.git",
       {ref,"fdbeaff21f5c113e4a0877b30034d3548d5f8570"}},
  1},
 {<<"hackney">>,
  {git,"https://github.com/benoitc/hackney",
       {ref,"6e79b2bb11a77389d3ba9ff3a0828a45796fe7a8"}},
  1},
 {<<"helpers">>,
  {git,"ssh://git@git.onedata.org:7999/vfs/helpers.git",
       {ref,"31fbb8314593f41528873d062551e713a21fec96"}},
  0},
 {<<"hut">>,{pkg,<<"hut">>,<<"1.3.0">>},2},
 {<<"idna">>,{pkg,<<"idna">>,<<"6.1.1">>},2},
 {<<"iso8601">>,
  {git,"https://github.com/xorver/erlang_iso8601.git",
       {ref,"72013b0a8d757ee95bb560541e29bfa4461c5232"}},
  1},
 {<<"jiffy">>,
  {git,"https://github.com/davisp/jiffy.git",
       {ref,"effc3c9a68478b692523e61b308ad9257c1ddeca"}},
  1},
 {<<"lager">>,{pkg,<<"lager">>,<<"3.9.2">>},1},
 {<<"lbm_kv">>,
  {git,"git://github.com/kzemek/lbm_kv.git",
       {ref,"df3040fa1ff358919999b3776e55ee5c9f754f3e"}},
  1},
 {<<"locks">>,
  {git,"https://github.com/mistanisz/locks.git",
       {ref,"bcd43c0a783e7fecabeec79f65126299a0bbc0a1"}},
  1},
 {<<"locus">>,
  {git,"https://github.com/g-andrade/locus.git",
       {ref,"38871b7560d82256418dccbcfa03bfc8b7a0e746"}},
  1},
 {<<"macaroons">>,
  {git,"ssh://git@git.onedata.org:7999/vfs/macaroons.git",
       {ref,"acdf657592ea35595ac304a44691bef3ab0c5611"}},
  1},
 {<<"meck">>,
  {git,"https://github.com/eproxus/meck.git",
       {ref,"5aaa24886db404f995c9a91b421367f6bfe6e566"}},
  1},
 {<<"metrics">>,{pkg,<<"metrics">>,<<"1.0.1">>},2},
 {<<"mimerl">>,{pkg,<<"mimerl">>,<<"1.2.0">>},2},
 {<<"node_package">>,
  {git,"git://github.com/xorver/node_package.git",
       {ref,"debc7bb49d39d981dedd768d83a6a33a4fb59851"}},
  1},
 {<<"observer_cli">>,{pkg,<<"observer_cli">>,<<"1.6.2">>},1},
 {<<"onenv_ct">>,
  {git,"ssh://git@git.onedata.org:7999/vfs/onenv-ct.git",
       {ref,"232b5443fbf4e69e3d54dedb1e576fc8729245d8"}},
  0},
 {<<"parse_trans">>,{pkg,<<"parse_trans">>,<<"3.3.1">>},2},
 {<<"plain_fsm">>,{pkg,<<"plain_fsm">>,<<"1.4.2">>},2},
 {<<"poolboy">>,
  {git,"https://github.com/devinus/poolboy.git",
       {ref,"9212a8770edb149ee7ca0bca353855e215f7cba5"}},
  0},
 {<<"quickrand">>,{pkg,<<"quickrand">>,<<"1.7.5">>},2},
 {<<"ranch">>,
  {git,"git://github.com/ninenines/ranch.git",
       {ref,"af1508c4a729098bc1545358e09878d4946c789d"}},
  1},
 {<<"recon">>,{pkg,<<"recon">>,<<"2.5.1">>},1},
 {<<"rrdtool">>,
  {git,"https://github.com/mwrona/erlang-rrdtool.git",
       {ref,"735477b2524bac488660a413b22baea23c8adb09"}},
  0},
 {<<"rtransfer_link">>,
  {git,"ssh://git@git.onedata.org:7999/vfs/rtransfer_link.git",
       {ref,"9ee15a14a65996c5c856edbe8a97ca33fd905780"}},
  0},
 {<<"setup">>,{pkg,<<"setup">>,<<"2.1.0">>},2},
 {<<"ssl_verify_fun">>,{pkg,<<"ssl_verify_fun">>,<<"1.1.6">>},2},
 {<<"tls_certificate_check">>,{pkg,<<"tls_certificate_check">>,<<"1.5.0">>},2},
 {<<"unicode_util_compat">>,{pkg,<<"unicode_util_compat">>,<<"0.7.0">>},2},
 {<<"uuid">>,{pkg,<<"uuid_erl">>,<<"1.7.2">>},1},
 {<<"worker_pool">>,
  {git,"https://github.com/inaka/worker_pool",
       {ref,"d28cd20384c34b4bbb691875a7a939278559f4f7"}},
  1},
 {<<"yamerl">>,{pkg,<<"yamerl">>,<<"0.7.0">>},1}]}.
[
{pkg_hash,[
 {<<"backoff">>, <<"83B72ED2108BA1EE8F7D1C22E0B4A00CFE3593A67DBC792799E8CCE9F42F796B">>},
 {<<"base64url">>, <<"36A90125F5948E3AFD7BE97662A1504B934DD5DAC78451CA6E9ABF85A10286BE">>},
 {<<"bear">>, <<"430419C1126B477686CDE843E88BA0F2C7DC5CDF0881C677500074F704339A99">>},
 {<<"certifi">>, <<"DBAB8E5E155A0763EEA978C913CA280A6B544BFA115633FA20249C3D396D9493">>},
 {<<"folsom">>, <<"50ECC998D2149939F1D5E0AA3E32788F8ED16A58E390D81B5C0BE4CC4EF25589">>},
 {<<"goldrush">>, <<"F06E5D5F1277DA5C413E84D5A2924174182FB108DABB39D5EC548B27424CD106">>},
 {<<"gpb">>, <<"305548AD991583F4B9809E905D6A17475AB8DF85116CB3C1269FDA1E4424C7EA">>},
 {<<"gproc">>, <<"853CCB7805E9ADA25D227A157BA966F7B34508F386A3E7E21992B1B484230699">>},
 {<<"hut">>, <<"71F2F054E657C03F959CF1ACC43F436EA87580696528CA2A55C8AFB1B06C85E7">>},
 {<<"idna">>, <<"8A63070E9F7D0C62EB9D9FCB360A7DE382448200FBBD1B106CC96D3D8099DF8D">>},
 {<<"lager">>, <<"4CAB289120EB24964E3886BD22323CB5FEFE4510C076992A23AD18CF85413D8C">>},
 {<<"metrics">>, <<"25F094DEA2CDA98213CECC3AEFF09E940299D950904393B2A29D191C346A8486">>},
 {<<"mimerl">>, <<"67E2D3F571088D5CFD3E550C383094B47159F3EEE8FFA08E64106CDF5E981BE3">>},
 {<<"observer_cli">>, <<"016588E9A966247401BCBF02976D468F1E6F06891DDE44F873C9259C6496CCA1">>},
 {<<"parse_trans">>, <<"16328AB840CC09919BD10DAB29E431DA3AF9E9E7E7E6F0089DD5A2D2820011D8">>},
 {<<"plain_fsm">>, <<"D0CD143904DFCA2250F065BC3220700B40F90D633290C9B2B709090E4114CCA5">>},
 {<<"quickrand">>, <<"E3086A153EB13A057FC19192D05E2D4C6BB2BDBB55746A699BEAE9847AC17CA8">>},
 {<<"recon">>, <<"430FFA60685AC1EFDFB1FE4C97B8767C92D0D92E6E7C3E8621559BA77598678A">>},
 {<<"setup">>, <<"05F69185A5EB71474C9BC6BA892565651EC7507791F85632B7B914DBFE130510">>},
 {<<"ssl_verify_fun">>, <<"CF344F5692C82D2CD7554F5EC8FD961548D4FD09E7D22F5B62482E5AEAEBD4B0">>},
 {<<"tls_certificate_check">>, <<"54DC51DEFFA4EF157803E07035AB78516708F670FC910319C5893287E3AED725">>},
 {<<"unicode_util_compat">>, <<"BC84380C9AB48177092F43AC89E4DFA2C6D62B40B8BD132B1059ECC7232F9A78">>},
 {<<"uuid">>, <<"D596C8DD01A4AE48B9D8D51832CCC8F8302BF67ACD01336AEC3FCFAE6B9D2BC2">>},
 {<<"yamerl">>, <<"E51DBA652DCE74C20A88294130B48051EBBBB0BE7D76F22DE064F0F3CCF0AAF5">>}]},
{pkg_hash_ext,[
 {<<"backoff">>, <<"CF0CFFF8995FB20562F822E5CC47D8CCF664C5ECDC26A684CBE85C225F9D7C39">>},
 {<<"base64url">>, <<"FAB09B20E3F5DB886725544CBCF875B8E73EC93363954EB8A1A9ED834AA8C1F9">>},
 {<<"bear">>, <<"157B67901ADF84FF0DA6EAE035CA1292A0AC18AA55148154D8C582B2C68959DB">>},
 {<<"certifi">>, <<"524C97B4991B3849DD5C17A631223896272C6B0AF446778BA4675A1DFF53BB7E">>},
 {<<"folsom">>, <<"DD6AB97278E94F9E4CFC43E188224A7B8C7EAEC0DD2E935007005177F3EEBB0E">>},
 {<<"goldrush">>, <<"99CB4128CFFCB3227581E5D4D803D5413FA643F4EB96523F77D9E6937D994CEB">>},
 {<<"gpb">>, <<"C2BB843866E627E1E0181C2F5E4B3EE79CBB8CD3574F66767E7F1D5130D6B025">>},
 {<<"gproc">>, <<"587E8AF698CCD3504CF4BA8D90F893EDE2B0F58CABB8A916E2BF9321DE3CF10B">>},
 {<<"hut">>, <<"7E15D28555D8A1F2B5A3A931EC120AF0753E4853A4C66053DB354F35BF9AB563">>},
 {<<"idna">>, <<"92376EB7894412ED19AC475E4A86F7B413C1B9FBB5BD16DCCD57934157944CEA">>},
 {<<"lager">>, <<"7F904D9E87A8CB7E66156ED31768D1C8E26EBA1D54F4BC85B1AA4AC1F6340C28">>},
 {<<"metrics">>, <<"69B09ADDDC4F74A40716AE54D140F93BEB0FB8978D8636EADED0C31B6F099F16">>},
 {<<"mimerl">>, <<"F278585650AA581986264638EBF698F8BB19DF297F66AD91B18910DFC6E19323">>},
 {<<"observer_cli">>, <<"C23DB9E4CCA0E849ADC42B0A099AFFB9E6267C5F23A871FC6F144348B249341F">>},
 {<<"parse_trans">>, <<"07CD9577885F56362D414E8C4C4E6BDF10D43A8767ABB92D24CBE8B24C54888B">>},
 {<<"plain_fsm">>, <<"24D2020F3305D6B1A14815D9B70DBBBC850DD558CCCCA49EE675FA7713501A01">>},
 {<<"quickrand">>, <<"6A1DA81FE098C0DFCFB55C5E35C20BE430128E88BBFA03D18FCF9E0EE8E342D7">>},
 {<<"recon">>, <<"5721C6B6D50122D8F68CCCAC712CAA1231F97894BAB779EFF5FF0F886CB44648">>},
 {<<"setup">>, <<"EFD072578F0CF85BEA96CAAFFC7ADB0992398272522660A136E10567377071C5">>},
 {<<"ssl_verify_fun">>, <<"BDB0D2471F453C88FF3908E7686F86F9BE327D065CC1EC16FA4540197EA04680">>},
 {<<"tls_certificate_check">>, <<"E1E3F9A969317126633D7A8F1D9A3223B35504414125C78FA048700385A59B25">>},
 {<<"unicode_util_compat">>, <<"25EEE6D67DF61960CF6A794239566599B09E17E668D3700247BC498638152521">>},
 {<<"uuid">>, <<"06A8E7A305C59CFA15DD8320CA521E46B81DA4760FE239C8CC14B0474866D9E4">>},
 {<<"yamerl">>, <<"CB5A4481E2E2AD36DB83BD9962153E1A9208E2B2484185E33FC2CAAC6A50B108">>}]}
].<|MERGE_RESOLUTION|>--- conflicted
+++ resolved
@@ -21,11 +21,7 @@
   0},
  {<<"cluster_worker">>,
   {git,"ssh://git@git.onedata.org:7999/vfs/cluster-worker.git",
-<<<<<<< HEAD
-       {ref,"a1ad44ff58e1d69352aa4ae6592d269ca91a7c99"}},
-=======
-       {ref,"992bb48b831df8ebadc4c3428abc50fb488e345a"}},
->>>>>>> 2a3e7bcb
+       {ref,"4c460da0414bb0009ffd8835338df9c22177cd32"}},
   0},
  {<<"compatibility_reference">>,
   {raw,"ssh://git@git.onedata.org:7999/vfs/compatibility-reference.git",
