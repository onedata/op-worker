--- conflicted
+++ resolved
@@ -24,11 +24,7 @@
   0},
  {<<"cluster_worker">>,
   {git,"ssh://git@git.onedata.org:7999/vfs/cluster-worker.git",
-<<<<<<< HEAD
        {ref,"f883246e68ac3bb65b4171dac530a569df51daeb"}},
-=======
-       {ref,"9b2d23521f7c85bcb0c8a75ca16826907747cd97"}},
->>>>>>> d5bec9d4
   0},
  {<<"cowboy">>,
   {git,"git://github.com/ninenines/cowboy.git",
