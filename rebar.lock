{"1.1.0",
[{<<"backoff">>,{pkg,<<"backoff">>,<<"1.1.6">>},1},
 {<<"base64url">>,{pkg,<<"base64url">>,<<"0.0.1">>},1},
 {<<"bear">>,
  {git,"git://github.com/boundary/bear.git",
       {ref,"119234548783af19b8ec75c879c5062676b92571"}},
  3},
 {<<"bp_tree">>,
  {git,"https://github.com/onedata/bp_tree.git",
       {ref,"c0b7b0573910b506b11fb063563ae500c41d1863"}},
  1},
 {<<"cberl">>,
  {git,"ssh://git@git.onedata.org:7999/vfs/cberl.git",
       {ref,"6329a00fa4b9be757b939d2be573e22b8c24476e"}},
  1},
 {<<"certifi">>,{pkg,<<"certifi">>,<<"0.7.0">>},2},
 {<<"clproto">>,
  {git,"ssh://git@git.onedata.org:7999/vfs/clproto.git",
       {ref,"12dad41e679eced1657148c5178b65772d0cd2de"}},
  0},
 {<<"cluster_manager">>,
  {raw,{git,"ssh://git@git.onedata.org:7999/vfs/cluster-manager.git",
            {ref,"c16c06371ff66da0497aa7b31790dfd1ae7370cb"}}},
  0},
 {<<"cluster_worker">>,
  {git,"ssh://git@git.onedata.org:7999/vfs/cluster-worker.git",
<<<<<<< HEAD
       {ref,"be30beffdc1ea5a36333f7773a25f27f1316842b"}},
=======
       {ref,"572f7dd7a0df9030d2b9e5408bfade8201b7a575"}},
>>>>>>> cb4bef47
  0},
 {<<"cowboy">>,
  {git,"git://github.com/ninenines/cowboy.git",
       {ref,"a7b06f2e138c0c03c2511ed9fe6803fc9ebf3401"}},
  1},
 {<<"cowlib">>,
  {git,"https://github.com/ninenines/cowlib",
       {ref,"b6381527831c5ebb74759e119a517b7d22d4b23a"}},
  2},
 {<<"ctool">>,
  {git,"ssh://git@git.onedata.org:7999/vfs/ctool.git",
<<<<<<< HEAD
       {ref,"a741b3171dbca7218d982c494e1482cef94e09d1"}},
=======
       {ref,"c7fba798fc2f7af08fefb825d737be1f5c7429ee"}},
>>>>>>> cb4bef47
  0},
 {<<"edown">>,
  {git,"git://github.com/uwiger/edown.git",
       {ref,"b7c8eb0ac1859f8fce11cbfe3526f5ec83194776"}},
  3},
 {<<"enacl_p">>,
  {git,"https://github.com/kzemek/enacl_p.git",
       {ref,"ea22638b684a79eba831d2df54666905bd451b15"}},
  2},
 {<<"enif_protobuf">>,
  {git,"https://github.com/jg513/enif_protobuf",
       {ref,"429acb5c1bea859d121893d744ac914782337d4c"}},
  0},
 {<<"exometer_core">>,
  {git,"https://github.com/onedata/exometer_core.git",
       {ref,"4602433887790941c4285daf0ef71be38b3c6d14"}},
  1},
 {<<"exometer_graphite">>,
  {git,"https://github.com/jakud/exometer_graphite.git",
       {ref,"1ea3cd5aaaf3003f669bb24dfad06b34291efd02"}},
  1},
 {<<"exometer_lager">>,
  {git,"https://github.com/onedata/exometer_lager.git",
       {ref,"3ee87b868b618fab43e564227d97902b527c22ca"}},
  1},
 {<<"folsom">>,
  {git,"git://github.com/folsom-project/folsom",
       {ref,"38e2cce7c64ce1f0a3a918d90394cfc0a940b1ba"}},
  2},
 {<<"gen_server2">>,
  {git,"http://github.com/kzemek/gen_server2.git",
       {ref,"825c489ed8e4afd410d739af8553c4d7d6d8ad61"}},
  1},
 {<<"gen_server_mock">>,
  {git,"git://github.com/brucexin/gen_server_mock.git",
       {ref,"de3cd8e4b3c36759c94f8944fa425dada31714ff"}},
  0},
 {<<"gen_smtp">>,
  {git,"git://github.com/Vagabond/gen_smtp.git",
       {ref,"2ea8bb995adf32102f523cef93ae98e287ac77d1"}},
  1},
 {<<"goldrush">>,{pkg,<<"goldrush">>,<<"0.1.9">>},2},
 {<<"gpb">>,{pkg,<<"gpb">>,<<"4.1.3">>},1},
 {<<"gproc">>,{pkg,<<"gproc">>,<<"0.6.1">>},1},
 {<<"gui">>,
  {git,"ssh://git@git.onedata.org:7999/vfs/gui.git",
       {ref,"b76ca0d7346f1805e47f99dca3e0f5042823fbf0"}},
  0},
 {<<"hackney">>,
  {git,"git://github.com/bwalkowi/hackney.git",
       {ref,"d80d4d919acadbddea171fab31e040773c99ad49"}},
  1},
 {<<"helpers">>,
  {git,"ssh://git@git.onedata.org:7999/vfs/helpers.git",
       {ref,"544614294acc5b15551418118526dd0ffed0ded8"}},
  0},
 {<<"hut">>,
  {git,"git://github.com/tolbrino/hut.git",
       {ref,"025540398478ab6f95932c3234382ac5bb21ad3e"}},
  2},
 {<<"idna">>,{pkg,<<"idna">>,<<"1.2.0">>},2},
 {<<"iso8601">>,
  {git,"https://github.com/xorver/erlang_iso8601.git",
       {ref,"72013b0a8d757ee95bb560541e29bfa4461c5232"}},
  1},
 {<<"jiffy">>,
  {git,"https://github.com/bkryza/jiffy.git",
       {ref,"a449ec1ecd7b5ea95e675b5bafdfa9a2a3fdface"}},
  1},
 {<<"lager">>,{pkg,<<"lager">>,<<"3.6.1">>},1},
 {<<"lbm_kv">>,
  {git,"git://github.com/kzemek/lbm_kv.git",
       {ref,"df3040fa1ff358919999b3776e55ee5c9f754f3e"}},
  1},
 {<<"locks">>,
  {git,"https://github.com/uwiger/locks.git",
       {ref,"c9b585adcf7cbd347e516ccc3406e03a04a46731"}},
  1},
 {<<"locus">>,
  {git,"https://github.com/g-andrade/locus.git",
       {ref,"638063fb9b2d81cfd0b219eee76ae43197ab4433"}},
  1},
 {<<"macaroons">>,
  {git,"ssh://git@git.onedata.org:7999/vfs/macaroons.git",
       {ref,"c094f0eab6f4a15be238b5aa0d28fb89d34765b7"}},
  1},
 {<<"meck">>,
  {git,"https://github.com/eproxus/meck.git",
       {ref,"030a2f167c599921e1f1dde82facc33ebd702239"}},
  1},
 {<<"metrics">>,{pkg,<<"metrics">>,<<"1.0.1">>},2},
 {<<"mimerl">>,{pkg,<<"mimerl">>,<<"1.0.2">>},2},
 {<<"node_package">>,
  {git,"git://github.com/xorver/node_package.git",
       {ref,"debc7bb49d39d981dedd768d83a6a33a4fb59851"}},
  1},
 {<<"observer_cli">>,{pkg,<<"observer_cli">>,<<"1.0.7">>},0},
 {<<"onedata_documentation">>,
  {raw,{git,"ssh://git@git.onedata.org:7999/vfs/onedata-documentation.git",
            {ref,"2fb720aed5f119fee2873ff31aa604c159fd79fa"}}},
  0},
 {<<"parse_trans">>,
  {git,"git://github.com/uwiger/parse_trans.git",
       {ref,"a210adafdfbb904d156d8f22abd5fb58fc17de1e"}},
  2},
 {<<"plain_fsm">>,
  {git,"git://github.com/uwiger/plain_fsm.git",
       {ref,"1de45fba4caccbc76df0b109e7581d0fc6a2e67b"}},
  2},
 {<<"poolboy">>,
  {git,"https://github.com/devinus/poolboy.git",
       {ref,"3bb48a893ff5598f7c73731ac17545206d259fac"}},
  0},
 {<<"quickrand">>,{pkg,<<"quickrand">>,<<"1.7.5">>},2},
 {<<"ranch">>,
  {git,"https://github.com/ninenines/ranch",
       {ref,"55c2a9d623454f372a15e99721a37093d8773b48"}},
  2},
 {<<"recon">>,{pkg,<<"recon">>,<<"2.3.6">>},1},
 {<<"rrdtool">>,
  {git,"https://github.com/mwrona/erlang-rrdtool.git",
       {ref,"735477b2524bac488660a413b22baea23c8adb09"}},
  0},
 {<<"rtransfer_link">>,
  {git,"ssh://git@git.onedata.org:7999/vfs/rtransfer_link.git",
       {ref,"f10d7b965ba49d9401125c7f04f3d966f53cdb7e"}},
  0},
 {<<"setup">>,
  {git,"git://github.com/uwiger/setup.git",
       {ref,"76124131ac11bdb0112fb47a244784e152531dad"}},
  2},
 {<<"ssl_verify_fun">>,{pkg,<<"ssl_verify_fun">>,<<"1.1.1">>},2},
 {<<"stacktrace_compat">>,{pkg,<<"stacktrace_compat">>,<<"1.0.2">>},2},
 {<<"uuid">>,{pkg,<<"uuid_erl">>,<<"1.7.2">>},1},
 {<<"worker_pool">>,
  {git,"https://github.com/inaka/worker_pool",
       {ref,"ae5aa2e5819f7cce3aa3fbc50d39743de3515cdc"}},
  1}]}.
[
{pkg_hash,[
 {<<"backoff">>, <<"83B72ED2108BA1EE8F7D1C22E0B4A00CFE3593A67DBC792799E8CCE9F42F796B">>},
 {<<"base64url">>, <<"36A90125F5948E3AFD7BE97662A1504B934DD5DAC78451CA6E9ABF85A10286BE">>},
 {<<"certifi">>, <<"861A57F3808F7EB0C2D1802AFEAAE0FA5DE813B0DF0979153CBAFCD853ABABAF">>},
 {<<"goldrush">>, <<"F06E5D5F1277DA5C413E84D5A2924174182FB108DABB39D5EC548B27424CD106">>},
 {<<"gpb">>, <<"FE63F312AE95CE8F1D307E04DF3C6B49A504F5C7D0A84221B02A819FEDA63BBE">>},
 {<<"gproc">>, <<"4579663E5677970758A05D8F65D13C3E9814EC707AD51D8DCEF7294EDA1A730C">>},
 {<<"idna">>, <<"AC62EE99DA068F43C50DC69ACF700E03A62A348360126260E87F2B54ECED86B2">>},
 {<<"lager">>, <<"9D29C5FF7F926D25ECD9899990867C9152DCF34EEE65BAC8EC0DFC0D16A26E0C">>},
 {<<"metrics">>, <<"25F094DEA2CDA98213CECC3AEFF09E940299D950904393B2A29D191C346A8486">>},
 {<<"mimerl">>, <<"993F9B0E084083405ED8252B99460C4F0563E41729AB42D9074FD5E52439BE88">>},
 {<<"observer_cli">>, <<"54013653C72E75FF3B4B487342DFE56715C9749FF9C31A7DE8F84D18A09E1C3C">>},
 {<<"quickrand">>, <<"E3086A153EB13A057FC19192D05E2D4C6BB2BDBB55746A699BEAE9847AC17CA8">>},
 {<<"recon">>, <<"2BCAD0CF621FB277CABBB6413159CD3AA30265C2DEE42C968697988B30108604">>},
 {<<"ssl_verify_fun">>, <<"28A4D65B7F59893BC2C7DE786DEC1E1555BD742D336043FE644AE956C3497FBE">>},
 {<<"stacktrace_compat">>, <<"8AD31C32C9A0EADB1EB298F04DC8B0C8D79BCC6233A638B02791FFCA4F331275">>},
 {<<"uuid">>, <<"D596C8DD01A4AE48B9D8D51832CCC8F8302BF67ACD01336AEC3FCFAE6B9D2BC2">>}]}
].<|MERGE_RESOLUTION|>--- conflicted
+++ resolved
@@ -24,11 +24,7 @@
   0},
  {<<"cluster_worker">>,
   {git,"ssh://git@git.onedata.org:7999/vfs/cluster-worker.git",
-<<<<<<< HEAD
        {ref,"be30beffdc1ea5a36333f7773a25f27f1316842b"}},
-=======
-       {ref,"572f7dd7a0df9030d2b9e5408bfade8201b7a575"}},
->>>>>>> cb4bef47
   0},
  {<<"cowboy">>,
   {git,"git://github.com/ninenines/cowboy.git",
@@ -40,11 +36,7 @@
   2},
  {<<"ctool">>,
   {git,"ssh://git@git.onedata.org:7999/vfs/ctool.git",
-<<<<<<< HEAD
        {ref,"a741b3171dbca7218d982c494e1482cef94e09d1"}},
-=======
-       {ref,"c7fba798fc2f7af08fefb825d737be1f5c7429ee"}},
->>>>>>> cb4bef47
   0},
  {<<"edown">>,
   {git,"git://github.com/uwiger/edown.git",
