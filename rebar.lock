--- conflicted
+++ resolved
@@ -24,11 +24,7 @@
   0},
  {<<"cluster_worker">>,
   {git,"ssh://git@git.onedata.org:7999/vfs/cluster-worker.git",
-<<<<<<< HEAD
-       {ref,"2eb55eb148d64cff5dd1e459446724a3a6b0f7c2"}},
-=======
-       {ref,"c03076473b9886e029b47fa61253963a74ee8e70"}},
->>>>>>> 794b4f6a
+       {ref,"17adbcd64d4268b6a7e34639d830547ee01a4521"}},
   0},
  {<<"cowboy">>,
   {git,"git://github.com/ninenines/cowboy.git",
@@ -95,11 +91,7 @@
   1},
  {<<"helpers">>,
   {git,"ssh://git@git.onedata.org:7999/vfs/helpers.git",
-<<<<<<< HEAD
        {ref,"79b8af84de9bac9bd4c0ffb599d105696ff7d1f6"}},
-=======
-       {ref,"6d006a51f698821c1c49f1aecdbac427bfe98be1"}},
->>>>>>> 794b4f6a
   0},
  {<<"hut">>,
   {git,"git://github.com/tolbrino/hut.git",
@@ -170,11 +162,7 @@
   0},
  {<<"rtransfer_link">>,
   {git,"ssh://git@git.onedata.org:7999/vfs/rtransfer_link.git",
-<<<<<<< HEAD
        {ref,"13bb3ca0cc8e33e12f623f863aab91901cd17d0f"}},
-=======
-       {ref,"71b2e544d1efeaaf85a51e8df14db0e27a9fa77e"}},
->>>>>>> 794b4f6a
   0},
  {<<"setup">>,
   {git,"git://github.com/uwiger/setup.git",
