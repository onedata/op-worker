--- conflicted
+++ resolved
@@ -81,11 +81,7 @@
   1},
  {<<"helpers">>,
   {git,"ssh://git@git.onedata.org:7999/vfs/helpers.git",
-<<<<<<< HEAD
        {ref,"464bd629e290c3b082e1e2d0d12fc2a61aba1c03"}},
-=======
-       {ref,"6d3869421392d88181eb7e83f3bbc36e20117536"}},
->>>>>>> d86d6418
   0},
  {<<"hut">>,{pkg,<<"hut">>,<<"1.3.0">>},2},
  {<<"idna">>,{pkg,<<"idna">>,<<"6.1.1">>},2},
@@ -147,11 +143,7 @@
   0},
  {<<"rtransfer_link">>,
   {git,"ssh://git@git.onedata.org:7999/vfs/rtransfer_link.git",
-<<<<<<< HEAD
        {ref,"30f7fbe1c7321d37664776c6c9967e5661fab6b7"}},
-=======
-       {ref,"174e5c4071a30771e3d21b8a51a351646ff98d5f"}},
->>>>>>> d86d6418
   0},
  {<<"setup">>,{pkg,<<"setup">>,<<"2.1.0">>},2},
  {<<"ssl_verify_fun">>,{pkg,<<"ssl_verify_fun">>,<<"1.1.6">>},2},
