{"1.1.0",
[{<<"backoff">>,{pkg,<<"backoff">>,<<"1.1.3">>},1},
 {<<"base64url">>,{pkg,<<"base64url">>,<<"0.0.1">>},1},
 {<<"bear">>,
  {git,"git://github.com/boundary/bear.git",
       {ref,"119234548783af19b8ec75c879c5062676b92571"}},
  3},
 {<<"bp_tree">>,
  {git,"https://github.com/onedata/bp_tree.git",
       {ref,"aaaa48c631358a00bd7908155761e5df46ad55bd"}},
  1},
 {<<"cberl">>,
  {git,"ssh://git@git.plgrid.pl:7999/vfs/cberl.git",
       {ref,"6329a00fa4b9be757b939d2be573e22b8c24476e"}},
  1},
 {<<"certifi">>,{pkg,<<"certifi">>,<<"0.7.0">>},2},
 {<<"clproto">>,
  {git,"ssh://git@git.plgrid.pl:7999/vfs/clproto.git",
       {ref,"2e5a58000190fcaf2c4d488affe461888bdd66f7"}},
  0},
 {<<"cluster_manager">>,
  {raw,{git,"ssh://git@git.plgrid.pl:7999/vfs/cluster-manager.git",
            {ref,"939176e5a73dc00f25f51b219acb67ed1066042e"}}},
  0},
 {<<"cluster_worker">>,
  {git,"ssh://git@git.plgrid.pl:7999/vfs/cluster-worker.git",
<<<<<<< HEAD
       {ref,"f0e5f6504bc77ffa799c733ac2ac766e5e0182da"}},
=======
       {ref,"4a8c94aa45485394a46871c2a8190f6aa0eda1c5"}},
>>>>>>> 02d75eda
  0},
 {<<"cowboy">>,
  {git,"git://github.com/ninenines/cowboy.git",
       {ref,"a7b06f2e138c0c03c2511ed9fe6803fc9ebf3401"}},
  1},
 {<<"cowlib">>,
  {git,"https://github.com/ninenines/cowlib",
       {ref,"b6381527831c5ebb74759e119a517b7d22d4b23a"}},
  2},
 {<<"ctool">>,
  {git,"ssh://git@git.plgrid.pl:7999/vfs/ctool.git",
       {ref,"5d185053921faaf22b48c1137ab4be22530c8b42"}},
  0},
 {<<"edown">>,
  {git,"git://github.com/uwiger/edown.git",
       {ref,"b7c8eb0ac1859f8fce11cbfe3526f5ec83194776"}},
  3},
 {<<"enacl_p">>,
  {git,"https://github.com/kzemek/enacl_p.git",
       {ref,"ea22638b684a79eba831d2df54666905bd451b15"}},
  2},
 {<<"exometer_core">>,
  {git,"https://github.com/onedata/exometer_core.git",
       {ref,"4602433887790941c4285daf0ef71be38b3c6d14"}},
  1},
 {<<"exometer_graphite">>,
  {git,"https://github.com/jakud/exometer_graphite.git",
       {ref,"1ea3cd5aaaf3003f669bb24dfad06b34291efd02"}},
  1},
 {<<"exometer_lager">>,
  {git,"https://github.com/onedata/exometer_lager.git",
       {ref,"3ee87b868b618fab43e564227d97902b527c22ca"}},
  1},
 {<<"folsom">>,
  {git,"git://github.com/folsom-project/folsom",
       {ref,"38e2cce7c64ce1f0a3a918d90394cfc0a940b1ba"}},
  2},
 {<<"gen_server2">>,
  {git,"http://github.com/kzemek/gen_server2.git",
       {ref,"825c489ed8e4afd410d739af8553c4d7d6d8ad61"}},
  0},
 {<<"gen_server_mock">>,
  {git,"git://github.com/brucexin/gen_server_mock.git",
       {ref,"de3cd8e4b3c36759c94f8944fa425dada31714ff"}},
  0},
 {<<"gen_smtp">>,
  {git,"git://github.com/Vagabond/gen_smtp.git",
       {ref,"2ea8bb995adf32102f523cef93ae98e287ac77d1"}},
  1},
 {<<"goldrush">>,{pkg,<<"goldrush">>,<<"0.1.9">>},2},
 {<<"gpb">>,{pkg,<<"gpb">>,<<"4.1.3">>},1},
 {<<"gproc">>,{pkg,<<"gproc">>,<<"0.6.1">>},1},
 {<<"gui">>,
  {git,"ssh://git@git.plgrid.pl:7999/vfs/gui.git",
       {ref,"617f873066ff211595cd1c7d18b16470ec127947"}},
  0},
 {<<"hackney">>,
  {git,"git://github.com/benoitc/hackney.git",
       {ref,"d80d4d919acadbddea171fab31e040773c99ad49"}},
  1},
 {<<"helpers">>,
  {git,"ssh://git@git.plgrid.pl:7999/vfs/helpers.git",
       {ref,"6aa91210f14d042e880d7b3a4f6be7b455f805d7"}},
  0},
 {<<"hut">>,
  {git,"git://github.com/tolbrino/hut.git",
       {ref,"025540398478ab6f95932c3234382ac5bb21ad3e"}},
  2},
 {<<"idna">>,{pkg,<<"idna">>,<<"1.2.0">>},2},
 {<<"iso8601">>,
  {git,"https://github.com/xorver/erlang_iso8601.git",
       {ref,"72013b0a8d757ee95bb560541e29bfa4461c5232"}},
  1},
 {<<"jiffy">>,
  {git,"https://github.com/bkryza/jiffy.git",
       {ref,"a449ec1ecd7b5ea95e675b5bafdfa9a2a3fdface"}},
  1},
 {<<"lager">>,{pkg,<<"lager">>,<<"3.6.1">>},1},
 {<<"lbm_kv">>,
  {git,"git://github.com/kzemek/lbm_kv.git",
       {ref,"df3040fa1ff358919999b3776e55ee5c9f754f3e"}},
  1},
 {<<"locks">>,
  {git,"https://github.com/uwiger/locks.git",
       {ref,"c9b585adcf7cbd347e516ccc3406e03a04a46731"}},
  1},
 {<<"macaroons">>,
  {git,"https://github.com/kzemek/macaroons.git",
       {ref,"b15b13f1747210caf1152fc4444239d90b1b21cd"}},
  1},
 {<<"meck">>,
  {git,"https://github.com/eproxus/meck.git",
       {ref,"030a2f167c599921e1f1dde82facc33ebd702239"}},
  1},
 {<<"metrics">>,{pkg,<<"metrics">>,<<"1.0.1">>},2},
 {<<"mimerl">>,{pkg,<<"mimerl">>,<<"1.0.2">>},2},
 {<<"node_package">>,
  {git,"git://github.com/xorver/node_package.git",
       {ref,"debc7bb49d39d981dedd768d83a6a33a4fb59851"}},
  1},
 {<<"observer_cli">>,{pkg,<<"observer_cli">>,<<"1.0.7">>},0},
 {<<"parse_trans">>,
  {git,"git://github.com/uwiger/parse_trans.git",
       {ref,"a210adafdfbb904d156d8f22abd5fb58fc17de1e"}},
  2},
 {<<"plain_fsm">>,
  {git,"git://github.com/uwiger/plain_fsm.git",
       {ref,"1de45fba4caccbc76df0b109e7581d0fc6a2e67b"}},
  2},
 {<<"poolboy">>,
  {git,"https://github.com/devinus/poolboy.git",
       {ref,"3bb48a893ff5598f7c73731ac17545206d259fac"}},
  0},
 {<<"quickrand">>,{pkg,<<"quickrand">>,<<"1.7.4-rc1">>},2},
 {<<"ranch">>,
  {git,"https://github.com/ninenines/ranch",
       {ref,"55c2a9d623454f372a15e99721a37093d8773b48"}},
  2},
 {<<"recon">>,{pkg,<<"recon">>,<<"2.3.6">>},1},
 {<<"rrdtool">>,
  {git,"https://github.com/mwrona/erlang-rrdtool.git",
       {ref,"735477b2524bac488660a413b22baea23c8adb09"}},
  0},
 {<<"rtransfer_link">>,
  {git,"ssh://git@git.plgrid.pl:7999/vfs/rtransfer_link.git",
       {ref,"e75c0f93d53df1288fddc9a02ff8e61915c05a78"}},
  0},
 {<<"setup">>,
  {git,"git://github.com/uwiger/setup.git",
       {ref,"76124131ac11bdb0112fb47a244784e152531dad"}},
  2},
 {<<"ssl_verify_fun">>,{pkg,<<"ssl_verify_fun">>,<<"1.1.1">>},2},
 {<<"uuid">>,{pkg,<<"uuid_erl">>,<<"1.7.2">>},1},
 {<<"worker_pool">>,
  {git,"https://github.com/inaka/worker_pool",
       {ref,"ae5aa2e5819f7cce3aa3fbc50d39743de3515cdc"}},
  1}]}.
[
{pkg_hash,[
 {<<"backoff">>, <<"DE762C05ED6DFAE862D83DC9E58AE936792B01302B3595F5CFFE86F2D8E6C1DD">>},
 {<<"base64url">>, <<"36A90125F5948E3AFD7BE97662A1504B934DD5DAC78451CA6E9ABF85A10286BE">>},
 {<<"certifi">>, <<"861A57F3808F7EB0C2D1802AFEAAE0FA5DE813B0DF0979153CBAFCD853ABABAF">>},
 {<<"goldrush">>, <<"F06E5D5F1277DA5C413E84D5A2924174182FB108DABB39D5EC548B27424CD106">>},
 {<<"gpb">>, <<"FE63F312AE95CE8F1D307E04DF3C6B49A504F5C7D0A84221B02A819FEDA63BBE">>},
 {<<"gproc">>, <<"4579663E5677970758A05D8F65D13C3E9814EC707AD51D8DCEF7294EDA1A730C">>},
 {<<"idna">>, <<"AC62EE99DA068F43C50DC69ACF700E03A62A348360126260E87F2B54ECED86B2">>},
 {<<"lager">>, <<"9D29C5FF7F926D25ECD9899990867C9152DCF34EEE65BAC8EC0DFC0D16A26E0C">>},
 {<<"metrics">>, <<"25F094DEA2CDA98213CECC3AEFF09E940299D950904393B2A29D191C346A8486">>},
 {<<"mimerl">>, <<"993F9B0E084083405ED8252B99460C4F0563E41729AB42D9074FD5E52439BE88">>},
 {<<"observer_cli">>, <<"54013653C72E75FF3B4B487342DFE56715C9749FF9C31A7DE8F84D18A09E1C3C">>},
 {<<"quickrand">>, <<"61A9AF693C8B4FC9F838818493BCEE127AA2EE70483BE32BAD20C760C208E8BA">>},
 {<<"recon">>, <<"2BCAD0CF621FB277CABBB6413159CD3AA30265C2DEE42C968697988B30108604">>},
 {<<"ssl_verify_fun">>, <<"28A4D65B7F59893BC2C7DE786DEC1E1555BD742D336043FE644AE956C3497FBE">>},
 {<<"uuid">>, <<"D596C8DD01A4AE48B9D8D51832CCC8F8302BF67ACD01336AEC3FCFAE6B9D2BC2">>}]}
].<|MERGE_RESOLUTION|>--- conflicted
+++ resolved
@@ -7,7 +7,7 @@
   3},
  {<<"bp_tree">>,
   {git,"https://github.com/onedata/bp_tree.git",
-       {ref,"aaaa48c631358a00bd7908155761e5df46ad55bd"}},
+       {ref,"1713e6fc298777db355305cf26f6000fde3db7e4"}},
   1},
  {<<"cberl">>,
   {git,"ssh://git@git.plgrid.pl:7999/vfs/cberl.git",
@@ -24,11 +24,7 @@
   0},
  {<<"cluster_worker">>,
   {git,"ssh://git@git.plgrid.pl:7999/vfs/cluster-worker.git",
-<<<<<<< HEAD
-       {ref,"f0e5f6504bc77ffa799c733ac2ac766e5e0182da"}},
-=======
        {ref,"4a8c94aa45485394a46871c2a8190f6aa0eda1c5"}},
->>>>>>> 02d75eda
   0},
  {<<"cowboy">>,
   {git,"git://github.com/ninenines/cowboy.git",
