{"1.1.0",
[{<<"backoff">>,{pkg,<<"backoff">>,<<"1.1.3">>},1},
 {<<"base64url">>,{pkg,<<"base64url">>,<<"0.0.1">>},1},
 {<<"bear">>,
  {git,"git://github.com/boundary/bear.git",
       {ref,"119234548783af19b8ec75c879c5062676b92571"}},
  3},
 {<<"bp_tree">>,
  {git,"https://github.com/onedata/bp_tree.git",
       {ref,"99ca9a984c0d2e8acaba286f3223344d5c2bb546"}},
  1},
 {<<"cberl">>,
  {git,"ssh://git@git.plgrid.pl:7999/vfs/cberl.git",
       {ref,"6329a00fa4b9be757b939d2be573e22b8c24476e"}},
  1},
 {<<"certifi">>,{pkg,<<"certifi">>,<<"0.7.0">>},2},
 {<<"clproto">>,
  {git,"ssh://git@git.plgrid.pl:7999/vfs/clproto.git",
       {ref,"68a1291858a90453275b605a29075d59d641ba7a"}},
  0},
 {<<"cluster_manager">>,
  {raw,{git,"ssh://git@git.plgrid.pl:7999/vfs/cluster-manager.git",
            {ref,"d783c74b1db5accc956471aa3ea9e067da136bf1"}}},
  0},
 {<<"cluster_worker">>,
  {git,"ssh://git@git.plgrid.pl:7999/vfs/cluster-worker.git",
       {ref,"7f715425dcc789aaf665e41b7c0f9108d91ff924"}},
  0},
 {<<"cowboy">>,
  {git,"git://github.com/ninenines/cowboy.git",
       {ref,"a7b06f2e138c0c03c2511ed9fe6803fc9ebf3401"}},
  1},
 {<<"cowlib">>,
  {git,"https://github.com/ninenines/cowlib",
       {ref,"b6381527831c5ebb74759e119a517b7d22d4b23a"}},
  2},
 {<<"ctool">>,
  {git,"ssh://git@git.plgrid.pl:7999/vfs/ctool.git",
       {ref,"81e789d59f4ddac04ccdf95d7dc72178bbf68bb4"}},
  0},
 {<<"edown">>,
  {git,"git://github.com/uwiger/edown.git",
       {ref,"b7c8eb0ac1859f8fce11cbfe3526f5ec83194776"}},
  3},
 {<<"enacl_p">>,
  {git,"https://github.com/kzemek/enacl_p.git",
       {ref,"ea22638b684a79eba831d2df54666905bd451b15"}},
  2},
 {<<"exometer_core">>,
  {git,"https://github.com/onedata/exometer_core.git",
       {ref,"4602433887790941c4285daf0ef71be38b3c6d14"}},
  1},
 {<<"exometer_graphite">>,
  {git,"https://github.com/jakud/exometer_graphite.git",
       {ref,"1ea3cd5aaaf3003f669bb24dfad06b34291efd02"}},
  1},
 {<<"exometer_lager">>,
  {git,"https://github.com/onedata/exometer_lager.git",
       {ref,"3ee87b868b618fab43e564227d97902b527c22ca"}},
  1},
 {<<"folsom">>,
  {git,"git://github.com/folsom-project/folsom",
       {ref,"38e2cce7c64ce1f0a3a918d90394cfc0a940b1ba"}},
  2},
 {<<"gen_server2">>,
  {git,"http://github.com/kzemek/gen_server2.git",
       {ref,"825c489ed8e4afd410d739af8553c4d7d6d8ad61"}},
  0},
 {<<"gen_server_mock">>,
  {git,"git://github.com/brucexin/gen_server_mock.git",
       {ref,"de3cd8e4b3c36759c94f8944fa425dada31714ff"}},
  0},
 {<<"gen_smtp">>,
  {git,"git://github.com/Vagabond/gen_smtp.git",
       {ref,"2ea8bb995adf32102f523cef93ae98e287ac77d1"}},
  1},
 {<<"goldrush">>,{pkg,<<"goldrush">>,<<"0.1.9">>},2},
 {<<"gpb">>,{pkg,<<"gpb">>,<<"4.1.3">>},1},
 {<<"gproc">>,{pkg,<<"gproc">>,<<"0.6.1">>},1},
 {<<"gui">>,
  {git,"ssh://git@git.plgrid.pl:7999/vfs/gui.git",
       {ref,"6c148acc98e7aa2df490b35c6fc60824e3bdeb76"}},
  0},
 {<<"hackney">>,
  {git,"git://github.com/benoitc/hackney.git",
       {ref,"d80d4d919acadbddea171fab31e040773c99ad49"}},
  1},
 {<<"helpers">>,
  {git,"ssh://git@git.plgrid.pl:7999/vfs/helpers.git",
<<<<<<< HEAD
       {ref,"04b1ff83695d0f216d395b42e012bc586a7347fc"}},
=======
       {ref,"32c0761bbd5cf46fa879dcc902d29589943d8be6"}},
>>>>>>> 9bbd2775
  0},
 {<<"hut">>,
  {git,"git://github.com/tolbrino/hut.git",
       {ref,"025540398478ab6f95932c3234382ac5bb21ad3e"}},
  2},
 {<<"idna">>,{pkg,<<"idna">>,<<"1.2.0">>},2},
 {<<"iso8601">>,
  {git,"https://github.com/xorver/erlang_iso8601.git",
       {ref,"72013b0a8d757ee95bb560541e29bfa4461c5232"}},
  1},
 {<<"jiffy">>,
  {git,"https://github.com/bkryza/jiffy.git",
       {ref,"a449ec1ecd7b5ea95e675b5bafdfa9a2a3fdface"}},
  1},
 {<<"lager">>,{pkg,<<"lager">>,<<"3.6.1">>},1},
 {<<"lbm_kv">>,
  {git,"git://github.com/kzemek/lbm_kv.git",
       {ref,"df3040fa1ff358919999b3776e55ee5c9f754f3e"}},
  1},
 {<<"locks">>,
  {git,"https://github.com/uwiger/locks.git",
       {ref,"c9b585adcf7cbd347e516ccc3406e03a04a46731"}},
  1},
 {<<"macaroons">>,
  {git,"https://github.com/kzemek/macaroons.git",
       {ref,"b15b13f1747210caf1152fc4444239d90b1b21cd"}},
  1},
 {<<"meck">>,
  {git,"https://github.com/eproxus/meck.git",
       {ref,"030a2f167c599921e1f1dde82facc33ebd702239"}},
  1},
 {<<"metrics">>,{pkg,<<"metrics">>,<<"1.0.1">>},2},
 {<<"mimerl">>,{pkg,<<"mimerl">>,<<"1.0.2">>},2},
 {<<"node_package">>,
  {git,"git://github.com/xorver/node_package.git",
       {ref,"debc7bb49d39d981dedd768d83a6a33a4fb59851"}},
  1},
 {<<"observer_cli">>,{pkg,<<"observer_cli">>,<<"1.0.7">>},0},
 {<<"parse_trans">>,
  {git,"git://github.com/uwiger/parse_trans.git",
       {ref,"a210adafdfbb904d156d8f22abd5fb58fc17de1e"}},
  2},
 {<<"plain_fsm">>,
  {git,"git://github.com/uwiger/plain_fsm.git",
       {ref,"1de45fba4caccbc76df0b109e7581d0fc6a2e67b"}},
  2},
 {<<"poolboy">>,
  {git,"https://github.com/devinus/poolboy.git",
       {ref,"3bb48a893ff5598f7c73731ac17545206d259fac"}},
  0},
 {<<"quickrand">>,{pkg,<<"quickrand">>,<<"1.7.5">>},2},
 {<<"ranch">>,
  {git,"https://github.com/ninenines/ranch",
       {ref,"55c2a9d623454f372a15e99721a37093d8773b48"}},
  2},
 {<<"recon">>,{pkg,<<"recon">>,<<"2.3.6">>},1},
 {<<"rrdtool">>,
  {git,"https://github.com/mwrona/erlang-rrdtool.git",
       {ref,"735477b2524bac488660a413b22baea23c8adb09"}},
  0},
 {<<"rtransfer_link">>,
  {git,"ssh://git@git.plgrid.pl:7999/vfs/rtransfer_link.git",
<<<<<<< HEAD
       {ref,"2ed6dc868a260cbbe4492f9f56729017ff82f80a"}},
=======
       {ref,"3dd370b6d2bbd57a2b54732ec8295a1969b8f383"}},
>>>>>>> 9bbd2775
  0},
 {<<"setup">>,
  {git,"git://github.com/uwiger/setup.git",
       {ref,"76124131ac11bdb0112fb47a244784e152531dad"}},
  2},
 {<<"ssl_verify_fun">>,{pkg,<<"ssl_verify_fun">>,<<"1.1.1">>},2},
 {<<"uuid">>,{pkg,<<"uuid_erl">>,<<"1.7.2">>},1},
 {<<"worker_pool">>,
  {git,"https://github.com/inaka/worker_pool",
       {ref,"ae5aa2e5819f7cce3aa3fbc50d39743de3515cdc"}},
  1}]}.
[
{pkg_hash,[
 {<<"backoff">>, <<"DE762C05ED6DFAE862D83DC9E58AE936792B01302B3595F5CFFE86F2D8E6C1DD">>},
 {<<"base64url">>, <<"36A90125F5948E3AFD7BE97662A1504B934DD5DAC78451CA6E9ABF85A10286BE">>},
 {<<"certifi">>, <<"861A57F3808F7EB0C2D1802AFEAAE0FA5DE813B0DF0979153CBAFCD853ABABAF">>},
 {<<"goldrush">>, <<"F06E5D5F1277DA5C413E84D5A2924174182FB108DABB39D5EC548B27424CD106">>},
 {<<"gpb">>, <<"FE63F312AE95CE8F1D307E04DF3C6B49A504F5C7D0A84221B02A819FEDA63BBE">>},
 {<<"gproc">>, <<"4579663E5677970758A05D8F65D13C3E9814EC707AD51D8DCEF7294EDA1A730C">>},
 {<<"idna">>, <<"AC62EE99DA068F43C50DC69ACF700E03A62A348360126260E87F2B54ECED86B2">>},
 {<<"lager">>, <<"9D29C5FF7F926D25ECD9899990867C9152DCF34EEE65BAC8EC0DFC0D16A26E0C">>},
 {<<"metrics">>, <<"25F094DEA2CDA98213CECC3AEFF09E940299D950904393B2A29D191C346A8486">>},
 {<<"mimerl">>, <<"993F9B0E084083405ED8252B99460C4F0563E41729AB42D9074FD5E52439BE88">>},
 {<<"observer_cli">>, <<"54013653C72E75FF3B4B487342DFE56715C9749FF9C31A7DE8F84D18A09E1C3C">>},
 {<<"quickrand">>, <<"E3086A153EB13A057FC19192D05E2D4C6BB2BDBB55746A699BEAE9847AC17CA8">>},
 {<<"recon">>, <<"2BCAD0CF621FB277CABBB6413159CD3AA30265C2DEE42C968697988B30108604">>},
 {<<"ssl_verify_fun">>, <<"28A4D65B7F59893BC2C7DE786DEC1E1555BD742D336043FE644AE956C3497FBE">>},
 {<<"uuid">>, <<"D596C8DD01A4AE48B9D8D51832CCC8F8302BF67ACD01336AEC3FCFAE6B9D2BC2">>}]}
].<|MERGE_RESOLUTION|>--- conflicted
+++ resolved
@@ -87,11 +87,7 @@
   1},
  {<<"helpers">>,
   {git,"ssh://git@git.plgrid.pl:7999/vfs/helpers.git",
-<<<<<<< HEAD
-       {ref,"04b1ff83695d0f216d395b42e012bc586a7347fc"}},
-=======
-       {ref,"32c0761bbd5cf46fa879dcc902d29589943d8be6"}},
->>>>>>> 9bbd2775
+       {ref,"f2a575c9a148fce8431f5dc4e5f3eb404b2c3991"}},
   0},
  {<<"hut">>,
   {git,"git://github.com/tolbrino/hut.git",
@@ -154,11 +150,7 @@
   0},
  {<<"rtransfer_link">>,
   {git,"ssh://git@git.plgrid.pl:7999/vfs/rtransfer_link.git",
-<<<<<<< HEAD
-       {ref,"2ed6dc868a260cbbe4492f9f56729017ff82f80a"}},
-=======
-       {ref,"3dd370b6d2bbd57a2b54732ec8295a1969b8f383"}},
->>>>>>> 9bbd2775
+       {ref,"50499a52ffe597e9590a36865c9202fd256c01cc"}},
   0},
  {<<"setup">>,
   {git,"git://github.com/uwiger/setup.git",
