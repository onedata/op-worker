--- conflicted
+++ resolved
@@ -150,11 +150,7 @@
   0},
  {<<"rtransfer_link">>,
   {git,"ssh://git@git.plgrid.pl:7999/vfs/rtransfer_link.git",
-<<<<<<< HEAD
-       {ref,"63045dbdbec61d9692e842161a70a8f3906f31ea"}},
-=======
-       {ref,"60031bd0ded1d0bee5617dfc7466d2b6d470ab93"}},
->>>>>>> ce04e69b
+       {ref,"a4f7752fd4eef4bed7e07e56a22a70fa5ec9fc7e"}},
   0},
  {<<"setup">>,
   {git,"git://github.com/uwiger/setup.git",
