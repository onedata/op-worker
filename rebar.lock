{"1.2.0",
[{<<"backoff">>,{pkg,<<"backoff">>,<<"1.1.6">>},1},
 {<<"base64url">>,{pkg,<<"base64url">>,<<"0.0.1">>},1},
 {<<"bear">>,{pkg,<<"bear">>,<<"1.0.0">>},3},
 {<<"bp_tree">>,
  {git,"https://github.com/onedata/bp_tree.git",
       {ref,"bd0bcaff3be2741893ceaa270d33f38438d0aea8"}},
  1},
 {<<"cberl">>,
  {git,"ssh://git@git.onedata.org:7999/vfs/cberl.git",
       {ref,"764a1b48989f88a15caa3d4aa21c80899be7e74e"}},
  1},
 {<<"certifi">>,{pkg,<<"certifi">>,<<"2.6.1">>},2},
 {<<"clproto">>,
  {git,"ssh://git@git.onedata.org:7999/vfs/clproto.git",
       {ref,"908b8c39ec6d7f4b66121360bcd43c21b3111efd"}},
  0},
 {<<"cluster_manager">>,
  {raw,"ssh://git@git.onedata.org:7999/vfs/cluster-manager.git",
       {mod_ref,git,{ref,"2908dc3361eee93727ba1dff42c2473ae5c09428"},[]}},
  0},
 {<<"cluster_worker">>,
  {git,"ssh://git@git.onedata.org:7999/vfs/cluster-worker.git",
<<<<<<< HEAD
       {ref,"0ca2ba178fe5fbb3ce71c245aa7a7f33f8b36eaf"}},
=======
       {ref,"10246945da4d9586b8f9d6ee49647ad9a4348de3"}},
>>>>>>> 66f5efb3
  0},
 {<<"compatibility_reference">>,
  {raw,"ssh://git@git.onedata.org:7999/vfs/compatibility-reference.git",
       {mod_ref,git,{ref,"0fd22517df25a45dd12a732c37f334e82430e0cd"},[]}},
  0},
 {<<"cowboy">>,
  {git,"git://github.com/ninenines/cowboy.git",
       {ref,"04ca4c5d31a92d4d3de087bbd7d6021dc4a6d409"}},
  1},
 {<<"cowlib">>,
  {git,"https://github.com/ninenines/cowlib",
       {ref,"e9448e5628c8c1d9083223ff973af8de31a566d1"}},
  2},
 {<<"ctool">>,
  {git,"ssh://git@git.onedata.org:7999/vfs/ctool.git",
       {ref,"aa5b2652ffc662287fa5e60028e79cf137db9a3a"}},
  0},
 {<<"enacl">>,
  {git,"https://github.com/jlouis/enacl",
       {ref,"9919871e5313df24497914bb50791f0690a3be97"}},
  2},
 {<<"enif_protobuf">>,
  {git,"https://github.com/jg513/enif_protobuf",
       {ref,"71fcf74294f40ed1f06e57c4de14fa0c1cf3331b"}},
  0},
 {<<"exometer_core">>,
  {git,"https://github.com/mistanisz/exometer_core",
       {ref,"0571a9a1b9e5b2af6c2d5b1cbe51558b4771c696"}},
  1},
 {<<"exometer_graphite">>,
  {git,"https://github.com/mistanisz/exometer_graphite.git",
       {ref,"b08ce86a433746769eb85d23bbdc66f109c1b4f4"}},
  1},
 {<<"exometer_lager">>,
  {git,"https://github.com/onedata/exometer_lager.git",
       {ref,"3ee87b868b618fab43e564227d97902b527c22ca"}},
  1},
 {<<"folsom">>,{pkg,<<"folsom">>,<<"1.0.0">>},2},
 {<<"gen_server2">>,
  {git,"http://github.com/mistanisz/gen_server2.git",
       {ref,"8edb4a3383444634bbff6f2468a341607cd97a4b"}},
  1},
 {<<"gen_server_mock">>,
  {git,"git://github.com/brucexin/gen_server_mock.git",
       {ref,"de3cd8e4b3c36759c94f8944fa425dada31714ff"}},
  0},
 {<<"gen_smtp">>,
  {git,"git://github.com/Vagabond/gen_smtp.git",
       {ref,"410557a4b52cbabc99062e2196fa0ec16c3c03a7"}},
  1},
 {<<"goldrush">>,{pkg,<<"goldrush">>,<<"0.1.9">>},2},
 {<<"gpb">>,{pkg,<<"gpb">>,<<"4.18.0">>},1},
 {<<"gproc">>,{pkg,<<"gproc">>,<<"0.9.0">>},1},
 {<<"gui">>,
  {git,"ssh://git@git.onedata.org:7999/vfs/gui.git",
       {ref,"fdbeaff21f5c113e4a0877b30034d3548d5f8570"}},
  1},
 {<<"hackney">>,
  {git,"https://github.com/benoitc/hackney",
       {ref,"6e79b2bb11a77389d3ba9ff3a0828a45796fe7a8"}},
  1},
 {<<"helpers">>,
  {git,"ssh://git@git.onedata.org:7999/vfs/helpers.git",
       {ref,"21dde7b0b60786db1a3dc729c2e8782d7f190f6c"}},
  0},
 {<<"hut">>,{pkg,<<"hut">>,<<"1.3.0">>},2},
 {<<"idna">>,{pkg,<<"idna">>,<<"6.1.1">>},2},
 {<<"iso8601">>,
  {git,"https://github.com/xorver/erlang_iso8601.git",
       {ref,"72013b0a8d757ee95bb560541e29bfa4461c5232"}},
  1},
 {<<"jiffy">>,
  {git,"https://github.com/davisp/jiffy.git",
       {ref,"effc3c9a68478b692523e61b308ad9257c1ddeca"}},
  1},
 {<<"lager">>,{pkg,<<"lager">>,<<"3.9.2">>},1},
 {<<"lbm_kv">>,
  {git,"git://github.com/kzemek/lbm_kv.git",
       {ref,"df3040fa1ff358919999b3776e55ee5c9f754f3e"}},
  1},
 {<<"locks">>,
  {git,"https://github.com/mistanisz/locks.git",
       {ref,"bcd43c0a783e7fecabeec79f65126299a0bbc0a1"}},
  1},
 {<<"locus">>,
  {git,"https://github.com/g-andrade/locus.git",
       {ref,"38871b7560d82256418dccbcfa03bfc8b7a0e746"}},
  1},
 {<<"macaroons">>,
  {git,"ssh://git@git.onedata.org:7999/vfs/macaroons.git",
       {ref,"acdf657592ea35595ac304a44691bef3ab0c5611"}},
  1},
 {<<"meck">>,
  {git,"https://github.com/eproxus/meck.git",
       {ref,"5aaa24886db404f995c9a91b421367f6bfe6e566"}},
  1},
 {<<"metrics">>,{pkg,<<"metrics">>,<<"1.0.1">>},2},
 {<<"mimerl">>,{pkg,<<"mimerl">>,<<"1.2.0">>},2},
 {<<"node_package">>,
  {git,"git://github.com/xorver/node_package.git",
       {ref,"debc7bb49d39d981dedd768d83a6a33a4fb59851"}},
  1},
 {<<"observer_cli">>,{pkg,<<"observer_cli">>,<<"1.6.2">>},1},
 {<<"onenv_ct">>,
  {git,"ssh://git@git.onedata.org:7999/vfs/onenv-ct.git",
       {ref,"50e58f209e706b6eba32b187ad466313e51a4695"}},
  0},
 {<<"parse_trans">>,{pkg,<<"parse_trans">>,<<"3.3.1">>},2},
 {<<"plain_fsm">>,{pkg,<<"plain_fsm">>,<<"1.4.2">>},2},
 {<<"poolboy">>,
  {git,"https://github.com/devinus/poolboy.git",
       {ref,"9212a8770edb149ee7ca0bca353855e215f7cba5"}},
  0},
 {<<"quickrand">>,{pkg,<<"quickrand">>,<<"1.7.5">>},2},
 {<<"ranch">>,
  {git,"git://github.com/ninenines/ranch.git",
       {ref,"af1508c4a729098bc1545358e09878d4946c789d"}},
  1},
 {<<"recon">>,{pkg,<<"recon">>,<<"2.5.1">>},1},
 {<<"rrdtool">>,
  {git,"https://github.com/mwrona/erlang-rrdtool.git",
       {ref,"735477b2524bac488660a413b22baea23c8adb09"}},
  0},
 {<<"rtransfer_link">>,
  {git,"ssh://git@git.onedata.org:7999/vfs/rtransfer_link.git",
       {ref,"95586696af9931bd4495fb19d093d0fc630adce9"}},
  0},
 {<<"setup">>,{pkg,<<"setup">>,<<"2.1.0">>},2},
 {<<"ssl_verify_fun">>,{pkg,<<"ssl_verify_fun">>,<<"1.1.6">>},2},
 {<<"tls_certificate_check">>,{pkg,<<"tls_certificate_check">>,<<"1.5.0">>},2},
 {<<"unicode_util_compat">>,{pkg,<<"unicode_util_compat">>,<<"0.7.0">>},2},
 {<<"uuid">>,{pkg,<<"uuid_erl">>,<<"1.7.2">>},1},
 {<<"worker_pool">>,
  {git,"https://github.com/inaka/worker_pool",
       {ref,"d28cd20384c34b4bbb691875a7a939278559f4f7"}},
  1},
 {<<"yamerl">>,{pkg,<<"yamerl">>,<<"0.7.0">>},1}]}.
[
{pkg_hash,[
 {<<"backoff">>, <<"83B72ED2108BA1EE8F7D1C22E0B4A00CFE3593A67DBC792799E8CCE9F42F796B">>},
 {<<"base64url">>, <<"36A90125F5948E3AFD7BE97662A1504B934DD5DAC78451CA6E9ABF85A10286BE">>},
 {<<"bear">>, <<"430419C1126B477686CDE843E88BA0F2C7DC5CDF0881C677500074F704339A99">>},
 {<<"certifi">>, <<"DBAB8E5E155A0763EEA978C913CA280A6B544BFA115633FA20249C3D396D9493">>},
 {<<"folsom">>, <<"50ECC998D2149939F1D5E0AA3E32788F8ED16A58E390D81B5C0BE4CC4EF25589">>},
 {<<"goldrush">>, <<"F06E5D5F1277DA5C413E84D5A2924174182FB108DABB39D5EC548B27424CD106">>},
 {<<"gpb">>, <<"305548AD991583F4B9809E905D6A17475AB8DF85116CB3C1269FDA1E4424C7EA">>},
 {<<"gproc">>, <<"853CCB7805E9ADA25D227A157BA966F7B34508F386A3E7E21992B1B484230699">>},
 {<<"hut">>, <<"71F2F054E657C03F959CF1ACC43F436EA87580696528CA2A55C8AFB1B06C85E7">>},
 {<<"idna">>, <<"8A63070E9F7D0C62EB9D9FCB360A7DE382448200FBBD1B106CC96D3D8099DF8D">>},
 {<<"lager">>, <<"4CAB289120EB24964E3886BD22323CB5FEFE4510C076992A23AD18CF85413D8C">>},
 {<<"metrics">>, <<"25F094DEA2CDA98213CECC3AEFF09E940299D950904393B2A29D191C346A8486">>},
 {<<"mimerl">>, <<"67E2D3F571088D5CFD3E550C383094B47159F3EEE8FFA08E64106CDF5E981BE3">>},
 {<<"observer_cli">>, <<"016588E9A966247401BCBF02976D468F1E6F06891DDE44F873C9259C6496CCA1">>},
 {<<"parse_trans">>, <<"16328AB840CC09919BD10DAB29E431DA3AF9E9E7E7E6F0089DD5A2D2820011D8">>},
 {<<"plain_fsm">>, <<"D0CD143904DFCA2250F065BC3220700B40F90D633290C9B2B709090E4114CCA5">>},
 {<<"quickrand">>, <<"E3086A153EB13A057FC19192D05E2D4C6BB2BDBB55746A699BEAE9847AC17CA8">>},
 {<<"recon">>, <<"430FFA60685AC1EFDFB1FE4C97B8767C92D0D92E6E7C3E8621559BA77598678A">>},
 {<<"setup">>, <<"05F69185A5EB71474C9BC6BA892565651EC7507791F85632B7B914DBFE130510">>},
 {<<"ssl_verify_fun">>, <<"CF344F5692C82D2CD7554F5EC8FD961548D4FD09E7D22F5B62482E5AEAEBD4B0">>},
 {<<"tls_certificate_check">>, <<"54DC51DEFFA4EF157803E07035AB78516708F670FC910319C5893287E3AED725">>},
 {<<"unicode_util_compat">>, <<"BC84380C9AB48177092F43AC89E4DFA2C6D62B40B8BD132B1059ECC7232F9A78">>},
 {<<"uuid">>, <<"D596C8DD01A4AE48B9D8D51832CCC8F8302BF67ACD01336AEC3FCFAE6B9D2BC2">>},
 {<<"yamerl">>, <<"E51DBA652DCE74C20A88294130B48051EBBBB0BE7D76F22DE064F0F3CCF0AAF5">>}]},
{pkg_hash_ext,[
 {<<"backoff">>, <<"CF0CFFF8995FB20562F822E5CC47D8CCF664C5ECDC26A684CBE85C225F9D7C39">>},
 {<<"base64url">>, <<"FAB09B20E3F5DB886725544CBCF875B8E73EC93363954EB8A1A9ED834AA8C1F9">>},
 {<<"bear">>, <<"157B67901ADF84FF0DA6EAE035CA1292A0AC18AA55148154D8C582B2C68959DB">>},
 {<<"certifi">>, <<"524C97B4991B3849DD5C17A631223896272C6B0AF446778BA4675A1DFF53BB7E">>},
 {<<"folsom">>, <<"DD6AB97278E94F9E4CFC43E188224A7B8C7EAEC0DD2E935007005177F3EEBB0E">>},
 {<<"goldrush">>, <<"99CB4128CFFCB3227581E5D4D803D5413FA643F4EB96523F77D9E6937D994CEB">>},
 {<<"gpb">>, <<"C2BB843866E627E1E0181C2F5E4B3EE79CBB8CD3574F66767E7F1D5130D6B025">>},
 {<<"gproc">>, <<"587E8AF698CCD3504CF4BA8D90F893EDE2B0F58CABB8A916E2BF9321DE3CF10B">>},
 {<<"hut">>, <<"7E15D28555D8A1F2B5A3A931EC120AF0753E4853A4C66053DB354F35BF9AB563">>},
 {<<"idna">>, <<"92376EB7894412ED19AC475E4A86F7B413C1B9FBB5BD16DCCD57934157944CEA">>},
 {<<"lager">>, <<"7F904D9E87A8CB7E66156ED31768D1C8E26EBA1D54F4BC85B1AA4AC1F6340C28">>},
 {<<"metrics">>, <<"69B09ADDDC4F74A40716AE54D140F93BEB0FB8978D8636EADED0C31B6F099F16">>},
 {<<"mimerl">>, <<"F278585650AA581986264638EBF698F8BB19DF297F66AD91B18910DFC6E19323">>},
 {<<"observer_cli">>, <<"C23DB9E4CCA0E849ADC42B0A099AFFB9E6267C5F23A871FC6F144348B249341F">>},
 {<<"parse_trans">>, <<"07CD9577885F56362D414E8C4C4E6BDF10D43A8767ABB92D24CBE8B24C54888B">>},
 {<<"plain_fsm">>, <<"24D2020F3305D6B1A14815D9B70DBBBC850DD558CCCCA49EE675FA7713501A01">>},
 {<<"quickrand">>, <<"6A1DA81FE098C0DFCFB55C5E35C20BE430128E88BBFA03D18FCF9E0EE8E342D7">>},
 {<<"recon">>, <<"5721C6B6D50122D8F68CCCAC712CAA1231F97894BAB779EFF5FF0F886CB44648">>},
 {<<"setup">>, <<"EFD072578F0CF85BEA96CAAFFC7ADB0992398272522660A136E10567377071C5">>},
 {<<"ssl_verify_fun">>, <<"BDB0D2471F453C88FF3908E7686F86F9BE327D065CC1EC16FA4540197EA04680">>},
 {<<"tls_certificate_check">>, <<"E1E3F9A969317126633D7A8F1D9A3223B35504414125C78FA048700385A59B25">>},
 {<<"unicode_util_compat">>, <<"25EEE6D67DF61960CF6A794239566599B09E17E668D3700247BC498638152521">>},
 {<<"uuid">>, <<"06A8E7A305C59CFA15DD8320CA521E46B81DA4760FE239C8CC14B0474866D9E4">>},
 {<<"yamerl">>, <<"CB5A4481E2E2AD36DB83BD9962153E1A9208E2B2484185E33FC2CAAC6A50B108">>}]}
].<|MERGE_RESOLUTION|>--- conflicted
+++ resolved
@@ -21,11 +21,7 @@
   0},
  {<<"cluster_worker">>,
   {git,"ssh://git@git.onedata.org:7999/vfs/cluster-worker.git",
-<<<<<<< HEAD
-       {ref,"0ca2ba178fe5fbb3ce71c245aa7a7f33f8b36eaf"}},
-=======
-       {ref,"10246945da4d9586b8f9d6ee49647ad9a4348de3"}},
->>>>>>> 66f5efb3
+       {ref,"8d59385bb97abc460202b2c2a36d69c918c5ff23"}},
   0},
  {<<"compatibility_reference">>,
   {raw,"ssh://git@git.onedata.org:7999/vfs/compatibility-reference.git",
