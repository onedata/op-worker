{"1.2.0",
[{<<"backoff">>,{pkg,<<"backoff">>,<<"1.1.6">>},1},
 {<<"base64url">>,{pkg,<<"base64url">>,<<"0.0.1">>},1},
 {<<"bear">>,{pkg,<<"bear">>,<<"1.0.0">>},3},
 {<<"bp_tree">>,
  {git,"https://github.com/onedata/bp_tree.git",
       {ref,"167fd57f5aa4e66a4f24645ca23fe2cb1b0f03b1"}},
  1},
 {<<"cberl">>,
  {git,"ssh://git@git.onedata.org:7999/vfs/cberl.git",
       {ref,"35c03121a7295c1ece1fb5eecd2904f9e43aa616"}},
  1},
 {<<"certifi">>,{pkg,<<"certifi">>,<<"2.6.1">>},2},
 {<<"clproto">>,
  {git,"ssh://git@git.onedata.org:7999/vfs/clproto.git",
       {ref,"86d66a4fd9d233d996687a7c4d035f7725353d26"}},
  0},
 {<<"cluster_manager">>,
  {raw,"ssh://git@git.onedata.org:7999/vfs/cluster-manager.git",
       {mod_ref,git,{ref,"5f8baaaa3fb8138425587178799fa21d10fc39fb"},[]}},
  0},
 {<<"cluster_worker">>,
  {git,"ssh://git@git.onedata.org:7999/vfs/cluster-worker.git",
<<<<<<< HEAD
       {ref,"1d869fe3e9e38328468348a965284b17dd2abd6a"}},
=======
       {ref,"676a9c9bf3b23dd62e78e69265b23133d9dd69d0"}},
>>>>>>> c88368fd
  0},
 {<<"compatibility_reference">>,
  {raw,"ssh://git@git.onedata.org:7999/vfs/compatibility-reference.git",
       {mod_ref,git,{ref,"902965de6b2ef25e7df29d20126a5ad84f28e347"},[]}},
  0},
 {<<"cowboy">>,
  {git,"https://github.com/ninenines/cowboy.git",
       {ref,"04ca4c5d31a92d4d3de087bbd7d6021dc4a6d409"}},
  1},
 {<<"cowlib">>,
  {git,"https://github.com/ninenines/cowlib",
       {ref,"e9448e5628c8c1d9083223ff973af8de31a566d1"}},
  2},
 {<<"ctool">>,
  {git,"ssh://git@git.onedata.org:7999/vfs/ctool.git",
       {ref,"127aa8c7c35855f3881ebd173eb78caa4ede8851"}},
  0},
 {<<"enacl">>,
  {git,"https://github.com/jlouis/enacl",
       {ref,"9919871e5313df24497914bb50791f0690a3be97"}},
  2},
 {<<"enif_protobuf">>,
  {git,"https://github.com/jg513/enif_protobuf",
       {ref,"9c897ea1d0940f16c778523d595cc9009e85e7b0"}},
  0},
 {<<"exometer_core">>,
  {git,"https://github.com/mistanisz/exometer_core",
       {ref,"0571a9a1b9e5b2af6c2d5b1cbe51558b4771c696"}},
  1},
 {<<"exometer_graphite">>,
  {git,"https://github.com/mistanisz/exometer_graphite.git",
       {ref,"b08ce86a433746769eb85d23bbdc66f109c1b4f4"}},
  1},
 {<<"exometer_lager">>,
  {git,"https://github.com/onedata/exometer_lager.git",
       {ref,"3ee87b868b618fab43e564227d97902b527c22ca"}},
  1},
 {<<"folsom">>,{pkg,<<"folsom">>,<<"1.0.0">>},2},
 {<<"gen_server2">>,
  {git,"http://github.com/mistanisz/gen_server2.git",
       {ref,"8edb4a3383444634bbff6f2468a341607cd97a4b"}},
  1},
 {<<"gen_server_mock">>,
  {git,"git://github.com/brucexin/gen_server_mock.git",
       {ref,"de3cd8e4b3c36759c94f8944fa425dada31714ff"}},
  0},
 {<<"goldrush">>,{pkg,<<"goldrush">>,<<"0.1.9">>},2},
 {<<"gpb">>,{pkg,<<"gpb">>,<<"4.18.0">>},1},
 {<<"gproc">>,{pkg,<<"gproc">>,<<"0.9.0">>},1},
 {<<"gui">>,
  {git,"ssh://git@git.onedata.org:7999/vfs/gui.git",
       {ref,"fdbeaff21f5c113e4a0877b30034d3548d5f8570"}},
  1},
 {<<"hackney">>,
  {git,"https://github.com/benoitc/hackney",
       {ref,"6e79b2bb11a77389d3ba9ff3a0828a45796fe7a8"}},
  1},
 {<<"helpers">>,
  {git,"ssh://git@git.onedata.org:7999/vfs/helpers.git",
<<<<<<< HEAD
       {ref,"9b86e9709ee6228de0caa7fa0eb831af6be88715"}},
=======
       {ref,"56cd06dea483c6c9ccf5c3be9346464f44015352"}},
>>>>>>> c88368fd
  0},
 {<<"hut">>,{pkg,<<"hut">>,<<"1.3.0">>},2},
 {<<"idna">>,{pkg,<<"idna">>,<<"6.1.1">>},2},
 {<<"iso8601">>,
  {git,"https://github.com/xorver/erlang_iso8601.git",
       {ref,"72013b0a8d757ee95bb560541e29bfa4461c5232"}},
  1},
 {<<"jiffy">>,
  {git,"https://github.com/davisp/jiffy.git",
       {ref,"9ea1b35b6e60ba21dfd4adbd18e7916a831fd7d4"}},
  1},
 {<<"lager">>,{pkg,<<"lager">>,<<"3.9.2">>},1},
 {<<"lbm_kv">>,
  {git,"https://github.com/kzemek/lbm_kv.git",
       {ref,"df3040fa1ff358919999b3776e55ee5c9f754f3e"}},
  1},
 {<<"locks">>,
  {git,"https://github.com/mistanisz/locks.git",
       {ref,"bcd43c0a783e7fecabeec79f65126299a0bbc0a1"}},
  1},
 {<<"locus">>,
  {git,"https://github.com/g-andrade/locus.git",
       {ref,"38871b7560d82256418dccbcfa03bfc8b7a0e746"}},
  1},
 {<<"macaroons">>,
  {git,"ssh://git@git.onedata.org:7999/vfs/macaroons.git",
       {ref,"297e4ce862e3c56ffa427582c62274cf5350e8d7"}},
  1},
 {<<"meck">>,
  {git,"https://github.com/eproxus/meck.git",
       {ref,"5aaa24886db404f995c9a91b421367f6bfe6e566"}},
  1},
 {<<"metrics">>,{pkg,<<"metrics">>,<<"1.0.1">>},2},
 {<<"mimerl">>,{pkg,<<"mimerl">>,<<"1.2.0">>},2},
 {<<"node_package">>,
  {git,"git://github.com/xorver/node_package.git",
       {ref,"debc7bb49d39d981dedd768d83a6a33a4fb59851"}},
  1},
 {<<"observer_cli">>,{pkg,<<"observer_cli">>,<<"1.6.2">>},1},
 {<<"onenv_ct">>,
  {git,"ssh://git@git.onedata.org:7999/vfs/onenv-ct.git",
       {ref,"7f20ffaff7143417111bfd66c5777ab0339265dd"}},
  0},
 {<<"parse_trans">>,{pkg,<<"parse_trans">>,<<"3.3.1">>},2},
 {<<"plain_fsm">>,{pkg,<<"plain_fsm">>,<<"1.4.2">>},2},
 {<<"poolboy">>,
  {git,"https://github.com/devinus/poolboy.git",
       {ref,"9212a8770edb149ee7ca0bca353855e215f7cba5"}},
  0},
 {<<"quickrand">>,{pkg,<<"quickrand">>,<<"1.7.5">>},2},
 {<<"ranch">>,
  {git,"https://github.com/ninenines/ranch.git",
       {ref,"af1508c4a729098bc1545358e09878d4946c789d"}},
  1},
 {<<"recon">>,{pkg,<<"recon">>,<<"2.5.1">>},1},
 {<<"rrdtool">>,
  {git,"https://github.com/mwrona/erlang-rrdtool.git",
       {ref,"735477b2524bac488660a413b22baea23c8adb09"}},
  0},
 {<<"rtransfer_link">>,
  {git,"ssh://git@git.onedata.org:7999/vfs/rtransfer_link.git",
<<<<<<< HEAD
       {ref,"8f72b6ecd0f48707485571d21a078755311cfdc8"}},
=======
       {ref,"5469476be3f95086f7ae4ef540bfe314a2272d80"}},
>>>>>>> c88368fd
  0},
 {<<"setup">>,{pkg,<<"setup">>,<<"2.1.0">>},2},
 {<<"ssl_verify_fun">>,{pkg,<<"ssl_verify_fun">>,<<"1.1.6">>},2},
 {<<"tls_certificate_check">>,{pkg,<<"tls_certificate_check">>,<<"1.5.0">>},2},
 {<<"unicode_util_compat">>,{pkg,<<"unicode_util_compat">>,<<"0.7.0">>},2},
 {<<"uuid">>,{pkg,<<"uuid_erl">>,<<"1.7.2">>},1},
 {<<"worker_pool">>,
  {git,"https://github.com/inaka/worker_pool",
       {ref,"d28cd20384c34b4bbb691875a7a939278559f4f7"}},
  1},
 {<<"yamerl">>,{pkg,<<"yamerl">>,<<"0.7.0">>},1}]}.
[
{pkg_hash,[
 {<<"backoff">>, <<"83B72ED2108BA1EE8F7D1C22E0B4A00CFE3593A67DBC792799E8CCE9F42F796B">>},
 {<<"base64url">>, <<"36A90125F5948E3AFD7BE97662A1504B934DD5DAC78451CA6E9ABF85A10286BE">>},
 {<<"bear">>, <<"430419C1126B477686CDE843E88BA0F2C7DC5CDF0881C677500074F704339A99">>},
 {<<"certifi">>, <<"DBAB8E5E155A0763EEA978C913CA280A6B544BFA115633FA20249C3D396D9493">>},
 {<<"folsom">>, <<"50ECC998D2149939F1D5E0AA3E32788F8ED16A58E390D81B5C0BE4CC4EF25589">>},
 {<<"goldrush">>, <<"F06E5D5F1277DA5C413E84D5A2924174182FB108DABB39D5EC548B27424CD106">>},
 {<<"gpb">>, <<"305548AD991583F4B9809E905D6A17475AB8DF85116CB3C1269FDA1E4424C7EA">>},
 {<<"gproc">>, <<"853CCB7805E9ADA25D227A157BA966F7B34508F386A3E7E21992B1B484230699">>},
 {<<"hut">>, <<"71F2F054E657C03F959CF1ACC43F436EA87580696528CA2A55C8AFB1B06C85E7">>},
 {<<"idna">>, <<"8A63070E9F7D0C62EB9D9FCB360A7DE382448200FBBD1B106CC96D3D8099DF8D">>},
 {<<"lager">>, <<"4CAB289120EB24964E3886BD22323CB5FEFE4510C076992A23AD18CF85413D8C">>},
 {<<"metrics">>, <<"25F094DEA2CDA98213CECC3AEFF09E940299D950904393B2A29D191C346A8486">>},
 {<<"mimerl">>, <<"67E2D3F571088D5CFD3E550C383094B47159F3EEE8FFA08E64106CDF5E981BE3">>},
 {<<"observer_cli">>, <<"016588E9A966247401BCBF02976D468F1E6F06891DDE44F873C9259C6496CCA1">>},
 {<<"parse_trans">>, <<"16328AB840CC09919BD10DAB29E431DA3AF9E9E7E7E6F0089DD5A2D2820011D8">>},
 {<<"plain_fsm">>, <<"D0CD143904DFCA2250F065BC3220700B40F90D633290C9B2B709090E4114CCA5">>},
 {<<"quickrand">>, <<"E3086A153EB13A057FC19192D05E2D4C6BB2BDBB55746A699BEAE9847AC17CA8">>},
 {<<"recon">>, <<"430FFA60685AC1EFDFB1FE4C97B8767C92D0D92E6E7C3E8621559BA77598678A">>},
 {<<"setup">>, <<"05F69185A5EB71474C9BC6BA892565651EC7507791F85632B7B914DBFE130510">>},
 {<<"ssl_verify_fun">>, <<"CF344F5692C82D2CD7554F5EC8FD961548D4FD09E7D22F5B62482E5AEAEBD4B0">>},
 {<<"tls_certificate_check">>, <<"54DC51DEFFA4EF157803E07035AB78516708F670FC910319C5893287E3AED725">>},
 {<<"unicode_util_compat">>, <<"BC84380C9AB48177092F43AC89E4DFA2C6D62B40B8BD132B1059ECC7232F9A78">>},
 {<<"uuid">>, <<"D596C8DD01A4AE48B9D8D51832CCC8F8302BF67ACD01336AEC3FCFAE6B9D2BC2">>},
 {<<"yamerl">>, <<"E51DBA652DCE74C20A88294130B48051EBBBB0BE7D76F22DE064F0F3CCF0AAF5">>}]},
{pkg_hash_ext,[
 {<<"backoff">>, <<"CF0CFFF8995FB20562F822E5CC47D8CCF664C5ECDC26A684CBE85C225F9D7C39">>},
 {<<"base64url">>, <<"FAB09B20E3F5DB886725544CBCF875B8E73EC93363954EB8A1A9ED834AA8C1F9">>},
 {<<"bear">>, <<"157B67901ADF84FF0DA6EAE035CA1292A0AC18AA55148154D8C582B2C68959DB">>},
 {<<"certifi">>, <<"524C97B4991B3849DD5C17A631223896272C6B0AF446778BA4675A1DFF53BB7E">>},
 {<<"folsom">>, <<"DD6AB97278E94F9E4CFC43E188224A7B8C7EAEC0DD2E935007005177F3EEBB0E">>},
 {<<"goldrush">>, <<"99CB4128CFFCB3227581E5D4D803D5413FA643F4EB96523F77D9E6937D994CEB">>},
 {<<"gpb">>, <<"C2BB843866E627E1E0181C2F5E4B3EE79CBB8CD3574F66767E7F1D5130D6B025">>},
 {<<"gproc">>, <<"587E8AF698CCD3504CF4BA8D90F893EDE2B0F58CABB8A916E2BF9321DE3CF10B">>},
 {<<"hut">>, <<"7E15D28555D8A1F2B5A3A931EC120AF0753E4853A4C66053DB354F35BF9AB563">>},
 {<<"idna">>, <<"92376EB7894412ED19AC475E4A86F7B413C1B9FBB5BD16DCCD57934157944CEA">>},
 {<<"lager">>, <<"7F904D9E87A8CB7E66156ED31768D1C8E26EBA1D54F4BC85B1AA4AC1F6340C28">>},
 {<<"metrics">>, <<"69B09ADDDC4F74A40716AE54D140F93BEB0FB8978D8636EADED0C31B6F099F16">>},
 {<<"mimerl">>, <<"F278585650AA581986264638EBF698F8BB19DF297F66AD91B18910DFC6E19323">>},
 {<<"observer_cli">>, <<"C23DB9E4CCA0E849ADC42B0A099AFFB9E6267C5F23A871FC6F144348B249341F">>},
 {<<"parse_trans">>, <<"07CD9577885F56362D414E8C4C4E6BDF10D43A8767ABB92D24CBE8B24C54888B">>},
 {<<"plain_fsm">>, <<"24D2020F3305D6B1A14815D9B70DBBBC850DD558CCCCA49EE675FA7713501A01">>},
 {<<"quickrand">>, <<"6A1DA81FE098C0DFCFB55C5E35C20BE430128E88BBFA03D18FCF9E0EE8E342D7">>},
 {<<"recon">>, <<"5721C6B6D50122D8F68CCCAC712CAA1231F97894BAB779EFF5FF0F886CB44648">>},
 {<<"setup">>, <<"EFD072578F0CF85BEA96CAAFFC7ADB0992398272522660A136E10567377071C5">>},
 {<<"ssl_verify_fun">>, <<"BDB0D2471F453C88FF3908E7686F86F9BE327D065CC1EC16FA4540197EA04680">>},
 {<<"tls_certificate_check">>, <<"E1E3F9A969317126633D7A8F1D9A3223B35504414125C78FA048700385A59B25">>},
 {<<"unicode_util_compat">>, <<"25EEE6D67DF61960CF6A794239566599B09E17E668D3700247BC498638152521">>},
 {<<"uuid">>, <<"06A8E7A305C59CFA15DD8320CA521E46B81DA4760FE239C8CC14B0474866D9E4">>},
 {<<"yamerl">>, <<"CB5A4481E2E2AD36DB83BD9962153E1A9208E2B2484185E33FC2CAAC6A50B108">>}]}
].<|MERGE_RESOLUTION|>--- conflicted
+++ resolved
@@ -21,11 +21,7 @@
   0},
  {<<"cluster_worker">>,
   {git,"ssh://git@git.onedata.org:7999/vfs/cluster-worker.git",
-<<<<<<< HEAD
        {ref,"1d869fe3e9e38328468348a965284b17dd2abd6a"}},
-=======
-       {ref,"676a9c9bf3b23dd62e78e69265b23133d9dd69d0"}},
->>>>>>> c88368fd
   0},
  {<<"compatibility_reference">>,
   {raw,"ssh://git@git.onedata.org:7999/vfs/compatibility-reference.git",
@@ -85,11 +81,7 @@
   1},
  {<<"helpers">>,
   {git,"ssh://git@git.onedata.org:7999/vfs/helpers.git",
-<<<<<<< HEAD
        {ref,"9b86e9709ee6228de0caa7fa0eb831af6be88715"}},
-=======
-       {ref,"56cd06dea483c6c9ccf5c3be9346464f44015352"}},
->>>>>>> c88368fd
   0},
  {<<"hut">>,{pkg,<<"hut">>,<<"1.3.0">>},2},
  {<<"idna">>,{pkg,<<"idna">>,<<"6.1.1">>},2},
@@ -151,11 +143,7 @@
   0},
  {<<"rtransfer_link">>,
   {git,"ssh://git@git.onedata.org:7999/vfs/rtransfer_link.git",
-<<<<<<< HEAD
        {ref,"8f72b6ecd0f48707485571d21a078755311cfdc8"}},
-=======
-       {ref,"5469476be3f95086f7ae4ef540bfe314a2272d80"}},
->>>>>>> c88368fd
   0},
  {<<"setup">>,{pkg,<<"setup">>,<<"2.1.0">>},2},
  {<<"ssl_verify_fun">>,{pkg,<<"ssl_verify_fun">>,<<"1.1.6">>},2},
