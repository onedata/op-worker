/**
 * @file communicationHandler.h
 * @author Rafal Slota
 * @copyright (C) 2013 ACK CYFRONET AGH
 * @copyright This software is released under the MIT license cited in 'LICENSE.txt'
 */

#ifndef VEILHELPERS_COMMUNICATION_HANDLER_H
#define VEILHELPERS_COMMUNICATION_HANDLER_H


<<<<<<< HEAD
=======
#include <mutex>
#include <numeric>
#include <string>
#include <boost/atomic.hpp>
#include <boost/thread.hpp>
#include <boost/shared_ptr.hpp>
#include <boost/unordered_map.hpp>
#include <websocketpp/config/asio_client.hpp>
#include <websocketpp/client.hpp>
>>>>>>> 17793a80
#include "communication_protocol.pb.h"
#include "veilErrors.h"

#include <websocketpp/client.hpp>
#include <websocketpp/config/asio_client.hpp>

#include <atomic>
#include <chrono>
#include <condition_variable>
#include <memory>
#include <mutex>
#include <numeric>
#include <string>
#include <thread>
#include <unordered_map>

namespace veil
{

static constexpr int PROTOCOL_VERSION = 1;

// PB decoder name
static constexpr const char
    *FUSE_MESSAGES          = "fuse_messages",
    *COMMUNICATION_PROTOCOL = "communication_protocol";

/// How many re-attampts has to be made by CommunicationHandler::communicate
/// before returning error.
static constexpr int RECONNECT_COUNT = 1;

/// Timout for WebSocket handshake
static constexpr std::chrono::seconds CONNECT_TIMEOUT{5};

/// Message receive default timeout
static constexpr uint32_t RECV_TIMEOUT = 2000;

/// Path on which cluster listenes for websocket connections
<<<<<<< HEAD
static constexpr const char *CLUSTER_URI_PATH = "/veilclient";
=======
#define CLUSTER_URI_PATH "/veilclient"

using MsgId = decltype(veil::protocol::communication_protocol::ClusterMsg::default_instance().message_id());
static constexpr MsgId MAX_GENERATED_MSG_ID = std::numeric_limits<MsgId>::max() - 1;
static constexpr MsgId IGNORE_ANSWER_MSG_ID = MAX_GENERATED_MSG_ID + 1;

typedef websocketpp::client<websocketpp::config::asio_tls_client>       ws_client;
typedef websocketpp::config::asio_tls_client::message_type::ptr         message_ptr;
typedef boost::asio::ssl::stream<boost::asio::ip::tcp::socket>          socket_type;
>>>>>>> 17793a80

static constexpr unsigned int MAX_GENERATED_MSG_ID = std::numeric_limits<unsigned int>::max() / 2;
static constexpr unsigned int IGNORE_ANSWER_MSG_ID = MAX_GENERATED_MSG_ID + 1;

<<<<<<< HEAD
using ws_client     = websocketpp::client<websocketpp::config::asio_tls_client>;
using message_ptr   = websocketpp::config::asio_tls_client::message_type::ptr;
using socket_type   = boost::asio::ssl::stream<boost::asio::ip::tcp::socket>;
using context_ptr   = websocketpp::lib::shared_ptr<boost::asio::ssl::context>;

using push_callback = std::function<void(const veil::protocol::communication_protocol::Answer)>;
using unique_lock   = std::unique_lock<std::recursive_mutex>;
=======
template<typename T>
std::string toString(T in) {
    std::ostringstream ss;
    ss << in;
    return ss.str();
}

namespace veil {

>>>>>>> 17793a80

/// CertificateInfo provides information about certificate configuration
/// including: certificate type, certificate paths and / or certificate
/// internal buffers pointing to certs loaded into program memory.
struct CertificateInfo
{
    enum class CertificateType
    {
        PEM,
        P12,
        ASN1
    };

    std::string         user_cert_path;     ///< Path to cert chain file
    std::string         user_key_path;      ///< Path to user key file
    CertificateType     cert_type;

    boost::asio::const_buffer chain_data;   ///< Buffer containing cert chain (PEM format required)
    boost::asio::const_buffer key_data;     ///< Buffer containing user key (PEM format required)

    /// Construct CertificateInfo using file paths
    CertificateInfo(std::string         p_user_cert_path,
                    std::string         p_user_key_path,
                    CertificateType     p_cert_type = CertificateType::PEM)
        : user_cert_path(p_user_cert_path)
        , user_key_path(p_user_key_path)
        , cert_type(p_cert_type)
    {
    }

    /// Construct CertificateInfo using memeory buffers
    CertificateInfo(boost::asio::const_buffer chain_buff, boost::asio::const_buffer key_buff)
        : cert_type(CertificateType::PEM)
        , chain_data(chain_buff)
        , key_data(key_buff)
    {
    }
};

// getter for CertificateInfo struct
using cert_info_fun = std::function<CertificateInfo()>;

/**
 * The CommunicationHandler class.
 * Object of this class represents WebSocket based connection to cluster.
 * The CommunicationHandler allows to communicate with cluster by sending and receiving
 * ClusterMsg messages.
 */
class CommunicationHandler
{
private:
    std::atomic<error::Error> m_lastError;
    const bool m_checkCertificate;

protected:

    std::string                 m_hostname;
    int                         m_port;
    cert_info_fun               m_getCertInfo;

    // Container that gathers all incoming messages
    std::unordered_map<long long, std::string> m_incomingMessages;

    std::shared_ptr<ws_client>  m_endpoint;
    ws_client::connection_ptr   m_endpointConnection;
<<<<<<< HEAD
    std::thread                 m_worker1;
    std::thread                 m_worker2;
=======
>>>>>>> 17793a80
    volatile int                m_connectStatus;    ///< Current connection status
    MsgId                       m_nextMsgId;        ///< Next messageID to be used
    volatile unsigned int       m_errorCount;       ///< How many connection errors were cought
    volatile bool               m_isPushChannel;
    std::string                 m_fuseID;           ///< Current fuseID for PUSH channel (if any)

<<<<<<< HEAD
    std::recursive_mutex        m_connectMutex;
    std::recursive_mutex        m_reconnectMutex;
    std::condition_variable_any m_connectCond;
    std::recursive_mutex        m_msgIdMutex;
    std::recursive_mutex        m_receiveMutex;
    std::condition_variable_any m_receiveCond;
    static std::recursive_mutex m_instanceMutex;
=======
    boost::recursive_mutex      m_connectMutex;
    boost::recursive_mutex      m_reconnectMutex;
    boost::condition_variable_any   m_connectCond;
    std::mutex                  m_msgIdMutex;
    boost::recursive_mutex      m_receiveMutex;
    boost::condition_variable_any   m_receiveCond;
>>>>>>> 17793a80

    std::chrono::time_point<std::chrono::system_clock> m_lastConnectTime;

    /// Callback function which shall be called for every cluster PUSH message
    push_callback m_pushCallback;

    // WebSocket++ callbacks
    void onMessage(websocketpp::connection_hdl hdl, message_ptr msg);       ///< Incoming WebSocket message callback
    void onOpen(websocketpp::connection_hdl hdl);                           ///< WebSocket connection opened
    void onClose(websocketpp::connection_hdl hdl);                          ///< WebSocket connection closed
    void onFail(websocketpp::connection_hdl hdl);                           ///< WebSocket connection failed callback. This can proc only before CommunicationHandler::onOpen
    bool onPing(websocketpp::connection_hdl hdl, std::string);              ///< Ping received callback
    void onPong(websocketpp::connection_hdl hdl, std::string);              ///< Pong received callback
    void onPongTimeout(websocketpp::connection_hdl hdl, std::string);       ///< Cluaster failed to respond on ping message
    void onInterrupt(websocketpp::connection_hdl hdl);                      ///< WebSocket connection was interuped


    virtual void registerPushChannel(push_callback cb);                     ///< Registers current connection as PUSH channel.
                                                                            ///< @param fuseID used to identify client
                                                                            ///< @param cb Callback function that will be called for every PUSH message

    virtual void closePushChannel();                                        ///< Closes PUSH channel. This call notify cluster that this connection shall not be used
                                                                            ///< as PUSH channel

public:

    /// Current connection status codes
    enum ConnectionStatus
    {
        UNDERLYING_LIB_ERROR= -5,
        TIMEOUT             = -4,
        HANDSHAKE_ERROR     = -3,
        TRANSPORT_ERROR     = -2,
        CLOSED              = -1,
        CONNECTED           = 0,
        NO_ERROR            = 0
    };

<<<<<<< HEAD
    CommunicationHandler(const std::string &hostname, int port, cert_info_fun, const bool checkCertificate);
=======
    CommunicationHandler(const std::string &hostname, int port, cert_info_fun,
                         boost::shared_ptr<ws_client> endpoint);
>>>>>>> 17793a80
    virtual ~CommunicationHandler();

    virtual void setCertFun(cert_info_fun certFun);                         ///< Setter for function that returns CommunicationHandler::CertificateInfo struct.
    virtual void setFuseID(const std::string&);                             ///< Setter for field m_fuseID.
    virtual void setPushCallback(push_callback);                            ///< Setter for field m_pushCallback.
    virtual void enablePushChannel();                                       ///< Enables PUSH channel on this connection.
                                                                            ///< Note that PUSH callback has to be set with setPushCallback before invocing this method.
    virtual void disablePushChannel();                                      ///< Disables PUSH channel on this connetion.

    virtual bool sendHandshakeACK();                                        ///< Send to cluster given fuse ID. This fuseID will be used with any subsequent message.

    virtual unsigned int   getErrorCount();                                 ///< Returns how many communication errors were found

    virtual MsgId       getMsgId();                                         ///< Get next message id. Thread safe. All subsequents calls returns next integer value.
    virtual int         openConnection();                                   ///< Opens WebSoscket connection. Returns 0 on success, non-zero otherwise.
    virtual void        closeConnection();                                  ///< Closes active connection.

    /// Sends ClusterMsg using current WebSocket session. Will fail if there isn't one. No throw version.
    /// @param ec error code (CommunicationHandler::ConnectionStatus)
    /// @return message ID that shall be used to receive response
    virtual int32_t     sendMessage(protocol::communication_protocol::ClusterMsg& message, MsgId msgID, ConnectionStatus &ec);

    /// Sends ClusterMsg using current WebSocket session. Will fail if there isn't one. Throws CommunicationHandler::ConnectionStatus on error.
    /// @return message ID that shall be used to receive response
    virtual int32_t     sendMessage(protocol::communication_protocol::ClusterMsg& message, MsgId msgID = 0);

    /// Receives Answer using current WebSocket session. Will fail if there isn't one.
    virtual int         receiveMessage(protocol::communication_protocol::Answer& answer, MsgId msgID, uint32_t timeout = RECV_TIMEOUT);

    /**
     * Sends ClusterMsg and receives answer. Same as running CommunicationHandler::sendMessage and CommunicationHandler::receiveMessage
     * but this method also supports reconnect option. If something goes wrong during communication, new connection will be
     * estabilished and the whole process will be repeated.
     * @param retry How many times tries has to be made before returning error.
     * @param timeout Timeout for recv operation. By default timeout will be calculated base on frame size
     * @return Answer protobuf message. If error occures, empty Answer object will be returned.
     */
    virtual             protocol::communication_protocol::Answer communicate(protocol::communication_protocol::ClusterMsg &msg, uint8_t retry, uint32_t timeout = 0);

    /**
     * @returns Last error encountered by the connection.
     */
    error::Error getLastError() const;
};

} // namespace veil


#endif // VEILHELPERS_COMMUNICATION_HANDLER_H<|MERGE_RESOLUTION|>--- conflicted
+++ resolved
@@ -9,18 +9,6 @@
 #define VEILHELPERS_COMMUNICATION_HANDLER_H
 
 
-<<<<<<< HEAD
-=======
-#include <mutex>
-#include <numeric>
-#include <string>
-#include <boost/atomic.hpp>
-#include <boost/thread.hpp>
-#include <boost/shared_ptr.hpp>
-#include <boost/unordered_map.hpp>
-#include <websocketpp/config/asio_client.hpp>
-#include <websocketpp/client.hpp>
->>>>>>> 17793a80
 #include "communication_protocol.pb.h"
 #include "veilErrors.h"
 
@@ -58,24 +46,12 @@
 static constexpr uint32_t RECV_TIMEOUT = 2000;
 
 /// Path on which cluster listenes for websocket connections
-<<<<<<< HEAD
 static constexpr const char *CLUSTER_URI_PATH = "/veilclient";
-=======
-#define CLUSTER_URI_PATH "/veilclient"
 
 using MsgId = decltype(veil::protocol::communication_protocol::ClusterMsg::default_instance().message_id());
 static constexpr MsgId MAX_GENERATED_MSG_ID = std::numeric_limits<MsgId>::max() - 1;
 static constexpr MsgId IGNORE_ANSWER_MSG_ID = MAX_GENERATED_MSG_ID + 1;
 
-typedef websocketpp::client<websocketpp::config::asio_tls_client>       ws_client;
-typedef websocketpp::config::asio_tls_client::message_type::ptr         message_ptr;
-typedef boost::asio::ssl::stream<boost::asio::ip::tcp::socket>          socket_type;
->>>>>>> 17793a80
-
-static constexpr unsigned int MAX_GENERATED_MSG_ID = std::numeric_limits<unsigned int>::max() / 2;
-static constexpr unsigned int IGNORE_ANSWER_MSG_ID = MAX_GENERATED_MSG_ID + 1;
-
-<<<<<<< HEAD
 using ws_client     = websocketpp::client<websocketpp::config::asio_tls_client>;
 using message_ptr   = websocketpp::config::asio_tls_client::message_type::ptr;
 using socket_type   = boost::asio::ssl::stream<boost::asio::ip::tcp::socket>;
@@ -83,17 +59,6 @@
 
 using push_callback = std::function<void(const veil::protocol::communication_protocol::Answer)>;
 using unique_lock   = std::unique_lock<std::recursive_mutex>;
-=======
-template<typename T>
-std::string toString(T in) {
-    std::ostringstream ss;
-    ss << in;
-    return ss.str();
-}
-
-namespace veil {
-
->>>>>>> 17793a80
 
 /// CertificateInfo provides information about certificate configuration
 /// including: certificate type, certificate paths and / or certificate
@@ -159,33 +124,21 @@
 
     std::shared_ptr<ws_client>  m_endpoint;
     ws_client::connection_ptr   m_endpointConnection;
-<<<<<<< HEAD
     std::thread                 m_worker1;
     std::thread                 m_worker2;
-=======
->>>>>>> 17793a80
     volatile int                m_connectStatus;    ///< Current connection status
     MsgId                       m_nextMsgId;        ///< Next messageID to be used
     volatile unsigned int       m_errorCount;       ///< How many connection errors were cought
     volatile bool               m_isPushChannel;
     std::string                 m_fuseID;           ///< Current fuseID for PUSH channel (if any)
 
-<<<<<<< HEAD
     std::recursive_mutex        m_connectMutex;
     std::recursive_mutex        m_reconnectMutex;
     std::condition_variable_any m_connectCond;
-    std::recursive_mutex        m_msgIdMutex;
+    std::mutex                  m_msgIdMutex;
     std::recursive_mutex        m_receiveMutex;
     std::condition_variable_any m_receiveCond;
     static std::recursive_mutex m_instanceMutex;
-=======
-    boost::recursive_mutex      m_connectMutex;
-    boost::recursive_mutex      m_reconnectMutex;
-    boost::condition_variable_any   m_connectCond;
-    std::mutex                  m_msgIdMutex;
-    boost::recursive_mutex      m_receiveMutex;
-    boost::condition_variable_any   m_receiveCond;
->>>>>>> 17793a80
 
     std::chrono::time_point<std::chrono::system_clock> m_lastConnectTime;
 
@@ -224,12 +177,8 @@
         NO_ERROR            = 0
     };
 
-<<<<<<< HEAD
-    CommunicationHandler(const std::string &hostname, int port, cert_info_fun, const bool checkCertificate);
-=======
     CommunicationHandler(const std::string &hostname, int port, cert_info_fun,
-                         boost::shared_ptr<ws_client> endpoint);
->>>>>>> 17793a80
+                         std::shared_ptr<ws_client> endpoint, const bool checkCertificate);
     virtual ~CommunicationHandler();
 
     virtual void setCertFun(cert_info_fun certFun);                         ///< Setter for function that returns CommunicationHandler::CertificateInfo struct.
