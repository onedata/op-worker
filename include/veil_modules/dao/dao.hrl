--- conflicted
+++ resolved
@@ -24,88 +24,4 @@
 -include_lib("dao/include/common.hrl").
 -include_lib("dao/include/couch_db.hrl").
 
--endif.
-<<<<<<< HEAD
-=======
-
-%% Design Names
--define(VFS_BASE_DESIGN_NAME, "vfs_base").
--define(WAITING_FILES_DESIGN_NAME, "waiting_files_tree").
--define(USER_BY_LOGIN_DESIGN_NAME, "user_by_login").
--define(USER_BY_EMAIL_DESIGN_NAME, "user_by_email").
--define(USER_BY_DN_DESIGN_NAME, "user_by_dn").
--define(USER_BY_UNVERIFIED_DN_DESIGN_NAME, "user_by_unverified_dn").
--define(USER_BY_UID_DESIGN_NAME, "user_by_uid").
--define(SHARE_BY_FILE_DESIGN_NAME, "share_by_file").
--define(SHARE_BY_USER_DESIGN_NAME, "share_by_user").
--define(FILES_NUMBER_DESIGN_NAME, "files_number").
--define(FILES_SIZE_DESIGN_NAME, "files_size").
--define(FUSE_SESSIONS_DESIGN_NAME, "fuse_sessions").
-
-%% Views
--define(FILE_TREE_VIEW, #view_info{name = "file_tree", design = ?VFS_BASE_DESIGN_NAME, db_name = ?FILES_DB_NAME}).
--define(WAITING_FILES_TREE_VIEW, #view_info{name = "waiting_files_tree", design = ?WAITING_FILES_DESIGN_NAME, db_name = ?FILES_DB_NAME}).
--define(FILE_SUBDIRS_VIEW, #view_info{name = "file_subdirs", design = ?VFS_BASE_DESIGN_NAME, db_name = ?FILES_DB_NAME}).
--define(FD_BY_FILE_VIEW, #view_info{name = "fd_by_name", design = ?VFS_BASE_DESIGN_NAME, db_name = ?DESCRIPTORS_DB_NAME}).
--define(FD_BY_EXPIRED_BEFORE_VIEW, #view_info{name = "fd_by_expired_before", design = ?VFS_BASE_DESIGN_NAME, db_name = ?DESCRIPTORS_DB_NAME}).
--define(ALL_STORAGE_VIEW, #view_info{name = "all_storage", design = ?VFS_BASE_DESIGN_NAME, db_name = ?SYSTEM_DB_NAME}).
--define(STORAGE_BY_ID_VIEW, #view_info{name = "storage_by_id", design = ?VFS_BASE_DESIGN_NAME, db_name = ?SYSTEM_DB_NAME}).
--define(FILES_BY_UID_AND_FILENAME, #view_info{name = "files_by_uid_and_filename", design = ?VFS_BASE_DESIGN_NAME, db_name = ?FILES_DB_NAME}).
--define(FILE_META_BY_TIMES, #view_info{name = "file_meta_by_times", design = ?VFS_BASE_DESIGN_NAME, db_name = ?FILES_DB_NAME}).
--define(FILES_BY_META_DOC, #view_info{name = "files_by_meta_doc", design = ?VFS_BASE_DESIGN_NAME, db_name = ?FILES_DB_NAME}).
-
--define(USER_BY_EMAIL_VIEW, #view_info{name = "user_by_email", design = ?USER_BY_EMAIL_DESIGN_NAME, db_name = ?USERS_DB_NAME}).
--define(USER_BY_LOGIN_VIEW, #view_info{name = "user_by_login", design = ?USER_BY_LOGIN_DESIGN_NAME, db_name = ?USERS_DB_NAME}).
--define(USER_BY_DN_VIEW, #view_info{name = "user_by_dn", design = ?USER_BY_DN_DESIGN_NAME, db_name = ?USERS_DB_NAME}).
--define(USER_BY_UNVERIFIED_DN_VIEW, #view_info{name = "user_by_unverified_dn", design = ?USER_BY_UNVERIFIED_DN_DESIGN_NAME, db_name = ?USERS_DB_NAME}).
--define(USER_BY_UID_VIEW, #view_info{name = "user_by_uid", design = ?USER_BY_UID_DESIGN_NAME, db_name = ?USERS_DB_NAME}).
-
--define(SHARE_BY_FILE_VIEW, #view_info{name = "share_by_file", design = ?SHARE_BY_FILE_DESIGN_NAME, db_name = ?FILES_DB_NAME}).
--define(SHARE_BY_USER_VIEW, #view_info{name = "share_by_user", design = ?SHARE_BY_USER_DESIGN_NAME, db_name = ?FILES_DB_NAME}).
-
--define(USER_FILES_NUMBER_VIEW, #view_info{name = "user_files_number", design = ?FILES_NUMBER_DESIGN_NAME, db_name = ?FILES_DB_NAME}).
--define(USER_FILES_SIZE_VIEW, #view_info{name = "user_files_size", design = ?FILES_SIZE_DESIGN_NAME, db_name = ?FILES_DB_NAME}).
--define(GROUP_FILES_NUMBER_VIEW, #view_info{name = "group_files_number", design = ?FILES_NUMBER_DESIGN_NAME, db_name = ?FILES_DB_NAME}).
-
-%% FUSE Sessions
--define(FUSE_CONNECTIONS_VIEW, #view_info{name = "fuse_connections", design = ?FUSE_SESSIONS_DESIGN_NAME, db_name = ?SYSTEM_DB_NAME}).
--define(EXPIRED_FUSE_SESSIONS_VIEW, #view_info{name = "expired_fuse_sessions", design = ?FUSE_SESSIONS_DESIGN_NAME, db_name = ?SYSTEM_DB_NAME}).
--define(FUSE_SESSIONS_BY_USER_ID_VIEW, #view_info{name = "fuse_sessions_by_user_id", design = ?FUSE_SESSIONS_DESIGN_NAME, db_name = ?SYSTEM_DB_NAME}).
-
-%% Others
--define(RECORD_INSTANCES_DOC_PREFIX, "record_instances_").
--define(RECORD_FIELD_BINARY_PREFIX, "__bin__: ").
--define(RECORD_FIELD_ATOM_PREFIX, "__atom__: ").
--define(RECORD_FIELD_PID_PREFIX, "__pid__: ").
--define(RECORD_TUPLE_FIELD_NAME_PREFIX, "tuple_field_").
--define(RECORD_META_FIELD_NAME, "record__").
-
-%% List of all used databases :: [string()]
--define(DB_LIST, [?SYSTEM_DB_NAME, ?FILES_DB_NAME, ?DESCRIPTORS_DB_NAME, ?USERS_DB_NAME]).
-%% List of all used views :: [#view_info]
--define(VIEW_LIST, [?FILE_TREE_VIEW, ?WAITING_FILES_TREE_VIEW, ?FILE_SUBDIRS_VIEW, ?FD_BY_FILE_VIEW, ?FD_BY_EXPIRED_BEFORE_VIEW, ?ALL_STORAGE_VIEW,
-                    ?FILES_BY_UID_AND_FILENAME, ?FILE_META_BY_TIMES, ?FILES_BY_META_DOC,
-                    ?USER_BY_EMAIL_VIEW, ?USER_BY_LOGIN_VIEW, ?USER_BY_DN_VIEW, ?USER_BY_UNVERIFIED_DN_VIEW, ?USER_BY_UID_VIEW, ?STORAGE_BY_ID_VIEW,
-                    ?SHARE_BY_FILE_VIEW, ?SHARE_BY_USER_VIEW, ?USER_FILES_NUMBER_VIEW, ?USER_FILES_SIZE_VIEW, ?GROUP_FILES_NUMBER_VIEW,
-                    ?FUSE_CONNECTIONS_VIEW, ?EXPIRED_FUSE_SESSIONS_VIEW, ?FUSE_SESSIONS_BY_USER_ID_VIEW]).
-%% Default database name
--define(DEFAULT_DB, lists:nth(1, ?DB_LIST)).
-
-%% Session cleanup burst size
--define(SESSION_CLEANUP_BURST_SIZE,1000).
-
-%% Do not try to read this macro (3 nested list comprehensions). All it does is:
-%% Create an list containing #db_info structures base on ?DB_LIST
-%% Inside every #db_info, list of #design_info is created based on views list (?VIEW_LIST)
-%% Inside every #design_info, list of #view_info is created based on views list (?VIEW_LIST)
-%% Such structural representation of views, makes it easier to initialize views in DBMS
-%% WARNING: Do not evaluate this macro anywhere but dao:init/cleanup because it's
-%% potentially slow - O(db_count * view_count^2)
--define(DATABASE_DESIGN_STRUCTURE, [#db_info{name = DbName,
-                                        designs = [#design_info{name = DesignName,
-                                                views = [ViewInfo || #view_info{design = Design, db_name = DbName2} = ViewInfo <- ?VIEW_LIST,
-                                                    Design == DesignName, DbName2 == DbName]
-                                            } || #view_info{db_name = DbName1, design = DesignName} <- ?VIEW_LIST, DbName1 == DbName]
-                                        } || DbName <- ?DB_LIST]).
--endif.
->>>>>>> 45b5fce0
+-endif.