%% ===================================================================
%% @author Rafal Slota
%% @copyright (C): 2013 ACK CYFRONET AGH
%% This software is released under the MIT license 
%% cited in 'LICENSE.txt'.
%% @end
%% ===================================================================
%% @doc: dao header
%% @end
%% ===================================================================

-ifndef(DAO_HRL).
-define(DAO_HRL, 1).

-include("records.hrl").
-include("veil_modules/dao/dao_vfs.hrl").
-include("veil_modules/dao/dao_users.hrl").
-include("veil_modules/dao/dao_share.hrl").
-include("veil_modules/dao/dao_cluster.hrl").
-include("veil_modules/dao/common.hrl").
-include("veil_modules/dao/dao_db_structure.hrl").
-include("veil_modules/dao/dao_records.hrl").

<<<<<<< HEAD
=======
%% record definition used in record registration example
-record(some_record, {field1 = "", field2 = "", field3 = ""}).

%% Helper macro. See macro ?dao_record_info/1 for more details.
-define(record_info_gen(X), {record_info(size, X), record_info(fields, X), #X{}}).

%% Every record that will be saved to DB have to be "registered" with this define.
%% Each registered record should be listed in defined below 'case' block as fallow:
%% record_name -> ?record_info_gen(record_name);
%% where 'record_name' is the name of the record. 'some_record' is an example.
-define(dao_record_info(R),
    case R of
        some_record         -> ?record_info_gen(some_record);
        cm_state            -> ?record_info_gen(cm_state);
        host_state          -> ?record_info_gen(host_state);
        node_state          -> ?record_info_gen(node_state);
        file                -> ?record_info_gen(file);
        file_location       -> ?record_info_gen(file_location);
        file_descriptor     -> ?record_info_gen(file_descriptor);
        file_meta           -> ?record_info_gen(file_meta);
        file_lock           -> ?record_info_gen(file_lock);
        storage_info        -> ?record_info_gen(storage_info);
        user                -> ?record_info_gen(user);
        share_desc          -> ?record_info_gen(share_desc);
        fuse_session        -> ?record_info_gen(fuse_session);
        connection_info     -> ?record_info_gen(connection_info);
        quota               -> ?record_info_gen(quota);
        %next_record        -> ?record_info_gen(next_record);
        _ -> {error, unsupported_record}
    end).


%% Record-wrapper for regular records that needs to be saved in DB. Adds UUID and Revision info to each record.
%% `uuid` is document UUID, `rev_info` is documents' current revision number
%% `record` is an record representing this document (its data), `force_update` is a flag
%% that forces dao:save_record/1 to update this document even if rev_info isn't valid or up to date.
-record(veil_document, {uuid = "", rev_info = 0, record = none, force_update = false}).

%% Those records represent view result Each #view_resault contains list of #view_row.
%% If the view has been queried with `include_docs` option, #view_row.doc will contain #veil_document, therefore
%% #view_row.id == #view_row.doc#veil_document.uuid. Unfortunately wrapping demanded record in #veil_document is
%% necessary because we may need revision info for that document.
-record(view_row, {id = "", key = "", value = 0, doc = none}).
-record(view_result, {total = 0, offset = 0, rows = []}).

%% These records allows representing databases, design documents and their views.
%% Used in DAO initial configuration in order to easily setup/update views in database.
-record(db_info, {name = "", designs = []}).
-record(design_info, {name = "", version = 0, views = []}).
-record(view_info, {name = "", design = "", db_name = ""}).

%% ====================================================================
%% DB definitions
%% ====================================================================
%% DB Names
-ifdef(TEST).
  -define(SYSTEM_DB_NAME, "system_data_test").
  -define(FILES_DB_NAME, "files_test").
  -define(DESCRIPTORS_DB_NAME, "file_descriptors_test").
  -define(USERS_DB_NAME, "users_test").
-else.
  -define(SYSTEM_DB_NAME, "system_data").
  -define(FILES_DB_NAME, "files").
  -define(DESCRIPTORS_DB_NAME, "file_descriptors").
  -define(USERS_DB_NAME, "users").
-endif.

%% Design Names
-define(VFS_BASE_DESIGN_NAME, "vfs_base").
-define(WAITING_FILES_DESIGN_NAME, "waiting_files_tree").
-define(USER_BY_LOGIN_DESIGN_NAME, "user_by_login").
-define(USER_BY_EMAIL_DESIGN_NAME, "user_by_email").
-define(USER_BY_DN_DESIGN_NAME, "user_by_dn").
-define(USER_BY_UNVERIFIED_DN_DESIGN_NAME, "user_by_unverified_dn").
-define(USER_BY_UID_DESIGN_NAME, "user_by_uid").
-define(SHARE_BY_FILE_DESIGN_NAME, "share_by_file").
-define(SHARE_BY_USER_DESIGN_NAME, "share_by_user").
-define(FILES_NUMBER_DESIGN_NAME, "files_number").
-define(FILES_SIZE_DESIGN_NAME, "files_size").
-define(FUSE_SESSIONS_DESIGN_NAME, "fuse_sessions").

%% Views
-define(FILE_TREE_VIEW, #view_info{name = "file_tree", design = ?VFS_BASE_DESIGN_NAME, db_name = ?FILES_DB_NAME}).
-define(WAITING_FILES_TREE_VIEW, #view_info{name = "waiting_files_tree", design = ?WAITING_FILES_DESIGN_NAME, db_name = ?FILES_DB_NAME}).
-define(FILE_SUBDIRS_VIEW, #view_info{name = "file_subdirs", design = ?VFS_BASE_DESIGN_NAME, db_name = ?FILES_DB_NAME}).
-define(FD_BY_FILE_VIEW, #view_info{name = "fd_by_name", design = ?VFS_BASE_DESIGN_NAME, db_name = ?DESCRIPTORS_DB_NAME}).
-define(FD_BY_EXPIRED_BEFORE_VIEW, #view_info{name = "fd_by_expired_before", design = ?VFS_BASE_DESIGN_NAME, db_name = ?DESCRIPTORS_DB_NAME}).
-define(ALL_STORAGE_VIEW, #view_info{name = "all_storage", design = ?VFS_BASE_DESIGN_NAME, db_name = ?SYSTEM_DB_NAME}).
-define(STORAGE_BY_ID_VIEW, #view_info{name = "storage_by_id", design = ?VFS_BASE_DESIGN_NAME, db_name = ?SYSTEM_DB_NAME}).
-define(FILES_BY_UID_AND_FILENAME, #view_info{name = "files_by_uid_and_filename", design = ?VFS_BASE_DESIGN_NAME, db_name = ?FILES_DB_NAME}).
-define(FILE_META_BY_TIMES, #view_info{name = "file_meta_by_times", design = ?VFS_BASE_DESIGN_NAME, db_name = ?FILES_DB_NAME}).
-define(FILES_BY_META_DOC, #view_info{name = "files_by_meta_doc", design = ?VFS_BASE_DESIGN_NAME, db_name = ?FILES_DB_NAME}).

-define(USER_BY_EMAIL_VIEW, #view_info{name = "user_by_email", design = ?USER_BY_EMAIL_DESIGN_NAME, db_name = ?USERS_DB_NAME}).
-define(USER_BY_LOGIN_VIEW, #view_info{name = "user_by_login", design = ?USER_BY_LOGIN_DESIGN_NAME, db_name = ?USERS_DB_NAME}).
-define(USER_BY_DN_VIEW, #view_info{name = "user_by_dn", design = ?USER_BY_DN_DESIGN_NAME, db_name = ?USERS_DB_NAME}).
-define(USER_BY_UNVERIFIED_DN_VIEW, #view_info{name = "user_by_unverified_dn", design = ?USER_BY_UNVERIFIED_DN_DESIGN_NAME, db_name = ?USERS_DB_NAME}).
-define(USER_BY_UID_VIEW, #view_info{name = "user_by_uid", design = ?USER_BY_UID_DESIGN_NAME, db_name = ?USERS_DB_NAME}).

-define(SHARE_BY_FILE_VIEW, #view_info{name = "share_by_file", design = ?SHARE_BY_FILE_DESIGN_NAME, db_name = ?FILES_DB_NAME}).
-define(SHARE_BY_USER_VIEW, #view_info{name = "share_by_user", design = ?SHARE_BY_USER_DESIGN_NAME, db_name = ?FILES_DB_NAME}).

-define(USER_FILES_NUMBER_VIEW, #view_info{name = "user_files_number", design = ?FILES_NUMBER_DESIGN_NAME, db_name = ?FILES_DB_NAME}).
-define(USER_FILES_SIZE_VIEW, #view_info{name = "user_files_size", design = ?FILES_SIZE_DESIGN_NAME, db_name = ?FILES_DB_NAME}).
-define(GROUP_FILES_NUMBER_VIEW, #view_info{name = "group_files_number", design = ?FILES_NUMBER_DESIGN_NAME, db_name = ?FILES_DB_NAME}).

%% FUSE Sessions
-define(FUSE_CONNECTIONS_VIEW, #view_info{name = "fuse_connections", design = ?FUSE_SESSIONS_DESIGN_NAME, db_name = ?SYSTEM_DB_NAME}).
-define(EXPIRED_FUSE_SESSIONS_VIEW, #view_info{name = "expired_fuse_sessions", design = ?FUSE_SESSIONS_DESIGN_NAME, db_name = ?SYSTEM_DB_NAME}).
-define(FUSE_SESSIONS_BY_USER_ID_VIEW, #view_info{name = "fuse_sessions_by_user_id", design = ?FUSE_SESSIONS_DESIGN_NAME, db_name = ?SYSTEM_DB_NAME}).
>>>>>>> 1b735c3c

%% Others
-define(RECORD_INSTANCES_DOC_PREFIX, "record_instances_").
-define(RECORD_FIELD_BINARY_PREFIX, "__bin__: ").
-define(RECORD_FIELD_ATOM_PREFIX, "__atom__: ").
-define(RECORD_FIELD_PID_PREFIX, "__pid__: ").
-define(RECORD_TUPLE_FIELD_NAME_PREFIX, "tuple_field_").
-define(RECORD_META_FIELD_NAME, "record__").

<<<<<<< HEAD
=======
%% List of all used databases :: [string()]
-define(DB_LIST, [?SYSTEM_DB_NAME, ?FILES_DB_NAME, ?DESCRIPTORS_DB_NAME, ?USERS_DB_NAME]).
%% List of all used views :: [#view_info]
-define(VIEW_LIST, [?FILE_TREE_VIEW, ?WAITING_FILES_TREE_VIEW, ?FILE_SUBDIRS_VIEW, ?FD_BY_FILE_VIEW, ?FD_BY_EXPIRED_BEFORE_VIEW, ?ALL_STORAGE_VIEW,
                    ?FILES_BY_UID_AND_FILENAME, ?FILE_META_BY_TIMES, ?FILES_BY_META_DOC,
                    ?USER_BY_EMAIL_VIEW, ?USER_BY_LOGIN_VIEW, ?USER_BY_DN_VIEW, ?USER_BY_UNVERIFIED_DN_VIEW, ?USER_BY_UID_VIEW, ?STORAGE_BY_ID_VIEW,
                    ?SHARE_BY_FILE_VIEW, ?SHARE_BY_USER_VIEW, ?USER_FILES_NUMBER_VIEW, ?USER_FILES_SIZE_VIEW, ?GROUP_FILES_NUMBER_VIEW,
                    ?FUSE_CONNECTIONS_VIEW, ?EXPIRED_FUSE_SESSIONS_VIEW, ?FUSE_SESSIONS_BY_USER_ID_VIEW]).
%% Default database name
-define(DEFAULT_DB, lists:nth(1, ?DB_LIST)).

>>>>>>> 1b735c3c
%% Session cleanup burst size
-define(SESSION_CLEANUP_BURST_SIZE,1000).

%% Do not try to read this macro (3 nested list comprehensions). All it does is:
%% Create an list containing #db_info structures base on ?DB_LIST
%% Inside every #db_info, list of #design_info is created based on views list (?VIEW_LIST)
%% Inside every #design_info, list of #view_info is created based on views list (?VIEW_LIST)
%% Such structural representation of views, makes it easier to initialize views in DBMS
%% WARNING: Do not evaluate this macro anywhere but dao:init/cleanup because it's
%% potentially slow - O(db_count * view_count^2)
-define(DATABASE_DESIGN_STRUCTURE, [#db_info{name = DbName,
                                        designs = [#design_info{name = dao_utils:get_versioned_view_name(ViewName, Vsn),
                                                views = [ViewInfo || #view_info{name = ViewName1, db_name = DbName2} = ViewInfo <- ?VIEW_LIST,
                                                    DbName2 == DbName, ViewName1 == ViewName]
                                            } || #view_info{db_name = DbName1, name = ViewName, version = Vsn} <- ?VIEW_LIST, DbName1 == DbName]
                                        } || DbName <- ?DB_LIST]).
-endif.<|MERGE_RESOLUTION|>--- conflicted
+++ resolved
@@ -21,119 +21,6 @@
 -include("veil_modules/dao/dao_db_structure.hrl").
 -include("veil_modules/dao/dao_records.hrl").
 
-<<<<<<< HEAD
-=======
-%% record definition used in record registration example
--record(some_record, {field1 = "", field2 = "", field3 = ""}).
-
-%% Helper macro. See macro ?dao_record_info/1 for more details.
--define(record_info_gen(X), {record_info(size, X), record_info(fields, X), #X{}}).
-
-%% Every record that will be saved to DB have to be "registered" with this define.
-%% Each registered record should be listed in defined below 'case' block as fallow:
-%% record_name -> ?record_info_gen(record_name);
-%% where 'record_name' is the name of the record. 'some_record' is an example.
--define(dao_record_info(R),
-    case R of
-        some_record         -> ?record_info_gen(some_record);
-        cm_state            -> ?record_info_gen(cm_state);
-        host_state          -> ?record_info_gen(host_state);
-        node_state          -> ?record_info_gen(node_state);
-        file                -> ?record_info_gen(file);
-        file_location       -> ?record_info_gen(file_location);
-        file_descriptor     -> ?record_info_gen(file_descriptor);
-        file_meta           -> ?record_info_gen(file_meta);
-        file_lock           -> ?record_info_gen(file_lock);
-        storage_info        -> ?record_info_gen(storage_info);
-        user                -> ?record_info_gen(user);
-        share_desc          -> ?record_info_gen(share_desc);
-        fuse_session        -> ?record_info_gen(fuse_session);
-        connection_info     -> ?record_info_gen(connection_info);
-        quota               -> ?record_info_gen(quota);
-        %next_record        -> ?record_info_gen(next_record);
-        _ -> {error, unsupported_record}
-    end).
-
-
-%% Record-wrapper for regular records that needs to be saved in DB. Adds UUID and Revision info to each record.
-%% `uuid` is document UUID, `rev_info` is documents' current revision number
-%% `record` is an record representing this document (its data), `force_update` is a flag
-%% that forces dao:save_record/1 to update this document even if rev_info isn't valid or up to date.
--record(veil_document, {uuid = "", rev_info = 0, record = none, force_update = false}).
-
-%% Those records represent view result Each #view_resault contains list of #view_row.
-%% If the view has been queried with `include_docs` option, #view_row.doc will contain #veil_document, therefore
-%% #view_row.id == #view_row.doc#veil_document.uuid. Unfortunately wrapping demanded record in #veil_document is
-%% necessary because we may need revision info for that document.
--record(view_row, {id = "", key = "", value = 0, doc = none}).
--record(view_result, {total = 0, offset = 0, rows = []}).
-
-%% These records allows representing databases, design documents and their views.
-%% Used in DAO initial configuration in order to easily setup/update views in database.
--record(db_info, {name = "", designs = []}).
--record(design_info, {name = "", version = 0, views = []}).
--record(view_info, {name = "", design = "", db_name = ""}).
-
-%% ====================================================================
-%% DB definitions
-%% ====================================================================
-%% DB Names
--ifdef(TEST).
-  -define(SYSTEM_DB_NAME, "system_data_test").
-  -define(FILES_DB_NAME, "files_test").
-  -define(DESCRIPTORS_DB_NAME, "file_descriptors_test").
-  -define(USERS_DB_NAME, "users_test").
--else.
-  -define(SYSTEM_DB_NAME, "system_data").
-  -define(FILES_DB_NAME, "files").
-  -define(DESCRIPTORS_DB_NAME, "file_descriptors").
-  -define(USERS_DB_NAME, "users").
--endif.
-
-%% Design Names
--define(VFS_BASE_DESIGN_NAME, "vfs_base").
--define(WAITING_FILES_DESIGN_NAME, "waiting_files_tree").
--define(USER_BY_LOGIN_DESIGN_NAME, "user_by_login").
--define(USER_BY_EMAIL_DESIGN_NAME, "user_by_email").
--define(USER_BY_DN_DESIGN_NAME, "user_by_dn").
--define(USER_BY_UNVERIFIED_DN_DESIGN_NAME, "user_by_unverified_dn").
--define(USER_BY_UID_DESIGN_NAME, "user_by_uid").
--define(SHARE_BY_FILE_DESIGN_NAME, "share_by_file").
--define(SHARE_BY_USER_DESIGN_NAME, "share_by_user").
--define(FILES_NUMBER_DESIGN_NAME, "files_number").
--define(FILES_SIZE_DESIGN_NAME, "files_size").
--define(FUSE_SESSIONS_DESIGN_NAME, "fuse_sessions").
-
-%% Views
--define(FILE_TREE_VIEW, #view_info{name = "file_tree", design = ?VFS_BASE_DESIGN_NAME, db_name = ?FILES_DB_NAME}).
--define(WAITING_FILES_TREE_VIEW, #view_info{name = "waiting_files_tree", design = ?WAITING_FILES_DESIGN_NAME, db_name = ?FILES_DB_NAME}).
--define(FILE_SUBDIRS_VIEW, #view_info{name = "file_subdirs", design = ?VFS_BASE_DESIGN_NAME, db_name = ?FILES_DB_NAME}).
--define(FD_BY_FILE_VIEW, #view_info{name = "fd_by_name", design = ?VFS_BASE_DESIGN_NAME, db_name = ?DESCRIPTORS_DB_NAME}).
--define(FD_BY_EXPIRED_BEFORE_VIEW, #view_info{name = "fd_by_expired_before", design = ?VFS_BASE_DESIGN_NAME, db_name = ?DESCRIPTORS_DB_NAME}).
--define(ALL_STORAGE_VIEW, #view_info{name = "all_storage", design = ?VFS_BASE_DESIGN_NAME, db_name = ?SYSTEM_DB_NAME}).
--define(STORAGE_BY_ID_VIEW, #view_info{name = "storage_by_id", design = ?VFS_BASE_DESIGN_NAME, db_name = ?SYSTEM_DB_NAME}).
--define(FILES_BY_UID_AND_FILENAME, #view_info{name = "files_by_uid_and_filename", design = ?VFS_BASE_DESIGN_NAME, db_name = ?FILES_DB_NAME}).
--define(FILE_META_BY_TIMES, #view_info{name = "file_meta_by_times", design = ?VFS_BASE_DESIGN_NAME, db_name = ?FILES_DB_NAME}).
--define(FILES_BY_META_DOC, #view_info{name = "files_by_meta_doc", design = ?VFS_BASE_DESIGN_NAME, db_name = ?FILES_DB_NAME}).
-
--define(USER_BY_EMAIL_VIEW, #view_info{name = "user_by_email", design = ?USER_BY_EMAIL_DESIGN_NAME, db_name = ?USERS_DB_NAME}).
--define(USER_BY_LOGIN_VIEW, #view_info{name = "user_by_login", design = ?USER_BY_LOGIN_DESIGN_NAME, db_name = ?USERS_DB_NAME}).
--define(USER_BY_DN_VIEW, #view_info{name = "user_by_dn", design = ?USER_BY_DN_DESIGN_NAME, db_name = ?USERS_DB_NAME}).
--define(USER_BY_UNVERIFIED_DN_VIEW, #view_info{name = "user_by_unverified_dn", design = ?USER_BY_UNVERIFIED_DN_DESIGN_NAME, db_name = ?USERS_DB_NAME}).
--define(USER_BY_UID_VIEW, #view_info{name = "user_by_uid", design = ?USER_BY_UID_DESIGN_NAME, db_name = ?USERS_DB_NAME}).
-
--define(SHARE_BY_FILE_VIEW, #view_info{name = "share_by_file", design = ?SHARE_BY_FILE_DESIGN_NAME, db_name = ?FILES_DB_NAME}).
--define(SHARE_BY_USER_VIEW, #view_info{name = "share_by_user", design = ?SHARE_BY_USER_DESIGN_NAME, db_name = ?FILES_DB_NAME}).
-
--define(USER_FILES_NUMBER_VIEW, #view_info{name = "user_files_number", design = ?FILES_NUMBER_DESIGN_NAME, db_name = ?FILES_DB_NAME}).
--define(USER_FILES_SIZE_VIEW, #view_info{name = "user_files_size", design = ?FILES_SIZE_DESIGN_NAME, db_name = ?FILES_DB_NAME}).
--define(GROUP_FILES_NUMBER_VIEW, #view_info{name = "group_files_number", design = ?FILES_NUMBER_DESIGN_NAME, db_name = ?FILES_DB_NAME}).
-
-%% FUSE Sessions
--define(FUSE_CONNECTIONS_VIEW, #view_info{name = "fuse_connections", design = ?FUSE_SESSIONS_DESIGN_NAME, db_name = ?SYSTEM_DB_NAME}).
--define(EXPIRED_FUSE_SESSIONS_VIEW, #view_info{name = "expired_fuse_sessions", design = ?FUSE_SESSIONS_DESIGN_NAME, db_name = ?SYSTEM_DB_NAME}).
--define(FUSE_SESSIONS_BY_USER_ID_VIEW, #view_info{name = "fuse_sessions_by_user_id", design = ?FUSE_SESSIONS_DESIGN_NAME, db_name = ?SYSTEM_DB_NAME}).
->>>>>>> 1b735c3c
 
 %% Others
 -define(RECORD_INSTANCES_DOC_PREFIX, "record_instances_").
@@ -143,20 +30,6 @@
 -define(RECORD_TUPLE_FIELD_NAME_PREFIX, "tuple_field_").
 -define(RECORD_META_FIELD_NAME, "record__").
 
-<<<<<<< HEAD
-=======
-%% List of all used databases :: [string()]
--define(DB_LIST, [?SYSTEM_DB_NAME, ?FILES_DB_NAME, ?DESCRIPTORS_DB_NAME, ?USERS_DB_NAME]).
-%% List of all used views :: [#view_info]
--define(VIEW_LIST, [?FILE_TREE_VIEW, ?WAITING_FILES_TREE_VIEW, ?FILE_SUBDIRS_VIEW, ?FD_BY_FILE_VIEW, ?FD_BY_EXPIRED_BEFORE_VIEW, ?ALL_STORAGE_VIEW,
-                    ?FILES_BY_UID_AND_FILENAME, ?FILE_META_BY_TIMES, ?FILES_BY_META_DOC,
-                    ?USER_BY_EMAIL_VIEW, ?USER_BY_LOGIN_VIEW, ?USER_BY_DN_VIEW, ?USER_BY_UNVERIFIED_DN_VIEW, ?USER_BY_UID_VIEW, ?STORAGE_BY_ID_VIEW,
-                    ?SHARE_BY_FILE_VIEW, ?SHARE_BY_USER_VIEW, ?USER_FILES_NUMBER_VIEW, ?USER_FILES_SIZE_VIEW, ?GROUP_FILES_NUMBER_VIEW,
-                    ?FUSE_CONNECTIONS_VIEW, ?EXPIRED_FUSE_SESSIONS_VIEW, ?FUSE_SESSIONS_BY_USER_ID_VIEW]).
-%% Default database name
--define(DEFAULT_DB, lists:nth(1, ?DB_LIST)).
-
->>>>>>> 1b735c3c
 %% Session cleanup burst size
 -define(SESSION_CLEANUP_BURST_SIZE,1000).
 
