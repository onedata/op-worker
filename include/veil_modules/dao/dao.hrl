%% ===================================================================
%% @author Rafal Slota
%% @copyright (C): 2013 ACK CYFRONET AGH
%% This software is released under the MIT license 
%% cited in 'LICENSE.txt'.
%% @end
%% ===================================================================
%% @doc: dao header
%% @end
%% ===================================================================

-ifndef(DAO_HRL).
-define(DAO_HRL, 1).

-include_lib("records.hrl").
-include_lib("veil_modules/dao/dao_vfs.hrl").
-include_lib("veil_modules/dao/dao_users.hrl").
-include_lib("veil_modules/dao/dao_share.hrl").
-include_lib("veil_modules/dao/dao_cluster.hrl").
-include_lib("veil_modules/dao/common.hrl").

%% record definition used in record registration example
-record(some_record, {field1 = "", field2 = "", field3 = ""}).

%% Helper macro. See macro ?dao_record_info/1 for more details.
-define(record_info_gen(X), {record_info(size, X), record_info(fields, X), #X{}}).

%% Every record that will be saved to DB have to be "registered" with this define.
%% Each registered record should be listed in defined below 'case' block as fallow:
%% record_name -> ?record_info_gen(record_name);
%% where 'record_name' is the name of the record. 'some_record' is an example.
-define(dao_record_info(R),
    case R of
        some_record         -> ?record_info_gen(some_record);
        cm_state            -> ?record_info_gen(cm_state);
        host_state          -> ?record_info_gen(host_state);
        node_state          -> ?record_info_gen(node_state);
        file                -> ?record_info_gen(file);
        file_location       -> ?record_info_gen(file_location);
        file_descriptor     -> ?record_info_gen(file_descriptor);
        file_meta           -> ?record_info_gen(file_meta);
        file_lock           -> ?record_info_gen(file_lock);
        storage_info        -> ?record_info_gen(storage_info);
        user                -> ?record_info_gen(user);
        share_desc          -> ?record_info_gen(share_desc);
        fuse_session        -> ?record_info_gen(fuse_session);
        connection_info     -> ?record_info_gen(connection_info);
        quota               -> ?record_info_gen(quota);
        fuse_group_name     -> ?record_info_gen(fuse_group_name);
        %next_record        -> ?record_info_gen(next_record);
        _ -> {error, unsupported_record}
    end).


%% Record-wrapper for regular records that needs to be saved in DB. Adds UUID and Revision info to each record.
%% `uuid` is document UUID, `rev_info` is documents' current revision number
%% `record` is an record representing this document (its data), `force_update` is a flag
%% that forces dao:save_record/1 to update this document even if rev_info isn't valid or up to date.
-record(veil_document, {uuid = "", rev_info = 0, record = none, force_update = false}).

%% Those records represent view result Each #view_resault contains list of #view_row.
%% If the view has been queried with `include_docs` option, #view_row.doc will contain #veil_document, therefore
%% #view_row.id == #view_row.doc#veil_document.uuid. Unfortunately wrapping demanded record in #veil_document is
%% necessary because we may need revision info for that document.
-record(view_row, {id = "", key = "", value = 0, doc = none}).
-record(view_result, {total = 0, offset = 0, rows = []}).

%% These records allows representing databases, design documents and their views.
%% Used in DAO initial configuration in order to easily setup/update views in database.
-record(db_info, {name = "", designs = []}).
-record(design_info, {name = "", version = 0, views = []}).
-record(view_info, {name = "", design = "", db_name = ""}).

%% ====================================================================
%% DB definitions
%% ====================================================================
%% DB Names
-ifdef(TEST).
  -define(SYSTEM_DB_NAME, "system_data_test").
  -define(FILES_DB_NAME, "files_test").
  -define(DESCRIPTORS_DB_NAME, "file_descriptors_test").
  -define(USERS_DB_NAME, "users_test").
-else.
  -define(SYSTEM_DB_NAME, "system_data").
  -define(FILES_DB_NAME, "files").
  -define(DESCRIPTORS_DB_NAME, "file_descriptors").
  -define(USERS_DB_NAME, "users").
-endif.

%% Design Names
-define(VFS_BASE_DESIGN_NAME, "vfs_base").
-define(WAITING_FILES_DESIGN_NAME, "waiting_files_tree").
-define(USER_BY_LOGIN_DESIGN_NAME, "user_by_login").
-define(USER_BY_EMAIL_DESIGN_NAME, "user_by_email").
-define(USER_BY_DN_DESIGN_NAME, "user_by_dn").
-define(USER_BY_UID_DESIGN_NAME, "user_by_uid").
-define(SHARE_BY_FILE_DESIGN_NAME, "share_by_file").
-define(SHARE_BY_USER_DESIGN_NAME, "share_by_user").
-define(FILES_NUMBER_DESIGN_NAME, "files_number").
-define(FILES_SIZE_DESIGN_NAME, "files_size").
-define(FUSE_SESSIONS_DESIGN_NAME, "fuse_sessions").
-define(FUSE_GROUPS_DESIGN_NAME, "fuse_groups").

%% Views
-define(FILE_TREE_VIEW, #view_info{name = "file_tree", design = ?VFS_BASE_DESIGN_NAME, db_name = ?FILES_DB_NAME}).
-define(WAITING_FILES_TREE_VIEW, #view_info{name = "waiting_files_tree", design = ?WAITING_FILES_DESIGN_NAME, db_name = ?FILES_DB_NAME}).
-define(FILE_SUBDIRS_VIEW, #view_info{name = "file_subdirs", design = ?VFS_BASE_DESIGN_NAME, db_name = ?FILES_DB_NAME}).
-define(FD_BY_FILE_VIEW, #view_info{name = "fd_by_name", design = ?VFS_BASE_DESIGN_NAME, db_name = ?DESCRIPTORS_DB_NAME}).
-define(FD_BY_EXPIRED_BEFORE_VIEW, #view_info{name = "fd_by_expired_before", design = ?VFS_BASE_DESIGN_NAME, db_name = ?DESCRIPTORS_DB_NAME}).
-define(ALL_STORAGE_VIEW, #view_info{name = "all_storage", design = ?VFS_BASE_DESIGN_NAME, db_name = ?SYSTEM_DB_NAME}).
-define(STORAGE_BY_ID_VIEW, #view_info{name = "storage_by_id", design = ?VFS_BASE_DESIGN_NAME, db_name = ?SYSTEM_DB_NAME}).
-define(FILES_BY_UID_AND_FILENAME, #view_info{name = "files_by_uid_and_filename", design = ?VFS_BASE_DESIGN_NAME, db_name = ?FILES_DB_NAME}).
-define(FILE_META_BY_TIMES, #view_info{name = "file_meta_by_times", design = ?VFS_BASE_DESIGN_NAME, db_name = ?FILES_DB_NAME}).
-define(FILES_BY_META_DOC, #view_info{name = "files_by_meta_doc", design = ?VFS_BASE_DESIGN_NAME, db_name = ?FILES_DB_NAME}).

-define(USER_BY_EMAIL_VIEW, #view_info{name = "user_by_email", design = ?USER_BY_EMAIL_DESIGN_NAME, db_name = ?USERS_DB_NAME}).
-define(USER_BY_LOGIN_VIEW, #view_info{name = "user_by_login", design = ?USER_BY_LOGIN_DESIGN_NAME, db_name = ?USERS_DB_NAME}).
-define(USER_BY_DN_VIEW, #view_info{name = "user_by_dn", design = ?USER_BY_DN_DESIGN_NAME, db_name = ?USERS_DB_NAME}).
-define(USER_BY_UID_VIEW, #view_info{name = "user_by_uid", design = ?USER_BY_UID_DESIGN_NAME, db_name = ?USERS_DB_NAME}).

-define(SHARE_BY_FILE_VIEW, #view_info{name = "share_by_file", design = ?SHARE_BY_FILE_DESIGN_NAME, db_name = ?FILES_DB_NAME}).
-define(SHARE_BY_USER_VIEW, #view_info{name = "share_by_user", design = ?SHARE_BY_USER_DESIGN_NAME, db_name = ?FILES_DB_NAME}).

-define(USER_FILES_NUMBER_VIEW, #view_info{name = "user_files_number", design = ?FILES_NUMBER_DESIGN_NAME, db_name = ?FILES_DB_NAME}).
-define(USER_FILES_SIZE_VIEW, #view_info{name = "user_files_size", design = ?FILES_SIZE_DESIGN_NAME, db_name = ?FILES_DB_NAME}).
-define(GROUP_FILES_NUMBER_VIEW, #view_info{name = "group_files_number", design = ?FILES_NUMBER_DESIGN_NAME, db_name = ?FILES_DB_NAME}).

%% FUSE Sessions
-define(FUSE_CONNECTIONS_VIEW, #view_info{name = "fuse_connections", design = ?FUSE_SESSIONS_DESIGN_NAME, db_name = ?SYSTEM_DB_NAME}).
-define(EXPIRED_FUSE_SESSIONS_VIEW, #view_info{name = "expired_fuse_sessions", design = ?FUSE_SESSIONS_DESIGN_NAME, db_name = ?SYSTEM_DB_NAME}).
-define(FUSE_SESSIONS_BY_USER_ID_VIEW, #view_info{name = "fuse_sessions_by_user_id", design = ?FUSE_SESSIONS_DESIGN_NAME, db_name = ?SYSTEM_DB_NAME}).
<<<<<<< HEAD
-define(FUSE_GROUP_BY_HASH_VIEW, #view_info{name = "fuse_group_by_hash", design = ?FUSE_GROUPS_DESIGN_NAME, db_name = ?SYSTEM_DB_NAME}).
=======
>>>>>>> e38fda43

%% Others
-define(RECORD_INSTANCES_DOC_PREFIX, "record_instances_").
-define(RECORD_FIELD_BINARY_PREFIX, "__bin__: ").
-define(RECORD_FIELD_ATOM_PREFIX, "__atom__: ").
-define(RECORD_FIELD_PID_PREFIX, "__pid__: ").
-define(RECORD_TUPLE_FIELD_NAME_PREFIX, "tuple_field_").
-define(RECORD_META_FIELD_NAME, "record__").

%% List of all used databases :: [string()]
-define(DB_LIST, [?SYSTEM_DB_NAME, ?FILES_DB_NAME, ?DESCRIPTORS_DB_NAME, ?USERS_DB_NAME]).
%% List of all used views :: [#view_info]
-define(VIEW_LIST, [?FILE_TREE_VIEW, ?WAITING_FILES_TREE_VIEW, ?FILE_SUBDIRS_VIEW, ?FD_BY_FILE_VIEW, ?FD_BY_EXPIRED_BEFORE_VIEW, ?ALL_STORAGE_VIEW,
                    ?FILES_BY_UID_AND_FILENAME, ?FILE_META_BY_TIMES, ?FILES_BY_META_DOC,
                    ?USER_BY_EMAIL_VIEW, ?USER_BY_LOGIN_VIEW, ?USER_BY_DN_VIEW, ?USER_BY_UID_VIEW, ?STORAGE_BY_ID_VIEW,
                    ?SHARE_BY_FILE_VIEW, ?SHARE_BY_USER_VIEW, ?USER_FILES_NUMBER_VIEW, ?USER_FILES_SIZE_VIEW, ?GROUP_FILES_NUMBER_VIEW,
<<<<<<< HEAD
                    ?FUSE_CONNECTIONS_VIEW, ?EXPIRED_FUSE_SESSIONS_VIEW, ?FUSE_SESSIONS_BY_USER_ID_VIEW, ?FUSE_GROUP_BY_HASH_VIEW]).
=======
                    ?FUSE_CONNECTIONS_VIEW, ?EXPIRED_FUSE_SESSIONS_VIEW, ?FUSE_SESSIONS_BY_USER_ID_VIEW]).
>>>>>>> e38fda43
%% Default database name
-define(DEFAULT_DB, lists:nth(1, ?DB_LIST)).

%% Session cleanup burst size
-define(SESSION_CLEANUP_BURST_SIZE,1000).

%% Do not try to read this macro (3 nested list comprehensions). All it does is:
%% Create an list containing #db_info structures base on ?DB_LIST
%% Inside every #db_info, list of #design_info is created based on views list (?VIEW_LIST)
%% Inside every #design_info, list of #view_info is created based on views list (?VIEW_LIST)
%% Such structural representation of views, makes it easier to initialize views in DBMS
%% WARNING: Do not evaluate this macro anywhere but dao:init/cleanup because it's
%% potentially slow - O(db_count * view_count^2)
-define(DATABASE_DESIGN_STRUCTURE, [#db_info{name = DbName,
                                        designs = [#design_info{name = DesignName,
                                                views = [ViewInfo || #view_info{design = Design, db_name = DbName2} = ViewInfo <- ?VIEW_LIST,
                                                    Design == DesignName, DbName2 == DbName]
                                            } || #view_info{db_name = DbName1, design = DesignName} <- ?VIEW_LIST, DbName1 == DbName]
                                        } || DbName <- ?DB_LIST]).
-endif.<|MERGE_RESOLUTION|>--- conflicted
+++ resolved
@@ -129,10 +129,7 @@
 -define(FUSE_CONNECTIONS_VIEW, #view_info{name = "fuse_connections", design = ?FUSE_SESSIONS_DESIGN_NAME, db_name = ?SYSTEM_DB_NAME}).
 -define(EXPIRED_FUSE_SESSIONS_VIEW, #view_info{name = "expired_fuse_sessions", design = ?FUSE_SESSIONS_DESIGN_NAME, db_name = ?SYSTEM_DB_NAME}).
 -define(FUSE_SESSIONS_BY_USER_ID_VIEW, #view_info{name = "fuse_sessions_by_user_id", design = ?FUSE_SESSIONS_DESIGN_NAME, db_name = ?SYSTEM_DB_NAME}).
-<<<<<<< HEAD
 -define(FUSE_GROUP_BY_HASH_VIEW, #view_info{name = "fuse_group_by_hash", design = ?FUSE_GROUPS_DESIGN_NAME, db_name = ?SYSTEM_DB_NAME}).
-=======
->>>>>>> e38fda43
 
 %% Others
 -define(RECORD_INSTANCES_DOC_PREFIX, "record_instances_").
@@ -149,11 +146,7 @@
                     ?FILES_BY_UID_AND_FILENAME, ?FILE_META_BY_TIMES, ?FILES_BY_META_DOC,
                     ?USER_BY_EMAIL_VIEW, ?USER_BY_LOGIN_VIEW, ?USER_BY_DN_VIEW, ?USER_BY_UID_VIEW, ?STORAGE_BY_ID_VIEW,
                     ?SHARE_BY_FILE_VIEW, ?SHARE_BY_USER_VIEW, ?USER_FILES_NUMBER_VIEW, ?USER_FILES_SIZE_VIEW, ?GROUP_FILES_NUMBER_VIEW,
-<<<<<<< HEAD
                     ?FUSE_CONNECTIONS_VIEW, ?EXPIRED_FUSE_SESSIONS_VIEW, ?FUSE_SESSIONS_BY_USER_ID_VIEW, ?FUSE_GROUP_BY_HASH_VIEW]).
-=======
-                    ?FUSE_CONNECTIONS_VIEW, ?EXPIRED_FUSE_SESSIONS_VIEW, ?FUSE_SESSIONS_BY_USER_ID_VIEW]).
->>>>>>> e38fda43
 %% Default database name
 -define(DEFAULT_DB, lists:nth(1, ?DB_LIST)).
 
