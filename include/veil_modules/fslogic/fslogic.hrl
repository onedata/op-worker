--- conflicted
+++ resolved
@@ -27,20 +27,14 @@
 -define(VEPERM,     "eperm").    %% Operation not permitted
 -define(VEINVAL,    "einval").   %% Invalid argument
 -define(VEDQUOT,    "edquot").   %% Quota exceeded
-<<<<<<< HEAD
 -define(VENOATTR,   "enoattr").  %% The named attribute does not exist, or the process has no access to this attribute.
-=======
 -define(VECOMM,     "ecomm").    %% Communication error (unknown user's token, unable to communicate on his behalf)
->>>>>>> 870b5eb1
 
 
 %% @todo: add test that verifies if the macro contains all available error code
 -define(ALL_ERROR_CODES, [?VOK, ?VENOENT, ?VEACCES, ?VEEXIST, ?VENOTSUP, ?VENOTEMPTY, ?VEREMOTEIO,
-<<<<<<< HEAD
-                          ?VEPERM, ?VEINVAL, ?VEDQUOT, ?VENOATTR]).
-=======
-                          ?VEPERM, ?VEINVAL, ?VEDQUOT, ?VECOMM]).
->>>>>>> 870b5eb1
+                          ?VEPERM, ?VEINVAL, ?VEDQUOT, ?VECOMM, ?VENOATTR]).
+
 
 
 %% POSIX & FUSE C structures definitions ported to erlang. For documentation please refer linux & fuse man pages.
@@ -91,7 +85,6 @@
 %% Which fuse operations (messages) are allowed to operate on second level group directory (e.g. "/groups/grpName")
 -define(GROUPS_ALLOWED_ACTIONS,         [getfileattr, getfileuuid, getnewfilelocation, createdir, updatetimes, createlink, getfilechildren, checkfileperms]).
 
-
 % File open modes (open flags)
 -define(UNSPECIFIED_MODE,"").
 -define(READ_MODE,"read").
