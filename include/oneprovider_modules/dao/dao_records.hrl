--- conflicted
+++ resolved
@@ -45,11 +45,8 @@
         storage_helper_info -> ?record_info_gen(storage_helper_info);
         space_info          -> ?record_info_gen(space_info);
         id_token_login      -> ?record_info_gen(id_token_login);
-<<<<<<< HEAD
         dbsync_state        -> ?record_info_gen(dbsync_state);
-=======
         group_details       -> ?record_info_gen(group_details);
->>>>>>> 5277b41c
     %next_record        -> ?record_info_gen(next_record);
         _ -> {error, unsupported_record}
     end).
