%%%-------------------------------------------------------------------
%%% @author Tomasz Lichon
%%% @copyright (C) 2015 ACK CYFRONET AGH
%%% This software is released under the MIT license
%%% cited in 'LICENSE.txt'.
%%% @end
%%%-------------------------------------------------------------------
%%% @doc
%%% Internal versions of common protocol messages.
%%% @end
%%%-------------------------------------------------------------------

-ifndef(COMMON_MESSAGES_HRL).
-define(COMMON_MESSAGES_HRL, 1).

-include_lib("ctool/include/posix/errors.hrl").

-record(status, {
    code :: code(),
    description :: binary()
}).

-record(file_block, {
    offset :: non_neg_integer(),
    size :: non_neg_integer(),
    file_id :: binary(),
    storage_id :: storage:id()
}).

-record(data, {
    data :: binary()
}).

<<<<<<< HEAD
-record(dir, {
    uuid :: file_meta:uuid() | fslogic_worker:file_guid()
=======
-record(file_renamed_entry, {
    old_uuid :: fslogic_worker:file_guid(),
    new_uuid :: fslogic_worker:file_guid(),
    new_path :: file_meta:path()
>>>>>>> 8adb073b
}).

-endif.<|MERGE_RESOLUTION|>--- conflicted
+++ resolved
@@ -31,15 +31,14 @@
     data :: binary()
 }).
 
-<<<<<<< HEAD
--record(dir, {
-    uuid :: file_meta:uuid() | fslogic_worker:file_guid()
-=======
 -record(file_renamed_entry, {
     old_uuid :: fslogic_worker:file_guid(),
     new_uuid :: fslogic_worker:file_guid(),
     new_path :: file_meta:path()
->>>>>>> 8adb073b
+}).
+
+-record(dir, {
+    uuid :: file_meta:uuid() | fslogic_worker:file_guid()
 }).
 
 -endif.