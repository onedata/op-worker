--- conflicted
+++ resolved
@@ -114,7 +114,6 @@
     uuid :: file_meta:uuid()
 }).
 
-<<<<<<< HEAD
 -record(acl, {
     value :: binary()
 }).
@@ -159,10 +158,7 @@
     value :: binary()
 }).
 
--type fuse_request() :: #get_file_attr{} | #get_file_children{} | #create_dir{} |
-=======
 -type fuse_request() :: #get_file_attr{} | #get_file_children{} | #get_parent{} | #create_dir{} |
->>>>>>> 20937167
                         #delete_file{} | #update_times{} | #change_mode{} | #rename{} |
                         #close{} | #truncate{} | #get_helper_params{} | #get_new_file_location{} |
                         #get_file_location{} | #get_xattr{} | #set_xattr{} | #remove_xattr{} |
@@ -206,12 +202,8 @@
 }).
 
 -type fuse_response() :: #file_attr{} | #file_children{} | #helper_params{} |
-<<<<<<< HEAD
     #file_location{} | #xattr{} | #xattr_list{} | #acl{} | #transfer_encoding{} |
-    #completion_status{} | #mimetype{}.
-=======
-#file_location{} | #xattr{} | #xattr_list{} | #dir{}.
->>>>>>> 20937167
+    #completion_status{} | #mimetype{} | #dir{}.
 
 -record(fuse_request, {
     fuse_request :: fuse_request()
