%%%-------------------------------------------------------------------
%%% @author Krzysztof Trzepla
%%% @copyright (C) 2015 ACK CYFRONET AGH
%%% This software is released under the MIT license
%%% cited in 'LICENSE.txt'.
%%% @end
%%%-------------------------------------------------------------------
%%% @doc
%%% Internal protocol layer between FUSE client and the server.
%%% @end
%%%-------------------------------------------------------------------

-ifndef(FUSE_MESSAGES_HRL).
-define(FUSE_MESSAGES_HRL, 1).

-include("common_messages.hrl").
-include("modules/fslogic/fslogic_common.hrl").
-include("modules/fslogic/file_attr.hrl").
-include("modules/datastore/datastore_models.hrl").
-include("modules/fslogic/file_details.hrl").

-define(AUTO_HELPER_MODE, 'AUTO').
-define(FORCE_PROXY_HELPER_MODE, 'FORCE_PROXY').
-define(FORCE_DIRECT_HELPER_MODE, 'FORCE_DIRECT').

-record(child_link, {
    guid :: fslogic_worker:file_guid(),
    name :: binary()
}).

-record(get_file_attr, {
    include_replication_status :: undefined | boolean(),
    include_link_count :: undefined | boolean()
}).

-record(get_file_details, {
}).

-record(get_child_attr, {
    name :: file_meta:name(),
    include_replication_status :: undefined | boolean(),
    include_link_count :: undefined | boolean()
}).

-record(get_file_children, {
    offset :: undefined | file_meta:list_offset(),
    size :: file_meta:size(),
    index_token = undefined :: undefined | binary(),
    index_startid = undefined :: undefined | binary()
}).

-record(get_file_children_attrs, {
    offset :: file_meta:list_offset(),
    size :: file_meta:size(),
    index_token :: undefined | binary(),
    include_replication_status :: undefined | boolean(),
    include_link_count :: undefined | boolean()
}).

-record(get_file_children_details, {
    offset :: file_meta:list_offset(),
    size :: file_meta:size(),
    index_startid = undefined :: undefined | binary()
}).

-record(create_dir, {
    name :: file_meta:name(),
    mode = ?DEFAULT_DIR_PERMS :: file_meta:mode()
}).

-record(delete_file, {
    silent = false :: boolean()
}).

-record(move_to_trash, {
    emit_events = true :: boolean()
}).

-record(update_times, {
    atime :: file_meta:time(),
    mtime :: file_meta:time(),
    ctime :: file_meta:time()
}).

-record(change_mode, {
    mode :: file_meta:mode()
}).

-record(update_protection_flags, {
    set :: data_access_control:bitmask(),
    unset :: data_access_control:bitmask()
}).

-record(rename, {
    target_parent_guid :: fslogic_worker:file_guid(),
    target_name :: file_meta:name()
}).

-record(create_file, {
    name :: file_meta:name(),
    mode = ?DEFAULT_FILE_PERMS :: file_meta:posix_permissions(),
    flag = rdwr :: fslogic_worker:open_flag()
}).

-record(make_file, {
    name :: file_meta:name(),
    mode = ?DEFAULT_FILE_PERMS :: file_meta:posix_permissions()
}).

-record(make_link, {
    target_parent_guid :: fslogic_worker:file_guid(),
    target_name :: file_meta:name()
}).

-record(make_symlink, {
    target_name :: file_meta:name(),
    link :: file_meta_symlinks:symlink()
}).

-record(open_file, {
    flag :: fslogic_worker:open_flag()
}).

-record(open_file_with_extended_info, {
    flag :: fslogic_worker:open_flag()
}).

-record(get_file_location, {
}).

-record(read_symlink, {
}).

-record(release, {
    handle_id :: binary()
}).

-record(truncate, {
    size :: non_neg_integer()
}).

-record(synchronize_block, {
    block :: fslogic_blocks:block(),
    prefetch = false :: boolean(),
    priority :: non_neg_integer()
}).

-record(synchronize_block_and_compute_checksum, {
    block :: fslogic_blocks:block(),
    prefetch = false :: boolean(),
    priority :: non_neg_integer()
}).

-record(block_synchronization_request, {
    block :: fslogic_blocks:block(),
    prefetch = false :: boolean(),
    priority :: non_neg_integer()
}).

-record(get_xattr, {
    name :: custom_metadata:name(),
    inherited = false :: boolean()
}).

-record(set_xattr, {
    xattr :: #xattr{},
    create :: boolean(),
    replace :: boolean()
}).

-record(remove_xattr, {
    name :: custom_metadata:name()
}).

-record(list_xattr, {
    inherited = false :: boolean(),
    show_internal = true :: boolean()
}).

-record(fsync, {
    data_only :: boolean(),
    handle_id :: undefined | binary()
}).

-record(storage_file_created, {
}).

-type file_request_type() ::
    #get_file_attr{} | #get_file_children{} | #get_file_children_attrs{} |
    #get_file_details{} | #get_file_children_details{} |
    #create_dir{} | #delete_file{} | #move_to_trash{} |
<<<<<<< HEAD
    #update_times{} | #change_mode{} | #rename{} | #create_file{} | #make_file{} |
    #make_link{} | #make_symlink{} | #open_file{} | #get_file_location{} | #read_symlink{} |
    #release{} | #truncate{} | #synchronize_block{} |
    #synchronize_block_and_compute_checksum{} | #block_synchronization_request{} |
=======
    #update_times{} | #change_mode{} | #update_protection_flags{} |
    #rename{} | #create_file{} | #make_file{} |
    #open_file{} | #get_file_location{} | #release{} | #truncate{} |
    #synchronize_block{} | #synchronize_block_and_compute_checksum{} |
    #block_synchronization_request{} |
>>>>>>> d9046032
    #get_child_attr{} | #get_xattr{} | #set_xattr{} | #remove_xattr{} |
    #list_xattr{} | #fsync{} |
    #storage_file_created{} | #open_file_with_extended_info{}.

-record(file_request, {
    context_guid :: fslogic_worker:file_guid(),
    file_request :: file_request_type()
}).

-record(resolve_guid, {
    path :: file_meta:path()
}).

-record(resolve_guid_by_canonical_path, {
    path :: file_meta:path()
}).

-record(get_helper_params, {
    storage_id :: storage:id(),
    space_id :: od_space:id(),
    helper_mode :: ?AUTO_HELPER_MODE | ?FORCE_PROXY_HELPER_MODE | ?FORCE_DIRECT_HELPER_MODE
}).

-record(create_storage_test_file, {
    storage_id :: storage:id(),
    file_guid :: fslogic_worker:file_guid()
}).

-record(verify_storage_test_file, {
    storage_id :: storage:id(),
    space_id :: od_space:id(),
    file_id :: helpers:file_id(),
    file_content :: binary()
}).

-record(get_fs_stats, {
    file_id :: file_id:file_guid()
}).

-type fuse_request_type() ::
    #resolve_guid{} | #resolve_guid_by_canonical_path{} |
    #get_helper_params{} | #create_storage_test_file{} |
    #verify_storage_test_file{} | #file_request{} | #get_fs_stats{}.

-record(fuse_request, {
    fuse_request :: fuse_request_type()
}).

-record(file_children, {
    child_links :: [#child_link{}],
    index_token :: binary(),
    is_last :: boolean()
}).

-record(file_children_attrs, {
    child_attrs :: [#file_attr{}],
    index_token :: binary(),
    is_last :: boolean()
}).

-record(file_children_details, {
    child_details :: [#file_details{}],
    is_last :: boolean()
}).

-record(helper_arg, {
    key :: binary(),
    value :: binary()
}).

-record(helper_params, {
    helper_name :: helper:name(),
    helper_args :: [#helper_arg{}]
}).

-record(storage_test_file, {
    helper_params :: #helper_params{},
    space_id :: od_space:id(),
    file_id :: helpers:file_id(),
    file_content :: binary()
}).

-record(file_location_changed, {
    file_location :: #file_location{},
    change_beg_offset :: undefined | non_neg_integer(),
    change_end_offset :: undefined | non_neg_integer()
}).

-record(sync_response, {
    checksum :: binary(),
    file_location_changed :: #file_location_changed{}
}).

-record(file_created, {
    handle_id :: binary(),
    file_attr :: #file_attr{},
    file_location :: #file_location{}
}).

-record(file_opened, {
    handle_id :: binary()
}).

-record(symlink, {
    link :: file_meta_symlinks:symlink()
}).

-record(file_opened_extended, {
    handle_id :: binary(),
    provider_id,
    file_id,
    storage_id
}).

-record(file_renamed, {
    new_guid :: fslogic_worker:file_guid(),
    child_entries :: undefined | [#file_renamed_entry{}]
}).

-record(guid, {
    guid :: fslogic_worker:file_guid()
}).

-record(xattr_list, {
    names :: [custom_metadata:name()]
}).

-record(storage_stats, {
    storage_id :: storage:id(),
    size :: non_neg_integer(),
    occupied :: non_neg_integer()
}).

-record(fs_stats, {
    space_id :: od_space:id(),
    storage_stats :: [#storage_stats{}]
}).

-type fuse_response_type() ::
    #file_attr{} | #file_children{} | #file_location{} | #helper_params{} |
    #storage_test_file{} | #dir{} | #sync_response{} | #file_created{} |
    #file_opened{} | #file_renamed{} | #guid{} | #xattr_list{} | #xattr{} |
    #file_children_attrs{} | #file_location_changed{} | #file_opened_extended{} |
    #file_details{} | #file_children_details{} | #fs_stats{} | #symlink{} |
    undefined.

-record(fuse_response, {
    status :: undefined | #status{},
    fuse_response :: fuse_response_type()
}).

-define(FUSE_OK_RESP, #fuse_response{
    status = #status{code = ?OK}
}).

-define(FUSE_OK_RESP(__RESPONSE), (?FUSE_OK_RESP)#fuse_response{
    fuse_response = __RESPONSE
}).

-endif.<|MERGE_RESOLUTION|>--- conflicted
+++ resolved
@@ -189,18 +189,11 @@
     #get_file_attr{} | #get_file_children{} | #get_file_children_attrs{} |
     #get_file_details{} | #get_file_children_details{} |
     #create_dir{} | #delete_file{} | #move_to_trash{} |
-<<<<<<< HEAD
-    #update_times{} | #change_mode{} | #rename{} | #create_file{} | #make_file{} |
+    #update_times{} | #change_mode{} | #update_protection_flags{} |
+    #rename{} | #create_file{} | #make_file{} |
     #make_link{} | #make_symlink{} | #open_file{} | #get_file_location{} | #read_symlink{} |
     #release{} | #truncate{} | #synchronize_block{} |
     #synchronize_block_and_compute_checksum{} | #block_synchronization_request{} |
-=======
-    #update_times{} | #change_mode{} | #update_protection_flags{} |
-    #rename{} | #create_file{} | #make_file{} |
-    #open_file{} | #get_file_location{} | #release{} | #truncate{} |
-    #synchronize_block{} | #synchronize_block_and_compute_checksum{} |
-    #block_synchronization_request{} |
->>>>>>> d9046032
     #get_child_attr{} | #get_xattr{} | #set_xattr{} | #remove_xattr{} |
     #list_xattr{} | #fsync{} |
     #storage_file_created{} | #open_file_with_extended_info{}.
