--- conflicted
+++ resolved
@@ -176,15 +176,11 @@
     child_entries :: undefined | [#file_renamed_entry{}]
 }).
 
-<<<<<<< HEAD
 -record(uuid, {
     uuid :: fslogic_worker:file_guid()
 }).
 
--type fuse_response_value() ::
-=======
 -type fuse_response_type() ::
->>>>>>> 353aeed0
     #file_attr{} | #file_children{} | #file_location{} | #helper_params{} |
     #storage_test_file{} | #dir{} | #sync_response{} | #file_created{} |
     #file_opened{} | #file_renamed{} | #uuid{} | undefined.
