%%%-------------------------------------------------------------------
%%% @author Krzysztof Trzepla
%%% @copyright (C) 2015 ACK CYFRONET AGH
%%% This software is released under the MIT license
%%% cited in 'LICENSE.txt'.
%%% @end
%%%-------------------------------------------------------------------
%%% @doc
%%% Internal protocol layer between FUSE client and the server.
%%% @end
%%%-------------------------------------------------------------------

-ifndef(FUSE_MESSAGES_HRL).
-define(FUSE_MESSAGES_HRL, 1).

-include("common_messages.hrl").
-include("modules/datastore/datastore.hrl").
-include_lib("ctool/include/posix/file_attr.hrl").

-record(child_link, {
    uuid :: binary(),
    name :: binary()
}).

-record(get_file_attr, {
    entry :: file_meta:entry()
}).

-record(get_file_children, {
    uuid :: file_meta:uuid(),
    offset :: file_meta:offset(),
    size :: file_meta:size()
}).

-record(create_dir, {
    name :: file_meta:name(),
    parent_uuid :: file_meta:uuid(),
    mode :: file_meta:mode()
}).

-record(delete_file, {
    uuid :: file_meta:uuid()
}).

-record(update_times, {
    uuid :: file_meta:uuid(),
    atime :: file_meta:time(),
    mtime :: file_meta:time(),
    ctime :: file_meta:time()
}).

-record(change_mode, {
    uuid :: file_meta:uuid(),
    mode :: file_meta:mode()
}).

-record(rename, {
    uuid :: file_meta:uuid(),
    target_path :: file_meta:path()
}).

-record(get_new_file_location, {
    name :: file_meta:name(),
    parent_uuid :: file_meta:uuid(),
    flags :: atom(),
    mode = 8#644 :: file_meta:posix_permissions()
}).

-record(get_file_location, {
    uuid :: file_meta:uuid(),
    flags :: fslogic_worker:open_flags()
}).

-record(unlink, {
    uuid :: file_meta:uuid()
}).


-record(get_helper_params, {
    storage_id :: storage:id(),
    force_cluster_proxy = false :: boolean()
}).

-record(truncate, {
    uuid :: file_meta:uuid(),
    size :: non_neg_integer()
}).


-record(close, {
    uuid :: file_meta:uuid()
}).


-record(helper_arg, {
    key :: binary(),
    value :: binary()
}).

-record(get_xattr, {
    uuid :: file_meta:uuid(),
    name :: xattr:name()
}).

-record(set_xattr, {
    uuid :: file_meta:uuid(),
    xattr :: #xattr{}
}).

-record(remove_xattr, {
    uuid :: file_meta:uuid(),
    name :: xattr:name()
}).

-record(list_xattr, {
    uuid :: file_meta:uuid()
}).

-record(xattr_list, {
    names :: [xattr:name()]
}).

-type fuse_request() :: #get_file_attr{} | #get_file_children{} | #create_dir{} |
                        #delete_file{} | #update_times{} | #change_mode{} | #rename{} |
                        #close{} | #truncate{} | #get_helper_params{} | #get_new_file_location{} |
                        #get_file_location{}.

-record(file_children, {
    child_links :: [#child_link{}]
}).

-record(helper_params, {
    helper_name :: binary(),
    helper_args :: [#helper_arg{}]
}).

-record(xattr_list, {
    names :: [xattr:name()]
}).

-type fuse_response() :: #file_attr{} | #file_children{} | #helper_params{} |
    #file_location{} | #xattr{} | #xattr_list{}.

-record(fuse_request, {
    fuse_request :: fuse_request()
}).

-record(fuse_response, {
    status :: #status{},
    fuse_response :: fuse_response()
}).

<<<<<<< HEAD
-record(get_xattr, {
    uuid :: file_meta:uuid(),
    name :: xattr:name()
}).

-record(set_xattr, {
    uuid :: file_meta:uuid(),
    xattr :: #xattr{}
}).

-record(remove_xattr, {
    uuid :: file_meta:uuid(),
    name :: xattr:name()
}).

-record(list_xattr, {
    uuid :: file_meta:uuid()
}).

=======
>>>>>>> b9d120dc
-endif.<|MERGE_RESOLUTION|>--- conflicted
+++ resolved
@@ -134,10 +134,6 @@
     helper_args :: [#helper_arg{}]
 }).
 
--record(xattr_list, {
-    names :: [xattr:name()]
-}).
-
 -type fuse_response() :: #file_attr{} | #file_children{} | #helper_params{} |
     #file_location{} | #xattr{} | #xattr_list{}.
 
@@ -150,26 +146,4 @@
     fuse_response :: fuse_response()
 }).
 
-<<<<<<< HEAD
--record(get_xattr, {
-    uuid :: file_meta:uuid(),
-    name :: xattr:name()
-}).
-
--record(set_xattr, {
-    uuid :: file_meta:uuid(),
-    xattr :: #xattr{}
-}).
-
--record(remove_xattr, {
-    uuid :: file_meta:uuid(),
-    name :: xattr:name()
-}).
-
--record(list_xattr, {
-    uuid :: file_meta:uuid()
-}).
-
-=======
->>>>>>> b9d120dc
 -endif.