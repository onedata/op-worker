--- conflicted
+++ resolved
@@ -128,7 +128,6 @@
     child_links :: [#child_link{}]
 }).
 
-<<<<<<< HEAD
 -record(dir, {
     uuid :: file_meta:uuid()
 }).
@@ -138,8 +137,6 @@
     value :: binary()
 }).
 
-=======
->>>>>>> a8d0cb45
 -record(helper_params, {
     helper_name :: binary(),
     helper_args :: [#helper_arg{}]
@@ -149,17 +146,12 @@
     names :: [xattr:name()]
 }).
 
-<<<<<<< HEAD
--type fuse_response() :: #file_attr{} | #file_children{} | #dir{} |
-                         #helper_params{} | #file_location{} | #xattr{} | #xattr_list{}.
-=======
 -type fuse_response() :: #file_attr{} | #file_children{} | #helper_params{} |
-    #file_location{} | #xattr{} | #xattr_list{}.
+#file_location{} | #xattr{} | #xattr_list{} | #dir{}.
 
 -record(fuse_request, {
     fuse_request :: fuse_request()
 }).
->>>>>>> a8d0cb45
 
 -record(fuse_response, {
     status :: #status{},
