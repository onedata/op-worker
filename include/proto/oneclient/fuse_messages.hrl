--- conflicted
+++ resolved
@@ -56,14 +56,6 @@
     listing_options :: file_listing:options()
 }).
 
-<<<<<<< HEAD
--record(get_recursive_file_list, {
-    listing_options :: recursive_file_listing:options(),
-    optional_attrs = [] :: [attr_req:optional_attr()]
-}).
-
-=======
->>>>>>> cdf0f0cd
 -record(create_dir, {
     name :: file_meta:name(),
     mode = ?DEFAULT_DIR_PERMS :: file_meta:mode()
