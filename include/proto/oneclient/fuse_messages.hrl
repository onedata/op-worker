%%%-------------------------------------------------------------------
%%% @author Krzysztof Trzepla
%%% @copyright (C) 2015 ACK CYFRONET AGH
%%% This software is released under the MIT license
%%% cited in 'LICENSE.txt'.
%%% @end
%%%-------------------------------------------------------------------
%%% @doc
%%% Internal protocol layer between FUSE client and the server.
%%% @end
%%%-------------------------------------------------------------------

-ifndef(FUSE_MESSAGES_HRL).
-define(FUSE_MESSAGES_HRL, 1).

-include("common_messages.hrl").
-include_lib("cluster_worker/include/modules/datastore/datastore.hrl").
-include("modules/datastore/datastore_specific_models_def.hrl").
-include_lib("ctool/include/posix/file_attr.hrl").

-record(child_link, {
    uuid :: binary() | fslogic_worker:file_guid(),
    name :: binary()
}).

-record(get_file_attr, {
}).

-record(get_file_children, {
    offset :: file_meta:offset(),
    size :: file_meta:size()
}).

-record(create_dir, {
    name :: file_meta:name(),
    mode :: file_meta:mode()
}).

-record(delete_file, {
<<<<<<< HEAD
=======
    uuid :: file_meta:uuid(),
    silent = false :: boolean()
>>>>>>> 7d8efe75
}).

-record(update_times, {
    atime :: file_meta:time(),
    mtime :: file_meta:time(),
    ctime :: file_meta:time()
}).

-record(change_mode, {
    mode :: file_meta:mode()
}).

-record(rename, {
    target_path :: file_meta:path()
}).

-record(get_new_file_location, {
    name :: file_meta:name(),
    flags :: atom(),
    mode = 8#644 :: file_meta:posix_permissions()
}).

-record(get_file_location, {
    flags :: fslogic_worker:open_flags()
}).

-record(get_helper_params, {
    storage_id :: storage:id(),
    force_proxy_io = false :: boolean()
}).

-record(release, {
    handle_id :: binary()
}).

-record(truncate, {
    size :: non_neg_integer()
}).

-record(synchronize_block, {
    block :: #file_block{},
    prefetch = false :: boolean()
}).

-record(create_storage_test_file, {
    storage_id :: storage:id()
}).

-record(verify_storage_test_file, {
    storage_id :: storage:id(),
    space_uuid :: file_meta:uuid(),
    file_id :: helpers:file(),
    file_content :: binary()
}).

-record(synchronize_block_and_compute_checksum, {
    block :: #file_block{}
}).

-type fuse_request() ::
    #get_file_attr{} | #get_file_children{} | #create_dir{} | #delete_file{} |
    #update_times{} | #change_mode{} | #rename{} | #get_new_file_location{} |
    #get_file_location{} | #get_helper_params{} | #release{} | #truncate{} |
    #synchronize_block{} | #create_storage_test_file{} |
    #verify_storage_test_file{} | #synchronize_block_and_compute_checksum{}.


-record(file_children, {
    child_links :: [#child_link{}]
}).

-record(helper_arg, {
    key :: binary(),
    value :: binary()
}).

-record(helper_params, {
    helper_name :: binary(),
    helper_args :: [#helper_arg{}]
}).

-record(storage_test_file, {
    helper_params :: #helper_params{},
    space_uuid :: file_meta:uuid(),
    file_id :: helpers:file(),
    file_content :: binary()
}).

-record(checksum, {
    value :: binary()
}).

-record(file_renamed, {
    new_uuid :: fslogic_worker:file_guid(),
    child_entries :: [#file_renamed_entry{}]
}).

-type fuse_response() ::
    #file_attr{} | #file_children{} | #file_location{} | #helper_params{} |
    #storage_test_file{} | #dir{} | #checksum{} | #file_renamed{}.

-record(fuse_request, {
    context_entry :: fslogic_worker:ext_file() | undefined,
    fuse_request :: fuse_request()
}).

-record(fuse_response, {
    status :: #status{},
    fuse_response :: fuse_response()
}).

-endif.<|MERGE_RESOLUTION|>--- conflicted
+++ resolved
@@ -37,11 +37,7 @@
 }).
 
 -record(delete_file, {
-<<<<<<< HEAD
-=======
-    uuid :: file_meta:uuid(),
     silent = false :: boolean()
->>>>>>> 7d8efe75
 }).
 
 -record(update_times, {
