%%%-------------------------------------------------------------------
%%% @author Mateusz Paciorek
%%% @copyright (C) 2016 ACK CYFRONET AGH
%%% This software is released under the MIT license
%%% cited in 'LICENSE.txt'.
%%% @end
%%%-------------------------------------------------------------------
%%% @doc Messages used in communication between servers and within server.
%%% @end
%%%-------------------------------------------------------------------

-ifndef(PROVIDER_MESSAGES_HRL).
-define(PROVIDER_MESSAGES_HRL, 1).

-include("modules/datastore/datastore_models.hrl").
-include("modules/datastore/qos.hrl").
-include("modules/fslogic/acl.hrl").
-include("proto/oneclient/common_messages.hrl").
-include("modules/fslogic/file_attr.hrl").
-include("modules/dataset/dataset.hrl").

-record(get_parent, {
}).

-record(acl, {
    value :: [#access_control_entity{}]
}).

-record(get_acl, {
}).

-record(set_acl, {
    acl :: #acl{}
}).

-record(remove_acl, {
}).

-record(check_perms, {
    flag :: fslogic_worker:open_flag()
}).

-record(get_file_path, {
}).

-record(get_metadata, {
    type :: custom_metadata:type(),
    query = [] :: custom_metadata:query(),
    inherited = false :: boolean()
}).

-record(set_metadata, {
    metadata :: custom_metadata:metadata(),
    query = [] :: custom_metadata:query()
}).

-record(remove_metadata, {
    type :: custom_metadata:type()
}).

-type provider_request_type() ::
    #get_parent{} |
    #get_acl{} | #set_acl{} | #remove_acl{} | #check_perms{} |
<<<<<<< HEAD
    #get_transfer_encoding{} | #set_transfer_encoding{} |
    #get_cdmi_completion_status{} | #set_cdmi_completion_status{} |
    #get_mimetype{} | #set_mimetype{} | #get_file_path{} |
    #get_metadata{} | #remove_metadata{} | #set_metadata{}.
=======
    #get_file_path{} |
    #get_metadata{} | #remove_metadata{} | #set_metadata{} |
    #get_file_distribution{}.
>>>>>>> cd8f3bee


-record(file_path, {
    value :: binary()
}).

-record(metadata, {
    type :: custom_metadata:type(),
    value :: term()
}).

-record(dataset_info, {
    id :: dataset:id(),
    state :: dataset:state(),
    root_file_guid :: fslogic_worker:file_guid(),
    root_file_path :: file_meta:path(),
    root_file_type :: file_meta:type(),
    root_file_deleted = false :: boolean(),
    creation_time :: time:seconds(),
    protection_flags = ?no_flags_mask :: data_access_control:bitmask(),
    eff_protection_flags = ?no_flags_mask :: data_access_control:bitmask(),
    parent :: undefined | dataset:id(),
    archive_count = 0 :: non_neg_integer(),
    index :: dataset_api:index()
}).

-record(file_eff_dataset_summary, {
    direct_dataset :: dataset:id() | undefined,
    eff_ancestor_datasets :: [dataset:id()],
    eff_protection_flags = ?no_flags_mask :: data_access_control:bitmask()
}).

-record(archive_info, {
    id :: archive:id(),
    dataset_id :: dataset:id(),
    state :: archive:state(),
    root_dir_guid :: undefined | file_id:file_guid(),
    creation_time :: time:millis(),
    config :: archive:config(),
    preserved_callback :: archive:callback(),
    deleted_callback :: archive:callback(),
    description :: archive:description(),
    index :: archive_api:index(),
    stats :: archive_stats:record(),
    parent_archive_id :: undefined | archive:id(),
    base_archive_id :: undefined | archive:id(),
    related_aip_id :: undefined | archive:id(),
    related_dip_id :: undefined | archive:id()
}).

-type provider_response_type() ::
<<<<<<< HEAD
    #transfer_encoding{} | #cdmi_completion_status{} | #mimetype{} | #acl{} |
    #dir{} | #file_path{}| #metadata{} | #dataset_info{} | #file_eff_dataset_summary{} | 
    #archive_info{} | undefined.
=======
    #acl{} | #dir{} | #file_path{} | #file_distribution{} | #metadata{} |
    #dataset_info{} | #file_eff_dataset_summary{} | #archive_info{} |
    undefined.
>>>>>>> cd8f3bee

-record(provider_request, {
    context_guid :: fslogic_worker:file_guid(),
    provider_request :: provider_request_type()
}).

-record(provider_response, {
    status :: undefined | #status{},
    provider_response :: provider_response_type()
}).

-define(PROVIDER_OK_RESP, ?PROVIDER_OK_RESP(undefined)).
-define(PROVIDER_OK_RESP(__RESPONSE), #provider_response{
    status = #status{code = ?OK},
    provider_response = __RESPONSE
}).

-endif.<|MERGE_RESOLUTION|>--- conflicted
+++ resolved
@@ -61,16 +61,8 @@
 -type provider_request_type() ::
     #get_parent{} |
     #get_acl{} | #set_acl{} | #remove_acl{} | #check_perms{} |
-<<<<<<< HEAD
-    #get_transfer_encoding{} | #set_transfer_encoding{} |
-    #get_cdmi_completion_status{} | #set_cdmi_completion_status{} |
-    #get_mimetype{} | #set_mimetype{} | #get_file_path{} |
+    #get_file_path{} |
     #get_metadata{} | #remove_metadata{} | #set_metadata{}.
-=======
-    #get_file_path{} |
-    #get_metadata{} | #remove_metadata{} | #set_metadata{} |
-    #get_file_distribution{}.
->>>>>>> cd8f3bee
 
 
 -record(file_path, {
@@ -122,15 +114,8 @@
 }).
 
 -type provider_response_type() ::
-<<<<<<< HEAD
-    #transfer_encoding{} | #cdmi_completion_status{} | #mimetype{} | #acl{} |
-    #dir{} | #file_path{}| #metadata{} | #dataset_info{} | #file_eff_dataset_summary{} | 
+    #acl{} | #dir{} | #file_path{}| #metadata{} | #dataset_info{} | #file_eff_dataset_summary{} | 
     #archive_info{} | undefined.
-=======
-    #acl{} | #dir{} | #file_path{} | #file_distribution{} | #metadata{} |
-    #dataset_info{} | #file_eff_dataset_summary{} | #archive_info{} |
-    undefined.
->>>>>>> cd8f3bee
 
 -record(provider_request, {
     context_guid :: fslogic_worker:file_guid(),
