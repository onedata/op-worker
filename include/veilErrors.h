/**
 * @file veilErrors.h
 * @author Rafal Slota
 * @copyright (C) 2013 ACK CYFRONET AGH
 * @copyright This software is released under the MIT license cited in 'LICENSE.txt'
 */


#ifndef VEIL_ERRORS_H
#define VEIL_ERRORS_H

#include <string>

/// VeilClient error codes
constexpr const char
    *VOK        = "ok",            // Everything is just great
    *VPUSH      = "push",          // Everything is even better - PUSH message from cluster. This error code is used as Answer::answer_status for PUSH messages.
    *VENOENT    = "enoent",        // File not found
    *VEACCES    = "eacces",        // User doesn't have access to requested resource (e.g. file)
    *VEEXIST    = "eexist",        // Given file already exist
    *VEIO       = "eio",           // Input/output error - default error code for unknown errors
    *VENOTSUP   = "enotsup",       // Operation not supported
    *VENOTEMPTY = "enotempty",     // Directory is not empty
    *VEREMOTEIO = "eremoteio",     // Remote I/O error
    *VEPERM     = "eperm",         // Operation not permitted
    *VEINVAL    = "einval";        // Invalid argument

/// Cluster's answer status
<<<<<<< HEAD
#define INVALID_FUSE_ID "invalid_fuse_id"
#define NO_USER_FOUND_ERROR "no_user_found_error"
#define NO_CONNECTION_FOR_HANDSHAKE "no_connection_for_handshake"
#define CERT_CONFIRMATION_REQUIRED_ERROR "cert_confirmation_required"

namespace veil {

    namespace error {
        enum Error {
            SERVER_CERT_VERIFICATION_FAILED
        };
    }

    /**
     * errno translator.
     * Translates internal VeilClient error codes (strings) to
     * POSIX error codes. If given string is not valid,
     * EIO is returned.
     * @param verr literal name of POSIX error code
     * @return POSIX error code multiplied by -1
     */
    int translateError(const std::string &verr);
=======
constexpr const char
    *INVALID_FUSE_ID                = "invalid_fuse_id",
    *NO_USER_FOUND_ERROR            = "no_user_found_error",
    *NO_CONNECTION_FOR_HANDSHAKE    = "no_connection_for_handshake";

namespace veil
{

namespace error
{

enum Error
{
    SERVER_CERT_VERIFICATION_FAILED
};

} // namespace error

/**
 * errno translator.
 * Translates internal VeilClient error codes (strings) to
 * POSIX error codes. If given string is not valid,
 * EIO is returned.
 * @param verr literal name of POSIX error code
 * @return POSIX error code multiplied by -1
 */
int translateError(const std::string &verr);
>>>>>>> c88f1fba

} // namespace veil

#endif // VEIL_ERRORS_H<|MERGE_RESOLUTION|>--- conflicted
+++ resolved
@@ -26,34 +26,12 @@
     *VEINVAL    = "einval";        // Invalid argument
 
 /// Cluster's answer status
-<<<<<<< HEAD
-#define INVALID_FUSE_ID "invalid_fuse_id"
-#define NO_USER_FOUND_ERROR "no_user_found_error"
-#define NO_CONNECTION_FOR_HANDSHAKE "no_connection_for_handshake"
-#define CERT_CONFIRMATION_REQUIRED_ERROR "cert_confirmation_required"
+constexpr const char
+    *INVALID_FUSE_ID                    = "invalid_fuse_id",
+    *NO_USER_FOUND_ERROR                = "no_user_found_error",
+    *NO_CONNECTION_FOR_HANDSHAKE        = "no_connection_for_handshake",
+    *CERT_CONFIRMATION_REQUIRED_ERROR   = "cert_confirmation_required";
 
-namespace veil {
-
-    namespace error {
-        enum Error {
-            SERVER_CERT_VERIFICATION_FAILED
-        };
-    }
-
-    /**
-     * errno translator.
-     * Translates internal VeilClient error codes (strings) to
-     * POSIX error codes. If given string is not valid,
-     * EIO is returned.
-     * @param verr literal name of POSIX error code
-     * @return POSIX error code multiplied by -1
-     */
-    int translateError(const std::string &verr);
-=======
-constexpr const char
-    *INVALID_FUSE_ID                = "invalid_fuse_id",
-    *NO_USER_FOUND_ERROR            = "no_user_found_error",
-    *NO_CONNECTION_FOR_HANDSHAKE    = "no_connection_for_handshake";
 
 namespace veil
 {
@@ -77,7 +55,6 @@
  * @return POSIX error code multiplied by -1
  */
 int translateError(const std::string &verr);
->>>>>>> c88f1fba
 
 } // namespace veil
 
