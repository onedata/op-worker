--- conflicted
+++ resolved
@@ -40,11 +40,13 @@
 %% Local name of the process waiting for dns udp messages
 -define(DNS_UDP, dns_udp).
 
-<<<<<<< HEAD
+%% name of ETS which contains event types that should be produced by logical files manager
 -define(LFM_EVENT_PRODUCTION_ENABLED_ETS, lfm_event_production_enabled_ets).
+
+%% name of ETS which contains user dn which excceded quota (used by logical files manager)
 -define(WRITE_DISABLED_USERS, write_disabled_users).
-=======
+
+%% name of ETS which contains ack handlers
 -define(ACK_HANDLERS, ack_handlers).
->>>>>>> 60defc67
 
 -endif.