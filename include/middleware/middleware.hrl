%%%-------------------------------------------------------------------
%%% @author Lukasz Opiola
%%% @author Bartosz Walkowicz
%%% @copyright (C) 2019 ACK CYFRONET AGH
%%% This software is released under the MIT license
%%% cited in 'LICENSE.txt'.
%%% @end
%%%-------------------------------------------------------------------
%%% @doc
%%% TODO VFS-5621
%%% Common definitions concerning middleware.
%%% @end
%%%-------------------------------------------------------------------

-ifndef(MIDDLEWARE_HRL).
-define(MIDDLEWARE_HRL, 1).

-include("modules/dataset/dataset.hrl").
-include("modules/fslogic/acl.hrl").
-include("modules/fslogic/fslogic_common.hrl").
-include_lib("ctool/include/aai/aai.hrl").
-include_lib("cluster_worker/include/graph_sync/graph_sync.hrl").


% Record expressing middleware request
-record(op_req, {
    auth = ?GUEST :: aai:auth(),
    gri :: gri:gri(),
    operation = create :: middleware:operation(),
    data = #{} :: middleware:data(),
    auth_hint = undefined :: undefined | middleware:auth_hint(),
    % applicable for create/get requests - returns the revision of resource
    return_revision = false :: boolean()
}).


-define(throw_on_error(__EXPR), middleware_utils:throw_if_error(__EXPR)).
-define(check(__EXPR), middleware_utils:check_result(__EXPR)).


%%%===================================================================
%%% Archives related operations available in middleware_worker
%%%===================================================================


-record(archives_list_request, {
    dataset_id :: dataset:id(),
    opts :: archives_list:opts(),
    mode = ?BASIC_INFO :: archive_api:listing_mode()
}).

-record(dataset_archive_request, {
    id :: dataset:id(),
    config :: archive:config(),
    preserved_callback :: archive:callback(),
    deleted_callback :: archive:callback(),
    description :: archive:description()
}).

<<<<<<< HEAD
-record(archivisation_cancel_request, {
    id :: archive:id()
}).

-record(get_archive_info, {
=======
-record(archive_info_get_request, {
>>>>>>> a48082aa
    id :: archive:id()
}).

-record(archive_update_request, {
    id :: archive:id(),
    description :: archive:description() | undefined,
    diff :: archive:diff()
}).

-record(archive_delete_request, {
    id :: archive:id(),
    callback :: archive:callback()
}).

-record(archive_recall_request, {
    archive_id :: archive:id(),
    parent_directory_guid :: file_id:file_guid(),
    target_filename = default :: file_meta:name() | default
}).

-record(archive_recall_cancel_request, {
    id :: archive_recall:id()
}).

-record(archive_recall_details_get_request, {
    id :: archive_recall:id()
}).

-record(archive_recall_progress_get_request, {
    id :: archive_recall:id()
}).

-record(archive_recall_log_browse_request, {
    id :: archive_recall:id(),
    options :: json_infinite_log_model:listing_opts()
}).


%%%===================================================================
%%% Automation related operations available in middleware_worker
%%%===================================================================


-record(atm_workflow_execution_schedule_request, {
    atm_workflow_schema_id :: od_atm_workflow_schema:id(),
    atm_workflow_schema_revision_num :: atm_workflow_schema_revision:revision_number(),
    store_initial_content_overlay :: atm_workflow_execution_api:store_initial_content_overlay(),
    callback_url :: undefined | http_client:url()
}).

-record(atm_workflow_execution_cancel_request, {
    atm_workflow_execution_id :: atm_workflow_execution:id()
}).

-record(atm_workflow_execution_repeat_request, {
    type :: atm_workflow_execution:repeat_type(),
    atm_workflow_execution_id :: atm_workflow_execution:id(),
    atm_lane_run_selector :: atm_lane_execution:lane_run_selector()
}).


%%%===================================================================
%%% CDMI related operations available in middleware_worker
%%%===================================================================


-record(transfer_encoding_get_request, {}).

-record(transfer_encoding_set_request, {
    value :: binary()
}).

-record(cdmi_completion_status_get_request, {}).

-record(cdmi_completion_status_set_request, {
    value :: binary()
}).

-record(mimetype_get_request, {}).

-record(mimetype_set_request, {
    value :: binary()
}).


%%%===================================================================
%%% Datasets related operations available in middleware_worker
%%%===================================================================


-record(top_datasets_list_request, {
    state :: dataset:state(),
    opts :: dataset_api:listing_opts(),
    mode = ?BASIC_INFO :: dataset_api:listing_mode()
}).

-record(children_datasets_list_request, {
    id :: dataset:id(),
    opts :: dataset_api:listing_opts(),
    mode = ?BASIC_INFO :: dataset_api:listing_mode()
}).

-record(dataset_establish_request, {
    protection_flags = ?no_flags_mask :: data_access_control:bitmask()
}).

-record(dataset_info_get_request, {
    id :: dataset:id()
}).

-record(dataset_update_request, {
    id :: dataset:id(),
    state :: undefined | dataset:state(),
    flags_to_set = ?no_flags_mask :: data_access_control:bitmask(),
    flags_to_unset = ?no_flags_mask :: data_access_control:bitmask()
}).

-record(dataset_remove_request, {
    id :: dataset:id()
}).

-record(file_eff_dataset_summary_get_request, {}).


%%%===================================================================
%%% QoS related operations available in middleware_worker
%%%===================================================================


-record(qos_entry_add_request, {
    expression :: qos_expression:expression(),
    replicas_num :: qos_entry:replicas_num(),
    entry_type = user_defined :: qos_entry:type()
}).

-record(qos_entry_get_request, {
    id :: qos_entry:id()
}).

-record(qos_entry_remove_request, {
    id :: qos_entry:id()
}).

-record(effective_file_qos_get_request, {}).

-record(qos_status_check_request, {
    qos_id :: qos_entry:id()
}).


%%%===================================================================
%%% Shares related operations available in middleware_worker
%%%===================================================================


-record(share_create_request, {
    name :: od_share:name(),
    description :: od_share:description()
}).

-record(share_remove_request, {
    share_id :: od_share:id()
}).


%%%===================================================================
%%% Transfers related operations available in middleware_worker
%%%===================================================================


-record(file_transfer_schedule_request, {
    % meaning of fields in this record is explained in datastore_models.hrl
    % in definition of transfer record
    replicating_provider_id :: undefined | oneprovider:id(),
    evicting_provider_id :: undefined | oneprovider:id(),
    callback :: transfer:callback()
}).

-record(view_transfer_schedule_request, {
    % meaning of fields in this record is explained in datastore_models.hrl
    % in definition of transfer record
    replicating_provider_id :: undefined | oneprovider:id(),
    evicting_provider_id :: undefined | oneprovider:id(),
    view_name :: transfer:view_name(),
    query_view_params :: transfer:query_view_params(),
    callback :: transfer:callback()
}).


%%%===================================================================
%%% File metadata related operations available in middleware_worker
%%%===================================================================


-record(custom_metadata_get_request, {
    type :: custom_metadata:type(),
    query = [] :: custom_metadata:query(),
    inherited = false :: boolean()
}).

-record(custom_metadata_set_request, {
    type :: custom_metadata:type(),
    query = [] :: custom_metadata:query(),
    value :: term()
}).

-record(custom_metadata_remove_request, {
    type :: custom_metadata:type()
}).

-record(file_distribution_gather_request, {}).

-record(historical_dir_size_stats_gather_request, {
    request :: ts_browse_request:record()
}).


-endif.<|MERGE_RESOLUTION|>--- conflicted
+++ resolved
@@ -57,15 +57,11 @@
     description :: archive:description()
 }).
 
-<<<<<<< HEAD
 -record(archivisation_cancel_request, {
     id :: archive:id()
 }).
 
--record(get_archive_info, {
-=======
 -record(archive_info_get_request, {
->>>>>>> a48082aa
     id :: archive:id()
 }).
 
