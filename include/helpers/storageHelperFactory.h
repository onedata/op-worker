--- conflicted
+++ resolved
@@ -8,43 +8,6 @@
 #ifndef VEILHELPERS_STORAGE_HELPER_FACTORY_H
 #define VEILHELPERS_STORAGE_HELPER_FACTORY_H
 
-<<<<<<< HEAD
-#include "helpers/IStorageHelper.h"
-
-#include "simpleConnectionPool.h"
-
-#include <boost/any.hpp>
-#include <boost/atomic.hpp>
-#include <boost/shared_ptr.hpp>
-#include <boost/thread/thread_time.hpp>
-
-#include <memory>
-#include <vector>
-#include <string>
-#include <unordered_map>
-
-#define PROTOCOL_VERSION 1
-
-
-namespace veil {
-namespace helpers {
-
-    std::string srvArg(const int argno);
-
-    struct BufferLimits
-    {
-        BufferLimits(const size_t wgl = 0, const size_t rgl = 0, const size_t wfl = 0,
-               const size_t rfl = 0, const size_t pbs = 4 * 1024);
-
-        const size_t writeBufferGlobalSizeLimit;
-        const size_t readBufferGlobalSizeLimit;
-
-        const size_t writeBufferPerFileSizeLimit;
-        const size_t readBufferPerFileSizeLimit;
-
-        const size_t preferedBlockSize;
-    };
-=======
 
 #include "helpers/IStorageHelper.h"
 
@@ -55,7 +18,6 @@
 {
 
 class SimpleConnectionPool;
->>>>>>> 40d95863
 
 namespace helpers
 {
@@ -83,34 +45,17 @@
 /**
  * Factory providing objects of requested storage helpers.
  */
-<<<<<<< HEAD
-class StorageHelperFactory {
-public:
-    StorageHelperFactory() = default;
-    StorageHelperFactory(boost::shared_ptr<SimpleConnectionPool> connectionPool,
-=======
 class StorageHelperFactory
 {
 public:
     StorageHelperFactory() = default;
     StorageHelperFactory(std::shared_ptr<SimpleConnectionPool> connectionPool,
->>>>>>> 40d95863
                          const BufferLimits &limits);
     virtual ~StorageHelperFactory() = default;
 
     /**
      * Produces storage helper object.
      * @param sh Name of storage helper that has to be returned.
-<<<<<<< HEAD
-     * @param args Arguments vector passed as argument to storge helper's constructor.
-     * @return Pointer to storage helper object along with its ownership.
-     */
-    virtual boost::shared_ptr<IStorageHelper> getStorageHelper(const std::string &sh,
-                                                               const IStorageHelper::ArgsMap &args);
-
-private:
-    const boost::shared_ptr<SimpleConnectionPool> m_connectionPool;
-=======
      * @param args Arguments map passed as argument to storge helper's constructor.
      * @return Pointer to storage helper object along with its ownership.
      */
@@ -119,7 +64,6 @@
 
 private:
     const std::shared_ptr<SimpleConnectionPool> m_connectionPool;
->>>>>>> 40d95863
     const BufferLimits m_limits;
 };
 
