%%%--------------------------------------------------------------------
%%% @author Piotr Ociepka
%%% @copyright (C) 2015 ACK CYFRONET AGH
%%% This software is released under the MIT license
%%% cited in 'LICENSE.txt'.
%%% @end
%%%--------------------------------------------------------------------
%%% @doc This file defines errors thrown while handling CDMI request.
%%% @end
%%%--------------------------------------------------------------------

-include("modules/http_worker/rest/http_status.hrl").

-ifndef(CDMI_ERRORS_HRL).
-define(CDMI_ERRORS_HRL, 1).

%% HTTP error code 400 and request sent to client
-define(unsupported_version,
    {?BAD_REQUEST, [{<<"error_unsupported_version">>, <<"Given CDMI version is not supported. Use 1.1.1 instead.">>}]}).
-define(no_version_given,
  {?BAD_REQUEST, [{<<"error_no_version_given">>, <<"No CDMI version given. Add valid 'X-CDMI-Specification-Version' header.">>}]}).
-define(conflicting_body_fields,
  {?BAD_REQUEST, [{<<"error_conflicting_body_fields">>, <<"Request body contains fields that are in conflict with each other.">>}]}).
-define(duplicated_body_fields,
  {?BAD_REQUEST, [{<<"error_duplicated_body_fields">>, <<"Request body contains duplicates.">>}]}).
-define(invalid_childrenrange,
<<<<<<< HEAD
  {?BAD_REQUEST, [{<<"error_invalid_childrenrange">>, <<"Requested childrenrange is invalid.">>}]}).

%% HTTP error code 400 and request sent to client
-define(invalid_range,
    {?BAD_REQUEST, [{<<"error_invalid_range">>, <<"Given range is invalid">>}]}).

%% HTTP error code 500 and request sent to client
-define(write_object_unknown_error,
    {?INTERNAL_SERVER_ERROR, [{<<"write_object_unknown_error">>, <<"Uknown error while writing to object">>}]}).

%% HTTP error code 403 and request sent to client
-define(forbidden,
    {?FORBIDDEN, [{<<"forbidden">>,
        <<"The client lacks the proper authorization to perform this request.">>}]}).

%% HTTP error code 500 and request sent to client
-define(put_object_unknown_error,
    {?INTERNAL_SERVER_ERROR, [{<<"put_object_unknown_error">>, <<"Uknown error when putting object">>}]}).

-endif.


=======
  {400, [{<<"error_invalid_childrenrange">>, <<"Requested childrenrange is invalid.">>}]}).
-define(too_large_childrenrange(MaxChildren),
  {400, [{<<"error_too_large_childrenrange">>, <<"Requested childrenrange exceeds the limit of ", MaxChildren/integer, " entries.">>}]}).
-define(invalid_range,
  {400, [{<<"error_invalid_range">>, <<"Given range is invalid.">>}]}).
-define(invalid_base64,
  {400, [{<<"error_invalid_base64">>, <<"Given base64 value could not be docoded.">>}]}).
-endif.
>>>>>>> d5701271
<|MERGE_RESOLUTION|>--- conflicted
+++ resolved
@@ -16,7 +16,7 @@
 
 %% HTTP error code 400 and request sent to client
 -define(unsupported_version,
-    {?BAD_REQUEST, [{<<"error_unsupported_version">>, <<"Given CDMI version is not supported. Use 1.1.1 instead.">>}]}).
+  {?BAD_REQUEST, [{<<"error_unsupported_version">>, <<"Given CDMI version is not supported. Use 1.1.1 instead.">>}]}).
 -define(no_version_given,
   {?BAD_REQUEST, [{<<"error_no_version_given">>, <<"No CDMI version given. Add valid 'X-CDMI-Specification-Version' header.">>}]}).
 -define(conflicting_body_fields,
@@ -24,36 +24,23 @@
 -define(duplicated_body_fields,
   {?BAD_REQUEST, [{<<"error_duplicated_body_fields">>, <<"Request body contains duplicates.">>}]}).
 -define(invalid_childrenrange,
-<<<<<<< HEAD
   {?BAD_REQUEST, [{<<"error_invalid_childrenrange">>, <<"Requested childrenrange is invalid.">>}]}).
+-define(too_large_childrenrange(MaxChildren),
+  {?BAD_REQUEST, [{<<"error_too_large_childrenrange">>, <<"Requested childrenrange exceeds the limit of ", MaxChildren/integer, " entries.">>}]}).
+-define(invalid_range,
+  {?BAD_REQUEST, [{<<"error_invalid_range">>, <<"Given range is invalid.">>}]}).
+-define(invalid_base64,
+  {?BAD_REQUEST, [{<<"error_invalid_base64">>, <<"Given base64 value could not be docoded.">>}]}).
 
-%% HTTP error code 400 and request sent to client
--define(invalid_range,
-    {?BAD_REQUEST, [{<<"error_invalid_range">>, <<"Given range is invalid">>}]}).
+%% HTTP error code 403 and request sent to client
+-define(forbidden,
+  {?FORBIDDEN, [{<<"forbidden">>,
+    <<"The client lacks the proper authorization to perform this request.">>}]}).
 
 %% HTTP error code 500 and request sent to client
 -define(write_object_unknown_error,
-    {?INTERNAL_SERVER_ERROR, [{<<"write_object_unknown_error">>, <<"Uknown error while writing to object">>}]}).
+  {?INTERNAL_SERVER_ERROR, [{<<"write_object_unknown_error">>, <<"Uknown error while writing to object">>}]}).
+-define(put_object_unknown_error,
+  {?INTERNAL_SERVER_ERROR, [{<<"put_object_unknown_error">>, <<"Uknown error when putting object">>}]}).
 
-%% HTTP error code 403 and request sent to client
--define(forbidden,
-    {?FORBIDDEN, [{<<"forbidden">>,
-        <<"The client lacks the proper authorization to perform this request.">>}]}).
-
-%% HTTP error code 500 and request sent to client
--define(put_object_unknown_error,
-    {?INTERNAL_SERVER_ERROR, [{<<"put_object_unknown_error">>, <<"Uknown error when putting object">>}]}).
-
--endif.
-
-
-=======
-  {400, [{<<"error_invalid_childrenrange">>, <<"Requested childrenrange is invalid.">>}]}).
--define(too_large_childrenrange(MaxChildren),
-  {400, [{<<"error_too_large_childrenrange">>, <<"Requested childrenrange exceeds the limit of ", MaxChildren/integer, " entries.">>}]}).
--define(invalid_range,
-  {400, [{<<"error_invalid_range">>, <<"Given range is invalid.">>}]}).
--define(invalid_base64,
-  {400, [{<<"error_invalid_base64">>, <<"Given base64 value could not be docoded.">>}]}).
--endif.
->>>>>>> d5701271
+-endif.