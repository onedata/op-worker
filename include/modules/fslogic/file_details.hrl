%%%-------------------------------------------------------------------
%%% @author Bartosz Walkowicz
%%% @copyright (C) 2020 ACK CYFRONET AGH
%%% This software is released under the MIT license
%%% cited in 'LICENSE.txt'.
%%% @end
%%%-------------------------------------------------------------------
%%% @doc
%%% File details record definition. This record is used exclusively by gui
%%% to get and show, in one go instead of multiple requests, not only file
%%% basic attributes (#file_attr{}) but also additional information about
%%% active permissions type or existence of metadata.
%%% @end
%%%-------------------------------------------------------------------
-ifndef(FILE_DETAILS_HRL).
-define(FILE_DETAILS_HRL, 1).

-include("modules/fslogic/file_attr.hrl").

-record(file_details, {
    file_attr :: #file_attr{},
<<<<<<< HEAD
    symlink_value = undefined :: undefined | file_meta_symlinks:symlink(),
    protection_flags :: data_access_control:bitmask(),
=======
>>>>>>> cbd53c7f
    % StartId can be used to list dir children starting from this file
    index_startid :: binary(),
    active_permissions_type :: file_meta:permissions_type(),
    has_metadata :: boolean(),
    eff_qos_membership :: file_qos:membership(),
    eff_dataset_membership :: dataset:membership(),
    eff_protection_flags :: data_access_control:bitmask()
}).

-endif.<|MERGE_RESOLUTION|>--- conflicted
+++ resolved
@@ -19,11 +19,7 @@
 
 -record(file_details, {
     file_attr :: #file_attr{},
-<<<<<<< HEAD
     symlink_value = undefined :: undefined | file_meta_symlinks:symlink(),
-    protection_flags :: data_access_control:bitmask(),
-=======
->>>>>>> cbd53c7f
     % StartId can be used to list dir children starting from this file
     index_startid :: binary(),
     active_permissions_type :: file_meta:permissions_type(),
