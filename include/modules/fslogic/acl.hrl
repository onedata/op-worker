--- conflicted
+++ resolved
@@ -16,18 +16,12 @@
 
 -define(ACL_XATTR_NAME, <<"cdmi_acl">>).
 
-<<<<<<< HEAD
--define(has_all_flags(Bitmask, Flags), ((Bitmask band (Flags)) =:= (Flags))).
--define(has_any_flags(Bitmask, Flags), ((Bitmask band (Flags)) > 0)).
--define(set_flags(Bitmask, Flags), (Bitmask bor Flags)).
--define(reset_flags(Bitmask, Flags), (Bitmask band (bnot (Flags)))).
-=======
--define(has_flags(Bitmask, Flags), (((Bitmask) band (Flags)) =:= (Flags))).
+-define(has_all_flags(Bitmask, Flags), (((Bitmask) band (Flags)) =:= (Flags))).
+-define(has_any_flags(Bitmask, Flags), (((Bitmask) band (Flags)) > 0)).
 -define(set_flags(Bitmask, Flags), ((Bitmask) bor (Flags))).
 -define(reset_flags(Bitmask, Flags), ((Bitmask) band (bnot (Flags)))).
 -define(common_flags(Bitmask1, Bitmask2), ((Bitmask1) band (Bitmask2))).
 -define(complement_flags(Bitmask), (bnot (Bitmask))).
->>>>>>> f9643cf2
 
 % ace types
 -define(allow, <<"ALLOW">>).
@@ -140,26 +134,7 @@
 -define(all_perms, <<"ALL_PERMS">>).
 -define(all_perms_mask, (?all_object_perms_mask bor ?all_container_perms_mask)).
 
-<<<<<<< HEAD
-% Permissions denied by file protection flags
--define(DATA_PROTECTION_BLOCKED_PERMS, (
-    ?write_object_mask bor
-    ?add_object_mask bor
-    ?add_subcontainer_mask bor
-    ?delete_mask bor
-    ?delete_child_mask
-)).
--define(METADATA_PROTECTION_BLOCKED_PERMS, (
-    ?write_attributes_mask bor
-    ?write_metadata_mask bor
-    ?write_acl_mask
-)).
 
--type user_id() :: binary().
--type group_id() :: binary().
-
-=======
->>>>>>> f9643cf2
 -record(access_control_entity, {
     acetype :: ?allow_mask | ?deny_mask,
     aceflags = ?no_flags_mask :: ?no_flags_mask | ?identifier_group_mask,
