%%%--------------------------------------------------------------------
%%% @author Tomasz Lichon
%%% @copyright (C) 2015 ACK CYFRONET AGH
%%% This software is released under the MIT license
%%% cited in 'LICENSE.txt'.
%%% @end
%%%--------------------------------------------------------------------
%%% @doc
%%% File attributes record definition.
%%% @end
%%%--------------------------------------------------------------------
-ifndef(FILE_ATTR_HRL).
-define(FILE_ATTR_HRL, 1).

%% File types
-define(REGULAR_FILE_TYPE, 'REG').
-define(DIRECTORY_TYPE, 'DIR').
-define(LINK_TYPE, 'LNK'). % hard link
-define(SYMLINK_TYPE, 'SYMLNK'). % symbolic link

-record(file_attr, {
    guid :: fslogic_worker:file_guid(),
    name :: file_meta:name(),
    mode :: file_meta:mode(),
    parent_guid :: undefined | fslogic_worker:file_guid(),
    uid = 0 :: non_neg_integer(),
    gid = 0 :: non_neg_integer(),
    atime = 0 :: times:a_time(),
    mtime = 0 :: times:m_time(),
    ctime = 0 :: times:c_time(),
    type :: ?REGULAR_FILE_TYPE | ?DIRECTORY_TYPE | ?LINK_TYPE | ?SYMLINK_TYPE,
    size = 0 :: undefined | file_meta:size(),
    shares = [] :: [od_share:id()],
    provider_id :: od_provider:id(),
    owner_id :: od_user:id(),
    fully_replicated :: undefined | boolean(),
    nlink :: undefined | non_neg_integer(),
<<<<<<< HEAD
    xattrs = #{} :: #{custom_metadata:name() => custom_metadata:value()}
=======
    % Listing index can be used to list dir children starting from this file
    index :: file_listing:index()
>>>>>>> e95cb04e
}).

-record(xattr, {
    name :: binary(),
    value :: term()
}).

-endif.<|MERGE_RESOLUTION|>--- conflicted
+++ resolved
@@ -35,12 +35,9 @@
     owner_id :: od_user:id(),
     fully_replicated :: undefined | boolean(),
     nlink :: undefined | non_neg_integer(),
-<<<<<<< HEAD
+    % Listing index can be used to list dir children starting from this file
+    index :: file_listing:index(),
     xattrs = #{} :: #{custom_metadata:name() => custom_metadata:value()}
-=======
-    % Listing index can be used to list dir children starting from this file
-    index :: file_listing:index()
->>>>>>> e95cb04e
 }).
 
 -record(xattr, {
