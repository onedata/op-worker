--- conflicted
+++ resolved
@@ -70,13 +70,6 @@
 -define(FILE_DELETED, deleted).
 -define(FILE_NEVER_EXISTED, never_existed).
 
-<<<<<<< HEAD
-%% Modes of Local User Mapping (LUMA)
-
--define(NO_LUMA, no_luma).
--define(EMBEDDED_LUMA, embedded_luma).
--define(EXTERNAL_LUMA, external_luma).
-=======
 % Maximal uid value in common linux distributions
 -define(UID_MAX, 2147483647).
 
@@ -84,6 +77,5 @@
 % developers (they can `case` on such values to perform some special actions).
 -define(SHARE_UID, ?UID_MAX-1).
 -define(SHARE_GID, ?SHARE_UID).
->>>>>>> 62d2f63a
 
 -endif.