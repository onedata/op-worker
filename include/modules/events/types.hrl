--- conflicted
+++ resolved
@@ -23,12 +23,8 @@
 %% object     - wrapped event
 -record(event, {
     key :: event:key(),
-<<<<<<< HEAD
+    stream_id :: event_stream:id(),
     stream_key :: undefined | event_stream:key(),
-=======
-    stream_id :: event_stream:id(),
-    stream_key :: event_stream:key(),
->>>>>>> e7c46e8f
     counter = 1 :: event:counter(),
     object :: undefined | event:object()
 }).
