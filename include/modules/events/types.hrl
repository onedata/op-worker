%%%-------------------------------------------------------------------
%%% @author Krzysztof Trzepla
%%% @copyright (C) 2015 ACK CYFRONET AGH
%%% This software is released under the MIT license
%%% cited in 'LICENSE.txt'.
%%% @end
%%%-------------------------------------------------------------------
%%% @doc
%%% This file contains definition of a top level event wrapper and subsequent
%%% event types.
%%% @end
%%%-------------------------------------------------------------------
-ifndef(OP_WORKER_MODULES_EVENTS_TYPES_HRL).
-define(OP_WORKER_MODULES_EVENTS_TYPES_HRL, 1).

-include("proto/oneclient/common_messages.hrl").

%% definition of a top level event wrapper
%% key     - arbitrary value that distinguish events, i.e. events with the same
%%           key can be aggregated
%% counter - number of events aggregated in this event
%% object  - wrapped event
-record(event, {
    key :: event:key(),
    counter = 1 :: event:counter(),
    object :: event:object()
}).

%% definition of a events container
-record(events, {
    events = [] :: [#event{}]
}).

%% definition of a events container
-record(flush_events, {
    provider_id :: oneprovider:id(),
    subscription_id :: subscription:id(),
    context :: term(),
    notify :: fun((term()) -> ok)
}).

%% definition of an event associated with a read operation in the file system
%% file_uuid - UUID of a file associated with the read operation
%% size      - number of bytes read
%% blocks    - list of offset, size pairs that describes bytes segments read
-record(read_event, {
    file_uuid :: file_meta:uuid(),
    size = 0 :: file_meta:size(),
    blocks = [] :: fslogic_blocks:blocks()
}).

%% definition of an event associated with an update operation in the file system
%% object - wrapped structure that has been modified
-record(update_event, {
    object :: event:update_object()
}).

%% definition of an event associated with a write operation in the file system
%% file_uuid - UUID of a file associated with the write operation
%% file_size - size of a file after the write operation
%% size      - number of bytes written
%% blocks    - list of offset, size pairs that describes bytes segments written
-record(write_event, {
    file_uuid :: file_meta:uuid(),
    file_size :: file_meta:size(),
    size = 0 :: file_meta:size(),
    blocks = [] :: fslogic_blocks:blocks()
}).

%% definition of an event triggered when file permission gets changed
%% file_uuid - UUID of a file
-record(permission_changed_event, {
    file_uuid :: file_meta:uuid()
}).

%% definition of an event triggered when file is removed
%% file_uuid - UUID of a file
-record(file_removal_event, {
    file_uuid :: file_meta:uuid()
}).

<<<<<<< HEAD
%% definition of an event triggered when file is renamed
%% old_uuid - old UUID of renamed file
%% new_uuid - new UUID of renamed file
-record(file_renamed_event, {
    top_entry :: #file_renamed_entry{},
    child_entries = [] :: [#file_renamed_entry{}]
=======
%% definition of an event triggered when any of spaces becomes (un)available
-record(quota_exeeded_event, {
   spaces = [] :: [space_info:id()]
>>>>>>> 009d6d98
}).

-endif.<|MERGE_RESOLUTION|>--- conflicted
+++ resolved
@@ -79,18 +79,17 @@
     file_uuid :: file_meta:uuid()
 }).
 
-<<<<<<< HEAD
+%% definition of an event triggered when any of spaces becomes (un)available
+-record(quota_exeeded_event, {
+   spaces = [] :: [space_info:id()]
+}).
+
 %% definition of an event triggered when file is renamed
 %% old_uuid - old UUID of renamed file
 %% new_uuid - new UUID of renamed file
 -record(file_renamed_event, {
     top_entry :: #file_renamed_entry{},
     child_entries = [] :: [#file_renamed_entry{}]
-=======
-%% definition of an event triggered when any of spaces becomes (un)available
--record(quota_exeeded_event, {
-   spaces = [] :: [space_info:id()]
->>>>>>> 009d6d98
 }).
 
 -endif.