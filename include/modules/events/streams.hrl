%%%-------------------------------------------------------------------
%%% @author Krzysztof Trzepla
%%% @copyright (C) 2015 ACK CYFRONET AGH
%%% This software is released under the MIT license
%%% cited in 'LICENSE.txt'.
%%% @end
%%%-------------------------------------------------------------------
%%% @doc
%%% This file contains definition of an event stream along with default event
%%% stream specializations.
%%% @end
%%%-------------------------------------------------------------------
-ifndef(OP_WORKER_MODULES_EVENTS_STREAMS_HRL).
-define(OP_WORKER_MODULES_EVENTS_STREAMS_HRL, 1).

-include("types.hrl").
-include("proto/oneclient/fuse_messages.hrl").

%% definition of an event stream
%% metadata          - arbitrary term
%% init_handler      - function that is called when event stream starts
%% terminate_handler - function that is called when event stream terminates
%% event_handler     - function that takes an input list of events and may return
%%                     arbitrary value, which will be later ignored by the stream
%% admission_rule    - function that takes as an input an event and returns
%%                     boolean value describing whether this event can be
%%                     processed by the stream
%% aggregation_rule  - function that takes as an input two events and returns
%%                     an event that is a merge result
%% transition_rule   - function that takes as an input stream metadata
%%                     and an event and returns new stream metadata
%% emission_rule     - function that takes as an input stream metadata
%%                     and decides whether event handler should be executed
%% emission_time     - maximal delay between successive event handler executions
-record(event_stream_definition, {
    metadata = 0 :: event_stream:metadata(),
<<<<<<< HEAD
    init_handler = fun(_, _) -> #{} end :: event_stream:init_handler(),
=======
    init_handler = fun(_, _, _) -> ok end :: event_stream:init_handler(),
>>>>>>> a8d0cb45
    terminate_handler = fun(_) -> ok end :: event_stream:terminate_handler(),
    event_handler = fun(_, _) -> ok end :: event_stream:event_handler(),
    admission_rule :: event_stream:admission_rule(),
    aggregation_rule :: event_stream:aggregation_rule(),
    transition_rule = fun(Meta, #event{counter = Counter}) ->
        Meta + Counter
    end :: event_stream:transition_rule(),
    emission_rule = fun(_) -> false end :: event_stream:emission_rule(),
    emission_time = infinity :: event_stream:emission_time()
}).

%% Default read event stream specialization
-define(READ_EVENT_STREAM, #event_stream_definition{
    admission_rule = fun
        (#event{object = #read_event{}}) -> true;
        (_) -> false
    end,
    aggregation_rule = fun(#event{object = O1} = E1, #event{object = O2} = E2) ->
        E1#event{
            counter = E1#event.counter + E2#event.counter,
            object = O2#read_event{
                size = O1#read_event.size + O2#read_event.size,
                blocks = fslogic_blocks:aggregate(
                    O1#read_event.blocks,
                    O2#read_event.blocks
                )
            }
        }
    end
}).

%% Default write event stream specialization
-define(WRITE_EVENT_STREAM, #event_stream_definition{
    admission_rule = fun
        (#event{object = #write_event{}}) -> true;
        (_) -> false
    end,
    aggregation_rule = fun(#event{object = O1} = E1, #event{object = O2} = E2) ->
        E1#event{
            counter = E1#event.counter + E2#event.counter,
            % Use new write event (O2), because it has up-to-date file size.
            object = O2#write_event{
                size = O1#write_event.size + O2#write_event.size,
                blocks = fslogic_blocks:aggregate(
                    O1#write_event.blocks,
                    O2#write_event.blocks
                )
            }
        }
    end
}).

%% Default file attr event stream specialization
-define(FILE_ATTR_EVENT_STREAM, #event_stream_definition{
    admission_rule = fun
        (#event{object = #update_event{object = #file_attr{}}}) -> true;
        (_) -> false
    end,
    aggregation_rule = fun(#event{} = E1, #event{} = E2) ->
        E2#event{counter = E1#event.counter + E2#event.counter}
    end
}).

%% Default file location event stream specialization
-define(FILE_LOCATION_EVENT_STREAM, #event_stream_definition{
    admission_rule = fun
        (#event{object = #update_event{object = #file_location{}}}) -> true;
        (_) -> false
    end,
    aggregation_rule = fun(#event{} = E1, #event{} = E2) ->
        E2#event{counter = E1#event.counter + E2#event.counter}
    end
}).

-endif.<|MERGE_RESOLUTION|>--- conflicted
+++ resolved
@@ -34,11 +34,7 @@
 %% emission_time     - maximal delay between successive event handler executions
 -record(event_stream_definition, {
     metadata = 0 :: event_stream:metadata(),
-<<<<<<< HEAD
-    init_handler = fun(_, _) -> #{} end :: event_stream:init_handler(),
-=======
-    init_handler = fun(_, _, _) -> ok end :: event_stream:init_handler(),
->>>>>>> a8d0cb45
+    init_handler = fun(_, _, _) -> #{} end :: event_stream:init_handler(),
     terminate_handler = fun(_) -> ok end :: event_stream:terminate_handler(),
     event_handler = fun(_, _) -> ok end :: event_stream:event_handler(),
     admission_rule :: event_stream:admission_rule(),
