%%%-------------------------------------------------------------------
%%% @author Rafal Slota
%%% @copyright (C) 2015 ACK CYFRONET AGH
%%% This software is released under the MIT license
%%% cited in 'LICENSE.txt'.
%%% @end
%%%-------------------------------------------------------------------
%%% @doc Models definitions. Shall not be included directly in any erl file.
%%% @end
%%%-------------------------------------------------------------------

-ifndef(DATASTORE_MODELS_HRL).
-define(DATASTORE_MODELS_HRL, 1).

%% Wrapper for all models' records
-record(document, {
    key :: datastore:ext_key(),
    rev :: term(),
    value :: datastore:value(),
    links :: term()
}).

%% Models' definitions

%% List of all available models
-define(MODELS, [
    some_record,
    subscription,
    session,
    onedata_user,
    identity,
    file_meta,
    global_cache_controller,
    local_cache_controller
]).

%% List of all global caches
-define(GLOBAL_CACHES, [
    some_record,
    file_meta
]).

<<<<<<< HEAD
=======
%% List of all local caches
-define(LOCAL_CACHES, [
]).

%% Model that controls utilization of global cache
-record(global_cache_controller, {
    timestamp :: tuple()
}).

%% Model that controls utilization of local cache
-record(local_cache_controller, {
    timestamp :: tuple()
}).

>>>>>>> 21d84bb4
%% sample model with example fields
-record(some_record, {
    field1 :: term(),
    field2 :: term(),
    field3 :: term()
}).

%% event manager model:
%% value - mapping from subscription ID to subscription
-record(subscription, {
    value :: event_manager:subscription()
}).

%% Identity containing user_id
-record(identity, {
    user_id :: onedata_user:id()
}).

%% session:
%% identity - user identity
-record(session, {
    identity :: #identity{},
    node :: node(),
    session_sup :: pid(),
    event_manager :: pid(),
    sequencer_manager :: pid(),
    communicator :: pid()
}).

%% Local, cached version of globalregistry user
-record(onedata_user, {
    name :: binary(),
    space_ids :: [binary()]
}).


-record(file_meta, {
    name :: file_meta:name(),
    type :: file_meta:type(),
    mode :: file_meta:posix_permissions(),
    mtime :: file_meta:time(),
    atime :: file_meta:time(),
    ctime :: file_meta:time(),
    uid :: file_meta:uuid(),
    size = 0 :: file_meta:size(),
    is_scope = false :: boolean()
}).

-endif.<|MERGE_RESOLUTION|>--- conflicted
+++ resolved
@@ -40,8 +40,6 @@
     file_meta
 ]).
 
-<<<<<<< HEAD
-=======
 %% List of all local caches
 -define(LOCAL_CACHES, [
 ]).
@@ -56,7 +54,6 @@
     timestamp :: tuple()
 }).
 
->>>>>>> 21d84bb4
 %% sample model with example fields
 -record(some_record, {
     field1 :: term(),
