--- conflicted
+++ resolved
@@ -46,19 +46,11 @@
 
 %% User session
 -record(session, {
-<<<<<<< HEAD
     status :: undefined | session:status(),
-    accessed :: undefined | erlang:timestamp(),
+    accessed :: undefined | integer(),
     type :: undefined | session:type(),
     identity :: undefined | session:identity(),
     auth :: undefined | session:auth(),
-=======
-    status :: session:status(),
-    accessed :: integer(),
-    type :: session:type(),
-    identity :: session:identity(),
-    auth :: session:auth(),
->>>>>>> e7c46e8f
     node :: node(),
     supervisor :: undefined | pid(),
     event_manager :: undefined | pid(),
