%%%-------------------------------------------------------------------
%%% @author Rafal Slota
%%% @copyright (C) 2015 ACK CYFRONET AGH
%%% This software is released under the MIT license
%%% cited in 'LICENSE.txt'.
%%% @end
%%%-------------------------------------------------------------------
%%% @doc Models definitions. Extends datastore models.
%%% @end
%%%-------------------------------------------------------------------

-ifndef(DATASTORE_SPECIFIC_MODELS_HRL).
-define(DATASTORE_SPECIFIC_MODELS_HRL, 1).

-include("modules/events/subscriptions.hrl").
-include_lib("ctool/include/posix/file_attr.hrl").
-include_lib("cluster_worker/include/modules/datastore/datastore_models_def.hrl").

%% Message ID containing recipient for remote response.
-record(message_id, {
    issuer :: client | server,
    id :: binary(),
    recipient :: pid() | undefined
}).

% State of subscription tracking.
-record(subscriptions_state, {
    refreshing_node :: node(),
    largest :: subscriptions:seq(),
    missing :: [subscriptions:seq()],
    users :: sets:set(onedata_user:id())
}).

%% Identity containing user_id
-record(identity, {
    user_id :: onedata_user:id(),
    provider_id :: oneprovider:id()
}).

%% User session
-record(session, {
    status :: session:status(),
    accessed :: erlang:timestamp(),
    type :: session:type(),
    identity :: session:identity(),
    auth :: session:auth(),
    node :: node(),
    supervisor :: pid(),
    event_manager :: pid(),
    watcher :: pid(),
    sequencer_manager :: pid(),
    connections = [] :: [pid()],
    proxy_via :: session:id() | undefined,
    response_map = #{} :: #{},
    % Key-value in-session memory
    memory = [] :: [{Key :: term(), Value :: term()}],
    open_files = sets:new() :: sets:set(file_meta:uuid()),
    transfers = [] :: [transfer:id()]
}).

%% File handle used by the module
-record(sfm_handle, {
    helper_handle :: helpers:handle(),
    file :: helpers:file(),
    session_id :: session:id(),
    file_uuid :: file_meta:uuid(),
    space_uuid :: file_meta:uuid(),
    storage :: datastore:document() | undefined,
    storage_id :: storage:id(),
    open_mode :: helpers:open_mode(),
    needs_root_privileges :: boolean(),
    is_local = false :: boolean(),
    provider_id :: oneprovider:id(),
    file_size :: non_neg_integer() %% Available only if file is_local
}).

%% Local, cached version of OZ user
-record(onedata_user, {
    name = <<"">>:: binary(),
    spaces = [] :: [{SpaceId :: binary(), SpaceName :: binary()}],
    default_space :: binary() | undefined,
    group_ids :: [binary()],
    effective_group_ids = [] :: [binary()],
    connected_accounts = [] :: [onedata_user:connected_account()],
    alias = <<"">>:: binary(),
    email_list = [] :: [binary()],
    revision_history = [] :: [subscriptions:rev()],
    % This field means that only public information is available about this
    % user. This is the case when given user hasn't ever logged in to this
    % provider, but basic information about him is required (e. g. he is a
    % member of space or group together with user that is currently logged in).
    % Public information contains id and name.
    public_only = false :: boolean()
}).

%% Local, cached version of OZ group
-record(onedata_group, {
    name :: binary(),
    type :: onedata_group:type(),
    users = [] :: [{UserId :: binary(), [privileges:group_privilege()]}],
    effective_users = [] :: [{UserId :: binary(), [privileges:group_privilege()]}],
    nested_groups = [] :: [{GroupId :: binary(), [privileges:group_privilege()]}],
    parent_groups = [] :: [binary()],
    spaces = [] :: [SpaceId :: binary()],
    revision_history = [] :: [subscriptions:rev()]
}).

-record(file_meta, {
    name :: file_meta:name(),
    type :: file_meta:type(),
    mode = 0 :: file_meta:posix_permissions(),
    mtime :: file_meta:time(),
    atime :: file_meta:time(),
    ctime :: file_meta:time(),
    uid :: onedata_user:id(), %% Reference to onedata_user that owns this file
    size = 0 :: file_meta:size(),
    version = 1, %% Snapshot version
    is_scope = false :: boolean(),
    scope :: datastore:key(),
    %% symlink_value for symlinks, file_guid for phantom files (redirection)
    link_value :: file_meta:symlink_value() | fslogic_worker:file_guid()
}).


%% Helper name and its arguments
-record(helper_init, {
    name :: helpers:name(),
    args :: helpers:args()
}).

%% Model for storing storage information
-record(storage, {
    name :: storage:name(),
    helpers :: [helpers:init()]
}).


%% Model for storing file's location data
-record(file_location, {
    uuid :: file_meta:uuid() | fslogic_worker:file_guid(),
    provider_id :: oneprovider:id(),
    storage_id :: storage:id(),
    file_id :: helpers:file(),
    blocks = [] :: [fslogic_blocks:block()],
    version_vector = #{},
    size = 0 :: non_neg_integer() | undefined,
    handle_id :: binary() | undefined,
    space_id :: space_info:id(),
    recent_changes = {[], []} :: {
        OldChanges :: [fslogic_file_location:change()],
        NewChanges :: [fslogic_file_location:change()]
    }
}).

%% Model for caching provider details fetched from OZ
-record(provider_info, {
    client_name :: binary(),
    urls = [] :: [binary()],
    space_ids = [] :: [SpaceId :: binary()],
    public_only = false :: boolean(), %% see comment in onedata_users
    revision_history = [] :: [subscriptions:rev()]
}).

%% Model for caching space details fetched from OZ
-record(space_info, {
    name :: binary(),
    providers = [] :: [oneprovider:id()], %% Same as providers_supports but simplified for convenience
    providers_supports = [] :: [{ProviderId :: oneprovider:id(), Size :: pos_integer()}],
    users = [] :: [{UserId :: binary(), [privileges:space_privilege()]}],
    groups = [] :: [{GroupId :: binary(), [privileges:space_privilege()]}],
    revision_history = [] :: [subscriptions:rev()]
}).

%% Model that maps space to storage
-record(space_storage, {
    storage_ids = [] :: [storage:id()]
}).

%% Model that maps onedata user to Ceph user
-record(ceph_user, {
    ctx = #{} :: #{storage:id() => ceph_user:ctx()}
}).

%% Model that maps onedata user to POSIX user
-record(posix_user, {
    ctx = #{} :: #{storage:id() => posix_user:ctx()}
}).

%% Model that maps onedata user to Amazon S3 user
-record(s3_user, {
    ctx = #{} :: #{storage:id() => s3_user:ctx()}
}).

%% Model that maps onedata user to Openstack Swift user
-record(swift_user, {
    ctx = #{} :: #{storage:id() => swift_user:ctx()}
}).

%% Model that holds state entries for DBSync worker
-record(dbsync_state, {
    entry :: term()
}).

%% Model that holds state entries for DBSync worker
-record(dbsync_batches, {
    batches = #{} :: #{}
}).

%% Model that holds files created by root, whose owner needs to be changed when
%% the user will be present in current provider.
%% The Key of this document is UserId.
-record(files_to_chown, {
    file_uuids = [] :: [file_meta:uuid()]
}).

%% Model for holding current quota state for spaces
-record(space_quota, {
    current_size = 0 :: non_neg_integer()
}).

%% Record that holds monitoring id
-record(monitoring_id, {
    main_subject_type = undefined :: atom(),
    main_subject_id = <<"">> :: datastore:id(),
    metric_type = undefined :: atom(),
    secondary_subject_type = undefined :: atom(),
    secondary_subject_id = <<"">> :: datastore:id(),
    provider_id = oneprovider:get_provider_id() :: oneprovider:id()
}).

%% Model for holding state of monitoring
-record(monitoring_state, {
    monitoring_id = #monitoring_id{} :: #monitoring_id{},
    rrd_file = undefinied :: rrd_utils:rrd_file(),
    monitoring_interval = 0 :: non_neg_integer(),
    active = true :: boolean(),
    state_buffer = #{} :: maps:map()
}).

%% Model for holding lightweight version of monitoring state
-record(monitoring_init_state, {
    monitoring_id = #monitoring_id{} :: #monitoring_id{}
}).

%% Model that stores open file
-record(open_file, {
    is_removed = false :: true | false,
    active_descriptors = #{} :: #{session:id() => non_neg_integer()}
}).

<<<<<<< HEAD
=======
%% Model that maps onedata user to Openstack Swift user
-record(swift_user, {
    credentials :: #{storage:id() => swift_user:credentials()}
}).

%% Model that holds file's custom metadata
-record(custom_metadata, {
    space_id :: space_info:id(),
    value = #{} :: #{}
}).

%% Model that holds database views
-record(indexes, {
    value = #{} :: #{indexes:index_id() => indexes:index()}
}).

%% Model that keeps track of consistency of file metadata
-record(file_consistency, {
    components_present = [] :: [file_consistency:component()],
    waiting = [] :: [file_consistency:waiting()]
}).

>>>>>>> d1880868
-endif.<|MERGE_RESOLUTION|>--- conflicted
+++ resolved
@@ -248,13 +248,6 @@
     active_descriptors = #{} :: #{session:id() => non_neg_integer()}
 }).
 
-<<<<<<< HEAD
-=======
-%% Model that maps onedata user to Openstack Swift user
--record(swift_user, {
-    credentials :: #{storage:id() => swift_user:credentials()}
-}).
-
 %% Model that holds file's custom metadata
 -record(custom_metadata, {
     space_id :: space_info:id(),
@@ -272,5 +265,4 @@
     waiting = [] :: [file_consistency:waiting()]
 }).
 
->>>>>>> d1880868
 -endif.