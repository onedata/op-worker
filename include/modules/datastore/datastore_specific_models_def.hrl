%%%-------------------------------------------------------------------
%%% @author Rafal Slota
%%% @copyright (C) 2015 ACK CYFRONET AGH
%%% This software is released under the MIT license
%%% cited in 'LICENSE.txt'.
%%% @end
%%%-------------------------------------------------------------------
%%% @doc Models definitions. Extends datastore models.
%%% @end
%%%-------------------------------------------------------------------

-ifndef(DATASTORE_SPECIFIC_MODELS_HRL).
-define(DATASTORE_SPECIFIC_MODELS_HRL, 1).

-include("modules/events/subscriptions.hrl").
-include_lib("ctool/include/posix/file_attr.hrl").

% State of subscription tracking.
-record(subscriptions_state, {
    refreshing_node :: node(),
    largest :: subscriptions:seq(),
    missing :: [subscriptions:seq()],
    users :: sets:set(onedata_user:id())
}).

%% Identity containing user_id
-record(identity, {
    user_id :: onedata_user:id(),
    provider_id :: oneprovider:id()
}).

%% User session
-record(session, {
    status :: session:status(),
    accessed :: erlang:timestamp(),
    type :: session:type(),
    identity :: session:identity(),
    auth :: session:auth(),
    node :: node(),
    supervisor :: pid(),
    event_manager :: pid(),
    sequencer_manager :: pid(),
    connections = [] :: [pid()],
    % Key-value in-session memory
    memory = [] :: [{Key :: term(), Value :: term()}],
    % Handles for opened files
    handles = #{} :: #{binary() => storage_file_manager:handle()}
}).

%% Local, cached version of OZ user
-record(onedata_user, {
    name :: binary(),
<<<<<<< HEAD
    space_ids :: [binary()],
    default_space :: binary() | undefined,
=======
    spaces :: [{SpaceId :: binary(), SpaceName :: binary()}],
>>>>>>> 033dcf61
    group_ids :: [binary()],
    connected_accounts :: [onedata_user:connected_account()],
    alias :: binary(),
    email_list :: [binary()],
    revision_history = [] :: [subscriptions:rev()],
    public_only = false :: boolean()
}).

%% Local, cached version of OZ group
-record(onedata_group, {
    name :: binary(),
    users = [] :: [{UserId :: binary(), [privileges:group_privilege()]}],
    spaces = [] :: [SpaceId :: binary()],
    revision_history = [] :: [subscriptions:rev()]
}).

-record(file_meta, {
    name :: file_meta:name(),
    type :: file_meta:type(),
    mode = 0 :: file_meta:posix_permissions(),
    mtime :: file_meta:time(),
    atime :: file_meta:time(),
    ctime :: file_meta:time(),
    uid :: onedata_user:id(), %% Reference to onedata_user that owns this file
    size = 0 :: file_meta:size(),
    version = 1, %% Snapshot version
    is_scope = false :: boolean()
}).


%% Helper name and its arguments
-record(helper_init, {
    name :: helpers:name(),
    args :: helpers:args()
}).

%% Model for storing storage information
-record(storage, {
    name :: storage:name(),
    helpers :: [#helper_init{}]
}).


%% Model for storing file's location data
-record(file_location, {
    uuid :: file_meta:uuid(),
    provider_id :: oneprovider:id(),
    space_id :: file_meta:uuid(),
    storage_id :: storage:id(),
    file_id :: helpers:file(),
    blocks = [] :: [fslogic_blocks:block()],
    version_vector = #{},
    size = 0 :: non_neg_integer() | undefined,
    handle_id :: binary() | undefined,
    recent_changes = {[], []} :: {
        OldChanges :: [fslogic_file_location:change()],
        NewChanges :: [fslogic_file_location:change()]
    }
}).

%% Model for caching provider details fetched from OZ
-record(provider_info, {
    client_name :: binary(),
    revision_history = [] :: [subscriptions:rev()]
}).

%% Model for caching space details fetched from OZ
-record(space_info, {
    name :: binary(),
    providers_supports = [] :: [{ProviderId :: binary(), Size :: pos_integer()}],
    users = [] :: [{UserId :: binary(), [privileges:space_privilege()]}],
    groups = [] :: [{GroupId :: binary(), [privileges:space_privilege()]}],
    revision_history = [] :: [subscriptions:rev()]
}).

%% Model that maps space to storage
-record(space_storage, {
    storage_ids = [] :: [storage:id()]
}).

%% Model that maps onedata user to Ceph user
-record(ceph_user, {
    credentials :: #{storage:id() => ceph_user:credentials()}
}).

%% Model that maps onedata user to Amazon S3 user
-record(s3_user, {
    credentials :: #{storage:id() => s3_user:credentials()}
}).

%% Model that holds state entries for DBSync worker
-record(dbsync_state, {
    entry :: term()
}).

%% Model that holds files created by root, whose owner needs to be changed when
%% the user will be present in current provider.
%% The Key of this document is UserId.
-record(files_to_chown, {
    file_uuids = [] :: [file_meta:uuid()]
}).

%% Model that maps onedata user to POSIX user
-record(posix_user, {
    credentials :: #{storage:id() => posix_user:credentials()}
}).

-endif.<|MERGE_RESOLUTION|>--- conflicted
+++ resolved
@@ -50,12 +50,8 @@
 %% Local, cached version of OZ user
 -record(onedata_user, {
     name :: binary(),
-<<<<<<< HEAD
-    space_ids :: [binary()],
+    spaces :: [{SpaceId :: binary(), SpaceName :: binary()}],
     default_space :: binary() | undefined,
-=======
-    spaces :: [{SpaceId :: binary(), SpaceName :: binary()}],
->>>>>>> 033dcf61
     group_ids :: [binary()],
     connected_accounts :: [onedata_user:connected_account()],
     alias :: binary(),
