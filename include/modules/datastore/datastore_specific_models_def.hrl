--- conflicted
+++ resolved
@@ -51,13 +51,8 @@
     name :: binary(),
     space_ids :: [binary()],
     group_ids :: [binary()],
-<<<<<<< HEAD
-    connected_accounts :: proplists:proplist(),
+    connected_accounts :: [onedata_user:connected_account()],
     alias :: binary(),
-=======
-    connected_accounts :: [onedata_user:connected_account()],
-    alias :: string() | integer() | binary(),
->>>>>>> 36dd667f
     email_list :: [binary()],
     revision_history = [] :: [subscriptions:rev()]
 }).
