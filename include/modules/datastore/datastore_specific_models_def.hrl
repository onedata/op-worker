--- conflicted
+++ resolved
@@ -49,13 +49,10 @@
     event_manager :: pid(),
     sequencer_manager :: pid(),
     connections = [] :: [pid()],
-<<<<<<< HEAD
+    proxy_via :: session:id() | undefined,
+    response_map = #{} :: #{},
     % @TODO temporary solution for changes pushing
     data_backend_connections = [] :: [{Backend :: binary(), pid()}],
-=======
-    proxy_via :: session:id() | undefined,
-    response_map = #{} :: #{},
->>>>>>> b75bce7c
     % Key-value in-session memory
     memory = [] :: [{Key :: term(), Value :: term()}]
 }).
