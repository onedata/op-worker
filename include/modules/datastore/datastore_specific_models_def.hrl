%%%-------------------------------------------------------------------
%%% @author Rafal Slota
%%% @copyright (C) 2015 ACK CYFRONET AGH
%%% This software is released under the MIT license
%%% cited in 'LICENSE.txt'.
%%% @end
%%%-------------------------------------------------------------------
%%% @doc Models definitions. Extends datastore models.
%%% @end
%%%-------------------------------------------------------------------

-ifndef(DATASTORE_SPECIFIC_MODELS_HRL).
-define(DATASTORE_SPECIFIC_MODELS_HRL, 1).

-include("modules/events/subscriptions.hrl").
-include_lib("ctool/include/posix/file_attr.hrl").

% State of subscription tracking.
-record(subscriptions_state, {
    refreshing_node :: node(),
    largest :: subscriptions:seq(),
    missing :: [subscriptions:seq()],
    users :: sets:set(onedata_user:id())
}).

%% Identity containing user_id
-record(identity, {
    user_id :: onedata_user:id(),
    provider_id :: oneprovider:id()
}).

%% User session
-record(session, {
    status :: session:status(),
    accessed :: erlang:timestamp(),
    type :: session:type(),
    identity :: session:identity(),
    auth :: session:auth(),
    node :: node(),
    supervisor :: pid(),
    watcher :: pid(),
    event_manager :: pid(),
    sequencer_manager :: pid(),
    connections = [] :: [pid()],
    % Key-value in-session memory
    memory = [] :: [{Key :: term(), Value :: term()}]
}).

%% Local, cached version of OZ user
-record(onedata_user, {
    name :: binary(),
    space_ids :: [binary()],
    group_ids :: [binary()],
    revision_history = [] :: [subscriptions:rev()]
}).

%% Local, cached version of OZ group
-record(onedata_group, {
    name :: binary(),
    users = [] :: [{UserId :: binary(), [privileges:group_privilege()]}],
    spaces = [] :: [SpaceId :: binary()],
    revision_history = [] :: [subscriptions:rev()]
}).

-record(file_meta, {
    name :: file_meta:name(),
    type :: file_meta:type(),
    mode = 0 :: file_meta:posix_permissions(),
    mtime :: file_meta:time(),
    atime :: file_meta:time(),
    ctime :: file_meta:time(),
    uid :: onedata_user:id(), %% Reference to onedata_user that owns this file
    size = 0 :: file_meta:size(),
    version = 1, %% Snaphot version
    is_scope = false :: boolean()
}).


%% Helper name and its arguments
-record(helper_init, {
    name :: helpers:name(),
    args :: helpers:args()
}).

%% Model for storing storage information
-record(storage, {
    name :: storage:name(),
    helpers :: [#helper_init{}]
}).


%% Model for storing file's location data
-record(file_location, {
    uuid :: file_meta:uuid(),
    provider_id :: oneprovider:id(),
    space_id :: file_meta:uuid(),
    storage_id :: storage:id(),
    file_id :: helpers:file(),
    blocks = [] :: [fslogic_blocks:block()],
    version_vector = #{},
    size = 0 :: non_neg_integer() | undefined,
    recent_changes = {[], []} :: {
        OldChanges :: [fslogic_file_location:change()],
        NewChanges :: [fslogic_file_location:change()]
    }
}).

%% Model for caching provider details fetched from OZ
-record(provider_info, {
    client_name :: binary(),
    revision_history = [] :: [subscriptions:rev()]
}).

%% Model for caching space details fetched from OZ
-record(space_info, {
    id :: binary(),
    name :: binary(),
    size = [] :: [{ProviderId :: binary(), Size :: pos_integer()}],
    users = [] :: [{UserId :: binary(), [privileges:space_privilege()]}],
    groups = [] :: [{GroupId :: binary(), [privileges:space_privilege()]}],
    providers = [] :: [ProviderId :: binary()],
    revision_history = [] :: [subscriptions:rev()]
}).

%% Model that maps space to storage
-record(space_storage, {
    storage_ids = [] :: [storage:id()]
}).

%% Model that maps onedata user to Ceph user
-record(ceph_user, {
    credentials :: #{storage:id() => ceph_user:credentials()}
}).

%% Model that maps onedata user to Amazon S3 user
-record(s3_user, {
    credentials :: #{storage:id() => s3_user:credentials()}
}).

%% Model that holds state entries for DBSync worker
-record(dbsync_state, {
    entry :: term()
}).

<<<<<<< HEAD
%% Model that holds files created by root, whose owner needs to be changed when
%% the user will be present in current provider.
%% The Key of this document is UserId.
-record(files_to_chown, {
    file_uuids = [] :: [file_meta:uuid()]
=======
%% Model that maps onedata user to POSIX user
-record(posix_user, {
    credentials :: #{storage:id() => posix_user:credentials()}
>>>>>>> ea3794fb
}).

-endif.<|MERGE_RESOLUTION|>--- conflicted
+++ resolved
@@ -142,17 +142,16 @@
     entry :: term()
 }).
 
-<<<<<<< HEAD
 %% Model that holds files created by root, whose owner needs to be changed when
 %% the user will be present in current provider.
 %% The Key of this document is UserId.
 -record(files_to_chown, {
     file_uuids = [] :: [file_meta:uuid()]
-=======
+}).
+
 %% Model that maps onedata user to POSIX user
 -record(posix_user, {
     credentials :: #{storage:id() => posix_user:credentials()}
->>>>>>> ea3794fb
 }).
 
 -endif.