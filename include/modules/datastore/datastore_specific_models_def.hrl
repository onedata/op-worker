%%%-------------------------------------------------------------------
%%% @author Rafal Slota
%%% @copyright (C) 2015 ACK CYFRONET AGH
%%% This software is released under the MIT license
%%% cited in 'LICENSE.txt'.
%%% @end
%%%-------------------------------------------------------------------
%%% @doc Models definitions. Extends datastore models.
%%% @end
%%%-------------------------------------------------------------------

-ifndef(DATASTORE_SPECIFIC_MODELS_HRL).
-define(DATASTORE_SPECIFIC_MODELS_HRL, 1).

-include("modules/events/subscriptions.hrl").
-include_lib("ctool/include/posix/file_attr.hrl").
-include_lib("cluster_worker/include/modules/datastore/datastore_models_def.hrl").

-type file_descriptors() :: #{session:id() => non_neg_integer()}.
-type indexes_value() :: #{indexes:index_id() => indexes:index()}.

%%%===================================================================
%%% Records synchronized via subscriptions
%%%===================================================================

% Records starting with prefix od_ are special records that represent entities
% in the system and are synchronized to providers via subscriptions.
% The entities can have various relations between them, especially effective
% membership is possible via groups and nested groups.
% these records are synchronized from OZ via subscriptions.
%
% The below ASCII visual shows possible relations in entities graph.
%
%  provider    share
%      ^         ^
%       \       /
%        \     /
%         space    handle_service     handle
%         ^  ^        ^        ^       ^   ^
%         |   \      /         |      /    |
%         |    \    /          |     /     |
%        user    group          user      group
%                  ^                        ^
%                  |                        |
%                  |                        |
%                group                     user
%                ^   ^
%               /     \
%              /       \
%            user     user
%

-record(od_user, {
    name = <<"">> :: binary(),
    alias = <<"">> :: binary(), % TODO currently always empty
    email_list = [] :: [binary()], % TODO currently always empty
    connected_accounts = [] :: [od_user:connected_account()], % TODO currently always empty
    default_space :: binary() | undefined,
    % List of user's aliases for spaces
    space_aliases = [] :: [{od_space:id(), SpaceName :: od_space:alias()}],

    % Direct relations to other entities
    groups = [] :: [od_group:id()],
    spaces = [] :: [od_space:id()], % TODO currently always empty
    handle_services = [] :: [od_handle_service:id()],
    handles = [] :: [od_handle:id()],

    % Effective relations to other entities
    eff_groups = [] :: [od_group:id()],
    eff_spaces = [] :: [od_space:id()], % TODO currently always empty
    eff_shares = [] :: [od_share:id()], % TODO currently always empty
    eff_providers = [] :: [od_provider:id()], % TODO currently always empty
    eff_handle_services = [] :: [od_handle_service:id()], % TODO currently always empty
    eff_handles = [] :: [od_handle:id()], % TODO currently always empty

    % This field means that only public information is available about this
    % user. This is the case when given user hasn't ever logged in to this
    % provider, but basic information about him is required (e. g. he is a
    % member of space or group together with user that is currently logged in).
    % Public information contains id and name.
    public_only = false :: boolean(),
    revision_history = [] :: [subscriptions:rev()]
}).

%% Local, cached version of OZ group
-record(od_group, {
    name :: undefined | binary(),
    % Public means that only public data could be retrieved from the OZ as
    % no user in this provider has rights to view group data.
    type :: undefined | public | od_group:type(),

    % Group graph related entities
    parents = [] :: [binary()],
    children = [] :: [{od_group:id(), [privileges:group_privilege()]}],
    eff_parents = [] :: [od_group:id()], % TODO currently always empty
    eff_children = [] :: [{od_group:id(), [privileges:group_privilege()]}], % TODO currently always empty

    % Direct relations to other entities
    users = [] :: [{od_user:id(), [privileges:group_privilege()]}],
    spaces = [] :: [od_space:id()],
    handle_services = [] :: [od_handle_service:id()],
    handles = [] :: [od_handle:id()],

    % Effective relations to other entities
    eff_users = [] :: [{od_user:id(), [privileges:group_privilege()]}],
    eff_spaces = [] :: [od_space:id()], % TODO currently always empty
    eff_shares = [] :: [od_share:id()], % TODO currently always empty
    eff_providers = [] :: [od_provider:id()], % TODO currently always empty
    eff_handle_services = [] :: [od_handle_service:id()], % TODO currently always empty
    eff_handles = [] :: [od_handle:id()], % TODO currently always empty

    revision_history = [] :: [subscriptions:rev()]
}).

%% Model for caching space details fetched from OZ
-record(od_space, {
    name :: undefined | binary(),

    % Direct relations to other entities
    providers_supports = [] :: [{od_provider:id(), Size :: pos_integer()}],
    %% Same as providers_supports but simplified for convenience
    providers = [] :: [oneprovider:id()],
    users = [] :: [{od_user:id(), [privileges:space_privilege()]}],
    groups = [] :: [{od_group:id(), [privileges:space_privilege()]}],
    % All shares that belong to this space.
    shares = [] :: [od_share:id()],

    % Effective relations to other entities
    eff_users = [] :: [{od_user:id(), [privileges:space_privilege()]}], % TODO currently always empty
    eff_groups = [] :: [{od_group:id(), [privileges:space_privilege()]}], % TODO currently always empty

    revision_history = [] :: [subscriptions:rev()]
}).

%% Model for caching share details fetched from OZ
-record(od_share, {
    name = undefined :: undefined | binary(),
    public_url = undefined :: undefined | binary(),

    % Direct relations to other entities
    space = undefined :: undefined | od_space:id(),
    handle = undefined :: undefined | od_handle:id(),
    root_file = undefined :: undefined | binary(),

    % Effective relations to other entities
    eff_users = [] :: [od_user:id()], % TODO currently always empty
    eff_groups = [] :: [od_group:id()], % TODO currently always empty

    revision_history = [] :: [subscriptions:rev()]
}).

%% Model for caching provider details fetched from OZ
-record(od_provider, {
    client_name :: undefined | binary(),
    urls = [] :: [binary()],

    % Direct relations to other entities
    spaces = [] :: [od_space:id()],

    public_only = false :: boolean(), %% see comment in onedata_users
    revision_history = [] :: [subscriptions:rev()]
}).

%% Model for caching handle service details fetched from OZ
-record(od_handle_service, {
    name :: od_handle_service:name() | undefined,
    proxy_endpoint :: od_handle_service:proxy_endpoint() | undefined,
    service_properties = [] :: od_handle_service:service_properties(),

    % Effective relations to other entities
    users = [] :: [{od_user:id(), [privileges:handle_service_privilege()]}],
    groups = [] :: [{od_group:id(), [privileges:handle_service_privilege()]}],

    % Effective relations to other entities
    eff_users = [] :: [{od_user:id(), [privileges:handle_service_privilege()]}], % TODO currently always empty
    eff_groups = [] :: [{od_group:id(), [privileges:handle_service_privilege()]}], % TODO currently always empty

    revision_history = [] :: [subscriptions:rev()]
}).

%% Model for caching handle details fetched from OZ
-record(od_handle, {
    public_handle :: od_handle:public_handle() | undefined,
    resource_type :: od_handle:resource_type() | undefined,
    resource_id :: od_handle:resource_id() | undefined,
    metadata :: od_handle:metadata() | undefined,
    timestamp = od_handle:actual_timestamp() :: od_handle:timestamp() | undefined,

    % Direct relations to other entities
    handle_service :: od_handle_service:id() | undefined,
    users = [] :: [{od_user:id(), [privileges:handle_privilege()]}],
    groups = [] :: [{od_group:id(), [privileges:handle_privilege()]}],

    % Effective relations to other entities
    eff_users = [] :: [{od_user:id(), [privileges:handle_privilege()]}], % TODO currently always empty
    eff_groups = [] :: [{od_group:id(), [privileges:handle_privilege()]}], % TODO currently always empty

    revision_history = [] :: [subscriptions:rev()]
}).

%%%===================================================================
%%% Records specific for oneprovider
%%%===================================================================

%% Message ID containing recipient for remote response.
-record(message_id, {
    issuer :: undefined | client | server,
    id :: undefined | binary(),
    recipient :: pid() | undefined
}).

% State of subscription tracking.
-record(subscriptions_state, {
    refreshing_node :: node(),
    largest :: undefined | subscriptions:seq(),
    missing :: undefined | [subscriptions:seq()],
    users :: undefined | sets:set(od_user:id())
}).

%% Identity containing user_id
-record(user_identity, {
    user_id :: undefined | od_user:id(),
    provider_id :: undefined | oneprovider:id()
}).

-record(file_force_proxy, {
    provider_id :: undefined | oneprovider:id()
}).

%% User session
-record(session, {
    status :: undefined | session:status(),
    accessed :: undefined | integer(),
    type :: undefined | session:type(),
    identity :: undefined | session:identity(),
    auth :: undefined | session:auth(),
    node :: node(),
    supervisor :: undefined | pid(),
    event_manager :: undefined | pid(),
    watcher :: undefined | pid(),
    sequencer_manager :: undefined | pid(),
    connections = [] :: [pid()],
    proxy_via :: oneprovider:id() | undefined,
    response_map = #{} :: maps:map(),
    % Key-value in-session memory
    memory = #{} :: maps:map(),
    open_files = sets:new() :: sets:set(file_meta:uuid()),
    transfers = [] :: [transfer:id()]
}).

%% File handle used by the module
-record(sfm_handle, {
    file_handle :: undefined | helpers:file_handle(),
    file :: undefined | helpers:file_id(),
    session_id :: undefined | session:id(),
    file_uuid :: file_meta:uuid(),
    space_uuid :: file_meta:uuid(),
    storage :: undefined | storage:doc(),
    storage_id :: undefined | storage:id(),
    open_flag :: undefined | helpers:open_flag(),
    needs_root_privileges :: undefined | boolean(),
    is_local = false :: boolean(),
    provider_id :: undefined | oneprovider:id(),
    file_size :: undefined | non_neg_integer(), %% Available only if file is_local
    share_id :: undefined | od_share:id()
}).

-record(file_meta, {
    name :: undefined | file_meta:name(),
    type :: undefined | file_meta:type(),
    mode = 0 :: file_meta:posix_permissions(),
    owner :: undefined | od_user:id(),
    size = 0 :: undefined | file_meta:size(),
    version = 0, %% Snapshot version
    is_scope = false :: boolean(),
    scope :: datastore:key(),
    provider_id :: undefined | oneprovider:id(), %% ID of provider that created this file
    %% symlink_value for symlinks, file_guid for phantom files (redirection)
    link_value :: undefined | file_meta:symlink_value() | fslogic_worker:file_guid(),
    shares = [] :: [od_share:id()]
}).

-record(storage, {
    name = <<>> :: storage:name(),
    helpers = [] :: [storage:helper()]
}).

<<<<<<< HEAD
%% Model for storing storage information
-record(storage, {
    name :: undefined | storage:name(),
    helpers :: undefined | [helpers:init()],
    readonly = false :: boolean()
=======
%% Model that maps space to storage
-record(space_storage, {
    storage_ids = [] :: [storage:id()]
}).

-record(helper_handle, {
    handle :: helpers_nif:helper_handle(),
    timeout = infinity :: timeout()
>>>>>>> 4b893540
}).

%% Model for storing file's location data
-record(file_location, {
    uuid :: file_meta:uuid() | fslogic_worker:file_guid(),
    provider_id :: undefined | oneprovider:id(),
    storage_id :: undefined | storage:id(),
    file_id :: undefined | helpers:file_id(),
    blocks = [] :: [fslogic_blocks:block()],
    version_vector = #{},
    size = 0 :: non_neg_integer() | undefined,
    space_id :: undefined | od_space:id(),
    recent_changes = {[], []} :: {
        OldChanges :: [fslogic_file_location:change()],
        NewChanges :: [fslogic_file_location:change()]
    },
    last_rename :: fslogic_file_location:last_rename()
}).

-define(DEFAULT_FILENAME_MAPPING_STRATEGY, {simple, #{}}).
-define(DEFAULT_STORAGE_IMPORT_STRATEGY, {no_import, #{}}).
-define(DEFAULT_STORAGE_UPDATE_STRATEGIES, [{no_import, #{}}]).

%% Model that maps space to storage strategies
-record(storage_strategies, {
    filename_mapping = ?DEFAULT_FILENAME_MAPPING_STRATEGY :: space_strategy:config(),
    storage_import = ?DEFAULT_STORAGE_IMPORT_STRATEGY :: space_strategy:config(),
    storage_update = ?DEFAULT_STORAGE_UPDATE_STRATEGIES :: [space_strategy:config()],
    last_import_time :: integer() | undefined
}).

-define(DEFAULT_FILE_CONFLICT_RESOLUTION_STRATEGY, {ignore_conflicts, #{}}).
-define(DEFAULT_FILE_CACHING_STRATEGY, {no_cache, #{}}).
-define(DEFAULT_ENOENT_HANDLING_STRATEGY, {error_passthrough, #{}}).

%% Model that maps space to storage strategies
-record(space_strategies, {
    storage_strategies = #{} :: maps:map(), %todo dializer crashes on: #{storage:id() => #storage_strategies{}},
    file_conflict_resolution = ?DEFAULT_FILE_CONFLICT_RESOLUTION_STRATEGY :: space_strategy:config(),
    file_caching = ?DEFAULT_FILE_CACHING_STRATEGY :: space_strategy:config(),
    enoent_handling = ?DEFAULT_ENOENT_HANDLING_STRATEGY :: space_strategy:config()
}).

%% Model that holds state entries for DBSync worker
-record(dbsync_state, {
    entry :: term()
}).

%% Model that holds state entries for DBSync worker
-record(dbsync_batches, {
    batches = #{} :: maps:map()
}).

%% Model that holds files created by root, whose owner needs to be changed when
%% the user will be present in current provider.
%% The Key of this document is UserId.
-record(files_to_chown, {
    file_uuids = [] :: [file_meta:uuid()]
}).

%% Model for holding current quota state for spaces
-record(space_quota, {
    current_size = 0 :: non_neg_integer()
}).

%% Record that holds monitoring id
-record(monitoring_id, {
    main_subject_type = undefined :: atom(),
    main_subject_id = <<"">> :: datastore:id(),
    metric_type = undefined :: atom(),
    secondary_subject_type = undefined :: atom(),
    secondary_subject_id = <<"">> :: datastore:id(),
    provider_id = oneprovider:get_provider_id() :: oneprovider:id()
}).

%% Model for holding state of monitoring
-record(monitoring_state, {
    monitoring_id = #monitoring_id{} :: #monitoring_id{},
    rrd_guid :: undefined | binary(),
    state_buffer = #{} :: maps:map(),
    last_update_time :: undefined | non_neg_integer()
}).

%% Model that stores file handles
-record(file_handles, {
    is_removed = false :: boolean(),
    descriptors = #{} :: file_descriptors()
}).

%% Model that holds file's custom metadata
-record(custom_metadata, {
    space_id :: undefined | od_space:id(),
    value = #{} :: maps:map()
}).

%% Model that holds database views
-record(indexes, {
    value = #{} :: indexes_value()
}).

%% Model that keeps track of consistency of file metadata
-record(file_consistency, {
    components_present = [] :: [file_consistency:component()],
    waiting = [] :: [file_consistency:waiting()]
}).

%% Model that caches files' permissions
-record(permissions_cache, {
    value = undefined :: term()
}).

%% Helper model for caching files' permissions
-record(permissions_cache_helper, {
    value = undefined :: term()
}).

%% Record that controls change propagation
-record(change_propagation_controller, {
    change_revision = 0 :: non_neg_integer(),
    space_id = <<"">> :: binary(),
    verify_module :: atom(),
    verify_function :: atom()
}).

%% Model that holds file timestamps
-record(times, {
    atime = 0 :: times:time(),
    ctime = 0 :: times:time(),
    mtime = 0 :: times:time()
}).

-endif.<|MERGE_RESOLUTION|>--- conflicted
+++ resolved
@@ -282,16 +282,10 @@
 
 -record(storage, {
     name = <<>> :: storage:name(),
-    helpers = [] :: [storage:helper()]
-}).
-
-<<<<<<< HEAD
-%% Model for storing storage information
--record(storage, {
-    name :: undefined | storage:name(),
-    helpers :: undefined | [helpers:init()],
+    helpers = [] :: [storage:helper()],
     readonly = false :: boolean()
-=======
+}).
+
 %% Model that maps space to storage
 -record(space_storage, {
     storage_ids = [] :: [storage:id()]
@@ -300,7 +294,6 @@
 -record(helper_handle, {
     handle :: helpers_nif:helper_handle(),
     timeout = infinity :: timeout()
->>>>>>> 4b893540
 }).
 
 %% Model for storing file's location data
