--- conflicted
+++ resolved
@@ -224,16 +224,15 @@
     active_descriptors = #{} :: #{session:id() => non_neg_integer()}
 }).
 
-<<<<<<< HEAD
+%% Model that maps onedata user to Openstack Swift user
+-record(swift_user, {
+    credentials :: #{storage:id() => swift_user:credentials()}
+}).
+
 %% Model that keeps track of consistency of file metadata
 -record(file_consistency, {
     components_present = [], % file_meta, local_file_location, parent, file_meta_links
     waiting = []
-=======
-%% Model that maps onedata user to Openstack Swift user
--record(swift_user, {
-    credentials :: #{storage:id() => swift_user:credentials()}
->>>>>>> 7d8efe75
 }).
 
 -endif.