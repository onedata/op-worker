--- conflicted
+++ resolved
@@ -248,22 +248,21 @@
     credentials :: #{storage:id() => swift_user:credentials()}
 }).
 
-<<<<<<< HEAD
+%% Model that holds file's custom metadata
+-record(custom_metadata, {
+    space_id :: space_info:id(),
+    value = #{} :: #{}
+}).
+
+%% Model that holds database views
+-record(indexes, {
+    value = #{} :: #{indexes:index_id() => indexes:index()}
+}).
+
 %% Model that keeps track of consistency of file metadata
 -record(file_consistency, {
     components_present = [] :: [file_consistency:component()],
     waiting = [] :: [file_consistency:waiting()]
-=======
-%% Model that holds file's custom metadata
--record(custom_metadata, {
-    space_id :: space_info:id(),
-    value = #{} :: #{}
-}).
-
-%% Model that holds database views
--record(indexes, {
-    value = #{} :: #{indexes:index_id() => indexes:index()}
->>>>>>> bbed2285
 }).
 
 -endif.