%%%-------------------------------------------------------------------
%%% @author Rafal Slota
%%% @copyright (C) 2015 ACK CYFRONET AGH
%%% This software is released under the MIT license
%%% cited in 'LICENSE.txt'.
%%% @end
%%%-------------------------------------------------------------------
%%% @doc Models definitions. Extends datastore models.
%%% @end
%%%-------------------------------------------------------------------

-ifndef(DATASTORE_SPECIFIC_MODELS_HRL).
-define(DATASTORE_SPECIFIC_MODELS_HRL, 1).

-include("modules/events/subscriptions.hrl").
-include_lib("ctool/include/posix/file_attr.hrl").

% State of subscription tracking.
-record(subscriptions_state, {
    refreshing_node :: node(),
    largest :: subscriptions:seq(),
    missing :: [subscriptions:seq()],
    users :: sets:set(onedata_user:id())
}).

%% Identity containing user_id
-record(identity, {
    user_id :: onedata_user:id(),
    provider_id :: oneprovider:id()
}).

%% User session
-record(session, {
    status :: session:status(),
    accessed :: erlang:timestamp(),
    type :: session:type(),
    identity :: session:identity(),
    auth :: session:auth(),
    node :: node(),
    supervisor :: pid(),
    watcher :: pid(),
    event_manager :: pid(),
    sequencer_manager :: pid(),
    connections = [] :: [pid()],
    % Key-value in-session memory
    memory = [] :: [{Key :: term(), Value :: term()}]
}).

%% Local, cached version of OZ user
-record(onedata_user, {
    name :: binary(),
    space_ids :: [binary()],
    group_ids :: [binary()],
    revision_history = [] :: [subscriptions:rev()]
}).

%% Local, cached version of OZ group
-record(onedata_group, {
    name :: binary(),
<<<<<<< HEAD
=======
    users = [] :: [{UserId :: binary(), [privileges:group_privilege()]}],
    spaces = [] :: [SpaceId :: binary()],
>>>>>>> 5a857bdc
    revision_history = [] :: [subscriptions:rev()]
}).

-record(file_meta, {
    name :: file_meta:name(),
    type :: file_meta:type(),
    mode = 0 :: file_meta:posix_permissions(),
    mtime :: file_meta:time(),
    atime :: file_meta:time(),
    ctime :: file_meta:time(),
    uid :: onedata_user:id(), %% Reference to onedata_user that owns this file
    size = 0 :: file_meta:size(),
    version = 1, %% Snaphot version
    is_scope = false :: boolean()
}).


%% Helper name and its arguments
-record(helper_init, {
    name :: helpers:name(),
    args :: helpers:args()
}).

%% Model for storing storage information
-record(storage, {
    name :: storage:name(),
    helpers :: [#helper_init{}]
}).


%% Model for storing file's location data
-record(file_location, {
    uuid :: file_meta:uuid(),
    provider_id :: oneprovider:id(),
    space_id :: file_meta:uuid(),
    storage_id :: storage:id(),
    file_id :: helpers:file(),
    blocks = [] :: [fslogic_blocks:block()],
    version_vector = #{},
    size = 0 :: non_neg_integer() | undefined,
    recent_changes = {[], []} :: {
        OldChanges :: [fslogic_file_location:change()],
        NewChanges :: [fslogic_file_location:change()]
    }
}).

<<<<<<< HEAD
=======
%% Model for caching provider details fetched from OZ
-record(provider_info, {
    client_name :: binary(),
    revision_history = [] :: [subscriptions:rev()]
}).

>>>>>>> 5a857bdc
%% Model for caching space details fetched from OZ
-record(space_info, {
    id :: binary(),
    name :: binary(),
<<<<<<< HEAD
=======
    size = [] :: [{ProviderId :: binary(), Size :: pos_integer()}],
    users = [] :: [{UserId :: binary(), [privileges:space_privilege()]}],
    groups = [] :: [{GroupId :: binary(), [privileges:space_privilege()]}],
    providers = [] :: [ProviderId :: binary()],
>>>>>>> 5a857bdc
    revision_history = [] :: [subscriptions:rev()]
}).

%% Model that maps space to storage
-record(space_storage, {
    storage_ids = [] :: [storage:id()]
}).

%% Model that maps onedata user to Ceph user
-record(ceph_user, {
    credentials :: #{storage:id() => ceph_user:credentials()}
}).

%% Model that maps onedata user to Amazon S3 user
-record(s3_user, {
    credentials :: #{storage:id() => s3_user:credentials()}
}).

%% Model that holds state entries for DBSync worker
-record(dbsync_state, {
    entry :: term()
}).

-endif.<|MERGE_RESOLUTION|>--- conflicted
+++ resolved
@@ -57,11 +57,8 @@
 %% Local, cached version of OZ group
 -record(onedata_group, {
     name :: binary(),
-<<<<<<< HEAD
-=======
     users = [] :: [{UserId :: binary(), [privileges:group_privilege()]}],
     spaces = [] :: [SpaceId :: binary()],
->>>>>>> 5a857bdc
     revision_history = [] :: [subscriptions:rev()]
 }).
 
@@ -108,26 +105,20 @@
     }
 }).
 
-<<<<<<< HEAD
-=======
 %% Model for caching provider details fetched from OZ
 -record(provider_info, {
     client_name :: binary(),
     revision_history = [] :: [subscriptions:rev()]
 }).
 
->>>>>>> 5a857bdc
 %% Model for caching space details fetched from OZ
 -record(space_info, {
     id :: binary(),
     name :: binary(),
-<<<<<<< HEAD
-=======
     size = [] :: [{ProviderId :: binary(), Size :: pos_integer()}],
     users = [] :: [{UserId :: binary(), [privileges:space_privilege()]}],
     groups = [] :: [{GroupId :: binary(), [privileges:space_privilege()]}],
     providers = [] :: [ProviderId :: binary()],
->>>>>>> 5a857bdc
     revision_history = [] :: [subscriptions:rev()]
 }).
 
