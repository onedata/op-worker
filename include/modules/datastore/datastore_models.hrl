--- conflicted
+++ resolved
@@ -640,17 +640,12 @@
     % if this value is undefined, whole subtree will be iterated
     index_name :: transfer:view_name(),
     % query_view_params are directly passed to couchbase
-<<<<<<< HEAD
-    % if index_id is undefined query_view_params are ignored
+    % if index_name (view_name) is undefined query_view_params are ignored
     query_view_params = [] :: transfer:query_view_params(),
 
     % PID of process that created this transfer and waits for its completion
     % to fulfill QoS
     qos_job_pid = undefined :: binary() | undefined
-=======
-    % if index_name (view_name) is undefined query_view_params are ignored
-    query_view_params = [] :: transfer:query_view_params()
->>>>>>> d2727106
 }).
 
 %% Model that tracks what files are currently transferred
