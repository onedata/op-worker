--- conflicted
+++ resolved
@@ -377,14 +377,9 @@
     name :: undefined | file_meta:name(),
     type :: undefined | file_meta:type(),
     mode = 0 :: file_meta:posix_permissions(),
-<<<<<<< HEAD
+    protection_flags = 0 :: data_access_control:bitmask(),
     acl = [] :: acl:acl(), % VFS-7437 Handle conflict resolution similarly to hardlinks
     owner :: undefined | od_user:id(), % undefined for hardlink doc
-=======
-    protection_flags = 0 :: data_access_control:bitmask(),
-    acl = [] :: acl:acl(),
-    owner :: od_user:id(),
->>>>>>> d9046032
     is_scope = false :: boolean(),
     provider_id :: undefined | oneprovider:id(), %% ID of provider that created this file
     shares = [] :: [od_share:id()], % VFS-7437 Handle conflict resolution similarly to hardlinks
