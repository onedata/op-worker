--- conflicted
+++ resolved
@@ -459,14 +459,11 @@
     % if archive has been created directly it has no parent archive
     % if archive has been created indirectly, this fields points to it's parent archive
     parent :: undefined | archive:id(),
-<<<<<<< HEAD
+    % id of archive that current one is based on if it is incremental
+    base_archive_id :: undefined | archive:id(),
     
     related_dip = undefined :: undefined | archive:id(),
     related_aip = undefined :: undefined | archive:id()
-=======
-    % id of archive that current one is based on if it is incremental
-    base_archive_id :: undefined | archive:id()
->>>>>>> d03ff200
 }).
 
 
