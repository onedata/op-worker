%%%-------------------------------------------------------------------
%%% @author Rafal Slota
%%% @copyright (C) 2015 ACK CYFRONET AGH
%%% This software is released under the MIT license
%%% cited in 'LICENSE.txt'.
%%% @end
%%%-------------------------------------------------------------------
%%% @doc Models definitions. Extends datastore models.
%%% @end
%%%-------------------------------------------------------------------

-ifndef(DATASTORE_SPECIFIC_MODELS_HRL).
-define(DATASTORE_SPECIFIC_MODELS_HRL, 1).

-include("modules/events/subscriptions.hrl").
-include_lib("ctool/include/posix/file_attr.hrl").
-include_lib("cluster_worker/include/modules/datastore/datastore_models.hrl").

-type file_descriptors() :: #{session:id() => non_neg_integer()}.
-type indexes_value() :: #{indexes:index_id() => indexes:index()}.

% Graph Sync cache metadata, common for all od_* records (synchronized by
% Graph Sync).
-type cache_state() :: #{
    %% maximum scope that is currently cached
    scope => gs_protocol:scope(),
    %% connection identifier to verify if the cache is not outdated.
    connection_ref => pid()
}.

%%%===================================================================
%%% Records synchronized via Graph Sync
%%%===================================================================

% Records starting with prefix od_ are special records that represent entities
% in the system and are synchronized to providers via Graph Sync.
% The entities can have various relations between them, especially effective
% membership is possible via groups and nested groups.
% these records are synchronized from OZ via Graph Sync.
%
% The below ASCII visual shows possible relations in entities graph.
%
%  provider    share
%      ^         ^
%       \       /
%        \     /
%         space    handle_service     handle
%         ^  ^        ^        ^       ^   ^
%         |   \      /         |      /    |
%         |    \    /          |     /     |
%        user    group          user      group
%                  ^                        ^
%                  |                        |
%                  |                        |
%                group                     user
%                ^   ^
%               /     \
%              /       \
%            user     user
%

-record(od_user, {
    full_name :: undefined | binary(),
    username :: undefined | binary(),
    emails = [] :: [binary()],
    linked_accounts = [] :: [od_user:linked_account()],
    default_space :: binary() | undefined,
    % List of user's aliases for spaces
    space_aliases = #{} :: maps:map(od_space:id(), od_space:alias()),

    % Direct relations to other entities
    eff_groups = [] :: [od_group:id()],
    eff_spaces = [] :: [od_space:id()],
    eff_handle_services = [] :: [od_handle_service:id()],
    eff_handles = [] :: [od_handle:id()],

    cache_state = #{} :: cache_state()
}).

%% Local, cached version of OZ group
-record(od_group, {
    name :: undefined | binary(),
    type = role :: od_group:type(),

    cache_state = #{} :: cache_state()
}).

%% Model for caching space details fetched from OZ
-record(od_space, {
    name :: undefined | binary(),

    direct_users = #{} :: maps:map(od_user:id(), [privileges:space_privilege()]),
    eff_users = #{} :: maps:map(od_user:id(), [privileges:space_privilege()]),

    direct_groups = #{} :: maps:map(od_group:id(), [privileges:space_privilege()]),
    eff_groups = #{} :: maps:map(od_group:id(), [privileges:space_privilege()]),

    providers = #{} :: maps:map(od_provider:id(), Size :: integer()),

    shares = [] :: [od_share:id()],

    harvesters = [] :: [od_harvester:id()],

    cache_state = #{} :: cache_state()
}).

%% Model for caching share details fetched from OZ
-record(od_share, {
    name = undefined :: undefined | binary(),
    public_url = undefined :: undefined | binary(),

    % Direct relations to other entities
    space = undefined :: undefined | od_space:id(),
    handle = undefined :: undefined | od_handle:id(),
    root_file = undefined :: undefined | binary(),

    cache_state = #{} :: cache_state()
}).

%% Model for caching provider details fetched from OZ
-record(od_provider, {
    name :: undefined | binary(),
    admin_email :: undefined | binary(),
    subdomain_delegation = false :: undefined | boolean(),
    domain :: binary(),
    subdomain = undefined :: undefined |  binary(),
    latitude = 0.0 :: float(),
    longitude = 0.0 :: float(),
    online = false :: boolean(),

    % Direct relations to other entities
    spaces = #{} :: maps:map(od_space:id(), Size :: integer()),

    % Effective relations to other entities
    eff_users = [] :: [od_user:id()],
    eff_groups = [] :: [od_group:id()],

    cache_state = #{} :: cache_state()
}).

%% Model for caching handle service details fetched from OZ
-record(od_handle_service, {
    name :: od_handle_service:name() | undefined,

    % Effective relations to other entities
    eff_users = #{} :: maps:map(od_user:id(), [privileges:handle_service_privilege()]),
    eff_groups = #{} :: maps:map(od_group:id(), [privileges:handle_service_privilege()]),

    cache_state = #{} :: cache_state()
}).

%% Model for caching handle details fetched from OZ
-record(od_handle, {
    public_handle :: od_handle:public_handle() | undefined,
    resource_type :: od_handle:resource_type() | undefined,
    resource_id :: od_handle:resource_id() | undefined,
    metadata :: od_handle:metadata() | undefined,
    timestamp = od_handle:actual_timestamp() :: od_handle:timestamp() | undefined,

    % Direct relations to other entities
    handle_service :: od_handle_service:id() | undefined,

    % Effective relations to other entities
    eff_users = #{} :: maps:map(od_user:id(), [privileges:handle_privilege()]),
    eff_groups = #{} :: maps:map(od_group:id(), [privileges:handle_privilege()]),

    cache_state = #{} :: cache_state()
}).

-record(od_harvester, {
    indices = [] :: [od_harvester:index()],
    spaces = [] :: [od_space:id()],
    cache_state = #{} :: cache_state()
}).

%%%===================================================================
%%% Records specific for oneprovider
%%%===================================================================

%% Authorization of this provider, auth and identity macaroons are derived from
%% the root macaroon and cached for a configurable time.
-record(provider_auth, {
    provider_id :: od_provider:id(),
    root_macaroon :: binary(),
    cached_auth_macaroon = {0, <<"">>} :: {ExpirationTime :: integer(), binary()},
    cached_identity_macaroon = {0, <<"">>} :: {ExpirationTime :: integer(), binary()}
}).

-record(authorization_nonce, {
    timestamp :: integer()
}).

-record(file_download_code, {
    session_id :: session:id(),
    file_guid :: fslogic_worker:file_guid()
}).

%% Identity containing user_id
-record(user_identity, {
    user_id :: undefined | od_user:id(),
    provider_id :: undefined | oneprovider:id()
}).

-record(file_force_proxy, {
    provider_id :: undefined | oneprovider:id()
}).

%% User session
-record(session, {
    status :: undefined | session:status(),
    accessed :: undefined | integer(),
    type :: undefined | session:type(),
    identity :: undefined | session:identity(),
    auth :: undefined | session:auth(),
    node :: node(),
    supervisor :: undefined | pid(),
    event_manager :: undefined | pid(),
    watcher :: undefined | pid(),
    sequencer_manager :: undefined | pid(),
    async_request_manager :: undefined | pid(),
    connections = [] :: [pid()],
    proxy_via :: oneprovider:id() | undefined,
    % Key-value in-session memory
    memory = #{} :: maps:map(),
    open_files = sets:new() :: sets:set(fslogic_worker:file_guid()),
    direct_io = false :: boolean()
}).

% Model used to cache idp access tokens
-record(idp_access_token, {
    token :: idp_access_token:token(),
    expiration_time :: idp_access_token:expires()
}).

%% File handle used by the module
-record(sfm_handle, {
    file_handle :: undefined | helpers:file_handle(),
    file :: undefined | helpers:file_id(),
    session_id :: undefined | session:id(),
    file_uuid :: file_meta:uuid(),
    space_id :: undefined | od_space:id(),
    storage :: undefined | storage:doc(),
    storage_id :: undefined | storage:id(),
    open_flag :: undefined | helpers:open_flag(),
    needs_root_privileges :: undefined | boolean(),
    file_size :: undefined | non_neg_integer(),
    share_id :: undefined | od_share:id()
}).

-record(storage_sync_info, {
    children_attrs_hashes = #{} :: #{non_neg_integer() => binary()},
    mtime :: undefined | non_neg_integer(),
    last_stat :: undefined | non_neg_integer()
}).

-record(file_meta, {
    name :: undefined | file_meta:name(),
    type :: undefined | file_meta:type(),
    mode = 0 :: file_meta:posix_permissions(),
    owner :: undefined | od_user:id(),
    group_owner :: undefined | od_group:id(),
    is_scope = false :: boolean(),
    scope :: datastore:key(),
    provider_id :: undefined | oneprovider:id(), %% ID of provider that created this file
    shares = [] :: [od_share:id()],
    deleted = false :: boolean(),
    parent_uuid :: undefined | file_meta:uuid()
}).

-record(storage, {
    name = <<>> :: storage:name(),
    helpers = [] :: [storage:helper()],
    readonly = false :: boolean(),
    luma_config = undefined :: undefined | luma_config:config()
}).

-record(luma_config, {
    url :: luma_config:url(),
    api_key :: luma_config:api_key()
}).

%% Model that maps space to storage
-record(space_storage, {
    storage_ids = [] :: [storage:id()],
    mounted_in_root = [] :: [storage:id()]
}).

%% Model that stores config of file-popularity mechanism per given space.
-record(file_popularity_config, {
    enabled = false :: boolean(),
    last_open_hour_weight = 1.0 :: number(),
    avg_open_count_per_day_weight = 20.0 :: number(),
    max_avg_open_count_per_day = 100.0 :: number()
}).

%% Helper record for autocleaning model.
%% Record contains setting of one autocleaning selective rule.
%% A rule is a filter which can be used to limit the set of file replicas
%% which can be deleted by auto-cleaning mechanism.
%% If a rule is disabled, its constraint is ignored.
-record(autocleaning_rule_setting, {
    %% The rule can be enabled/disabled by setting enabled field.
    enabled = false :: boolean(),
    %% The value is a numerical value, which defines the limit value for given rule.
    %% Depending on the rule's name, the value can be lower/upper limit.
    value = 0 :: non_neg_integer()
}).

%% Helper record for autocleaning model.
%% Record contains settings for all autocleaning selective rules.
%% Rules are filters which can be used to limit the set of file replicas
%% which can be deleted by auto-cleaning mechanism.
%% File replica must satisfy all enabled rules to be deleted.
%% Satisfying all enabled rules is necessary but not sufficient.
%% Files will be deleted in order determined by the file_popularity_view.
%% Each rule is defined by one #autocleaning_rule_setting record.
-record(autocleaning_rules, {
    % informs whether selective rules should be used by auto-cleaning mechanism
    % this field has higher priority than enabled field in each #autocleaning_rule_setting
    % which means that setting this field to false results in ignoring all rules,
    % because it overrides specific rules' settings
    enabled = false :: boolean(),
    % min size of file that can be evicted during autocleaning
    min_file_size = #autocleaning_rule_setting{} :: autocleaning_config:rule_setting(),
    % max size of file that can be evicted during autocleaning
    max_file_size = #autocleaning_rule_setting{} :: autocleaning_config:rule_setting(),
    % files which were opened for the last time more than given number of
    % hours ago may be cleaned
    min_hours_since_last_open = #autocleaning_rule_setting{} :: autocleaning_config:rule_setting(),
    % files that have been opened less than max_open_count times may be cleaned.
    max_open_count = #autocleaning_rule_setting{} :: autocleaning_config:rule_setting(),
    % files that have moving average of open operations count per hour less
    % than given value may be cleaned. The average is calculated in 24 hours window.
    max_hourly_moving_average = #autocleaning_rule_setting{} :: autocleaning_config:rule_setting(),
    % files that have moving average of open operations count per day less than
    % given value may be cleaned. The average is calculated in 31 days window.
    max_daily_moving_average = #autocleaning_rule_setting{} :: autocleaning_config:rule_setting(),
    % files that have moving average of open operations count per month less
    % than given value may be cleaned. The average is calculated in 12 months window.
    max_monthly_moving_average = #autocleaning_rule_setting{} :: autocleaning_config:rule_setting()
}).

%% Helper record for autocleaning model.
%% Record contains configuration of auto-cleaning mechanism for given space.
-record(autocleaning_config, {
    % this field enables/disables auto-cleaning mechanism in given space
    enabled = false :: boolean(),
    % storage occupancy at which auto-cleaning will stop
    target = 0 :: non_neg_integer(),
    % auto-cleaning will start after exceeding threshold level of occupancy
    threshold = 0 :: non_neg_integer(),
    rules = #autocleaning_rules{} :: autocleaning_config:rules()
}).

%% Model for holding information about auto-cleaning runs.
%% Each record stores information about one specific run.
-record(autocleaning_run, {
    space_id :: undefined | od_space:id(),
    started_at = 0 :: non_neg_integer(),
    stopped_at :: undefined | non_neg_integer(),
    status :: undefined | autocleaning_run:status(),

    released_bytes = 0 :: non_neg_integer(),
    bytes_to_release = 0 :: non_neg_integer(),
    released_files = 0 :: non_neg_integer(),

    index_token :: undefined | file_popularity_view:index_token()
}).

%% Model which stores information about auto-cleaning per given space.
-record(autocleaning, {
    % id of current auto-cleaning run
    current_run :: undefined | autocleaning:run_id(),
    % record describing configuration of auto-cleaning per given space
    config :: undefined | autocleaning:config()
}).

-record(helper_handle, {
    handle :: helpers_nif:helper_handle(),
    timeout = infinity :: timeout()
}).

%% Model for storing file's location data
-record(file_location, {
    uuid :: file_meta:uuid(),
    provider_id :: undefined | oneprovider:id(),
    storage_id :: undefined | storage:id(),
    file_id :: undefined | helpers:file_id(),
    blocks = [] :: fslogic_location_cache:stored_blocks(),
    version_vector = #{},
    size = 0 :: non_neg_integer() | undefined,
    space_id :: undefined | od_space:id(),
    recent_changes = {[], []} :: {
        OldChanges :: [replica_changes:change()],
        NewChanges :: [replica_changes:change()]
    },
    last_rename :: replica_changes:last_rename(),
    storage_file_created = false :: boolean(),
    last_replication_timestamp :: non_neg_integer() | undefined
}).

%% Model for storing file's blocks
-record(file_local_blocks, {
    last :: boolean(),
    blocks = [] :: fslogic_blocks:blocks()
}).

%% Model for storing dir's location data
-record(dir_location, {
    storage_file_created = false :: boolean()
}).

-define(DEFAULT_STORAGE_IMPORT_STRATEGY, {no_import, #{}}).
-define(DEFAULT_STORAGE_UPDATE_STRATEGY, {no_update, #{}}).

%% Model that maps space to storage strategies
-record(storage_strategies, {
    storage_import = ?DEFAULT_STORAGE_IMPORT_STRATEGY :: space_strategy:config(),
    storage_update = ?DEFAULT_STORAGE_UPDATE_STRATEGY :: space_strategy:config()
}).

-define(DEFAULT_FILE_CONFLICT_RESOLUTION_STRATEGY, {ignore_conflicts, #{}}).
-define(DEFAULT_FILE_CACHING_STRATEGY, {no_cache, #{}}).
-define(DEFAULT_ENOENT_HANDLING_STRATEGY, {error_passthrough, #{}}).

%% Model that maps space to storage strategies
-record(space_strategies, {
    storage_strategies = #{} :: maps:map(), %todo dialyzer crashes on: #{storage:id() => #storage_strategies{}},
    file_conflict_resolution = ?DEFAULT_FILE_CONFLICT_RESOLUTION_STRATEGY :: space_strategy:config(),
    file_caching = ?DEFAULT_FILE_CACHING_STRATEGY :: space_strategy:config(),
    enoent_handling = ?DEFAULT_ENOENT_HANDLING_STRATEGY :: space_strategy:config()
}).

-record(storage_sync_monitoring, {
    scans = 0 :: non_neg_integer(), % overall number of finished scans,
    import_start_time :: undefined | non_neg_integer(),
    import_finish_time :: undefined | non_neg_integer(),
    last_update_start_time :: undefined | non_neg_integer(),
    last_update_finish_time :: undefined | non_neg_integer(),

    % counters used for scan management, they're reset on the beginning of each scan
    to_process = 0 :: non_neg_integer(),
    imported = 0 :: non_neg_integer(),
    updated = 0 :: non_neg_integer(),
    deleted = 0 :: non_neg_integer(),
    failed = 0 :: non_neg_integer(),
    % counter for tasks which don't match to any one of the above categories
    % i.e.
    %   * remote files that were processed by sync algorithm but not deleted
    %   * directories are processed many times (for each batch) but we increase
    %     `updated` counter only for 1 batch, for other batches we increase
    %     `other_processed_tasks` to keep track of algorithm and check whether
    %     it performs as intended
    other_processed = 0 :: non_neg_integer(),

    imported_sum = 0 :: non_neg_integer(),
    updated_sum = 0 :: non_neg_integer(),
    deleted_sum = 0 :: non_neg_integer(),

    imported_min_hist :: time_slot_histogram:histogram(),
    imported_hour_hist :: time_slot_histogram:histogram(),
    imported_day_hist :: time_slot_histogram:histogram(),

    updated_min_hist :: time_slot_histogram:histogram(),
    updated_hour_hist :: time_slot_histogram:histogram(),
    updated_day_hist :: time_slot_histogram:histogram(),

    deleted_min_hist :: time_slot_histogram:histogram(),
    deleted_hour_hist :: time_slot_histogram:histogram(),
    deleted_day_hist :: time_slot_histogram:histogram(),

    queue_length_min_hist :: time_slot_histogram:histogram(),
    queue_length_hour_hist :: time_slot_histogram:histogram(),
    queue_length_day_hist :: time_slot_histogram:histogram()
}).

%% Model that holds synchronization state for a space
-record(dbsync_state, {
    seq = #{} :: maps:map([{od_provider:id(), couchbase_changes:seq()}])
}).

%% Model that holds state entries for DBSync worker
-record(dbsync_batches, {
    batches = #{} :: maps:map()
}).

%% Model that holds files created by root, whose owner needs to be changed when
%% the user will be present in current provider.
%% The Key of this document is UserId.
-record(files_to_chown, {
    file_guids = [] :: [fslogic_worker:file_guid()]
}).

%% Model for holding current quota state for spaces
-record(space_quota, {
    current_size = 0 :: non_neg_integer(),
    last_autocleaning_check = 0 :: non_neg_integer()
}).

%% Record that holds monitoring id
-record(monitoring_id, {
    main_subject_type = undefined :: atom(),
    main_subject_id = <<"">> :: datastore:id(),
    metric_type = undefined :: atom(),
    secondary_subject_type = undefined :: atom(),
    secondary_subject_id = <<"">> :: datastore:id(),
    provider_id = oneprovider:get_id_or_undefined() :: oneprovider:id()
}).

%% Model for holding state of monitoring
-record(monitoring_state, {
    monitoring_id = #monitoring_id{} :: #monitoring_id{},
    rrd_guid :: undefined | binary(),
    state_buffer = #{} :: maps:map(),
    last_update_time :: undefined | non_neg_integer()
}).

%% Model that stores file handles
-record(file_handles, {
    is_removed = false :: boolean(),
    descriptors = #{} :: file_descriptors()
}).

%% Model that holds file's custom metadata
-record(custom_metadata, {
    space_id :: undefined | od_space:id(),
    file_objectid :: undefined | file_id:object_id(), % undefined only for upgraded docs
    value = #{} :: json_utils:json_term()
}).

%% Model that holds database views
-record(indexes, {
    value = #{} :: indexes_value()
}).

%% Model that manages caches of files' permissions
-record(permissions_cache, {
    value = undefined :: term()
}).

%% Helper model for caching files' permissions
-record(permissions_cache_helper, {
    value = undefined :: term()
}).

%% Helper model for caching files' permissions
-record(permissions_cache_helper2, {
    value = undefined :: term()
}).

%% Model that holds file timestamps
-record(times, {
    atime = 0 :: times:time(),
    ctime = 0 :: times:time(),
    mtime = 0 :: times:time()
}).

-record(luma_cache, {}).

%% Model that tracks popularity of file
-record(file_popularity, {
    file_uuid :: undefined | file_meta:uuid(),
    space_id :: undefined  | od_space:id(),
    size = 0 :: non_neg_integer(),
    open_count = 0 :: non_neg_integer(),
    last_open = 0 :: non_neg_integer(),
    hr_hist = [] :: list(),
    dy_hist = [] :: list(),
    mth_hist = [] :: list(),
    hr_mov_avg = 0 :: number(),
    dy_mov_avg = 0 :: number(),
    mth_mov_avg = 0 :: number()
}).

%% Model that holds information about an ongoing (or completed) transfer
-record(transfer, {
    file_uuid :: undefined | file_meta:uuid(),
    space_id :: undefined | od_space:id(),
    user_id :: undefined | od_user:id(),
    rerun_id = undefined :: undefined | transfer:id(),
    path :: undefined | file_meta:path(),
    callback :: undefined | transfer:callback(),
    enqueued = true :: boolean(),
    cancel = false :: boolean(),
    replication_status :: undefined | transfer:status(),
    eviction_status :: undefined | transfer:status(),
    scheduling_provider :: od_provider:id(),
    replicating_provider :: undefined | od_provider:id(),
    evicting_provider :: undefined | od_provider:id(),
    % pid of replication or replica_eviction controller, as both cannot execute
    % simultaneously for given TransferId
    pid :: undefined | binary(), %todo VFS-3657

    % counters used for transfer management
    % if file is migrated (replicated and invalidated)
    % it will be included twice in both counters
    files_to_process = 0 :: non_neg_integer(),
    files_processed = 0 :: non_neg_integer(), % sum of successfully and unsuccessfully processed files
    failed_files = 0 :: non_neg_integer(),

    % counters interesting for users
    files_replicated = 0 :: non_neg_integer(),
    bytes_replicated = 0 :: non_neg_integer(),
    files_evicted = 0 :: non_neg_integer(),
    schedule_time = 0 :: non_neg_integer(),
    start_time = 0 :: non_neg_integer(),
    finish_time = 0 :: non_neg_integer(),

    % Histograms with different time spans (last minute, hour, day and month)
    % of transferred bytes per provider, last_update per provider is
    % required to keep track in histograms.
    % Length of each histogram type is defined in transfer.hrl
    last_update = #{} :: maps:map(od_provider:id(), non_neg_integer()),
    min_hist = #{} :: maps:map(od_provider:id(), histogram:histogram()),
    hr_hist = #{} :: maps:map(od_provider:id(), histogram:histogram()),
    dy_hist = #{} :: maps:map(od_provider:id(), histogram:histogram()),
    mth_hist = #{} :: maps:map(od_provider:id(), histogram:histogram()),

    % Only replication of files existing in given index will be scheduled
    % if this value is undefined, whole subtree will be iterated
    index_name :: transfer:index_name(),
    % query_view_params are directly passed to couchbase
    % if index_id is undefined query_view_params are ignored
    query_view_params = [] :: transfer:query_view_params()
}).

%% Model that tracks what files are currently transferred
-record(transferred_file, {
    ongoing_transfers = ordsets:new() :: ordsets:ordset(transferred_file:entry()),
    ended_transfers = ordsets:new() :: ordsets:ordset(transferred_file:entry())
}).

%% Model that holds aggregated statistics about transfers featuring
%% given space and target provider.
-record(space_transfer_stats, {
    % Histograms with different time spans (last minute, hour, day and month)
    % of transferred bytes per provider, last_update per provider is
    % required to keep track in histograms.
    % Length of each histogram type is defined in transfer.hrl
    last_update = #{} :: maps:map(od_provider:id(), non_neg_integer()),
    min_hist = #{} :: maps:map(od_provider:id(), histogram:histogram()),
    hr_hist = #{} :: maps:map(od_provider:id(), histogram:histogram()),
    dy_hist = #{} :: maps:map(od_provider:id(), histogram:histogram()),
    mth_hist = #{} :: maps:map(od_provider:id(), histogram:histogram())
}).

%% Model that holds statistics about all transfers for given space.
-record(space_transfer_stats_cache, {
    % Time at which the cache record will expire.
    expires = 0 :: non_neg_integer(),
    % Time of last update for stats.
    timestamp = 0 :: non_neg_integer(),
    % Mapping of providers to their data input and sources
    stats_in = #{} :: maps:map(od_provider:id(), histogram:histogram()),
    % Mapping of providers to their data output and destinations
    stats_out = #{} :: maps:map(od_provider:id(), histogram:histogram()),
    % Providers mapping to providers they recently sent data to
    active_links = #{} :: undefined | #{od_provider:id() => [od_provider:id()]}
}).

%% Model used for communication between providers during
%% deletion of file replica.
-record(replica_deletion, {
    file_uuid :: undefined | file_meta:uuid(),
    space_id :: undefined | od_space:id(),
    action :: replica_deletion:action(),
    requested_blocks = [] :: fslogic_blocks:blocks(),
    supported_blocks = [] :: fslogic_blocks:blocks(),
    version_vector = #{} :: version_vector:version_vector(),
    requester :: od_provider:id(),
    requestee :: od_provider:id(),
    report_id :: replica_deletion:report_id(),
    type :: replica_deletion:type()
}).

%% Model used for setting read-write lock to synchronize replica deletion
%% of file replicas.
-record(replica_deletion_lock, {
    read = 0 :: non_neg_integer(),
    write = 0 :: non_neg_integer()
}).

%% Model that holds information on database view.
%% Specifying reduce function is optional in case of non-spatial index and
%% forbidden in case of spatial ones (map_function is treated as
%% spacial function).
-record(index, {
    name :: index:name(),
    space_id :: od_space:id(),
    spatial = false :: boolean(),
    map_function :: index:index_function(),
    reduce_function :: undefined | index:index_function(),
    index_options = [] :: index:options(),
    providers = [] :: all | [od_provider:id()]
}).

<<<<<<< HEAD
% Model that stores information about traverse job that processes single directory/file
-record(tree_travserse_job, {
    % Information about execution environment and processing task
    pool :: traverse:pool(),
    callback_module :: traverse:callback_module(),
    task_id :: traverse_task:key(),
    % Document of processed directory/file
    doc_id :: file_meta:uuid(),
    % Information needed to restart directory listing
    last_name :: file_meta:name(),
    last_tree :: od_provider:id(),
    % Traverse task specific info
    execute_slave_on_dir :: tree_traverse:execute_slave_on_dir(),
    batch_size :: tree_traverse:batch_size(),
    traverse_info :: binary()
=======
%% Model that holds information about state of harvesting for given space
-record(harvesting_state, {
    % structure that holds progress of harvesting for {Harvester, Index} pairs
    progress :: harvesting_progress:progress()
>>>>>>> 407545a2
}).

-endif.<|MERGE_RESOLUTION|>--- conflicted
+++ resolved
@@ -694,7 +694,12 @@
     providers = [] :: all | [od_provider:id()]
 }).
 
-<<<<<<< HEAD
+%% Model that holds information about state of harvesting for given space
+-record(harvesting_state, {
+    % structure that holds progress of harvesting for {Harvester, Index} pairs
+    progress :: harvesting_progress:progress()
+}).
+
 % Model that stores information about traverse job that processes single directory/file
 -record(tree_travserse_job, {
     % Information about execution environment and processing task
@@ -710,12 +715,6 @@
     execute_slave_on_dir :: tree_traverse:execute_slave_on_dir(),
     batch_size :: tree_traverse:batch_size(),
     traverse_info :: binary()
-=======
-%% Model that holds information about state of harvesting for given space
--record(harvesting_state, {
-    % structure that holds progress of harvesting for {Harvester, Index} pairs
-    progress :: harvesting_progress:progress()
->>>>>>> 407545a2
 }).
 
 -endif.