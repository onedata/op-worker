--- conflicted
+++ resolved
@@ -114,12 +114,9 @@
 
     harvesters = [] :: [od_harvester:id()],
 
-<<<<<<< HEAD
     support_parameters_per_provider = #{} :: support_parameters:per_provider(),
     support_stage_per_provider = #{} :: support_stage:per_provider(),
 
-=======
->>>>>>> f0fe4bf5
     cache_state = #{} :: cache_state()
 }).
 
@@ -398,7 +395,7 @@
     task_id :: traverse:id(),
     space_id :: od_space:id(),
     storage_id :: storage:id(),
-    % Id of task that was created in slave job (e.g. QoS entry id or cleanup traverse id). 
+    % Id of task that was created in slave job (e.g. QoS entry id or cleanup traverse id).
     % It is persisted so when slave job is restarted no additional task is created.
     subtask_id = undefined :: space_unsupport:subtask_id() | undefined,
     % Id of process waiting to be notified of task finish.
@@ -406,7 +403,7 @@
     slave_job_pid  = undefined :: pid() | undefined
 }).
 
-%% Model that holds information necessary to tell whether whole subtree 
+%% Model that holds information necessary to tell whether whole subtree
 %% of a directory was traversed so this directory can be cleaned up.
 -record(cleanup_traverse_status, {
     % number of children listed but not yet traversed
