%%%-------------------------------------------------------------------
%%% @author Rafal Slota
%%% @copyright (C) 2015 ACK CYFRONET AGH
%%% This software is released under the MIT license
%%% cited in 'LICENSE.txt'.
%%% @end
%%%-------------------------------------------------------------------
%%% @doc Models definitions. Extends datastore models.
%%% @end
%%%-------------------------------------------------------------------

-ifndef(DATASTORE_SPECIFIC_MODELS_HRL).
-define(DATASTORE_SPECIFIC_MODELS_HRL, 1).

-include("modules/datastore/qos.hrl").
-include("modules/events/subscriptions.hrl").
-include("modules/fslogic/fslogic_delete.hrl").
-include("modules/storage/luma/luma.hrl").
-include("modules/fslogic/file_attr.hrl").
-include("workflow_engine.hrl").
-include_lib("cluster_worker/include/modules/datastore/datastore_models.hrl").

-type file_descriptors() :: #{session:id() => non_neg_integer()}.

% Graph Sync cache metadata, common for all od_* records (synchronized by
% Graph Sync).
-type cache_state() :: #{
    % maximum scope that is currently cached
    scope => gs_protocol:scope(),
    % revision (version of the record that increments with every update)
    revision => gs_protocol:revision(),
    % connection identifier to verify if the cache is not outdated.
    connection_ref => pid()
}.

%%%===================================================================
%%% Records synchronized via Graph Sync
%%%===================================================================

% Records starting with prefix od_ are special records that represent entities
% in the system and are synchronized to providers via Graph Sync.
% The entities can have various relations between them, especially effective
% membership is possible via groups and nested groups.
% these records are synchronized from OZ via Graph Sync.
%
%
% The below ASCII visual shows possible relations in entities graph.
%
%           provider----------------------------->cluster
%              ^                                    ^  ^
%              |                                    |  |
%           storage                       share     |  |
%              ^                            ^       |  |
%              |                            |       |  |
%            space     handle_service<----handle    |  |
%           ^ ^ ^ ^          ^     ^       ^  ^     |  |
%          /  | |  \         |     |      /   |     |  |
%         /   | |   \        |     |     /    |    /   |
%        /   /   \   \       /      \   /     |   /    |    atm_inventory
%       /   /     \   \     /       user      |  /     /     ^  ^  ^  ^
% share user harvester group                group     /     /   |  |  |
%              ^    ^     ^                   ^      /  group   |  |  |
%             /      \    |                   |     /     ^     |  |  |
%            /        \   |                   |    /     /     /   |  |
%          user        group                 user-'-----------'   /    \
%                      ^   ^                                     /      \
%                     /     \                      atm_workflow_schema   \
%                    /       \                                ^           \
%                  user      user                              \           \
%                                                               '-- atm_lambda


-record(od_user, {
    full_name :: undefined | binary(),
    username :: undefined | binary(),
    emails = [] :: [binary()],
    linked_accounts = [] :: [od_user:linked_account()],

    % Along with the value of 'blocked' user parameter, stores information
    % whether the value has changed during the last received user doc update
    % The '{undefined, unchanged}' value is set for shared user scope.
    blocked = {undefined, unchanged} :: {undefined | boolean(), changed | unchanged},

    % List of user's aliases for spaces
    space_aliases = #{} :: #{od_space:id() => od_space:alias()},

    % Direct relations to other entities
    eff_groups = [] :: [od_group:id()],
    eff_spaces = [] :: [od_space:id()],
    eff_handle_services = [] :: [od_handle_service:id()],
    eff_atm_inventories = [] :: [od_atm_inventory:id()],

    cache_state = #{} :: cache_state()
}).

%% Local, cached version of OZ group
-record(od_group, {
    name :: undefined | binary(),
    type = role :: od_group:type(),

    cache_state = #{} :: cache_state()
}).

%% Model for caching space details fetched from OZ
-record(od_space, {
    name :: undefined | binary(),

    owners = [] :: [od_user:id()],

    direct_users = #{} :: #{od_user:id() => [privileges:space_privilege()]},
    eff_users = #{} :: #{od_user:id() => [privileges:space_privilege()]},

    direct_groups = #{} :: #{od_group:id() => [privileges:space_privilege()]},
    eff_groups = #{} :: #{od_group:id() => [privileges:space_privilege()]},

    storages = #{} :: #{storage:id() => Size :: integer()},

    % This value is calculated after fetch from zone for performance reasons.
    % Contains an empty map if the provider does not support the space.
    storages_by_provider = #{} :: #{od_provider:id() => #{storage:id() => storage:access_type()}},

    providers = #{} :: #{od_provider:id() => Size :: integer()},

    shares = [] :: [od_share:id()],

    harvesters = [] :: [od_harvester:id()],

    cache_state = #{} :: cache_state()
}).

%% Model for caching share details fetched from OZ
-record(od_share, {
    name :: binary(),
    description :: binary(),
    public_url :: binary(),
    public_rest_url :: binary(),

    % Direct relations to other entities
    space = undefined :: undefined | od_space:id(),
    handle = undefined :: undefined | od_handle:id(),

    root_file :: binary(),
    file_type :: od_share:file_type(),

    cache_state = #{} :: cache_state()
}).

%% Model for caching provider details fetched from OZ
-record(od_provider, {
    name :: undefined | binary(),
    admin_email :: undefined | binary(),
    subdomain_delegation = false :: undefined | boolean(),
    domain :: binary(),
    subdomain = undefined :: undefined |  binary(),
    latitude = 0.0 :: float(),
    longitude = 0.0 :: float(),
    online = false :: boolean(),

    % Direct relations to other entities
    storages = [] :: [storage:id()],

    % Effective relations to other entities
    eff_spaces = #{} :: #{od_space:id() => Size :: integer()},
    eff_users = [] :: [od_user:id()],
    eff_groups = [] :: [od_group:id()],

    cache_state = #{} :: cache_state()
}).

%% Model for caching handle service details fetched from OZ
-record(od_handle_service, {
    name :: od_handle_service:name() | undefined,

    % Effective relations to other entities
    eff_users = #{} :: #{od_user:id() => [privileges:handle_service_privilege()]},
    eff_groups = #{} :: #{od_group:id() => [privileges:handle_service_privilege()]},

    cache_state = #{} :: cache_state()
}).

%% Model for caching handle details fetched from OZ
-record(od_handle, {
    public_handle :: od_handle:public_handle(),
    resource_type :: od_handle:resource_type() | undefined,
    resource_id :: od_handle:resource_id() | undefined,
    metadata :: od_handle:metadata() | undefined,

    % Direct relations to other entities
    handle_service :: od_handle_service:id() | undefined,

    % Effective relations to other entities
    eff_users = #{} :: #{od_user:id() => [privileges:handle_privilege()]},
    eff_groups = #{} :: #{od_group:id() => [privileges:handle_privilege()]},

    cache_state = #{} :: cache_state()
}).

-record(od_harvester, {
    indices = [] :: [od_harvester:index()],
    spaces = [] :: [od_space:id()],
    cache_state = #{} :: cache_state()
}).

-record(od_storage, {
    name = <<>> :: od_storage:name() | undefined,
    provider :: od_provider:id() | undefined,
    spaces = [] :: [od_space:id()],
    qos_parameters = #{} :: od_storage:qos_parameters(),
    imported = false :: boolean() | binary() | undefined, % binary <<"unknown">> is allowed during upgrade procedure
    readonly = false :: boolean(),
    cache_state = #{} :: cache_state()
}).

-record(od_token, {
    revoked = false :: boolean(),

    cache_state = #{} :: cache_state()
}).

-record(temporary_token_secret, {
    generation :: temporary_token_secret:generation(),

    cache_state = #{} :: cache_state()
}).

-record(od_atm_inventory, {
    name :: automation:name(),

    atm_lambdas :: [od_atm_lambda:id()],
    atm_workflow_schemas :: [od_atm_workflow_schema:id()],

    cache_state = #{} :: cache_state()
}).

-record(od_atm_lambda, {
    name :: automation:name(),
    summary :: automation:summary(),
    description :: automation:description(),
    
    operation_spec :: atm_lambda_operation_spec:record(),
    argument_specs = [] :: [atm_lambda_argument_spec:record()],
    result_specs = [] :: [atm_lambda_result_spec:record()],
    
    atm_inventories = [] :: [od_atm_inventory:id()],
    
    cache_state = #{} :: cache_state()
}).

-record(od_atm_workflow_schema, {
    name :: automation:name(),
    description :: automation:description(),

    stores = [] :: [atm_store_schema:record()],
    lanes = [] :: [atm_lane_schema:record()],

    state :: automation:workflow_schema_state(),

    atm_inventory :: od_atm_inventory:id(),
    atm_lambdas :: [od_atm_lambda:id()],

    cache_state = #{} :: cache_state()
}).

%%%===================================================================
%%% Records specific for oneprovider
%%%===================================================================

%% Authorization of this provider, access and identity tokens are derived from
%% the root token and cached for a configurable time.
-record(provider_auth, {
    provider_id :: od_provider:id(),
    root_token :: tokens:serialized(),
    cached_access_token = {0, <<"">>} :: {ValidUntil :: time:seconds(), tokens:serialized()},
    cached_identity_token = {0, <<"">>} :: {ValidUntil :: time:seconds(), tokens:serialized()}
}).

-record(file_download_code, {
    expires :: time:seconds(),
    session_id :: session:id(),
    file_guids :: [fslogic_worker:file_guid()],
    follow_symlinks :: boolean()
}).

-record(offline_access_credentials, {
    user_id :: od_user:id(),
    access_token :: auth_manager:access_token(),
    interface :: undefined | cv_interface:interface(),
    data_access_caveats_policy :: data_access_caveats:policy(),
    valid_until :: time:seconds(),
    next_renewal_threshold :: time:seconds(),
    next_renewal_backoff :: time:seconds()
}).

%% User session
-record(session, {
    status :: undefined | session:status(),
    accessed :: undefined | time:seconds(),
    type :: undefined | session:type(),
    mode = normal :: session:mode(),
    identity :: aai:subject(),
    credentials :: undefined | auth_manager:credentials(),
    data_constraints :: data_constraints:constraints(),
    node :: node(),
    supervisor :: undefined | pid(),
    event_manager :: undefined | pid(),
    watcher :: undefined | pid(),
    sequencer_manager :: undefined | pid(),
    async_request_manager :: undefined | pid(),
    connections = [] :: [pid()],
    proxy_via :: undefined | oneprovider:id(),
    % Key-value in-session memory
    memory = #{} :: map(),
    direct_io = #{} :: #{od_space:id() => boolean()}
}).

% An empty model used for creating session local links
% For more information see session_local_links.erl
-record(session_local_links, {}).

% Model used to cache idp access tokens
-record(idp_access_token, {
    token :: idp_access_token:token(),
    expiration_time :: idp_access_token:expiration_time()
}).

%% File handle used by the storage_driver module
-record(sd_handle, {
    file_handle :: undefined | helpers:file_handle(),
    file :: undefined | helpers:file_id(),
    session_id :: undefined | session:id(),
    % file_uuid can be `undefined` if sfm_handle is not
    % associated with any file in the system.
    % It is associated only with file on storage.
    file_uuid :: undefined | file_meta:uuid(),
    space_id :: undefined | od_space:id(),
    storage_id :: undefined | storage:id(),
    open_flag :: undefined | helpers:open_flag(),
    needs_root_privileges :: undefined | boolean(),
    file_size = 0 :: non_neg_integer(),
    share_id :: undefined | od_share:id()
}).

-record(storage_sync_info, {
    guid :: undefined | fslogic_worker:file_guid(),
    children_hashes = #{} :: storage_sync_info:hashes(),
    mtime :: undefined | time:seconds(),
    last_stat :: undefined | time:seconds(),
    % below counters are used to check whether all batches of given directory
    % were processed, as they are processed in parallel
    batches_to_process = 0 :: non_neg_integer(),
    batches_processed = 0:: non_neg_integer(),
    % below map contains new hashes, that will be used to update values in children_hashes
    % when counters batches_to_process == batches_processed
    hashes_to_update = #{} :: storage_sync_info:hashes(),
    % Flag which informs whether any of the protected children files has been modified on storage.
    % This flag allows to detect changes when flags are unset.
    any_protected_child_changed = false :: boolean()
}).

% An empty model used for creating storage_sync_links
% For more information see storage_sync_links.erl
-record(storage_sync_links, {}).

% This model can be associated with file and holds information about hooks
% for given file. Hooks will be executed on future change of given
% file's file_meta document.
-record(file_meta_posthooks, {
    hooks = #{} :: file_meta_posthooks:hooks()
}).

% This model holds information about QoS entries defined for given file.
% Each file can be associated with zero or one such record. It is used to
% calculate effective_file_qos. (see file_qos.erl)
-record(file_qos, {
    % List containing qos_entry IDs defined for given file.
    qos_entries = [] :: [qos_entry:id()],
    % Mapping storage ID -> list containing qos_entry IDs.
    % When new QoS entry is added for file or directory storages on which replicas
    % should be stored are calculated using QoS expression. Calculated storages
    % are used to create traverse requests in qos_entry document. When provider
    % notices change in qos_entry document, it checks whether traverse request
    % for his storage is present. If so, provider updates entry in assigned_entries
    % map for his local storage.
    assigned_entries = #{} :: file_qos:assigned_entries()
}).

% This model holds information about QoS entry, that is QoS requirement
% defined by the user for file or directory through QoS expression and
% number of required replicas. Each such requirement creates new qos_entry
% document even if expressions are exactly the same. For each file / directory
% multiple qos_entry can be defined.
-record(qos_entry, {
    type = user_defined :: qos_entry:type(),
    file_uuid :: file_meta:uuid(),
    expression = [] :: qos_expression:expression(),
    replicas_num = 1 :: qos_entry:replicas_num(), % Required number of file replicas.
    % These are requests to providers to start QoS traverse.
    traverse_reqs = #{} :: qos_traverse_req:traverse_reqs(),
    % Contains id of provider that marked given entry as possible or impossible.
    % If more than one provider concurrently marks entry as possible one provider is
    % deterministically selected during conflict resolution.
    possibility_check :: {possible | impossible, od_provider:id()}
}).

% This model holds information of QoS traverse state in a directory subtree in order
% to calculate entry status.
-record(qos_status, {
    % Initialize with empty binary so it always compares as lower than any actual filename
    previous_batch_last_filename = <<>> :: file_meta:name(),
    current_batch_last_filename = <<>> :: file_meta:name(),
    files_list = [] :: [file_meta:uuid()],
    child_dirs_count = 0 :: non_neg_integer(),
    is_last_batch = false :: boolean(),
    is_start_dir :: boolean()
}).

-record(file_meta, {
    name :: undefined | file_meta:name(),
    type :: undefined | file_meta:type(),
    mode = 0 :: file_meta:posix_permissions(),
    protection_flags = 0 :: data_access_control:bitmask(),
    acl = [] :: acl:acl(), % VFS-7437 Handle conflict resolution similarly to hardlinks
    owner :: undefined | od_user:id(), % undefined for hardlink doc
    is_scope = false :: boolean(),
    provider_id :: undefined | oneprovider:id(), %% Id of provider that created this file
    shares = [] :: [od_share:id()], % VFS-7437 Handle conflict resolution similarly to hardlinks
    deleted = false :: boolean(),
    parent_uuid :: file_meta:uuid(),
    % references are not always present in document to prevent copying large amounts of data
    % in such a case references are undefined
    references = file_meta_hardlinks:empty_references() :: file_meta_hardlinks:references() | undefined,
    symlink_value :: undefined | file_meta_symlinks:symlink(),
    % this field is used to cache value from #dataset.state field
    % TODO VFS-7533 handle conflict on file_meta with remote provider
    dataset_state :: undefined | dataset:state()
}).

% Model used for storing information concerning archive.
% One documents is stored for one archive.
-record(archive, {
    dataset_id :: dataset:id(),
    creation_time :: time:seconds(),
    creator :: archive:creator(),
    state :: archive:state(),
    config :: archive:config(),
    preserved_callback :: archive:callback(),
    purged_callback :: archive:callback(),
    description :: archive:description(),
    % This directory is root for archive.
    % It has predefined uuid=?ARCHIVE_DIR_UUID(ArchiveId)
    % See archivisation_tree.erl for more info.
    root_dir_guid :: undefined | file_id:file_guid(),
    % This is directory in which data files (files archived from space)
    % are stored.
    % For plain layout it is root_dir_guid.
    % For bagit layout it is "data" directory, that is child of root_dir_guid.
    data_dir_guid :: undefined | file_id:file_guid(),
    stats = archive_stats:empty() :: archive_stats:record(),

    % Related archives
    % NOTE: all archive relations are optional and depend on options provided in config. 
    % Additionally related_aip and related_dip cannot be simultaneously set (not undefined), 
    % as one archive cannot be AIP and DIP at the same time.
    
    % if archive has been created directly it has no parent archive
    % if archive has been created indirectly, this fields points to it's parent archive
    parent :: undefined | archive:id(),
    % id of archive that current one is based on if it is incremental
    base_archive_id :: undefined | archive:id(),
    
    % Relations between dissemination information package (DIP) 
    % and archival information package (AIP) archives.
    related_aip = undefined :: undefined | archive:id(),
    related_dip = undefined :: undefined | archive:id()
}).


% Model used for storing information associated with dataset.
% One document is stored for one dataset.
% Key of the document is file_meta:uuid().
-record(dataset, {
    creation_time :: time:seconds(),
    state :: dataset:state(),
    detached_info :: undefined | dataset:detached_info()
}).


% An empty model used for creating deletion_markers
% For more information see deletion_marker.erl
-record(deletion_marker, {}).


-record(storage_config, {
    helper :: helpers:helper(),
    luma_config :: storage:luma_config()
}).


-record(luma_db, {
    table :: luma_db:table(),
    record :: luma_db:db_record(),
    storage_id :: storage:id(),
    feed :: luma:feed()
}).


-record(space_unsupport_job, {
    stage = init :: space_unsupport:stage(),
    task_id :: traverse:id(),
    space_id :: od_space:id(),
    storage_id :: storage:id(),
    % Id of task that was created in slave job (e.g. QoS entry id or cleanup traverse id).
    % It is persisted so when slave job is restarted no additional task is created.
    subtask_id = undefined :: space_unsupport:subtask_id() | undefined,
    % Id of process waiting to be notified of task finish.
    % NOTE: should be updated after provider restart
    slave_job_pid  = undefined :: pid() | undefined
}).

%% Model that stores config of file-popularity mechanism per given space.
-record(file_popularity_config, {
    enabled = false :: boolean(),
    last_open_hour_weight = 1.0 :: number(),
    avg_open_count_per_day_weight = 20.0 :: number(),
    max_avg_open_count_per_day = 100.0 :: number()
}).

%% Helper record for autocleaning model.
%% Record contains setting of one autocleaning selective rule.
%% A rule is a filter which can be used to limit the set of file replicas
%% which can be deleted by auto-cleaning mechanism.
%% If a rule is disabled, its constraint is ignored.
-record(autocleaning_rule_setting, {
    %% The rule can be enabled/disabled by setting enabled field.
    enabled = false :: boolean(),
    %% The value is a numerical value, which defines the limit value for given rule.
    %% Depending on the rule's name, the value can be lower/upper limit.
    value = 0 :: non_neg_integer()
}).

%% Helper record for autocleaning model.
%% Record contains settings for all autocleaning selective rules.
%% Rules are filters which can be used to limit the set of file replicas
%% which can be deleted by auto-cleaning mechanism.
%% File replica must satisfy all enabled rules to be deleted.
%% Satisfying all enabled rules is necessary but not sufficient.
%% Files will be deleted in order determined by the file_popularity_view.
%% Each rule is defined by one #autocleaning_rule_setting record.
-record(autocleaning_rules, {
    % informs whether selective rules should be used by auto-cleaning mechanism
    % this field has higher priority than enabled field in each #autocleaning_rule_setting
    % which means that setting this field to false results in ignoring all rules,
    % because it overrides specific rules' settings
    enabled = false :: boolean(),
    % min size of file that can be evicted during autocleaning
    min_file_size = #autocleaning_rule_setting{} :: autocleaning_config:rule_setting(),
    % max size of file that can be evicted during autocleaning
    max_file_size = #autocleaning_rule_setting{} :: autocleaning_config:rule_setting(),
    % files which were opened for the last time more than given number of
    % hours ago may be cleaned
    min_hours_since_last_open = #autocleaning_rule_setting{} :: autocleaning_config:rule_setting(),
    % files that have been opened less than max_open_count times may be cleaned.
    max_open_count = #autocleaning_rule_setting{} :: autocleaning_config:rule_setting(),
    % files that have moving average of open operations count per hour less
    % than given value may be cleaned. The average is calculated in 24 hours window.
    max_hourly_moving_average = #autocleaning_rule_setting{} :: autocleaning_config:rule_setting(),
    % files that have moving average of open operations count per day less than
    % given value may be cleaned. The average is calculated in 31 days window.
    max_daily_moving_average = #autocleaning_rule_setting{} :: autocleaning_config:rule_setting(),
    % files that have moving average of open operations count per month less
    % than given value may be cleaned. The average is calculated in 12 months window.
    max_monthly_moving_average = #autocleaning_rule_setting{} :: autocleaning_config:rule_setting()
}).

%% Helper record for autocleaning model.
%% Record contains configuration of auto-cleaning mechanism for given space.
-record(autocleaning_config, {
    % this field enables/disables auto-cleaning mechanism in given space
    enabled = false :: boolean(),
    % storage occupancy at which auto-cleaning will stop
    target = 0 :: non_neg_integer(),
    % auto-cleaning will start after exceeding threshold level of occupancy
    threshold = 0 :: non_neg_integer(),
    rules = #autocleaning_rules{} :: autocleaning_config:rules()
}).

%% Model for holding information about auto-cleaning runs.
%% Each record stores information about one specific run.
-record(autocleaning_run, {
    space_id :: undefined | od_space:id(),
    started_at = 0 :: time:seconds(),
    stopped_at :: undefined | time:seconds(),
    status :: undefined | autocleaning_run:status(),

    released_bytes = 0 :: non_neg_integer(),
    bytes_to_release = 0 :: non_neg_integer(),
    released_files = 0 :: non_neg_integer(),

    view_traverse_token :: undefined | view_traverse:token()
}).

%% Model which stores information about auto-cleaning per given space.
-record(autocleaning, {
    % id of current auto-cleaning run
    current_run :: undefined | autocleaning:run_id(),
    % record describing configuration of auto-cleaning per given space
    config :: undefined | autocleaning:config()
}).

-record(helper_handle, {
    handle :: helpers_nif:helper_handle(),
    timeout = infinity :: timeout()
}).

%% Model for storing file's location data
-record(file_location, {
    uuid :: file_meta:uuid(),
    provider_id :: undefined | oneprovider:id(),
    storage_id :: undefined | storage:id(),
    file_id :: undefined | helpers:file_id(),
    rename_src_file_id :: undefined | helpers:file_id(),
    blocks = [] :: fslogic_location_cache:stored_blocks(),
    version_vector = #{} :: version_vector:version_vector(),
    size = 0 :: non_neg_integer() | undefined,
    space_id :: undefined | od_space:id(),
    recent_changes = {[], []} :: {
        OldChanges :: [replica_changes:change()],
        NewChanges :: [replica_changes:change()]
    },
    last_rename :: undefined | replica_changes:last_rename(),
    storage_file_created = false :: boolean(),
    last_replication_timestamp :: undefined | time:seconds(),
    % synced_gid field is set by storage import, only on POSIX-compatible storages.
    % It is used to override display gid, only in
    % the syncing provider, with the gid that file
    % belongs to on synced storage.
    synced_gid :: undefined | luma:gid()
}).

%% Model for storing file's blocks
-record(file_local_blocks, {
    last = true :: boolean(),
    blocks = [] :: fslogic_blocks:blocks()
}).

%% Model for storing dir's location data
-record(dir_location, {
    storage_file_created = false :: boolean(),
    storage_file_id :: undefined | helpers:file_id(),
    % synced_gid field is set by storage import, only on POSIX-compatible storages.
    % It is used to override display gid, only in
    % the syncing provider, with the gid that file
    % belongs to on synced storage.
    synced_gid :: undefined | luma:gid()
}).

%% Model that stores configuration of storage import
-record(storage_import_config, {
    mode :: storage_import_config:mode(),
    % below field is undefined for manual mode
    auto_storage_import_config :: undefined | auto_storage_import_config:config()
}).

%% @TODO VFS-6767 deprecated, included for upgrade procedure. Remove in next major release after 21.02.*.
%% Model that stores configuration of storage import mechanism
-record(storage_sync_config, {
    import_enabled = false :: boolean(),
    update_enabled = false :: boolean(),
    import_config = #{} :: space_strategies:import_config(),
    update_config = #{} :: space_strategies:update_config()
}).

%% @TODO VFS-6767 deprecated, included for upgrade procedure. Remove in next major release after 21.02.*.
%% Model that maps space to storage strategies
-record(space_strategies, {
    sync_configs = #{} :: space_strategies:sync_configs()
}).

%% @TODO VFS-6767 deprecated, included for upgrade procedure. Remove in next major release after 21.02.*.
-record(storage_sync_monitoring, {
    scans = 0 :: non_neg_integer(), % overall number of finished scans,
    import_start_time :: undefined | time:seconds(),
    import_finish_time :: undefined | time:seconds(),
    last_update_start_time :: undefined | time:seconds(),
    last_update_finish_time :: undefined | time:seconds(),

    % counters used for scan management, they're reset on the beginning of each scan
    to_process = 0 :: non_neg_integer(),
    imported = 0 :: non_neg_integer(),
    updated = 0 :: non_neg_integer(),
    deleted = 0 :: non_neg_integer(),
    failed = 0 :: non_neg_integer(),
    % counter for tasks which don't match to any one of the above categories
    % i.e.
    %   * remote files that were processed by sync algorithm but not deleted
    %   * directories are processed many times (for each batch) but we increase
    %     `updated` counter only for 1 batch, for other batches we increase
    %     `other_processed_tasks` to keep track of algorithm and check whether
    %     it performs as intended
    other_processed = 0 :: non_neg_integer(),

    imported_sum = 0 :: non_neg_integer(),
    updated_sum = 0 :: non_neg_integer(),
    deleted_sum = 0 :: non_neg_integer(),

    imported_min_hist :: time_slot_histogram:histogram(),
    imported_hour_hist :: time_slot_histogram:histogram(),
    imported_day_hist :: time_slot_histogram:histogram(),

    updated_min_hist :: time_slot_histogram:histogram(),
    updated_hour_hist :: time_slot_histogram:histogram(),
    updated_day_hist :: time_slot_histogram:histogram(),

    deleted_min_hist :: time_slot_histogram:histogram(),
    deleted_hour_hist :: time_slot_histogram:histogram(),
    deleted_day_hist :: time_slot_histogram:histogram(),

    queue_length_min_hist :: time_slot_histogram:histogram(),
    queue_length_hour_hist :: time_slot_histogram:histogram(),
    queue_length_day_hist :: time_slot_histogram:histogram()
}).

%% Model that storage monitoring data of auto storage import.
%% The doc is stored per space.
-record(storage_import_monitoring, {
    finished_scans = 0 :: non_neg_integer(), % overall number of finished scans,
    status :: storage_import_monitoring:status(),

    % start/stop timestamps of last scan in millis
    scan_start_time :: undefined | time:millis(),
    scan_stop_time :: undefined | time:millis(),

    % Counters of files (regular and directories) processed during current (or last finished) scan.
    % Each processed file is counted just once.
    created = 0 :: non_neg_integer(),
    modified = 0 :: non_neg_integer(),
    deleted = 0 :: non_neg_integer(),
    failed = 0 :: non_neg_integer(),
    unmodified = 0 :: non_neg_integer(),

    % histograms for files (both directories and regular files) creations
    created_min_hist :: time_slot_histogram:histogram(),
    created_hour_hist :: time_slot_histogram:histogram(),
    created_day_hist :: time_slot_histogram:histogram(),

    % histograms for files (both directories and regular files) modification
    modified_min_hist :: time_slot_histogram:histogram(),
    modified_hour_hist :: time_slot_histogram:histogram(),
    modified_day_hist :: time_slot_histogram:histogram(),

    % histograms for files (both directories and regular files) deletions
    deleted_min_hist :: time_slot_histogram:histogram(),
    deleted_hour_hist :: time_slot_histogram:histogram(),
    deleted_day_hist :: time_slot_histogram:histogram(),

    % histograms for length of jobs' queue
    queue_length_min_hist :: time_slot_histogram:histogram(),
    queue_length_hour_hist :: time_slot_histogram:histogram(),
    queue_length_day_hist :: time_slot_histogram:histogram()
}).


%% Model that holds synchronization state for a space
-record(dbsync_state, {
    seq = #{} :: #{od_provider:id() => {couchbase_changes:seq(), datastore_doc:timestamp()}}
}).

%% Model that holds state entries for DBSync worker
-record(dbsync_batches, {
    batches = #{} :: map()
}).

%% Model that holds files created by root, whose owner needs to be changed when
%% the user will be present in current provider.
%% The Key of this document is UserId.
-record(files_to_chown, {
    file_guids = [] :: [fslogic_worker:file_guid()]
}).

-record(storage_traverse_job, {
    % Information about execution environment and processing task
    pool :: traverse:pool(),
    task_id :: traverse:id(),
    callback_module :: traverse:callback_module(),
    % storage traverse specific fields
    storage_file_id :: helper:name(),
    space_id :: od_space:id(),
    storage_id :: storage:id(),
    iterator_module :: storage_traverse:iterator_type(),
    offset = 0 ::  non_neg_integer(),
    batch_size :: non_neg_integer(),
    marker :: undefined | helpers:marker(),
    max_depth :: non_neg_integer(),
    % flag that informs whether slave_job should be scheduled on directories
    execute_slave_on_dir :: boolean(),
    % flag that informs whether children master jobs should be scheduled asynchronously
    async_children_master_jobs :: boolean(),
    % flag that informs whether job for processing next batch of given directory should be scheduled asynchronously
    async_next_batch_job :: boolean(),
    % initial argument for compute function (see storage_traverse.erl for more info)
    fold_children_init :: term(),
    % flag that informs whether compute function should be executed (see storage_traverse.erl for more info)
    fold_children_enabled :: boolean(),
    info :: storage_traverse:info()
}).

%% Model for holding current quota state for spaces
-record(space_quota, {
    current_size = 0 :: non_neg_integer()
}).

%% Record that holds monitoring id
-record(monitoring_id, {
    main_subject_type = undefined :: atom(),
    main_subject_id = <<"">> :: datastore:key(),
    metric_type = undefined :: atom(),
    secondary_subject_type = undefined :: atom(),
    secondary_subject_id = <<"">> :: datastore:key(),
    provider_id = oneprovider:get_id_or_undefined() :: oneprovider:id()
}).

%% Model for holding state of monitoring
-record(monitoring_state, {
    monitoring_id = #monitoring_id{} :: #monitoring_id{},
    rrd_guid :: undefined | binary(),
    state_buffer = #{} :: map(),
    last_update_time :: undefined | time:seconds()
}).

%% Model that stores file handles
-record(file_handles, {
    % this field informs whether file was deleted and
    % whether removal was performed locally or in remote provider
    removal_status = ?NOT_REMOVED :: file_handles:removal_status(),
    descriptors = #{} :: file_descriptors(),
    creation_handle :: file_handles:creation_handle()
}).

%% Model that holds file's custom metadata
-record(custom_metadata, {
    space_id :: undefined | od_space:id(),
    file_objectid :: undefined | file_id:objectid(), % undefined only for upgraded docs
    value = #{} :: json_utils:json_term()
}).

%% Model that manages caches of files' permissions
-record(permissions_cache, {
    value = undefined :: term()
}).

%% Helper model for caching files' permissions
-record(permissions_cache_helper, {
    value = undefined :: term()
}).

%% Helper model for caching files' permissions
-record(permissions_cache_helper2, {
    value = undefined :: term()
}).

%% Model that holds file timestamps
-record(times, {
    atime = 0 :: times:time(),
    ctime = 0 :: times:time(),
    mtime = 0 :: times:time()
}).

%% Model that tracks popularity of file
-record(file_popularity, {
    file_uuid :: undefined | file_meta:uuid(),
    space_id :: undefined  | od_space:id(),
    size = 0 :: non_neg_integer(),
    open_count = 0 :: non_neg_integer(),
    last_open = 0 :: time:hours(),
    hr_hist = [] :: list(),
    dy_hist = [] :: list(),
    mth_hist = [] :: list(),
    hr_mov_avg = 0 :: number(),
    dy_mov_avg = 0 :: number(),
    mth_mov_avg = 0 :: number()
}).

%% Model that holds information about an ongoing (or completed) transfer
-record(transfer, {
    file_uuid :: undefined | file_meta:uuid(),
    space_id :: undefined | od_space:id(),
    user_id :: undefined | od_user:id(),
    rerun_id = undefined :: undefined | transfer:id(),
    path :: undefined | file_meta:path(),
    callback :: undefined | transfer:callback(),
    enqueued = true :: boolean(),
    cancel = false :: boolean(),
    replication_status :: undefined | transfer:subtask_status(),
    eviction_status :: undefined | transfer:subtask_status(),
    scheduling_provider :: od_provider:id(),
    replicating_provider :: undefined | od_provider:id(),
    evicting_provider :: undefined | od_provider:id(),
    % pid of replication or replica_eviction controller, as both cannot execute
    % simultaneously for given TransferId
    pid :: undefined | binary(), %todo VFS-3657

    % counters used for transfer management
    % if file is migrated (replicated and invalidated)
    % it will be included twice in both counters
    files_to_process = 0 :: non_neg_integer(),
    files_processed = 0 :: non_neg_integer(), % sum of successfully and unsuccessfully processed files
    failed_files = 0 :: non_neg_integer(),

    % counters interesting for users
    files_replicated = 0 :: non_neg_integer(),
    bytes_replicated = 0 :: non_neg_integer(),
    files_evicted = 0 :: non_neg_integer(),
    schedule_time = 0 :: time:seconds(),
    start_time = 0 :: time:seconds(),
    finish_time = 0 :: time:seconds(),

    % Histograms with different time spans (last minute, hour, day and month)
    % of transferred bytes per provider, last_update per provider is
    % required to keep track in histograms.
    % Length of each histogram type is defined in transfer.hrl
    last_update = #{} :: #{od_provider:id() => time:seconds()},
    min_hist = #{} :: #{od_provider:id() => histogram:histogram()},
    hr_hist = #{} :: #{od_provider:id() => histogram:histogram()},
    dy_hist = #{} :: #{od_provider:id() => histogram:histogram()},
    mth_hist = #{} :: #{od_provider:id() => histogram:histogram()},

    % Only replication of files existing in given view will be scheduled
    % if this value is undefined, whole subtree will be iterated
    index_name :: transfer:view_name(),
    % query_view_params are directly passed to couchbase
    % if index_name (view_name) is undefined query_view_params are ignored
    query_view_params = [] :: transfer:query_view_params()
}).

%% Model that tracks process' open handles
-record(process_handles, {
    process :: pid(),
    handles = #{} :: #{lfm_context:handle_id() => lfm:handle()}
}).

%% Model that tracks what files are currently transferred
-record(transferred_file, {
    ongoing_transfers = ordsets:new() :: ordsets:ordset(transferred_file:entry()),
    ended_transfers = ordsets:new() :: ordsets:ordset(transferred_file:entry())
}).

%% Model that holds aggregated statistics about transfers featuring
%% given space and target provider.
-record(space_transfer_stats, {
    % Histograms with different time spans (last minute, hour, day and month)
    % of transferred bytes per provider, last_update per provider is
    % required to keep track in histograms.
    % Length of each histogram type is defined in transfer.hrl
    last_update = #{} :: #{od_provider:id() => time:seconds()},
    min_hist = #{} :: #{od_provider:id() => histogram:histogram()},
    hr_hist = #{} :: #{od_provider:id() => histogram:histogram()},
    dy_hist = #{} :: #{od_provider:id() => histogram:histogram()},
    mth_hist = #{} :: #{od_provider:id() => histogram:histogram()}
}).

%% Model that holds statistics about all transfers for given space (memory only and node-wide).
-record(space_transfer_stats_cache, {
    % Time at which the cache record will expire.
    expiration_timer = countdown_timer:start_millis(0) :: countdown_timer:instance(),
    % Timestamp of last update for stats.
    last_update = 0 :: time:seconds(),
    % Mapping of providers to their data input and sources
    stats_in = #{} :: #{od_provider:id() => histogram:histogram()},
    % Mapping of providers to their data output and destinations
    stats_out = #{} :: #{od_provider:id() => histogram:histogram()},
    % Providers mapping to providers they recently sent data to
    active_channels = #{} :: undefined | #{od_provider:id() => [od_provider:id()]}
}).

%% Model used for communication between providers during
%% deletion of file replica.
-record(replica_deletion, {
    file_uuid :: undefined | file_meta:uuid(),
    space_id :: undefined | od_space:id(),
    action :: replica_deletion:action(),
    requested_blocks = [] :: fslogic_blocks:blocks(),
    supported_blocks = [] :: fslogic_blocks:blocks(),
    version_vector = #{} :: version_vector:version_vector(),
    requester :: od_provider:id(),
    requestee :: od_provider:id(),
    job_id :: replica_deletion:job_id(),
    job_type :: replica_deletion:job_type()
}).

%% Model used for setting read-write lock to synchronize replica deletion
%% of file replicas.
-record(replica_deletion_lock, {
    read = 0 :: non_neg_integer(),
    write = 0 :: non_neg_integer()
}).

%% Model that holds information on database view.
%% Specifying reduce function is optional in case of non-spatial views and
%% forbidden in case of spatial ones (map_function is treated as
%% spacial function).
-record(index, {
    name :: index:name(),
    space_id :: od_space:id(),
    spatial = false :: boolean(),
    map_function :: index:view_function(),
    reduce_function :: undefined | index:view_function(),
    index_options = [] :: index:options(),
    providers = [] :: all | [od_provider:id()]
}).

%% Model that holds information about state of harvesting for given space
-record(harvesting_state, {
    % structure that holds progress of harvesting for {Harvester, Index} pairs
    progress :: harvesting_progress:progress()
}).

% Model that stores information about single traverse job that processes single directory/file (see tree_traverse.erl)
-record(tree_traverse_job, {
    % Information about execution environment and processing task
    pool :: traverse:pool(),
    callback_module :: traverse:callback_module(),
    task_id :: traverse:id(),
    % Uuid of processed directory/file
    doc_id :: file_meta:uuid(),
    % User who scheduled the traverse
    user_id :: od_user:id(),
    % Information needed to restart directory listing
    use_listing_token = true :: boolean(),
    last_name :: file_meta:name(),
    last_tree :: od_provider:id(),
    % Traverse task specific info
    child_dirs_job_generation_policy :: tree_traverse:child_dirs_job_generation_policy(),
    children_master_jobs_mode :: tree_traverse:children_master_jobs_mode(),
    track_subtree_status :: boolean(),
    batch_size :: tree_traverse:batch_size(),
    traverse_info :: binary(),
    follow_symlinks = false :: boolean(),
    % relative path of the processed file to the traverse root
    relative_path = <<>> :: file_meta:path(),
    % Set of encountered files on the path from the traverse root to the currently processed one. 
    % It is required to efficiently prevent loops when resolving symlinks
    encountered_files :: tree_traverse:encountered_files_set()
}).

%% Model that holds information necessary to tell whether whole subtree
%% of a directory was traversed so this directory can be cleaned up.
-record(tree_traverse_progress, {
    % number of children jobs listed but not yet processed
    to_process = 0 :: non_neg_integer(),
    % number of children jobs processed
    processed = 0 :: non_neg_integer(),
    % flag that informs whether all batches of children have been listed
    all_batches_listed = false :: boolean(),
    % Uuid of file that should be processed after current file's subtree is processed.
    % If undefined then current file's parent will be used.
    next_subtree_root = undefined :: undefined | file_meta:uuid()
}).

%%%===================================================================
%%% Automation related models
%%%===================================================================

-record(atm_store, {
    workflow_execution_id :: atm_workflow_execution:id(),

    schema_id :: automation:id(),
    initial_value :: undefined | json_utils:json_term(),

    % Flag used to tell if content (items) update operation should be blocked
    % (e.g when store is used as the iteration source for currently executed lane).
    frozen = false :: boolean(),

    container :: atm_store_container:record()
}).

-record(atm_task_execution, {
    workflow_execution_id :: atm_workflow_execution:id(),
    lane_index :: atm_lane_execution:index(),
    parallel_box_index :: non_neg_integer(),

    schema_id :: automation:id(),

    executor :: atm_task_executor:record(),
    argument_specs :: [atm_task_execution_argument_spec:record()],
    result_specs :: [atm_task_execution_result_spec:record()],

    system_audit_log_id :: undefined | atm_store:id(),

    status :: atm_task_execution:status(),
    % Flag used to tell if status was changed during doc update (set automatically
    % when updating doc). It is necessary due to limitation of datastore as
    % otherwise getting document before update would be needed (to compare 2 docs).
    status_changed = false :: boolean(),
    % Flag used to differentiate reasons why task is aborting
    aborting_reason = undefined :: undefined | cancel | failure,

    items_in_processing = 0 :: non_neg_integer(),
    items_processed = 0 :: non_neg_integer(),
    items_failed = 0 :: non_neg_integer()
}).

-record(atm_workflow_schema_snapshot, {
    schema_id :: automation:id(),
    name :: automation:name(),
    description :: automation:description(),

    stores = [] :: [atm_store_schema:record()],
    lanes = [] :: [atm_lane_schema:record()],

    state :: automation:workflow_schema_state(),

    atm_inventory :: od_atm_inventory:id(),
    atm_lambdas :: [od_atm_lambda:id()]
}).

-record(atm_lambda_snapshot, {
    lambda_id :: automation:id(),

    name :: automation:name(),
    summary :: automation:summary(),
    description :: automation:description(),

    operation_spec :: atm_lambda_operation_spec:record(),
    argument_specs = [] :: [atm_lambda_argument_spec:record()],
    result_specs = [] :: [atm_lambda_result_spec:record()],

    atm_inventories = [] :: [od_atm_inventory:id()]
}).

-record(atm_workflow_execution, {
    user_id :: od_user:id(),
    space_id :: od_space:id(),
    atm_inventory_id :: od_atm_inventory:id(),

    name :: automation:name(),
    schema_snapshot_id :: atm_workflow_schema_snapshot:id(),
    lambda_snapshot_registry :: atm_workflow_execution:lambda_snapshot_registry(),

    store_registry :: atm_workflow_execution:store_registry(),
    system_audit_log_id :: undefined | atm_store:id(),

    % lane execution records are kept as values in map where keys are indices
    % (from 1 up to `lanes_count`) due to performance and convenience of use
    % when accessing and modifying random element
    lanes :: #{atm_lane_execution:index() => atm_lane_execution:record()},
    lanes_count :: pos_integer(),

    current_lane_index :: atm_lane_execution:index(),
    current_run_num :: pos_integer(),

    status :: atm_workflow_execution:status(),
    % Flag used to tell if status was changed during doc update (set automatically
    % when updating doc). It is necessary due to limitation of datastore as
    % otherwise getting document before update would be needed (to compare 2 docs).
    prev_status :: atm_workflow_execution:status(),

    callback :: undefined | http_client:url(),

    schedule_time = 0 :: atm_workflow_execution:timestamp(),
    start_time = 0 :: atm_workflow_execution:timestamp(),
    finish_time = 0 :: atm_workflow_execution:timestamp()
}).

%% Model for storing persistent state of a single tree forest iteration.
-record(atm_tree_forest_iterator_queue, {
    values = #{} :: atm_tree_forest_iterator_queue:values(),
    last_pushed_value_index = 0 :: atm_tree_forest_iterator_queue:index(),
    highest_peeked_value_index = 0 :: atm_tree_forest_iterator_queue:index(),
    discriminator = {0, <<>>} :: atm_tree_forest_iterator_queue:discriminator(), 
    last_pruned_node_num = 0 :: atm_tree_forest_iterator_queue:node_num(),
    max_values_per_node :: pos_integer() | undefined
}).

%%%===================================================================
%%% Workflow engine connected models
%%%===================================================================

-record(workflow_cached_item, {
    item :: iterator:item(),
    iterator :: iterator:iterator()
}).

-record(workflow_cached_async_result, {
    result :: workflow_handler:async_processing_result()
}).

-record(workflow_iterator_snapshot, {
    iterator :: iterator:iterator(),
    lane_index = workflow_execution_state:index(),
    lane_id :: workflow_engine:lane_id(),
<<<<<<< HEAD
    next_lane_id :: workflow_engine:lane_id() | undefined,
    item_index = workflow_execution_state:index()
=======
    item_index = workflow_execution_state:index(),
    prepared_in_advance_lane_id :: workflow_engine:lane_id() | undefined
>>>>>>> a2a891cb
}).

-record(workflow_engine_state, {
    executions = [] :: [workflow_engine:execution_id()],
    slots_used = 0 :: non_neg_integer(),
    slots_limit :: non_neg_integer()
}).

-record(workflow_execution_state, {
    handler :: workflow_handler:handler(),
    initial_context :: workflow_engine:execution_context(),

    execution_status = ?NOT_PREPARED :: workflow_execution_state:execution_status(),
    current_lane :: workflow_execution_state:current_lane(),

<<<<<<< HEAD
    % engine can prepare next lane in advance but it is not being executed until current lane is finished
    % and workflow_handler:handle_lane_execution_ended/3 (called for current lane) confirms that next lane
    % execution should start
    next_lane_preparation_status = ?NOT_PREPARED :: workflow_execution_state:next_lane_preparation_status(),
    next_lane :: workflow_execution_state:next_lane(),

    lowest_failed_job_identifier :: workflow_jobs:job_identifier() | undefined,
    failed_job_count = 0 :: non_neg_integer(),
=======
    lane_prepared_in_advance_status = ?NOT_PREPARED :: workflow_execution_state:lane_prepared_in_advance_status(),
    lane_prepared_in_advance :: workflow_execution_state:lane_prepared_in_advance(),

    lowest_failed_job_identifier :: workflow_jobs:job_identifier() | undefined,
    failed_jobs_count = 0 :: non_neg_integer(),
>>>>>>> a2a891cb

    iteration_state :: workflow_iteration_state:state() | undefined,
    prefetched_iteration_step :: workflow_execution_state:iteration_status(),
    jobs :: workflow_jobs:jobs() | undefined,

<<<<<<< HEAD
    % callbacks executed after update of record (have to be executed outside datastore tp process)
    % TODO VFS-7919 - consider keeping callbacks list from beginning
    % to guarantee that each callback is called exactly once
    pending_callbacks = [] :: [workflow_execution_state:callback_selector()],
=======
    waiting_notifications = [] :: [workflow_jobs:job_identifier()],
>>>>>>> a2a891cb

    % Field used to return additional information about document update procedure
    % (datastore:update returns {ok, #document{}} or {error, term()}
    % so such information has to be returned via record's field).
    update_report :: workflow_execution_state:update_report() | undefined
}).

-record(workflow_async_call_pool, {
    slots_used = 0 :: non_neg_integer(),
    slots_limit :: non_neg_integer()
}).

-endif.<|MERGE_RESOLUTION|>--- conflicted
+++ resolved
@@ -1188,13 +1188,8 @@
     iterator :: iterator:iterator(),
     lane_index = workflow_execution_state:index(),
     lane_id :: workflow_engine:lane_id(),
-<<<<<<< HEAD
     next_lane_id :: workflow_engine:lane_id() | undefined,
     item_index = workflow_execution_state:index()
-=======
-    item_index = workflow_execution_state:index(),
-    prepared_in_advance_lane_id :: workflow_engine:lane_id() | undefined
->>>>>>> a2a891cb
 }).
 
 -record(workflow_engine_state, {
@@ -1210,7 +1205,6 @@
     execution_status = ?NOT_PREPARED :: workflow_execution_state:execution_status(),
     current_lane :: workflow_execution_state:current_lane(),
 
-<<<<<<< HEAD
     % engine can prepare next lane in advance but it is not being executed until current lane is finished
     % and workflow_handler:handle_lane_execution_ended/3 (called for current lane) confirms that next lane
     % execution should start
@@ -1219,26 +1213,15 @@
 
     lowest_failed_job_identifier :: workflow_jobs:job_identifier() | undefined,
     failed_job_count = 0 :: non_neg_integer(),
-=======
-    lane_prepared_in_advance_status = ?NOT_PREPARED :: workflow_execution_state:lane_prepared_in_advance_status(),
-    lane_prepared_in_advance :: workflow_execution_state:lane_prepared_in_advance(),
-
-    lowest_failed_job_identifier :: workflow_jobs:job_identifier() | undefined,
-    failed_jobs_count = 0 :: non_neg_integer(),
->>>>>>> a2a891cb
 
     iteration_state :: workflow_iteration_state:state() | undefined,
     prefetched_iteration_step :: workflow_execution_state:iteration_status(),
     jobs :: workflow_jobs:jobs() | undefined,
 
-<<<<<<< HEAD
     % callbacks executed after update of record (have to be executed outside datastore tp process)
     % TODO VFS-7919 - consider keeping callbacks list from beginning
     % to guarantee that each callback is called exactly once
     pending_callbacks = [] :: [workflow_execution_state:callback_selector()],
-=======
-    waiting_notifications = [] :: [workflow_jobs:job_identifier()],
->>>>>>> a2a891cb
 
     % Field used to return additional information about document update procedure
     % (datastore:update returns {ok, #document{}} or {error, term()}
