%%%-------------------------------------------------------------------
%%% @author Rafal Slota
%%% @copyright (C) 2015 ACK CYFRONET AGH
%%% This software is released under the MIT license
%%% cited in 'LICENSE.txt'.
%%% @end
%%%-------------------------------------------------------------------
%%% @doc Models definitions. Extends datastore models.
%%% @end
%%%-------------------------------------------------------------------

-ifndef(DATASTORE_SPECIFIC_MODELS_HRL).
-define(DATASTORE_SPECIFIC_MODELS_HRL, 1).

-include("modules/datastore/qos.hrl").
-include("modules/events/subscriptions.hrl").
-include("modules/fslogic/fslogic_delete.hrl").
-include("modules/storage/luma/luma.hrl").
-include("modules/fslogic/file_attr.hrl").
-include("workflow_engine.hrl").
-include_lib("cluster_worker/include/modules/datastore/datastore_models.hrl").

-type file_descriptors() :: #{session:id() => non_neg_integer()}.

% Graph Sync cache metadata, common for all od_* records (synchronized by
% Graph Sync).
-type cache_state() :: #{
    % maximum scope that is currently cached
    scope => gs_protocol:scope(),
    % revision (version of the record that increments with every update)
    revision => gs_protocol:revision(),
    % connection identifier to verify if the cache is not outdated.
    connection_ref => pid()
}.

%%%===================================================================
%%% Records synchronized via Graph Sync
%%%===================================================================

% Records starting with prefix od_ are special records that represent entities
% in the system and are synchronized to providers via Graph Sync.
% The entities can have various relations between them, especially effective
% membership is possible via groups and nested groups.
% these records are synchronized from OZ via Graph Sync.
%
%
% The below ASCII visual shows possible relations in entities graph.
%
%           provider----------------------------->cluster
%              ^                                    ^  ^
%              |                                    |  |
%           storage                       share     |  |
%              ^                            ^       |  |
%              |                            |       |  |
%            space     handle_service<----handle    |  |
%           ^ ^ ^ ^          ^     ^       ^  ^     |  |
%          /  | |  \         |     |      /   |     |  |
%         /   | |   \        |     |     /    |    /   |
%        /   /   \   \       /      \   /     |   /    |    atm_inventory
%       /   /     \   \     /       user      |  /     /     ^  ^  ^  ^
% share user harvester group                group     /     /   |  |  |
%              ^    ^     ^                   ^      /  group   |  |  |
%             /      \    |                   |     /     ^     |  |  |
%            /        \   |                   |    /     /     /   |  |
%          user        group                 user-'-----------'   /    \
%                      ^   ^                                     /      \
%                     /     \                      atm_workflow_schema   \
%                    /       \                                ^           \
%                  user      user                              \           \
%                                                               '-- atm_lambda


-record(od_user, {
    full_name :: undefined | binary(),
    username :: undefined | binary(),
    emails = [] :: [binary()],
    linked_accounts = [] :: [od_user:linked_account()],

    % Along with the value of 'blocked' user parameter, stores information
    % whether the value has changed during the last received user doc update
    % The '{undefined, unchanged}' value is set for shared user scope.
    blocked = {undefined, unchanged} :: {undefined | boolean(), changed | unchanged},

    % List of user's aliases for spaces
    space_aliases = #{} :: #{od_space:id() => od_space:alias()},

    % Direct relations to other entities
    eff_groups = [] :: [od_group:id()],
    eff_spaces = [] :: [od_space:id()],
    eff_handle_services = [] :: [od_handle_service:id()],
    eff_atm_inventories = [] :: [od_atm_inventory:id()],

    cache_state = #{} :: cache_state()
}).

%% Local, cached version of OZ group
-record(od_group, {
    name :: undefined | binary(),
    type = role :: od_group:type(),

    cache_state = #{} :: cache_state()
}).

%% Model for caching space details fetched from OZ
-record(od_space, {
    name :: undefined | binary(),

    owners = [] :: [od_user:id()],

    direct_users = #{} :: #{od_user:id() => [privileges:space_privilege()]},
    eff_users = #{} :: #{od_user:id() => [privileges:space_privilege()]},

    direct_groups = #{} :: #{od_group:id() => [privileges:space_privilege()]},
    eff_groups = #{} :: #{od_group:id() => [privileges:space_privilege()]},

    storages = #{} :: #{storage:id() => Size :: integer()},

    % This value is calculated after fetch from zone for performance reasons.
    % Contains an empty map if the provider does not support the space.
    storages_by_provider = #{} :: #{od_provider:id() => #{storage:id() => storage:access_type()}},

    providers = #{} :: #{od_provider:id() => Size :: integer()},

    shares = [] :: [od_share:id()],

    harvesters = [] :: [od_harvester:id()],

    cache_state = #{} :: cache_state()
}).

%% Model for caching share details fetched from OZ
-record(od_share, {
    name :: binary(),
    description :: binary(),
    public_url :: binary(),
    public_rest_url :: binary(),

    % Direct relations to other entities
    space = undefined :: undefined | od_space:id(),
    handle = undefined :: undefined | od_handle:id(),

    root_file :: binary(),
    file_type :: od_share:file_type(),

    cache_state = #{} :: cache_state()
}).

%% Model for caching provider details fetched from OZ
-record(od_provider, {
    name :: undefined | binary(),
    admin_email :: undefined | binary(),
    subdomain_delegation = false :: undefined | boolean(),
    domain :: binary(),
    subdomain = undefined :: undefined |  binary(),
    latitude = 0.0 :: float(),
    longitude = 0.0 :: float(),
    online = false :: boolean(),

    % Direct relations to other entities
    storages = [] :: [storage:id()],

    % Effective relations to other entities
    eff_spaces = #{} :: #{od_space:id() => Size :: integer()},
    eff_users = [] :: [od_user:id()],
    eff_groups = [] :: [od_group:id()],

    cache_state = #{} :: cache_state()
}).

%% Model for caching handle service details fetched from OZ
-record(od_handle_service, {
    name :: od_handle_service:name() | undefined,

    % Effective relations to other entities
    eff_users = #{} :: #{od_user:id() => [privileges:handle_service_privilege()]},
    eff_groups = #{} :: #{od_group:id() => [privileges:handle_service_privilege()]},

    cache_state = #{} :: cache_state()
}).

%% Model for caching handle details fetched from OZ
-record(od_handle, {
    public_handle :: od_handle:public_handle(),
    resource_type :: od_handle:resource_type() | undefined,
    resource_id :: od_handle:resource_id() | undefined,
    metadata :: od_handle:metadata() | undefined,

    % Direct relations to other entities
    handle_service :: od_handle_service:id() | undefined,

    % Effective relations to other entities
    eff_users = #{} :: #{od_user:id() => [privileges:handle_privilege()]},
    eff_groups = #{} :: #{od_group:id() => [privileges:handle_privilege()]},

    cache_state = #{} :: cache_state()
}).

-record(od_harvester, {
    indices = [] :: [od_harvester:index()],
    spaces = [] :: [od_space:id()],
    cache_state = #{} :: cache_state()
}).

-record(od_storage, {
    name = <<>> :: od_storage:name() | undefined,
    provider :: od_provider:id() | undefined,
    spaces = [] :: [od_space:id()],
    qos_parameters = #{} :: od_storage:qos_parameters(),
    imported = false :: boolean() | binary() | undefined, % binary <<"unknown">> is allowed during upgrade procedure
    readonly = false :: boolean(),
    cache_state = #{} :: cache_state()
}).

-record(od_token, {
    revoked = false :: boolean(),

    cache_state = #{} :: cache_state()
}).

-record(temporary_token_secret, {
    generation :: temporary_token_secret:generation(),

    cache_state = #{} :: cache_state()
}).

-record(od_atm_inventory, {
    name :: automation:name(),

    atm_lambdas :: [od_atm_lambda:id()],
    atm_workflow_schemas :: [od_atm_workflow_schema:id()],

    cache_state = #{} :: cache_state()
}).

-record(od_atm_lambda, {
    name :: automation:name(),
    summary :: automation:summary(),
    description :: automation:description(),
    
    operation_spec :: atm_lambda_operation_spec:record(),
    argument_specs = [] :: [atm_lambda_argument_spec:record()],
    result_specs = [] :: [atm_lambda_result_spec:record()],
    
    atm_inventories = [] :: [od_atm_inventory:id()],
    
    cache_state = #{} :: cache_state()
}).

-record(od_atm_workflow_schema, {
    name :: automation:name(),
    description :: automation:description(),

    stores = [] :: [atm_store_schema:record()],
    lanes = [] :: [atm_lane_schema:record()],

    state :: automation:workflow_schema_state(),

    atm_inventory :: od_atm_inventory:id(),
    atm_lambdas :: [od_atm_lambda:id()],

    cache_state = #{} :: cache_state()
}).

%%%===================================================================
%%% Records specific for oneprovider
%%%===================================================================

%% Authorization of this provider, access and identity tokens are derived from
%% the root token and cached for a configurable time.
-record(provider_auth, {
    provider_id :: od_provider:id(),
    root_token :: tokens:serialized(),
    cached_access_token = {0, <<"">>} :: {ValidUntil :: time:seconds(), tokens:serialized()},
    cached_identity_token = {0, <<"">>} :: {ValidUntil :: time:seconds(), tokens:serialized()}
}).

-record(file_download_code, {
    expires :: time:seconds(),
    session_id :: session:id(),
    file_guids :: [fslogic_worker:file_guid()],
    follow_symlinks :: boolean()
}).

-record(offline_access_credentials, {
    user_id :: od_user:id(),
    access_token :: auth_manager:access_token(),
    interface :: undefined | cv_interface:interface(),
    data_access_caveats_policy :: data_access_caveats:policy(),
    valid_until :: time:seconds(),
    next_renewal_threshold :: time:seconds(),
    next_renewal_backoff :: time:seconds()
}).

%% User session
-record(session, {
    status :: undefined | session:status(),
    accessed :: undefined | time:seconds(),
    type :: undefined | session:type(),
    mode = normal :: session:mode(),
    identity :: aai:subject(),
    credentials :: undefined | auth_manager:credentials(),
    data_constraints :: data_constraints:constraints(),
    node :: node(),
    supervisor :: undefined | pid(),
    event_manager :: undefined | pid(),
    watcher :: undefined | pid(),
    sequencer_manager :: undefined | pid(),
    async_request_manager :: undefined | pid(),
    connections = [] :: [pid()],
    proxy_via :: undefined | oneprovider:id(),
    % Key-value in-session memory
    memory = #{} :: map(),
    direct_io = #{} :: #{od_space:id() => boolean()}
}).

% An empty model used for creating session local links
% For more information see session_local_links.erl
-record(session_local_links, {}).

% Model used to cache idp access tokens
-record(idp_access_token, {
    token :: idp_access_token:token(),
    expiration_time :: idp_access_token:expiration_time()
}).

%% File handle used by the storage_driver module
-record(sd_handle, {
    file_handle :: undefined | helpers:file_handle(),
    file :: undefined | helpers:file_id(),
    session_id :: undefined | session:id(),
    % file_uuid can be `undefined` if sfm_handle is not
    % associated with any file in the system.
    % It is associated only with file on storage.
    file_uuid :: undefined | file_meta:uuid(),
    space_id :: undefined | od_space:id(),
    storage_id :: undefined | storage:id(),
    open_flag :: undefined | helpers:open_flag(),
    needs_root_privileges :: undefined | boolean(),
    file_size = 0 :: non_neg_integer(),
    share_id :: undefined | od_share:id()
}).

-record(storage_sync_info, {
    guid :: undefined | fslogic_worker:file_guid(),
    children_hashes = #{} :: storage_sync_info:hashes(),
    mtime :: undefined | time:seconds(),
    last_stat :: undefined | time:seconds(),
    % below counters are used to check whether all batches of given directory
    % were processed, as they are processed in parallel
    batches_to_process = 0 :: non_neg_integer(),
    batches_processed = 0:: non_neg_integer(),
    % below map contains new hashes, that will be used to update values in children_hashes
    % when counters batches_to_process == batches_processed
    hashes_to_update = #{} :: storage_sync_info:hashes(),
    % Flag which informs whether any of the protected children files has been modified on storage.
    % This flag allows to detect changes when flags are unset.
    any_protected_child_changed = false :: boolean()
}).

% An empty model used for creating storage_sync_links
% For more information see storage_sync_links.erl
-record(storage_sync_links, {}).

% This model can be associated with file and holds information about hooks
% for given file. Hooks will be executed on future change of given
% file's file_meta document.
-record(file_meta_posthooks, {
    hooks = #{} :: #{file_meta_posthooks:hook_identifier() => file_meta_posthooks:hook()}
}).

% This model holds information about QoS entries defined for given file.
% Each file can be associated with zero or one such record. It is used to
% calculate effective_file_qos. (see file_qos.erl)
-record(file_qos, {
    % List containing qos_entry IDs defined for given file.
    qos_entries = [] :: [qos_entry:id()],
    % Mapping storage ID -> list containing qos_entry IDs.
    % When new QoS entry is added for file or directory storages on which replicas
    % should be stored are calculated using QoS expression. Calculated storages
    % are used to create traverse requests in qos_entry document. When provider
    % notices change in qos_entry document, it checks whether traverse request
    % for his storage is present. If so, provider updates entry in assigned_entries
    % map for his local storage.
    assigned_entries = #{} :: file_qos:assigned_entries()
}).

% This model holds information about QoS entry, that is QoS requirement
% defined by the user for file or directory through QoS expression and
% number of required replicas. Each such requirement creates new qos_entry
% document even if expressions are exactly the same. For each file / directory
% multiple qos_entry can be defined.
-record(qos_entry, {
    type = user_defined :: qos_entry:type(),
    file_uuid :: file_meta:uuid(),
    expression = [] :: qos_expression:expression(),
    replicas_num = 1 :: qos_entry:replicas_num(), % Required number of file replicas.
    % These are requests to providers to start QoS traverse.
    traverse_reqs = #{} :: qos_traverse_req:traverse_reqs(),
    % Contains id of provider that marked given entry as possible or impossible.
    % If more than one provider concurrently marks entry as possible one provider is
    % deterministically selected during conflict resolution.
    possibility_check :: {possible | impossible, od_provider:id()}
}).

% This model holds information of QoS traverse state in a directory subtree in order
% to calculate entry status.
-record(qos_status, {
    % Initialize with empty binary so it always compares as lower than any actual filename
    previous_batch_last_filename = <<>> :: file_meta:name(),
    current_batch_last_filename = <<>> :: file_meta:name(),
    files_list = [] :: [file_meta:uuid()],
    child_dirs_count = 0 :: non_neg_integer(),
    is_last_batch = false :: boolean(),
    is_start_dir :: boolean()
}).

-record(file_meta, {
    name :: undefined | file_meta:name(),
    type :: undefined | file_meta:type(),
    mode = 0 :: file_meta:posix_permissions(),
    protection_flags = 0 :: data_access_control:bitmask(),
    acl = [] :: acl:acl(), % VFS-7437 Handle conflict resolution similarly to hardlinks
    owner :: undefined | od_user:id(), % undefined for hardlink doc
    is_scope = false :: boolean(),
    provider_id :: undefined | oneprovider:id(), %% Id of provider that created this file
    shares = [] :: [od_share:id()], % VFS-7437 Handle conflict resolution similarly to hardlinks
    deleted = false :: boolean(),
    parent_uuid :: file_meta:uuid(),
    % references are not always present in document to prevent copying large amounts of data
    % in such a case references are undefined
    references = file_meta_hardlinks:empty_references() :: file_meta_hardlinks:references() | undefined,
    symlink_value :: undefined | file_meta_symlinks:symlink(),
    % this field is used to cache value from #dataset.state field
    % TODO VFS-7533 handle conflict on file_meta with remote provider
    dataset_state :: undefined | dataset:state()
}).

% Model used for storing information concerning archive.
% One documents is stored for one archive.
-record(archive, {
    dataset_id :: dataset:id(),
    creation_time :: time:seconds(),
    creator :: archive:creator(),
    state :: archive:state(),
    config :: archive:config(),
    preserved_callback :: archive:callback(),
    purged_callback :: archive:callback(),
    description :: archive:description(),
    % This directory is root for archive.
    % It has predefined uuid=?ARCHIVE_DIR_UUID(ArchiveId)
    % See archivisation_tree.erl for more info.
    root_dir_guid :: undefined | file_id:file_guid(),
    % This is directory in which data files (files archived from space)
    % are stored.
    % For plain layout it is root_dir_guid.
    % For bagit layout it is "data" directory, that is child of root_dir_guid.
    data_dir_guid :: undefined | file_id:file_guid(),
    stats = archive_stats:empty() :: archive_stats:record(),

    % Related archives
    % NOTE: all archive relations are optional and depend on options provided in config. 
    % Additionally related_aip and related_dip cannot be simultaneously set (not undefined), 
    % as one archive cannot be AIP and DIP at the same time.
    
    % if archive has been created directly it has no parent archive
    % if archive has been created indirectly, this fields points to it's parent archive
    parent :: undefined | archive:id(),
    % id of archive that current one is based on if it is incremental
    base_archive_id :: undefined | archive:id(),
    
    % Relations between dissemination information package (DIP) 
    % and archival information package (AIP) archives.
    related_aip = undefined :: undefined | archive:id(),
    related_dip = undefined :: undefined | archive:id()
}).


% Model used for storing information associated with dataset.
% One document is stored for one dataset.
% Key of the document is file_meta:uuid().
-record(dataset, {
    creation_time :: time:seconds(),
    state :: dataset:state(),
    detached_info :: undefined | dataset:detached_info()
}).


% An empty model used for creating deletion_markers
% For more information see deletion_marker.erl
-record(deletion_marker, {}).


-record(storage_config, {
    helper :: helpers:helper(),
    luma_config :: storage:luma_config()
}).


-record(luma_db, {
    table :: luma_db:table(),
    record :: luma_db:db_record(),
    storage_id :: storage:id(),
    feed :: luma:feed()
}).


-record(space_unsupport_job, {
    stage = init :: space_unsupport:stage(),
    task_id :: traverse:id(),
    space_id :: od_space:id(),
    storage_id :: storage:id(),
    % Id of task that was created in slave job (e.g. QoS entry id or cleanup traverse id).
    % It is persisted so when slave job is restarted no additional task is created.
    subtask_id = undefined :: space_unsupport:subtask_id() | undefined,
    % Id of process waiting to be notified of task finish.
    % NOTE: should be updated after provider restart
    slave_job_pid  = undefined :: pid() | undefined
}).

%% Model that stores config of file-popularity mechanism per given space.
-record(file_popularity_config, {
    enabled = false :: boolean(),
    last_open_hour_weight = 1.0 :: number(),
    avg_open_count_per_day_weight = 20.0 :: number(),
    max_avg_open_count_per_day = 100.0 :: number()
}).

%% Helper record for autocleaning model.
%% Record contains setting of one autocleaning selective rule.
%% A rule is a filter which can be used to limit the set of file replicas
%% which can be deleted by auto-cleaning mechanism.
%% If a rule is disabled, its constraint is ignored.
-record(autocleaning_rule_setting, {
    %% The rule can be enabled/disabled by setting enabled field.
    enabled = false :: boolean(),
    %% The value is a numerical value, which defines the limit value for given rule.
    %% Depending on the rule's name, the value can be lower/upper limit.
    value = 0 :: non_neg_integer()
}).

%% Helper record for autocleaning model.
%% Record contains settings for all autocleaning selective rules.
%% Rules are filters which can be used to limit the set of file replicas
%% which can be deleted by auto-cleaning mechanism.
%% File replica must satisfy all enabled rules to be deleted.
%% Satisfying all enabled rules is necessary but not sufficient.
%% Files will be deleted in order determined by the file_popularity_view.
%% Each rule is defined by one #autocleaning_rule_setting record.
-record(autocleaning_rules, {
    % informs whether selective rules should be used by auto-cleaning mechanism
    % this field has higher priority than enabled field in each #autocleaning_rule_setting
    % which means that setting this field to false results in ignoring all rules,
    % because it overrides specific rules' settings
    enabled = false :: boolean(),
    % min size of file that can be evicted during autocleaning
    min_file_size = #autocleaning_rule_setting{} :: autocleaning_config:rule_setting(),
    % max size of file that can be evicted during autocleaning
    max_file_size = #autocleaning_rule_setting{} :: autocleaning_config:rule_setting(),
    % files which were opened for the last time more than given number of
    % hours ago may be cleaned
    min_hours_since_last_open = #autocleaning_rule_setting{} :: autocleaning_config:rule_setting(),
    % files that have been opened less than max_open_count times may be cleaned.
    max_open_count = #autocleaning_rule_setting{} :: autocleaning_config:rule_setting(),
    % files that have moving average of open operations count per hour less
    % than given value may be cleaned. The average is calculated in 24 hours window.
    max_hourly_moving_average = #autocleaning_rule_setting{} :: autocleaning_config:rule_setting(),
    % files that have moving average of open operations count per day less than
    % given value may be cleaned. The average is calculated in 31 days window.
    max_daily_moving_average = #autocleaning_rule_setting{} :: autocleaning_config:rule_setting(),
    % files that have moving average of open operations count per month less
    % than given value may be cleaned. The average is calculated in 12 months window.
    max_monthly_moving_average = #autocleaning_rule_setting{} :: autocleaning_config:rule_setting()
}).

%% Helper record for autocleaning model.
%% Record contains configuration of auto-cleaning mechanism for given space.
-record(autocleaning_config, {
    % this field enables/disables auto-cleaning mechanism in given space
    enabled = false :: boolean(),
    % storage occupancy at which auto-cleaning will stop
    target = 0 :: non_neg_integer(),
    % auto-cleaning will start after exceeding threshold level of occupancy
    threshold = 0 :: non_neg_integer(),
    rules = #autocleaning_rules{} :: autocleaning_config:rules()
}).

%% Model for holding information about auto-cleaning runs.
%% Each record stores information about one specific run.
-record(autocleaning_run, {
    space_id :: undefined | od_space:id(),
    started_at = 0 :: time:seconds(),
    stopped_at :: undefined | time:seconds(),
    status :: undefined | autocleaning_run:status(),

    released_bytes = 0 :: non_neg_integer(),
    bytes_to_release = 0 :: non_neg_integer(),
    released_files = 0 :: non_neg_integer(),

    view_traverse_token :: undefined | view_traverse:token()
}).

%% Model which stores information about auto-cleaning per given space.
-record(autocleaning, {
    % id of current auto-cleaning run
    current_run :: undefined | autocleaning:run_id(),
    % record describing configuration of auto-cleaning per given space
    config :: undefined | autocleaning:config()
}).

-record(helper_handle, {
    handle :: helpers_nif:helper_handle(),
    timeout = infinity :: timeout()
}).

%% Model for storing file's location data
-record(file_location, {
    uuid :: file_meta:uuid(),
    provider_id :: undefined | oneprovider:id(),
    storage_id :: undefined | storage:id(),
    file_id :: undefined | helpers:file_id(),
    rename_src_file_id :: undefined | helpers:file_id(),
    blocks = [] :: fslogic_location_cache:stored_blocks(),
    version_vector = #{} :: version_vector:version_vector(),
    size = 0 :: non_neg_integer() | undefined,
    space_id :: undefined | od_space:id(),
    recent_changes = {[], []} :: {
        OldChanges :: [replica_changes:change()],
        NewChanges :: [replica_changes:change()]
    },
    last_rename :: undefined | replica_changes:last_rename(),
    storage_file_created = false :: boolean(),
    last_replication_timestamp :: undefined | time:seconds(),
    % synced_gid field is set by storage import, only on POSIX-compatible storages.
    % It is used to override display gid, only in
    % the syncing provider, with the gid that file
    % belongs to on synced storage.
    synced_gid :: undefined | luma:gid()
}).

%% Model for storing file's blocks
-record(file_local_blocks, {
    last = true :: boolean(),
    blocks = [] :: fslogic_blocks:blocks()
}).

%% Model for storing dir's location data
-record(dir_location, {
    storage_file_created = false :: boolean(),
    storage_file_id :: undefined | helpers:file_id(),
    % synced_gid field is set by storage import, only on POSIX-compatible storages.
    % It is used to override display gid, only in
    % the syncing provider, with the gid that file
    % belongs to on synced storage.
    synced_gid :: undefined | luma:gid()
}).

%% Model that stores configuration of storage import
-record(storage_import_config, {
    mode :: storage_import_config:mode(),
    % below field is undefined for manual mode
    auto_storage_import_config :: undefined | auto_storage_import_config:config()
}).

%% @TODO VFS-6767 deprecated, included for upgrade procedure. Remove in next major release after 21.02.*.
%% Model that stores configuration of storage import mechanism
-record(storage_sync_config, {
    import_enabled = false :: boolean(),
    update_enabled = false :: boolean(),
    import_config = #{} :: space_strategies:import_config(),
    update_config = #{} :: space_strategies:update_config()
}).

%% @TODO VFS-6767 deprecated, included for upgrade procedure. Remove in next major release after 21.02.*.
%% Model that maps space to storage strategies
-record(space_strategies, {
    sync_configs = #{} :: space_strategies:sync_configs()
}).

%% @TODO VFS-6767 deprecated, included for upgrade procedure. Remove in next major release after 21.02.*.
-record(storage_sync_monitoring, {
    scans = 0 :: non_neg_integer(), % overall number of finished scans,
    import_start_time :: undefined | time:seconds(),
    import_finish_time :: undefined | time:seconds(),
    last_update_start_time :: undefined | time:seconds(),
    last_update_finish_time :: undefined | time:seconds(),

    % counters used for scan management, they're reset on the beginning of each scan
    to_process = 0 :: non_neg_integer(),
    imported = 0 :: non_neg_integer(),
    updated = 0 :: non_neg_integer(),
    deleted = 0 :: non_neg_integer(),
    failed = 0 :: non_neg_integer(),
    % counter for tasks which don't match to any one of the above categories
    % i.e.
    %   * remote files that were processed by sync algorithm but not deleted
    %   * directories are processed many times (for each batch) but we increase
    %     `updated` counter only for 1 batch, for other batches we increase
    %     `other_processed_tasks` to keep track of algorithm and check whether
    %     it performs as intended
    other_processed = 0 :: non_neg_integer(),

    imported_sum = 0 :: non_neg_integer(),
    updated_sum = 0 :: non_neg_integer(),
    deleted_sum = 0 :: non_neg_integer(),

    imported_min_hist :: time_slot_histogram:histogram(),
    imported_hour_hist :: time_slot_histogram:histogram(),
    imported_day_hist :: time_slot_histogram:histogram(),

    updated_min_hist :: time_slot_histogram:histogram(),
    updated_hour_hist :: time_slot_histogram:histogram(),
    updated_day_hist :: time_slot_histogram:histogram(),

    deleted_min_hist :: time_slot_histogram:histogram(),
    deleted_hour_hist :: time_slot_histogram:histogram(),
    deleted_day_hist :: time_slot_histogram:histogram(),

    queue_length_min_hist :: time_slot_histogram:histogram(),
    queue_length_hour_hist :: time_slot_histogram:histogram(),
    queue_length_day_hist :: time_slot_histogram:histogram()
}).

%% Model that storage monitoring data of auto storage import.
%% The doc is stored per space.
-record(storage_import_monitoring, {
    finished_scans = 0 :: non_neg_integer(), % overall number of finished scans,
    status :: storage_import_monitoring:status(),

    % start/stop timestamps of last scan in millis
    scan_start_time :: undefined | time:millis(),
    scan_stop_time :: undefined | time:millis(),

    % Counters of files (regular and directories) processed during current (or last finished) scan.
    % Each processed file is counted just once.
    created = 0 :: non_neg_integer(),
    modified = 0 :: non_neg_integer(),
    deleted = 0 :: non_neg_integer(),
    failed = 0 :: non_neg_integer(),
    unmodified = 0 :: non_neg_integer(),

    % histograms for files (both directories and regular files) creations
    created_min_hist :: time_slot_histogram:histogram(),
    created_hour_hist :: time_slot_histogram:histogram(),
    created_day_hist :: time_slot_histogram:histogram(),

    % histograms for files (both directories and regular files) modification
    modified_min_hist :: time_slot_histogram:histogram(),
    modified_hour_hist :: time_slot_histogram:histogram(),
    modified_day_hist :: time_slot_histogram:histogram(),

    % histograms for files (both directories and regular files) deletions
    deleted_min_hist :: time_slot_histogram:histogram(),
    deleted_hour_hist :: time_slot_histogram:histogram(),
    deleted_day_hist :: time_slot_histogram:histogram(),

    % histograms for length of jobs' queue
    queue_length_min_hist :: time_slot_histogram:histogram(),
    queue_length_hour_hist :: time_slot_histogram:histogram(),
    queue_length_day_hist :: time_slot_histogram:histogram()
}).


%% Model that holds synchronization state for a space
-record(dbsync_state, {
    seq = #{} :: #{od_provider:id() => {couchbase_changes:seq(), datastore_doc:timestamp()}}
}).

%% Model that holds state entries for DBSync worker
-record(dbsync_batches, {
    batches = #{} :: map()
}).

%% Model that holds files created by root, whose owner needs to be changed when
%% the user will be present in current provider.
%% The Key of this document is UserId.
-record(files_to_chown, {
    file_guids = [] :: [fslogic_worker:file_guid()]
}).

-record(storage_traverse_job, {
    % Information about execution environment and processing task
    pool :: traverse:pool(),
    task_id :: traverse:id(),
    callback_module :: traverse:callback_module(),
    % storage traverse specific fields
    storage_file_id :: helper:name(),
    space_id :: od_space:id(),
    storage_id :: storage:id(),
    iterator_module :: storage_traverse:iterator_type(),
    offset = 0 ::  non_neg_integer(),
    batch_size :: non_neg_integer(),
    marker :: undefined | helpers:marker(),
    max_depth :: non_neg_integer(),
    % flag that informs whether slave_job should be scheduled on directories
    execute_slave_on_dir :: boolean(),
    % flag that informs whether children master jobs should be scheduled asynchronously
    async_children_master_jobs :: boolean(),
    % flag that informs whether job for processing next batch of given directory should be scheduled asynchronously
    async_next_batch_job :: boolean(),
    % initial argument for compute function (see storage_traverse.erl for more info)
    fold_children_init :: term(),
    % flag that informs whether compute function should be executed (see storage_traverse.erl for more info)
    fold_children_enabled :: boolean(),
    info :: storage_traverse:info()
}).

%% Model for holding current quota state for spaces
-record(space_quota, {
    current_size = 0 :: non_neg_integer()
}).

%% Record that holds monitoring id
-record(monitoring_id, {
    main_subject_type = undefined :: atom(),
    main_subject_id = <<"">> :: datastore:key(),
    metric_type = undefined :: atom(),
    secondary_subject_type = undefined :: atom(),
    secondary_subject_id = <<"">> :: datastore:key(),
    provider_id = oneprovider:get_id_or_undefined() :: oneprovider:id()
}).

%% Model for holding state of monitoring
-record(monitoring_state, {
    monitoring_id = #monitoring_id{} :: #monitoring_id{},
    rrd_guid :: undefined | binary(),
    state_buffer = #{} :: map(),
    last_update_time :: undefined | time:seconds()
}).

%% Model that stores file handles
-record(file_handles, {
    % this field informs whether file was deleted and
    % whether removal was performed locally or in remote provider
    removal_status = ?NOT_REMOVED :: file_handles:removal_status(),
    descriptors = #{} :: file_descriptors(),
    creation_handle :: file_handles:creation_handle()
}).

%% Model that holds file's custom metadata
-record(custom_metadata, {
    space_id :: undefined | od_space:id(),
    file_objectid :: undefined | file_id:objectid(), % undefined only for upgraded docs
    value = #{} :: json_utils:json_term()
}).

%% Model that manages caches of files' permissions
-record(permissions_cache, {
    value = undefined :: term()
}).

%% Helper model for caching files' permissions
-record(permissions_cache_helper, {
    value = undefined :: term()
}).

%% Helper model for caching files' permissions
-record(permissions_cache_helper2, {
    value = undefined :: term()
}).

%% Model that holds file timestamps
-record(times, {
    atime = 0 :: times:time(),
    ctime = 0 :: times:time(),
    mtime = 0 :: times:time()
}).

%% Model that tracks popularity of file
-record(file_popularity, {
    file_uuid :: undefined | file_meta:uuid(),
    space_id :: undefined  | od_space:id(),
    size = 0 :: non_neg_integer(),
    open_count = 0 :: non_neg_integer(),
    last_open = 0 :: time:hours(),
    hr_hist = [] :: list(),
    dy_hist = [] :: list(),
    mth_hist = [] :: list(),
    hr_mov_avg = 0 :: number(),
    dy_mov_avg = 0 :: number(),
    mth_mov_avg = 0 :: number()
}).

%% Model that holds information about an ongoing (or completed) transfer
-record(transfer, {
    file_uuid :: undefined | file_meta:uuid(),
    space_id :: undefined | od_space:id(),
    user_id :: undefined | od_user:id(),
    rerun_id = undefined :: undefined | transfer:id(),
    path :: undefined | file_meta:path(),
    callback :: undefined | transfer:callback(),
    enqueued = true :: boolean(),
    cancel = false :: boolean(),
    replication_status :: undefined | transfer:subtask_status(),
    eviction_status :: undefined | transfer:subtask_status(),
    scheduling_provider :: od_provider:id(),
    replicating_provider :: undefined | od_provider:id(),
    evicting_provider :: undefined | od_provider:id(),
    % pid of replication or replica_eviction controller, as both cannot execute
    % simultaneously for given TransferId
    pid :: undefined | binary(), %todo VFS-3657

    % counters used for transfer management
    % if file is migrated (replicated and invalidated)
    % it will be included twice in both counters
    files_to_process = 0 :: non_neg_integer(),
    files_processed = 0 :: non_neg_integer(), % sum of successfully and unsuccessfully processed files
    failed_files = 0 :: non_neg_integer(),

    % counters interesting for users
    files_replicated = 0 :: non_neg_integer(),
    bytes_replicated = 0 :: non_neg_integer(),
    files_evicted = 0 :: non_neg_integer(),
    schedule_time = 0 :: time:seconds(),
    start_time = 0 :: time:seconds(),
    finish_time = 0 :: time:seconds(),

    % Histograms with different time spans (last minute, hour, day and month)
    % of transferred bytes per provider, last_update per provider is
    % required to keep track in histograms.
    % Length of each histogram type is defined in transfer.hrl
    last_update = #{} :: #{od_provider:id() => time:seconds()},
    min_hist = #{} :: #{od_provider:id() => histogram:histogram()},
    hr_hist = #{} :: #{od_provider:id() => histogram:histogram()},
    dy_hist = #{} :: #{od_provider:id() => histogram:histogram()},
    mth_hist = #{} :: #{od_provider:id() => histogram:histogram()},

    % Only replication of files existing in given view will be scheduled
    % if this value is undefined, whole subtree will be iterated
    index_name :: transfer:view_name(),
    % query_view_params are directly passed to couchbase
    % if index_name (view_name) is undefined query_view_params are ignored
    query_view_params = [] :: transfer:query_view_params()
}).

%% Model that tracks process' open handles
-record(process_handles, {
    process :: pid(),
    handles = #{} :: #{lfm_context:handle_id() => lfm:handle()}
}).

%% Model that tracks what files are currently transferred
-record(transferred_file, {
    ongoing_transfers = ordsets:new() :: ordsets:ordset(transferred_file:entry()),
    ended_transfers = ordsets:new() :: ordsets:ordset(transferred_file:entry())
}).

%% Model that holds aggregated statistics about transfers featuring
%% given space and target provider.
-record(space_transfer_stats, {
    % Histograms with different time spans (last minute, hour, day and month)
    % of transferred bytes per provider, last_update per provider is
    % required to keep track in histograms.
    % Length of each histogram type is defined in transfer.hrl
    last_update = #{} :: #{od_provider:id() => time:seconds()},
    min_hist = #{} :: #{od_provider:id() => histogram:histogram()},
    hr_hist = #{} :: #{od_provider:id() => histogram:histogram()},
    dy_hist = #{} :: #{od_provider:id() => histogram:histogram()},
    mth_hist = #{} :: #{od_provider:id() => histogram:histogram()}
}).

%% Model that holds statistics about all transfers for given space (memory only and node-wide).
-record(space_transfer_stats_cache, {
    % Time at which the cache record will expire.
    expiration_timer = countdown_timer:start_millis(0) :: countdown_timer:instance(),
    % Timestamp of last update for stats.
    last_update = 0 :: time:seconds(),
    % Mapping of providers to their data input and sources
    stats_in = #{} :: #{od_provider:id() => histogram:histogram()},
    % Mapping of providers to their data output and destinations
    stats_out = #{} :: #{od_provider:id() => histogram:histogram()},
    % Providers mapping to providers they recently sent data to
    active_channels = #{} :: undefined | #{od_provider:id() => [od_provider:id()]}
}).

%% Model used for communication between providers during
%% deletion of file replica.
-record(replica_deletion, {
    file_uuid :: undefined | file_meta:uuid(),
    space_id :: undefined | od_space:id(),
    action :: replica_deletion:action(),
    requested_blocks = [] :: fslogic_blocks:blocks(),
    supported_blocks = [] :: fslogic_blocks:blocks(),
    version_vector = #{} :: version_vector:version_vector(),
    requester :: od_provider:id(),
    requestee :: od_provider:id(),
    job_id :: replica_deletion:job_id(),
    job_type :: replica_deletion:job_type()
}).

%% Model used for setting read-write lock to synchronize replica deletion
%% of file replicas.
-record(replica_deletion_lock, {
    read = 0 :: non_neg_integer(),
    write = 0 :: non_neg_integer()
}).

%% Model that holds information on database view.
%% Specifying reduce function is optional in case of non-spatial views and
%% forbidden in case of spatial ones (map_function is treated as
%% spacial function).
-record(index, {
    name :: index:name(),
    space_id :: od_space:id(),
    spatial = false :: boolean(),
    map_function :: index:view_function(),
    reduce_function :: undefined | index:view_function(),
    index_options = [] :: index:options(),
    providers = [] :: all | [od_provider:id()]
}).

%% Model that holds information about state of harvesting for given space
-record(harvesting_state, {
    % structure that holds progress of harvesting for {Harvester, Index} pairs
    progress :: harvesting_progress:progress()
}).

% Model that stores information about single traverse job that processes single directory/file (see tree_traverse.erl)
-record(tree_traverse_job, {
    % Information about execution environment and processing task
    pool :: traverse:pool(),
    callback_module :: traverse:callback_module(),
    task_id :: traverse:id(),
    % Uuid of processed directory/file
    doc_id :: file_meta:uuid(),
    % User who scheduled the traverse
    user_id :: od_user:id(),
    % Information needed to restart directory listing
    use_listing_token = true :: boolean(),
    last_name :: file_meta:name(),
    last_tree :: od_provider:id(),
    % Traverse task specific info
    child_dirs_job_generation_policy :: tree_traverse:child_dirs_job_generation_policy(),
    children_master_jobs_mode :: tree_traverse:children_master_jobs_mode(),
    track_subtree_status :: boolean(),
    batch_size :: tree_traverse:batch_size(),
    traverse_info :: binary(),
    follow_symlinks = false :: boolean(),
    % relative path of the processed file to the traverse root
    relative_path = <<>> :: file_meta:path(),
    % Set of encountered files on the path from the traverse root to the currently processed one. 
    % It is required to efficiently prevent loops when resolving symlinks
    encountered_files :: tree_traverse:encountered_files_set()
}).

%% Model that holds information necessary to tell whether whole subtree
%% of a directory was traversed so this directory can be cleaned up.
-record(tree_traverse_progress, {
    % number of children jobs listed but not yet processed
    to_process = 0 :: non_neg_integer(),
    % number of children jobs processed
    processed = 0 :: non_neg_integer(),
    % flag that informs whether all batches of children have been listed
    all_batches_listed = false :: boolean()
}).

%%%===================================================================
%%% Automation related models
%%%===================================================================

-record(atm_store, {
    workflow_execution_id :: atm_workflow_execution:id(),

    schema_id :: automation:id(),
    initial_value :: undefined | json_utils:json_term(),

    % Flag used to tell if content (items) update operation should be blocked
    % (e.g when store is used as the iteration source for currently executed lane).
    frozen = false :: boolean(),

    container :: atm_store_container:record()
}).

-record(atm_task_execution, {
    workflow_execution_id :: atm_workflow_execution:id(),
    lane_index :: non_neg_integer(),
    parallel_box_index :: non_neg_integer(),

    schema_id :: automation:id(),

    executor :: atm_task_executor:record(),
    argument_specs :: [atm_task_execution_argument_spec:record()],
    result_specs :: [atm_task_execution_result_spec:record()],

    system_audit_log_id :: undefined | atm_store:id(),

    status :: atm_task_execution:status(),
    % Flag used to tell if status was changed during doc update (set automatically
    % when updating doc). It is necessary due to limitation of datastore as
    % otherwise getting document before update would be needed (to compare 2 docs).
    status_changed = false :: boolean(),
    % Flag used to differentiate reasons why task is aborting
    aborting_reason = undefined :: undefined | cancel | failure,

    items_in_processing = 0 :: non_neg_integer(),
    items_processed = 0 :: non_neg_integer(),
    items_failed = 0 :: non_neg_integer()
}).

-record(atm_workflow_schema_snapshot, {
    schema_id :: automation:id(),
    name :: automation:name(),
    description :: automation:description(),

    stores = [] :: [atm_store_schema:record()],
    lanes = [] :: [atm_lane_schema:record()],

    state :: automation:workflow_schema_state(),

    atm_inventory :: od_atm_inventory:id(),
    atm_lambdas :: [od_atm_lambda:id()]
}).

-record(atm_lambda_snapshot, {
    lambda_id :: automation:id(),

    name :: automation:name(),
    summary :: automation:summary(),
    description :: automation:description(),

    operation_spec :: atm_lambda_operation_spec:record(),
    argument_specs = [] :: [atm_lambda_argument_spec:record()],
    result_specs = [] :: [atm_lambda_result_spec:record()],

    atm_inventories = [] :: [od_atm_inventory:id()]
}).

-record(atm_workflow_execution, {
    user_id :: od_user:id(),
    space_id :: od_space:id(),
    atm_inventory_id :: od_atm_inventory:id(),

    name :: automation:name(),
    schema_snapshot_id :: atm_workflow_schema_snapshot:id(),
    lambda_snapshot_registry :: atm_workflow_execution:lambda_snapshot_registry(),

    store_registry :: atm_workflow_execution:store_registry(),
    system_audit_log_id :: undefined | atm_store:id(),

<<<<<<< HEAD
    lanes :: #{atm_lane_execution:index() => atm_lane_execution:record()},
    lanes_num :: non_neg_integer(),
=======
    lanes :: [atm_lane_execution:record()],
    lanes_count :: non_neg_integer(),
>>>>>>> 99e1137c

    curr_lane_index :: pos_integer(),
    curr_run_no :: pos_integer(),

    status :: atm_workflow_execution:status(),
    % Flag used to tell if status was changed during doc update (set automatically
    % when updating doc). It is necessary due to limitation of datastore as
    % otherwise getting document before update would be needed (to compare 2 docs).
    prev_status :: atm_workflow_execution:status(),

    callback :: undefined | http_client:url(),

    schedule_time = 0 :: atm_workflow_execution:timestamp(),
    start_time = 0 :: atm_workflow_execution:timestamp(),
    finish_time = 0 :: atm_workflow_execution:timestamp()
}).

%% Model for storing persistent state of a single tree forest iteration.
-record(atm_tree_forest_iterator_queue, {
    values = #{} :: atm_tree_forest_iterator_queue:values(),
    last_pushed_value_index = 0 :: atm_tree_forest_iterator_queue:index(),
    highest_peeked_value_index = 0 :: atm_tree_forest_iterator_queue:index(),
    discriminator = {0, <<>>} :: atm_tree_forest_iterator_queue:discriminator(), 
    last_pruned_node_num = 0 :: atm_tree_forest_iterator_queue:node_num(),
    max_values_per_node :: pos_integer() | undefined
}).

%%%===================================================================
%%% Workflow engine connected models
%%%===================================================================

-record(workflow_cached_item, {
    item :: iterator:item(),
    iterator :: iterator:iterator()
}).

-record(workflow_cached_async_result, {
    result :: workflow_handler:async_processing_result()
}).

-record(workflow_iterator_snapshot, {
    iterator :: iterator:iterator(),
    lane_index = workflow_execution_state:index(),
    lane_id :: workflow_engine:lane_id(),
    item_index = workflow_execution_state:index(),
    prepared_in_advance_lane_id :: workflow_engine:lane_id() | undefined
}).

-record(workflow_engine_state, {
    executions = [] :: [workflow_engine:execution_id()],
    slots_used = 0 :: non_neg_integer(),
    slots_limit :: non_neg_integer()
}).

-record(workflow_execution_state, {
    handler :: workflow_handler:handler(),
    initial_context :: workflow_engine:execution_context(),

    execution_status = ?NOT_PREPARED :: workflow_execution_state:execution_status(),
    current_lane :: workflow_execution_state:current_lane(),

    lane_prepared_in_advance_status = ?NOT_PREPARED :: workflow_execution_state:lane_prepared_in_advance_status(),
    lane_prepared_in_advance :: workflow_execution_state:lane_prepared_in_advance(),

    lowest_failed_job_identifier :: workflow_jobs:job_identifier() | undefined,
    failed_jobs_count = 0 :: non_neg_integer(),

    iteration_state :: workflow_iteration_state:state() | undefined,
    prefetched_iteration_step :: workflow_execution_state:iteration_status(),
    jobs :: workflow_jobs:jobs() | undefined,

    waiting_notifications = [] :: [workflow_jobs:job_identifier()],

    % Field used to return additional information about document update procedure
    % (datastore:update returns {ok, #document{}} or {error, term()}
    % so such information has to be returned via record's field).
    update_report :: workflow_execution_state:update_report() | undefined
}).

-record(workflow_async_call_pool, {
    slots_used = 0 :: non_neg_integer(),
    slots_limit :: non_neg_integer()
}).

-endif.<|MERGE_RESOLUTION|>--- conflicted
+++ resolved
@@ -1136,13 +1136,8 @@
     store_registry :: atm_workflow_execution:store_registry(),
     system_audit_log_id :: undefined | atm_store:id(),
 
-<<<<<<< HEAD
     lanes :: #{atm_lane_execution:index() => atm_lane_execution:record()},
-    lanes_num :: non_neg_integer(),
-=======
-    lanes :: [atm_lane_execution:record()],
     lanes_count :: non_neg_integer(),
->>>>>>> 99e1137c
 
     curr_lane_index :: pos_integer(),
     curr_run_no :: pos_integer(),
