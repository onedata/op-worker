--- conflicted
+++ resolved
@@ -13,12 +13,12 @@
 -ifndef(WORKER_MAP_HRL).
 -define(WORKER_MAP_HRL, 1).
 
+-export_type([selection_type/0, worker_name/0, worker_ref/0]).
+
 -define(DEFAULT_WORKER_SELECTION_TYPE, random).
-<<<<<<< HEAD
--type selection_type() :: random | prefer_local | {node, Node :: node()}.
-=======
 -type selection_type() :: random | prefer_local.
--type worker_ref() :: WorkerName :: atom() | {WorkerName :: atom(), Node :: node()}.
->>>>>>> e2636b24
+-type worker_name() :: atom().
+-type worker_ref() :: worker_name() |
+                      {WorkerName :: worker_name(), Node :: node()}.
 
--endif.
+-endif.