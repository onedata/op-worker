package one.clproto.fuse_messages;

message ChannelRegistration {
    required string fuse_id = 1;
}

message ChannelClose {
    required string fuse_id = 1;
}

message FuseMessage {
    required string message_type = 1;
    required bytes input = 2;
}

message GetFileLocation {
    required string file_logic_name = 1;
    optional string open_mode = 2 [default = ""];
    optional bool   force_cluster_proxy = 3 [default = false];
}

message GetNewFileLocation {
    required string file_logic_name = 1;
    required uint32 mode = 2;
    optional bool   force_cluster_proxy = 3 [default = false];
}

message SetXAttr {
  required string file_logic_name = 1;
  required string name = 2;
  required string value = 3;
  optional int32 flags = 4 [default = 0];
}

message GetXAttr {
  required string file_logic_name = 1;
  required string name = 2;
}

message ListXAttr {
  required string file_logic_name = 1;
}

message RemoveXAttr {
  required string file_logic_name = 1;
  required string name = 2;
}

message XAttr {
  optional string answer = 1 [default = "ok"];
  required string name = 2;
  required string value = 3;
}

message XAttrList {
  message XAttrEntry {
    required string name = 1;
    required string value = 2;
  }

  optional string answer = 1 [default = "ok"];
  repeated XAttrEntry attrs = 2;
}

message AccessControlEntity {
  required uint32 acetype = 1;
  required string identifier = 2;
  required uint32 aceflags = 3;
  required uint32 acemask = 4;
}

message GetAcl {
  required string file_logic_name = 1;
}

message Acl {
  optional string answer = 1 [default = "ok"];
  repeated AccessControlEntity entities = 2;
}

message SetAcl {
  required string file_logic_name = 1;
  repeated AccessControlEntity entities = 2;
}

message GetFileAttr {
    required string file_logic_name = 1;
}

message FileAttr {
    optional string answer = 1 [default = "ok"];
    required int32 mode = 2;
    required int32 uid = 3;
    required int32 gid = 4;
    required int64 atime = 5;
    required int64 mtime = 6;
    required int64 ctime = 7;
    required string type = 9;
    optional int64 size = 10 [default = 0];
    optional string uname = 11 [default = ""];
    optional string gname = 12 [default = ""];
    optional int32 links = 13 [default = 1];
    optional bool has_acl = 14 [default = false];
}

message GetFileUuid {
  required string file_logic_name = 1;
}

message FileUuid {
  optional string answer = 1 [default = "ok"];
  required string uuid = 2;
}

message FileLocation {
    message BlockAvailability {
        required uint64 offset = 1;
        required uint64 size = 2;
    }

    optional string answer = 1 [default = "ok"];
    required uint32 storage_id = 2;
    required string file_id = 3;
    required uint32 validity = 4;
    optional string storage_helper_name = 5;
    repeated string storage_helper_args = 6;
    repeated BlockAvailability available = 7;
}

message BlocksAvailable {
    required uint32 storage_id = 1;
    required string file_id = 2;
    repeated FileLocation.BlockAvailability blocks = 3;
}

message RequestFileBlock {
    required string logical_name = 1;
    required uint64 offset = 2;
    required uint64 size = 3;
}

message CreateFileAck {
    required string file_logic_name = 1;
}

message FileNotUsed {
    required string file_logic_name = 1;
}

message RenewFileLocation {
    required string file_logic_name = 1;
}

message FileLocationValidity {
    optional string answer = 1 [default = "ok"];
    optional int32 validity = 2;
}

<<<<<<< HEAD
=======
message GetFileChildrenCount {
  required string dir_logic_name = 1;
}

message FileChildrenCount {
  optional string answer = 1 [default = "ok"];
  required uint32 count = 2;
}

>>>>>>> eec028dd
message GetFileChildren {
    required string dir_logic_name = 1;
    required int32 children_num = 2;
    optional int32 offset = 3 [default = 0];
}

message FileChildren {
    message DirEntry {
        required string name = 1;
        required string type = 2;
    }

    optional string answer = 1 [default = "ok"];
    repeated DirEntry entry = 2;
}

message CreateDir {
    required string dir_logic_name = 1;
    required uint32 mode = 2;
}

message DeleteFile {
    required string file_logic_name = 1;
}

message CreateLink {
    required string from_file_logic_name = 1;
    required string to_file_logic_name = 2;
}

message GetLink {
    required string file_logic_name = 1;
}

message LinkInfo {
    optional string answer = 1 [default = "ok"];
    required string file_logic_name = 2;
}

message RenameFile {
    required string from_file_logic_name = 1;
    required string to_file_logic_name = 2;
}

message ChangeFileOwner {
    required string file_logic_name = 1;
    required int32 uid = 2;
    optional string uname = 4 [default = ""];
}

message ChangeFileGroup {
    required string file_logic_name = 1;
    required int32 gid = 3;
    optional string gname = 5 [default = ""];
}

message ChangeFilePerms {
    required string file_logic_name = 1;
    required int32 perms = 2;
}

message CheckFilePerms {
    required string file_logic_name = 1;
    required string type = 2 [default = "root"];
}

message UpdateTimes {
    required string file_logic_name = 1;
    optional int64 atime = 2 [default = -1];
    optional int64 mtime = 3 [default = -1];
    optional int64 ctime = 4 [default = -1];
}

message TestChannel {
    required string answer_message = 1;
    required int32 answer_delay_in_ms = 2;
}

message TestChannelAnswer {
    required string message = 1;
}

message HandshakeRequest {
    required string hostname = 1;

    message EnvVariable {
        required string name = 1;
        required string value = 2;
    }

    repeated EnvVariable variable = 2;

    message CertConfirmation {
        required string login = 1;
        required bool result = 2;
    }

    optional CertConfirmation cert_confirmation = 3;
}

message HandshakeResponse {
    required string fuse_id = 1;
}

message HandshakeAck {
    required string fuse_id = 1;
}

message CreateStorageTestFileRequest {
    required int32 storage_id = 1;
}

message CreateStorageTestFileResponse {
    required bool answer = 1;
    optional string relative_path = 2 [default = ""];
    optional string text = 3 [default = ""];
}

message StorageTestFileModifiedRequest {
    required int32 storage_id = 1;
    required string relative_path = 2;
    required string text = 3;
}

message StorageTestFileModifiedResponse {
    required bool answer = 1;
}

message ClientStorageInfo {
    message StorageInfo {
        required int32 storage_id = 1;
        required string absolute_path = 2;
    }
    repeated StorageInfo storage_info = 1;
}

message GetStatFS {
}

message StatFSInfo {
    optional string answer = 1 [default = "ok"];
    required int64 quota_size = 2;
    required int64 files_size = 3;
}

message EventFilterConfig {
    required string field_name = 1;
    required string desired_value = 2;
}

message EventAggregatorConfig {
    required string field_name = 1;
    required uint64 threshold = 2;
    required string sum_field_name = 3; // it will be extended in future. so far we assume that aggregation function is always sum and sum_field_name is field_name which values are summed
}

// configure stream in client. Enables changing event values.
message EventTransformerConfig {
    repeated string field_names_to_replace = 1;
    repeated string values_to_replace = 2;
    repeated string new_values = 3;
}

// EventStreamConfig is a message sent by cluster to client which contains informations needed for client to perform events processing (filtering, aggregation etc.)
// Only one of fields filter_config and aggregation_config is supposed to be set. Type of EventStreamConfig is determined by the fact which of those two fields is set.
// wrapped_config should be used when one needs to create chain of streams. If wrapped_config is set to contains another EventStreamConfig then the event first go to the most wrapped stream
message EventStreamConfig {
    optional EventStreamConfig wrapped_config = 1;
    optional EventFilterConfig filter_config = 2;
    optional EventAggregatorConfig aggregator_config = 3;
    optional EventTransformerConfig transformer_config = 4;
    repeated string needed_envs = 5; // list of environment variables needed for EventStream
}

message EventProducerConfig {
    repeated EventStreamConfig event_streams_configs = 1;
}

// Generic event message.
// TODO: add support for multiple values per one key
message EventMessage {
    repeated string numeric_properties_keys = 1; // numericPropertiesKeys length is expected to be equal numericPropertiesValues length
    repeated int64 numeric_properties_values = 2;
    repeated string string_properties_keys = 3; // stringPropertiesKeys length is expected to be equal stringPropertiesValues length
    repeated string string_properties_values = 4;
}<|MERGE_RESOLUTION|>--- conflicted
+++ resolved
@@ -156,8 +156,6 @@
     optional int32 validity = 2;
 }
 
-<<<<<<< HEAD
-=======
 message GetFileChildrenCount {
   required string dir_logic_name = 1;
 }
@@ -167,7 +165,6 @@
   required uint32 count = 2;
 }
 
->>>>>>> eec028dd
 message GetFileChildren {
     required string dir_logic_name = 1;
     required int32 children_num = 2;
