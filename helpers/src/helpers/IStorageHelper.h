/**
 * @file IStorageHelper.h
 * @author Rafal Slota
 * @copyright (C) 2013 ACK CYFRONET AGH
 * @copyright This software is released under the MIT license cited in
 * 'LICENSE.txt'
 */

#ifndef HELPERS_I_STORAGE_HELPER_H
#define HELPERS_I_STORAGE_HELPER_H

#include <fuse.h>
#include <sys/stat.h>
#include <sys/types.h>

#include <asio/buffer.hpp>
#include <boost/any.hpp>
#include <boost/filesystem/path.hpp>
#include <tbb/concurrent_hash_map.h>

#include <chrono>
#include <future>
#include <memory>
#include <string>
#include <system_error>
#include <unordered_map>
#include <unordered_set>
#include <vector>

namespace one {
namespace helpers {

using error_t = std::error_code;

namespace {
constexpr std::chrono::seconds ASYNC_OPS_TIMEOUT{2};
const error_t SUCCESS_CODE;
}

enum class Flag {
    NONBLOCK,
    APPEND,
    ASYNC,
    FSYNC,
    NOFOLLOW,
    CREAT,
    TRUNC,
    EXCL,
    RDONLY,
    WRONLY,
    RDWR,
    IFREG,
    IFCHR,
    IFBLK,
    IFIFO,
    IFSOCK
};

struct FlagHash {
    template <typename T> std::size_t operator()(T t) const
    {
        return static_cast<std::size_t>(t);
    }
};

using FlagsSet = std::unordered_set<Flag, FlagHash>;

class IStorageHelperCTX {
public:
    virtual ~IStorageHelperCTX() = default;

    /**
     * Sets user context parameters.
     * @param args Map with parameters required to set user context.
     */
    virtual void setUserCTX(std::unordered_map<std::string, std::string> args)
    {
<<<<<<< HEAD
        throw std::system_error{std::make_error_code(std::errc::function_not_supported)};
=======
        throw std::system_error{
            std::make_error_code(std::errc::function_not_supported)};
>>>>>>> 77330bbf
    }

    /**
     * Returns user context parameters.
     * @return map used to create user context.
     */
    virtual std::unordered_map<std::string, std::string> getUserCTX()
    {
<<<<<<< HEAD
        throw std::system_error{std::make_error_code(std::errc::function_not_supported)};
=======
        throw std::system_error{
            std::make_error_code(std::errc::function_not_supported)};
>>>>>>> 77330bbf
    }

protected:
    static error_t makePosixError(int posixCode)
    {
        posixCode = posixCode > 0 ? posixCode : -posixCode;
        return error_t(posixCode, std::system_category());
    }
};

using CTXPtr = std::shared_ptr<IStorageHelperCTX>;

template <class... T>
using GeneralCallback = std::function<void(T..., error_t)>;
using VoidCallback = GeneralCallback<>;

template <class T> using future_t = std::future<T>;
template <class T> using promise_t = std::promise<T>;

/**
 * The IStorageHelper interface.
 * Base class of all storage helpers. Unifies their interface.
 * All callback have their equivalent in FUSE API and should be used in that
 * matter.
 */
class IStorageHelper {
public:
    virtual ~IStorageHelper() = default;

    virtual CTXPtr createCTX() { return nullptr; }

    virtual void ash_getattr(CTXPtr ctx, const boost::filesystem::path &p,
        GeneralCallback<struct stat> callback)
    {
        callback({}, std::make_error_code(std::errc::function_not_supported));
    }

    virtual void ash_access(CTXPtr ctx, const boost::filesystem::path &p,
        int mask, VoidCallback callback)
    {
        callback({});
    }

    virtual void ash_readlink(CTXPtr ctx, const boost::filesystem::path &p,
        GeneralCallback<std::string> callback)
    {
        callback({}, std::make_error_code(std::errc::function_not_supported));
    }

    virtual void ash_readdir(CTXPtr ctx, const boost::filesystem::path &p,
        off_t offset, size_t count,
        GeneralCallback<const std::vector<std::string> &> callback)
    {
        callback({}, std::make_error_code(std::errc::function_not_supported));
    }

    virtual void ash_mknod(CTXPtr ctx, const boost::filesystem::path &p,
        mode_t mode, FlagsSet flags, dev_t rdev, VoidCallback callback)
    {
        callback(std::make_error_code(std::errc::function_not_supported));
    }

    virtual void ash_mkdir(CTXPtr ctx, const boost::filesystem::path &p,
        mode_t mode, VoidCallback callback)
    {
        callback(std::make_error_code(std::errc::function_not_supported));
    }

    virtual void ash_unlink(
        CTXPtr ctx, const boost::filesystem::path &p, VoidCallback callback)
    {
        callback(std::make_error_code(std::errc::function_not_supported));
    }

    virtual void ash_rmdir(
        CTXPtr ctx, const boost::filesystem::path &p, VoidCallback callback)
    {
        callback(std::make_error_code(std::errc::function_not_supported));
    }

    virtual void ash_symlink(CTXPtr ctx, const boost::filesystem::path &from,
        const boost::filesystem::path &to, VoidCallback callback)
    {
        callback(std::make_error_code(std::errc::function_not_supported));
    }

    virtual void ash_rename(CTXPtr ctx, const boost::filesystem::path &from,
        const boost::filesystem::path &to, VoidCallback callback)
    {
        callback(std::make_error_code(std::errc::function_not_supported));
    }

    virtual void ash_link(CTXPtr ctx, const boost::filesystem::path &from,
        const boost::filesystem::path &to, VoidCallback callback)
    {
        callback(std::make_error_code(std::errc::function_not_supported));
    }

    virtual void ash_chmod(CTXPtr ctx, const boost::filesystem::path &p,
        mode_t mode, VoidCallback callback)
    {
        callback(std::make_error_code(std::errc::function_not_supported));
    }

    virtual void ash_chown(CTXPtr ctx, const boost::filesystem::path &p,
        uid_t uid, gid_t gid, VoidCallback callback)
    {
        callback(std::make_error_code(std::errc::function_not_supported));
    }

    virtual void ash_truncate(CTXPtr ctx, const boost::filesystem::path &p,
        off_t size, VoidCallback callback)
    {
        callback(std::make_error_code(std::errc::function_not_supported));
    }

    virtual void ash_open(CTXPtr ctx, const boost::filesystem::path &p,
        FlagsSet flags, GeneralCallback<int> callback)
    {
        ash_open(std::move(ctx), p, getFlagsValue(std::move(flags)),
            std::move(callback));
    }

    virtual void ash_open(CTXPtr ctx, const boost::filesystem::path &p,
        int flags, GeneralCallback<int> callback)
    {
        callback({}, SUCCESS_CODE);
    }

    virtual void ash_read(CTXPtr ctx, const boost::filesystem::path &p,
        asio::mutable_buffer buf, off_t offset, const std::string &fileUuid,
        GeneralCallback<asio::mutable_buffer> callback)
    {
        callback({}, std::make_error_code(std::errc::function_not_supported));
    }

    virtual void ash_write(CTXPtr ctx, const boost::filesystem::path &p,
        asio::const_buffer buf, off_t offset, const std::string &fileUuid,
        GeneralCallback<std::size_t> callback)
    {
        callback({}, std::make_error_code(std::errc::function_not_supported));
    }

    virtual void ash_release(
        CTXPtr ctx, const boost::filesystem::path &p, VoidCallback callback)
    {
        callback(SUCCESS_CODE);
    }

    virtual void ash_flush(
        CTXPtr ctx, const boost::filesystem::path &p, VoidCallback callback)
    {
        callback({});
    }

    virtual void ash_fsync(CTXPtr ctx, const boost::filesystem::path &p,
        bool isDataSync, VoidCallback callback)
    {
        callback({});
    }

    virtual asio::mutable_buffer sh_read(CTXPtr ctx,
        const boost::filesystem::path &p, asio::mutable_buffer buf,
        off_t offset, const std::string &fileUuid)
    {
        auto promise = std::make_shared<std::promise<asio::mutable_buffer>>();
        auto future = promise->get_future();

        auto callback = [promise = std::move(promise)](
            asio::mutable_buffer input, const std::error_code &ec) mutable
        {
            if (ec)
                promise->set_exception(
                    std::make_exception_ptr(std::system_error{ec}));
            else
                promise->set_value(input);
        };

        ash_read(std::move(ctx), p, buf, offset, fileUuid, std::move(callback));
        return waitFor(future);
    }

    virtual std::size_t sh_write(CTXPtr ctx, const boost::filesystem::path &p,
        asio::const_buffer buf, off_t offset, const std::string &fileUuid)
    {
        auto promise = std::make_shared<std::promise<std::size_t>>();
        auto future = promise->get_future();

        auto callback = [promise = std::move(promise)](
            const std::size_t wrote, const std::error_code &ec) mutable
        {
            if (ec)
                promise->set_exception(
                    std::make_exception_ptr(std::system_error{ec}));
            else
                promise->set_value(wrote);
        };

        ash_write(
            std::move(ctx), p, buf, offset, fileUuid, std::move(callback));
        return waitFor(future);
    }

    virtual int sh_open(CTXPtr ctx, const boost::filesystem::path &p, int flags)
    {
        auto promise = std::make_shared<std::promise<int>>();
        auto future = promise->get_future();

        auto callback = [promise = std::move(promise)](
            const int fh, const std::error_code &ec) mutable
        {
            if (ec)
                promise->set_exception(
                    std::make_exception_ptr(std::system_error{ec}));
            else
                promise->set_value(fh);
        };

        ash_open(std::move(ctx), p, flags, std::move(callback));
        return waitFor(future);
    }

    virtual error_t sh_release(CTXPtr ctx, const boost::filesystem::path &p)
    {
        auto promise = std::make_shared<std::promise<error_t>>();
        auto future = promise->get_future();

        auto callback = [promise = std::move(promise)](
            const std::error_code &ec) mutable
        {
            if (ec)
                promise->set_exception(
                    std::make_exception_ptr(std::system_error{ec}));
            else
                promise->set_value(SUCCESS_CODE);
        };

        ash_release(std::move(ctx), p, std::move(callback));
        return waitFor(future);
    }

    static int getFlagsValue(FlagsSet flags)
    {
        int value = 0;

        for (auto flag : flags) {
            auto searchResult = s_flagTranslation.find(flag);
            assert(searchResult != s_flagTranslation.end());
            value |= searchResult->second;
        }
        return value;
    }

protected:
    static error_t makePosixError(int posixCode)
    {
        posixCode = posixCode > 0 ? posixCode : -posixCode;
        return error_t(posixCode, std::system_category());
    }

private:
    static void throwOnInterrupted();

    template <typename T> static T waitFor(std::future<T> &f)
    {
        using namespace std::literals;

        for (auto t = 0ms; t < ASYNC_OPS_TIMEOUT; ++t) {
            throwOnInterrupted();

            if (f.wait_for(1ms) == std::future_status::ready)
                return f.get();
        }

        throw std::system_error{std::make_error_code(std::errc::timed_out)};
    }

    static const std::unordered_map<Flag, int, FlagHash> s_flagTranslation;
};

} // namespace helpers
} // namespace one

#endif // HELPERS_I_STORAGE_HELPER_H<|MERGE_RESOLUTION|>--- conflicted
+++ resolved
@@ -75,12 +75,8 @@
      */
     virtual void setUserCTX(std::unordered_map<std::string, std::string> args)
     {
-<<<<<<< HEAD
-        throw std::system_error{std::make_error_code(std::errc::function_not_supported)};
-=======
         throw std::system_error{
             std::make_error_code(std::errc::function_not_supported)};
->>>>>>> 77330bbf
     }
 
     /**
@@ -89,12 +85,8 @@
      */
     virtual std::unordered_map<std::string, std::string> getUserCTX()
     {
-<<<<<<< HEAD
-        throw std::system_error{std::make_error_code(std::errc::function_not_supported)};
-=======
         throw std::system_error{
             std::make_error_code(std::errc::function_not_supported)};
->>>>>>> 77330bbf
     }
 
 protected:
