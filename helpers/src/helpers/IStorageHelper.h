/**
 * @file IStorageHelper.h
 * @author Rafal Slota
 * @copyright (C) 2013 ACK CYFRONET AGH
 * @copyright This software is released under the MIT license cited in
 * 'LICENSE.txt'
 */

#ifndef HELPERS_I_STORAGE_HELPER_H
#define HELPERS_I_STORAGE_HELPER_H

#include <fuse.h>
#include <sys/types.h>
#include <sys/stat.h>

#include <asio/buffer.hpp>
#include <boost/any.hpp>
#include <boost/filesystem/path.hpp>
#include <tbb/concurrent_hash_map.h>

#include <chrono>
#include <unordered_map>
#include <unordered_set>
#include <string>
#include <vector>
#include <memory>
#include <system_error>
#include <future>

namespace one {
namespace helpers {

using error_t = std::error_code;

namespace {
constexpr std::chrono::seconds ASYNC_OPS_TIMEOUT{2};
const error_t SUCCESS_CODE;
}

enum class Flag {
    NONBLOCK,
    APPEND,
    ASYNC,
    FSYNC,
    NOFOLLOW,
    CREAT,
    TRUNC,
    EXCL,
    RDONLY,
    WRONLY,
    RDWR,
    IFREG,
    IFCHR,
    IFBLK,
    IFIFO,
    IFSOCK
};

struct FlagHash {
    template <typename T> std::size_t operator()(T t) const
    {
        return static_cast<std::size_t>(t);
    }
};

using FlagsSet = std::unordered_set<Flag, FlagHash>;

class IStorageHelperCTX {
public:
    /**
     * Creates a context with given parameters.
     * @param params The parameters of file context.
     */
    IStorageHelperCTX(std::unordered_map<std::string, std::string> params)
        : m_params{std::move(params)}
    {
    }

    virtual ~IStorageHelperCTX() = default;

    virtual void setUserCTX(std::unordered_map<std::string, std::string> args)
    {
    }

    virtual std::unordered_map<std::string, std::string> getUserCTX()
    {
        throw std::system_error{std::make_error_code(std::errc::function_not_supported)};
    }

    /**
     * Returns parameters set in constructor.
     */
    const std::unordered_map<std::string, std::string> &parameters() const
    {
        return m_params;
    }

protected:
    static error_t makePosixError(int posixCode)
    {
        posixCode = posixCode > 0 ? posixCode : -posixCode;
        return error_t(posixCode, std::system_category());
    }

private:
    std::unordered_map<std::string, std::string> m_params;
};

using CTXPtr = std::shared_ptr<IStorageHelperCTX>;

template <class... T>
using GeneralCallback = std::function<void(T..., error_t)>;
using VoidCallback = GeneralCallback<>;

template <class T> using future_t = std::future<T>;
template <class T> using promise_t = std::promise<T>;

/**
 * The IStorageHelper interface.
 * Base class of all storage helpers. Unifies their interface.
 * All callback have their equivalent in FUSE API and should be used in that
 * matter.
 */
class IStorageHelper {
public:
    virtual ~IStorageHelper() = default;

    virtual CTXPtr createCTX(
        std::unordered_map<std::string, std::string> params)
    {
        return std::make_shared<IStorageHelperCTX>(std::move(params));
    }

    virtual void ash_getattr(CTXPtr ctx, const boost::filesystem::path &p,
        GeneralCallback<struct stat> callback)
    {
        callback({}, std::make_error_code(std::errc::function_not_supported));
    }

    virtual void ash_access(CTXPtr ctx, const boost::filesystem::path &p,
        int mask, VoidCallback callback)
    {
        callback({});
    }

    virtual void ash_readlink(CTXPtr ctx, const boost::filesystem::path &p,
        GeneralCallback<std::string> callback)
    {
        callback({}, std::make_error_code(std::errc::function_not_supported));
    }

    virtual void ash_readdir(CTXPtr ctx, const boost::filesystem::path &p,
        off_t offset, size_t count,
        GeneralCallback<const std::vector<std::string> &> callback)
    {
        callback({}, std::make_error_code(std::errc::function_not_supported));
    }

    virtual void ash_mknod(CTXPtr ctx, const boost::filesystem::path &p,
        mode_t mode, FlagsSet flags, dev_t rdev, VoidCallback callback)
    {
        callback(std::make_error_code(std::errc::function_not_supported));
    }

    virtual void ash_mkdir(CTXPtr ctx, const boost::filesystem::path &p,
        mode_t mode, VoidCallback callback)
    {
        callback(std::make_error_code(std::errc::function_not_supported));
    }

    virtual void ash_unlink(
        CTXPtr ctx, const boost::filesystem::path &p, VoidCallback callback)
    {
        callback(std::make_error_code(std::errc::function_not_supported));
    }

    virtual void ash_rmdir(
        CTXPtr ctx, const boost::filesystem::path &p, VoidCallback callback)
    {
        callback(std::make_error_code(std::errc::function_not_supported));
    }

    virtual void ash_symlink(CTXPtr ctx, const boost::filesystem::path &from,
        const boost::filesystem::path &to, VoidCallback callback)
    {
        callback(std::make_error_code(std::errc::function_not_supported));
    }

    virtual void ash_rename(CTXPtr ctx, const boost::filesystem::path &from,
        const boost::filesystem::path &to, VoidCallback callback)
    {
        callback(std::make_error_code(std::errc::function_not_supported));
    }

    virtual void ash_link(CTXPtr ctx, const boost::filesystem::path &from,
        const boost::filesystem::path &to, VoidCallback callback)
    {
        callback(std::make_error_code(std::errc::function_not_supported));
    }

    virtual void ash_chmod(CTXPtr ctx, const boost::filesystem::path &p,
        mode_t mode, VoidCallback callback)
    {
        callback(std::make_error_code(std::errc::function_not_supported));
    }

    virtual void ash_chown(CTXPtr ctx, const boost::filesystem::path &p,
        uid_t uid, gid_t gid, VoidCallback callback)
    {
        callback(std::make_error_code(std::errc::function_not_supported));
    }

    virtual void ash_truncate(CTXPtr ctx, const boost::filesystem::path &p,
        off_t size, VoidCallback callback)
    {
        callback(std::make_error_code(std::errc::function_not_supported));
    }

    virtual void ash_open(CTXPtr ctx, const boost::filesystem::path &p,
        FlagsSet flags, GeneralCallback<int> callback)
    {
        ash_open(std::move(ctx), p, getFlagsValue(std::move(flags)),
            std::move(callback));
    }

    virtual void ash_open(CTXPtr ctx, const boost::filesystem::path &p,
        int flags, GeneralCallback<int> callback)
    {
        callback({}, SUCCESS_CODE);
    }

    virtual void ash_read(CTXPtr ctx, const boost::filesystem::path &p,
        asio::mutable_buffer buf, off_t offset,
        GeneralCallback<asio::mutable_buffer> callback)
    {
        callback({}, std::make_error_code(std::errc::function_not_supported));
    }

    virtual void ash_write(CTXPtr ctx, const boost::filesystem::path &p,
        asio::const_buffer buf, off_t offset,
        GeneralCallback<std::size_t> callback)
    {
        callback({}, std::make_error_code(std::errc::function_not_supported));
    }

    virtual void ash_release(
        CTXPtr ctx, const boost::filesystem::path &p, VoidCallback callback)
    {
        callback(SUCCESS_CODE);
    }

    virtual void ash_flush(
        CTXPtr ctx, const boost::filesystem::path &p, VoidCallback callback)
    {
        callback({});
    }

    virtual void ash_fsync(CTXPtr ctx, const boost::filesystem::path &p,
        bool isDataSync, VoidCallback callback)
    {
        callback({});
    }

<<<<<<< HEAD
    virtual asio::mutable_buffer sh_read(CTXPtr ctx,
        const boost::filesystem::path &p, asio::mutable_buffer buf,
        off_t offset,
        const std::unordered_map<std::string, std::string> &parameters)
=======
    virtual void sh_fsync(
        CTXPtr ctx, const boost::filesystem::path &p, bool isDataSync)
>>>>>>> 8aed5766
    {
        sync(&IStorageHelper::ash_fsync, std::move(ctx), p, isDataSync);
    }

    virtual void sh_flush(CTXPtr ctx, const boost::filesystem::path &p)
    {
        sync(&IStorageHelper::ash_flush, std::move(ctx), p);
    }

<<<<<<< HEAD
        ash_read(
            std::move(ctx), p, buf, offset, parameters, std::move(callback));
        return waitFor(future);
=======
    virtual asio::mutable_buffer sh_read(CTXPtr ctx,
        const boost::filesystem::path &p, asio::mutable_buffer buf,
        off_t offset)
    {
        return sync<asio::mutable_buffer>(
            &IStorageHelper::ash_read, std::move(ctx), p, buf, offset);
>>>>>>> 8aed5766
    }

    virtual std::size_t sh_write(CTXPtr ctx, const boost::filesystem::path &p,
        asio::const_buffer buf, off_t offset)
    {
        return sync<std::size_t>(
            &IStorageHelper::ash_write, std::move(ctx), p, buf, offset);
    }

    virtual int sh_open(CTXPtr ctx, const boost::filesystem::path &p, int flags)
    {
        return sync<int>(
            static_cast<void (IStorageHelper::*)(CTXPtr,
                const boost::filesystem::path &, int, GeneralCallback<int>)>(
                &IStorageHelper::ash_open),
            std::move(ctx), p, flags);
    }

    virtual void sh_release(CTXPtr ctx, const boost::filesystem::path &p)
    {
        sync(&IStorageHelper::ash_release, std::move(ctx), p);
    }

    virtual bool needsDataConsistencyCheck()
    {
        return false;
    }

    static int getFlagsValue(FlagsSet flags)
    {
        int value = 0;

        for (auto flag : flags) {
            auto searchResult = s_flagTranslation.find(flag);
            assert(searchResult != s_flagTranslation.end());
            value |= searchResult->second;
        }
        return value;
    }

protected:
    static error_t makePosixError(int posixCode)
    {
        posixCode = posixCode > 0 ? posixCode : -posixCode;
        return error_t(posixCode, std::system_category());
    }

private:
<<<<<<< HEAD
    template <typename T> static T waitFor(std::future<T> &f)
    {
        using namespace std::literals;
        if (f.wait_for(ASYNC_OPS_TIMEOUT) != std::future_status::ready)
            throw std::system_error{std::make_error_code(std::errc::timed_out)};

        return f.get();
=======
    static void throwOnInterrupted();

    template <typename Ret = void, typename... Arg1, typename... Arg2>
    Ret sync(void (IStorageHelper::*ash_fun)(Arg1...), Arg2 &&... args);

    template <typename T> static T waitFor(std::future<T> &f);

    static const std::unordered_map<Flag, int, FlagHash> s_flagTranslation;
};

template <typename Ret>
inline auto createCallback(std::shared_ptr<std::promise<Ret>> promise)
{
    return [promise = std::move(promise)](Ret ret, const std::error_code &ec)
    {
        if (ec)
            promise->set_exception(
                std::make_exception_ptr(std::system_error{ec}));
        else
            promise->set_value(std::move(ret));
    };
}

template <>
inline auto createCallback<void>(std::shared_ptr<std::promise<void>> promise)
{
    return [promise = std::move(promise)](const std::error_code &ec)
    {
        if (ec)
            promise->set_exception(
                std::make_exception_ptr(std::system_error{ec}));
        else
            promise->set_value();
    };
}

template <typename Ret, typename... Arg1, typename... Arg2>
Ret IStorageHelper::sync(
    void (IStorageHelper::*ash_fun)(Arg1...), Arg2 &&... args)
{
    auto promise = std::make_shared<std::promise<Ret>>();
    auto future = promise->get_future();
    auto callback = createCallback<Ret>(std::move(promise));
    (this->*ash_fun)(std::forward<Arg2>(args)..., std::move(callback));
    return waitFor(future);
}

template <typename T> T IStorageHelper::waitFor(std::future<T> &f)
{
    using namespace std::literals;

    for (auto t = 0ms; t < ASYNC_OPS_TIMEOUT; ++t) {
        throwOnInterrupted();

        if (f.wait_for(1ms) == std::future_status::ready)
            return f.get();
>>>>>>> 8aed5766
    }

    throw std::system_error{std::make_error_code(std::errc::timed_out)};
}

} // namespace helpers
} // namespace one

#endif // HELPERS_I_STORAGE_HELPER_H<|MERGE_RESOLUTION|>--- conflicted
+++ resolved
@@ -10,8 +10,8 @@
 #define HELPERS_I_STORAGE_HELPER_H
 
 #include <fuse.h>
+#include <sys/stat.h>
 #include <sys/types.h>
-#include <sys/stat.h>
 
 #include <asio/buffer.hpp>
 #include <boost/any.hpp>
@@ -19,13 +19,13 @@
 #include <tbb/concurrent_hash_map.h>
 
 #include <chrono>
+#include <future>
+#include <memory>
+#include <string>
+#include <system_error>
 #include <unordered_map>
 #include <unordered_set>
-#include <string>
 #include <vector>
-#include <memory>
-#include <system_error>
-#include <future>
 
 namespace one {
 namespace helpers {
@@ -78,13 +78,22 @@
 
     virtual ~IStorageHelperCTX() = default;
 
+    /**
+     * Sets user context parameters.
+     * @param args Map with parameters required to set user context.
+     */
     virtual void setUserCTX(std::unordered_map<std::string, std::string> args)
     {
     }
 
+    /**
+     * Returns user context parameters.
+     * @return map used to create user context.
+     */
     virtual std::unordered_map<std::string, std::string> getUserCTX()
     {
-        throw std::system_error{std::make_error_code(std::errc::function_not_supported)};
+        throw std::system_error{
+            std::make_error_code(std::errc::function_not_supported)};
     }
 
     /**
@@ -261,15 +270,8 @@
         callback({});
     }
 
-<<<<<<< HEAD
-    virtual asio::mutable_buffer sh_read(CTXPtr ctx,
-        const boost::filesystem::path &p, asio::mutable_buffer buf,
-        off_t offset,
-        const std::unordered_map<std::string, std::string> &parameters)
-=======
     virtual void sh_fsync(
         CTXPtr ctx, const boost::filesystem::path &p, bool isDataSync)
->>>>>>> 8aed5766
     {
         sync(&IStorageHelper::ash_fsync, std::move(ctx), p, isDataSync);
     }
@@ -279,18 +281,12 @@
         sync(&IStorageHelper::ash_flush, std::move(ctx), p);
     }
 
-<<<<<<< HEAD
-        ash_read(
-            std::move(ctx), p, buf, offset, parameters, std::move(callback));
-        return waitFor(future);
-=======
     virtual asio::mutable_buffer sh_read(CTXPtr ctx,
         const boost::filesystem::path &p, asio::mutable_buffer buf,
         off_t offset)
     {
         return sync<asio::mutable_buffer>(
             &IStorageHelper::ash_read, std::move(ctx), p, buf, offset);
->>>>>>> 8aed5766
     }
 
     virtual std::size_t sh_write(CTXPtr ctx, const boost::filesystem::path &p,
@@ -339,15 +335,6 @@
     }
 
 private:
-<<<<<<< HEAD
-    template <typename T> static T waitFor(std::future<T> &f)
-    {
-        using namespace std::literals;
-        if (f.wait_for(ASYNC_OPS_TIMEOUT) != std::future_status::ready)
-            throw std::system_error{std::make_error_code(std::errc::timed_out)};
-
-        return f.get();
-=======
     static void throwOnInterrupted();
 
     template <typename Ret = void, typename... Arg1, typename... Arg2>
@@ -404,7 +391,6 @@
 
         if (f.wait_for(1ms) == std::future_status::ready)
             return f.get();
->>>>>>> 8aed5766
     }
 
     throw std::system_error{std::make_error_code(std::errc::timed_out)};
