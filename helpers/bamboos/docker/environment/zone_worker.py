--- conflicted
+++ resolved
@@ -38,10 +38,6 @@
 
         return cfg
 
-<<<<<<< HEAD
-    def configure_started_instance(self, bindir, instance, config,
-                                   container_ids, output):
-=======
     # Called BEFORE the instance (cluster of workers) is started,
     # once for every instance
     def pre_configure_instance(self, instance, instance_domain, config):
@@ -56,7 +52,6 @@
     def post_configure_instance(self, bindir, instance, config, container_ids,
                                 output, storages_dockers=None,
                                 luma_config=None):
->>>>>>> 8aed5766
         this_config = config[self.domains_attribute()][instance]
         # Check if gui livereload is enabled in env and turn it on
         if 'gui_override' in this_config and isinstance(
