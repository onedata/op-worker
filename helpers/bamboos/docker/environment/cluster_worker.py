--- conflicted
+++ resolved
@@ -10,18 +10,12 @@
 DOCKER_BINDIR_PATH = '/root/build'
 
 
-<<<<<<< HEAD
-def up(image, bindir, dns_server, uid, config_path, logdir=None):
-    return worker.up(image, bindir, dns_server, uid, config_path,
-                     ClusterWorkerConfigurator(), logdir)
-=======
 def up(image, bindir, dns_server, uid, config_path, logdir=None,
        storages_dockers=None, luma_config=None):
     return worker.up(image, bindir, dns_server, uid, config_path,
                      ClusterWorkerConfigurator(), logdir,
                      storages_dockers=storages_dockers,
                      luma_config=luma_config)
->>>>>>> 8aed5766
 
 
 class ClusterWorkerConfigurator:
@@ -31,13 +25,9 @@
     def pre_start_commands(self, domain):
         return 'escript bamboos/gen_dev/gen_dev.escript /tmp/gen_dev_args.json'
 
-<<<<<<< HEAD
-    def configure_started_instance(self, bindir, instance, config, container_ids, output):
-=======
     # Called BEFORE the instance (cluster of workers) is started,
     # once for every instance
     def pre_configure_instance(self, instance, instance_domain, config):
->>>>>>> 8aed5766
         pass
 
     # Called AFTER the instance (cluster of workers) has been started
