"""Author: Michal Zmuda
Copyright (C) 2015 ACK CYFRONET AGH
This software is released under the MIT license cited in 'LICENSE.txt'

Brings up a set of cluster-worker nodes. They can create separate clusters.
"""

from . import worker

DOCKER_BINDIR_PATH = '/root/build'


<<<<<<< HEAD
def up(image, bindir, dns_server, uid, config_path, logdir=None):
    return worker.up(image, bindir, dns_server, uid, config_path,
                     ClusterWorkerConfigurator(), logdir)
=======
def up(image, bindir, dns_server, uid, config_path, logdir=None, storages_dockers=None):
    return worker.up(image, bindir, dns_server, uid, config_path,
                     ClusterWorkerConfigurator(), logdir, storages_dockers)
>>>>>>> 77330bbf


class ClusterWorkerConfigurator:
    def tweak_config(self, cfg, uid, instance):
        return cfg

    def pre_start_commands(self, bindir, config, domain, worker_ips):
        return ''

<<<<<<< HEAD
    def configure_started_instance(self, bindir, instance, config, container_ids, output):
=======
    def configure_started_instance(self, bindir, instance, config, container_ids, output,
                                   storages_dockers):
>>>>>>> 77330bbf
        pass

    def extra_volumes(self, config, bindir):
        return []

    def app_name(self):
        return "cluster_worker"

    def domains_attribute(self):
        return "cluster_domains"

    def domain_env_name(self):
        return "cluster_domain"

    def nodes_list_attribute(self):
        return "cluster_worker_nodes"<|MERGE_RESOLUTION|>--- conflicted
+++ resolved
@@ -10,15 +10,9 @@
 DOCKER_BINDIR_PATH = '/root/build'
 
 
-<<<<<<< HEAD
-def up(image, bindir, dns_server, uid, config_path, logdir=None):
-    return worker.up(image, bindir, dns_server, uid, config_path,
-                     ClusterWorkerConfigurator(), logdir)
-=======
 def up(image, bindir, dns_server, uid, config_path, logdir=None, storages_dockers=None):
     return worker.up(image, bindir, dns_server, uid, config_path,
                      ClusterWorkerConfigurator(), logdir, storages_dockers)
->>>>>>> 77330bbf
 
 
 class ClusterWorkerConfigurator:
@@ -28,12 +22,8 @@
     def pre_start_commands(self, bindir, config, domain, worker_ips):
         return ''
 
-<<<<<<< HEAD
-    def configure_started_instance(self, bindir, instance, config, container_ids, output):
-=======
     def configure_started_instance(self, bindir, instance, config, container_ids, output,
                                    storages_dockers):
->>>>>>> 77330bbf
         pass
 
     def extra_volumes(self, config, bindir):
