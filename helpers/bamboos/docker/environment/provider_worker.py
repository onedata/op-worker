"""Author: Michal Zmuda
Copyright (C) 2015 ACK CYFRONET AGH
This software is released under the MIT license cited in 'LICENSE.txt'

Brings up a set of oneprovider worker nodes. They can create separate clusters.
"""

import os
import subprocess
import sys
from . import common, docker, worker, gui

DOCKER_BINDIR_PATH = '/root/build'


<<<<<<< HEAD
def up(image, bindir, dns_server, uid, config_path, logdir=None):
    return worker.up(image, bindir, dns_server, uid, config_path,
                     ProviderWorkerConfigurator(), logdir)
=======
def up(image, bindir, dns_server, uid, config_path, logdir=None,
       storages_dockers=None, luma_config=None):
    return worker.up(image, bindir, dns_server, uid, config_path,
                     ProviderWorkerConfigurator(), logdir,
                     storages_dockers=storages_dockers,
                     luma_config=luma_config)
>>>>>>> 8aed5766


class ProviderWorkerConfigurator:
    def tweak_config(self, cfg, uid, instance):
        sys_config = cfg['nodes']['node']['sys.config'][self.app_name()]
        if 'oz_domain' in sys_config:
            oz_hostname = worker.cluster_domain(sys_config['oz_domain'], uid)
            sys_config['oz_domain'] = oz_hostname
        return cfg

    def pre_start_commands(self, domain):
        return 'escript bamboos/gen_dev/gen_dev.escript /tmp/gen_dev_args.json'

<<<<<<< HEAD
    def configure_started_instance(self, bindir, instance, config,
                                   container_ids, output):
=======
    # Called BEFORE the instance (cluster of workers) is started,
    # once for every instance
    def pre_configure_instance(self, instance, instance_domain, config):
>>>>>>> 8aed5766
        this_config = config[self.domains_attribute()][instance]
        if 'gui_override' in this_config and isinstance(
                this_config['gui_override'], dict):
            # Preconfigure GUI override
            gui_config = this_config['gui_override']
            gui.override_gui(gui_config, instance_domain)

    # Called AFTER the instance (cluster of workers) has been started
    def post_configure_instance(self, bindir, instance, config, container_ids,
                                output, storages_dockers=None,
                                luma_config=None):
        this_config = config[self.domains_attribute()][instance]
        # Check if gui livereload is enabled in env and turn it on
        if 'gui_override' in this_config and isinstance(
                this_config['gui_override'], dict):
            gui_config = this_config['gui_override']
            livereload_flag = gui_config['livereload']
            if livereload_flag:
                for container_id in container_ids:
                    livereload_dir = gui_config['mount_path']
                    gui.run_livereload(container_id, livereload_dir)
        if 'os_config' in this_config:
            os_config = this_config['os_config']
            create_storages(config['os_configs'][os_config]['storages'],
                            output[self.nodes_list_attribute()],
<<<<<<< HEAD
                            this_config[self.app_name()], bindir)

    def extra_volumes(self, config, bindir):
        extra_volumes = [common.volume_for_storage(s) for s in config[
            'os_config']['storages']] if 'os_config' in config else []
        # Check if gui_livereload is enabled in env and add required volumes
        if 'gui_livereload' in config:
            extra_volumes += gui_livereload.required_volumes(
                os.path.join(bindir, 'rel/gui.config'),
                bindir,
                'rel/op_worker',
                DOCKER_BINDIR_PATH,
                mode=config['gui_livereload'])
=======
                            this_config[self.app_name()], bindir,
                            storages_dockers)

    def extra_volumes(self, config, bindir, instance):
        if 'os_config' in config and config['os_config']['storages']:
            if isinstance(config['os_config']['storages'][0], basestring):
                posix_storages = config['os_config']['storages']
            else:
                posix_storages = [s['name'] for s in
                                  config['os_config']['storages']
                                  if s['type'] == 'posix']
        else:
            posix_storages = []

        extra_volumes = [common.volume_for_storage(s) for s in posix_storages]
        # Check if gui override is enabled in env and add required volumes
        if 'gui_override' in config and isinstance(config['gui_override'],
                                                   dict):
            gui_config = config['gui_override']
            extra_volumes.extend(gui.extra_volumes(gui_config, instance))
>>>>>>> 8aed5766
        return extra_volumes

    def app_name(self):
        return "op_worker"

    def domains_attribute(self):
        return "provider_domains"

    def domain_env_name(self):
        return "provider_domain"

    def nodes_list_attribute(self):
        return "op_worker_nodes"


def create_storages(storages, op_nodes, op_config, bindir):
    # copy escript to docker host
    script_name = 'create_storage.escript'
    pwd = common.get_script_dir()
<<<<<<< HEAD
    command = ['cp', os.path.join(pwd, script_name),
               os.path.join(bindir, script_name)]
    subprocess.check_call(command)
=======
    for script_name in script_names.values():
        command = ['cp', os.path.join(pwd, script_name),
                   os.path.join(bindir, script_name)]
        subprocess.check_call(command)
>>>>>>> 8aed5766
    # execute escript on one of the nodes
    # (storage is common fo the whole provider)
    first_node = op_nodes[0]
    container = first_node.split("@")[1]
    worker_name = container.split(".")[0]
    cookie = op_config[worker_name]['vm.args']['setcookie']
<<<<<<< HEAD
    script_path = os.path.join(DOCKER_BINDIR_PATH, script_name)
    for st_path in storages:
        st_name = st_path
        command = ['escript', script_path, cookie, first_node, st_name, st_path]
        assert 0 is docker.exec_(container, command, tty=True,
                                 stdout=sys.stdout, stderr=sys.stderr)
    # clean-up
    command = ['rm', os.path.join(bindir, script_name)]
    subprocess.check_call(command)
=======
    script_paths = dict(
        map(lambda (k, v): (k, os.path.join(DOCKER_BINDIR_PATH, v)),
            script_names.iteritems()))
    for storage in storages:
        if isinstance(storage, basestring):
            storage = {'type': 'posix', 'name': storage}
        if storage['type'] in ['posix', 'nfs']:
            st_path = storage['name']
            command = ['escript', script_paths['posix'], cookie,
                       first_node, storage['name'], st_path]
            assert 0 is docker.exec_(container, command, tty=True,
                                     stdout=sys.stdout, stderr=sys.stderr)
        elif storage['type'] == 'ceph':
            config = storages_dockers['ceph'][storage['name']]
            pool = storage['pool'].split(':')[0]
            command = ['escript', script_paths['ceph'], cookie,
                       first_node, storage['name'], "ceph",
                       config['host_name'], pool, config['username'],
                       config['key']]
            assert 0 is docker.exec_(container, command, tty=True,
                                     stdout=sys.stdout, stderr=sys.stderr)
        elif storage['type'] == 's3':
            config = storages_dockers['s3'][storage['name']]
            command = ['escript', script_paths['s3'], cookie,
                       first_node, storage['name'], config['host_name'],
                       storage['bucket'], config['access_key'],
                       config['secret_key'],
                       config.get('iam_request_scheme', 'https'),
                       config.get('iam_host', 'iam.amazonaws.com')]
            assert 0 is docker.exec_(container, command, tty=True,
                                     stdout=sys.stdout, stderr=sys.stderr)
        else:
            raise RuntimeError(
                'Unknown storage type: {}'.format(storage['type']))
    # clean-up
    for script_name in script_names.values():
        command = ['rm', os.path.join(bindir, script_name)]
        subprocess.check_call(command)
>>>>>>> 8aed5766
<|MERGE_RESOLUTION|>--- conflicted
+++ resolved
@@ -13,18 +13,12 @@
 DOCKER_BINDIR_PATH = '/root/build'
 
 
-<<<<<<< HEAD
-def up(image, bindir, dns_server, uid, config_path, logdir=None):
-    return worker.up(image, bindir, dns_server, uid, config_path,
-                     ProviderWorkerConfigurator(), logdir)
-=======
 def up(image, bindir, dns_server, uid, config_path, logdir=None,
        storages_dockers=None, luma_config=None):
     return worker.up(image, bindir, dns_server, uid, config_path,
                      ProviderWorkerConfigurator(), logdir,
                      storages_dockers=storages_dockers,
                      luma_config=luma_config)
->>>>>>> 8aed5766
 
 
 class ProviderWorkerConfigurator:
@@ -38,14 +32,9 @@
     def pre_start_commands(self, domain):
         return 'escript bamboos/gen_dev/gen_dev.escript /tmp/gen_dev_args.json'
 
-<<<<<<< HEAD
-    def configure_started_instance(self, bindir, instance, config,
-                                   container_ids, output):
-=======
     # Called BEFORE the instance (cluster of workers) is started,
     # once for every instance
     def pre_configure_instance(self, instance, instance_domain, config):
->>>>>>> 8aed5766
         this_config = config[self.domains_attribute()][instance]
         if 'gui_override' in this_config and isinstance(
                 this_config['gui_override'], dict):
@@ -71,21 +60,6 @@
             os_config = this_config['os_config']
             create_storages(config['os_configs'][os_config]['storages'],
                             output[self.nodes_list_attribute()],
-<<<<<<< HEAD
-                            this_config[self.app_name()], bindir)
-
-    def extra_volumes(self, config, bindir):
-        extra_volumes = [common.volume_for_storage(s) for s in config[
-            'os_config']['storages']] if 'os_config' in config else []
-        # Check if gui_livereload is enabled in env and add required volumes
-        if 'gui_livereload' in config:
-            extra_volumes += gui_livereload.required_volumes(
-                os.path.join(bindir, 'rel/gui.config'),
-                bindir,
-                'rel/op_worker',
-                DOCKER_BINDIR_PATH,
-                mode=config['gui_livereload'])
-=======
                             this_config[self.app_name()], bindir,
                             storages_dockers)
 
@@ -106,7 +80,6 @@
                                                    dict):
             gui_config = config['gui_override']
             extra_volumes.extend(gui.extra_volumes(gui_config, instance))
->>>>>>> 8aed5766
         return extra_volumes
 
     def app_name(self):
@@ -122,37 +95,22 @@
         return "op_worker_nodes"
 
 
-def create_storages(storages, op_nodes, op_config, bindir):
+def create_storages(storages, op_nodes, op_config, bindir, storages_dockers):
     # copy escript to docker host
-    script_name = 'create_storage.escript'
+    script_names = {'posix': 'create_posix_storage.escript',
+                    's3': 'create_s3_storage.escript',
+                    'ceph': 'create_ceph_storage.escript'}
     pwd = common.get_script_dir()
-<<<<<<< HEAD
-    command = ['cp', os.path.join(pwd, script_name),
-               os.path.join(bindir, script_name)]
-    subprocess.check_call(command)
-=======
     for script_name in script_names.values():
         command = ['cp', os.path.join(pwd, script_name),
                    os.path.join(bindir, script_name)]
         subprocess.check_call(command)
->>>>>>> 8aed5766
     # execute escript on one of the nodes
     # (storage is common fo the whole provider)
     first_node = op_nodes[0]
     container = first_node.split("@")[1]
     worker_name = container.split(".")[0]
     cookie = op_config[worker_name]['vm.args']['setcookie']
-<<<<<<< HEAD
-    script_path = os.path.join(DOCKER_BINDIR_PATH, script_name)
-    for st_path in storages:
-        st_name = st_path
-        command = ['escript', script_path, cookie, first_node, st_name, st_path]
-        assert 0 is docker.exec_(container, command, tty=True,
-                                 stdout=sys.stdout, stderr=sys.stderr)
-    # clean-up
-    command = ['rm', os.path.join(bindir, script_name)]
-    subprocess.check_call(command)
-=======
     script_paths = dict(
         map(lambda (k, v): (k, os.path.join(DOCKER_BINDIR_PATH, v)),
             script_names.iteritems()))
@@ -190,5 +148,4 @@
     # clean-up
     for script_name in script_names.values():
         command = ['rm', os.path.join(bindir, script_name)]
-        subprocess.check_call(command)
->>>>>>> 8aed5766
+        subprocess.check_call(command)