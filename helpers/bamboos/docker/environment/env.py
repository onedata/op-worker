--- conflicted
+++ resolved
@@ -12,22 +12,15 @@
 import json
 import time
 from . import appmock, client, common, zone_worker, cluster_manager, \
-<<<<<<< HEAD
-    worker, provider_worker, cluster_worker, docker, dns
-=======
     worker, provider_worker, cluster_worker, docker, dns, s3, ceph, nfs, \
     amazon_iam, luma
->>>>>>> 8aed5766
 
 
 def default(key):
     return {'image': 'onedata/worker',
-<<<<<<< HEAD
-=======
             'ceph_image': 'onedata/ceph',
             's3_image': 'lphoward/fake-s3',
             'nfs_image': 'erezhorev/dockerized_nfs_server',
->>>>>>> 8aed5766
             'bin_am': '{0}/appmock'.format(os.getcwd()),
             'bin_oz': '{0}/oz_worker'.format(os.getcwd()),
             'bin_op_worker': '{0}/op_worker'.format(os.getcwd()),
@@ -38,14 +31,9 @@
             'logdir': None}[key]
 
 
-<<<<<<< HEAD
-def up(config_path, image=default('image'), bin_am=default('bin_am'),
-       bin_oz=default('bin_oz'),
-=======
 def up(config_path, image=default('image'), ceph_image=default('ceph_image'),
        s3_image=default('s3_image'), nfs_image=default('nfs_image'),
        bin_am=default('bin_am'), bin_oz=default('bin_oz'),
->>>>>>> 8aed5766
        bin_cluster_manager=default('bin_cluster_manager'),
        bin_op_worker=default('bin_op_worker'),
        bin_cluster_worker=default('bin_cluster_worker'),
@@ -83,12 +71,6 @@
                  bin_cluster_manager, config, config_path, dns_server, image,
                  logdir, output, uid)
 
-<<<<<<< HEAD
-    # Start provider cluster instances
-    setup_worker(provider_worker, bin_op_worker, 'provider_domains',
-                 bin_cluster_manager, config, config_path, dns_server, image,
-                 logdir, output, uid)
-=======
     # Start storages
     storages_dockers, storages_dockers_ids = \
         _start_storages(config, config_path, ceph_image, s3_image, nfs_image,
@@ -106,7 +88,6 @@
     setup_worker(provider_worker, bin_op_worker, 'provider_domains',
                  bin_cluster_manager, config, config_path, dns_server, image,
                  logdir, output, uid, storages_dockers, luma_config)
->>>>>>> 8aed5766
 
     # Start stock cluster worker instances
     setup_worker(cluster_worker, bin_cluster_worker, 'cluster_domains',
@@ -182,17 +163,12 @@
             time.sleep(5)
             sys.exit(1)
 
-
     return output
 
 
 def setup_worker(worker, bin_worker, domains_name, bin_cm, config, config_path,
-<<<<<<< HEAD
-                 dns_server, image, logdir, output, uid):
-=======
                  dns_server, image, logdir, output, uid, storages_dockers=None,
                  luma_config=None):
->>>>>>> 8aed5766
     if domains_name in config:
         # Start cluster_manager instances
         cluster_manager_output = cluster_manager.up(image, bin_cm, dns_server,
@@ -202,20 +178,13 @@
 
         # Start op_worker instances
         cluster_worker_output = worker.up(image, bin_worker, dns_server, uid,
-<<<<<<< HEAD
-                                          config_path, logdir)
-=======
                                           config_path, logdir,
                                           storages_dockers=storages_dockers,
                                           luma_config=luma_config)
->>>>>>> 8aed5766
         common.merge(output, cluster_worker_output)
         # Make sure OP domains are added to the dns server.
         # Setting first arg to 'auto' will force the restart and this is needed
         # so that dockers that start after can immediately see the domains.
-<<<<<<< HEAD
-        dns.maybe_restart_with_configuration('auto', uid, output)
-=======
         dns.maybe_restart_with_configuration('auto', uid, output)
 
 
@@ -313,5 +282,4 @@
         luma_config = luma.up(image, bin_luma, config, uid)
         output['docker_ids'].extend(luma_config['docker_ids'])
         output['luma'] = {'host_name': luma_config['host_name']}
-    return luma_config
->>>>>>> 8aed5766
+    return luma_config