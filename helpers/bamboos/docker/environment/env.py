--- conflicted
+++ resolved
@@ -12,11 +12,7 @@
 import json
 import time
 from . import appmock, client, common, zone_worker, cluster_manager, \
-<<<<<<< HEAD
-    worker, provider_worker, cluster_worker, docker, dns
-=======
     worker, provider_worker, cluster_worker, docker, dns, s3, ceph
->>>>>>> 77330bbf
 
 
 def default(key):
@@ -32,12 +28,8 @@
             'logdir': None}[key]
 
 
-<<<<<<< HEAD
-def up(config_path, image=default('image'), bin_am=default('bin_am'),
-=======
 def up(config_path, image=default('image'), ceph_image=default('ceph_image'),
        s3_image=default('s3_image'), bin_am=default('bin_am'),
->>>>>>> 77330bbf
        bin_oz=default('bin_oz'),
        bin_cluster_manager=default('bin_cluster_manager'),
        bin_op_worker=default('bin_op_worker'),
@@ -74,23 +66,16 @@
     setup_worker(zone_worker, bin_oz, 'zone_domains',
                  bin_cluster_manager, config, config_path, dns_server, image,
                  logdir, output, uid)
-<<<<<<< HEAD
-=======
 
     # Start storages
     storages_dockers, storages_dockers_ids = _start_storages(config, config_path, ceph_image, s3_image)
     output['storages'] = storages_dockers
     output['docker_ids'].extend(storages_dockers_ids)
->>>>>>> 77330bbf
 
     # Start provider cluster instances
     setup_worker(provider_worker, bin_op_worker, 'provider_domains',
                  bin_cluster_manager, config, config_path, dns_server, image,
-<<<<<<< HEAD
-                 logdir, output, uid)
-=======
                  logdir, output, uid, storages_dockers)
->>>>>>> 77330bbf
 
     # Start stock cluster worker instances
     setup_worker(cluster_worker, bin_cluster_worker, 'cluster_domains',
@@ -169,11 +154,7 @@
 
 
 def setup_worker(worker, bin_worker, domains_name, bin_cm, config, config_path,
-<<<<<<< HEAD
-                 dns_server, image, logdir, output, uid):
-=======
                  dns_server, image, logdir, output, uid, storages_dockers=None):
->>>>>>> 77330bbf
     if domains_name in config:
         # Start cluster_manager instances
         cluster_manager_output = cluster_manager.up(image, bin_cm, dns_server,
@@ -183,11 +164,7 @@
 
         # Start op_worker instances
         cluster_worker_output = worker.up(image, bin_worker, dns_server, uid,
-<<<<<<< HEAD
-                                          config_path, logdir)
-=======
                                           config_path, logdir, storages_dockers)
->>>>>>> 77330bbf
         common.merge(output, cluster_worker_output)
         # Make sure OP domains are added to the dns server.
         # Setting first arg to 'auto' will force the restart and this is needed
