#!/usr/bin/env python
# coding=utf-8

"""Author: Łukasz Opioła
Copyright (C) 2015 ACK CYFRONET AGH
This software is released under the MIT license cited in 'LICENSE.txt'

Brings up dockers with full onedata environment.
Run the script with -h flag to learn about script's running options.
"""

from __future__ import print_function

import argparse
import json

from environment import env

parser = argparse.ArgumentParser(
    formatter_class=argparse.ArgumentDefaultsHelpFormatter,
    description='Bring up onedata environment.')

parser.add_argument(
    '-i', '--image',
    action='store',
    default=env.default('image'),
    help='the image to use for the components',
    dest='image')

parser.add_argument(
    '-ci', '--ceph-image',
    action='store',
    default=env.default('ceph_image'),
    help='the image to use for the ceph storages',
    dest='ceph_image')

parser.add_argument(
    '-si', '--s3-image',
    action='store',
    default=env.default('s3_image'),
    help='the image to use for the s3 storages',
    dest='s3_image')

parser.add_argument(
    '-bw', '--bin-worker',
    action='store',
    default=env.default('bin_op_worker'),
    help='the path to op_worker repository (precompiled)',
    dest='bin_op_worker')

parser.add_argument(
    '-bcw', '--bin-cluster-worker',
    action='store',
    default=env.default('bin_cluster_worker'),
    help='the path to cluster_worker repository (precompiled)',
    dest='bin_cluster_worker')

parser.add_argument(
    '-bcm', '--bin-cm',
    action='store',
    default=env.default('bin_cluster_manager'),
    help='the path to cluster_manager repository (precompiled)',
    dest='bin_cluster_manager')

parser.add_argument(
    '-boz', '--bin-oz',
    action='store',
    default=env.default('bin_oz'),
    help='the path to zone repository (precompiled)',
    dest='bin_oz')

parser.add_argument(
    '-ba', '--bin-appmock',
    action='store',
    default=env.default('bin_am'),
    help='the path to appmock repository (precompiled)',
    dest='bin_am')

parser.add_argument(
    '-bc', '--bin-client',
    action='store',
    default=env.default('bin_oc'),
    help='the path to oneclient repository (precompiled)',
    dest='bin_oc')

parser.add_argument(
    '-l', '--logdir',
    action='store',
    default=env.default('logdir'),
    help='path to a directory where the logs will be stored',
    dest='logdir')

parser.add_argument(
    'config_path',
    action='store',
    help='path to json configuration file')

args = parser.parse_args()

<<<<<<< HEAD
output = env.up(args.config_path, image=args.image, bin_am=args.bin_am,
=======
output = env.up(args.config_path, image=args.image, ceph_image=args.ceph_image,
                s3_image=args.s3_image, bin_am=args.bin_am,
>>>>>>> 77330bbf
                bin_oz=args.bin_oz,
                bin_cluster_manager=args.bin_cluster_manager,
                bin_op_worker=args.bin_op_worker,
                bin_cluster_worker=args.bin_cluster_worker,
                bin_oc=args.bin_oc, logdir=args.logdir)

print(json.dumps(output))<|MERGE_RESOLUTION|>--- conflicted
+++ resolved
@@ -97,12 +97,8 @@
 
 args = parser.parse_args()
 
-<<<<<<< HEAD
-output = env.up(args.config_path, image=args.image, bin_am=args.bin_am,
-=======
 output = env.up(args.config_path, image=args.image, ceph_image=args.ceph_image,
                 s3_image=args.s3_image, bin_am=args.bin_am,
->>>>>>> 77330bbf
                 bin_oz=args.bin_oz,
                 bin_cluster_manager=args.bin_cluster_manager,
                 bin_op_worker=args.bin_op_worker,
