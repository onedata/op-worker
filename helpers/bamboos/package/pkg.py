--- conflicted
+++ resolved
@@ -235,14 +235,8 @@
                          source_dir])
 
                 # update repo
-<<<<<<< HEAD
-                execute(['aptly', 'publish', 'update', distro])
-                execute(['rsync', '-a', '--delete', '/root/.aptly/public/pool', APACHE_PREFIX + '/apt/ubuntu'])
-                execute(['rsync', '-a', '--delete', '/root/.aptly/public/dists', APACHE_PREFIX + '/apt/ubuntu'])
-=======
                 execute(['aptly', 'publish', 'update', '-force-overwrite',
                          distro])
->>>>>>> 8aed5766
             elif REPO_TYPE[distro] == 'rpm':
                 # copy packages
                 repo_dir = os.path.join(APACHE_PREFIX,
