{
    "dirs_config": {
        "cluster_manager": {
            "input_dir": "rel/cluster_manager",
            "target_dir": "rel/test_cluster"
        },
        "op_worker": {
            "input_dir": "rel/op_worker",
            "target_dir": "rel/test_cluster"
        },
        "oz_worker": {
            "input_dir": "rel/oz_worker",
            "target_dir": "rel/test_cluster"
        },
        "appmock": {
            "input_dir": "rel/appmock",
            "target_dir": "rel/test_cluster"
        },
        "onepanel": {
            "input_dir": "rel/op_panel",
            "target_dir": "rel/test_cluster"
        }
    },
    "os_configs": {
        "cfg1": {
            "storages": [
                "/mnt/st1"
            ],
            "users": [
                "user1"
            ],
            "groups": {
                "group1": [
                    "user1"
                ]
            }
        },
        "cfg2": {
            "storages": [
                "/mnt/st1",
                "/mnt/st2"
            ],
            "users": [
                "user1",
                "user2",
                "user3"
            ],
            "groups": {
                "group1": [
                    "user1"
                ],
                "group2": [
                    "user2",
                    "user3"
                ],
                "group3": [
                    "user1",
                    "user3"
                ],
                "fuse": [
                    "user1",
                    "user2",
                    "user3"
                ]
            }
        }
    },
    "provider_domains": {
        "provider1": {
            "db_driver": "couchdb",
            "os_config": "cfg1",
            "cluster_manager": {
                "cm1": {
                    "vm.args": {
                        "setcookie": "cookie1"
                    },
                    "sys.config": {
                        "cluster_manager": {
                            "cm_nodes": [
                                "cm1"
                            ],
                            "worker_num": 1
                        }
                    }
                }
            },
            "op_worker": {
                "worker1": {
                    "vm.args": {
                        "setcookie": "cookie1"
                    },
                    "sys.config": {
                        "op_worker": {
                            "cm_nodes": [
                                "cm1"
                            ],
                            "db_nodes": [
                                "dbnode1"
                            ],
                            "oz_domain": "oz",
                            "verify_oz_cert": false
                        }
                    }
                }
            }
        },
        "provider2": {
            "db_driver": "couchdb",
            "os_config": "cfg2",
            "cluster_manager": {
                "cm1": {
                    "vm.args": {
                        "setcookie": "cookie1"
                    },
                    "sys.config": {
                        "cluster_manager": {
                            "cm_nodes": [
                                "cm1"
                            ],
                            "worker_num": 1
                        }
                    }
                }
            },
            "op_worker": {
                "worker1": {
                    "vm.args": {
                        "setcookie": "cookie1"
                    },
                    "sys.config": {
                        "op_worker": {
                            "cm_nodes": [
                                "cm1"
                            ],
                            "db_nodes": [
                                "dbnode1"
                            ],
                            "oz_domain": "oz",
                            "verify_oz_cert": false
                        }
                    }
                }
            }
        }
    },
    "zone_domains": {
        "oz": {
<<<<<<< HEAD
            "gui_livereload": "none",
            "db_driver": "couchbase",
=======
            "db_driver": "couchdb",
>>>>>>> 8aed5766
            "cluster_manager": {
                "cm": {
                    "vm.args": {
                        "setcookie": "cookie3"
                    },
                    "sys.config": {
                        "cluster_manager": {
                            "cm_nodes": [
                                "cm"
                            ],
                            "worker_num": 1
                        }
                    }
                }
            },
            "oz_worker": {
                "node1": {
                    "vm.args": {
                        "setcookie": "cookie3"
                    },
                    "sys.config": {
                        "oz_worker": {
                            "cm_nodes": [
                                "cm"
                            ],
                            "db_nodes": [
                                "127.0.0.1:49161"
                            ],
                            "http_domain": {
                                "string": "127.0.0.1"
                            },
                            "dev_mode": true
                        }
                    }
                }
            }
        }
    },
    "global_setup": {
        "users": {
            "user1": {
                "default_space": "space1"
            },
            "user2": {
                "default_space": "space2"
            },
            "user3": {
                "default_space": "space3"
            }
        },
        "groups": {
            "group1": {
                "users": [
                    "user1",
                    "user3"
                ]
            },
            "group2": {
                "users": [
                    "user2"
                ]
            },
            "group3": {
                "users": [
                    "user3"
                ]
            },
            "group5": {
                "users": [
                    "user1",
                    "user2",
                    "user3"
                ]
            }
        },
        "spaces": {
            "space1": {
                "displayed_name": "space1",
                "users": [
                    "user1"
                ],
                "groups": [
                    "group1"
                ],
                "providers": {
                    "provider1": {
                        "storage": "/mnt/st1",
                        "supported_size": 1000000000
                    },
                    "provider2": {
                        "storage": "/mnt/st2",
                        "supported_size": 1000000000
                    }
                }
            },
            "space2": {
                "displayed_name": "space2",
                "users": [
                    "user1"
                ],
                "groups": [
                    "group2"
                ],
                "providers": {
                    "provider2": {
                        "storage": "/mnt/st2",
                        "supported_size": 1000000000
                    }
                }
            },
            "space3": {
                "displayed_name": "space3",
                "users": [
                    "user3"
                ],
                "groups": [
                    "group3"
                ],
                "providers": {
                    "provider1": {
                        "storage": "/mnt/st1",
                        "supported_size": 1000000000
                    }
                }
            },
            "space5": {
                "displayed_name": "space5",
                "users": [
                    "user1",
                    "user2",
                    "user3"
                ],
                "groups": [
                    "group5"
                ],
                "providers": {
                    "provider2": {
                        "storage": "/mnt/st2",
                        "supported_size": 1000000000
                    }
                }
            },
            "space7": {
                "displayed_name": "space7",
                "users": [
                    "user1",
                    "user2",
                    "user3"
                ],
                "groups": [
                    "group5"
                ],
                "providers": {
                    "provider1": {
                        "storage": "/mnt/st1",
                        "supported_size": 1000000000
                    },
                    "provider2": {
                        "storage": "/mnt/st2",
                        "supported_size": 1000000000
                    }
                }
            }
        }
    }
}<|MERGE_RESOLUTION|>--- conflicted
+++ resolved
@@ -145,12 +145,7 @@
     },
     "zone_domains": {
         "oz": {
-<<<<<<< HEAD
-            "gui_livereload": "none",
-            "db_driver": "couchbase",
-=======
             "db_driver": "couchdb",
->>>>>>> 8aed5766
             "cluster_manager": {
                 "cm": {
                     "vm.args": {
