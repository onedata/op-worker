{
    "dirs_config": {
        "cluster_manager": {
            "input_dir": "rel/cluster_manager",
            "target_dir": "rel/test_cluster"
        },
        "op_worker": {
            "input_dir": "rel/op_worker",
            "target_dir": "rel/test_cluster"
        },
        "cluster_worker": {
            "input_dir": "rel/cluster_worker",
            "target_dir": "rel/test_cluster"
        },
        "oz_worker": {
            "input_dir": "rel/oz_worker",
            "target_dir": "rel/test_cluster"
        },
        "appmock": {
            "input_dir": "rel/appmock",
            "target_dir": "rel/test_cluster"
        },
        "onepanel": {
            "input_dir": "rel/op_panel",
            "target_dir": "rel/test_cluster"
        }
    },
    "os_configs": {
        "cfg1": {
            "storages": [
                "/mnt/st1"
            ],
            "users": [
                "user1"
            ],
            "groups": {
                "group1": [
                    "user1"
                ]
            }
        },
        "cfg2": {
            "storages": [
                {
                    "type": "posix",
                    "name": "/mnt/st1"
                },
                {
                    "type": "posix",
                    "name": "/mnt/st2"
                }
            ],
            "users": [
                "user1",
                "user2",
                "user3"
            ],
            "groups": {
                "group1": [
                    "user1"
                ],
                "group2": [
                    "user2",
                    "user3"
                ],
                "group3": [
                    "user1",
                    "user3"
                ],
                "fuse": [
                    "user1",
                    "user2",
                    "user3"
                ]
            }
        }
    },
    "provider_domains": {
        "p1": {
            "db_driver": "couchdb",
            "os_config": "cfg1",
            "gui_livereload": "none",
            "cluster_manager": {
                "cm1": {
                    "vm.args": {
                        "setcookie": "cookie1"
                    },
                    "sys.config": {
                        "cluster_manager": {
                            "cm_nodes": [
                                "cm1"
                            ],
                            "worker_num": 1
                        }
                    }
                }
            },
            "op_worker": {
                "worker1": {
                    "vm.args": {
                        "setcookie": "cookie1"
                    },
                    "sys.config": {
                        "op_worker": {
                            "cm_nodes": [
                                "cm1"
                            ],
                            "db_nodes": [
                                "dbnode1",
                                "dbnode2"
                            ],
                            "oz_domain": "oz",
                            "verify_oz_cert": false
                        }
                    }
                }
            }
        },
        "p2.oz": {
            "db_driver": "couchdb",
            "os_config": "cfg2",
            "gui_livereload": "none",
            "cluster_manager": {
                "cm1": {
                    "vm.args": {
                        "setcookie": "cookie2"
                    },
                    "sys.config": {
                        "cluster_manager": {
                            "cm_nodes": [
                                "cm1"
                            ],
                            "worker_num": 2
                        }
                    }
                }
            },
            "op_worker": {
                "worker1": {
                    "vm.args": {
                        "setcookie": "cookie2"
                    },
                    "sys.config": {
                        "op_worker": {
                            "cm_nodes": [
                                "cm1"
                            ],
                            "db_nodes": [
                                "dbnode1"
                            ],
                            "oz_domain": "oz",
                            "verify_oz_cert": false
                        }
                    }
                },
                "worker2": {
                    "vm.args": {
                        "setcookie": "cookie2"
                    },
                    "sys.config": {
                        "op_worker": {
                            "cm_nodes": [
                                "cm1"
                            ],
                            "db_nodes": [
                                "dbnode1"
                            ],
                            "oz_domain": "oz",
                            "verify_oz_cert": false
                        }
                    }
                }
            }
        }
    },
    "cluster_domains": {
        "p3": {
            "db_driver": "couchdb",
            "os_config": "cfg1",
            "cluster_manager": {
                "cm1": {
                    "vm.args": {
                        "setcookie": "cookie1"
                    },
                    "sys.config": {
                        "cluster_manager": {
                            "cm_nodes": [
                                "cm1"
                            ],
                            "worker_num": 1
                        }
                    }
                }
            },
            "cluster_worker": {
                "worker1": {
                    "vm.args": {
                        "setcookie": "cookie1"
                    },
                    "sys.config": {
                        "cluster_worker": {
                            "cm_nodes": [
                                "cm1"
                            ],
                            "db_nodes": [
                                "dbnode1",
                                "dbnode2"
                            ]
                        }
                    }
                }
            }
        }
    },
    "zone_domains": {
        "oz": {
            "db_driver": "couchdb",
            "gui_livereload": "none",
            "cluster_manager": {
                "cm": {
                    "vm.args": {
                        "setcookie": "cookie3"
                    },
                    "sys.config": {
                        "cluster_manager": {
                            "cm_nodes": [
                                "cm"
                            ],
                            "worker_num": 1
                        }
                    }
                }
            },
            "oz_worker": {
                "node1": {
                    "vm.args": {
                        "setcookie": "cookie3"
                    },
                    "sys.config": {
                        "oz_worker": {
                            "cm_nodes": [
                                "cm"
                            ],
                            "db_nodes": [
                                "127.0.0.1:49161"
                            ],
                            "http_domain": {
                                "string": "127.0.0.1"
                            },
                            "dev_mode": true
                        }
                    }
                }
            }
        }
    },
    "global_setup": {
        "users": {
            "user1": {
                "default_space": "space1"
            },
            "user2": {
                "default_space": "space2"
            },
            "user3": {
                "default_space": "space1"
            }
        },
        "groups": {
            "group1": {
                "users": [
                    "user1",
                    "user3"
                ]
            },
            "group2": {
                "users": [
                    "user2"
                ]
            }
        },
        "spaces": {
            "space1": {
                "displayed_name": "space1",
                "users": [
                    "user1",
                    "user2",
                    "user3"
                ],
                "groups": [
                    "group1"
                ],
                "providers": {
                    "p1": {
<<<<<<< HEAD
                        "storage": "/mnt/s1",
=======
                        "storage": "/mnt/st1",
>>>>>>> 77330bbf
                        "supported_size": 1000000000
                    }
                }
            },
            "space2": {
                "displayed_name": "space2",
                "users": [
                    "user2"
                ],
                "groups": [
                    "group2"
                ],
                "providers": {
                    "p2.oz": {
<<<<<<< HEAD
                        "storage": "/mnt/s2",
=======
                        "storage": "/mnt/st2",
>>>>>>> 77330bbf
                        "supported_size": 1000000000
                    }
                }
            }
        }
    },
    "appmock_domains": {
        "p4": {
            "appmock": {
                "appmock1": {
                    "mocked_app": "op_worker",
                    "vm.args": {
                        "setcookie": "cookie5"
                    },
                    "sys.config": {
                        "appmock": {
                            "app_description_file": "./example_app_description.erl"
                        }
                    }
                }
            }
        }
    },
    "oneclient": {
        "client_host_1": {
            "os_config": "cfg1",
            "clients": {
                "client1": {
                    "name": "client1",
                    "op_domain": "p1",
                    "zone_domain": "oz",
                    "user_cert": "./cert.pem",
                    "user_key": "./cert.pem",
                    "mounting_path": "/home/user1/onedata_cl1",
                    "token_for": "user1"
                },
                "client2": {
                    "name": "client2",
                    "op_domain": "p1",
                    "zone_domain": "oz",
                    "user_cert": "./cert.pem",
                    "user_key": "./cert.pem",
                    "mounting_path": "/home/user1/onedata_cl2",
                    "token_for": "user1"
                }
            }
        },
        "client_host_2": {
            "os_config": "cfg2",
            "clients": {
                "client1": {
                    "name": "client1",
                    "op_domain": "p1",
                    "zone_domain": "oz",
                    "user_cert": "./cert.pem",
                    "user_key": "./cert.pem",
                    "mounting_path": "/home/user1/onedata",
                    "token_for": "user1"
                },
                "client2": {
                    "name": "client2",
                    "op_domain": "p1",
                    "zone_domain": "oz",
                    "user_cert": "./cert.pem",
                    "user_key": "./cert.pem",
                    "mounting_path": "/home/user2/onedata",
                    "token_for": "user2"
                }
            }
        }
    },
    "onepanel": {
        "packages": {
            "cluster_manager": "packages/cluster-manager.deb",
            "op_worker": "packages/op-worker.deb"
        },
        "storages": {
            "storage1": {
                "host": "/mnt/vfs",
                "container": "/mnt/vfs"
            }
        },
        "nodes": {
            "node1": {
                "vm.args": {
                    "name": "onepanel@onepanel1",
                    "setcookie": "cookie7"
                },
                "sys.config": {
                    "onepanel": {
                        "multicast_address": {
                            "string": "239.255.0.1"
                        },
                        "verify_oz_cert": false
                    }
                },
                "packages": [
                    "cluster_manager",
                    "op_worker"
                ],
                "storages": [
                    "storage1"
                ]
            },
            "node2": {
                "vm.args": {
                    "name": "onepanel@onepanel2",
                    "setcookie": "cookie7"
                },
                "sys.config": {
                    "onepanel": {
                        "multicast_address": {
                            "string": "239.255.0.1"
                        },
                        "verify_oz_cert": false
                    }
                },
                "packages": [
                    "cluster_manager",
                    "op_worker"
                ],
                "storages": [
                    "storage1"
                ]
            }
        }
    }
}<|MERGE_RESOLUTION|>--- conflicted
+++ resolved
@@ -292,11 +292,7 @@
                 ],
                 "providers": {
                     "p1": {
-<<<<<<< HEAD
-                        "storage": "/mnt/s1",
-=======
                         "storage": "/mnt/st1",
->>>>>>> 77330bbf
                         "supported_size": 1000000000
                     }
                 }
@@ -311,11 +307,7 @@
                 ],
                 "providers": {
                     "p2.oz": {
-<<<<<<< HEAD
-                        "storage": "/mnt/s2",
-=======
                         "storage": "/mnt/st2",
->>>>>>> 77330bbf
                         "supported_size": 1000000000
                     }
                 }
