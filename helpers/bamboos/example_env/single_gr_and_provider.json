{
    "dirs_config": {
        "cluster_manager": {
            "input_dir": "rel/cluster_manager",
            "target_dir": "rel/test_cluster"
        },
        "op_worker": {
            "input_dir": "rel/op_worker",
            "target_dir": "rel/test_cluster"
        },
        "oz_worker": {
            "input_dir": "rel/oz_worker",
            "target_dir": "rel/test_cluster"
        }
    },
    "os_configs": {
        "cfg1": {
            "storages": [
                {
                    "type": "posix",
                    "name": "/mnt/st1"
                }
            ],
            "users": [
                "user1",
                "user2",
                "user3"
            ],
            "groups": {
                "group1": [
                    "user1",
                    "user3"
                ],
                "group2": [
                    "user1"
                ]
            }
        }
    },
    "provider_domains": {
        "p1": {
            "db_driver": "couchdb",
            "os_config": "cfg1",
            "gui_livereload": "none",
            "cluster_manager": {
                "cm1": {
                    "vm.args": {
                        "setcookie": "cookie1"
                    },
                    "sys.config": {
                        "cluster_manager": {
                            "cm_nodes": [
                                "cm1"
                            ],
                            "worker_num": 1
                        }
                    }
                }
            },
            "op_worker": {
                "worker1": {
                    "vm.args": {
                        "setcookie": "cookie1"
                    },
                    "sys.config": {
                        "op_worker": {
                            "cm_nodes": [
                                "cm1"
                            ],
                            "db_nodes": [
                                "dbnode1"
                            ],
                            "verify_oz_cert": false,
                            "oz_domain": "oz"
                        }
                    }
                }
            }
        }
    },
    "zone_domains": {
        "oz": {
            "gui_livereload": "none",
<<<<<<< HEAD
            "db_driver": "couchbase",
=======
            "db_driver": "couchdb",
>>>>>>> 77330bbf
            "cluster_manager": {
                "cm": {
                    "vm.args": {
                        "setcookie": "cookie3"
                    },
                    "sys.config": {
                        "cluster_manager": {
                            "cm_nodes": [
                                "cm"
                            ],
                            "worker_num": 1
                        }
                    }
                }
            },
            "oz_worker": {
                "node1": {
                    "vm.args": {
                        "setcookie": "cookie3"
                    },
                    "sys.config": {
                        "oz_worker": {
                            "cm_nodes": [
                                "cm"
                            ],
                            "db_nodes": [
                                "127.0.0.1:49161"
                            ],
                            "http_domain": {
                                "string": "127.0.0.1"
                            },
                            "dev_mode": true
                        }
                    }
                }
            }
        }
    },
    "global_setup": {
        "users": {
            "user1": {
                "default_space": "space1"
            },
            "user2": {
                "default_space": "space2"
            },
            "user3": {
                "default_space": "space1"
            }
        },
        "groups": {
            "group1": {
                "users": [
                    "user1",
                    "user3"
                ]
            },
            "group2": {
                "users": [
                    "user2"
                ]
            }
        },
        "spaces": {
            "space1": {
                "displayed_name": "space1",
                "users": [
                    "user1",
                    "user2",
                    "user3"
                ],
                "groups": [
                    "group1"
                ],
                "providers": {
                    "p1": {
                        "storage": "/mnt/st1",
                        "supported_size": 1000000000
                    }
                }
            },
            "space2": {
                "displayed_name": "space2",
                "users": [
                    "user2"
                ],
                "groups": [
                    "group2"
                ],
                "providers": {
                    "p1": {
                        "storage": "/mnt/st1",
                        "supported_size": 1000000000
                    }
                }
            }
        }
    }
}<|MERGE_RESOLUTION|>--- conflicted
+++ resolved
@@ -81,11 +81,7 @@
     "zone_domains": {
         "oz": {
             "gui_livereload": "none",
-<<<<<<< HEAD
-            "db_driver": "couchbase",
-=======
             "db_driver": "couchdb",
->>>>>>> 77330bbf
             "cluster_manager": {
                 "cm": {
                     "vm.args": {
