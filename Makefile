--- conflicted
+++ resolved
@@ -9,12 +9,8 @@
 compile:
 	-@if [ -f ebin/.test ]; then rm -rf ebin; fi 
 	cp -R clproto/proto src
-<<<<<<< HEAD
-	cp c_src/oneproxy/proto/* src/proto
-=======
 	cp -R rtproto/proto src
 	cp c_src/oneproxy/proto/* src
->>>>>>> 1767ceee
 	./rebar compile
 	rm -rf src/proto
 
