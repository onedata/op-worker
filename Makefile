BASHO_BENCH_DIR = "deps/basho_bench"
STRESS_TESTS_SRC_DIR = "stress_test"
DIST_TESTS_SRC_DIR = "test_distributed"

.PHONY: releases deps test docs

all: generate docs

compile:
	-@if [ -f ebin/.test ]; then rm -rf ebin; fi 
	cp -R clproto/proto src
<<<<<<< HEAD
	cp -R rtproto/proto src
=======
	cp c_src/oneproxy/proto/* src
>>>>>>> c300bb3e
	./rebar compile
	rm -rf src/proto

deps:
	./rebar get-deps
#	./rebar update-deps
	git submodule init
	git submodule update

clean:
	make -C docs clean
	make -C oneclient clean
	make -C helpers clean
	./rebar clean

distclean: clean
	./rebar delete-deps


eunit: deps compile
	./rebar eunit skip_deps=true
## Rename all tests in order to remove duplicated names (add _(++i) suffix to each test)
	@for tout in `find test -name "TEST-*.xml"`; do awk '/testcase/{gsub("_[0-9]+\"", "_" ++i "\"")}1' $$tout > $$tout.tmp; mv $$tout.tmp $$tout; done

ct: deps compile
	-@if [ ! -f ebin/.test ]; then rm -rf ebin; fi
	-@mkdir -p ebin ; touch ebin/.test 
	 cp -R clproto/proto src
	 cp -R rtproto/proto src
	./rebar -D TEST compile
	rm -rf src/proto
#	./rebar ct skip_deps=true
	chmod +x test_distributed/start_distributed_test.sh
	./test_distributed/start_distributed_test.sh ${SUITE} ${CASE}
## Remove *_per_suite result from CT test results
	@for tout in `find distributed_tests_out -name "TEST-*.xml"`; do awk '/testcase/{gsub("<testcase name=\"[a-z]+_per_suite\"(([^/>]*/>)|([^>]*>[^<]*</testcase>))", "")}1' $$tout > $$tout.tmp; mv $$tout.tmp $$tout; done

test: eunit ct


generate: deps compile
	./rebar generate
	chmod u+x ./releases/oneprovider_node/bin/oneprovider
	chmod u+x ./releases/oneprovider_node/bin/oneprovider_node

docs: deps
	make -C docs html
	./rebar doc skip_deps=true

pdf: deps
	make -C docs latexpdf

upgrade:
	./rebar generate-appups previous_release=${PREV}
	./rebar generate-upgrade previous_release=${PREV}

rpm: deps generate
	make -C onepanel rel CONFIG=config/oneprovider.config
	./releases/rpm_files/create_rpm

deb: deps generate
	make -C onepanel rel CONFIG=config/oneprovider.config
	./releases/rpm_files/create_deb

# Builds .dialyzer.plt init file. This is internal target, call dialyzer_init instead
.dialyzer.plt:
	-dialyzer --build_plt --output_plt .dialyzer.plt --apps kernel stdlib sasl erts ssl tools runtime_tools crypto inets xmerl snmp public_key eunit syntax_tools compiler ./deps/*/ebin


# Starts dialyzer on whole ./ebin dir. If .dialyzer.plt does not exist, will be generated
dialyzer: compile .dialyzer.plt
	-dialyzer ./ebin --plt .dialyzer.plt -Werror_handling -Wrace_conditions


# Starts full initialization of .dialyzer.plt that is required by dialyzer
dialyzer_init: compile .dialyzer.plt


##############################
## TARGETS USED FOR TESTING ##
##############################

### Single node test
gen_test_node:
	./gen_dev $(args)

gen_test_node_from_file:
	./gen_dev

### Test environment
gen_test_env:
	./gen_test $(args)

gen_test_env_from_file:
	./gen_test

gen_start_test_env:
	./gen_test $(args) -start

gen_start_test_env_from_file:
	./gen_test -start

start_test_env:
	./gen_test $(args) -start_no_generate

start_test_env_from_file:
	./gen_test -start_no_generate

### Starting a node
start_node:
	./releases/test_cluster/$(node)/bin/oneprovider_node start

attach_to_node:
	./releases/test_cluster/$(node)/bin/oneprovider_node attach

start_node_console:
	./releases/test_cluster/$(node)/bin/oneprovider_node console

### Basho-Bench build (used by CI)
basho_bench: deps 
	@cp -R clproto/proto ${BASHO_BENCH_DIR}/src
	cp ${STRESS_TESTS_SRC_DIR}/**/*.erl ${BASHO_BENCH_DIR}/src
	cp ${DIST_TESTS_SRC_DIR}/wss.erl ${BASHO_BENCH_DIR}/src
	@mkdir -p ${BASHO_BENCH_DIR}/tests
	@mkdir -p ${BASHO_BENCH_DIR}/ebin
	@cp ${STRESS_TESTS_SRC_DIR}/**/*.config ${BASHO_BENCH_DIR}/tests
	@cp -R include/* ${BASHO_BENCH_DIR}/include
	cd ${BASHO_BENCH_DIR} && make all
	@cp ${STRESS_TESTS_SRC_DIR}/*.escript ${BASHO_BENCH_DIR}/
	@cp ${STRESS_TESTS_SRC_DIR}/*.py ${BASHO_BENCH_DIR}/<|MERGE_RESOLUTION|>--- conflicted
+++ resolved
@@ -9,11 +9,8 @@
 compile:
 	-@if [ -f ebin/.test ]; then rm -rf ebin; fi 
 	cp -R clproto/proto src
-<<<<<<< HEAD
 	cp -R rtproto/proto src
-=======
-	cp c_src/oneproxy/proto/* src
->>>>>>> c300bb3e
+    cp c_src/oneproxy/proto/* src
 	./rebar compile
 	rm -rf src/proto
 
