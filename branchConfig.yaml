--- conflicted
+++ resolved
@@ -1,9 +1,5 @@
 # Used when specific branch for given repo does not exist.
-<<<<<<< HEAD
-default: release/20.02.16
-=======
 default: develop
->>>>>>> b39ed6a5
 
 branches:
   # Specification of branches from which sources for components will be pulled.
