# Used when specific branch for given repo does not exist.
<<<<<<< HEAD
default: develop
=======
default: release/20.02.13
>>>>>>> 82e9b8c5

branches:
  # Specification of branches from which sources for components will be pulled.
  oz-worker: current_branch
  op-worker: current_branch
  onepanel: current_branch<|MERGE_RESOLUTION|>--- conflicted
+++ resolved
@@ -1,9 +1,5 @@
 # Used when specific branch for given repo does not exist.
-<<<<<<< HEAD
 default: develop
-=======
-default: release/20.02.13
->>>>>>> 82e9b8c5
 
 branches:
   # Specification of branches from which sources for components will be pulled.
