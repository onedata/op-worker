.git
.settings
.eunit
.dialyzer.plt
.idea
.rebar


cluster_manager
src/gui_static/common
src/gui_static/flatui
src/gui_static/fonts
src/gui_static/n2o

*.iml
*.sublime*
*.beam
*.pyc
*.o
*.d
<<<<<<< HEAD
=======

>>>>>>> d8a65867
rel/op_worker
rel/test_cluster
rel/*.rpm

test/eunit_results
test_distributed/cover_tmp.spec
test_coverage

deps
doc
logs
ebin
priv
.rebar

c_lib
c_src/helpers_nif/*.o
c_src/rt_container/*.o
c_src/oneproxy/build/*

docs/_build/<|MERGE_RESOLUTION|>--- conflicted
+++ resolved
@@ -18,10 +18,7 @@
 *.pyc
 *.o
 *.d
-<<<<<<< HEAD
-=======
 
->>>>>>> d8a65867
 rel/op_worker
 rel/test_cluster
 rel/*.rpm
