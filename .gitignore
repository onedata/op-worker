--- conflicted
+++ resolved
@@ -17,12 +17,8 @@
 *.beam
 *.pyc
 *.o
-<<<<<<< HEAD
 *.d
 
-cluster_manager
-=======
->>>>>>> 367019f0
 rel/op_worker
 rel/test_cluster
 rel/*.rpm
