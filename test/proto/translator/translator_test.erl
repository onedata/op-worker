--- conflicted
+++ resolved
@@ -40,13 +40,8 @@
 %%--------------------------------------------------------------------
 
 translate_status_from_protobuf_test() ->
-<<<<<<< HEAD
-  {Internal, Protobuf} = get_status(?OK, <<1,2,3>>),
-  ?assertEqual(Internal, translator:translate_from_protobuf(Protobuf)).
-=======
-    {Internal, Protobuf} = get_status('VOK', <<1, 2, 3>>),
-    ?assertEqual(Internal, translator:translate_from_protobuf(Protobuf)).
->>>>>>> d8b265d0
+    {Internal, Protobuf} = get_status(?OK, <<1,2,3>>),
+    ?assertEqual(Internal, translator:translate_from_protobuf(Protobuf)).
 
 translate_file_block_from_protobuf_test() ->
     {Internal, Protobuf} = get_file_block(0, 0),
@@ -91,26 +86,26 @@
     ?assertEqual(Internal, translator:translate_from_protobuf(Protobuf)).
 
 translate_proxyio_request_remote_read_from_protobuf_test() ->
-  ?assertEqual(#proxyio_request{
-    storage_id = <<"StorageID">>,
-    file_id = <<"FileID">>,
-    proxyio_request = #remote_read{offset = 2, size = 40}},
-    translator:translate_from_protobuf(#'ProxyIORequest'{
-      storage_id = <<"StorageID">>,
-      file_id = <<"FileID">>,
-      proxyio_request = {remote_read, #'RemoteRead'{offset = 2, size = 40}}
-    })).
+    ?assertEqual(#proxyio_request{
+        storage_id = <<"StorageID">>,
+        file_id = <<"FileID">>,
+        proxyio_request = #remote_read{offset = 2, size = 40}},
+        translator:translate_from_protobuf(#'ProxyIORequest'{
+            storage_id = <<"StorageID">>,
+            file_id = <<"FileID">>,
+            proxyio_request = {remote_read, #'RemoteRead'{offset = 2, size = 40}}
+        })).
 
 translate_proxyio_request_remote_write_from_protobuf_test() ->
-  ?assertEqual(#proxyio_request{
-    storage_id = <<"StorageID">>,
-    file_id = <<"FileID">>,
-    proxyio_request = #remote_write{offset = 2, data = <<"data">>}},
-    translator:translate_from_protobuf(#'ProxyIORequest'{
-      storage_id = <<"StorageID">>,
-      file_id = <<"FileID">>,
-      proxyio_request = {remote_write, #'RemoteWrite'{offset = 2, data = <<"data">>}}
-    })).
+    ?assertEqual(#proxyio_request{
+        storage_id = <<"StorageID">>,
+        file_id = <<"FileID">>,
+        proxyio_request = #remote_write{offset = 2, data = <<"data">>}},
+        translator:translate_from_protobuf(#'ProxyIORequest'{
+            storage_id = <<"StorageID">>,
+            file_id = <<"FileID">>,
+            proxyio_request = {remote_write, #'RemoteWrite'{offset = 2, data = <<"data">>}}
+        })).
 
 translate_get_protocol_version_from_protobuf_test() ->
     {Internal, Protobuf} = get_get_protocol_version(),
@@ -121,39 +116,11 @@
 %%--------------------------------------------------------------------
 
 translate_status_to_protobuf_test() ->
-<<<<<<< HEAD
-  ?assertEqual(
-    {status, #'Status'{code = ?OK, description = <<"It's fine">>}},
-    translator:translate_to_protobuf(#status{code = ?OK, description = <<"It's fine">>})),
-  ?assertEqual(
-    {status, #'Status'{code = ?EIO}},
-    translator:translate_to_protobuf(#status{code = ?EIO})).
-
-%% tests #event_subscription_cancellation{} translation
-translate_event_subscription_cancellation_to_protobuf_test() ->
-  ?assertEqual(
-    {event_subscription,
-      #'EventSubscription'{event_subscription = {event_subscription_cancellation,
-        #'EventSubscriptionCancellation'{id = 42}}}},
-    translator:translate_to_protobuf(#event_subscription_cancellation{id = 42})).
-
-%% tests #read_event_subscription{} translation
-translate_read_event_subscription_to_protobuf_test() ->
-  ?assertEqual(
-    {event_subscription, #'EventSubscription'{
-      event_subscription = {read_event_subscription, #'ReadEventSubscription'{
-        id = 123}}}},
-    translator:translate_to_protobuf(#read_event_subscription{id = 123})),
-  ?assertEqual(
-    {event_subscription, #'EventSubscription'{
-      event_subscription = {read_event_subscription, #'ReadEventSubscription'{
-        id = 123,
-=======
-    ?assertEqual({status, #'Status'{code = 'VOK', description = "It's fine"}},
-        translator:translate_to_protobuf(#status{code = 'VOK', description = "It's fine"})
+    ?assertEqual({status, #'Status'{code = ?OK, description = <<"It's fine">>}},
+        translator:translate_to_protobuf(#status{code = ?OK, description = <<"It's fine">>})
     ),
-    ?assertEqual({status, #'Status'{code = 'VEIO'}},
-        translator:translate_to_protobuf(#status{code = 'VEIO'})
+    ?assertEqual({status, #'Status'{code = ?EIO}},
+        translator:translate_to_protobuf(#status{code = ?EIO})
     ).
 
 translate_events_to_protobuf_test() ->
@@ -194,7 +161,6 @@
 
 translate_write_subscription_to_protobuf_test() ->
     ?assertEqual({write_subscription, #'ReadSubscription'{
->>>>>>> d8b265d0
         counter_threshold = 12,
         time_threshold = 500,
         size_threshold = 1024
@@ -257,53 +223,6 @@
     ).
 
 translate_protocol_version_to_protobuf_test() ->
-<<<<<<< HEAD
-  ?assertEqual(
-    {protocol_version, #'ProtocolVersion'{
-      major = 3.0,
-      minor = 1.1}},
-    translator:translate_to_protobuf(#protocol_version{
-      major = 3.0,
-      minor = 1.1})),
-  ?assertEqual(
-    {protocol_version, #'ProtocolVersion'{
-      major = 4,
-      minor = 2}},
-    translator:translate_to_protobuf(#protocol_version{
-      major = 4,
-      minor = 2})),
-  ?assertEqual(
-    {protocol_version, #'ProtocolVersion'{
-      major = 3.4,
-      minor = none}},
-    translator:translate_to_protobuf(#protocol_version{
-      major = 3.4,
-      minor = none})).
-
-translate_proxyio_response_remote_data_to_protobuf_test() ->
-  ?assertEqual(
-    {proxyio_response, #'ProxyIOResponse'{
-      status = #'Status'{code = ?OK, description = <<"It's fine">>},
-      proxyio_response = {remote_data, #'RemoteData'{data = <<"data">>}}
-    }},
-    translator:translate_to_protobuf(#proxyio_response{
-      status = #status{code = ?OK, description = <<"It's fine">>},
-      proxyio_response = #remote_data{data = <<"data">>}
-    })).
-
-translate_proxyio_response_remote_write_result_to_protobuf_test() ->
-  ?assertEqual(
-    {proxyio_response, #'ProxyIOResponse'{
-      status = #'Status'{code = ?OK, description = <<"It's fine">>},
-      proxyio_response = {remote_write_result, #'RemoteWriteResult'{wrote = 42}}
-    }},
-    translator:translate_to_protobuf(#proxyio_response{
-      status = #status{code = ?OK, description = <<"It's fine">>},
-      proxyio_response = #remote_write_result{wrote = 42}
-    })).
-
-%% tests 'undefined' atom translation
-=======
     ?assertEqual({protocol_version, #'ProtocolVersion'{
         major = 3.0,
         minor = 1.1
@@ -326,7 +245,29 @@
         minor = none
     })).
 
->>>>>>> d8b265d0
+translate_proxyio_response_remote_data_to_protobuf_test() ->
+    ?assertEqual(
+        {proxyio_response, #'ProxyIOResponse'{
+            status = #'Status'{code = ?OK, description = <<"It's fine">>},
+            proxyio_response = {remote_data, #'RemoteData'{data = <<"data">>}}
+        }},
+        translator:translate_to_protobuf(#proxyio_response{
+            status = #status{code = ?OK, description = <<"It's fine">>},
+            proxyio_response = #remote_data{data = <<"data">>}
+        })).
+
+translate_proxyio_response_remote_write_result_to_protobuf_test() ->
+    ?assertEqual(
+        {proxyio_response, #'ProxyIOResponse'{
+            status = #'Status'{code = ?OK, description = <<"It's fine">>},
+            proxyio_response = {remote_write_result, #'RemoteWriteResult'{wrote = 42}}
+        }},
+        translator:translate_to_protobuf(#proxyio_response{
+            status = #status{code = ?OK, description = <<"It's fine">>},
+            proxyio_response = #remote_write_result{wrote = 42}
+        })).
+
+%% tests 'undefined' atom translation
 translate_undefined_to_protobuf_test() ->
     ?assertEqual(undefined, translator:translate_to_protobuf(undefined)).
 
@@ -385,27 +326,16 @@
     }.
 
 get_message_stream(StmId, SeqNum) ->
-<<<<<<< HEAD
-  {
-    #message_stream{stream_id = StmId, sequence_number = SeqNum},
-    #'MessageStream'{stream_id = StmId, sequence_number = SeqNum}
-  }.
-=======
     {
         #message_stream{stream_id = StmId, sequence_number = SeqNum},
         #'MessageStream'{stream_id = StmId, sequence_number = SeqNum}
     }.
->>>>>>> d8b265d0
 
 get_end_of_message_stream() ->
     {#end_of_message_stream{}, #'EndOfMessageStream'{}}.
 
 get_ping(Data) ->
-<<<<<<< HEAD
-  {#ping{data = Data},#'Ping'{data = Data} }.
-=======
     {#ping{data = Data}, #'Ping'{data = Data}}.
->>>>>>> d8b265d0
 
 get_get_protocol_version() ->
     {#get_protocol_version{}, #'GetProtocolVersion'{}}.
