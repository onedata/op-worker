%%%--------------------------------------------------------------------
%%% @author Konrad Zemek
%%% @copyright (C) 2015 ACK CYFRONET AGH
%%% This software is released under the MIT license
%%% cited in 'LICENSE.txt'.
%%% @end
%%%--------------------------------------------------------------------
%%% @doc
%%% Unit tests for fslogic_proxyio module.
%%% @end
%%%--------------------------------------------------------------------
-module(fslogic_proxyio_test).
-author("Konrad Zemek").

-ifdef(TEST).

-include("modules/fslogic/fslogic_common.hrl").
-include("proto/oneclient/common_messages.hrl").
-include("proto/oneclient/proxyio_messages.hrl").
-include("modules/datastore/datastore_specific_models_def.hrl").
-include_lib("cluster_worker/include/modules/datastore/datastore_models_def.hrl").
-include_lib("ctool/include/posix/errors.hrl").
-include_lib("eunit/include/eunit.hrl").

-define(SPACE_ID, <<"SpaceId">>).
-define(BS(Offset, Data), [#byte_sequence{offset = Offset, data = Data}]).

%%%===================================================================
%%% Test generators
%%%===================================================================

proxyio_successful_write_test_() ->
    {foreach,
        fun start/0,
        fun stop/1,
        [
            fun write_should_get_session_when_given_handle_id/1,
            fun write_should_get_session_when_given_file_uuid/1,
            fun write_should_not_get_space_id_when_given_handle_id/1,
            fun write_should_get_space_id_when_given_file_uuid/1,
            fun write_should_not_create_storage_file_manager_handle_when_given_handle_id/1,
            fun write_should_create_storage_file_manager_handle_when_given_file_uuid/1,
            fun write_should_not_open_file_when_given_handle_id/1,
            fun write_should_open_file_with_write_when_given_file_uuid/1,
            fun write_should_write_data_when_given_handle_id/1,
            fun write_should_write_data_when_given_file_uuid/1,
            fun successful_write_should_return_success_when_given_handle_id/1,
            fun successful_write_should_return_success_when_given_file_uuid/1,
            fun write_should_handle_partial_writes_when_given_handle_id/1,
            fun write_should_handle_partial_writes_when_given_file_uuid/1
        ]}.


proxyio_successful_read_test_() ->
    {foreach,
        fun start/0,
        fun stop/1,
        [
            fun read_should_get_session_when_given_handle_id/1,
            fun read_should_get_session_when_given_file_uuid/1,
            fun read_should_not_get_space_id_when_given_handle_id/1,
            fun read_should_get_space_id_when_given_file_uuid/1,
            fun read_should_not_create_storage_file_manager_handle_when_given_handle_id/1,
            fun read_should_create_storage_file_manager_handle_when_given_file_uuid/1,
            fun read_should_not_open_file_when_given_handle_id/1,
            fun read_should_open_file_with_read_when_given_file_uuid/1,
            fun read_should_read_data_when_given_handle_id/1,
            fun read_should_read_data_when_given_file_uuid/1,
            fun successful_read_should_return_success_when_given_handle_id/1,
            fun successful_read_should_return_success_when_given_file_uuid/1,
            fun read_should_accept_partial_read_when_given_handle_id/1,
            fun read_should_accept_partial_read_when_given_file_uuid/1
        ]}.


proxyio_failed_write_test_() ->
    {foreach,
        fun start/0,
        fun stop/1,
        [
            fun write_should_fail_on_failed_open_when_given_file_uuid/1,
            fun write_should_fail_on_failed_write_when_given_handle_id/1,
            fun write_should_fail_on_failed_write_when_given_file_uuid/1
        ]}.


proxyio_failed_read_test_() ->
    {foreach,
        fun start/0,
        fun stop/1,
        [
            fun read_should_fail_on_failed_open_when_given_file_uuid/1,
            fun read_should_fail_on_failed_read_when_given_handle_id/1,
            fun read_should_fail_on_failed_read_when_given_file_uuid/1
        ]}.

%%%===================================================================
%%% Test functions
%%%===================================================================

write_should_get_session_when_given_handle_id(_) ->
<<<<<<< HEAD
    fslogic_proxyio:write(<<"SessionId">>, #{?PROXYIO_PARAMETER_HANDLE_ID => <<"HandleId">>},
        <<"c">>, <<"d">>, 0, <<"f">>),
=======
    fslogic_proxyio:write(<<"SessionId">>, #{?HANDLE_ID_KEY => <<"HandleId">>},
        <<"c">>, <<"d">>, ?BS(0, <<"f">>)),
>>>>>>> 3398d4c1

    ?_assert(meck:called(session, get, [<<"SessionId">>])).


write_should_get_session_when_given_file_uuid(_) ->
<<<<<<< HEAD
    fslogic_proxyio:write(<<"SessionId">>, #{?PROXYIO_PARAMETER_FILE_UUID => <<"b">>},
        <<"c">>, <<"d">>, 0, <<"f">>),
=======
    fslogic_proxyio:write(<<"SessionId">>, #{?FILE_UUID_KEY => <<"b">>},
        <<"c">>, <<"d">>, ?BS(0, <<"f">>)),
>>>>>>> 3398d4c1

    ?_assert(meck:called(session, get, [<<"SessionId">>])).

write_should_not_get_space_id_when_given_handle_id(_) ->
<<<<<<< HEAD
    fslogic_proxyio:write(<<"a">>, #{?PROXYIO_PARAMETER_HANDLE_ID => <<"HandleId">>},
        <<"c">>, <<"d">>, 0, <<"f">>),
=======
    fslogic_proxyio:write(<<"a">>, #{?HANDLE_ID_KEY => <<"HandleId">>},
        <<"c">>, <<"d">>, ?BS(0, <<"f">>)),
>>>>>>> 3398d4c1

    ?_assertEqual(0, meck:num_calls(fslogic_spaces, get_space, 2)).


write_should_get_space_id_when_given_file_uuid(_) ->
<<<<<<< HEAD
    fslogic_proxyio:write(<<"a">>, #{?PROXYIO_PARAMETER_FILE_UUID => <<"FileUuid">>},
        <<"c">>, <<"d">>, 0, <<"f">>),
=======
    fslogic_proxyio:write(<<"a">>, #{?FILE_UUID_KEY => <<"FileUuid">>},
        <<"c">>, <<"d">>, ?BS(0, <<"f">>)),
>>>>>>> 3398d4c1

    ?_assert(meck:called(fslogic_spaces, get_space,
        [{uuid, <<"FileUuid">>}, <<"UserId">>])).


write_should_not_create_storage_file_manager_handle_when_given_handle_id(_) ->
<<<<<<< HEAD
    fslogic_proxyio:write(<<"SessionID">>, #{?PROXYIO_PARAMETER_HANDLE_ID => <<"HandleId">>},
        <<"StorageId">>, <<"FileId">>, 12, <<"Data">>),
=======
    fslogic_proxyio:write(<<"SessionID">>, #{?HANDLE_ID_KEY => <<"HandleId">>},
        <<"StorageId">>, <<"FileId">>, ?BS(12, <<"Data">>)),
>>>>>>> 3398d4c1

    ?_assertEqual(0, meck:num_calls(storage_file_manager, new_handle, 5)).


write_should_create_storage_file_manager_handle_when_given_file_uuid(_) ->
<<<<<<< HEAD
    fslogic_proxyio:write(<<"SessionID">>, #{?PROXYIO_PARAMETER_FILE_UUID => <<"FileUuid">>},
        <<"StorageId">>, <<"FileId">>, 12, <<"Data">>),
=======
    fslogic_proxyio:write(<<"SessionID">>, #{?FILE_UUID_KEY => <<"FileUuid">>},
        <<"StorageId">>, <<"FileId">>, ?BS(12, <<"Data">>)),
>>>>>>> 3398d4c1

    ?_assert(meck:called(storage_file_manager, new_handle,
        [<<"SessionID">>, ?SPACE_ID, <<"FileUuid">>, storage_mock, <<"FileId">>])).


write_should_not_open_file_when_given_handle_id(_) ->
<<<<<<< HEAD
    fslogic_proxyio:write(<<"a">>, #{?PROXYIO_PARAMETER_HANDLE_ID => <<"HandleId">>},
        <<"c">>, <<"d">>, 0, <<"e">>),
=======
    fslogic_proxyio:write(<<"a">>, #{?HANDLE_ID_KEY => <<"HandleId">>},
        <<"c">>, <<"d">>, ?BS(0, <<"e">>)),
>>>>>>> 3398d4c1

    ?_assertEqual(0, meck:num_calls(storage_file_manager, open, 2)).


write_should_open_file_with_write_when_given_file_uuid(_) ->
<<<<<<< HEAD
    fslogic_proxyio:write(<<"a">>, #{?PROXYIO_PARAMETER_FILE_UUID => <<"b">>}, <<"c">>,
        <<"d">>, 0, <<"e">>),
=======
    fslogic_proxyio:write(<<"a">>, #{?FILE_UUID_KEY => <<"b">>}, <<"c">>,
        <<"d">>, ?BS(0, <<"e">>)),
>>>>>>> 3398d4c1

    ?_assert(meck:called(storage_file_manager, open, [sfm_handle_mock, write])).


write_should_write_data_when_given_handle_id(_) ->
<<<<<<< HEAD
    fslogic_proxyio:write(<<"a">>, #{?PROXYIO_PARAMETER_HANDLE_ID => <<"HandleId">>},
        <<"c">>, <<"d">>, 42, <<"Data">>),
=======
    fslogic_proxyio:write(<<"a">>, #{?HANDLE_ID_KEY => <<"HandleId">>},
        <<"c">>, <<"d">>, ?BS(42, <<"Data">>)),
>>>>>>> 3398d4c1

    ?_assert(meck:called(storage_file_manager, write,
        [file_handle_mock, 42, <<"Data">>])).


write_should_write_data_when_given_file_uuid(_) ->
<<<<<<< HEAD
    fslogic_proxyio:write(<<"a">>, #{?PROXYIO_PARAMETER_FILE_UUID => <<"b">>}, <<"c">>,
        <<"d">>, 42, <<"Data">>),
=======
    fslogic_proxyio:write(<<"a">>, #{?FILE_UUID_KEY => <<"b">>}, <<"c">>,
        <<"d">>, ?BS(42, <<"Data">>)),
>>>>>>> 3398d4c1

    ?_assert(meck:called(storage_file_manager, write,
        [file_handle_mock, 42, <<"Data">>])).


successful_write_should_return_success_when_given_handle_id(_) ->
    Data = <<0:(8 * 42)>>,

    ?_assertEqual(
        #proxyio_response{
            status = #status{code = ?OK},
            proxyio_response = #remote_write_result{wrote = byte_size(Data)}
        },
<<<<<<< HEAD
        fslogic_proxyio:write(<<"a">>, #{?PROXYIO_PARAMETER_HANDLE_ID => <<"HandleId">>},
            <<"c">>, <<"d">>, 42, Data)
=======
        fslogic_proxyio:write(<<"a">>, #{?HANDLE_ID_KEY => <<"HandleId">>},
            <<"c">>, <<"d">>, ?BS(42, Data))
>>>>>>> 3398d4c1
    ).


successful_write_should_return_success_when_given_file_uuid(_) ->
    Data = <<0:(8 * 42)>>,

    ?_assertEqual(
        #proxyio_response{
            status = #status{code = ?OK},
            proxyio_response = #remote_write_result{wrote = byte_size(Data)}
        },
<<<<<<< HEAD
        fslogic_proxyio:write(<<"a">>, #{?PROXYIO_PARAMETER_FILE_UUID => <<"b">>}, <<"c">>,
            <<"d">>, 42, Data)
=======
        fslogic_proxyio:write(<<"a">>, #{?FILE_UUID_KEY => <<"b">>}, <<"c">>,
            <<"d">>, ?BS(42, Data))
>>>>>>> 3398d4c1
    ).


read_should_get_session_when_given_handle_id(_) ->
    fslogic_proxyio:read(<<"SessionId">>, #{?PROXYIO_PARAMETER_HANDLE_ID => <<"HandleId">>},
        <<"c">>, <<"d">>, 0, 5),

    ?_assert(meck:called(session, get, [<<"SessionId">>])).


read_should_get_session_when_given_file_uuid(_) ->
    fslogic_proxyio:read(<<"SessionId">>, #{?PROXYIO_PARAMETER_FILE_UUID => <<"b">>},
        <<"c">>, <<"d">>, 0, 5),

    ?_assert(meck:called(session, get, [<<"SessionId">>])).


read_should_not_get_space_id_when_given_handle_id(_) ->
    fslogic_proxyio:read(<<"a">>, #{?PROXYIO_PARAMETER_HANDLE_ID => <<"HandleId">>}, <<"c">>,
        <<"d">>, 0, 10),

    ?_assertEqual(0, meck:num_calls(fslogic_spaces, get_space, 2)).


read_should_get_space_id_when_given_file_uuid(_) ->
    fslogic_proxyio:read(<<"a">>, #{?PROXYIO_PARAMETER_FILE_UUID => <<"FileUuid">>}, <<"c">>,
        <<"d">>, 0, 10),

    ?_assert(meck:called(fslogic_spaces, get_space,
        [{uuid, <<"FileUuid">>}, <<"UserId">>])).


read_should_not_create_storage_file_manager_handle_when_given_handle_id(_) ->
    fslogic_proxyio:read(<<"SessionID">>, #{?PROXYIO_PARAMETER_HANDLE_ID => <<"HandleId">>},
        <<"StorageId">>, <<"FileId">>, 12, 33),

    ?_assertEqual(0, meck:num_calls(storage_file_manager, new_handle, 5)).


read_should_create_storage_file_manager_handle_when_given_file_uuid(_) ->
    fslogic_proxyio:read(<<"SessionID">>, #{?PROXYIO_PARAMETER_FILE_UUID => <<"FileUuid">>},
        <<"StorageId">>, <<"FileId">>, 12, 33),

    ?_assert(meck:called(storage_file_manager, new_handle,
        [<<"SessionID">>, ?SPACE_ID, <<"FileUuid">>, storage_mock, <<"FileId">>])).


read_should_not_open_file_when_given_handle_id(_) ->
    fslogic_proxyio:read(<<"a">>, #{?PROXYIO_PARAMETER_HANDLE_ID => <<"HandleId">>}, <<"c">>,
        <<"d">>, 0, 132),

    ?_assertEqual(0, meck:num_calls(storage_file_manager, open, 2)).


read_should_open_file_with_read_when_given_file_uuid(_) ->
    fslogic_proxyio:read(<<"a">>, #{?PROXYIO_PARAMETER_FILE_UUID => <<"b">>}, <<"c">>,
        <<"d">>, 0, 132),

    ?_assert(meck:called(storage_file_manager, open, [sfm_handle_mock, read])).


read_should_read_data_when_given_handle_id(_) ->
    fslogic_proxyio:read(<<"a">>, #{?PROXYIO_PARAMETER_HANDLE_ID => <<"HandleId">>}, <<"c">>,
        <<"d">>, 42, 64),

    ?_assert(meck:called(storage_file_manager, read,
        [file_handle_mock, 42, 64])).


read_should_read_data_when_given_file_uuid(_) ->
    fslogic_proxyio:read(<<"a">>, #{?PROXYIO_PARAMETER_FILE_UUID => <<"b">>}, <<"c">>,
        <<"d">>, 42, 64),

    ?_assert(meck:called(storage_file_manager, read,
        [file_handle_mock, 42, 64])).


successful_read_should_return_success_when_given_handle_id(_) ->
    ?_assertMatch(
        #proxyio_response{
            status = #status{code = ?OK},
            proxyio_response = #remote_data{data = <<0:(8 * 12)>>}
        },
        fslogic_proxyio:read(<<"a">>, #{?PROXYIO_PARAMETER_HANDLE_ID => <<"HandleId">>},
            <<"c">>, <<"d">>, 42, 12)
    ).


successful_read_should_return_success_when_given_file_uuid(_) ->
    ?_assertMatch(
        #proxyio_response{
            status = #status{code = ?OK},
            proxyio_response = #remote_data{data = <<0:(8 * 12)>>}
        },
        fslogic_proxyio:read(<<"a">>, #{?PROXYIO_PARAMETER_FILE_UUID => <<"b">>}, <<"c">>,
            <<"d">>, 42, 12)
    ).


write_should_handle_partial_writes_when_given_handle_id(_) ->
    meck:delete(storage_file_manager, write, 3),
    meck:expect(storage_file_manager, write, 3, {ok, 1}),

<<<<<<< HEAD
    ?_assertEqual(
        #proxyio_response{
            status = #status{code = ?OK},
            proxyio_response = #remote_write_result{wrote = 1}
        },
        fslogic_proxyio:write(<<"a">>, #{?PROXYIO_PARAMETER_HANDLE_ID => <<"HandleId">>},
            <<"c">>, <<"d">>, 4, <<"data">>)
    ).
=======
    [
      ?_assertEqual(
          #proxyio_response{
              status = #status{code = ?OK},
              proxyio_response = #remote_write_result{wrote = 4}
          },
          fslogic_proxyio:write(<<"a">>, #{?HANDLE_ID_KEY => <<"HandleId">>},
              <<"c">>, <<"d">>, ?BS(4, <<"data">>))
      ),
      ?_assertEqual(4, meck:num_calls(storage_file_manager, write, 3))
    ].
>>>>>>> 3398d4c1


write_should_handle_partial_writes_when_given_file_uuid(_) ->
    meck:delete(storage_file_manager, write, 3),
    meck:expect(storage_file_manager, write, 3, {ok, 1}),

<<<<<<< HEAD
    ?_assertEqual(
        #proxyio_response{
            status = #status{code = ?OK},
            proxyio_response = #remote_write_result{wrote = 1}
        },
        fslogic_proxyio:write(<<"a">>, #{?PROXYIO_PARAMETER_FILE_UUID => <<"b">>}, <<"c">>,
            <<"d">>, 4, <<"data">>)
    ).
=======
    [
      ?_assertEqual(
          #proxyio_response{
              status = #status{code = ?OK},
              proxyio_response = #remote_write_result{wrote = 4}
          },
          fslogic_proxyio:write(<<"a">>, #{?FILE_UUID_KEY => <<"b">>}, <<"c">>,
              <<"d">>, ?BS(4, <<"data">>))
      ),
      ?_assertEqual(4, meck:num_calls(storage_file_manager, write, 3))
    ].
>>>>>>> 3398d4c1


read_should_accept_partial_read_when_given_handle_id(_) ->
    meck:delete(storage_file_manager, read, 3),
    meck:expect(storage_file_manager, read, 3, {ok, <<"da">>}),

    ?_assertEqual(
        #proxyio_response{
            status = #status{code = ?OK},
            proxyio_response = #remote_data{data = <<"da">>}
        },
        fslogic_proxyio:read(<<"a">>, #{?PROXYIO_PARAMETER_HANDLE_ID => <<"HandleId">>},
            <<"c">>, <<"d">>, 42, 1000)
    ).


read_should_accept_partial_read_when_given_file_uuid(_) ->
    meck:delete(storage_file_manager, read, 3),
    meck:expect(storage_file_manager, read, 3, {ok, <<"da">>}),

    ?_assertEqual(
        #proxyio_response{
            status = #status{code = ?OK},
            proxyio_response = #remote_data{data = <<"da">>}
        },
        fslogic_proxyio:read(<<"a">>, #{?PROXYIO_PARAMETER_FILE_UUID => <<"b">>}, <<"c">>,
            <<"d">>, 42, 1000)
    ).


write_should_fail_on_failed_open_when_given_file_uuid(_) ->
    meck:delete(storage_file_manager, open, 2),
    meck:expect(storage_file_manager, open, 2, {error, enetdown}),

    ?_assertEqual(
        #proxyio_response{status = #status{code = ?ENETDOWN}},
<<<<<<< HEAD
        fslogic_proxyio:write(<<"a">>, #{?PROXYIO_PARAMETER_FILE_UUID => <<"b">>}, <<"c">>,
            <<"d">>, 42, <<"hi">>)
=======
        fslogic_proxyio:write(<<"a">>, #{?FILE_UUID_KEY => <<"b">>}, <<"c">>,
            <<"d">>, ?BS(42, <<"hi">>))
>>>>>>> 3398d4c1
    ).


write_should_fail_on_failed_write_when_given_handle_id(_) ->
    meck:delete(storage_file_manager, write, 3),
    meck:expect(storage_file_manager, write, 3, {error, emfile}),

    ?_assertEqual(
        #proxyio_response{status = #status{code = ?EMFILE}},
<<<<<<< HEAD
        fslogic_proxyio:write(<<"a">>, #{?PROXYIO_PARAMETER_HANDLE_ID => <<"HandleId">>},
            <<"c">>, <<"d">>, 42, <<"hi">>)
=======
        fslogic_proxyio:write(<<"a">>, #{?HANDLE_ID_KEY => <<"HandleId">>},
            <<"c">>, <<"d">>, ?BS(42, <<"hi">>))
>>>>>>> 3398d4c1
    ).


write_should_fail_on_failed_write_when_given_file_uuid(_) ->
    meck:delete(storage_file_manager, write, 3),
    meck:expect(storage_file_manager, write, 3, {error, emfile}),

    ?_assertEqual(
        #proxyio_response{status = #status{code = ?EMFILE}},
<<<<<<< HEAD
        fslogic_proxyio:write(<<"a">>, #{?PROXYIO_PARAMETER_FILE_UUID => <<"b">>}, <<"c">>,
            <<"d">>, 42, <<"hi">>)
=======
        fslogic_proxyio:write(<<"a">>, #{?FILE_UUID_KEY => <<"b">>}, <<"c">>,
            <<"d">>, ?BS(42, <<"hi">>))
>>>>>>> 3398d4c1
    ).


read_should_fail_on_failed_open_when_given_file_uuid(_) ->
    meck:delete(storage_file_manager, open, 2),
    meck:expect(storage_file_manager, open, 2, {error, enotconn}),

    ?_assertEqual(
        #proxyio_response{status = #status{code = ?ENOTCONN}},
        fslogic_proxyio:read(<<"a">>, #{?PROXYIO_PARAMETER_FILE_UUID => <<"b">>}, <<"c">>,
            <<"d">>, 42, 10)
    ).


read_should_fail_on_failed_read_when_given_handle_id(_) ->
    meck:delete(storage_file_manager, read, 3),
    meck:expect(storage_file_manager, read, 3, {error, enospc}),

    ?_assertEqual(
        #proxyio_response{status = #status{code = ?ENOSPC}},
        fslogic_proxyio:read(<<"a">>, #{?PROXYIO_PARAMETER_HANDLE_ID => <<"HandleId">>},
            <<"c">>, <<"d">>, 42, 5)
    ).


read_should_fail_on_failed_read_when_given_file_uuid(_) ->
    meck:delete(storage_file_manager, read, 3),
    meck:expect(storage_file_manager, read, 3, {error, enospc}),

    ?_assertEqual(
        #proxyio_response{status = #status{code = ?ENOSPC}},
        fslogic_proxyio:read(<<"a">>, #{?PROXYIO_PARAMETER_FILE_UUID => <<"b">>}, <<"c">>,
            <<"d">>, 42, 5)
    ).

%%%===================================================================
%%% Test fixtures
%%%===================================================================

start() ->
    meck:new([storage_file_manager, storage, fslogic_spaces, session]),

    meck:expect(storage_file_manager, new_handle, 5, sfm_handle_mock),
    meck:expect(storage_file_manager, open, 2, {ok, file_handle_mock}),

    meck:expect(storage_file_manager, write, 3,
        fun(_, _, Data) -> {ok, byte_size(Data)} end),

    meck:expect(storage_file_manager, read, 3,
        fun(_, _, Size) -> {ok, <<0:(8 * Size)>>} end),

    meck:expect(storage, get, 1, {ok, storage_mock}),

    meck:expect(session, get, 1, {ok,
        #document{value = #session{
            identity = #identity{user_id = <<"UserId">>},
            handles = #{<<"HandleId">> => file_handle_mock}}}}),

    meck:expect(fslogic_spaces, get_space, 2, {ok, #document{key = ?SPACE_ID}}),

    ok.


stop(_) ->
    ?assert(meck:validate([storage_file_manager, storage, fslogic_spaces, session])),
    meck:unload().

-endif.<|MERGE_RESOLUTION|>--- conflicted
+++ resolved
@@ -99,123 +99,73 @@
 %%%===================================================================
 
 write_should_get_session_when_given_handle_id(_) ->
-<<<<<<< HEAD
-    fslogic_proxyio:write(<<"SessionId">>, #{?PROXYIO_PARAMETER_HANDLE_ID => <<"HandleId">>},
-        <<"c">>, <<"d">>, 0, <<"f">>),
-=======
     fslogic_proxyio:write(<<"SessionId">>, #{?HANDLE_ID_KEY => <<"HandleId">>},
         <<"c">>, <<"d">>, ?BS(0, <<"f">>)),
->>>>>>> 3398d4c1
 
     ?_assert(meck:called(session, get, [<<"SessionId">>])).
 
 
 write_should_get_session_when_given_file_uuid(_) ->
-<<<<<<< HEAD
-    fslogic_proxyio:write(<<"SessionId">>, #{?PROXYIO_PARAMETER_FILE_UUID => <<"b">>},
-        <<"c">>, <<"d">>, 0, <<"f">>),
-=======
     fslogic_proxyio:write(<<"SessionId">>, #{?FILE_UUID_KEY => <<"b">>},
         <<"c">>, <<"d">>, ?BS(0, <<"f">>)),
->>>>>>> 3398d4c1
 
     ?_assert(meck:called(session, get, [<<"SessionId">>])).
 
 write_should_not_get_space_id_when_given_handle_id(_) ->
-<<<<<<< HEAD
-    fslogic_proxyio:write(<<"a">>, #{?PROXYIO_PARAMETER_HANDLE_ID => <<"HandleId">>},
-        <<"c">>, <<"d">>, 0, <<"f">>),
-=======
     fslogic_proxyio:write(<<"a">>, #{?HANDLE_ID_KEY => <<"HandleId">>},
         <<"c">>, <<"d">>, ?BS(0, <<"f">>)),
->>>>>>> 3398d4c1
 
     ?_assertEqual(0, meck:num_calls(fslogic_spaces, get_space, 2)).
 
 
 write_should_get_space_id_when_given_file_uuid(_) ->
-<<<<<<< HEAD
-    fslogic_proxyio:write(<<"a">>, #{?PROXYIO_PARAMETER_FILE_UUID => <<"FileUuid">>},
-        <<"c">>, <<"d">>, 0, <<"f">>),
-=======
     fslogic_proxyio:write(<<"a">>, #{?FILE_UUID_KEY => <<"FileUuid">>},
         <<"c">>, <<"d">>, ?BS(0, <<"f">>)),
->>>>>>> 3398d4c1
 
     ?_assert(meck:called(fslogic_spaces, get_space,
         [{uuid, <<"FileUuid">>}, <<"UserId">>])).
 
 
 write_should_not_create_storage_file_manager_handle_when_given_handle_id(_) ->
-<<<<<<< HEAD
-    fslogic_proxyio:write(<<"SessionID">>, #{?PROXYIO_PARAMETER_HANDLE_ID => <<"HandleId">>},
-        <<"StorageId">>, <<"FileId">>, 12, <<"Data">>),
-=======
     fslogic_proxyio:write(<<"SessionID">>, #{?HANDLE_ID_KEY => <<"HandleId">>},
         <<"StorageId">>, <<"FileId">>, ?BS(12, <<"Data">>)),
->>>>>>> 3398d4c1
 
     ?_assertEqual(0, meck:num_calls(storage_file_manager, new_handle, 5)).
 
 
 write_should_create_storage_file_manager_handle_when_given_file_uuid(_) ->
-<<<<<<< HEAD
-    fslogic_proxyio:write(<<"SessionID">>, #{?PROXYIO_PARAMETER_FILE_UUID => <<"FileUuid">>},
-        <<"StorageId">>, <<"FileId">>, 12, <<"Data">>),
-=======
     fslogic_proxyio:write(<<"SessionID">>, #{?FILE_UUID_KEY => <<"FileUuid">>},
         <<"StorageId">>, <<"FileId">>, ?BS(12, <<"Data">>)),
->>>>>>> 3398d4c1
 
     ?_assert(meck:called(storage_file_manager, new_handle,
         [<<"SessionID">>, ?SPACE_ID, <<"FileUuid">>, storage_mock, <<"FileId">>])).
 
 
 write_should_not_open_file_when_given_handle_id(_) ->
-<<<<<<< HEAD
-    fslogic_proxyio:write(<<"a">>, #{?PROXYIO_PARAMETER_HANDLE_ID => <<"HandleId">>},
-        <<"c">>, <<"d">>, 0, <<"e">>),
-=======
     fslogic_proxyio:write(<<"a">>, #{?HANDLE_ID_KEY => <<"HandleId">>},
         <<"c">>, <<"d">>, ?BS(0, <<"e">>)),
->>>>>>> 3398d4c1
 
     ?_assertEqual(0, meck:num_calls(storage_file_manager, open, 2)).
 
 
 write_should_open_file_with_write_when_given_file_uuid(_) ->
-<<<<<<< HEAD
-    fslogic_proxyio:write(<<"a">>, #{?PROXYIO_PARAMETER_FILE_UUID => <<"b">>}, <<"c">>,
-        <<"d">>, 0, <<"e">>),
-=======
     fslogic_proxyio:write(<<"a">>, #{?FILE_UUID_KEY => <<"b">>}, <<"c">>,
         <<"d">>, ?BS(0, <<"e">>)),
->>>>>>> 3398d4c1
 
     ?_assert(meck:called(storage_file_manager, open, [sfm_handle_mock, write])).
 
 
 write_should_write_data_when_given_handle_id(_) ->
-<<<<<<< HEAD
-    fslogic_proxyio:write(<<"a">>, #{?PROXYIO_PARAMETER_HANDLE_ID => <<"HandleId">>},
-        <<"c">>, <<"d">>, 42, <<"Data">>),
-=======
     fslogic_proxyio:write(<<"a">>, #{?HANDLE_ID_KEY => <<"HandleId">>},
         <<"c">>, <<"d">>, ?BS(42, <<"Data">>)),
->>>>>>> 3398d4c1
 
     ?_assert(meck:called(storage_file_manager, write,
         [file_handle_mock, 42, <<"Data">>])).
 
 
 write_should_write_data_when_given_file_uuid(_) ->
-<<<<<<< HEAD
-    fslogic_proxyio:write(<<"a">>, #{?PROXYIO_PARAMETER_FILE_UUID => <<"b">>}, <<"c">>,
-        <<"d">>, 42, <<"Data">>),
-=======
     fslogic_proxyio:write(<<"a">>, #{?FILE_UUID_KEY => <<"b">>}, <<"c">>,
         <<"d">>, ?BS(42, <<"Data">>)),
->>>>>>> 3398d4c1
 
     ?_assert(meck:called(storage_file_manager, write,
         [file_handle_mock, 42, <<"Data">>])).
@@ -229,13 +179,8 @@
             status = #status{code = ?OK},
             proxyio_response = #remote_write_result{wrote = byte_size(Data)}
         },
-<<<<<<< HEAD
-        fslogic_proxyio:write(<<"a">>, #{?PROXYIO_PARAMETER_HANDLE_ID => <<"HandleId">>},
-            <<"c">>, <<"d">>, 42, Data)
-=======
         fslogic_proxyio:write(<<"a">>, #{?HANDLE_ID_KEY => <<"HandleId">>},
             <<"c">>, <<"d">>, ?BS(42, Data))
->>>>>>> 3398d4c1
     ).
 
 
@@ -247,13 +192,8 @@
             status = #status{code = ?OK},
             proxyio_response = #remote_write_result{wrote = byte_size(Data)}
         },
-<<<<<<< HEAD
-        fslogic_proxyio:write(<<"a">>, #{?PROXYIO_PARAMETER_FILE_UUID => <<"b">>}, <<"c">>,
-            <<"d">>, 42, Data)
-=======
         fslogic_proxyio:write(<<"a">>, #{?FILE_UUID_KEY => <<"b">>}, <<"c">>,
             <<"d">>, ?BS(42, Data))
->>>>>>> 3398d4c1
     ).
 
 
@@ -357,16 +297,6 @@
     meck:delete(storage_file_manager, write, 3),
     meck:expect(storage_file_manager, write, 3, {ok, 1}),
 
-<<<<<<< HEAD
-    ?_assertEqual(
-        #proxyio_response{
-            status = #status{code = ?OK},
-            proxyio_response = #remote_write_result{wrote = 1}
-        },
-        fslogic_proxyio:write(<<"a">>, #{?PROXYIO_PARAMETER_HANDLE_ID => <<"HandleId">>},
-            <<"c">>, <<"d">>, 4, <<"data">>)
-    ).
-=======
     [
       ?_assertEqual(
           #proxyio_response{
@@ -378,23 +308,12 @@
       ),
       ?_assertEqual(4, meck:num_calls(storage_file_manager, write, 3))
     ].
->>>>>>> 3398d4c1
 
 
 write_should_handle_partial_writes_when_given_file_uuid(_) ->
     meck:delete(storage_file_manager, write, 3),
     meck:expect(storage_file_manager, write, 3, {ok, 1}),
 
-<<<<<<< HEAD
-    ?_assertEqual(
-        #proxyio_response{
-            status = #status{code = ?OK},
-            proxyio_response = #remote_write_result{wrote = 1}
-        },
-        fslogic_proxyio:write(<<"a">>, #{?PROXYIO_PARAMETER_FILE_UUID => <<"b">>}, <<"c">>,
-            <<"d">>, 4, <<"data">>)
-    ).
-=======
     [
       ?_assertEqual(
           #proxyio_response{
@@ -406,7 +325,6 @@
       ),
       ?_assertEqual(4, meck:num_calls(storage_file_manager, write, 3))
     ].
->>>>>>> 3398d4c1
 
 
 read_should_accept_partial_read_when_given_handle_id(_) ->
@@ -443,13 +361,8 @@
 
     ?_assertEqual(
         #proxyio_response{status = #status{code = ?ENETDOWN}},
-<<<<<<< HEAD
-        fslogic_proxyio:write(<<"a">>, #{?PROXYIO_PARAMETER_FILE_UUID => <<"b">>}, <<"c">>,
-            <<"d">>, 42, <<"hi">>)
-=======
         fslogic_proxyio:write(<<"a">>, #{?FILE_UUID_KEY => <<"b">>}, <<"c">>,
             <<"d">>, ?BS(42, <<"hi">>))
->>>>>>> 3398d4c1
     ).
 
 
@@ -459,13 +372,8 @@
 
     ?_assertEqual(
         #proxyio_response{status = #status{code = ?EMFILE}},
-<<<<<<< HEAD
-        fslogic_proxyio:write(<<"a">>, #{?PROXYIO_PARAMETER_HANDLE_ID => <<"HandleId">>},
-            <<"c">>, <<"d">>, 42, <<"hi">>)
-=======
         fslogic_proxyio:write(<<"a">>, #{?HANDLE_ID_KEY => <<"HandleId">>},
             <<"c">>, <<"d">>, ?BS(42, <<"hi">>))
->>>>>>> 3398d4c1
     ).
 
 
@@ -475,13 +383,8 @@
 
     ?_assertEqual(
         #proxyio_response{status = #status{code = ?EMFILE}},
-<<<<<<< HEAD
-        fslogic_proxyio:write(<<"a">>, #{?PROXYIO_PARAMETER_FILE_UUID => <<"b">>}, <<"c">>,
-            <<"d">>, 42, <<"hi">>)
-=======
         fslogic_proxyio:write(<<"a">>, #{?FILE_UUID_KEY => <<"b">>}, <<"c">>,
             <<"d">>, ?BS(42, <<"hi">>))
->>>>>>> 3398d4c1
     ).
 
 
