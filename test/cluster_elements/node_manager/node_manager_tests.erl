%% ===================================================================
%% @author Michal Wrzeszcz
%% @copyright (C): 2013 ACK CYFRONET AGH
%% This software is released under the MIT license 
%% cited in 'LICENSE.txt'.
%% @end
%% ===================================================================
%% @doc: This module tests the functionality of node_manager.
%% It contains unit tests that base on eunit.
%% @end
%% ===================================================================

-module(node_manager_tests).
-include("registered_names.hrl").

-ifdef(TEST).
-include_lib("eunit/include/eunit.hrl").
-endif.

-ifdef(TEST).

%% ====================================================================
%% Test functions
%% ====================================================================

<<<<<<< HEAD
setup() ->
  ssl:start(),
  ok = application:start(ranch).

teardown(_Args) ->
  ok = application:stop(ranch),
  ok = application:stop(ssl).

%% ====================================================================
%% Test generation
%% ====================================================================

generate_test_() ->
  {setup,
    fun setup/0,
    fun teardown/1,
    [?_test(env()),
      ?_test(wrong_request()),
      ?_test(node_type()),
      ?_test(heart_beat())]}.

%% ====================================================================
%% Functions used by tests
%% ====================================================================

%% This test checks if all environment variables needed by node_manager are defined.
env() ->
	ok = application:start(?APP_Name),
	{ok, _Time} = application:get_env(?APP_Name, heart_beat),
	{ok, _Nodes} = application:get_env(?APP_Name, ccm_nodes),
	ok = application:stop(?APP_Name).

=======
>>>>>>> 60b4783a
%% This test checks if node_manager is resistant to incorrect requests.
wrong_request_test() ->
  application:set_env(?APP_Name, ccm_nodes, [not_existing_node]),
  application:set_env(?APP_Name, heart_beat, 60),
	node_manager:start_link(worker),
	gen_server:cast(?Node_Manager_Name, abc),
	Reply = gen_server:call(?Node_Manager_Name, abc),
	?assert(Reply =:= wrong_request),
  node_manager:stop().

%% This test checks if node_manager is able to properly identify type of node which it coordinates.
node_type_test() ->
  application:set_env(?APP_Name, ccm_nodes, [not_existing_node]),
  application:set_env(?APP_Name, heart_beat, 60),
  node_manager:start_link(worker),
	NodeType = gen_server:call(?Node_Manager_Name, getNodeType),
	?assert(NodeType =:= worker),
  node_manager:stop().

%% This test checks if node manager is able to register in ccm.
heart_beat_test() ->
	net_kernel:start([node1, shortnames]),

	application:set_env(?APP_Name, heart_beat, 60),
	application:set_env(?APP_Name, ccm_nodes, [not_existing_node, node()]),
  application:set_env(?APP_Name, worker_load_memory_size, 1000),
  application:set_env(?APP_Name, hot_swapping_time, 10000),
  application:set_env(?APP_Name, initialization_time, 10),
  application:set_env(?APP_Name, cluster_clontrol_period, 300),

  node_manager:start_link(worker),
  cluster_manager:start_link(test),

	timer:sleep(500),

	Ccm_status = gen_server:call(?Node_Manager_Name, get_ccm_connection_status),
	?assert(Ccm_status =:= connected),

	application:set_env(?APP_Name, ccm_nodes, [not_existing_node]),
	ok = gen_server:cast(?Node_Manager_Name, reset_ccm_connection),
  timer:sleep(50),
	Ccm_status2 = gen_server:call(?Node_Manager_Name, get_ccm_connection_status),
	?assert(Ccm_status2 =:= not_connected),

  node_manager:stop(),
  cluster_manager:stop(),
	net_kernel:stop().

-endif.<|MERGE_RESOLUTION|>--- conflicted
+++ resolved
@@ -23,41 +23,6 @@
 %% Test functions
 %% ====================================================================
 
-<<<<<<< HEAD
-setup() ->
-  ssl:start(),
-  ok = application:start(ranch).
-
-teardown(_Args) ->
-  ok = application:stop(ranch),
-  ok = application:stop(ssl).
-
-%% ====================================================================
-%% Test generation
-%% ====================================================================
-
-generate_test_() ->
-  {setup,
-    fun setup/0,
-    fun teardown/1,
-    [?_test(env()),
-      ?_test(wrong_request()),
-      ?_test(node_type()),
-      ?_test(heart_beat())]}.
-
-%% ====================================================================
-%% Functions used by tests
-%% ====================================================================
-
-%% This test checks if all environment variables needed by node_manager are defined.
-env() ->
-	ok = application:start(?APP_Name),
-	{ok, _Time} = application:get_env(?APP_Name, heart_beat),
-	{ok, _Nodes} = application:get_env(?APP_Name, ccm_nodes),
-	ok = application:stop(?APP_Name).
-
-=======
->>>>>>> 60b4783a
 %% This test checks if node_manager is resistant to incorrect requests.
 wrong_request_test() ->
   application:set_env(?APP_Name, ccm_nodes, [not_existing_node]),
