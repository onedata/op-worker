--- conflicted
+++ resolved
@@ -44,11 +44,7 @@
   answer_decoder_name = "communication_protocol", synch = true, protocol_version = 1, message_id = 22, input = PingBytes},
   MessageBytes = erlang:iolist_to_binary(communication_protocol_pb:encode_clustermsg(Message)),
 
-<<<<<<< HEAD
   {Synch, Task, Answer_decoder_name, ProtocolVersion, Msg, MsgId, Answer_type, {_, _}} = ws_handler:decode_clustermsg_pb(MessageBytes, standard_user),
-=======
-  {Synch, Task, Answer_decoder_name, ProtocolVersion, Msg, MsgId, Answer_type} = ws_handler:decode_protocol_buffer(MessageBytes),
->>>>>>> 8962c0b2
   ?assert(Synch),
   ?assert(Msg =:= ping),
   ?assert(Task =:= dao),
@@ -146,11 +142,7 @@
   veil_cluster_node_app:activate_white_lists(),
 
   Ans = try
-<<<<<<< HEAD
     ws_handler:decode_clustermsg_pb(some_atom, standard_user),
-=======
-    ws_handler:decode_protocol_buffer(some_atom),
->>>>>>> 8962c0b2
     ok
   catch
     wrong_message_format -> wrong_message_format;
@@ -172,11 +164,7 @@
   answer_decoder_name = "communication_protocol", synch = true, protocol_version = 1, message_id = 33, input = PingBytes},
   MessageBytes = erlang:iolist_to_binary(communication_protocol_pb:encode_clustermsg(Message)),
   Ans2 = try
-<<<<<<< HEAD
     ws_handler:decode_clustermsg_pb(MessageBytes, standard_user),
-=======
-    ws_handler:decode_protocol_buffer(MessageBytes),
->>>>>>> 8962c0b2
     ok
   catch
     {message_not_supported, 33} -> message_not_supported;
@@ -189,11 +177,7 @@
   answer_decoder_name = "communication_protocol", synch = true, protocol_version = 1, message_id = 44, input = NotExistingAtomBytes},
   MessageBytes2 = erlang:iolist_to_binary(communication_protocol_pb:encode_clustermsg(Message2)),
   Ans3 = try
-<<<<<<< HEAD
     ws_handler:decode_clustermsg_pb(MessageBytes2, standard_user),
-=======
-    ws_handler:decode_protocol_buffer(MessageBytes2),
->>>>>>> 8962c0b2
     ok
          catch
            {message_not_supported, 44} -> message_not_supported;
