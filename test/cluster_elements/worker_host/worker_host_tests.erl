%% ===================================================================
%% @author Michal Wrzeszcz
%% @copyright (C): 2013 ACK CYFRONET AGH
%% This software is released under the MIT license 
%% cited in 'LICENSE.txt'.
%% @end
%% ===================================================================
%% @doc: This module tests the functionality of worker_host.
%% It contains unit tests that base on eunit.
%% @end
%% ===================================================================

-module(worker_host_tests).

-ifdef(TEST).
-include_lib("eunit/include/eunit.hrl").
-endif.

-ifdef(TEST).

%% ====================================================================
<<<<<<< HEAD
%% Test setup and teardown
%% ====================================================================

setup() ->
  ssl:start(),
  ok = application:start(ranch).

teardown(_Args) ->
  ok = application:stop(ranch),
  ok = application:stop(ssl).

%% ====================================================================
%% Test generation
%% ====================================================================

generate_test_() ->
  {setup,
    fun setup/0,
    fun teardown/1,
    [?_test(wrong_request()),
      ?_test(load_info_storing()),
      ?_test(sequential_request())]}.

%% ====================================================================
%% Functions used by tests
=======
%% Test functions
>>>>>>> 60b4783a
%% ====================================================================

%% This test checks if worker_host is resistant to incorrect requests.
wrong_request_test() ->
	Module = sample_plug_in,
  worker_host:start_link(sample_plug_in, [], 10),
	gen_server:cast(Module, abc),
	Reply = gen_server:call(Module, abc),
	?assert(Reply =:= wrong_request),
  worker_host:stop(Module).

%% This test checks if worker properly stores information about time used by
%% plug-in (veil module) to process requests. The tests checks not only if this
%% information is stored but also verifies if old information is correctly deleted
%% (to provide only latest data to ccm).
load_info_storing_test() ->
	ClientsNum = 50,
	Module = sample_plug_in,
  worker_host:start_link(sample_plug_in, [], 2 * ClientsNum),
	
	startClients(ClientsNum, Module),
	timer:sleep(10 * ClientsNum),
	{Time, _Load} = gen_server:call(Module, getLoadInfo),
	{New, Old, NewListSize, Max} = gen_server:call(Module, getFullLoadInfo),
	?assert(NewListSize == ClientsNum),
	?assert(Max == 2* ClientsNum),
	?assert(length(New) == ClientsNum),
	?assert(Old =:= []),
	{ReqTime, _T} = lists:nth(ClientsNum, New),
	?assert(Time =:= ReqTime),

	startClients(ClientsNum, Module),
	timer:sleep(10 * ClientsNum),
	{Time2, _Load2} = gen_server:call(Module, getLoadInfo),
	{New2, Old2, NewListSize2, Max2} = gen_server:call(Module, getFullLoadInfo),
	?assert(NewListSize2 == 0),
	?assert(Max2 == 2* ClientsNum),
	?assert(length(New2) == 0),
	?assert(length(Old2) == 2* ClientsNum),
	{ReqTime2, _T2} = lists:last(Old2),
	?assert(Time2 =:= ReqTime2),
	?assert(Time2 =:= Time),

	startClients(3 * ClientsNum, Module),
	timer:sleep(30 * ClientsNum),
	{Time3, _Load3} = gen_server:call(Module, getLoadInfo),
	{New3, Old3, NewListSize3, Max3} = gen_server:call(Module, getFullLoadInfo),
	?assert(NewListSize3 == ClientsNum),
	?assert(Max3 == 2* ClientsNum),
	?assert(length(New3) == ClientsNum),
	?assert(length(Old3) == 2* ClientsNum),
	{ReqTime3, _T3} = lists:nth(ClientsNum, Old3),
	?assert(Time3 =:= ReqTime3),
	
	ok = gen_server:call(Module, clearLoadInfo),
	{_Time4, Load4} = gen_server:call(Module, getLoadInfo),
	?assert(Load4 == 0),
	{New4, Old4, NewListSize4, Max4} = gen_server:call(Module, getFullLoadInfo),
	?assert(NewListSize4 == 0),
	?assert(Max4 == 2* ClientsNum),
	?assert(New4 =:= []),
	?assert(Old4 =:= []),

  worker_host:stop(Module).

sequential_request_test() ->
    Module = sample_plug_in,
    worker_host:start_link(sample_plug_in, [], 10),

    gen_server:cast(Module, {sequential_asynch, 1, {long_request, 50, 1, self()}}),
    gen_server:cast(Module, {sequential_asynch, 1, {long_request, 20, 2, self()}}),
    gen_server:cast(Module, {sequential_asynch, 1, {long_request, 10, 3, self()}}),

    First =
        receive
        {1, T1} -> T1
        end,
    Second =
        receive
        {2, T2} -> T2
        end,
    Third =
        receive
        {3, T3} -> T3
        end,
    true = First < Second,
    true = Second < Third,

    worker_host:stop(Module).

%% ====================================================================
%% Helper functions
%% ====================================================================

startClients(ProcNum, Module) ->
	for(1, ProcNum, fun() -> spawn(fun() -> gen_server:cast(Module, {asynch, 1, sample_message}) end) end).

for(N, N, F) -> [F()];
for(I, N, F) -> [F()|for(I+1, N, F)].

-endif.<|MERGE_RESOLUTION|>--- conflicted
+++ resolved
@@ -19,35 +19,7 @@
 -ifdef(TEST).
 
 %% ====================================================================
-<<<<<<< HEAD
-%% Test setup and teardown
-%% ====================================================================
-
-setup() ->
-  ssl:start(),
-  ok = application:start(ranch).
-
-teardown(_Args) ->
-  ok = application:stop(ranch),
-  ok = application:stop(ssl).
-
-%% ====================================================================
-%% Test generation
-%% ====================================================================
-
-generate_test_() ->
-  {setup,
-    fun setup/0,
-    fun teardown/1,
-    [?_test(wrong_request()),
-      ?_test(load_info_storing()),
-      ?_test(sequential_request())]}.
-
-%% ====================================================================
-%% Functions used by tests
-=======
 %% Test functions
->>>>>>> 60b4783a
 %% ====================================================================
 
 %% This test checks if worker_host is resistant to incorrect requests.
