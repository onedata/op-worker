--- conflicted
+++ resolved
@@ -71,30 +71,19 @@
     ?assertMatch([1, 1, 0, 0, 0, 0], time_slot_histogram:get_histogram_values(IncrementHistogram2)),
     ?assertMatch([1, 0, 0, 0, 0, 1], time_slot_histogram:get_histogram_values(IncrementHistogram3)).
 
-<<<<<<< HEAD
 increment_by_more_than_one_test_() ->
     {setup, 
         fun setup/0, 
         fun teardown/1, 
         fun() ->
         Histogram = time_slot_histogram:new(0, 60, histogram:new(60)),
-        Timestamp = time_utils:timestamp_seconds(),
+        Timestamp = clock:timestamp_seconds(),
 
         ?assertMatch(
             [5 | _],
             time_slot_histogram:get_histogram_values(
                 time_slot_histogram:increment(Histogram, Timestamp, 5)
             )
-=======
-increment_by_more_than_one_test() ->
-    Histogram = time_slot_histogram:new(0, 60, histogram:new(60)),
-    Timestamp = clock:timestamp_seconds(),
-
-    ?assertMatch(
-        [5 | _],
-        time_slot_histogram:get_histogram_values(
-            time_slot_histogram:increment(Histogram, Timestamp, 5)
->>>>>>> a953d09e
         )
     end}.
 
