%%%--------------------------------------------------------------------
%%% @author Tomasz Lichon
%%% @copyright (C) 2016 ACK CYFRONET AGH
%%% This software is released under the MIT license
%%% cited in 'LICENSE.txt'.
%%% @end
%%%--------------------------------------------------------------------
%%% @doc
%%% Unit tests for replica_finder module.
%%% @end
%%%--------------------------------------------------------------------
-module(replica_finder_test).

-ifdef(TEST).

-include("global_definitions.hrl").
-include("proto/oneclient/common_messages.hrl").
-include("modules/datastore/datastore_models.hrl").
-include_lib("eunit/include/eunit.hrl").
-include_lib("cluster_worker/include/modules/datastore/datastore.hrl").


-define(LOCATION(ProviderId, Blocks), ?LOCATION(ProviderId, Blocks, undefined)).
-define(LOCATION(ProviderId, Blocks, Size), ?LOCATION(undefined, ProviderId, Blocks, Size, #{})).
-define(LOCATION(LocationId, ProviderId, Blocks, Size, VV), #document{
    key = LocationId,
    value = #file_location{
        provider_id = ProviderId,
        blocks = Blocks,
        size = Size,
        version_vector = VV
    }}).
-define(BLOCK(Offset, Size), #file_block{offset = Offset, size = Size}).
-define(VV(LocationId, ProviderId, Version), #{{LocationId, ProviderId} => Version}).

-define(LOCAL_PID, <<"local">>).

-define(PID1, <<"provider1">>).
-define(PID2, <<"provider2">>).
-define(PID3, <<"provider3">>).

-define(LOC1, <<"provider1">>).
-define(LOC2, <<"provider2">>).
-define(LOC3, <<"provider3">>).
-define(LOC4, <<"provider4">>).

%%%===================================================================
%%% Test generators
%%%===================================================================

get_blocks_for_sync_test_() ->
    {foreach,
        fun start/0,
        fun stop/1,
        [
            fun finder_should_return_empty_list_for_empty_blocks/1,
            fun finder_should_return_empty_list_for_empty_locations/1,
            fun finder_should_return_shorter_list_for_request_exceeding_file/1,
            fun finder_should_find_data_in_one_location/1,
            fun finder_should_find_data_in_many_locations/1,
            fun finder_should_find_data_in_many_providers/1,
            fun finder_should_minimize_returned_blocks/1,
            fun finder_should_not_return_data_available_locally_in_one_location/1,
            fun finder_should_not_return_data_available_locally_in_many_locations/1,
            fun finder_should_not_return_duplicated_blocks_if_file_is_not_local/1,
            fun finder_should_not_return_duplicated_blocks_if_file_is_not_fully_replicated/1,
            fun finder_should_return_duplicated_blocks_if_file_is_fully_replicated/1,
            fun finder_should_return_duplicated_blocks_if_file_is_fully_replicated2/1,
            fun finder_should_return_duplicated_blocks_if_file_is_fully_replicated3/1,
            fun finder_should_return_duplicated_blocks_if_file_is_fully_replicated4/1,
            fun finder_should_return_duplicated_blocks_only_for_provider_where_file_is_fully_replicated/1,
            fun finder_should_not_return_duplicated_blocks_if_remote_replica_has_lesser_version/1,
            fun finder_should_not_return_duplicated_blocks_if_remote_replica_has_concurrent_version/1,
            fun finder_should_return_duplicated_blocks_if_remote_replica_has_equal_version/1,
            fun finder_should_return_duplicated_blocks_if_remote_replica_has_greater_version/1,
            fun finder_should_return_duplicated_blocks_only_from_providers_with_equal_or_greater_versions/1
        ]}.

%%%===================================================================
%%% Test functions
%%%===================================================================

finder_should_return_empty_list_for_empty_blocks(_) ->
    Location1 = ?LOCATION(<<"1">>, [?BLOCK(0,1)]),
    Location2 = ?LOCATION(<<"2">>, [?BLOCK(1,5)]),
    Locations = [Location1, Location2],
    BlocksToSync = [],

    % when
    Ans = replica_finder:get_blocks_for_sync(Locations, BlocksToSync),

    %then
    ?_assertEqual([], Ans).

finder_should_return_empty_list_for_empty_locations(_) ->
    Locations = [],
    BlocksToSync = [?BLOCK(0,5)],

    % when
    Ans = replica_finder:get_blocks_for_sync(Locations, BlocksToSync),

    %then
    ?_assertEqual([], Ans).

finder_should_return_shorter_list_for_request_exceeding_file(_) ->
<<<<<<< HEAD
    Location1 = ?LOCATION(<<"1">>, [?BLOCK(0,2)]),
=======
    Location1 = ?LOCATION(?PID1, [?BLOCK(0,2)]),
>>>>>>> 610bf7c7
    Locations = [Location1, ?LOCATION(?LOCAL_PID, [])],
    BlocksToSync = [?BLOCK(1,5)],

    % when
    Ans = replica_finder:get_blocks_for_sync(Locations, BlocksToSync),

    %then
    ?_assertMatch([{?PID1, [?BLOCK(1,1)], _}], Ans).

finder_should_find_data_in_one_location(_) ->
    Locations = [?LOCATION(?PID1, [?BLOCK(1,5), ?BLOCK(7,9)]), ?LOCATION(?LOCAL_PID, [])],
    BlocksToSync = [?BLOCK(2,8)],

    % when
    Ans = replica_finder:get_blocks_for_sync(Locations, BlocksToSync),

    %then
    ?_assertMatch([{?PID1, [?BLOCK(2,4), ?BLOCK(7,3)], _}], Ans).


finder_should_find_data_in_many_locations(_) ->
    Location1_1 = ?LOCATION(?PID1, [?BLOCK(0, 2)]),
    Location1_2 = ?LOCATION(?PID1, [?BLOCK(2, 5)]),
    Location1_3 = ?LOCATION(?PID1, [?BLOCK(7, 3)]),
    LocalLocation = ?LOCATION(?LOCAL_PID, [], 9),
    Locations = [Location1_1, Location1_2, Location1_3, LocalLocation],
    BlocksToSync = [?BLOCK(1, 8)],

    % when
    Ans = replica_finder:get_blocks_for_sync(Locations, BlocksToSync),

    %then
    ?_assertMatch([{?PID1, [?BLOCK(1, 8)], _}], Ans).


finder_should_find_data_in_many_providers(_) ->
    Location1_1 = ?LOCATION(?PID1, [?BLOCK(0, 1)]),
    Location1_2 = ?LOCATION(?PID1, [?BLOCK(1, 1)]),
    Location1_3 = ?LOCATION(?PID1, [?BLOCK(2, 1)]),
    Location2_1 = ?LOCATION(?PID2, [?BLOCK(3, 1)]),
    Location2_2 = ?LOCATION(?PID2, [?BLOCK(4, 1)]),
    Location2_3 = ?LOCATION(?PID2, [?BLOCK(5, 1)]),
    Location3_1 = ?LOCATION(?PID3, [?BLOCK(6, 1)]),
    Location3_2 = ?LOCATION(?PID3, [?BLOCK(7, 1)]),
    Location3_3 = ?LOCATION(?PID3, [?BLOCK(8, 1)]),
    LocalLocation = ?LOCATION(?LOCAL_PID, []),
    Locations = [LocalLocation,
        Location1_1, Location1_2, Location1_3,
        Location2_1, Location2_2, Location2_3,
        Location3_1, Location3_2, Location3_3
    ],
    BlocksToSync = [?BLOCK(1, 8)],

    % when
    Ans = replica_finder:get_blocks_for_sync(Locations, BlocksToSync),

    %then
    ?_assertMatch([
        {?PID1, [?BLOCK(1, 2)], _},
        {?PID2, [?BLOCK(3, 3)], _},
        {?PID3, [?BLOCK(6, 3)], _}
    ], Ans).


finder_should_minimize_returned_blocks(_) ->
    Location1 = ?LOCATION(?PID3, [?BLOCK(0, 3)]),
    Location2 = ?LOCATION(?PID2, [?BLOCK(0, 6)]),
    Location3 = ?LOCATION(?PID1, [?BLOCK(0, 10)]),
    LocalLocation = ?LOCATION(?LOCAL_PID, []),
    Locations = [LocalLocation, Location1, Location2, Location3],
    BlocksToSync = [?BLOCK(1, 8)],

    % when
    Ans = replica_finder:get_blocks_for_sync(Locations, BlocksToSync),

    %then
    ?_assertMatch([
        {?PID1, [?BLOCK(1, 8)], _}
    ], Ans).


finder_should_not_return_data_available_locally_in_one_location(_) ->
    LocalLocation = ?LOCATION(?LOCAL_PID, [?BLOCK(0, 10)]),
    Location1 = ?LOCATION(?PID1, [?BLOCK(0, 10)]),
    Locations = [LocalLocation, Location1],
    BlocksToSync = [?BLOCK(1, 8)],

    % when
    Ans = replica_finder:get_blocks_for_sync(Locations, BlocksToSync),

    %then
    ?_assertEqual([], Ans).

finder_should_not_return_data_available_locally_in_many_locations(_) ->
    LocalLocation1 = ?LOCATION(?LOCAL_PID, [?BLOCK(0, 2)], 2),
    LocalLocation2 = ?LOCATION(?LOCAL_PID, [?BLOCK(2, 5)], 7),
    LocalLocation3 = ?LOCATION(?LOCAL_PID, [?BLOCK(7, 3)], 9),
    Location1 = ?LOCATION(?PID1, [?BLOCK(0, 10)]),
    Locations = [LocalLocation1, LocalLocation2, LocalLocation3, Location1],
    BlocksToSync = [?BLOCK(1, 8)],

    % when
    Ans = replica_finder:get_blocks_for_sync(Locations, BlocksToSync),

    %then
    ?_assertEqual([], Ans).

finder_should_not_return_duplicated_blocks_if_file_is_not_local(_) ->
    Location1 = ?LOCATION(?PID1, [?BLOCK(0, 10)]),
    Location2 = ?LOCATION(?PID1, [?BLOCK(15, 20)]),
    Location3 = ?LOCATION(?PID2, [?BLOCK(7, 13)]),
    Locations = [Location1, Location2, Location3],
    ?_assertEqual(undefined, replica_finder:get_remote_duplicated_blocks(Locations)).

finder_should_not_return_duplicated_blocks_if_file_is_not_fully_replicated(_) ->
    LocalLocation1 = ?LOCATION(?LOCAL_PID, [?BLOCK(0, 11)]),
    Location1 = ?LOCATION(?PID1, [?BLOCK(0, 10)]),
    Locations = [Location1, LocalLocation1],
    ?_assertEqual([], replica_finder:get_remote_duplicated_blocks(Locations)).

finder_should_return_duplicated_blocks_if_file_is_fully_replicated(_) ->
    LocalLocation1 = ?LOCATION(?LOCAL_PID, [?BLOCK(0, 10)]),
    Location1 = ?LOCATION(?PID1, [?BLOCK(0, 10)]),
    Locations = [Location1, LocalLocation1],
    ?_assertEqual([{?PID1, [?BLOCK(0, 10)]}], replica_finder:get_remote_duplicated_blocks(Locations)).

finder_should_return_duplicated_blocks_if_file_is_fully_replicated2(_) ->
    LocalLocation1 = ?LOCATION(?LOCAL_PID, [?BLOCK(0, 10)]),
    Location1 = ?LOCATION(?PID1, [?BLOCK(0, 11)]),
    Locations = [Location1, LocalLocation1],
    ?_assertEqual([{?PID1, [?BLOCK(0, 11)]}], replica_finder:get_remote_duplicated_blocks(Locations)).

finder_should_return_duplicated_blocks_if_file_is_fully_replicated3(_) ->
    Location1 = ?LOCATION(?PID1, [?BLOCK(0, 11)]),
    LocalLocation1 = ?LOCATION(?LOCAL_PID, [?BLOCK(0, 1), ?BLOCK(2, 1), ?BLOCK(4, 1), ?BLOCK(6, 1), ?BLOCK(8, 1)]),
    Locations = [Location1, LocalLocation1],
    ?_assertEqual([{?PID1, [?BLOCK(0, 11)]}], replica_finder:get_remote_duplicated_blocks(Locations)).

finder_should_return_duplicated_blocks_if_file_is_fully_replicated4(_) ->
    Location1 = ?LOCATION(?PID1, [?BLOCK(0, 1), ?BLOCK(2, 1), ?BLOCK(4, 1), ?BLOCK(6, 1), ?BLOCK(8, 1)]),
    LocalLocation1 = ?LOCATION(?LOCAL_PID, [?BLOCK(0, 1), ?BLOCK(2, 1), ?BLOCK(4, 1), ?BLOCK(6, 1), ?BLOCK(8, 1)]),
    Locations = [Location1, LocalLocation1],
    ?_assertEqual([{?PID1, [?BLOCK(0, 1), ?BLOCK(2, 1), ?BLOCK(4, 1), ?BLOCK(6, 1), ?BLOCK(8, 1)]}], replica_finder:get_remote_duplicated_blocks(Locations)).

finder_should_return_duplicated_blocks_only_for_provider_where_file_is_fully_replicated(_) ->
    Location1 = ?LOCATION(?PID1, [?BLOCK(0, 10)]),
    Location2 = ?LOCATION(?PID2, [?BLOCK(0, 9)]),
    Location3 = ?LOCATION(?PID3, [?BLOCK(0, 11)]),
    LocalLocation1 = ?LOCATION(?LOCAL_PID, [?BLOCK(0, 2), ?BLOCK(4, 6)]),
    Locations = [Location1, Location2, Location3, LocalLocation1],
    ?_assertEqual([
        {?PID1, [?BLOCK(0, 10)]},
        {?PID3, [?BLOCK(0, 11)]}
    ], replica_finder:get_remote_duplicated_blocks(Locations)).

finder_should_not_return_duplicated_blocks_if_remote_replica_has_concurrent_version(_) ->
    LocalLocation1 = ?LOCATION(?LOC1, ?LOCAL_PID, [?BLOCK(0, 10)], 10, ?VV(?LOC1, ?LOCAL_PID, 2)),
    Location1 = ?LOCATION(?LOC2, ?PID1, [?BLOCK(0, 10)], 10, ?VV(?LOC2, ?PID1, 1)),
    Locations = [Location1, LocalLocation1],
    ?_assertEqual([], replica_finder:get_remote_duplicated_blocks(Locations)).

finder_should_not_return_duplicated_blocks_if_remote_replica_has_lesser_version(_) ->
    LocalLocation1 = ?LOCATION(?LOC1, ?LOCAL_PID, [?BLOCK(0, 10)], 10, ?VV(?LOC1, ?LOCAL_PID, 2)),
    Location1 = ?LOCATION(?LOC2, ?PID1, [?BLOCK(0, 10)], 10, ?VV(?LOC1, ?LOCAL_PID, 1)),
    Locations = [Location1, LocalLocation1],
    ?_assertEqual([], replica_finder:get_remote_duplicated_blocks(Locations)).

finder_should_return_duplicated_blocks_if_remote_replica_has_equal_version(_) ->
    LocalLocation1 = ?LOCATION(?LOC1, ?LOCAL_PID, [?BLOCK(0, 10)], 10, ?VV(?LOC1, ?LOCAL_PID, 2)),
    Location1 = ?LOCATION(?LOC2, ?PID1, [?BLOCK(0, 10)], 10, ?VV(?LOC1, ?LOCAL_PID, 2)),
    Locations = [Location1, LocalLocation1],
    ?_assertEqual([{?PID1, [?BLOCK(0, 10)]}], replica_finder:get_remote_duplicated_blocks(Locations)).

finder_should_return_duplicated_blocks_if_remote_replica_has_greater_version(_) ->
    LocalLocation1 = ?LOCATION(?LOC1, ?LOCAL_PID, [?BLOCK(0, 10)], 10, ?VV(?LOC1, ?LOCAL_PID, 2)),
    Location1 = ?LOCATION(?LOC2, ?PID1, [?BLOCK(0, 10)], 10, ?VV(?LOC1, ?LOCAL_PID, 3)),
    Locations = [Location1, LocalLocation1],
    ?_assertEqual([{?PID1, [?BLOCK(0, 10)]}], replica_finder:get_remote_duplicated_blocks(Locations)).

finder_should_return_duplicated_blocks_only_from_providers_with_equal_or_greater_versions(_) ->
    LocalLocation1 = ?LOCATION(?LOC1, ?LOCAL_PID, [?BLOCK(0, 10)], 10, ?VV(?LOC1, ?LOCAL_PID, 2)),
    Location1 = ?LOCATION(?LOC2, ?PID1, [?BLOCK(0, 10)], 10, ?VV(?LOC1, ?LOCAL_PID, 1)),
    Location2 = ?LOCATION(?LOC3, ?PID2, [?BLOCK(0, 10)], 10, ?VV(?LOC1, ?LOCAL_PID, 2)),
    Location3 = ?LOCATION(?LOC4, ?PID3, [?BLOCK(0, 10)], 10, ?VV(?LOC1, ?LOCAL_PID, 3)),
    Locations = [Location1, Location2, Location3, LocalLocation1],
    ?_assertEqual([
        {?PID2, [?BLOCK(0, 10)]},
        {?PID3, [?BLOCK(0, 10)]}
    ], replica_finder:get_remote_duplicated_blocks(Locations)).

%%%===================================================================
%%% Test fixtures
%%%===================================================================


start() ->
    meck:new([oneprovider]),
    meck:expect(oneprovider, get_id, fun() -> ?LOCAL_PID end),
    application:set_env(?APP_NAME, synchronizer_block_suiting, false),
    ok.


stop(_) ->
    application:unset_env(?APP_NAME, synchronizer_block_suiting),
    ?assert(meck:validate([oneprovider])),
    meck:unload().

-endif.<|MERGE_RESOLUTION|>--- conflicted
+++ resolved
@@ -103,11 +103,7 @@
     ?_assertEqual([], Ans).
 
 finder_should_return_shorter_list_for_request_exceeding_file(_) ->
-<<<<<<< HEAD
-    Location1 = ?LOCATION(<<"1">>, [?BLOCK(0,2)]),
-=======
     Location1 = ?LOCATION(?PID1, [?BLOCK(0,2)]),
->>>>>>> 610bf7c7
     Locations = [Location1, ?LOCATION(?LOCAL_PID, [])],
     BlocksToSync = [?BLOCK(1,5)],
 
