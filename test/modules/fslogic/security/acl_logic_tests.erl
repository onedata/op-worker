--- conflicted
+++ resolved
@@ -13,11 +13,9 @@
 
 -ifdef(TEST).
 
--include("modules/auth/acl.hrl").
--include("modules/datastore/datastore_models.hrl").
+-include("modules/fslogic/acl.hrl").
 -include("modules/fslogic/fslogic_common.hrl").
 -include_lib("eunit/include/eunit.hrl").
--include_lib("cluster_worker/include/modules/datastore/datastore.hrl").
 -include_lib("ctool/include/errors.hrl").
 
 
@@ -101,91 +99,6 @@
 
     FileGuid = <<"file_guid">>,
     FileCtx = file_ctx:new_by_guid(FileGuid),
-<<<<<<< HEAD
-    User1 = #document{key = Id1, value = #od_user{}},
-    Ace1 = #access_control_entity{acetype = ?allow_mask, aceflags = ?no_flags_mask, identifier = Id1, acemask = ?read_mask},
-    Ace2 = #access_control_entity{acetype = ?allow_mask, aceflags = ?no_flags_mask, identifier = Id1, acemask = ?write_mask},
-
-    F = fun(Acl, User, RequiredPerms) ->
-        acl:check_acl(Acl, User, RequiredPerms, FileCtx, {0, 0, 0})
-    end,
-
-    % read permission
-    ?assertMatch({allowed, _, {1, ?read_mask, 0}}, F([Ace1, Ace2], User1, ?read_mask)),
-    % rdwr permission on different ACEs
-    ?assertMatch(
-        {allowed, _, {2, ?read_mask bor ?write_mask, 0}},
-        F([Ace1, Ace2], User1, ?read_mask bor ?write_mask)
-    ),
-    % rwx permission, not allowed
-    ?assertMatch(
-        {denied, _, {3, ?read_mask bor ?write_mask, bnot (?read_mask bor ?write_mask)}},
-        F([Ace1, Ace2], User1, ?read_mask bor ?write_mask bor ?traverse_container_mask)
-    ),
-    % x permission, not allowed
-    ?assertMatch({denied, _, _}, F([Ace1, Ace2], User1, ?traverse_container_mask)),
-
-    Id2 = <<"id2">>,
-    User2 = #document{key = Id2, value = #od_user{}},
-    Ace3 = #access_control_entity{acetype = ?deny_mask, aceflags = ?no_flags_mask, identifier = Id2, acemask = ?read_mask},
-    Ace4 = #access_control_entity{acetype = ?deny_mask, aceflags = ?no_flags_mask, identifier = Id1, acemask = ?read_mask},
-    % read permission, with denying someone's else read
-    ?assertMatch(
-        {allowed, _, {2, ?read_mask, 0}},
-        F([Ace3, Ace1, Ace2], User1, ?read_mask)
-    ),
-    % read permission, with denying read
-    ?assertMatch(
-        {denied, _, {4, 0, bnot 0}},
-        F([Ace2, Ace4, Ace1], User2, ?read_mask bor ?write_mask)
-    ).
-
-
-check_group_permission_test() ->
-    Id1 = <<"id1">>,
-    FileGuid = <<"file_guid">>,
-    FileCtx = file_ctx:new_by_guid(FileGuid),
-    GId1 = <<"gid1">>,
-    GId2 = <<"gid2">>,
-    GId3 = <<"gid3">>,
-    Groups1 = [GId1, GId2],
-    User1 = #document{key = Id1, value = #od_user{eff_groups = Groups1}},
-
-    Ace1 = #access_control_entity{acetype = ?allow_mask, aceflags = ?identifier_group_mask, identifier = GId1, acemask = ?read_mask},
-    Ace2 = #access_control_entity{acetype = ?allow_mask, aceflags = ?identifier_group_mask, identifier = GId2, acemask = ?write_mask},
-    Ace3 = #access_control_entity{acetype = ?allow_mask, aceflags = ?identifier_group_mask, identifier = GId3, acemask = ?traverse_container_mask},
-
-    F = fun(Acl, User, RequiredPerms) ->
-        acl:check_acl(Acl, User, RequiredPerms, FileCtx, {0, 0, 0})
-    end,
-
-    % read permission
-    ?assertMatch({allowed, _, _}, F([Ace1, Ace2, Ace3], User1, ?read_mask)),
-    % rdwr permission on different ACEs
-    ?assertMatch({allowed, _, _}, F([Ace1, Ace2, Ace3], User1, ?read_mask bor ?write_mask)),
-    % rwx permission, not allowed
-    ?assertMatch({denied, _, _}, F([Ace1, Ace2, Ace3], User1, ?read_mask bor ?write_mask bor ?traverse_container_mask)),
-    % x permission, not allowed
-    ?assertMatch({denied, _, _}, F([Ace1, Ace2, Ace3], User1, ?traverse_container_mask)),
-    % write, not allowed
-    ?assertMatch({denied, _, _}, F([Ace1], User1, ?write_mask)),
-
-    Id2 = <<"id2">>,
-    User2 = #document{key = Id2, value = #od_user{}},
-    Ace4 = #access_control_entity{acetype = ?deny_mask, aceflags = ?no_flags_mask, identifier = GId1, acemask = ?read_mask},
-
-    % user allow, group deny
-    ?assertMatch({denied, _, _}, F([Ace2, Ace4], User1, ?read_mask bor ?write_mask)),
-    % read & write allow from od_user and group ace
-    ?assertMatch({allowed, _, _}, F([Ace1, Ace4], User1, ?read_mask bor ?read_mask)),
-
-    ?assertMatch({denied, _, _}, F([Ace1, Ace2], User2, ?read_mask bor ?write_mask)).
-
-
-check_owner_principal_permission_test() ->
-    Id1 = <<"id1">>,
-    Principal = <<"OWNER@">>,
-=======
 
     Ace1 = #access_control_entity{
         acetype = ?allow_mask,
@@ -212,15 +125,33 @@
         acemask = ?read_mask
     },
 
-    F = fun acl:assert_permitted/4,
-
-    [
-        ?_assertMatch({ok, _}, F([Ace1, Ace2], User1, ?read_mask, FileCtx)),
-        ?_assertMatch({ok, _}, F([Ace1, Ace2], User1, ?read_mask bor ?write_mask, FileCtx)),
-        ?_assertEqual(?EACCES, catch F([Ace1, Ace2], User1, ?read_mask bor ?write_mask bor ?traverse_container_mask, FileCtx)),
-        ?_assertEqual(?EACCES, catch F([Ace1, Ace2], User1, ?traverse_container_mask, FileCtx)),
-        ?_assertMatch({ok, _}, F([Ace3, Ace1, Ace2], User1, ?read_mask, FileCtx)),
-        ?_assertEqual(?EACCES, catch F([Ace2, Ace4, Ace1], User2, ?read_mask bor ?write_mask, FileCtx))
+    F = fun(Acl, User, Perms) -> acl:check_acl(Acl, User, Perms, FileCtx, {0, 0, 0}) end,
+
+    [
+        ?_assertMatch(
+            {allowed, _, {1, ?read_mask, 0}},
+            F([Ace1, Ace2], User1, ?read_mask)
+        ),
+        ?_assertMatch(
+            {allowed, _, {2, ?read_mask bor ?write_mask, 0}},
+            F([Ace1, Ace2], User1, ?read_mask bor ?write_mask)
+        ),
+        ?_assertMatch(
+            {denied, _, {3, ?read_mask bor ?write_mask, bnot (?read_mask bor ?write_mask)}},
+            F([Ace1, Ace2], User1, ?read_mask bor ?write_mask bor ?traverse_container_mask)
+        ),
+        ?_assertMatch(
+            {denied, _, {3, ?read_mask bor ?write_mask, bnot (?read_mask bor ?write_mask)}},
+            F([Ace1, Ace2], User1, ?traverse_container_mask)
+        ),
+        ?_assertMatch(
+            {allowed, _, {2, ?read_mask, 0}},
+            F([Ace3, Ace1, Ace2], User1, ?read_mask)
+        ),
+        ?_assertMatch(
+            {denied, _, {4, 0, bnot 0}},
+            F([Ace2, Ace4, Ace1], User2, ?read_mask bor ?write_mask)
+        )
     ].
 
 
@@ -258,21 +189,45 @@
     Ace4 = #access_control_entity{
         acetype = ?deny_mask,
         identifier = GroupId1,
-        aceflags = ?no_flags_mask,
-        acemask = ?read_mask
-    },
-
-    F = fun acl:assert_permitted/4,
-
-    [
-        ?_assertMatch({ok, _}, F([Ace1, Ace3, Ace2], User1, ?read_mask, FileCtx)),
-        ?_assertMatch({ok, _}, F([Ace1, Ace3, Ace2], User1, ?read_mask bor ?write_mask, FileCtx)),
-        ?_assertEqual(?EACCES, catch F([Ace1, Ace2, Ace3], User1, ?read_mask bor ?write_mask bor ?traverse_container_mask, FileCtx)),
-        ?_assertEqual(?EACCES, catch F([Ace1, Ace2, Ace3], User1, ?traverse_container_mask, FileCtx)),
-        ?_assertEqual(?EACCES, catch F([Ace1], User1, ?write_mask, FileCtx)),
-        ?_assertEqual(?EACCES, catch F([Ace2, Ace4], User1, ?read_mask bor ?write_mask, FileCtx)),
-        ?_assertMatch({ok, _}, F([Ace4, Ace2], User1, ?write_mask, FileCtx)),
-        ?_assertEqual(?EACCES, catch F([Ace1, Ace2], User2, ?read_mask bor ?write_mask, FileCtx))
+        aceflags = ?identifier_group_mask,
+        acemask = ?read_mask
+    },
+
+    F = fun(Acl, User, Perms) -> acl:check_acl(Acl, User, Perms, FileCtx, {0, 0, 0}) end,
+
+    [
+        ?_assertMatch(
+            {allowed, _, {1, ?read_mask, 0}},
+            F([Ace1, Ace3, Ace2], User1, ?read_mask)
+        ),
+        ?_assertMatch(
+            {allowed, _, {3, ?read_mask bor ?write_mask, 0}},
+            F([Ace1, Ace3, Ace2], User1, ?read_mask bor ?write_mask)
+        ),
+        ?_assertMatch(
+            {denied, _, {4, ?read_mask bor ?write_mask, bnot (?read_mask bor ?write_mask)}},
+            F([Ace1, Ace2, Ace3], User1, ?read_mask bor ?write_mask bor ?traverse_container_mask)
+        ),
+        ?_assertMatch(
+            {denied, _, {4, ?read_mask bor ?write_mask, bnot (?read_mask bor ?write_mask)}},
+            F([Ace1, Ace2, Ace3], User1, ?traverse_container_mask)
+        ),
+        ?_assertMatch(
+            {denied, _, {2, ?read_mask, bnot ?read_mask}},
+            F([Ace1], User1, ?write_mask)
+        ),
+        ?_assertMatch(
+            {denied, _, {2, ?write_mask, ?read_mask}},
+            F([Ace2, Ace4], User1, ?read_mask bor ?write_mask)
+        ),
+        ?_assertMatch(
+            {allowed, _, {3, ?write_mask, ?read_mask}},
+            F([Ace4, Ace1, Ace2], User1, ?write_mask)
+        ),
+        ?_assertMatch(
+            {denied, _, {3, 0, bnot 0}},
+            F([Ace1, Ace2], User2, ?read_mask bor ?write_mask)
+        )
     ].
 
 
@@ -280,39 +235,9 @@
     UserId = <<"UserId">>,
     User = #document{key = UserId, value = #od_user{}},
 
->>>>>>> 761b1f22
     FileGuid = <<"file_guid">>,
     FileMeta = #file_meta{owner = UserId},
     FileDoc = #document{key = FileGuid, value = FileMeta},
-<<<<<<< HEAD
-    FileCtx = file_ctx:new_by_doc(FileDoc, <<"space">>),
-    meck:new(file_ctx, [passthrough]),
-    meck:expect(file_ctx, get_file_doc, fun(Ctx) -> {FileDoc, Ctx} end),
-    User1 = #document{key = Id1, value = #od_user{}},
-    Ace5 = #access_control_entity{acetype = ?allow_mask, aceflags = ?no_flags_mask, identifier = Principal, acemask = ?read_mask},
-    Ace6 = #access_control_entity{acetype = ?allow_mask, aceflags = ?no_flags_mask, identifier = Principal, acemask = ?write_mask},
-
-    F = fun(Acl, User, RequiredPerms) ->
-        acl:check_acl(Acl, User, RequiredPerms, FileCtx, {0, 0, 0})
-    end,
-
-    % read permission
-    ?assertMatch({allowed, _, _}, F([Ace5, Ace6], User1, ?read_mask)),
-    % rdwr permission on different ACEs
-    ?assertMatch({allowed, _, _}, F([Ace5, Ace6], User1, ?read_mask bor ?write_mask)),
-    % rwx permission, not allowed
-    ?assertMatch({denied, _, _}, F([Ace5, Ace6], User1, ?read_mask bor ?write_mask bor ?traverse_container_mask)),
-    % x permission, not allowed
-    ?assertMatch({denied, _, _}, F([Ace5, Ace6], User1, ?traverse_container_mask)),
-    meck:validate(file_ctx),
-    meck:unload().
-
-
-check_group_principal_permission_test() ->
-    Id1 = <<"id1">>,
-    Principal = <<"GROUP@">>,
-    FileGuid = <<"file_guid">>,
-=======
     FileCtx = file_ctx:new_by_doc(FileDoc, <<"SpaceId">>),
 
     Ace1 = #access_control_entity{
@@ -328,50 +253,33 @@
         acemask = ?write_mask
     },
 
-    F = fun acl:assert_permitted/4,
-
-    [
-        ?_assertMatch({ok, _}, F([Ace1, Ace2], User, ?read_mask, FileCtx)),
-        ?_assertMatch({ok, _}, F([Ace1, Ace2], User, ?read_mask bor ?write_mask, FileCtx)),
-        ?_assertEqual(?EACCES, catch F([Ace1, Ace2], User, ?read_mask bor ?write_mask bor ?traverse_container_mask, FileCtx)),
-        ?_assertEqual(?EACCES, catch F([Ace1, Ace2], User, ?traverse_container_mask, FileCtx))
+    F = fun(Acl, User, Perms) -> acl:check_acl(Acl, User, Perms, FileCtx, {0, 0, 0}) end,
+
+    [
+        ?_assertMatch(
+            {allowed, _, {1, ?read_mask, 0}},
+            F([Ace1, Ace2], User, ?read_mask)
+        ),
+        ?_assertMatch(
+            {allowed, _, {2, ?read_mask bor ?write_mask, 0}},
+            F([Ace1, Ace2], User, ?read_mask bor ?write_mask)
+        ),
+        ?_assertMatch(
+            {denied, _, {3, ?read_mask bor ?write_mask, bnot (?read_mask bor ?write_mask)}},
+            F([Ace1, Ace2], User, ?read_mask bor ?write_mask bor ?traverse_container_mask)
+        ),
+        ?_assertMatch(
+            {denied, _, {3, ?read_mask bor ?write_mask, bnot (?read_mask bor ?write_mask)}},
+            F([Ace1, Ace2], User, ?traverse_container_mask)
+        )
     ].
 
 
 check_group_principal_permission_test_() ->
->>>>>>> 761b1f22
     SpaceId = <<"space">>,
     FileGuid = <<"file_guid">>,
     FileDoc = #document{key = FileGuid, value = #file_meta{}},
     FileCtx = file_ctx:new_by_doc(FileDoc, SpaceId),
-<<<<<<< HEAD
-    meck:new(file_ctx, [passthrough]),
-    meck:expect(file_ctx, get_file_doc, fun(Ctx) -> {FileDoc, Ctx} end),
-    User1 = #document{key = Id1, value = #od_user{eff_spaces = [SpaceId]}},
-    Ace5 = #access_control_entity{acetype = ?allow_mask, aceflags = ?no_flags_mask, identifier = Principal, acemask = ?read_mask},
-    Ace6 = #access_control_entity{acetype = ?deny_mask, aceflags = ?no_flags_mask, identifier = Principal, acemask = ?write_mask},
-
-    F = fun(Acl, User, RequiredPerms) ->
-        acl:check_acl(Acl, User, RequiredPerms, FileCtx, {0, 0, 0})
-    end,
-
-    % read permission
-    ?assertMatch({allowed, _, _}, F([Ace5, Ace6], User1, ?read_mask)),
-    % rdwr permission on different ACEs, not allowed
-    ?assertMatch({denied, _, _}, F([Ace5, Ace6], User1, ?read_mask bor ?write_mask)),
-    % rwx permission, not allowed
-    ?assertMatch({denied, _, _}, F([Ace5, Ace6], User1, ?read_mask bor ?write_mask bor ?traverse_container_mask)),
-    % x permission, not allowed
-    ?assertMatch({denied, _, _}, F([Ace5, Ace6], User1, ?traverse_container_mask)),
-    meck:validate(file_ctx),
-    meck:unload().
-
-
-check_everyone_principal_permission_test() ->
-    Id1 = <<"id1">>,
-    Id2 = <<"id2">>,
-    Principal = <<"EVERYONE@">>,
-=======
 
     UserId = <<"id1">>,
     User = #document{key = UserId, value = #od_user{eff_spaces = [SpaceId]}},
@@ -389,45 +297,34 @@
         acemask = ?write_mask
     },
 
-    F = fun acl:assert_permitted/4,
-
-    [
-        ?_assertMatch({ok, _}, F([Ace1, Ace2], User, ?read_mask, FileCtx)),
-        ?_assertEqual(?EACCES, catch F([Ace1, Ace2], User, ?read_mask bor ?write_mask, FileCtx)),
-        ?_assertEqual(?EACCES, catch F([Ace1, Ace2], User, ?read_mask bor ?write_mask bor ?traverse_container_mask, FileCtx)),
-        ?_assertEqual(?EACCES, catch F([Ace1, Ace2], User, ?traverse_container_mask, FileCtx))
+    F = fun(Acl, User, Perms) -> acl:check_acl(Acl, User, Perms, FileCtx, {0, 0, 0}) end,
+
+    [
+        ?_assertMatch(
+            {allowed, _, {1, ?read_mask, 0}},
+            F([Ace1, Ace2], User, ?read_mask)
+        ),
+        ?_assertMatch(
+            {denied, _, {2, ?read_mask, ?write_mask}},
+            F([Ace1, Ace2], User, ?read_mask bor ?write_mask)
+        ),
+        ?_assertMatch(
+            {denied, _, {2, ?read_mask, ?write_mask}},
+            F([Ace1, Ace2], User, ?read_mask bor ?write_mask bor ?traverse_container_mask)
+        ),
+        ?_assertMatch(
+            {denied, _, {3, ?read_mask, bnot ?read_mask}},
+            F([Ace1, Ace2], User, ?traverse_container_mask)
+        )
     ].
 
 
 check_everyone_principal_permission_test_() ->
     OwnerId = <<"id1">>,
->>>>>>> 761b1f22
     FileGuid = <<"file_guid">>,
     FileMeta = #file_meta{owner = OwnerId},
     FileDoc = #document{key = FileGuid, value = FileMeta},
     FileCtx = file_ctx:new_by_doc(FileDoc, <<"space">>),
-<<<<<<< HEAD
-    meck:new(file_ctx, [passthrough]),
-    meck:expect(file_ctx, get_file_doc, fun(Ctx) -> {FileDoc, Ctx} end),
-    User2 = #document{key = Id2, value = #od_user{}},
-    Ace5 = #access_control_entity{acetype = ?allow_mask, aceflags = ?no_flags_mask, identifier = Principal, acemask = ?read_mask},
-    Ace6 = #access_control_entity{acetype = ?deny_mask, aceflags = ?no_flags_mask, identifier = Principal, acemask = ?write_mask},
-
-    F = fun(Acl, User, RequiredPerms) ->
-        acl:check_acl(Acl, User, RequiredPerms, FileCtx, {0, 0, 0})
-    end,
-
-    % read permission
-    ?assertMatch({allowed, _, _}, F([Ace5, Ace6], User2, ?read_mask)),
-    % rdwr permission on different ACEs, not allowed
-    ?assertMatch({denied, _, _}, F([Ace5, Ace6], User2, ?read_mask bor ?write_mask)),
-    % rwx permission, not allowed
-    ?assertMatch({denied, _, _}, F([Ace5, Ace6], User2, ?read_mask bor ?write_mask bor ?traverse_container_mask)),
-    % x permission, not allowed
-    ?assertMatch({denied, _, _}, F([Ace5, Ace6], User2, ?traverse_container_mask)),
-    meck:validate(file_ctx),
-    meck:unload().
-=======
 
     UserId = <<"id2">>,
     User = #document{key = UserId, value = #od_user{}},
@@ -445,13 +342,25 @@
         acemask = ?write_mask
     },
 
-    F = fun acl:assert_permitted/4,
-
-    [
-        ?_assertMatch({ok, _}, F([Ace1, Ace2], User, ?read_mask, FileCtx)),
-        ?_assertEqual(?EACCES, catch F([Ace1, Ace2], User, ?read_mask bor ?write_mask, FileCtx)),
-        ?_assertEqual(?EACCES, catch F([Ace1, Ace2], User, ?read_mask bor ?write_mask bor ?traverse_container_mask, FileCtx)),
-        ?_assertEqual(?EACCES, catch F([Ace1, Ace2], User, ?traverse_container_mask, FileCtx))
+    F = fun(Acl, User, Perms) -> acl:check_acl(Acl, User, Perms, FileCtx, {0, 0, 0}) end,
+
+    [
+        ?_assertMatch(
+            {allowed, _, {1, ?read_mask, 0}},
+            F([Ace1, Ace2], User, ?read_mask)
+        ),
+        ?_assertMatch(
+            {denied, _, {2, ?read_mask, ?write_mask}},
+            F([Ace1, Ace2], User, ?read_mask bor ?write_mask)
+        ),
+        ?_assertMatch(
+            {denied, _, {2, ?read_mask, ?write_mask}},
+            F([Ace1, Ace2], User, ?read_mask bor ?write_mask bor ?traverse_container_mask)
+        ),
+        ?_assertMatch(
+            {denied, _, {3, ?read_mask, bnot ?read_mask}},
+            F([Ace1, Ace2], User, ?traverse_container_mask)
+        )
     ].
 
 
@@ -476,16 +385,30 @@
         acemask = ?write_mask
     },
 
-    F = fun acl:assert_permitted/4,
-
-    [
-        ?_assertMatch({ok, _}, F([Ace1, Ace2], Guest, ?read_mask, FileCtx)),
-        ?_assertMatch(?EACCES, catch F([Ace1, Ace2], User, ?read_mask, FileCtx)),
-        ?_assertEqual(?EACCES, catch F([Ace1, Ace2], Guest, ?read_mask bor ?write_mask, FileCtx)),
-        ?_assertEqual(?EACCES, catch F([Ace1, Ace2], Guest, ?read_mask bor ?write_mask bor ?traverse_container_mask, FileCtx)),
-        ?_assertEqual(?EACCES, catch F([Ace1, Ace2], Guest, ?traverse_container_mask, FileCtx))
-    ].
-
->>>>>>> 761b1f22
+    F = fun(Acl, User, Perms) -> acl:check_acl(Acl, User, Perms, FileCtx, {0, 0, 0}) end,
+
+    [
+        ?_assertMatch(
+            {allowed, _, {1, ?read_mask, 0}},
+            F([Ace1, Ace2], Guest, ?read_mask)
+        ),
+        ?_assertMatch(
+            {denied, _, {3, 0, bnot 0}},
+            F([Ace1, Ace2], User, ?read_mask)
+        ),
+        ?_assertMatch(
+            {denied, _, {2, ?read_mask, ?write_mask}},
+            F([Ace1, Ace2], Guest, ?read_mask bor ?write_mask)
+        ),
+        ?_assertMatch(
+            {denied, _, {2, ?read_mask, ?write_mask}},
+            F([Ace1, Ace2], Guest, ?read_mask bor ?write_mask bor ?traverse_container_mask)
+        ),
+        ?_assertMatch(
+            {denied, _, {3, ?read_mask, bnot ?read_mask}},
+            F([Ace1, Ace2], Guest, ?traverse_container_mask)
+        )
+    ].
+
 
 -endif.