--- conflicted
+++ resolved
@@ -34,49 +34,17 @@
     M4 = macaroon:add_third_party_caveat(M3, "Location4", "Key4", "TPCaveat4"),
 
     meck:new(gr_users),
-    meck:expect(gr_users, authorize, fun(CaveatID) ->
+    meck:expect(oz_users, authorize, fun(CaveatID) ->
         Macaroon = get_disch_macaroon(M4, CaveatID),
         {ok, Token} = macaroon:serialize(Macaroon),
         {ok, Token}
     end),
 
-<<<<<<< HEAD
-authorize_test_() ->
-    {setup,
-        % Setup fun
-        fun() ->
-            % Set up the mocks
-            meck:new(macaroon),
-            meck:expect(macaroon, deserialize,
-                fun(?SRLZD_MACAROON) -> {ok, ?MACAROON} end),
-            meck:expect(macaroon, third_party_caveats,
-                fun(?MACAROON) -> {ok, ?THIRD_PARTY_CAVEATS} end),
-            meck:new(oz_users),
-            meck:expect(oz_users, authorize,
-                fun(CaveatID) -> {ok, get_disch_macaroon(CaveatID)} end)
-        end,
-        % Teardown fun
-        fun(_) ->
-            % Validate mocks
-            ?assert(meck:validate(oz_users)),
-            ok = meck:unload(oz_users),
-            ?assert(meck:validate(macaroon)),
-            ok = meck:unload(macaroon)
-        end,
-        % Test funs
-        fun() ->
-            CorrectAuth = #auth{
-                macaroon = ?SRLZD_MACAROON, disch_macaroons = ?ALL_DISCH_MACAROONS},
-            ?assertEqual({ok, CorrectAuth}, gui_auth_manager:authenticate(?SRLZD_MACAROON))
-        end
-    }.
-=======
     {ok, #auth{macaroon = M4, disch_macaroons = DischMacaroons}} =
         gui_auth_manager:authenticate(M4),
 
     V = macaroon_verifier:create(),
     ?assertEqual(ok, macaroon_verifier:verify(V, M4, "Key", DischMacaroons)),
 
-    ?assert(meck:validate(gr_users)),
-    ok = meck:unload(gr_users).
->>>>>>> c0342c14
+    ?assert(meck:validate(oz_users)),
+    ok = meck:unload(oz_users).