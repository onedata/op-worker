/**
 * @file clusterProxyHelper_test.cc
 * @author Rafal Slota
 * @copyright (C) 2013 ACK CYFRONET AGH
 * @copyright This software is released under the MIT license cited in 'LICENSE.txt'
 */

#include "clusterProxyHelper_proxy.h"
#include "communication/communicator_mock.h"
#include "helpers/storageHelperFactory.h"
#include "make_unique.h"
#include "veilErrors.h"

#include <boost/algorithm/string.hpp>
#include <google/protobuf/descriptor.h>
#include <gtest/gtest.h>

#include "remote_file_management.pb.h"

#include <errno.h>

#include <cstring>

using namespace ::testing;
using namespace veil;
using namespace veil::helpers;
using namespace veil::protocol::remote_file_management;
using namespace veil::protocol::communication_protocol;
using namespace std::placeholders;
using veil::helpers::utils::tolower;

template<typename T>
bool identityEqual(const T &lhs, const T &rhs)
{
    return &lhs == &rhs;
}

class ClusterProxyHelperTest: public ::testing::Test
{
protected:
    std::shared_ptr<MockCommunicator> mockCommunicator;
    std::shared_ptr<ProxyClusterProxyHelper> proxy;

    struct fuse_file_info ffi;
    char buf[1024];

    void SetUp() override
    {
<<<<<<< HEAD
        mockPool = std::make_shared<MockConnectionPool>();
        mockConnection = std::make_shared<MockCommunicationHandler>();
        proxy = std::make_shared<ProxyClusterProxyHelper>(mockPool, IStorageHelper::ArgsMap{{srvArg(0), std::string("testSpace")}});

        EXPECT_CALL(*mockPool, selectConnection(_)).WillRepeatedly(Return(mockConnection));
        EXPECT_CALL(*mockPool, releaseConnection(_)).WillRepeatedly(Return());
=======
        mockCommunicator = std::make_shared<MockCommunicator>();
        proxy = std::make_shared<ProxyClusterProxyHelper>(mockCommunicator,
                                                          IStorageHelper::ArgsMap{});
>>>>>>> 825f2fbe
    }
};


TEST_F(ClusterProxyHelperTest, open)
{
    EXPECT_EQ(0, proxy->sh_open("file_id", &ffi));
}

ACTION_P(SaveMsg, msg)
{
    msg->CopyFrom(arg1);
}

TEST_F(ClusterProxyHelperTest, read)
{
    ::google::protobuf::LogSilencer silencer; //silence protobuf error logs for this testcase, to test malformatted msg processing
    FileData resp;
    Answer answer;
    std::string sbuf;

    EXPECT_CALL(*mockCommunicator, communicateMock(_, _, _, _)).WillOnce(Return(answer));
    EXPECT_EQ(-EIO, proxy->doRead("file_id", sbuf, 10, 2, &ffi));

    answer.set_answer_status(VOK);

    resp.set_answer_status(VOK);
    char str[] = {0, 1, 45, 34, 0, 0, 0, 34, 56};
    std::string strRaw(str, 9);
    resp.set_data(strRaw);
    answer.set_worker_answer(resp.SerializeAsString());
    EXPECT_CALL(*mockCommunicator, communicateMock(_, _, _, _)).WillOnce(Return(answer));
    EXPECT_EQ(9, proxy->doRead("file_id", sbuf, 10, 2, &ffi));
    for(int i = 0; i < 9; ++i )
        EXPECT_EQ(str[i], sbuf[i]);

    RemoteFileMangement sentMsg;

    resp.set_answer_status(VENOENT);
    answer.set_worker_answer(resp.SerializeAsString());
    EXPECT_CALL(*mockCommunicator, communicateMock(_, _, _, _)).WillOnce(DoAll(SaveMsg(&sentMsg), Return(answer)));
    EXPECT_EQ(-ENOENT, proxy->doRead("file_id", sbuf, 10, 2, &ffi));

    RemoteFileMangement rfm;

    ReadFile subMsg;
    subMsg.set_file_id("file_id");
    subMsg.set_size(10);
    subMsg.set_offset(2);

    rfm.set_input(subMsg.SerializeAsString());
    rfm.set_message_type(tolower(subMsg.GetDescriptor()->name()));
    rfm.set_space_id("testSpace");

    EXPECT_EQ(rfm.SerializeAsString(), sentMsg.SerializeAsString());
}


TEST_F(ClusterProxyHelperTest, write)
{
    ::google::protobuf::LogSilencer silencer; //silence protobuf error logs for this testcase, to test malformatted msg processing
    WriteInfo resp;
    Answer answer;
    char str[] = {0, 1, 45, 34, 0, 0, 0, 34, 56, 2};
    std::string strRaw(str, 10);
    std::string sbuf;
    sbuf = strRaw;

    EXPECT_CALL(*mockCommunicator, communicateMock(_, _, _, _)).WillOnce(Return(answer));
    EXPECT_EQ(-EIO, proxy->doWrite("file_id", sbuf, 10, 2, &ffi));

    answer.set_answer_status(VOK);

    resp.set_answer_status(VOK);
    resp.set_bytes_written(9);
    answer.set_worker_answer(resp.SerializeAsString());
    EXPECT_CALL(*mockCommunicator, communicateMock(_, _, _, _)).WillOnce(Return(answer));
    EXPECT_EQ(9, proxy->doWrite("file_id", sbuf, 10, 2, &ffi));

    RemoteFileMangement sentMsg;

    resp.set_answer_status(VENOENT);
    answer.set_worker_answer(resp.SerializeAsString());
    EXPECT_CALL(*mockCommunicator, communicateMock(_, _, _, _)).WillOnce(DoAll(SaveMsg(&sentMsg), Return(answer)));
    EXPECT_EQ(-ENOENT, proxy->doWrite("file_id", sbuf, 10, 2, &ffi));

    RemoteFileMangement rfm;

    WriteFile subMsg;
    subMsg.set_file_id("file_id");
    subMsg.set_data(strRaw);
    subMsg.set_offset(2);

    rfm.set_input(subMsg.SerializeAsString());
    rfm.set_message_type(tolower(subMsg.GetDescriptor()->name()));
    rfm.set_space_id("testSpace");

    EXPECT_EQ(rfm.SerializeAsString(), sentMsg.SerializeAsString());
}


TEST_F(ClusterProxyHelperTest, statfs)
{
    struct statvfs stbuf;
    EXPECT_EQ(ENOTSUP, proxy->sh_statfs("file_id", &stbuf));
}


TEST_F(ClusterProxyHelperTest, release)
{
    EXPECT_EQ(0, proxy->sh_release("file_id", &ffi));
}


TEST_F(ClusterProxyHelperTest, fsync)
{
    EXPECT_EQ(0, proxy->sh_fsync("file_id", 0, &ffi));
}


TEST_F(ClusterProxyHelperTest, getattr)
{
    struct stat stbuf;
    EXPECT_EQ(0, proxy->sh_getattr("file_id", &stbuf));
}


TEST_F(ClusterProxyHelperTest, access)
{
    EXPECT_EQ(0, proxy->sh_access("file_id", 0777));
}


TEST_F(ClusterProxyHelperTest, readlink)
{
    EXPECT_EQ(ENOTSUP, proxy->sh_readlink("file_id", buf, 1024));
}


TEST_F(ClusterProxyHelperTest, readdir)
{
    EXPECT_EQ(ENOTSUP, proxy->sh_readdir("file_id", NULL, NULL, 0, &ffi));
}


TEST_F(ClusterProxyHelperTest, mknod)
{
    Atom atom;
    Answer answer;

    answer.set_answer_status(VOK);
    EXPECT_CALL(*mockCommunicator, communicateMock(_, _, _, _)).WillOnce(Return(answer));
    EXPECT_EQ(-EIO, proxy->sh_mknod("file_id", 0755, 0));

    atom.set_value(VOK);
    answer.set_worker_answer(atom.SerializeAsString());
    EXPECT_CALL(*mockCommunicator, communicateMock(_, _, _, _)).WillOnce(Return(answer));
    EXPECT_EQ(0, proxy->sh_mknod("file_id", 0755, 0));

    RemoteFileMangement sentMsg;

    atom.set_value(VEEXIST);
    answer.set_worker_answer(atom.SerializeAsString());
    EXPECT_CALL(*mockCommunicator, communicateMock(_, _, _, _)).WillOnce(DoAll(SaveMsg(&sentMsg), Return(answer)));
    EXPECT_EQ(-EEXIST, proxy->sh_mknod("file_id", 0755, 0));

    RemoteFileMangement rfm;

    CreateFile subMsg;
    subMsg.set_file_id("file_id");
    subMsg.set_mode(0755);

    rfm.set_input(subMsg.SerializeAsString());
    rfm.set_message_type(tolower(subMsg.GetDescriptor()->name()));
    rfm.set_space_id("testSpace");

    EXPECT_EQ(rfm.SerializeAsString(), sentMsg.SerializeAsString());
}


TEST_F(ClusterProxyHelperTest, mkdir)
{
    EXPECT_EQ(ENOTSUP, proxy->sh_mkdir("file_id", 0));
}


TEST_F(ClusterProxyHelperTest, unlink)
{
    Atom atom;
    Answer answer;

    answer.set_answer_status(VOK);
    EXPECT_CALL(*mockCommunicator, communicateMock(_, _, _, _)).WillOnce(Return(answer));
    EXPECT_EQ(-EIO, proxy->sh_unlink("file_id"));

    atom.set_value(VOK);
    answer.set_worker_answer(atom.SerializeAsString());
    EXPECT_CALL(*mockCommunicator, communicateMock(_, _, _, _)).WillOnce(Return(answer));
    EXPECT_EQ(0, proxy->sh_unlink("file_id"));

    RemoteFileMangement sentMsg;

    atom.set_value(VEEXIST);
    answer.set_worker_answer(atom.SerializeAsString());
    EXPECT_CALL(*mockCommunicator, communicateMock(_, _, _, _)).WillOnce(DoAll(SaveMsg(&sentMsg), Return(answer)));
    EXPECT_EQ(-EEXIST, proxy->sh_unlink("file_id"));

    RemoteFileMangement rfm;

    DeleteFileAtStorage subMsg;
    subMsg.set_file_id("file_id");

    rfm.set_input(subMsg.SerializeAsString());
    rfm.set_message_type(tolower(subMsg.GetDescriptor()->name()));
    rfm.set_space_id("testSpace");

    EXPECT_EQ(rfm.SerializeAsString(), sentMsg.SerializeAsString());
}


TEST_F(ClusterProxyHelperTest, rmdir)
{
    EXPECT_EQ(ENOTSUP, proxy->sh_rmdir("file_id"));
}


TEST_F(ClusterProxyHelperTest, symlink)
{
    EXPECT_EQ(ENOTSUP, proxy->sh_symlink("from", "to"));
}


TEST_F(ClusterProxyHelperTest, rename)
{
    EXPECT_EQ(ENOTSUP, proxy->sh_rename("from", "to"));
}


TEST_F(ClusterProxyHelperTest, link)
{
    EXPECT_EQ(ENOTSUP, proxy->sh_link("from", "to"));
}


TEST_F(ClusterProxyHelperTest, chmod)
{
    EXPECT_EQ(0, proxy->sh_chmod("file_id", 0));
}


TEST_F(ClusterProxyHelperTest, chown)
{
    EXPECT_EQ(0, proxy->sh_chown("file_id", 0, 0));
}


TEST_F(ClusterProxyHelperTest, truncate)
{
    Atom atom;
    Answer answer;
    ClusterMsg msg;

    answer.set_answer_status(VOK);
    EXPECT_CALL(*mockCommunicator, communicateMock(_, _, _, _)).WillOnce(Return(answer));
    EXPECT_EQ(-EIO, proxy->sh_truncate("file_id", 10));

    atom.set_value(VOK);
    answer.set_worker_answer(atom.SerializeAsString());
    EXPECT_CALL(*mockCommunicator, communicateMock(_, _, _, _)).WillOnce(Return(answer));
    EXPECT_EQ(0, proxy->sh_truncate("file_id", 10));

    RemoteFileMangement sentMsg;

    atom.set_value(VEEXIST);
    answer.set_worker_answer(atom.SerializeAsString());
    EXPECT_CALL(*mockCommunicator, communicateMock(_, _, _, _)).WillOnce(DoAll(SaveMsg(&sentMsg), Return(answer)));
    EXPECT_EQ(-EEXIST, proxy->sh_truncate("file_id", 10));

    RemoteFileMangement rfm;

    TruncateFile subMsg;
    subMsg.set_file_id("file_id");
    subMsg.set_length(10);

    rfm.set_input(subMsg.SerializeAsString());
    rfm.set_message_type(tolower(subMsg.GetDescriptor()->name()));
    rfm.set_space_id("testSpace");

    EXPECT_EQ(rfm.SerializeAsString(), sentMsg.SerializeAsString());
}<|MERGE_RESOLUTION|>--- conflicted
+++ resolved
@@ -46,18 +46,9 @@
 
     void SetUp() override
     {
-<<<<<<< HEAD
-        mockPool = std::make_shared<MockConnectionPool>();
-        mockConnection = std::make_shared<MockCommunicationHandler>();
-        proxy = std::make_shared<ProxyClusterProxyHelper>(mockPool, IStorageHelper::ArgsMap{{srvArg(0), std::string("testSpace")}});
-
-        EXPECT_CALL(*mockPool, selectConnection(_)).WillRepeatedly(Return(mockConnection));
-        EXPECT_CALL(*mockPool, releaseConnection(_)).WillRepeatedly(Return());
-=======
         mockCommunicator = std::make_shared<MockCommunicator>();
         proxy = std::make_shared<ProxyClusterProxyHelper>(mockCommunicator,
-                                                          IStorageHelper::ArgsMap{});
->>>>>>> 825f2fbe
+                                                          IStorageHelper::ArgsMap{{srvArg(0), std::string("testSpace")}});
     }
 };
 
