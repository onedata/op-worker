--- conflicted
+++ resolved
@@ -111,13 +111,10 @@
 * Hotfix - rename opened deleted files, enotdir when needed and fix async_request_manager
 
 
-<<<<<<< HEAD
-=======
 ### 19.02.3
 
 * Fix handling of remote helper params
 
->>>>>>> a2fd9d7a
 ### 19.02.2
 
 VFS-6081 sync handles recreating file with different type
