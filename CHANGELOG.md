# Release notes for project op-worker


CHANGELOG
---------

<<<<<<< HEAD
### 19.02.2

VFS-6081 sync handles recreating file with different type
VFS-6081 fix races in detecting deletions by sync, fix sync reimporting file in case of race between sync, delete of opened file and release
VFS-6081 fix importing conflicting files
VFS-6081 add extra check to prevent races which resulted in sync reimporting files that were being deleted
VFS-6035 Add VM option that forbids terminating the node with Ctrl + C
VFS-6008 fix listing transfers when not all docs are synchronized
VFS-5933 Remove the concept of default space
=======
### 20.02.0-beta3

* VFS-5989 Regular files can now be shared. Also both files and
  directories can be shared multiple times. Due to those changes
  share REST API was reworked.
* VFS-5901 Application config can now be customized with arbitrary number
  of config files added to /etc/op_worker/config.d/ directory.

* VFS-5989 Removed old share REST API operating on file paths/ids.

* VFS-6149 Allowed for RPN expression in QoS entry create
* VFS-6149 Implemented API for QoS gui
* VFS-6076 Set oz_domain env in initializer
* VFS-6250 Improve logging related to running on-connect-to-oz procedures
* VFS-6250 Secured on_zone_connection when cluster not ready
* VFS-5983 Fix consistent_hashing usage after deps update
* VFS-5983 Support datastore HA
* VFS-6140 Do not include cdmi attrs into inherited xattrs
* VFS-6231 Added upgrade essential workers in node manager
* VFS-6140 Refactor metadata management
* ensure that sync does not invalidate remotely created file when finding empty file created by opening the file, before it is replicated
* VFS-6237 fix sync not detecting deletions in nested directories
* VFS-5998 Removed storage sync cancel when resupporting space
* VFS-5830 optimize replica_deletion and autocleaning mechanisms
* VFS-6211 Fixed rtranfer_worker not starting when no connection to onezone
* VFS-6142 Fix get_children_attrs name collision detection
* VFS-6142 Rename compute_file_attr fun to resolve_file_attr in attr_req
* VFS-5998 Implemented cease support cleanup
* VFS-5830 fix bug in countdown_server, remove commented out code
* VFS-6142 Reduce get_file_attrs functions
* VFS-6142 Improve get_children, get_children_attrs/details docs
* VFS-6181 Limit number of messages send to changes_stream_handler
* VFS-6140 Add upper limits when listing directory children
* VFS-6140 Return file itself when listing children for regular file
* VFS-6142 Return name with collision suffix when fetching file details
* VFS-6142 Add get file/children details fun to allowed ops in share mode
* VFS-6142 Rename file_info to file_details
* VFS-6142 Remove redundancies in attr_req module
* VFS-6142 Remove redundancies in dir_req module
* VFS-6142 Rename read_dir_plus_plus to get_children_info
* VFS-6142 Clean up lfm_proxy code
* VFS-6185 Minor fix to dbsync_state
* VFS-6185 Add seq timestamp to dbsync state
* VFS-6142 Return file details instead of jsut attrs for gs get op_file.instance
* VFS-6142 Fix gui gs translations of fields returned by read dir plus plus
* VFS-6142 Add read dir plus plus operation
* VFS-6140 Add cases for requesting files on providers not supporting user
* VFS-5983 Update deps to support datastore HA
* VFS-6140 Fix using share object ids in REST endpoints
* VFS-6140 Add data rest routes
* VFS-6076 Do not provide a default Onezone domain
* VFS-5830 add autocleaning_view_traverse, refactor autocleaning to use autocleaning_view_traverse
* VFS-5830 scheduling task to replica_deletion_master blocks when its queue is full which results in automatic throttling
* VFS-6192 Process GS prush messages asynchronously to avoid deadlocks
* VFS-6043 Periodically report dbsync state to Onezone, synchronize info about support parameters and state from Onezone
* change order of clear blocks - truncate operations
* VFS-5642 Fixed paths bounded cache initialization
* VFS-6093 Update ctool and onedata-documentation ref
* VFS-6093 Do not send consumerToken to oz if it is undefined
* VFS-6093 Add consumer token to verify_access_token request payload
* VFS-6093 Fix races on auth_cache reacting to token status changes
* VFS-6081 reorder function in simple_scan module
* VFS-6100 Implemented cleanup after QoS entry was deleted. Improved QoS cache management.
* VFS-5646 Added traverse cancel after QoS entry was deleted
* VFS-6081 sync handles recreating file with different type
* VFS-5642 Fixed wrong QoS cache management
* VFS-6093 Rename auth_manager proto_credentials() to client_tokens()
* VFS-6093 Rename auth_manager:auth() to auth_manager:credentials()
* VFS-5642 Fixed status check for file without QoS
* VFS-6093 Set session_validity_check_interval_seconds to 15 by default
* VFS-6093 Add debug logs to auth_cache
* VFS-6081 bugfix and fixed dialysis
* VFS-6081 fix sync ignoring newly created file when rename of file with the same name and suffix is in progress
* VFS-6081 fix races in detecting deletions by sync, fix sync reimporting file in case of race between sync, delete of opened file and release
* VFS-6093 Extract auth cache logic from auth_manager to auth_cache
* VFS-5642 Fixed race when dir deleted during traverse
* VFS-6093 Properly handle all kinds of client() in gs_client_worker
* VFS-6093 Fix auth manager mocks
* VFS-6093 Improve auth_manager docs
* VFS-6093 Monitor oz token/temp token status gs pushes/notifications
* VFS-6093 Monitor token status after successful verification
* VFS-6106 Update ctool and cluster-worker refs
* VFS-6093 Clean auth_manager code
* VFS-6081 fix importing conflicting files
* VFS-5642 Added qos_status doc fixed dialyzer
* VFS-5633 Use uuid instead of filename in qos status link name
* VFS-6093 Improve token_auth verification code
* VFS-6093 Invalidate auth cache entries on oz connection termination
* VFS-6093 Make sure that auth verification works even without cache
* VFS-6081 refactor fslogic_delete:process_file_links function
* VFS-6093 Add temporary_token_secret record
* VFS-5642 Added specs in qos_status
* VFS-6096 Implemented QoS related documents clean up procedure
* VFS-5642 Implemented QoS status check during traverse
* VFS-6093 Add od_token record
* VFS-6093 add root_auth and guest_auth types to auth_manager
* VFS-6081 further refactor of fslogic_delete module, add emitting events to storage_sync
* VFS-6093 Accept session:auth() in auth_manager:get_caveats/to_auth_override
* VFS-6081 add checks for fixed races in storage_sync, code refactor according to PR comments
* Allow getting file_location of deleted file if it is opened
* VFS-6081 add extra check to prevent races which resulted in sync reimporting files that were being deleted
* VFS-6081 fix sync reimporting files with file_meta marked as deleted, minor refactor
* VFS-6081 do not remove deletion_link when removing file from storage fails, add deletion_links for directories
* Hotfix - rename opened deleted files - prevent race
* Hotfix - rename opened deleted files, enotdir when needed and fix async_request_manager
>>>>>>> 94228a52


### 19.02.1

* Bump version to 19.02.1
* VFS-5826 Ensure db start at cluster init
* VFS-5900 GUI update * Added showing special subjects in ACL editor
* VFS-5826 Add missing event during dir creation
* VFS-5891 Clean authorization nonce after its TTL
* VFS-5826 Add events during file creation
* VFS-5826 Change max_read_dir_plus_procs value
* VFS-5826 Emmit attr_changed events on chmod and acl change
* VFS-5826 Change events processing - allow subscriptions per dir


### 19.02.0-rc2

* VFS-5775 fix file distribution data backend crashing on empty file
* VFS-5777 increase gui session ttl
* VFS-5795 Add rebar3 get-deps command to Makefile and use it in package build instead of upgrade
* VFS-5758 Update file creation
* VFS-5699 Implement cluster upgrade procedure


### 19.02.0-rc1

* VFS-5706 do not allow to create file if it exists on other provider
* ensure time_slot_histogram shift size is non-negative
* VFS-5678 create gui session instead of rest one for gs connection
* VFS-5683 GUI update Renamed space indices to views
* VFS-5678 replace app.config index vars with view ones
* VFS-5678 replace index with view when possible
* VFS-5631 use specific type for &#35;subscription records
* VFS-5678 rename indices routes to views routes
* VFS-5523 return ENOTSUP for clproto msg impossible to reroute
* VFS-5400 Use compatibility reference json
* VFS-5622 refactor listing children (ls) API
* VFS-5622 return ok tuple for moveFile and copyFile gs rpc
* VFS-5622 set parent to null for space root dir in gs translator
* VFS-5622 add revisions to op_logic (due to gs version 3)
* VFS-5622 add data validation and authorization for gs rpc operations
* VFS-5622 add move and copy rpc operations to gs
* VFS-5622 add deleting file to gs
* VFS-5657 Adjusted deb dependency versions for bionic
* VFS-5657 Enabled Ubuntu distribution package tag
* VFS-5486 Use async GS client API in gs_client_worker and handle timeouts in more elegant way
* VFS-5544 Add revision awareness to od_* records cache to fix a possible race condition caused by asynchronous updates 
* VFS-5551 Use nobody auth override when applicable
* VFS-5508 Allow to view provider list of a space for users without the view privilege,
* VFS-5540 replace old cdmi container handler with new one
* VFS-5597 Added s3 sync helper params
* VFS-5540 remove obsolete cdmi_objectid_handler
* VFS-5540 remove obsolete pre_handler
* VFS-5540 add cdmi_capabilities which shows available cdmi operations
* VFS-5540 add generic cdmi_handler
* VFS-4698 Implemented onepanel rest proxy.
* VFS-4547 add new swagger generated indices routes
* VFS-4547 rename occurrences of `indexes` to `indices`
* VFS-4547 rm transfer scheduling validation from lfm
* VFS-4547 add new privilege checks to transfer and db_index backends
* VFS-5107 Fix inability to change webdav credentials type to none
* VFS-5107 Remove webdav credentials when type is none
* VFS-4547 check user space privileges in REST operations
* VFS-5454 implement op_logic framework
* VFS-5454 omit validation for user root dir in op_file operations
* VFS-5454 always use provider id in ERROR_SPACE_NOT_SUPPORTED_BY
* VFS-5454 rename logical_file_manager to lfm
* VFS-5454 add missing http codes macros
* VFS-5454 use ?ROOT_SESS_ID when checking user space privs
* VFS-5454 silence no_connections error in dbsync_communicator
* VFS-5454 add location header to rest POST responses
* VFS-5394 Restart rtransfer on all nodes after helper change
* VFS-5394 Report errors when refreshing helper params
* VFS-5394 Restart rtransfer after storage params change
* VFS-5394 Create module handling helpers reload
* VFS-5394 Refresh helper params after storage modification
* VFS-5394 Add ability to list handles for a session
* VFS-5394 Call event emition upon helper modification
* VFS-5545 Fix storage verification
* VFS-5454 accept REST req with no content-type and no body
* VFS-5107 Extract helper functions for storage args preparation
* VFS-5454 differentiate rest_errors from api_errors
* VFS-5454 update rest routes
* VFS-5454 add generic rest_handler
* VFS-5454 add routes generated from swagger definitions
* VFS-5454 replace lfm_files with logical_file_manager calls
* VFS-5107 Ensure empty credentials for credentialsType:=none
* VFS-5107 Disallow insecure mode for glusterfs and nulldevice
* VFS-5107 Luma: convert only integers to binaries
* VFS-5107 Convert LUMA response to binaries before validating
* VFS-5107 Add missing webdav arguments to list of allowed fields
* VFS-5107 Fix helper creation badmatch
* VFS-5107 Validate admin ctx and args on helper update
* VFS-5107 Never expect integers in helper user/group ctx
* VFS-5107 Make webctx adminId special case of ctx transform
* VFS-5107 Reuse validation between helper args and ctx
* VFS-5107 Fix helper ctx validation
* VFS-5392 Add file listing via id
* VFS-5392 Add tree traverse and effective values
* VFS-5107 Implement storage modification


### 18.02.3

* VFS-5706 do not allow to create file if it exists on other provider


### 18.02.2

* VFS-5391 Reduced size of monitoring and throttling log files
* do not call getxattr when synchronisation of nfs4acl is disabled
* VFS-5289 Added default callback for providing resources. Added unit tests for selecting callback that provides resources.
* VFS-5371 return einval error when client msg decoding fails
* VFS-5329 Fix rmdir on s3 and ceph
* VFS-5348 fix connection deadlock
* VFS-5076 increase connection:send_msg timeout
* VFS-5076 rm race between setting up session and connection
* VFS-5316 Improve event manager performance
* VFS-5251 reorganize code in storage_detector
* VFS-5320 improve auto-cleaning  * additional precondition was added that allows to check whether replica still needs to be deleted  * improved tests
* VFS-5316 Improve sequencer manager performance
* VFS-5251 improve verification of newly added storage
* update file-popularity after scheduled replication
* VFS-5076 rm unused fields from session model
* VFS-5076 fill proxy info before sending msg in communicator
* VFS-5076 add retries to functions in communicator
* VFS-5076 change directory tree in session
* VFS-5232 Update acl usage by rules
* VFS-5076 add retries to communicator's communicate
* VFS-5232 Improve file deletion verification by request handlers
* VFS-5232 Improve rules verification
* VFS-5076 refactor communicator
* VFS-5076 add keepalive timer to connection_manager
* VFS-5076 remove obsolete modules
* VFS-5232 Update location management
* VFS-5076 add sending heartbeats to connection_manager
* VFS-5232 Update ownership management
* VFS-5250 Added documents printing
* VFS-5076 add connection_manager to session document
* VFS-5076 refactor router
* VFS-5232 Fix permissions management during read/write via proxy
* VFS-5232 Update storage_id generation
* VFS-5076 implement msg send via connection_manager
* VFS-5232 Refactor delete
* VFS-5076 rm connections management from session_watcher
* VFS-5076 add API call to close connection
* VFS-5232 Refactor file opening
* VFS-5232 Fix file handles management
* VFS-5232 Fix sync/delete race
* VFS-5232 Fix rename into opened file
* VFS-5232 Fix some races in simple_scan
* VFS-5232 Refactor create
* VFS-5076 rm heartbeats from new connection
* VFS-5232 Fix critical section in replica_deletion_req
* VFS-5076 replace gpb with enif_protobuf, add socket mode option
* VFS-5076 new connection implementation


### 18.02.1

* VFS-5139 Handle remote events timeout
* VFS-5180 improvements of storage_sync mechanism:     - sync now understands and properly handles suffixes for conflicted files     - sync does not synchronize files for which deletion has been delayed due to existing handles     - race between creation of file_meta and file_location docs has been removed, now file_location is always created before file_meta     - this commit also adds tests of implemented improvements
* VFS-5196 Added bearer authentication
* VFS-5195 return error when file referenced by explicit name and tree_id is not_found
* VFS-5165 return error when index referenced by explicit name and tree_id is not_found
* VFS-5165 handle conflicting indexes' names
* VFS-5190 Add REST enpoint for creating shares, make sure only directories can be shared and only one share per dir is allowed
* fix missing function clauses for encoding and decoding webdav credentials in luma_cache module
* VFS-5141 Fixed conflicting files names on storage
* VFS-5139 Add notify when flush fails
* VFS-5154 Clean no_dot_erlang scripts
* VFS-4751 Ensure forward compatiblity of group/space privileges changing in future Onezone versions
* VFS-5139 Improve events reliability
* VFS-5161 Use new configuration endpoint for op compatibility
* VFS-5161 Check both current and deprecated endpoints for compatibility check
* VFS-5161 Add endpoint /api/v3/oneprovider/configuration
* VFS-5142 Clean documents from memory when session is broken
* VFS-5121 support modification of file-popularity-config
* VFS-5121 introduce popularity function in the file-popularity view
* VFS-5077 Update communicator
* VFS-5023 refactor, move autocleaning util modules to utils directory
* VFS-5110 check arguments order when calling aggregate_file_read_events
* VFS-5023 fix test, add 2 fields to auto_cleaning_run report to prepare for infinite scroll over reports
* VFS-5023 code improvement, revert sorting order of file_popularity_view, fix tests
* VFS-5077 Refactor provider communicator
* VFS-5077 Refactor communicator
* VFS-5077 Refactor auth managers
* VFS-5077 Refactor session manager worker
* VFS-5122 Update GlusterFS to 3.12.15 on CentOS
* VFS-5077 Refactor session manager
* VFS-5077 Refactor session open files management
* VFS-5023 refactor of auto-cleaning
* VFS-5077 Refactor session module
* VFS-5077 Refactor handshake error handling
* VFS-4650 Added writing provider macaroon to a file
* VFS-4977 document new metadata changes API
* VFS-5077 Further refactor of event_router
* VFS-5077 Create async request manager
* VFS-4977 refactor space changes streaming
* VFS-5021 Fixed changes stream not closing on disconnection
* VFS-5077 Refactor streams routing
* VFS-5077 Events refactoring
* VFS-5046 escape specified map function when updating index
* VFS-4970 Documents expire
* VFS-4925 Added check of origin header in ws connection handshake
* Updating GUI, including: VFS-5038-allow-empty-handle-metadata * allow empty handle metadata * fixes in share page * fixed handle detection after save
* VFS-4825 call replica_deletion_master:cancel on eviction cancellation
* VFS-4825 replace eviction_worker with new one using gen_transfer_worker
* VFS-4825 add initial implementation of transfer_worker_behaviour


### 18.02.0-rc13

* 8.Updating GUI, including: VFS-4980-index-transfers * VFS-4980 Added support for index transfers
* VFS-4966 Using common property for file path and index name in transfer
* VFS-4966 Added missing db_index id in GUI API
* VFS-4998 fix provider emitting file_written_event to itself when mtime has changed
* VFS-4978 stop calling dbsync_changes on ignored remote docs
* VFS-4975 enable creating indexes on additional models
* VFS-4968 Fix minor bug in synchronizer
* VFS-4966 Fixed undefined QueryViewParams
* VFS-4966 fix index_db_data_backend get_record to return proper proplist
* VFS-4966 add db-index gui model, modify transfer model
* VFS-4976 Changed gui to use create_and_open
* Updating GUI, including: VFS-4927-transfers-loading * VFS-4927 Fixed delay before loading transfers list; error handling
* VFS-4998 ensure that update scan does not start to fast
* VFS-4968 Fix link problems in cluster_worker
* VFS-4991 handle ENOENT in remove_utils:rm_children
* VFS-4978 rm db view from provider when he no longer supports index
* VFS-4991 fix race on cleaning up directory from storage
* VFS-4902 Added WebDAV helper
* VFS-4902 Added proxygen library dependency
* VFS-4902 Added WebDAV helper integration test
* handle undefined FileCtx in import_children. This situation occurs when files was deleted, and its link has been already deleted too, but it is still visible on storage
* VFS-4968 Fix remote store
* VFS-4614 Rename email_list to emails in user record
* VFS-4952 Implement provider modification using graph sync
* Updating GUI, including: VFS-3774-safari-opensans * VFS-3774 Fixed broken request for OpenSans font in Safari if redirecting to Onezone
* VFS-4936 Implement supporting space via graph sync
* VFS-4951 fix cleaning after removing file_meta doc, filter out deleted custom_metadata docs from indexes
* VFS-4707 remove soft_quota_limit
* VFS-4936 Use common errors API for space support change
* VFS-4743 Refactor link trees
* VFS-4936 Add function to change space support size


### 18.02.0-rc12

* Releasing new version 18.02.0-rc12


### 18.02.0-rc11

* VFS-4830 add add_reduce function
* Updating GUI, including: VFS-4454-login-loader-close * VFS-4454 Fix hanging authorization loader spinner
* Upgrade rtransfer_link.
* VFS-4922 add parsing provider list in query string to validator
* VFS-4614 Rename custom_static_root to static_root_override
* VFS-4924 Fix move into itself check
* VFS-4830 add migration by index tests
* VFS-4830 enable replica eviction by index, add tests for that
* Updating GUI, including: VFS-4856-cdmi-object-id * VFS-4856 Added CDMI object ID and file path info to file row
* VFS-4830 transfer scheduling by index
* ensure that sync does not invalidate replicated files
* VFS-4813 Update error on quota
* VFS-4813 Throw sync errors
* VFS-4816 Use local time instead of Zone time when Onezone is unreachable
* VFS-4816 Do not ivalidate GraphSync cache immediately after a connection to Onezone fails
* VFS-4778 - refactor replica_synchronizer:get_holes
* VFS-4778 - simplify find_overlapping logic, add unit tests for it
* VFS-4813 Do not use local blocks in replica finder
* VFS-4741 Prevent synchronizer from crush when provider is not connected to onezone
* VFS-4741 Invalidation uses only public blocks
* VFS-4741 Add async synchronization requests
* VFS-4778 Add priority to transfer blocks in progress
* VFS-4769 Do not get user document when it is not needed
* Updating GUI, including: VFS-4806-fix-distribution-dir * VFS-4806 Fixed regression bug: file distribution modal for directory has no transfers buttons
* Updating GUI, including: VFS-4791-many-chunks-render * VFS-4791 Support for highly scattered files in file distribution charts
* VFS-4788 Add calculation of total blocks size in get_distribution API
* VFS-4788 Implement file chunks interpolation to avoid transferring large file blocks lists to GUI frontend
* Updating GUI, including: VFS-4242-add-cancel-button-for-transfers * VFS-4242 Added transfers cancelling and rerunning actions
* VFS-4741 Force publishing of at least one block
* VFS-4741 Flush synchrinizers on terminate
* VFS-4741 Allow async local blocks flush
* VFS-3858 Fix a minor bug in space_data_backend
* VFS-3858 Update cluster_worker ref, adjust to new Graph Sync proto version
* VFS-4741 Update cluster_worker to allow int keys in links
* VFS-4757 Fix file permissions conversion in GUI backend, tidy up .gitignore
* VFS-4741 Create local blocks store
* VFS-4708 Minor fslogic cache fix
* VFS-4708 Optimize sync and compute checksum
* Upgrade rtransfer_link.
* VFS-4055 Update bp_tree
* VFS-4726 Add backwards compatibility for changing privileges in 18.07


### 18.02.0-rc10

* fix duplicated transfer links after restart
* VFS-4611 Refactor od optimize replica_synchronizer and blocks management
* VFS-4146 Renmae ip_string to ip in clproto
* VFS-4146 Prevent silencing of failure in resolving peer domain
* VFS-4146 Introduce proto message with rtransfer nodes
* VFS-4029 Implement responding to Let's Encrypt http challenge
* VFS-4660 Allow configuration of sync priorities
* VFS-4660 Set sync priorities
* VFS-4656 Added cephrados to luma cache
* VFS-4660 Extend synch messages with priority option
* VFS-4656 Added cephrados helper
* VFS-4562 check permissions when scheduling invalidation job
* VFS-4590 Update cluster-worker ref to include pings in Graph Sync connection
* VFS-4652 sync files with existing links but missing file-meta
* VFS-4574 improve transfer doc conflict resolution
* VFS-4574 add transfer_onf_stats_aggregator
* VFS-4574 aggregate separately file blocks and transfer stats
* VFS-4478 do not include deleted files in file_popularity_view
* VFS-4478 implementation of replica_eviction


### 18.02.0-rc9

* VFS-4611 Update garbage collection
* VFS-4608 Fix leak in rtransfer quota manager
* Updating GUI, including: VFS-4566-file-transfers-tab * VFS-4566 Added transfers list tab for specific file
* VFS-4584 Introduce limited history of ended transfers per file
* VFS-4611 Change algorithm of overlapping blocks finding
* VFS-4608 Fix tp internal calls and errors during changes application
* VFS-4532 Update node_package vars for all platforms
* VFS-4532 Add autogenerated.config file to start params
* Updating GUI, including: VFS-4507 * VFS-4507 Multiple improvements in transfers list view
* VFS-4482 Set default values in http listener to more reasonable
* VFS-4412 Update memory management
* VFS-4569 Updated helpers and rtransfer_link
* Updating GUI, including: VFS-4538 * VFS-4538 Better control of invalidation feature availability for files
* VFS-4542 Ensure op-worker is backwards compatible when group and space privileges change


### 18.02.0-rc8

* Releasing new version 18.02.0-rc8


### 18.02.0-rc7

* VFS-4412 Add holes consolidation
* Updating GUI, including: VFS-4471 * VFS-4471 Improved file chunks bar rendering
* handle {error, ebusy} from truncate
* VFS-4412 Fix remote driver
* VFS-4412 Fix blocks synchronization bugs
* VFS-4523 Allow listing transfers per space rather than per session
* Updating GUI, including: VFS-4391 * VFS-4391 More efficient infinite scroll for transfers list and file transfer status


### 18.02.0-rc6

* Upgrade rtransfer_link.
* VFS-4412 Fix algorithm for excluding old blocks from transfers
* not update file location only when mtime equals previously synced mtime
* VFS-4412 Improve performance of file_location blocks management
* VFS-4477 - add audit log for  storage_sync


### 18.02.0-rc5

* Update rtransfer_link.
* VFS-4422 Hotfix for broken public share download
* VFS-4482 Do not include link ids in transfer ids (GUI backend)
* VFS-3953 Integrate new GUI static backend


### 18.02.0-rc4

* VFS-4510 fix finish_time not set for cancellation of replication and invalidation and for failed invalidation
* Updating GUI, including: VFS-4487 * VFS-4487 Fixed not updating completed transfer stats
* VFS-4510 fix active transfer being restarted after restart of provider
* Updating GUI, including: VFS-4387 * VFS-4387 Fixed not updating current transfers stats if user not scrolled view
* VFS-4509 improve error handling in storage_sync full_update procedure
* VFS-4481 Setting space transfer list limit to 250
* VFS-4314 Add cleaning of tranfers history for files upon deletion or long inactivity
* VFS-4314 Implement backend for transfers pagination in GUI   * Implement API for GUI frontend to list transfers by ranges and negative offsets   * Improve behaviour of transfer links   * Add enqueued transfer state between scheduled and active   * Add transferred_file record for tracking which files are currently being transferred


### 18.02.0-rc3

* VFS-4430 remove unused fields from space_strategies record, fix bug in storage_sync_monitoring:get_record_struct function
* VFS-4366 fix badmatch when updating space_transfer_stats
* Reduce default num of rtransfer connections to 16.
* Update rtransfer to fix missing blocks.
* Updating GUI, including: VFS-3945 * VFS-3945 Added data invalidation functionality
* VFS-4431 Stabilize zone_connection test, update ctool ref - include better handling of end_per_suite crashes, update meck, clean up in rebar.config
* VFS-4407 Updated helpers and rtransfer_link refs
* Updating GUI, including: VFS-4355 * VFS-4355 Added summarized transfer charts per provider
* VFS-4265 check if replica target provider supports space
* VFS-4366 refactor space_data_backend
* VFS-4366 refactor space_transfer_stats_cache


### 18.02.0-rc2

* Upgrade rtransfer_link.
* VFS-4446 Updated jiffy ref
* VFS-4427 ensure that sync does not updates files being replicated
* VFS-4443 Fixed generation of source archive with submodules
* VFS-4396 ensure that sync_file_counter has been deregistered
* VFS-4417 do not update mtime when performing move on non-posix storage
* VFS-4393 Upon connection failure, try to send responses via other connections of related session
* VFS-4396 fix race when updating transfer stats
* Update cluster_worker to enable links listing with neg offset
* VFS-4361 increase timeout for verify_helper
* VFS-4295 Changed subtrees to submodules
* VFS-4361 add transfer stats aggregation and flushing
* VFS-4394 Updated helpers and rtransfer refs
* VFS-4241 added storage_sync_monitoring model, major refactor of storage_sync mechanism
* VFS-4393 Close incoming connection upon unexpected errors
* VFS-4313 Updated pkg config with new aws sdk s3 version
* VFS-4313 Updated dockers.config


### 18.02.0-rc1

* VFS-2021 Added dockers.config
* VFS-4238 Updated helpers and rtransfer rebar refs
* VFS-4280 Added simulated filesystem options to null device helper
* Updating GUI, including: VFS-4239 * VFS-4239 Infinite scroll for transfers lists
* VFS-4369 - emit file_renamed event
* VFS-4299 Update config
* VFS-4369 create delayed storage file with root session id
* Updating GUI, including: VFS-4305 * VFS-4305 Added charts for on-the-fly transfers
* VFS-4299 Extend ls with tokens
* VFS-4299 Use links during files listing
* VFS-4239 Using real start time for transfers in GUI backend
* VFS-4304 erase zeroed histograms for on the fly transfers
* VFS-4304 fix old comments and dialyzer specs
* VFS-4238 fix not working updating stats for on the fly transfers
* VFS-4239 Do not present active transfers on scheduled list
* VFS-4304 add aggregated transfer stats for on the fly transfers
* VFS-4239 Setting development version of GUI
* VFS-4304 handle case when space transfer stats document do not exist
* VFS-4304 update models to store and compute on the fly transfer stats
* VFS-4304 store on the fly transfer data
* VFS-4239 add listing of scheduled transfers
* VFS-4239 Disabling transfer fetch limit


### 18.02.0-beta6

* VFS-3732 - improve storage_sync tests
* VFS-3732 - fix tests after removing sticky bit on space directory
* VFS-3732 - remove sticky_bit on space_dir in file_meta
* Update compatible versions
* Releasing new version 18.02.0-beta6
* Update vsn in app.src file
* VFS-3731 - code style improvement
* VFS-3731 - fix sync removing remotely created files, fix transfer model upgrader
* VFS-3731 - fix dialysis
* VFS-3731 - fix removing non-empty directory after remote deletion
* VFS-4299 Add flush cooldown
* VFS-4113 Updated exometer counters
* VFS-4234 Updated rtransfer and helpers ref


### 18.02.0-beta6

* VFS-3731 - fix sync removing remotely created files, fix transfer model upgrader
* VFS-3731 - fix removing non-empty directory after remote deletion
* VFS-4299 Add flush cooldown
* VFS-4113 Updated exometer counters
* VFS-4234 Updated rtransfer and helpers


### 18.02.0-beta5

* don't count files' attrs hash when update is set to write_once
* Upgrade rtransfer_link.
* VFS-4310 Update replica management
* Updating GUI, including: VFS-4260 * VFS-4260 Added menu for managing space root dir data distribution
* VFS-4310 Update getting blocks for sync
* VFS-3703 Switched from mochiweb JSON parsing to jiffy
* VFS-4310 Update bp_tree
* VFS-4316 - remove filename_mapping strategy
* Fix session deletion
* VFS-4316 deleted dirs should be removed from storage
* fix user_logic:exists
* improve error handling in fetch_lock_fetch_helper
* fix displaying transfer status in GUI
* VFS-4285 Fix restart of deletion_worker
* VFS-4285 Add create/delete test with sync
* VFS-4285 Update getting deleted files
* VFS-4272 Check forward compatiblity during OP connections to OZ
* VFS-4285 Update files deletion
* bugfix in create_parent_dirs
* VFS-4296 Fixed meck entry
* VFS-4267 Adjust code to erl 20, update deps
* Enable disabling rtransfer ssl in app.config
* VFS-4281 pass UserCtx to create_delayed_storage_file function
* VFS-4273 - reverse_luma cache refactored, tests fixed, added specs
* VFS-4273 - handled direct luma cache
* VFS-4273 - refactor of luma_cache, cache is now implemented using links
* VFS-4274 Fixed helpers ref in rebar.config
* VFS-4262 Updated rtransfer link
* VFS-4262 Updated helpers with new asio version
* refactor sfm_utils:create_parent_dirs function
* VFS-4244 Scale helpers tests
* VFS-4152 Fix missing event messages and performance test
* VFS-4152 Extend rtransfer stress tests
* Add rtransfer tests


### 18.02.0-beta4

* VFS-4274 Fixed helpers ref in rebar.config
* refactor sfm_utils:create_parent_dirs function
* VFS-4262 Updated rtransfer link
* VFS-4262 Updated helpers with new asio version


### 18.02.0-beta3

* VFS-4249 storage_sync counters bugfixes and improvements
* Enable graphite support for rtransfer_link.
* Enable SSL for rtransfer_link.
* Update storage select
* Improve rtransfer prefetching counting.
* Integrate rtransfer_link.
* Switch to rebar-dependency helpers.
* VFS-4114 - bugfix in storage_sync histogram
* VFS-4155 add client keepalive msg handling
* VFS-4155 increase cowboy and clproto timeouts.
* VFS-4171 Added folly dependency
* VFS-4171 Updated cberl ref to LibEvent based version
* Updating GUI, including: VFS-4157 * VFS-4157 Requesting completed transfers list with delay to be compatible with backend fixes
* VFS-4222 Force gs connection start only on the dedicated node
* VFS-4217 - fix race on increasing deleted_files_counter and checking whether sync has been finished
* Updating GUI, including: VFS-4223 * VFS-4223 Fixed long time of loading data distribution modal
* VFS-4222 Separate graph sync status check from triggering reconnect
* Updating GUI, including: VFS-4027 * VFS-4027 Added support for peta-, exa-, zetta- and yottabytes
* VFS-4158 Add socket timeout test
* VFS-4114 - transfer management fixes and refactor: this commit includes: * fix for race condition on adding transfer to active transfers link * major refactor of transfer module and model * fix for handling error when replication of not yet synced file has been scheduled * added backoff algorithm for retrying transfers * added files_to_process and files_processed counters in transfer model * refactor of multi_provider_rest_test_SUITE
* VFS-4211 Restarting listeners is now done by node_manager because some ets tables need to be created in the process
* Updating GUI, including: VFS-4206 * VFS-4206 Changed speed units on transfers view to bps
* VFS-4209 Fix synchronization blocking with many spaces
* VFS-4207 Do not match listener's stopping to ok to avoid crashes when it is not running
* VFS-4207 Move listener restarting logic from onepanel to oneprovider, restart GS connection after ssl restart
* VFS-4158 Fix root links scopes
* VFS-4163 - use transfer timestamps as link keys
* VFS-4158 Fix race in ensure connected
* VFS-4158 Improve provider connection management
* Updating GUI, including: VFS-4012, VFS-4154 * VFS-4012 Info about remote statistics on transfers view; fixed transfer row sort issues * VFS-4154 Dynamically adjust polling interval of transfers data; fixed transfer chart loading
* VFS-4158 Fix minor bug in router
* VFS-4158 Make connections asynchronous
* VFS-4054 Make default IP undefined
* VFS-4054 Delete check_node_ip_address from node_manager.
* VFs-4054 Remove getting cluster ips from node_manager_plugin
* VFS-4158 Fix batmatch in sequencer


### 18.02.0-beta2

* Update app.config
* fallback to admin_ctx when luma is disabled
* handle luma returning integer values
* fix handling uid and gid from luma as integers
* VFS-4036 Added flat storage path support
* VFS-4040 Improve speed and reliability of datastore, improve permission cache and times update
* disable http2
* VFS-4128 Fix tp internal call on space_storage
* VFS-4035 Allow non-blocking provider messages handling
* VFS-4130 Update ctool, adjust to new time_utils API, fallback to REST when get_zone_time via GS fails
* VFS-4035 Prevent blocking event stream by connection
* VFS-4035 Handle processing status during provider communication
* VFS-4035 Fix deadlock in storage file creation function
* VFS-4124 Added posix rename handling for nulldevice and glusterfs
* VFS-4117 Implement new read_dir_plus protocol
* VFS-3704 update cowboy to version 2.2.2
* VFS-4117 Control read_dir_plus threads number


### 18.02.0-beta1

* VFS-4080 Verify other providers' domains while connecting via IP addresses
* VFS-3927 Remove support for IdP access token authorization and basic auth, only macaroon auth is now supported
* VFS-3978 Do not distribute test CA with op-worker
* VFS-3965 Provider now uses port 443 for protocol server
* VFS-3965 Added an HTTP Upgrade Protocol procedure before handshake
* VFS-3947 Use random nonce during every inter-provider connection to verify provider identity
* VFS-3751 Ensure users can view basic info about their spaces and groups if they do not have view privileges
* VFS-3751 Authorize providers using macaroons rather than certificates
* VFS-3751 Rework provider communicator to work with macaroons and support verification 
* VFS-3751 Merge provider_listener and protocol_listener into one
* VFS-3751 Add handshake message for providers
* VFS-3635 Remove default OZ CA cert, download it every time before registration
* VFS-3279 Implement new synchronization channel between OP and OZ (Graph Sync)
* VFS-3730 Separate trusted CAs from certificate chain
* VFS-3526 Implement subdomain delegation; Combine provider record fields "redirection_point" and "urls"  into "domain"
* VFS-3526 Remove old dns plugin module
* Refactor datastore models to integrate them with new datastore
* Change links storing model to use dedicated links tree for each provider
* VFS-4088 GUI: Fixed incorrect ordering and stacking of transfer chart series
* VFS-4068 GUI: Fixed incorrect icons positioning in transfers table
* VFS-4062 GUI: Remember opened space when switching between data-spaces-transfers views; fixes in data-space sidebar
* VFS-4059 GUI: Fixed provider icon scaling in transfers view


### 17.06.2

* Updating GUI, including: VFS-4088 * VFS-4088 Fixed incorrect ordering and stacking of transfer chart series
* VFS-4074 removes option start_rtransfer_on_init, added gateway_supervisor
* VFS-4074 add rtransfer to supervision tree
* Updating GUI, including: VFS-4068, VFS-4062, VFS-4059 * VFS-4068 Fixed incorrect icons positioning in transfers table * VFS-4062 Remember opened space when switching between data-spaces-transfers views; fixes in data-space sidebar * VFS-4059 Fixed provider icon scaling in transfers view
* VFS-3889 increase transfer_workers_num to 50, remove commented out code and todo
* VFS-3889 restart transfers via rest, add test for many simultaneous transfers
* Bump compatible versions to 17.06.0-rc9 and 17.06.0
* VFS-3906 Transfer GUI displays charts from before several seconds rather than approximate them to present
* VFS-3889 add cancellation of invalidation transfers


### 17.06.1

* Releasing new version 17.06.1


### 17.06.0-rc9

* VFS-3951 add zone connection test suite
* VFS-4004 Update ctool to include safe ciphers in TLS
* fix storage_update not restarting after provider restart
* move setting of rtransfer port to app.config, fix transfer destination being send as string "undefined" instead of null
* lower rtransfer_block_size, increase number of transfer_workers
* do not allow provider to restart all transfers in supported space
* Updating GUI, including: VFS-4002 * VFS-4002 Showing transfer type (replication/migration/invalidation) in transfers table
* change finalizing state of transfer in gui to invalidating, update finish time when invalidation is finished
* Updating GUI, including: VFS-4000, VFS-3956, VFS-3595, VFS-3591, VFS-3210, VFS-3710 
* VFS-4000 Fixed fetching wrong transfer statistics for chosen timespan 
* VFS-3956 Fixed provider name tooltip rendering in migrate menu of data distribution modal 
* VFS-3595 Fixed locking ACL edit when switching between ACL and POSIX in permissions modal
* VFS-3591 Fixed infinite loading of metadata panel when failed to fetch metadata for file 
* VFS-3210 Fixed displaying long text in basic file metadata keys and values 
* VFS-3710 Using binary prefix units for displaying sizes (MiB, GiB, etc.)
* VFS-3951 add op ver compatibility check
* VFS-3911 - mechanism for turning node_manager plugins on/off in app.config, turn monitoring_worker off by default
* changes in throttling_config
* VFS-3951 add build_version env var for op
* VFS-3972 Fix attach-direct consoles in releases not being run with xterm terminal
* VFS-3951 add rest endpoint for checking op version
* add try-catch around rtransfer write, remove debug logs
* fix bug in gateway_connection:garbage_collect function add retrying of fetching file chunk
* VFS-3932 Reuse cluster worker graphite args
* VFS-3911 - use exometer counter to control execution of storage_import and storage_update
* VFS-3932 Added helper performance metrics
* VFS-3892 Use weighted average (rather than arithmetic) to calculate transfer speeds between time windows, improve calculations on the edges of speedchart
* VFS-3892 Move status field from transfer record to transfer-current-stat record
* VFS-3857 make request_chunk_size and check_status_interval constants in replica_synchronizer configurable in app.config
* VFS-3857 canceling and automatic retries of transfers
* fallback to admin_ctx when luma is disabled
* VFS-3811 Add exometer counters
* handle luma returning integer values
* Hotfix - Improve environment variables names
* Hotfix - prevent rtransfer from crush
* VFS-3864 Lower default request timeout to 30 seconds
* do not restart transfers which has been deleted, create separate links trees for different spaces
* add storageId and storageName to map_group luma request
* create files on storage with appropriate uids and gids


### 17.06.0-rc8

* fallback to admin_ctx when luma is disabled
* handle luma returning integer values
* Hotfix - Improve environment variables names
* Hotfix - update deps
* Hotfix - prevent rtransfer from crush
* improvements according to PR
* improve docs according to PR, please dialyzer
* VFS-3864 Lower default request timeout to 30 seconds
* do not restart transfers which has been deleted, create separate links trees for different spaces
* add storageId and storageName to map_group luma request
* please dialyzer
* create files on storage with appropriate uids and gids
* VFS-3846 Do not mock oneprovider in initializer
* Releasing new version 17.06.0-rc8
* Update vsn in app.src file
* do not restart failed transfers
* Hotfix - update cluster_worker
* VFS-3851 - fix dialyzer
* VFS-3851 - fix rtransfer not binding to many interfaces
* VFS-3851 fix not casting replication of first file in the tree (replication was handled by transfer_controller itself)
* VFS-3851 - remove timeout from function awaiting rtransfer completion, delete old TODO
* handling onedata groups in luma, added tests for luma improvements, cleaning docs after make_file or create_file failed
* VFS-3813 Update tests
* VFS-3813 Improve files creation performance
* VFS-3813 Add comment to vm.args
* refactor luma map_group request
* fix handling uid and gid from luma as integers
* fix storage_sync tests that use luma
* handling onedata groups in luma, added tests for luma improvements
* VFS-3813 Update get_provider_id
* add spaceId to resolve_group request, split resolving acl user id and group id to different functions
* VFS-3808 Update deps
* add case for onedata idp in reverse_luma_proxy:get_user_id
* VFS-3808 Update deps
* VFS-3808 Update deps
* VFS-3808 Update deps
* VFS-3808 Update deps
* Update deps
* Update deps


### 17.06.0-rc8

* do not restart failed transfers
* VFS-3851 - fix rtransfer not binding to many interfaces
* VFS-3851 fix not casting replication of first file in the tree (replication was handled by transfer_controller itself)
* VFS-3851 remove timeout from function awaiting rtransfer completion
* VFS-3813 Improve files creation performance
* fix reverse luma not resolving onedata groups, add storage name to reverse luma request parameters
* VFS-3686 create autocleaning links tree for each space


### 17.06.0-rc7

* Fix failures connected with exometer timeouts
* VFS-3815 Added erlang-observer as RPM build dependency
* VFS-3686 allow to start space cleaning manually
* VFS-3781 Added radosstriper library
* VFS-3686 autocleaning API and model
* Updating GUI, including: VFS-3710 - VFS-3710 Using binary prefixes for size units (IEC format: MiB, GiB, TiB, etc.)
* Updating GUI, including: VFS-3668 - VFS-3668 Show file conflict names in files tree and change conflict name format to same as in Oneclient
* VFS-3756 Repair session (prevent hang up)
* VFS-3756 Update cluster_worker to prevent provider from crush when database is down
* VFS-3763 Fixed helpers namespace in NIF
* VFS-3763 Updated to folly 2017.10.02
* VFS-3753 - fix storage sync failing when luma is enabled


### 17.06.0-rc6

* VFS-3693 Update exometer reporters management
* VFS-3693 Reconfigure throttling


### 17.06.0-rc5

* fix error that occurs when we try to count attrs hash of deleted file
* fix fetching luma_config


### 17.06.0-rc4

* VFS-3682 Upgraded GlusterFS libraries
* VFS-3663 Fix delete events and improve changes broadcasting
* VFS-3616 parallelize replication of file
* VFS-3705 recount current file size on storage when saving sequence of blocks
* VFS-3615 resuming transfer after restart, fix of synchronization of links in transfer model
* VFS-3705 fix quota leak
* VFS-3701 Update logging and cluster start procedure
* VFS-3709 add mechanism to ensure that exometer_reporter is alive
* VFS-3701 Better provider listener healthcheck
* VFS-3666 Event emiter does not crush when file_meta is not synchronized


### 17.06.0-rc3

* VFS-3649 Emit attrs remote attrs change even if location does not exist
* VFS-3500 Extend logging for wrong provider ids in tree_broadcast messages
* VFS-3449 set sync_acl flag default to false
* VFS-3549 Add endpoint for enabling space cleanup.
* VFS-3500 Limit calls to storage when new file is created. Limit calls to storage_strategies.
* VFS-3549 Add list operation and histograms to transfers.
* VFS-3549 Add transfer model.
* VFS-3500 Do not create locations during get_attrs
* VFS-3567 Store missing documents in datastore cache
* VFS-3449 adapting luma to new protocol, refactor of luma_cache module, added tests of reverse_luma and importing acls associated with groups, WIP
* VFS-3449 adapting reverse luma for querying by acl username, groups handling, WIP
* VFS-3541 Move file_popularity increment from open to release.
* VFS-3541 Do not migrate data during replica invalidation when migration_provider_id is set to undefined.
* VFS-3449 storage_sync supports NFS4 ACL, preparation of luma modules to support requests considering groups mapping, extended handling of acl principals in acl_logic
* VFS-3560 Updating GUI ref
* VFS-3495 Improve rest error handling.
* VFS-3444 Adjuster default helper buffer values in app.conf
* VFS-3495 Update ctool and use its new util function for getting system time. Introduce hard open time limit to space cleanup.
* VFS-3500 Configure throttling
* VFS-3500 Use cache of parent during permissions checking
* VFS-3495 Add parameters to file_popularity_view.
* VFS-3495 Add histograms to file_popularity model.
* VFS-3498 Read_dir+
* VFS-3500 Reconfigure throttling
* VFS-3495 Do not ivalidate partially unique file as root (we cannot guarantee its synchronization), add space cleanup test.
* VFS-3500 Update couchbase pool size control
* VFS-3500 Reconfigure cluster for better performance
* VFS-3494 Add popularity views and use them in space_cleanup.
* VFS-3494 Move cleanup_enabled flag to space_storage doc.
* VFS-3494 Add cleanup_enabled flag to storage doc
* VFS-3494 Add file_popularity model tracking file open.
* VFS-3494 Add invalidate_file_replica function to logical_file_manager and rest api.
* VFS-3464 Added extended attributes support to storage helpers


### 17.06.0-rc2

* fix overlapping imports
* VFS-3470 Improve dbsync changes filtering and queue size control
* VFS-3454 Use silent_read in rrd_utils.
* Generate file_meta uuid using default method.
* VFS-3480 Remove file_location links.
* storage_sync improvements:  * use storage_import_start_time  * set queue_type lifo in worker_poll  * reset storage_file_ctx before adding job to pool
* VFS-3430 Adjust stress tests to refactored file_meta.
* VFS-3430 Move periodic cleanup of permission cache to fslogic_worker, refactor file_meta.
* VFS-3430 Adjust changes stream test to delayed creation of file_location.
* VFS-3430 remove file_consistency.


### 17.06.0-rc1

* VFS-3384 save last_update_start_time and last_update_finish_time in storage_strategies
* VFS-3384 save luma_api_key in luma_config, fix storage_sync chmod_file_update2 test
* VFS-3448 Use single 'onedata' bucket
* VFS-3384 implementation of reverse_luma and luma_cache_behaviour, update of luma tests
* VFS-3378 Enabled native GlusterFS support on OSX
* VFS-3363 Use no_seq for saves to default bucket
* Reconfigure couchbase pools


### 17.06.0-beta6

* VFS-3366 Repair lost changes scheduling
* VFS-3376 Use pipe character instead of dot to join and split associative ids in gui ids
* VFS-3416 Change subscriptions updates
* VFS-3415 Make shares in public mode be fetched using provider authorization
* fix errors in space_sync_worker check_strategies
* VFS-3415 Fix a routing bug causing public share links malfuntion
* VFS-3363 Use in-memory changes counter in streams
* Add mising proxy_via field in recursive invocation.
* Fix provider_communicator:send_async/2
* VFS-3361 Emit event on times update.
* VFS-3409 Handle share requests in user context rather that provider context so all operation can be performed despite lack of support
* VFS-3356 Add space_storage/storage accessors
* VFS-3361 Do not create empty replicated files.
* VFS-3363 Improve dbsync performance
* VFS-3289 backend for metrics of storage_sync
* VFS-3363 Fix concurent delete
* VFS-3361 Return updated file_ctx from storage_file_manager:new_handle.
* VFS-3361 Add 'storage_file_created' field to file_location. Split sfm_utils_create_storage file into two functions creating file and location.
* VFS-3361 Remove empty block from file_location response.


### 17.06.0-beta4

* VFS-3362 Update web-client
* Enable storage helper buffering


### 17.06.0-beta3

* Releasing new version 17.06.0-beta3


### 17.06.0-beta2

* Added GlusterFS support
* VFS-3344 Improve dbsync changes aggregation
* VFS-3309 Remove message_id model.
* VFS-3350 Make sure that new permissions can be safely added to the system without breaking gui compliance
* VFS-3350 Remove deprecated privilege names
* VFS-3326 Fix dbsync recovery stream
* VFS-3183 - refactor of storage_sync
* Decode cacert from pem into der format, when opening websocket connection.


### 3.0.0-rc16

* Generate empty monitoring events in order to fill null data.
* Send size of event in read/write events.
* VFS-3183 Add fsync operation to fslogic
* VFS-3233 Add support for sig v2 to AWS S3 helper
* VFS-3248 Move xattrs from provider to fuse messages. Add create and replace flags to setxattr.
* VFS-3017 Fix wrong index encoding.
* VFS-3017 Emit file_removed event when file removal is requested.
* VFS-3187 Execute requests synchronously in connection process.
* VFS-3187 Add trap_exit flag to connection.
* VFS-3017 Copy/remove files during move when non posix storage is used
* VFS-3017 Enable file garbage collection, adjust tests to the new rename implemenetation
* VFS-3025 Implement rename operation.
* VFS-3025 Rewrite current remove implementation and delete rename operation.


### 3.0.0-rc15

* Add token_auth translator.
* Disable storage helpers buffering
* VFS-3233 Add support for sig v2 to AWS S3 helper
* VFS-3244 Switch level of dbsync periodic status logs to debug
* VFS-3244 Do not fail on deletion_worker's init when we cannot list file handles for cleanup.
* VFS-3244 Add file_objectid to custom_metadata document.
* VFS-3251 Updating GUI to 3.0.0-rc15
* VFS-3181 Add onezone URL to sessionDetails
* Add service version info to sessionDetails in GUI
* VFS-3213 Update cberl reference
* VFS-3213 Add libcouchbase package dependency
* VFS-3146 Update models specyfications
* VFS-3146 Update hooks after datastore update
* VFS-3146 Update datastore models to use new datastore API
* VFS-3116 Handle chmod, truncate and updating timestamps in storage_sync
* VFS-3088 Update dbsync state and events
* VFS-3116 Refactor storage_import and space_sync_worker
* VFS-3088 Integrate with refactored datastore


### 3.0.0-rc14

* Dbsync uses datastore_pool to dump documents to db
* Update cluster_worker reference
* Do not fail dbsync posthook when we cannot chown file on storage.
* Refactor event_manager:get_provider function.
* Fix event proxying.


### 3.0.0-rc13

* VFS-3118 Change default env value for custom gui root
* VFS-3025 Add create_and_open operation to sfm and use it during file copying.
* VFS-3097 Do not deserialize macaroons when it is not necessary
* VFS-3025 Do not open file in logical_file_manager, use provided handle.
* VFS-2961 Refactor functions duplicating code in od_user module.


### 3.0.0-rc12

* Update datastore caching mechanism - use dedicated processed instead of transactions
* VFS-2991 Add consistent_hashing library.
* VFS-2719 Introduce limits to the frequency of reconnect attempts in subscriptions websocket client
* VFS-2496 Fix a bug causing user updates not to include new spaces / groups
* VFS-2496 Make sure new spaces and groups appear after creation despite not being yet synchronized from onezone
* VFS-2496 Change relations in space-user|group-permissions models
* VFS-2910 Reduce number of helper system threads
* VFS-2910 Update storage detection logic
* VFS-2496 Allow updating default space in user data backend
* VFS-2496 Migrate to fully relational model in gui backend
* VFS-2909 Adjust code to updated ceph lib
* VFS-2871 Update file_consistency and dbsync
* VFS-2835 Update change propagation controller
* VFS-2793 Implement several simple space strategies
* VFS-2808 Integrate new helpers.
* VFS-2522 Do not fail when trash file index is found.
* VFS-2829 Exclude root and guest sessions from file handles
* VFS-2829 Use hidden file prefix for rename
* VFS-2696 Add better error logging to backend for file acl update
* VFS-2696 Rework file ACL model in GUI backend
* VFS-2696 Fix a bug in GUI file rename that was breaking file paths
* VFS-2723 Fix events routing for file subscriptions
* VFS-2755 Send SyncResponse message with checksum and file_location instead of sending solely checksum.
* VFS-2860 Updating frontend to 3.0.0-rc12
* VFS-2934 Enable storage helper buffering configuration
* VFS-2856 Improve caching of rules result, inject modified file context into function arguments.
* VFS-2856 Permission refactoring.
* VFS-2856 Configure new log layout in lager.
* VFS-2496 Push update of user record on every relation update
* VFS-2496 Change relations in group-user|group-permissions models
* VFS-2496 Return unauthorized when trying to update a user other than the one with current session
* VFS-2931 Reduce number of kept rotated log files
* VFS-2910 Refactor LUMA modules
* VFS-2856 Synchronize file before moving it between spaces.
* VFS-2696 Refactor fslogic
* VFS-2808 Integrate new helpers.
* VFS-2696 Rework file permissions in GUI into one record containing POSIX and ACL perms
* VFS-2696 Rework file ACL model in GUI backend
* VFS-1959 Add and handle OpenFile, CreateFile and MakeFile msgs
* VFS-2696 Implement file rename in GUI backend
* VFS-2807 Repair mnesia overload by session_watcher
* VFS-2522 Add support for spatial queries.
* VFS-2773 Subscribe for monitoring events on root session only.
* VFS-2755 Do not send location update to the client who provoked the sync.
* VFS-2742 Change API to work with GUID-based protocol.
* VFS-2755 Send SyncResponse message with checksum and file_location instead of sending solely checksum.


### 3.0.0-rc11

* VFS-2773 Listen to more changes in /changes api and add a few new tests.
* VFS-2764 Fix directories having 0B size in GUI
* VFS-2764 Fix size of files being zero right after upload
* VFS-2696 Change text/javascript to applicaiton/javascript
* VFS-2696 Reroute events through proxy for open files.
* VFS-2696 Fix wrong aggregarion of file_attr event.
* VFS-2733 Add REST routes to GUI listener
* VFS-2733 Standarize app listeners


### 3.0.0-rc10

* VFS-2742 Fix aggregation for update_attr events.
* VFS-2494 Updating GUI frontend reference
* VFS-2703 Update mocking
* VFS-2662 Account uploaded files in LS cache
* VFS-2662 Fix a badly stacktrace in fslogic worker
* VFS-2662 Append new files to the beginning of the files list
* VFS-2662 Implement file creation compatible with pagination model
* VFS-2662 Add ETS for LS results caching
* VFS-2665 Add proper deserialization of handle timestamp in subscriptions.
* VFS-2665 Update ctool and change handle timestamp type definition.
* VFS-2524 Fix problems with acl protocol encoding, add tests for acl conversion.
* VFS-2524 Add old acl conversion functions.
* VFS-2400 Update to new ceph and aws libraries
* VFS-2524 Improve translation of acl and xattr records.
* VFS-2524 Add basic attributes to /attributes endpoint.
* VFS-2667 Improve json encoder for DB operations
* VFS-2524 Change format of attributes in rest.
* VFS-2524 Fix wrong file owner in cdmi.
* VFS-2524 Add copy operation to cdmi interface.
* VFS-2665 Improve consistency checking in dbsync_events module
* VFS-2659 Add some new fields to subscriptions
* VFS-2665 Add times as component of file_consistency.
* VFS-2665 Move times from file_meta to separate model. Fix dbsync problems.
* VFS-2573 Repair custom metadata propagation
* VFS-2663 Update deps, update critical section and transaction usage
* VFS-2659 Add some fields to records synchronized from OZ
* VFS-2659 Refactor some filed names in records
* VFS-2659 Rework user and group models
* VFS-2659 OP no longer differentiates between groups and effective groups
* VFS-2659 Rename spaces field in od_user to space_aliases
* VFS-2659 Rename some of the key records in db
* VFS-2593 Adapt stress tests to new mechanism allowing for running many test suites
* VFS-2573 Invalidate permission cache propagation


### 3.0.0-rc9

* VFS-2609 Fix error 500 when specifying wrong url for transfer
* VFS-2609 Fix query-index invalid parameters
* VFS-2609 Fix error 500 when requesting nonexistent transfer
* VFS-2609 Handle metadata filter errors
* VFS-2609 Handle invalid json as error 400


### 3.0.0-rc8

* VFS-2625 Add tests for deletion and conflit resolving for handles and handle services
* VFS-2625 Add support for public handles
* VFS-2625 Do not use handle get or fetch
* VFS-2625 Fix public share view not retrieving fiels correctly
* VFS-2625 Fix handles not being properly retrieved via REST
* VFS-2609 Add test of setting json primitives as metadata.
* VFS-2524 Apply recommended changes.
* VFS-2625 Add backends for handles and handle services
* VFS-2524 Add move operation to cdmi, split move and copy tests.
* VFS-2625 Add handle field to share record in data backend
* VFS-2594 Make filters work with json metadata in arrays.
* VFS-2625 Accound handles and handle_serives in subscriptions tests
* VFS-2625 Set default value of service properties in handle services to empty list
* VFS-2625 Add handles and handle_services to subscriptions
* VFS-2626 Add handle field to share_info


### 3.0.0-rc7

* VFS-2567 Use ShareId and FileId in getPublicFileDownloadUrl public rpc call
* VFS-2567 Use new approach to shared files displaying in public view
* VFS-2567 Push container dir change upon share rename
* VFS-2567 Share.file is now file rather than file-shared record
* VFS-2567 Add file-property-shared record dedicated for shares view
* VFS-2567 Add file-shared record dedicated for shares view
* VFS-2567 Add container dir to share record
* VFS-2567 Change name of fileProperty field in file public record
* VFS-2567 Add reference to publi file from public metadata record
* VFS-2567 Add public metadata record in file public record
* VFS-2567 Make sure group type is an atom in onedata_group fetch
* VFS-2567 Allow getting only public data about a group
* VFS-2567 Show shares only to users with space_view_data
* VFS-2567 Fix json and rdf metadata not being properly deleted in update callback in data backend
* VFS-2594 Add read and execute permission for others on space dir. Block guest users from reading non shared files
* VFS-2567 Fix some bugs in code responsible for checking view privileges
* VFS-2594 Add check of 'other' perms for share files.
* VFS-2567 Check view permissions in groups and shares gui backend
* VFS-2594 Refactor lfm_proxy module.
* VFS-2594 Move xattr name definitions to header, do not alow direct modification of xattrs with 'onedata_' prefix.
* VFS-2594 Add remove_metadata operation.
* VFS-2567 Check view permissions in space gui backend
* VFS-2594 Add has_custom_metadata method to logical_file_manager.
* VFS-2180 Implement support for read only spaces
* VFS-2180 Add provider's ID to file_attr message
* VFS 2557 Update tests init/teardown
* VFS-2456 Add metadata to public view
* VFS-2456 Implement first version of metadata backend
* VFS-2405 Add some error handling to group privileges
* VFS-2405 Add some error handling to space privileges
* VFS-2405 Add error handling when user is not authorized to manage shares
* VFS-2555 Remove shares on file removal, add doc for share_guid, decode oz 403 error as eacces.
* VFS-2555 Add shares field to file attr.
* VFS-2405 Adjust to new shares API in OP, fix a badmatch
* VFS-2405 Use lfm API to create and delete share
* VFS-2555 Implement remove_share operation and move some logic out of share_logic.
* VFS-2555 Add Name parameter to create_share operation.
* VFS-2405 Implement share_logic:delete
* VFS-2555 Adjust fslogic_proxyio_test to shares.
* VFS-2555 Improve share permissions and guest user management.
* VFS-2555 Add protocol for operations on shares
* VFS-2555 Add guest session, prepare api and tests for shares.
* VFS-2405 do not use root session id in shares view
* VFS-2405 Add mockup of public share data backend
* VFS-2405 Add mapping in gui backend for the new space permission (manage shares)
* VFS-2405 Further code refactor
* VFS-2405 Adjust to new OZ model where shares are no longer spaces
* VFS-2405 Add share specific parameters to space record


### 3.0.0-rc6

* VFS-2180 Improve links conflict resolution
* VFS-2582 Using GUI fix for blank notifications
* VFS-2180 Adapt code to cluster_worker's API change
* VFS-2180 Improve dbsync implementation
* VFS-2180 Use gen_server2 instead of erlang's gen_server module
* VFS-2390 Fix handlers specification in REST API
* VFS-2390 Update rebar to version 3
* Update memory management
* VFS-2180 Allow for concurrent file creation


### 3.0.0-rc5

* VFS-2534 Use erlang:system_time/1 instead of os:timestamp/0
* VFS-2534 Skip dbsync state update if not changed
* VFS-2543 Integrate gen_server2
* VFS-2446 Use default group type rather than undefined in group logic
* VFS-2472 Convert metadata to from proplists to maps.
* VFS-2472 Do not fail when user provides empty callback for replicate operation.
* VFS-2540 add on_bamboo variable to coverage target
* VFS-2540 implement collecting .coverdata files in coverage.escript from many ct directories
* VFS-2534 Improve events processing
* VFS-2426 Add check_perms operation to logical_file_manager.
* VFS-2472 Add 1.1 as possible cdmi version, improve documentation.
* VFS-2472 Handle acl identifier without '&#35;' separator.
* VFS-2472 Add correct handling of key and keys parameters to query_index handler.
* VFS-2490 Update op-gui-default ref
* VFS-2472 Add filter option to metadata PUT.
* VFS-2472 Unify file identifiers in REST interface.
* VFS-2472 Add checking permissions to REST API operations.
* VFS-2472 Add listing and getting inherited xattrs to REST API.
* VFS-2472 Add inherited option to listing and getting xattrs internals.
* VFS-2472 Add inherited option to getting json metadata.
* VFS-2472 Add json merging function.
* VFS-2472 Add 'inherited' option to list_xattr and get_metadata interface.
* VFS-2472 Add escaping of user defined js function.
* VFS-2309 oz test mock updated to match actual implementation
* VFS-2309 implemented provider registration besed on public keys & updated tests
* VFS-2309 listener starting fixes
* VFS-2309 fixed public key encoding
* VFS-2309 public key based identity endpoind


### 3.0.0-rc4

* VFS-2384 Prevent unrelated events from being lost on crash.
* VFS-2320 Move RRD databases to file system


### 3.0.0-RC3

* VFS-2156 Remove GUI files
* VFS-2311 Add private RPC to retrieve file download URL
* VFS-2389 Change event stream management
* VFS-2263 Do not create handles for created file if not needed
* VFS-2189 Close connection after file upload failure
* VFS-2319 Remove spawns on event emits
* VFS-2402 Update cluster_worker
* Releasing new version 3.0.0-RC2
* VFS-2273 Handle handshake errors
* VFS-2233 Changing separate fuse request types to nested types
* VFS-2336 Update LUMA API to swagger version
* VFS-2303 Fix eunit tests.
* VFS-2303 Add metadata-id endpoint.
* VFS-2303 Add filters for getting metadata.
* VFS-2303 Add query-index rest endpoint.
* VFS-2340 Minor comments update
* VFS-2303 Adjust query_view function to handle any view option.
* VFS-2303 Fix /index/:id PUT rest internal error.
* VFS-2303 Add /index and /index/:id endpoints to rest API.
* VFS-2269 Enable Symmetric Multiprocessing
* VFS-2303 Store all user indexes in one file.
* VFS-2303 Adjust metadata changes stream to the new metadata organization.
* VFS-2303 Add index model.
* VFS-2303 Add validation of metadata type.
* VFS-2303 Add filtering by spaceID to views.
* VFS-2303 Add view tests.
* VFS-2303 Add better error handling for custom metadata.
* VFS-2319 Reimplement monitoring using events
* VFS-2303 Add support for rdf metadata.
* VFS-2303 Move xattrs to custom_metadata document.
* VFS-2303 Add basic metadata operations.
* VFS-2361 Turn off HSTS by default, allow configuration via app.config
* VFS-2340, Update deps
* Releasing new version 3.0.0-RC1
* VFS-2049 Improve file_consistency waiting for parent mechanism.
* VFS-2049 Add waiting for parent_links in dbsync hook.
* VFS-2049 Fix file_consistency wrong list ordering.
* VFS-2303 Add custom_metadata model.
* VFS-2229 Add reaction to rename of external file_location
* VFS-2215 Disable blocks prefetching.
* VFS-2215 Exclude file removal originator from event recipients.
* VFS-2049 Make file_consistency work after system restart.
* VFS-1847 Refactor LUMA and helpers modules
* Squashed 'appmock/' changes from 71733d3..1f49f58
* VFS-2049 Improve file_consistency model.
* VFS-2233 Extract file entry to generic fuse request
* VFS-2049 Basic consistency checking before executing hook.


### 3.0.0-RC2

* VFS-2336 Update LUMA API to swagger version
* VFS-2303 Add metadata-id endpoint.
* VFS-2303 Add filters for getting metadata.
* VFS-2303 Add query-index rest endpoint.
* VFS-2303 Adjust query_view function to handle any view option.
* VFS-2303 Add /index and /index/:id endpoints to rest API.
* Fix reactive file displaying in GUI during file upload
* VFS-2269 Enable Symmetric Multiprocessing
* VFS-2303 Store all user indexes in one file.
* VFS-2303 Adjust metadata changes stream to the new metadata organization.
* VFS-2303 Add custom_metadatada model to sync via dbsync.
* VFS-2303 Add index model.
* VFS-2303 Add validation of metadata type.
* VFS-2303 Add filtering by spaceID to views.
* VFS-2303 Add view tests.
* VFS-2303 Add better error handling for custom metadata.
* VFS-2340 Repair bug in storage file manager
* VFS-2303 Add support for rdf metadata.
* VFS-2303 Move xattrs to custom_metadata document.
* VFS-2340 Update file consistency management
* VFS-2340 Add file consistency test
* VFS-2329 Include data requested for sync in prefetching range.
* VFS-2361 Turn off HSTS by default, allow configuration via app.config


### 3.0.0-RC1

* VFS-2316 Update etls.
* VFS-2292, Update dbsync batches storing
* VFS-2215 Disable blocks prefetching.
* VFS-2215 Exclude file removal originator from event recipients.
* VFS-2215 Wrap event_manager's handle_cast in try/catch.
* VFS-2292 Session managmenet update
* VFS-2292 Minor initializer update
* VFS-2292 Add os-mon
* VFS-2250 Use wrappers for macaroon serialization
* VFS-2214, Release handles for created files
* VFS-2214, Update session management and lfm proxy


### 3.0.0-beta8


* VFS-2254 Additional GUI model relations
* VFS-2254 Always allow to get acl after creation.
* VFS-2254 Return full acl record on create operation in file-acl backend..
* VFS-2254 Change EAGAIN to EIO error on sync fail.
* VFS-2254 Adjust file-acl protocol.
* VFS-2197 Fail sync when rtransfer fails.
* VFS-2254 Add acls to file_data_backend.
* VFS-2115 Fix changing file GUID in request after merge
* VFS-2115 Add file redirection to rename, add phantom files expiration
* VFS-2115 Add file redirection


### 3.0.0-beta7

* VFS-2225 Update GUI docker image
* VFS-1882 Postpone deletion of open files
* VFS-2170 Improve dbsync's protocol reliability
* VFS-2143, Improve dbsync_worker stashed changes management
* VFS-2187 Add automatic file removal when upload fails
* VFS-2187 Adjust rest_test to new OZ client API
* VFS-2187 Use new OZ REST client API from ctool that uses arbitrary Auth term rather than predefined rest client.
* VFS-2039 Extract non-client messages from fuse_messages


### 3.0.0-beta6

* Update erlang tls
* VFS-2112 Integrate monitoring with REST API
* VFS-2109 Adjust cdmi tests to new error messages.
* VFS-2108 Add prefetching for unsynchronized files.
* VFS-2109 Accept Macaroon header with token, as auth method for REST.
* VFS-2031 Improve queue flushing in dbsync
* VFS-2031 Remove default space
* VFS-2109 Add support for dir replication through REST api.
* VFS-2109 Move rest error handling logic from cdmi_exception_handler to more generic request_exception_handler.
* VFS-2019 Add space name to luma proxy call
* VFS-1506 Make security rules more generic.
* VFS-2081 Make dbsync singleton
* VFS-2018 Add response after rename
* VFS-1506 Fix sending file attributes after replica reconciliation.
* VFS-1506 Include file gaps in file_location's blocks.
* VFS-1999 Use message origin instead of message sender as dbsync's provider context
* VFS-1506 Add permission checking to utime operation.
* VFS-2071 Adjust code to the new S3 helper
* VFS-1999 Quota implementation
* VFS-2018 Adding file renamed subscription
* VFS-2018 Adding file_renamed_event
* VFS-1854 Enable inter-provider sequencer


### 3.0.0-beta5

* VFS-2050, Get file size update
* VFS-2050, Repair errors in connections usage and dbsync batch applying
* VFS-1987 group privileges as atoms
* VFS-1772 unify imports in gui backend, add returned value to group join group
* Increase limit for cdmi_id, as guid of default space in production environment has 199 bytes.
* VFS-1772 add relation to child groups in group record
* VFS-2050, Extend multiprovider tests
* Cache provider info pulled from onezone
* Allow for zombie-file delete
* Hotfix: Ignore sequencer messages that are received from provider
* Hotfix: Fix sending changes of unsupported spaces
* Ignore proxied subscription messages in router.
* Ignore dbsync changes from unsupported spaces. Do not catch exceptions inside mnesia transactions (mnesia does not like it).
* VFS-1772 update group logic concerning privileges
* VFS-1772 align group logic with new group API
* VFS-1987 set & get for nested group privileges
* VFS-2059 change default create modes for files and directories
* VFS-2059 use recursive remove in gui backend
* VFS-2003 Add read_event subscription to rest api.
* VFS-1987 nested groups via fetch
* VFS-1987 nested groups in subscriptions
* VFS-2003 Add replicate_file rest handler.
* VFS-2003 Add rtransfer management api to fslogic.
* VFS-1772 add backend for groups
* VFS-2003 Reorganize rest modules.
* VFS-1772 introduce models for system-user system-group system-provider


### 3.0.0-beta4

* VFS-1995 Syncing locations update
* Fixing updating times in rename interprovider
* VFS-1999 Fix Write/read subscription translate
* VFS-1618 Fix old rmdir usage
* VFS-1671 Update cluster_worker ref.
* VFS-1618 Move configurable values to config
* VFS-1618 Sort synchronization keys to avoid potential deadlocks
* VFS-1975 Add uuid to release message, update release routing
* VFS-1618 Add synchronization for file_meta:rename
* VFS-1854 Improve dbsync's temp state clearing
* VFS-1854 Disable rereplication in dbsync
* VFS-1954 Make session:get_connections const.
* VFS-1854 Fix GUI upload
* VFS-1854 Fix uuid_to_path/2
* VFS-1618 Fix storage files mode changing
* VFS-1854 Fix merge
* VFS-1964 Adjust permission tests to changes in required permissions for dir removal.
* VFS-1854 Fix several cdmi tests
* VFS-1964 Remove unnecessary unlink.
* VFS-1964 Adjust existing implementation of recursive remove to behave like linux.
* VFS-1618 Delete target file after checking all permissions, add ls assertions in tests
* VFS-1618 Change tests to check acl on proper provider
* VFS-1618 Change moving into itself detection to interprovider-friendly
* VFS-1854 Fix fslogic's events subscribtion
* VFS-1618 Improve permissions handling
* VFS-1618 Enable grpca in rename tests
* VFS-1887 Add missing implementation of release.
* VFS-1854 Introduce logical_file_manager:release/1
* VFS-1841 Fix target parent path usage
* VFS-1841 Fix target path usage
* VFS-1841 Change usage of fslogic_req modules to logical_files_manager
* VFS-1841 Use get_file_attr to check if target exists
* VFS-1841 Use space_info:get_or_fetch instead of oz_spaces:get_providers
* VFS-1954 Implement Ceph helper tests.
* VFS-1841 Fix timestamps update
* VFS-1841 Fix usage of gen_path after merge
* VFS-1841 Fix chmod usage in rename
* VFS-1841 Fix sfm file copy fallback
* VFS-1781 Fix rename permissions annotations
* VFS-1781 Inter-space and inter-provider rename
* VFS-1618 First sketch of interspace rename


### 3.0.0-beta3

* VFS-1932 Create StorageHelperFactory with unset BufferAgent.
* VFS-1770 dissallow spaces with empty name
* VFS-1953 Extracting times updating to functions, handling root space
* VFS-1770 improve gui injection script
* VFS-1747 Change checksum algorithm to md4.
* VFS-1770 add polling mechainsm before onedata user is synced
* VFS-1747 Add missing status to fuse_response.
* VFS-1747 Add checksum computing during sync.
* VFS-1521 File GUID to UUID translation
* VFS-1862 Integrate move implementation with cdmi. Add copy_move_test to cdmi_test_SUITE.
* VFS-1798, enable cover
* VFS-1521: Get providers for space from cache instead of OZ
* VFS-1521: Fetch all space_info data in space_info:fetch
* Adjust luma for chown operation.
* VFS-1749 Use proper types in LUMA config
* VFS-1751 Allow specifying request method in IAM calls
* VFS-1596 Ceph permissions adjustment
* VFS-1596 Refactor luma nif, use hex_utils
* VFS-1596 More readable LUMA tests
* VFS-1596 Move LUMA internals to module
* VFS-1596 Move app initialization to function
* VFS-1596 Use dedicated credentials caches instead of luma response
* VFS-1747 Fsync files after transfer.
* VFS-1703 Add remove file event
* VFS-1507 Omitting handle saving for root session
* VFS-1596 Multi storage LUMA tests
* VFS-1596 LUMA nif entry in Makefile
* VFS-1507 Sending file handle in get_file_location
* VFS-1596 Accessing Amazon IAM API from provider
* VFS-1596 Python LUMA API description
* VFS-1507 Sending file handle in get_new_file_location, using handles in read and write
* VFS-1596 Python LUMA implementation
* VFS-1596 Update getting user details
* VFS-1596 Ceph credentials mapping in provider
* VFS-1596 Move LUMA logic to separate modules.
* VFS-1596 LUMA and in-provider credentials mapping with switch
* VFS-1596 Getting credentials from LUMA
* Fix GUI download handler.
* VFS-1768: Permissions table sorting
* VFS-1768: Resetting old tokens after token modal close
* VFS-1768: Sorting provider names in blocks table
* VFS-1770 fix wrong size calculation
* VFS-1768: Fixing token copy with selectjs - to not copy newline on start; 


### 3.0.0-beta1

* VFS-1802 Improve proxyio performance.
* VFS-1521: Get providers for space from cache instead of OZ
* VFS-1521: Resolve issues with too long document.key in dbsync's state
* VFS-1768: BS Tooltip component; style improvements in file chunks modal
* VFS-1768: Prevent opening space page when clicking on space settings icon; blocking Groups page with generic info message
* VFS-1553: Improvements in permissions table; add users/groups action stub
* VFS-1770 first reactive GUI for files
* VFS-1553: Create and join space buttons/modals
* VFS-1757 Change application ports availability checking procedure.
* VFS-1549: Uploaded file name in upload widget
* VFS-1549: Modification time display
* VFS-1549: Dragging file on file browser initial support
* VFS-1728-increase timeouts, timeouts definitions in separate file
* VFS-1549: Added ember-notify
* VFS-1745 Improve handling pending files.
* VFS-1549: Permissions modal
* VFS-1745 Use fslogic_storage:new_user_ctx to generate uid and gid in chown function.
* VFS-1746, Adjust db_sync to new cluster_worker
* VFS-1549: Modals for create dir and file
* VFS-1549: First modal for file browser
* VFS-1549: File browser toolbar, with previous functions
* VFS-1734 fix a bug in unique filename resolver
* VFS-1734 server side file upload
* VFS-1521 Enable cross-provider subscriptions
* VFS-1629 added delete messages handling
* VFS-1629 user included in subscription when gets session
* VFS-1629 propagating updates to the datastore
* VFS-1629 connected provider to the OZ (over websocket)
* VFS-1629 registering connection under name
* VFS-1521 Enable file_location update in lfm
* VFS-1629 simple user subscriptions
* VFS-1521 Proxy read and write events
* VFS-1521 Implement remote ProxyIO
* VFS-1521 Improve logging
* VFS-1521 Fixup provider proxy communication


### 3.0.0-alpha3

* VFS-1598 Fix oz_plugin module.
* Add DBSync's stream restarter
* VFS-1558: Changes in Polish i18n
* Include Erlang ERTS include directory when building c_src/ .


### 3.0.0-alpha2

* VFS-1665 Pull in ctool with new Macaroons.
* VFS-1405 Update cluster_worker
* VFS-1522 Find blocks to transfer in all file locations.


### 3.0.0-alpha

* Dependencies management update
* Add map for helpers IO service. Test open and mknod flags.
* VFS-1524 Change space storage name to space ID. Resolve space name clash problem.
* VFS-1504 Checking if directory is not moved into its subdirectory
* VFS-1421 Change fslogic_spaces:get_space to return space when asking as root.
* VFS-1421 Add malformed query string error message.
* VFS-1484 Enable storage lookup by name.
* VFS-1484 Set number of threads for Amazon S3 storage helper IO service.
* VFS-1421 Send PermissionChangedEvent as list of events.
* VFS-1421 Add translations for aggregated acl types.
* VFS-1421 Handle proxyio exceptions, adjust lfm_files_test to new api.
* VFS-1472 Add librados and libs3 package dependencies.
* VFS-1472 Add IO service for Amazon S3 storage helper to factory.
* VFS-1414 Swapping Limit and Offset arguments in lfm_dirs:ls
* VFS-1474 Changing matching to assertions, adding comments
* VFS-1421 Change space_id to file_uuid in proxyio_request.
* VFS-1421 Add proper handling of accept headers in rest requests, fix some minor bugs.
* VFS-1421 Chmod on storage with root privileges during set_acl operation.
* VFS-1421 Enable permission checking on storage_file_manager open operation.
* VFS-1428 Add list of application ports to config file.
* VFS-1426 Add gateways to a process group.
* VFS-1421 Add permission control to storage_file_manager.
* VFS-1421 Do not allow direct modification of cdmi extended attributes.
* VFS-1421 Add mimemetype, completion_status and transfer_encoding management to logical_file_manager api.
* VFS-1421 Add set_acl, get_acl, remove_acl as separate fslogic requests, with proper permission control.
* VFS-1421 Check permissions on rename operation, repair incorrect mock in fslogic_req_test_SUITE.
* VFS-1421 Return 401 in case of unauthorized access to objects by objectid.
* VFS-1421 Perform fsync after creation of file throught REST request.
* VFS-1428 Add user context to fslogic:get_spaces function.
* VFS-1148 adjust listeners to new cluster_worker API
* VFS-1428 Enable multiple ceph user credentials.
* VFS-1148 add sync button in top menu
* VFS-1426 Migrate rtransfer from 2.0
* VFS-1421 Add acl validation, annotate with access checks common fslogic functions.
* VFS-1148 allow choosing where to create new files and dirs
* VFS-1148 add ability to create new files and dirs in gui
* VFS-1421 Integrate acls with cdmi.
* VFS-1148 file browser allows to preview text files
* VFS-1148 working prototype of basic file browser
* VFS-1421 Add acls to logical_file_manager, add acl setting integration test.
* VFS-1421 Add groups to test environment.
* VFS-1421 Add onedata_group model and implement basic operations on acl.
* VFS-1400 Add compilation utility script.
* VFS-1148 first attempts at file manger page
* VFS-1402 CDMI redirections based on trailing slashes.
* VFS-1398 Add xattrs to onedata_file_api and cdmi_metadata implementation.
* VFS-1403 CDMI object PUT operation + tests.
* VFS-1407 Add mechanism that will remove inactive sessions after timeout.
* VFS-1404 Cdmi object get.
* VFS-1397 Replace identity with auth in container_handler.
* VFS-1338 Cdmi container put.
* Use Erlang cookie defined in env.json file while creating provider spaces.
* VFS-1363 Add user context to all storage_file_manager operations
* VFS-1382 fixed task manager test changing wrong env
* VFS-1382 dns listener starts with cluster_worker supervisor
* VFS-1378 adjust to new ctool API
* Create storages on provider.
* VFS-1382 op-worker related work removed from cluster-worker
* VFS-1382 node_manager config extracted
* VFS-1338 Implement mkdir operation, add tests of container creation to cdmi test
* VFS-1382 separated packages meant to form cluster repo
* VFS-1382 node_manager plugin - extracted behaviour & ported implementation
* Storage creation improvement
* VFS-1339 Move cdmi modules to different packages. Implement binary dir put callback.
* VFS-1218 check permissions while opening a file based on "open flags"
* VFS-1289 Add performance tests for events API.
* Fix pattern matching on maps.
* VFS-1289 Extend set of event and sequencer tests.
* VFS-1338 Extract api for protocol_plugins. Implement dir exists callback.
* VFS-1218 add lfm_utils:call_fslogic
* Refactor of malformed_request/2 and get_cdmi_capability/2.
* Map instead of dict.
* Include guard for cdmi_errors.hrl.
* Skeletons of capabilities handlers.
* VFS-1289 Extend event manager with client subscription mechanism.
* VFS-1327 Separate rest and cdmi as abstract protocol plugins.
* VFS-1291 Add routing to cdmi object/container modules and add some tests.
* Done users and groups; done getting token
* VFS-1291 Add rest pre_handler that deals with exceptions. Update ctool.
* VFS-1291 Rearrange http_worker modules hierarchy.
* VFS-1255 Bump Boost to 1.58 for compatibility with client.
* VFS-1218 merge delete_file with unlink
* VFS-1258, transactions skeleton
* VFS-1218 implement attributes and location notification
* VFS-1244 add possibility for client to update auth
* VFS-1218 fix lfm read/write test
* VFS-1242, Cache controller uses tasks
* VFS-1242, Task pool
* VFS-1242, Task manager skeleton
* VFS-1217 Use RoXeon/annotations.
* VFS-1218 add file_watcher model
* VFS-1194 add user context to StorageHelperCTX
* VFS-1193 better connection handling
* VFS-1194 initial helpers support
* VFS-1199, cache dump to disk management update
* VFS-1193 restart mcd_cluster after connection failure
* VFS-1199, forcing cache clearing once a period
* VFS-1199, Saving cache to disk status management
* VFS-1193 add configurable persistence driver
* VFS-1172, use botan on host machine rather than throw in so files
* VFS-1145 Integrate SSL2 into oneprovider.
* implement generic transactions in datastore ensure file_meta name uniqueness witihin its parent scope
* VFS-1178, Cache controller uses non-transactional saves
* move worker_host's state to ETS table
* use couchbase 4.0
* VFS-1147 Integration with new protocol.
* VFS-1147 Implementation of first operations on directories.
* add disable mnesia transactions option
* VFS-1129 Add deb build dependencies
* VFS-1118, local tests controller added
* implement mnesia links
* VFS-1118, global cache controller added
* VFS-1118, cache clearing skeleton
* VFS-1115 Allow building RPM package.
* VFS-1025, merge lb with develop
* VFS-1053 Selecting explicit node for mnesia to join, instead of finding it randomly
* VFS-1049 add check_permissions annotation
* VFS-1049 add initial fslogic file structure
* VFS-1051 change worker startup order
* implement datastore: 'delete with predicates' and list
* VFS-997 Add event stream periodic emission ct test.
* VFS-997 Add event stream crash ct test.
* VFS-997 Event manager ct test.
* VFS-997 Add event utils and unit test.
* VFS-1041, add send data endpoint to remote control
* checking endpoints during healthcheck of http_worker and dns_worker
* VFS-997 Change sequencer manager connection logic.
* move session definitions to separate header
* change location of message_id header
* extract certificate_info to separate header
* client_communicator lib
* VFS-1000, add logical and storage file manager's API design
* oneproxy CertificateInfo message
* new handshake
* VFS-1000, add sequence support for response mocking
* VFS-997 Add sequencer worker.
* translation improvements
* serialization improvements
* VFS-1010 Make test master node discoverable through DNS.
* client_auth + basic integration with protobuf
* VFS-997 Add sequencer dispatcher ct test.
* VFS-997 Sequencer logic.
* VFS-997 Add sequencer.
* move datastore init to node_manager
* change created beam location to target dir
* refactor worker_host header
* add input_dir/target_dir configuration
* enable init_cluster triggering when all nodes have appeared
* rest/ccdmi function headers
* remove request_dispatcher.hrl
* remove node_manager.hrl
* node_manager refactoring
* oneprovider app reformat + doc adjustment
* http_worker reformat + doc adjustment
* redirector reformat + doc adjustment
* session_logic and n2o_handler reformat + doc adjustment
* rest_handler reformat + doc adjustment
* cdmi_handler reformat + doc adjustment
* dns_worker reformat + doc adjustment
* logger_plugin reformat + doc adjustment
* worker_plugin_behavior reformat + doc adjustment
* worker_host reformat + doc adjustment
* client_handler and provider_handler reformat + doc adjustment
* request_dispatcher reformat + doc adjustment
* oneproxy reformat + doc adjustment
* gsi_nif reformat + doc adjustment
* gsi_handler reformat + doc adjustment
* node_manager_listener_starter reformat + doc adjustment
* node_manager reformat + doc adjustment
* cluster manager reformat + doc adjustment



### v2.5.0

* VFS-965, full functionality of spaces page
* Perform operations asynchronously in ws_handler.
* VFS-965, several funcionalities of page spaces
* VFS-965, visial aspects of spaces page
* VFS-965, first code for spaces page
* VFS-959 Not sending notifications for a fuse that modifies a file.
* set fuseID to CLUSTER_FUSE_ID during creation of file_location
* VFS-954, adjust to new file blocks API
* setting fslogic context
* VFS-939 Implement rtransfer.
* VFS-954, implementation of data distribution panel
* VFS-952 support for AttrUnsubscribe message
* VFS-593, GR push channel messages handling
* getting size from available blocks map, instead of storage
* creating file location for remote files
* creating file location for empty remote files moved to get_file_location
* VFS-940 Subscribing for container state events.
* VFS-940 Add rt_map specialization.
* informing client about available blocks
* VFS-940 Add provider id to rt_block + clang-format.
* VFS-940 Add rt_container abstraction.
* VFS-939 Basic draft of rtransfer worker.
* add get_file_size api
* VFS-937 Saving provider ID in CCM state.
* VFS-937 Add Global Registry channel.
* register for db_sync changes
* VFS-919 Module monitoring lifecycle.
* VFS-889 first working dbsync prototype based on BigCouch long poll Rest API
* remote location module - new data structure and basic api for sync purposes
* VFS-896 Redesign communication layer of the Gateway module.



### v2.1.0

* conflicts resolved
* VFS-900 Fix developer mode in gen_dev.
* VFS-900 Fix onedata.org domain conversion.
* VFS-900 Update onepanel ref.
* VFS-900 Disable developer mode by default.
* VFS-900 Fix gen_dev.
* VFS-900 Add html encoding and fix some minor bugs.
* VFS-900 Layout change.
* VFS-900 Fix popup messages.
* VFS-900 Apply recommended changes.
* Remove config/sys.config.
* VFS-900 Fix comments.
* VFS-900 Update onepanel ref.
* VFS-900 Add missing quote.
* VFS-900 Change client download instructions.
* VFS-900 Fix start of nodes management test.
* VFS-900 Fix start of high load test.
* VFS-900 Change format of some configuration variables.
* VFS-900 Remove yamler.
* versioning improvement
* change versioning to fit short version format
* change versioning not to include commit hash
* package deb in gzip format (it's easier to sign such package with dpkg-sig)
* VFS-923 Remove unnecessary provider hostname variable from start oneclient instruction.
* VFS-923 Change client installation instructions.
* ca certs loading fix
* VFS-923 Change client package name.
* VFS-923 Update client installation instructions.
* release notes update
* VFS-613, fix debounce fun
* VFS-613, fix debounce function not being called prooperly
* remove unused definitions
* test adjustment
* group hash improvement
* client ACL fix
* VFS-613, add debounce fun
* VFS-897 Fix description.
* VFS-613, move bootbox.js to template
* VFS-613, merge with develop
* VFS-613, fix top menu on all pages
* VFS-613, fix collapsing top menu
* VFS-613, adjust css


### v2.0.0

* VFS-897 Use effective user privileges on page_space.
* VFS-897 Using effective user privileges.
* VFS-899 Add breadcrumbs.
* VFS-894, support for groups in acls
* disable directory read permission checking
* handling acl errors + some bugfixes
* additional group synchronization
* group permission checking
* VFS-895 Add RPM package install files progress indicator.
* VFS-888 Map files to blocks.
* Include krb and ltdl dylibs in release
* delete write permission check during set_acl cdmi request
* delete read permission check during get_acl request
* VFS-886, add posix and acl tabs for perms
* VFS-886, add radio buttons
* VFS-881 Minor GUI web pages refactoring.
* VFS-881 Add groups management.
* VFS-881 Add space privileges management page.
* VFS-880 special characters in cdmi, + some minor fixes
* VFS-881 Using privileges to enable/disable user actions.
* VFS-886, modify chmod panel to include ACLs
* VFS-888 Add file_block DAO record and move file_location into separate documents.
* doc update
* checking perms in cdmi
* checking acl perms in storge_files_manager
* VFs-859 Spaces and tokens web pages refactoring.
* VFS-676 Update GRPCA.
* VFS-855, change buttons to link to make them work without websocket
* VFS-855, add download_oneclient page
* send access token hash to user
* VFS-828 Allow user authentication through HTTP headers.
* Getting and setting user metadata for CDMI.
* Add user matadata to file attrs
* VFS-829: improve error recovery while moving files between spaces



### 1.6.0



* Security mechanism against attack for atoms table added
* Invalid use of WebGUI cache fixed



### 1.5.0


* WebGUI and FUSE client handler can use different certificates.
* Xss and csrf protection mechanisms added.
* Attack with symbolic links is not possible due to security mechanism update.



### 1.0.0


* support multiple nodes deployment, automatically discover cluster structure and reconfigure it if needed.
* handle requests from FUSE clients to show location of needed data. 
* provide needed data if storage system where data is located is not connected to client.
* provide Web GUI for users which offers data and account management functions. Management functions include certificates management.
* provide Web GUI for administrators which offers monitoring and logs preview (also Fuse clients logs).
* provide users' authentication via OpenID and certificates.
* provide rule management subsystem (version 1.0).
* reconfigure *oneclient* using callbacks.




________

Generated by sr-release. <|MERGE_RESOLUTION|>--- conflicted
+++ resolved
@@ -4,17 +4,6 @@
 CHANGELOG
 ---------
 
-<<<<<<< HEAD
-### 19.02.2
-
-VFS-6081 sync handles recreating file with different type
-VFS-6081 fix races in detecting deletions by sync, fix sync reimporting file in case of race between sync, delete of opened file and release
-VFS-6081 fix importing conflicting files
-VFS-6081 add extra check to prevent races which resulted in sync reimporting files that were being deleted
-VFS-6035 Add VM option that forbids terminating the node with Ctrl + C
-VFS-6008 fix listing transfers when not all docs are synchronized
-VFS-5933 Remove the concept of default space
-=======
 ### 20.02.0-beta3
 
 * VFS-5989 Regular files can now be shared. Also both files and
@@ -120,7 +109,17 @@
 * VFS-6081 do not remove deletion_link when removing file from storage fails, add deletion_links for directories
 * Hotfix - rename opened deleted files - prevent race
 * Hotfix - rename opened deleted files, enotdir when needed and fix async_request_manager
->>>>>>> 94228a52
+
+
+### 19.02.2
+
+VFS-6081 sync handles recreating file with different type
+VFS-6081 fix races in detecting deletions by sync, fix sync reimporting file in case of race between sync, delete of opened file and release
+VFS-6081 fix importing conflicting files
+VFS-6081 add extra check to prevent races which resulted in sync reimporting files that were being deleted
+VFS-6035 Add VM option that forbids terminating the node with Ctrl + C
+VFS-6008 fix listing transfers when not all docs are synchronized
+VFS-5933 Remove the concept of default space
 
 
 ### 19.02.1
