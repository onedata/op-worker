#!/usr/bin/env python

"""Author: Konrad Zemek
Copyright (C) 2015 ACK CYFRONET AGH
This software is released under the MIT license cited in 'LICENSE.txt'

Runs oneprovider integration tests, providing Erlang's ct_run with every
environmental argument it needs for successful run. The output is put into
'test_distributed/logs'. The (init|end)_per_suite "testcases" are removed from
the surefire.xml output.

All paths used are relative to script's path, not to the running user's CWD.
Run the script with -h flag to learn about script's running options.
"""

from __future__ import print_function
import argparse
import glob
import os
import platform
import sys
import time
import re
import shutil
import json

sys.path.insert(0, 'bamboos/docker')
from environment import docker

parser = argparse.ArgumentParser(
    formatter_class=argparse.ArgumentDefaultsHelpFormatter,
    description='Run Common Tests.')

parser.add_argument(
    '--image', '-i',
    action='store',
    default='onedata/worker',
    help='docker image to use as a test master',
    dest='image')

parser.add_argument(
    '--suite', '-s',
    action='append',
    help='name of the test suite',
    dest='suites')

parser.add_argument(
    '--case', '-c',
    action='append',
    help='name of the test case',
    dest='cases')

parser.add_argument(
    '--performance', '-p',
    action='store_true',
    default=False,
    help='run performance tests',
    dest='performance')

parser.add_argument(
<<<<<<< HEAD
    '--stress',
    action='store_true',
    default=False,
    help='run stress tests',
    dest='stress')

parser.add_argument(
    '--stress-no-clearing',
    action='store_true',
    default=False,
    help='run stress tests without clearing data between test cases',
    dest='stress_no_clearing')

parser.add_argument(
    '--stress-time',
    action='store',
    help='time of stress test in sek',
    dest='stress_time')

=======
    '--cover',
    action='store_true',
    default=False,
    help='run cover analysis',
    dest='cover')
>>>>>>> ceb5a7bf

args = parser.parse_args()
script_dir = os.path.dirname(os.path.abspath(__file__))
uid = str(int(time.time()))

excluded_modules = glob.glob(
    os.path.join(script_dir, 'test_distributed', '*.erl'))
excluded_modules = [os.path.basename(item)[:-4] for item in excluded_modules]

cover_template = os.path.join(script_dir, 'test_distributed', 'cover.spec')
new_cover = os.path.join(script_dir, 'test_distributed', 'cover_tmp.spec')

dirs = []
with open(cover_template, 'r') as template, open(new_cover, 'w') as cover:
    for line in template:
        if 'incl_dirs_r' in line:
            dirs_string = re.search(r'\[(.*?)\]', line).group(1)
            dirs = [os.path.join(script_dir, d[1:]) for d in
                    dirs_string.split(', ')]
            docker_dirs = [os.path.join('/root/build', d[1:-1]) for d in
                    dirs_string.split(', ')]
        else:
            print(line, file=cover)

    print('{{incl_dirs_r, ["{0}]}}.'.format(', "'.join(dirs)), file=cover)
    print('{{excl_mods, [performance, bare_view, {0}]}}.'.format(
        ', '.join(excluded_modules)), file=cover)

ct_command = ['ct_run',
              '-no_auto_compile',
              '-dir', '.',
              '-logdir', './logs/',
              '-ct_hooks', 'cth_surefire', '[{path, "surefire.xml"}]',
              '-noshell',
              '-name', 'testmaster@testmaster.{0}.dev.docker'.format(uid),
              '-include', '../include', '../deps']

code_paths = ['-pa']
if dirs:
    code_paths.extend([os.path.join(script_dir, item[:-1]) for item in dirs])
else:
    code_paths.extend([os.path.join(script_dir, 'ebin')])
code_paths.extend(glob.glob(os.path.join(script_dir, 'deps', '*', 'ebin')))
ct_command.extend(code_paths)

if args.suites:
    ct_command.append('-suite')
    ct_command.extend(args.suites)

if args.cases:
    ct_command.append('-case')
    ct_command.extend(args.cases)

if args.stress_time:
    ct_command.extend(['-env', 'stress_time', args.stress_time])

if args.performance:
    ct_command.extend(['-env', 'performance', 'true'])
<<<<<<< HEAD
elif args.stress:
    ct_command.extend(['-env', 'stress', 'true'])
elif args.stress_no_clearing:
    ct_command.extend(['-env', 'stress_no_clearing', 'true'])
else:
=======

if args.cover:
>>>>>>> ceb5a7bf
    ct_command.extend(['-cover', 'cover_tmp.spec'])
    env_descs = glob.glob(
        os.path.join(script_dir, 'test_distributed', '*', 'env_desc.json'))
    for file in env_descs:
        shutil.copyfile(file, file + '.bak')
        with open(file, 'r') as jsonFile:
            data = json.load(jsonFile)

            for app in ['op_worker', 'op_ccm', 'globalregistry']:
                if data.has_key(app):
                    for config in data[app]['nodes'].values():
                        config['sys.config']['covered_dirs'] = docker_dirs

            with open(file, 'w') as jsonFile:
                jsonFile.write(json.dumps(data))


command = '''
import os, subprocess, sys, stat

if {shed_privileges}:
    os.environ['HOME'] = '/tmp'
    docker_gid = os.stat('/var/run/docker.sock').st_gid
    os.chmod('/etc/resolv.conf', 0o666)
    os.setgroups([docker_gid])
    os.setregid({gid}, {gid})
    os.setreuid({uid}, {uid})

command = {cmd}
ret = subprocess.call(command)

import xml.etree.ElementTree as ElementTree, glob, re
for file in glob.glob('logs/*/surefire.xml'):
    tree = ElementTree.parse(file)
    for suite in tree.findall('.//testsuite'):
        for test in suite.findall('testcase'):
            match = re.match('(init|end)_per_suite', test.attrib['name'])
            if match is not None:
                suite.remove(test)
    tree.write(file)

sys.exit(ret)
'''
command = command.format(
    uid=os.geteuid(),
    gid=os.getegid(),
    cmd=ct_command,
    shed_privileges=(platform.system() == 'Linux'))

ret = docker.run(tty=True,
                 rm=True,
                 interactive=True,
                 workdir=os.path.join(script_dir, 'test_distributed'),
                 reflect=[(script_dir, 'rw'),
                          ('/var/run/docker.sock', 'rw')],
                 name='testmaster_{0}'.format(uid),
                 hostname='testmaster.{0}.dev.docker'.format(uid),
                 image=args.image,
                 command=['python', '-c', command])

os.remove(new_cover)
if args.cover:
    for file in env_descs:
        os.remove(file)
        shutil.move(file + '.bak', file)

sys.exit(ret)<|MERGE_RESOLUTION|>--- conflicted
+++ resolved
@@ -58,7 +58,13 @@
     dest='performance')
 
 parser.add_argument(
-<<<<<<< HEAD
+    '--cover',
+    action='store_true',
+    default=False,
+    help='run cover analysis',
+    dest='cover')
+
+parser.add_argument(
     '--stress',
     action='store_true',
     default=False,
@@ -78,13 +84,6 @@
     help='time of stress test in sek',
     dest='stress_time')
 
-=======
-    '--cover',
-    action='store_true',
-    default=False,
-    help='run cover analysis',
-    dest='cover')
->>>>>>> ceb5a7bf
 
 args = parser.parse_args()
 script_dir = os.path.dirname(os.path.abspath(__file__))
@@ -143,16 +142,13 @@
 
 if args.performance:
     ct_command.extend(['-env', 'performance', 'true'])
-<<<<<<< HEAD
 elif args.stress:
     ct_command.extend(['-env', 'stress', 'true'])
 elif args.stress_no_clearing:
     ct_command.extend(['-env', 'stress_no_clearing', 'true'])
 else:
-=======
 
 if args.cover:
->>>>>>> ceb5a7bf
     ct_command.extend(['-cover', 'cover_tmp.spec'])
     env_descs = glob.glob(
         os.path.join(script_dir, 'test_distributed', '*', 'env_desc.json'))
