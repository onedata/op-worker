"""Brings up a set of oneprovider worker nodes. They can create separate clusters."""

from __future__ import print_function

import copy
import json
import os
import sys
import time

import common
import docker
import riak


try:
    import xml.etree.cElementTree as eTree
except ImportError:
    import xml.etree.ElementTree as eTree

try:  # Python 2
    from urllib2 import urlopen
    from urllib2 import URLError
    from httplib import BadStatusLine
except ImportError:  # Python 3
    from urllib.request import urlopen
    from urllib.error import URLError
    from http.client import BadStatusLine

PROVIDER_WAIT_FOR_NAGIOS_SECONDS = 60 * 5


def _tweak_config(config, name, uid):
    cfg = copy.deepcopy(config)
    cfg['nodes'] = {'node': cfg['nodes'][name]}

    sys_config = cfg['nodes']['node']['sys.config']
    sys_config['ccm_nodes'] = [common.format_nodename(n, uid) for n in
                               sys_config['ccm_nodes']]

    if 'global_registry_node' in sys_config:
        sys_config['global_registry_node'] = \
            common.format_hostname(sys_config['global_registry_node'], uid)

    vm_args = cfg['nodes']['node']['vm.args']
    vm_args['name'] = common.format_nodename(vm_args['name'], uid)

    return cfg, sys_config['db_nodes']


<<<<<<< HEAD
def _node_up(image, bindir, logdir, uid, config, dns_servers):
=======
def _node_up(image, bindir, logdir, uid, config, dns_servers, db_node_mappings):
    node_type = config['nodes']['node']['sys.config']['node_type']
>>>>>>> 2425fe5a
    node_name = config['nodes']['node']['vm.args']['name']
    db_nodes = config['nodes']['node']['sys.config']['db_nodes']
    for i in range(len(db_nodes)):
        db_nodes[i] = db_node_mappings[db_nodes[i]]

    (name, sep, hostname) = node_name.partition('@')

    command = \
        '''set -e
cat <<"EOF" > /tmp/gen_dev_args.json
{gen_dev_args}
EOF
escript bamboos/gen_dev/gen_dev.escript /tmp/gen_dev_args.json
/root/bin/node/bin/oneprovider_node console'''
    command = command.format(
        gen_dev_args=json.dumps({'oneprovider_node': config}),
        uid=os.geteuid(),
        gid=os.getegid())

    logdir = os.path.join(os.path.abspath(logdir), name) if logdir else None
    volumes = [(bindir, '/root/build', 'ro')]
    volumes.extend([(logdir, '/root/bin/node/log', 'rw')] if logdir else [])

    container = docker.run(
        image=image,
        hostname=hostname,
        detach=True,
        interactive=True,
        tty=True,
        workdir='/root/build',
        name=common.format_dockername(name, uid),
        volumes=volumes,
        dns_list=dns_servers,
        command=command)

    return (
        [container],
        {
            'docker_ids': [container],
            'op_worker_nodes': [node_name]
        }
    )


def _is_up(ip):
    url = 'https://{0}/nagios'.format(ip)
    try:
        fo = urlopen(url, timeout=5)
        tree = eTree.parse(fo)
        healthdata = tree.getroot()
        status = healthdata.attrib['status']
        return status == 'ok'
    except URLError:
        return False
    except BadStatusLine:
        return False


def _wait_until_ready(workers):
    worker_ip = docker.inspect(workers[0])['NetworkSettings']['IPAddress']
    deadline = time.time() + PROVIDER_WAIT_FOR_NAGIOS_SECONDS
    while not _is_up(worker_ip):
        if time.time() > deadline:
            print('WARNING: timeout waiting for "ok" healthcheck status',
                  file=sys.stderr)
            break

        time.sleep(1)


def _riak_up(configs, dns_servers, uid):
    db_node_mappings = {}
    for _, db_nodes in configs:
        for node in db_nodes:
            db_node_mappings[node] = ''

    i = 0
    for node in iter(db_node_mappings.keys()):
        db_node_mappings[node] = riak.config_entry(i, uid)
        i += 1

    [dns] = dns_servers
    riak_output = riak.up('onedata/riak', dns, uid, None,
                          len(db_node_mappings))

    return db_node_mappings, riak_output


def up(image, bindir, logdir, dns, uid, config_path):
    config = common.parse_json_file(config_path)['oneprovider_node']
    config['config']['target_dir'] = '/root/bin'
    configs = [_tweak_config(config, node, uid) for node in config['nodes']]

    dns_servers, output = common.set_up_dns(dns, uid)
    workers = []

<<<<<<< HEAD
    for cfg in configs:
        worker, node_out = _node_up(image, bindir, logdir, uid, cfg,
                                         dns_servers)
=======
    db_node_mappings, riak_out = _riak_up(configs, dns_servers, uid)
    common.merge(output, riak_out)

    for cfg, _ in configs:
        ccm, worker, node_out = _node_up(image, bindir, logdir, uid, cfg,
                                         dns_servers, db_node_mappings)
        ccms.extend(ccm)
>>>>>>> 2425fe5a
        workers.extend(worker)
        common.merge(output, node_out)

    _wait_until_ready(workers)

    if logdir:
        for node in workers:
            docker.exec_(node, ['chown', '-R',
                                '{0}:{1}'.format(os.geteuid(), os.getegid()),
                                '/root/bin/node/log/'])

    return output<|MERGE_RESOLUTION|>--- conflicted
+++ resolved
@@ -48,12 +48,7 @@
     return cfg, sys_config['db_nodes']
 
 
-<<<<<<< HEAD
-def _node_up(image, bindir, logdir, uid, config, dns_servers):
-=======
 def _node_up(image, bindir, logdir, uid, config, dns_servers, db_node_mappings):
-    node_type = config['nodes']['node']['sys.config']['node_type']
->>>>>>> 2425fe5a
     node_name = config['nodes']['node']['vm.args']['name']
     db_nodes = config['nodes']['node']['sys.config']['db_nodes']
     for i in range(len(db_nodes)):
@@ -150,19 +145,12 @@
     dns_servers, output = common.set_up_dns(dns, uid)
     workers = []
 
-<<<<<<< HEAD
-    for cfg in configs:
-        worker, node_out = _node_up(image, bindir, logdir, uid, cfg,
-                                         dns_servers)
-=======
     db_node_mappings, riak_out = _riak_up(configs, dns_servers, uid)
     common.merge(output, riak_out)
 
-    for cfg, _ in configs:
-        ccm, worker, node_out = _node_up(image, bindir, logdir, uid, cfg,
+    for cfg in configs:
+        worker, node_out = _node_up(image, bindir, logdir, uid, cfg,
                                          dns_servers, db_node_mappings)
-        ccms.extend(ccm)
->>>>>>> 2425fe5a
         workers.extend(worker)
         common.merge(output, node_out)
 
