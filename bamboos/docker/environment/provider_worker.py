"""Author: Michal Zmuda
Copyright (C) 2015 ACK CYFRONET AGH
This software is released under the MIT license cited in 'LICENSE.txt'

Brings up a set of oneprovider worker nodes. They can create separate clusters.
"""

import os
import subprocess
import sys
from . import common, docker, worker, globalregistry

DOCKER_BINDIR_PATH = '/root/build'


def up(image, bindir, dns_server, uid, config_path, logdir=None):
<<<<<<< HEAD
    config = common.parse_json_file(config_path)
    input_dir = config['dirs_config']['op_worker']['input_dir']
    dns_servers, output = dns.maybe_start(dns_server, uid)

    # Workers of every provider are started together
    for op_instance in config['provider_domains']:
        gen_dev_cfg = {
            'config': {
                'input_dir': input_dir,
                'target_dir': '/root/bin'
            },
            'nodes': config['provider_domains'][op_instance]['op_worker'],
            'db_driver': _db_driver(config['provider_domains'][op_instance])
        }

        # Tweak configs, retrieve lis of riak nodes to start
        configs = []
        all_db_nodes = []
        for worker_node in gen_dev_cfg['nodes']:
            tw_cfg, db_nodes = _tweak_config(gen_dev_cfg, worker_node,
                                             op_instance, uid)
            configs.append(tw_cfg)
            all_db_nodes.extend(db_nodes)

        db_node_mappings = None
        db_out = None
        db_driver = _db_driver(config['provider_domains'][op_instance])

        # Start db nodes, obtain mappings
        if db_driver == 'riak':
            db_node_mappings, db_out = _riak_up(op_instance, all_db_nodes, dns_servers, uid)
        elif db_driver == 'couchbase':
            db_node_mappings, db_out = _couchbase_up(op_instance, all_db_nodes, dns_servers, uid)
        elif db_driver == 'couchdb':
            db_node_mappings, db_out = _couchbase_up(op_instance, all_db_nodes, dns_servers, uid)
        else:
            raise ValueError("Invalid db_driver: {0}".format(db_driver))

        common.merge(output, db_out)

        # Start the workers
        workers = []
        worker_ips = []
        for cfg in configs:
            worker, node_out = _node_up(image, bindir, cfg,
                                        dns_servers, db_node_mappings, logdir)
            workers.append(worker)
            worker_ips.append(common.get_docker_ip(worker))
            common.merge(output, node_out)

        # Wait for all workers to start
        common.wait_until(_ready, workers, PROVIDER_WAIT_FOR_NAGIOS_SECONDS)

        # Add the domain of current providers
        domains = {
            'domains': {
                provider_domain(op_instance, uid): {
                    'ns': worker_ips,
                    'a': []
                }
            }
        }
        common.merge(output, domains)

    # Make sure domains are added to the dns server.
    dns.maybe_restart_with_configuration(dns_server, uid, output)
    return output
=======
    return worker.up(image, bindir, dns_server, uid, config_path, ProviderWorkerConfigurator(), logdir)


class ProviderWorkerConfigurator:
    def tweak_config(self, cfg, uid):
        sys_config = cfg['nodes']['node']['sys.config']
        if 'global_registry_domain' in sys_config:
            gr_hostname = globalregistry.gr_domain(sys_config['global_registry_domain'], uid)
            sys_config['global_registry_domain'] = gr_hostname
        return cfg

    def configure_started_instance(self, bindir, instance, config, output):
        if 'os_config' in config[self.domains_attribute()][instance]:
            os_config = config[self.domains_attribute()][instance]['os_config']
            create_storages(config['os_configs'][os_config]['storages'],
                            output[self.nodes_list_attribute()],
                            config[self.domains_attribute()][instance][self.app_name()], bindir)

    def extra_volumes(self, config):
        return [common.volume_for_storage(s) for s in config['os_config']['storages']] if 'os_config' in config else []

    def app_name(self):
        return "op_worker"

    def domains_attribute(self):
        return "provider_domains"

    def domain_env_name(self):
        return "provider_domain"

    def nodes_list_attribute(self):
        return "op_worker_nodes"


def create_storages(storages, op_nodes, op_config, bindir):
    # copy escript to docker host
    script_name = 'create_storage.escript'
    pwd = common.get_script_dir()
    command = ['cp', os.path.join(pwd, script_name), os.path.join(bindir, script_name)]
    subprocess.check_call(command)
    # execute escript on one of the nodes (storage is common fo the whole provider)
    first_node = op_nodes[0]
    container = first_node.split("@")[1]
    worker_name = container.split(".")[0]
    cookie = op_config[worker_name]['vm.args']['setcookie']
    script_path = os.path.join(DOCKER_BINDIR_PATH, script_name)
    for st_path in storages:
        st_name = st_path
        command = ['escript', script_path, cookie, first_node, st_name, st_path]
        assert 0 is docker.exec_(container, command, tty=True, stdout=sys.stdout, stderr=sys.stderr)
    # clean-up
    command = ['rm', os.path.join(bindir, script_name)]
    subprocess.check_call(command)
>>>>>>> f5cf1844
<|MERGE_RESOLUTION|>--- conflicted
+++ resolved
@@ -14,75 +14,6 @@
 
 
 def up(image, bindir, dns_server, uid, config_path, logdir=None):
-<<<<<<< HEAD
-    config = common.parse_json_file(config_path)
-    input_dir = config['dirs_config']['op_worker']['input_dir']
-    dns_servers, output = dns.maybe_start(dns_server, uid)
-
-    # Workers of every provider are started together
-    for op_instance in config['provider_domains']:
-        gen_dev_cfg = {
-            'config': {
-                'input_dir': input_dir,
-                'target_dir': '/root/bin'
-            },
-            'nodes': config['provider_domains'][op_instance]['op_worker'],
-            'db_driver': _db_driver(config['provider_domains'][op_instance])
-        }
-
-        # Tweak configs, retrieve lis of riak nodes to start
-        configs = []
-        all_db_nodes = []
-        for worker_node in gen_dev_cfg['nodes']:
-            tw_cfg, db_nodes = _tweak_config(gen_dev_cfg, worker_node,
-                                             op_instance, uid)
-            configs.append(tw_cfg)
-            all_db_nodes.extend(db_nodes)
-
-        db_node_mappings = None
-        db_out = None
-        db_driver = _db_driver(config['provider_domains'][op_instance])
-
-        # Start db nodes, obtain mappings
-        if db_driver == 'riak':
-            db_node_mappings, db_out = _riak_up(op_instance, all_db_nodes, dns_servers, uid)
-        elif db_driver == 'couchbase':
-            db_node_mappings, db_out = _couchbase_up(op_instance, all_db_nodes, dns_servers, uid)
-        elif db_driver == 'couchdb':
-            db_node_mappings, db_out = _couchbase_up(op_instance, all_db_nodes, dns_servers, uid)
-        else:
-            raise ValueError("Invalid db_driver: {0}".format(db_driver))
-
-        common.merge(output, db_out)
-
-        # Start the workers
-        workers = []
-        worker_ips = []
-        for cfg in configs:
-            worker, node_out = _node_up(image, bindir, cfg,
-                                        dns_servers, db_node_mappings, logdir)
-            workers.append(worker)
-            worker_ips.append(common.get_docker_ip(worker))
-            common.merge(output, node_out)
-
-        # Wait for all workers to start
-        common.wait_until(_ready, workers, PROVIDER_WAIT_FOR_NAGIOS_SECONDS)
-
-        # Add the domain of current providers
-        domains = {
-            'domains': {
-                provider_domain(op_instance, uid): {
-                    'ns': worker_ips,
-                    'a': []
-                }
-            }
-        }
-        common.merge(output, domains)
-
-    # Make sure domains are added to the dns server.
-    dns.maybe_restart_with_configuration(dns_server, uid, output)
-    return output
-=======
     return worker.up(image, bindir, dns_server, uid, config_path, ProviderWorkerConfigurator(), logdir)
 
 
@@ -135,5 +66,4 @@
         assert 0 is docker.exec_(container, command, tty=True, stdout=sys.stdout, stderr=sys.stderr)
     # clean-up
     command = ['rm', os.path.join(bindir, script_name)]
-    subprocess.check_call(command)
->>>>>>> f5cf1844
+    subprocess.check_call(command)