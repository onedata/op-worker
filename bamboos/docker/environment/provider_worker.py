"""Author: Konrad Zemek
Copyright (C) 2015 ACK CYFRONET AGH
This software is released under the MIT license cited in 'LICENSE.txt'

Brings up a set of oneprovider worker nodes. They can create separate clusters.
"""

import copy
import json
import os
import subprocess
import sys

from . import common, docker, riak, couchbase, dns, globalregistry, provider_ccm

PROVIDER_WAIT_FOR_NAGIOS_SECONDS = 60 * 2
# mounting point for op-worker-node docker
DOCKER_BINDIR_PATH = '/root/build'

def provider_domain(op_instance, uid):
    """Formats domain for a provider."""
    return common.format_hostname(op_instance, uid)


def worker_hostname(node_name, op_instance, uid):
    """Formats hostname for a docker hosting op_worker.
    NOTE: Hostnames are also used as docker names!
    """
    return common.format_hostname([node_name, op_instance], uid)


def worker_erl_node_name(node_name, op_instance, uid):
    """Formats erlang node name for a vm on op_worker docker.
    """
    hostname = worker_hostname(node_name, op_instance, uid)
    return common.format_erl_node_name('worker', hostname)


def _tweak_config(config, name, op_instance, uid):
    cfg = copy.deepcopy(config)
    cfg['nodes'] = {'node': cfg['nodes'][name]}

    sys_config = cfg['nodes']['node']['sys.config']
    sys_config['ccm_nodes'] = [
        provider_ccm.ccm_erl_node_name(n, op_instance, uid) for n in
        sys_config['ccm_nodes']]
    # Set the provider domain (needed for nodes to start)
    sys_config['provider_domain'] = provider_domain(op_instance, uid)

    sys_config['persistence_driver_module'] = _db_driver_module(cfg['db_driver'])

    if 'global_registry_domain' in sys_config:
        gr_hostname = globalregistry.gr_domain(
            sys_config['global_registry_domain'], uid)
        sys_config['global_registry_domain'] = gr_hostname
    if 'vm.args' not in cfg['nodes']['node']:
        cfg['nodes']['node']['vm.args'] = {}
    vm_args = cfg['nodes']['node']['vm.args']
    vm_args['name'] = worker_erl_node_name(name, op_instance, uid)

    return cfg, sys_config['db_nodes']


def _node_up(image, bindir, config, dns_servers, db_node_mappings, logdir):
    node_name = config['nodes']['node']['vm.args']['name']
    db_nodes = config['nodes']['node']['sys.config']['db_nodes']
    for i in range(len(db_nodes)):
        db_nodes[i] = db_node_mappings[db_nodes[i]]

    (name, sep, hostname) = node_name.partition('@')

    command = '''mkdir -p /root/bin/node/log/
echo 'while ((1)); do chown -R {uid}:{gid} /root/bin/node/log; sleep 1; done' > /root/bin/chown_logs.sh
bash /root/bin/chown_logs.sh &
cat <<"EOF" > /tmp/gen_dev_args.json
{gen_dev_args}
EOF
set -e
escript bamboos/gen_dev/gen_dev.escript /tmp/gen_dev_args.json
/root/bin/node/bin/op_worker console'''
    command = command.format(
        gen_dev_args=json.dumps({'op_worker': config}),
        uid=os.geteuid(),
        gid=os.getegid())

    volumes = [(bindir, DOCKER_BINDIR_PATH, 'ro')]
    volumes += [common.volume_for_storage(s) for s in config['os_config']['storages']]

    if logdir:
        logdir = os.path.join(os.path.abspath(logdir), hostname)
        volumes.extend([(logdir, '/root/bin/node/log', 'rw')])

    container = docker.run(
        image=image,
        name=hostname,
        hostname=hostname,
        detach=True,
        interactive=True,
        tty=True,
        workdir=DOCKER_BINDIR_PATH,
        volumes=volumes,
        dns_list=dns_servers,
        command=command)

    # create system users and grous
    common.create_users(container, config['os_config']['users'])
    common.create_groups(container, config['os_config']['groups'])

    return container, {
        'docker_ids': [container],
        'op_worker_nodes': [node_name]
    }


def _ready(container):
    ip = docker.inspect(container)['NetworkSettings']['IPAddress']
    return common.nagios_up(ip)


def _riak_up(cluster_name, db_nodes, dns_servers, uid):
    db_node_mappings = {}
    for node in db_nodes:
        db_node_mappings[node] = ''

    i = 0
    for node in iter(db_node_mappings.keys()):
        db_node_mappings[node] = riak.config_entry(cluster_name, i, uid)
        i += 1

    if i == 0:
        return db_node_mappings, {}

    [dns] = dns_servers
    riak_output = riak.up('onedata/riak', dns, uid, None, cluster_name,
                          len(db_node_mappings))

    return db_node_mappings, riak_output


def _couchbase_up(cluster_name, db_nodes, dns_servers, uid):
    db_node_mappings = {}
    for node in db_nodes:
        db_node_mappings[node] = ''

    for i, node in enumerate(db_node_mappings):
        db_node_mappings[node] = couchbase.config_entry(cluster_name, i, uid)

    if not db_node_mappings:
        return db_node_mappings, {}

    [dns] = dns_servers
<<<<<<< HEAD
    couchbase_output = couchbase.up('couchbase/server:latest', dns, uid, cluster_name, len(db_node_mappings))
=======
    couchbase_output = couchbase.up('couchbase/server:community-4.0.0', dns, uid, cluster_name, len(db_node_mappings))
>>>>>>> 8bff7286

    return db_node_mappings, couchbase_output


def _db_driver(config):
    return config['db_driver'] if 'db_driver' in config else 'couchbase'


def _db_driver_module(db_driver):
    return db_driver + "_datastore_driver"


def up(image, bindir, dns_server, uid, config_path, logdir=None):
    config = common.parse_json_file(config_path)
    input_dir = config['dirs_config']['op_worker']['input_dir']
    dns_servers, output = dns.maybe_start(dns_server, uid)

    # Workers of every provider are started together
    for op_instance in config['provider_domains']:
        os_config = config['provider_domains'][op_instance]['os_config']
        gen_dev_cfg = {
            'config': {
                'input_dir': input_dir,
                'target_dir': '/root/bin'
            },
            'nodes': config['provider_domains'][op_instance]['op_worker'],
<<<<<<< HEAD
            'db_driver': _db_driver(config['provider_domains'][op_instance])
=======
            'db_driver': _db_driver(config['provider_domains'][op_instance]),
            'os_config': config['os_configs'][os_config]
>>>>>>> 8bff7286
        }

        # Tweak configs, retrieve lis of riak nodes to start
        configs = []
        all_db_nodes = []
        for worker_node in gen_dev_cfg['nodes']:
            tw_cfg, db_nodes = _tweak_config(gen_dev_cfg, worker_node,
                                             op_instance, uid)
            configs.append(tw_cfg)
            all_db_nodes.extend(db_nodes)

        db_node_mappings = None
        db_out = None
        db_driver = _db_driver(config['provider_domains'][op_instance])
<<<<<<< HEAD

        # Start db nodes, obtain mappings
        if db_driver == 'riak':
            db_node_mappings, db_out = _riak_up(op_instance, all_db_nodes, dns_servers, uid)
        elif db_driver == 'couchbase':
            db_node_mappings, db_out = _couchbase_up(op_instance, all_db_nodes, dns_servers, uid)
        else:
            raise ValueError("Invalid db_driver: {0}".format(db_driver))

=======

        # Start db nodes, obtain mappings
        if db_driver == 'riak':
            db_node_mappings, db_out = _riak_up(op_instance, all_db_nodes, dns_servers, uid)
        elif db_driver == 'couchbase':
            db_node_mappings, db_out = _couchbase_up(op_instance, all_db_nodes, dns_servers, uid)
        else:
            raise ValueError("Invalid db_driver: {0}".format(db_driver))

>>>>>>> 8bff7286
        common.merge(output, db_out)

        # Start the workers
        workers = []
        worker_ips = []
        for cfg in configs:
            worker, node_out = _node_up(image, bindir, cfg,
                                        dns_servers, db_node_mappings, logdir)
            workers.append(worker)
            worker_ips.append(common.get_docker_ip(worker))
            common.merge(output, node_out)

        # Wait for all workers to start
        common.wait_until(_ready, workers, PROVIDER_WAIT_FOR_NAGIOS_SECONDS)

        # Add the domain of current providers
        domains = {
            'domains': {
                provider_domain(op_instance, uid): {
                    'ns': worker_ips,
                    'a': []
                }
            }
        }
        common.merge(output, domains)

        # create storages
        create_storages(config['os_configs'][os_config]['storages'],
                        output['op_worker_nodes'],
                        config['provider_domains'][op_instance]['op_worker'],
                        bindir)

    # Make sure domains are added to the dns server.
    dns.maybe_restart_with_configuration(dns_server, uid, output)
    return output

def create_storages(storages, op_nodes, op_config, bindir):
    # copy escript to docker host
    script_name = 'create_storage.escript'
    pwd = common.get_script_dir()
    command = ['cp', os.path.join(pwd, script_name), os.path.join(bindir, script_name)]
    subprocess.check_call(command)
    # execute escript
    for node in op_nodes:
        container = node.split("@")[1]
        worker_name = container.split(".")[0]
        cookie = op_config[worker_name]['vm.args']['setcookie']
        script_path = os.path.join(DOCKER_BINDIR_PATH, script_name)
        for st_path in storages:
            st_name = st_path
            command = ['escript', script_path, cookie, node, st_name, st_path]
            assert 0 is docker.exec_(container, command, tty=True, stdout=sys.stdout, stderr=sys.stderr)
    # clean-up
    command = ['rm', os.path.join(bindir, script_name)]
    subprocess.check_call(command)<|MERGE_RESOLUTION|>--- conflicted
+++ resolved
@@ -149,11 +149,7 @@
         return db_node_mappings, {}
 
     [dns] = dns_servers
-<<<<<<< HEAD
-    couchbase_output = couchbase.up('couchbase/server:latest', dns, uid, cluster_name, len(db_node_mappings))
-=======
     couchbase_output = couchbase.up('couchbase/server:community-4.0.0', dns, uid, cluster_name, len(db_node_mappings))
->>>>>>> 8bff7286
 
     return db_node_mappings, couchbase_output
 
@@ -180,12 +176,8 @@
                 'target_dir': '/root/bin'
             },
             'nodes': config['provider_domains'][op_instance]['op_worker'],
-<<<<<<< HEAD
-            'db_driver': _db_driver(config['provider_domains'][op_instance])
-=======
             'db_driver': _db_driver(config['provider_domains'][op_instance]),
             'os_config': config['os_configs'][os_config]
->>>>>>> 8bff7286
         }
 
         # Tweak configs, retrieve lis of riak nodes to start
@@ -200,7 +192,6 @@
         db_node_mappings = None
         db_out = None
         db_driver = _db_driver(config['provider_domains'][op_instance])
-<<<<<<< HEAD
 
         # Start db nodes, obtain mappings
         if db_driver == 'riak':
@@ -210,17 +201,6 @@
         else:
             raise ValueError("Invalid db_driver: {0}".format(db_driver))
 
-=======
-
-        # Start db nodes, obtain mappings
-        if db_driver == 'riak':
-            db_node_mappings, db_out = _riak_up(op_instance, all_db_nodes, dns_servers, uid)
-        elif db_driver == 'couchbase':
-            db_node_mappings, db_out = _couchbase_up(op_instance, all_db_nodes, dns_servers, uid)
-        else:
-            raise ValueError("Invalid db_driver: {0}".format(db_driver))
-
->>>>>>> 8bff7286
         common.merge(output, db_out)
 
         # Start the workers
