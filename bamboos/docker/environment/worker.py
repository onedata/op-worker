"""Author: Konrad Zemek, Michal Zmuda
Copyright (C) 2015 ACK CYFRONET AGH
This software is released under the MIT license cited in 'LICENSE.txt'

Brings up a set of worker nodes. They can create separate clusters.
Script is parametrised by worker type related configurator.
"""

import copy
import json
import os
from . import common, docker, riak, couchbase, dns, cluster_manager
from timeouts import *

# mounting point for op-worker-node docker
DOCKER_BINDIR_PATH = '/root/build'


def cluster_domain(instance, uid):
    """Formats domain for a cluster."""
    return common.format_hostname(instance, uid)


def worker_hostname(node_name, instance, uid):
    """Formats hostname for a docker hosting cluster_worker.
    NOTE: Hostnames are also used as docker names!
    """
    return common.format_hostname([node_name, instance], uid)


def worker_erl_node_name(node_name, instance, uid):
    """Formats erlang node name for a vm on cluster_worker docker.
    """
    hostname = worker_hostname(node_name, instance, uid)
    return common.format_erl_node_name('worker', hostname)


def _tweak_config(config, name, instance, uid, configurator):
    cfg = copy.deepcopy(config)
    cfg['nodes'] = {'node': cfg['nodes'][name]}
    app_name = configurator.app_name()
    sys_config = cfg['nodes']['node']['sys.config']
    sys_config[app_name]['cm_nodes'] = [
        cluster_manager.cm_erl_node_name(n, instance, uid) for n in
        sys_config[app_name]['cm_nodes']]
    # Set the cluster domain (needed for nodes to start)
    sys_config[app_name][configurator.domain_env_name()] = cluster_domain(
        instance, uid)

    if 'cluster_worker' not in sys_config:
        sys_config['cluster_worker'] = dict()
    sys_config['cluster_worker'][
        'persistence_driver_module'] = _db_driver_module(cfg['db_driver'])

    if 'vm.args' not in cfg['nodes']['node']:
        cfg['nodes']['node']['vm.args'] = {}
    vm_args = cfg['nodes']['node']['vm.args']
    vm_args['name'] = worker_erl_node_name(name, instance, uid)

    cfg = configurator.tweak_config(cfg, uid, instance)
    return cfg, sys_config[app_name]['db_nodes']


def _node_up(image, bindir, dns_servers, config, db_node_mappings, logdir,
             configurator, storages_dockers):
    app_name = configurator.app_name()
    node_name = config['nodes']['node']['vm.args']['name']
    db_nodes = config['nodes']['node']['sys.config'][app_name]['db_nodes']

    for i in range(len(db_nodes)):
        db_nodes[i] = db_node_mappings[db_nodes[i]]

    (name, sep, hostname) = node_name.partition('@')
    (_, _, domain) = hostname.partition('.')

    command = '''set -e
mkdir -p /root/bin/node/log/
echo 'while ((1)); do chown -R {uid}:{gid} /root/bin/node/log; sleep 1; done' > /root/bin/chown_logs.sh
bash /root/bin/chown_logs.sh &
cat <<"EOF" > /tmp/gen_dev_args.json
{gen_dev_args}
EOF
{mount_commands}
{pre_start_commands}
/root/bin/node/bin/{executable} console
sleep 5'''  # Add sleep so logs can be chowned
<<<<<<< HEAD
    pre_start_commands = configurator.pre_start_commands(domain)
=======
>>>>>>> 3398d4c1

    mount_commands = common.mount_nfs_command(config, storages_dockers)
    pre_start_commands = configurator.pre_start_commands(domain)
    command = command.format(
        gen_dev_args=json.dumps({configurator.app_name(): config}),
        mount_commands=mount_commands,
        pre_start_commands=pre_start_commands,
        uid=os.geteuid(),
        gid=os.getegid(),
        executable=configurator.app_name()
    )

    volumes = [(bindir, DOCKER_BINDIR_PATH, 'ro')]
    volumes += configurator.extra_volumes(config, bindir, domain,
                                          storages_dockers)

    if logdir:
        logdir = os.path.join(os.path.abspath(logdir), hostname)
        volumes.extend([(logdir, '/root/bin/node/log', 'rw')])

    container = docker.run(
        image=image,
        name=hostname,
        hostname=hostname,
        detach=True,
        interactive=True,
        tty=True,
        workdir=DOCKER_BINDIR_PATH,
        volumes=volumes,
        dns_list=dns_servers,
        privileged=True if mount_commands else False,
        command=command)

    # create system users and groups (if specified)
    if 'os_config' in config:
        common.create_users(container, config['os_config']['users'])
        common.create_groups(container, config['os_config']['groups'])

    return container, {
        'docker_ids': [container],
        configurator.nodes_list_attribute(): [node_name]
    }


def _ready(container):
    ip = docker.inspect(container)['NetworkSettings']['IPAddress']
    return common.nagios_up(ip, port='6666', protocol='http')


def _riak_up(cluster_name, db_nodes, dns_servers, uid):
    db_node_mappings = {}
    for node in db_nodes:
        db_node_mappings[node] = ''

    i = 0
    for node in iter(db_node_mappings.keys()):
        db_node_mappings[node] = riak.config_entry(cluster_name, i, uid)
        i += 1

    if i == 0:
        return db_node_mappings, {}

    [dns] = dns_servers
    riak_output = riak.up('onedata/riak', dns, uid, None, cluster_name,
                          len(db_node_mappings))

    return db_node_mappings, riak_output


def _couchbase_up(cluster_name, db_nodes, dns_servers, uid):
    db_node_mappings = {}
    for node in db_nodes:
        db_node_mappings[node] = ''

    for i, node in enumerate(db_node_mappings):
        db_node_mappings[node] = couchbase.config_entry(cluster_name, i, uid)

    if not db_node_mappings:
        return db_node_mappings, {}

    [dns] = dns_servers
    couchbase_output = couchbase.up('couchbase/server:community-4.0.0', dns,
                                    uid, cluster_name, len(db_node_mappings))

    return db_node_mappings, couchbase_output


def _db_driver(config):
    return config['db_driver'] if 'db_driver' in config else 'couchdb'


def _db_driver_module(db_driver):
    return db_driver + "_datastore_driver"


def up(image, bindir, dns_server, uid, config_path, configurator, logdir=None,
       storages_dockers=None, luma_config=None):
    config = common.parse_json_config_file(config_path)
    if luma_config:
        _add_luma_config(config, luma_config)

    input_dir = config['dirs_config'][configurator.app_name()]['input_dir']
    dns_servers, output = dns.maybe_start(dns_server, uid)

    # Workers of every cluster are started together
    # here we call that an instance
    for instance in config[configurator.domains_attribute()]:
        instance_config = config[configurator.domains_attribute()][instance]
        current_output = {}

        gen_dev_cfg = {
            'config': {
                'input_dir': input_dir,
                'target_dir': '/root/bin'
            },
            'nodes': instance_config[configurator.app_name()],
            'db_driver': _db_driver(instance_config)
        }

        # If present, include os_config
        if 'os_config' in instance_config:
            os_config = instance_config['os_config']
            gen_dev_cfg['os_config'] = config['os_configs'][os_config]

        # If present, include gui config
        if 'gui_override' in instance_config:
            gen_dev_cfg['gui_override'] = instance_config['gui_override']

        # Tweak configs, retrieve list of db nodes to start
        configs = []
        all_db_nodes = []

        for worker_node in gen_dev_cfg['nodes']:
            tw_cfg, db_nodes = _tweak_config(gen_dev_cfg, worker_node, instance,
                                             uid, configurator)
            configs.append(tw_cfg)
            all_db_nodes.extend(db_nodes)

        db_node_mappings = None
        db_out = None
        db_driver = _db_driver(instance_config)

        # Start db nodes, obtain mappings
        if db_driver == 'riak':
            db_node_mappings, db_out = _riak_up(instance, all_db_nodes,
                                                dns_servers, uid)
        elif db_driver in ['couchbase', 'couchdb']:
            db_node_mappings, db_out = _couchbase_up(instance, all_db_nodes,
                                                     dns_servers, uid)
        else:
            raise ValueError("Invalid db_driver: {0}".format(db_driver))

        common.merge(current_output, db_out)

        instance_domain = cluster_domain(instance, uid)

        # Call pre-start configuration for instance (cluster)
        configurator.pre_configure_instance(instance, instance_domain, config)

        # Start the workers
        workers = []
        worker_ips = []
        for cfg in configs:
            worker, node_out = _node_up(image, bindir, dns_servers, cfg,
                                        db_node_mappings, logdir, configurator,
                                        storages_dockers)
            workers.append(worker)
            worker_ips.append(common.get_docker_ip(worker))
            common.merge(current_output, node_out)

        # Wait for all workers to start
        common.wait_until(_ready, workers, CLUSTER_WAIT_FOR_NAGIOS_SECONDS)

        # Add the domain of current clusters
        domains = {
            'domains': {
                instance_domain: {
                    'ns': worker_ips,
                    'a': []
                }
            },
            'domain_mappings': {
                instance: instance_domain
            }
        }
        common.merge(current_output, domains)
        common.merge(output, current_output)

        # Call post-start configuration for instance (cluster)
        configurator.post_configure_instance(bindir, instance, config,
                                             workers, current_output,
                                             storages_dockers)

    # Make sure domains are added to the dns server.
    dns.maybe_restart_with_configuration(dns_server, uid, output)
    return output


def _add_luma_config(config, luma_config):
    for key in config['provider_domains']:
        if config['provider_domains'][key].get('enable_luma_proxy'):
            op_workers = config['provider_domains'][key]['op_worker']

            for wrk_key in op_workers:
                if not op_workers[wrk_key]['sys.config']:
                    op_workers[wrk_key]['sys.config'] = {}
                if not op_workers[wrk_key]['sys.config']['op_worker']:
                    op_workers[wrk_key]['sys.config']['op_worker'] = {}

                op_workers[wrk_key]['sys.config']['op_worker'][
                    'enable_luma_proxy'] = True
                op_workers[wrk_key]['sys.config']['op_worker'][
                    'luma_hostname'] = luma_config['host_name']<|MERGE_RESOLUTION|>--- conflicted
+++ resolved
@@ -84,10 +84,6 @@
 {pre_start_commands}
 /root/bin/node/bin/{executable} console
 sleep 5'''  # Add sleep so logs can be chowned
-<<<<<<< HEAD
-    pre_start_commands = configurator.pre_start_commands(domain)
-=======
->>>>>>> 3398d4c1
 
     mount_commands = common.mount_nfs_command(config, storages_dockers)
     pre_start_commands = configurator.pre_start_commands(domain)
