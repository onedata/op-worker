--- conflicted
+++ resolved
@@ -9,10 +9,6 @@
 import re
 import sys
 from timeouts import *
-<<<<<<< HEAD
-
-=======
->>>>>>> 5a857bdc
 from . import common, docker
 
 
