# coding=utf-8
"""Author: Konrad Zemek
Copyright (C) 2015 ACK CYFRONET AGH
This software is released under the MIT license cited in 'LICENSE.txt'

Functions wrapping capabilities of docker binary.
"""

import json
import os
import subprocess
import sys


# noinspection PyDefaultArgument
def run(image, docker_host=None, detach=False, dns_list=[], add_host={},
        envs={}, hostname=None, interactive=False, link={}, tty=False, rm=False,
        reflect=[], volumes=[], name=None, workdir=None, user=None,
        run_params=[], command=None, stdin=None, stdout=None, stderr=None):
    cmd = ['docker']

    if docker_host:
        cmd.extend(['-H', docker_host])

    cmd.append('run')

    if detach:
        cmd.append('-d')

    for addr in dns_list:
        cmd.extend(['--dns', addr])

<<<<<<< HEAD
    for key, value in add_host.iteritems():
        cmd.extend(['--add-host', '{0}:{1}'.format(key, value)])
=======
    for key in add_host:
        cmd.extend(['--add-host', '{0}:{1}'.format(key, add_host[key])])
>>>>>>> ccd80340

    for key in envs:
        cmd.extend(['-e', '{0}={1}'.format(key, envs[key])])

    if hostname:
        cmd.extend(['-h', hostname])

    if detach or sys.__stdin__.isatty():
        if interactive:
            cmd.append('-i')
        if tty:
            cmd.append('-t')

    for container, alias in link.items():
        cmd.extend(['--link', '{0}:{1}'.format(container, alias)])

    if name:
        cmd.extend(['--name', name])

    if rm:
        cmd.append('--rm')

    for path, read in reflect:
        vol = '{0}:{0}:{1}'.format(os.path.abspath(path), read)
        cmd.extend(['-v', vol])

    for entry in volumes:
        if isinstance(entry, tuple):
            path, bind, readable = entry
            vol = '{0}:{1}:{2}'.format(os.path.abspath(path), bind, readable)
            cmd.extend(['-v', vol])
        else:
            cmd.extend(['-v', entry])

    if workdir:
        cmd.extend(['-w', os.path.abspath(workdir)])

    if user:
        cmd.extend(['-u', user])

    cmd.extend(run_params)
    cmd.append(image)

    if isinstance(command, str):
        cmd.extend(['sh', '-c', command])
    elif isinstance(command, list):
        cmd.extend(command)

    if detach:
        return subprocess.check_output(cmd, stdin=stdin, stderr=stderr).decode(
            'utf-8').strip()

    return subprocess.call(cmd, stdin=stdin, stderr=stderr, stdout=stdout)


def exec_(container, command, docker_host=None, detach=False, interactive=False,
          tty=False, output=False, stdin=None, stdout=None, stderr=None):
    cmd = ['docker']

    if docker_host:
        cmd.extend(['-H', docker_host])

    cmd.append('exec')

    if detach:
        cmd.append('-d')

    if detach or sys.__stdin__.isatty():
        if interactive:
            cmd.append('-i')
        if tty:
            cmd.append('-t')

    cmd.append(container)

    if isinstance(command, str):
        cmd.extend(['sh', '-c', command])
    elif isinstance(command, list):
        cmd.extend(command)

    if detach or output:
        return subprocess.check_output(cmd, stdin=stdin, stderr=stderr).decode(
            'utf-8').strip()

    return subprocess.call(cmd, stdin=stdin, stderr=stderr, stdout=stdout)


def inspect(container, docker_host=None):
    cmd = ['docker']

    if docker_host:
        cmd.extend(['-H', docker_host])

    cmd.extend(['inspect', container])
    out = subprocess.check_output(cmd, universal_newlines=True)
    return json.loads(out)[0]


def logs(container, docker_host=None):
    cmd = ['docker']

    if docker_host:
        cmd.extend(['-H', docker_host])

    cmd.extend(['logs', container])
    return subprocess.check_output(cmd, universal_newlines=True,
                                   stderr=subprocess.STDOUT)


def remove(containers, docker_host=None, force=False,
           link=False, volumes=False):
    cmd = ['docker']

    if docker_host:
        cmd.extend(['-H', docker_host])

    cmd.append('rm')

    if force:
        cmd.append('-f')

    if link:
        cmd.append('-l')

    if volumes:
        cmd.append('-v')

    cmd.extend(containers)
    subprocess.check_call(cmd)<|MERGE_RESOLUTION|>--- conflicted
+++ resolved
@@ -30,13 +30,8 @@
     for addr in dns_list:
         cmd.extend(['--dns', addr])
 
-<<<<<<< HEAD
-    for key, value in add_host.iteritems():
-        cmd.extend(['--add-host', '{0}:{1}'.format(key, value)])
-=======
     for key in add_host:
         cmd.extend(['--add-host', '{0}:{1}'.format(key, add_host[key])])
->>>>>>> ccd80340
 
     for key in envs:
         cmd.extend(['-e', '{0}={1}'.format(key, envs[key])])
