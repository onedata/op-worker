--- conflicted
+++ resolved
@@ -92,7 +92,8 @@
                             "cm1"
                         ],
                         "db_nodes": [
-                            "dbnode1"
+                            "dbnode1",
+                            "dbnode2"
                         ],
                         "global_registry_domain": "gr",
                         "verify_gr_cert": false
@@ -290,11 +291,7 @@
                     "gr_domain": "gr",
                     "user_cert": "./cert.pem",
                     "user_key": "./cert.pem",
-<<<<<<< HEAD
-                    "mounting_path": "/home/user1/onedata",
-=======
                     "mounting_path": "/home/user1/onedata_cl1",
->>>>>>> f5cf1844
                     "token_for": "user1"
                 },
                 "client2": {
@@ -303,11 +300,7 @@
                     "gr_domain": "gr",
                     "user_cert": "./cert.pem",
                     "user_key": "./cert.pem",
-<<<<<<< HEAD
-                    "mounting_path": "/home/user1/onedata",
-=======
                     "mounting_path": "/home/user1/onedata_cl2",
->>>>>>> f5cf1844
                     "token_for": "user1"
                 }
             }
