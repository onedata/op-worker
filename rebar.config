--- conflicted
+++ resolved
@@ -18,11 +18,7 @@
 
 %% deps options
 {deps, [
-<<<<<<< HEAD
-    {ctool, {git, "ssh://git@git.plgrid.pl:7999/vfs/ctool.git", {ref, "dfc7b0b424f"}}},
-=======
-    {ctool, {git, "ssh://git@git.plgrid.pl:7999/vfs/ctool.git", {ref, "27df346"}}},
->>>>>>> 999f2936
+    {ctool, {git, "ssh://git@git.plgrid.pl:7999/vfs/ctool.git", {ref, "6ada65f2bba"}}},
     {cluster_worker,{git, "ssh://git@git.plgrid.pl:7999/vfs/cluster-worker.git", {ref, "b37c4723b46"}}},
     {cluster_manager, {raw, {git, "ssh://git@git.plgrid.pl:7999/vfs/cluster-manager.git", {ref, "da718981785"}}}},
     {gui, {git, "ssh://git@git.plgrid.pl:7999/vfs/gui.git", {ref, "793fbd3d1c3"}}},
