%% behaviours should be compiled before other files
{erl_first_files, [
    "src/cluster_elements/worker_host/worker_plugin_behaviour.erl",
    "src/http/rest/protocol_plugin_behaviour.erl",
    "src/modules/fslogic/security_annotations/check_permissions.erl"
]}.

%% directory for releases
{sub_dirs, ["rel"]}.

%% to include deps headers
{lib_dirs, ["deps"]}.

%% eunit opts - Maven-like output formatting
{eunit_opts, [verbose, {report, {eunit_surefire, [{dir, "../test/eunit_results"}]}}]}.

%% Test coverage
{cover_enabled, true}.
{cover_export_enabled, true}.

%% deps options
{deps, [
<<<<<<< HEAD
    {ctool, "3.0.0-beta3", {git, "${ONEDATA_GIT_URL}/ctool.git", {tag, "6c15fdef791"}}},
    {cluster_worker, "3.0.0-beta3", {git, "${ONEDATA_GIT_URL}/cluster-worker.git", {tag, "77ab631fb4d"}}},
=======
    {ctool, "3.0.0-beta3", {git, "${ONEDATA_GIT_URL}/ctool.git", {tag, "2c4fba043f"}}},
    {cluster_worker, "3.0.0-beta3", {git, "${ONEDATA_GIT_URL}/cluster-worker.git", {tag, "45fe264d843"}}},
>>>>>>> 4bc8faba
    {gui, "3.0.0-beta3", {git, "${ONEDATA_GIT_URL}/gui.git", {tag, "191d837"}}},
    {clproto, "2.0.0", {git, "${ONEDATA_GIT_URL}/clproto.git", {tag, "202e798fe47"}}},
    {rrdtool, ".*", {git, "https://github.com/mwrona/erlang-rrdtool.git", "master"}},
    {poolboy, "1.5.1", {git, "https://github.com/devinus/poolboy.git", {tag, "1.5.1"}}},
    {meck, "0.8.4", {git, "https://github.com/eproxus/meck.git", {tag, "0.8.4"}}},
    {gen_server_mock, ".*", {git, "git://github.com/brucexin/gen_server_mock.git", {tag, "de3cd8e"}}},
    {jiffy, "0.14.4", {git, "https://github.com/davisp/jiffy.git", {tag, "0.14.4"}}},
    %% parse_trans repeated from ctool to fetch it before annotations' inner dependency
    {parse_trans, "2.9.2", {git, "https://github.com/uwiger/parse_trans.git", {tag, "2.9.2"}}},
    {annotations, ".*", {git, "https://github.com/RoXeon/annotations.git", {tag, "4c31a8b"}}},
    % Riakc uses meck that blocks cover in Erlang 18.x
    % If riak is used, uncomment line below and change meck to 0.8.2
    % {riakc, ".*", {git, "git://github.com/basho/riak-erlang-client.git", {tag, "527722d"}}},
    {node_package, ".*", {git, "git://github.com/onedata/node_package.git", {branch, "2.0.2"}}},
    {iso8601, ".*", {git, "https://github.com/xorver/erlang_iso8601.git", {tag, "72013b0"}}}
]}.

%% plugins
{plugins, [rebar_git_plugin, rebar_annotations_plugin]}.

%% pre-hooks
{pre_hooks, [
    {eunit, "mkdir -p test/eunit_results"}, %% Make dir for eunit' surefire test results
    %% Sometimes, in some cases epmd daemon doesn't start during eunit tests,
    %% so we need to force start it
    {eunit, "epmd -daemon"},
    %% Helpers compilation
    {clean, "make -C helpers/ clean"},
    {compile, "make LDFLAGS= CFLAGS= CXXFLAGS= INSTALL_PREFIX=`pwd`/priv/helpers BUILD_PROXY_IO=OFF -C helpers/ install"},
    {compile, "rm -rf `pwd`/priv/helpers/**/*.so"},
    %% NIFs compilation
    {compile, "mkdir -p priv"},
    {compile, "make -C c_src"}
]}.

{post_hooks, [
    {compile, "rm -rf priv/*.a"}
]}.

%% Cleanup
{clean_files, [
    "./c_src/*/*.o",
    "./test/eunit_results",
    "./priv/*.so",
    "./priv/helpers",
    "./test_distributed/logs/*",
    "./test_distributed/*.beam"
]}.

%% Erlang options, defines
{erl_opts, [
    {src_dirs, ["src"]},
    {d, 'WITH_JIFFY'}
]}.
%% Add the tuple below to erl_opts proplist to turn on lager parse transform
%% (this is not needed as long as ctool logger is used)
%% {parse_transform, lager_transform}
%% Add the tuple below to erl_opts proplist to completely turn off debug messages
%% {d, skip_debug}<|MERGE_RESOLUTION|>--- conflicted
+++ resolved
@@ -20,13 +20,8 @@
 
 %% deps options
 {deps, [
-<<<<<<< HEAD
-    {ctool, "3.0.0-beta3", {git, "${ONEDATA_GIT_URL}/ctool.git", {tag, "6c15fdef791"}}},
+    {ctool, "3.0.0-beta3", {git, "${ONEDATA_GIT_URL}/ctool.git", {tag, "2c4fba043f"}}},
     {cluster_worker, "3.0.0-beta3", {git, "${ONEDATA_GIT_URL}/cluster-worker.git", {tag, "77ab631fb4d"}}},
-=======
-    {ctool, "3.0.0-beta3", {git, "${ONEDATA_GIT_URL}/ctool.git", {tag, "2c4fba043f"}}},
-    {cluster_worker, "3.0.0-beta3", {git, "${ONEDATA_GIT_URL}/cluster-worker.git", {tag, "45fe264d843"}}},
->>>>>>> 4bc8faba
     {gui, "3.0.0-beta3", {git, "${ONEDATA_GIT_URL}/gui.git", {tag, "191d837"}}},
     {clproto, "2.0.0", {git, "${ONEDATA_GIT_URL}/clproto.git", {tag, "202e798fe47"}}},
     {rrdtool, ".*", {git, "https://github.com/mwrona/erlang-rrdtool.git", "master"}},
