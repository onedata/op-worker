%% behaviours should be compiled before other files
{erl_first_files, [
    "src/cluster_elements/worker_host/worker_plugin_behaviour.erl",
    "src/modules/http_worker/rest/protocol_plugin_behaviour.erl",
    "src/modules/fslogic/check_permissions.erl",
    "deps/ctool/annotations/performance.erl"
]}.

%% directory for releases
{sub_dirs, ["rel"]}.

%% to include deps headers
{lib_dirs, ["deps"]}.

%% eunit opts - Maven-like output formatting
{eunit_opts, [verbose, {report, {eunit_surefire, [{dir, "../test/eunit_results"}]}}]}.

%% Test coverage
{cover_enabled, true}.
{cover_export_enabled, true}.

%% deps options
{deps, [
<<<<<<< HEAD
    {ctool, ".*", {git, "ssh://git@git.plgrid.pl:7999/vfs/ctool.git", {tag, "4dfbda9fc3f"}}},
    {clproto, ".*", {git, "ssh://git@git.plgrid.pl:7999/vfs/clproto.git", {tag, "d1bfbca"}}},
=======
    {ctool, ".*", {git, "ssh://git@git.plgrid.pl:7999/vfs/ctool.git", {tag, "f2e18f3"}}},
    {clproto, ".*", {git, "ssh://git@git.plgrid.pl:7999/vfs/clproto.git", {tag, "8afb7e1"}}},
>>>>>>> c3123955
    {meck, "0.8.2", {git, "https://github.com/eproxus/meck.git", {tag, "0.8.2"}}},
    {gen_server_mock, ".*", {git, "git://github.com/brucexin/gen_server_mock.git", {tag, "de3cd8e"}}},
    %% parse_trans repeated from ctool to fetch it before annotations' inner dependency
    {parse_trans, "2.9.2", {git, "https://github.com/uwiger/parse_trans.git", {tag, "2.9.2"}}},
    {annotations, ".*", {git, "https://github.com/RoXeon/annotations.git", {tag, "4c31a8b"}}},
    {riakc, "2.1.1", {git, "git://github.com/basho/riak-erlang-client.git", {tag, "2.1.1"}}},
    {node_package, ".*", {git, "git://github.com/xorver/node_package.git", {branch, "2.0.1"}}},
    {mcd, ".*", {git, "https://github.com/RoXeon/mcd.git", {branch, "master"}}}
]}.

%% plugins
{plugins, [rebar_git_plugin, rebar_annotations_plugin]}.

%% pre-hooks
{pre_hooks, [
    {eunit, "mkdir -p test/eunit_results"}, %% Make dir for eunit' surefire test results
    %% Sometimes, in some cases epmd daemon doesn't start during eunit tests,
    %% so we need to force start it
    {eunit, "epmd -daemon"},
    %% Helpers compilation
    {clean, "make -C helpers/ clean"},
    {compile, "make LDFLAGS= CFLAGS= CXXFLAGS= INSTALL_PREFIX=`pwd`/priv/helpers -C helpers/ install"},
    {compile, "rm -rf `pwd`/priv/helpers/**/*.so"},
    %% bamboos compilation
    {compile, "make -C bamboos compile"},
    {clean, "make -C bamboos clean"},
    %% dir for compiled C libs
    {compile, "mkdir -p priv"}
]}.

{post_hooks, [
    {compile, "cp ebin/*SUITE* test_distributed/"},
    {compile, "rm -rf priv/*.a"},
    {compile, "rm -rf c_src/*.o"}
]}.

%% erlang NIF specification
{port_specs, [
    {"priv/csr_creator_drv.so", ["c_src/csr_creator.cc", "c_src/csr_creator_nif.cc"]},
    {"priv/helpers_nif.so", ["c_src/helpers/helpers_nif.cc"]}
]}.

%% erlang NIF compilation flags
{port_env, [
    {"LDFLAGS", "$LDFLAGS `pkg-config --libs botan-1.10` -Wl,-rpath -Wl,\\$ORIGIN/helpers/lib  -L `pwd`/priv/helpers/lib -lhelpers -lboost_filesystem"},
    {"CXXFLAGS", "$CXXFLAGS -std=c++14 -O2 -Wall `pkg-config --cflags botan-1.10` -isystem `pwd`/priv/helpers/include -D_FILE_OFFSET_BITS=64 -DASIO_STANDALONE"},
    {"DRV_LINK_TEMPLATE", "$CXX $PORT_IN_FILES $LDFLAGS $DRV_LDFLAGS -o $PORT_OUT_FILE"}
]}.

%% Cleanup
{clean_files, [
    "test/eunit_results",
    "priv/*.so",
    "priv/helpers",
    "test_distributed/logs/*",
    "test_distributed/*.beam"
]}.

%% Erlang options, defines
{erl_opts, [{src_dirs, ["src", "test_distributed"]}]}.
%% Add the tuple below to erl_opts proplist to turn on lager parse transform
%% (this is not needed as long as ctool logger is used)
%% {parse_transform, lager_transform}
%% Add the tuple below to erl_opts proplist to completely turn off debug messages
%% {d, skip_debug}

%% Options for erlyDTL (templates for GUI)
{erlydtl_opts, [
    {out_dir, "ebin"}
]}.<|MERGE_RESOLUTION|>--- conflicted
+++ resolved
@@ -21,13 +21,8 @@
 
 %% deps options
 {deps, [
-<<<<<<< HEAD
-    {ctool, ".*", {git, "ssh://git@git.plgrid.pl:7999/vfs/ctool.git", {tag, "4dfbda9fc3f"}}},
-    {clproto, ".*", {git, "ssh://git@git.plgrid.pl:7999/vfs/clproto.git", {tag, "d1bfbca"}}},
-=======
-    {ctool, ".*", {git, "ssh://git@git.plgrid.pl:7999/vfs/ctool.git", {tag, "f2e18f3"}}},
-    {clproto, ".*", {git, "ssh://git@git.plgrid.pl:7999/vfs/clproto.git", {tag, "8afb7e1"}}},
->>>>>>> c3123955
+    {ctool, ".*", {git, "ssh://git@git.plgrid.pl:7999/vfs/ctool.git", {tag, "ae2391c8e0e"}}},
+    {clproto, ".*", {git, "ssh://git@git.plgrid.pl:7999/vfs/clproto.git", {tag, "10384fcf79f"}}},
     {meck, "0.8.2", {git, "https://github.com/eproxus/meck.git", {tag, "0.8.2"}}},
     {gen_server_mock, ".*", {git, "git://github.com/brucexin/gen_server_mock.git", {tag, "de3cd8e"}}},
     %% parse_trans repeated from ctool to fetch it before annotations' inner dependency
