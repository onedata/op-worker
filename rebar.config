--- conflicted
+++ resolved
@@ -31,11 +31,7 @@
     {parse_trans, "2.9.2", {git, "https://github.com/uwiger/parse_trans.git", {tag, "2.9.2"}}},
     {annotations, ".*", {git, "https://github.com/RoXeon/annotations.git", {tag, "4c31a8b"}}},
     {riakc, ".*", {git, "git://github.com/basho/riak-erlang-client.git", {tag, "527722d"}}},
-<<<<<<< HEAD
-    {node_package, ".*", {git, "git://github.com/krzysztof-trzepla/node_package.git", {branch, "2.0.2"}}}
-=======
     {node_package, ".*", {git, "git://github.com/onedata/node_package.git", {branch, "2.0.2"}}}
->>>>>>> 0ed91c2f
 ]}.
 
 %% plugins
