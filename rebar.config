%% behaviours should be compiled before other files
{erl_first_files, [
    "src/cluster_elements/worker_host/worker_plugin_behaviour.erl",
    "src/http/rest/protocol_plugin_behaviour.erl",
    "src/modules/fslogic/security_annotations/check_permissions.erl"
]}.

%% eunit opts - Maven-like output formatting
{eunit_opts, [verbose, {report, {eunit_surefire, [{dir, "./test/eunit_results"}]}}]}.

%% Test coverage
{cover_enabled, true}.

{dialyzer, [
    {warnings, [error_handling, race_conditions]},
    {plt_extra_apps, [ranch, ctool]}
]}.

%% deps options
{deps, [
<<<<<<< HEAD
    {ctool, {git, "ssh://git@git.plgrid.pl:7999/vfs/ctool.git", {ref, "c5e8a769f50"}}},
    {cluster_worker,{git, "ssh://git@git.plgrid.pl:7999/vfs/cluster-worker.git", {ref, "45a594e05c7"}}},
    {cluster_manager, {raw, {git, "ssh://git@git.plgrid.pl:7999/vfs/cluster-manager.git", {ref, "a503504b807"}}}},
    {gui, {git, "ssh://git@git.plgrid.pl:7999/vfs/gui.git", {ref, "d42ceac"}}},
=======
    {ctool, {git, "ssh://git@git.plgrid.pl:7999/vfs/ctool.git", {ref, "4458893"}}},
    {cluster_worker, {git, "ssh://git@git.plgrid.pl:7999/vfs/cluster-worker.git", {ref, "d58c448c"}}},
    {cluster_manager, {raw, {git, "ssh://git@git.plgrid.pl:7999/vfs/cluster-manager.git", {ref, "5d54032e88"}}}},
    {gui, {git, "ssh://git@git.plgrid.pl:7999/vfs/gui.git", {ref, "4207c94"}}},
>>>>>>> 8f5c78c4
    {clproto, {git, "ssh://git@git.plgrid.pl:7999/vfs/clproto.git", {ref, "8ad2f7f1f65"}}},
    {rrdtool, {git, "https://github.com/mwrona/erlang-rrdtool.git", "master"}},
    {poolboy, {git, "https://github.com/devinus/poolboy.git", {tag, "1.5.1"}}},
    {meck, {git, "https://github.com/eproxus/meck.git", {tag, "0.8.4"}}},
    {gen_server_mock, {git, "git://github.com/brucexin/gen_server_mock.git", {ref, "de3cd8e"}}},
    {jiffy, {git, "https://github.com/davisp/jiffy.git", {ref, "0.14.4"}}},
    %% parse_trans repeated from ctool to fetch it before annotations' inner dependency
    {parse_trans, {git, "https://github.com/uwiger/parse_trans.git", {tag, "2.9.2"}}},
    % Riakc uses meck that blocks cover in Erlang 18.x
    % If riak is used, uncomment line below and change meck to 0.8.2
    % {riakc, ".*", {git, "git://github.com/basho/riak-erlang-client.git", {tag, "527722d"}}},
    {iso8601, {git, "https://github.com/xorver/erlang_iso8601.git", {ref, "72013b0"}}},
    {observer_cli, "1.0.7"},
    {gen_server2, {git, "http://github.com/kzemek/gen_server2.git", {branch, "master"}}}
]}.

%% plugins
{plugins, [rebar3_hex, rebar3_elixir,
    {rebar_raw_resource,
        {git, "git://github.com/tburghart/rebar_raw_resource.git", {ref, "0.5.0"}}
    }
]}.

%% pre-hooks
{pre_hooks, [
    {eunit, "mkdir -p test/eunit_results"}, %% Make dir for eunit' surefire test results
    %% Sometimes, in some cases epmd daemon doesn't start during eunit tests,
    %% so we need to force start it
    {eunit, "epmd -daemon"},
    %% Helpers compilation
    {clean, "make -C helpers/ clean"},
    %% NIFs compilation
    {compile, "mkdir -p priv"},
    {compile, "make -C c_src"}
]}.

{post_hooks, [
    {compile, "rm -rf priv/*.a"},
    {release, "rm -f _build/*/rel/op_worker/bin/install_upgrade.escript"},
    {release, "rm -f _build/*/rel/op_worker/bin/nodetool"},
    {release, "rm -f _build/*/rel/op_worker/bin/op_worker-*"},
    {release, "rm -f _build/*/rel/op_worker/bin/start_clean.boot"}
]}.

%% Cleanup
{clean_files, [
    "./c_src/*/*.o",
    "./test/eunit_results",
    "./priv/*.so",
    "./priv/helpers",
    "./test_distributed/logs/*",
    "./test_distributed/*.beam"
]}.

%% Erlang options, defines
{erl_opts, [
    {src_dirs, ["src"]},
    {d, 'WITH_JIFFY'}
]}.
%% Add the tuple below to erl_opts proplist to turn on lager parse transform
%% (this is not needed as long as ctool logger is used)
%% {parse_transform, lager_transform}
%% Add the tuple below to erl_opts proplist to completely turn off debug messages
%% {d, skip_debug}

%% relx configuration
{relx, [
    {release, {"op_worker", "1.0.0"},
        [
            kernel,
            stdlib,
            xmerl,
            sasl,
            public_key,
            lager,
            crypto,
            inets,
            clproto,
            gui,
            mnesia,
            % All ctool deps will be included in the release package,
            % so there is no need to list them here.
            ctool,
            % cluster-worker is started as permanent
            {cluster_worker, permanent},
            couchbeam,
            {observer_cli, load},
            {gen_server2, load},
            %% deps included by default by reltool but not included by relx
            {base64url, load},
            certifi,
            {common_test, load},
            {debugger, load},
            {dht_ring, load},
            {edoc, load},
            {enacl_p, load},
            {erts, load},
            {eunit, load},
            hackney,
            {iso8601, load},
            {jiffy, load},
            {jsx, load},
            {macaroons, load},
            {mcd, load},
            {mochiweb, load},
            {observer, load},
            {poolboy, load},
            {rrdtool, load},
            {runtime_tools, load},
            {snmp, load},
            {wx, load},
            op_worker
        ]},

    {vm_args, "rel/files/vm.args"},
    {sys_config, "rel/files/app.config"},
    {target_dir, "op_worker"},
    {include_src, false},
    {dev_mode, true},


    {overlay, [
        %% Copy base files for starting and interacting with node
        {copy, "node_package/priv/base/erl", "erts-{{erts_vsn}}/bin/erl"},
        {copy, "node_package/priv/base/nodetool", "erts-{{erts_vsn}}/bin/nodetool"},
        {template, "node_package/priv/base/runner", "bin/op_worker"},
        {template, "node_package/priv/base/env.sh", "lib/env.sh"},

        %% Copy config files
        {mkdir, "etc"},
        {template, "rel/files/app.config", "etc/app.config"},
        {template, "rel/files/vm.args", "etc/vm.args"},
        {copy, "cacerts", "./etc/"},
        {copy, "certs", "./etc/"},

        %% Copy additional data files
        {mkdir, "data"},
        {copy, "LICENSE.txt", "./data/"},

        %% Copy GUI
        {copy, "_build/default/lib/gui_static", "./data/"}
    ]},

    {extended_start_script, true}
]}.

%% Profiles configuration
{profiles, [
    {package, [
        {relx, [{dev_mode, false}]}
    ]},
    {bamboo, [
        {relx, [{dev_mode, false}]},
        {post_hooks, [
            {release, "rm -rf _build/default/rel"},
            {release, "mv -f _build/bamboo/rel _build/default"},
            {release, "rm -rf _build/default/lib/op_worker"},
            {release, "mv -f _build/bamboo/lib/op_worker _build/default/lib"}
        ]}
    ]}
]}.

{overrides,
    [{override, jiffy, [
        {plugins, [pc]},
        {artifacts, ["priv/jiffy.so"]},
        {provider_hooks, [
            {post,
                [
                    {compile, {pc, compile}},
                    {clean, {pc, clean}}
                ]
            }]
        }
    ]}
]}.<|MERGE_RESOLUTION|>--- conflicted
+++ resolved
@@ -18,17 +18,10 @@
 
 %% deps options
 {deps, [
-<<<<<<< HEAD
-    {ctool, {git, "ssh://git@git.plgrid.pl:7999/vfs/ctool.git", {ref, "c5e8a769f50"}}},
-    {cluster_worker,{git, "ssh://git@git.plgrid.pl:7999/vfs/cluster-worker.git", {ref, "45a594e05c7"}}},
-    {cluster_manager, {raw, {git, "ssh://git@git.plgrid.pl:7999/vfs/cluster-manager.git", {ref, "a503504b807"}}}},
-    {gui, {git, "ssh://git@git.plgrid.pl:7999/vfs/gui.git", {ref, "d42ceac"}}},
-=======
     {ctool, {git, "ssh://git@git.plgrid.pl:7999/vfs/ctool.git", {ref, "4458893"}}},
     {cluster_worker, {git, "ssh://git@git.plgrid.pl:7999/vfs/cluster-worker.git", {ref, "d58c448c"}}},
     {cluster_manager, {raw, {git, "ssh://git@git.plgrid.pl:7999/vfs/cluster-manager.git", {ref, "5d54032e88"}}}},
     {gui, {git, "ssh://git@git.plgrid.pl:7999/vfs/gui.git", {ref, "4207c94"}}},
->>>>>>> 8f5c78c4
     {clproto, {git, "ssh://git@git.plgrid.pl:7999/vfs/clproto.git", {ref, "8ad2f7f1f65"}}},
     {rrdtool, {git, "https://github.com/mwrona/erlang-rrdtool.git", "master"}},
     {poolboy, {git, "https://github.com/devinus/poolboy.git", {tag, "1.5.1"}}},
