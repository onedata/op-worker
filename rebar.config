%% behaviours should be compiled before other files
{erl_first_files, [
    "src/cluster_elements/worker_host/worker_plugin_behaviour.erl",
    "src/http/rest/protocol_plugin_behaviour.erl",
    "src/modules/fslogic/security_annotations/check_permissions.erl"
]}.

%% directory for releases
{sub_dirs, ["rel"]}.

%% to include deps headers
{lib_dirs, ["deps"]}.

%% eunit opts - Maven-like output formatting
{eunit_opts, [verbose, {report, {eunit_surefire, [{dir, "../test/eunit_results"}]}}]}.

%% Test coverage
% {cover_enabled, true}. @todo https://github.com/ivanos/dobby_core_lib/issues/11
% {cover_export_enabled, true}.

%% deps options
{deps, [
<<<<<<< HEAD
    {ctool, "2.0.2", {git, "${ONEDATA_GIT_URL}/ctool.git", {tag, "cf0b2ce4"}}},
    {cluster_worker, "2.0.1", {git, "${ONEDATA_GIT_URL}/cluster-worker.git", {tag, "566e5910117"}}},
=======
    {ctool, "2.0.2", {git, "${ONEDATA_GIT_URL}/ctool.git", {tag, "24f0722330"}}},
    {cluster_worker, "2.0.1", {git, "${ONEDATA_GIT_URL}/cluster-worker.git", {tag, "ef93c0a9"}}},
>>>>>>> e126d4d0
    {gui, "1.0.2", {git, "${ONEDATA_GIT_URL}/gui.git", {tag, "1.0.2"}}},
    {clproto, "2.0.0", {git, "${ONEDATA_GIT_URL}/clproto.git", {tag, "a982eb9f959"}}},
    {meck, "0.8.2", {git, "https://github.com/eproxus/meck.git", {tag, "0.8.2"}}},
    {gen_server_mock, ".*", {git, "git://github.com/brucexin/gen_server_mock.git", {tag, "de3cd8e"}}},
    %% parse_trans repeated from ctool to fetch it before annotations' inner dependency
    {parse_trans, "2.9.2", {git, "https://github.com/uwiger/parse_trans.git", {tag, "2.9.2"}}},
    {annotations, ".*", {git, "https://github.com/RoXeon/annotations.git", {tag, "4c31a8b"}}},
    {riakc, ".*", {git, "git://github.com/basho/riak-erlang-client.git", {tag, "527722d"}}},
    {node_package, ".*", {git, "git://github.com/onedata/node_package.git", {branch, "2.0.2"}}}
]}.

%% plugins
{plugins, [rebar_git_plugin, rebar_annotations_plugin]}.

%% pre-hooks
{pre_hooks, [
    {eunit, "mkdir -p test/eunit_results"}, %% Make dir for eunit' surefire test results
    %% Sometimes, in some cases epmd daemon doesn't start during eunit tests,
    %% so we need to force start it
    {eunit, "epmd -daemon"},
    %% Helpers compilation
    {clean, "make -C helpers/ clean"},
    {compile, "make LDFLAGS= CFLAGS= CXXFLAGS= INSTALL_PREFIX=`pwd`/priv/helpers BUILD_PROXY_IO=OFF -C helpers/ install"},
    {compile, "rm -rf `pwd`/priv/helpers/**/*.so"},
    %% bamboos compilation
    {compile, "make -C bamboos compile"},
    {clean, "make -C bamboos clean"},
    {clean, "make gui_clean"},
    %% dir for compiled C libs
    {compile, "mkdir -p priv"}
]}.

{post_hooks, [
    {compile, "rm -rf priv/*.a"},
    {compile, "rm -rf c_src/*.o"}
]}.

%% erlang NIF specification
{port_specs, [
    {"priv/csr_creator_drv.so", ["c_src/csr_creator.cc", "c_src/csr_creator_nif.cc"]},
    {"priv/helpers_nif.so", ["c_src/helpers/helpers_nif.cc"]},
    {"priv/rt_priority_queue_drv.so", [
        "c_src/rtransfer/rt_priority_queue_nif.cc",
        "c_src/rtransfer/rt_interval.cc",
        "c_src/rtransfer/rt_block.cc",
        "c_src/rtransfer/rt_priority_queue.cc"]},

    {"priv/rt_map_drv.so", [
        "c_src/rtransfer/rt_map_nif.cc",
        "c_src/rtransfer/rt_block.cc",
        "c_src/rtransfer/rt_map.cc"]}
]}.

%% erlang NIF compilation flags
{port_env, [
    {"LDFLAGS", "$LDFLAGS `pkg-config --libs botan-1.10` -Wl,-rpath"
    " -Wl,\\$ORIGIN/helpers/lib -L `pwd`/priv/helpers/lib -lhelpers"
    " -lboost_filesystem -lrados -ls3 -lglog"},
    {"CXXFLAGS", "$CXXFLAGS -std=c++14 -O2 -Wall `pkg-config --cflags"
    " botan-1.10` -isystem `pwd`/priv/helpers/include -D_FILE_OFFSET_BITS=64"
    " -DASIO_STANDALONE"},
    {"DRV_LINK_TEMPLATE", "$CXX $PORT_IN_FILES $LDFLAGS $DRV_LDFLAGS"
    " -o $PORT_OUT_FILE"}
]}.

%% Cleanup
{clean_files, [
    "test/eunit_results",
    "priv/*.so",
    "priv/helpers",
    "test_distributed/logs/*",
    "test_distributed/*.beam"
]}.

%% Erlang options, defines
{erl_opts, [{src_dirs, ["src"]}]}.
%% Add the tuple below to erl_opts proplist to turn on lager parse transform
%% (this is not needed as long as ctool logger is used)
%% {parse_transform, lager_transform}
%% Add the tuple below to erl_opts proplist to completely turn off debug messages
%% {d, skip_debug}<|MERGE_RESOLUTION|>--- conflicted
+++ resolved
@@ -20,13 +20,8 @@
 
 %% deps options
 {deps, [
-<<<<<<< HEAD
     {ctool, "2.0.2", {git, "${ONEDATA_GIT_URL}/ctool.git", {tag, "cf0b2ce4"}}},
-    {cluster_worker, "2.0.1", {git, "${ONEDATA_GIT_URL}/cluster-worker.git", {tag, "566e5910117"}}},
-=======
-    {ctool, "2.0.2", {git, "${ONEDATA_GIT_URL}/ctool.git", {tag, "24f0722330"}}},
     {cluster_worker, "2.0.1", {git, "${ONEDATA_GIT_URL}/cluster-worker.git", {tag, "ef93c0a9"}}},
->>>>>>> e126d4d0
     {gui, "1.0.2", {git, "${ONEDATA_GIT_URL}/gui.git", {tag, "1.0.2"}}},
     {clproto, "2.0.0", {git, "${ONEDATA_GIT_URL}/clproto.git", {tag, "a982eb9f959"}}},
     {meck, "0.8.2", {git, "https://github.com/eproxus/meck.git", {tag, "0.8.2"}}},
