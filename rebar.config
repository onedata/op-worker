--- conflicted
+++ resolved
@@ -18,19 +18,11 @@
 
 %% deps options
 {deps, [
-<<<<<<< HEAD
     {ctool, {git, "ssh://git@git.plgrid.pl:7999/vfs/ctool.git", {ref, "27df346"}}},
     {cluster_worker,{git, "ssh://git@git.plgrid.pl:7999/vfs/cluster-worker.git", {ref, "b37c4723b46"}}},
     {cluster_manager, {raw, {git, "ssh://git@git.plgrid.pl:7999/vfs/cluster-manager.git", {ref, "da718981785"}}}},
     {gui, {git, "ssh://git@git.plgrid.pl:7999/vfs/gui.git", {ref, "793fbd3d1c3"}}},
     {clproto, {git, "ssh://git@git.plgrid.pl:7999/vfs/clproto.git", {ref, "bdd3403"}}},
-=======
-    {ctool, {git, "ssh://git@git.plgrid.pl:7999/vfs/ctool.git", {ref, "a278c67fd7a"}}},
-    {cluster_worker,{git, "ssh://git@git.plgrid.pl:7999/vfs/cluster-worker.git", {ref, "9e26b8aa"}}},
-    {cluster_manager, {raw, {git, "ssh://git@git.plgrid.pl:7999/vfs/cluster-manager.git", {ref, "da718981785"}}}},
-    {gui, {git, "ssh://git@git.plgrid.pl:7999/vfs/gui.git", {ref, "3191799"}}},
-    {clproto, {git, "ssh://git@git.plgrid.pl:7999/vfs/clproto.git", {ref, "b2d2fabdc2c"}}},
->>>>>>> 63c3b553
     {rrdtool, {git, "https://github.com/mwrona/erlang-rrdtool.git", "master"}},
     {poolboy, {git, "https://github.com/devinus/poolboy.git", {tag, "1.5.1"}}},
     {meck, {git, "https://github.com/eproxus/meck.git", {tag, "0.8.4"}}},
