%% behaviours should be compiled before other files
{erl_first_files, [
    "src/cluster_elements/worker_host/worker_plugin_behaviour.erl",
    "src/modules/fslogic/check_permissions.erl",
    "deps/ctool/annotations/performance.erl"
]}.

%% directory for releases
{sub_dirs, ["rel"]}.

%% to include deps headers
{lib_dirs, ["deps"]}.

%% eunit opts - Maven-like output formatting
{eunit_opts, [verbose, {report, {eunit_surefire, [{dir, "../test/eunit_results"}]}}]}.

%% Test coverage
{cover_enabled, true}.
{cover_export_enabled, true}.

%% deps options
{deps, [
<<<<<<< HEAD
    {ctool, ".*", {git, "ssh://git@git.plgrid.pl:7999/vfs/ctool.git", {tag, "df6ab78"}}},
=======
    {ctool, ".*", {git, "ssh://git@git.plgrid.pl:7999/vfs/ctool.git", {tag, "d22a6ba"}}},
>>>>>>> 8368d43b
    {clproto, ".*", {git, "ssh://git@git.plgrid.pl:7999/vfs/clproto.git", {tag, "4239d9d"}}},
    {meck, "0.8.2", {git, "https://github.com/eproxus/meck.git", {tag, "0.8.2"}}},
    {gen_server_mock, ".*", {git, "git://github.com/brucexin/gen_server_mock.git", {tag, "de3cd8e"}}},
    {jiffy, ".*", {git, "https://github.com/davisp/jiffy.git", {tag, "137d3d9"}}},
    %% parse_trans repeated from ctool to fetch it before annotations' inner dependency
    {parse_trans, "2.9.2", {git, "https://github.com/uwiger/parse_trans.git", {tag, "2.9.2"}}},
    {annotations, ".*", {git, "https://github.com/RoXeon/annotations.git", {tag, "4c31a8b"}}},
    {riakc, "2.1.1", {git, "git://github.com/basho/riak-erlang-client.git", {tag, "2.1.1"}}},
    {node_package, ".*", {git, "git://github.com/xorver/node_package.git", {branch, "2.0.1"}}},
    {mcd, ".*", {git, "https://github.com/RoXeon/mcd.git", {branch, "master"}}}
]}.

%% plugins
{plugins, [rebar_git_plugin, rebar_annotations_plugin]}.

%% pre-hooks
{pre_hooks, [
    {eunit, "mkdir -p test/eunit_results"}, %% Make dir for eunit' surefire test results
    %% Sometimes, in some cases epmd daemon doesn't start during eunit tests,
    %% so we need to force start it
    {eunit, "epmd -daemon"},
    %% Helpers compilation
    {clean, "make -C helpers/ clean"},
    {compile, "make LDFLAGS= CFLAGS= CXXFLAGS= INSTALL_PREFIX=`pwd`/priv/helpers -C helpers/ install"},
    {compile, "rm -rf `pwd`/priv/helpers/**/*.so"},
    %% bamboos compilation
    {compile, "make -C bamboos compile"},
    {clean, "make -C bamboos clean"},
    %% dir for compiled C libs
    {compile, "mkdir -p priv"}
]}.

{post_hooks, [
    {compile, "cp ebin/*SUITE* test_distributed/"},
    {compile, "rm -rf priv/*.a"},
    {compile, "rm -rf c_src/*.o"}
]}.

%% erlang NIF specification
{port_specs, [
    {"priv/csr_creator_drv.so", ["c_src/csr_creator.cc", "c_src/csr_creator_nif.cc"]},
    {"priv/helpers_nif.so", ["c_src/helpers/helpers_nif.cc"]}
]}.

%% erlang NIF compilation flags
{port_env, [
    {"LDFLAGS", "$LDFLAGS `pkg-config --libs botan-1.10` -Wl,-rpath -Wl,\\$ORIGIN/helpers/lib  -L `pwd`/priv/helpers/lib -lhelpers -lboost_filesystem"},
    {"CXXFLAGS", "$CXXFLAGS -std=c++14 -O2 -Wall `pkg-config --cflags botan-1.10` -I `pwd`/priv/helpers//include -D_FILE_OFFSET_BITS=64 -DASIO_STANDALONE"},
    {"DRV_LINK_TEMPLATE", "$CXX $PORT_IN_FILES $LDFLAGS $DRV_LDFLAGS -o $PORT_OUT_FILE"}
]}.

%% Cleanup
{clean_files, [
    "test/eunit_results",
    "priv/*.so",
    "priv/helpers",
    "test_distributed/logs/*",
    "test_distributed/*.beam"
]}.

%% Erlang options, defines
{erl_opts, [{src_dirs, ["src", "test_distributed"]}]}.
%% Add the tuple below to erl_opts proplist to turn on lager parse transform
%% (this is not needed as long as ctool logger is used)
%% {parse_transform, lager_transform}
%% Add the tuple below to erl_opts proplist to completely turn off debug messages
%% {d, skip_debug}

%% Options for erlyDTL (templates for GUI)
{erlydtl_opts, [
    {out_dir, "ebin"}
]}.<|MERGE_RESOLUTION|>--- conflicted
+++ resolved
@@ -20,11 +20,7 @@
 
 %% deps options
 {deps, [
-<<<<<<< HEAD
-    {ctool, ".*", {git, "ssh://git@git.plgrid.pl:7999/vfs/ctool.git", {tag, "df6ab78"}}},
-=======
-    {ctool, ".*", {git, "ssh://git@git.plgrid.pl:7999/vfs/ctool.git", {tag, "d22a6ba"}}},
->>>>>>> 8368d43b
+    {ctool, ".*", {git, "ssh://git@git.plgrid.pl:7999/vfs/ctool.git", {tag, "81e7926b651"}}},
     {clproto, ".*", {git, "ssh://git@git.plgrid.pl:7999/vfs/clproto.git", {tag, "4239d9d"}}},
     {meck, "0.8.2", {git, "https://github.com/eproxus/meck.git", {tag, "0.8.2"}}},
     {gen_server_mock, ".*", {git, "git://github.com/brucexin/gen_server_mock.git", {tag, "de3cd8e"}}},
