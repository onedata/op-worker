%% behaviours should be compiled before other files
{erl_first_files, [
    "src/cluster_elements/worker_host/worker_plugin_behaviour.erl",
    "src/http/rest/protocol_plugin_behaviour.erl",
    "src/modules/fslogic/check_permissions.erl",
    "deps/ctool/annotations/performance.erl"
]}.

%% directory for releases
{sub_dirs, ["rel"]}.

%% to include deps headers
{lib_dirs, ["deps"]}.

%% eunit opts - Maven-like output formatting
{eunit_opts, [verbose, {report, {eunit_surefire, [{dir, "../test/eunit_results"}]}}]}.

%% Test coverage
{cover_enabled, true}.
{cover_export_enabled, true}.

%% deps options
{deps, [
<<<<<<< HEAD
    {cluster_worker, ".*", {git, "ssh://git@git.plgrid.pl:7999/vfs/cluster-worker.git", {tag, "b4bd9f8a259"}}},
    {ctool, ".*", {git, "ssh://git@git.plgrid.pl:7999/vfs/ctool.git", {tag, "c63ba67"}}},
    {gui, ".*", {git, "ssh://git@git.plgrid.pl:7999/vfs/gui.git", {tag, "eef0f51"}}},
=======
    {ctool, ".*", {git, "ssh://git@git.plgrid.pl:7999/vfs/ctool.git", {tag, "62d43674569"}}},
    {cluster_worker, ".*", {git, "ssh://git@git.plgrid.pl:7999/vfs/cluster-worker.git", {tag, "5a7e2c381e3"}}},
>>>>>>> 6d717b8b
    {clproto, ".*", {git, "ssh://git@git.plgrid.pl:7999/vfs/clproto.git", {tag, "10384fcf79f"}}},
    {meck, "0.8.2", {git, "https://github.com/eproxus/meck.git", {tag, "0.8.2"}}},
    {gen_server_mock, ".*", {git, "git://github.com/brucexin/gen_server_mock.git", {tag, "de3cd8e"}}},
    %% parse_trans repeated from ctool to fetch it before annotations' inner dependency
    {parse_trans, "2.9.2", {git, "https://github.com/uwiger/parse_trans.git", {tag, "2.9.2"}}},
    {annotations, ".*", {git, "https://github.com/RoXeon/annotations.git", {tag, "4c31a8b"}}},
    {riakc, "2.1.1", {git, "git://github.com/basho/riak-erlang-client.git", {tag, "2.1.1"}}},
    {node_package, ".*", {git, "git://github.com/xorver/node_package.git", {branch, "2.0.1"}}}
]}.

%% plugins
{plugins, [rebar_git_plugin, rebar_annotations_plugin]}.

%% pre-hooks
{pre_hooks, [
    {eunit, "mkdir -p test/eunit_results"}, %% Make dir for eunit' surefire test results
    %% Sometimes, in some cases epmd daemon doesn't start during eunit tests,
    %% so we need to force start it
    {eunit, "epmd -daemon"},
    %% Helpers compilation
    {clean, "make -C helpers/ clean"},
    {compile, "make LDFLAGS= CFLAGS= CXXFLAGS= INSTALL_PREFIX=`pwd`/priv/helpers -C helpers/ install"},
    {compile, "rm -rf `pwd`/priv/helpers/**/*.so"},
    %% bamboos compilation
    {compile, "make -C bamboos compile"},
    {clean, "make -C bamboos clean"},
    %% dir for compiled C libs
    {compile, "mkdir -p priv"}
]}.

{post_hooks, [
    {compile, "cp ebin/*SUITE* test_distributed/"},
    {compile, "rm -rf priv/*.a"},
    {compile, "rm -rf c_src/*.o"}
]}.

%% erlang NIF specification
{port_specs, [
    {"priv/csr_creator_drv.so", ["c_src/csr_creator.cc", "c_src/csr_creator_nif.cc"]},
    {"priv/helpers_nif.so", ["c_src/helpers/helpers_nif.cc"]}
]}.

%% erlang NIF compilation flags
{port_env, [
    {"LDFLAGS", "$LDFLAGS `pkg-config --libs botan-1.10` -Wl,-rpath -Wl,\\$ORIGIN/helpers/lib  -L `pwd`/priv/helpers/lib -lhelpers -lboost_filesystem"},
    {"CXXFLAGS", "$CXXFLAGS -std=c++14 -O2 -Wall `pkg-config --cflags botan-1.10` -isystem `pwd`/priv/helpers/include -D_FILE_OFFSET_BITS=64 -DASIO_STANDALONE"},
    {"DRV_LINK_TEMPLATE", "$CXX $PORT_IN_FILES $LDFLAGS $DRV_LDFLAGS -o $PORT_OUT_FILE"}
]}.

%% Cleanup
{clean_files, [
    "test/eunit_results",
    "priv/*.so",
    "priv/helpers",
    "test_distributed/logs/*",
    "test_distributed/*.beam"
]}.

%% Erlang options, defines
{erl_opts, [{src_dirs, ["src", "test_distributed"]}]}.
%% Add the tuple below to erl_opts proplist to turn on lager parse transform
%% (this is not needed as long as ctool logger is used)
%% {parse_transform, lager_transform}
%% Add the tuple below to erl_opts proplist to completely turn off debug messages
%% {d, skip_debug}<|MERGE_RESOLUTION|>--- conflicted
+++ resolved
@@ -21,14 +21,9 @@
 
 %% deps options
 {deps, [
-<<<<<<< HEAD
-    {cluster_worker, ".*", {git, "ssh://git@git.plgrid.pl:7999/vfs/cluster-worker.git", {tag, "b4bd9f8a259"}}},
     {ctool, ".*", {git, "ssh://git@git.plgrid.pl:7999/vfs/ctool.git", {tag, "c63ba67"}}},
+    {cluster_worker, ".*", {git, "ssh://git@git.plgrid.pl:7999/vfs/cluster-worker.git", {tag, "5a7e2c381e3"}}},
     {gui, ".*", {git, "ssh://git@git.plgrid.pl:7999/vfs/gui.git", {tag, "eef0f51"}}},
-=======
-    {ctool, ".*", {git, "ssh://git@git.plgrid.pl:7999/vfs/ctool.git", {tag, "62d43674569"}}},
-    {cluster_worker, ".*", {git, "ssh://git@git.plgrid.pl:7999/vfs/cluster-worker.git", {tag, "5a7e2c381e3"}}},
->>>>>>> 6d717b8b
     {clproto, ".*", {git, "ssh://git@git.plgrid.pl:7999/vfs/clproto.git", {tag, "10384fcf79f"}}},
     {meck, "0.8.2", {git, "https://github.com/eproxus/meck.git", {tag, "0.8.2"}}},
     {gen_server_mock, ".*", {git, "git://github.com/brucexin/gen_server_mock.git", {tag, "de3cd8e"}}},
