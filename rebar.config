%% behaviours should be compiled before other files
{erl_first_files, [
    "src/cluster_elements/worker_host/worker_plugin_behaviour.erl",
    "src/http/rest/protocol_plugin_behaviour.erl",
    "src/modules/fslogic/security_annotations/check_permissions.erl"
]}.

%% directory for releases
{sub_dirs, ["rel"]}.

%% to include deps headers
{lib_dirs, ["deps"]}.

%% eunit opts - Maven-like output formatting
{eunit_opts, [verbose, {report, {eunit_surefire, [{dir, "../test/eunit_results"}]}}]}.

%% Test coverage
{cover_enabled, true}.
{cover_export_enabled, true}.

%% deps options
{deps, [
<<<<<<< HEAD
    {ctool, "3.0.0-alpha3", {git, "${ONEDATA_GIT_URL}/ctool.git", {tag, "4ca3ddbbb34"}}},
    {cluster_worker, "3.0.0-beta1", {git, "${ONEDATA_GIT_URL}/cluster-worker.git", {tag, "31d599d6134"}}},
    {gui, "1.0.3", {git, "${ONEDATA_GIT_URL}/gui.git", {tag, "342564aad8c"}}},
    {clproto, "2.0.0", {git, "${ONEDATA_GIT_URL}/clproto.git", {tag, "b2640946d9b"}}},
    {meck, "0.8.4", {git, "https://github.com/eproxus/meck.git", {tag, "0.8.4"}}},
=======
    {ctool, "3.0.0-alpha3", {git, "${ONEDATA_GIT_URL}/ctool.git", {tag, "0261509cc9d"}}},
    {cluster_worker, "3.0.0-beta1", {git, "${ONEDATA_GIT_URL}/cluster-worker.git", {tag, "77753cd4ecd"}}},
    {gui, "1.0.3", {git, "${ONEDATA_GIT_URL}/gui.git", {tag, "6bb4d5f38f6"}}},
    {clproto, "2.0.0", {git, "${ONEDATA_GIT_URL}/clproto.git", {tag, "9168029f978"}}},
    {meck, "0.8.2", {git, "https://github.com/eproxus/meck.git", {tag, "0.8.2"}}},
>>>>>>> c20e47fd
    {gen_server_mock, ".*", {git, "git://github.com/brucexin/gen_server_mock.git", {tag, "de3cd8e"}}},
    {jiffy, "0.14.4", {git, "https://github.com/davisp/jiffy.git", {tag, "0.14.4"}}},
    %% parse_trans repeated from ctool to fetch it before annotations' inner dependency
    {parse_trans, "2.9.2", {git, "https://github.com/uwiger/parse_trans.git", {tag, "2.9.2"}}},
    {annotations, ".*", {git, "https://github.com/RoXeon/annotations.git", {tag, "4c31a8b"}}},
<<<<<<< HEAD
    % Riakc uses meck that blocks cover in Erlang 18.x
    % If riak is used, uncomment line below and change meck to 0.8.2
%%     {riakc, ".*", {git, "git://github.com/basho/riak-erlang-client.git", {tag, "527722d"}}},
    {node_package, ".*", {git, "git://github.com/onedata/node_package.git", {branch, "2.0.2"}}}
=======
    {riakc, ".*", {git, "git://github.com/basho/riak-erlang-client.git", {tag, "527722d"}}},
    {node_package, ".*", {git, "git://github.com/onedata/node_package.git", {branch, "2.0.2"}}},
    {iso8601, ".*", {git, "https://github.com/xorver/erlang_iso8601.git", {tag, "72013b0"}}}
>>>>>>> c20e47fd
]}.

%% plugins
{plugins, [rebar_git_plugin, rebar_annotations_plugin]}.

%% pre-hooks
{pre_hooks, [
    {eunit, "mkdir -p test/eunit_results"}, %% Make dir for eunit' surefire test results
    %% Sometimes, in some cases epmd daemon doesn't start during eunit tests,
    %% so we need to force start it
    {eunit, "epmd -daemon"},
    %% Helpers compilation
    {clean, "make -C helpers/ clean"},
    {compile, "make LDFLAGS= CFLAGS= CXXFLAGS= INSTALL_PREFIX=`pwd`/priv/helpers BUILD_PROXY_IO=OFF -C helpers/ install"},
    {compile, "rm -rf `pwd`/priv/helpers/**/*.so"},
    {clean, "make gui_clean"},
    %% NIFs compilation
    {compile, "mkdir -p priv"},
    {compile, "make -C c_src"}
]}.

{post_hooks, [
    {compile, "rm -rf priv/*.a"}
]}.

%% Cleanup
{clean_files, [
    "./c_src/*/*.o",
    "./test/eunit_results",
    "./priv/*.so",
    "./priv/helpers",
    "./test_distributed/logs/*",
    "./test_distributed/*.beam"
]}.

%% Erlang options, defines
{erl_opts, [
    {src_dirs, ["src"]},
    {d, 'WITH_JIFFY'}
]}.
%% Add the tuple below to erl_opts proplist to turn on lager parse transform
%% (this is not needed as long as ctool logger is used)
%% {parse_transform, lager_transform}
%% Add the tuple below to erl_opts proplist to completely turn off debug messages
%% {d, skip_debug}<|MERGE_RESOLUTION|>--- conflicted
+++ resolved
@@ -20,34 +20,28 @@
 
 %% deps options
 {deps, [
-<<<<<<< HEAD
     {ctool, "3.0.0-alpha3", {git, "${ONEDATA_GIT_URL}/ctool.git", {tag, "4ca3ddbbb34"}}},
     {cluster_worker, "3.0.0-beta1", {git, "${ONEDATA_GIT_URL}/cluster-worker.git", {tag, "31d599d6134"}}},
     {gui, "1.0.3", {git, "${ONEDATA_GIT_URL}/gui.git", {tag, "342564aad8c"}}},
     {clproto, "2.0.0", {git, "${ONEDATA_GIT_URL}/clproto.git", {tag, "b2640946d9b"}}},
     {meck, "0.8.4", {git, "https://github.com/eproxus/meck.git", {tag, "0.8.4"}}},
-=======
     {ctool, "3.0.0-alpha3", {git, "${ONEDATA_GIT_URL}/ctool.git", {tag, "0261509cc9d"}}},
     {cluster_worker, "3.0.0-beta1", {git, "${ONEDATA_GIT_URL}/cluster-worker.git", {tag, "77753cd4ecd"}}},
     {gui, "1.0.3", {git, "${ONEDATA_GIT_URL}/gui.git", {tag, "6bb4d5f38f6"}}},
     {clproto, "2.0.0", {git, "${ONEDATA_GIT_URL}/clproto.git", {tag, "9168029f978"}}},
     {meck, "0.8.2", {git, "https://github.com/eproxus/meck.git", {tag, "0.8.2"}}},
->>>>>>> c20e47fd
     {gen_server_mock, ".*", {git, "git://github.com/brucexin/gen_server_mock.git", {tag, "de3cd8e"}}},
     {jiffy, "0.14.4", {git, "https://github.com/davisp/jiffy.git", {tag, "0.14.4"}}},
     %% parse_trans repeated from ctool to fetch it before annotations' inner dependency
     {parse_trans, "2.9.2", {git, "https://github.com/uwiger/parse_trans.git", {tag, "2.9.2"}}},
     {annotations, ".*", {git, "https://github.com/RoXeon/annotations.git", {tag, "4c31a8b"}}},
-<<<<<<< HEAD
     % Riakc uses meck that blocks cover in Erlang 18.x
     % If riak is used, uncomment line below and change meck to 0.8.2
 %%     {riakc, ".*", {git, "git://github.com/basho/riak-erlang-client.git", {tag, "527722d"}}},
     {node_package, ".*", {git, "git://github.com/onedata/node_package.git", {branch, "2.0.2"}}}
-=======
     {riakc, ".*", {git, "git://github.com/basho/riak-erlang-client.git", {tag, "527722d"}}},
     {node_package, ".*", {git, "git://github.com/onedata/node_package.git", {branch, "2.0.2"}}},
     {iso8601, ".*", {git, "https://github.com/xorver/erlang_iso8601.git", {tag, "72013b0"}}}
->>>>>>> c20e47fd
 ]}.
 
 %% plugins
