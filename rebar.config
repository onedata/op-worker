--- conflicted
+++ resolved
@@ -21,16 +21,13 @@
 
 %% deps options
 {deps, [
-<<<<<<< HEAD
     {ctool, ".*", {git, "ssh://git@git.plgrid.pl:7999/vfs/ctool.git", {tag, "68f577693aa"}}},
     {cluster_worker, ".*", {git, "ssh://git@git.plgrid.pl:7999/vfs/cluster-worker.git", {tag, "8136669ac6b"}}},
     {clproto, ".*", {git, "ssh://git@git.plgrid.pl:7999/vfs/clproto.git", {tag, "10384fcf79f"}}},
-=======
     {ctool, ".*", {git, "ssh://git@git.plgrid.pl:7999/vfs/ctool.git", {tag, "e8ab9eb9995"}}},
     {cluster_worker, ".*", {git, "ssh://git@git.plgrid.pl:7999/vfs/cluster-worker.git", {tag, "b74bd0b"}}},
     {gui, ".*", {git, "ssh://git@git.plgrid.pl:7999/vfs/gui.git", {tag, "2126369"}}},
     {clproto, ".*", {git, "ssh://git@git.plgrid.pl:7999/vfs/clproto.git", {tag, "401a0807bfc"}}},
->>>>>>> 78808d20
     {meck, "0.8.2", {git, "https://github.com/eproxus/meck.git", {tag, "0.8.2"}}},
     {gen_server_mock, ".*", {git, "git://github.com/brucexin/gen_server_mock.git", {tag, "de3cd8e"}}},
     %% parse_trans repeated from ctool to fetch it before annotations' inner dependency
