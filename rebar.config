%% behaviours should be compiled before other files
{erl_first_files, [
    "src/veil_modules/worker_plugin_behaviour.erl",
    "src/veil_modules/control_panel/rest_modules/rest_module_behaviour.erl",
    "src/veil_modules/control_panel/utils/session_logic_behaviour.erl"
]}.

%% directory for releases
{sub_dirs, ["releases"]}.

%% to include deps headers
{lib_dirs, ["deps"]}.

%% options for documentation tool
{edoc_opts, [no_packages]}.

%% eunit opts - Maven-like output formatting
{eunit_opts, [verbose, {report, {eunit_surefire, [{dir, "../test/eunit_results"}]}}]}.

%% Test coverage
{cover_enabled, true}.

%% deps options
{deps, [
    {ctool,".*", {git, "ssh://git@git.plgrid.pl:7999/vfs/ctool.git", {tag, "4b4711d"}}},
    {meck, "0.8.2", {git, "https://github.com/eproxus/meck.git", {tag, "0.8.2"}}},
<<<<<<< HEAD
    {protobuffs, "0.8.1", {git, "https://github.com/basho/erlang_protobuffs.git", {tag, "0.8.1"}}},
=======
    {lager, "2.0.3", {git, "git://github.com/basho/lager.git", {tag, "2.0.3"}}},
    {ranch, "0.9.0", {git, "https://github.com/extend/ranch.git", {tag, "0.9.0"}}},
    {protobuffs, "0.8.1p4", {git, "https://github.com/basho/erlang_protobuffs.git", {tag, "0.8.1p4"}}},
    {cowboy, "0.9.0", {git, "git://github.com/extend/cowboy.git", {tag, "0.9.0"}}},
>>>>>>> 8ce1dea3
    {gen_server_mock, ".*", {git, "git://github.com/brucexin/gen_server_mock.git", {tag, "de3cd8e"}}},
    {yamler, ".*", {git, "git://github.com/goertzenator/yamler.git", {tag, "c0ec227"}}},
    {basho_bench, ".*", {git, "git://github.com/RoXeon/basho_bench.git", {tag, "67dbef5"}}, [raw]},
    {websocket_client, ".*", {git, "git://github.com/RoXeon/websocket_client", {tag, "c8a2554"}}},
    {dao,".*", {git, "ssh://git@git.plgrid.pl:7999/vfs/dao.git", {tag, "c3f59c3"}}}
]}.

%% pre-hooks
{pre_hooks, [
    {eunit, "mkdir -p test/eunit_results"}, %% Make dir for eunit' surefire test results
    {eunit, "epmd -daemon"}, %% Sometimes, in some cases epmd daemon doesn't start during eunit tests, so we need to force start it
    {compile, "mkdir -p c_lib"},
    {compile, "ln -sf `g++ -print-file-name=libstdc++.a` c_lib"}, %% libstdc++ static linkage
    {compile, "chmod +x c_src/veilhelpers_nif/build_veilhelpers.sh"},
    {compile, "c_src/veilhelpers_nif/build_veilhelpers.sh"}
]}.

{post_hooks, [
    {compile, "chmod +x c_src/link_shared.sh"},
    {compile, "./c_src/link_shared.sh globus gpv_drv.so veilhelpers_drv.so"},
    {compile, "./c_src/link_shared.sh boost veilhelpers_drv.so gpv_drv.so libveilhelpers.so libveilhelpers.dylib"},
    {compile, "./c_src/link_shared.sh ssl veilhelpers_drv.so gpv_drv.so libveilhelpers.so libveilhelpers.dylib"},
    {compile, "./c_src/link_shared.sh ltdl gpv_drv.so veilhelpers_drv.so libveilhelpers.so libveilhelpers.dylib"},
    {compile, "./c_src/link_shared.sh krb gpv_drv.so veilhelpers_drv.so libveilhelpers.so libveilhelpers.dylib"},
    {compile, "./c_src/link_shared.sh c++ gpv_drv.so veilhelpers_drv.so libveilhelpers.so libveilhelpers.dylib"},
    {compile, "./c_src/link_shared.sh stdc++ gpv_drv.so veilhelpers_drv.so libveilhelpers.so libveilhelpers.dylib"},
    {compile, "./c_src/link_shared.sh k5 gpv_drv.so veilhelpers_drv.so libveilhelpers.so libveilhelpers.dylib"},
    {compile, "./c_src/link_shared.sh crypto veilhelpers_drv.so gpv_drv.so libveilhelpers.so libveilhelpers.dylib"},
    {compile, "./c_src/link_shared.sh protobuf veilhelpers_drv.so libveilhelpers.so libveilhelpers.dylib"},
    {compile, "rm -rf c_lib/*.a"},
    {doc, "./generate_test_doc.sh"},
    %% Change rpath in NIF libs on Darwin
    {"darwin", compile, "install_name_tool -change libveilhelpers.dylib @loader_path/libveilhelpers.dylib c_lib/veilhelpers_drv.so"},
    {"darwin", compile, "install_name_tool -change libveilhelpers.dylib @loader_path/libveilhelpers.dylib c_lib/gpv_drv.so"}
]}.

%% Cleanup
{clean_files, ["test/eunit_results", "distributed_tests_out", "c_lib", "veilhelpers/build"]}.

%% Logging 
%% Add the tuple below to erl_opts proplist to completely turn off debug messages
%% {d, skip_debug}
%% {erl_opts, [{parse_transform, lager_transform}]}.

{port_specs, [
    {"c_lib/gpv_drv.so", ["c_src/gpv_nif/grid_proxy_verify.c", "c_src/gpv_nif/gpv_nif.c"]},
    {"c_lib/veilhelpers_drv.so", ["c_src/veilhelpers_nif/veilhelpers_nif.cc", "c_src/veilhelpers_nif/term_translator.cc"]}
]}.

{port_env, [
    {"LDFLAGS", "$LDFLAGS -lssl -lcrypto -lglobus_gsi_callback -lveilhelpers -Bstatic -lboost_system-mt -lboost_thread-mt -Wl,-rpath,./c_lib -Wl,-rpath,./c_lib -Wl,-rpath,../c_lib -Wl,-rpath,. -L ./c_lib"},
    {"CXXFLAGS", "$CXXFLAGS -std=c++11 -I ./veilhelpers/include -I ./veilhelpers/release -I ./veilhelpers/release/include -D_FILE_OFFSET_BITS=64 -DFUSE_USE_VERSION=29 -fpermissive"}
]}.

% Options for erlyDTL (templates for GUI)
{erlydtl_opts, [
    {doc_root, "src/gui_static/templates"},
    {out_dir, "ebin"},
    {source_ext, ".html"},
    {module_ext, "_view"}
]}.<|MERGE_RESOLUTION|>--- conflicted
+++ resolved
@@ -22,16 +22,9 @@
 
 %% deps options
 {deps, [
-    {ctool,".*", {git, "ssh://git@git.plgrid.pl:7999/vfs/ctool.git", {tag, "4b4711d"}}},
+    {ctool,".*", {git, "ssh://git@git.plgrid.pl:7999/vfs/ctool.git", {tag, "8dc3928"}}},
     {meck, "0.8.2", {git, "https://github.com/eproxus/meck.git", {tag, "0.8.2"}}},
-<<<<<<< HEAD
-    {protobuffs, "0.8.1", {git, "https://github.com/basho/erlang_protobuffs.git", {tag, "0.8.1"}}},
-=======
-    {lager, "2.0.3", {git, "git://github.com/basho/lager.git", {tag, "2.0.3"}}},
-    {ranch, "0.9.0", {git, "https://github.com/extend/ranch.git", {tag, "0.9.0"}}},
     {protobuffs, "0.8.1p4", {git, "https://github.com/basho/erlang_protobuffs.git", {tag, "0.8.1p4"}}},
-    {cowboy, "0.9.0", {git, "git://github.com/extend/cowboy.git", {tag, "0.9.0"}}},
->>>>>>> 8ce1dea3
     {gen_server_mock, ".*", {git, "git://github.com/brucexin/gen_server_mock.git", {tag, "de3cd8e"}}},
     {yamler, ".*", {git, "git://github.com/goertzenator/yamler.git", {tag, "c0ec227"}}},
     {basho_bench, ".*", {git, "git://github.com/RoXeon/basho_bench.git", {tag, "67dbef5"}}, [raw]},
