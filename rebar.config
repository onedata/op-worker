%% behaviours should be compiled before other files
{erl_first_files, [
    "src/cluster_elements/worker_host/worker_plugin_behaviour.erl",
    "src/http/rest/protocol_plugin_behaviour.erl",
    "src/modules/fslogic/security_annotations/check_permissions.erl"
]}.

%% directory for releases
{sub_dirs, ["rel"]}.

%% to include deps headers
{lib_dirs, ["deps"]}.

%% eunit opts - Maven-like output formatting
{eunit_opts, [verbose, {report, {eunit_surefire, [{dir, "../test/eunit_results"}]}}]}.

%% Test coverage
{cover_enabled, true}.
{cover_export_enabled, true}.

%% deps options
{deps, [
<<<<<<< HEAD
    {ctool, "3.0.0-beta3", {git, "${ONEDATA_GIT_URL}/ctool.git", {tag, "d6f0b5eece7"}}},
    {cluster_worker, "3.0.0-beta3", {git, "${ONEDATA_GIT_URL}/cluster-worker.git", {tag, "4d4d112d077"}}},
=======
    {ctool, "3.0.0-beta3", {git, "${ONEDATA_GIT_URL}/ctool.git", {tag, "291da30ab1d"}}},
    {cluster_worker, "3.0.0-beta3", {git, "${ONEDATA_GIT_URL}/cluster-worker.git", {tag, "072af7c03be"}}},
>>>>>>> 1fc294f1
    {gui, "3.0.0-beta3", {git, "${ONEDATA_GIT_URL}/gui.git", {tag, "eb7bd535108"}}},
    {clproto, "2.0.0", {git, "${ONEDATA_GIT_URL}/clproto.git", {tag, "590c8ca6077"}}},
    {rrdtool, ".*", {git, "https://github.com/mwrona/erlang-rrdtool.git", "master"}},
    {poolboy, "1.5.1", {git, "https://github.com/devinus/poolboy.git", {tag, "1.5.1"}}},
    {meck, "0.8.4", {git, "https://github.com/eproxus/meck.git", {tag, "0.8.4"}}},
    {gen_server_mock, ".*", {git, "git://github.com/brucexin/gen_server_mock.git", {tag, "de3cd8e"}}},
    {jiffy, "0.14.4", {git, "https://github.com/davisp/jiffy.git", {tag, "0.14.4"}}},
    %% parse_trans repeated from ctool to fetch it before annotations' inner dependency
    {parse_trans, "2.9.2", {git, "https://github.com/uwiger/parse_trans.git", {tag, "2.9.2"}}},
    {annotations, ".*", {git, "https://github.com/RoXeon/annotations.git", {tag, "4c31a8b"}}},
    % Riakc uses meck that blocks cover in Erlang 18.x
    % If riak is used, uncomment line below and change meck to 0.8.2
    % {riakc, ".*", {git, "git://github.com/basho/riak-erlang-client.git", {tag, "527722d"}}},
    {node_package, ".*", {git, "git://github.com/onedata/node_package.git", {branch, "2.0.2"}}},
    {iso8601, ".*", {git, "https://github.com/xorver/erlang_iso8601.git", {tag, "72013b0"}}}
]}.

%% plugins
{plugins, [rebar_git_plugin, rebar_annotations_plugin]}.

%% pre-hooks
{pre_hooks, [
    {eunit, "mkdir -p test/eunit_results"}, %% Make dir for eunit' surefire test results
    %% Sometimes, in some cases epmd daemon doesn't start during eunit tests,
    %% so we need to force start it
    {eunit, "epmd -daemon"},
    %% Helpers compilation
    {clean, "make -C helpers/ clean"},
    {compile, "make LDFLAGS= CFLAGS= CXXFLAGS= INSTALL_PREFIX=`pwd`/priv/helpers BUILD_PROXY_IO=OFF -C helpers/ install"},
    {compile, "rm -rf `pwd`/priv/helpers/**/*.so"},
    %% NIFs compilation
    {compile, "mkdir -p priv"},
    {compile, "make -C c_src"}
]}.

{post_hooks, [
    {compile, "rm -rf priv/*.a"}
]}.

%% Cleanup
{clean_files, [
    "./c_src/*/*.o",
    "./test/eunit_results",
    "./priv/*.so",
    "./priv/helpers",
    "./test_distributed/logs/*",
    "./test_distributed/*.beam"
]}.

%% Erlang options, defines
{erl_opts, [
    {src_dirs, ["src"]},
    {d, 'WITH_JIFFY'}
]}.
%% Add the tuple below to erl_opts proplist to turn on lager parse transform
%% (this is not needed as long as ctool logger is used)
%% {parse_transform, lager_transform}
%% Add the tuple below to erl_opts proplist to completely turn off debug messages
%% {d, skip_debug}<|MERGE_RESOLUTION|>--- conflicted
+++ resolved
@@ -20,13 +20,8 @@
 
 %% deps options
 {deps, [
-<<<<<<< HEAD
-    {ctool, "3.0.0-beta3", {git, "${ONEDATA_GIT_URL}/ctool.git", {tag, "d6f0b5eece7"}}},
-    {cluster_worker, "3.0.0-beta3", {git, "${ONEDATA_GIT_URL}/cluster-worker.git", {tag, "4d4d112d077"}}},
-=======
     {ctool, "3.0.0-beta3", {git, "${ONEDATA_GIT_URL}/ctool.git", {tag, "291da30ab1d"}}},
-    {cluster_worker, "3.0.0-beta3", {git, "${ONEDATA_GIT_URL}/cluster-worker.git", {tag, "072af7c03be"}}},
->>>>>>> 1fc294f1
+    {cluster_worker, "3.0.0-beta3", {git, "${ONEDATA_GIT_URL}/cluster-worker.git", {tag, "1230c0cda17"}}},
     {gui, "3.0.0-beta3", {git, "${ONEDATA_GIT_URL}/gui.git", {tag, "eb7bd535108"}}},
     {clproto, "2.0.0", {git, "${ONEDATA_GIT_URL}/clproto.git", {tag, "590c8ca6077"}}},
     {rrdtool, ".*", {git, "https://github.com/mwrona/erlang-rrdtool.git", "master"}},
