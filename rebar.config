--- conflicted
+++ resolved
@@ -19,13 +19,8 @@
 
 %% deps options
 {deps, [
-<<<<<<< HEAD
     {ctool,".*", {git, "ssh://git@git.plgrid.pl:7999/vfs/ctool.git", {branch, "874f64c3ef95"}}},
     {clproto, ".*", {git, "ssh://git@git.plgrid.pl:7999/vfs/clproto.git", {tag, "803f77a0a24"}}, [raw]},
-=======
-    {ctool,".*", {git, "ssh://git@git.plgrid.pl:7999/vfs/ctool.git", {tag, "cb0b70f9779"}}},
-    {clproto, ".*", {git, "ssh://git@git.plgrid.pl:7999/vfs/clproto.git", {tag, "c421abf6250"}}, [raw]},
->>>>>>> 0d4d59e6
     {meck, "0.8.2", {git, "https://github.com/eproxus/meck.git", {tag, "0.8.2"}}},
     {gen_server_mock, ".*", {git, "git://github.com/brucexin/gen_server_mock.git", {tag, "de3cd8e"}}},
     {mochiweb, ".*", {git, "git://github.com/mochi/mochiweb.git", {tag, "v2.8.0"}}},
@@ -71,11 +66,8 @@
     {compile, "./c_src/link_shared.sh crypto gpv_drv.so oneproxy"},
     {compile, "./c_src/link_shared.sh botan gpv_drv.so oneproxy"},
     {compile, "rm -rf c_lib/*.a"},
-<<<<<<< HEAD
+    {compile, "cp ebin/*SUITE* test_distributed/"},
     {generate, "make -C appmock rel"}
-=======
-    {compile, "cp ebin/*SUITE* test_distributed/"}
->>>>>>> 0d4d59e6
     %% {"darwin", compile, "install_name_tool -change libhelpers.dylib @loader_path/libhelpers.dylib c_lib/gpv_drv.so"}
 ]}.
 
