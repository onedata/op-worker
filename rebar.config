--- conflicted
+++ resolved
@@ -21,13 +21,8 @@
 
 %% deps options
 {deps, [
-<<<<<<< HEAD
     {ctool, ".*", {git, "ssh://git@git.plgrid.pl:7999/vfs/ctool.git", {tag, "bde74dd"}}},
-    {clproto, ".*", {git, "ssh://git@git.plgrid.pl:7999/vfs/clproto.git", {tag, "d60611564f7"}}},
-=======
-    {ctool, ".*", {git, "ssh://git@git.plgrid.pl:7999/vfs/ctool.git", {tag, "1f3ae11"}}},
-    {clproto, ".*", {git, "ssh://git@git.plgrid.pl:7999/vfs/clproto.git", {tag, "4239d9d"}}},
->>>>>>> 54f19e8f
+    {clproto, ".*", {git, "ssh://git@git.plgrid.pl:7999/vfs/clproto.git", {tag, "d606115"}}},
     {meck, "0.8.2", {git, "https://github.com/eproxus/meck.git", {tag, "0.8.2"}}},
     {gen_server_mock, ".*", {git, "git://github.com/brucexin/gen_server_mock.git", {tag, "de3cd8e"}}},
     {jiffy, ".*", {git, "https://github.com/davisp/jiffy.git", {tag, "137d3d9"}}},
