--- conflicted
+++ resolved
@@ -18,13 +18,8 @@
 
 %% deps options
 {deps, [
-<<<<<<< HEAD
     {ctool, {git, "ssh://git@git.plgrid.pl:7999/vfs/ctool.git", {ref, "c5e8a769f50"}}},
     {cluster_worker,{git, "ssh://git@git.plgrid.pl:7999/vfs/cluster-worker.git", {ref, "c56fd2e3fcf"}}},
-=======
-    {ctool, {git, "ssh://git@git.plgrid.pl:7999/vfs/ctool.git", {ref, "9cb0c03570"}}},
-    {cluster_worker, {git, "ssh://git@git.plgrid.pl:7999/vfs/cluster-worker.git", {ref, "e1e72578823"}}},
->>>>>>> 922c97a0
     {cluster_manager, {raw, {git, "ssh://git@git.plgrid.pl:7999/vfs/cluster-manager.git", {ref, "a503504b807"}}}},
     {gui, {git, "ssh://git@git.plgrid.pl:7999/vfs/gui.git", {ref, "d42ceac"}}},
     {clproto, {git, "ssh://git@git.plgrid.pl:7999/vfs/clproto.git", {ref, "8ad2f7f1f65"}}},
@@ -202,4 +197,4 @@
             }]
         }
     ]}
-    ]}.+]}.