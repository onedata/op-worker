%% behaviours should be compiled before other files
{erl_first_files, [
    "src/cluster_elements/worker_host/worker_plugin_behaviour.erl",
    "src/cluster_elements/cluster_state_notifier/notify_state_change.erl",
    "deps/ctool/annotations/perf_test.erl"
]}.

%% directory for releases
{sub_dirs, ["rel"]}.

%% to include deps headers
{lib_dirs, ["deps", "deps/annotations"]}.

%% eunit opts - Maven-like output formatting
{eunit_opts, [verbose, {report, {eunit_surefire, [{dir, "../test/eunit_results"}]}}]}.

%% Test coverage
{cover_enabled, true}.

%% deps options
{deps, [
<<<<<<< HEAD
    {ctool,".*", {git, "ssh://git@git.plgrid.pl:7999/vfs/ctool.git", {tag, "d4182e48458"}}},
=======
    {ctool,".*", {git, "ssh://git@git.plgrid.pl:7999/vfs/ctool.git", {tag, "5facd84852f"}}},
>>>>>>> 03da78e7
    {clproto, ".*", {git, "ssh://git@git.plgrid.pl:7999/vfs/clproto.git", {tag, "38003749b"}}, [raw]},
    {meck, "0.8.2", {git, "https://github.com/eproxus/meck.git", {tag, "0.8.2"}}},
    {gen_server_mock, ".*", {git, "git://github.com/brucexin/gen_server_mock.git", {tag, "de3cd8e"}}},
    {mochiweb, ".*", {git, "git://github.com/mochi/mochiweb.git", {tag, "v2.8.0"}}},
    {parse_trans, ".*", {git, "https://github.com/esl/parse_trans.git", {tag, "763462825e"}}},
    {annotations, ".*", {git, "https://github.com/hyperthunk/annotations.git", {tag, "3f257db848"}}},
    {gpb, ".*", {git, "https://github.com/krzysztof-trzepla/gpb.git", {tag, "c5d4e17a5b"}}},
    {riakc, "2.0.1", {git, "git://github.com/basho/riak-erlang-client.git", {tag, "2.0.1"}}}
]}.

%% annotations
{plugins, [rebar_annotations_plugin]}.

%% pre-hooks
{pre_hooks, [
    {eunit, "mkdir -p test/eunit_results"}, %% Make dir for eunit' surefire test results
    {eunit, "epmd -daemon"}, %% Sometimes, in some cases epmd daemon doesn't start during eunit tests,
                             %% so we need to force start it
    {compile, "mkdir -p c_lib"},
    {compile, "ln -sf $(${CC} -print-file-name=libstdc++.a) c_lib"}, %% libstdc++ static linkage
    {compile, "chmod +x c_src/oneproxy/build_oneproxy.sh"},
    {compile, "c_src/oneproxy/build_oneproxy.sh c_lib"},
    {compile, "./deps/gpb/bin/protoc-erl -il -strbin -I`pwd`/deps/clproto/proto "
    "-o-erl src/proto/oneclient -o-hrl include/proto/oneclient `pwd`/deps/clproto/proto/**.proto"},
    {compile, "./deps/gpb/bin/protoc-erl -il -strbin -I`pwd`/c_src/oneproxy/proto "
    "-o-erl src/proto/oneproxy -o-hrl include/proto/oneproxy `pwd`/c_src/oneproxy/proto/**.proto"},
    % gen_dev compilation
    {clean, "make -C bamboos/gen_dev/ clean"},
    {compile, "make -C bamboos/gen_dev/ compile"}
]}.

{post_hooks, [
    {compile, "chmod +x c_src/link_shared.sh"},
    {compile, "./c_src/link_shared.sh globus gpv_drv.so oneproxy"},
    {compile, "./c_src/link_shared.sh boost gpv_drv.so oneproxy"},
    {compile, "./c_src/link_shared.sh ssl gpv_drv.so oneproxy"},
    {compile, "./c_src/link_shared.sh ltdl gpv_drv.so oneproxy"},
    {compile, "./c_src/link_shared.sh krb gpv_drv.so oneproxy"},
    {compile, "./c_src/link_shared.sh c++ gpv_drv.so oneproxy"},
    {compile, "./c_src/link_shared.sh stdc++ gpv_drv.so oneproxy"},
    {compile, "./c_src/link_shared.sh k5 gpv_drv.so oneproxy"},
    {compile, "./c_src/link_shared.sh crypto gpv_drv.so oneproxy"},
    {compile, "./c_src/link_shared.sh botan gpv_drv.so oneproxy"},
    {compile, "rm -rf c_lib/*.a"},
    {compile, "cp ebin/*SUITE* test_distributed/"}
    %% {"darwin", compile, "install_name_tool -change libhelpers.dylib @loader_path/libhelpers.dylib c_lib/gpv_drv.so"}
]}.

%% Cleanup
{clean_files, [
    "test/eunit_results",
    "c_lib",
    "c_src/oneproxy/build",
    "test_distributed/logs/*",
    "test_distributed/*.beam",
    "include/proto/oneclient/*.hrl",
    "src/proto/oneclient/*.erl",
    "include/proto/oneproxy/*.hrl",
    "src/proto/oneproxy/*.erl"
]}.

%% Erlang options, defines
{erl_opts, [{src_dirs, ["src", "test_distributed"]}]}.
%% Add the tuple below to erl_opts proplist to turn on lager parse transform
%% (this is not needed as long as ctool logger is used)
%% {parse_transform, lager_transform}
%% Add the tuple below to erl_opts proplist to completely turn off debug messages
%% {d, skip_debug}

{port_env, [
    {"LDFLAGS", "$LDFLAGS -lhelpers -Bstatic -lboost_system -lboost_thread -Wl,"
    "-rpath,./c_lib -Wl,-rpath,./c_lib -Wl,-rpath,../c_lib -Wl,-rpath,. -L ./c_lib"},
    {"CXXFLAGS", "$CXXFLAGS -std=c++11 -I ./helpers/include -I ./helpers/release "
    "-I ./helpers/release/include -DFUSE_USE_VERSION=29 `pkg-config fuse --cflags`"}
]}.

% Options for erlyDTL (templates for GUI)
{erlydtl_opts, [
    {out_dir, "ebin"}
]}.<|MERGE_RESOLUTION|>--- conflicted
+++ resolved
@@ -19,11 +19,7 @@
 
 %% deps options
 {deps, [
-<<<<<<< HEAD
-    {ctool,".*", {git, "ssh://git@git.plgrid.pl:7999/vfs/ctool.git", {tag, "d4182e48458"}}},
-=======
-    {ctool,".*", {git, "ssh://git@git.plgrid.pl:7999/vfs/ctool.git", {tag, "5facd84852f"}}},
->>>>>>> 03da78e7
+    {ctool,".*", {git, "ssh://git@git.plgrid.pl:7999/vfs/ctool.git", {tag, "33d5e9abb1d"}}},
     {clproto, ".*", {git, "ssh://git@git.plgrid.pl:7999/vfs/clproto.git", {tag, "38003749b"}}, [raw]},
     {meck, "0.8.2", {git, "https://github.com/eproxus/meck.git", {tag, "0.8.2"}}},
     {gen_server_mock, ".*", {git, "git://github.com/brucexin/gen_server_mock.git", {tag, "de3cd8e"}}},
