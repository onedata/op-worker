%% behaviours should be compiled before other files
{erl_first_files, [
    "src/cluster_elements/worker_host/worker_plugin_behaviour.erl",
    "src/http/rest/protocol_plugin_behaviour.erl",
    "src/modules/fslogic/security_annotations/check_permissions.erl"
]}.

%% directory for releases
{sub_dirs, ["rel"]}.

%% to include deps headers
{lib_dirs, ["deps"]}.

%% eunit opts - Maven-like output formatting
{eunit_opts, [verbose, {report, {eunit_surefire, [{dir, "../test/eunit_results"}]}}]}.

%% Test coverage
% {cover_enabled, true}. @todo https://github.com/ivanos/dobby_core_lib/issues/11
% {cover_export_enabled, true}.

%% deps options
{deps, [
<<<<<<< HEAD
    {ctool, "3.0.0-alpha3", {git, "${ONEDATA_GIT_URL}/ctool.git", {tag, "c877094b"}}},
    {cluster_worker, "3.0.0-alpha3", {git, "${ONEDATA_GIT_URL}/cluster-worker.git", {tag, "8fac00f9922"}}},
=======
    {ctool, "3.0.0-alpha3", {git, "${ONEDATA_GIT_URL}/ctool.git", {tag, "013265c124"}}},
    {cluster_worker, "3.0.0-alpha3", {git, "${ONEDATA_GIT_URL}/cluster-worker.git", {tag, "68a2ab22912"}}},
>>>>>>> 441b6273
    {gui, "1.0.3", {git, "${ONEDATA_GIT_URL}/gui.git", {tag, "5594cbf"}}},
    {clproto, "2.0.0", {git, "${ONEDATA_GIT_URL}/clproto.git", {tag, "11a71e9"}}},
    {meck, "0.8.2", {git, "https://github.com/eproxus/meck.git", {tag, "0.8.2"}}},
    {gen_server_mock, ".*", {git, "git://github.com/brucexin/gen_server_mock.git", {tag, "de3cd8e"}}},
    {jiffy, "0.14.4", {git, "https://github.com/davisp/jiffy.git", {tag, "0.14.4"}}},
    %% parse_trans repeated from ctool to fetch it before annotations' inner dependency
    {parse_trans, "2.9.2", {git, "https://github.com/uwiger/parse_trans.git", {tag, "2.9.2"}}},
    {annotations, ".*", {git, "https://github.com/RoXeon/annotations.git", {tag, "4c31a8b"}}},
    {riakc, ".*", {git, "git://github.com/basho/riak-erlang-client.git", {tag, "527722d"}}},
    {node_package, ".*", {git, "git://github.com/onedata/node_package.git", {branch, "2.0.2"}}}
]}.

%% plugins
{plugins, [rebar_git_plugin, rebar_annotations_plugin]}.

%% pre-hooks
{pre_hooks, [
    {eunit, "mkdir -p test/eunit_results"}, %% Make dir for eunit' surefire test results
    %% Sometimes, in some cases epmd daemon doesn't start during eunit tests,
    %% so we need to force start it
    {eunit, "epmd -daemon"},
    %% Helpers compilation
    {clean, "make -C helpers/ clean"},
    {compile, "make LDFLAGS= CFLAGS= CXXFLAGS= INSTALL_PREFIX=`pwd`/priv/helpers BUILD_PROXY_IO=OFF -C helpers/ install"},
    {compile, "rm -rf `pwd`/priv/helpers/**/*.so"},
    {clean, "make gui_clean"},
    %% NIFs compilation
    {compile, "mkdir -p priv"},
    {compile, "make -C c_src"}
]}.

{post_hooks, [
    {compile, "rm -rf priv/*.a"}
]}.

%% Cleanup
{clean_files, [
    "./c_src/*/*.o",
    "./test/eunit_results",
    "./priv/*.so",
    "./priv/helpers",
    "./test_distributed/logs/*",
    "./test_distributed/*.beam"
]}.

%% Erlang options, defines
{erl_opts, [
    {src_dirs, ["src"]},
    {d, 'WITH_JIFFY'}
]}.
%% Add the tuple below to erl_opts proplist to turn on lager parse transform
%% (this is not needed as long as ctool logger is used)
%% {parse_transform, lager_transform}
%% Add the tuple below to erl_opts proplist to completely turn off debug messages
%% {d, skip_debug}<|MERGE_RESOLUTION|>--- conflicted
+++ resolved
@@ -20,13 +20,8 @@
 
 %% deps options
 {deps, [
-<<<<<<< HEAD
-    {ctool, "3.0.0-alpha3", {git, "${ONEDATA_GIT_URL}/ctool.git", {tag, "c877094b"}}},
-    {cluster_worker, "3.0.0-alpha3", {git, "${ONEDATA_GIT_URL}/cluster-worker.git", {tag, "8fac00f9922"}}},
-=======
     {ctool, "3.0.0-alpha3", {git, "${ONEDATA_GIT_URL}/ctool.git", {tag, "013265c124"}}},
     {cluster_worker, "3.0.0-alpha3", {git, "${ONEDATA_GIT_URL}/cluster-worker.git", {tag, "68a2ab22912"}}},
->>>>>>> 441b6273
     {gui, "1.0.3", {git, "${ONEDATA_GIT_URL}/gui.git", {tag, "5594cbf"}}},
     {clproto, "2.0.0", {git, "${ONEDATA_GIT_URL}/clproto.git", {tag, "11a71e9"}}},
     {meck, "0.8.2", {git, "https://github.com/eproxus/meck.git", {tag, "0.8.2"}}},
