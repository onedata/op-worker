%% behaviours should be compiled before other files
{erl_first_files, [
    "src/cluster_elements/worker_host/worker_plugin_behaviour.erl",
    "src/http/rest/protocol_plugin_behaviour.erl",
    "src/modules/fslogic/security_annotations/check_permissions.erl"
]}.

%% directory for releases
{sub_dirs, ["rel"]}.

%% to include deps headers
{lib_dirs, ["deps"]}.

%% eunit opts - Maven-like output formatting
{eunit_opts, [verbose, {report, {eunit_surefire, [{dir, "../test/eunit_results"}]}}]}.

%% Test coverage
{cover_enabled, true}.
{cover_export_enabled, true}.

%% deps options
{deps, [
<<<<<<< HEAD
    {ctool, "3.0.0-beta3", {git, "${ONEDATA_GIT_URL}/ctool.git", {tag, "2d15483c4eea"}}},
    {cluster_worker, "3.0.0-beta3", {git, "${ONEDATA_GIT_URL}/cluster-worker.git", {tag, "1772d03f54f"}}},
=======
    {ctool, "3.0.0-beta3", {git, "${ONEDATA_GIT_URL}/ctool.git", {tag, "6c15fdef791"}}},
    {cluster_worker, "3.0.0-beta3", {git, "${ONEDATA_GIT_URL}/cluster-worker.git", {tag, "45fe264d843"}}},
>>>>>>> d1880868
    {gui, "3.0.0-beta3", {git, "${ONEDATA_GIT_URL}/gui.git", {tag, "191d837"}}},
    {clproto, "2.0.0", {git, "${ONEDATA_GIT_URL}/clproto.git", {tag, "b362e364f77"}}},
    {rrdtool, ".*", {git, "https://github.com/mwrona/erlang-rrdtool.git", "master"}},
    {poolboy, "1.5.1", {git, "https://github.com/devinus/poolboy.git", {tag, "1.5.1"}}},
    {meck, "0.8.4", {git, "https://github.com/eproxus/meck.git", {tag, "0.8.4"}}},
    {gen_server_mock, ".*", {git, "git://github.com/brucexin/gen_server_mock.git", {tag, "de3cd8e"}}},
    {jiffy, "0.14.4", {git, "https://github.com/davisp/jiffy.git", {tag, "0.14.4"}}},
    %% parse_trans repeated from ctool to fetch it before annotations' inner dependency
    {parse_trans, "2.9.2", {git, "https://github.com/uwiger/parse_trans.git", {tag, "2.9.2"}}},
    {annotations, ".*", {git, "https://github.com/RoXeon/annotations.git", {tag, "4c31a8b"}}},
    % Riakc uses meck that blocks cover in Erlang 18.x
    % If riak is used, uncomment line below and change meck to 0.8.2
    % {riakc, ".*", {git, "git://github.com/basho/riak-erlang-client.git", {tag, "527722d"}}},
    {node_package, ".*", {git, "git://github.com/onedata/node_package.git", {branch, "2.0.2"}}},
    {iso8601, ".*", {git, "https://github.com/xorver/erlang_iso8601.git", {tag, "72013b0"}}}
]}.

%% plugins
{plugins, [rebar_git_plugin, rebar_annotations_plugin]}.

%% pre-hooks
{pre_hooks, [
    {eunit, "mkdir -p test/eunit_results"}, %% Make dir for eunit' surefire test results
    %% Sometimes, in some cases epmd daemon doesn't start during eunit tests,
    %% so we need to force start it
    {eunit, "epmd -daemon"},
    %% Helpers compilation
    {clean, "make -C helpers/ clean"},
    {compile, "make LDFLAGS= CFLAGS= CXXFLAGS= INSTALL_PREFIX=`pwd`/priv/helpers BUILD_PROXY_IO=OFF -C helpers/ install"},
    {compile, "rm -rf `pwd`/priv/helpers/**/*.so"},
    %% NIFs compilation
    {compile, "mkdir -p priv"},
    {compile, "make -C c_src"}
]}.

{post_hooks, [
    {compile, "rm -rf priv/*.a"}
]}.

%% Cleanup
{clean_files, [
    "./c_src/*/*.o",
    "./test/eunit_results",
    "./priv/*.so",
    "./priv/helpers",
    "./test_distributed/logs/*",
    "./test_distributed/*.beam"
]}.

%% Erlang options, defines
{erl_opts, [
    {src_dirs, ["src"]},
    {d, 'WITH_JIFFY'}
]}.
%% Add the tuple below to erl_opts proplist to turn on lager parse transform
%% (this is not needed as long as ctool logger is used)
%% {parse_transform, lager_transform}
%% Add the tuple below to erl_opts proplist to completely turn off debug messages
%% {d, skip_debug}<|MERGE_RESOLUTION|>--- conflicted
+++ resolved
@@ -20,13 +20,8 @@
 
 %% deps options
 {deps, [
-<<<<<<< HEAD
-    {ctool, "3.0.0-beta3", {git, "${ONEDATA_GIT_URL}/ctool.git", {tag, "2d15483c4eea"}}},
-    {cluster_worker, "3.0.0-beta3", {git, "${ONEDATA_GIT_URL}/cluster-worker.git", {tag, "1772d03f54f"}}},
-=======
-    {ctool, "3.0.0-beta3", {git, "${ONEDATA_GIT_URL}/ctool.git", {tag, "6c15fdef791"}}},
-    {cluster_worker, "3.0.0-beta3", {git, "${ONEDATA_GIT_URL}/cluster-worker.git", {tag, "45fe264d843"}}},
->>>>>>> d1880868
+    {ctool, "3.0.0-beta3", {git, "${ONEDATA_GIT_URL}/ctool.git", {tag, "aed9342f8fc68"}}},
+    {cluster_worker, "3.0.0-beta3", {git, "${ONEDATA_GIT_URL}/cluster-worker.git", {tag, "64d71aa1619"}}},
     {gui, "3.0.0-beta3", {git, "${ONEDATA_GIT_URL}/gui.git", {tag, "191d837"}}},
     {clproto, "2.0.0", {git, "${ONEDATA_GIT_URL}/clproto.git", {tag, "b362e364f77"}}},
     {rrdtool, ".*", {git, "https://github.com/mwrona/erlang-rrdtool.git", "master"}},
