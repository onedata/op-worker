--- conflicted
+++ resolved
@@ -21,11 +21,7 @@
 %% deps options
 {deps, [
     {ctool, "3.0.0-beta3", {git, "${ONEDATA_GIT_URL}/ctool.git", {tag, "3.0.0-beta3"}}},
-<<<<<<< HEAD
-    {cluster_worker, "3.0.0-beta3", {git, "${ONEDATA_GIT_URL}/cluster-worker.git", {tag, "6c48eb9c094"}}},
-=======
-    {cluster_worker, "3.0.0-beta3", {git, "${ONEDATA_GIT_URL}/cluster-worker.git", {tag, "5b6d3b5"}}},
->>>>>>> afb95701
+    {cluster_worker, "3.0.0-beta3", {git, "${ONEDATA_GIT_URL}/cluster-worker.git", {tag, "b3492043fc4"}}},
     {gui, "3.0.0-beta3", {git, "${ONEDATA_GIT_URL}/gui.git", {tag, "3.0.0-beta3"}}},
     {clproto, "2.0.0", {git, "${ONEDATA_GIT_URL}/clproto.git", {tag, "c8824dee2bc"}}},
     {meck, "0.8.4", {git, "https://github.com/eproxus/meck.git", {tag, "0.8.4"}}},
