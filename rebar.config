--- conflicted
+++ resolved
@@ -40,16 +40,13 @@
     {compile, "ln -sf `g++ -print-file-name=libstdc++.a` c_lib"}, %% libstdc++ static linkage
     {compile, "chmod +x c_src/oneproxy/build_oneproxy.sh"},
     {compile, "c_src/oneproxy/build_oneproxy.sh c_lib"},
-<<<<<<< HEAD
     {compile, "./deps/gpb/bin/protoc-erl -I`pwd`/deps/clproto/proto "
     "-o-erl src/proto/oneclient -o-hrl include/proto/oneclient `pwd`/deps/clproto/proto/**.proto"},
     {compile, "./deps/gpb/bin/protoc-erl -I`pwd`/c_src/oneproxy/proto "
-    "-o-erl src/proto/oneproxy -o-hrl include/proto/oneproxy `pwd`/c_src/oneproxy/proto/**.proto"}
-=======
+    "-o-erl src/proto/oneproxy -o-hrl include/proto/oneproxy `pwd`/c_src/oneproxy/proto/**.proto"},
     % gen_dev compilation
     {clean, "make -C bamboos/gen_dev/ clean"},
     {compile, "make -C bamboos/gen_dev/ compile"}
->>>>>>> 65c17a84
 ]}.
 
 {post_hooks, [
