%% behaviours should be compiled before other files
{erl_first_files, [
    "src/cluster_elements/worker_host/worker_plugin_behaviour.erl",
    "src/http/rest/protocol_plugin_behaviour.erl",
    "src/modules/fslogic/security_annotations/check_permissions.erl"
]}.

%% directory for releases
{sub_dirs, ["rel"]}.

%% to include deps headers
{lib_dirs, ["deps"]}.

%% eunit opts - Maven-like output formatting
{eunit_opts, [verbose, {report, {eunit_surefire, [{dir, "../test/eunit_results"}]}}]}.

%% Test coverage
{cover_enabled, true}.
{cover_export_enabled, true}.

%% deps options
{deps, [
<<<<<<< HEAD
    {ctool, "3.0.0-beta3", {git, "${ONEDATA_GIT_URL}/ctool.git", {tag, "f0ae45aa62f"}}},
    {cluster_worker, "3.0.0-beta3", {git, "${ONEDATA_GIT_URL}/cluster-worker.git", {tag, "2009285e44f"}}},
=======
    {ctool, "3.0.0-beta3", {git, "${ONEDATA_GIT_URL}/ctool.git", {tag, "d8e0eb3fafb"}}},
    {cluster_worker, "3.0.0-beta3", {git, "${ONEDATA_GIT_URL}/cluster-worker.git", {tag, "b3def8df5c3"}}},
>>>>>>> f2ec0e1e
    {gui, "3.0.0-beta3", {git, "${ONEDATA_GIT_URL}/gui.git", {tag, "191d837"}}},
    {clproto, "2.0.0", {git, "${ONEDATA_GIT_URL}/clproto.git", {tag, "cdd3cc6"}}},
    {rrdtool, ".*", {git, "https://github.com/mwrona/erlang-rrdtool.git", "master"}},
    {poolboy, "1.5.1", {git, "https://github.com/devinus/poolboy.git", {tag, "1.5.1"}}},
    {meck, "0.8.4", {git, "https://github.com/eproxus/meck.git", {tag, "0.8.4"}}},
    {gen_server_mock, ".*", {git, "git://github.com/brucexin/gen_server_mock.git", {tag, "de3cd8e"}}},
    {jiffy, "0.14.4", {git, "https://github.com/davisp/jiffy.git", {tag, "0.14.4"}}},
    %% parse_trans repeated from ctool to fetch it before annotations' inner dependency
    {parse_trans, "2.9.2", {git, "https://github.com/uwiger/parse_trans.git", {tag, "2.9.2"}}},
    {annotations, ".*", {git, "https://github.com/RoXeon/annotations.git", {tag, "4c31a8b"}}},
    % Riakc uses meck that blocks cover in Erlang 18.x
    % If riak is used, uncomment line below and change meck to 0.8.2
    % {riakc, ".*", {git, "git://github.com/basho/riak-erlang-client.git", {tag, "527722d"}}},
    {node_package, ".*", {git, "git://github.com/onedata/node_package.git", {branch, "2.0.2"}}},
    {iso8601, ".*", {git, "https://github.com/xorver/erlang_iso8601.git", {tag, "72013b0"}}}
]}.

%% plugins
{plugins, [rebar_git_plugin, rebar_annotations_plugin]}.

%% pre-hooks
{pre_hooks, [
    {eunit, "mkdir -p test/eunit_results"}, %% Make dir for eunit' surefire test results
    %% Sometimes, in some cases epmd daemon doesn't start during eunit tests,
    %% so we need to force start it
    {eunit, "epmd -daemon"},
    %% Helpers compilation
    {clean, "make -C helpers/ clean"},
    {compile, "make LDFLAGS= CFLAGS= CXXFLAGS= INSTALL_PREFIX=`pwd`/priv/helpers BUILD_PROXY_IO=OFF -C helpers/ install"},
    {compile, "rm -rf `pwd`/priv/helpers/**/*.so"},
    %% NIFs compilation
    {compile, "mkdir -p priv"},
    {compile, "make -C c_src"}
]}.

{post_hooks, [
    {compile, "rm -rf priv/*.a"}
]}.

%% Cleanup
{clean_files, [
    "./c_src/*/*.o",
    "./test/eunit_results",
    "./priv/*.so",
    "./priv/helpers",
    "./test_distributed/logs/*",
    "./test_distributed/*.beam"
]}.

%% Erlang options, defines
{erl_opts, [
    {src_dirs, ["src"]},
    {d, 'WITH_JIFFY'}
]}.
%% Add the tuple below to erl_opts proplist to turn on lager parse transform
%% (this is not needed as long as ctool logger is used)
%% {parse_transform, lager_transform}
%% Add the tuple below to erl_opts proplist to completely turn off debug messages
%% {d, skip_debug}<|MERGE_RESOLUTION|>--- conflicted
+++ resolved
@@ -20,13 +20,8 @@
 
 %% deps options
 {deps, [
-<<<<<<< HEAD
-    {ctool, "3.0.0-beta3", {git, "${ONEDATA_GIT_URL}/ctool.git", {tag, "f0ae45aa62f"}}},
-    {cluster_worker, "3.0.0-beta3", {git, "${ONEDATA_GIT_URL}/cluster-worker.git", {tag, "2009285e44f"}}},
-=======
     {ctool, "3.0.0-beta3", {git, "${ONEDATA_GIT_URL}/ctool.git", {tag, "d8e0eb3fafb"}}},
-    {cluster_worker, "3.0.0-beta3", {git, "${ONEDATA_GIT_URL}/cluster-worker.git", {tag, "b3def8df5c3"}}},
->>>>>>> f2ec0e1e
+    {cluster_worker, "3.0.0-beta3", {git, "${ONEDATA_GIT_URL}/cluster-worker.git", {tag, "4121054f1e8"}}},
     {gui, "3.0.0-beta3", {git, "${ONEDATA_GIT_URL}/gui.git", {tag, "191d837"}}},
     {clproto, "2.0.0", {git, "${ONEDATA_GIT_URL}/clproto.git", {tag, "cdd3cc6"}}},
     {rrdtool, ".*", {git, "https://github.com/mwrona/erlang-rrdtool.git", "master"}},
