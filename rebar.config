%% behaviours should be compiled before other files
{erl_first_files, [
    "src/cluster_elements/worker_host/worker_plugin_behaviour.erl",
    "src/http/rest/protocol_plugin_behaviour.erl"
]}.

%% eunit opts - Maven-like output formatting
{eunit_opts, [verbose, {report, {eunit_surefire, [{dir, "./test/eunit_results"}]}}]}.

%% Test coverage
{cover_enabled, true}.

{dialyzer, [
    {warnings, [error_handling, race_conditions]},
    {plt_extra_apps, [ranch, ctool, cluster_worker]}
]}.

%% deps options
{deps, [
<<<<<<< HEAD
    {ctool, {git, "ssh://git@git.plgrid.pl:7999/vfs/ctool.git", {ref, "57665b15e8"}}},
    {cluster_worker, {git, "ssh://git@git.plgrid.pl:7999/vfs/cluster-worker.git", {ref,"dddf5744257"}}},
    {cluster_manager, {raw, {git, "ssh://git@git.plgrid.pl:7999/vfs/cluster-manager.git", {ref, "4438fa6826"}}}},
    {gui, {git, "ssh://git@git.plgrid.pl:7999/vfs/gui.git", {ref, "b87f7a71c9"}}},
    {clproto, {git, "ssh://git@git.plgrid.pl:7999/vfs/clproto.git", {ref, "62253f42db"}}},
=======
    {ctool, {git, "ssh://git@git.plgrid.pl:7999/vfs/ctool.git", {ref, "0452bbc64d"}}},
    {cluster_worker, {git, "ssh://git@git.plgrid.pl:7999/vfs/cluster-worker.git", {ref,"f74891f1f46"}}},
    {cluster_manager, {raw, {git, "ssh://git@git.plgrid.pl:7999/vfs/cluster-manager.git", {ref, "caffe9d9fd"}}}},
    {gui, {git, "ssh://git@git.plgrid.pl:7999/vfs/gui.git", {ref, "ba8292ff867"}}},
    {clproto, {git, "ssh://git@git.plgrid.pl:7999/vfs/clproto.git", {ref, "d88318fb28"}}},
>>>>>>> 6dcce08c
    {rrdtool, {git, "https://github.com/mwrona/erlang-rrdtool.git", "master"}},
    {poolboy, {git, "https://github.com/devinus/poolboy.git", {tag, "1.5.1"}}},
    {meck, {git, "https://github.com/eproxus/meck.git", {tag, "0.8.4"}}},
    {gen_server_mock, {git, "git://github.com/brucexin/gen_server_mock.git", {ref, "de3cd8e"}}},
    {jiffy, {git, "https://github.com/davisp/jiffy.git", {ref, "0.14.4"}}},
    %% parse_trans repeated from ctool to fetch it before annotations' inner dependency
    {parse_trans, {git, "https://github.com/uwiger/parse_trans.git", {tag, "2.9.2"}}},
    {iso8601, {git, "https://github.com/xorver/erlang_iso8601.git", {ref, "72013b0"}}},
    {observer_cli, "1.0.7"},
    {gen_server2, {git, "http://github.com/kzemek/gen_server2.git", {branch, "master"}}},
    {cowboy, {git, "git://github.com/ninenines/cowboy.git", {tag, "2.2.2"}}}
]}.

%% plugins
{plugins, [rebar3_hex, rebar3_elixir,
    {rebar_raw_resource,
        {git, "git://github.com/tburghart/rebar_raw_resource.git", {ref, "0.5.0"}}
    }
]}.

%% pre-hooks
{pre_hooks, [
    {eunit, "mkdir -p test/eunit_results"}, %% Make dir for eunit' surefire test results
    %% Sometimes, in some cases epmd daemon doesn't start during eunit tests,
    %% so we need to force start it
    {eunit, "epmd -daemon"},
    %% Helpers compilation
    {clean, "make -C helpers/ clean"},
    %% NIFs compilation
    {compile, "mkdir -p priv"},
    {compile, "make -C c_src"}
]}.

{post_hooks, [
    {compile, "rm -rf priv/*.a"},
    {release, "rm -f _build/*/rel/op_worker/bin/install_upgrade.escript"},
    {release, "rm -f _build/*/rel/op_worker/bin/nodetool"},
    {release, "rm -f _build/*/rel/op_worker/bin/op_worker-*"},
    {release, "rm -f _build/*/rel/op_worker/bin/start_clean.boot"}
]}.

%% Cleanup
{clean_files, [
    "./c_src/*/*.o",
    "./test/eunit_results",
    "./priv/*.so",
    "./priv/helpers",
    "./test_distributed/logs/*",
    "./test_distributed/*.beam"
]}.

%% Erlang options, defines
{erl_opts, [
    {src_dirs, ["src"]}
]}.
%% Add the tuple below to erl_opts proplist to turn on lager parse transform
%% (this is not needed as long as ctool logger is used)
%% {parse_transform, lager_transform}
%% Add the tuple below to erl_opts proplist to completely turn off debug messages
%% {d, skip_debug}

%% relx configuration
{relx, [
    {release, {"op_worker", "1.0.0"},
        [
            kernel,
            stdlib,
            xmerl,
            sasl,
            public_key,
            lager,
            crypto,
            inets,
            clproto,
            gui,
            mnesia,
            % All ctool deps will be included in the release package,
            % so there is no need to list them here.
            ctool,
            {cberl, load},
            {bp_tree, load},
            {cluster_worker, load},
            {observer_cli, load},
            {gen_server2, load},
            %% deps included by default by reltool but not included by relx
            {base64url, load},
            certifi,
            {common_test, load},
            {debugger, load},
            {edoc, load},
            {enacl_p, load},
            {erts, load},
            {eunit, load},
            hackney,
            {iso8601, load},
            {jiffy, load},
            {macaroons, load},
            {mochiweb, load},
            {observer, load},
            {poolboy, load},
            {rrdtool, load},
            {runtime_tools, load},
            {snmp, load},
            {wx, load},
            op_worker
        ]},

    {vm_args, "rel/files/vm.args"},
    {sys_config, "rel/files/app.config"},
    {target_dir, "op_worker"},
    {include_src, false},
    {dev_mode, true},


    {overlay, [
        %% Copy base files for starting and interacting with node
        {copy, "node_package/priv/base/erl", "erts-{{erts_vsn}}/bin/erl"},
        {copy, "node_package/priv/base/nodetool", "erts-{{erts_vsn}}/bin/nodetool"},
        {template, "node_package/priv/base/runner", "bin/op_worker"},
        {template, "node_package/priv/base/env.sh", "lib/env.sh"},

        %% Copy config files
        {mkdir, "etc"},
        {template, "rel/files/app.config", "etc/app.config"},
        {template, "rel/files/vm.args", "etc/vm.args"},

        %% Copy cert dirs
        {copy, "rel/files/certs", "etc/"},
        {copy, "rel/files/cacerts", "etc/"},

        %% Copy additional data files
        {mkdir, "data"},
        {copy, "LICENSE.txt", "./data/"},

        %% Copy GUI
        {copy, "_build/default/lib/gui_static", "./data/"}
    ]},

    {extended_start_script, true}
]}.

%% Profiles configuration
{profiles, [
    {package, [
        {relx, [{dev_mode, false}]}
    ]},
    {bamboo, [
        {relx, [{dev_mode, false}]},
        {post_hooks, [
            {release, "rm -rf _build/default/rel"},
            {release, "mv -f _build/bamboo/rel _build/default"},
            {release, "rm -rf _build/default/lib/op_worker"},
            {release, "mv -f _build/bamboo/lib/op_worker _build/default/lib"}
        ]}
    ]}
]}.

{overrides,
    [{override, jiffy, [
        {plugins, [pc]},
        {artifacts, ["priv/jiffy.so"]},
        {provider_hooks, [
            {post,
                [
                    {compile, {pc, compile}},
                    {clean, {pc, clean}}
                ]
            }]
        }
    ]}
]}.<|MERGE_RESOLUTION|>--- conflicted
+++ resolved
@@ -17,19 +17,11 @@
 
 %% deps options
 {deps, [
-<<<<<<< HEAD
-    {ctool, {git, "ssh://git@git.plgrid.pl:7999/vfs/ctool.git", {ref, "57665b15e8"}}},
+    {ctool, {git, "ssh://git@git.plgrid.pl:7999/vfs/ctool.git", {ref, "0452bbc64d"}}},
     {cluster_worker, {git, "ssh://git@git.plgrid.pl:7999/vfs/cluster-worker.git", {ref,"dddf5744257"}}},
-    {cluster_manager, {raw, {git, "ssh://git@git.plgrid.pl:7999/vfs/cluster-manager.git", {ref, "4438fa6826"}}}},
-    {gui, {git, "ssh://git@git.plgrid.pl:7999/vfs/gui.git", {ref, "b87f7a71c9"}}},
-    {clproto, {git, "ssh://git@git.plgrid.pl:7999/vfs/clproto.git", {ref, "62253f42db"}}},
-=======
-    {ctool, {git, "ssh://git@git.plgrid.pl:7999/vfs/ctool.git", {ref, "0452bbc64d"}}},
-    {cluster_worker, {git, "ssh://git@git.plgrid.pl:7999/vfs/cluster-worker.git", {ref,"f74891f1f46"}}},
     {cluster_manager, {raw, {git, "ssh://git@git.plgrid.pl:7999/vfs/cluster-manager.git", {ref, "caffe9d9fd"}}}},
     {gui, {git, "ssh://git@git.plgrid.pl:7999/vfs/gui.git", {ref, "ba8292ff867"}}},
     {clproto, {git, "ssh://git@git.plgrid.pl:7999/vfs/clproto.git", {ref, "d88318fb28"}}},
->>>>>>> 6dcce08c
     {rrdtool, {git, "https://github.com/mwrona/erlang-rrdtool.git", "master"}},
     {poolboy, {git, "https://github.com/devinus/poolboy.git", {tag, "1.5.1"}}},
     {meck, {git, "https://github.com/eproxus/meck.git", {tag, "0.8.4"}}},
