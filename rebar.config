--- conflicted
+++ resolved
@@ -20,13 +20,8 @@
 
 %% deps options
 {deps, [
-<<<<<<< HEAD
     {ctool, "2.0.1", {git, "${ONEDATA_GIT_URL}/ctool.git", {tag, "e2f0c2efc70"}}},
-    {cluster_worker, "2.0.0", {git, "${ONEDATA_GIT_URL}/cluster-worker.git", {tag, "e49d10144eb"}}},
-=======
-    {ctool, "2.0.1", {git, "${ONEDATA_GIT_URL}/ctool.git", {tag, "d962a9f5ca9"}}},
-    {cluster_worker, "2.0.0", {git, "${ONEDATA_GIT_URL}/cluster-worker.git", {tag, "fdb6f7f0529"}}},
->>>>>>> dad1822d
+    {cluster_worker, "2.0.0", {git, "${ONEDATA_GIT_URL}/cluster-worker.git", {tag, "da1211c69c4"}}},
     {gui, "1.0.1", {git, "${ONEDATA_GIT_URL}/gui.git", {tag, "1.0.1"}}},
     {clproto, "2.0.0", {git, "${ONEDATA_GIT_URL}/clproto.git", {tag, "2.0.0"}}},
     {meck, "0.8.2", {git, "https://github.com/eproxus/meck.git", {tag, "0.8.2"}}},
