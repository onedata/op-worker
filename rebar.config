--- conflicted
+++ resolved
@@ -20,17 +20,10 @@
 
 %% deps options
 {deps, [
-<<<<<<< HEAD
-    {ctool, "2.0.2", {git, "${ONEDATA_GIT_URL}/ctool.git", {tag, "2.0.2"}}},
-    {cluster_worker, "2.0.1", {git, "${ONEDATA_GIT_URL}/cluster-worker.git", {tag, "2.0.1"}}},
-    {gui, "1.0.2", {git, "${ONEDATA_GIT_URL}/gui.git", {tag, "1.0.2"}}},
-    {clproto, "2.0.0", {git, "${ONEDATA_GIT_URL}/clproto.git", {tag, "86503fa0402"}}},
-=======
     {ctool, "2.0.2", {git, "${ONEDATA_GIT_URL}/ctool.git", {tag, "f36ca86"}}},
     {cluster_worker, "2.0.1", {git, "${ONEDATA_GIT_URL}/cluster-worker.git", {tag, "fa50be703bb"}}},
     {gui, "1.0.2", {git, "${ONEDATA_GIT_URL}/gui.git", {tag, "ee24183502b"}}},
-    {clproto, "2.0.0", {git, "${ONEDATA_GIT_URL}/clproto.git", {tag, "b2640946d9b"}}},
->>>>>>> 032b24e6
+    {clproto, "2.0.0", {git, "${ONEDATA_GIT_URL}/clproto.git", {tag, "99c6a55f887"}}},
     {meck, "0.8.2", {git, "https://github.com/eproxus/meck.git", {tag, "0.8.2"}}},
     {gen_server_mock, ".*", {git, "git://github.com/brucexin/gen_server_mock.git", {tag, "de3cd8e"}}},
     {jiffy, "0.14.4", {git, "https://github.com/davisp/jiffy.git", {tag, "0.14.4"}}},
