%% behaviours should be compiled before other files
{erl_first_files, [
    "src/cluster_elements/worker_host/worker_plugin_behaviour.erl",
    "src/http/rest/protocol_plugin_behaviour.erl"
]}.

%% eunit opts - Maven-like output formatting
{eunit_opts, [verbose, {report, {eunit_surefire, [{dir, "./test/eunit_results"}]}}]}.

%% Test coverage
{cover_enabled, true}.

{dialyzer, [
    {warnings, [error_handling, race_conditions]},
    {plt_extra_apps, [ranch, ctool]}
]}.

%% deps options
{deps, [
<<<<<<< HEAD
    {ctool, {git, "ssh://git@git.plgrid.pl:7999/vfs/ctool.git", {ref, "e459d6c74c7"}}},
    {cluster_worker, {git, "ssh://git@git.plgrid.pl:7999/vfs/cluster-worker.git", {ref, "68b9cfa80b4"}}},
=======
    {ctool, {git, "ssh://git@git.plgrid.pl:7999/vfs/ctool.git", {ref, "1e592e803"}}},
    {cluster_worker, {git, "ssh://git@git.plgrid.pl:7999/vfs/cluster-worker.git", {ref, "32bc176b7d4"}}},
>>>>>>> 2cbfee35
    {cluster_manager, {raw, {git, "ssh://git@git.plgrid.pl:7999/vfs/cluster-manager.git", {ref, "1ea7637bac1"}}}},
    {gui, {git, "ssh://git@git.plgrid.pl:7999/vfs/gui.git", {ref, "ea2ab01"}}},
    {clproto, {git, "ssh://git@git.plgrid.pl:7999/vfs/clproto.git", {ref, "406335d"}}},
    {rrdtool, {git, "https://github.com/mwrona/erlang-rrdtool.git", "master"}},
    {poolboy, {git, "https://github.com/devinus/poolboy.git", {tag, "1.5.1"}}},
    {meck, {git, "https://github.com/eproxus/meck.git", {tag, "0.8.4"}}},
    {gen_server_mock, {git, "git://github.com/brucexin/gen_server_mock.git", {ref, "de3cd8e"}}},
    {jiffy, {git, "https://github.com/davisp/jiffy.git", {ref, "0.14.4"}}},
    %% parse_trans repeated from ctool to fetch it before annotations' inner dependency
    {parse_trans, {git, "https://github.com/uwiger/parse_trans.git", {tag, "2.9.2"}}},
    % Riakc uses meck that blocks cover in Erlang 18.x
    % If riak is used, uncomment line below and change meck to 0.8.2
    % {riakc, ".*", {git, "git://github.com/basho/riak-erlang-client.git", {tag, "527722d"}}},
    {iso8601, {git, "https://github.com/xorver/erlang_iso8601.git", {ref, "72013b0"}}},
    {observer_cli, "1.0.7"},
    {gen_server2, {git, "http://github.com/kzemek/gen_server2.git", {branch, "master"}}}
]}.

%% plugins
{plugins, [rebar3_hex, rebar3_elixir,
    {rebar_raw_resource,
        {git, "git://github.com/tburghart/rebar_raw_resource.git", {ref, "0.5.0"}}
    }
]}.

%% pre-hooks
{pre_hooks, [
    {eunit, "mkdir -p test/eunit_results"}, %% Make dir for eunit' surefire test results
    %% Sometimes, in some cases epmd daemon doesn't start during eunit tests,
    %% so we need to force start it
    {eunit, "epmd -daemon"},
    %% Helpers compilation
    {clean, "make -C helpers/ clean"},
    %% NIFs compilation
    {compile, "mkdir -p priv"},
    {compile, "make -C c_src"}
]}.

{post_hooks, [
    {compile, "rm -rf priv/*.a"},
    {release, "rm -f _build/*/rel/op_worker/bin/install_upgrade.escript"},
    {release, "rm -f _build/*/rel/op_worker/bin/nodetool"},
    {release, "rm -f _build/*/rel/op_worker/bin/op_worker-*"},
    {release, "rm -f _build/*/rel/op_worker/bin/start_clean.boot"}
]}.

%% Cleanup
{clean_files, [
    "./c_src/*/*.o",
    "./test/eunit_results",
    "./priv/*.so",
    "./priv/helpers",
    "./test_distributed/logs/*",
    "./test_distributed/*.beam"
]}.

%% Erlang options, defines
{erl_opts, [
    {src_dirs, ["src"]},
    {d, 'WITH_JIFFY'}
]}.
%% Add the tuple below to erl_opts proplist to turn on lager parse transform
%% (this is not needed as long as ctool logger is used)
%% {parse_transform, lager_transform}
%% Add the tuple below to erl_opts proplist to completely turn off debug messages
%% {d, skip_debug}

%% relx configuration
{relx, [
    {release, {"op_worker", "1.0.0"},
        [
            kernel,
            stdlib,
            xmerl,
            sasl,
            public_key,
            lager,
            crypto,
            inets,
            clproto,
            gui,
            mnesia,
            % All ctool deps will be included in the release package,
            % so there is no need to list them here.
            ctool,
            % cluster-worker is started as permanent
            {cluster_worker, permanent},
            couchbeam,
            {observer_cli, load},
            {gen_server2, load},
            %% deps included by default by reltool but not included by relx
            {base64url, load},
            certifi,
            {common_test, load},
            {debugger, load},
            {dht_ring, load},
            {edoc, load},
            {enacl_p, load},
            {erts, load},
            {eunit, load},
            hackney,
            {iso8601, load},
            {jiffy, load},
            {jsx, load},
            {macaroons, load},
            {mcd, load},
            {mochiweb, load},
            {observer, load},
            {poolboy, load},
            {rrdtool, load},
            {runtime_tools, load},
            {snmp, load},
            {wx, load},
            op_worker
        ]},

    {vm_args, "rel/files/vm.args"},
    {sys_config, "rel/files/app.config"},
    {target_dir, "op_worker"},
    {include_src, false},
    {dev_mode, true},


    {overlay, [
        %% Copy base files for starting and interacting with node
        {copy, "node_package/priv/base/erl", "erts-{{erts_vsn}}/bin/erl"},
        {copy, "node_package/priv/base/nodetool", "erts-{{erts_vsn}}/bin/nodetool"},
        {template, "node_package/priv/base/runner", "bin/op_worker"},
        {template, "node_package/priv/base/env.sh", "lib/env.sh"},

        %% Copy config files
        {mkdir, "etc"},
        {template, "rel/files/app.config", "etc/app.config"},
        {template, "rel/files/vm.args", "etc/vm.args"},
        {copy, "cacerts", "./etc/"},
        {copy, "certs", "./etc/"},

        %% Copy additional data files
        {mkdir, "data"},
        {copy, "LICENSE.txt", "./data/"},

        %% Copy GUI
        {copy, "_build/default/lib/gui_static", "./data/"}
    ]},

    {extended_start_script, true}
]}.

%% Profiles configuration
{profiles, [
    {package, [
        {relx, [{dev_mode, false}]}
    ]},
    {bamboo, [
        {relx, [{dev_mode, false}]},
        {post_hooks, [
            {release, "rm -rf _build/default/rel"},
            {release, "mv -f _build/bamboo/rel _build/default"},
            {release, "rm -rf _build/default/lib/op_worker"},
            {release, "mv -f _build/bamboo/lib/op_worker _build/default/lib"}
        ]}
    ]}
]}.

{overrides,
    [{override, jiffy, [
        {plugins, [pc]},
        {artifacts, ["priv/jiffy.so"]},
        {provider_hooks, [
            {post,
                [
                    {compile, {pc, compile}},
                    {clean, {pc, clean}}
                ]
            }]
        }
    ]}
]}.<|MERGE_RESOLUTION|>--- conflicted
+++ resolved
@@ -17,13 +17,8 @@
 
 %% deps options
 {deps, [
-<<<<<<< HEAD
-    {ctool, {git, "ssh://git@git.plgrid.pl:7999/vfs/ctool.git", {ref, "e459d6c74c7"}}},
+    {ctool, {git, "ssh://git@git.plgrid.pl:7999/vfs/ctool.git", {ref, "1e592e803"}}},
     {cluster_worker, {git, "ssh://git@git.plgrid.pl:7999/vfs/cluster-worker.git", {ref, "68b9cfa80b4"}}},
-=======
-    {ctool, {git, "ssh://git@git.plgrid.pl:7999/vfs/ctool.git", {ref, "1e592e803"}}},
-    {cluster_worker, {git, "ssh://git@git.plgrid.pl:7999/vfs/cluster-worker.git", {ref, "32bc176b7d4"}}},
->>>>>>> 2cbfee35
     {cluster_manager, {raw, {git, "ssh://git@git.plgrid.pl:7999/vfs/cluster-manager.git", {ref, "1ea7637bac1"}}}},
     {gui, {git, "ssh://git@git.plgrid.pl:7999/vfs/gui.git", {ref, "ea2ab01"}}},
     {clproto, {git, "ssh://git@git.plgrid.pl:7999/vfs/clproto.git", {ref, "406335d"}}},
