%% behaviours should be compiled before other files
{erl_first_files, [
    "src/cluster_elements/worker_host/worker_plugin_behaviour.erl",
    "src/http/rest/protocol_plugin_behaviour.erl",
    "src/modules/fslogic/security_annotations/check_permissions.erl"
]}.

%% directory for releases
{sub_dirs, ["rel"]}.

%% to include deps headers
{lib_dirs, ["deps"]}.

%% eunit opts - Maven-like output formatting
{eunit_opts, [verbose, {report, {eunit_surefire, [{dir, "../test/eunit_results"}]}}]}.

%% Test coverage
% {cover_enabled, true}. @todo https://github.com/ivanos/dobby_core_lib/issues/11
% {cover_export_enabled, true}.

%% deps options
{deps, [
<<<<<<< HEAD
    {ctool, ".*", {git, "ssh://git@git.plgrid.pl:7999/vfs/ctool.git", {tag, "89c6203581"}}},
    {cluster_worker, ".*", {git, "ssh://git@git.plgrid.pl:7999/vfs/cluster-worker.git", {tag, "1c7824a"}}},
    {gui, ".*", {git, "ssh://git@git.plgrid.pl:7999/vfs/gui.git", {tag, "b72fae7c3f1"}}},
    {clproto, ".*", {git, "ssh://git@git.plgrid.pl:7999/vfs/clproto.git", {tag, "0e31cc7b358"}}},
=======
    {ctool, "2.0.1", {git, "${ONEDATA_GIT_URL}/ctool.git", {tag, "037034c2c9f"}}},
    {cluster_worker, "2.0.0", {git, "${ONEDATA_GIT_URL}/cluster-worker.git", {tag, "256d2ca3c19"}}},
    {gui, "1.0.1", {git, "${ONEDATA_GIT_URL}/gui.git", {tag, "1.0.1"}}},
    {clproto, "2.0.0", {git, "${ONEDATA_GIT_URL}/clproto.git", {tag, "2.0.0"}}},
>>>>>>> ab95c8b9
    {meck, "0.8.2", {git, "https://github.com/eproxus/meck.git", {tag, "0.8.2"}}},
    {gen_server_mock, ".*", {git, "git://github.com/brucexin/gen_server_mock.git", {tag, "de3cd8e"}}},
    {jiffy, "0.14.4", {git, "https://github.com/davisp/jiffy.git", {tag, "0.14.4"}}},
    %% parse_trans repeated from ctool to fetch it before annotations' inner dependency
    {parse_trans, "2.9.2", {git, "https://github.com/uwiger/parse_trans.git", {tag, "2.9.2"}}},
    {annotations, ".*", {git, "https://github.com/RoXeon/annotations.git", {tag, "4c31a8b"}}},
    {riakc, ".*", {git, "git://github.com/basho/riak-erlang-client.git", {tag, "527722d"}}},
    {node_package, ".*", {git, "git://github.com/xorver/node_package.git", {branch, "2.0.1"}}}
]}.

%% plugins
{plugins, [rebar_git_plugin, rebar_annotations_plugin]}.

%% pre-hooks
{pre_hooks, [
    {eunit, "mkdir -p test/eunit_results"}, %% Make dir for eunit' surefire test results
    %% Sometimes, in some cases epmd daemon doesn't start during eunit tests,
    %% so we need to force start it
    {eunit, "epmd -daemon"},
    %% Helpers compilation
    {clean, "make -C helpers/ clean"},
    {compile, "make LDFLAGS= CFLAGS= CXXFLAGS= INSTALL_PREFIX=`pwd`/priv/helpers BUILD_PROXY_IO=OFF -C helpers/ install"},
    {compile, "rm -rf `pwd`/priv/helpers/**/*.so"},
    %% bamboos compilation
    {compile, "make -C bamboos compile"},
    {clean, "make -C bamboos clean"},
    %% dir for compiled C libs
    {compile, "mkdir -p priv"}
]}.

{post_hooks, [
    {compile, "rm -rf priv/*.a"},
    {compile, "rm -rf c_src/*.o"}
]}.

%% erlang NIF specification
{port_specs, [
    {"priv/csr_creator_drv.so", ["c_src/csr_creator.cc", "c_src/csr_creator_nif.cc"]},
    {"priv/helpers_nif.so", ["c_src/helpers/helpers_nif.cc"]},
    {"priv/rt_priority_queue_drv.so", [
        "c_src/rtransfer/rt_priority_queue_nif.cc",
        "c_src/rtransfer/rt_interval.cc",
        "c_src/rtransfer/rt_block.cc",
        "c_src/rtransfer/rt_priority_queue.cc"]},

    {"priv/rt_map_drv.so", [
        "c_src/rtransfer/rt_map_nif.cc",
        "c_src/rtransfer/rt_block.cc",
        "c_src/rtransfer/rt_map.cc"]}
]}.

%% erlang NIF compilation flags
{port_env, [
    {"LDFLAGS", "$LDFLAGS `pkg-config --libs botan-1.10` -Wl,-rpath"
    " -Wl,\\$ORIGIN/helpers/lib -L `pwd`/priv/helpers/lib -lhelpers"
    " -lboost_filesystem -lrados -ls3 -lglog"},
    {"CXXFLAGS", "$CXXFLAGS -std=c++14 -O2 -Wall `pkg-config --cflags"
    " botan-1.10` -isystem `pwd`/priv/helpers/include -D_FILE_OFFSET_BITS=64"
    " -DASIO_STANDALONE"},
    {"DRV_LINK_TEMPLATE", "$CXX $PORT_IN_FILES $LDFLAGS $DRV_LDFLAGS"
    " -o $PORT_OUT_FILE"}
]}.

%% Cleanup
{clean_files, [
    "test/eunit_results",
    "priv/*.so",
    "priv/helpers",
    "test_distributed/logs/*",
    "test_distributed/*.beam"
]}.

%% Erlang options, defines
<<<<<<< HEAD
{erl_opts, [
    {src_dirs, ["src", "test_distributed"]},
    {d, 'WITH_JIFFY'}
]}.
=======
{erl_opts, [{src_dirs, ["src"]}]}.
>>>>>>> ab95c8b9
%% Add the tuple below to erl_opts proplist to turn on lager parse transform
%% (this is not needed as long as ctool logger is used)
%% {parse_transform, lager_transform}
%% Add the tuple below to erl_opts proplist to completely turn off debug messages
%% {d, skip_debug}<|MERGE_RESOLUTION|>--- conflicted
+++ resolved
@@ -20,17 +20,10 @@
 
 %% deps options
 {deps, [
-<<<<<<< HEAD
-    {ctool, ".*", {git, "ssh://git@git.plgrid.pl:7999/vfs/ctool.git", {tag, "89c6203581"}}},
-    {cluster_worker, ".*", {git, "ssh://git@git.plgrid.pl:7999/vfs/cluster-worker.git", {tag, "1c7824a"}}},
-    {gui, ".*", {git, "ssh://git@git.plgrid.pl:7999/vfs/gui.git", {tag, "b72fae7c3f1"}}},
-    {clproto, ".*", {git, "ssh://git@git.plgrid.pl:7999/vfs/clproto.git", {tag, "0e31cc7b358"}}},
-=======
     {ctool, "2.0.1", {git, "${ONEDATA_GIT_URL}/ctool.git", {tag, "037034c2c9f"}}},
     {cluster_worker, "2.0.0", {git, "${ONEDATA_GIT_URL}/cluster-worker.git", {tag, "256d2ca3c19"}}},
     {gui, "1.0.1", {git, "${ONEDATA_GIT_URL}/gui.git", {tag, "1.0.1"}}},
     {clproto, "2.0.0", {git, "${ONEDATA_GIT_URL}/clproto.git", {tag, "2.0.0"}}},
->>>>>>> ab95c8b9
     {meck, "0.8.2", {git, "https://github.com/eproxus/meck.git", {tag, "0.8.2"}}},
     {gen_server_mock, ".*", {git, "git://github.com/brucexin/gen_server_mock.git", {tag, "de3cd8e"}}},
     {jiffy, "0.14.4", {git, "https://github.com/davisp/jiffy.git", {tag, "0.14.4"}}},
@@ -104,14 +97,10 @@
 ]}.
 
 %% Erlang options, defines
-<<<<<<< HEAD
 {erl_opts, [
     {src_dirs, ["src", "test_distributed"]},
     {d, 'WITH_JIFFY'}
 ]}.
-=======
-{erl_opts, [{src_dirs, ["src"]}]}.
->>>>>>> ab95c8b9
 %% Add the tuple below to erl_opts proplist to turn on lager parse transform
 %% (this is not needed as long as ctool logger is used)
 %% {parse_transform, lager_transform}
