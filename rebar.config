--- conflicted
+++ resolved
@@ -20,11 +20,7 @@
 
 %% deps options
 {deps, [
-<<<<<<< HEAD
-    {ctool, "3.0.0-beta3", {git, "${ONEDATA_GIT_URL}/ctool.git", {tag, "c7abf24"}}},
-=======
     {ctool, "3.0.0-beta3", {git, "${ONEDATA_GIT_URL}/ctool.git", {tag, "f3bd630"}}},
->>>>>>> a9709a95
     {cluster_worker, "3.0.0-beta3", {git, "${ONEDATA_GIT_URL}/cluster-worker.git", {tag, "2c5dacb2e4c"}}},
     {gui, "3.0.0-beta3", {git, "${ONEDATA_GIT_URL}/gui.git", {tag, "3191799"}}},
     {clproto, "2.0.0", {git, "${ONEDATA_GIT_URL}/clproto.git", {tag, "220e65b"}}},
