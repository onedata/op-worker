--- conflicted
+++ resolved
@@ -20,13 +20,8 @@
 
 %% deps options
 {deps, [
-<<<<<<< HEAD
-    {ctool, ".*", {git, "ssh://git@git.plgrid.pl:7999/vfs/ctool.git", {tag, "45c6817"}}},
+    {ctool, ".*", {git, "ssh://git@git.plgrid.pl:7999/vfs/ctool.git", {tag, "1f75f1e"}}},
     {clproto, ".*", {git, "ssh://git@git.plgrid.pl:7999/vfs/clproto.git", {tag, "62ea25fdc78"}}},
-=======
-    {ctool, ".*", {git, "ssh://git@git.plgrid.pl:7999/vfs/ctool.git", {tag, "cdaacb2"}}},
-    {clproto, ".*", {git, "ssh://git@git.plgrid.pl:7999/vfs/clproto.git", {tag, "5a79af5"}}},
->>>>>>> 53e59ad7
     {meck, "0.8.2", {git, "https://github.com/eproxus/meck.git", {tag, "0.8.2"}}},
     {gen_server_mock, ".*", {git, "git://github.com/brucexin/gen_server_mock.git", {tag, "de3cd8e"}}},
     {mochiweb, ".*", {git, "git://github.com/mochi/mochiweb.git", {tag, "v2.8.0"}}},
@@ -86,6 +81,12 @@
 %% Add the tuple below to erl_opts proplist to completely turn off debug messages
 %% {d, skip_debug}
 
+%% erlang NIF compilation flags
+{port_env, [
+    {"LDFLAGS", "$LDFLAGS `pkg-config --libs botan-1.10`"},
+    {"CXXFLAGS", "$CXXFLAGS -O2 -ansi -W -Wall `pkg-config --cflags botan-1.10`"}
+]}.
+
 %% Options for erlyDTL (templates for GUI)
 {erlydtl_opts, [
     {compiler_options, [report, return, debug_info]},
