--- conflicted
+++ resolved
@@ -31,12 +31,8 @@
     {websocket_client, ".*", {git, "git://github.com/RoXeon/websocket_client", {tag, "c8a2554"}}},
     {erlydtl, ".*", {git, "git://github.com/evanmiller/erlydtl.git", {tag, "0.8.0"}}},
     {n2o, ".*", {git, "git://github.com/5HT/n2o", {tag, "1.1.0"}}},
-<<<<<<< HEAD
+    {ctool,".*", {git, "ssh://git@git.plgrid.pl:7999/vfs/ctool.git", {tag, "1247d4a"}}},
     {rrderlang, ".*", {git, "git://github.com/krzysztof-trzepla/rrderlang.git", {tag, "46db37f"}}}
-=======
-    {rrderlang, ".*", {git, "git://github.com/krzysztof-trzepla/rrderlang.git", {tag, "92b0018"}}},
-    {ctool,".*", {git, "ssh://git@git.plgrid.pl:7999/vfs/ctool.git", {tag, "1247d4a"}}}
->>>>>>> cbbb87ba
 ]}.
 
 %% pre-hooks
