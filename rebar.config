--- conflicted
+++ resolved
@@ -20,17 +20,10 @@
 
 %% deps options
 {deps, [
-<<<<<<< HEAD
-    {ctool, "3.0.0-alpha3", {git, "${ONEDATA_GIT_URL}/ctool.git", {tag, "b31f3fe"}}},
-    {cluster_worker, "3.0.0-beta1", {git, "${ONEDATA_GIT_URL}/cluster-worker.git", {tag, "bd332c01cc0"}}},
-    {gui, "1.0.3", {git, "${ONEDATA_GIT_URL}/gui.git", {tag, "28b2f06"}}},
-    {clproto, "2.0.0", {git, "${ONEDATA_GIT_URL}/clproto.git", {tag, "9b9b1eb"}}},
-=======
     {ctool, "3.0.0-beta3", {git, "${ONEDATA_GIT_URL}/ctool.git", {tag, "3.0.0-beta3"}}},
     {cluster_worker, "3.0.0-beta3", {git, "${ONEDATA_GIT_URL}/cluster-worker.git", {tag, "3.0.0-beta3"}}},
     {gui, "3.0.0-beta3", {git, "${ONEDATA_GIT_URL}/gui.git", {tag, "3.0.0-beta3"}}},
     {clproto, "2.0.0", {git, "${ONEDATA_GIT_URL}/clproto.git", {tag, "a5e92436ad"}}},
->>>>>>> 2512ef59
     {meck, "0.8.4", {git, "https://github.com/eproxus/meck.git", {tag, "0.8.4"}}},
     {gen_server_mock, ".*", {git, "git://github.com/brucexin/gen_server_mock.git", {tag, "de3cd8e"}}},
     {jiffy, "0.14.4", {git, "https://github.com/davisp/jiffy.git", {tag, "0.14.4"}}},
