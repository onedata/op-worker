--- conflicted
+++ resolved
@@ -20,13 +20,8 @@
 
 %% deps options
 {deps, [
-<<<<<<< HEAD
-    {ctool, "3.0.0-beta3", {git, "${ONEDATA_GIT_URL}/ctool.git", {tag, "eae57854cc5"}}},
-    {cluster_worker, "3.0.0-beta3", {git, "${ONEDATA_GIT_URL}/cluster-worker.git", {tag, "a38b3ba4d6f"}}},
-=======
-    {ctool, "3.0.0-beta3", {git, "${ONEDATA_GIT_URL}/ctool.git", {tag, "2015f94dacc"}}},
-    {cluster_worker, "3.0.0-beta3", {git, "${ONEDATA_GIT_URL}/cluster-worker.git", {tag, "2c5dacb2e4c"}}},
->>>>>>> c7286ea6
+    {ctool, "3.0.0-beta3", {git, "${ONEDATA_GIT_URL}/ctool.git", {tag, "639b22ed9ba"}}},
+    {cluster_worker, "3.0.0-beta3", {git, "${ONEDATA_GIT_URL}/cluster-worker.git", {tag, "09c08ea4413"}}},
     {gui, "3.0.0-beta3", {git, "${ONEDATA_GIT_URL}/gui.git", {tag, "3191799"}}},
     {clproto, "2.0.0", {git, "${ONEDATA_GIT_URL}/clproto.git", {tag, "24ba22d9cbe"}}},
     {rrdtool, ".*", {git, "https://github.com/mwrona/erlang-rrdtool.git", "master"}},
