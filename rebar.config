%% behaviours should be compiled before other files
{erl_first_files, [
    "src/cluster_elements/worker_host/worker_plugin_behaviour.erl",
    "src/http/rest/protocol_plugin_behaviour.erl",
    "src/modules/fslogic/security_annotations/check_permissions.erl"
]}.

%% eunit opts - Maven-like output formatting
{eunit_opts, [verbose, {report, {eunit_surefire, [{dir, "./test/eunit_results"}]}}]}.

%% Test coverage
{cover_enabled, true}.

{dialyzer, [
    {warnings, [error_handling, race_conditions]},
    {plt_extra_apps, [ranch, ctool]}
]}.

%% deps options
{deps, [
<<<<<<< HEAD
    {ctool, {git, "ssh://git@git.plgrid.pl:7999/vfs/ctool.git", {ref, "12a341f93a0"}}},
=======
    {ctool, {git, "ssh://git@git.plgrid.pl:7999/vfs/ctool.git", {ref, "2608add"}}},
>>>>>>> 4accbfa0
    {cluster_worker,{git, "ssh://git@git.plgrid.pl:7999/vfs/cluster-worker.git", {ref, "a45035a4725"}}},
    {cluster_manager, {raw, {git, "ssh://git@git.plgrid.pl:7999/vfs/cluster-manager.git", {ref, "a503504b807"}}}},
    {gui, {git, "ssh://git@git.plgrid.pl:7999/vfs/gui.git", {ref, "d42ceac"}}},
    {clproto, {git, "ssh://git@git.plgrid.pl:7999/vfs/clproto.git", {ref, "5595107"}}},
    {rrdtool, {git, "https://github.com/mwrona/erlang-rrdtool.git", "master"}},
    {poolboy, {git, "https://github.com/devinus/poolboy.git", {tag, "1.5.1"}}},
    {meck, {git, "https://github.com/eproxus/meck.git", {tag, "0.8.4"}}},
    {gen_server_mock, {git, "git://github.com/brucexin/gen_server_mock.git", {ref, "de3cd8e"}}},
    {jiffy, {git, "https://github.com/davisp/jiffy.git", {ref, "0.14.4"}}},
    %% parse_trans repeated from ctool to fetch it before annotations' inner dependency
    {parse_trans, {git, "https://github.com/uwiger/parse_trans.git", {tag, "2.9.2"}}},
    % Riakc uses meck that blocks cover in Erlang 18.x
    % If riak is used, uncomment line below and change meck to 0.8.2
    % {riakc, ".*", {git, "git://github.com/basho/riak-erlang-client.git", {tag, "527722d"}}},
    {iso8601, {git, "https://github.com/xorver/erlang_iso8601.git", {ref, "72013b0"}}},
    {observer_cli, "1.0.7"},
    {gen_server2, {git, "http://github.com/kzemek/gen_server2.git", {branch, "master"}}}
]}.

%% plugins
{plugins, [rebar3_hex, rebar3_elixir,
    {rebar_raw_resource,
        {git, "git://github.com/tburghart/rebar_raw_resource.git",
        {ref, "0.5.0"}}
    }
]}.

%% pre-hooks
{pre_hooks, [
    {eunit, "mkdir -p test/eunit_results"}, %% Make dir for eunit' surefire test results
    %% Sometimes, in some cases epmd daemon doesn't start during eunit tests,
    %% so we need to force start it
    {eunit, "epmd -daemon"},
    %% Helpers compilation
    {clean, "make -C helpers/ clean"},
    %% NIFs compilation
    {compile, "mkdir -p priv"},
    {compile, "make -C c_src"}
]}.

{post_hooks, [
    {compile, "rm -rf priv/*.a"},
    {release, "rm -f _build/*/rel/op_worker/bin/install_upgrade.escript"},
    {release, "rm -f _build/*/rel/op_worker/bin/nodetool"},
    {release, "rm -f _build/*/rel/op_worker/bin/op_worker-*"},
    {release, "rm -f _build/*/rel/op_worker/bin/start_clean.boot"}
]}.

%% Cleanup
{clean_files, [
    "./c_src/*/*.o",
    "./test/eunit_results",
    "./priv/*.so",
    "./priv/helpers",
    "./test_distributed/logs/*",
    "./test_distributed/*.beam"
]}.

%% Erlang options, defines
{erl_opts, [
    {src_dirs, ["src"]},
    {d, 'WITH_JIFFY'}
]}.
%% Add the tuple below to erl_opts proplist to turn on lager parse transform
%% (this is not needed as long as ctool logger is used)
%% {parse_transform, lager_transform}
%% Add the tuple below to erl_opts proplist to completely turn off debug messages
%% {d, skip_debug}

%% relx configuration
{relx, [
    {release, {"op_worker", "1.0.0"},
        [
            kernel,
            stdlib,
            xmerl,
            sasl,
            public_key,
            lager,
            crypto,
            inets,
            clproto,
            gui,
            mnesia,
            % All ctool deps will be included in the release package,
            % so there is no need to list them here.
            ctool,
            % cluster-worker is started as permanent
            {cluster_worker, permanent},
            couchbeam,
            {observer_cli, load},
            {gen_server2, load},
            %% deps included by default by reltool but not included by relx
            {base64url, load},
            certifi,
            {common_test, load},
            {debugger, load},
            {dht_ring, load},
            {edoc, load},
            {enacl_p, load},
            {erts, load},
            {eunit, load},
            hackney,
            {iso8601, load},
            {jiffy, load},
            {jsx, load},
            {macaroons, load},
            {mcd, load},
            {mochiweb, load},
            {observer, load},
            {poolboy, load},
            {rrdtool, load},
            {runtime_tools, load},
            {snmp, load},
            {wx, load},
            op_worker
        ]},

    {vm_args, "rel/files/vm.args"},
    {sys_config, "rel/files/app.config"},
    {target_dir, "op_worker"},
    {include_src, false},
    {dev_mode, true},


    {overlay, [
        %% Copy base files for starting and interacting with node
        {copy, "node_package/priv/base/erl", "erts-{{erts_vsn}}/bin/erl"},
        {copy, "node_package/priv/base/nodetool", "erts-{{erts_vsn}}/bin/nodetool"},
        {template, "node_package/priv/base/runner", "bin/op_worker"},
        {template, "node_package/priv/base/env.sh", "lib/env.sh"},

        %% Copy config files
        {mkdir, "etc"},
        {template, "rel/files/app.config", "etc/app.config"},
        {template, "rel/files/vm.args", "etc/vm.args"},
        {copy, "cacerts", "./etc/"},
        {copy, "certs", "./etc/"},

        %% Copy additional data files
        {mkdir, "data"},
        {copy, "LICENSE.txt", "./data/"},

        %% Copy GUI
        {copy, "_build/default/lib/gui_static", "./data/gui_static"}
    ]},

    {extended_start_script, true}
]}.

%% Profiles configuration
{profiles, [
    {package, [
        {relx, [{dev_mode, false}]}
    ]},
    {bamboo, [
        {relx, [{dev_mode, false}]},
        {post_hooks, [
            {release, "rm -rf _build/default/rel"},
            {release, "mv -f _build/bamboo/rel _build/default"},
            {release, "rm -rf _build/default/lib/op_worker"},
            {release, "mv -f _build/bamboo/lib/op_worker _build/default/lib"}
        ]}
    ]}
]}.

{overrides,
    [{override, jiffy, [
        {plugins, [pc]},
        {artifacts, ["priv/jiffy.so"]},
        {provider_hooks, [
            {post,
                [
                    {compile, {pc, compile}},
                    {clean, {pc, clean}}
                ]
            }]
        }
    ]}
]}.<|MERGE_RESOLUTION|>--- conflicted
+++ resolved
@@ -18,11 +18,7 @@
 
 %% deps options
 {deps, [
-<<<<<<< HEAD
     {ctool, {git, "ssh://git@git.plgrid.pl:7999/vfs/ctool.git", {ref, "12a341f93a0"}}},
-=======
-    {ctool, {git, "ssh://git@git.plgrid.pl:7999/vfs/ctool.git", {ref, "2608add"}}},
->>>>>>> 4accbfa0
     {cluster_worker,{git, "ssh://git@git.plgrid.pl:7999/vfs/cluster-worker.git", {ref, "a45035a4725"}}},
     {cluster_manager, {raw, {git, "ssh://git@git.plgrid.pl:7999/vfs/cluster-manager.git", {ref, "a503504b807"}}}},
     {gui, {git, "ssh://git@git.plgrid.pl:7999/vfs/gui.git", {ref, "d42ceac"}}},
