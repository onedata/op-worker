--- conflicted
+++ resolved
@@ -21,13 +21,8 @@
 
 %% deps options
 {deps, [
-<<<<<<< HEAD
-    {ctool, ".*", {git, "ssh://git@git.plgrid.pl:7999/vfs/ctool.git", {tag, "bf7d56086fd"}}},
+    {ctool, ".*", {git, "ssh://git@git.plgrid.pl:7999/vfs/ctool.git", {tag, "547aedca07"}}},
     {clproto, ".*", {git, "ssh://git@git.plgrid.pl:7999/vfs/clproto.git", {tag, "e78734c50c"}}},
-=======
-    {ctool, ".*", {git, "ssh://git@git.plgrid.pl:7999/vfs/ctool.git", {tag, "547aedca07"}}},
-    {clproto, ".*", {git, "ssh://git@git.plgrid.pl:7999/vfs/clproto.git", {tag, "d606115"}}},
->>>>>>> d19d7e4c
     {meck, "0.8.2", {git, "https://github.com/eproxus/meck.git", {tag, "0.8.2"}}},
     {gen_server_mock, ".*", {git, "git://github.com/brucexin/gen_server_mock.git", {tag, "de3cd8e"}}},
     {jiffy, "0.14.4", {git, "https://github.com/davisp/jiffy.git", {tag, "0.14.4"}}},
