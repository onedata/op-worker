%% behaviours should be compiled before other files
{erl_first_files, [
    "src/cluster_elements/worker_host/worker_plugin_behaviour.erl",
    "src/http/rest/protocol_plugin_behaviour.erl",
    "src/modules/fslogic/check_permissions.erl",
    "deps/ctool/annotations/performance.erl"
]}.

%% directory for releases
{sub_dirs, ["rel"]}.

%% to include deps headers
{lib_dirs, ["deps"]}.

%% eunit opts - Maven-like output formatting
{eunit_opts, [verbose, {report, {eunit_surefire, [{dir, "../test/eunit_results"}]}}]}.

%% Test coverage
{cover_enabled, true}.
{cover_export_enabled, true}.

%% deps options
{deps, [
<<<<<<< HEAD
    {ctool, ".*", {git, "ssh://git@git.plgrid.pl:7999/vfs/ctool.git", {tag, "81a4aa6f416"}}},
    {cluster_worker, ".*", {git, "ssh://git@git.plgrid.pl:7999/vfs/cluster-worker.git", {tag, "b74bd0b"}}},
=======
    {ctool, ".*", {git, "ssh://git@git.plgrid.pl:7999/vfs/ctool.git", {tag, "68f577693aa"}}},
    {cluster_worker, ".*", {git, "ssh://git@git.plgrid.pl:7999/vfs/cluster-worker.git", {tag, "fad4268e80"}}},
>>>>>>> ccd80340
    {gui, ".*", {git, "ssh://git@git.plgrid.pl:7999/vfs/gui.git", {tag, "2126369"}}},
    {clproto, ".*", {git, "ssh://git@git.plgrid.pl:7999/vfs/clproto.git", {tag, "401a0807bfc"}}},
    {meck, "0.8.2", {git, "https://github.com/eproxus/meck.git", {tag, "0.8.2"}}},
    {gen_server_mock, ".*", {git, "git://github.com/brucexin/gen_server_mock.git", {tag, "de3cd8e"}}},
    %% parse_trans repeated from ctool to fetch it before annotations' inner dependency
    {parse_trans, "2.9.2", {git, "https://github.com/uwiger/parse_trans.git", {tag, "2.9.2"}}},
    {annotations, ".*", {git, "https://github.com/RoXeon/annotations.git", {tag, "4c31a8b"}}},
    {riakc, ".*", {git, "git://github.com/basho/riak-erlang-client.git", {tag, "527722d"}}},
    {node_package, ".*", {git, "git://github.com/xorver/node_package.git", {branch, "2.0.1"}}}
]}.

%% plugins
{plugins, [rebar_git_plugin, rebar_annotations_plugin]}.

%% pre-hooks
{pre_hooks, [
    {eunit, "mkdir -p test/eunit_results"}, %% Make dir for eunit' surefire test results
    %% Sometimes, in some cases epmd daemon doesn't start during eunit tests,
    %% so we need to force start it
    {eunit, "epmd -daemon"},
    %% Helpers compilation
    {clean, "make -C helpers/ clean"},
    {compile, "make LDFLAGS= CFLAGS= CXXFLAGS= INSTALL_PREFIX=`pwd`/priv/helpers BUILD_PROXY_IO=OFF -C helpers/ install"},
    {compile, "rm -rf `pwd`/priv/helpers/**/*.so"},
    %% bamboos compilation
    {compile, "make -C bamboos compile"},
    {clean, "make -C bamboos clean"},
    %% dir for compiled C libs
    {compile, "mkdir -p priv"}
]}.

{post_hooks, [
    {compile, "cp ebin/*SUITE* test_distributed/"},
    {compile, "rm -rf priv/*.a"},
    {compile, "rm -rf c_src/*.o"}
]}.

%% erlang NIF specification
{port_specs, [
    {"priv/csr_creator_drv.so", ["c_src/csr_creator.cc", "c_src/csr_creator_nif.cc"]},
    {"priv/helpers_nif.so", ["c_src/helpers/helpers_nif.cc"]},
    {"priv/rt_priority_queue_drv.so", [
        "c_src/rtransfer/rt_priority_queue_nif.cc",
        "c_src/rtransfer/rt_interval.cc",
        "c_src/rtransfer/rt_block.cc",
        "c_src/rtransfer/rt_priority_queue.cc"]},

    {"priv/rt_map_drv.so", [
        "c_src/rtransfer/rt_map_nif.cc",
        "c_src/rtransfer/rt_block.cc",
        "c_src/rtransfer/rt_map.cc"]}
]}.

%% erlang NIF compilation flags
{port_env, [
    {"LDFLAGS", "$LDFLAGS `pkg-config --libs botan-1.10` -Wl,-rpath"
    " -Wl,\\$ORIGIN/helpers/lib -L `pwd`/priv/helpers/lib -lhelpers"
    " -lboost_filesystem -lrados -lglog"},
    {"CXXFLAGS", "$CXXFLAGS -std=c++14 -O2 -Wall `pkg-config --cflags"
    " botan-1.10` -isystem `pwd`/priv/helpers/include -D_FILE_OFFSET_BITS=64"
    " -DASIO_STANDALONE"},
    {"DRV_LINK_TEMPLATE", "$CXX $PORT_IN_FILES $LDFLAGS $DRV_LDFLAGS"
    " -o $PORT_OUT_FILE"}
]}.

%% Cleanup
{clean_files, [
    "test/eunit_results",
    "priv/*.so",
    "priv/helpers",
    "test_distributed/logs/*",
    "test_distributed/*.beam"
]}.

%% Erlang options, defines
{erl_opts, [{src_dirs, ["src", "test_distributed"]}]}.
%% Add the tuple below to erl_opts proplist to turn on lager parse transform
%% (this is not needed as long as ctool logger is used)
%% {parse_transform, lager_transform}
%% Add the tuple below to erl_opts proplist to completely turn off debug messages
%% {d, skip_debug}<|MERGE_RESOLUTION|>--- conflicted
+++ resolved
@@ -21,13 +21,8 @@
 
 %% deps options
 {deps, [
-<<<<<<< HEAD
     {ctool, ".*", {git, "ssh://git@git.plgrid.pl:7999/vfs/ctool.git", {tag, "81a4aa6f416"}}},
-    {cluster_worker, ".*", {git, "ssh://git@git.plgrid.pl:7999/vfs/cluster-worker.git", {tag, "b74bd0b"}}},
-=======
-    {ctool, ".*", {git, "ssh://git@git.plgrid.pl:7999/vfs/ctool.git", {tag, "68f577693aa"}}},
     {cluster_worker, ".*", {git, "ssh://git@git.plgrid.pl:7999/vfs/cluster-worker.git", {tag, "fad4268e80"}}},
->>>>>>> ccd80340
     {gui, ".*", {git, "ssh://git@git.plgrid.pl:7999/vfs/gui.git", {tag, "2126369"}}},
     {clproto, ".*", {git, "ssh://git@git.plgrid.pl:7999/vfs/clproto.git", {tag, "401a0807bfc"}}},
     {meck, "0.8.2", {git, "https://github.com/eproxus/meck.git", {tag, "0.8.2"}}},
