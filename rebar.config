%% behaviours should be compiled before other files
{erl_first_files, [
    "src/cluster_elements/worker_host/worker_plugin_behaviour.erl",
    "src/modules/fslogic/check_permissions.erl",
    "deps/ctool/annotations/performance.erl"
]}.

%% directory for releases
{sub_dirs, ["rel"]}.

%% to include deps headers
{lib_dirs, ["deps"]}.

%% eunit opts - Maven-like output formatting
{eunit_opts, [verbose, {report, {eunit_surefire, [{dir, "../test/eunit_results"}]}}]}.

%% Test coverage
{cover_enabled, true}.

%% deps options
{deps, [
<<<<<<< HEAD
    {ctool, ".*", {git, "ssh://git@git.plgrid.pl:7999/vfs/ctool.git", {tag, "69870e6"}}},
    {clproto, ".*", {git, "ssh://git@git.plgrid.pl:7999/vfs/clproto.git", {tag, "1d5c47a55d4"}}},
=======
    {ctool, ".*", {git, "ssh://git@git.plgrid.pl:7999/vfs/ctool.git", {tag, "f8aabe9"}}},
    {clproto, ".*", {git, "ssh://git@git.plgrid.pl:7999/vfs/clproto.git", {tag, "5a79af5"}}},
>>>>>>> d6bbde63
    {meck, "0.8.2", {git, "https://github.com/eproxus/meck.git", {tag, "0.8.2"}}},
    {gen_server_mock, ".*", {git, "git://github.com/brucexin/gen_server_mock.git", {tag, "de3cd8e"}}},
    {mochiweb, ".*", {git, "git://github.com/mochi/mochiweb.git", {tag, "v2.8.0"}}},
    {parse_trans, ".*", {git, "https://github.com/esl/parse_trans.git", {tag, "763462825e"}}},
    {annotations, ".*", {git, "https://github.com/hyperthunk/annotations.git", {tag, "3f257db848"}}},
    {riakc, "2.0.1", {git, "git://github.com/basho/riak-erlang-client.git", {tag, "2.0.1"}}},
    {node_package, ".*", {git, "git://github.com/xorver/node_package.git", {branch, "2.0.1"}}}
]}.

%% plugins
{plugins, [rebar_git_plugin, rebar_annotations_plugin]}.

%% pre-hooks
{pre_hooks, [
    {eunit, "mkdir -p test/eunit_results"}, %% Make dir for eunit' surefire test results
    {eunit, "epmd -daemon"}, %% Sometimes, in some cases epmd daemon doesn't start during eunit tests,
                             %% so we need to force start it
    %% gen_dev compilation
    {clean, "make -C bamboos/gen_dev/ clean"},
    {compile, "make -C bamboos/gen_dev/ compile"},
    %% env_configurator compilation
    {clean, "make -C bamboos/env_configurator/ clean"},
    {compile, "make -C bamboos/env_configurator/ compile"},
    %% dir for compiled C libs
    {compile, "mkdir -p c_lib"}
]}.

{post_hooks, [
<<<<<<< HEAD
    {compile, "cp ebin/*SUITE* test_distributed/"},
    {compile, "chmod +x c_src/link_shared.sh"},
    {compile, "./c_src/link_shared.sh botan-1.10 csr_creator_drv.so"},
    {compile, "rm -rf c_lib/*.a"},
    {compile, "rm -rf c_src/*.o"}
]}.

%% erlang NIF specification
{port_specs, [
    {"c_lib/csr_creator_drv.so", ["c_src/csr_creator.cc", "c_src/csr_creator_nif.cc"]}
]}.

%% erlang NIF compilation flags
{port_env, [
    {"LDFLAGS", "$LDFLAGS -Wl,-rpath,c_lib -L c_lib -lbotan-1.10"},
    {"CXXFLAGS", "$CXXFLAGS -O2 -ansi -W -Wall `pkg-config --cflags botan-1.10`"}
=======
    {compile, "cp ebin/*SUITE* test_distributed/"}
>>>>>>> d6bbde63
]}.

%% Cleanup
{clean_files, [
    "test/eunit_results",
<<<<<<< HEAD
    "c_lib",
    "test/eunit_results",
=======
>>>>>>> d6bbde63
    "test_distributed/logs/*",
    "test_distributed/*.beam"
]}.

%% Erlang options, defines
{erl_opts, [{src_dirs, ["src", "test_distributed"]}]}.
%% Add the tuple below to erl_opts proplist to turn on lager parse transform
%% (this is not needed as long as ctool logger is used)
%% {parse_transform, lager_transform}
%% Add the tuple below to erl_opts proplist to completely turn off debug messages
%% {d, skip_debug}

%% Options for erlyDTL (templates for GUI)
{erlydtl_opts, [
    {out_dir, "ebin"}
]}.<|MERGE_RESOLUTION|>--- conflicted
+++ resolved
@@ -19,13 +19,8 @@
 
 %% deps options
 {deps, [
-<<<<<<< HEAD
-    {ctool, ".*", {git, "ssh://git@git.plgrid.pl:7999/vfs/ctool.git", {tag, "69870e6"}}},
-    {clproto, ".*", {git, "ssh://git@git.plgrid.pl:7999/vfs/clproto.git", {tag, "1d5c47a55d4"}}},
-=======
-    {ctool, ".*", {git, "ssh://git@git.plgrid.pl:7999/vfs/ctool.git", {tag, "f8aabe9"}}},
+    {ctool, ".*", {git, "ssh://git@git.plgrid.pl:7999/vfs/ctool.git", {tag, "f34feb9"}}},
     {clproto, ".*", {git, "ssh://git@git.plgrid.pl:7999/vfs/clproto.git", {tag, "5a79af5"}}},
->>>>>>> d6bbde63
     {meck, "0.8.2", {git, "https://github.com/eproxus/meck.git", {tag, "0.8.2"}}},
     {gen_server_mock, ".*", {git, "git://github.com/brucexin/gen_server_mock.git", {tag, "de3cd8e"}}},
     {mochiweb, ".*", {git, "git://github.com/mochi/mochiweb.git", {tag, "v2.8.0"}}},
@@ -54,7 +49,6 @@
 ]}.
 
 {post_hooks, [
-<<<<<<< HEAD
     {compile, "cp ebin/*SUITE* test_distributed/"},
     {compile, "chmod +x c_src/link_shared.sh"},
     {compile, "./c_src/link_shared.sh botan-1.10 csr_creator_drv.so"},
@@ -71,19 +65,13 @@
 {port_env, [
     {"LDFLAGS", "$LDFLAGS -Wl,-rpath,c_lib -L c_lib -lbotan-1.10"},
     {"CXXFLAGS", "$CXXFLAGS -O2 -ansi -W -Wall `pkg-config --cflags botan-1.10`"}
-=======
-    {compile, "cp ebin/*SUITE* test_distributed/"}
->>>>>>> d6bbde63
 ]}.
 
 %% Cleanup
 {clean_files, [
     "test/eunit_results",
-<<<<<<< HEAD
     "c_lib",
     "test/eunit_results",
-=======
->>>>>>> d6bbde63
     "test_distributed/logs/*",
     "test_distributed/*.beam"
 ]}.
