--- conflicted
+++ resolved
@@ -16,47 +16,29 @@
         ranch, ctool, cluster_manager, cluster_worker, gen_server2, macaroons, cberl, gui,
         cowboy, cowlib, compiler, jiffy, eunit, poolboy, gproc, rtransfer_link,
         rrdtool, helpers, enif_protobuf, common_test, backoff, clproto,
-        worker_pool, bp_tree, ssl
+        worker_pool, bp_tree, ssl, onenv_ct
     ]}
 ]}.
 
 %% deps options
 {deps, [
-<<<<<<< HEAD
-    {compatibility_reference, {raw, {git, "ssh://git@git.onedata.org:7999/vfs/compatibility-reference.git", {ref, "800ab1b34a7"}}}},
-    {ctool, {git, "ssh://git@git.onedata.org:7999/vfs/ctool.git", {ref, "6595a5c0b4c1"}}},
-    {cluster_worker, {git, "ssh://git@git.onedata.org:7999/vfs/cluster-worker.git", {ref,"37b39ec62bd2"}}},
-    {cluster_manager, {raw, {git, "ssh://git@git.onedata.org:7999/vfs/cluster-manager.git", {ref, "635454079a83"}}}},
-    {gui, {git, "ssh://git@git.onedata.org:7999/vfs/gui.git", {ref, "1caafd058fa0"}}},
-    {enif_protobuf, {git, "https://github.com/jg513/enif_protobuf", {ref, "429acb5c1bea859d12"}}},
-    {clproto, {git, "ssh://git@git.onedata.org:7999/vfs/clproto.git", {ref, "3bb9af8f"}}},
-=======
     {ctool, {git, "ssh://git@git.onedata.org:7999/vfs/ctool.git", {ref, "df9453b2ee3"}}},
     {compatibility_reference, {raw, {git, "ssh://git@git.onedata.org:7999/vfs/compatibility-reference.git", {ref, "3a2644594330"}}}},
     {cluster_manager, {raw, {git, "ssh://git@git.onedata.org:7999/vfs/cluster-manager.git", {ref, "8566cf182ac7"}}}},
     {cluster_worker, {git, "ssh://git@git.onedata.org:7999/vfs/cluster-worker.git", {ref,"b4f3be6b2aac"}}},
     {enif_protobuf, {git, "https://github.com/jg513/enif_protobuf", {ref, "71fcf74294f4"}}},
     {clproto, {git, "ssh://git@git.onedata.org:7999/vfs/clproto.git", {ref, "8df191f12223"}}},
->>>>>>> cbab085d
     {rrdtool, {git, "https://github.com/mwrona/erlang-rrdtool.git", "master"}},
-    {poolboy, {git, "https://github.com/devinus/poolboy.git", {tag, "1.5.1"}}},
+    {poolboy, {git, "https://github.com/devinus/poolboy.git", {ref, "9212a8770edb"}}},
     {gen_server_mock, {git, "git://github.com/brucexin/gen_server_mock.git", {ref, "de3cd8e"}}},
-<<<<<<< HEAD
-    {observer_cli, "1.0.7"},
-    {helpers, {git, "ssh://git@git.onedata.org:7999/vfs/helpers.git", {ref, "c5b50a4677f94a"}}},
-    {rtransfer_link, {git, "ssh://git@git.onedata.org:7999/vfs/rtransfer_link.git", {ref, "f984581e11531"}}}
-=======
     {helpers, {git, "ssh://git@git.onedata.org:7999/vfs/helpers.git", {ref, "6a8cb9959b6fac"}}},
     {rtransfer_link, {git, "ssh://git@git.onedata.org:7999/vfs/rtransfer_link.git", {ref, "974a5398da943"}}},
     {onenv_ct, {git, "ssh://git@git.onedata.org:7999/vfs/onenv-ct.git", {ref, "867e35d35591"}}}
->>>>>>> cbab085d
 ]}.
 
 %% plugins
 {plugins, [rebar3_hex, rebar3_elixir,
-    {rebar_raw_resource,
-        {git, "git://github.com/tburghart/rebar_raw_resource.git", {ref, "0.5.0"}}
-    }
+    {rebar_raw_resource, {git, "https://github.com/alertlogic/rebar_raw_resource", {branch, "master"}}}
 ]}.
 
 %% pre-hooks
@@ -98,9 +80,12 @@
 %% Add the tuple below to erl_opts proplist to completely turn off debug messages
 %% {d, skip_debug}
 
+%% lager configuration
+{lager_extra_sinks, [file_access_audit]}.
+
 %% relx configuration
 {relx, [
-    {release, {"op_worker", "1.0.0"},
+    {release, {op_worker, "1.0.0"},
         [
             kernel,
             stdlib,
@@ -128,7 +113,7 @@
             {common_test, load},
             {debugger, load},
             {edoc, load},
-            {enacl_p, load},
+            {enacl, load},
             {erts, load},
             {eunit, load},
             hackney,
@@ -150,9 +135,11 @@
 
     {vm_args, "rel/files/vm.args"},
     {sys_config, "rel/files/app.config"},
-    {target_dir, "op_worker"},
     {include_src, false},
     {dev_mode, true},
+    % NOTE: {dev_mode, true} expands implicitly to {include_erts, false},
+    % so we need this line AFTER the dev mode to override this setting
+    {include_erts, true},
 
 
     {overlay, [
@@ -215,19 +202,7 @@
     ]}
 ]}.
 
-{overrides,
-    [{override, jiffy, [
-        {plugins, [pc]},
-        {artifacts, ["priv/jiffy.so"]},
-        {provider_hooks, [
-            {post,
-                [
-                    {compile, {pc, compile}},
-                    {clean, {pc, clean}}
-                ]
-            }]
-        }
-    ]},
+{overrides, [
     {override, enif_protobuf, [
         {plugins, [pc]},
         {artifacts, ["priv/enif_protobuf.so"]},
