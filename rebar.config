%% behaviours should be compiled before other files
{erl_first_files, [
    "src/cluster_elements/worker_host/worker_plugin_behaviour.erl",
    "src/http/rest/protocol_plugin_behaviour.erl",
    "src/modules/fslogic/security_annotations/check_permissions.erl"
]}.

%% eunit opts - Maven-like output formatting
{eunit_opts, [verbose, {report, {eunit_surefire, [{dir, "./test/eunit_results"}]}}]}.

%% Test coverage
{cover_enabled, true}.

{dialyzer, [
    {warnings, [error_handling, race_conditions]},
    {plt_extra_apps, [ranch, ctool]}
]}.

%% deps options
{deps, [
    {ctool, {git, "ssh://git@git.plgrid.pl:7999/vfs/ctool.git", {ref, "9cb0c03570"}}},
    {cluster_worker, {git, "ssh://git@git.plgrid.pl:7999/vfs/cluster-worker.git", {ref, "8ac8596d0e8"}}},
    {cluster_manager, {raw, {git, "ssh://git@git.plgrid.pl:7999/vfs/cluster-manager.git", {ref, "a503504b807"}}}},
<<<<<<< HEAD
    {gui, {git, "ssh://git@git.plgrid.pl:7999/vfs/gui.git", {ref, "938c791"}}},
    {clproto, {git, "ssh://git@git.plgrid.pl:7999/vfs/clproto.git", {ref, "3a447cd0e3"}}},
=======
    {gui, {git, "ssh://git@git.plgrid.pl:7999/vfs/gui.git", {ref, "d42ceac"}}},
    {clproto, {git, "ssh://git@git.plgrid.pl:7999/vfs/clproto.git", {ref, "8ad2f7f1f65"}}},
>>>>>>> 998c41b5
    {rrdtool, {git, "https://github.com/mwrona/erlang-rrdtool.git", "master"}},
    {poolboy, {git, "https://github.com/devinus/poolboy.git", {tag, "1.5.1"}}},
    {meck, {git, "https://github.com/eproxus/meck.git", {tag, "0.8.4"}}},
    {gen_server_mock, {git, "git://github.com/brucexin/gen_server_mock.git", {ref, "de3cd8e"}}},
    {jiffy, {git, "https://github.com/davisp/jiffy.git", {ref, "0.14.4"}}},
    %% parse_trans repeated from ctool to fetch it before annotations' inner dependency
    {parse_trans, {git, "https://github.com/uwiger/parse_trans.git", {tag, "2.9.2"}}},
    % Riakc uses meck that blocks cover in Erlang 18.x
    % If riak is used, uncomment line below and change meck to 0.8.2
    % {riakc, ".*", {git, "git://github.com/basho/riak-erlang-client.git", {tag, "527722d"}}},
    {iso8601, {git, "https://github.com/xorver/erlang_iso8601.git", {ref, "72013b0"}}},
    {observer_cli, "1.0.7"},
    {gen_server2, {git, "http://github.com/kzemek/gen_server2.git", {branch, "master"}}}
]}.

%% plugins
{plugins, [rebar3_hex, rebar3_elixir,
    {rebar_raw_resource,
        {git, "git://github.com/tburghart/rebar_raw_resource.git", {ref, "0.5.0"}}
    }
]}.

%% pre-hooks
{pre_hooks, [
    {eunit, "mkdir -p test/eunit_results"}, %% Make dir for eunit' surefire test results
    %% Sometimes, in some cases epmd daemon doesn't start during eunit tests,
    %% so we need to force start it
    {eunit, "epmd -daemon"},
    %% Helpers compilation
    {clean, "make -C helpers/ clean"},
    %% NIFs compilation
    {compile, "mkdir -p priv"},
    {compile, "make -C c_src"}
]}.

{post_hooks, [
    {compile, "rm -rf priv/*.a"},
    {release, "rm -f _build/*/rel/op_worker/bin/install_upgrade.escript"},
    {release, "rm -f _build/*/rel/op_worker/bin/nodetool"},
    {release, "rm -f _build/*/rel/op_worker/bin/op_worker-*"},
    {release, "rm -f _build/*/rel/op_worker/bin/start_clean.boot"}
]}.

%% Cleanup
{clean_files, [
    "./c_src/*/*.o",
    "./test/eunit_results",
    "./priv/*.so",
    "./priv/helpers",
    "./test_distributed/logs/*",
    "./test_distributed/*.beam"
]}.

%% Erlang options, defines
{erl_opts, [
    {src_dirs, ["src"]},
    {d, 'WITH_JIFFY'}
]}.
%% Add the tuple below to erl_opts proplist to turn on lager parse transform
%% (this is not needed as long as ctool logger is used)
%% {parse_transform, lager_transform}
%% Add the tuple below to erl_opts proplist to completely turn off debug messages
%% {d, skip_debug}

%% relx configuration
{relx, [
    {release, {"op_worker", "1.0.0"},
        [
            kernel,
            stdlib,
            xmerl,
            sasl,
            public_key,
            lager,
            crypto,
            inets,
            clproto,
            gui,
            mnesia,
            % All ctool deps will be included in the release package,
            % so there is no need to list them here.
            ctool,
            % cluster-worker is started as permanent
            {cluster_worker, permanent},
            couchbeam,
            {observer_cli, load},
            {gen_server2, load},
            %% deps included by default by reltool but not included by relx
            {base64url, load},
            certifi,
            {common_test, load},
            {debugger, load},
            {dht_ring, load},
            {edoc, load},
            {enacl_p, load},
            {erts, load},
            {eunit, load},
            hackney,
            {iso8601, load},
            {jiffy, load},
            {jsx, load},
            {macaroons, load},
            {mcd, load},
            {mochiweb, load},
            {observer, load},
            {poolboy, load},
            {rrdtool, load},
            {runtime_tools, load},
            {snmp, load},
            {wx, load},
            op_worker
        ]},

    {vm_args, "rel/files/vm.args"},
    {sys_config, "rel/files/app.config"},
    {target_dir, "op_worker"},
    {include_src, false},
    {dev_mode, true},


    {overlay, [
        %% Copy base files for starting and interacting with node
        {copy, "node_package/priv/base/erl", "erts-{{erts_vsn}}/bin/erl"},
        {copy, "node_package/priv/base/nodetool", "erts-{{erts_vsn}}/bin/nodetool"},
        {template, "node_package/priv/base/runner", "bin/op_worker"},
        {template, "node_package/priv/base/env.sh", "lib/env.sh"},

        %% Copy config files
        {mkdir, "etc"},
        {template, "rel/files/app.config", "etc/app.config"},
        {template, "rel/files/vm.args", "etc/vm.args"},
        {copy, "cacerts", "./etc/"},
        {copy, "certs", "./etc/"},

        %% Copy additional data files
        {mkdir, "data"},
        {copy, "LICENSE.txt", "./data/"},

        %% Copy GUI
        {copy, "_build/default/lib/gui_static", "./data/"}
    ]},

    {extended_start_script, true}
]}.

%% Profiles configuration
{profiles, [
    {package, [
        {relx, [{dev_mode, false}]}
    ]},
    {bamboo, [
        {relx, [{dev_mode, false}]},
        {post_hooks, [
            {release, "rm -rf _build/default/rel"},
            {release, "mv -f _build/bamboo/rel _build/default"},
            {release, "rm -rf _build/default/lib/op_worker"},
            {release, "mv -f _build/bamboo/lib/op_worker _build/default/lib"}
        ]}
    ]}
]}.

{overrides,
    [{override, jiffy, [
        {plugins, [pc]},
        {artifacts, ["priv/jiffy.so"]},
        {provider_hooks, [
            {post,
                [
                    {compile, {pc, compile}},
                    {clean, {pc, clean}}
                ]
            }]
        }
    ]}
    ]}.<|MERGE_RESOLUTION|>--- conflicted
+++ resolved
@@ -21,13 +21,8 @@
     {ctool, {git, "ssh://git@git.plgrid.pl:7999/vfs/ctool.git", {ref, "9cb0c03570"}}},
     {cluster_worker, {git, "ssh://git@git.plgrid.pl:7999/vfs/cluster-worker.git", {ref, "8ac8596d0e8"}}},
     {cluster_manager, {raw, {git, "ssh://git@git.plgrid.pl:7999/vfs/cluster-manager.git", {ref, "a503504b807"}}}},
-<<<<<<< HEAD
     {gui, {git, "ssh://git@git.plgrid.pl:7999/vfs/gui.git", {ref, "938c791"}}},
-    {clproto, {git, "ssh://git@git.plgrid.pl:7999/vfs/clproto.git", {ref, "3a447cd0e3"}}},
-=======
-    {gui, {git, "ssh://git@git.plgrid.pl:7999/vfs/gui.git", {ref, "d42ceac"}}},
     {clproto, {git, "ssh://git@git.plgrid.pl:7999/vfs/clproto.git", {ref, "8ad2f7f1f65"}}},
->>>>>>> 998c41b5
     {rrdtool, {git, "https://github.com/mwrona/erlang-rrdtool.git", "master"}},
     {poolboy, {git, "https://github.com/devinus/poolboy.git", {tag, "1.5.1"}}},
     {meck, {git, "https://github.com/eproxus/meck.git", {tag, "0.8.4"}}},
@@ -202,4 +197,4 @@
             }]
         }
     ]}
-    ]}.+]}.