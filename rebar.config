--- conflicted
+++ resolved
@@ -20,15 +20,9 @@
 
 %% deps options
 {deps, [
-<<<<<<< HEAD
-    {ctool, "3.0.0-beta3", {git, "${ONEDATA_GIT_URL}/ctool.git", {tag, "291da30ab1d"}}},
-    {cluster_worker, "3.0.0-beta3", {git, "${ONEDATA_GIT_URL}/cluster-worker.git", {tag, "f6aa64bb955"}}},
-    {gui, "3.0.0-beta3", {git, "${ONEDATA_GIT_URL}/gui.git", {tag, "eb7bd535108"}}},
-=======
     {ctool, "3.0.0-beta3", {git, "${ONEDATA_GIT_URL}/ctool.git", {tag, "ae46280"}}},
     {cluster_worker, "3.0.0-beta3", {git, "${ONEDATA_GIT_URL}/cluster-worker.git", {tag, "f38ad3871e7"}}},
     {gui, "3.0.0-beta3", {git, "${ONEDATA_GIT_URL}/gui.git", {tag, "ad51911"}}},
->>>>>>> 1d03e741
     {clproto, "2.0.0", {git, "${ONEDATA_GIT_URL}/clproto.git", {tag, "590c8ca6077"}}},
     {rrdtool, ".*", {git, "https://github.com/mwrona/erlang-rrdtool.git", "master"}},
     {poolboy, "1.5.1", {git, "https://github.com/devinus/poolboy.git", {tag, "1.5.1"}}},
