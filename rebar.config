--- conflicted
+++ resolved
@@ -21,11 +21,7 @@
 %% deps options
 {deps, [
     {ctool, "3.0.0-alpha3", {git, "${ONEDATA_GIT_URL}/ctool.git", {tag, "3.0.0-alpha3"}}},
-<<<<<<< HEAD
-    {cluster_worker, "3.0.0-alpha3", {git, "${ONEDATA_GIT_URL}/cluster-worker.git", {tag, "4feb5f554e9"}}},
-=======
     {cluster_worker, "3.0.0-alpha3", {git, "${ONEDATA_GIT_URL}/cluster-worker.git", {tag, "f90bd3fc0ce"}}},
->>>>>>> de65b339
     {gui, "1.0.3", {git, "${ONEDATA_GIT_URL}/gui.git", {tag, "8d9e5468da1"}}},
     {clproto, "2.0.0", {git, "${ONEDATA_GIT_URL}/clproto.git", {tag, "b2640946d9b"}}},
     {meck, "0.8.2", {git, "https://github.com/eproxus/meck.git", {tag, "0.8.2"}}},
