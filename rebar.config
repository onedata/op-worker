--- conflicted
+++ resolved
@@ -21,11 +21,7 @@
 %% deps options
 {deps, [
     {ctool, "3.0.0-beta3", {git, "${ONEDATA_GIT_URL}/ctool.git", {tag, "291da30ab1d"}}},
-<<<<<<< HEAD
-    {cluster_worker, "3.0.0-beta3", {git, "${ONEDATA_GIT_URL}/cluster-worker.git", {tag, "49c19a90a82"}}},
-=======
     {cluster_worker, "3.0.0-beta3", {git, "${ONEDATA_GIT_URL}/cluster-worker.git", {tag, "6028716ef9a"}}},
->>>>>>> 61ed02ef
     {gui, "3.0.0-beta3", {git, "${ONEDATA_GIT_URL}/gui.git", {tag, "eb7bd535108"}}},
     {clproto, "2.0.0", {git, "${ONEDATA_GIT_URL}/clproto.git", {tag, "590c8ca6077"}}},
     {rrdtool, ".*", {git, "https://github.com/mwrona/erlang-rrdtool.git", "master"}},
