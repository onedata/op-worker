--- conflicted
+++ resolved
@@ -20,15 +20,9 @@
 
 %% deps options
 {deps, [
-<<<<<<< HEAD
-    {ctool, "3.0.0-beta3", {git, "${ONEDATA_GIT_URL}/ctool.git", {tag, "ae46280"}}},
+    {ctool, "3.0.0-beta3", {git, "${ONEDATA_GIT_URL}/ctool.git", {tag, "f0ae45aa62f"}}},
     {cluster_worker, "3.0.0-beta3", {git, "${ONEDATA_GIT_URL}/cluster-worker.git", {tag, "1ebabff8eae"}}},
-    {gui, "3.0.0-beta3", {git, "${ONEDATA_GIT_URL}/gui.git", {tag, "ad51911"}}},
-=======
-    {ctool, "3.0.0-beta3", {git, "${ONEDATA_GIT_URL}/ctool.git", {tag, "f0ae45aa62f"}}},
-    {cluster_worker, "3.0.0-beta3", {git, "${ONEDATA_GIT_URL}/cluster-worker.git", {tag, "143f49c85fd"}}},
     {gui, "3.0.0-beta3", {git, "${ONEDATA_GIT_URL}/gui.git", {tag, "191d837"}}},
->>>>>>> 561af0fe
     {clproto, "2.0.0", {git, "${ONEDATA_GIT_URL}/clproto.git", {tag, "590c8ca6077"}}},
     {rrdtool, ".*", {git, "https://github.com/mwrona/erlang-rrdtool.git", "master"}},
     {poolboy, "1.5.1", {git, "https://github.com/devinus/poolboy.git", {tag, "1.5.1"}}},
