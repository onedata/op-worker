%% behaviours should be compiled before other files
{erl_first_files, [
    "src/cluster_elements/worker_host/worker_plugin_behaviour.erl",
    "src/http/rest/protocol_plugin_behaviour.erl",
    "src/modules/fslogic/security_annotations/check_permissions.erl"
]}.

%% directory for releases
{sub_dirs, ["rel"]}.

%% to include deps headers
{lib_dirs, ["deps"]}.

%% eunit opts - Maven-like output formatting
{eunit_opts, [verbose, {report, {eunit_surefire, [{dir, "../test/eunit_results"}]}}]}.

%% Test coverage
% {cover_enabled, true}. @todo https://github.com/ivanos/dobby_core_lib/issues/11
% {cover_export_enabled, true}.

%% deps options
{deps, [
<<<<<<< HEAD
    {ctool, "2.0.2", {git, "${ONEDATA_GIT_URL}/ctool.git", {tag, "2d0a93cd57"}}},
    {cluster_worker, "2.0.1", {git, "${ONEDATA_GIT_URL}/cluster-worker.git", {tag, "84f1b1aa103"}}},
=======
    {ctool, "2.0.2", {git, "${ONEDATA_GIT_URL}/ctool.git", {tag, "2.0.2"}}},
    {cluster_worker, "2.0.1", {git, "${ONEDATA_GIT_URL}/cluster-worker.git", {tag, "e005dd1"}}},
>>>>>>> 666d23cf
    {gui, "1.0.2", {git, "${ONEDATA_GIT_URL}/gui.git", {tag, "1.0.2"}}},
    {clproto, "2.0.0", {git, "${ONEDATA_GIT_URL}/clproto.git", {tag, "a982eb9f959"}}},
    {meck, "0.8.2", {git, "https://github.com/eproxus/meck.git", {tag, "0.8.2"}}},
    {gen_server_mock, ".*", {git, "git://github.com/brucexin/gen_server_mock.git", {tag, "de3cd8e"}}},
    {jiffy, "0.14.4", {git, "https://github.com/davisp/jiffy.git", {tag, "0.14.4"}}},
    %% parse_trans repeated from ctool to fetch it before annotations' inner dependency
    {parse_trans, "2.9.2", {git, "https://github.com/uwiger/parse_trans.git", {tag, "2.9.2"}}},
    {annotations, ".*", {git, "https://github.com/RoXeon/annotations.git", {tag, "4c31a8b"}}},
    {riakc, ".*", {git, "git://github.com/basho/riak-erlang-client.git", {tag, "527722d"}}},
    {node_package, ".*", {git, "git://github.com/onedata/node_package.git", {branch, "2.0.2"}}}
]}.

%% plugins
{plugins, [rebar_git_plugin, rebar_annotations_plugin]}.

%% pre-hooks
{pre_hooks, [
    {eunit, "mkdir -p test/eunit_results"}, %% Make dir for eunit' surefire test results
    %% Sometimes, in some cases epmd daemon doesn't start during eunit tests,
    %% so we need to force start it
    {eunit, "epmd -daemon"},
    %% Helpers compilation
    {clean, "make -C helpers/ clean"},
    {compile, "make LDFLAGS= CFLAGS= CXXFLAGS= INSTALL_PREFIX=`pwd`/priv/helpers BUILD_PROXY_IO=OFF -C helpers/ install"},
    {compile, "rm -rf `pwd`/priv/helpers/**/*.so"},
    %% bamboos compilation
    {compile, "make -C bamboos compile"},
    {clean, "make -C bamboos clean"},
    {clean, "make gui_clean"},
    %% dir for compiled C libs
    {compile, "mkdir -p priv"}
]}.

{post_hooks, [
    {compile, "rm -rf priv/*.a"},
    {compile, "rm -rf c_src/*.o"}
]}.

%% erlang NIF specification
{port_specs, [
    {"priv/csr_creator_drv.so", ["c_src/csr_creator.cc", "c_src/csr_creator_nif.cc"]},
    {"priv/helpers_nif.so", ["c_src/helpers/helpers_nif.cc"]},
    {"priv/rt_priority_queue_drv.so", [
        "c_src/rtransfer/rt_priority_queue_nif.cc",
        "c_src/rtransfer/rt_interval.cc",
        "c_src/rtransfer/rt_block.cc",
        "c_src/rtransfer/rt_priority_queue.cc"]},

    {"priv/rt_map_drv.so", [
        "c_src/rtransfer/rt_map_nif.cc",
        "c_src/rtransfer/rt_block.cc",
        "c_src/rtransfer/rt_map.cc"]}
]}.

%% erlang NIF compilation flags
{port_env, [
    {"LDFLAGS", "$LDFLAGS `pkg-config --libs botan-1.10` -Wl,-rpath"
    " -Wl,\\$ORIGIN/helpers/lib -L `pwd`/priv/helpers/lib -lhelpers"
    " -lboost_filesystem -lrados -ls3 -lglog"},
    {"CXXFLAGS", "$CXXFLAGS -std=c++14 -O2 -Wall `pkg-config --cflags"
    " botan-1.10` -isystem `pwd`/priv/helpers/include -D_FILE_OFFSET_BITS=64"
    " -DASIO_STANDALONE"},
    {"DRV_LINK_TEMPLATE", "$CXX $PORT_IN_FILES $LDFLAGS $DRV_LDFLAGS"
    " -o $PORT_OUT_FILE"}
]}.

%% Cleanup
{clean_files, [
    "test/eunit_results",
    "priv/*.so",
    "priv/helpers",
    "test_distributed/logs/*",
    "test_distributed/*.beam"
]}.

%% Erlang options, defines
{erl_opts, [
    {src_dirs, ["src", "test_distributed"]},
    {d, 'WITH_JIFFY'}
]}.
%% Add the tuple below to erl_opts proplist to turn on lager parse transform
%% (this is not needed as long as ctool logger is used)
%% {parse_transform, lager_transform}
%% Add the tuple below to erl_opts proplist to completely turn off debug messages
%% {d, skip_debug}<|MERGE_RESOLUTION|>--- conflicted
+++ resolved
@@ -20,13 +20,8 @@
 
 %% deps options
 {deps, [
-<<<<<<< HEAD
-    {ctool, "2.0.2", {git, "${ONEDATA_GIT_URL}/ctool.git", {tag, "2d0a93cd57"}}},
-    {cluster_worker, "2.0.1", {git, "${ONEDATA_GIT_URL}/cluster-worker.git", {tag, "84f1b1aa103"}}},
-=======
-    {ctool, "2.0.2", {git, "${ONEDATA_GIT_URL}/ctool.git", {tag, "2.0.2"}}},
-    {cluster_worker, "2.0.1", {git, "${ONEDATA_GIT_URL}/cluster-worker.git", {tag, "e005dd1"}}},
->>>>>>> 666d23cf
+    {ctool, "2.0.2", {git, "${ONEDATA_GIT_URL}/ctool.git", {tag, "38ada6c8c"}}},
+    {cluster_worker, "2.0.1", {git, "${ONEDATA_GIT_URL}/cluster-worker.git", {tag, "000466ab5"}}},
     {gui, "1.0.2", {git, "${ONEDATA_GIT_URL}/gui.git", {tag, "1.0.2"}}},
     {clproto, "2.0.0", {git, "${ONEDATA_GIT_URL}/clproto.git", {tag, "a982eb9f959"}}},
     {meck, "0.8.2", {git, "https://github.com/eproxus/meck.git", {tag, "0.8.2"}}},
