%% behaviours should be compiled before other files
{erl_first_files, [
    "src/cluster_elements/worker_host/worker_plugin_behaviour.erl",
    "src/http/rest/protocol_plugin_behaviour.erl",
    "src/modules/fslogic/security_annotations/check_permissions.erl"
]}.

%% eunit opts - Maven-like output formatting
{eunit_opts, [verbose, {report, {eunit_surefire, [{dir, "./test/eunit_results"}]}}]}.

%% Test coverage
{cover_enabled, true}.

{dialyzer, [
    {warnings, [error_handling, race_conditions]},
    {plt_extra_apps, [ranch, ctool]}
]}.

%% deps options
{deps, [
<<<<<<< HEAD
    {ctool, {git, "ssh://git@git.plgrid.pl:7999/vfs/ctool.git", {ref, "3f9e0a3"}}},
    {cluster_worker,{git, "ssh://git@git.plgrid.pl:7999/vfs/cluster-worker.git", {ref, "e89cce3"}}},
=======
    {ctool, {git, "ssh://git@git.plgrid.pl:7999/vfs/ctool.git", {ref, "075e595"}}},
    {cluster_worker,{git, "ssh://git@git.plgrid.pl:7999/vfs/cluster-worker.git", {ref, "1c2375bc7b2"}}},
>>>>>>> 321783fd
    {cluster_manager, {raw, {git, "ssh://git@git.plgrid.pl:7999/vfs/cluster-manager.git", {ref, "a503504b807"}}}},
    {gui, {git, "ssh://git@git.plgrid.pl:7999/vfs/gui.git", {ref, "e4a09c3"}}},
    {clproto, {git, "ssh://git@git.plgrid.pl:7999/vfs/clproto.git", {ref, "7573faf"}}},
    {rrdtool, {git, "https://github.com/mwrona/erlang-rrdtool.git", "master"}},
    {poolboy, {git, "https://github.com/devinus/poolboy.git", {tag, "1.5.1"}}},
    {meck, {git, "https://github.com/eproxus/meck.git", {tag, "0.8.4"}}},
    {gen_server_mock, {git, "git://github.com/brucexin/gen_server_mock.git", {ref, "de3cd8e"}}},
    {jiffy, {git, "https://github.com/davisp/jiffy.git", {ref, "0.14.4"}}},
    %% parse_trans repeated from ctool to fetch it before annotations' inner dependency
    {parse_trans, {git, "https://github.com/uwiger/parse_trans.git", {tag, "2.9.2"}}},
    % Riakc uses meck that blocks cover in Erlang 18.x
    % If riak is used, uncomment line below and change meck to 0.8.2
    % {riakc, ".*", {git, "git://github.com/basho/riak-erlang-client.git", {tag, "527722d"}}},
    {iso8601, {git, "https://github.com/xorver/erlang_iso8601.git", {ref, "72013b0"}}},
    {observer_cli, "1.0.7"},
    {gen_server2, {git, "http://github.com/kzemek/gen_server2.git", {branch, "master"}}}
]}.

%% plugins
{plugins, [rebar3_hex, rebar3_elixir,
    {rebar_raw_resource,
        {git, "git://github.com/tburghart/rebar_raw_resource.git",
        {ref, "0.5.0"}}
    }
]}.

%% pre-hooks
{pre_hooks, [
    {eunit, "mkdir -p test/eunit_results"}, %% Make dir for eunit' surefire test results
    %% Sometimes, in some cases epmd daemon doesn't start during eunit tests,
    %% so we need to force start it
    {eunit, "epmd -daemon"},
    %% Helpers compilation
    {clean, "make -C helpers/ clean"},
    %% NIFs compilation
    {compile, "mkdir -p priv"},
    {compile, "make -C c_src"}
]}.

{post_hooks, [
    {compile, "rm -rf priv/*.a"},
    {release, "rm -f _build/*/rel/op_worker/bin/install_upgrade.escript"},
    {release, "rm -f _build/*/rel/op_worker/bin/nodetool"},
    {release, "rm -f _build/*/rel/op_worker/bin/op_worker-*"},
    {release, "rm -f _build/*/rel/op_worker/bin/start_clean.boot"}
]}.

%% Cleanup
{clean_files, [
    "./c_src/*/*.o",
    "./test/eunit_results",
    "./priv/*.so",
    "./priv/helpers",
    "./test_distributed/logs/*",
    "./test_distributed/*.beam"
]}.

%% Erlang options, defines
{erl_opts, [
    {src_dirs, ["src"]},
    {d, 'WITH_JIFFY'}
]}.
%% Add the tuple below to erl_opts proplist to turn on lager parse transform
%% (this is not needed as long as ctool logger is used)
%% {parse_transform, lager_transform}
%% Add the tuple below to erl_opts proplist to completely turn off debug messages
%% {d, skip_debug}

%% relx configuration
{relx, [
    {release, {"op_worker", "1.0.0"},
        [
            kernel,
            stdlib,
            xmerl,
            sasl,
            public_key,
            lager,
            crypto,
            inets,
            clproto,
            gui,
            mnesia,
            % All ctool deps will be included in the release package,
            % so there is no need to list them here.
            ctool,
            % cluster-worker is started as permanent
            {cluster_worker, permanent},
            couchbeam,
            {observer_cli, load},
            {gen_server2, load},
            %% deps included by default by reltool but not included by relx
            {base64url, load},
            certifi,
            {common_test, load},
            {debugger, load},
            {dht_ring, load},
            {edoc, load},
            {enacl_p, load},
            {erts, load},
            {eunit, load},
            hackney,
            {iso8601, load},
            {jiffy, load},
            {jsx, load},
            {macaroons, load},
            {mcd, load},
            {mochiweb, load},
            {observer, load},
            {poolboy, load},
            {rrdtool, load},
            {runtime_tools, load},
            {snmp, load},
            {wx, load},
            op_worker
        ]},

    {vm_args, "rel/files/vm.args"},
    {sys_config, "rel/files/app.config"},
    {target_dir, "op_worker"},
    {include_src, false},
    {dev_mode, true},


    {overlay, [
        %% Copy base files for starting and interacting with node
        {copy, "node_package/priv/base/erl", "erts-{{erts_vsn}}/bin/erl"},
        {copy, "node_package/priv/base/nodetool", "erts-{{erts_vsn}}/bin/nodetool"},
        {template, "node_package/priv/base/runner", "bin/op_worker"},
        {template, "node_package/priv/base/env.sh", "lib/env.sh"},

        %% Copy config files
        {mkdir, "etc"},
        {template, "rel/files/app.config", "etc/app.config"},
        {template, "rel/files/vm.args", "etc/vm.args"},
        {copy, "cacerts", "./etc/"},
        {copy, "certs", "./etc/"},

        %% Copy additional data files
        {mkdir, "data"},
        {copy, "LICENSE.txt", "./data/"},

        %% Copy GUI
        {copy, "_build/default/lib/gui_static", "./data/gui_static"}
    ]},

    {extended_start_script, true}
]}.

%% Profiles configuration
{profiles, [
    {package, [
        {relx, [{dev_mode, false}]}
    ]},
    {bamboo, [
        {relx, [{dev_mode, false}]},
        {post_hooks, [
            {release, "rm -rf _build/default/rel"},
            {release, "mv -f _build/bamboo/rel _build/default"},
            {release, "rm -rf _build/default/lib/op_worker"},
            {release, "mv -f _build/bamboo/lib/op_worker _build/default/lib"}
        ]}
    ]}
]}.

{overrides,
    [{override, jiffy, [
        {plugins, [pc]},
        {artifacts, ["priv/jiffy.so"]},
        {provider_hooks, [
            {post,
                [
                    {compile, {pc, compile}},
                    {clean, {pc, clean}}
                ]
            }]
        }
    ]}
]}.<|MERGE_RESOLUTION|>--- conflicted
+++ resolved
@@ -18,13 +18,8 @@
 
 %% deps options
 {deps, [
-<<<<<<< HEAD
-    {ctool, {git, "ssh://git@git.plgrid.pl:7999/vfs/ctool.git", {ref, "3f9e0a3"}}},
-    {cluster_worker,{git, "ssh://git@git.plgrid.pl:7999/vfs/cluster-worker.git", {ref, "e89cce3"}}},
-=======
-    {ctool, {git, "ssh://git@git.plgrid.pl:7999/vfs/ctool.git", {ref, "075e595"}}},
+    {ctool, {git, "ssh://git@git.plgrid.pl:7999/vfs/ctool.git", {ref, "88c60b4"}}},
     {cluster_worker,{git, "ssh://git@git.plgrid.pl:7999/vfs/cluster-worker.git", {ref, "1c2375bc7b2"}}},
->>>>>>> 321783fd
     {cluster_manager, {raw, {git, "ssh://git@git.plgrid.pl:7999/vfs/cluster-manager.git", {ref, "a503504b807"}}}},
     {gui, {git, "ssh://git@git.plgrid.pl:7999/vfs/gui.git", {ref, "e4a09c3"}}},
     {clproto, {git, "ssh://git@git.plgrid.pl:7999/vfs/clproto.git", {ref, "7573faf"}}},
