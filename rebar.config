%% behaviours should be compiled before other files
{erl_first_files, [
    "src/cluster_elements/worker_host/worker_plugin_behaviour.erl",
    "src/http/rest/protocol_plugin_behaviour.erl",
    "src/modules/fslogic/security_annotations/check_permissions.erl"
]}.

%% directory for releases
{sub_dirs, ["rel"]}.

%% to include deps headers
{lib_dirs, ["deps"]}.

%% eunit opts - Maven-like output formatting
{eunit_opts, [verbose, {report, {eunit_surefire, [{dir, "../test/eunit_results"}]}}]}.

%% Test coverage
% {cover_enabled, true}. @todo https://github.com/ivanos/dobby_core_lib/issues/11
% {cover_export_enabled, true}.

%% deps options
{deps, [
<<<<<<< HEAD
    {ctool, "2.0.1", {git, "${ONEDATA_GIT_URL}/ctool.git", {tag, "e8361a692f0"}}},
    {cluster_worker, "2.0.0", {git, "${ONEDATA_GIT_URL}/cluster-worker.git", {tag, "9b72d22800d"}}},
    {gui, "1.0.1", {git, "${ONEDATA_GIT_URL}/gui.git", {tag, "1.0.1"}}},
    {clproto, "2.0.0", {git, "${ONEDATA_GIT_URL}/clproto.git", {tag, "a982eb9f959"}}},
=======
    {ctool, "2.0.1", {git, "${ONEDATA_GIT_URL}/ctool.git", {tag, "56292a2"}}},
    {cluster_worker, "2.0.0", {git, "${ONEDATA_GIT_URL}/cluster-worker.git", {tag, "59a6ed0"}}},
    {gui, "1.0.1", {git, "${ONEDATA_GIT_URL}/gui.git", {tag, "c5ee0aa"}}},
    {clproto, "2.0.0", {git, "${ONEDATA_GIT_URL}/clproto.git", {tag, "2.0.0"}}},
>>>>>>> 367019f0
    {meck, "0.8.2", {git, "https://github.com/eproxus/meck.git", {tag, "0.8.2"}}},
    {gen_server_mock, ".*", {git, "git://github.com/brucexin/gen_server_mock.git", {tag, "de3cd8e"}}},
    %% parse_trans repeated from ctool to fetch it before annotations' inner dependency
    {parse_trans, "2.9.2", {git, "https://github.com/uwiger/parse_trans.git", {tag, "2.9.2"}}},
    {annotations, ".*", {git, "https://github.com/RoXeon/annotations.git", {tag, "4c31a8b"}}},
    {riakc, ".*", {git, "git://github.com/basho/riak-erlang-client.git", {tag, "527722d"}}},
    {node_package, ".*", {git, "git://github.com/onedata/node_package.git", {branch, "2.0.2"}}}
]}.

%% plugins
{plugins, [rebar_git_plugin, rebar_annotations_plugin]}.

%% pre-hooks
{pre_hooks, [
    {eunit, "mkdir -p test/eunit_results"}, %% Make dir for eunit' surefire test results
    %% Sometimes, in some cases epmd daemon doesn't start during eunit tests,
    %% so we need to force start it
    {eunit, "epmd -daemon"},
    %% Helpers compilation
    {clean, "make -C helpers/ clean"},
    {compile, "make LDFLAGS= CFLAGS= CXXFLAGS= INSTALL_PREFIX=`pwd`/priv/helpers BUILD_PROXY_IO=OFF -C helpers/ install"},
    {compile, "rm -rf `pwd`/priv/helpers/**/*.so"},
    %% bamboos compilation
    {compile, "make -C bamboos compile"},
    {clean, "make -C bamboos clean"},
    {clean, "make gui_clean"},
    %% dir for compiled C libs
    {compile, "mkdir -p priv"}
]}.

{post_hooks, [
    {compile, "rm -rf priv/*.a"},
    {compile, "rm -rf c_src/*.o"}
]}.

%% erlang NIF specification
{port_specs, [
    {"priv/csr_creator_drv.so", ["c_src/csr_creator.cc", "c_src/csr_creator_nif.cc"]},
    {"priv/helpers_nif.so", ["c_src/helpers/helpers_nif.cc"]},
    {"priv/rt_priority_queue_drv.so", [
        "c_src/rtransfer/rt_priority_queue_nif.cc",
        "c_src/rtransfer/rt_interval.cc",
        "c_src/rtransfer/rt_block.cc",
        "c_src/rtransfer/rt_priority_queue.cc"]},

    {"priv/rt_map_drv.so", [
        "c_src/rtransfer/rt_map_nif.cc",
        "c_src/rtransfer/rt_block.cc",
        "c_src/rtransfer/rt_map.cc"]}
]}.

%% erlang NIF compilation flags
{port_env, [
    {"LDFLAGS", "$LDFLAGS `pkg-config --libs botan-1.10` -Wl,-rpath"
    " -Wl,\\$ORIGIN/helpers/lib -L `pwd`/priv/helpers/lib -lhelpers"
    " -lboost_filesystem -lrados -ls3 -lglog"},
    {"CXXFLAGS", "$CXXFLAGS -std=c++14 -O2 -Wall `pkg-config --cflags"
    " botan-1.10` -isystem `pwd`/priv/helpers/include -D_FILE_OFFSET_BITS=64"
    " -DASIO_STANDALONE"},
    {"DRV_LINK_TEMPLATE", "$CXX $PORT_IN_FILES $LDFLAGS $DRV_LDFLAGS"
    " -o $PORT_OUT_FILE"}
]}.

%% Cleanup
{clean_files, [
    "test/eunit_results",
    "priv/*.so",
    "priv/helpers",
    "test_distributed/logs/*",
    "test_distributed/*.beam"
]}.

%% Erlang options, defines
{erl_opts, [{src_dirs, ["src"]}]}.
%% Add the tuple below to erl_opts proplist to turn on lager parse transform
%% (this is not needed as long as ctool logger is used)
%% {parse_transform, lager_transform}
%% Add the tuple below to erl_opts proplist to completely turn off debug messages
%% {d, skip_debug}<|MERGE_RESOLUTION|>--- conflicted
+++ resolved
@@ -20,17 +20,10 @@
 
 %% deps options
 {deps, [
-<<<<<<< HEAD
-    {ctool, "2.0.1", {git, "${ONEDATA_GIT_URL}/ctool.git", {tag, "e8361a692f0"}}},
-    {cluster_worker, "2.0.0", {git, "${ONEDATA_GIT_URL}/cluster-worker.git", {tag, "9b72d22800d"}}},
-    {gui, "1.0.1", {git, "${ONEDATA_GIT_URL}/gui.git", {tag, "1.0.1"}}},
-    {clproto, "2.0.0", {git, "${ONEDATA_GIT_URL}/clproto.git", {tag, "a982eb9f959"}}},
-=======
-    {ctool, "2.0.1", {git, "${ONEDATA_GIT_URL}/ctool.git", {tag, "56292a2"}}},
+    {ctool, "2.0.1", {git, "${ONEDATA_GIT_URL}/ctool.git", {tag, "56292a2c5b4"}}},
     {cluster_worker, "2.0.0", {git, "${ONEDATA_GIT_URL}/cluster-worker.git", {tag, "59a6ed0"}}},
     {gui, "1.0.1", {git, "${ONEDATA_GIT_URL}/gui.git", {tag, "c5ee0aa"}}},
-    {clproto, "2.0.0", {git, "${ONEDATA_GIT_URL}/clproto.git", {tag, "2.0.0"}}},
->>>>>>> 367019f0
+    {clproto, "2.0.0", {git, "${ONEDATA_GIT_URL}/clproto.git", {tag, "a982eb9f959"}}},
     {meck, "0.8.2", {git, "https://github.com/eproxus/meck.git", {tag, "0.8.2"}}},
     {gen_server_mock, ".*", {git, "git://github.com/brucexin/gen_server_mock.git", {tag, "de3cd8e"}}},
     %% parse_trans repeated from ctool to fetch it before annotations' inner dependency
