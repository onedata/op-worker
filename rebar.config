--- conflicted
+++ resolved
@@ -20,17 +20,10 @@
 
 %% deps options
 {deps, [
-<<<<<<< HEAD
-    {ctool, "2.0.1", {git, "${ONEDATA_GIT_URL}/ctool.git", {tag, "e2f0c2efc70"}}},
-    {cluster_worker, "2.0.0", {git, "${ONEDATA_GIT_URL}/cluster-worker.git", {tag, "da1211c69c4"}}},
-    {gui, "1.0.1", {git, "${ONEDATA_GIT_URL}/gui.git", {tag, "1.0.1"}}},
-    {clproto, "2.0.0", {git, "${ONEDATA_GIT_URL}/clproto.git", {tag, "40c8d039117"}}},
-=======
     {ctool, "2.0.2", {git, "${ONEDATA_GIT_URL}/ctool.git", {tag, "2.0.2"}}},
     {cluster_worker, "2.0.1", {git, "${ONEDATA_GIT_URL}/cluster-worker.git", {tag, "2.0.1"}}},
     {gui, "1.0.2", {git, "${ONEDATA_GIT_URL}/gui.git", {tag, "1.0.2"}}},
-    {clproto, "2.0.0", {git, "${ONEDATA_GIT_URL}/clproto.git", {tag, "a982eb9f959"}}},
->>>>>>> d8a65867
+    {clproto, "2.0.0", {git, "${ONEDATA_GIT_URL}/clproto.git", {tag, "40c8d039117"}}},
     {meck, "0.8.2", {git, "https://github.com/eproxus/meck.git", {tag, "0.8.2"}}},
     {gen_server_mock, ".*", {git, "git://github.com/brucexin/gen_server_mock.git", {tag, "de3cd8e"}}},
     %% parse_trans repeated from ctool to fetch it before annotations' inner dependency
