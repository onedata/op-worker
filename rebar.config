%% behaviours should be compiled before other files
{erl_first_files, [
    "src/veil_modules/worker_plugin_behaviour.erl",
    "src/veil_modules/control_panel/rest_modules/rest_module_behaviour.erl"
]}.

%% directory for releases
{sub_dirs, ["releases"]}.

%% options for documentation tool
{edoc_opts, [no_packages]}.

%% eunit opts - Maven-like output formatting
{eunit_opts, [verbose, {report, {eunit_surefire, [{dir, "../test/eunit_results"}]}}]}.

%% Test coverage
{cover_enabled, true}.

%% deps options
{deps, [
    {meck, "0.8.1", {git, "https://github.com/eproxus/meck.git", {tag, "0.8.1"}}},
    {lager, "2.0.3", {git, "git://github.com/basho/lager.git", {tag, "2.0.3"}}},
    {ranch, "0.8.5", {git, "https://github.com/extend/ranch.git", {tag, "0.8.5"}}},
    {protobuffs, "0.8.1", {git, "https://github.com/basho/erlang_protobuffs.git", {tag, "0.8.1"}}},
    {cowboy, "0.8.6", {git, "git://github.com/extend/cowboy.git", {tag, "0.8.6"}}},
    {mimetypes, "1.0", {git, "git://github.com/spawngrid/mimetypes.git", {tag, "1.0"}}},
    {gen_server_mock, ".*", {git, "git://github.com/brucexin/gen_server_mock.git", {tag, "de3cd8e"}}},
    {yamler, ".*", {git, "git://github.com/goertzenator/yamler.git", {tag, "c0ec227"}}},
    {ibrowse, "4.0.1", {git, "git://github.com/cmullaparthi/ibrowse.git", {tag, "v4.0.1"}}},
<<<<<<< HEAD
    {basho_bench, ".*", {git, "git://github.com/RoXeon/basho_bench.git", {tag, "df29a99"}}, [raw]},
    {websocket_client, ".*", {git, "git://github.com/RoXeon/websocket_client"}},
    {erlydtl, ".*", {git, "git://github.com/evanmiller/erlydtl.git", {tag, "0.8.0"}}},
    {n2o, ".*", {git, "git://github.com/5HT/n2o", {tag, "1.1.0"}}}
=======
    {basho_bench, ".*", {git, "git://github.com/RoXeon/basho_bench.git", {tag, "7553ea9"}}, [raw]},
    {websocket_client, ".*", {git, "git://github.com/RoXeon/websocket_client", {tag, "c8a2554"}}}
>>>>>>> e080e2a2
]}.

%% pre-hooks
{pre_hooks, [
    {eunit, "mkdir -p test/eunit_results"}, %% Make dir for eunit' surefire test results
    {eunit, "epmd -daemon"}, %% Sometimes, in some cases epmd daemon doesn't start during eunit tests, so we need to force start it
    {compile, "mkdir -p c_lib"},
    {compile, "ln -sf `g++ -print-file-name=libstdc++.a` c_lib"}, %% libstdc++ static linkage
    {compile, "chmod +x c_src/veilhelpers_nif/build_veilhelpers.sh"},
    {compile, "c_src/veilhelpers_nif/build_veilhelpers.sh"}
]}.

{post_hooks, [
    {compile, "chmod +x c_src/link_shared.sh"},
    {compile, "./c_src/link_shared.sh globus gpv_drv.so veilhelpers_drv.so"},
    {compile, "./c_src/link_shared.sh boost veilhelpers_drv.so gpv_drv.so libveilhelpers.so libveilhelpers.dylib"},
    {compile, "./c_src/link_shared.sh ssl veilhelpers_drv.so gpv_drv.so libveilhelpers.so libveilhelpers.dylib"},
    {compile, "./c_src/link_shared.sh ltdl gpv_drv.so veilhelpers_drv.so libveilhelpers.so libveilhelpers.dylib"},
    {compile, "./c_src/link_shared.sh krb gpv_drv.so veilhelpers_drv.so libveilhelpers.so libveilhelpers.dylib"},
    {compile, "./c_src/link_shared.sh c++ gpv_drv.so veilhelpers_drv.so libveilhelpers.so libveilhelpers.dylib"},
    {compile, "./c_src/link_shared.sh stdc++ gpv_drv.so veilhelpers_drv.so libveilhelpers.so libveilhelpers.dylib"},
    {compile, "./c_src/link_shared.sh k5 gpv_drv.so veilhelpers_drv.so libveilhelpers.so libveilhelpers.dylib"},
    {compile, "./c_src/link_shared.sh crypto veilhelpers_drv.so gpv_drv.so libveilhelpers.so libveilhelpers.dylib"},
    {compile, "./c_src/link_shared.sh protobuf veilhelpers_drv.so libveilhelpers.so libveilhelpers.dylib"},
    {compile, "rm -rf c_lib/*.a"},
    {doc, "./generate_test_doc.sh"},
    %% Change rpath in NIF libs on Darwin
    {"darwin", compile, "install_name_tool -change libveilhelpers.dylib @loader_path/libveilhelpers.dylib c_lib/veilhelpers_drv.so"},
    {"darwin", compile, "install_name_tool -change libveilhelpers.dylib @loader_path/libveilhelpers.dylib c_lib/gpv_drv.so"}
]}.

%% Cleanup
{clean_files, ["test/eunit_results", "distributed_tests_out", "c_lib", "veilhelpers/build"]}.

%% Logging 
%% Add the tuple below to erl_opts proplist to completely turn off debug messages
%% {d, skip_debug}
{erl_opts, [{parse_transform, lager_transform}]}.

{port_specs, [
    {"c_lib/gpv_drv.so", ["c_src/gpv_nif/grid_proxy_verify.c", "c_src/gpv_nif/gpv_nif.c"]},
    {"c_lib/veilhelpers_drv.so", ["c_src/veilhelpers_nif/veilhelpers_nif.cc", "c_src/veilhelpers_nif/term_translator.cc"]}
]}.

{port_env, [
    {"LDFLAGS", "$LDFLAGS -lssl -lcrypto -lglobus_gsi_callback -lveilhelpers -Bstatic -lboost_system-mt -lboost_thread-mt -Wl,-rpath,./c_lib -Wl,-rpath,./c_lib -Wl,-rpath,../c_lib -Wl,-rpath,. -L ./c_lib"},
    {"CXXFLAGS", "$CXXFLAGS -I ./veilhelpers/include -I ./veilhelpers/release -I ./veilhelpers/release/include -D_FILE_OFFSET_BITS=64 -DFUSE_USE_VERSION=29"}
]}.

% Options for erlyDTL (templates for GUI)
{erlydtl_opts, [
    {doc_root,   "src/gui_static/templates"},
    {out_dir,    "ebin"},
    {source_ext, ".html"},
    {module_ext, "_view"}
]}.<|MERGE_RESOLUTION|>--- conflicted
+++ resolved
@@ -27,15 +27,10 @@
     {gen_server_mock, ".*", {git, "git://github.com/brucexin/gen_server_mock.git", {tag, "de3cd8e"}}},
     {yamler, ".*", {git, "git://github.com/goertzenator/yamler.git", {tag, "c0ec227"}}},
     {ibrowse, "4.0.1", {git, "git://github.com/cmullaparthi/ibrowse.git", {tag, "v4.0.1"}}},
-<<<<<<< HEAD
-    {basho_bench, ".*", {git, "git://github.com/RoXeon/basho_bench.git", {tag, "df29a99"}}, [raw]},
-    {websocket_client, ".*", {git, "git://github.com/RoXeon/websocket_client"}},
+    {basho_bench, ".*", {git, "git://github.com/RoXeon/basho_bench.git", {tag, "7553ea9"}}, [raw]},
+    {websocket_client, ".*", {git, "git://github.com/RoXeon/websocket_client", {tag, "c8a2554"}}},
     {erlydtl, ".*", {git, "git://github.com/evanmiller/erlydtl.git", {tag, "0.8.0"}}},
     {n2o, ".*", {git, "git://github.com/5HT/n2o", {tag, "1.1.0"}}}
-=======
-    {basho_bench, ".*", {git, "git://github.com/RoXeon/basho_bench.git", {tag, "7553ea9"}}, [raw]},
-    {websocket_client, ".*", {git, "git://github.com/RoXeon/websocket_client", {tag, "c8a2554"}}}
->>>>>>> e080e2a2
 ]}.
 
 %% pre-hooks
@@ -87,8 +82,8 @@
 
 % Options for erlyDTL (templates for GUI)
 {erlydtl_opts, [
-    {doc_root,   "src/gui_static/templates"},
-    {out_dir,    "ebin"},
+    {doc_root, "src/gui_static/templates"},
+    {out_dir, "ebin"},
     {source_ext, ".html"},
     {module_ext, "_view"}
 ]}.