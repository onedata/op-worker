%% behaviours should be compiled before other files
{erl_first_files, [
    "src/veil_modules/worker_plugin_behaviour.erl",
    "src/veil_modules/control_panel/rest_modules/rest_module_behaviour.erl"
]}.

%% directory for releases
{sub_dirs, ["releases"]}.

%% options for documentation tool
{edoc_opts, [no_packages]}.

%% eunit opts - Maven-like output formatting
{eunit_opts, [verbose, {report, {eunit_surefire, [{dir, "../test/eunit_results"}]}}]}.

%% Test coverage
{cover_enabled, true}.

%% deps options
{deps, [
    {meck, "0.8.1", {git, "https://github.com/eproxus/meck.git", {tag, "0.8.1"}}},
    {lager, "2.0.3", {git, "git://github.com/basho/lager.git", {tag, "2.0.3"}}},
    {ranch, "0.8.5", {git, "https://github.com/extend/ranch.git", {tag, "0.8.5"}}},
    {protobuffs, "0.8.1", {git, "https://github.com/basho/erlang_protobuffs.git", {tag, "0.8.1"}}},
    {cowboy, "0.8.6", {git, "git://github.com/extend/cowboy.git", {tag, "0.8.6"}}},
    {mimetypes, "1.0", {git, "git://github.com/spawngrid/mimetypes.git", {tag, "1.0"}}},
    {gen_server_mock, ".*", {git, "git://github.com/brucexin/gen_server_mock.git", {tag, "de3cd8e"}}},
    {yamler, ".*", {git, "git://github.com/goertzenator/yamler.git", {tag, "c0ec227"}}},
    {ibrowse, "4.0.1", {git, "git://github.com/cmullaparthi/ibrowse.git", {tag, "v4.0.1"}}},
    {basho_bench, ".*", {git, "git://github.com/RoXeon/basho_bench.git", {tag, "7553ea9"}}, [raw]},
    {websocket_client, ".*", {git, "git://github.com/RoXeon/websocket_client", {tag, "c8a2554"}}},
<<<<<<< HEAD
    {rrderlang, ".*", {git, "git://github.com/krzysztof-trzepla/rrderlang.git", {tag, "92b0018"}}}
=======
    {erlydtl, ".*", {git, "git://github.com/evanmiller/erlydtl.git", {tag, "0.8.0"}}},
    {n2o, ".*", {git, "git://github.com/5HT/n2o", {tag, "1.1.0"}}}
>>>>>>> b3894965
]}.

%% pre-hooks
{pre_hooks, [
    {eunit, "mkdir -p test/eunit_results"}, %% Make dir for eunit' surefire test results
    {eunit, "epmd -daemon"}, %% Sometimes, in some cases epmd daemon doesn't start during eunit tests, so we need to force start it
    {compile, "mkdir -p c_lib"},
    {compile, "ln -sf `g++ -print-file-name=libstdc++.a` c_lib"}, %% libstdc++ static linkage
    {compile, "chmod +x c_src/veilhelpers_nif/build_veilhelpers.sh"},
    {compile, "c_src/veilhelpers_nif/build_veilhelpers.sh"}
]}.

{post_hooks, [
    {compile, "chmod +x c_src/link_shared.sh"},
    {compile, "./c_src/link_shared.sh globus gpv_drv.so veilhelpers_drv.so"},
    {compile, "./c_src/link_shared.sh boost veilhelpers_drv.so gpv_drv.so libveilhelpers.so libveilhelpers.dylib"},
    {compile, "./c_src/link_shared.sh ssl veilhelpers_drv.so gpv_drv.so libveilhelpers.so libveilhelpers.dylib"},
    {compile, "./c_src/link_shared.sh ltdl gpv_drv.so veilhelpers_drv.so libveilhelpers.so libveilhelpers.dylib"},
    {compile, "./c_src/link_shared.sh krb gpv_drv.so veilhelpers_drv.so libveilhelpers.so libveilhelpers.dylib"},
    {compile, "./c_src/link_shared.sh c++ gpv_drv.so veilhelpers_drv.so libveilhelpers.so libveilhelpers.dylib"},
    {compile, "./c_src/link_shared.sh stdc++ gpv_drv.so veilhelpers_drv.so libveilhelpers.so libveilhelpers.dylib"},
    {compile, "./c_src/link_shared.sh k5 gpv_drv.so veilhelpers_drv.so libveilhelpers.so libveilhelpers.dylib"},
    {compile, "./c_src/link_shared.sh crypto veilhelpers_drv.so gpv_drv.so libveilhelpers.so libveilhelpers.dylib"},
    {compile, "./c_src/link_shared.sh protobuf veilhelpers_drv.so libveilhelpers.so libveilhelpers.dylib"},
    {compile, "rm -rf c_lib/*.a"},
    {doc, "./generate_test_doc.sh"},
    %% Change rpath in NIF libs on Darwin
    {"darwin", compile, "install_name_tool -change libveilhelpers.dylib @loader_path/libveilhelpers.dylib c_lib/veilhelpers_drv.so"},
    {"darwin", compile, "install_name_tool -change libveilhelpers.dylib @loader_path/libveilhelpers.dylib c_lib/gpv_drv.so"}
]}.

%% Cleanup
{clean_files, ["test/eunit_results", "distributed_tests_out", "c_lib", "veilhelpers/build"]}.

%% Logging 
%% Add the tuple below to erl_opts proplist to completely turn off debug messages
%% {d, skip_debug}
{erl_opts, [{parse_transform, lager_transform}]}.

{port_specs, [
    {"c_lib/gpv_drv.so", ["c_src/gpv_nif/grid_proxy_verify.c", "c_src/gpv_nif/gpv_nif.c"]},
    {"c_lib/veilhelpers_drv.so", ["c_src/veilhelpers_nif/veilhelpers_nif.cc", "c_src/veilhelpers_nif/term_translator.cc"]}
]}.

{port_env, [
    {"LDFLAGS", "$LDFLAGS -lssl -lcrypto -lglobus_gsi_callback -lveilhelpers -Bstatic -lboost_system-mt -lboost_thread-mt -Wl,-rpath,./c_lib -Wl,-rpath,./c_lib -Wl,-rpath,../c_lib -Wl,-rpath,. -L ./c_lib"},
    {"CXXFLAGS", "$CXXFLAGS -I ./veilhelpers/include -I ./veilhelpers/release -I ./veilhelpers/release/include -D_FILE_OFFSET_BITS=64 -DFUSE_USE_VERSION=29"}
]}.

% Options for erlyDTL (templates for GUI)
{erlydtl_opts, [
    {doc_root, "src/gui_static/templates"},
    {out_dir, "ebin"},
    {source_ext, ".html"},
    {module_ext, "_view"}
]}.<|MERGE_RESOLUTION|>--- conflicted
+++ resolved
@@ -29,12 +29,9 @@
     {ibrowse, "4.0.1", {git, "git://github.com/cmullaparthi/ibrowse.git", {tag, "v4.0.1"}}},
     {basho_bench, ".*", {git, "git://github.com/RoXeon/basho_bench.git", {tag, "7553ea9"}}, [raw]},
     {websocket_client, ".*", {git, "git://github.com/RoXeon/websocket_client", {tag, "c8a2554"}}},
-<<<<<<< HEAD
+    {erlydtl, ".*", {git, "git://github.com/evanmiller/erlydtl.git", {tag, "0.8.0"}}},
+    {n2o, ".*", {git, "git://github.com/5HT/n2o", {tag, "1.1.0"}}},
     {rrderlang, ".*", {git, "git://github.com/krzysztof-trzepla/rrderlang.git", {tag, "92b0018"}}}
-=======
-    {erlydtl, ".*", {git, "git://github.com/evanmiller/erlydtl.git", {tag, "0.8.0"}}},
-    {n2o, ".*", {git, "git://github.com/5HT/n2o", {tag, "1.1.0"}}}
->>>>>>> b3894965
 ]}.
 
 %% pre-hooks
