%% behaviours should be compiled before other files
{erl_first_files, [
    "src/cluster_elements/worker_host/worker_plugin_behaviour.erl",
    "src/modules/fslogic/check_permissions.erl",
    "deps/ctool/annotations/performance.erl"
]}.

%% directory for releases
{sub_dirs, ["rel"]}.

%% to include deps headers
{lib_dirs, ["deps"]}.

%% eunit opts - Maven-like output formatting
{eunit_opts, [verbose, {report, {eunit_surefire, [{dir, "../test/eunit_results"}]}}]}.

%% Test coverage
{cover_enabled, true}.
{cover_export_enabled, true}.

%% deps options
{deps, [
<<<<<<< HEAD
    {ctool, ".*", {git, "ssh://git@git.plgrid.pl:7999/vfs/ctool.git", {tag, "5f812ab"}}},
    {clproto, ".*", {git, "ssh://git@git.plgrid.pl:7999/vfs/clproto.git", {tag, "e2a7eab"}}},
=======
    {ctool, ".*", {git, "ssh://git@git.plgrid.pl:7999/vfs/ctool.git", {tag, "e627913"}}},
    {clproto, ".*", {git, "ssh://git@git.plgrid.pl:7999/vfs/clproto.git", {tag, "4239d9d"}}},
>>>>>>> 2846b334
    {meck, "0.8.2", {git, "https://github.com/eproxus/meck.git", {tag, "0.8.2"}}},
    {gen_server_mock, ".*", {git, "git://github.com/brucexin/gen_server_mock.git", {tag, "de3cd8e"}}},
    {jiffy, ".*", {git, "https://github.com/davisp/jiffy.git", {tag, "137d3d9"}}},
    %% parse_trans repeated from ctool to fetch it before annotations' inner dependency
    {parse_trans, "2.9.2", {git, "https://github.com/uwiger/parse_trans.git", {tag, "2.9.2"}}},
    {annotations, ".*", {git, "https://github.com/RoXeon/annotations.git", {tag, "4c31a8b"}}},
    {riakc, "2.1.1", {git, "git://github.com/basho/riak-erlang-client.git", {tag, "2.1.1"}}},
    {node_package, ".*", {git, "git://github.com/xorver/node_package.git", {branch, "2.0.1"}}},
    {mcd, ".*", {git, "https://github.com/RoXeon/mcd.git", {branch, "master"}}}
]}.

%% plugins
{plugins, [rebar_git_plugin, rebar_annotations_plugin]}.

%% pre-hooks
{pre_hooks, [
    {eunit, "mkdir -p test/eunit_results"}, %% Make dir for eunit' surefire test results
    %% Sometimes, in some cases epmd daemon doesn't start during eunit tests,
    %% so we need to force start it
    {eunit, "epmd -daemon"},
    %% Helpers compilation
    {clean, "make -C helpers/ clean"},
    {compile, "make LDFLAGS= CFLAGS= CXXFLAGS= INSTALL_PREFIX=`pwd`/priv/helpers -C helpers/ install"},
    {compile, "rm -rf `pwd`/priv/helpers/**/*.so"},
    %% bamboos compilation
    {compile, "make -C bamboos compile"},
    {clean, "make -C bamboos clean"},
    %% dir for compiled C libs
    {compile, "mkdir -p priv"}
]}.

{post_hooks, [
    {compile, "cp ebin/*SUITE* test_distributed/"},
    {compile, "rm -rf priv/*.a"},
    {compile, "rm -rf c_src/*.o"}
]}.

%% erlang NIF specification
{port_specs, [
    {"priv/csr_creator_drv.so", ["c_src/csr_creator.cc", "c_src/csr_creator_nif.cc"]},
    {"priv/helpers_nif.so", ["c_src/helpers/helpers_nif.cc"]}
]}.

%% erlang NIF compilation flags
{port_env, [
    {"LDFLAGS", "$LDFLAGS `pkg-config --libs botan-1.10` -Wl,-rpath -Wl,\\$ORIGIN/helpers/lib  -L `pwd`/priv/helpers/lib -lhelpers -lboost_filesystem"},
    {"CXXFLAGS", "$CXXFLAGS -std=c++14 -O2 -Wall `pkg-config --cflags botan-1.10` -I `pwd`/priv/helpers//include -D_FILE_OFFSET_BITS=64 -DASIO_STANDALONE"},
    {"DRV_LINK_TEMPLATE", "$CXX $PORT_IN_FILES $LDFLAGS $DRV_LDFLAGS -o $PORT_OUT_FILE"}
]}.

%% Cleanup
{clean_files, [
    "test/eunit_results",
    "priv",
    "test/eunit_results",
    "test_distributed/logs/*",
    "test_distributed/*.beam"
]}.

%% Erlang options, defines
{erl_opts, [{src_dirs, ["src", "test_distributed"]}]}.
%% Add the tuple below to erl_opts proplist to turn on lager parse transform
%% (this is not needed as long as ctool logger is used)
%% {parse_transform, lager_transform}
%% Add the tuple below to erl_opts proplist to completely turn off debug messages
%% {d, skip_debug}

%% Options for erlyDTL (templates for GUI)
{erlydtl_opts, [
    {out_dir, "ebin"}
]}.<|MERGE_RESOLUTION|>--- conflicted
+++ resolved
@@ -20,13 +20,8 @@
 
 %% deps options
 {deps, [
-<<<<<<< HEAD
-    {ctool, ".*", {git, "ssh://git@git.plgrid.pl:7999/vfs/ctool.git", {tag, "5f812ab"}}},
+    {ctool, ".*", {git, "ssh://git@git.plgrid.pl:7999/vfs/ctool.git", {tag, "e627913"}}},
     {clproto, ".*", {git, "ssh://git@git.plgrid.pl:7999/vfs/clproto.git", {tag, "e2a7eab"}}},
-=======
-    {ctool, ".*", {git, "ssh://git@git.plgrid.pl:7999/vfs/ctool.git", {tag, "e627913"}}},
-    {clproto, ".*", {git, "ssh://git@git.plgrid.pl:7999/vfs/clproto.git", {tag, "4239d9d"}}},
->>>>>>> 2846b334
     {meck, "0.8.2", {git, "https://github.com/eproxus/meck.git", {tag, "0.8.2"}}},
     {gen_server_mock, ".*", {git, "git://github.com/brucexin/gen_server_mock.git", {tag, "de3cd8e"}}},
     {jiffy, ".*", {git, "https://github.com/davisp/jiffy.git", {tag, "137d3d9"}}},
