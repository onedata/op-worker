%% behaviours should be compiled before other files
{erl_first_files, [
    "src/cluster_elements/worker_host/worker_plugin_behaviour.erl",
    "src/http/rest/protocol_plugin_behaviour.erl"
]}.

%% eunit opts - Maven-like output formatting
{eunit_opts, [verbose, {report, {eunit_surefire, [{dir, "./test/eunit_results"}]}}]}.

%% Test coverage
{cover_enabled, true}.

{dialyzer, [
    {warnings, [error_handling, race_conditions]},
    {plt_extra_apps, [ranch, ctool, cluster_worker]}
]}.

%% deps options
{deps, [
<<<<<<< HEAD
    {ctool, {git, "ssh://git@git.plgrid.pl:7999/vfs/ctool.git", {ref, "fb5d3f50846"}}},
=======
    {ctool, {git, "ssh://git@git.plgrid.pl:7999/vfs/ctool.git", {ref, "e26266e814"}}},
>>>>>>> 237f74b4
    {cluster_worker, {git, "ssh://git@git.plgrid.pl:7999/vfs/cluster-worker.git", {ref,"82610e9cf0"}}},
    {cluster_manager, {raw, {git, "ssh://git@git.plgrid.pl:7999/vfs/cluster-manager.git", {ref, "adccb731"}}}},
    {gui, {git, "ssh://git@git.plgrid.pl:7999/vfs/gui.git", {ref, "b87f7a71c9"}}},
    {clproto, {git, "ssh://git@git.plgrid.pl:7999/vfs/clproto.git", {ref, "e6df3bdbe30"}}},
    {rrdtool, {git, "https://github.com/mwrona/erlang-rrdtool.git", "master"}},
    {poolboy, {git, "https://github.com/devinus/poolboy.git", {tag, "1.5.1"}}},
    {meck, {git, "https://github.com/eproxus/meck.git", {tag, "0.8.4"}}},
    {gen_server_mock, {git, "git://github.com/brucexin/gen_server_mock.git", {ref, "de3cd8e"}}},
    {jiffy, {git, "https://github.com/davisp/jiffy.git", {ref, "0.14.4"}}},
    %% parse_trans repeated from ctool to fetch it before annotations' inner dependency
    {parse_trans, {git, "https://github.com/uwiger/parse_trans.git", {tag, "2.9.2"}}},
    {iso8601, {git, "https://github.com/xorver/erlang_iso8601.git", {ref, "72013b0"}}},
    {observer_cli, "1.0.7"},
    {gen_server2, {git, "http://github.com/kzemek/gen_server2.git", {branch, "master"}}}
]}.

%% plugins
{plugins, [rebar3_hex, rebar3_elixir,
    {rebar_raw_resource,
        {git, "git://github.com/tburghart/rebar_raw_resource.git", {ref, "0.5.0"}}
    }
]}.

%% pre-hooks
{pre_hooks, [
    {eunit, "mkdir -p test/eunit_results"}, %% Make dir for eunit' surefire test results
    %% Sometimes, in some cases epmd daemon doesn't start during eunit tests,
    %% so we need to force start it
    {eunit, "epmd -daemon"},
    %% Helpers compilation
    {clean, "make -C helpers/ clean"},
    %% NIFs compilation
    {compile, "mkdir -p priv"},
    {compile, "make -C c_src"}
]}.

{post_hooks, [
    {compile, "rm -rf priv/*.a"},
    {release, "rm -f _build/*/rel/op_worker/bin/install_upgrade.escript"},
    {release, "rm -f _build/*/rel/op_worker/bin/nodetool"},
    {release, "rm -f _build/*/rel/op_worker/bin/op_worker-*"},
    {release, "rm -f _build/*/rel/op_worker/bin/start_clean.boot"}
]}.

%% Cleanup
{clean_files, [
    "./c_src/*/*.o",
    "./test/eunit_results",
    "./priv/*.so",
    "./priv/helpers",
    "./test_distributed/logs/*",
    "./test_distributed/*.beam"
]}.

%% Erlang options, defines
{erl_opts, [
    {src_dirs, ["src"]},
    {d, 'WITH_JIFFY'}
]}.
%% Add the tuple below to erl_opts proplist to turn on lager parse transform
%% (this is not needed as long as ctool logger is used)
%% {parse_transform, lager_transform}
%% Add the tuple below to erl_opts proplist to completely turn off debug messages
%% {d, skip_debug}

%% relx configuration
{relx, [
    {release, {"op_worker", "1.0.0"},
        [
            kernel,
            stdlib,
            xmerl,
            sasl,
            public_key,
            lager,
            crypto,
            inets,
            clproto,
            gui,
            mnesia,
            % All ctool deps will be included in the release package,
            % so there is no need to list them here.
            ctool,
            {cberl, load},
            {bp_tree, load},
            {cluster_worker, load},
            {observer_cli, load},
            {gen_server2, load},
            %% deps included by default by reltool but not included by relx
            {base64url, load},
            certifi,
            {common_test, load},
            {debugger, load},
            {edoc, load},
            {enacl_p, load},
            {erts, load},
            {eunit, load},
            hackney,
            {iso8601, load},
            {jiffy, load},
            {macaroons, load},
            {mochiweb, load},
            {observer, load},
            {poolboy, load},
            {rrdtool, load},
            {runtime_tools, load},
            {snmp, load},
            {wx, load},
            op_worker
        ]},

    {vm_args, "rel/files/vm.args"},
    {sys_config, "rel/files/app.config"},
    {target_dir, "op_worker"},
    {include_src, false},
    {dev_mode, true},


    {overlay, [
        %% Copy base files for starting and interacting with node
        {copy, "node_package/priv/base/erl", "erts-{{erts_vsn}}/bin/erl"},
        {copy, "node_package/priv/base/nodetool", "erts-{{erts_vsn}}/bin/nodetool"},
        {template, "node_package/priv/base/runner", "bin/op_worker"},
        {template, "node_package/priv/base/env.sh", "lib/env.sh"},

        %% Copy config files
        {mkdir, "etc"},
        {template, "rel/files/app.config", "etc/app.config"},
        {template, "rel/files/vm.args", "etc/vm.args"},
        {copy, "cacerts", "./etc/"},
        {copy, "certs", "./etc/"},

        %% Copy additional data files
        {mkdir, "data"},
        {copy, "LICENSE.txt", "./data/"},

        %% Copy GUI
        {copy, "_build/default/lib/gui_static", "./data/"}
    ]},

    {extended_start_script, true}
]}.

%% Profiles configuration
{profiles, [
    {package, [
        {relx, [{dev_mode, false}]}
    ]},
    {bamboo, [
        {relx, [{dev_mode, false}]},
        {post_hooks, [
            {release, "rm -rf _build/default/rel"},
            {release, "mv -f _build/bamboo/rel _build/default"},
            {release, "rm -rf _build/default/lib/op_worker"},
            {release, "mv -f _build/bamboo/lib/op_worker _build/default/lib"}
        ]}
    ]}
]}.

{overrides,
    [{override, jiffy, [
        {plugins, [pc]},
        {artifacts, ["priv/jiffy.so"]},
        {provider_hooks, [
            {post,
                [
                    {compile, {pc, compile}},
                    {clean, {pc, clean}}
                ]
            }]
        }
    ]}
]}.<|MERGE_RESOLUTION|>--- conflicted
+++ resolved
@@ -17,11 +17,7 @@
 
 %% deps options
 {deps, [
-<<<<<<< HEAD
-    {ctool, {git, "ssh://git@git.plgrid.pl:7999/vfs/ctool.git", {ref, "fb5d3f50846"}}},
-=======
-    {ctool, {git, "ssh://git@git.plgrid.pl:7999/vfs/ctool.git", {ref, "e26266e814"}}},
->>>>>>> 237f74b4
+    {ctool, {git, "ssh://git@git.plgrid.pl:7999/vfs/ctool.git", {ref, "a13aa3a3379"}}},
     {cluster_worker, {git, "ssh://git@git.plgrid.pl:7999/vfs/cluster-worker.git", {ref,"82610e9cf0"}}},
     {cluster_manager, {raw, {git, "ssh://git@git.plgrid.pl:7999/vfs/cluster-manager.git", {ref, "adccb731"}}}},
     {gui, {git, "ssh://git@git.plgrid.pl:7999/vfs/gui.git", {ref, "b87f7a71c9"}}},
