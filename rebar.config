%% behaviours should be compiled before other files
{erl_first_files, [
    "src/cluster_elements/worker_host/worker_plugin_behaviour.erl",
    "src/http/rest/protocol_plugin_behaviour.erl",
    "src/modules/fslogic/security_annotations/check_permissions.erl"
]}.

%% eunit opts - Maven-like output formatting
{eunit_opts, [verbose, {report, {eunit_surefire, [{dir, "./test/eunit_results"}]}}]}.

%% Test coverage
{cover_enabled, true}.

{dialyzer, [
    {warnings, [error_handling, race_conditions]},
    {plt_extra_apps, [ranch, ctool]}
]}.

%% deps options
{deps, [
<<<<<<< HEAD
    {ctool, {git, "ssh://git@git.plgrid.pl:7999/vfs/ctool.git", {ref, "6b27333"}}},
    {cluster_worker,{git, "ssh://git@git.plgrid.pl:7999/vfs/cluster-worker.git", {ref, "b83ecd1"}}},
    {cluster_manager, {raw, {git, "ssh://git@git.plgrid.pl:7999/vfs/cluster-manager.git", {ref, "da718981785"}}}},
    {gui, {git, "ssh://git@git.plgrid.pl:7999/vfs/gui.git", {ref, "3191799"}}},
    {clproto, {git, "ssh://git@git.plgrid.pl:7999/vfs/clproto.git", {ref, "8e980bf"}}},
    {rrdtool, {git, "https://github.com/mwrona/erlang-rrdtool.git", "master"}},
    {poolboy, {git, "https://github.com/devinus/poolboy.git", {tag, "1.5.1"}}},
    {meck, {git, "https://github.com/eproxus/meck.git", {tag, "0.8.4"}}},
    {gen_server_mock, {git, "git://github.com/brucexin/gen_server_mock.git", {ref, "de3cd8e"}}},
=======
    {ctool, "3.0.0-beta3", {git, "${ONEDATA_GIT_URL}/ctool.git", {tag, "639b22ed9ba"}}},
    {cluster_worker, "3.0.0-beta3", {git, "${ONEDATA_GIT_URL}/cluster-worker.git", {tag, "2b2c0861"}}},
    {gui, "3.0.0-beta3", {git, "${ONEDATA_GIT_URL}/gui.git", {tag, "3191799"}}},
    {clproto, "2.0.0", {git, "${ONEDATA_GIT_URL}/clproto.git", {tag, "24ba22d9cbe"}}},
    {rrdtool, ".*", {git, "https://github.com/mwrona/erlang-rrdtool.git", "master"}},
    {poolboy, "1.5.1", {git, "https://github.com/devinus/poolboy.git", {tag, "1.5.1"}}},
    {meck, "0.8.4", {git, "https://github.com/eproxus/meck.git", {tag, "0.8.4"}}},
    {gen_server_mock, ".*", {git, "git://github.com/brucexin/gen_server_mock.git", {tag, "de3cd8e"}}},
    {jiffy, "0.14.4", {git, "https://github.com/davisp/jiffy.git", {tag, "0.14.4"}}},
>>>>>>> e7c46e8f
    %% parse_trans repeated from ctool to fetch it before annotations' inner dependency
    {parse_trans, {git, "https://github.com/uwiger/parse_trans.git", {tag, "2.9.2"}}},
    % Riakc uses meck that blocks cover in Erlang 18.x
    % If riak is used, uncomment line below and change meck to 0.8.2
    % {riakc, ".*", {git, "git://github.com/basho/riak-erlang-client.git", {tag, "527722d"}}},
<<<<<<< HEAD
    {iso8601, {git, "https://github.com/xorver/erlang_iso8601.git", {ref, "72013b0"}}},
    {observer_cli, "1.0.7"}
=======
    {node_package, ".*", {git, "git://github.com/onedata/node_package.git", {branch, "2.0.2"}}},
    {iso8601, ".*", {git, "https://github.com/xorver/erlang_iso8601.git", {tag, "72013b0"}}},
    {gen_server2, ".*", {git, "http://github.com/kzemek/gen_server2.git", {branch, "master"}}}
>>>>>>> e7c46e8f
]}.

%% plugins
{plugins, [rebar3_hex, rebar3_elixir,
    {rebar_raw_resource,
        {git, "git://github.com/tburghart/rebar_raw_resource.git",
        {ref, "0.5.0"}}
    }
]}.

%% pre-hooks
{pre_hooks, [
    {eunit, "mkdir -p test/eunit_results"}, %% Make dir for eunit' surefire test results
    %% Sometimes, in some cases epmd daemon doesn't start during eunit tests,
    %% so we need to force start it
    {eunit, "epmd -daemon"},
    %% Helpers compilation
    {clean, "make -C helpers/ clean"},
    %% NIFs compilation
    {compile, "mkdir -p priv"},
    {compile, "make -C c_src"}
]}.

{post_hooks, [
    {compile, "rm -rf priv/*.a"}
]}.

%% Cleanup
{clean_files, [
    "./c_src/*/*.o",
    "./test/eunit_results",
    "./priv/*.so",
    "./priv/helpers",
    "./test_distributed/logs/*",
    "./test_distributed/*.beam"
]}.

%% Erlang options, defines
{erl_opts, [
    {src_dirs, ["src"]},
    {d, 'WITH_JIFFY'}
]}.
%% Add the tuple below to erl_opts proplist to turn on lager parse transform
%% (this is not needed as long as ctool logger is used)
%% {parse_transform, lager_transform}
%% Add the tuple below to erl_opts proplist to completely turn off debug messages
%% {d, skip_debug}

%% relx configuration
{relx, [
    {release, {"op_worker", "1.0.0"},
        [
            kernel,
            stdlib,
            xmerl,
            sasl,
            public_key,
            lager,
            crypto,
            inets,
            clproto,
            gui,
            mnesia,
            % All ctool deps will be included in the release package,
            % so there is no need to list them here.
            ctool,
            % cluster-worker is started as permanent
            {cluster_worker, permanent},
            couchbeam,
            {observer_cli, load},
            %% deps included by default by reltool but not included by relx
            {base64url, load},
            certifi,
            {common_test, load},
            {debugger, load},
            {dht_ring, load},
            {edoc, load},
            {enacl_p, load},
            {erts, load},
            {eunit, load},
            hackney,
            {iso8601, load},
            {jiffy, load},
            {jsx, load},
            {macaroons, load},
            {mcd, load},
            {mochiweb, load},
            {observer, load},
            {poolboy, load},
            {rrdtool, load},
            {runtime_tools, load},
            {snmp, load},
            {wx, load},
            op_worker
        ]},

    {vm_args, "rel/files/vm.args"},
    {sys_config, "rel/files/app.config"},
    {target_dir, "op_worker"},
    {include_src, false},
    {dev_mode, true},


    {overlay, [
        %% Copy base files for starting and interacting with node
        {copy, "node_package/priv/base/erl", "erts-{{erts_vsn}}/bin/erl"},
        {copy, "node_package/priv/base/nodetool", "erts-{{erts_vsn}}/bin/nodetool"},
        {template, "node_package/priv/base/runner", "bin/op_worker"},
        {template, "node_package/priv/base/env.sh", "lib/env.sh"},

        %% Copy config files
        {mkdir, "etc"},
        {template, "rel/files/app.config", "etc/app.config"},
        {template, "rel/files/vm.args", "etc/vm.args"},
        {copy, "cacerts", "./etc/"},
        {copy, "certs", "./etc/"},

        %% Copy additional data files
        {mkdir, "data"},
        {copy, "LICENSE.txt", "./data/"}
    ]},

    {extended_start_script, true}
]}.

%% Profiles configuration
{profiles, [
    {package, [
        {relx, [{dev_mode, false}]}
    ]},
    {bamboo, [
        {relx, [{dev_mode, false}]},
        {post_hooks, [
            {release, "rm -rf _build/default/rel"},
            {release, "mv -f _build/bamboo/rel _build/default"},
            {release, "rm -rf _build/default/lib/op_worker"},
            {release, "mv -f _build/bamboo/lib/op_worker _build/default/lib"}
        ]}
    ]}
]}.<|MERGE_RESOLUTION|>--- conflicted
+++ resolved
@@ -18,9 +18,8 @@
 
 %% deps options
 {deps, [
-<<<<<<< HEAD
     {ctool, {git, "ssh://git@git.plgrid.pl:7999/vfs/ctool.git", {ref, "6b27333"}}},
-    {cluster_worker,{git, "ssh://git@git.plgrid.pl:7999/vfs/cluster-worker.git", {ref, "b83ecd1"}}},
+    {cluster_worker,{git, "ssh://git@git.plgrid.pl:7999/vfs/cluster-worker.git", {ref, "c52499a365a"}}},
     {cluster_manager, {raw, {git, "ssh://git@git.plgrid.pl:7999/vfs/cluster-manager.git", {ref, "da718981785"}}}},
     {gui, {git, "ssh://git@git.plgrid.pl:7999/vfs/gui.git", {ref, "3191799"}}},
     {clproto, {git, "ssh://git@git.plgrid.pl:7999/vfs/clproto.git", {ref, "8e980bf"}}},
@@ -28,30 +27,15 @@
     {poolboy, {git, "https://github.com/devinus/poolboy.git", {tag, "1.5.1"}}},
     {meck, {git, "https://github.com/eproxus/meck.git", {tag, "0.8.4"}}},
     {gen_server_mock, {git, "git://github.com/brucexin/gen_server_mock.git", {ref, "de3cd8e"}}},
-=======
-    {ctool, "3.0.0-beta3", {git, "${ONEDATA_GIT_URL}/ctool.git", {tag, "639b22ed9ba"}}},
-    {cluster_worker, "3.0.0-beta3", {git, "${ONEDATA_GIT_URL}/cluster-worker.git", {tag, "2b2c0861"}}},
-    {gui, "3.0.0-beta3", {git, "${ONEDATA_GIT_URL}/gui.git", {tag, "3191799"}}},
-    {clproto, "2.0.0", {git, "${ONEDATA_GIT_URL}/clproto.git", {tag, "24ba22d9cbe"}}},
-    {rrdtool, ".*", {git, "https://github.com/mwrona/erlang-rrdtool.git", "master"}},
-    {poolboy, "1.5.1", {git, "https://github.com/devinus/poolboy.git", {tag, "1.5.1"}}},
-    {meck, "0.8.4", {git, "https://github.com/eproxus/meck.git", {tag, "0.8.4"}}},
-    {gen_server_mock, ".*", {git, "git://github.com/brucexin/gen_server_mock.git", {tag, "de3cd8e"}}},
-    {jiffy, "0.14.4", {git, "https://github.com/davisp/jiffy.git", {tag, "0.14.4"}}},
->>>>>>> e7c46e8f
+    {jiffy, {git, "https://github.com/davisp/jiffy.git", {ref, "0.14.4"}}},
     %% parse_trans repeated from ctool to fetch it before annotations' inner dependency
     {parse_trans, {git, "https://github.com/uwiger/parse_trans.git", {tag, "2.9.2"}}},
     % Riakc uses meck that blocks cover in Erlang 18.x
     % If riak is used, uncomment line below and change meck to 0.8.2
     % {riakc, ".*", {git, "git://github.com/basho/riak-erlang-client.git", {tag, "527722d"}}},
-<<<<<<< HEAD
     {iso8601, {git, "https://github.com/xorver/erlang_iso8601.git", {ref, "72013b0"}}},
-    {observer_cli, "1.0.7"}
-=======
-    {node_package, ".*", {git, "git://github.com/onedata/node_package.git", {branch, "2.0.2"}}},
-    {iso8601, ".*", {git, "https://github.com/xorver/erlang_iso8601.git", {tag, "72013b0"}}},
-    {gen_server2, ".*", {git, "http://github.com/kzemek/gen_server2.git", {branch, "master"}}}
->>>>>>> e7c46e8f
+    {observer_cli, "1.0.7"},
+    {gen_server2, {git, "http://github.com/kzemek/gen_server2.git", {branch, "master"}}}
 ]}.
 
 %% plugins
@@ -122,6 +106,7 @@
             {cluster_worker, permanent},
             couchbeam,
             {observer_cli, load},
+            {gen_server2, load},
             %% deps included by default by reltool but not included by relx
             {base64url, load},
             certifi,
@@ -191,4 +176,19 @@
             {release, "mv -f _build/bamboo/lib/op_worker _build/default/lib"}
         ]}
     ]}
+]}.
+
+{overrides,
+    [{override, jiffy, [
+        {plugins, [pc]},
+        {artifacts, ["priv/jiffy.so"]},
+        {provider_hooks, [
+            {post,
+                [
+                    {compile, {pc, compile}},
+                    {clean, {pc, clean}}
+                ]
+            }]
+        }
+    ]}
 ]}.