%% behaviours should be compiled before other files
{erl_first_files, [
    "src/cluster_elements/worker_host/worker_plugin_behaviour.erl",
    "src/modules/fslogic/check_permissions.erl",
    "deps/ctool/annotations/performance.erl"
]}.

%% directory for releases
{sub_dirs, ["rel"]}.

%% to include deps headers
{lib_dirs, ["deps"]}.

%% eunit opts - Maven-like output formatting
{eunit_opts, [verbose, {report, {eunit_surefire, [{dir, "../test/eunit_results"}]}}]}.

%% Test coverage
{cover_enabled, true}.

%% deps options
{deps, [
<<<<<<< HEAD
    {ctool, ".*", {git, "ssh://git@git.plgrid.pl:7999/vfs/ctool.git", {tag, "cdaacb2"}}},
    {clproto, ".*", {git, "ssh://git@git.plgrid.pl:7999/vfs/clproto.git", {tag, "1d5c47a55d4"}}},
=======
    {ctool, ".*", {git, "ssh://git@git.plgrid.pl:7999/vfs/ctool.git", {tag, "33ee5bc"}}},
    {clproto, ".*", {git, "ssh://git@git.plgrid.pl:7999/vfs/clproto.git", {tag, "5a79af5"}}},
>>>>>>> ef8c43ef
    {meck, "0.8.2", {git, "https://github.com/eproxus/meck.git", {tag, "0.8.2"}}},
    {gen_server_mock, ".*", {git, "git://github.com/brucexin/gen_server_mock.git", {tag, "de3cd8e"}}},
    {mochiweb, ".*", {git, "git://github.com/mochi/mochiweb.git", {tag, "v2.8.0"}}},
    {parse_trans, ".*", {git, "https://github.com/esl/parse_trans.git", {tag, "763462825e"}}},
    {annotations, ".*", {git, "https://github.com/hyperthunk/annotations.git", {tag, "3f257db848"}}},
    {riakc, "2.0.1", {git, "git://github.com/basho/riak-erlang-client.git", {tag, "2.0.1"}}},
    {node_package, ".*", {git, "git://github.com/xorver/node_package.git", {branch, "2.0.1"}}}
]}.

%% plugins
{plugins, [rebar_git_plugin, rebar_annotations_plugin]}.

%% pre-hooks
{pre_hooks, [
    {eunit, "mkdir -p test/eunit_results"}, %% Make dir for eunit' surefire test results
    %% Sometimes, in some cases epmd daemon doesn't start during eunit tests,
    %% so we need to force start it
    {eunit, "epmd -daemon"}, 
    %% gen_dev compilation
    {clean, "make -C bamboos/gen_dev/ clean"},
    {compile, "make -C bamboos/gen_dev/ compile"},
    %% env_configurator compilation
    {clean, "make -C bamboos/env_configurator/ clean"},
    {compile, "make -C bamboos/env_configurator/ compile"},
    %% dir for compiled C libs
    {compile, "mkdir -p priv"}
]}.

{post_hooks, [
    {compile, "cp ebin/*SUITE* test_distributed/"},
    {compile, "rm -rf priv/*.a"},
    {compile, "rm -rf c_src/*.o"}
]}.

%% erlang NIF specification
{port_specs, [
    {"priv/csr_creator_drv.so", ["c_src/csr_creator.cc", "c_src/csr_creator_nif.cc"]}
]}.

%% erlang NIF compilation flags
{port_env, [
    {"LDFLAGS", "$LDFLAGS `pkg-config --libs botan-1.10`"},
    {"CXXFLAGS", "$CXXFLAGS -O2 -ansi -W -Wall `pkg-config --cflags botan-1.10`"}
]}.

%% Cleanup
{clean_files, [
    "test/eunit_results",
    "priv",
    "test/eunit_results",
    "test_distributed/logs/*",
    "test_distributed/*.beam"
]}.

%% Erlang options, defines
{erl_opts, [{src_dirs, ["src", "test_distributed"]}]}.
%% Add the tuple below to erl_opts proplist to turn on lager parse transform
%% (this is not needed as long as ctool logger is used)
%% {parse_transform, lager_transform}
%% Add the tuple below to erl_opts proplist to completely turn off debug messages
%% {d, skip_debug}

%% Options for erlyDTL (templates for GUI)
{erlydtl_opts, [
    {out_dir, "ebin"}
]}.<|MERGE_RESOLUTION|>--- conflicted
+++ resolved
@@ -19,13 +19,8 @@
 
 %% deps options
 {deps, [
-<<<<<<< HEAD
     {ctool, ".*", {git, "ssh://git@git.plgrid.pl:7999/vfs/ctool.git", {tag, "cdaacb2"}}},
-    {clproto, ".*", {git, "ssh://git@git.plgrid.pl:7999/vfs/clproto.git", {tag, "1d5c47a55d4"}}},
-=======
-    {ctool, ".*", {git, "ssh://git@git.plgrid.pl:7999/vfs/ctool.git", {tag, "33ee5bc"}}},
     {clproto, ".*", {git, "ssh://git@git.plgrid.pl:7999/vfs/clproto.git", {tag, "5a79af5"}}},
->>>>>>> ef8c43ef
     {meck, "0.8.2", {git, "https://github.com/eproxus/meck.git", {tag, "0.8.2"}}},
     {gen_server_mock, ".*", {git, "git://github.com/brucexin/gen_server_mock.git", {tag, "de3cd8e"}}},
     {mochiweb, ".*", {git, "git://github.com/mochi/mochiweb.git", {tag, "v2.8.0"}}},
