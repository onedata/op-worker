#### Improvements

* VFS-6140 Added new REST api for file operations, in both normal mode
  and share mode, accessible under `/data/{fileId}` path. Also added
  `/lookup-file-id/{filePath}` endpoint allowing to resolve file path
  into fileId.
<<<<<<< HEAD
=======
* VFS-6361 Added new REST api for creating transfers and viewing file 
  distribution, accessible respectively under `/transfers` and 
  `/data/{fileId}/distribution` paths. 
>>>>>>> 4d302a98


#### Bugfixes


#### Removals & Deprecations

* VFS-6140 Old file related REST api operations become deprecated and will
  be removed in next major release. They are replaced with new data api,
<<<<<<< HEAD
  for more see `Improvements`.
=======
  for more see `Improvements`.
* VFS-6361 Old `/replicas`, `/replicas-id` and `/replicas-view` endpoints 
  were deprecated and will be removed in next major release. They are replaced 
  with new data api, for more see `Improvements`.
>>>>>>> 4d302a98
<|MERGE_RESOLUTION|>--- conflicted
+++ resolved
@@ -4,12 +4,9 @@
   and share mode, accessible under `/data/{fileId}` path. Also added
   `/lookup-file-id/{filePath}` endpoint allowing to resolve file path
   into fileId.
-<<<<<<< HEAD
-=======
 * VFS-6361 Added new REST api for creating transfers and viewing file 
   distribution, accessible respectively under `/transfers` and 
   `/data/{fileId}/distribution` paths. 
->>>>>>> 4d302a98
 
 
 #### Bugfixes
@@ -19,11 +16,7 @@
 
 * VFS-6140 Old file related REST api operations become deprecated and will
   be removed in next major release. They are replaced with new data api,
-<<<<<<< HEAD
-  for more see `Improvements`.
-=======
   for more see `Improvements`.
 * VFS-6361 Old `/replicas`, `/replicas-id` and `/replicas-view` endpoints 
   were deprecated and will be removed in next major release. They are replaced 
-  with new data api, for more see `Improvements`.
->>>>>>> 4d302a98
+  with new data api, for more see `Improvements`.