%%%-------------------------------------------------------------------
%%% @author Jakub Kudzia
%%% @copyright (C) 2018 ACK CYFRONET AGH
%%% This software is released under the MIT license
%%% cited in 'LICENSE.txt'.
%%%--------------------------------------------------------------------
%%% @doc
%%% Basic tests of couchbase views.
%%% @end
%%%-------------------------------------------------------------------
-module(view_test_SUITE).
-author("Jakub Kudzia").

-include("modules/fslogic/fslogic_common.hrl").
-include_lib("ctool/include/test/test_utils.hrl").
-include_lib("ctool/include/test/assertions.hrl").
-include_lib("ctool/include/test/performance.hrl").
-include_lib("ctool/include/errors.hrl").

%% API
%% export for ct
-export([
    all/0,
    init_per_suite/1, end_per_suite/1,
    init_per_testcase/2, end_per_testcase/2
]).

%% tests
-export([
    create_and_delete_simple_view_test/1,
    query_simple_empty_view_test/1,
    query_view_using_file_meta/1,
    query_view_using_times/1,
    query_view_using_custom_metadata_when_xattr_is_not_set/1,
    query_view_using_custom_metadata/1,
    query_view_using_file_popularity/1,
    query_view_and_emit_ctx/1,
    wrong_map_function/1,
    emitting_null_key_in_map_function_should_return_empty_result/1,
    spatial_function_returning_null_in_key_should_return_empty_result/1,
    spatial_function_returning_null_in_array_key_should_return_empty_result/1,
    spatial_function_returning_null_in_range_key_should_return_empty_result/1,
    spatial_function_returning_integer_key_should_return_error/1,
    spatial_function_returning_string_key_should_return_error/1
]).


%% macros
-define(SPACE_ID, <<"space_id1">>).
-define(SPACE_NAME, <<"space_name1">>).
-define(TEST_FILE(SpaceName), begin
    FunctionNameBin = str_utils:to_binary(?FUNCTION),
    RandIntBin = str_utils:to_binary(rand:uniform(1000000000)),
    FileName = <<FunctionNameBin/binary, "_", RandIntBin/binary>>,
    filename:join(["/", SpaceName, FileName])
end).

-define(MODE, 8#664).

-define(USER_ID, <<"user1">>).
-define(SESS_ID(Worker),
    ?config({session_id, {?USER_ID, ?GET_DOMAIN(Worker)}}, Config)).

-define(view_name, begin <<"view_", (str_utils:to_binary(?FUNCTION))/binary>> end).
-define(ATTEMPTS, 15).

-define(assertQuery(ExpectedRows, Worker, SpaceId, ViewName, Options),
    ?assertQuery(ExpectedRows, Worker, SpaceId, ViewName, Options, ?ATTEMPTS)).

-define(assertQuery(ExpectedRows, Worker, SpaceId, ViewName, Options, Attempts),
    ?assertMatch(ExpectedRows, begin
<<<<<<< HEAD
        {ok, #{<<"rows">> := Rows}} = query_view(Worker, SpaceId, ViewName, Options),
        Rows
=======
        case query_view(Worker, SpaceId, ViewName, Options) of
            {ok, #{<<"rows">> := Rows}} -> Rows;
            Error -> Error
        end
>>>>>>> 610bf7c7
    end, Attempts)).


%%%===================================================================
%%% API
%%%===================================================================
all() -> ?ALL([
    create_and_delete_simple_view_test,
    query_simple_empty_view_test,
    query_view_using_file_meta,
    query_view_using_times,
    query_view_using_custom_metadata_when_xattr_is_not_set,
    query_view_using_custom_metadata,
    query_view_using_file_popularity,
    query_view_and_emit_ctx,
    wrong_map_function,
    emitting_null_key_in_map_function_should_return_empty_result,
    spatial_function_returning_null_in_key_should_return_empty_result,
    spatial_function_returning_null_in_array_key_should_return_empty_result,
    spatial_function_returning_null_in_range_key_should_return_empty_result,
    spatial_function_returning_integer_key_should_return_error,
    spatial_function_returning_string_key_should_return_error
]).

%%%===================================================================
%%% Test functions
%%%===================================================================

create_and_delete_simple_view_test(Config) ->
    [Worker | _] = ?config(op_worker_nodes, Config),
    SpaceId = <<"space_id1">>,
    ViewName = ?view_name,
    ProviderId = ?GET_DOMAIN_BIN(Worker),
    SimpleMapFunction = <<"
        function(id, type, meta, ctx) {
            return [id, id];
        }
    ">>,
    create_view(Worker, SpaceId, ViewName, SimpleMapFunction, undefined, [], false, [ProviderId]),
    ?assertMatch({ok, [ViewName]}, list_views(Worker, SpaceId)),
    delete_view(Worker, SpaceId, ViewName),
    ?assertMatch({ok, []}, list_views(Worker, SpaceId)).

query_simple_empty_view_test(Config) ->
    [Worker | _] = ?config(op_worker_nodes, Config),
    SpaceId = <<"space_id1">>,
    ViewName = ?view_name,
    ProviderId = ?GET_DOMAIN_BIN(Worker),
    SimpleMapFunction = <<"
        function(id, type, meta, ctx) {
            return [id, id];
        }
    ">>,
    create_view(Worker, SpaceId, ViewName, SimpleMapFunction, undefined, [], false, [ProviderId]),
    ?assertMatch({ok, #{<<"total_rows">> := 0, <<"rows">> := []}},
        query_view(Worker, SpaceId, ViewName, [])).

query_view_using_file_meta(Config) ->
    [Worker | _] = ?config(op_worker_nodes, Config),
    SpaceId = <<"space_id1">>,
    ViewName = ?view_name,
    ProviderId = ?GET_DOMAIN_BIN(Worker),
    SpaceGuid = fslogic_uuid:spaceid_to_space_dir_guid(SpaceId),
    {ok, CdmiId} = file_id:guid_to_objectid(SpaceGuid),
    SimpleMapFunction = <<"
        function(id, type, meta, ctx) {
            if(type == 'file_meta')
                return [id, meta];
        }
    ">>,
    create_view(Worker, SpaceId, ViewName, SimpleMapFunction, undefined, [], false, [ProviderId]),
    SpaceOwnerId = ?SPACE_OWNER_ID(SpaceId),
    ?assertQuery([#{
        <<"id">> := _,
        <<"key">> := CdmiId,
        <<"value">> := #{
            <<"name">> := ?SPACE_ID,
            <<"type">> := <<"DIR">>,
            <<"mode">> := 8#775,
            <<"owner">> := SpaceOwnerId,
            <<"provider_id">> := ProviderId,
            <<"shares">> := [],
            <<"deleted">> := false,
            <<"parent_uuid">> := <<"">>
        }}],Worker, SpaceId, ViewName, [{stale, false}]).

query_view_using_times(Config) ->
    [Worker | _] = ?config(op_worker_nodes, Config),
    SpaceId = <<"space_id1">>,
    ViewName = ?view_name,
    ProviderId = ?GET_DOMAIN_BIN(Worker),
    SpaceGuid = fslogic_uuid:spaceid_to_space_dir_guid(SpaceId),
    {ok, CdmiId} = file_id:guid_to_objectid(SpaceGuid),
    SimpleMapFunction = <<"
        function(id, type, meta, ctx) {
            if(type == 'times')
                return [id, meta];
        }
    ">>,
    create_view(Worker, SpaceId, ViewName, SimpleMapFunction, undefined, [], false, [ProviderId]),
    ?assertQuery([#{
        <<"id">> := _,
        <<"key">> := CdmiId,
        <<"value">> := #{
            <<"atime">> := _,
            <<"mtime">> := _,
            <<"ctime">> := _

        }}],Worker, SpaceId, ViewName, [{stale, false}]).

query_view_using_custom_metadata_when_xattr_is_not_set(Config) ->
    [Worker | _] = ?config(op_worker_nodes, Config),
    SpaceId = <<"space_id1">>,
    ViewName = ?view_name,
    ProviderId = ?GET_DOMAIN_BIN(Worker),
    SimpleMapFunction = <<"
        function(id, file_meta, times, custom_metadata, file_popularity, ctx) {
            if(type == 'custom_metadata')
                return [id, meta];
        }
    ">>,
    create_view(Worker, SpaceId, ViewName, SimpleMapFunction, undefined, [], false, [ProviderId]),
    ?assertQuery([],Worker, SpaceId, ViewName, [{stale, false}]).

query_view_using_custom_metadata(Config) ->
    [Worker | _] = ?config(op_worker_nodes, Config),
    SpaceId = <<"space_id1">>,
    ViewName = ?view_name,
    ProviderId = ?GET_DOMAIN_BIN(Worker),
    SpaceGuid = fslogic_uuid:spaceid_to_space_dir_guid(SpaceId),
    {ok, CdmiId} = file_id:guid_to_objectid(SpaceGuid),
    ProviderId = ?GET_DOMAIN_BIN(Worker),

    XattrName = <<"xattr_name">>,
    XattrValue = <<"xattr_value">>,
    Xattr = #xattr{name = XattrName, value = XattrValue},
    lfm_proxy:set_xattr(Worker, ?SESS_ID(Worker), {guid, SpaceGuid}, Xattr),

    XattrName2 = <<"xattr_name2">>,
    XattrValue2 = <<"xattr_value2">>,
    Xattr2 = #xattr{name = XattrName2, value = XattrValue2},
    lfm_proxy:set_xattr(Worker, ?SESS_ID(Worker), {guid, SpaceGuid}, Xattr2),

    SimpleMapFunction = <<"
        function(id, type, meta, ctx) {
            if(type == 'custom_metadata')
                return [id, meta];
        }
    ">>,
    create_view(Worker, SpaceId, ViewName, SimpleMapFunction, undefined, [], false, [ProviderId]),
    ?assertQuery([#{
        <<"id">> := _,
        <<"key">> := CdmiId,
        <<"value">> := #{
            XattrName := XattrValue,
            XattrName2 := XattrValue2
        }
    }],Worker, SpaceId, ViewName, [{stale, false}]).

query_view_using_file_popularity(Config) ->
    [Worker | _] = ?config(op_worker_nodes, Config),
    SpaceId = <<"space_id1">>,
    ViewName = ?view_name,
    SessionId = ?SESS_ID(Worker),
    ProviderId = ?GET_DOMAIN_BIN(Worker),
    TestData = <<"test_data">>,
    TestDataSize = byte_size(TestData),

    ok = rpc:call(Worker, file_popularity_api, enable, [?SPACE_ID]),
    FilePath = ?TEST_FILE(?SPACE_NAME),
    {ok, Guid} = lfm_proxy:create(Worker, SessionId, FilePath, 8#664),
    Uuid = file_id:guid_to_uuid(Guid),
    {ok, H} = lfm_proxy:open(Worker, SessionId, {guid, Guid}, write),
    lfm_proxy:write(Worker, H, 0, TestData),
    lfm_proxy:close(Worker, H),

    {ok, CdmiId} = file_id:guid_to_objectid(Guid),

    SimpleMapFunction = <<"
        function(id, type, meta, ctx) {
            if(type == 'file_popularity')
                return [id, meta];
        }
    ">>,
    create_view(Worker, SpaceId, ViewName, SimpleMapFunction, undefined, [], false, [ProviderId]),

    ?assertQuery([#{
        <<"id">> := _,
        <<"key">> := CdmiId,
        <<"value">> := #{
            <<"file_uuid">> := Uuid,
            <<"space_id">> := ?SPACE_ID,
            <<"dy_hist">> :=[1 | _],
            <<"hr_hist">> := [1 | _],
            <<"mth_hist">> := [1 | _],
            <<"dy_mov_avg">> := 1/30,
            <<"hr_mov_avg">> := 1/24,
            <<"mth_mov_avg">> := 1/12,
            <<"last_open">> := _,
            <<"open_count">> := 1,
            <<"size">> := TestDataSize
    }}],Worker, SpaceId, ViewName, [{stale, false}]).

query_view_and_emit_ctx(Config) ->
    [Worker | _] = ?config(op_worker_nodes, Config),
    SpaceId = <<"space_id1">>,
    ViewName = ?view_name,
    ProviderId = ?GET_DOMAIN_BIN(Worker),
    SpaceGuid = fslogic_uuid:spaceid_to_space_dir_guid(SpaceId),
    {ok, CdmiId} = file_id:guid_to_objectid(SpaceGuid),
    SimpleMapFunction = <<"
        function(id, type, meta, ctx) {
            if(type == 'file_meta')
                return [id, ctx];
        }
    ">>,
    create_view(Worker, SpaceId, ViewName, SimpleMapFunction, undefined, [], false, [ProviderId]),
    ?assertQuery([#{
        <<"id">> := _,
        <<"key">> := CdmiId,
        <<"value">> := #{
            <<"providerId">> := ProviderId

        }}],Worker, SpaceId, ViewName, [{stale, false}, {key, CdmiId}]).

wrong_map_function(Config) ->
    [Worker | _] = ?config(op_worker_nodes, Config),
    SpaceId = <<"space_id1">>,
    ViewName = ?view_name,
    ProviderId = ?GET_DOMAIN_BIN(Worker),
    SpaceGuid = fslogic_uuid:spaceid_to_space_dir_guid(SpaceId),
    {ok, CdmiId} = file_id:guid_to_objectid(SpaceGuid),
    SimpleMapFunction = <<"
        function(_, _, _, _) {
            throw 'Test error';
        }
    ">>,
    create_view(Worker, SpaceId, ViewName, SimpleMapFunction, undefined, [], false, [ProviderId]),
    ?assertQuery([], Worker, SpaceId, ViewName, [{stale, false}, {key, CdmiId}]).

emitting_null_key_in_map_function_should_return_empty_result(Config) ->
    [Worker | _] = ?config(op_worker_nodes, Config),
    SpaceId = <<"space_id1">>,
    ViewName = ?view_name,
    SpaceGuid = fslogic_uuid:spaceid_to_space_dir_guid(SpaceId),
    {ok, CdmiId} = file_id:guid_to_objectid(SpaceGuid),
    ProviderId = ?GET_DOMAIN_BIN(Worker),
    SimpleMapFunction = <<"
        function(_, _, _, _) {
            return [null, null];
        }
    ">>,
    create_view(Worker, SpaceId, ViewName, SimpleMapFunction, undefined, [], false, [ProviderId]),
    ?assertQuery([], Worker, SpaceId, ViewName, [{stale, false}, {key, CdmiId}]).

spatial_function_returning_null_in_key_should_return_empty_result(Config) ->
    [Worker | _] = ?config(op_worker_nodes, Config),
    SpaceId = <<"space_id1">>,
    ViewName = ?view_name,
    ProviderId = ?GET_DOMAIN_BIN(Worker),
    SpatialFunction = <<"
        function(_, _, _, _) {
            return [null, null];
        }
    ">>,
    create_view(Worker, SpaceId, ViewName, SpatialFunction, undefined, [], true, [ProviderId]),
    ?assertQuery([], Worker, SpaceId, ViewName, [{stale, false}, {spatial, true}]).

spatial_function_returning_null_in_array_key_should_return_empty_result(Config) ->
    [Worker | _] = ?config(op_worker_nodes, Config),
    SpaceId = <<"space_id1">>,
    ViewName = ?view_name,
    ProviderId = ?GET_DOMAIN_BIN(Worker),
    SpatialFunction = <<"
        function(_, _, _, _) {
            return [[null, 1], null];
        }
    ">>,
    create_view(Worker, SpaceId, ViewName, SpatialFunction, undefined, [], true, [ProviderId]),
    ?assertQuery([], Worker, SpaceId, ViewName, [{stale, false}, {spatial, true}]).

spatial_function_returning_null_in_range_key_should_return_empty_result(Config) ->
    [Worker | _] = ?config(op_worker_nodes, Config),
    SpaceId = <<"space_id1">>,
    ViewName = ?view_name,
    ProviderId = ?GET_DOMAIN_BIN(Worker),
    SpatialFunction = <<"
        function(_, _, _, _) {
            return [[[null, 1], [5, 7]], null];
        }
    ">>,
    create_view(Worker, SpaceId, ViewName, SpatialFunction, undefined, [], true, [ProviderId]),
    ?assertQuery([], Worker, SpaceId, ViewName, [{stale, false}, {spatial, true}]).

spatial_function_returning_integer_key_should_return_error(Config) ->
    [Worker | _] = ?config(op_worker_nodes, Config),
    SpaceId = <<"space_id1">>,
    ViewName = ?view_name,
    ProviderId = ?GET_DOMAIN_BIN(Worker),
    SpatialFunction = <<"
        function(_, _, _, _) {
            return [1, null];
        }
    ">>,
    create_view(Worker, SpaceId, ViewName, SpatialFunction, undefined, [], true, [ProviderId]),
    ?assertQuery(?ERROR_VIEW_QUERY_FAILED(_, _),
        Worker, SpaceId, ViewName, [{stale, false}, {spatial, true}]).

spatial_function_returning_string_key_should_return_error(Config) ->
    [Worker | _] = ?config(op_worker_nodes, Config),
    SpaceId = <<"space_id1">>,
    ViewName = ?view_name,
    ProviderId = ?GET_DOMAIN_BIN(Worker),
    SpatialFunction = <<"
        function(_, _, _, _) {
            return [[\"string\"], null];
        }
    ">>,
    create_view(Worker, SpaceId, ViewName, SpatialFunction, undefined, [], true, [ProviderId]),
    ?assertQuery(?ERROR_VIEW_QUERY_FAILED(_, _),
        Worker, SpaceId, ViewName, [{stale, false}, {spatial, true}]).

%%%===================================================================
%%% SetUp and TearDown functions
%%%===================================================================

init_per_suite(Config) ->
    Posthook = fun(NewConfig) -> initializer:setup_storage(NewConfig) end,
    [{?ENV_UP_POSTHOOK, Posthook}, {?LOAD_MODULES, [initializer]} | Config].

end_per_suite(Config) ->
    initializer:teardown_storage(Config).

init_per_testcase(_Case, Config) ->
    Workers = ?config(op_worker_nodes, Config),
    initializer:communicator_mock(Workers),
    ConfigWithSessionInfo = initializer:create_test_users_and_spaces(?TEST_FILE(Config, "env_desc.json"), Config),
    lfm_proxy:init(ConfigWithSessionInfo).

end_per_testcase(_Case, Config) ->
    Workers = ?config(op_worker_nodes, Config),
    lfm_proxy:teardown(Config),
    initializer:clean_test_users_and_spaces_no_validate(Config),
    test_utils:mock_validate_and_unload(Workers, [communicator]).

%%%===================================================================
%%% Internal functions
%%%===================================================================

create_view(Worker, SpaceId, ViewName, MapFunction, ReduceFunction, Options, Spatial, ProviderIds) ->
    ok = rpc:call(Worker, index, save, [SpaceId, ViewName, MapFunction,
        ReduceFunction, Options, Spatial, ProviderIds]).

delete_view(Worker, SpaceId, ViewName) ->
    ok = rpc:call(Worker, index, delete, [SpaceId, ViewName]).

query_view(Worker, SpaceId, ViewName, Options) ->
    rpc:call(Worker, index, query, [SpaceId, ViewName, Options]).

list_views(Worker, SpaceId) ->
    rpc:call(Worker, index, list, [SpaceId]).<|MERGE_RESOLUTION|>--- conflicted
+++ resolved
@@ -69,15 +69,10 @@
 
 -define(assertQuery(ExpectedRows, Worker, SpaceId, ViewName, Options, Attempts),
     ?assertMatch(ExpectedRows, begin
-<<<<<<< HEAD
-        {ok, #{<<"rows">> := Rows}} = query_view(Worker, SpaceId, ViewName, Options),
-        Rows
-=======
         case query_view(Worker, SpaceId, ViewName, Options) of
             {ok, #{<<"rows">> := Rows}} -> Rows;
             Error -> Error
         end
->>>>>>> 610bf7c7
     end, Attempts)).
 
 
