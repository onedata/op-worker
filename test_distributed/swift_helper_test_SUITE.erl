%%%--------------------------------------------------------------------
%%% @author Michal Wrona
%%% @copyright (C) 2016 ACK CYFRONET AGH
%%% This software is released under the MIT license
%%% cited in 'LICENSE.txt'.
%%% @end
%%%--------------------------------------------------------------------
%%% @doc This module tests Swift helper.
%%% @end
%%%--------------------------------------------------------------------
-module(swift_helper_test_SUITE).
-author("Michal Wrona").

-include("modules/storage_file_manager/helpers/helpers.hrl").
-include_lib("ctool/include/test/assertions.hrl").
-include_lib("ctool/include/test/test_utils.hrl").
-include_lib("ctool/include/test/performance.hrl").

%% export for ct
-export([all/0]).

%% tests
-export([write_test/1, multipart_write_test/1,
    truncate_test/1, write_read_test/1, multipart_read_test/1,
    write_unlink_test/1, write_read_truncate_unlink_test/1]).

%% test_bases
-export([write_test_base/1, multipart_write_test_base/1,
    truncate_test_base/1, write_read_test_base/1, multipart_read_test_base/1,
    write_unlink_test_base/1, write_read_truncate_unlink_test_base/1]).

-define(TEST_CASES, [
    write_test, multipart_write_test, truncate_test,
    write_read_test, multipart_read_test, write_unlink_test,
    write_read_truncate_unlink_test
]).

all() -> ?ALL(?TEST_CASES, ?TEST_CASES).

-define(SWIFT_STORAGE_NAME, swift).
-define(SWIFT_CONTAINER_NAME, <<"onedata">>).
-define(FILE_ID_SIZE, 30).
-define(KB, 1024).
-define(MB, 1024 * 1024).
-define(TIMEOUT, timer:minutes(5)).

-define(OP_NUM(Value), lists:keyreplace(description, 1, ?OP_NUM(op, Value),
    {description, "Number of operations."}
)).
-define(OP_NUM(Name, Value), [
    {name, list_to_atom(atom_to_list(Name) ++ "_num")},
    {value, Value},
    {description, "Number of " ++ atom_to_list(Name) ++ " operations."}
]).
-define(OP_SIZE(Value), lists:keyreplace(description, 1, ?OP_SIZE(op, Value),
    {description, "Size of single operation."}
)).
-define(OP_SIZE(Name, Value), [
    {name, list_to_atom(atom_to_list(Name) ++ "_size")},
    {value, Value},
    {description, "Size of single " ++ atom_to_list(Name) ++ " operation."},
    {unit, "MB"}
]).
-define(OP_BLK_SIZE(Name, Value), [
    {name, list_to_atom(atom_to_list(Name) ++ "_blk_size")},
    {value, Value},
    {description, "Size of " ++ atom_to_list(Name) ++ " operation block."},
    {unit, "KB"}
]).
-define(PERF_CFG(Name, Params), ?PERF_CFG(Name, "", Params)).
-define(PERF_CFG(Name, Description, Params), {config, [
    {name, Name},
    {description, Description},
    {parameters, Params}
]}).

% TODO - change to 10 when seg fault is fixed
-define(REPEATS, 1).
% TODO - change to 5 when seg fault is fixed
-define(TEST_SIZE_BASE, 1).

%%%===================================================================
%%% Test functions
%%%===================================================================

write_test(Config) ->
    ?PERFORMANCE(Config, [
        {repeats, ?REPEATS},
        {success_rate, 100},
        {parameters, [?OP_NUM(write, 1), ?OP_SIZE(write, 1)]},
        {description, "Multiple write operations."},
        ?PERF_CFG(small, [?OP_NUM(write, 2 * ?TEST_SIZE_BASE), ?OP_SIZE(write, 1)]),
        ?PERF_CFG(medium, [?OP_NUM(write, 4 * ?TEST_SIZE_BASE), ?OP_SIZE(write, 1)]),
        ?PERF_CFG(large, [?OP_NUM(write, 10 * ?TEST_SIZE_BASE), ?OP_SIZE(write, 1)])
    ]).
write_test_base(Config) ->
    Helper = new_helper(Config),
    lists:foreach(fun(_) ->
        FileId = random_file_id(),
        {ok, Handle} = open(Helper, FileId, write),
        write(Handle, ?config(write_size, Config) * ?MB)
    end, lists:seq(1, ?config(write_num, Config))),
    delete_helper(Helper).

multipart_write_test(Config) ->
    ?PERFORMANCE(Config, [
        {repeats, ?REPEATS},
        {success_rate, 100},
        {parameters, [?OP_SIZE(write, 1), ?OP_BLK_SIZE(write, 4)]},
        {description, "Multipart write operation."},
        ?PERF_CFG(small, [?OP_SIZE(write, 1), ?OP_BLK_SIZE(write, ?TEST_SIZE_BASE)]),
        ?PERF_CFG(medium, [?OP_SIZE(write, 2), ?OP_BLK_SIZE(write, ?TEST_SIZE_BASE)]),
        ?PERF_CFG(large, [?OP_SIZE(write, 4), ?OP_BLK_SIZE(write, ?TEST_SIZE_BASE)])
    ]).
multipart_write_test_base(Config) ->
    Helper = new_helper(Config),
    FileId = random_file_id(),
    {ok, Handle} = open(Helper, FileId, write),
    Size = ?config(write_size, Config) * ?MB,
    BlockSize = ?config(write_blk_size, Config) * ?KB,
    multipart(Handle, fun write/3, Size, BlockSize),
    delete_helper(Helper).

truncate_test(Config) ->
    ?PERFORMANCE(Config, [
        {repeats, ?REPEATS},
        {success_rate, 100},
        {parameters, [?OP_NUM(truncate, 1)]},
        {description, "Multiple truncate operations."},
        ?PERF_CFG(small, [?OP_NUM(truncate, 2 * ?TEST_SIZE_BASE)]),
        ?PERF_CFG(medium, [?OP_NUM(truncate, 4 * ?TEST_SIZE_BASE)]),
        ?PERF_CFG(large, [?OP_NUM(truncate, 10 * ?TEST_SIZE_BASE)])
    ]).
truncate_test_base(Config) ->
    Helper = new_helper(Config),
    lists:foreach(fun(_) ->
        truncate(Helper, 0, 0)
    end, lists:seq(1, ?config(truncate_num, Config))),
    delete_helper(Helper).

write_read_test(Config) ->
    ?PERFORMANCE(Config, [
        {repeats, ?REPEATS},
        {success_rate, 100},
        {parameters, [?OP_NUM(1), ?OP_SIZE(1)]},
        {description, "Multiple write followed by read operations."},
        ?PERF_CFG(small, [?OP_NUM(2 * ?TEST_SIZE_BASE), ?OP_SIZE(1)]),
        ?PERF_CFG(medium, [?OP_NUM(4 * ?TEST_SIZE_BASE), ?OP_SIZE(1)]),
        ?PERF_CFG(large, [?OP_NUM(10 * ?TEST_SIZE_BASE), ?OP_SIZE(1)])
    ]).
write_read_test_base(Config) ->
    Helper = new_helper(Config),
    lists:foreach(fun(_) ->
        FileId = random_file_id(),
        {ok, Handle} = open(Helper, FileId, rdwr),
        Content = write(Handle, 0, ?config(op_size, Config) * ?MB),
        ?assertEqual(Content, read(Handle, size(Content)))
    end, lists:seq(1, ?config(op_num, Config))),
    delete_helper(Helper).

multipart_read_test(Config) ->
    ?PERFORMANCE(Config, [
        {repeats, ?REPEATS},
        {success_rate, 100},
        {parameters, [?OP_SIZE(read, 1), ?OP_BLK_SIZE(read, 4)]},
        {description, "Multipart read operation."},
        ?PERF_CFG(small, [?OP_SIZE(read, 1), ?OP_BLK_SIZE(read, ?TEST_SIZE_BASE)]),
        ?PERF_CFG(medium, [?OP_SIZE(read, 2), ?OP_BLK_SIZE(read, ?TEST_SIZE_BASE)]),
        ?PERF_CFG(large, [?OP_SIZE(read, 4), ?OP_BLK_SIZE(read, ?TEST_SIZE_BASE)])
    ]).
multipart_read_test_base(Config) ->
    Helper = new_helper(Config),
    FileId = random_file_id(),
    {ok, Handle} = open(Helper, FileId, read),
    Size = ?config(read_size, Config) * ?MB,
    BlockSize = ?config(read_blk_size, Config) * ?KB,
    write(Handle, 0, 0),
    truncate(Helper, FileId, Size, 0),
    multipart(Handle, fun read/3, 0, Size, BlockSize),
    delete_helper(Helper).

write_unlink_test(Config) ->
    ?PERFORMANCE(Config, [
        {repeats, ?REPEATS},
        {success_rate, 100},
        {parameters, [?OP_NUM(1), ?OP_SIZE(1)]},
        {description, "Multiple write followed by unlink operations."},
        ?PERF_CFG(small, [?OP_NUM(2 * ?TEST_SIZE_BASE), ?OP_SIZE(1)]),
        ?PERF_CFG(medium, [?OP_NUM(4 * ?TEST_SIZE_BASE), ?OP_SIZE(1)]),
        ?PERF_CFG(large, [?OP_NUM(10 * ?TEST_SIZE_BASE), ?OP_SIZE(1)])
    ]).
write_unlink_test_base(Config) ->
    Helper = new_helper(Config),
    lists:foreach(fun(_) ->
        FileId = random_file_id(),
        Size = ?config(op_size, Config) * ?MB,
        {ok, Handle} = open(Helper, FileId, write),
        write(Handle, 0, Size),
        unlink(Helper, FileId, Size)
    end, lists:seq(1, ?config(op_num, Config))),
    delete_helper(Helper).

write_read_truncate_unlink_test(Config) ->
    ?PERFORMANCE(Config, [
        {repeats, ?REPEATS},
        {success_rate, 100},
        {parameters, [?OP_NUM(1), ?OP_SIZE(1)]},
        {description, "Multiple sequences of write, read, truncate and unlink
        operations."},
        ?PERF_CFG(small, [?OP_NUM(2 * ?TEST_SIZE_BASE), ?OP_SIZE(1)]),
        ?PERF_CFG(medium, [?OP_NUM(4 * ?TEST_SIZE_BASE), ?OP_SIZE(1)]),
        ?PERF_CFG(large, [?OP_NUM(10 * ?TEST_SIZE_BASE), ?OP_SIZE(1)])
    ]).
write_read_truncate_unlink_test_base(Config) ->
    Helper = new_helper(Config),
    lists:foreach(fun(_) ->
        FileId = random_file_id(),
        Size = ?config(op_size, Config) * ?MB,
        {ok, Handle} = open(Helper, FileId, rdwr),
        Content = write(Handle, 0, Size),
        ?assertEqual(Content, read(Handle, size(Content))),
        truncate(Helper, FileId, 0, Size),
        unlink(Helper, FileId, 0)
    end, lists:seq(1, ?config(op_num, Config))),
    delete_helper(Helper).

%%%===================================================================
%%% Internal functions
%%%===================================================================

new_helper(Config) ->
    process_flag(trap_exit, true),
    [Node | _] = ?config(op_worker_nodes, Config),
    SwiftConfig = ?config(swift, ?config(swift, ?config(storages, Config))),

<<<<<<< HEAD
    UserCtx = #{
        <<"username">> => atom_to_binary(?config(user_name, SwiftConfig), utf8),
        <<"password">> => atom_to_binary(?config(password, SwiftConfig), utf8)
    },
    Helper = helper:new_helper(
        ?SWIFT_HELPER_NAME,
        #{
            <<"authUrl">> => <<"http://", (atom_to_binary(?config(host_name, SwiftConfig), utf8))/binary,
=======
    {ok, UserCtx} = helper:new_swift_user_ctx(
        atom_to_binary(?config(user_name, SwiftConfig), utf8),
        atom_to_binary(?config(password, SwiftConfig), utf8)
    ),
    {ok, Helper} = helper:new_swift_helper(
        <<"http://", (atom_to_binary(?config(host_name, SwiftConfig), utf8))/binary,
>>>>>>> dda9dda5
            ":", (integer_to_binary(?config(keystone_port, SwiftConfig)))/binary, "/v2.0/tokens">>,
        <<"containerName">> => ?SWIFT_CONTAINER_NAME,
        <<"tenantName">> => atom_to_binary(?config(tenant_name, SwiftConfig), utf8)
        },
        UserCtx,
        false,
        ?FLAT_STORAGE_PATH
    ),

    spawn_link(Node, fun() ->
        helper_loop(Helper, UserCtx)
    end).

delete_helper(Helper) ->
    Helper ! exit.

helper_loop(Helper, UserCtx) ->
    Handle = helpers:get_helper_handle(Helper, UserCtx),
    helper_loop(Handle).

helper_loop(Handle) ->
    receive
        exit ->
            ok;

        {Pid, {run_helpers, open, Args}} ->
            {ok, FileHandle} = apply(helpers, open, [Handle | Args]),
            HandlePid = spawn_link(fun() -> helper_handle_loop(FileHandle) end),
            Pid ! {self(), {ok, HandlePid}},
            helper_loop(Handle);

        {Pid, {run_helpers, Method, Args}} ->
            Pid ! {self(), apply(helpers, Method, [Handle | Args])},
            helper_loop(Handle)
    end.

helper_handle_loop(FileHandle) ->
    process_flag(trap_exit, true),
    receive
        {'EXIT', _, _} ->
            helpers:release(FileHandle);

        {Pid, {run_helpers, Method, Args}} ->
            Pid ! {self(), apply(helpers, Method, [FileHandle | Args])},
            helper_handle_loop(FileHandle)
    end.

call(Helper, Method, Args) ->
    Helper ! {self(), {run_helpers, Method, Args}},
    receive_result(Helper).

receive_result(Helper) ->
    receive
        {'EXIT', Helper, normal} -> receive_result(Helper);
        {'EXIT', Helper, Reason} -> {error, Reason};
        {Helper, Ans} -> Ans
    after
        ?TIMEOUT -> {error, timeout}
    end.

random_file_id() ->
    re:replace(http_utils:base64url_encode(crypto:strong_rand_bytes(?FILE_ID_SIZE)),
        "\\W", "", [global, {return, binary}]).

open(Helper, FileId, Flag) ->
    call(Helper, open, [FileId, Flag]).

read(FileHandle, Size) ->
    read(FileHandle, 0, Size).

read(FileHandle, Offset, Size) ->
    {ok, Content} =
        ?assertMatch({ok, _}, call(FileHandle, read, [Offset, Size])),
    Content.

write(FileHandle, Size) ->
    write(FileHandle, 0, Size).

write(FileHandle, Offset, Size) ->
    Content = crypto:strong_rand_bytes(Size),
    ActualSize = size(Content),
    ?assertEqual({ok, ActualSize}, call(FileHandle, write, [Offset, Content])),
    Content.

truncate(Helper, Size, CurrentSize) ->
    FileId = random_file_id(),
    truncate(Helper, FileId, Size, CurrentSize).

truncate(Helper, FileId, Size, CurrentSize) ->
    ?assertEqual(ok, call(Helper, truncate, [FileId, Size, CurrentSize])).

unlink(Helper, FileId, CurrentSize) ->
    ?assertEqual(ok, call(Helper, unlink, [FileId, CurrentSize])).

multipart(Helper, Method, Size, BlockSize) ->
    multipart(Helper, Method, 0, Size, BlockSize).

multipart(_Helper, _Method, _Offset, 0, _BlockSize) ->
    ok;
multipart(Helper, Method, Offset, Size, BlockSize)
    when Size >= BlockSize ->
    Method(Helper, Offset, BlockSize),
    multipart(Helper, Method, Offset + BlockSize, Size - BlockSize, BlockSize);
multipart(Helper, Method, Offset, Size, BlockSize) ->
    Method(Helper, Offset, Size),
    multipart(Helper, Method, Offset + Size, 0, BlockSize).<|MERGE_RESOLUTION|>--- conflicted
+++ resolved
@@ -233,23 +233,14 @@
     [Node | _] = ?config(op_worker_nodes, Config),
     SwiftConfig = ?config(swift, ?config(swift, ?config(storages, Config))),
 
-<<<<<<< HEAD
     UserCtx = #{
         <<"username">> => atom_to_binary(?config(user_name, SwiftConfig), utf8),
         <<"password">> => atom_to_binary(?config(password, SwiftConfig), utf8)
     },
-    Helper = helper:new_helper(
+    {ok, Helper} = helper:new_helper(
         ?SWIFT_HELPER_NAME,
         #{
             <<"authUrl">> => <<"http://", (atom_to_binary(?config(host_name, SwiftConfig), utf8))/binary,
-=======
-    {ok, UserCtx} = helper:new_swift_user_ctx(
-        atom_to_binary(?config(user_name, SwiftConfig), utf8),
-        atom_to_binary(?config(password, SwiftConfig), utf8)
-    ),
-    {ok, Helper} = helper:new_swift_helper(
-        <<"http://", (atom_to_binary(?config(host_name, SwiftConfig), utf8))/binary,
->>>>>>> dda9dda5
             ":", (integer_to_binary(?config(keystone_port, SwiftConfig)))/binary, "/v2.0/tokens">>,
         <<"containerName">> => ?SWIFT_CONTAINER_NAME,
         <<"tenantName">> => atom_to_binary(?config(tenant_name, SwiftConfig), utf8)
