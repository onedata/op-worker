%%%--------------------------------------------------------------------
%%% @author Michal Zmuda
%%% @copyright (C) 2016 ACK CYFRONET AGH
%%% This software is released under the MIT license
%%% cited in 'LICENSE.txt'.
%%% @end
%%%--------------------------------------------------------------------
%%% @doc
%%% Covers handling updates from subscription.
%%% Usually injects updates from OZ and later verifies datastore state.
%%% @end
%%%--------------------------------------------------------------------
-module(subscriptions_test_SUITE).
-author("Michal Zmuda").

-include("global_definitions.hrl").
-include("proto/common/credentials.hrl").
-include_lib("ctool/include/logging.hrl").
-include_lib("ctool/include/oz/oz_spaces.hrl").
-include_lib("ctool/include/test/test_utils.hrl").
-include_lib("ctool/include/test/assertions.hrl").
-include_lib("ctool/include/test/performance.hrl").
-include_lib("ctool/include/global_definitions.hrl").

%% export for ct
-export([all/0, init_per_suite/1, end_per_suite/1, init_per_testcase/2, end_per_testcase/2]).
-export([registers_for_updates/1, accounts_incoming_updates/1,
    saves_the_actual_data/1, updates_with_the_actual_data/1,
    resolves_conflicts/1, registers_for_updates_with_users/1,
    applies_deletion/1,
    new_user_with_present_space_triggers_file_meta_creation/1,
    new_user_with_present_space_triggers_file_meta_creation2/1,
    new_user_with_new_space_triggers_file_meta_creation/1,
    updated_user_with_present_space_triggers_file_meta_creation/1,
    updated_user_with_present_space_triggers_file_meta_creation2/1,
    updated_user_with_present_space_triggers_file_meta_creation3/1,
    add_user_to_group_triggers_file_meta_creation/1,
    add_space_to_group_triggers_file_meta_creation/1,
    add_provider_to_space_triggers_file_meta_creation/1,
    space_without_support_test/1]).

-define(SUBSCRIPTIONS_STATE_KEY, <<"current_state">>).
-define(MESSAGES_WAIT_TIMEOUT, timer:seconds(3)).
-define(MESSAGES_RECEIVE_ATTEMPTS, 30).

%% appends function name to id (atom) and yields binary accepted by the db
-define(ID(Id),
    ?ID(Id, element(2, element(2, process_info(self(), current_function))))
).

-define(ID(Id, Ext), list_to_binary(
    atom_to_list(Id) ++ " # " ++ atom_to_list(Ext)
)).

all() -> ?ALL([
    new_user_with_present_space_triggers_file_meta_creation,
    new_user_with_present_space_triggers_file_meta_creation2,
    new_user_with_new_space_triggers_file_meta_creation,
    updated_user_with_present_space_triggers_file_meta_creation,
    updated_user_with_present_space_triggers_file_meta_creation2,
    updated_user_with_present_space_triggers_file_meta_creation3,
%%    add_user_to_group_triggers_file_meta_creation,
%%    add_space_to_group_triggers_file_meta_creation,
    add_provider_to_space_triggers_file_meta_creation,
%%    space_without_support_test,
    registers_for_updates,
    accounts_incoming_updates,
    saves_the_actual_data,
    updates_with_the_actual_data,
    applies_deletion,
    resolves_conflicts,
    registers_for_updates_with_users
]).


%%%===================================================================
%%% Test functions
%%%===================================================================

registers_for_updates(_) ->
    expect_message([], 0, []),
    ok.

registers_for_updates_with_users(Config) ->
    %% given
    [Node | _] = ?config(op_worker_nodes, Config),
    U1 = ?ID(u1),
    U2 = ?ID(u2),
    expect_message([], 0, []),

    %% when
    create_rest_session(Node, U1),
    create_rest_session(Node, U2),

    %% then
    expect_message([U1, U2], 0, []),
    ok.

accounts_incoming_updates(Config) ->
    [Node | _] = ?config(op_worker_nodes, Config),
    S1 = ?ID(s1),

    push_update(Node, [
        update(1, [<<"r1">>], S1, space(S1))
    ]),
    expect_message([], 1, []),

    push_update(Node, [
        update(2, [<<"r1">>], S1, space(S1)),
        update(3, [<<"r1">>], S1, space(S1)),
        update(4, [<<"r1">>], S1, space(S1))
    ]),
    expect_message([], 4, []),

    push_update(Node, [
        update(5, [<<"r1">>], S1, space(S1)),
        update(7, [<<"r1">>], S1, space(S1)),
        update(9, [<<"r1">>], S1, space(S1))
    ]),
    expect_message([], 9, [6, 8]),

    push_update(Node, [
        update(10, [<<"r1">>], S1, space(S1)),
        update(11, [<<"r1">>], S1, space(S1)),
        update(12, [<<"r1">>], S1, space(S1))
    ]),
    expect_message([], 12, [6, 8]),

    push_update(Node, [
        update(1, [<<"r1">>], S1, space(S1)),
        update(2, [<<"r1">>], S1, space(S1)),
        update(3, [<<"r1">>], S1, space(S1))
    ]),
    expect_message([], 12, [6, 8]),

    push_update(Node, [
        update(6, [<<"r1">>], S1, space(S1)),
        update(8, [<<"r1">>], S1, space(S1)),
        update(15, [<<"r1">>], S1, space(S1))
    ]),

    push_update(Node, [
        update(13, undefined, undefined, {<<"ignore">>, true}),
        update(14, undefined, undefined, {<<"ignore">>, true}),
        update(16, undefined, undefined, {<<"ignore">>, true})
    ]),
    expect_message([], 16, []),
    ok.


saves_the_actual_data(Config) ->
    %% given
    [Node | _] = ?config(op_worker_nodes, Config),
    {P1, S1, U1, G1} = {?ID(p1), ?ID(s1), ?ID(u1), ?ID(g1)},
    Priv1 = privileges:space_user(),
    Priv2 = privileges:space_admin(),

    %% when
    push_update(Node, [
        update(1, [<<"r2">>, <<"r1">>], S1, space(
            <<"space xp">>,
            [{<<"U1">>, Priv1}, {<<"U2">>, []}],
            [{<<"G1">>, Priv2}],
            [{<<"P1">>, 1000}]
        )),
        update(2, [<<"r2">>, <<"r1">>], G1, group(
            <<"group lol">>,
            [<<"S1">>, <<"S2">>],
            [{<<"U1">>, Priv1}, {<<"U2">>, []}]
        )),
        update(3, [<<"r2">>, <<"r1">>], P1, provider(<<"diginet rulz">>))
    ]),
    expect_message([], 3, []),

    push_update(Node, [
        update(4, [<<"r2">>, <<"r1">>], U1,
            user(<<"onedata ftw">>, [<<"A">>, <<"B">>],
                [{<<"C">>, <<"D">>}, {<<"E">>, <<"F">>}])
        )
    ]),
    expect_message([], 4, []),

    %% then
    ?assertMatch({ok, (#document{key = S1, value = #space_info{
        name = <<"space xp">>,
        users = [{<<"U1">>, Priv1}, {<<"U2">>, []}],
        groups = [{<<"G1">>, Priv2}],
        providers_supports = [{<<"P1">>, 1000}],
        revision_history = [<<"r2">>, <<"r1">>]}})
    }, fetch(Node, space_info, S1)),
    ?assertMatch({ok, #document{key = G1, value = #onedata_group{
        name = <<"group lol">>,
        spaces = [<<"S1">>, <<"S2">>],
        users = [{<<"U1">>, Priv1}, {<<"U2">>, []}],
        revision_history = [<<"r2">>, <<"r1">>]}}
    }, fetch(Node, onedata_group, G1)),
    ?assertMatch({ok, #document{key = U1, value = #onedata_user{
        name = <<"onedata ftw">>,
        group_ids = [<<"A">>, <<"B">>],
        spaces = [{<<"C">>, <<"D">>}, {<<"E">>, <<"F">>}],
        revision_history = [<<"r2">>, <<"r1">>]}}
    }, fetch(Node, onedata_user, U1)),
    ?assertMatch({ok, #document{key = P1, value = #provider_info{
        client_name = <<"diginet rulz">>,
        revision_history = [<<"r2">>, <<"r1">>]}}
    }, fetch(Node, provider_info, P1)),
    ok.

check_file_operations_test_base(Config, UpdateFun, IdExt) ->
    %% given
    [Node | _] = Nodes = ?config(op_worker_nodes, Config),
    {P1, S1, U1, G1} = {get_provider_id(Node), ?ID(s1, IdExt), ?ID(u1, IdExt), ?ID(g1, IdExt)},
    Priv1 = privileges:space_admin(),
    SessionID = <<"session">>,
    create_fuse_session(Node, SessionID, U1),
    oz_spaces_mock(Nodes, <<"space_name">>),

    %% when
<<<<<<< HEAD
    push_update(Node, [
        update(1, [<<"r2">>, <<"r1">>], S1, space(
            <<"space_name">>, [{U1, Priv1}], [], [{P1, 1000}]
        )),
        update(2, [<<"r2">>, <<"r1">>], P1, provider(<<"diginet rulz">>))
    ]),
    expect_message([U1], 2, []),

    push_update(Node, [
        update(3, [<<"r2">>, <<"r1">>], U1,
            user(<<"onedata ftw">>, [], [{S1, <<"space_name">>}])
        )
    ]),
    expect_message([U1], 3, []),
=======
    UpdateFun(Node, S1, U1, P1, Priv1, G1),
>>>>>>> a2009dbf

    %% then
    FilePath = <<"/spaces/space_name/", (generator:gen_name())/binary>>,
    ?assertMatch({ok, _}, lfm_proxy:create(Node, SessionID, FilePath, 8#240)),
    OpenResult = lfm_proxy:open(Node, SessionID, {path, FilePath}, write),
    ?assertMatch({ok, _}, OpenResult),
    {ok, Handle} = OpenResult,
    ?assertMatch({ok, _}, lfm_proxy:write(Node, Handle, 0, <<"yolo">>)),
    ok.

new_user_with_present_space_triggers_file_meta_creation(Config) ->
    UpdateFun = fun(Node, S1, U1, P1, Priv1, _G1) ->
        push_update(Node, [
            update(1, [<<"r2">>, <<"r1">>], S1, space(
                <<"space_name">>, [{U1, Priv1}], [], [{P1, 1000}]
            )),
            update(2, [<<"r2">>, <<"r1">>], P1, provider(<<"diginet rulz">>))
        ]),
        expect_message([U1], 2, []),

        push_update(Node, [
            update(3, [<<"r2">>, <<"r1">>], U1,
                user(<<"onedata ftw">>, [], [S1])
            )
        ]),
        expect_message([U1], 3, [])
    end,

    check_file_operations_test_base(Config, UpdateFun, ?FUNCTION).

new_user_with_present_space_triggers_file_meta_creation2(Config) ->
    UpdateFun = fun(Node, S1, U1, P1, Priv1, _G1) ->
        push_update(Node, [
            update(1, [<<"r2">>, <<"r1">>], P1, provider(<<"diginet rulz">>))
        ]),
        expect_message([U1], 1, []),

        push_update(Node, [
            update(2, [<<"r2">>, <<"r1">>], S1, space(
                <<"space_name">>, [{U1, Priv1}], [], [{P1, 1000}]
            ))
        ]),
        expect_message([U1], 2, []),

        push_update(Node, [
            update(3, [<<"r2">>, <<"r1">>], U1,
                user(<<"onedata ftw">>, [], [S1])
            )
        ]),
        expect_message([U1], 3, [])
    end,

    check_file_operations_test_base(Config, UpdateFun, ?FUNCTION).

new_user_with_new_space_triggers_file_meta_creation(Config) ->
    UpdateFun = fun(Node, S1, U1, P1, Priv1, _G1) ->
        push_update(Node, [
            update(1, [<<"r2">>, <<"r1">>], S1, space(
                <<"space_name">>, [{U1, Priv1}], [], [{P1, 1000}]
            )),
            update(2, [<<"r2">>, <<"r1">>], P1, provider(<<"diginet rulz">>)),
            update(3, [<<"r2">>, <<"r1">>], U1,
                user(<<"onedata ftw">>, [], [S1])
            )
        ]),
        expect_message([U1], 3, [])
                end,

    check_file_operations_test_base(Config, UpdateFun, ?FUNCTION).

updated_user_with_present_space_triggers_file_meta_creation(Config) ->
    UpdateFun = fun(Node, S1, U1, P1, Priv1, _G1) ->
        push_update(Node, [
            update(1, [<<"r2">>, <<"r1">>], S1, space(
                <<"space_name">>, [], [], [{P1, 1000}]
            )),
            update(2, [<<"r2">>, <<"r1">>], P1, provider(<<"diginet rulz">>)),
            update(3, [<<"r2">>, <<"r1">>], U1, user(<<"onedata">>, [], []))
        ]),
        expect_message([U1], 3, []),

        push_update(Node, [
            update(4, [<<"r2">>, <<"r1">>], S1, space(
                <<"space_name">>, [{U1, Priv1}], [], [{P1, 1000}]
            )),
            update(5, [<<"r3">>, <<"r2">>, <<"r1">>], U1, user(<<"onedata">>, [], [S1]))
        ]),
        expect_message([U1], 5, [])
    end,

    check_file_operations_test_base(Config, UpdateFun, ?FUNCTION).

updated_user_with_present_space_triggers_file_meta_creation2(Config) ->
    UpdateFun = fun(Node, S1, U1, P1, Priv1, _G1) ->
        push_update(Node, [
            update(1, [<<"r2">>, <<"r1">>], U1, user(<<"onedata">>, [], []))
        ]),
        expect_message([U1], 1, []),

        push_update(Node, [
            update(2, [<<"r2">>, <<"r1">>], S1, space(
                <<"space_name">>, [], [], [{P1, 1000}]
            )),
            update(3, [<<"r2">>, <<"r1">>], P1, provider(<<"diginet rulz">>))
        ]),
        expect_message([U1], 3, []),

        push_update(Node, [
            update(4, [<<"r3">>, <<"r2">>, <<"r1">>], U1, user(<<"onedata">>, [], [S1])),
            update(5, [<<"r2">>, <<"r1">>], S1, space(
                <<"space_name">>, [{U1, Priv1}], [], [{P1, 1000}]
            ))
        ]),
        expect_message([U1], 5, [])
    end,

    check_file_operations_test_base(Config, UpdateFun, ?FUNCTION).

updated_user_with_present_space_triggers_file_meta_creation3(Config) ->
    UpdateFun = fun(Node, S1, U1, P1, Priv1, _G1) ->
        push_update(Node, [
            update(1, [<<"r2">>, <<"r1">>], U1, user(<<"onedata">>, [], []))
        ]),
        expect_message([U1], 1, []),

        push_update(Node, [
            update(2, [<<"r2">>, <<"r1">>], S1, space(
                <<"space_name">>, [], [], [{P1, 1000}]
            )),
            update(3, [<<"r2">>, <<"r1">>], P1, provider(<<"diginet rulz">>))
        ]),
        expect_message([U1], 3, []),

        push_update(Node, [
            update(4, [<<"r3">>, <<"r2">>, <<"r1">>], U1, user(<<"onedata">>, [], [S1]))
        ]),
        expect_message([U1], 4, []),

        push_update(Node, [
            update(5, [<<"r2">>, <<"r1">>], S1, space(
                <<"space_name">>, [{U1, Priv1}], [], [{P1, 1000}]
            ))
        ]),
        expect_message([U1], 5, [])
    end,

    check_file_operations_test_base(Config, UpdateFun, ?FUNCTION).

add_user_to_group_triggers_file_meta_creation(Config) ->
    UpdateFun = fun(Node, S1, U1, P1, Priv1, G1) ->
        push_update(Node, [
            update(1, [<<"r2">>, <<"r1">>], S1, space(
                <<"space_name">>, [], [], [{P1, 1000}]
            )),
            update(2, [<<"r2">>, <<"r1">>], P1, provider(<<"diginet rulz">>)),
            update(3, [<<"r2">>, <<"r1">>], U1, user(<<"onedata">>, [], [])),
            update(4, [<<"r2">>, <<"r1">>], G1, group(<<"onedata_gr">>, [S1], []))
        ]),
        expect_message([U1], 4, []),

        push_update(Node, [
            update(5, [<<"r3">>, <<"r2">>, <<"r1">>], G1, group(<<"onedata">>, [], [{U1, Priv1}]))
        ]),
        expect_message([U1], 5, [])
    end,

    check_file_operations_test_base(Config, UpdateFun, ?FUNCTION).

add_space_to_group_triggers_file_meta_creation(Config) ->
    UpdateFun = fun(Node, S1, U1, P1, Priv1, G1) ->
        push_update(Node, [
            update(1, [<<"r2">>, <<"r1">>], S1, space(
                <<"space_name">>, [], [], [{P1, 1000}]
            )),
            update(2, [<<"r2">>, <<"r1">>], P1, provider(<<"diginet rulz">>)),
            update(3, [<<"r2">>, <<"r1">>], U1, user(<<"onedata">>, [], [])),
            update(4, [<<"r2">>, <<"r1">>], G1, group(<<"onedata_gr">>, [], [{U1, Priv1}]))
        ]),
        expect_message([U1], 4, []),

        push_update(Node, [
            update(5, [<<"r3">>, <<"r2">>, <<"r1">>], G1, group(<<"onedata">>, [S1], []))
        ]),
        expect_message([U1], 5, [])
    end,

    check_file_operations_test_base(Config, UpdateFun, ?FUNCTION).

add_provider_to_space_triggers_file_meta_creation(Config) ->
    UpdateFun = fun(Node, S1, U1, P1, Priv1, _G1) ->
        push_update(Node, [
            update(1, [<<"r2">>, <<"r1">>], S1, space(
                <<"space_name">>, [{U1, Priv1}], [], []
            )),
            update(2, [<<"r2">>, <<"r1">>], P1, provider(<<"diginet rulz">>)),
            update(3, [<<"r2">>, <<"r1">>], U1, user(<<"onedata">>, [], [S1]))
        ]),
        expect_message([U1], 3, []),

        push_update(Node, [
            update(4, [<<"r3">>, <<"r2">>, <<"r1">>], S1, space(
                <<"space_name">>, [{U1, Priv1}], [], [{P1, 1000}]
            ))
        ]),
        expect_message([U1], 4, [])
    end,

    check_file_operations_test_base(Config, UpdateFun, ?FUNCTION).

space_without_support_test(Config) ->
    %% given
    [Node | _] = Nodes = ?config(op_worker_nodes, Config),
    {P1, S1, U1} = {get_provider_id(Node), ?ID(s1), ?ID(u1)},
    Priv1 = privileges:space_admin(),
    SessionID = <<"session">>,
    create_fuse_session(Node, SessionID, U1),
    oz_spaces_mock(Nodes, <<"space_name">>),

    %% when
    push_update(Node, [
        update(1, [<<"r2">>, <<"r1">>], S1, space(
            <<"space_name">>, [{U1, Priv1}], [], []
        )),
        update(2, [<<"r2">>, <<"r1">>], P1, provider(<<"diginet rulz">>)),
        update(3, [<<"r2">>, <<"r1">>], U1, user(<<"onedata">>, [], [S1]))
    ]),
    expect_message([U1], 3, []),

<<<<<<< HEAD
    push_update(Node, [
        update(4, [<<"r3">>, <<"r2">>, <<"r1">>], U1, user(<<"onedata">>, [],
            [{S1, <<"space_name">>}]))
    ]),
    expect_message([U1], 4, []),

=======
>>>>>>> a2009dbf
    %% then
    FilePath = <<"/spaces/space_name/", (generator:gen_name())/binary>>,
    ?assertMatch({error, _}, lfm_proxy:create(Node, SessionID, FilePath, 8#240)),
    ok.


updates_with_the_actual_data(Config) ->
    %% given
    [Node | _] = ?config(op_worker_nodes, Config),
    {P1, S1, U1, G1} = {?ID(p1), ?ID(s1), ?ID(u1), ?ID(g1)},
    Priv1 = privileges:space_user(),
    Priv2 = privileges:space_admin(),

    push_update(Node, [
        update(1, [<<"r2">>, <<"r1">>], S1, space(<<"space">>)),
        update(2, [<<"r2">>, <<"r1">>], G1, group(<<"group">>)),
        update(3, [<<"r2">>, <<"r1">>], U1, user(<<"onedata">>, [], [])),
        update(4, [<<"r2">>, <<"r1">>], P1, provider(<<"diginet">>))
    ]),
    expect_message([], 4, []),

    %% when
    push_update(Node, [
        update(5, [<<"r3">>, <<"r2">>, <<"r1">>], S1, space(
            <<"space xp">>,
            [{<<"U1">>, Priv1}, {<<"U2">>, []}],
            [{<<"G1">>, Priv2}],
            [{<<"P1">>, 1000}]
        )),
        update(6, [<<"r3">>, <<"r2">>, <<"r1">>], G1, group(
            <<"group lol">>,
            [<<"S1">>, <<"S2">>],
            [{<<"U1">>, Priv1}, {<<"U2">>, []}]
        )),
        update(7, [<<"r3">>, <<"r2">>, <<"r1">>], U1,
            user(<<"onedata ftw">>, [<<"A">>, <<"B">>],
                [{<<"C">>, <<"D">>}, {<<"E">>, <<"F">>}])
        ),
        update(8, [<<"r3">>, <<"r2">>, <<"r1">>], P1, provider(<<"diginet rulz">>))
    ]),
    expect_message([], 8, []),

    %% then
    ?assertMatch({ok, (#document{key = S1, value = #space_info{
        name = <<"space xp">>,
        users = [{<<"U1">>, Priv1}, {<<"U2">>, []}],
        groups = [{<<"G1">>, Priv2}],
        providers_supports = [{<<"P1">>, 1000}],
        revision_history = [<<"r3">>, <<"r2">>, <<"r1">>]}})
    }, fetch(Node, space_info, S1)),
    ?assertMatch({ok, #document{key = G1, value = #onedata_group{
        name = <<"group lol">>,
        spaces = [<<"S1">>, <<"S2">>],
        users = [{<<"U1">>, Priv1}, {<<"U2">>, []}],
        revision_history = [<<"r3">>, <<"r2">>, <<"r1">>]}}
    }, fetch(Node, onedata_group, G1)),
    ?assertMatch({ok, #document{key = U1, value = #onedata_user{
        name = <<"onedata ftw">>,
        group_ids = [<<"A">>, <<"B">>],
        spaces = [{<<"C">>, <<"D">>}, {<<"E">>, <<"F">>}],
        revision_history = [<<"r3">>, <<"r2">>, <<"r1">>]}}
    }, fetch(Node, onedata_user, U1)),
    ?assertMatch({ok, #document{key = P1, value = #provider_info{
        client_name = <<"diginet rulz">>,
        revision_history = [<<"r3">>, <<"r2">>, <<"r1">>]}}
    }, fetch(Node, provider_info, P1)),
    ok.

applies_deletion(Config) ->
    %% given
    [Node | _] = ?config(op_worker_nodes, Config),
    {P1, S1, U1, G1} = {?ID(p1), ?ID(s1), ?ID(u1), ?ID(g1)},
    push_update(Node, [
        update(1, [<<"r2">>, <<"r1">>], S1, space(<<"space">>)),
        update(2, [<<"r2">>, <<"r1">>], G1, group(<<"group">>)),
        update(3, [<<"r2">>, <<"r1">>], U1, user(<<"onedata">>, [], [])),
        update(4, [<<"r2">>, <<"r1">>], P1, provider(<<"diginet">>))
    ]),
    expect_message([], 4, []),

    %% when
    push_update(Node, [
        update(8, undefined, P1, {<<"provider">>, <<"delete">>}),
        update(7, undefined, S1, {<<"space">>, <<"delete">>}),
        update(5, undefined, G1, {<<"group">>, <<"delete">>}),
        update(6, undefined, U1, {<<"user">>, <<"delete">>})
    ]),
    expect_message([], 8, []),

    %% then
    ?assertMatch({error, {not_found, space_info}},
        fetch(Node, space_info, S1)),
    ?assertMatch({error, {not_found, onedata_group}},
        fetch(Node, onedata_group, G1)),
    ?assertMatch({error, {not_found, onedata_user}},
        fetch(Node, onedata_user, U1)),
    ?assertMatch({error, {not_found, provider_info}},
        fetch(Node, provider_info, P1)),
    ok.

%% details of conflict resolutions are covered by eunit tests
resolves_conflicts(Config) ->
    %% given
    [Node | _] = ?config(op_worker_nodes, Config),
    {S1, U1, G1} = {?ID(s1), ?ID(u1), ?ID(g1)},
    push_update(Node, [
        update(1, [<<"r3">>, <<"r2">>, <<"r1">>], S1, space(<<"space xp">>)),
        update(2, [<<"r3">>, <<"r2">>, <<"r1">>], G1, group(<<"group lol">>)),
        update(3, [<<"r3">>, <<"r2">>, <<"r1">>], U1,
            user(<<"onedata ftw">>, [<<"A">>, <<"B">>],
                [{<<"C">>, <<"D">>}, {<<"E">>, <<"F">>}])
        )
    ]),
    expect_message([], 3, []),

    %% when
    push_update(Node, [
        update(4, [<<"r2">>, <<"r1">>], S1, space(<<"space">>)),
        update(5, [<<"r3">>], G1, group(<<"group">>)),
        update(6, [<<"r3">>, <<"r2">>, <<"r1">>], U1,
            user(<<"onedata">>, [], [])
        )
    ]),
    expect_message([], 6, []),

    %% then
    ?assertMatch({ok, #document{key = S1, value = #space_info{
        name = <<"space xp">>,
        revision_history = [<<"r3">>, <<"r2">>, <<"r1">>]}}
    }, fetch(Node, space_info, S1)),
    ?assertMatch({ok, #document{key = G1, value = #onedata_group{
        name = <<"group lol">>,
        revision_history = [<<"r3">>, <<"r2">>, <<"r1">>]}}
    }, fetch(Node, onedata_group, G1)),
    ?assertMatch({ok, #document{key = U1, value = #onedata_user{
        name = <<"onedata ftw">>,
        group_ids = [<<"A">>, <<"B">>], spaces = [{<<"C">>, <<"D">>}, {<<"E">>, <<"F">>}],
        revision_history = [<<"r3">>, <<"r2">>, <<"r1">>]}}
    }, fetch(Node, onedata_user, U1)),
    ok.


%%%===================================================================
%%% SetUp and TearDown functions
%%%===================================================================

init_per_suite(Config) ->
    ConfigWithNodes = ?TEST_INIT(Config, ?TEST_FILE(Config, "env_desc.json"), [initializer]),
    initializer:setup_storage(ConfigWithNodes).

end_per_suite(Config) ->
    initializer:teardown_storage(Config),
    test_node_starter:clean_environment(Config).

init_per_testcase(_, Config) ->
    Nodes = ?config(op_worker_nodes, Config),
    Self = self(),

    test_utils:mock_new(Nodes, subscription_wss),
    test_utils:mock_expect(Nodes, subscription_wss, healthcheck,
        fun() -> ok end),
    test_utils:mock_expect(Nodes, subscription_wss, push,
        fun(Message) -> Self ! Message end),
    test_utils:mock_expect(Nodes, subscription_wss, start_link, fun() ->
        {ok, Self}
    end),

    initializer:communicator_mock(Nodes),
    ConfigWithSessionInfo = initializer:create_test_users_and_spaces(Config),
    FinalConfig = lfm_proxy:init(ConfigWithSessionInfo),

    reset_state(Nodes),
    FinalConfig.

reset_state(Nodes) ->
    clear_sessions(Nodes),
    rpc:call(hd(Nodes), subscriptions_state, delete, [?SUBSCRIPTIONS_STATE_KEY]),
    rpc:call(hd(Nodes), subscriptions, ensure_initialised, []),
    flush().

clear_sessions(Nodes) ->
    {ok, Docs} = rpc:call(hd(Nodes), session, list, []),
    lists:foreach(fun(#document{key = Key}) ->
        ok = rpc:call(hd(Nodes), session, delete, [Key])
    end, Docs).

end_per_testcase(_, Config) ->
    Nodes = ?config(op_worker_nodes, Config),
    test_utils:mock_unload(Nodes, subscription_wss),

    lfm_proxy:teardown(Config),
    initializer:clean_test_users_and_spaces(Config),
    test_utils:mock_validate_and_unload(Nodes, [communicator]),

    ok.

%%%===================================================================
%%% Internal functions
%%%===================================================================

push_update(Node, Updates) ->
    EncodedUpdates = json_utils:encode(Updates),
    Request = [{binary, EncodedUpdates}, undefined, undefined],
    Result = rpc:call(Node, subscription_wss, websocket_handle, Request),
    ?assertMatch({ok, _}, Result).

provider(Name) ->
    {provider, [{client_name, Name}]}.

space(Name) ->
    space(Name, [], [], []).
space(Name, UsersWithPrivileges, GroupsWithPrivileges, Supports) ->
    {space, [{name, Name}, {users, UsersWithPrivileges},
        {groups, GroupsWithPrivileges}, {providers_supports, Supports}]}.

group(Name) ->
    group(Name, [], []).
group(Name, SIDs, UsersWithPrivileges) ->
    {group, [{name, Name}, {spaces, SIDs}, {users, UsersWithPrivileges}]}.

user(Name, GIDs, Spaces) ->
    {user, [{name, Name}, {group_ids, GIDs}, {spaces, Spaces}]}.

update(Seq, Revs, ID, Core) ->
    [{seq, Seq}, {revs, Revs}, {id, ID}, Core].


fetch(Node, Model, ID) ->
    rpc:call(Node, Model, get, [ID]).

get_provider_id(Node) ->
    rpc:call(Node, oneprovider, get_provider_id, []).

create_rest_session(Node, UserID) ->
    ?assertMatch({ok, _}, rpc:call(Node, session_manager, reuse_or_create_rest_session, [
        #identity{user_id = UserID}, #auth{}
    ])).

create_fuse_session(Node, SessionID, UserID) ->
    ?assertMatch({ok, _}, rpc:call(Node, session_manager, reuse_or_create_fuse_session, [
        SessionID, #identity{user_id = UserID}, #auth{}, self()
    ])).

expectation(Users, ResumeAt, Missing) ->
    json_utils:encode([
        {users, lists:usort(Users)},
        {resume_at, ResumeAt},
        {missing, Missing}
    ]).

expect_message(Users, ResumeAt, Missing) ->
    Match = expectation(Users, ResumeAt, Missing),
    expect_message(Match, ?MESSAGES_RECEIVE_ATTEMPTS).

expect_message(Match, 1) ->
    receive Rcv -> ?assertMatch(Match, Rcv)
    after 0 -> ?assertMatch(Match, <<"timeout">>) end;

expect_message(Match, Retries) ->
    receive
        Match -> ok;
        _Any ->
            expect_message(Match, Retries - 1)
    after
        ?MESSAGES_WAIT_TIMEOUT -> ?assertMatch(Match, <<"timeout">>)
    end.


flush() ->
    receive _ -> ok
    after 0 -> ok end.

oz_spaces_mock(Nodes, SpaceName) ->
    test_utils:mock_expect(Nodes, oz_spaces, get_details,
        fun(_, _) -> {ok, #space_details{name = SpaceName}} end),
    test_utils:mock_expect(Nodes, oz_spaces, get_users,
        fun(_, _) -> {ok, []} end),
    test_utils:mock_expect(Nodes, oz_spaces, get_groups,
        fun(_, _) -> {ok, []} end).<|MERGE_RESOLUTION|>--- conflicted
+++ resolved
@@ -216,24 +216,7 @@
     oz_spaces_mock(Nodes, <<"space_name">>),
 
     %% when
-<<<<<<< HEAD
-    push_update(Node, [
-        update(1, [<<"r2">>, <<"r1">>], S1, space(
-            <<"space_name">>, [{U1, Priv1}], [], [{P1, 1000}]
-        )),
-        update(2, [<<"r2">>, <<"r1">>], P1, provider(<<"diginet rulz">>))
-    ]),
-    expect_message([U1], 2, []),
-
-    push_update(Node, [
-        update(3, [<<"r2">>, <<"r1">>], U1,
-            user(<<"onedata ftw">>, [], [{S1, <<"space_name">>}])
-        )
-    ]),
-    expect_message([U1], 3, []),
-=======
     UpdateFun(Node, S1, U1, P1, Priv1, G1),
->>>>>>> a2009dbf
 
     %% then
     FilePath = <<"/spaces/space_name/", (generator:gen_name())/binary>>,
@@ -256,7 +239,7 @@
 
         push_update(Node, [
             update(3, [<<"r2">>, <<"r1">>], U1,
-                user(<<"onedata ftw">>, [], [S1])
+                user(<<"onedata ftw">>, [], [{S1, <<"space_name">>}])
             )
         ]),
         expect_message([U1], 3, [])
@@ -280,7 +263,7 @@
 
         push_update(Node, [
             update(3, [<<"r2">>, <<"r1">>], U1,
-                user(<<"onedata ftw">>, [], [S1])
+                user(<<"onedata ftw">>, [], [{S1, <<"space_name">>}])
             )
         ]),
         expect_message([U1], 3, [])
@@ -296,7 +279,7 @@
             )),
             update(2, [<<"r2">>, <<"r1">>], P1, provider(<<"diginet rulz">>)),
             update(3, [<<"r2">>, <<"r1">>], U1,
-                user(<<"onedata ftw">>, [], [S1])
+                user(<<"onedata ftw">>, [], [{S1, <<"space_name">>}])
             )
         ]),
         expect_message([U1], 3, [])
@@ -319,7 +302,8 @@
             update(4, [<<"r2">>, <<"r1">>], S1, space(
                 <<"space_name">>, [{U1, Priv1}], [], [{P1, 1000}]
             )),
-            update(5, [<<"r3">>, <<"r2">>, <<"r1">>], U1, user(<<"onedata">>, [], [S1]))
+            update(5, [<<"r3">>, <<"r2">>, <<"r1">>], U1, user(<<"onedata">>, [],
+                [{S1, <<"space_name">>}]))
         ]),
         expect_message([U1], 5, [])
     end,
@@ -342,7 +326,8 @@
         expect_message([U1], 3, []),
 
         push_update(Node, [
-            update(4, [<<"r3">>, <<"r2">>, <<"r1">>], U1, user(<<"onedata">>, [], [S1])),
+            update(4, [<<"r3">>, <<"r2">>, <<"r1">>], U1, user(<<"onedata">>, [],
+                [{S1, <<"space_name">>}])),
             update(5, [<<"r2">>, <<"r1">>], S1, space(
                 <<"space_name">>, [{U1, Priv1}], [], [{P1, 1000}]
             ))
@@ -368,7 +353,8 @@
         expect_message([U1], 3, []),
 
         push_update(Node, [
-            update(4, [<<"r3">>, <<"r2">>, <<"r1">>], U1, user(<<"onedata">>, [], [S1]))
+            update(4, [<<"r3">>, <<"r2">>, <<"r1">>], U1, user(<<"onedata">>, [],
+                [{S1, <<"space_name">>}]))
         ]),
         expect_message([U1], 4, []),
 
@@ -429,7 +415,8 @@
                 <<"space_name">>, [{U1, Priv1}], [], []
             )),
             update(2, [<<"r2">>, <<"r1">>], P1, provider(<<"diginet rulz">>)),
-            update(3, [<<"r2">>, <<"r1">>], U1, user(<<"onedata">>, [], [S1]))
+            update(3, [<<"r2">>, <<"r1">>], U1, user(<<"onedata">>, [],
+                [{S1, <<"space_name">>}]))
         ]),
         expect_message([U1], 3, []),
 
@@ -458,19 +445,11 @@
             <<"space_name">>, [{U1, Priv1}], [], []
         )),
         update(2, [<<"r2">>, <<"r1">>], P1, provider(<<"diginet rulz">>)),
-        update(3, [<<"r2">>, <<"r1">>], U1, user(<<"onedata">>, [], [S1]))
+        update(3, [<<"r2">>, <<"r1">>], U1, user(<<"onedata">>, [],
+            [{S1, <<"space_name">>}]))
     ]),
     expect_message([U1], 3, []),
 
-<<<<<<< HEAD
-    push_update(Node, [
-        update(4, [<<"r3">>, <<"r2">>, <<"r1">>], U1, user(<<"onedata">>, [],
-            [{S1, <<"space_name">>}]))
-    ]),
-    expect_message([U1], 4, []),
-
-=======
->>>>>>> a2009dbf
     %% then
     FilePath = <<"/spaces/space_name/", (generator:gen_name())/binary>>,
     ?assertMatch({error, _}, lfm_proxy:create(Node, SessionID, FilePath, 8#240)),
@@ -692,7 +671,7 @@
     {group, [{name, Name}, {spaces, SIDs}, {users, UsersWithPrivileges}]}.
 
 user(Name, GIDs, Spaces) ->
-    {user, [{name, Name}, {group_ids, GIDs}, {spaces, Spaces}]}.
+    {user, [{name, Name}, {group_ids, GIDs}, {space_names, Spaces}]}.
 
 update(Seq, Revs, ID, Core) ->
     [{seq, Seq}, {revs, Revs}, {id, ID}, Core].
