%%%--------------------------------------------------------------------
%%% @author Michal Zmuda
%%% @copyright (C) 2016 ACK CYFRONET AGH
%%% This software is released under the MIT license
%%% cited in 'LICENSE.txt'.
%%% @end
%%%--------------------------------------------------------------------
%%% @doc
%%% Covers handling updates from subscription.
%%% Usually injects updates from OZ and later verifies datastore state.
%%% @end
%%%--------------------------------------------------------------------
-module(subscriptions_test_SUITE).
-author("Michal Zmuda").

-include("global_definitions.hrl").
-include("proto/common/credentials.hrl").
-include_lib("ctool/include/logging.hrl").
-include_lib("ctool/include/oz/oz_spaces.hrl").
-include_lib("ctool/include/test/test_utils.hrl").
-include_lib("ctool/include/test/assertions.hrl").
-include_lib("ctool/include/test/performance.hrl").
-include_lib("ctool/include/global_definitions.hrl").

%% export for ct
-export([all/0, init_per_suite/1, end_per_suite/1, init_per_testcase/2, end_per_testcase/2]).
-export([registers_for_updates/1, accounts_incoming_updates/1,
    saves_the_actual_data/1, updates_with_the_actual_data/1,
    resolves_conflicts/1, registers_for_updates_with_users/1,
    applies_deletion/1,
    new_user_with_present_space_triggers_file_meta_creation/1,
    new_user_with_present_space_triggers_file_meta_creation2/1,
    new_user_with_new_space_triggers_file_meta_creation/1,
    updated_user_with_present_space_triggers_file_meta_creation/1,
    updated_user_with_present_space_triggers_file_meta_creation2/1,
    updated_user_with_present_space_triggers_file_meta_creation3/1,
    add_user_to_group_triggers_file_meta_creation/1,
    add_space_to_group_triggers_file_meta_creation/1,
    add_provider_to_space_triggers_file_meta_creation/1,
    space_without_support_test/1]).

-define(SUBSCRIPTIONS_STATE_KEY, <<"current_state">>).
-define(MESSAGES_WAIT_TIMEOUT, timer:seconds(3)).
-define(MESSAGES_RECEIVE_ATTEMPTS, 30).

%% appends function name to id (atom) and yields binary accepted by the db
-define(ID(Id),
    ?ID(Id, element(2, element(2, process_info(self(), current_function))))
).

-define(ID(Id, Ext), list_to_binary(
    atom_to_list(Id) ++ " # " ++ atom_to_list(Ext)
)).

all() -> ?ALL([
    new_user_with_present_space_triggers_file_meta_creation,
    new_user_with_present_space_triggers_file_meta_creation2,
    new_user_with_new_space_triggers_file_meta_creation,
    updated_user_with_present_space_triggers_file_meta_creation,
    updated_user_with_present_space_triggers_file_meta_creation2,
    updated_user_with_present_space_triggers_file_meta_creation3,
%%    add_user_to_group_triggers_file_meta_creation,
%%    add_space_to_group_triggers_file_meta_creation,
    add_provider_to_space_triggers_file_meta_creation,
%%    space_without_support_test,
    registers_for_updates,
    accounts_incoming_updates,
    saves_the_actual_data,
    updates_with_the_actual_data,
    applies_deletion,
    resolves_conflicts,
    registers_for_updates_with_users
]).


%%%===================================================================
%%% Test functions
%%%===================================================================

registers_for_updates(_) ->
    expect_message([], 0, []),
    ok.

registers_for_updates_with_users(Config) ->
    %% given
    [Node | _] = ?config(op_worker_nodes, Config),
    U1 = ?ID(u1),
    U2 = ?ID(u2),
    expect_message([], 0, []),

    %% when
    create_rest_session(Node, U1),
    create_rest_session(Node, U2),

    %% then
    expect_message([U1, U2], 0, []),
    ok.

accounts_incoming_updates(Config) ->
    [Node | _] = ?config(op_worker_nodes, Config),
    S1 = ?ID(s1),

    push_update(Node, [
        update(1, [<<"r1">>], S1, space(S1))
    ]),
    expect_message([], 1, []),

    push_update(Node, [
        update(2, [<<"r1">>], S1, space(S1)),
        update(3, [<<"r1">>], S1, space(S1)),
        update(4, [<<"r1">>], S1, space(S1))
    ]),
    expect_message([], 4, []),

    push_update(Node, [
        update(5, [<<"r1">>], S1, space(S1)),
        update(7, [<<"r1">>], S1, space(S1)),
        update(9, [<<"r1">>], S1, space(S1))
    ]),
    expect_message([], 9, [6, 8]),

    push_update(Node, [
        update(10, [<<"r1">>], S1, space(S1)),
        update(11, [<<"r1">>], S1, space(S1)),
        update(12, [<<"r1">>], S1, space(S1))
    ]),
    expect_message([], 12, [6, 8]),

    push_update(Node, [
        update(1, [<<"r1">>], S1, space(S1)),
        update(2, [<<"r1">>], S1, space(S1)),
        update(3, [<<"r1">>], S1, space(S1))
    ]),
    expect_message([], 12, [6, 8]),

    push_update(Node, [
        update(6, [<<"r1">>], S1, space(S1)),
        update(8, [<<"r1">>], S1, space(S1)),
        update(15, [<<"r1">>], S1, space(S1))
    ]),

    push_update(Node, [
        update(13, undefined, undefined, {<<"ignore">>, true}),
        update(14, undefined, undefined, {<<"ignore">>, true}),
        update(16, undefined, undefined, {<<"ignore">>, true})
    ]),
    expect_message([], 16, []),
    ok.


saves_the_actual_data(Config) ->
    %% given
    [Node | _] = ?config(op_worker_nodes, Config),
    {P1, S1, U1, U2, G1} = {?ID(p1), ?ID(s1), ?ID(u1), ?ID(u2), ?ID(g1)},
    Priv1 = privileges:space_user(),
    Priv2 = privileges:space_admin(),

    %% when
    push_update(Node, [
        update(1, [<<"r2">>, <<"r1">>], S1, space(
            <<"space xp">>,
            [{<<"U1">>, Priv1}, {<<"U2">>, []}],
            [{<<"G1">>, Priv2}],
            [{<<"P1">>, 1000}]
        )),
        update(2, [<<"r2">>, <<"r1">>], G1, group(
            <<"group lol">>,
            [<<"S1">>, <<"S2">>],
            [{<<"U1">>, Priv1}, {<<"U2">>, []}]
        )),
        update(3, [<<"r2">>, <<"r1">>], P1, provider(<<"diginet rulz">>))
    ]),
    expect_message([], 3, []),

    push_update(Node, [
        update(4, [<<"r2">>, <<"r1">>], U1,
<<<<<<< HEAD
            user(<<"onedata ftw">>, [<<"A">>, <<"B">>], [<<"C">>, <<"D">>], S1)
        ),
        update(5, [<<"r2">>, <<"r1">>], U2,
            public_only_user(<<"bombastic">>)
=======
            user(<<"onedata ftw">>, [<<"A">>, <<"B">>],
                [{<<"C">>, <<"D">>}, {<<"E">>, <<"F">>}])
>>>>>>> 033dcf61
        )
    ]),
    expect_message([], 5, []),

    %% then
    ?assertMatch({ok, (#document{key = S1, value = #space_info{
        name = <<"space xp">>,
        users = [{<<"U1">>, Priv1}, {<<"U2">>, []}],
        groups = [{<<"G1">>, Priv2}],
        providers_supports = [{<<"P1">>, 1000}],
        revision_history = [<<"r2">>, <<"r1">>]}})
    }, fetch(Node, space_info, S1)),
    ?assertMatch({ok, #document{key = G1, value = #onedata_group{
        name = <<"group lol">>,
        spaces = [<<"S1">>, <<"S2">>],
        users = [{<<"U1">>, Priv1}, {<<"U2">>, []}],
        revision_history = [<<"r2">>, <<"r1">>]}}
    }, fetch(Node, onedata_group, G1)),
    ?assertMatch({ok, #document{key = U1, value = #onedata_user{
        name = <<"onedata ftw">>,
        group_ids = [<<"A">>, <<"B">>],
<<<<<<< HEAD
        space_ids = [<<"C">>, <<"D">>],
        default_space = S1,
=======
        spaces = [{<<"C">>, <<"D">>}, {<<"E">>, <<"F">>}],
>>>>>>> 033dcf61
        revision_history = [<<"r2">>, <<"r1">>]}}
    }, fetch(Node, onedata_user, U1)),
    ?assertMatch({ok, #document{key = U2, value = #onedata_user{
        name = <<"bombastic">>,
        revision_history = []}}
    }, fetch(Node, onedata_user, U2)),
    ?assertMatch({ok, #document{key = P1, value = #provider_info{
        client_name = <<"diginet rulz">>,
        revision_history = [<<"r2">>, <<"r1">>]}}
    }, fetch(Node, provider_info, P1)),
    ok.

check_file_operations_test_base(Config, UpdateFun, IdExt) ->
    %% given
    [Node | _] = Nodes = ?config(op_worker_nodes, Config),
    {P1, S1, U1, G1} = {get_provider_id(Node), ?ID(s1, IdExt), ?ID(u1, IdExt), ?ID(g1, IdExt)},
    Priv1 = privileges:space_admin(),
    SessionID = <<"session">>,
    create_fuse_session(Node, SessionID, U1),
    oz_spaces_mock(Nodes, <<"space_name">>),

    %% when
    UpdateFun(Node, S1, U1, P1, Priv1, G1),

    %% then
    FilePath = <<"/spaces/space_name/", (generator:gen_name())/binary>>,
    ?assertMatch({ok, _}, lfm_proxy:create(Node, SessionID, FilePath, 8#240)),
    OpenResult = lfm_proxy:open(Node, SessionID, {path, FilePath}, write),
    ?assertMatch({ok, _}, OpenResult),
    {ok, Handle} = OpenResult,
    ?assertMatch({ok, _}, lfm_proxy:write(Node, Handle, 0, <<"yolo">>)),
    ok.

new_user_with_present_space_triggers_file_meta_creation(Config) ->
    UpdateFun = fun(Node, S1, U1, P1, Priv1, _G1) ->
        push_update(Node, [
            update(1, [<<"r2">>, <<"r1">>], S1, space(
                <<"space_name">>, [{U1, Priv1}], [], [{P1, 1000}]
            )),
            update(2, [<<"r2">>, <<"r1">>], P1, provider(<<"diginet rulz">>))
        ]),
        expect_message([U1], 2, []),

        push_update(Node, [
            update(3, [<<"r2">>, <<"r1">>], U1,
<<<<<<< HEAD
                user(<<"onedata ftw">>, [], [S1], S1)
=======
                user(<<"onedata ftw">>, [], [{S1, <<"space_name">>}])
>>>>>>> 033dcf61
            )
        ]),
        expect_message([U1], 3, [])
    end,

    check_file_operations_test_base(Config, UpdateFun, ?FUNCTION).

new_user_with_present_space_triggers_file_meta_creation2(Config) ->
    UpdateFun = fun(Node, S1, U1, P1, Priv1, _G1) ->
        push_update(Node, [
            update(1, [<<"r2">>, <<"r1">>], P1, provider(<<"diginet rulz">>))
        ]),
        expect_message([U1], 1, []),

        push_update(Node, [
            update(2, [<<"r2">>, <<"r1">>], S1, space(
                <<"space_name">>, [{U1, Priv1}], [], [{P1, 1000}]
            ))
        ]),
        expect_message([U1], 2, []),

        push_update(Node, [
            update(3, [<<"r2">>, <<"r1">>], U1,
<<<<<<< HEAD
                user(<<"onedata ftw">>, [], [S1], S1)
=======
                user(<<"onedata ftw">>, [], [{S1, <<"space_name">>}])
>>>>>>> 033dcf61
            )
        ]),
        expect_message([U1], 3, [])
    end,

    check_file_operations_test_base(Config, UpdateFun, ?FUNCTION).

new_user_with_new_space_triggers_file_meta_creation(Config) ->
    UpdateFun = fun(Node, S1, U1, P1, Priv1, _G1) ->
        push_update(Node, [
            update(1, [<<"r2">>, <<"r1">>], S1, space(
                <<"space_name">>, [{U1, Priv1}], [], [{P1, 1000}]
            )),
            update(2, [<<"r2">>, <<"r1">>], P1, provider(<<"diginet rulz">>)),
            update(3, [<<"r2">>, <<"r1">>], U1,
<<<<<<< HEAD
                user(<<"onedata ftw">>, [], [S1], S1)
=======
                user(<<"onedata ftw">>, [], [{S1, <<"space_name">>}])
>>>>>>> 033dcf61
            )
        ]),
        expect_message([U1], 3, [])
                end,

    check_file_operations_test_base(Config, UpdateFun, ?FUNCTION).

updated_user_with_present_space_triggers_file_meta_creation(Config) ->
    UpdateFun = fun(Node, S1, U1, P1, Priv1, _G1) ->
        push_update(Node, [
            update(1, [<<"r2">>, <<"r1">>], S1, space(
                <<"space_name">>, [], [], [{P1, 1000}]
            )),
            update(2, [<<"r2">>, <<"r1">>], P1, provider(<<"diginet rulz">>)),
            update(3, [<<"r2">>, <<"r1">>], U1, user(<<"onedata">>, [], [], undefined))
        ]),
        expect_message([U1], 3, []),

        push_update(Node, [
            update(4, [<<"r2">>, <<"r1">>], S1, space(
                <<"space_name">>, [{U1, Priv1}], [], [{P1, 1000}]
            )),
<<<<<<< HEAD
            update(5, [<<"r3">>, <<"r2">>, <<"r1">>], U1, user(<<"onedata">>, [], [S1], S1))
=======
            update(5, [<<"r3">>, <<"r2">>, <<"r1">>], U1, user(<<"onedata">>, [],
                [{S1, <<"space_name">>}]))
>>>>>>> 033dcf61
        ]),
        expect_message([U1], 5, [])
    end,

    check_file_operations_test_base(Config, UpdateFun, ?FUNCTION).

updated_user_with_present_space_triggers_file_meta_creation2(Config) ->
    UpdateFun = fun(Node, S1, U1, P1, Priv1, _G1) ->
        push_update(Node, [
            update(1, [<<"r2">>, <<"r1">>], U1, user(<<"onedata">>, [], [], undefined))
        ]),
        expect_message([U1], 1, []),

        push_update(Node, [
            update(2, [<<"r2">>, <<"r1">>], S1, space(
                <<"space_name">>, [], [], [{P1, 1000}]
            )),
            update(3, [<<"r2">>, <<"r1">>], P1, provider(<<"diginet rulz">>))
        ]),
        expect_message([U1], 3, []),

        push_update(Node, [
<<<<<<< HEAD
            update(4, [<<"r3">>, <<"r2">>, <<"r1">>], U1, user(<<"onedata">>, [], [S1], S1)),
=======
            update(4, [<<"r3">>, <<"r2">>, <<"r1">>], U1, user(<<"onedata">>, [],
                [{S1, <<"space_name">>}])),
>>>>>>> 033dcf61
            update(5, [<<"r2">>, <<"r1">>], S1, space(
                <<"space_name">>, [{U1, Priv1}], [], [{P1, 1000}]
            ))
        ]),
        expect_message([U1], 5, [])
    end,

    check_file_operations_test_base(Config, UpdateFun, ?FUNCTION).

updated_user_with_present_space_triggers_file_meta_creation3(Config) ->
    UpdateFun = fun(Node, S1, U1, P1, Priv1, _G1) ->
        push_update(Node, [
            update(1, [<<"r2">>, <<"r1">>], U1, user(<<"onedata">>, [], [], undefined))
        ]),
        expect_message([U1], 1, []),

        push_update(Node, [
            update(2, [<<"r2">>, <<"r1">>], S1, space(
                <<"space_name">>, [], [], [{P1, 1000}]
            )),
            update(3, [<<"r2">>, <<"r1">>], P1, provider(<<"diginet rulz">>))
        ]),
        expect_message([U1], 3, []),

        push_update(Node, [
<<<<<<< HEAD
            update(4, [<<"r3">>, <<"r2">>, <<"r1">>], U1, user(<<"onedata">>, [], [S1], S1))
=======
            update(4, [<<"r3">>, <<"r2">>, <<"r1">>], U1, user(<<"onedata">>, [],
                [{S1, <<"space_name">>}]))
>>>>>>> 033dcf61
        ]),
        expect_message([U1], 4, []),

        push_update(Node, [
            update(5, [<<"r2">>, <<"r1">>], S1, space(
                <<"space_name">>, [{U1, Priv1}], [], [{P1, 1000}]
            ))
        ]),
        expect_message([U1], 5, [])
    end,

    check_file_operations_test_base(Config, UpdateFun, ?FUNCTION).

add_user_to_group_triggers_file_meta_creation(Config) ->
    UpdateFun = fun(Node, S1, U1, P1, Priv1, G1) ->
        push_update(Node, [
            update(1, [<<"r2">>, <<"r1">>], S1, space(
                <<"space_name">>, [], [], [{P1, 1000}]
            )),
            update(2, [<<"r2">>, <<"r1">>], P1, provider(<<"diginet rulz">>)),
            update(3, [<<"r2">>, <<"r1">>], U1, user(<<"onedata">>, [], [], undefined)),
            update(4, [<<"r2">>, <<"r1">>], G1, group(<<"onedata_gr">>, [S1], []))
        ]),
        expect_message([U1], 4, []),

        push_update(Node, [
            update(5, [<<"r3">>, <<"r2">>, <<"r1">>], G1, group(<<"onedata">>, [], [{U1, Priv1}]))
        ]),
        expect_message([U1], 5, [])
    end,

    check_file_operations_test_base(Config, UpdateFun, ?FUNCTION).

add_space_to_group_triggers_file_meta_creation(Config) ->
    UpdateFun = fun(Node, S1, U1, P1, Priv1, G1) ->
        push_update(Node, [
            update(1, [<<"r2">>, <<"r1">>], S1, space(
                <<"space_name">>, [], [], [{P1, 1000}]
            )),
            update(2, [<<"r2">>, <<"r1">>], P1, provider(<<"diginet rulz">>)),
            update(3, [<<"r2">>, <<"r1">>], U1, user(<<"onedata">>, [], [], undefined)),
            update(4, [<<"r2">>, <<"r1">>], G1, group(<<"onedata_gr">>, [], [{U1, Priv1}]))
        ]),
        expect_message([U1], 4, []),

        push_update(Node, [
            update(5, [<<"r3">>, <<"r2">>, <<"r1">>], G1, group(<<"onedata">>, [S1], []))
        ]),
        expect_message([U1], 5, [])
    end,

    check_file_operations_test_base(Config, UpdateFun, ?FUNCTION).

add_provider_to_space_triggers_file_meta_creation(Config) ->
    UpdateFun = fun(Node, S1, U1, P1, Priv1, _G1) ->
        push_update(Node, [
            update(1, [<<"r2">>, <<"r1">>], S1, space(
                <<"space_name">>, [{U1, Priv1}], [], []
            )),
            update(2, [<<"r2">>, <<"r1">>], P1, provider(<<"diginet rulz">>)),
<<<<<<< HEAD
            update(3, [<<"r2">>, <<"r1">>], U1, user(<<"onedata">>, [], [S1], S1))
=======
            update(3, [<<"r2">>, <<"r1">>], U1, user(<<"onedata">>, [],
                [{S1, <<"space_name">>}]))
>>>>>>> 033dcf61
        ]),
        expect_message([U1], 3, []),

        push_update(Node, [
            update(4, [<<"r3">>, <<"r2">>, <<"r1">>], S1, space(
                <<"space_name">>, [{U1, Priv1}], [], [{P1, 1000}]
            ))
        ]),
        expect_message([U1], 4, [])
    end,

    check_file_operations_test_base(Config, UpdateFun, ?FUNCTION).

space_without_support_test(Config) ->
    %% given
    [Node | _] = Nodes = ?config(op_worker_nodes, Config),
    {P1, S1, U1} = {get_provider_id(Node), ?ID(s1), ?ID(u1)},
    Priv1 = privileges:space_admin(),
    SessionID = <<"session">>,
    create_fuse_session(Node, SessionID, U1),
    oz_spaces_mock(Nodes, <<"space_name">>),

    %% when
    push_update(Node, [
        update(1, [<<"r2">>, <<"r1">>], S1, space(
            <<"space_name">>, [{U1, Priv1}], [], []
        )),
        update(2, [<<"r2">>, <<"r1">>], P1, provider(<<"diginet rulz">>)),
<<<<<<< HEAD
        update(3, [<<"r2">>, <<"r1">>], U1, user(<<"onedata">>, [], [], S1))
=======
        update(3, [<<"r2">>, <<"r1">>], U1, user(<<"onedata">>, [],
            [{S1, <<"space_name">>}]))
>>>>>>> 033dcf61
    ]),
    expect_message([U1], 3, []),

    push_update(Node, [
        update(4, [<<"r3">>, <<"r2">>, <<"r1">>], U1, user(<<"onedata">>, [], [S1], S1))
    ]),
    expect_message([U1], 4, []),

    %% then
    FilePath = <<"/spaces/space_name/", (generator:gen_name())/binary>>,
    ?assertMatch({error, _}, lfm_proxy:create(Node, SessionID, FilePath, 8#240)),
    ok.


updates_with_the_actual_data(Config) ->
    %% given
    [Node | _] = ?config(op_worker_nodes, Config),
    {P1, S1, U1, U2, G1} = {?ID(p1), ?ID(s1), ?ID(u1), ?ID(u2), ?ID(g1)},
    Priv1 = privileges:space_user(),
    Priv2 = privileges:space_admin(),

    push_update(Node, [
        update(1, [<<"r2">>, <<"r1">>], S1, space(<<"space">>)),
        update(2, [<<"r2">>, <<"r1">>], G1, group(<<"group">>)),
        update(3, [<<"r2">>, <<"r1">>], U1, user(<<"onedata">>, [], [], S1)),
        update(4, [<<"r2">>, <<"r1">>], P1, provider(<<"diginet">>))
    ]),
    expect_message([], 4, []),

    %% when
    push_update(Node, [
        update(5, [<<"r3">>, <<"r2">>, <<"r1">>], S1, space(
            <<"space xp">>,
            [{<<"U1">>, Priv1}, {<<"U2">>, []}],
            [{<<"G1">>, Priv2}],
            [{<<"P1">>, 1000}]
        )),
        update(6, [<<"r3">>, <<"r2">>, <<"r1">>], G1, group(
            <<"group lol">>,
            [<<"S1">>, <<"S2">>],
            [{<<"U1">>, Priv1}, {<<"U2">>, []}]
        )),
        update(7, [<<"r3">>, <<"r2">>, <<"r1">>], U1,
<<<<<<< HEAD
            user(<<"onedata ftw">>, [<<"A">>, <<"B">>], [<<"C">>, <<"D">>], S1)
        ),
        update(8, [<<"r2">>, <<"r1">>], U2,
            public_only_user(<<"bombastic">>)
=======
            user(<<"onedata ftw">>, [<<"A">>, <<"B">>],
                [{<<"C">>, <<"D">>}, {<<"E">>, <<"F">>}])
>>>>>>> 033dcf61
        ),
        update(9, [<<"r3">>, <<"r2">>, <<"r1">>], P1, provider(<<"diginet rulz">>))
    ]),
    expect_message([], 9, []),

    %% then
    ?assertMatch({ok, (#document{key = S1, value = #space_info{
        name = <<"space xp">>,
        users = [{<<"U1">>, Priv1}, {<<"U2">>, []}],
        groups = [{<<"G1">>, Priv2}],
        providers_supports = [{<<"P1">>, 1000}],
        revision_history = [<<"r3">>, <<"r2">>, <<"r1">>]}})
    }, fetch(Node, space_info, S1)),
    ?assertMatch({ok, #document{key = G1, value = #onedata_group{
        name = <<"group lol">>,
        spaces = [<<"S1">>, <<"S2">>],
        users = [{<<"U1">>, Priv1}, {<<"U2">>, []}],
        revision_history = [<<"r3">>, <<"r2">>, <<"r1">>]}}
    }, fetch(Node, onedata_group, G1)),
    ?assertMatch({ok, #document{key = U1, value = #onedata_user{
        name = <<"onedata ftw">>,
        group_ids = [<<"A">>, <<"B">>],
<<<<<<< HEAD
        space_ids = [<<"C">>, <<"D">>],
        default_space = S1,
=======
        spaces = [{<<"C">>, <<"D">>}, {<<"E">>, <<"F">>}],
>>>>>>> 033dcf61
        revision_history = [<<"r3">>, <<"r2">>, <<"r1">>]}}
    }, fetch(Node, onedata_user, U1)),
    ?assertMatch({ok, #document{key = U2, value = #onedata_user{
        name = <<"bombastic">>,
        revision_history = []}}
    }, fetch(Node, onedata_user, U2)),
    ?assertMatch({ok, #document{key = P1, value = #provider_info{
        client_name = <<"diginet rulz">>,
        revision_history = [<<"r3">>, <<"r2">>, <<"r1">>]}}
    }, fetch(Node, provider_info, P1)),
    ok.

applies_deletion(Config) ->
    %% given
    [Node | _] = ?config(op_worker_nodes, Config),
    {P1, S1, U1, G1} = {?ID(p1), ?ID(s1), ?ID(u1), ?ID(g1)},
    push_update(Node, [
        update(1, [<<"r2">>, <<"r1">>], S1, space(<<"space">>)),
        update(2, [<<"r2">>, <<"r1">>], G1, group(<<"group">>)),
        update(3, [<<"r2">>, <<"r1">>], U1, user(<<"onedata">>, [], [], S1)),
        update(4, [<<"r2">>, <<"r1">>], P1, provider(<<"diginet">>))
    ]),
    expect_message([], 4, []),

    %% when
    push_update(Node, [
        update(8, undefined, P1, {<<"provider">>, <<"delete">>}),
        update(7, undefined, S1, {<<"space">>, <<"delete">>}),
        update(5, undefined, G1, {<<"group">>, <<"delete">>}),
        update(6, undefined, U1, {<<"user">>, <<"delete">>})
    ]),
    expect_message([], 8, []),

    %% then
    ?assertMatch({error, {not_found, space_info}},
        fetch(Node, space_info, S1)),
    ?assertMatch({error, {not_found, onedata_group}},
        fetch(Node, onedata_group, G1)),
    ?assertMatch({error, {not_found, onedata_user}},
        fetch(Node, onedata_user, U1)),
    ?assertMatch({error, {not_found, provider_info}},
        fetch(Node, provider_info, P1)),
    ok.

%% details of conflict resolutions are covered by eunit tests
resolves_conflicts(Config) ->
    %% given
    [Node | _] = ?config(op_worker_nodes, Config),
    {S1, U1, G1} = {?ID(s1), ?ID(u1), ?ID(g1)},
    push_update(Node, [
        update(1, [<<"r3">>, <<"r2">>, <<"r1">>], S1, space(<<"space xp">>)),
        update(2, [<<"r3">>, <<"r2">>, <<"r1">>], G1, group(<<"group lol">>)),
        update(3, [<<"r3">>, <<"r2">>, <<"r1">>], U1,
<<<<<<< HEAD
            user(<<"onedata ftw">>, [<<"A">>, <<"B">>], [<<"C">>, <<"D">>], S1)
=======
            user(<<"onedata ftw">>, [<<"A">>, <<"B">>],
                [{<<"C">>, <<"D">>}, {<<"E">>, <<"F">>}])
>>>>>>> 033dcf61
        )
    ]),
    expect_message([], 3, []),

    %% when
    push_update(Node, [
        update(4, [<<"r2">>, <<"r1">>], S1, space(<<"space">>)),
        update(5, [<<"r3">>], G1, group(<<"group">>)),
        update(6, [<<"r3">>, <<"r2">>, <<"r1">>], U1,
            user(<<"onedata">>, [], [], S1)
        )
    ]),
    expect_message([], 6, []),

    %% then
    ?assertMatch({ok, #document{key = S1, value = #space_info{
        name = <<"space xp">>,
        revision_history = [<<"r3">>, <<"r2">>, <<"r1">>]}}
    }, fetch(Node, space_info, S1)),
    ?assertMatch({ok, #document{key = G1, value = #onedata_group{
        name = <<"group lol">>,
        revision_history = [<<"r3">>, <<"r2">>, <<"r1">>]}}
    }, fetch(Node, onedata_group, G1)),
    ?assertMatch({ok, #document{key = U1, value = #onedata_user{
<<<<<<< HEAD
        name = <<"onedata ftw">>, default_space = S1,
        group_ids = [<<"A">>, <<"B">>], space_ids = [<<"C">>, <<"D">>],
=======
        name = <<"onedata ftw">>,
        group_ids = [<<"A">>, <<"B">>], spaces = [{<<"C">>, <<"D">>}, {<<"E">>, <<"F">>}],
>>>>>>> 033dcf61
        revision_history = [<<"r3">>, <<"r2">>, <<"r1">>]}}
    }, fetch(Node, onedata_user, U1)),
    ok.


%%%===================================================================
%%% SetUp and TearDown functions
%%%===================================================================

init_per_suite(Config) ->
    ConfigWithNodes = ?TEST_INIT(Config, ?TEST_FILE(Config, "env_desc.json"), [initializer]),
    initializer:setup_storage(ConfigWithNodes).

end_per_suite(Config) ->
    initializer:teardown_storage(Config),
    test_node_starter:clean_environment(Config).

init_per_testcase(_, Config) ->
    Nodes = ?config(op_worker_nodes, Config),
    Self = self(),

    test_utils:mock_new(Nodes, subscription_wss),
    test_utils:mock_expect(Nodes, subscription_wss, healthcheck,
        fun() -> ok end),
    test_utils:mock_expect(Nodes, subscription_wss, push,
        fun(Message) -> Self ! Message end),
    test_utils:mock_expect(Nodes, subscription_wss, start_link, fun() ->
        {ok, Self}
    end),

    initializer:communicator_mock(Nodes),
    ConfigWithSessionInfo = initializer:create_test_users_and_spaces(Config),
    FinalConfig = lfm_proxy:init(ConfigWithSessionInfo),

    reset_state(Nodes),
    FinalConfig.

reset_state(Nodes) ->
    clear_sessions(Nodes),
    rpc:call(hd(Nodes), subscriptions_state, delete, [?SUBSCRIPTIONS_STATE_KEY]),
    rpc:call(hd(Nodes), subscriptions, ensure_initialised, []),
    flush().

clear_sessions(Nodes) ->
    {ok, Docs} = rpc:call(hd(Nodes), session, list, []),
    lists:foreach(fun(#document{key = Key}) ->
        ok = rpc:call(hd(Nodes), session, delete, [Key])
    end, Docs).

end_per_testcase(_, Config) ->
    Nodes = ?config(op_worker_nodes, Config),
    test_utils:mock_unload(Nodes, subscription_wss),

    lfm_proxy:teardown(Config),
    initializer:clean_test_users_and_spaces(Config),
    test_utils:mock_validate_and_unload(Nodes, [communicator]),

    ok.

%%%===================================================================
%%% Internal functions
%%%===================================================================

push_update(Node, Updates) ->
    EncodedUpdates = json_utils:encode(Updates),
    Request = [{binary, EncodedUpdates}, undefined, undefined],
    Result = rpc:call(Node, subscription_wss, websocket_handle, Request),
    ?assertMatch({ok, _}, Result).

provider(Name) ->
    {provider, [{client_name, Name}]}.

space(Name) ->
    space(Name, [], [], []).
space(Name, UsersWithPrivileges, GroupsWithPrivileges, Supports) ->
    {space, [{name, Name}, {users, UsersWithPrivileges},
        {groups, GroupsWithPrivileges}, {providers_supports, Supports}]}.

group(Name) ->
    group(Name, [], []).
group(Name, SIDs, UsersWithPrivileges) ->
    {group, [{name, Name}, {spaces, SIDs}, {users, UsersWithPrivileges}]}.

<<<<<<< HEAD
public_only_user(Name) ->
    user(Name, [], [], undefined, true).
user(Name, GIDs, SIDs, DefaultSpace) ->
    user(Name, GIDs, SIDs, DefaultSpace, false).
user(Name, GIDs, SIDs, DefaultSpace, PublicOnly) ->
    {user, [{name, Name}, {group_ids, GIDs}, {space_ids, SIDs},
        {public_only, PublicOnly}, {default_space, DefaultSpace}]}.
=======
user(Name, GIDs, Spaces) ->
    {user, [{name, Name}, {group_ids, GIDs}, {space_names, Spaces}]}.
>>>>>>> 033dcf61

update(Seq, Revs, ID, Core) ->
    [{seq, Seq}, {revs, Revs}, {id, ID}, Core].


fetch(Node, Model, ID) ->
    rpc:call(Node, Model, get, [ID]).

get_provider_id(Node) ->
    rpc:call(Node, oneprovider, get_provider_id, []).

create_rest_session(Node, UserID) ->
    ?assertMatch({ok, _}, rpc:call(Node, session_manager, reuse_or_create_rest_session, [
        #identity{user_id = UserID}, #auth{}
    ])).

create_fuse_session(Node, SessionID, UserID) ->
    ?assertMatch({ok, _}, rpc:call(Node, session_manager, reuse_or_create_fuse_session, [
        SessionID, #identity{user_id = UserID}, #auth{}, self()
    ])).

expectation(Users, ResumeAt, Missing) ->
    json_utils:encode([
        {users, lists:usort(Users)},
        {resume_at, ResumeAt},
        {missing, Missing}
    ]).

expect_message(Users, ResumeAt, Missing) ->
    Match = expectation(Users, ResumeAt, Missing),
    expect_message(Match, ?MESSAGES_RECEIVE_ATTEMPTS).

expect_message(Match, 1) ->
    receive Rcv -> ?assertMatch(Match, Rcv)
    after 0 -> ?assertMatch(Match, <<"timeout">>) end;

expect_message(Match, Retries) ->
    receive
        Match -> ok;
        _Any ->
            expect_message(Match, Retries - 1)
    after
        ?MESSAGES_WAIT_TIMEOUT -> ?assertMatch(Match, <<"timeout">>)
    end.


flush() ->
    receive _ -> ok
    after 0 -> ok end.

oz_spaces_mock(Nodes, SpaceName) ->
    test_utils:mock_expect(Nodes, oz_spaces, get_details,
        fun(_, _) -> {ok, #space_details{name = SpaceName}} end),
    test_utils:mock_expect(Nodes, oz_spaces, get_users,
        fun(_, _) -> {ok, []} end),
    test_utils:mock_expect(Nodes, oz_spaces, get_groups,
        fun(_, _) -> {ok, []} end).<|MERGE_RESOLUTION|>--- conflicted
+++ resolved
@@ -174,15 +174,11 @@
 
     push_update(Node, [
         update(4, [<<"r2">>, <<"r1">>], U1,
-<<<<<<< HEAD
-            user(<<"onedata ftw">>, [<<"A">>, <<"B">>], [<<"C">>, <<"D">>], S1)
+            user(<<"onedata ftw">>, [<<"A">>, <<"B">>],
+                [{<<"C">>, <<"D">>}, {<<"E">>, <<"F">>}], <<"C">>)
         ),
         update(5, [<<"r2">>, <<"r1">>], U2,
             public_only_user(<<"bombastic">>)
-=======
-            user(<<"onedata ftw">>, [<<"A">>, <<"B">>],
-                [{<<"C">>, <<"D">>}, {<<"E">>, <<"F">>}])
->>>>>>> 033dcf61
         )
     ]),
     expect_message([], 5, []),
@@ -204,12 +200,8 @@
     ?assertMatch({ok, #document{key = U1, value = #onedata_user{
         name = <<"onedata ftw">>,
         group_ids = [<<"A">>, <<"B">>],
-<<<<<<< HEAD
-        space_ids = [<<"C">>, <<"D">>],
-        default_space = S1,
-=======
         spaces = [{<<"C">>, <<"D">>}, {<<"E">>, <<"F">>}],
->>>>>>> 033dcf61
+        default_space = <<"C">>,
         revision_history = [<<"r2">>, <<"r1">>]}}
     }, fetch(Node, onedata_user, U1)),
     ?assertMatch({ok, #document{key = U2, value = #onedata_user{
@@ -255,11 +247,7 @@
 
         push_update(Node, [
             update(3, [<<"r2">>, <<"r1">>], U1,
-<<<<<<< HEAD
-                user(<<"onedata ftw">>, [], [S1], S1)
-=======
-                user(<<"onedata ftw">>, [], [{S1, <<"space_name">>}])
->>>>>>> 033dcf61
+                user(<<"onedata ftw">>, [], [{S1, <<"space_name">>}], S1)
             )
         ]),
         expect_message([U1], 3, [])
@@ -283,11 +271,7 @@
 
         push_update(Node, [
             update(3, [<<"r2">>, <<"r1">>], U1,
-<<<<<<< HEAD
-                user(<<"onedata ftw">>, [], [S1], S1)
-=======
-                user(<<"onedata ftw">>, [], [{S1, <<"space_name">>}])
->>>>>>> 033dcf61
+                user(<<"onedata ftw">>, [], [{S1, <<"space_name">>}], S1)
             )
         ]),
         expect_message([U1], 3, [])
@@ -303,11 +287,7 @@
             )),
             update(2, [<<"r2">>, <<"r1">>], P1, provider(<<"diginet rulz">>)),
             update(3, [<<"r2">>, <<"r1">>], U1,
-<<<<<<< HEAD
-                user(<<"onedata ftw">>, [], [S1], S1)
-=======
-                user(<<"onedata ftw">>, [], [{S1, <<"space_name">>}])
->>>>>>> 033dcf61
+                user(<<"onedata ftw">>, [], [{S1, <<"space_name">>}], S1)
             )
         ]),
         expect_message([U1], 3, [])
@@ -330,12 +310,8 @@
             update(4, [<<"r2">>, <<"r1">>], S1, space(
                 <<"space_name">>, [{U1, Priv1}], [], [{P1, 1000}]
             )),
-<<<<<<< HEAD
-            update(5, [<<"r3">>, <<"r2">>, <<"r1">>], U1, user(<<"onedata">>, [], [S1], S1))
-=======
             update(5, [<<"r3">>, <<"r2">>, <<"r1">>], U1, user(<<"onedata">>, [],
-                [{S1, <<"space_name">>}]))
->>>>>>> 033dcf61
+                [{S1, <<"space_name">>}], S1))
         ]),
         expect_message([U1], 5, [])
     end,
@@ -358,12 +334,8 @@
         expect_message([U1], 3, []),
 
         push_update(Node, [
-<<<<<<< HEAD
-            update(4, [<<"r3">>, <<"r2">>, <<"r1">>], U1, user(<<"onedata">>, [], [S1], S1)),
-=======
             update(4, [<<"r3">>, <<"r2">>, <<"r1">>], U1, user(<<"onedata">>, [],
-                [{S1, <<"space_name">>}])),
->>>>>>> 033dcf61
+                [{S1, <<"space_name">>}], S1)),
             update(5, [<<"r2">>, <<"r1">>], S1, space(
                 <<"space_name">>, [{U1, Priv1}], [], [{P1, 1000}]
             ))
@@ -389,12 +361,8 @@
         expect_message([U1], 3, []),
 
         push_update(Node, [
-<<<<<<< HEAD
-            update(4, [<<"r3">>, <<"r2">>, <<"r1">>], U1, user(<<"onedata">>, [], [S1], S1))
-=======
             update(4, [<<"r3">>, <<"r2">>, <<"r1">>], U1, user(<<"onedata">>, [],
-                [{S1, <<"space_name">>}]))
->>>>>>> 033dcf61
+                [{S1, <<"space_name">>}], S1))
         ]),
         expect_message([U1], 4, []),
 
@@ -455,12 +423,8 @@
                 <<"space_name">>, [{U1, Priv1}], [], []
             )),
             update(2, [<<"r2">>, <<"r1">>], P1, provider(<<"diginet rulz">>)),
-<<<<<<< HEAD
-            update(3, [<<"r2">>, <<"r1">>], U1, user(<<"onedata">>, [], [S1], S1))
-=======
             update(3, [<<"r2">>, <<"r1">>], U1, user(<<"onedata">>, [],
-                [{S1, <<"space_name">>}]))
->>>>>>> 033dcf61
+                [{S1, <<"space_name">>}], S1))
         ]),
         expect_message([U1], 3, []),
 
@@ -489,12 +453,8 @@
             <<"space_name">>, [{U1, Priv1}], [], []
         )),
         update(2, [<<"r2">>, <<"r1">>], P1, provider(<<"diginet rulz">>)),
-<<<<<<< HEAD
-        update(3, [<<"r2">>, <<"r1">>], U1, user(<<"onedata">>, [], [], S1))
-=======
         update(3, [<<"r2">>, <<"r1">>], U1, user(<<"onedata">>, [],
-            [{S1, <<"space_name">>}]))
->>>>>>> 033dcf61
+            [{S1, <<"space_name">>}], S1))
     ]),
     expect_message([U1], 3, []),
 
@@ -538,15 +498,11 @@
             [{<<"U1">>, Priv1}, {<<"U2">>, []}]
         )),
         update(7, [<<"r3">>, <<"r2">>, <<"r1">>], U1,
-<<<<<<< HEAD
-            user(<<"onedata ftw">>, [<<"A">>, <<"B">>], [<<"C">>, <<"D">>], S1)
+            user(<<"onedata ftw">>, [<<"A">>, <<"B">>],
+                [{<<"C">>, <<"D">>}, {<<"E">>, <<"F">>}], <<"C">>)
         ),
         update(8, [<<"r2">>, <<"r1">>], U2,
             public_only_user(<<"bombastic">>)
-=======
-            user(<<"onedata ftw">>, [<<"A">>, <<"B">>],
-                [{<<"C">>, <<"D">>}, {<<"E">>, <<"F">>}])
->>>>>>> 033dcf61
         ),
         update(9, [<<"r3">>, <<"r2">>, <<"r1">>], P1, provider(<<"diginet rulz">>))
     ]),
@@ -569,12 +525,8 @@
     ?assertMatch({ok, #document{key = U1, value = #onedata_user{
         name = <<"onedata ftw">>,
         group_ids = [<<"A">>, <<"B">>],
-<<<<<<< HEAD
-        space_ids = [<<"C">>, <<"D">>],
-        default_space = S1,
-=======
+        default_space = <<"C">>,
         spaces = [{<<"C">>, <<"D">>}, {<<"E">>, <<"F">>}],
->>>>>>> 033dcf61
         revision_history = [<<"r3">>, <<"r2">>, <<"r1">>]}}
     }, fetch(Node, onedata_user, U1)),
     ?assertMatch({ok, #document{key = U2, value = #onedata_user{
@@ -628,12 +580,8 @@
         update(1, [<<"r3">>, <<"r2">>, <<"r1">>], S1, space(<<"space xp">>)),
         update(2, [<<"r3">>, <<"r2">>, <<"r1">>], G1, group(<<"group lol">>)),
         update(3, [<<"r3">>, <<"r2">>, <<"r1">>], U1,
-<<<<<<< HEAD
-            user(<<"onedata ftw">>, [<<"A">>, <<"B">>], [<<"C">>, <<"D">>], S1)
-=======
             user(<<"onedata ftw">>, [<<"A">>, <<"B">>],
-                [{<<"C">>, <<"D">>}, {<<"E">>, <<"F">>}])
->>>>>>> 033dcf61
+                [{<<"C">>, <<"D">>}, {<<"E">>, <<"F">>}], <<"C">>)
         )
     ]),
     expect_message([], 3, []),
@@ -658,13 +606,8 @@
         revision_history = [<<"r3">>, <<"r2">>, <<"r1">>]}}
     }, fetch(Node, onedata_group, G1)),
     ?assertMatch({ok, #document{key = U1, value = #onedata_user{
-<<<<<<< HEAD
-        name = <<"onedata ftw">>, default_space = S1,
-        group_ids = [<<"A">>, <<"B">>], space_ids = [<<"C">>, <<"D">>],
-=======
-        name = <<"onedata ftw">>,
+        name = <<"onedata ftw">>, default_space = <<"C">>,
         group_ids = [<<"A">>, <<"B">>], spaces = [{<<"C">>, <<"D">>}, {<<"E">>, <<"F">>}],
->>>>>>> 033dcf61
         revision_history = [<<"r3">>, <<"r2">>, <<"r1">>]}}
     }, fetch(Node, onedata_user, U1)),
     ok.
@@ -748,18 +691,13 @@
 group(Name, SIDs, UsersWithPrivileges) ->
     {group, [{name, Name}, {spaces, SIDs}, {users, UsersWithPrivileges}]}.
 
-<<<<<<< HEAD
 public_only_user(Name) ->
     user(Name, [], [], undefined, true).
-user(Name, GIDs, SIDs, DefaultSpace) ->
-    user(Name, GIDs, SIDs, DefaultSpace, false).
-user(Name, GIDs, SIDs, DefaultSpace, PublicOnly) ->
-    {user, [{name, Name}, {group_ids, GIDs}, {space_ids, SIDs},
+user(Name, GIDs, Spaces, DefaultSpace) ->
+    user(Name, GIDs, Spaces, DefaultSpace, false).
+user(Name, GIDs, Spaces, DefaultSpace, PublicOnly) ->
+    {user, [{name, Name}, {group_ids, GIDs}, {space_names, Spaces},
         {public_only, PublicOnly}, {default_space, DefaultSpace}]}.
-=======
-user(Name, GIDs, Spaces) ->
-    {user, [{name, Name}, {group_ids, GIDs}, {space_names, Spaces}]}.
->>>>>>> 033dcf61
 
 update(Seq, Revs, ID, Core) ->
     [{seq, Seq}, {revs, Revs}, {id, ID}, Core].
