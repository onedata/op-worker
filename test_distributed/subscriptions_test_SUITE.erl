%%%--------------------------------------------------------------------
%%% @author Michal Zmuda
%%% @copyright (C) 2016 ACK CYFRONET AGH
%%% This software is released under the MIT license
%%% cited in 'LICENSE.txt'.
%%% @end
%%%--------------------------------------------------------------------
%%% @doc
%%% Covers handling updates from subscription.
%%% Usually injects updates from OZ and later verifies datastore state.
%%% @end
%%%--------------------------------------------------------------------
-module(subscriptions_test_SUITE).
-author("Michal Zmuda").

-include("global_definitions.hrl").
-include("proto/common/credentials.hrl").
-include_lib("ctool/include/logging.hrl").
-include_lib("ctool/include/oz/oz_spaces.hrl").
-include_lib("ctool/include/test/test_utils.hrl").
-include_lib("ctool/include/test/assertions.hrl").
-include_lib("ctool/include/test/performance.hrl").
-include_lib("ctool/include/global_definitions.hrl").

%% export for ct
-export([all/0, init_per_suite/1, end_per_suite/1, init_per_testcase/2, end_per_testcase/2]).
-export([registers_for_updates/1, accounts_incoming_updates/1,
    saves_the_actual_data/1, updates_with_the_actual_data/1,
    resolves_conflicts/1, registers_for_updates_with_users/1,
    applies_deletion/1,
    new_user_with_present_space_triggers_file_meta_creation/1,
    new_user_with_present_space_triggers_file_meta_creation2/1,
    new_user_with_present_space_triggers_file_meta_creation3/1,
    updated_user_with_present_space_triggers_file_meta_creation/1,
    updated_user_with_present_space_triggers_file_meta_creation2/1,
    updated_user_with_present_space_triggers_file_meta_creation3/1,
    add_user_to_group_triggers_file_meta_creation/1,
    add_space_to_group_triggers_file_meta_creation/1,
    add_provider_to_space_triggers_file_meta_creation/1,
    space_without_support_test/1]).

-define(SUBSCRIPTIONS_STATE_KEY, <<"current_state">>).
-define(MESSAGES_WAIT_TIMEOUT, timer:seconds(3)).
-define(MESSAGES_RECEIVE_ATTEMPTS, 30).

%% appends function name to id (atom) and yields binary accepted by the db
-define(ID(Id),
    ?ID(Id, element(2, element(2, process_info(self(), current_function))))
).

-define(ID(Id, Ext), list_to_binary(
    atom_to_list(Id) ++ " # " ++ atom_to_list(Ext)
)).

all() -> ?ALL([
    new_user_with_present_space_triggers_file_meta_creation,
    new_user_with_present_space_triggers_file_meta_creation2,
    new_user_with_present_space_triggers_file_meta_creation3,
    updated_user_with_present_space_triggers_file_meta_creation,
    updated_user_with_present_space_triggers_file_meta_creation2,
    updated_user_with_present_space_triggers_file_meta_creation3,
    add_user_to_group_triggers_file_meta_creation,
    add_space_to_group_triggers_file_meta_creation,
    add_provider_to_space_triggers_file_meta_creation,
    space_without_support_test,
    registers_for_updates,
    accounts_incoming_updates,
    saves_the_actual_data,
    updates_with_the_actual_data,
    applies_deletion,
    resolves_conflicts,
    registers_for_updates_with_users
]).


%%%===================================================================
%%% Test functions
%%%===================================================================

registers_for_updates(_) ->
    expect_message([], 0, []),
    ok.

registers_for_updates_with_users(Config) ->
    %% given
    [Node | _] = ?config(op_worker_nodes, Config),
    U1 = ?ID(u1),
    U2 = ?ID(u2),
    expect_message([], 0, []),

    %% when
    create_rest_session(Node, U1),
    create_rest_session(Node, U2),

    %% then
    expect_message([U1, U2], 0, []),
    ok.

accounts_incoming_updates(Config) ->
    [Node | _] = ?config(op_worker_nodes, Config),
    S1 = ?ID(s1),

    push_update(Node, [
        update(1, [<<"r1">>], S1, space(S1))
    ]),
    expect_message([], 1, []),

    push_update(Node, [
        update(2, [<<"r1">>], S1, space(S1)),
        update(3, [<<"r1">>], S1, space(S1)),
        update(4, [<<"r1">>], S1, space(S1))
    ]),
    expect_message([], 4, []),

    push_update(Node, [
        update(5, [<<"r1">>], S1, space(S1)),
        update(7, [<<"r1">>], S1, space(S1)),
        update(9, [<<"r1">>], S1, space(S1))
    ]),
    expect_message([], 9, [6, 8]),

    push_update(Node, [
        update(10, [<<"r1">>], S1, space(S1)),
        update(11, [<<"r1">>], S1, space(S1)),
        update(12, [<<"r1">>], S1, space(S1))
    ]),
    expect_message([], 12, [6, 8]),

    push_update(Node, [
        update(1, [<<"r1">>], S1, space(S1)),
        update(2, [<<"r1">>], S1, space(S1)),
        update(3, [<<"r1">>], S1, space(S1))
    ]),
    expect_message([], 12, [6, 8]),

    push_update(Node, [
        update(6, [<<"r1">>], S1, space(S1)),
        update(8, [<<"r1">>], S1, space(S1)),
        update(15, [<<"r1">>], S1, space(S1))
    ]),

    push_update(Node, [
        update(13, undefined, undefined, {<<"ignore">>, true}),
        update(14, undefined, undefined, {<<"ignore">>, true}),
        update(16, undefined, undefined, {<<"ignore">>, true})
    ]),
    expect_message([], 16, []),
    ok.


saves_the_actual_data(Config) ->
    %% given
    [Node | _] = ?config(op_worker_nodes, Config),
    {P1, S1, U1, G1} = {?ID(p1), ?ID(s1), ?ID(u1), ?ID(g1)},
    Priv1 = privileges:space_user(),
    Priv2 = privileges:space_admin(),

    %% when
    push_update(Node, [
        update(1, [<<"r2">>, <<"r1">>], S1, space(
            <<"space xp">>,
            [{<<"U1">>, Priv1}, {<<"U2">>, []}],
            [{<<"G1">>, Priv2}],
            [{<<"P1">>, 1000}]
        )),
        update(2, [<<"r2">>, <<"r1">>], G1, group(
            <<"group lol">>,
            [<<"S1">>, <<"S2">>],
            [{<<"U1">>, Priv1}, {<<"U2">>, []}]
        )),
        update(3, [<<"r2">>, <<"r1">>], P1, provider(<<"diginet rulz">>))
    ]),
    expect_message([], 3, []),

    push_update(Node, [
        update(4, [<<"r2">>, <<"r1">>], U1,
            user(<<"onedata ftw">>, [<<"A">>, <<"B">>], [<<"C">>, <<"D">>])
        )
    ]),
    expect_message([], 4, []),

    %% then
    ?assertMatch({ok, (#document{key = S1, value = #space_info{
        name = <<"space xp">>,
        users = [{<<"U1">>, Priv1}, {<<"U2">>, []}],
        groups = [{<<"G1">>, Priv2}],
        providers_supports = [{<<"P1">>, 1000}],
        revision_history = [<<"r2">>, <<"r1">>]}})
    }, fetch(Node, space_info, S1)),
    ?assertMatch({ok, #document{key = G1, value = #onedata_group{
        name = <<"group lol">>,
        spaces = [<<"S1">>, <<"S2">>],
        users = [{<<"U1">>, Priv1}, {<<"U2">>, []}],
        revision_history = [<<"r2">>, <<"r1">>]}}
    }, fetch(Node, onedata_group, G1)),
    ?assertMatch({ok, #document{key = U1, value = #onedata_user{
        name = <<"onedata ftw">>,
        group_ids = [<<"A">>, <<"B">>],
        space_ids = [<<"C">>, <<"D">>],
        revision_history = [<<"r2">>, <<"r1">>]}}
    }, fetch(Node, onedata_user, U1)),
    ?assertMatch({ok, #document{key = P1, value = #provider_info{
        client_name = <<"diginet rulz">>,
        revision_history = [<<"r2">>, <<"r1">>]}}
    }, fetch(Node, provider_info, P1)),
    ok.

check_file_operations_test_base(Config, UpdateFun, IdExt) ->
    %% given
<<<<<<< HEAD
    [Node | _] = ?config(op_worker_nodes, Config),
    {P1, S1, U1, G1} = {get_provider_id(Node), ?ID(s1, IdExt), ?ID(u1, IdExt), ?ID(g1, IdExt)},
=======
    [Node | _] = Nodes = ?config(op_worker_nodes, Config),
    {P1, S1, U1} = {get_provider_id(Node), ?ID(s1), ?ID(u1)},
>>>>>>> c20e47fd
    Priv1 = privileges:space_admin(),
    SessionID = <<"session">>,
    create_fuse_session(Node, SessionID, U1),
    oz_spaces_mock(Nodes, <<"space_name">>),

    %% when
    UpdateFun(Node, S1, U1, P1, Priv1, G1),

    %% then
    FilePath = <<"/spaces/space_name/", (generator:gen_name())/binary>>,
    ?assertMatch({ok, _}, lfm_proxy:create(Node, SessionID, FilePath, 8#240)),
    OpenResult = lfm_proxy:open(Node, SessionID, {path, FilePath}, write),
    ?assertMatch({ok, _}, OpenResult),
    {ok, Handle} = OpenResult,
    ?assertMatch({ok, _}, lfm_proxy:write(Node, Handle, 0, <<"yolo">>)),
    ok.

new_user_with_present_space_triggers_file_meta_creation(Config) ->
    UpdateFun = fun(Node, S1, U1, P1, Priv1, _G1) ->
        push_update(Node, [
            update(1, [<<"r2">>, <<"r1">>], S1, space(
                <<"space_name">>, [{U1, Priv1}], [], [{P1, 1000}]
            )),
            update(2, [<<"r2">>, <<"r1">>], P1, provider(<<"diginet rulz">>))
        ]),
        expect_message([U1], 2, []),

        push_update(Node, [
            update(3, [<<"r2">>, <<"r1">>], U1,
                user(<<"onedata ftw">>, [], [S1])
            )
        ]),
        expect_message([U1], 3, [])
    end,

    check_file_operations_test_base(Config, UpdateFun, ?FUNCTION).

new_user_with_present_space_triggers_file_meta_creation2(Config) ->
    UpdateFun = fun(Node, S1, U1, P1, Priv1, _G1) ->
        push_update(Node, [
            update(1, [<<"r2">>, <<"r1">>], S1, space(
                <<"space_name">>, [{U1, Priv1}], [], [{P1, 1000}]
            )),
            update(2, [<<"r2">>, <<"r1">>], P1, provider(<<"diginet rulz">>)),
            update(3, [<<"r2">>, <<"r1">>], U1,
                user(<<"onedata ftw">>, [], [S1])
            )
        ]),
        expect_message([U1], 3, [])
    end,

    check_file_operations_test_base(Config, UpdateFun, ?FUNCTION).

new_user_with_present_space_triggers_file_meta_creation3(Config) ->
    UpdateFun = fun(Node, S1, U1, P1, Priv1, _G1) ->
        push_update(Node, [
            update(1, [<<"r2">>, <<"r1">>], P1, provider(<<"diginet rulz">>))
        ]),
        expect_message([U1], 1, []),

        push_update(Node, [
            update(2, [<<"r2">>, <<"r1">>], S1, space(
                <<"space_name">>, [{U1, Priv1}], [], [{P1, 1000}]
            ))
        ]),
        expect_message([U1], 2, []),

        push_update(Node, [
            update(3, [<<"r2">>, <<"r1">>], U1,
                user(<<"onedata ftw">>, [], [S1])
            )
        ]),
        expect_message([U1], 3, [])
    end,

    check_file_operations_test_base(Config, UpdateFun, ?FUNCTION).

updated_user_with_present_space_triggers_file_meta_creation(Config) ->
    UpdateFun = fun(Node, S1, U1, P1, Priv1, _G1) ->
        push_update(Node, [
            update(1, [<<"r2">>, <<"r1">>], S1, space(
                <<"space_name">>, [], [], [{P1, 1000}]
            )),
            update(2, [<<"r2">>, <<"r1">>], P1, provider(<<"diginet rulz">>)),
            update(3, [<<"r2">>, <<"r1">>], U1, user(<<"onedata">>, [], []))
        ]),
        expect_message([U1], 3, []),

        push_update(Node, [
            update(4, [<<"r2">>, <<"r1">>], S1, space(
                <<"space_name">>, [{U1, Priv1}], [], [{P1, 1000}]
            )),
            update(5, [<<"r3">>, <<"r2">>, <<"r1">>], U1, user(<<"onedata">>, [], [S1]))
        ]),
        expect_message([U1], 5, [])
    end,

    check_file_operations_test_base(Config, UpdateFun, ?FUNCTION).

updated_user_with_present_space_triggers_file_meta_creation2(Config) ->
    UpdateFun = fun(Node, S1, U1, P1, Priv1, _G1) ->
        push_update(Node, [
            update(1, [<<"r2">>, <<"r1">>], U1, user(<<"onedata">>, [], []))
        ]),
        expect_message([U1], 1, []),

        push_update(Node, [
            update(2, [<<"r2">>, <<"r1">>], S1, space(
                <<"space_name">>, [], [], [{P1, 1000}]
            )),
            update(3, [<<"r2">>, <<"r1">>], P1, provider(<<"diginet rulz">>))
        ]),
        expect_message([U1], 3, []),

        push_update(Node, [
            update(4, [<<"r3">>, <<"r2">>, <<"r1">>], U1, user(<<"onedata">>, [], [S1])),
            update(5, [<<"r2">>, <<"r1">>], S1, space(
                <<"space_name">>, [{U1, Priv1}], [], [{P1, 1000}]
            ))
        ]),
        expect_message([U1], 5, [])
    end,

    check_file_operations_test_base(Config, UpdateFun, ?FUNCTION).

updated_user_with_present_space_triggers_file_meta_creation3(Config) ->
    UpdateFun = fun(Node, S1, U1, P1, Priv1, _G1) ->
        push_update(Node, [
            update(1, [<<"r2">>, <<"r1">>], U1, user(<<"onedata">>, [], []))
        ]),
        expect_message([U1], 1, []),

        push_update(Node, [
            update(2, [<<"r2">>, <<"r1">>], S1, space(
                <<"space_name">>, [], [], [{P1, 1000}]
            )),
            update(3, [<<"r2">>, <<"r1">>], P1, provider(<<"diginet rulz">>))
        ]),
        expect_message([U1], 3, []),

        push_update(Node, [
            update(4, [<<"r3">>, <<"r2">>, <<"r1">>], U1, user(<<"onedata">>, [], [S1]))
        ]),
        expect_message([U1], 4, []),

        push_update(Node, [
            update(5, [<<"r2">>, <<"r1">>], S1, space(
                <<"space_name">>, [{U1, Priv1}], [], [{P1, 1000}]
            ))
        ]),
        expect_message([U1], 5, [])
    end,

    check_file_operations_test_base(Config, UpdateFun, ?FUNCTION).

add_user_to_group_triggers_file_meta_creation(Config) ->
    UpdateFun = fun(Node, S1, U1, P1, Priv1, G1) ->
        push_update(Node, [
            update(1, [<<"r2">>, <<"r1">>], S1, space(
                <<"space_name">>, [], [], [{P1, 1000}]
            )),
            update(2, [<<"r2">>, <<"r1">>], P1, provider(<<"diginet rulz">>)),
            update(3, [<<"r2">>, <<"r1">>], U1, user(<<"onedata">>, [], [])),
            update(4, [<<"r2">>, <<"r1">>], G1, group(<<"onedata_gr">>, [S1], []))
        ]),
        expect_message([U1], 4, []),

        push_update(Node, [
            update(5, [<<"r3">>, <<"r2">>, <<"r1">>], G1, group(<<"onedata">>, [], [{U1, Priv1}]))
        ]),
        expect_message([U1], 5, [])
    end,

    check_file_operations_test_base(Config, UpdateFun, ?FUNCTION).

add_space_to_group_triggers_file_meta_creation(Config) ->
    UpdateFun = fun(Node, S1, U1, P1, Priv1, G1) ->
        push_update(Node, [
            update(1, [<<"r2">>, <<"r1">>], S1, space(
                <<"space_name">>, [], [], [{P1, 1000}]
            )),
            update(2, [<<"r2">>, <<"r1">>], P1, provider(<<"diginet rulz">>)),
            update(3, [<<"r2">>, <<"r1">>], U1, user(<<"onedata">>, [], [])),
            update(4, [<<"r2">>, <<"r1">>], G1, group(<<"onedata_gr">>, [], [{U1, Priv1}]))
        ]),
        expect_message([U1], 4, []),

        push_update(Node, [
            update(5, [<<"r3">>, <<"r2">>, <<"r1">>], G1, group(<<"onedata">>, [S1], []))
        ]),
        expect_message([U1], 5, [])
    end,

    check_file_operations_test_base(Config, UpdateFun, ?FUNCTION).

add_provider_to_space_triggers_file_meta_creation(Config) ->
    UpdateFun = fun(Node, S1, U1, P1, Priv1, _G1) ->
        push_update(Node, [
            update(1, [<<"r2">>, <<"r1">>], S1, space(
                <<"space_name">>, [{U1, Priv1}], [], []
            )),
            update(2, [<<"r2">>, <<"r1">>], P1, provider(<<"diginet rulz">>)),
            update(3, [<<"r2">>, <<"r1">>], U1, user(<<"onedata">>, [], [S1]))
        ]),
        expect_message([U1], 3, []),

        push_update(Node, [
            update(4, [<<"r3">>, <<"r2">>, <<"r1">>], S1, space(
                <<"space_name">>, [{U1, Priv1}], [], [{P1, 1000}]
            ))
        ]),
        expect_message([U1], 4, [])
    end,

    check_file_operations_test_base(Config, UpdateFun, ?FUNCTION).

space_without_support_test(Config) ->
    %% given
    [Node | _] = Nodes = ?config(op_worker_nodes, Config),
    {P1, S1, U1} = {get_provider_id(Node), ?ID(s1), ?ID(u1)},
    Priv1 = privileges:space_admin(),
    SessionID = <<"session">>,
    create_fuse_session(Node, SessionID, U1),
    oz_spaces_mock(Nodes, <<"space_name">>),

    %% when
    push_update(Node, [
        update(1, [<<"r2">>, <<"r1">>], S1, space(
            <<"space_name">>, [{U1, Priv1}], [], []
        )),
        update(2, [<<"r2">>, <<"r1">>], P1, provider(<<"diginet rulz">>)),
        update(3, [<<"r2">>, <<"r1">>], U1, user(<<"onedata">>, [], [S1]))
    ]),
    expect_message([U1], 3, []),

    %% then
    FilePath = <<"/spaces/space_name/", (generator:gen_name())/binary>>,
    ?assertMatch({error, _}, lfm_proxy:create(Node, SessionID, FilePath, 8#240)),
    ok.


updates_with_the_actual_data(Config) ->
    %% given
    [Node | _] = ?config(op_worker_nodes, Config),
    {P1, S1, U1, G1} = {?ID(p1), ?ID(s1), ?ID(u1), ?ID(g1)},
    Priv1 = privileges:space_user(),
    Priv2 = privileges:space_admin(),

    push_update(Node, [
        update(1, [<<"r2">>, <<"r1">>], S1, space(<<"space">>)),
        update(2, [<<"r2">>, <<"r1">>], G1, group(<<"group">>)),
        update(3, [<<"r2">>, <<"r1">>], U1, user(<<"onedata">>, [], [])),
        update(4, [<<"r2">>, <<"r1">>], P1, provider(<<"diginet">>))
    ]),
    expect_message([], 4, []),

    %% when
    push_update(Node, [
        update(5, [<<"r3">>, <<"r2">>, <<"r1">>], S1, space(
            <<"space xp">>,
            [{<<"U1">>, Priv1}, {<<"U2">>, []}],
            [{<<"G1">>, Priv2}],
            [{<<"P1">>, 1000}]
        )),
        update(6, [<<"r3">>, <<"r2">>, <<"r1">>], G1, group(
            <<"group lol">>,
            [<<"S1">>, <<"S2">>],
            [{<<"U1">>, Priv1}, {<<"U2">>, []}]
        )),
        update(7, [<<"r3">>, <<"r2">>, <<"r1">>], U1,
            user(<<"onedata ftw">>, [<<"A">>, <<"B">>], [<<"C">>, <<"D">>])
        ),
        update(8, [<<"r3">>, <<"r2">>, <<"r1">>], P1, provider(<<"diginet rulz">>))
    ]),
    expect_message([], 8, []),

    %% then
    ?assertMatch({ok, (#document{key = S1, value = #space_info{
        name = <<"space xp">>,
        users = [{<<"U1">>, Priv1}, {<<"U2">>, []}],
        groups = [{<<"G1">>, Priv2}],
        providers_supports = [{<<"P1">>, 1000}],
        revision_history = [<<"r3">>, <<"r2">>, <<"r1">>]}})
    }, fetch(Node, space_info, S1)),
    ?assertMatch({ok, #document{key = G1, value = #onedata_group{
        name = <<"group lol">>,
        spaces = [<<"S1">>, <<"S2">>],
        users = [{<<"U1">>, Priv1}, {<<"U2">>, []}],
        revision_history = [<<"r3">>, <<"r2">>, <<"r1">>]}}
    }, fetch(Node, onedata_group, G1)),
    ?assertMatch({ok, #document{key = U1, value = #onedata_user{
        name = <<"onedata ftw">>,
        group_ids = [<<"A">>, <<"B">>],
        space_ids = [<<"C">>, <<"D">>],
        revision_history = [<<"r3">>, <<"r2">>, <<"r1">>]}}
    }, fetch(Node, onedata_user, U1)),
    ?assertMatch({ok, #document{key = P1, value = #provider_info{
        client_name = <<"diginet rulz">>,
        revision_history = [<<"r3">>, <<"r2">>, <<"r1">>]}}
    }, fetch(Node, provider_info, P1)),
    ok.

applies_deletion(Config) ->
    %% given
    [Node | _] = ?config(op_worker_nodes, Config),
    {P1, S1, U1, G1} = {?ID(p1), ?ID(s1), ?ID(u1), ?ID(g1)},
    push_update(Node, [
        update(1, [<<"r2">>, <<"r1">>], S1, space(<<"space">>)),
        update(2, [<<"r2">>, <<"r1">>], G1, group(<<"group">>)),
        update(3, [<<"r2">>, <<"r1">>], U1, user(<<"onedata">>, [], [])),
        update(4, [<<"r2">>, <<"r1">>], P1, provider(<<"diginet">>))
    ]),
    expect_message([], 4, []),

    %% when
    push_update(Node, [
        update(8, undefined, P1, {<<"provider">>, <<"delete">>}),
        update(7, undefined, S1, {<<"space">>, <<"delete">>}),
        update(5, undefined, G1, {<<"group">>, <<"delete">>}),
        update(6, undefined, U1, {<<"user">>, <<"delete">>})
    ]),
    expect_message([], 8, []),

    %% then
    ?assertMatch({error, {not_found, space_info}},
        fetch(Node, space_info, S1)),
    ?assertMatch({error, {not_found, onedata_group}},
        fetch(Node, onedata_group, G1)),
    ?assertMatch({error, {not_found, onedata_user}},
        fetch(Node, onedata_user, U1)),
    ?assertMatch({error, {not_found, provider_info}},
        fetch(Node, provider_info, P1)),
    ok.

%% details of conflict resolutions are covered by eunit tests
resolves_conflicts(Config) ->
    %% given
    [Node | _] = ?config(op_worker_nodes, Config),
    {S1, U1, G1} = {?ID(s1), ?ID(u1), ?ID(g1)},
    push_update(Node, [
        update(1, [<<"r3">>, <<"r2">>, <<"r1">>], S1, space(<<"space xp">>)),
        update(2, [<<"r3">>, <<"r2">>, <<"r1">>], G1, group(<<"group lol">>)),
        update(3, [<<"r3">>, <<"r2">>, <<"r1">>], U1,
            user(<<"onedata ftw">>, [<<"A">>, <<"B">>], [<<"C">>, <<"D">>])
        )
    ]),
    expect_message([], 3, []),

    %% when
    push_update(Node, [
        update(4, [<<"r2">>, <<"r1">>], S1, space(<<"space">>)),
        update(5, [<<"r3">>], G1, group(<<"group">>)),
        update(6, [<<"r3">>, <<"r2">>, <<"r1">>], U1,
            user(<<"onedata">>, [], [])
        )
    ]),
    expect_message([], 6, []),

    %% then
    ?assertMatch({ok, #document{key = S1, value = #space_info{
        name = <<"space xp">>,
        revision_history = [<<"r3">>, <<"r2">>, <<"r1">>]}}
    }, fetch(Node, space_info, S1)),
    ?assertMatch({ok, #document{key = G1, value = #onedata_group{
        name = <<"group lol">>,
        revision_history = [<<"r3">>, <<"r2">>, <<"r1">>]}}
    }, fetch(Node, onedata_group, G1)),
    ?assertMatch({ok, #document{key = U1, value = #onedata_user{
        name = <<"onedata ftw">>,
        group_ids = [<<"A">>, <<"B">>], space_ids = [<<"C">>, <<"D">>],
        revision_history = [<<"r3">>, <<"r2">>, <<"r1">>]}}
    }, fetch(Node, onedata_user, U1)),
    ok.


%%%===================================================================
%%% SetUp and TearDown functions
%%%===================================================================

init_per_suite(Config) ->
    ConfigWithNodes = ?TEST_INIT(Config, ?TEST_FILE(Config, "env_desc.json"), [initializer]),
    initializer:setup_storage(ConfigWithNodes).

end_per_suite(Config) ->
    initializer:teardown_storage(Config),
    test_node_starter:clean_environment(Config).

init_per_testcase(_, Config) ->
    Nodes = ?config(op_worker_nodes, Config),
    Self = self(),

    test_utils:mock_new(Nodes, subscription_wss),
    test_utils:mock_expect(Nodes, subscription_wss, healthcheck,
        fun() -> ok end),
    test_utils:mock_expect(Nodes, subscription_wss, push,
        fun(Message) -> Self ! Message end),
    test_utils:mock_expect(Nodes, subscription_wss, start_link, fun() ->
        {ok, Self}
    end),

    initializer:communicator_mock(Nodes),
    ConfigWithSessionInfo = initializer:create_test_users_and_spaces(Config),
    FinalConfig = lfm_proxy:init(ConfigWithSessionInfo),

    reset_state(Nodes),
    FinalConfig.

reset_state(Nodes) ->
    clear_sessions(Nodes),
    rpc:call(hd(Nodes), subscriptions_state, delete, [?SUBSCRIPTIONS_STATE_KEY]),
    rpc:call(hd(Nodes), subscriptions, ensure_initialised, []),
    flush().

clear_sessions(Nodes) ->
    {ok, Docs} = rpc:call(hd(Nodes), session, list, []),
    lists:foreach(fun(#document{key = Key}) ->
        ok = rpc:call(hd(Nodes), session, delete, [Key])
    end, Docs).

end_per_testcase(_, Config) ->
    Nodes = ?config(op_worker_nodes, Config),
    test_utils:mock_unload(Nodes, subscription_wss),

    lfm_proxy:teardown(Config),
    initializer:clean_test_users_and_spaces(Config),
    test_utils:mock_validate_and_unload(Nodes, [communicator]),

    ok.

%%%===================================================================
%%% Internal functions
%%%===================================================================

push_update(Node, Updates) ->
    EncodedUpdates = json_utils:encode(Updates),
    Request = [{binary, EncodedUpdates}, undefined, undefined],
    Result = rpc:call(Node, subscription_wss, websocket_handle, Request),
    ?assertMatch({ok, _}, Result).

provider(Name) ->
    {provider, [{client_name, Name}]}.

space(Name) ->
    space(Name, [], [], []).
space(Name, UsersWithPrivileges, GroupsWithPrivileges, Supports) ->
    {space, [{name, Name}, {users, UsersWithPrivileges},
        {groups, GroupsWithPrivileges}, {providers_supports, Supports}]}.

group(Name) ->
    group(Name, [], []).
group(Name, SIDs, UsersWithPrivileges) ->
    {group, [{name, Name}, {spaces, SIDs}, {users, UsersWithPrivileges}]}.

user(Name, GIDs, SIDs) ->
    {user, [{name, Name}, {group_ids, GIDs}, {space_ids, SIDs}]}.

update(Seq, Revs, ID, Core) ->
    [{seq, Seq}, {revs, Revs}, {id, ID}, Core].


fetch(Node, Model, ID) ->
    rpc:call(Node, Model, get, [ID]).

get_provider_id(Node) ->
    rpc:call(Node, oneprovider, get_provider_id, []).

create_rest_session(Node, UserID) ->
    ?assertMatch({ok, _}, rpc:call(Node, session_manager, reuse_or_create_rest_session, [
        #identity{user_id = UserID}, #auth{}
    ])).

create_fuse_session(Node, SessionID, UserID) ->
    ?assertMatch({ok, _}, rpc:call(Node, session_manager, reuse_or_create_fuse_session, [
        SessionID, #identity{user_id = UserID}, #auth{}, self()
    ])).

expectation(Users, ResumeAt, Missing) ->
    json_utils:encode([
        {users, lists:usort(Users)},
        {resume_at, ResumeAt},
        {missing, Missing}
    ]).

expect_message(Users, ResumeAt, Missing) ->
    Match = expectation(Users, ResumeAt, Missing),
    expect_message(Match, ?MESSAGES_RECEIVE_ATTEMPTS).

expect_message(Match, 1) ->
    receive Rcv -> ?assertMatch(Match, Rcv)
    after 0 -> ?assertMatch(Match, <<"timeout">>) end;

expect_message(Match, Retries) ->
    receive
        Match -> ok;
        _Any ->
            expect_message(Match, Retries - 1)
    after
        ?MESSAGES_WAIT_TIMEOUT -> ?assertMatch(Match, <<"timeout">>)
    end.


flush() ->
    receive _ -> ok
    after 0 -> ok end.

oz_spaces_mock(Nodes, SpaceName) ->
    test_utils:mock_expect(Nodes, oz_spaces, get_details,
        fun(_, _) -> {ok, #space_details{name = SpaceName}} end),
    test_utils:mock_expect(Nodes, oz_spaces, get_users,
        fun(_, _) -> {ok, []} end),
    test_utils:mock_expect(Nodes, oz_spaces, get_groups,
        fun(_, _) -> {ok, []} end).<|MERGE_RESOLUTION|>--- conflicted
+++ resolved
@@ -207,13 +207,10 @@
 
 check_file_operations_test_base(Config, UpdateFun, IdExt) ->
     %% given
-<<<<<<< HEAD
     [Node | _] = ?config(op_worker_nodes, Config),
     {P1, S1, U1, G1} = {get_provider_id(Node), ?ID(s1, IdExt), ?ID(u1, IdExt), ?ID(g1, IdExt)},
-=======
     [Node | _] = Nodes = ?config(op_worker_nodes, Config),
     {P1, S1, U1} = {get_provider_id(Node), ?ID(s1), ?ID(u1)},
->>>>>>> c20e47fd
     Priv1 = privileges:space_admin(),
     SessionID = <<"session">>,
     create_fuse_session(Node, SessionID, U1),
