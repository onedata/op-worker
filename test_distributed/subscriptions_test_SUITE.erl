--- conflicted
+++ resolved
@@ -223,24 +223,7 @@
     oz_spaces_mock(Nodes, <<"space_name">>),
 
     %% when
-<<<<<<< HEAD
-    push_update(Node, [
-        update(1, [<<"r2">>, <<"r1">>], S1, space(
-            <<"space_name">>, [{U1, Priv1}], [], [{P1, 1000}]
-        )),
-        update(2, [<<"r2">>, <<"r1">>], P1, provider(<<"diginet rulz">>))
-    ]),
-    expect_message([U1], 2, []),
-
-    push_update(Node, [
-        update(3, [<<"r2">>, <<"r1">>], U1,
-            user(<<"onedata ftw">>, [], [S1], S1)
-        )
-    ]),
-    expect_message([U1], 3, []),
-=======
     UpdateFun(Node, S1, U1, P1, Priv1, G1),
->>>>>>> a2009dbf
 
     %% then
     FilePath = <<"/spaces/space_name/", (generator:gen_name())/binary>>,
@@ -263,10 +246,10 @@
 
         push_update(Node, [
             update(3, [<<"r2">>, <<"r1">>], U1,
-                user(<<"onedata ftw">>, [], [S1])
+                user(<<"onedata ftw">>, [], [S1], S1)
             )
         ]),
-        expect_message([U1], 3, [])
+        expect_message([U1], 3, []),
     end,
 
     check_file_operations_test_base(Config, UpdateFun, ?FUNCTION).
@@ -465,7 +448,6 @@
             <<"space_name">>, [{U1, Priv1}], [], []
         )),
         update(2, [<<"r2">>, <<"r1">>], P1, provider(<<"diginet rulz">>)),
-<<<<<<< HEAD
         update(3, [<<"r2">>, <<"r1">>], U1, user(<<"onedata">>, [], [], S1))
     ]),
     expect_message([U1], 3, []),
@@ -475,12 +457,6 @@
     ]),
     expect_message([U1], 4, []),
 
-=======
-        update(3, [<<"r2">>, <<"r1">>], U1, user(<<"onedata">>, [], [S1]))
-    ]),
-    expect_message([U1], 3, []),
-
->>>>>>> a2009dbf
     %% then
     FilePath = <<"/spaces/space_name/", (generator:gen_name())/binary>>,
     ?assertMatch({error, _}, lfm_proxy:create(Node, SessionID, FilePath, 8#240)),
