%%%-------------------------------------------------------------------
%%% @author Michal Wrzeszcz
%%% @copyright (C) 2020 ACK CYFRONET AGH
%%% This software is released under the MIT license
%%% cited in 'LICENSE.txt'.
%%% @end
%%%-------------------------------------------------------------------
%%% @doc
%%% This file contains test of transfers in case of node restart without HA.
%%% @end
%%%-------------------------------------------------------------------
-module(transfers_restart_test_SUITE).
-author("Michal Wrzeszcz").

-include("global_definitions.hrl").
-include("proto/oneclient/fuse_messages.hrl").
-include_lib("ctool/include/test/test_utils.hrl").

%% API
-export([all/0]).
-export([init_per_suite/1, end_per_suite/1]).
-export([init_per_testcase/2, end_per_testcase/2]).

-export([
    rtransfer_restart_test/1,
    node_restart_test/1
]).

all() -> [
    rtransfer_restart_test,
<<<<<<< HEAD
    node_restart_test
=======
    node_restart_test % this test has to be executed last as it restarts node
    % TODO - delete further tests
%%    rtransfer_restart_test2,
%%    node_restart_test2,
%%    rtransfer_restart_test2,
%%    node_restart_test2,
%%    rtransfer_restart_test2,
%%    node_restart_test2,
%%    rtransfer_restart_test2,
%%    node_restart_test2,
%%    rtransfer_restart_test2,
%%    node_restart_test2,
%%    rtransfer_restart_test2,
%%    node_restart_test2,
%%    rtransfer_restart_test2,
%%    node_restart_test2,
%%    rtransfer_restart_test2,
%%    node_restart_test2,
%%    rtransfer_restart_test2,
%%    node_restart_test2
>>>>>>> 88314e9a
].

-define(FILE_DATA, <<"1234567890abcd">>).

%%%===================================================================
%%% API
%%%===================================================================

rtransfer_restart_test(Config) ->
    RestartFun = fun(Worker) ->
        ?assertEqual(ok, rpc:call(Worker, rtransfer_config, restart_link, [])),
        ct:pal("Rtransfer restarted")
    end,

    restart_test_base(Config, RestartFun, false).

node_restart_test(Config) ->
    RestartFun = fun(Worker) ->
        ok = onenv_test_utils:kill_node(Config, Worker),
        ?assertEqual({badrpc, nodedown}, rpc:call(Worker, oneprovider, get_id, []), 10),
        ct:pal("Node killed"),

        ok = onenv_test_utils:start_node(Config, Worker),
        ?assertMatch({ok, _}, rpc:call(Worker, provider_auth, get_provider_id, []), 60),
        ct:pal("Node restarted")
    end,

    restart_test_base(Config, RestartFun, true).

restart_test_base(Config, RestartFun, NodeRestart) ->
    [P1, P2] = test_config:get_providers(Config),
    [WorkerP1] = test_config:get_provider_nodes(Config, P1),
    [WorkerP2] = test_config:get_provider_nodes(Config, P2),
    [SpaceId | _] = test_config:get_provider_spaces(Config, P1),
    SpaceGuid = rpc:call(WorkerP1, fslogic_uuid, spaceid_to_space_dir_guid, [SpaceId]),
    [User1] = test_config:get_provider_users(Config, P1),
    SessId = fun(P) -> test_config:get_user_session_id_on_provider(Config, User1, P) end,
    SessIdP1 = SessId(P1),
    SessIdP2 = SessId(P2),
    Attempts = 120,
    FileSize = byte_size(?FILE_DATA),
    Priority = 32,
    UserCtxP2 = rpc:call(WorkerP2, user_ctx, new, [SessIdP2]),

    % disable op_worker healthcheck in onepanel, so nodes are not started up automatically
    % TODO - delete when framework handles node stop properly
    onenv_test_utils:disable_panel_healthcheck(Config),

    Files1 = lists:map(fun(_) ->
        create_file(WorkerP1, SessIdP1, SpaceGuid)
    end, lists:seq(1, 1000)),
    Files2 = lists:map(fun(_) ->
        create_file(WorkerP1, SessIdP1, SpaceGuid)
    end, lists:seq(1, 1000)),
    AllFiles = Files1 ++ Files2,

    lists:foreach(fun(File) ->
        ?assertMatch({ok, #file_attr{type = ?REGULAR_FILE_TYPE, size = FileSize}},
            rpc:call(WorkerP2, lfm, stat, [SessIdP2, {guid, File}]), Attempts)
    end, AllFiles),

    lists_utils:pforeach(fun(File) ->
        FileCtx = file_ctx:new_by_guid(File),
        lists:foreach(fun(Offset) ->
            ?assertMatch(#fuse_response{status = #status{code = ?OK}},
                rpc:call(WorkerP2, sync_req, request_block_synchronization,
                    [UserCtxP2, FileCtx, #file_block{offset = Offset, size = 1}, false, undefined, Priority]))
        end, lists:seq(0, FileSize))
    end, Files1),

    PMapAns = lists_utils:pmap(fun(File) ->
        FileCtx = file_ctx:new_by_guid(File),
        lists:foreach(fun(Offset) ->
            ?assertMatch(#fuse_response{status = #status{code = ?OK}},
                rpc:call(WorkerP2, sync_req, request_block_synchronization,
                    [UserCtxP2, FileCtx, #file_block{offset = Offset, size = 1}, false, undefined, Priority]))
        end, lists:seq(0,9)),
        rpc:call(WorkerP2, lfm, schedule_file_replication, [SessIdP2, {guid, File}, P2, undefined])
    end, Files2),

    TransferIds = lists:map(fun(Ans) ->
        {ok, TransferId} = ?assertMatch({ok, _}, Ans),

        case NodeRestart of
            true ->
                ?assertMatch({ok, _}, rpc:call(WorkerP2, datastore_model, get,
                    [#{model => transfer, memory_driver => undefined}, TransferId]), Attempts);
            false ->
                ok
        end,

        TransferId
    end, PMapAns),

    RestartFun(WorkerP2),

    lists:foreach(fun(TransferId) ->
        multi_provider_file_ops_test_base:await_replication_end(WorkerP2, TransferId, Attempts, get_effective)
    end, TransferIds),

    FilesToCheckDistribution = case NodeRestart of
        true -> Files2;
        false -> AllFiles
    end,
    lists:foreach(fun(File) ->
        % Use root session as user session is not valid after restart
        ?assertMatch({ok, [
            #{<<"blocks">> := [[0, FileSize]], <<"totalBlocksSize">> := FileSize},
            #{<<"blocks">> := [[0, FileSize]], <<"totalBlocksSize">> := FileSize}
        ]}, rpc:call(WorkerP2, lfm, get_file_distribution, [?ROOT_SESS_ID, {guid, File}]), Attempts)
    end, FilesToCheckDistribution),

    ok.

%%%===================================================================
%%% SetUp and TearDown functions
%%%===================================================================

init_per_suite(Config) ->
    Posthook = fun(NewConfig) ->
        provider_onenv_test_utils:initialize(NewConfig)
    end,
    test_config:set_many(Config, [
        {add_envs, [op_worker, op_worker, [{session_validity_check_interval_seconds, 1800}]]},
        {add_envs, [op_worker, op_worker, [{fuse_session_grace_period_seconds, 1800}]]},
        {set_onenv_scenario, ["2op"]}, % name of yaml file in test_distributed/onenv_scenarios
        {set_posthook, Posthook}
    ]).

init_per_testcase(_Case, Config) ->
    Workers = test_config:get_all_op_worker_nodes(Config),
    test_utils:set_env(Workers, ?APP_NAME, minimal_sync_request, 1),
    test_utils:set_env(Workers, ?APP_NAME, synchronizer_block_suiting, false),
    Config.


end_per_testcase(_Case, _Config) ->
    ok.

end_per_suite(_Config) ->
    ok.

%%%===================================================================
%%% Internal functions
%%%===================================================================

create_file(Worker, SessId, SpaceGuid) ->
    {ok, FileGuid} = ?assertMatch({ok, _}, rpc:call(Worker, lfm, create,
        [SessId, SpaceGuid, generator:gen_name(), 8#755], 5000)),
    {ok, Handle} = ?assertMatch({ok, _}, rpc:call(Worker, lfm, open, [SessId, {guid, FileGuid}, rdwr], 5000)),
    {ok, NewHandle, _} = ?assertMatch({ok, _, _}, rpc:call(Worker, lfm, write,  [Handle, 0, ?FILE_DATA], 5000)),
    ?assertEqual(ok, rpc:call(Worker, lfm, fsync, [NewHandle], 35000)),
    ?assertEqual(ok, rpc:call(Worker, lfm, release, [NewHandle], 5000)),
    FileGuid.<|MERGE_RESOLUTION|>--- conflicted
+++ resolved
@@ -28,30 +28,7 @@
 
 all() -> [
     rtransfer_restart_test,
-<<<<<<< HEAD
-    node_restart_test
-=======
     node_restart_test % this test has to be executed last as it restarts node
-    % TODO - delete further tests
-%%    rtransfer_restart_test2,
-%%    node_restart_test2,
-%%    rtransfer_restart_test2,
-%%    node_restart_test2,
-%%    rtransfer_restart_test2,
-%%    node_restart_test2,
-%%    rtransfer_restart_test2,
-%%    node_restart_test2,
-%%    rtransfer_restart_test2,
-%%    node_restart_test2,
-%%    rtransfer_restart_test2,
-%%    node_restart_test2,
-%%    rtransfer_restart_test2,
-%%    node_restart_test2,
-%%    rtransfer_restart_test2,
-%%    node_restart_test2,
-%%    rtransfer_restart_test2,
-%%    node_restart_test2
->>>>>>> 88314e9a
 ].
 
 -define(FILE_DATA, <<"1234567890abcd">>).
