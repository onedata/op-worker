--- conflicted
+++ resolved
@@ -115,21 +115,13 @@
 get_user_id_on_posix_storage(Config) ->
     [Worker | _] = ?config(op_worker_nodes, Config),
     Result = rpc:call(Worker, reverse_luma, get_user_id,
-<<<<<<< HEAD
-        [<<"0">>, ?STORAGE_DOC(?STORAGE_ID, ?STORAGE)]),
-=======
         [<<"0">>, ?STORAGE]),
->>>>>>> 487a69d7
     ?assertEqual({ok, expected_user_id()}, Result).
 
 get_user_id_on_posix_storage_by_acl_username(Config) ->
     [Worker | _] = ?config(op_worker_nodes, Config),
     Result = rpc:call(Worker, reverse_luma, get_user_id_by_name,
-<<<<<<< HEAD
-        [<<"user@nfsdomain.org">>, ?STORAGE_DOC(?STORAGE_ID, ?STORAGE)]),
-=======
         [<<"user@nfsdomain.org">>, ?STORAGE]),
->>>>>>> 487a69d7
     ?assertEqual({ok, expected_user_id()}, Result).
 
 get_user_id_on_posix_storage_should_return_root_user_id_when_reverse_luma_is_disabled(Config) ->
@@ -172,19 +164,11 @@
     [Worker | _] = ?config(op_worker_nodes, Config),
 
     Result = rpc:call(Worker, reverse_luma, get_user_id,
-<<<<<<< HEAD
-        [<<"0">>, ?STORAGE_DOC(?STORAGE_ID, ?STORAGE)]),
-    ?assertEqual({ok, expected_user_id()}, Result),
-
-    Result2 = rpc:call(Worker, reverse_luma, get_user_id,
-        [<<"0">>, ?STORAGE_DOC(?STORAGE_ID, ?STORAGE)]),
-=======
         [<<"0">>, ?STORAGE]),
     ?assertEqual({ok, expected_user_id()}, Result),
 
     Result2 = rpc:call(Worker, reverse_luma, get_user_id,
         [<<"0">>, ?STORAGE]),
->>>>>>> 487a69d7
     ?assertEqual({ok, expected_user_id()}, Result2),
 
     test_utils:mock_assert_num_calls(Worker, reverse_luma_proxy, get_user_id,
@@ -194,19 +178,11 @@
     [Worker | _] = ?config(op_worker_nodes, Config),
 
     Result = rpc:call(Worker, reverse_luma, get_user_id_by_name,
-<<<<<<< HEAD
-        [<<"user@nfsdomain.org">>, ?STORAGE_DOC(?STORAGE_ID, ?STORAGE)]),
-    ?assertEqual({ok, expected_user_id()}, Result),
-
-    Result2 = rpc:call(Worker, reverse_luma, get_user_id_by_name,
-        [<<"user@nfsdomain.org">>, ?STORAGE_DOC(?STORAGE_ID, ?STORAGE)]),
-=======
         [<<"user@nfsdomain.org">>, ?STORAGE]),
     ?assertEqual({ok, expected_user_id()}, Result),
 
     Result2 = rpc:call(Worker, reverse_luma, get_user_id_by_name,
         [<<"user@nfsdomain.org">>, ?STORAGE]),
->>>>>>> 487a69d7
     ?assertEqual({ok, expected_user_id()}, Result2),
 
     test_utils:mock_assert_num_calls(Worker, reverse_luma_proxy, get_user_id_by_name,
@@ -216,11 +192,7 @@
     [Worker | _] = ?config(op_worker_nodes, Config),
 
     Result = rpc:call(Worker, reverse_luma, get_user_id,
-<<<<<<< HEAD
-        [<<"0">>, ?STORAGE_ID, ?STORAGE(?LUMA_CONFIG)]),
-=======
         [<<"0">>, ?STORAGE(?LUMA_CONFIG)]),
->>>>>>> 487a69d7
     ?assertEqual({ok, expected_user_id()}, Result),
 
     rpc:call(Worker, luma_cache, invalidate, [?STORAGE_ID]),
@@ -237,11 +209,7 @@
     [Worker | _] = ?config(op_worker_nodes, Config),
 
     Result = rpc:call(Worker, reverse_luma, get_user_id_by_name,
-<<<<<<< HEAD
-        [<<"user@nfsdomain.org">>, ?STORAGE_ID, ?STORAGE(?LUMA_CONFIG)]),
-=======
         [<<"user@nfsdomain.org">>, ?STORAGE(?LUMA_CONFIG)]),
->>>>>>> 487a69d7
     ?assertEqual({ok, expected_user_id()}, Result),
 
     rpc:call(Worker, luma_cache, invalidate, [?STORAGE_ID]),
