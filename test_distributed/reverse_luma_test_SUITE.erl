%%%--------------------------------------------------------------------
%%% @author Jakub Kudzia
%%% @copyright (C) 2017 ACK CYFRONET AGH
%%% This software is released under the MIT license
%%% cited in 'LICENSE.txt'.
%%% @end
%%%--------------------------------------------------------------------
%%% @doc This module tests reverse LUMA
%%%
%%% This test suite uses record that is equivalent to an opaque record
%%% defined in `storage` module. Any changes there should also be
%%% applied here.
%%% @end
%%%--------------------------------------------------------------------
-module(reverse_luma_test_SUITE).
-author("Jakub Kudzia").

-include("modules/fslogic/fslogic_common.hrl").
-include_lib("ctool/include/test/assertions.hrl").
-include_lib("ctool/include/test/test_utils.hrl").
-include_lib("ctool/include/test/performance.hrl").
-include_lib("ctool/include/logging.hrl").
-include_lib("ctool/include/errors.hrl").

%% export for ct
-export([all/0, init_per_testcase/2, end_per_testcase/2, init_per_suite/1, end_per_suite/1]).

-export([
    get_user_id_on_posix_storage/1,
    get_user_id_on_posix_storage_by_acl_username/1,
    get_user_id_on_posix_storage_should_return_root_user_id_when_reverse_luma_is_disabled/1,
    get_user_id_on_posix_storage_by_acl_username_should_return_error_when_reverse_luma_is_disabled/1,
    get_user_id_on_posix_storage_should_fail_with_404_error/1,
    get_user_id_on_posix_storage_by_acl_username_should_fail_with_404_error/1,
    get_user_id_should_fail_with_not_supported_storage_error/1,
    get_user_id_by_acl_username_should_fail_with_not_supported_storage_error/1,
    get_user_id_on_posix_storage_should_query_reverse_luma_once/1,
    get_user_id_on_posix_storage_by_acl_username_should_query_reverse_luma_once/1,
    get_user_id_on_posix_storage_should_query_reverse_luma_twice/1,
    get_user_id_on_posix_storage_by_acl_username_should_query_reverse_luma_twice/1,
    get_group_id_on_posix_storage/1,
    get_group_id_on_posix_storage_by_acl_groupname/1,
    get_group_id_on_posix_storage_should_return_undefined_when_reverse_luma_is_disabled/1,
    get_group_id_on_posix_storage_by_acl_groupname_should_return_error_when_reverse_luma_is_disabled/1,
    get_group_id_on_posix_storage_should_fail_with_404_error/1,
    get_group_id_on_posix_storage_by_acl_groupname_should_fail_with_404_error/1,
    get_group_id_should_fail_with_not_supported_storage_error/1,
    get_group_id_by_acl_groupname_should_fail_with_not_supported_storage_error/1,
    get_group_id_on_posix_storage_should_query_reverse_luma_once/1,
    get_group_id_on_posix_storage_by_acl_groupname_should_query_reverse_luma_once/1,
    get_group_id_on_posix_storage_should_query_reverse_luma_twice/1,
    get_group_id_on_posix_storage_by_acl_groupname_should_query_reverse_luma_twice/1
]).

all() ->
    ?ALL([
        get_user_id_on_posix_storage,
        get_user_id_on_posix_storage_by_acl_username,
        get_user_id_on_posix_storage_should_return_root_user_id_when_reverse_luma_is_disabled,
        get_user_id_on_posix_storage_by_acl_username_should_return_error_when_reverse_luma_is_disabled,
        get_user_id_on_posix_storage_should_fail_with_404_error,
        get_user_id_on_posix_storage_by_acl_username_should_fail_with_404_error,
        get_user_id_should_fail_with_not_supported_storage_error,
        get_user_id_by_acl_username_should_fail_with_not_supported_storage_error,
        get_user_id_on_posix_storage_should_query_reverse_luma_once,
        get_user_id_on_posix_storage_by_acl_username_should_query_reverse_luma_once,
        get_user_id_on_posix_storage_should_query_reverse_luma_twice,
        get_user_id_on_posix_storage_by_acl_username_should_query_reverse_luma_twice,
        get_group_id_on_posix_storage,
        get_group_id_on_posix_storage_by_acl_groupname,
        get_group_id_on_posix_storage_should_return_undefined_when_reverse_luma_is_disabled,
        get_group_id_on_posix_storage_by_acl_groupname_should_return_error_when_reverse_luma_is_disabled,
        get_group_id_on_posix_storage_should_fail_with_404_error,
        get_group_id_on_posix_storage_by_acl_groupname_should_fail_with_404_error,
        get_group_id_should_fail_with_not_supported_storage_error,
        get_group_id_by_acl_groupname_should_fail_with_not_supported_storage_error,
        get_group_id_on_posix_storage_should_query_reverse_luma_once,
        get_group_id_on_posix_storage_by_acl_groupname_should_query_reverse_luma_once,
        get_group_id_on_posix_storage_should_query_reverse_luma_twice,
        get_group_id_on_posix_storage_by_acl_groupname_should_query_reverse_luma_twice
    ]).

-define(TEST_URL, <<"http://127.0.0.1:5000">>).

-define(DEFAULT_TIMEOUT, timer:minutes(5)).

-define(TEST_PROVIDER_ID, <<"test_provider_id">>).
-define(TEST_USER_ID, <<"test_user_id">>).
-define(TEST_GROUP_ID, <<"test_group_id">>).
-define(TEST_MAPPED_GROUP_ID, <<"test_mapped_group_id">>).

-define(LUMA_CONFIG, #luma_config{
    url = ?TEST_URL,
    api_key = <<"test_api_key">>
}).

% This record is an equivalent of an opaque record in `storage` module.
% Any changes there should also be applied here.
-record(storage_record, {
    id :: od_storage:id(),
    helper :: helpers:helper(),
    is_readonly :: boolean(),
    is_imported_storage :: boolean(),
    luma_config :: luma_config:config() | undefined
}).

-define(STORAGE_DISABLED_LUMA, ?STORAGE(?POSIX_HELPER_NAME, undefined)).
-define(STORAGE_ID, <<"test_storage_id">>).

-define(STORAGE, ?STORAGE(?STORAGE_ID, ?POSIX_HELPER_NAME, ?LUMA_CONFIG)).
-define(STORAGE(LumaConfig), ?STORAGE(?STORAGE_ID, ?POSIX_HELPER_NAME, LumaConfig)).
-define(STORAGE(HelperName, LumaConfig), ?STORAGE(?STORAGE_ID, HelperName, LumaConfig)).
-define(STORAGE(StorageId, HelperName, LumaConfig), #storage_record{
    id = StorageId,
    helper = #helper{name = HelperName},
    is_readonly = false,
    is_imported_storage = false,
    luma_config = LumaConfig
}).

-define(SPACE_ID, <<"test_space_id">>).

%%%===================================================================
%%% Test functions
%%%===================================================================

get_user_id_on_posix_storage(Config) ->
    [Worker | _] = ?config(op_worker_nodes, Config),
    Result = rpc:call(Worker, reverse_luma, get_user_id,
<<<<<<< HEAD
        [<<"0">>, ?STORAGE]),
    ExpectedSubjectId = datastore_utils:gen_key(<<"">>, str_utils:format_bin("~p:~s",
        [?TEST_PROVIDER_ID, ?TEST_USER_ID])),
    ?assertEqual({ok, ExpectedSubjectId}, Result).
=======
        [<<"0">>, ?STORAGE_DOC(?STORAGE_ID, ?STORAGE)]),
    ?assertEqual({ok, expected_user_id()}, Result).
>>>>>>> b1dba716

get_user_id_on_posix_storage_by_acl_username(Config) ->
    [Worker | _] = ?config(op_worker_nodes, Config),
    Result = rpc:call(Worker, reverse_luma, get_user_id_by_name,
<<<<<<< HEAD
        [<<"user@nfsdomain.org">>, ?STORAGE]),
    ExpectedSubjectId = datastore_utils:gen_key(<<"">>, str_utils:format_bin("~p:~s",
        [?TEST_PROVIDER_ID, ?TEST_USER_ID])),
    ?assertEqual({ok, ExpectedSubjectId}, Result).
=======
        [<<"user@nfsdomain.org">>, ?STORAGE_DOC(?STORAGE_ID, ?STORAGE)]),
    ?assertEqual({ok, expected_user_id()}, Result).
>>>>>>> b1dba716

get_user_id_on_posix_storage_should_return_root_user_id_when_reverse_luma_is_disabled(Config) ->
    [Worker | _] = ?config(op_worker_nodes, Config),
    Result = rpc:call(Worker, reverse_luma, get_user_id,
        [<<"0">>, ?STORAGE_DISABLED_LUMA]),
    ?assertEqual({ok, ?ROOT_USER_ID}, Result).

get_user_id_on_posix_storage_by_acl_username_should_return_error_when_reverse_luma_is_disabled(Config) ->
    [Worker | _] = ?config(op_worker_nodes, Config),
    Result = rpc:call(Worker, reverse_luma, get_user_id_by_name,
        [<<"user@nfsdomain.org">>, ?STORAGE_DISABLED_LUMA]),
    ?assertEqual({error, luma_disabled}, Result).

get_user_id_on_posix_storage_should_fail_with_404_error(Config) ->
    [Worker | _] = ?config(op_worker_nodes, Config),
    Result = rpc:call(Worker, reverse_luma, get_user_id,
        [<<"0">>, ?STORAGE]),
    ?assertMatch({error, {luma_server, {404, _}}}, Result).

get_user_id_on_posix_storage_by_acl_username_should_fail_with_404_error(Config) ->
    [Worker | _] = ?config(op_worker_nodes, Config),
    Result = rpc:call(Worker, reverse_luma, get_user_id_by_name,
        [<<"user@nfsdomain.org">>, ?STORAGE]),
    ?assertMatch({error,{luma_server, {404, _}}}, Result).

get_user_id_should_fail_with_not_supported_storage_error(Config) ->
    [Worker | _] = ?config(op_worker_nodes, Config),
    Result = rpc:call(Worker, reverse_luma, get_user_id,
        [<<"0">>, ?STORAGE(<<"NOT SUPPORTED HELPER NAME">>, ?LUMA_CONFIG)]),
    ?assertEqual({error, not_supported_storage_type}, Result).

get_user_id_by_acl_username_should_fail_with_not_supported_storage_error(Config) ->
    [Worker | _] = ?config(op_worker_nodes, Config),
    Result = rpc:call(Worker, reverse_luma, get_user_id_by_name,
        [<<"user@nfsdomain.org">>, ?STORAGE(<<"NOT SUPPORTED HELPER NAME">>, ?LUMA_CONFIG)]),
    ?assertEqual({error, not_supported_storage_type}, Result).

get_user_id_on_posix_storage_should_query_reverse_luma_once(Config) ->
    [Worker | _] = ?config(op_worker_nodes, Config),

    Result = rpc:call(Worker, reverse_luma, get_user_id,
<<<<<<< HEAD
        [<<"0">>, ?STORAGE]),
    ?assertEqual({ok, ExpectedSubjectId}, Result),

    Result2 = rpc:call(Worker, reverse_luma, get_user_id,
        [<<"0">>, ?STORAGE]),
    ?assertEqual({ok, ExpectedSubjectId}, Result2),
=======
        [<<"0">>, ?STORAGE_DOC(?STORAGE_ID, ?STORAGE)]),
    ?assertEqual({ok, expected_user_id()}, Result),

    Result2 = rpc:call(Worker, reverse_luma, get_user_id,
        [<<"0">>, ?STORAGE_DOC(?STORAGE_ID, ?STORAGE)]),
    ?assertEqual({ok, expected_user_id()}, Result2),
>>>>>>> b1dba716

    test_utils:mock_assert_num_calls(Worker, reverse_luma_proxy, get_user_id,
        ['_', '_', '_', '_'], 1).

get_user_id_on_posix_storage_by_acl_username_should_query_reverse_luma_once(Config) ->
    [Worker | _] = ?config(op_worker_nodes, Config),

    Result = rpc:call(Worker, reverse_luma, get_user_id_by_name,
<<<<<<< HEAD
        [<<"user@nfsdomain.org">>, ?STORAGE]),
    ?assertEqual({ok, ExpectedSubjectId}, Result),

    Result2 = rpc:call(Worker, reverse_luma, get_user_id_by_name,
        [<<"user@nfsdomain.org">>, ?STORAGE]),
    ?assertEqual({ok, ExpectedSubjectId}, Result2),
=======
        [<<"user@nfsdomain.org">>, ?STORAGE_DOC(?STORAGE_ID, ?STORAGE)]),
    ?assertEqual({ok, expected_user_id()}, Result),

    Result2 = rpc:call(Worker, reverse_luma, get_user_id_by_name,
        [<<"user@nfsdomain.org">>, ?STORAGE_DOC(?STORAGE_ID, ?STORAGE)]),
    ?assertEqual({ok, expected_user_id()}, Result2),
>>>>>>> b1dba716

    test_utils:mock_assert_num_calls(Worker, reverse_luma_proxy, get_user_id_by_name,
        ['_', '_', '_', '_'], 1).

get_user_id_on_posix_storage_should_query_reverse_luma_twice(Config) ->
    [Worker | _] = ?config(op_worker_nodes, Config),

    Result = rpc:call(Worker, reverse_luma, get_user_id,
<<<<<<< HEAD
        [<<"0">>, ?STORAGE(?LUMA_CONFIG)]),
    ?assertEqual({ok, ExpectedSubjectId}, Result),
=======
        [<<"0">>, ?STORAGE_ID, ?STORAGE(?LUMA_CONFIG)]),
    ?assertEqual({ok, expected_user_id()}, Result),
>>>>>>> b1dba716

    rpc:call(Worker, luma_cache, invalidate, [?STORAGE_ID]),

    Result2 = rpc:call(Worker, reverse_luma, get_user_id,
        [<<"0">>, ?STORAGE(?LUMA_CONFIG)]),

    ?assertEqual({ok, expected_user_id()}, Result2),

    test_utils:mock_assert_num_calls(Worker, reverse_luma_proxy, get_user_id,
        ['_', '_', '_', '_'], 2).

get_user_id_on_posix_storage_by_acl_username_should_query_reverse_luma_twice(Config) ->
    [Worker | _] = ?config(op_worker_nodes, Config),

    Result = rpc:call(Worker, reverse_luma, get_user_id_by_name,
<<<<<<< HEAD
        [<<"user@nfsdomain.org">>, ?STORAGE(?LUMA_CONFIG)]),
    ?assertEqual({ok, ExpectedSubjectId}, Result),
=======
        [<<"user@nfsdomain.org">>, ?STORAGE_ID, ?STORAGE(?LUMA_CONFIG)]),
    ?assertEqual({ok, expected_user_id()}, Result),
>>>>>>> b1dba716

    rpc:call(Worker, luma_cache, invalidate, [?STORAGE_ID]),

    Result2 = rpc:call(Worker, reverse_luma, get_user_id_by_name,
        [<<"user@nfsdomain.org">>, ?STORAGE(?LUMA_CONFIG)]),

    ?assertEqual({ok, expected_user_id()}, Result2),

    test_utils:mock_assert_num_calls(Worker, reverse_luma_proxy, get_user_id_by_name,
        ['_', '_', '_', '_'], 2).

get_group_id_on_posix_storage(Config) ->
    [Worker | _] = ?config(op_worker_nodes, Config),
    Result = rpc:call(Worker, reverse_luma, get_group_id,
        [<<"0">>, ?SPACE_ID, ?STORAGE]),
    ?assertEqual({ok, ?TEST_MAPPED_GROUP_ID}, Result).

get_group_id_on_posix_storage_by_acl_groupname(Config) ->
    [Worker | _] = ?config(op_worker_nodes, Config),
    Result = rpc:call(Worker, reverse_luma, get_group_id_by_name,
        [<<"group@nfsdomain.org">>, ?SPACE_ID, ?STORAGE]),
    ?assertEqual({ok, ?TEST_MAPPED_GROUP_ID}, Result).

get_group_id_on_posix_storage_should_return_undefined_when_reverse_luma_is_disabled(Config) ->
    [Worker | _] = ?config(op_worker_nodes, Config),
    Result = rpc:call(Worker, reverse_luma, get_group_id,
        [<<"0">>, ?SPACE_ID, ?STORAGE_DISABLED_LUMA]),
    ?assertEqual({ok, undefined}, Result).

get_group_id_on_posix_storage_by_acl_groupname_should_return_error_when_reverse_luma_is_disabled(Config) ->
    [Worker | _] = ?config(op_worker_nodes, Config),
    Result = rpc:call(Worker, reverse_luma, get_group_id_by_name,
        [<<"group@nfsdomain.org">>, ?SPACE_ID, ?STORAGE_DISABLED_LUMA]),
    ?assertEqual({error, luma_disabled}, Result).

get_group_id_on_posix_storage_should_fail_with_404_error(Config) ->
    [Worker | _] = ?config(op_worker_nodes, Config),
    Result = rpc:call(Worker, reverse_luma, get_group_id,
        [<<"0">>, ?SPACE_ID, ?STORAGE]),
    ?assertMatch({error, {luma_server, {404, _}}}, Result).

get_group_id_on_posix_storage_by_acl_groupname_should_fail_with_404_error(Config) ->
    [Worker | _] = ?config(op_worker_nodes, Config),
    Result = rpc:call(Worker, reverse_luma, get_group_id_by_name,
        [<<"group@nfsdomain.org">>, ?SPACE_ID, ?STORAGE]),
    ?assertMatch({error, {luma_server, {404, _}}}, Result).

get_group_id_should_fail_with_not_supported_storage_error(Config) ->
    [Worker | _] = ?config(op_worker_nodes, Config),
    Result = rpc:call(Worker, reverse_luma, get_group_id,
        [<<"0">>, ?SPACE_ID, ?STORAGE(<<"NOT SUPPORTED HELPER NAME">>, ?LUMA_CONFIG)]),
    ?assertEqual({error, not_supported_storage_type}, Result).

get_group_id_by_acl_groupname_should_fail_with_not_supported_storage_error(Config) ->
    [Worker | _] = ?config(op_worker_nodes, Config),
    Result = rpc:call(Worker, reverse_luma, get_group_id_by_name,
        [<<"group@nfsdomain.org">>, ?SPACE_ID, ?STORAGE(<<"NOT SUPPORTED HELPER NAME">>, ?LUMA_CONFIG)]),
    ?assertEqual({error, not_supported_storage_type}, Result).

get_group_id_on_posix_storage_should_query_reverse_luma_once(Config) ->
    [Worker | _] = ?config(op_worker_nodes, Config),
    Result = rpc:call(Worker, reverse_luma, get_group_id,
        [<<"0">>, ?SPACE_ID, ?STORAGE]),
    ?assertEqual({ok, ?TEST_MAPPED_GROUP_ID}, Result),

    Result2 = rpc:call(Worker, reverse_luma, get_group_id,
        [<<"0">>, ?SPACE_ID, ?STORAGE]),
    ?assertEqual({ok, ?TEST_MAPPED_GROUP_ID}, Result2),

    test_utils:mock_assert_num_calls(Worker, reverse_luma_proxy, get_group_id,
        ['_', '_', '_', '_', '_'], 1).

get_group_id_on_posix_storage_by_acl_groupname_should_query_reverse_luma_once(Config) ->
    [Worker | _] = ?config(op_worker_nodes, Config),
    Result = rpc:call(Worker, reverse_luma, get_group_id_by_name,
        [<<"group@nfsdomain.org">>, ?SPACE_ID, ?STORAGE]),
    ?assertEqual({ok, ?TEST_MAPPED_GROUP_ID}, Result),

    Result2 = rpc:call(Worker, reverse_luma, get_group_id_by_name,
        [<<"group@nfsdomain.org">>, ?SPACE_ID, ?STORAGE]),
    ?assertEqual({ok, ?TEST_MAPPED_GROUP_ID}, Result2),

    test_utils:mock_assert_num_calls(Worker, reverse_luma_proxy, get_group_id_by_name,
        ['_', '_', '_', '_', '_'], 1).

get_group_id_on_posix_storage_should_query_reverse_luma_twice(Config) ->
    [Worker | _] = ?config(op_worker_nodes, Config),
    Result = rpc:call(Worker, reverse_luma, get_group_id,
        [<<"0">>, ?SPACE_ID, ?STORAGE(?LUMA_CONFIG)]),
    ?assertEqual({ok, ?TEST_MAPPED_GROUP_ID}, Result),
    ok = rpc:call(Worker, luma_cache, invalidate, [?STORAGE_ID]),

    Result2 = rpc:call(Worker, reverse_luma, get_group_id,
        [<<"0">>, ?SPACE_ID, ?STORAGE(?LUMA_CONFIG)]),
    ?assertEqual({ok, ?TEST_MAPPED_GROUP_ID}, Result2),

    test_utils:mock_assert_num_calls(Worker, reverse_luma_proxy, get_group_id,
        ['_', '_', '_', '_', '_'], 2).

get_group_id_on_posix_storage_by_acl_groupname_should_query_reverse_luma_twice(Config) ->
    [Worker | _] = ?config(op_worker_nodes, Config),
    Result = rpc:call(Worker, reverse_luma, get_group_id_by_name,
        [<<"group@nfsdomain.org">>, ?SPACE_ID, ?STORAGE(?LUMA_CONFIG)]),
    ?assertEqual({ok, ?TEST_MAPPED_GROUP_ID}, Result),

    rpc:call(Worker, luma_cache, invalidate, [?STORAGE_ID]),

    Result2 = rpc:call(Worker, reverse_luma, get_group_id_by_name,
        [<<"group@nfsdomain.org">>, ?SPACE_ID, ?STORAGE(?LUMA_CONFIG)]),

    ?assertEqual({ok, ?TEST_MAPPED_GROUP_ID}, Result2),

    test_utils:mock_assert_num_calls(Worker, reverse_luma_proxy, get_group_id_by_name,
        ['_', '_', '_', '_', '_'], 2).


%%%===================================================================
%%% SetUp and TearDown functions
%%%===================================================================

init_per_suite(Config) ->
    Posthook = fun(NewConfig) ->
        initializer:create_test_users_and_spaces(?TEST_FILE(NewConfig, "env_desc.json"), NewConfig)
    end,
    [
        {?ENV_UP_POSTHOOK, Posthook},
        {?LOAD_MODULES, [initializer, ?MODULE]}
        | Config
    ].

end_per_suite(Config) ->
    initializer:clean_test_users_and_spaces_no_validate(Config).

init_per_testcase(Case, Config) when
    Case =:= get_user_id_on_posix_storage;
    Case =:= get_user_id_on_posix_storage_should_query_reverse_luma_once ->

    [Worker | _] = ?config(op_worker_nodes, Config),
    test_utils:mock_new(Worker, [reverse_luma_proxy], [passthrough]),
    mock_resolve_user_post(Worker,
        {ok, 200, [], str_utils:format_bin("{
        \"idp\": \"~s\",
        \"subjectId\": \"~s\"
        \}", [?TEST_PROVIDER_ID, ?TEST_USER_ID])}),
    init_per_testcase(?DEFAULT_CASE(Case), Config);

init_per_testcase(Case, Config) when
    Case =:= get_user_id_on_posix_storage_by_acl_username;
    Case =:= get_user_id_on_posix_storage_by_acl_username_should_query_reverse_luma_once ->

    [Worker | _] = ?config(op_worker_nodes, Config),
    test_utils:mock_new(Worker, [reverse_luma_proxy], [passthrough]),
    mock_resolve_acl_user_post(Worker,
        {ok, 200, [], str_utils:format_bin("{
        \"idp\": \"~s\",
        \"subjectId\": \"~s\"
        \}", [?TEST_PROVIDER_ID, ?TEST_USER_ID])}),
    init_per_testcase(?DEFAULT_CASE(Case), Config);

init_per_testcase(Case = get_user_id_on_posix_storage_should_query_reverse_luma_twice, Config)->
    [Worker | _] = ?config(op_worker_nodes, Config),
    test_utils:mock_new(Worker, [reverse_luma_proxy], [passthrough]),
    mock_resolve_user_post(Worker,
        {ok, 200, [], str_utils:format_bin("{
        \"idp\": \"~s\",
        \"subjectId\": \"~s\"
        \}", [?TEST_PROVIDER_ID, ?TEST_USER_ID])}),
    init_per_testcase(?DEFAULT_CASE(Case), Config);

init_per_testcase(Case = get_user_id_on_posix_storage_by_acl_username_should_query_reverse_luma_twice, Config)->
    [Worker | _] = ?config(op_worker_nodes, Config),
    test_utils:mock_new(Worker, [reverse_luma_proxy], [passthrough]),
    mock_resolve_acl_user_post(Worker,
        {ok, 200, [], str_utils:format_bin("{
        \"idp\": \"~s\",
        \"subjectId\": \"~s\"
        \}", [?TEST_PROVIDER_ID, ?TEST_USER_ID])}),
    init_per_testcase(?DEFAULT_CASE(Case), Config);

init_per_testcase(Case = get_user_id_on_posix_storage_should_fail_with_404_error, Config) ->
    [Worker | _] = ?config(op_worker_nodes, Config),
    test_utils:mock_new(Worker, [reverse_luma_proxy], [passthrough]),
    mock_resolve_user_post(Worker, {ok, 404, [], <<"{\"error\": \"reason\"\}">>}),
    init_per_testcase(?DEFAULT_CASE(Case), Config);

init_per_testcase(Case = get_user_id_on_posix_storage_by_acl_username_should_fail_with_404_error, Config) ->
    [Worker | _] = ?config(op_worker_nodes, Config),
    test_utils:mock_new(Worker, [reverse_luma_proxy], [passthrough]),
    mock_resolve_acl_user_post(Worker, {ok, 404, [], <<"{\"error\": \"reason\"\}">>}),
    init_per_testcase(?DEFAULT_CASE(Case), Config);

init_per_testcase(Case, Config) when
    Case =:= get_group_id_on_posix_storage;
    Case =:= get_group_id_on_posix_storage_should_query_reverse_luma_once;
    Case =:= get_group_id_on_posix_storage_should_query_reverse_luma_twice
    ->

    [Worker | _] = ?config(op_worker_nodes, Config),
    test_utils:mock_new(Worker, [reverse_luma_proxy, provider_logic], [passthrough]),
    mock_resolve_group_post(Worker,
        {
            ok, 200, [], str_utils:format_bin("{
                \"idp\": \"~s\",
                \"groupId\": \"~s\"\}", [?TEST_PROVIDER_ID, ?TEST_GROUP_ID])
        }
    ),
    mock_idp_group_mapping(Worker,
        ?TEST_PROVIDER_ID, ?TEST_GROUP_ID,
        ?TEST_MAPPED_GROUP_ID
    ),
    init_per_testcase(?DEFAULT_CASE(Case), Config);

init_per_testcase(Case, Config) when
    Case =:= get_group_id_on_posix_storage_by_acl_groupname;
    Case =:= get_group_id_on_posix_storage_by_acl_groupname_should_query_reverse_luma_twice;
    Case =:= get_group_id_on_posix_storage_by_acl_groupname_should_query_reverse_luma_once->

    [Worker | _] = ?config(op_worker_nodes, Config),
    test_utils:mock_new(Worker, [reverse_luma_proxy], [passthrough]),
    mock_resolve_acl_group_post(Worker,
        {
            ok, 200, [], str_utils:format_bin("{
                \"idp\": \"~s\",
                \"groupId\": \"~s\"\}", [?TEST_PROVIDER_ID, ?TEST_GROUP_ID])
        }
    ),
    mock_idp_group_mapping(Worker,
        ?TEST_PROVIDER_ID, ?TEST_GROUP_ID,
        ?TEST_MAPPED_GROUP_ID
    ),
    init_per_testcase(?DEFAULT_CASE(Case), Config);

init_per_testcase(Case = get_group_id_on_posix_storage_should_fail_with_404_error, Config)  ->
    [Worker | _] = ?config(op_worker_nodes, Config),
    test_utils:mock_new(Worker, [reverse_luma_proxy], [passthrough]),
    mock_resolve_group_post(Worker, {ok, 404, [], <<"{\"error\": \"reason\"\}">>}),
    init_per_testcase(?DEFAULT_CASE(Case), Config);

init_per_testcase(Case = get_group_id_on_posix_storage_by_acl_groupname_should_fail_with_404_error, Config) ->
    [Worker | _] = ?config(op_worker_nodes, Config),
    test_utils:mock_new(Worker, [reverse_luma_proxy], [passthrough]),
    mock_resolve_acl_group_post(Worker, {ok, 404, [], <<"{\"error\": \"reason\"\}">>}),
    init_per_testcase(?DEFAULT_CASE(Case), Config);

init_per_testcase(_Case, Config) ->
    Config.

end_per_testcase(_Case, Config) ->
    Workers = [Worker | _] = ?config(op_worker_nodes, Config),
    ok = rpc:call(Worker, luma_cache, invalidate, [?STORAGE_ID]),
    test_utils:mock_unload(Workers, [reverse_luma_proxy, provider_logic]).

mock_resolve_acl_user_post(Worker, Expected) ->
    test_utils:mock_expect(Worker, reverse_luma_proxy, http_client_post, fun
        (Url, Headers, Body) when is_binary(Url) ->
            case lists:last(binary:split(Url, <<"/">>, [global])) of
                <<"resolve_acl_user">> ->
                    Expected;
                _ ->
                    meck:passthrough([Url, Headers, Body])
            end;
        (Url, Headers, Body) ->
            meck:passthrough([Url, Headers, Body])
    end).

mock_resolve_user_post(Worker, Expected) ->
    test_utils:mock_expect(Worker, reverse_luma_proxy, http_client_post, fun
        (Url, Headers, Body) when is_binary(Url) ->
            case lists:last(binary:split(Url, <<"/">>, [global])) of
                <<"resolve_user">> ->
                    Expected;
                _ ->
                    meck:passthrough([Url, Headers, Body])
            end;
        (Url, Headers, Body) ->
            meck:passthrough([Url, Headers, Body])
    end).

mock_resolve_group_post(Worker, ExpectedLuma) ->
    test_utils:mock_expect(Worker, reverse_luma_proxy, http_client_post, fun
        (Url, Headers, Body) when is_binary(Url) ->
            case lists:last(binary:split(Url, <<"/">>, [global])) of
                <<"resolve_group">> ->
                    ExpectedLuma;
                _ ->
                    meck:passthrough([Url, Headers, Body])
            end;
        (Url, Headers, Body) ->
            meck:passthrough([Url, Headers, Body])
    end).

mock_resolve_acl_group_post(Worker, ExpectedLuma) ->
    test_utils:mock_expect(Worker, reverse_luma_proxy, http_client_post, fun
        (Url, Headers, Body) when is_binary(Url) ->
            case lists:last(binary:split(Url, <<"/">>, [global])) of
                <<"resolve_acl_group">> ->
                    ExpectedLuma;
                _ ->
                    meck:passthrough([Url, Headers, Body])
            end;
        (Url, Headers, Body) ->
            meck:passthrough([Url, Headers, Body])
    end).

mock_idp_group_mapping(Worker, IdP, IdpGroupId, GroupId) ->
    test_utils:mock_expect(Worker, provider_logic, map_idp_group_to_onedata,
        fun(IdPArg, IdpGroupIdArg) ->
            case {IdPArg, IdpGroupIdArg} of
                {IdP, IdpGroupId} ->
                    {ok, GroupId};
                _ ->
                    ?ERROR_BAD_VALUE_ID_NOT_FOUND(IdP)
            end
        end).

expected_user_id() ->
    datastore_key:gen_legacy_key(<<"">>, str_utils:format_bin("~ts:~s",
        [?TEST_PROVIDER_ID, ?TEST_USER_ID])).<|MERGE_RESOLUTION|>--- conflicted
+++ resolved
@@ -127,28 +127,14 @@
 get_user_id_on_posix_storage(Config) ->
     [Worker | _] = ?config(op_worker_nodes, Config),
     Result = rpc:call(Worker, reverse_luma, get_user_id,
-<<<<<<< HEAD
         [<<"0">>, ?STORAGE]),
-    ExpectedSubjectId = datastore_utils:gen_key(<<"">>, str_utils:format_bin("~p:~s",
-        [?TEST_PROVIDER_ID, ?TEST_USER_ID])),
-    ?assertEqual({ok, ExpectedSubjectId}, Result).
-=======
-        [<<"0">>, ?STORAGE_DOC(?STORAGE_ID, ?STORAGE)]),
     ?assertEqual({ok, expected_user_id()}, Result).
->>>>>>> b1dba716
 
 get_user_id_on_posix_storage_by_acl_username(Config) ->
     [Worker | _] = ?config(op_worker_nodes, Config),
     Result = rpc:call(Worker, reverse_luma, get_user_id_by_name,
-<<<<<<< HEAD
         [<<"user@nfsdomain.org">>, ?STORAGE]),
-    ExpectedSubjectId = datastore_utils:gen_key(<<"">>, str_utils:format_bin("~p:~s",
-        [?TEST_PROVIDER_ID, ?TEST_USER_ID])),
-    ?assertEqual({ok, ExpectedSubjectId}, Result).
-=======
-        [<<"user@nfsdomain.org">>, ?STORAGE_DOC(?STORAGE_ID, ?STORAGE)]),
     ?assertEqual({ok, expected_user_id()}, Result).
->>>>>>> b1dba716
 
 get_user_id_on_posix_storage_should_return_root_user_id_when_reverse_luma_is_disabled(Config) ->
     [Worker | _] = ?config(op_worker_nodes, Config),
@@ -190,21 +176,12 @@
     [Worker | _] = ?config(op_worker_nodes, Config),
 
     Result = rpc:call(Worker, reverse_luma, get_user_id,
-<<<<<<< HEAD
         [<<"0">>, ?STORAGE]),
-    ?assertEqual({ok, ExpectedSubjectId}, Result),
+    ?assertEqual({ok, expected_user_id()}, Result),
 
     Result2 = rpc:call(Worker, reverse_luma, get_user_id,
         [<<"0">>, ?STORAGE]),
-    ?assertEqual({ok, ExpectedSubjectId}, Result2),
-=======
-        [<<"0">>, ?STORAGE_DOC(?STORAGE_ID, ?STORAGE)]),
-    ?assertEqual({ok, expected_user_id()}, Result),
-
-    Result2 = rpc:call(Worker, reverse_luma, get_user_id,
-        [<<"0">>, ?STORAGE_DOC(?STORAGE_ID, ?STORAGE)]),
     ?assertEqual({ok, expected_user_id()}, Result2),
->>>>>>> b1dba716
 
     test_utils:mock_assert_num_calls(Worker, reverse_luma_proxy, get_user_id,
         ['_', '_', '_', '_'], 1).
@@ -213,21 +190,12 @@
     [Worker | _] = ?config(op_worker_nodes, Config),
 
     Result = rpc:call(Worker, reverse_luma, get_user_id_by_name,
-<<<<<<< HEAD
         [<<"user@nfsdomain.org">>, ?STORAGE]),
-    ?assertEqual({ok, ExpectedSubjectId}, Result),
+    ?assertEqual({ok, expected_user_id()}, Result),
 
     Result2 = rpc:call(Worker, reverse_luma, get_user_id_by_name,
         [<<"user@nfsdomain.org">>, ?STORAGE]),
-    ?assertEqual({ok, ExpectedSubjectId}, Result2),
-=======
-        [<<"user@nfsdomain.org">>, ?STORAGE_DOC(?STORAGE_ID, ?STORAGE)]),
-    ?assertEqual({ok, expected_user_id()}, Result),
-
-    Result2 = rpc:call(Worker, reverse_luma, get_user_id_by_name,
-        [<<"user@nfsdomain.org">>, ?STORAGE_DOC(?STORAGE_ID, ?STORAGE)]),
     ?assertEqual({ok, expected_user_id()}, Result2),
->>>>>>> b1dba716
 
     test_utils:mock_assert_num_calls(Worker, reverse_luma_proxy, get_user_id_by_name,
         ['_', '_', '_', '_'], 1).
@@ -236,13 +204,8 @@
     [Worker | _] = ?config(op_worker_nodes, Config),
 
     Result = rpc:call(Worker, reverse_luma, get_user_id,
-<<<<<<< HEAD
         [<<"0">>, ?STORAGE(?LUMA_CONFIG)]),
-    ?assertEqual({ok, ExpectedSubjectId}, Result),
-=======
-        [<<"0">>, ?STORAGE_ID, ?STORAGE(?LUMA_CONFIG)]),
     ?assertEqual({ok, expected_user_id()}, Result),
->>>>>>> b1dba716
 
     rpc:call(Worker, luma_cache, invalidate, [?STORAGE_ID]),
 
@@ -258,13 +221,8 @@
     [Worker | _] = ?config(op_worker_nodes, Config),
 
     Result = rpc:call(Worker, reverse_luma, get_user_id_by_name,
-<<<<<<< HEAD
         [<<"user@nfsdomain.org">>, ?STORAGE(?LUMA_CONFIG)]),
-    ?assertEqual({ok, ExpectedSubjectId}, Result),
-=======
-        [<<"user@nfsdomain.org">>, ?STORAGE_ID, ?STORAGE(?LUMA_CONFIG)]),
     ?assertEqual({ok, expected_user_id()}, Result),
->>>>>>> b1dba716
 
     rpc:call(Worker, luma_cache, invalidate, [?STORAGE_ID]),
 
