--- conflicted
+++ resolved
@@ -332,8 +332,6 @@
     ?assert(object_exists(DirName2)),
     %%------------------------------
 
-<<<<<<< HEAD
-=======
     %%----- update ------
     ?assert(object_exists(DirName)),
 
@@ -344,7 +342,6 @@
     ?assert(object_exists(DirName)),
     %%------------------------------
 
->>>>>>> a65a0994
     %%----- missing parent ---------
     ?assert(not object_exists(MissingParentName)),
 
