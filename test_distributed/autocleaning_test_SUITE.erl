--- conflicted
+++ resolved
@@ -745,16 +745,10 @@
     Posthook = fun(NewConfig) ->
         application:start(ssl),
         hackney:start(),
-<<<<<<< HEAD
-        initializer:create_test_users_and_spaces(?TEST_FILE(NewConfig, "env_desc.json"), NewConfig)
-=======
         NewConfig2 = initializer:create_test_users_and_spaces(?TEST_FILE(NewConfig, "env_desc.json"), NewConfig),
         Workers = ?config(op_worker_nodes, NewConfig2),
         test_utils:set_env(Workers, op_worker, autocleaning_restart_runs, false),
-        test_utils:set_env(Workers, op_worker, max_file_replication_retries_per_file, 5),
-        test_utils:set_env(Workers, op_worker, max_eviction_retries_per_file_replica, 5),
         sort_workers(NewConfig2)
->>>>>>> baf7636b
     end,
     [{?ENV_UP_POSTHOOK, Posthook}, {?LOAD_MODULES, [initializer, ?MODULE]} | Config].
 
