%%%-------------------------------------------------------------------
%%% @author Jakub Kudzia
%%% @copyright (C) 2018 ACK CYFRONET AGH
%%% This software is released under the MIT license
%%% cited in 'LICENSE.txt'.
%%%--------------------------------------------------------------------
%%% @doc
%%% This module contains tests of auto-cleaning mechanism.
%%% @end
%%%-------------------------------------------------------------------
-module(autocleaning_test_SUITE).
-author("Jakub Kudzia").

-include("global_definitions.hrl").
-include("distribution_assert.hrl").
-include_lib("ctool/include/logging.hrl").
-include_lib("ctool/include/test/test_utils.hrl").
-include_lib("ctool/include/test/assertions.hrl").
-include_lib("ctool/include/errors.hrl").
-include_lib("ctool/include/posix/acl.hrl").

%% API
-export([all/0, init_per_suite/1, end_per_suite/1, init_per_testcase/2, end_per_testcase/2]).
-export([
    autocleaning_run_should_not_start_when_file_popularity_is_disabled/1,
    forcefully_started_autocleaning_should_return_error_when_file_popularity_is_disabled/1,
    autocleaning_run_should_not_start_when_autocleaning_is_disabled/1,
    forcefully_started_autocleaning_should_return_error_when_autocleaning_is_disabled/1,
    autocleaning_should_not_evict_file_replica_when_it_is_not_replicated/1,
    autocleaning_should_evict_file_replica_when_it_is_replicated/1,
    periodical_autocleaning_should_evict_file_replica_when_it_is_replicated/1,
    forcefully_started_autocleaning_should_evict_file_replica_when_it_is_replicated/1,
    autocleaning_should_evict_file_replica_replicated_by_job/1,
    autocleaning_should_evict_file_replicas_until_it_reaches_configured_target/1,
    autocleaning_should_evict_file_replica_when_it_satisfies_all_enabled_rules/1,
    autocleaning_should_not_evict_file_replica_when_it_does_not_satisfy_max_open_count_rule/1,
    autocleaning_should_not_evict_file_replica_when_it_does_not_satisfy_min_hours_since_last_open_rule/1,
    autocleaning_should_not_evict_file_replica_when_it_does_not_satisfy_min_file_size_rule/1,
    autocleaning_should_not_evict_file_replica_when_it_does_not_satisfy_max_file_size_rule/1,
    autocleaning_should_not_evict_file_replica_when_it_does_not_satisfy_max_hourly_moving_average_rule/1,
    autocleaning_should_not_evict_file_replica_when_it_does_not_satisfy_max_daily_moving_average_rule/1,
    autocleaning_should_not_evict_file_replica_when_it_does_not_satisfy_max_monthly_moving_average_rule/1,
    restart_autocleaning_run_test/1,
    autocleaning_should_evict_file_when_it_is_old_enough/1,
    autocleaning_should_not_evict_opened_file_replica/1,
    cancel_autocleaning_run/1]).

all() -> [
    autocleaning_run_should_not_start_when_file_popularity_is_disabled,
    forcefully_started_autocleaning_should_return_error_when_file_popularity_is_disabled,
    autocleaning_run_should_not_start_when_autocleaning_is_disabled,
    forcefully_started_autocleaning_should_return_error_when_autocleaning_is_disabled,
    autocleaning_should_not_evict_file_replica_when_it_is_not_replicated,
    autocleaning_should_evict_file_replica_when_it_is_replicated,
    periodical_autocleaning_should_evict_file_replica_when_it_is_replicated,
    forcefully_started_autocleaning_should_evict_file_replica_when_it_is_replicated,
    autocleaning_should_evict_file_replica_replicated_by_job,
    autocleaning_should_evict_file_replicas_until_it_reaches_configured_target,
    autocleaning_should_evict_file_replica_when_it_satisfies_all_enabled_rules,
    autocleaning_should_not_evict_file_replica_when_it_does_not_satisfy_max_open_count_rule,
    autocleaning_should_not_evict_file_replica_when_it_does_not_satisfy_min_hours_since_last_open_rule,
    autocleaning_should_not_evict_file_replica_when_it_does_not_satisfy_min_file_size_rule,
    autocleaning_should_not_evict_file_replica_when_it_does_not_satisfy_max_file_size_rule,
    autocleaning_should_not_evict_file_replica_when_it_does_not_satisfy_max_hourly_moving_average_rule,
    autocleaning_should_not_evict_file_replica_when_it_does_not_satisfy_max_daily_moving_average_rule,
    autocleaning_should_not_evict_file_replica_when_it_does_not_satisfy_max_monthly_moving_average_rule,
    restart_autocleaning_run_test,
    autocleaning_should_evict_file_when_it_is_old_enough,
    autocleaning_should_not_evict_opened_file_replica,
    cancel_autocleaning_run
].

-define(SPACE_ID, <<"space1">>).
-define(FILE_NAME, <<"file_", (atom_to_binary(?FUNCTION_NAME, utf8))/binary>>).

-define(FILE_PATH(FileName), filename:join(["/", ?SPACE_ID, FileName])).

-define(USER, <<"user1">>).
-define(SESSION(Worker, Config), ?SESSION(?USER, Worker, Config)).
-define(SESSION(User, Worker, Config),
    ?config({session_id, {User, ?GET_DOMAIN(Worker)}}, Config)).

-define(ATTEMPTS, 300).
-define(LIMIT, 10).
-define(MAX_LIMIT, 10000).
-define(MAX_VAL, 1000000000).

-define(RULE_SETTING(Value), ?RULE_SETTING(true, Value)).
-define(RULE_SETTING(Enabled, Value), #{enabled => Enabled, value => Value}).

-define(assertDistribution(Worker, SessionId, ExpectedDistribution, FileGuid),
<<<<<<< HEAD
    ?assertDistribution(Worker, SessionId, ExpectedDistribution, FileGuid, ?ATTEMPTS)).
=======
    ?assertEqual(?normalizeDistribution(ExpectedDistribution), try
        {ok, __FileBlocks} = lfm_proxy:get_file_distribution(Worker, SessionId, {guid, FileGuid}),
        lists:sort(__FileBlocks)
    catch
        _:_ ->
            error
    end,
    ?ATTEMPTS)
).
>>>>>>> f41dfc2e

-define(assertFilesInView(Worker, SpaceId, ExpectedGuids),
    ?assertMatch([], begin
        {ok, #{<<"rows">> := Rows}} = rpc:call(Worker, index, query, [SpaceId, <<"file-popularity">>, [{limit, ?MAX_LIMIT}, {stale, false}]]),
        __FileIds = [maps:get(<<"value">>, Row) || Row <- Rows],
        __Guids = [?id_to_guid(__F) || __F <- __FileIds],
        ExpectedGuids -- __Guids
    end, ?ATTEMPTS)).

-define(assertRunFinished(Worker, __ARId),
    ?assertEqual(true, begin
        {ok, Info} = get_run_report(Worker, __ARId),
        maps:get(stopped_at, Info) =/= null
    end, ?ATTEMPTS)).

-define(assertReport(Expected, Worker, __ARId),
    ?assertRunFinished(Worker, __ARId),
    ?assertMatch(Expected, get_run_report(Worker, __ARId))
).

-define(assertOneOfReports(Expected, Worker, SpaceId),
    ?assertOneOfReports(Expected, Worker, SpaceId, ?ATTEMPTS)).

-define(assertOneOfReports(Expected, Worker, SpaceId, Attempts),
    ?assertEqual(true, begin
        {ok, __ARIds} =  list(Worker, SpaceId),
        lists:foldl(fun
            (_, true) ->
                true;
            (__ARId, false) ->
                try
                   ?assertReport(Expected, Worker, __ARId),
                    true
                catch
                    _:_ ->
                        false
                end
        end, false, __ARIds)
    end, Attempts)).


-define(id_to_guid(ObjectId), begin
    {ok, __Guid} = file_id:objectid_to_guid(ObjectId),
    __Guid
end).

-define(FAILED, <<"failed">>).
-define(COMPLETED, <<"completed">>).
-define(ACTIVE, <<"active">>).
-define(CANCELLING, <<"cancelling">>).
-define(CANCELLED, <<"cancelled">>).

%%%===================================================================
%%% API
%%%===================================================================

autocleaning_run_should_not_start_when_file_popularity_is_disabled(Config) ->
    [W | _] = ?config(op_worker_nodes, Config),
    SessId = ?SESSION(W, Config),
    FileName = ?FILE_NAME,
    Size = 10,
    test_utils:mock_new(W, autocleaning_api, [passthrough]),
    test_utils:mock_new(W, autocleaning_run, [passthrough]),
    write_file(W, SessId, ?FILE_PATH(FileName), Size),
    test_utils:mock_assert_num_calls(W, autocleaning_api, check, ['_'], 1, ?ATTEMPTS),
    test_utils:mock_assert_num_calls(W, autocleaning_run, start, ['_', '_', '_'], 0, ?ATTEMPTS).

forcefully_started_autocleaning_should_return_error_when_file_popularity_is_disabled(Config) ->
    [W | _] = ?config(op_worker_nodes, Config),
    ?assertEqual(?ERROR_FILE_POPULARITY_DISABLED, force_start(W, ?SPACE_ID)).

autocleaning_run_should_not_start_when_autocleaning_is_disabled(Config) ->
    [W | _] = ?config(op_worker_nodes, Config),
    SessId = ?SESSION(W, Config),
    FileName = ?FILE_NAME,
    Size = 10,
    test_utils:mock_new(W, autocleaning_api, [passthrough]),
    test_utils:mock_new(W, autocleaning_run, [passthrough]),
    enable_file_popularity(W, ?SPACE_ID),
    write_file(W, SessId, ?FILE_PATH(FileName), Size),
    test_utils:mock_assert_num_calls(W, autocleaning_api, check, ['_'], 1, ?ATTEMPTS),
    test_utils:mock_assert_num_calls(W, autocleaning_run, start, ['_', '_', '_'], 0, ?ATTEMPTS).

forcefully_started_autocleaning_should_return_error_when_autocleaning_is_disabled(Config) ->
    [W | _] = ?config(op_worker_nodes, Config),
    enable_file_popularity(W, ?SPACE_ID),
    ?assertEqual(?ERROR_AUTO_CLEANING_DISABLED, force_start(W, ?SPACE_ID)).

autocleaning_should_not_evict_file_replica_when_it_is_not_replicated(Config) ->
    [W1 | _] = ?config(op_worker_nodes, Config),
    SessId = ?SESSION(W1, Config),
    FileName = ?FILE_NAME,
    Size = 10,
    DomainP1 = ?GET_DOMAIN_BIN(W1),
    enable_file_popularity(W1, ?SPACE_ID),
    configure_autocleaning(W1, ?SPACE_ID, #{
        enabled => true,
        target => 0,
        threshold => Size - 1
    }),
    Guid = write_file(W1, SessId, ?FILE_PATH(FileName), Size),
    ?assertDistribution(W1, SessId, ?DIST(DomainP1, Size), Guid),
    ?assertOneOfReports({ok, #{
        released_bytes := 0,
        bytes_to_release := Size,
        files_number := 0,
        status := ?FAILED
    }}, W1, ?SPACE_ID).

autocleaning_should_evict_file_replica_when_it_is_replicated(Config) ->
    [W1, W2 | _] = ?config(op_worker_nodes, Config),
    SessId = ?SESSION(W1, Config),
    SessId2 = ?SESSION(W2, Config),
    FileName = ?FILE_NAME,
    Size = 10,
    DomainP1 = ?GET_DOMAIN_BIN(W1),
    DomainP2 = ?GET_DOMAIN_BIN(W2),
    ok = enable_file_popularity(W1, ?SPACE_ID),
    Guid = write_file(W2, SessId2, ?FILE_PATH(FileName), Size),
    ok = configure_autocleaning(W1, ?SPACE_ID, #{
        enabled => true,
        target => 0,
        threshold => Size - 1
    }),

    % read file on W1 to replicate it
    ?assertDistribution(W1, SessId, ?DISTS([DomainP2], [Size]), Guid),
    read_file(W1, SessId, Guid, Size),
    ?assertDistribution(W1, SessId, ?DISTS([DomainP1, DomainP2], [0, Size]), Guid),
    ?assertOneOfReports({ok, #{
        released_bytes := Size,
        bytes_to_release := Size,
        files_number := 1,
        status := ?COMPLETED
    }}, W1, ?SPACE_ID).

periodical_autocleaning_should_evict_file_replica_when_it_is_replicated(Config) ->
    [W1, W2 | _] = ?config(op_worker_nodes, Config),
    SessId = ?SESSION(W1, Config),
    SessId2 = ?SESSION(W2, Config),
    FileName = ?FILE_NAME,
    Size = 10,
    DomainP1 = ?GET_DOMAIN_BIN(W1),
    DomainP2 = ?GET_DOMAIN_BIN(W2),
    enable_file_popularity(W1, ?SPACE_ID),
    Guid = write_file(W1, SessId, ?FILE_PATH(FileName), Size),
    ?assertDistribution(W2, SessId2, ?DISTS([DomainP1], [Size]), Guid),
    % read file on W2 to replicate it
    read_file(W2, SessId2, Guid, Size),

    ?assertDistribution(W1, SessId, ?DISTS([DomainP1, DomainP2], [Size, Size]), Guid),
    ?assertFilesInView(W1, ?SPACE_ID, [Guid]),
    ?assertEqual(Size, current_size(W1, ?SPACE_ID), ?ATTEMPTS),
    configure_autocleaning(W1, ?SPACE_ID, #{
        enabled => true,
        target => 0,
        threshold => Size - 1
    }),
    ?assertDistribution(W1, SessId, ?DISTS([DomainP1, DomainP2], [0, Size]), Guid),
    ?assertOneOfReports({ok, #{
        released_bytes := Size,
        bytes_to_release := Size,
        files_number := 1,
        status := ?COMPLETED
    }}, W1, ?SPACE_ID).

forcefully_started_autocleaning_should_evict_file_replica_when_it_is_replicated(Config) ->
    [W1, W2 | _] = ?config(op_worker_nodes, Config),
    SessId = ?SESSION(W1, Config),
    SessId2 = ?SESSION(W2, Config),
    FileName = ?FILE_NAME,
    Size = 10,
    DomainP1 = ?GET_DOMAIN_BIN(W1),
    DomainP2 = ?GET_DOMAIN_BIN(W2),
    enable_file_popularity(W1, ?SPACE_ID),
    Guid = write_file(W1, SessId, ?FILE_PATH(FileName), Size),
    ?assertDistribution(W2, SessId2, ?DISTS([DomainP1], [Size]), Guid),
    % read file on W2 to replicate it
    read_file(W2, SessId2, Guid, Size),

    ?assertDistribution(W1, SessId, ?DISTS([DomainP1, DomainP2], [Size, Size]), Guid),
    ?assertFilesInView(W1, ?SPACE_ID, [Guid]),
    ?assertEqual(Size, current_size(W1, ?SPACE_ID), ?ATTEMPTS),
    configure_autocleaning(W1, ?SPACE_ID, #{
        enabled => true,
        target => 0,
        threshold => Size - 1
    }),
    {ok, ARId} = force_start(W1, ?SPACE_ID),
    ?assertMatch({ok, [ARId]}, list(W1, ?SPACE_ID), ?ATTEMPTS),
    ?assertRunFinished(W1, ARId),
    ?assertDistribution(W1, SessId, ?DISTS([DomainP1, DomainP2], [0, Size]), Guid),
    ?assertReport({ok, #{
        released_bytes := Size,
        bytes_to_release := Size,
        files_number := 1,
        status := ?COMPLETED
    }}, W1, ARId).

autocleaning_should_evict_file_replica_replicated_by_job(Config) ->
    [W1, W2 | _] = ?config(op_worker_nodes, Config),
    SessId = ?SESSION(W1, Config),
    SessId2 = ?SESSION(W2, Config),
    FileName = ?FILE_NAME,
    Size = 10,
    DomainP1 = ?GET_DOMAIN_BIN(W1),
    DomainP2 = ?GET_DOMAIN_BIN(W2),
    ProviderId1 = provider_id(W1),
    enable_file_popularity(W1, ?SPACE_ID),

    Guid = write_file(W2, SessId2, ?FILE_PATH(FileName), Size),
    configure_autocleaning(W1, ?SPACE_ID, #{
        enabled => true,
        target => 0,
        threshold => Size - 1
    }),
    ?assertDistribution(W1, SessId, ?DISTS([DomainP2], [Size]), Guid),
    schedule_file_replication(W1, SessId, Guid, ProviderId1),
    ?assertDistribution(W1, SessId, ?DISTS([DomainP1, DomainP2], [Size, Size]), Guid),
    ?assertEqual(Size, current_size(W1, ?SPACE_ID), ?ATTEMPTS),
    ?assertDistribution(W1, SessId, ?DISTS([DomainP1, DomainP2], [0, Size]), Guid),
    ?assertOneOfReports({ok, #{
        released_bytes := Size,
        bytes_to_release := Size,
        files_number := 1,
        status := ?COMPLETED
    }}, W1, ?SPACE_ID).

autocleaning_should_evict_file_replicas_until_it_reaches_configured_target(Config) ->
    [W1, W2 | _] = ?config(op_worker_nodes, Config),
    SessId = ?SESSION(W1, Config),
    SessId2 = ?SESSION(W2, Config),
    DomainP1 = ?GET_DOMAIN_BIN(W1),
    DomainP2 = ?GET_DOMAIN_BIN(W2),

    FilesNum = 1000,
    FileSize = 10,
    Target = 1000,
    Threshold = FilesNum * FileSize + 1,

    DirName = <<"dir">>,
    DirPath = ?FILE_PATH(DirName),
    {ok, _} = lfm_proxy:mkdir(W2, SessId2, DirPath),

    FilePrefix = ?FILE_NAME,
    Guids = write_files(W2, SessId2, DirPath, FilePrefix, FileSize, FilesNum),

    ExtraFile = <<"extra_file">>,
    ExtraFileSize = 1,
    EG = write_file(W2, SessId2, ?FILE_PATH(ExtraFile), ExtraFileSize),

    enable_file_popularity(W1, ?SPACE_ID),
    lists:foreach(fun(G) ->
        ?assertDistribution(W1, SessId, ?DIST(DomainP2, FileSize), G),
        schedule_file_replication(W1, SessId, G, DomainP1)
    end, Guids),

    lists:foreach(fun(G) ->
        ?assertDistribution(W1, SessId, ?DISTS([DomainP1, DomainP2], [FileSize, FileSize]), G)
    end, Guids),

    configure_autocleaning(W1, ?SPACE_ID, #{
        enabled => true,
        target => Target,
        threshold => Threshold,
        rules => #{enabled => false}
    }),

    ?assertFilesInView(W1, ?SPACE_ID, Guids),
    ?assertEqual(FilesNum * FileSize, current_size(W1, ?SPACE_ID), ?ATTEMPTS),
    % "On the fly" replication of the ExtraFile will cause occupancy
    % to exceed the Threshold.
    ?assertDistribution(W1, SessId, ?DISTS([DomainP2], [ExtraFileSize]), EG),
    read_file(W1, SessId, EG, ExtraFileSize),
    {ok, [ARId]} = ?assertMatch({ok, [_]}, list(W1, ?SPACE_ID), ?ATTEMPTS),
    ?assertRunFinished(W1, ARId),
    ?assertEqual(true, current_size(W1, ?SPACE_ID) =< Target, ?ATTEMPTS),
    % ensure that not all files will be cleaned
    ?assertEqual(true, current_size(W1, ?SPACE_ID) >= 100, ?ATTEMPTS).

autocleaning_should_evict_file_replica_when_it_satisfies_all_enabled_rules(Config) ->
    [W1, W2 | _] = ?config(op_worker_nodes, Config),
    SessId = ?SESSION(W1, Config),
    SessId2 = ?SESSION(W2, Config),
    FileName = ?FILE_NAME,
    Size = 10,
    DomainP1 = ?GET_DOMAIN_BIN(W1),
    DomainP2 = ?GET_DOMAIN_BIN(W2),
    enable_file_popularity(W1, ?SPACE_ID),
    ok = configure_autocleaning(W1, ?SPACE_ID, #{
        enabled => true,
        target => 0,
        threshold => Size - 1,
        rules => #{
            enabled => true,
            max_open_count => ?RULE_SETTING(1),
            min_hours_since_last_open => ?RULE_SETTING(0),
            min_file_size => ?RULE_SETTING(Size - 1),
            max_file_size => ?RULE_SETTING(Size + 1),
            max_hourly_moving_average => ?RULE_SETTING(1),
            max_daily_moving_average => ?RULE_SETTING(1),
            max_monthly_moving_average => ?RULE_SETTING(1)
        }}),
    Guid = write_file(W2, SessId2, ?FILE_PATH(FileName), Size),

    % read file on W1 to replicate it
    ?assertDistribution(W1, SessId, ?DISTS([DomainP2], [Size]), Guid),
    read_file(W1, SessId, Guid, Size),

    ?assertDistribution(W1, SessId, ?DISTS([DomainP1, DomainP2], [0, Size]), Guid),
    ?assertOneOfReports({ok, #{
        released_bytes := Size,
        bytes_to_release := Size,
        files_number := 1,
        status := ?COMPLETED
    }}, W1, ?SPACE_ID).

autocleaning_should_not_evict_file_replica_when_it_does_not_satisfy_max_open_count_rule(Config) ->
    Size = 10,
    autocleaning_should_not_evict_file_replica_when_it_does_not_satisfy_one_rule_test_base(Config, Size, #{
        enabled => true,
        target => 0,
        threshold => Size - 1,
        rules => #{
            enabled => true,
            max_open_count => ?RULE_SETTING(0),
            min_hours_since_last_open => ?RULE_SETTING(0),
            min_file_size => ?RULE_SETTING(Size - 1),
            max_file_size => ?RULE_SETTING(Size + 1),
            max_hourly_moving_average => ?RULE_SETTING(1),
            max_daily_moving_average => ?RULE_SETTING(1),
            max_monthly_moving_average => ?RULE_SETTING(1)
        }}).

autocleaning_should_not_evict_file_replica_when_it_does_not_satisfy_min_hours_since_last_open_rule(Config) ->
    Size = 10,
    autocleaning_should_not_evict_file_replica_when_it_does_not_satisfy_one_rule_test_base(Config, Size, #{
        enabled => true,
        target => 0,
        threshold => Size - 1,
        rules => #{
            enabled => true,
            max_open_count => ?RULE_SETTING(1),
            min_hours_since_last_open => ?RULE_SETTING(2),
            min_file_size => ?RULE_SETTING(Size - 1),
            max_file_size => ?RULE_SETTING(Size + 1),
            max_hourly_moving_average => ?RULE_SETTING(1),
            max_daily_moving_average => ?RULE_SETTING(1),
            max_monthly_moving_average => ?RULE_SETTING(1)
        }}).

autocleaning_should_not_evict_file_replica_when_it_does_not_satisfy_min_file_size_rule(Config) ->
    Size = 10,
    autocleaning_should_not_evict_file_replica_when_it_does_not_satisfy_one_rule_test_base(Config, Size, #{
        enabled => true,
        target => 0,
        threshold => Size - 1,
        rules => #{
            enabled => true,
            max_open_count => ?RULE_SETTING(1),
            min_hours_since_last_open => ?RULE_SETTING(1),
            min_file_size => ?RULE_SETTING(Size + 1),
            max_file_size => ?RULE_SETTING(100000000),
            max_hourly_moving_average => ?RULE_SETTING(1),
            max_daily_moving_average => ?RULE_SETTING(1),
            max_monthly_moving_average => ?RULE_SETTING(1)
        }}).

autocleaning_should_not_evict_file_replica_when_it_does_not_satisfy_max_file_size_rule(Config) ->
    Size = 10,
    autocleaning_should_not_evict_file_replica_when_it_does_not_satisfy_one_rule_test_base(Config, Size, #{
        enabled => true,
        target => 0,
        threshold => Size - 1,
        rules => #{
            enabled => true,
            max_open_count => ?RULE_SETTING(1),
            min_hours_since_last_open => ?RULE_SETTING(1),
            min_file_size => ?RULE_SETTING(0),
            max_file_size => ?RULE_SETTING(Size - 1),
            max_hourly_moving_average => ?RULE_SETTING(1),
            max_daily_moving_average => ?RULE_SETTING(1),
            max_monthly_moving_average => ?RULE_SETTING(1)
        }}).

autocleaning_should_not_evict_file_replica_when_it_does_not_satisfy_max_hourly_moving_average_rule(Config) ->
    Size = 10,
    autocleaning_should_not_evict_file_replica_when_it_does_not_satisfy_one_rule_test_base(Config, Size, #{
        enabled => true,
        target => 0,
        threshold => Size - 1,
        rules => #{
            enabled => true,
            max_open_count => ?RULE_SETTING(1),
            min_hours_since_last_open => ?RULE_SETTING(1),
            min_file_size => ?RULE_SETTING(Size - 1),
            max_file_size => ?RULE_SETTING(Size + 1),
            max_hourly_moving_average => ?RULE_SETTING(0),
            max_daily_moving_average => ?RULE_SETTING(1),
            max_monthly_moving_average => ?RULE_SETTING(1)
        }}).

autocleaning_should_not_evict_file_replica_when_it_does_not_satisfy_max_daily_moving_average_rule(Config) ->
    Size = 10,
    autocleaning_should_not_evict_file_replica_when_it_does_not_satisfy_one_rule_test_base(Config, Size, #{
        enabled => true,
        target => 0,
        threshold => Size - 1,
        rules => #{
            enabled => true,
            max_open_count => ?RULE_SETTING(1),
            min_hours_since_last_open => ?RULE_SETTING(1),
            min_file_size => ?RULE_SETTING(Size - 1),
            max_file_size => ?RULE_SETTING(Size + 1),
            max_hourly_moving_average => ?RULE_SETTING(1),
            max_daily_moving_average => ?RULE_SETTING(0),
            max_monthly_moving_average => ?RULE_SETTING(1)
        }}).

autocleaning_should_not_evict_file_replica_when_it_does_not_satisfy_max_monthly_moving_average_rule(Config) ->
    Size = 10,
    autocleaning_should_not_evict_file_replica_when_it_does_not_satisfy_one_rule_test_base(Config, Size, #{
        enabled => true,
        target => 0,
        threshold => Size - 1,
        rules => #{
            enabled => true,
            max_open_count => ?RULE_SETTING(1),
            min_hours_since_last_open => ?RULE_SETTING(1),
            min_file_size => ?RULE_SETTING(Size - 1),
            max_file_size => ?RULE_SETTING(Size + 1),
            max_hourly_moving_average => ?RULE_SETTING(1),
            max_daily_moving_average => ?RULE_SETTING(1),
            max_monthly_moving_average => ?RULE_SETTING(0)
        }}).

restart_autocleaning_run_test(Config) ->
    [W1, W2 | _] = ?config(op_worker_nodes, Config),
    SessId = ?SESSION(W1, Config),
    SessId2 = ?SESSION(W2, Config),
    FileName = ?FILE_NAME,
    Size = 10,
    DomainP1 = ?GET_DOMAIN_BIN(W1),
    DomainP2 = ?GET_DOMAIN_BIN(W2),
    Target = 0,
    Threshold = Size - 1,

    enable_file_popularity(W1, ?SPACE_ID),
    Guid = write_file(W1, SessId, ?FILE_PATH(FileName), Size),

    % replicate file to W2
    ?assertDistribution(W2, SessId2, ?DISTS([DomainP1], [Size]), Guid),
    schedule_file_replication(W2, SessId2, Guid, DomainP2),

    ?assertDistribution(W1, SessId, ?DISTS([DomainP1, DomainP2], [Size, Size]), Guid),
    ?assertFilesInView(W1, ?SPACE_ID, [Guid]),
    ?assertEqual(Size, current_size(W1, ?SPACE_ID), ?ATTEMPTS),
    % pretend that there is stalled autocleaning_run
    Ctx = rpc:call(W1, autocleaning_run, get_ctx, []),
    Doc = #document{
        value = #autocleaning_run{
            status = binary_to_atom(?ACTIVE, utf8),
            space_id = ?SPACE_ID,
            started_at = StartTime = rpc:call(W1, time_utils, cluster_time_seconds, []),
            bytes_to_release = Size - Target
        },
        scope = ?SPACE_ID
    },
    {ok, #document{key = ARId}} = rpc:call(W1, datastore_model, create, [Ctx, Doc]),
    ok = rpc:call(W1, autocleaning_run_links, add_link, [ARId, ?SPACE_ID, StartTime]),

    ok = configure_autocleaning(W1, ?SPACE_ID, #{
        enabled => true,
        target => Target,
        threshold => Threshold
    }),
    {ok, _} = rpc:call(W1, autocleaning, maybe_mark_current_run, [?SPACE_ID, ARId]),
    {ok, ARId} = restart_autocleaning_run(W1, ?SPACE_ID),
    ?assertMatch({ok, [ARId]}, list(W1, ?SPACE_ID), ?ATTEMPTS),
    ?assertRunFinished(W1, ARId),
    ?assertDistribution(W1, SessId, ?DISTS([DomainP1, DomainP2], [0, Size]), Guid),
    ?assertMatch({ok, #{
        released_bytes := Size,
        bytes_to_release := Size,
        files_number := 1,
        status := ?COMPLETED
    }}, get_run_report(W1, ARId)).

autocleaning_should_evict_file_when_it_is_old_enough(Config) ->
    [W1, W2 | _] = ?config(op_worker_nodes, Config),
    SessId = ?SESSION(W1, Config),
    SessId2 = ?SESSION(W2, Config),
    FileName = ?FILE_NAME,
    DomainP1 = ?GET_DOMAIN_BIN(W1),
    DomainP2 = ?GET_DOMAIN_BIN(W2),
    Size = 10,
    enable_file_popularity(W1, ?SPACE_ID),
    Guid = write_file(W2, SessId2, ?FILE_PATH(FileName), Size),
    ACConfig = #{
        enabled => true,
        target => 0,
        threshold => Size - 1,
        rules => #{
            enabled => true,
            max_open_count => ?RULE_SETTING(1),
            min_hours_since_last_open => ?RULE_SETTING(2),
            min_file_size => ?RULE_SETTING(Size - 1),
            max_file_size => ?RULE_SETTING(Size + 1),
            max_hourly_moving_average => ?RULE_SETTING(1),
            max_daily_moving_average => ?RULE_SETTING(1),
            max_monthly_moving_average => ?RULE_SETTING(1)
    }},
    ok = configure_autocleaning(W1, ?SPACE_ID, ACConfig),
    ?assertDistribution(W1, SessId, ?DISTS([DomainP2], [Size]), Guid),
    schedule_file_replication(W1, SessId, Guid, DomainP1),
    ?assertDistribution(W1, SessId, ?DISTS([DomainP1, DomainP2], [Size, Size]), Guid),
    ?assertOneOfReports({ok, #{
        released_bytes := 0,
        bytes_to_release := Size,
        files_number := 0
    }},  W1, ?SPACE_ID),

    % pretend that file has not been opened for 2 hours
    CurrentTimestamp = current_timestamp_hours(W1),
    {ok, _} = change_last_open(W1, Guid, CurrentTimestamp - 2),
    ?assertDistribution(W1, SessId, ?DISTS([DomainP1, DomainP2], [0, Size]), Guid),
    ?assertOneOfReports({ok, #{
        released_bytes := Size,
        bytes_to_release := Size,
        files_number := 1,
        status := ?COMPLETED
    }},  W1, ?SPACE_ID).

autocleaning_should_not_evict_opened_file_replica(Config) ->
    [W1, W2 | _] = ?config(op_worker_nodes, Config),
    SessId = ?SESSION(W1, Config),
    SessId2 = ?SESSION(W2, Config),
    FileName = ?FILE_NAME,
    Size = 10,
    DomainP1 = ?GET_DOMAIN_BIN(W1),
    DomainP2 = ?GET_DOMAIN_BIN(W2),
    enable_file_popularity(W1, ?SPACE_ID),
    Guid = write_file(W2, SessId2, ?FILE_PATH(FileName), Size),
    ok = configure_autocleaning(W1, ?SPACE_ID, #{
        enabled => true,
        target => 0,
        threshold => Size - 1,
        rules => #{
            enabled => true,
            max_open_count => ?RULE_SETTING(1),
            min_hours_since_last_open => ?RULE_SETTING(0),
            min_file_size => ?RULE_SETTING(Size - 1),
            max_file_size => ?RULE_SETTING(Size + 1),
            max_hourly_moving_average => ?RULE_SETTING(1),
            max_daily_moving_average => ?RULE_SETTING(1),
            max_monthly_moving_average => ?RULE_SETTING(1)
    }}),

    ?assertDistribution(W1, SessId, ?DISTS([DomainP2], [Size]), Guid),
    % read file to be replicated and leave it opened
    {ok, H} = ?assertMatch({ok, _}, lfm_proxy:open(W1, SessId, {guid, Guid}, read), ?ATTEMPTS),
    {ok, _} = ?assertMatch({ok, _}, lfm_proxy:read(W1, H, 0, Size), ?ATTEMPTS),
    ?assertDistribution(W1, SessId, ?DISTS([DomainP1, DomainP2], [Size, Size]), Guid),
    ?assertOneOfReports({ok, #{
        released_bytes := 0,
        bytes_to_release := Size,
        files_number := 0,
        status := ?FAILED
    }},  W1, ?SPACE_ID).

cancel_autocleaning_run(Config) ->
    % replica_deletion_max_parallel_requests is decreased in init_per_testcase
    % so that cleaning will be slower
    [W1, W2 | _] = ?config(op_worker_nodes, Config),
    SessId = ?SESSION(W1, Config),
    SessId2 = ?SESSION(W2, Config),
    DomainP1 = ?GET_DOMAIN_BIN(W1),
    DomainP2 = ?GET_DOMAIN_BIN(W2),

    FilesNum = 1000,
    FileSize = 10,
    Target = 0,
    Threshold = FilesNum * FileSize + 1,

    DirName = <<"dir">>,
    DirPath = ?FILE_PATH(DirName),
    {ok, _} = lfm_proxy:mkdir(W2, SessId2, DirPath),

    FilePrefix = ?FILE_NAME,
    Guids = write_files(W2, SessId2, DirPath, FilePrefix, FileSize, FilesNum),

    ExtraFile = <<"extra_file">>,
    ExtraFileSize = 1,
    EG = write_file(W2, SessId2, ?FILE_PATH(ExtraFile), ExtraFileSize),
    TotalSize = FilesNum * FileSize + ExtraFileSize,

    enable_file_popularity(W1, ?SPACE_ID),
    lists:foreach(fun(G) ->
        ?assertDistribution(W1, SessId, ?DIST(DomainP2, FileSize), G),
        schedule_file_replication(W1, SessId, G, DomainP1)
    end, Guids),

    lists:foreach(fun(G) ->
        ?assertDistribution(W1, SessId, ?DISTS([DomainP1, DomainP2], [FileSize, FileSize]), G)
    end, Guids),

    configure_autocleaning(W1, ?SPACE_ID, #{
        enabled => true,
        target => Target,
        threshold => Threshold,
        rules => #{enabled => false}
    }),

    ?assertFilesInView(W1, ?SPACE_ID, Guids),
    ?assertEqual(FilesNum * FileSize, current_size(W1, ?SPACE_ID), ?ATTEMPTS),
    % "On the fly" replication of the ExtraFile will cause occupancy
    % to exceed the Threshold.
    ?assertDistribution(W1, SessId, ?DISTS([DomainP2], [ExtraFileSize]), EG),
    read_file(W1, SessId, EG, ExtraFileSize),
    {ok, [ARId]} = ?assertMatch({ok, [_]}, list(W1, ?SPACE_ID), ?ATTEMPTS),

    ?assertEqual(true, begin
        {ok, #{
            released_bytes := ReleasedBytes,
            bytes_to_release := TotalSize,
            files_number := FilesNumber,
            status := ?ACTIVE
        }} = get_run_report(W1, ARId),
        ReleasedBytes > 0 andalso FilesNumber > 0
    end, ?ATTEMPTS),

    cancel(W1, ?SPACE_ID, ARId),
    ?assertMatch({ok, #{status := ?CANCELLING}}, get_run_report(W1, ARId), ?ATTEMPTS),

    ?assertRunFinished(W1, ARId),
    ?assertEqual(true, begin
        {ok, #{
            released_bytes := ReleasedBytes,
            bytes_to_release := TotalSize,
            files_number := FilesNumber,
            status := ?CANCELLED
        }} = get_run_report(W1, ARId),
        ReleasedBytes > 0 andalso ReleasedBytes < TotalSize andalso
        FilesNumber > 0 andalso FilesNumber < FilesNum
    end, ?ATTEMPTS).


%%%===================================================================
%%% SetUp and TearDown functions
%%%===================================================================

init_per_suite(Config) ->
    Posthook = fun(NewConfig) ->
        application:start(ssl),
        hackney:start(),
        NewConfig2 = initializer:create_test_users_and_spaces(?TEST_FILE(NewConfig, "env_desc.json"), NewConfig),
        Workers = ?config(op_worker_nodes, NewConfig2),
        test_utils:set_env(Workers, op_worker, autocleaning_restart_runs, false),
        test_utils:set_env(Workers, op_worker, max_file_replication_retries_per_file, 5),
        test_utils:set_env(Workers, op_worker, max_eviction_retries_per_file_replica, 5),
        sort_workers(NewConfig2)
    end,
    [{?ENV_UP_POSTHOOK, Posthook}, {?LOAD_MODULES, [initializer, ?MODULE]} | Config].

init_per_testcase(Case, Config) when
    Case =:= forcefully_started_autocleaning_should_evict_file_replica_when_it_is_replicated orelse
    Case =:= autocleaning_should_evict_file_replicas_until_it_reaches_configured_target orelse
    Case =:= restart_autocleaning_run_test
->
    [W | _] = ?config(op_worker_nodes, Config),
    disable_periodical_spaces_autocleaning_check(W),
    init_per_testcase(default, Config);

init_per_testcase(cancel_autocleaning_run, Config) ->
    [W | _] = ?config(op_worker_nodes, Config),
    ok = test_utils:set_env(W, op_worker, autocleaning_view_batch_size, 10),
    ok = test_utils:set_env(W, op_worker, replica_deletion_max_parallel_requests, 10),
    disable_periodical_spaces_autocleaning_check(W),
    init_per_testcase(default, Config);

init_per_testcase(default, Config) ->
    ct:timetrap({minutes, 10}),
    Workers = [W | _] = ?config(op_worker_nodes, Config),
    % ensure that all file blocks will be public
    ok = test_utils:set_env(Workers, ?APP_NAME, public_block_size_treshold, 0),
    ok = test_utils:set_env(Workers, ?APP_NAME, public_block_percent_treshold, 0),
    ensure_controller_stopped(W, ?SPACE_ID),
    clean_autocleaning_run_model(W, ?SPACE_ID),
    Config2 = lfm_proxy:init(Config),
    ensure_space_empty(?SPACE_ID, Config2),
    Config2;

init_per_testcase(_Case, Config) ->
    [W | _] = ?config(op_worker_nodes, Config),
    ok = enable_periodical_spaces_autocleaning_check(W),
    init_per_testcase(default, Config).

end_per_testcase(cancel_autocleaning_run, Config) ->
    [W | _] = ?config(op_worker_nodes, Config),
    ok = test_utils:set_env(W, op_worker, autocleaning_view_batch_size, 1000),
    end_per_testcase(default, Config);

end_per_testcase(_Case, Config) ->
    [W | _] = ?config(op_worker_nodes, Config),
    lfm_proxy:close_all(W),
    ensure_controller_stopped(W, ?SPACE_ID),
    clean_autocleaning_run_model(W, ?SPACE_ID),
    delete_file_popularity_config(W, ?SPACE_ID),
    delete_auto_cleaning_config(W, ?SPACE_ID),
    clean_space(?SPACE_ID, Config),
    ok = test_utils:set_env(W, op_worker, autocleaning_view_batch_size, 1000),
    ok = test_utils:set_env(W, op_worker, replica_deletion_max_parallel_requests, 1000),
    ensure_space_empty(?SPACE_ID, Config),
    lfm_proxy:teardown(Config).

end_per_suite(Config) ->
    initializer:clean_test_users_and_spaces_no_validate(Config),
    hackney:stop(),
    application:stop(ssl).

%%%===================================================================
%%% Test bases
%%%===================================================================

autocleaning_should_not_evict_file_replica_when_it_does_not_satisfy_one_rule_test_base(Config, Size, ACConfig) ->
    [W1, W2 | _] = ?config(op_worker_nodes, Config),
    SessId = ?SESSION(W1, Config),
    SessId2 = ?SESSION(W2, Config),
    FileName = ?FILE_NAME,
    DomainP1 = ?GET_DOMAIN_BIN(W1),
    DomainP2 = ?GET_DOMAIN_BIN(W2),
    enable_file_popularity(W1, ?SPACE_ID),
    ok = configure_autocleaning(W1, ?SPACE_ID, ACConfig),
    Guid = write_file(W2, SessId2, ?FILE_PATH(FileName), Size),
    ?assertDistribution(W1, SessId, ?DISTS([DomainP2], [Size]), Guid),
    schedule_file_replication(W1, SessId, Guid, DomainP1),
    ?assertDistribution(W1, SessId, ?DISTS([DomainP1, DomainP2], [Size, Size]), Guid),
    ?assertOneOfReports({ok, #{
        released_bytes := 0,
        bytes_to_release := Size,
        files_number := 0,
        status := ?FAILED
    }},  W1, ?SPACE_ID).

%%%===================================================================
%%% Internal functions
%%%===================================================================

disable_periodical_spaces_autocleaning_check(Worker) ->
    test_utils:set_env(Worker, ?APP_NAME, autocleaning_periodical_spaces_check_enabled, false).

enable_periodical_spaces_autocleaning_check(Worker) ->
    test_utils:set_env(Worker, ?APP_NAME, autocleaning_periodical_spaces_check_enabled, true).

write_file(Worker, SessId, FilePath, Size) ->
    {ok, Guid} = lfm_proxy:create(Worker, SessId, FilePath, 8#664),
    {ok, H} = lfm_proxy:open(Worker, SessId, {guid, Guid}, write),
    {ok, _} = lfm_proxy:write(Worker, H, 0, crypto:strong_rand_bytes(Size)),
    ok = lfm_proxy:close(Worker, H),
    Guid.

write_files(Worker, SessId, DirPath, FilePrefix, Size, Num) ->
    lists:map(fun(N) ->
        FilePath = filename:join(DirPath, <<FilePrefix/binary, (integer_to_binary(N))/binary>>),
        write_file(Worker, SessId, FilePath, Size)
    end, lists:seq(1, Num)).

read_file(Worker, SessId, Guid, Size) ->
    ?assertEqual(Size, try
        {ok, H} = lfm_proxy:open(Worker, SessId, {guid, Guid}, read),
        {ok, Data} = lfm_proxy:read(Worker, H, 0, Size),
        ok = lfm_proxy:close(Worker, H),
        byte_size(Data)
    catch
        _:_ ->
            error
    end, ?ATTEMPTS).

schedule_file_replication(Worker, SessId, Guid, ProviderId) ->
    ?assertMatch({ok, _}, lfm_proxy:stat(Worker, SessId, {guid, Guid}), ?ATTEMPTS),
    {ok, _} = lfm_proxy:schedule_file_replication(Worker, SessId, {guid, Guid}, ProviderId).

enable_file_popularity(Worker, SpaceId) ->
    rpc:call(Worker, file_popularity_api, enable, [SpaceId]).

delete_file_popularity_config(Worker, SpaceId) ->
    rpc:call(Worker, file_popularity_api, delete_config, [SpaceId]).

clean_space(SpaceId, Config) ->
    [W1 | _] = ?config(op_worker_nodes, Config),
    SessId = ?SESSION(W1, Config),
    SpaceGuid = fslogic_uuid:spaceid_to_space_dir_guid(SpaceId),
    BatchSize = 1000,
    clean_space(W1, SessId, SpaceGuid, 0, BatchSize).

clean_space(Worker, SessId, SpaceGuid, Offset, BatchSize) ->
    {ok, GuidsAndPaths} = lfm_proxy:get_children(Worker, SessId, {guid, SpaceGuid}, Offset, BatchSize),
    FilesNum = length(GuidsAndPaths),
    delete_files(Worker, SessId, GuidsAndPaths),
    case FilesNum < BatchSize of
        true ->
            ok;
        false ->
            clean_space(Worker, SessId, SpaceGuid, Offset + BatchSize, BatchSize)
    end.

delete_files(Worker, SessId, GuidsAndPaths) ->
    lists:foreach(fun({G, _P}) ->
        ok = lfm_proxy:rm_recursive(Worker, SessId, {guid, G})
    end, GuidsAndPaths).

ensure_space_empty(SpaceId, Config) ->
    Workers = ?config(op_worker_nodes, Config),
    Guid = fslogic_uuid:spaceid_to_space_dir_guid(SpaceId),
    lists:foreach(fun(W) ->
        ?assertMatch({ok, []}, lfm_proxy:get_children(W, ?SESSION(W, Config), {guid, Guid}, 0, 1), ?ATTEMPTS),
        ?assertEqual(0, current_size(W, SpaceId), ?ATTEMPTS)
    end, Workers).


clean_autocleaning_run_model(Worker, SpaceId) ->
    clean_autocleaning_run_model(Worker, SpaceId, undefined, 0, 1000).

clean_autocleaning_run_model(Worker, SpaceId, LinkId, Offset, Limit) ->
    {ok, ARIds} = list(Worker, SpaceId, LinkId, Offset, Limit),
    delete_autocleaning_runs(Worker, ARIds, SpaceId),
    case length(ARIds) < Limit of
        true ->
            ok;
        false ->
            clean_autocleaning_run_model(Worker, SpaceId, LinkId, Offset + Limit, Limit)
    end.

delete_autocleaning_runs(Worker, ARIds, SpaceId) ->
    lists:foreach(fun(ARId) ->
        ok = delete(Worker, SpaceId, ARId)
    end, ARIds).

%% autocleaning_api module rpc calls
configure_autocleaning(Worker, SpaceId, Configuration) ->
    rpc:call(Worker, autocleaning_api, configure, [SpaceId, Configuration]).

delete_auto_cleaning_config(Worker, SpaceId) ->
    rpc:call(Worker, autocleaning_api, delete_config, [SpaceId]).

force_start(Worker, SpaceId) ->
    rpc:call(Worker, autocleaning_api, force_run, [SpaceId]).

cancel(Worker, SpaceId, AutocleaningRunId) ->
    rpc:call(Worker, autocleaning_api, cancel_run, [SpaceId, AutocleaningRunId]).

ensure_controller_stopped(Worker, SpaceId) ->
    ?assertEqual(undefined,
        rpc:call(Worker, global, whereis_name, [{autocleaning_run_controller, SpaceId}]), ?ATTEMPTS).

restart_autocleaning_run(Worker, SpaceId) ->
    rpc:call(Worker, autocleaning_api, restart_autocleaning_run, [SpaceId]).

list(Worker, SpaceId) ->
    rpc:call(Worker, autocleaning_api, list_reports, [SpaceId]).

list(Worker, SpaceId, LinkId, Offset, Limit) ->
    rpc:call(Worker, autocleaning_api, list_reports, [SpaceId, LinkId, Offset, Limit]).

get_run_report(Worker, ARId) ->
    rpc:call(Worker, autocleaning_api, get_run_report, [ARId]).

delete(Worker, SpaceId, ARId) ->
    rpc:call(Worker, autocleaning_run, delete, [ARId, SpaceId]).

provider_id(Worker) ->
    rpc:call(Worker, oneprovider, get_id, []).

current_size(Worker, SpaceId) ->
    rpc:call(Worker, space_quota, current_size, [SpaceId]).

current_timestamp_hours(Worker) ->
    rpc:call(Worker, time_utils, cluster_time_seconds, []) div 3600.

change_last_open(Worker, FileGuid, NewLastOpen) ->
    Uuid = file_id:guid_to_uuid(FileGuid),
    rpc:call(Worker, file_popularity, update, [Uuid, fun(FP) ->
        {ok, FP#file_popularity{last_open = NewLastOpen}}
    end]).

sort_workers(Config) ->
    Workers = ?config(op_worker_nodes, Config),
    lists:keyreplace(op_worker_nodes, 1, Config, {op_worker_nodes, lists:sort(Workers)}).<|MERGE_RESOLUTION|>--- conflicted
+++ resolved
@@ -89,19 +89,7 @@
 -define(RULE_SETTING(Enabled, Value), #{enabled => Enabled, value => Value}).
 
 -define(assertDistribution(Worker, SessionId, ExpectedDistribution, FileGuid),
-<<<<<<< HEAD
     ?assertDistribution(Worker, SessionId, ExpectedDistribution, FileGuid, ?ATTEMPTS)).
-=======
-    ?assertEqual(?normalizeDistribution(ExpectedDistribution), try
-        {ok, __FileBlocks} = lfm_proxy:get_file_distribution(Worker, SessionId, {guid, FileGuid}),
-        lists:sort(__FileBlocks)
-    catch
-        _:_ ->
-            error
-    end,
-    ?ATTEMPTS)
-).
->>>>>>> f41dfc2e
 
 -define(assertFilesInView(Worker, SpaceId, ExpectedGuids),
     ?assertMatch([], begin
