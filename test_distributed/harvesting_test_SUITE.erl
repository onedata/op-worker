--- conflicted
+++ resolved
@@ -188,35 +188,16 @@
     ?assertNotReceivedHarvestMetadata(ExpSpaceId, ExpDestination, ExpBatch, ExpProviderId, ?ATTEMPTS)).
 -define(assertNotReceivedHarvestMetadata(ExpSpaceId, ExpDestination, ExpBatch, ExpProviderId, Timeout),
     (
-<<<<<<< HEAD
-        (fun(__SpaceId, __Destination, __Batch, __ProviderId, __Timeout) ->
-            __TimeoutInMillis = timer:seconds(__Timeout),
-            receive
-                ?HARVEST_METADATA(
-=======
         (fun AssertFun(__SpaceId, __Destination, __Batch, __ProviderId, __Timeout) ->
             Start = time_utils:system_time_seconds(),
             __TimeoutInMillis = timer:seconds(__Timeout),
             receive
                 __HM = ?HARVEST_METADATA(
->>>>>>> 246ab317
                     __SpaceId,
                     __Destination,
                     __ReceivedBatch,
                     __ProviderId
                 ) ->
-<<<<<<< HEAD
-                    case subtract_batches(__Batch, __ReceivedBatch) of
-                        __Batch ->
-                            ok;
-                        _ ->
-                            __Args = [
-                                {module, ?MODULE},
-                                {line, ?LINE},
-                                {expected, {__SpaceId, __Destination, __ReceivedBatch, ExpProviderId, __Timeout}},
-                                {value, timeout}],
-                            ct:print("assertNotReceivedHarvestMetadata_failed: ~lp~n", [__Args]),
-=======
                     ElapsedTime = time_utils:system_time_seconds() - Start,
                     case subtract_batches(__Batch, __ReceivedBatch) of
                         __Batch ->
@@ -228,7 +209,6 @@
                             ],
                             ct:print("assertNotReceivedHarvestMetadata_failed: ~lp~n"
                                 "Unexpectedly received: ~p~n", [__Args, __HM]),
->>>>>>> 246ab317
                             erlang:error({assertNotReceivedHarvestMetadata_failed, __Args})
                     end
             after
@@ -1159,13 +1139,6 @@
 get_main_harvesting_stream_pid(Node, SpaceId) ->
     rpc:call(Node, global, whereis_name, [?MAIN_HARVESTING_STREAM(SpaceId)]).
 
-<<<<<<< HEAD
-subtract_batches(L1, []) ->
-    L1;
-subtract_batches([], _L2) ->
-    [];
-subtract_batches([#{
-=======
 
 subtract_batches(ExpectedBatch, ReceivedBatch) ->
     % Entries in ExpectedBatch and ReceivedBatch may not
@@ -1184,7 +1157,6 @@
 subtract_sorted_batches([], _B2) ->
     [];
 subtract_sorted_batches([#{
->>>>>>> 246ab317
     <<"fileId">> := FileId,
     <<"operation">> := <<"submit">>,
     <<"payload">> := Payload
@@ -1193,13 +1165,8 @@
     <<"operation">> := <<"submit">>,
     <<"payload">> := Payload
 } | T2]) ->
-<<<<<<< HEAD
-    subtract_batches(T, T2);
-subtract_batches([#{
-=======
     subtract_sorted_batches(T, T2);
 subtract_sorted_batches([#{
->>>>>>> 246ab317
     <<"fileId">> := FileId,
     <<"operation">> := <<"delete">>
 } | T], [#{
@@ -1207,12 +1174,5 @@
     <<"operation">> := <<"delete">>
 } | T2]) ->
     subtract_batches(T, T2);
-<<<<<<< HEAD
-subtract_batches(L1, [_H | T2]) ->
-    subtract_batches(L1, T2);
-subtract_batches(L1, _L2) ->
-    L1.
-=======
 subtract_sorted_batches(B1, [_H | T2]) ->
-    subtract_batches(B1, T2).
->>>>>>> 246ab317
+    subtract_batches(B1, T2).