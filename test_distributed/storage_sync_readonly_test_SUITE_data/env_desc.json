--- conflicted
+++ resolved
@@ -139,12 +139,7 @@
                         "storage": "/mnt/st1"
                     },
                     "p2": {
-<<<<<<< HEAD
-                        "storage": "/mnt/synced_storage",
-                        "imported_storage": true
-=======
                         "storage": "/mnt/synced_storage"
->>>>>>> 99f45c04
                     }
                 }
             }
@@ -152,14 +147,16 @@
         "storages": {
             "p1": {
                 "/mnt/st1": {
-                    "imported_storage": "true"
+                    "imported_storage": true
                 }
             },
             "p2": {
                 "/mnt/synced_storage": {
-                    "imported_storage": "true"
+                    "imported_storage": true
                 },
-                "/mnt/rdwr_storage": {}
+                "/mnt/rdwr_storage": {
+                    "imported_storage": true
+                }
             }
         }
     }
