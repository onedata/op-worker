--- conflicted
+++ resolved
@@ -25,44 +25,6 @@
       - op-worker
       - cluster-manager
 
-<<<<<<< HEAD
-
-# Onezone image to use. Note that if 'sources' option is enabled, it must
-# be based off onedata/worker image (it contains all the machinery to run the
-# application from sources - images based off onedata-worker are images with
-# -dev suffix).
-onezoneImage: "docker.onedata.org/onezone-dev:develop"
-
-# Oneprovider image to use. Note that if 'sources' option is enabled, it must
-# be based off onedata/worker image (images based off onedata-worker are
-# images with -dev suffix).
-oneproviderImage: "docker.onedata.org/oneprovider-dev:develop"
-
-# Determines if elastic search should start.
-elasticSearch: false
-
-# Determines if onedata rest client should start.
-onedataCli: false
-
-# Determines if oneclients should start.
-oneclients: false
-
-# When enabled, onezoneImage and oneproviderImage will be pulled before every
-# deployment. If disabled, they will only be pulled if not existent.
-forceImagePull: false
-
-# Determines if spaces should be created. It can be either boolean value or
-# list of spaces that should be created.
-#
-# By default spaces supported by all providers are created. For custom
-# space configuration please refer to one of MyValues.yaml file in
-# scenario directory.
-storages:
-  - s3
-
-
-=======
->>>>>>> 8a53b109
 users:
   - &user1
     name: user1
@@ -72,8 +34,6 @@
     password: password
 
 
-# Determines if spaces should be created. It can be either boolean value or
-# list of spaces that should be created.
 spaces:
   - name: space1
     user: *user1
