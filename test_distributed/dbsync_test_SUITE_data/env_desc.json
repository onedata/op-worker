{
    "dirs_config": {
        "cluster_manager": {
            "input_dir": "rel/cluster_manager",
            "target_dir": "rel/test_cluster"
        },
        "op_worker": {
            "input_dir": "rel/op_worker",
            "target_dir": "rel/test_cluster"
        }
    },
    "os_configs": {
        "cfg1": {
            "storages": [
                {
                    "type": "posix",
                    "name": "/mnt/st1"
                }
            ],
            "users": [],
            "groups": {}
        },
        "cfg2": {
            "storages": [
                {
                    "type": "posix",
                    "name": "/mnt/st2"
                }
            ],
            "users": [],
            "groups": {}
        }
    },
    "provider_domains": {
        "p1": {
            "db_driver": "couchdb",
            "os_config": "cfg1",
            "cluster_manager": {
                "cm": {
                    "vm.args": {
                        "setcookie": "test_cookie1"
                    },
                    "sys.config": {
                        "cm_nodes": [
                            "cm"
                        ],
                        "worker_num": 1
                    }
                }
            },
            "op_worker": {
                "worker1": {
                    "vm.args": {
                        "setcookie": "test_cookie1"
                    },
                    "sys.config": {
                        "cm_nodes": [
                            "cm"
                        ],
                        "db_nodes": [
                            "127.0.0.1:49161"
                        ],
                        "verify_gr_cert": false
                    }
                }
            }
        },
        "p2": {
            "db_driver": "couchdb",
            "os_config": "cfg2",
            "cluster_manager": {
                "cm": {
                    "vm.args": {
                        "setcookie": "test_cookie2"
                    },
                    "sys.config": {
                        "cm_nodes": [
                            "cm"
                        ],
                        "worker_num": 1
                    }
                }
            },
            "op_worker": {
                "worker1": {
                    "vm.args": {
                        "setcookie": "test_cookie2"
                    },
                    "sys.config": {
                        "cm_nodes": [
                            "cm"
                        ],
                        "db_nodes": [
                            "127.0.0.1:49162"
                        ],
                        "verify_gr_cert": false
                    }
                }
            }
        }
    },
    "test_global_setup": {
        "users": {
            "user1": {
                "default_space": "space1"
            }
        },
        "groups": {
        },
        "spaces": {
            "space_id1": {
                "displayed_name": "space_name1",
                "users": [
                    "user1"
                ],
                "groups": [
                ],
                "providers": {
                    "p1": {
<<<<<<< HEAD
                        "storage": "/mnt/st1",
                        "supported_size": 10000000000
                    },
                    "p2": {
                        "storage": "/mnt/st2",
                        "supported_size": 10000000000
=======
                        "storage": "/mnt/st1"
                    },
                    "p2": {
                        "storage": "/mnt/st2"
>>>>>>> 08f9f561
                    }
                }
            },
            "space_id2": {
                "displayed_name": "space_name2",
                "users": [
                    "user1"
                ],
                "groups": [
                ],
                "providers": {
                    "p1": {
<<<<<<< HEAD
                        "storage": "/mnt/st1",
                        "supported_size": 10000000000
                    },
                    "p2": {
                        "storage": "/mnt/st2",
                        "supported_size": 10000000000
=======
                        "storage": "/mnt/st1"
                    },
                    "p2": {
                        "storage": "/mnt/st2"
>>>>>>> 08f9f561
                    }
                }
            }
        }
    }
}<|MERGE_RESOLUTION|>--- conflicted
+++ resolved
@@ -117,19 +117,12 @@
                 ],
                 "providers": {
                     "p1": {
-<<<<<<< HEAD
                         "storage": "/mnt/st1",
                         "supported_size": 10000000000
                     },
                     "p2": {
                         "storage": "/mnt/st2",
                         "supported_size": 10000000000
-=======
-                        "storage": "/mnt/st1"
-                    },
-                    "p2": {
-                        "storage": "/mnt/st2"
->>>>>>> 08f9f561
                     }
                 }
             },
@@ -142,19 +135,12 @@
                 ],
                 "providers": {
                     "p1": {
-<<<<<<< HEAD
                         "storage": "/mnt/st1",
                         "supported_size": 10000000000
                     },
                     "p2": {
                         "storage": "/mnt/st2",
                         "supported_size": 10000000000
-=======
-                        "storage": "/mnt/st1"
-                    },
-                    "p2": {
-                        "storage": "/mnt/st2"
->>>>>>> 08f9f561
                     }
                 }
             }
