--- conflicted
+++ resolved
@@ -1107,16 +1107,6 @@
         GenerateDoc = fun(Type) ->
             Name = generator:gen_name(),
             Uuid = datastore_key:new(),
-<<<<<<< HEAD
-            Doc = #document{key = Uuid, value =
-            #file_meta{
-                name = Name,
-                type = Type,
-                mode = 8#775,
-                owner = User,
-                scope = SpaceKey
-            },
-=======
             Doc = #document{
                 key = Uuid,
                 value = #file_meta{
@@ -1125,7 +1115,6 @@
                     mode = 8#775,
                     owner = User
                 },
->>>>>>> 487a69d7
                 scope = SpaceId
             },
 %%            ct:print("Doc ~p ~p", [Uuid, Name]),
