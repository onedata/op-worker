--- conflicted
+++ resolved
@@ -40,13 +40,9 @@
     distributed_delete_test_base/4,
     create_after_del_test_base/4,
     random_read_test_base/1,
-<<<<<<< HEAD
-    random_read_test_base/3
-=======
     random_read_test_base/3,
     synchronizer_test_base/1,
     synchronize_stress_test_base/1
->>>>>>> 7604a81c
 ]).
 -export([init_env/1, teardown_env/1]).
 
@@ -79,8 +75,6 @@
 %%% Test skeletons
 %%%===================================================================
 
-<<<<<<< HEAD
-=======
 synchronizer_test_base(Config0) ->
     Config = extend_config(Config0, <<"user1">>, {2,0,0,1}, 1),
     FileSize = ?config(file_size_mb, Config),
@@ -220,7 +214,6 @@
         1000000 * BlocksCount / SyncTime1_2, 1000000 * BlocksCount / SyncTime2,
         1000000 * BlocksCount / SyncTime2_2]).
 
->>>>>>> 7604a81c
 random_read_test_base(Config) ->
     random_read_test_base(Config, true, true),
     random_read_test_base(Config, false, true).
@@ -1912,9 +1905,6 @@
         Time = timer:now_diff(os:timestamp(), Start),
         ?assertMatch({ok, _}, ReadAns),
         Acc + Time
-<<<<<<< HEAD
-    end, 0, Blocks).
-=======
     end, 0, Blocks).
 
 sync_blocks(Worker, SessionID, FileCtx, BlockSize, Blocks) ->
@@ -1964,5 +1954,4 @@
     end, 0, FileCtxs),
 
     SyncTime_2 = timer:now_diff(os:timestamp(), Start),
-    {SyncTime / length(FileCtxs), SyncTime_2}.
->>>>>>> 7604a81c
+    {SyncTime / length(FileCtxs), SyncTime_2}.