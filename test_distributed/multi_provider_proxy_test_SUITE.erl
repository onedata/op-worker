%%%-------------------------------------------------------------------
%%% @author Michal Wrzeszcz
%%% @copyright (C) 2015 ACK CYFRONET AGH
%%% This software is released under the MIT license
%%% cited in 'LICENSE.txt'.
%%% @end
%%%-------------------------------------------------------------------
%%% @doc
%%% Tests of proxy in multi provider environment.
%%% @end
%%%-------------------------------------------------------------------
-module(multi_provider_proxy_test_SUITE).
-author("Michal Wrzeszcz").

-include_lib("ctool/include/test/test_utils.hrl").
<<<<<<< HEAD

%% API
-export([
    all/0,
    init_per_suite/1, end_per_suite/1,
    init_per_testcase/2, end_per_testcase/2
]).

-export([
    proxy_session_token_update_test/1
]).


all() -> [
    proxy_session_token_update_test
].
=======
-include_lib("ctool/include/test/performance.hrl").

%% API
-export([all/0, init_per_suite/1, end_per_suite/1, init_per_testcase/2, end_per_testcase/2]).

-export([
    proxy_basic_opts_test1/1,
    proxy_many_ops_test1/1,
    proxy_distributed_modification_test1/1,
    proxy_basic_opts_test2/1,
    proxy_many_ops_test2/1,
    proxy_distributed_modification_test2/1,
    proxy_many_ops_test1_base/1,
    proxy_many_ops_test2_base/1
]).

-define(TEST_CASES, [
    proxy_basic_opts_test1,
    proxy_many_ops_test1,
    proxy_distributed_modification_test1,
    proxy_basic_opts_test2,
    proxy_many_ops_test2,
    proxy_distributed_modification_test2
]).

-define(PERFORMANCE_TEST_CASES, [
    proxy_many_ops_test1,
    proxy_many_ops_test2
]).

all() ->
    ?ALL(?TEST_CASES, ?PERFORMANCE_TEST_CASES).
>>>>>>> 5c0f360a


%%%===================================================================
%%% Test functions
%%%===================================================================
<<<<<<< HEAD


proxy_session_token_update_test(Config) ->
    multi_provider_file_ops_test_base:proxy_session_token_update_test_base(
        Config, {0,4,1,2}, 10
    ).


=======
%%% Test functions
>>>>>>> 5c0f360a
%%%===================================================================
%%% SetUp and TearDown functions
%%%===================================================================


init_per_suite(Config) ->
    Posthook = fun(NewConfig) -> multi_provider_file_ops_test_base:init_env(NewConfig) end,
    [{?LOAD_MODULES, [initializer, multi_provider_file_ops_test_base]}, {?ENV_UP_POSTHOOK, Posthook} | Config].


end_per_suite(Config) ->
    multi_provider_file_ops_test_base:teardown_env(Config).


init_per_testcase(proxy_session_token_update_test = Case, Config) ->
    initializer:mock_auth_manager(Config),
    init_per_testcase(?DEFAULT_CASE(Case), Config);
init_per_testcase(_Case, Config) ->
    ct:timetrap({minutes, 60}),
    lfm_proxy:init(Config).


<<<<<<< HEAD
end_per_testcase(proxy_session_token_update_test = Case, Config) ->
    initializer:unmock_auth_manager(Config),
    end_per_testcase(?DEFAULT_CASE(Case), Config);
=======
-define(performance_description(Desc),
    [
        {repeats, 1},
        {success_rate, 100},
        {parameters, [
            [{name, dirs_num}, {value, 5}, {description, "Numbers of directories used during test."}],
            [{name, files_num}, {value, 5}, {description, "Numbers of files used during test."}]
        ]},
        {description, Desc},
        {config, [{name, large_config},
            {parameters, [
                [{name, dirs_num}, {value, 200}],
                [{name, files_num}, {value, 300}]
            ]},
            {description, ""}
        ]}
    ]).

proxy_basic_opts_test1(Config) ->
    multi_provider_file_ops_test_base:basic_opts_test_base(Config, <<"user2">>, {0,4,1,2}, 0).

proxy_many_ops_test1(Config) ->
    ?PERFORMANCE(Config, ?performance_description("Tests working on dirs and files with db_sync")).
proxy_many_ops_test1_base(Config) ->
    DirsNum = ?config(dirs_num, Config),
    FilesNum = ?config(files_num, Config),
    multi_provider_file_ops_test_base:many_ops_test_base(Config, <<"user2">>, {0,4,1,2}, 0, DirsNum, FilesNum).

proxy_distributed_modification_test1(Config) ->
    multi_provider_file_ops_test_base:distributed_modification_test_base(Config, <<"user2">>, {0,4,1,2}, 0).

proxy_basic_opts_test2(Config) ->
    multi_provider_file_ops_test_base:basic_opts_test_base(Config, <<"user3">>, {0,4,1,2}, 0).

proxy_many_ops_test2(Config) ->
    ?PERFORMANCE(Config, ?performance_description("Tests working on dirs and files with db_sync")).
proxy_many_ops_test2_base(Config) ->
    DirsNum = ?config(dirs_num, Config),
    FilesNum = ?config(files_num, Config),
    multi_provider_file_ops_test_base:many_ops_test_base(Config, <<"user3">>, {0,4,1,2}, 0, DirsNum, FilesNum).

proxy_distributed_modification_test2(Config) ->
    multi_provider_file_ops_test_base:distributed_modification_test_base(Config, <<"user3">>, {0,4,1,2}, 0).

%%%===================================================================
%%% SetUp and TearDown functions
%%%===================================================================

init_per_suite(Config) ->
    Posthook = fun(NewConfig) -> multi_provider_file_ops_test_base:init_env(NewConfig) end,
    [{?LOAD_MODULES, [initializer, multi_provider_file_ops_test_base]}, {?ENV_UP_POSTHOOK, Posthook} | Config].

end_per_suite(Config) ->
    multi_provider_file_ops_test_base:teardown_env(Config).


init_per_testcase(_Case, Config) ->
    ct:timetrap({minutes, 60}),
    lfm_proxy:init(Config).


>>>>>>> 5c0f360a
end_per_testcase(_Case, Config) ->
    lfm_proxy:teardown(Config).<|MERGE_RESOLUTION|>--- conflicted
+++ resolved
@@ -1,6 +1,6 @@
 %%%-------------------------------------------------------------------
 %%% @author Michal Wrzeszcz
-%%% @copyright (C) 2015 ACK CYFRONET AGH
+%%% @copyright (C) 2015-2020 ACK CYFRONET AGH
 %%% This software is released under the MIT license
 %%% cited in 'LICENSE.txt'.
 %%% @end
@@ -13,7 +13,7 @@
 -author("Michal Wrzeszcz").
 
 -include_lib("ctool/include/test/test_utils.hrl").
-<<<<<<< HEAD
+-include_lib("ctool/include/test/performance.hrl").
 
 %% API
 -export([
@@ -23,37 +23,25 @@
 ]).
 
 -export([
-    proxy_session_token_update_test/1
-]).
-
-
-all() -> [
-    proxy_session_token_update_test
-].
-=======
--include_lib("ctool/include/test/performance.hrl").
-
-%% API
--export([all/0, init_per_suite/1, end_per_suite/1, init_per_testcase/2, end_per_testcase/2]).
-
--export([
     proxy_basic_opts_test1/1,
     proxy_many_ops_test1/1,
-    proxy_distributed_modification_test1/1,
+    proxy_many_ops_test1_base/1,
     proxy_basic_opts_test2/1,
     proxy_many_ops_test2/1,
+    proxy_many_ops_test2_base/1,
+    proxy_distributed_modification_test1/1,
     proxy_distributed_modification_test2/1,
-    proxy_many_ops_test1_base/1,
-    proxy_many_ops_test2_base/1
+    proxy_session_token_update_test/1
 ]).
 
 -define(TEST_CASES, [
     proxy_basic_opts_test1,
     proxy_many_ops_test1,
-    proxy_distributed_modification_test1,
     proxy_basic_opts_test2,
     proxy_many_ops_test2,
-    proxy_distributed_modification_test2
+    proxy_distributed_modification_test1,
+    proxy_distributed_modification_test2,
+    proxy_session_token_update_test
 ]).
 
 -define(PERFORMANCE_TEST_CASES, [
@@ -63,24 +51,68 @@
 
 all() ->
     ?ALL(?TEST_CASES, ?PERFORMANCE_TEST_CASES).
->>>>>>> 5c0f360a
 
 
 %%%===================================================================
 %%% Test functions
 %%%===================================================================
-<<<<<<< HEAD
+
+
+-define(performance_description(Desc),
+    [
+        {repeats, 1},
+        {success_rate, 100},
+        {parameters, [
+            [{name, dirs_num}, {value, 5}, {description, "Numbers of directories used during test."}],
+            [{name, files_num}, {value, 5}, {description, "Numbers of files used during test."}]
+        ]},
+        {description, Desc},
+        {config, [{name, large_config},
+            {parameters, [
+                [{name, dirs_num}, {value, 200}],
+                [{name, files_num}, {value, 300}]
+            ]},
+            {description, ""}
+        ]}
+    ]).
+
+
+proxy_basic_opts_test1(Config) ->
+    multi_provider_file_ops_test_base:basic_opts_test_base(Config, <<"user2">>, {0,4,1,2}, 0).
+
+
+proxy_many_ops_test1(Config) ->
+    ?PERFORMANCE(Config, ?performance_description("Tests working on dirs and files with db_sync")).
+proxy_many_ops_test1_base(Config) ->
+    DirsNum = ?config(dirs_num, Config),
+    FilesNum = ?config(files_num, Config),
+    multi_provider_file_ops_test_base:many_ops_test_base(Config, <<"user2">>, {0,4,1,2}, 0, DirsNum, FilesNum).
+
+
+proxy_basic_opts_test2(Config) ->
+    multi_provider_file_ops_test_base:basic_opts_test_base(Config, <<"user3">>, {0,4,1,2}, 0).
+
+
+proxy_many_ops_test2(Config) ->
+    ?PERFORMANCE(Config, ?performance_description("Tests working on dirs and files with db_sync")).
+proxy_many_ops_test2_base(Config) ->
+    DirsNum = ?config(dirs_num, Config),
+    FilesNum = ?config(files_num, Config),
+    multi_provider_file_ops_test_base:many_ops_test_base(Config, <<"user3">>, {0,4,1,2}, 0, DirsNum, FilesNum).
+
+
+proxy_distributed_modification_test1(Config) ->
+    multi_provider_file_ops_test_base:distributed_modification_test_base(Config, <<"user2">>, {0,4,1,2}, 0).
+
+
+proxy_distributed_modification_test2(Config) ->
+    multi_provider_file_ops_test_base:distributed_modification_test_base(Config, <<"user3">>, {0,4,1,2}, 0).
 
 
 proxy_session_token_update_test(Config) ->
-    multi_provider_file_ops_test_base:proxy_session_token_update_test_base(
-        Config, {0,4,1,2}, 10
-    ).
+    multi_provider_file_ops_test_base:proxy_session_token_update_test_base(Config, {0,4,1,2}, 10).
 
 
-=======
-%%% Test functions
->>>>>>> 5c0f360a
 %%%===================================================================
 %%% SetUp and TearDown functions
 %%%===================================================================
@@ -99,76 +131,12 @@
     initializer:mock_auth_manager(Config),
     init_per_testcase(?DEFAULT_CASE(Case), Config);
 init_per_testcase(_Case, Config) ->
-    ct:timetrap({minutes, 60}),
+    ct:timetrap({minutes, 10}),
     lfm_proxy:init(Config).
 
 
-<<<<<<< HEAD
 end_per_testcase(proxy_session_token_update_test = Case, Config) ->
     initializer:unmock_auth_manager(Config),
     end_per_testcase(?DEFAULT_CASE(Case), Config);
-=======
--define(performance_description(Desc),
-    [
-        {repeats, 1},
-        {success_rate, 100},
-        {parameters, [
-            [{name, dirs_num}, {value, 5}, {description, "Numbers of directories used during test."}],
-            [{name, files_num}, {value, 5}, {description, "Numbers of files used during test."}]
-        ]},
-        {description, Desc},
-        {config, [{name, large_config},
-            {parameters, [
-                [{name, dirs_num}, {value, 200}],
-                [{name, files_num}, {value, 300}]
-            ]},
-            {description, ""}
-        ]}
-    ]).
-
-proxy_basic_opts_test1(Config) ->
-    multi_provider_file_ops_test_base:basic_opts_test_base(Config, <<"user2">>, {0,4,1,2}, 0).
-
-proxy_many_ops_test1(Config) ->
-    ?PERFORMANCE(Config, ?performance_description("Tests working on dirs and files with db_sync")).
-proxy_many_ops_test1_base(Config) ->
-    DirsNum = ?config(dirs_num, Config),
-    FilesNum = ?config(files_num, Config),
-    multi_provider_file_ops_test_base:many_ops_test_base(Config, <<"user2">>, {0,4,1,2}, 0, DirsNum, FilesNum).
-
-proxy_distributed_modification_test1(Config) ->
-    multi_provider_file_ops_test_base:distributed_modification_test_base(Config, <<"user2">>, {0,4,1,2}, 0).
-
-proxy_basic_opts_test2(Config) ->
-    multi_provider_file_ops_test_base:basic_opts_test_base(Config, <<"user3">>, {0,4,1,2}, 0).
-
-proxy_many_ops_test2(Config) ->
-    ?PERFORMANCE(Config, ?performance_description("Tests working on dirs and files with db_sync")).
-proxy_many_ops_test2_base(Config) ->
-    DirsNum = ?config(dirs_num, Config),
-    FilesNum = ?config(files_num, Config),
-    multi_provider_file_ops_test_base:many_ops_test_base(Config, <<"user3">>, {0,4,1,2}, 0, DirsNum, FilesNum).
-
-proxy_distributed_modification_test2(Config) ->
-    multi_provider_file_ops_test_base:distributed_modification_test_base(Config, <<"user3">>, {0,4,1,2}, 0).
-
-%%%===================================================================
-%%% SetUp and TearDown functions
-%%%===================================================================
-
-init_per_suite(Config) ->
-    Posthook = fun(NewConfig) -> multi_provider_file_ops_test_base:init_env(NewConfig) end,
-    [{?LOAD_MODULES, [initializer, multi_provider_file_ops_test_base]}, {?ENV_UP_POSTHOOK, Posthook} | Config].
-
-end_per_suite(Config) ->
-    multi_provider_file_ops_test_base:teardown_env(Config).
-
-
-init_per_testcase(_Case, Config) ->
-    ct:timetrap({minutes, 60}),
-    lfm_proxy:init(Config).
-
-
->>>>>>> 5c0f360a
 end_per_testcase(_Case, Config) ->
     lfm_proxy:teardown(Config).