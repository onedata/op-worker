--- conflicted
+++ resolved
@@ -129,11 +129,7 @@
     Workers = [W1, W2, W1, W2, W1],
 
     lists:foreach(fun(W) ->
-<<<<<<< HEAD
-        ?assertEqual(ok, rpc:call(W, application, set_env, [?WORKER_APP_NAME, task_fail_sleep_time_ms, 100]))
-=======
-        ?assertEqual(ok, test_utils:set_env(W, ?APP_NAME, task_fail_sleep_time_ms, 100))
->>>>>>> fa46b10b
+        ?assertEqual(ok, test_utils:set_env(W, ?WORKER_APP_NAME, task_fail_sleep_time_ms, 100))
     end, WorkersList),
 
     ControllerPid = start_tasks(Level, Workers, 25),
