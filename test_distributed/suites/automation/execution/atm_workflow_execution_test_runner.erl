--- conflicted
+++ resolved
@@ -631,13 +631,8 @@
         _AtmWorkflowExecutionId, _AtmWorkflowExecutionEnv, AtmTaskExecutionId,
         _AtmJobBatchId, ItemBatch
     ]}) ->
-<<<<<<< HEAD
-        ExpState1 = atm_workflow_execution_exp_state_builder:expect_task_items_in_processing_increased(
-            AtmTaskExecutionId, length(ItemBatch), ExpState0
-=======
         ExpState1 = atm_workflow_execution_exp_state_builder:expect_task_transitioned_to_active_status_if_was_in_pending_status(
             AtmTaskExecutionId, ExpState0
->>>>>>> d1813919
         ),
         ExpState2 = atm_workflow_execution_exp_state_builder:expect_task_parallel_box_transitioned_to_active_status_if_was_in_pending_status(
             AtmTaskExecutionId, ExpState1
