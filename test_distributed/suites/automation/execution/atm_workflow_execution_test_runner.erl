%%%-------------------------------------------------------------------
%%% @author Bartosz Walkowicz
%%% @copyright (C) 2022 ACK CYFRONET AGH
%%% This software is released under the MIT license
%%% cited in 'LICENSE.txt'.
%%% @end
%%%-------------------------------------------------------------------
%%% @doc
%%% Runner of atm workflow execution test cases.
%%%
%%% The 'init' function must be called first before any test can be executed.
%%% This will mock appropriate op modules and functions so that processes
%%% handling atm workflow execution call (and block waiting for reply allowing
%%% it to continue) testcase process before and after each execution step
%%% (see spec() type). This makes it possible to check not only final execution
%%% state but also intermediate ones.
%%%
%%% Tests are run in following manner:
%%% 1. start atm workflow execution.
%%% 2. await report call from any execution process. If none is received for
%%%    prolonged period of time go to 6.
%%% 3. if received report handling does not need to be blocked until other
%%%    step phase is executed (no 'defer_after' specified in step_mock_spec())
%%%    or such step phase was already executed go to 4. Otherwise, defer it
%%%    and go to 2.
%%% 4. begin handling of step by:
%%%    a) calling hook (procedure defined by tester which can be used to e.g.
%%%       change mocks behaviour, simulate sth, etc.) if defined.
%%%    b) applying exp state diff and storing eventual changes to expectations
%%%       (they are not checked immediately).
%%% 5. save step handling as pending and go to 2.
%%% 6. when all execution processes progressed to next step phase and are
%%%    blocked awaiting response:
%%%    a) assert accumulated changes to workflow execution state expectations
%%%       matches data stored in backend.
%%%    b) end execution of pending steps (this allows execution processes to
%%%       continue).
%%%    c) execute deferred step phases (in the manner described in 4.) if step
%%%       phases they were waiting for ended.
%%%    If all step phases has been executed and no mismatch between workflow
%%%    execution exp state and data stored in op was found, then finish the test.
%%%    Otherwise go to 2.
%%% @end
%%%-------------------------------------------------------------------
-module(atm_workflow_execution_test_runner).
-author("Bartosz Walkowicz").

-include("atm_workflow_execution_test_runner.hrl").
-include("atm_workflow_execution_test.hrl").
-include("modules/automation/atm_execution.hrl").
-include("onenv_test_utils.hrl").
-include_lib("cluster_worker/include/time_series/browsing.hrl").
-include_lib("ctool/include/test/assertions.hrl").

%% API
-export([init/1, teardown/1]).
-export([run/1]).
-export([
    pause_workflow_execution/1,
    cancel_workflow_execution/1,
    stop_workflow_execution/2,

    repeat_workflow_execution/3,
    resume_workflow_execution/1,

    delete_offline_session/1
]).
-export([browse_store/2, browse_store/3]).
-export([assert_ended_atm_workflow_execution_can_be_neither_stopped_nor_resumed/1]).

-type step_name() ::
    prepare_lane |
    create_run |
    restart_lane |
    run_task_for_item |
    process_task_result_for_item |
    process_streamed_task_data |
    report_item_error |
    handle_task_execution_stopped |
    handle_lane_execution_stopped |
<<<<<<< HEAD
=======
    handle_exception |
>>>>>>> 559e2f66
    handle_workflow_execution_stopped.

-type step_phase_timing() :: before_step | after_step.

-type mock_call_ctx() :: #atm_mock_call_ctx{}.
-type hook() :: fun((mock_call_ctx()) -> ok).
-type exp_state_diff() :: fun((mock_call_ctx()) ->
    false | {true, atm_workflow_execution_exp_state_builder:exp_state()}
).

-type step_phase_selector() :: {
    step_name(),
    step_phase_timing(),
    atm_lane_execution:lane_run_selector() | atm_workflow_execution:incarnation()
}.
-record(step_phase, {
    selector :: step_phase_selector(),
    mock_call_report :: mock_call_report(),
    mock_spec :: step_mock_spec(),
    reply_to :: pid()
}).
-type step_phase() :: #step_phase{}.

-type result_override() :: {return, term()} | {error | throw, errors:error()}.

-type basic_mock_strategy() ::
    % original step will be run unperturbed
    passthrough |
    % original step will be run after sleeping for specified period of time
    {passthrough_with_delay, time:millis()} |
    % original step will be run but it's result will be replaced with specified one
    {passthrough_with_result_override, result_override()} |
    % original step will not be run and specified result will be returned immediately
    {yield, result_override()}.

<<<<<<< HEAD
-type mock_strategy_spec() ::
    mock_strategy() |
    fun((mock_call_report()) -> mock_strategy()).
=======
-type mock_strategy() ::
    basic_mock_strategy() |
    fun((mock_call_report()) -> basic_mock_strategy()).
>>>>>>> 559e2f66

-type step_mock_spec() :: #atm_step_mock_spec{}.

-type lane_run_test_spec() :: #atm_lane_run_execution_test_spec{}.
-type incarnation_test_spec() :: #atm_workflow_execution_incarnation_test_spec{}.
-type test_spec() :: #atm_workflow_execution_test_spec{}.

-export_type([
    mock_call_ctx/0, hook/0, exp_state_diff/0,
    result_override/0, mock_strategy_spec/0, step_phase_selector/0, step_mock_spec/0,
    lane_run_test_spec/0, incarnation_test_spec/0, test_spec/0
]).

% message used for synchronous calls from the execution process to the test process
% to enable applying hooks or modifying expectations before and after execution of
% a specific step (execution process waits for an ACK before it proceeds).
-record(mock_call_report, {
    step :: step_name(),
    timing :: step_phase_timing(),
    args :: [term()]
}).
-type mock_call_report() :: #mock_call_report{}.
-type reply_to() :: {pid(), reference()}.

-record(test_ctx, {
    test_spec :: test_spec(),

    session_id :: session:id(),
    workflow_execution_id :: atm_workflow_execution:id(),

    lane_count :: non_neg_integer(),
    current_lane_index :: atm_lane_execution:index(),
    current_run_num :: atm_lane_execution:run_num(),
    ongoing_incarnations :: [incarnation_test_spec()],

    workflow_execution_exp_state :: atm_workflow_execution_exp_state_builder:exp_state(),
    workflow_execution_exp_state_changed :: boolean(),

    prev_incarnations_executed_step_phases = [] :: [{non_neg_integer(), [step_phase_selector()]}],
    executed_step_phases = [] :: [step_phase_selector()],
    pending_step_phases = [] :: [step_phase()],
    deferred_step_phases = #{} :: #{step_phase_selector() => [step_phase()]},

    test_hung_probes_left :: non_neg_integer()
}).
-type test_ctx() :: #test_ctx{}.

-define(AWAIT_OTHER_PARALLEL_PIPELINES_NEXT_STEP_INTERVAL, 150).
-define(TEST_HUNG_MAX_PROBES_NUM, 20).

-define(ASSERT_RETRIES, 45).

-define(TEST_PROC_PID_KEY(__ATM_WORKFLOW_EXECUTION_ID),
    {atm_test_runner_process, __ATM_WORKFLOW_EXECUTION_ID}
).
-define(ATM_WORKFLOW_EXECUTION_ID_MSG(__ATM_WORKFLOW_EXECUTION_ID),
    {atm_workflow_execution_id, __ATM_WORKFLOW_EXECUTION_ID}
).


-define(NO_DIFF, fun(_) -> false end).

-define(NOW_SEC(), global_clock:timestamp_seconds()).

-define(INFINITE_LOG_BASED_STORES_LISTING_OPTS, #{
    start_from => undefined,
    offset => 0,
    limit => 1000000000
}).


%%%===================================================================
%%% API
%%%===================================================================


-spec init(oct_background:entity_selector() | [oct_background:entity_selector()]) ->
    ok.
init(ProviderSelectors) ->
    Workers = get_nodes(utils:ensure_list(ProviderSelectors)),

    mock_workflow_execution_factory(Workers),
    mock_workflow_execution_handler_steps(Workers),
    mock_lane_execution_handler_steps(Workers),
    mock_lane_execution_factory_steps(Workers).


-spec teardown(oct_background:entity_selector() | [oct_background:entity_selector()]) ->
    ok.
teardown(ProviderSelectors) ->
    Workers = get_nodes(utils:ensure_list(ProviderSelectors)),

    unmock_lane_execution_factory_steps(Workers),
    unmock_lane_execution_handler_steps(Workers),
    unmock_workflow_execution_handler_steps(Workers),
    unmock_workflow_execution_factory(Workers).


-spec run(test_spec()) -> ok | no_return().
run(TestSpec = #atm_workflow_execution_test_spec{
    provider = ProviderSelector,
    user = UserSelector,
    space = SpaceSelector,
    workflow_schema_dump_or_draft = AtmWorkflowSchemaDumpOrDraft,
    workflow_schema_revision_num = AtmWorkflowSchemaRevisionNum,
    store_initial_content_overlay = AtmStoreInitialContentOverlay,
    callback_url = CallbackUrl,
    incarnations = Incarnations
}) ->
    SessionId = oct_background:get_user_session_id(UserSelector, ProviderSelector),
    SpaceId = oct_background:get_space_id(SpaceSelector),

    AtmWorkflowSchemaId = atm_test_inventory:add_workflow_schema(AtmWorkflowSchemaDumpOrDraft),
    AtmWorkflowSchemaRevision = atm_test_inventory:get_workflow_schema_revision(
        AtmWorkflowSchemaRevisionNum, AtmWorkflowSchemaId
    ),

    TestProcPid = self(),
    {AtmWorkflowExecutionId, _} = ?rpc(ProviderSelector, mi_atm:schedule_workflow_execution(
        SessionId, SpaceId, AtmWorkflowSchemaId, AtmWorkflowSchemaRevisionNum,
        AtmStoreInitialContentOverlay#{test_process => TestProcPid}, CallbackUrl
    )),

    AtmLaneSchemas = AtmWorkflowSchemaRevision#atm_workflow_schema_revision.lanes,
    ExpState = atm_workflow_execution_exp_state_builder:init(
        ProviderSelector, SpaceId, AtmWorkflowExecutionId, ?NOW_SEC(), AtmLaneSchemas
    ),
    true = atm_workflow_execution_exp_state_builder:assert_matches_with_backend(ExpState, 0),

    monitor_workflow_execution(#test_ctx{
        test_spec = TestSpec,
        session_id = SessionId,
        workflow_execution_id = AtmWorkflowExecutionId,
        lane_count = length(AtmLaneSchemas),
        current_lane_index = 1,
        current_run_num = 1,
        ongoing_incarnations = Incarnations,
        workflow_execution_exp_state = ExpState,
        workflow_execution_exp_state_changed = false,
        test_hung_probes_left = ?TEST_HUNG_MAX_PROBES_NUM
    }).


-spec pause_workflow_execution(atm_workflow_execution_test_runner:mock_call_ctx()) ->
    ok | no_return().
pause_workflow_execution(#atm_mock_call_ctx{
    provider = ProviderSelector,
    session_id = SessionId,
    workflow_execution_id = AtmWorkflowExecutionId
}) ->
    ?erpc(ProviderSelector, mi_atm:pause_workflow_execution(SessionId, AtmWorkflowExecutionId)).


-spec cancel_workflow_execution(atm_workflow_execution_test_runner:mock_call_ctx()) ->
    ok | no_return().
cancel_workflow_execution(#atm_mock_call_ctx{
    provider = ProviderSelector,
    session_id = SessionId,
    workflow_execution_id = AtmWorkflowExecutionId
}) ->
    ?erpc(ProviderSelector, mi_atm:cancel_workflow_execution(SessionId, AtmWorkflowExecutionId)).


-spec stop_workflow_execution(
    atm_lane_execution:run_stopping_reason(),
    atm_workflow_execution_test_runner:mock_call_ctx()
) ->
    ok | errors:error().
stop_workflow_execution(Reason, #atm_mock_call_ctx{
    provider = ProviderSelector,
    session_id = SessionId,
    workflow_execution_id = AtmWorkflowExecutionId
}) ->
    ?erpc(ProviderSelector, atm_workflow_execution_handler:stop(
        user_ctx:new(SessionId), AtmWorkflowExecutionId, Reason
    )).


-spec repeat_workflow_execution(
    atm_workflow_execution:repeat_type(),
    atm_lane_execution:lane_run_selector(),
    atm_workflow_execution_test_runner:mock_call_ctx()
) ->
    ok.
repeat_workflow_execution(RepeatType, AtmLaneRunSelector, #atm_mock_call_ctx{
    provider = ProviderSelector,
    session_id = SessionId,
    workflow_execution_id = AtmWorkflowExecutionId
}) ->
    ?erpc(ProviderSelector, mi_atm:repeat_workflow_execution(
        SessionId, RepeatType, AtmWorkflowExecutionId, AtmLaneRunSelector
    )).


-spec resume_workflow_execution(atm_workflow_execution_test_runner:mock_call_ctx()) ->
    ok.
resume_workflow_execution(#atm_mock_call_ctx{
    provider = ProviderSelector,
    session_id = SessionId,
    workflow_execution_id = AtmWorkflowExecutionId
}) ->
    ?erpc(ProviderSelector, mi_atm:resume_workflow_execution(SessionId, AtmWorkflowExecutionId)).


-spec delete_offline_session(mock_call_ctx()) -> ok | no_return().
delete_offline_session(#atm_mock_call_ctx{
    provider = ProviderSelector,
    workflow_execution_id = AtmWorkflowExecutionId
}) ->
    ?erpc(ProviderSelector, offline_access_manager:close_session(AtmWorkflowExecutionId)).


-spec browse_store(automation:id(), mock_call_ctx()) -> json_utils:json_term().
browse_store(AtmStoreSchemaId, AtmMockCallCtx) ->
    browse_store(AtmStoreSchemaId, undefined, AtmMockCallCtx).


-spec browse_store(
    exception_store | automation:id(),
    undefined | atm_lane_execution:lane_run_selector() | atm_task_execution:id(),
    mock_call_ctx()
) ->
    json_utils:json_term().
browse_store(AtmStoreSchemaId, AtmTaskExecutionIdOrLaneRunSelector, AtmMockCallCtx = #atm_mock_call_ctx{
    provider = ProviderSelector,
    space = SpaceSelector,
    session_id = SessionId,
    workflow_execution_id = AtmWorkflowExecutionId
}) ->
    SpaceId = oct_background:get_space_id(SpaceSelector),
    AtmStoreId = get_store_id(AtmStoreSchemaId, AtmTaskExecutionIdOrLaneRunSelector, AtmMockCallCtx),
    ?rpc(ProviderSelector, browse_store(SessionId, SpaceId, AtmWorkflowExecutionId, AtmStoreId)).


-spec assert_ended_atm_workflow_execution_can_be_neither_stopped_nor_resumed(mock_call_ctx()) ->
    ok.
assert_ended_atm_workflow_execution_can_be_neither_stopped_nor_resumed(AtmMockCallCtx = #atm_mock_call_ctx{
    workflow_execution_exp_state = ExpState0
}) ->
    lists:foreach(fun(StoppingReason) ->
        ?assertEqual(
            ?ERROR_ATM_WORKFLOW_EXECUTION_ENDED,
            atm_workflow_execution_test_runner:stop_workflow_execution(StoppingReason, AtmMockCallCtx)
        )
    end, ?STOPPING_REASONS),

    ?assertThrow(
        ?ERROR_ATM_WORKFLOW_EXECUTION_NOT_RESUMABLE,
        atm_workflow_execution_test_runner:resume_workflow_execution(AtmMockCallCtx)
    ),

    ?assert(atm_workflow_execution_exp_state_builder:assert_matches_with_backend(ExpState0, 0)).


%%%===================================================================
%%% Internal functions
%%%===================================================================


%% @private
-spec monitor_workflow_execution(test_ctx()) -> ok | no_return().
monitor_workflow_execution(TestCtx0) ->
    receive {ReplyTo, StepMockCallReport} ->
        TestCtx1 = TestCtx0#test_ctx{test_hung_probes_left = ?TEST_HUNG_MAX_PROBES_NUM},
        {StepPhaseSelector, StepMockSpec} = get_step_mock_spec(StepMockCallReport, TestCtx0),

        StepPhase = #step_phase{
            selector = StepPhaseSelector,
            mock_call_report = StepMockCallReport,
            mock_spec = StepMockSpec,
            reply_to = ReplyTo
        },

        case should_defer_step_execution(StepMockSpec, TestCtx1) of
            true ->
                monitor_workflow_execution(TestCtx1#test_ctx{deferred_step_phases = maps:update_with(
                    StepMockSpec#atm_step_mock_spec.defer_after,
                    fun(RestDeferredStepPhases) -> [StepPhase | RestDeferredStepPhases] end,
                    [StepPhase],
                    TestCtx1#test_ctx.deferred_step_phases
                )});
            false ->
                monitor_workflow_execution(begin_step_phase_execution(StepPhase, TestCtx1))
        end
    after ?AWAIT_OTHER_PARALLEL_PIPELINES_NEXT_STEP_INTERVAL ->
        case TestCtx0#test_ctx.test_hung_probes_left of
            0 ->
                PendingStepPhaseSelectors = lists:map(
                    fun(#step_phase{selector = StepPhaseSelector}) -> StepPhaseSelector end,
                    TestCtx0#test_ctx.pending_step_phases
                ),
                ct:pal("Automation workflow execution test hung after steps: ~p", [lists:flatten([
                    PendingStepPhaseSelectors,
                    TestCtx0#test_ctx.executed_step_phases,
                    TestCtx0#test_ctx.prev_incarnations_executed_step_phases
                ])]),
                ?assertEqual(success, failure);
            Num ->
                TestCtx1 = TestCtx0#test_ctx{test_hung_probes_left = Num - 1},
                TestCtx2 = address_pending_expectations(TestCtx1),
                TestCtx3 = end_pending_step_phase_executions(TestCtx2),

                case has_workflow_stopped(TestCtx3) of
                    true ->
                        ok;
                    false ->
                        TestCtx4 = begin_deferred_step_phase_executions_if_possible(TestCtx3),
                        monitor_workflow_execution(TestCtx4)
                end
        end
    end.


%% @private
-spec address_pending_expectations(test_ctx()) -> test_ctx().
address_pending_expectations(TestCtx = #test_ctx{workflow_execution_exp_state_changed = true}) ->
    assert_exp_workflow_execution_state(TestCtx),
    TestCtx#test_ctx{workflow_execution_exp_state_changed = false};

address_pending_expectations(TestCtx = #test_ctx{workflow_execution_exp_state_changed = false}) ->
    TestCtx.


%% @private
-spec should_defer_step_execution(step_mock_spec(), test_ctx()) -> boolean().
should_defer_step_execution(#atm_step_mock_spec{defer_after = undefined}, _TestCtx) ->
    false;
should_defer_step_execution(#atm_step_mock_spec{defer_after = StepSelector}, #test_ctx{
    executed_step_phases = ExecutedSteps
}) ->
    not lists:member(StepSelector, ExecutedSteps).


%% @private
-spec begin_step_phase_execution(step_phase(), test_ctx()) -> test_ctx().
begin_step_phase_execution(
    StepPhase = #step_phase{
        mock_call_report = StepMockCallReport,
        mock_spec = StepMockSpec
    },
    TestCtx0 = #test_ctx{pending_step_phases = PendingStepPhases}
) ->
    StepMockCallCtx = build_mock_call_ctx(StepMockCallReport, TestCtx0),

    call_if_defined(get_hook(StepMockCallReport, StepMockSpec), StepMockCallCtx),

    ExpStateDiff = get_exp_state_diff(StepMockCallReport, StepMockSpec),
    TestCtx1 = case ExpStateDiff(StepMockCallCtx) of
        {true, NewExpState} ->
            TestCtx0#test_ctx{
                workflow_execution_exp_state = NewExpState,
                workflow_execution_exp_state_changed = true
            };
        false ->
            TestCtx0
    end,

    TestCtx1#test_ctx{pending_step_phases = [StepPhase | PendingStepPhases]}.


%% @private
-spec end_pending_step_phase_executions(test_ctx()) -> test_ctx().
end_pending_step_phase_executions(TestCtx = #test_ctx{pending_step_phases = PendingStepPhases}) ->
    lists:foldl(fun(
        #step_phase{
            selector = StepPhaseSelector,
            mock_call_report = StepMockCallReport = #mock_call_report{timing = Timing},
            mock_spec = #atm_step_mock_spec{strategy = MockStrategy},
            reply_to = ReplyTo
        },
        TestCtxAcc0 = #test_ctx{executed_step_phases = ExecutedStepPhases}
    ) ->
        StepMockCallCtx = build_mock_call_ctx(StepMockCallReport, TestCtxAcc0),

        reply_to_execution_process(ReplyTo, case Timing of
            before_step ->
                case is_function(MockStrategy) of
                    true -> MockStrategy(StepMockCallCtx);
                    false -> MockStrategy
                end;
            after_step ->
                ok
        end),

        shift_monitored_lane_run_if_current_one_stopped(
            StepMockCallReport,
            TestCtxAcc0#test_ctx{executed_step_phases = [StepPhaseSelector | ExecutedStepPhases]}
        )
    end, TestCtx#test_ctx{pending_step_phases = []}, PendingStepPhases).


%% @private
-spec begin_deferred_step_phase_executions_if_possible(test_ctx()) -> test_ctx().
begin_deferred_step_phase_executions_if_possible(TestCtx = #test_ctx{
    executed_step_phases = ExecutedStepPhases,
    deferred_step_phases = DeferredStepPhases
}) ->
    maps:fold(fun(AwaitedStepPhaseSelector, StepPhases, TestCtxAcc) ->
        case lists:member(AwaitedStepPhaseSelector, ExecutedStepPhases) of
            true ->
                lists:foldl(fun(StepPhase, InnerTestCtxAcc) ->
                    begin_step_phase_execution(StepPhase, InnerTestCtxAcc)
                end, TestCtxAcc, StepPhases);
            false ->
                LeftoverDeferredStepPhases = TestCtxAcc#test_ctx.deferred_step_phases,
                TestCtxAcc#test_ctx{deferred_step_phases = LeftoverDeferredStepPhases#{
                    AwaitedStepPhaseSelector => StepPhases
                }}
        end
    end, TestCtx#test_ctx{deferred_step_phases = #{}}, DeferredStepPhases).


%% @private
-spec has_workflow_stopped(test_ctx()) -> boolean().
has_workflow_stopped(#test_ctx{
    ongoing_incarnations = [],
    pending_step_phases = [],
    deferred_step_phases = DeferredStepPhases
}) ->
    maps_utils:is_empty(DeferredStepPhases);

has_workflow_stopped(#test_ctx{}) ->
    false.


%% @private
-spec get_step_mock_spec(mock_call_report(), test_ctx()) ->
    {step_phase_selector(), step_mock_spec()}.
get_step_mock_spec(
    #mock_call_report{step = handle_workflow_execution_stopped, timing = Timing},
    #test_ctx{ongoing_incarnations = [#atm_workflow_execution_incarnation_test_spec{
        incarnation_num = IncarnationNum,
        handle_workflow_execution_stopped = Spec
    } | _]}
) ->
    {{handle_workflow_execution_stopped, Timing, IncarnationNum}, Spec};
<<<<<<< HEAD
=======

get_step_mock_spec(
    #mock_call_report{step = handle_exception, timing = Timing},
    #test_ctx{ongoing_incarnations = [#atm_workflow_execution_incarnation_test_spec{
        incarnation_num = IncarnationNum,
        handle_exception = Spec
    } | _]}
) ->
    {{handle_exception, Timing, IncarnationNum}, Spec};
>>>>>>> 559e2f66

get_step_mock_spec(
    #mock_call_report{step = prepare_lane, timing = Timing, args = [_, _, {AtmLaneIndex, _}]},
    NewTestCtx
) ->
    #atm_lane_run_execution_test_spec{
        selector = Selector,
        prepare_lane = Spec
    } = get_lane_run_test_spec(AtmLaneIndex, NewTestCtx),

    {{prepare_lane, Timing, Selector}, Spec};

get_step_mock_spec(
    #mock_call_report{step = create_run, timing = Timing, args = [{AtmLaneIndex, _}, _, _]},
    NewTestCtx
) ->
    #atm_lane_run_execution_test_spec{
        selector = Selector,
        create_run = Spec
    } = get_lane_run_test_spec(AtmLaneIndex, NewTestCtx),

    {{create_run, Timing, Selector}, Spec};

get_step_mock_spec(
    #mock_call_report{step = restart_lane, timing = Timing, args = [{AtmLaneIndex, _}, _, _]},
    NewTestCtx
) ->
    #atm_lane_run_execution_test_spec{
        selector = Selector,
        create_run = Spec
    } = get_lane_run_test_spec(AtmLaneIndex, NewTestCtx),

    {{restart_lane, Timing, Selector}, Spec};

get_step_mock_spec(
    #mock_call_report{
        step = handle_lane_execution_stopped,
        timing = Timing,
        args = [{AtmLaneIndex, _}, _, _]
    },
    NewTestCtx
) ->
    #atm_lane_run_execution_test_spec{
        selector = Selector,
        handle_lane_execution_stopped = Spec
    } = get_lane_run_test_spec(AtmLaneIndex, NewTestCtx),

    {{handle_lane_execution_stopped, Timing, Selector}, Spec};

get_step_mock_spec(#mock_call_report{step = Step, timing = Timing}, NewTestCtx) ->
    AtmLaneRunTestSpec = get_current_lane_run_test_spec(NewTestCtx),
    StepMockSpec = element(
        1 + lists_utils:index_of(Step, record_info(fields, atm_lane_run_execution_test_spec)),
        AtmLaneRunTestSpec
    ),
    {{Step, Timing, AtmLaneRunTestSpec#atm_lane_run_execution_test_spec.selector}, StepMockSpec}.


%% @private
-spec get_current_lane_run_test_spec(test_ctx()) -> lane_run_test_spec().
get_current_lane_run_test_spec(#test_ctx{ongoing_incarnations = [
    #atm_workflow_execution_incarnation_test_spec{lane_runs = [
        OngoingLaneRun | _
    ]} | _
]}) ->
    OngoingLaneRun.


%% @private
-spec get_lane_run_test_spec(atm_lane_execution:index(), test_ctx()) -> lane_run_test_spec().
get_lane_run_test_spec(TargetAtmLaneIndex, #test_ctx{ongoing_incarnations = [
    #atm_workflow_execution_incarnation_test_spec{lane_runs = LaneRunTestSpecs} | _
]}) ->
    % run must be searched because run num is global and as such lanes will not
    % have all runs (there will be gaps)
    hd(lists:dropwhile(fun(#atm_lane_run_execution_test_spec{selector = {AtmLaneIndex, _}}) ->
        AtmLaneIndex < TargetAtmLaneIndex
    end, LaneRunTestSpecs)).


%% @private
-spec build_mock_call_ctx(mock_call_report(), test_ctx()) -> mock_call_ctx().
build_mock_call_ctx(#mock_call_report{args = CallArgs}, #test_ctx{
    test_spec = #atm_workflow_execution_test_spec{
        provider = ProviderSelector,
        space = SpaceSelector
    },
    session_id = SessionId,
    workflow_execution_id = AtmWorkflowExecutionId,
    lane_count = AtmLaneCount,
    current_lane_index = CurrentAtmLaneIndex,
    current_run_num = CurrentRunNum,
    workflow_execution_exp_state = ExpState
}) ->
    #atm_mock_call_ctx{
        provider = ProviderSelector,
        space = SpaceSelector,
        session_id = SessionId,
        workflow_execution_id = AtmWorkflowExecutionId,
        workflow_execution_exp_state = ExpState,
        lane_count = AtmLaneCount,
        current_lane_index = CurrentAtmLaneIndex,
        current_run_num = CurrentRunNum,
        call_args = CallArgs
    }.


%% @private
-spec get_hook(mock_call_report(), step_mock_spec()) ->
    undefined | hook().
get_hook(#mock_call_report{timing = before_step}, #atm_step_mock_spec{before_step_hook = Hook}) ->
    Hook;
get_hook(#mock_call_report{timing = after_step}, #atm_step_mock_spec{after_step_hook = Hook}) ->
    Hook.


%% @private
-spec call_if_defined(undefined | fun((term()) -> ok), term()) -> ok.
call_if_defined(undefined, _Input) -> ok;
call_if_defined(Fun, Input) -> Fun(Input).


%% @private
-spec get_exp_state_diff(mock_call_report(), step_mock_spec()) ->
    exp_state_diff().
get_exp_state_diff(
    #mock_call_report{step = prepare_lane, timing = before_step},
    #atm_step_mock_spec{before_step_exp_state_diff = default}
) ->
    ?NO_DIFF;

get_exp_state_diff(
    #mock_call_report{step = create_run, timing = before_step},
    #atm_step_mock_spec{before_step_exp_state_diff = default}
) ->
    fun(#atm_mock_call_ctx{
        workflow_execution_exp_state = ExpState0,
        call_args = [AtmLaneRunSelector, _AtmWorkflowExecutionDoc, _AtmWorkflowExecutionCtx]
    }) ->
        {true, atm_workflow_execution_exp_state_builder:expect_lane_run_started_preparing(
            AtmLaneRunSelector, ExpState0
        )}
    end;

get_exp_state_diff(
    #mock_call_report{step = create_run, timing = after_step},
    #atm_step_mock_spec{after_step_exp_state_diff = default}
) ->
    fun(#atm_mock_call_ctx{
        workflow_execution_exp_state = ExpState0,
        call_args = [AtmLaneRunSelector, _AtmWorkflowExecutionDoc, _AtmWorkflowExecutionCtx]
    }) ->
        {true, atm_workflow_execution_exp_state_builder:expect_lane_run_created(
            AtmLaneRunSelector, ExpState0
        )}
    end;

get_exp_state_diff(
    #mock_call_report{step = prepare_lane, timing = after_step},
    #atm_step_mock_spec{after_step_exp_state_diff = default}
) ->
    fun(#atm_mock_call_ctx{
        workflow_execution_exp_state = ExpState0,
        call_args = [_AtmWorkflowExecutionId, _AtmWorkflowExecutionEnv, AtmLaneRunSelector]
    }) ->
        {true, atm_workflow_execution_exp_state_builder:expect_lane_run_enqueued(
            AtmLaneRunSelector, ExpState0
        )}
    end;

get_exp_state_diff(
    #mock_call_report{step = run_task_for_item, timing = before_step},
    #atm_step_mock_spec{before_step_exp_state_diff = default}
) ->
    ?NO_DIFF;

get_exp_state_diff(
    #mock_call_report{step = run_task_for_item, timing = after_step},
    #atm_step_mock_spec{after_step_exp_state_diff = default}
) ->
    fun(#atm_mock_call_ctx{workflow_execution_exp_state = ExpState0, call_args = [
        _AtmWorkflowExecutionId, _AtmWorkflowExecutionEnv, AtmTaskExecutionId,
        _AtmJobBatchId, ItemBatch
    ]}) ->
        ExpState1 = atm_workflow_execution_exp_state_builder:expect_task_transitioned_to_active_status_if_was_in_pending_status(
            AtmTaskExecutionId, ExpState0
        ),
        ExpState2 = atm_workflow_execution_exp_state_builder:expect_task_parallel_box_transitioned_to_active_status_if_was_in_pending_status(
            AtmTaskExecutionId, ExpState1
        ),
        ExpState3 = atm_workflow_execution_exp_state_builder:expect_task_lane_run_transitioned_to_active_status_if_was_in_enqueued_status(
            AtmTaskExecutionId, ExpState2
        ),
        ExpState4 = case atm_workflow_execution_exp_state_builder:get_task_status(AtmTaskExecutionId, ExpState3) of
            <<"active">> ->
                atm_workflow_execution_exp_state_builder:expect_task_items_in_processing_increased(
                    AtmTaskExecutionId, length(ItemBatch), ExpState3
                );
            _ ->
                ExpState3
        end,
        {true, ExpState4}
    end;

get_exp_state_diff(
    #mock_call_report{step = process_task_result_for_item, timing = before_step},
    #atm_step_mock_spec{before_step_exp_state_diff = default}
) ->
    ?NO_DIFF;

get_exp_state_diff(
    #mock_call_report{step = process_task_result_for_item, timing = after_step},
    #atm_step_mock_spec{after_step_exp_state_diff = default}
) ->
    fun(#atm_mock_call_ctx{workflow_execution_exp_state = ExpState0, call_args = [
        _AtmWorkflowExecutionId, _AtmWorkflowExecutionEnv, AtmTaskExecutionId,
        ItemsBatch, _LambdaOutput
    ]}) ->
        {true, atm_workflow_execution_exp_state_builder:expect_task_items_moved_from_processing_to_processed(
            AtmTaskExecutionId, length(ItemsBatch), ExpState0
        )}
    end;

get_exp_state_diff(
    #mock_call_report{step = handle_task_execution_stopped, timing = before_step},
    #atm_step_mock_spec{before_step_exp_state_diff = default}
) ->
    ?NO_DIFF;

get_exp_state_diff(
    #mock_call_report{step = handle_task_execution_stopped, timing = after_step},
    #atm_step_mock_spec{after_step_exp_state_diff = default}
) ->
    fun(#atm_mock_call_ctx{
        workflow_execution_exp_state = ExpState0,
        call_args = [_AtmWorkflowExecutionId, _AtmWorkflowExecutionEnv, AtmTaskExecutionId]
    }) ->
        ExpState1 = atm_workflow_execution_exp_state_builder:expect_task_finished(
            AtmTaskExecutionId, ExpState0
        ),
        InferStatusFun = fun
            (<<"active">>, [<<"finished">>]) -> <<"finished">>;
            (CurrentStatus, _) -> CurrentStatus
        end,
        ExpState2 = atm_workflow_execution_exp_state_builder:expect_task_parallel_box_transitioned_to_inferred_status(
            AtmTaskExecutionId, InferStatusFun, ExpState1
        ),
        {true, ExpState2}
    end;

get_exp_state_diff(
    #mock_call_report{step = handle_lane_execution_stopped, timing = before_step},
    #atm_step_mock_spec{before_step_exp_state_diff = default}
) ->
    ?NO_DIFF;

get_exp_state_diff(
    #mock_call_report{step = handle_lane_execution_stopped, timing = after_step},
    #atm_step_mock_spec{after_step_exp_state_diff = default}
) ->
    fun(#atm_mock_call_ctx{
        workflow_execution_exp_state = ExpState0,
        call_args = [AtmLaneRunSelector, _AtmWorkflowExecutionId, _AtmWorkflowExecutionCtx],
        lane_count = AtmLaneCount,
        current_lane_index = CurrentAtmLaneIndex,
        current_run_num = CurrentAtmRunNum
    }) ->
        ExpState1 = case CurrentAtmLaneIndex < AtmLaneCount of
            true ->
                atm_workflow_execution_exp_state_builder:expect_lane_run_num_set(
                    {CurrentAtmLaneIndex + 1, CurrentAtmRunNum}, CurrentAtmRunNum, ExpState0
                );
            false ->
                ExpState0
        end,
        {true, atm_workflow_execution_exp_state_builder:expect_lane_run_finished(
            AtmLaneRunSelector, ExpState1
        )}
    end;

get_exp_state_diff(
    #mock_call_report{step = handle_workflow_execution_stopped, timing = before_step},
    #atm_step_mock_spec{before_step_exp_state_diff = default}
) ->
    ?NO_DIFF;

get_exp_state_diff(
    #mock_call_report{step = handle_workflow_execution_stopped, timing = after_step},
    #atm_step_mock_spec{after_step_exp_state_diff = default}
) ->
    fun(#atm_mock_call_ctx{workflow_execution_exp_state = ExpState0}) ->
        {true, atm_workflow_execution_exp_state_builder:expect_workflow_execution_finished(ExpState0)}
    end;

get_exp_state_diff(
    #mock_call_report{step = handle_exception, timing = before_step},
    #atm_step_mock_spec{before_step_exp_state_diff = default}
) ->
    ?NO_DIFF;

get_exp_state_diff(
    #mock_call_report{step = handle_exception, timing = after_step},
    #atm_step_mock_spec{after_step_exp_state_diff = default}
) ->
    % Changes made by exception handling depends when it happens and as such no
    % reasonable default implementation can be provided
    ?NO_DIFF;

get_exp_state_diff(
    #mock_call_report{timing = before_step},
    #atm_step_mock_spec{before_step_exp_state_diff = default}
) ->
    fun(_) -> false end;

get_exp_state_diff(
    #mock_call_report{timing = before_step},
    #atm_step_mock_spec{before_step_exp_state_diff = no_diff}
) ->
    ?NO_DIFF;

get_exp_state_diff(
    #mock_call_report{timing = before_step},
    #atm_step_mock_spec{before_step_exp_state_diff = Diff}
) ->
    Diff;

get_exp_state_diff(
    #mock_call_report{timing = after_step},
    #atm_step_mock_spec{after_step_exp_state_diff = default}
) ->
    fun(_) -> false end;

get_exp_state_diff(
    #mock_call_report{timing = after_step},
    #atm_step_mock_spec{after_step_exp_state_diff = no_diff}
) ->
    ?NO_DIFF;

get_exp_state_diff(
    #mock_call_report{timing = after_step},
    #atm_step_mock_spec{after_step_exp_state_diff = Diff}
) ->
    Diff.


%% @private
-spec assert_exp_workflow_execution_state(test_ctx()) -> test_ctx().
assert_exp_workflow_execution_state(#test_ctx{
    workflow_execution_exp_state = ExpState,
    executed_step_phases = ExecutedStepPhases
}) ->
    case atm_workflow_execution_exp_state_builder:assert_matches_with_backend(ExpState, ?ASSERT_RETRIES) of
        true ->
            ok;
        false ->
            ct:pal("Automation workflow execution test failed after steps: ~p", [
                ExecutedStepPhases
            ]),
            ?assertEqual(success, failure)
    end.


%% @private
-spec shift_monitored_lane_run_if_current_one_stopped(mock_call_report(), test_ctx()) ->
    test_ctx().
shift_monitored_lane_run_if_current_one_stopped(
<<<<<<< HEAD
    #mock_call_report{timing = after_step, step = handle_workflow_execution_stopped},
    TestCtx = #test_ctx{ongoing_incarnations = [_]}  %% last incarnation stopped
) ->
    TestCtx#test_ctx{ongoing_incarnations = []};

shift_monitored_lane_run_if_current_one_stopped(
    #mock_call_report{timing = after_step, step = handle_workflow_execution_stopped},
    TestCtx = #test_ctx{ongoing_incarnations = [_ | LeftoverIncarnations]}
) ->
=======
    StepMockCallReport = #mock_call_report{timing = after_step, step = Step},
    TestCtx = #test_ctx{ongoing_incarnations = [EndedIncarnation]}  %% last incarnation stopped
) when
    Step =:= handle_exception;
    Step =:= handle_workflow_execution_stopped
->
    call_if_defined(
        EndedIncarnation#atm_workflow_execution_incarnation_test_spec.after_hook,
        build_mock_call_ctx(StepMockCallReport, TestCtx)
    ),
    TestCtx#test_ctx{ongoing_incarnations = []};

shift_monitored_lane_run_if_current_one_stopped(
    StepMockCallReport = #mock_call_report{timing = after_step, step = Step},
    TestCtx = #test_ctx{
        ongoing_incarnations = [EndedIncarnation | LeftoverIncarnations],
        prev_incarnations_executed_step_phases = PrevIncarnationsExecutedStepPhases,
        executed_step_phases = ExecutedStepPhases
    }
) when
    Step =:= handle_exception;
    Step =:= handle_workflow_execution_stopped
->
    #atm_workflow_execution_incarnation_test_spec{
        incarnation_num = IncarnationNum,
        after_hook = AfterHook
    } = EndedIncarnation,

    call_if_defined(AfterHook, build_mock_call_ctx(StepMockCallReport, TestCtx)),

>>>>>>> 559e2f66
    #atm_workflow_execution_incarnation_test_spec{
        lane_runs = [#atm_lane_run_execution_test_spec{
            selector = {AtmLaneIndex, AtmRunNum}
        } | _]
    } = hd(LeftoverIncarnations),

    TestCtx#test_ctx{
        current_lane_index = AtmLaneIndex,
        current_run_num = AtmRunNum,
        ongoing_incarnations = LeftoverIncarnations,
        prev_incarnations_executed_step_phases = [
            {IncarnationNum, ExecutedStepPhases}
            | PrevIncarnationsExecutedStepPhases
        ],
        executed_step_phases = []
    };

shift_monitored_lane_run_if_current_one_stopped(
    StepMockCallReport = #mock_call_report{
        timing = after_step,
        step = Step,
        args = [{AtmLaneIndex, _}, _, _]
    },
    TestCtx = #test_ctx{
        current_lane_index = CurrentAtmLaneIndex,
        current_run_num = CurrentAtmRunNum
    }
) when
    % Lane execution stopped callback may ba called during lane preparation in case of failure
    % - in such case it will be prepare_lane that will finish executing last
    Step =:= prepare_lane;
<<<<<<< HEAD
=======
    Step =:= restart_lane;
>>>>>>> 559e2f66
    Step =:= handle_lane_execution_stopped
->
    AtmLaneRunTestSpec = get_lane_run_test_spec(AtmLaneIndex, TestCtx),
    AtmLaneRunSelector = AtmLaneRunTestSpec#atm_lane_run_execution_test_spec.selector,
    IsLastLaneRunStepPhase = is_end_phase_of_last_step_of_lane_run(
        StepMockCallReport, AtmLaneRunSelector, TestCtx
    ),
    CurrentAtmLaneRunSelector = {CurrentAtmLaneIndex, CurrentAtmRunNum},

    case {IsLastLaneRunStepPhase, AtmLaneRunSelector} of
        {true, CurrentAtmLaneRunSelector} ->
            shift_monitored_lane_run_after_current_one_stopped(TestCtx);
        {true, _} ->
            filter_out_stopped_lane_run_preparing_in_advance(AtmLaneRunSelector, TestCtx);
        {false, _} ->
            TestCtx
    end;

shift_monitored_lane_run_if_current_one_stopped(_, TestCtx) ->
    TestCtx.


%% @private
-spec is_end_phase_of_last_step_of_lane_run(
    mock_call_report(),
    atm_lane_execution:lane_run_selector(),
    test_ctx()
) ->
    boolean().
is_end_phase_of_last_step_of_lane_run(
    #mock_call_report{timing = after_step, step = Step},
    AtmLaneRunSelector,
    #test_ctx{executed_step_phases = ExecutedStepPhases}
) ->
    SecondToLastStepPhaseInLaneRunInCaseThisIsTheLastOne = {
<<<<<<< HEAD
        hd([prepare_lane, handle_lane_execution_stopped] -- [Step]),
=======
        hd([prepare_lane, restart_lane, handle_lane_execution_stopped] -- [Step]),
>>>>>>> 559e2f66
        after_step,
        AtmLaneRunSelector
    },
    lists:member(
        SecondToLastStepPhaseInLaneRunInCaseThisIsTheLastOne,
        ExecutedStepPhases
    ).


%% @private
-spec shift_monitored_lane_run_after_current_one_stopped(test_ctx()) -> test_ctx().
shift_monitored_lane_run_after_current_one_stopped(TestCtx = #test_ctx{
    ongoing_incarnations = [OngoingIncarnation | LeftoverIncarnations]
}) ->
    case OngoingIncarnation#atm_workflow_execution_incarnation_test_spec.lane_runs of
        [_] ->
            NewOngoingIncarnation = OngoingIncarnation#atm_workflow_execution_incarnation_test_spec{
                lane_runs = []
            },
            TestCtx#test_ctx{
                ongoing_incarnations = [NewOngoingIncarnation | LeftoverIncarnations]
            };
        [_ | LeftoverLaneRuns] ->
            #atm_lane_run_execution_test_spec{selector = {AtmLaneIndex, AtmRunNum}} = hd(
                LeftoverLaneRuns
            ),
            NewOngoingIncarnation = OngoingIncarnation#atm_workflow_execution_incarnation_test_spec{
                lane_runs = LeftoverLaneRuns
            },
            TestCtx#test_ctx{
                current_lane_index = AtmLaneIndex,
                current_run_num = AtmRunNum,
                ongoing_incarnations = [NewOngoingIncarnation | LeftoverIncarnations]
            }
    end.


%% @private
-spec filter_out_stopped_lane_run_preparing_in_advance(
    atm_lane_execution:lane_run_selector(),
    test_ctx()
) ->
    test_ctx().
filter_out_stopped_lane_run_preparing_in_advance(AtmLaneRunSelector, TestCtx = #test_ctx{
    ongoing_incarnations = [OngoingIncarnation | LeftoverIncarnations]
}) ->
    NewOngoingIncarnation = OngoingIncarnation#atm_workflow_execution_incarnation_test_spec{
        lane_runs = lists:filter(fun(#atm_lane_run_execution_test_spec{selector = Selector}) ->
            Selector =/= AtmLaneRunSelector
        end, OngoingIncarnation#atm_workflow_execution_incarnation_test_spec.lane_runs)
    },
    TestCtx#test_ctx{ongoing_incarnations = [NewOngoingIncarnation | LeftoverIncarnations]}.



%% @private
-spec get_nodes([oct_background:entity_selector()]) -> [node()].
get_nodes(ProviderSelectors) ->
    lists:flatmap(fun(ProviderSelector) ->
        oct_background:get_provider_nodes(ProviderSelector)
    end, ProviderSelectors).


%% @private
-spec mock_workflow_execution_factory([node()]) -> ok.
mock_workflow_execution_factory(Workers) ->
    test_utils:mock_new(Workers, atm_workflow_execution_factory, [passthrough, no_history]),

    test_utils:mock_expect(Workers, atm_workflow_execution_factory, create, fun(
        UserCtx,
        SpaceId,
        AtmWorkflowSchemaId,
        AtmWorkflowSchemaRevisionNum,
        StoreInitialValues,
        CallbackUrl
    ) ->
        Result = {#document{key = AtmWorkflowExecutionId}, _} = meck:passthrough([
            UserCtx, SpaceId, AtmWorkflowSchemaId, AtmWorkflowSchemaRevisionNum,
            StoreInitialValues, CallbackUrl
        ]),
        case maps:get(test_process, StoreInitialValues, undefined) of
            undefined -> ok;
            TestProcPid -> node_cache:put(?TEST_PROC_PID_KEY(AtmWorkflowExecutionId), TestProcPid)
        end,
        Result
    end).


%% @private
-spec unmock_workflow_execution_factory([node()]) -> ok.
unmock_workflow_execution_factory(Workers) ->
    test_utils:mock_unload(Workers, atm_workflow_execution_factory).


%% @private
-spec mock_workflow_execution_handler_steps([node()]) -> ok.
mock_workflow_execution_handler_steps(Workers) ->
    test_utils:mock_new(Workers, atm_workflow_execution_handler, [passthrough, no_history]),

    test_utils:mock_expect(Workers, atm_workflow_execution_handler, handle_task_results_processed_for_all_items, fun(
        AtmWorkflowExecutionId,
        _AtmWorkflowExecutionEnv,
        AtmTaskExecutionId
    ) ->
        workflow_engine:report_task_data_streaming_concluded(AtmWorkflowExecutionId, AtmTaskExecutionId, success)
    end),

    mock_workflow_execution_handler_step(Workers, prepare_lane, 3),
<<<<<<< HEAD
=======
    mock_workflow_execution_handler_step(Workers, restart_lane, 3),
>>>>>>> 559e2f66
    mock_workflow_execution_handler_step(Workers, run_task_for_item, 5),
    mock_workflow_execution_handler_step(Workers, process_task_result_for_item, 5),
    mock_workflow_execution_handler_step(Workers, process_streamed_task_data, 4),
    mock_workflow_execution_handler_step(Workers, report_item_error, 3),
    mock_workflow_execution_handler_step(Workers, handle_task_execution_stopped, 3),
<<<<<<< HEAD
=======
    mock_workflow_execution_handler_step(Workers, handle_exception, 5),
>>>>>>> 559e2f66
    mock_workflow_execution_handler_step(Workers, handle_workflow_execution_stopped, 2).


%% @private
-spec unmock_workflow_execution_handler_steps([node()]) -> ok.
unmock_workflow_execution_handler_steps(Workers) ->
    test_utils:mock_unload(Workers, atm_workflow_execution_handler).


%% @private
-spec mock_workflow_execution_handler_step([node()], atom(), 1..6) -> ok.
mock_workflow_execution_handler_step(Workers, FunName, FunArity) ->
    MockFun = build_workflow_execution_handler_step_function_mock(FunArity, FunName),
    test_utils:mock_expect(Workers, atm_workflow_execution_handler, FunName, MockFun).


%% @private
-spec build_workflow_execution_handler_step_function_mock(1..6, atom()) ->
    function().
build_workflow_execution_handler_step_function_mock(1, Label) ->
    fun(Arg1) ->
        Args = [Arg1],
        exec_mock(hd(Args), Label, Args)
    end;

build_workflow_execution_handler_step_function_mock(2, Label) ->
    fun(Arg1, Arg2) ->
        Args = [Arg1, Arg2],
        exec_mock(hd(Args), Label, Args)
    end;

build_workflow_execution_handler_step_function_mock(3, Label) ->
    fun(Arg1, Arg2, Arg3) ->
        Args = [Arg1, Arg2, Arg3],
        exec_mock(hd(Args), Label, Args)
    end;

build_workflow_execution_handler_step_function_mock(4, Label) ->
    fun(Arg1, Arg2, Arg3, Arg4) ->
        Args = [Arg1, Arg2, Arg3, Arg4],
        exec_mock(hd(Args), Label, Args)
    end;

build_workflow_execution_handler_step_function_mock(5, Label) ->
    fun(Arg1, Arg2, Arg3, Arg4, Arg5) ->
        Args = [Arg1, Arg2, Arg3, Arg4, Arg5],
        exec_mock(hd(Args), Label, Args)
    end;

build_workflow_execution_handler_step_function_mock(6, Label) ->
    fun(Arg1, Arg2, Arg3, Arg4, Arg5, Arg6) ->
        Args = [Arg1, Arg2, Arg3, Arg4, Arg5, Arg6],
        exec_mock(hd(Args), Label, Args)
    end.


%% @private
-spec mock_lane_execution_handler_steps([node()]) -> ok.
mock_lane_execution_handler_steps(Workers) ->
    test_utils:mock_new(Workers, atm_lane_execution_handler, [passthrough, no_history]),

    test_utils:mock_expect(Workers, atm_lane_execution_handler, handle_stopped, fun(
        AtmLaneRunSelector,
        AtmWorkflowExecutionId,
        AtmWorkflowExecutionCtx
    ) ->
        exec_mock(
            AtmWorkflowExecutionId,
            handle_lane_execution_stopped,
            [AtmLaneRunSelector, AtmWorkflowExecutionId, AtmWorkflowExecutionCtx]
        )
    end).


%% @private
-spec unmock_lane_execution_handler_steps([node()]) -> ok.
unmock_lane_execution_handler_steps(Workers) ->
    test_utils:mock_unload(Workers, atm_lane_execution_handler).


%% @private
-spec mock_lane_execution_factory_steps([node()]) -> ok.
mock_lane_execution_factory_steps(Workers) ->
    test_utils:mock_new(Workers, atm_lane_execution_factory, [passthrough, no_history]),

    test_utils:mock_expect(Workers, atm_lane_execution_factory, create_run, fun(
        AtmLaneRunSelector,
        AtmWorkflowExecutionDoc,
        AtmWorkflowExecutionCtx
    ) ->
        exec_mock(
            AtmWorkflowExecutionDoc#document.key,
            create_run,
            [AtmLaneRunSelector, AtmWorkflowExecutionDoc, AtmWorkflowExecutionCtx]
        )
    end).


%% @private
-spec unmock_lane_execution_factory_steps([node()]) -> ok.
unmock_lane_execution_factory_steps(Workers) ->
    test_utils:mock_unload(Workers, atm_lane_execution_factory).


%% @private
-spec exec_mock(atm_workflow_execution:id(), atom(), [term()]) -> term().
exec_mock(AtmWorkflowExecutionId, Step, Args) ->
    case node_cache:get(?TEST_PROC_PID_KEY(AtmWorkflowExecutionId), undefined) of
        undefined ->
            meck:passthrough(Args);
        TestProcPid ->
            MockCallReport = #mock_call_report{timing = before_step, step = Step, args = Args},
            MockExecution = call_test_process(TestProcPid, MockCallReport),

            case MockExecution of
                passthrough ->
                    Result = meck:passthrough(Args),
                    ok = call_test_process(TestProcPid, MockCallReport#mock_call_report{
                        timing = after_step
                    }),
                    Result;

                {passthrough_with_delay, DelayMilliseconds} ->
                    timer:sleep(DelayMilliseconds),
                    Result = meck:passthrough(Args),
                    ok = call_test_process(TestProcPid, MockCallReport#mock_call_report{
                        timing = after_step
                    }),
                    Result;

                {passthrough_with_result_override, ResultOverride} ->
                    meck:passthrough(Args),
                    ok = call_test_process(TestProcPid, MockCallReport#mock_call_report{
                        timing = after_step
                    }),
                    apply_result_override(ResultOverride);

                {yield, ResultOverride} ->
                    apply_result_override(ResultOverride)
            end
    end.


%% @private
-spec apply_result_override
    ({return, Result}) -> Result when Result :: term();
    ({error | throw, errors:error()}) -> no_return().
apply_result_override({return, Result}) -> Result;
apply_result_override({throw, Error}) -> throw(Error);
apply_result_override({error, Error}) -> error(Error).


%% @private
-spec call_test_process(pid(), term()) -> term() | no_return().
call_test_process(TestProcPid, Msg) ->
    MRef = erlang:monitor(process, TestProcPid),
    TestProcPid ! {{self(), MRef}, Msg},
    receive
        {MRef, Reply} ->
            erlang:demonitor(MRef, [flush]),
            Reply;
        {'DOWN', MRef, _, _, Reason} ->
            exit(Reason)
    end.


%% @private
-spec reply_to_execution_process
    % when replying to 'before_step' report
    (reply_to(), mock_strategy()) -> ok;
    % when replying to 'after_step' report
    (reply_to(), ok) -> ok.
reply_to_execution_process({ExecutionProcPid, MRef}, Reply) ->
    ExecutionProcPid ! {MRef, Reply}.


%% @private
-spec get_store_id(
    exception_store | automation:id(),
    undefined | atm_lane_execution:lane_run_selector() | atm_task_execution:id(),
    mock_call_ctx()
) ->
    atm_store:id().
get_store_id(exception_store, AtmLaneRunSelector, #atm_mock_call_ctx{
    provider = ProviderSelector,
    workflow_execution_id = AtmWorkflowExecutionId
}) ->
    {ok, #document{value = AtmWorkflowExecution}} = ?rpc(
        ProviderSelector, atm_workflow_execution:get(AtmWorkflowExecutionId)
    ),
    {ok, AtmLaneRun} = atm_lane_execution:get_run(AtmLaneRunSelector, AtmWorkflowExecution),
    AtmLaneRun#atm_lane_execution_run.exception_store_id;

get_store_id(?WORKFLOW_SYSTEM_AUDIT_LOG_STORE_SCHEMA_ID, _AtmTaskExecutionId, #atm_mock_call_ctx{
    provider = ProviderSelector,
    workflow_execution_id = AtmWorkflowExecutionId
}) ->
    {ok, #document{value = #atm_workflow_execution{system_audit_log_store_id = AtmStoreId}}} = ?rpc(
        ProviderSelector, atm_workflow_execution:get(AtmWorkflowExecutionId)
    ),
    AtmStoreId;

get_store_id(?CURRENT_TASK_SYSTEM_AUDIT_LOG_STORE_SCHEMA_ID, AtmTaskExecutionId, #atm_mock_call_ctx{
    provider = ProviderSelector
}) ->
    {ok, #document{value = #atm_task_execution{system_audit_log_store_id = AtmStoreId}}} = ?rpc(
        ProviderSelector, atm_task_execution:get(AtmTaskExecutionId)
    ),
    AtmStoreId;

get_store_id(?CURRENT_TASK_TIME_SERIES_STORE_SCHEMA_ID, AtmTaskExecutionId, #atm_mock_call_ctx{
    provider = ProviderSelector
}) ->
    {ok, #document{value = #atm_task_execution{time_series_store_id = AtmStoreId}}} = ?rpc(
        ProviderSelector, atm_task_execution:get(AtmTaskExecutionId)
    ),
    AtmStoreId;

get_store_id(AtmStoreSchemaId, _AtmTaskExecutionId, #atm_mock_call_ctx{
    provider = ProviderSelector,
    workflow_execution_id = AtmWorkflowExecutionId
}) ->
    {ok, #document{value = #atm_workflow_execution{store_registry = AtmStoreRegistry}}} = ?rpc(
        ProviderSelector, atm_workflow_execution:get(AtmWorkflowExecutionId)
    ),
    maps:get(AtmStoreSchemaId, AtmStoreRegistry).


%% @private
-spec browse_store(session:id(), od_space:id(), atm_workflow_execution:id(), atm_store:id()) ->
    json_utils:json_term().
browse_store(SessionId, SpaceId, AtmWorkflowExecutionId, AtmStoreId) ->
    {ok, AtmStore = #atm_store{container = AtmStoreContainer}} = atm_store_api:get(
        AtmStoreId
    ),
    atm_store_content_browse_result:to_json(atm_store_api:browse_content(
        atm_workflow_execution_auth:build(SpaceId, AtmWorkflowExecutionId, SessionId),
        build_browse_opts(atm_store_container:get_store_type(AtmStoreContainer)),
        AtmStore
    )).


%% @private
build_browse_opts(audit_log) ->
    #atm_audit_log_store_content_browse_options{browse_opts = ?INFINITE_LOG_BASED_STORES_LISTING_OPTS};

build_browse_opts(list) ->
    #atm_list_store_content_browse_options{listing_opts = ?INFINITE_LOG_BASED_STORES_LISTING_OPTS};

build_browse_opts(tree_forest) ->
    #atm_tree_forest_store_content_browse_options{listing_opts = ?INFINITE_LOG_BASED_STORES_LISTING_OPTS};

build_browse_opts(range) ->
    #atm_range_store_content_browse_options{};

build_browse_opts(single_value) ->
    #atm_single_value_store_content_browse_options{};

build_browse_opts(time_series) ->
    #atm_time_series_store_content_browse_options{
        request = #time_series_slice_get_request{
            layout = #{?ALL_TIME_SERIES => [?ALL_METRICS]},
            start_timestamp = undefined,
            window_limit = 10000000000000000000000000000000000000000000000000000
        }
    }.<|MERGE_RESOLUTION|>--- conflicted
+++ resolved
@@ -78,10 +78,7 @@
     report_item_error |
     handle_task_execution_stopped |
     handle_lane_execution_stopped |
-<<<<<<< HEAD
-=======
     handle_exception |
->>>>>>> 559e2f66
     handle_workflow_execution_stopped.
 
 -type step_phase_timing() :: before_step | after_step.
@@ -107,7 +104,7 @@
 
 -type result_override() :: {return, term()} | {error | throw, errors:error()}.
 
--type basic_mock_strategy() ::
+-type mock_strategy() ::
     % original step will be run unperturbed
     passthrough |
     % original step will be run after sleeping for specified period of time
@@ -117,15 +114,9 @@
     % original step will not be run and specified result will be returned immediately
     {yield, result_override()}.
 
-<<<<<<< HEAD
 -type mock_strategy_spec() ::
     mock_strategy() |
     fun((mock_call_report()) -> mock_strategy()).
-=======
--type mock_strategy() ::
-    basic_mock_strategy() |
-    fun((mock_call_report()) -> basic_mock_strategy()).
->>>>>>> 559e2f66
 
 -type step_mock_spec() :: #atm_step_mock_spec{}.
 
@@ -562,8 +553,6 @@
     } | _]}
 ) ->
     {{handle_workflow_execution_stopped, Timing, IncarnationNum}, Spec};
-<<<<<<< HEAD
-=======
 
 get_step_mock_spec(
     #mock_call_report{step = handle_exception, timing = Timing},
@@ -573,7 +562,6 @@
     } | _]}
 ) ->
     {{handle_exception, Timing, IncarnationNum}, Spec};
->>>>>>> 559e2f66
 
 get_step_mock_spec(
     #mock_call_report{step = prepare_lane, timing = Timing, args = [_, _, {AtmLaneIndex, _}]},
@@ -940,17 +928,6 @@
 -spec shift_monitored_lane_run_if_current_one_stopped(mock_call_report(), test_ctx()) ->
     test_ctx().
 shift_monitored_lane_run_if_current_one_stopped(
-<<<<<<< HEAD
-    #mock_call_report{timing = after_step, step = handle_workflow_execution_stopped},
-    TestCtx = #test_ctx{ongoing_incarnations = [_]}  %% last incarnation stopped
-) ->
-    TestCtx#test_ctx{ongoing_incarnations = []};
-
-shift_monitored_lane_run_if_current_one_stopped(
-    #mock_call_report{timing = after_step, step = handle_workflow_execution_stopped},
-    TestCtx = #test_ctx{ongoing_incarnations = [_ | LeftoverIncarnations]}
-) ->
-=======
     StepMockCallReport = #mock_call_report{timing = after_step, step = Step},
     TestCtx = #test_ctx{ongoing_incarnations = [EndedIncarnation]}  %% last incarnation stopped
 ) when
@@ -981,7 +958,6 @@
 
     call_if_defined(AfterHook, build_mock_call_ctx(StepMockCallReport, TestCtx)),
 
->>>>>>> 559e2f66
     #atm_workflow_execution_incarnation_test_spec{
         lane_runs = [#atm_lane_run_execution_test_spec{
             selector = {AtmLaneIndex, AtmRunNum}
@@ -1013,10 +989,7 @@
     % Lane execution stopped callback may ba called during lane preparation in case of failure
     % - in such case it will be prepare_lane that will finish executing last
     Step =:= prepare_lane;
-<<<<<<< HEAD
-=======
     Step =:= restart_lane;
->>>>>>> 559e2f66
     Step =:= handle_lane_execution_stopped
 ->
     AtmLaneRunTestSpec = get_lane_run_test_spec(AtmLaneIndex, TestCtx),
@@ -1052,11 +1025,7 @@
     #test_ctx{executed_step_phases = ExecutedStepPhases}
 ) ->
     SecondToLastStepPhaseInLaneRunInCaseThisIsTheLastOne = {
-<<<<<<< HEAD
-        hd([prepare_lane, handle_lane_execution_stopped] -- [Step]),
-=======
         hd([prepare_lane, restart_lane, handle_lane_execution_stopped] -- [Step]),
->>>>>>> 559e2f66
         after_step,
         AtmLaneRunSelector
     },
@@ -1165,19 +1134,13 @@
     end),
 
     mock_workflow_execution_handler_step(Workers, prepare_lane, 3),
-<<<<<<< HEAD
-=======
     mock_workflow_execution_handler_step(Workers, restart_lane, 3),
->>>>>>> 559e2f66
     mock_workflow_execution_handler_step(Workers, run_task_for_item, 5),
     mock_workflow_execution_handler_step(Workers, process_task_result_for_item, 5),
     mock_workflow_execution_handler_step(Workers, process_streamed_task_data, 4),
     mock_workflow_execution_handler_step(Workers, report_item_error, 3),
     mock_workflow_execution_handler_step(Workers, handle_task_execution_stopped, 3),
-<<<<<<< HEAD
-=======
     mock_workflow_execution_handler_step(Workers, handle_exception, 5),
->>>>>>> 559e2f66
     mock_workflow_execution_handler_step(Workers, handle_workflow_execution_stopped, 2).
 
 
