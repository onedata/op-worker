--- conflicted
+++ resolved
@@ -278,15 +278,11 @@
                             case AnyMeasurementInvalidFun(UncorrelatedResults) of
                                 true ->
                                     {true, atm_workflow_execution_exp_state_builder:expect_workflow_execution_stopping(
-<<<<<<< HEAD
-                                        atm_workflow_execution_exp_state_builder:expect_lane_run_stopping({1, 1}, ExpState)
-=======
                                         atm_workflow_execution_exp_state_builder:expect_lane_run_stopping(
                                             {1, 1}, atm_workflow_execution_exp_state_builder:expect_all_tasks_stopping(
                                                 {1, 1}, ExpState
                                             )
                                         )
->>>>>>> d1813919
                                     )};
                                 false ->
                                     false
