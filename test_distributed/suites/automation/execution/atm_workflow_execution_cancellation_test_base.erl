--- conflicted
+++ resolved
@@ -164,45 +164,12 @@
                         end,
                         after_step_exp_state_diff = fun(#atm_mock_call_ctx{workflow_execution_exp_state = ExpState0}) ->
                             ExpState1 = atm_workflow_execution_exp_state_builder:expect_lane_run_stopping({1, 1}, ExpState0),
-<<<<<<< HEAD
-                            {true, atm_workflow_execution_exp_state_builder:expect_workflow_execution_stopping(ExpState1)}
-                        end
-                    },
-                    handle_task_execution_stopped = #atm_step_mock_spec{
-                        after_step_exp_state_diff = fun(#atm_mock_call_ctx{
-                            workflow_execution_exp_state = ExpState0,
-                            call_args = [_AtmWorkflowExecutionId, _AtmWorkflowExecutionEnv, AtmTaskExecutionId]
-                        }) ->
-                            ExpState1 = atm_workflow_execution_exp_state_builder:expect_task_skipped(
-                                AtmTaskExecutionId, ExpState0
-                            ),
-                            {true, case atm_workflow_execution_exp_state_builder:get_task_selector(AtmTaskExecutionId, ExpState1) of
-                                {_, <<"pbox_first">>, _} ->
-                                    % parallel box with 2 tasks - it should transition to:
-                                    % - active when first task ended
-                                    % - skipped after second task ended
-                                    InferStatusFun = fun
-                                        (<<"pending">>, [<<"pending">>, <<"skipped">>]) -> <<"active">>;
-                                        (<<"active">>, [<<"skipped">>]) -> <<"skipped">>
-                                    end,
-                                    atm_workflow_execution_exp_state_builder:expect_task_parallel_box_transitioned_to_inferred_status(
-                                        AtmTaskExecutionId, InferStatusFun, ExpState1
-                                    );
-                                {_, <<"pbox_last">>, _} ->
-                                    % parallel box with only 1 task - should transition to skipped status
-                                    atm_workflow_execution_exp_state_builder:expect_task_parallel_box_transitioned_to_inferred_status(
-                                        AtmTaskExecutionId, fun(_, _) -> <<"skipped">> end, ExpState1
-                                    )
-                            end}
-                        end
-=======
                             ExpState2 = atm_workflow_execution_exp_state_builder:expect_all_tasks_skipped({1, 1}, ExpState1),
                             {true, atm_workflow_execution_exp_state_builder:expect_workflow_execution_stopping(ExpState2)}
                         end
                     },
                     handle_task_execution_stopped = #atm_step_mock_spec{
                         after_step_exp_state_diff = no_diff
->>>>>>> d1813919
                     },
                     handle_lane_execution_stopped = #atm_step_mock_spec{
                         after_step_exp_state_diff = fun(#atm_mock_call_ctx{workflow_execution_exp_state = ExpState}) ->
@@ -225,14 +192,9 @@
                         end
                     },
                     handle_lane_execution_stopped = #atm_step_mock_spec{
-<<<<<<< HEAD
-                        before_step_exp_state_diff = fun(#atm_mock_call_ctx{workflow_execution_exp_state = ExpState}) ->
-                            {true, atm_workflow_execution_exp_state_builder:expect_lane_run_stopping({2, 1}, ExpState)}
-=======
                         before_step_exp_state_diff = fun(#atm_mock_call_ctx{workflow_execution_exp_state = ExpState0}) ->
                             ExpState1 = atm_workflow_execution_exp_state_builder:expect_all_tasks_skipped({2, 1}, ExpState0),
                             {true, atm_workflow_execution_exp_state_builder:expect_lane_run_stopping({2, 1}, ExpState1)}
->>>>>>> d1813919
                         end,
                         after_step_exp_state_diff = fun(#atm_mock_call_ctx{workflow_execution_exp_state = ExpState}) ->
                             {true, atm_workflow_execution_exp_state_builder:expect_lane_run_interrupted({2, 1}, ExpState)}
@@ -294,11 +256,6 @@
                                     atm_workflow_execution_test_runner:cancel_workflow_execution(AtmMockCallCtx)
                             end
                         end,
-<<<<<<< HEAD
-                        before_step_exp_state_diff = fun(#atm_mock_call_ctx{workflow_execution_exp_state = ExpState0}) ->
-                            ExpState1 = atm_workflow_execution_exp_state_builder:expect_lane_run_stopping({1, 1}, ExpState0),
-                            {true, atm_workflow_execution_exp_state_builder:expect_workflow_execution_stopping(ExpState1)}
-=======
                         before_step_exp_state_diff = fun(AtmMockCallCtx = #atm_mock_call_ctx{
                             workflow_execution_exp_state = ExpState0
                         }) ->
@@ -316,7 +273,6 @@
                                         ExpState2
                                     )}
                             end
->>>>>>> d1813919
                         end
                     },
                     handle_task_execution_stopped = #atm_step_mock_spec{
