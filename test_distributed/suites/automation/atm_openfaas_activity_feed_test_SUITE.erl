--- conflicted
+++ resolved
@@ -665,51 +665,6 @@
 %%%===================================================================
 
 %% @private
-<<<<<<< HEAD
-=======
--spec send_result_streamer_report(test_websocket_client:client(), [atm_openfaas_result_streamer_report:record()]) ->
-    ok.
-send_result_streamer_report(Client, Batch) ->
-    send_activity_report(Client, atm_openfaas_result_streamer_report, Batch).
-
-
-%% @private
--spec send_result_streamer_registration_report(
-    test_websocket_client:client(),
-    atm_workflow_execution:id(),
-    atm_task_execution:id(),
-    atm_openfaas_result_streamer_registry:result_streamer_id()
-) ->
-    ok.
-send_result_streamer_registration_report(Client, WorkflowExecutionId, TaskExecutionId, ResultStreamerId) ->
-    send_result_streamer_report(Client, [
-        #atm_openfaas_result_streamer_registration_report{
-            workflow_execution_id = WorkflowExecutionId,
-            task_execution_id = TaskExecutionId,
-            result_streamer_id = ResultStreamerId
-        }
-    ]).
-
-
-%% @private
--spec send_result_streamer_chunk_report(test_websocket_client:client(), atm_openfaas_result_streamer_chunk_report:chunk()) ->
-    ok.
-send_result_streamer_chunk_report(Client, Chunk) ->
-    send_result_streamer_report(Client, [
-        #atm_openfaas_result_streamer_chunk_report{chunk = Chunk}
-    ]).
-
-
-%% @private
--spec send_result_streamer_deregistration_report(test_websocket_client:client()) -> ok.
-send_result_streamer_deregistration_report(Client) ->
-    send_result_streamer_report(Client, [
-        #atm_openfaas_result_streamer_deregistration_report{}
-    ]).
-
-
-%% @private
->>>>>>> 94d912e5
 -spec trigger_result_stream_conclusion(atm_workflow_execution:id(), atm_task_execution:id()) ->
     ok.
 trigger_result_stream_conclusion(WorkflowExecutionId, TaskExecutionId) ->
