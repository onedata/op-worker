--- conflicted
+++ resolved
@@ -143,13 +143,8 @@
 
 
 browse_by_timestamp_test(_Config) ->
-<<<<<<< HEAD
-    ok = clock_freezer_mock:set_current_time_millis(123),
+    ok = time_test_utils:set_current_time_millis(123),
     AtmWorkflowExecutionAuth = atm_store_test_utils:create_workflow_execution_auth(
-=======
-    ok = time_test_utils:set_current_time_millis(123),
-    AtmWorkflowExecutionCtx = atm_store_test_utils:create_workflow_execution_ctx(
->>>>>>> ff285db6
         krakow, user1, space_krk
     ),
     ItemsNum = rand:uniform(1000),
