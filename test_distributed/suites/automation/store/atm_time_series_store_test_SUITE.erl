%%%-------------------------------------------------------------------
%%% @author Bartosz Walkowicz
%%% @copyright (C) 2022 ACK CYFRONET AGH
%%% This software is released under the MIT license
%%% cited in 'LICENSE.txt'.
%%% @end
%%%-------------------------------------------------------------------
%%% @doc
%%% Tests of automation time series store.
%%% @end
%%%-------------------------------------------------------------------
-module(atm_time_series_store_test_SUITE).
-author("Bartosz Walkowicz").

-include("modules/automation/atm_execution.hrl").
-include("modules/datastore/datastore_runner.hrl").
-include("onenv_test_utils.hrl").
-include_lib("ctool/include/test/test_utils.hrl").
-include_lib("onenv_ct/include/oct_background.hrl").

%% exported for CT
-export([
    groups/0, all/0,
    init_per_suite/1, end_per_suite/1,
    init_per_group/2, end_per_group/2,
    init_per_testcase/2, end_per_testcase/2
]).

%% tests
-export([
    create_test/1,
    manage_content_test/1,
    not_supported_iteration_test/1
]).

groups() -> [
    {all_tests, [parallel], [
        create_test,
        manage_content_test,
        not_supported_iteration_test
    ]}
].

all() -> [
    {group, all_tests}
].


-define(WINDOW(__METRIC_CONFIG, __TIMESTAMP, __VALUE), #{
    <<"value">> => __VALUE,
    <<"timestamp">> => infer_window_timestamp(__TIMESTAMP, __METRIC_CONFIG)
}).

-define(MAX_FILE_SIZE_TS_NAME, <<"max_file_size">>).
-define(MAX_FILE_SIZE_METRIC_NAME, ?MAX_FILE_SIZE_TS_NAME).
-define(MAX_FILE_SIZE_METRIC_CONFIG, #metric_config{
    label = ?MAX_FILE_SIZE_TS_NAME,
    resolution = ?MONTH_RESOLUTION,
    retention = 1,
    aggregator = max
}).
-define(MAX_FILE_SIZE_METRIC_WINDOW(__TIMESTAMP, __VALUE), ?WINDOW(
    ?MAX_FILE_SIZE_METRIC_CONFIG, __TIMESTAMP, __VALUE
)).

-define(MAX_FILE_SIZE_TS_SCHEMA, #atm_time_series_schema{
    name_generator_type = exact,
    name_generator = ?MAX_FILE_SIZE_TS_NAME,
    unit = bytes,
    metrics = #{?MAX_FILE_SIZE_TS_NAME => ?MAX_FILE_SIZE_METRIC_CONFIG}
}).

-define(MINUTE_METRIC_NAME, <<"minute">>).
-define(MINUTE_METRIC_CONFIG, #metric_config{
    label = ?MINUTE_METRIC_NAME,
    resolution = ?MINUTE_RESOLUTION,
    retention = 120,
    aggregator = sum
}).
-define(MINUTE_METRIC_WINDOW(__TIMESTAMP, __VALUE), ?WINDOW(
    ?MINUTE_METRIC_CONFIG, __TIMESTAMP, __VALUE
)).

-define(HOUR_METRIC_NAME, <<"hour">>).
-define(HOUR_METRIC_CONFIG, #metric_config{
    label = ?HOUR_METRIC_NAME,
    resolution = ?HOUR_RESOLUTION,
    retention = 48,
    aggregator = sum
}).
-define(HOUR_METRIC_WINDOW(__TIMESTAMP, __VALUE), ?WINDOW(
    ?HOUR_METRIC_CONFIG, __TIMESTAMP, __VALUE
)).

-define(DAY_METRIC_NAME, <<"day">>).
-define(DAY_METRIC_CONFIG, #metric_config{
    label = ?DAY_METRIC_NAME,
    resolution = ?DAY_RESOLUTION,
    retention = 60,
    aggregator = sum
}).
-define(DAY_METRIC_WINDOW(__TIMESTAMP, __VALUE), ?WINDOW(
    ?DAY_METRIC_CONFIG, __TIMESTAMP, __VALUE
)).

-define(COUNT_TS_SCHEMA, #atm_time_series_schema{
    name_generator_type = add_prefix,
    name_generator = <<"count_">>,
    unit = counts_per_sec,
    metrics = #{
        ?MINUTE_METRIC_NAME => ?MINUTE_METRIC_CONFIG,
        ?HOUR_METRIC_NAME => ?HOUR_METRIC_CONFIG,
        ?DAY_METRIC_NAME => ?DAY_METRIC_CONFIG
    }
}).

-define(ATM_STORE_CONFIG, #atm_time_series_store_config{schemas = [
    ?MAX_FILE_SIZE_TS_SCHEMA,
    ?COUNT_TS_SCHEMA
]}).

-define(DISPATCH_RULES, [
    #atm_time_series_dispatch_rule{
        measurement_ts_name_matcher_type = exact,
        measurement_ts_name_matcher = <<"mp3">>,
        target_ts_name_generator = <<"count_">>,
        prefix_combiner = overwrite
    },
    #atm_time_series_dispatch_rule{
        measurement_ts_name_matcher_type = has_prefix,
        measurement_ts_name_matcher = <<"size">>,
        target_ts_name_generator = ?MAX_FILE_SIZE_TS_NAME,
        prefix_combiner = converge
    },
    #atm_time_series_dispatch_rule{
        measurement_ts_name_matcher_type = has_prefix,
        measurement_ts_name_matcher = <<"count_ct_">>,
        target_ts_name_generator = <<"count_">>,
        prefix_combiner = concatenate
    },
    #atm_time_series_dispatch_rule{
        measurement_ts_name_matcher_type = has_prefix,
        measurement_ts_name_matcher = <<"count_cn_">>,
        target_ts_name_generator = <<"count_">>,
        prefix_combiner = converge
    },
    #atm_time_series_dispatch_rule{
        measurement_ts_name_matcher_type = has_prefix,
        measurement_ts_name_matcher = <<"count_over_">>,
        target_ts_name_generator = <<"count_">>,
        prefix_combiner = overwrite
    }
]).

-define(NOW(), global_clock:timestamp_seconds()).

-define(PROVIDER_SELECTOR, krakow).
-define(rpc(Expr), ?rpc(?PROVIDER_SELECTOR, Expr)).
-define(erpc(Expr), ?erpc(?PROVIDER_SELECTOR, Expr)).


%%%===================================================================
%%% Test functions
%%%===================================================================


create_test(_Config) ->
    AtmWorkflowExecutionAuth = create_workflow_execution_auth(),
    AtmStoreSchema = build_store_schema(?ATM_STORE_CONFIG),

    ?assertThrow(
        ?ERROR_BAD_DATA(<<"initialContent">>, <<"Time series store does not accept initial content">>),
        ?erpc(atm_store_api:create(AtmWorkflowExecutionAuth, [], AtmStoreSchema))
    ),

    {ok, #document{key = AtmStoreId}} = ?assertMatch(
        {ok, #document{value = #atm_store{initial_content = undefined, frozen = false}}},
        ?rpc(atm_store_api:create(AtmWorkflowExecutionAuth, undefined, AtmStoreSchema))
    ),

    % Assert only ts for exact generators are initiated
    ExpLayout = #{?MAX_FILE_SIZE_TS_NAME => [?MAX_FILE_SIZE_METRIC_NAME]},
    ?assertEqual(ExpLayout, get_layout(AtmWorkflowExecutionAuth, AtmStoreId)),
    ?assertEqual(
        #{?MAX_FILE_SIZE_TS_NAME => #{?MAX_FILE_SIZE_METRIC_NAME => []}},
        get_slice(AtmWorkflowExecutionAuth, AtmStoreId, ExpLayout)
    ).


manage_content_test(_Config) ->
    AtmWorkflowExecutionAuth = create_workflow_execution_auth(),
    AtmStoreSchema = build_store_schema(?ATM_STORE_CONFIG),

    AtmStoreId = create_store(AtmWorkflowExecutionAuth, AtmStoreSchema),
    ExpLayout0 = #{?MAX_FILE_SIZE_TS_NAME => [?MAX_FILE_SIZE_METRIC_NAME]},
    ?assertEqual(ExpLayout0, get_layout(AtmWorkflowExecutionAuth, AtmStoreId)),

    ContentUpdateOpts = #atm_time_series_store_content_update_options{
        dispatch_rules = ?DISPATCH_RULES
    },
    SortedCountTSMetricNames = lists:sort([?MINUTE_METRIC_NAME, ?HOUR_METRIC_NAME, ?DAY_METRIC_NAME]),

    % Assert that only valid measurements are accepted
    lists:foreach(fun(InvalidData) ->
        ?assertThrow(
            ?ERROR_ATM_DATA_TYPE_UNVERIFIED(InvalidData, atm_time_series_measurements_type),
            ?erpc(atm_store_api:update_content(
                AtmWorkflowExecutionAuth, InvalidData, ContentUpdateOpts, AtmStoreId
            ))
        )
    end, [
        5,
        <<"BIN">>,
        [#{<<"ts">> => <<"name">>}]
%%        [#{<<"tsName">> => <<"mp3">>, <<"timestamp">> => 0, <<"value">> => 10}, 10]  TODO VFS-8941
    ]),

    % Timestamps of other measurements will be calculated based on Timestamp1 so to
    % ensure correctness during execution it is set to the 3rd hour from beginning of day window
    Timestamp1 = infer_window_timestamp(?NOW(), ?DAY_METRIC_CONFIG) + 3 * ?HOUR_RESOLUTION + 1,
    Measurements1 = [
        #{<<"tsName">> => <<"mp3">>, <<"timestamp">> => Timestamp1, <<"value">> => 10}
    ],
    ExpLayout1 = ExpLayout0#{<<"count_mp3">> => SortedCountTSMetricNames},
    ExpWindows1 = #{
        ?MAX_FILE_SIZE_TS_NAME => #{?MAX_FILE_SIZE_METRIC_NAME => []},
        <<"count_mp3">> => #{
            ?MINUTE_METRIC_NAME => [?MINUTE_METRIC_WINDOW(Timestamp1, 10)],
            ?HOUR_METRIC_NAME => [?HOUR_METRIC_WINDOW(Timestamp1, 10)],
            ?DAY_METRIC_NAME => [?DAY_METRIC_WINDOW(Timestamp1, 10)]
        }
    },
    ?assertEqual(ok, ?rpc(atm_store_api:update_content(
        AtmWorkflowExecutionAuth, Measurements1, ContentUpdateOpts, AtmStoreId
    ))),
    ?assertEqual(ExpLayout1, get_layout(AtmWorkflowExecutionAuth, AtmStoreId)),
    ?assertEqual(ExpWindows1, get_windows(AtmWorkflowExecutionAuth, AtmStoreId, ExpLayout1)),

    Timestamp2 = Timestamp1 - 3601,
    Timestamp3 = Timestamp1 + 120,
    Measurements2 = [
        #{<<"tsName">> => <<"mp3">>, <<"timestamp">> => Timestamp3, <<"value">> => 100},
        #{<<"tsName">> => <<"count_ct_supplies">>, <<"timestamp">> => Timestamp1, <<"value">> => 4},
        #{<<"tsName">> => <<"count_over_unicorns">>, <<"timestamp">> => Timestamp1, <<"value">> => 0},
        #{<<"tsName">> => <<"mp3">>, <<"timestamp">> => Timestamp2, <<"value">> => 111},
        % measurement not matched with any dispatch rule should be ignored
        #{<<"tsName">> => <<"mp4">>, <<"timestamp">> => Timestamp1, <<"value">> => 1000000000},
        % measurements with the same tsName and timestamps should be handled properly
        #{<<"tsName">> => <<"size_mp3">>, <<"timestamp">> => Timestamp1, <<"value">> => 1024},
        #{<<"tsName">> => <<"count_cn_resources">>, <<"timestamp">> => Timestamp1, <<"value">> => 1},
        #{<<"tsName">> => <<"count_cn_resources">>, <<"timestamp">> => Timestamp1, <<"value">> => 2},
        #{<<"tsName">> => <<"size_mp3">>, <<"timestamp">> => Timestamp1, <<"value">> => 2048}
    ],
    ExpLayout2 = ExpLayout1#{
        <<"count_cn_resources">> => SortedCountTSMetricNames,
        <<"count_count_ct_supplies">> => SortedCountTSMetricNames,
        <<"count_unicorns">> => SortedCountTSMetricNames
    },
    ExpWindows2 = #{
        ?MAX_FILE_SIZE_TS_NAME => #{
            ?MAX_FILE_SIZE_METRIC_NAME => [?MAX_FILE_SIZE_METRIC_WINDOW(Timestamp1, 2048)]
        },
        <<"count_cn_resources">> => #{
            ?MINUTE_METRIC_NAME => [?MINUTE_METRIC_WINDOW(Timestamp1, 3)],
            ?HOUR_METRIC_NAME => [?HOUR_METRIC_WINDOW(Timestamp1, 3)],
            ?DAY_METRIC_NAME => [?DAY_METRIC_WINDOW(Timestamp1, 3)]
        },
        <<"count_count_ct_supplies">> => #{
            ?MINUTE_METRIC_NAME => [?MINUTE_METRIC_WINDOW(Timestamp1, 4)],
            ?HOUR_METRIC_NAME => [?HOUR_METRIC_WINDOW(Timestamp1, 4)],
            ?DAY_METRIC_NAME => [?DAY_METRIC_WINDOW(Timestamp1, 4)]
        },
        <<"count_mp3">> => #{
            ?MINUTE_METRIC_NAME => [
                ?MINUTE_METRIC_WINDOW(Timestamp3, 100),
                ?MINUTE_METRIC_WINDOW(Timestamp1, 10),
                ?MINUTE_METRIC_WINDOW(Timestamp2, 111)
            ],
            ?HOUR_METRIC_NAME => [
                ?HOUR_METRIC_WINDOW(Timestamp1, 110),
                ?HOUR_METRIC_WINDOW(Timestamp2, 111)
            ],
            ?DAY_METRIC_NAME => [
                ?DAY_METRIC_WINDOW(Timestamp1, 221)
            ]
        },
        <<"count_unicorns">> => #{
            ?MINUTE_METRIC_NAME => [?MINUTE_METRIC_WINDOW(Timestamp1, 0)],
            ?HOUR_METRIC_NAME => [?HOUR_METRIC_WINDOW(Timestamp1, 0)],
            ?DAY_METRIC_NAME => [?DAY_METRIC_WINDOW(Timestamp1, 0)]
        }
    },
    ?assertEqual(ok, ?rpc(atm_store_api:update_content(
        AtmWorkflowExecutionAuth, Measurements2, ContentUpdateOpts, AtmStoreId
    ))),
    ?assertEqual(ExpLayout2, get_layout(AtmWorkflowExecutionAuth, AtmStoreId)),
    ?assertEqual(ExpWindows2, get_windows(AtmWorkflowExecutionAuth, AtmStoreId, ExpLayout2)),

    % Assert operation is atomic (it it fails no metric should be modified)
    InvalidContentUpdateOpts = #atm_time_series_store_content_update_options{
        dispatch_rules = [
            #atm_time_series_dispatch_rule{
                measurement_ts_name_matcher_type = exact,
                measurement_ts_name_matcher = <<"mp3">>,
                target_ts_name_generator = <<"count_">>,
                prefix_combiner = overwrite
            },
            % below dispatch rule does not match any ts generator
            #atm_time_series_dispatch_rule{
                measurement_ts_name_matcher_type = exact,
                measurement_ts_name_matcher = <<"size_mp3">>,
                target_ts_name_generator = <<"shroedinger_">>,
                prefix_combiner = overwrite
            }
        ]
    },
    ExpError = ?ERROR_BAD_DATA(<<"dispatchRules">>, <<
        "Time series name generator 'shroedinger_' specified in one of the dispatch rules "
        "does not reference any defined time series schema"
    >>),
    ?assertThrow(ExpError, ?erpc(atm_store_api:update_content(
        AtmWorkflowExecutionAuth, Measurements2, InvalidContentUpdateOpts, AtmStoreId
    ))),
    ?assertEqual(ExpLayout2, get_layout(AtmWorkflowExecutionAuth, AtmStoreId)),
    ?assertEqual(ExpWindows2, get_windows(AtmWorkflowExecutionAuth, AtmStoreId, ExpLayout2)),

    % Test slices
    ExpSliceWindows1 = #{
        ?MAX_FILE_SIZE_TS_NAME => #{
            ?MAX_FILE_SIZE_METRIC_NAME => [?MAX_FILE_SIZE_METRIC_WINDOW(Timestamp1, 2048)]
        },
<<<<<<< HEAD
        get_slice(AtmWorkflowExecutionAuth, AtmStoreId, ExpLayout1)
=======
        <<"count_cn_resources">> => #{
            ?MINUTE_METRIC_NAME => [?MINUTE_METRIC_WINDOW(Timestamp1, 3)],
            ?DAY_METRIC_NAME => [?DAY_METRIC_WINDOW(Timestamp1, 3)]
        }
    },
    ?assertEqual(
        ExpSliceWindows1,
        get_windows(AtmWorkflowExecutionAuth, AtmStoreId, #{
            ?MAX_FILE_SIZE_TS_NAME => [?MAX_FILE_SIZE_METRIC_NAME],
            <<"count_cn_resources">> => [?MINUTE_METRIC_NAME, ?DAY_METRIC_NAME]
        })
    ),

    ExpSliceWindows2 = #{
        <<"count_mp3">> => #{
            ?MINUTE_METRIC_NAME => [?MINUTE_METRIC_WINDOW(Timestamp1, 10)],
            ?HOUR_METRIC_NAME => [?HOUR_METRIC_WINDOW(Timestamp1, 110)],
            ?DAY_METRIC_NAME => [?DAY_METRIC_WINDOW(Timestamp1, 221)]
        }
    },
    ?assertEqual(
        ExpSliceWindows2,
        get_windows(
            AtmWorkflowExecutionAuth, AtmStoreId, #{<<"count_mp3">> => SortedCountTSMetricNames},
            Timestamp1, 1
        )
>>>>>>> b35ac67c
    ).


not_supported_iteration_test(_Config) ->
    AtmWorkflowExecutionAuth = create_workflow_execution_auth(),

    AtmStoreSchema = build_store_schema(?ATM_STORE_CONFIG),
    AtmStoreId = create_store(AtmWorkflowExecutionAuth, AtmStoreSchema),

    AtmStoreIteratorSpec = #atm_store_iterator_spec{
        store_schema_id = AtmStoreSchema#atm_store_schema.id,
        max_batch_size = rand:uniform(8)
    },

    ?assertError(
        {exception, not_supported, _},
        ?erpc(atm_store_api:acquire_iterator(AtmStoreId, AtmStoreIteratorSpec))
    ).


%===================================================================
% Helper functions
%===================================================================


%% @private
-spec create_workflow_execution_auth() -> atm_workflow_execution_auth:record().
create_workflow_execution_auth() ->
    atm_store_test_utils:create_workflow_execution_auth(
        ?PROVIDER_SELECTOR, user1, space_krk
    ).


%% @private
-spec build_store_schema(atm_store_config:record()) -> atm_store_schema:record().
build_store_schema(AtmStoreConfig) ->
    % time_series store does not allow initial content and as such 'requires_initial_content'
    % is always set as 'false' (it is enforced by oz)
    atm_store_test_utils:build_store_schema(AtmStoreConfig, false).


%% @private
-spec create_store(atm_workflow_execution_auth:record(), atm_store_schema:record()) ->
    atm_store:id().
create_store(AtmWorkflowExecutionAuth, AtmStoreSchema) ->
    {ok, #document{key = AtmStoreId}} = ?assertMatch(
        {ok, #document{value = #atm_store{initial_content = undefined, frozen = false}}},
        ?rpc(atm_store_api:create(AtmWorkflowExecutionAuth, undefined, AtmStoreSchema))
    ),
    AtmStoreId.


%% @private
-spec infer_window_timestamp(ts_windows:timestamp_seconds(), metric_config:record()) ->
    ts_windows:timestamp_seconds().
infer_window_timestamp(Time, #metric_config{resolution = Resolution}) ->
    Time - Time rem Resolution.


%% @private
-spec get_layout(atm_workflow_execution_auth:record(), atm_store:id()) ->
    time_series_collection:layout().
get_layout(AtmWorkflowExecutionAuth, AtmStoreId) ->
    BrowseOpts = #atm_time_series_store_content_browse_options{
        request = #atm_time_series_store_content_get_layout_req{}
    },

    #atm_time_series_store_content_browse_result{
        result = #atm_time_series_store_content_layout{
            layout = Layout
        }
    } = ?rpc(atm_store_api:browse_content(
        AtmWorkflowExecutionAuth, BrowseOpts, AtmStoreId
    )),

    maps:map(fun(_, MetricNames) -> lists:sort(MetricNames) end, Layout).


%% @private
-spec get_slice(
    atm_workflow_execution_auth:record(),
    atm_store:id(),
    time_series_collection:layout()
) ->
<<<<<<< HEAD
    time_series_collection:structure(json_utils:json_map()).
get_slice(AtmWorkflowExecutionAuth, AtmStoreId, Layout) ->
    BrowseOpts = #atm_time_series_store_content_browse_options{
        request = #atm_time_series_store_content_get_slice_req{
            layout = Layout,
            start_timestamp = undefined,
            window_limit = 10000000000
=======
    #{time_series_collection:time_series_id() => #{ts_metric:id() => [ts_windows:value()]}}.
get_windows(AtmWorkflowExecutionAuth, AtmStoreId, Layout) ->
    get_windows(AtmWorkflowExecutionAuth, AtmStoreId, Layout, undefined).


%% @private
-spec get_windows(
    atm_workflow_execution_auth:record(),
    atm_store:id(),
    time_series_collection:metrics_by_time_series(),
    undefined | atm_time_series_store_content_browse_options:timestamp()
) ->
    #{time_series_collection:time_series_id() => #{ts_metric:id() => [ts_windows:value()]}}.
get_windows(AtmWorkflowExecutionAuth, AtmStoreId, Layout, StartTimestamp) ->
    get_windows(AtmWorkflowExecutionAuth, AtmStoreId, Layout, StartTimestamp, 10000000000).


%% @private
-spec get_windows(
    atm_workflow_execution_auth:record(),
    atm_store:id(),
    time_series_collection:metrics_by_time_series(),
    undefined | atm_time_series_store_content_browse_options:timestamp(),
    atm_time_series_store_content_browse_options:windows_limit()
) ->
    #{time_series_collection:time_series_id() => #{ts_metric:id() => [ts_windows:value()]}}.
get_windows(AtmWorkflowExecutionAuth, AtmStoreId, Layout, StartTimestamp, WindowsLimit) ->
    BrowseOpts = #atm_time_series_store_content_browse_options{
        request = #atm_time_series_store_content_get_slice_req{
            layout = Layout,
            start_timestamp = StartTimestamp,
            windows_limit = WindowsLimit
>>>>>>> b35ac67c
        }
    },

    #atm_time_series_store_content_browse_result{
        result = #atm_time_series_store_content_slice{
            slice = Slice
        }
    } = ?rpc(atm_store_api:browse_content(
        AtmWorkflowExecutionAuth, BrowseOpts, AtmStoreId
    )),

    Slice.


%===================================================================
% SetUp and TearDown functions
%===================================================================


init_per_suite(Config) ->
    ModulesToLoad = [?MODULE, atm_store_test_utils],
    oct_background:init_per_suite([{?LOAD_MODULES, ModulesToLoad} | Config], #onenv_test_config{
        onenv_scenario = "1op",
        envs = [{op_worker, op_worker, [{fuse_session_grace_period_seconds, 24 * 60 * 60}]}]
    }).


end_per_suite(_Config) ->
    oct_background:end_per_suite().


init_per_group(_, Config) ->
    Config.


end_per_group(_, _Config) ->
    ok.


init_per_testcase(_Case, Config) ->
    ct:timetrap({minutes, 5}),
    Config.


end_per_testcase(_Case, _Config) ->
    ok.<|MERGE_RESOLUTION|>--- conflicted
+++ resolved
@@ -234,7 +234,7 @@
         AtmWorkflowExecutionAuth, Measurements1, ContentUpdateOpts, AtmStoreId
     ))),
     ?assertEqual(ExpLayout1, get_layout(AtmWorkflowExecutionAuth, AtmStoreId)),
-    ?assertEqual(ExpWindows1, get_windows(AtmWorkflowExecutionAuth, AtmStoreId, ExpLayout1)),
+    ?assertEqual(ExpWindows1, get_slice(AtmWorkflowExecutionAuth, AtmStoreId, ExpLayout1)),
 
     Timestamp2 = Timestamp1 - 3601,
     Timestamp3 = Timestamp1 + 120,
@@ -294,7 +294,7 @@
         AtmWorkflowExecutionAuth, Measurements2, ContentUpdateOpts, AtmStoreId
     ))),
     ?assertEqual(ExpLayout2, get_layout(AtmWorkflowExecutionAuth, AtmStoreId)),
-    ?assertEqual(ExpWindows2, get_windows(AtmWorkflowExecutionAuth, AtmStoreId, ExpLayout2)),
+    ?assertEqual(ExpWindows2, get_slice(AtmWorkflowExecutionAuth, AtmStoreId, ExpLayout2)),
 
     % Assert operation is atomic (it it fails no metric should be modified)
     InvalidContentUpdateOpts = #atm_time_series_store_content_update_options{
@@ -322,16 +322,13 @@
         AtmWorkflowExecutionAuth, Measurements2, InvalidContentUpdateOpts, AtmStoreId
     ))),
     ?assertEqual(ExpLayout2, get_layout(AtmWorkflowExecutionAuth, AtmStoreId)),
-    ?assertEqual(ExpWindows2, get_windows(AtmWorkflowExecutionAuth, AtmStoreId, ExpLayout2)),
+    ?assertEqual(ExpWindows2, get_slice(AtmWorkflowExecutionAuth, AtmStoreId, ExpLayout2)),
 
     % Test slices
     ExpSliceWindows1 = #{
         ?MAX_FILE_SIZE_TS_NAME => #{
             ?MAX_FILE_SIZE_METRIC_NAME => [?MAX_FILE_SIZE_METRIC_WINDOW(Timestamp1, 2048)]
         },
-<<<<<<< HEAD
-        get_slice(AtmWorkflowExecutionAuth, AtmStoreId, ExpLayout1)
-=======
         <<"count_cn_resources">> => #{
             ?MINUTE_METRIC_NAME => [?MINUTE_METRIC_WINDOW(Timestamp1, 3)],
             ?DAY_METRIC_NAME => [?DAY_METRIC_WINDOW(Timestamp1, 3)]
@@ -339,7 +336,7 @@
     },
     ?assertEqual(
         ExpSliceWindows1,
-        get_windows(AtmWorkflowExecutionAuth, AtmStoreId, #{
+        get_slice(AtmWorkflowExecutionAuth, AtmStoreId, #{
             ?MAX_FILE_SIZE_TS_NAME => [?MAX_FILE_SIZE_METRIC_NAME],
             <<"count_cn_resources">> => [?MINUTE_METRIC_NAME, ?DAY_METRIC_NAME]
         })
@@ -354,11 +351,10 @@
     },
     ?assertEqual(
         ExpSliceWindows2,
-        get_windows(
+        get_slice(
             AtmWorkflowExecutionAuth, AtmStoreId, #{<<"count_mp3">> => SortedCountTSMetricNames},
             Timestamp1, 1
         )
->>>>>>> b35ac67c
     ).
 
 
@@ -443,48 +439,38 @@
     atm_store:id(),
     time_series_collection:layout()
 ) ->
-<<<<<<< HEAD
-    time_series_collection:structure(json_utils:json_map()).
+    #{time_series_collection:time_series_id() => #{ts_metric:id() => [ts_windows:value()]}}.
 get_slice(AtmWorkflowExecutionAuth, AtmStoreId, Layout) ->
-    BrowseOpts = #atm_time_series_store_content_browse_options{
-        request = #atm_time_series_store_content_get_slice_req{
-            layout = Layout,
-            start_timestamp = undefined,
-            window_limit = 10000000000
-=======
-    #{time_series_collection:time_series_id() => #{ts_metric:id() => [ts_windows:value()]}}.
-get_windows(AtmWorkflowExecutionAuth, AtmStoreId, Layout) ->
-    get_windows(AtmWorkflowExecutionAuth, AtmStoreId, Layout, undefined).
-
-
-%% @private
--spec get_windows(
+    get_slice(AtmWorkflowExecutionAuth, AtmStoreId, Layout, undefined).
+
+
+%% @private
+-spec get_slice(
     atm_workflow_execution_auth:record(),
     atm_store:id(),
     time_series_collection:metrics_by_time_series(),
     undefined | atm_time_series_store_content_browse_options:timestamp()
 ) ->
     #{time_series_collection:time_series_id() => #{ts_metric:id() => [ts_windows:value()]}}.
-get_windows(AtmWorkflowExecutionAuth, AtmStoreId, Layout, StartTimestamp) ->
-    get_windows(AtmWorkflowExecutionAuth, AtmStoreId, Layout, StartTimestamp, 10000000000).
-
-
-%% @private
--spec get_windows(
+get_slice(AtmWorkflowExecutionAuth, AtmStoreId, Layout, StartTimestamp) ->
+    get_slice(AtmWorkflowExecutionAuth, AtmStoreId, Layout, StartTimestamp, 10000000000).
+
+
+%% @private
+-spec get_slice(
     atm_workflow_execution_auth:record(),
     atm_store:id(),
     time_series_collection:metrics_by_time_series(),
     undefined | atm_time_series_store_content_browse_options:timestamp(),
-    atm_time_series_store_content_browse_options:windows_limit()
+    atm_time_series_store_content_browse_options:window_limit()
 ) ->
     #{time_series_collection:time_series_id() => #{ts_metric:id() => [ts_windows:value()]}}.
-get_windows(AtmWorkflowExecutionAuth, AtmStoreId, Layout, StartTimestamp, WindowsLimit) ->
+get_slice(AtmWorkflowExecutionAuth, AtmStoreId, Layout, StartTimestamp, WindowLimit) ->
     BrowseOpts = #atm_time_series_store_content_browse_options{
         request = #atm_time_series_store_content_get_slice_req{
             layout = Layout,
             start_timestamp = StartTimestamp,
-            windows_limit = WindowsLimit
->>>>>>> b35ac67c
+            window_limit = WindowLimit
         }
     },
 
