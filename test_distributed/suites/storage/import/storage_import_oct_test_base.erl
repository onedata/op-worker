%%%-------------------------------------------------------------------
%%% @author Katarzyna Such
%%% @copyright (C) 2024 ACK CYFRONET AGH
%%% This software is released under the MIT license
%%% cited in 'LICENSE.txt'.
%%% @end
%%%-------------------------------------------------------------------
%%% @doc
%%% This module contains base test functions for testing storage import.
%%% @end
%%%-------------------------------------------------------------------
-module(storage_import_oct_test_base).
-author("Katarzyna Such").

-include("storage_import_oct_test.hrl").
-include("modules/logical_file_manager/lfm.hrl").


% API
-export([
    clean_up_after_previous_run/2
]).

%% tests
-export([
<<<<<<< HEAD
    import_empty_storage_test/1,
    import_empty_directory_test/1,
    import_directory_error_test/1,
    import_directory_check_user_id_test/1,

    import_empty_file_test/1,
    import_file_with_content_test/1
=======
    empty_import_test/1,
    create_directory_import_test/1,
    create_empty_file_import_test/1
>>>>>>> e270383d
]).


-record(provider_ctx, {
    random_node :: oct_background:node(),
    session_id :: oct_background:entity_id()
}).

-type provider_ctx() :: #provider_ctx{}.
-type storage_import_test_suite_ctx() :: #storage_import_test_suite_ctx{}.

-record(storage_import_test_case_ctx, {
    suite_ctx :: storage_import_test_suite_ctx(),
    imported_storage_id :: storage:id(),
    other_storage_id :: storage:id(),
    space_id :: od_space:id(),
    space_path :: file_meta:path(),
    importing_provider_ctx :: provider_ctx(),
    non_importing_provider_ctx :: provider_ctx()
}).

-type storage_import_test_case_ctx() :: #storage_import_test_case_ctx{}.

-export_type([storage_import_test_suite_ctx/0]).

-define(ATTEMPTS, 30).


%%%===================================================================
%%% API
%%%===================================================================


-spec clean_up_after_previous_run([atom()], storage_import_test_suite_ctx()) -> ok.
clean_up_after_previous_run(AllTestCases, SuiteCtx) ->
    lists_utils:pforeach(fun(SpaceId) ->
        delete_space_with_supporting_storages(SpaceId, SuiteCtx)
    end, filter_spaces_from_previous_run(AllTestCases)).


%%%===================================================================
%%% Tests
%%%===================================================================


<<<<<<< HEAD
import_empty_storage_test(TestSuiteCtx = #storage_import_test_suite_ctx{
=======
empty_import_test(TestSuiteCtx = #storage_import_test_suite_ctx{
>>>>>>> e270383d
    importing_provider_selector = ImportingProviderSelector
}) ->
    #storage_import_test_case_ctx{
        space_id = SpaceId,
        space_path = SpacePath,
        importing_provider_ctx = #provider_ctx{
            random_node = NodeImportingProvider,
            session_id = SessionIdImportingProvider
        },
        non_importing_provider_ctx = #provider_ctx{
            random_node = NodeNonImportingProvider,
            session_id = SessionIdNonImportingProvider
        }
    } = init_testcase(?FUNCTION_NAME, undefined, TestSuiteCtx),
    await_initial_scan_finished(ImportingProviderSelector, SpaceId),

    % TODO VFS-11902 implement generic verification of imported files structure/data
    SpacePathFileKey = {path, SpacePath},
    ?assertMatch(
        {ok, []},
        lfm_proxy:get_children(NodeImportingProvider, SessionIdImportingProvider, SpacePathFileKey, 0, 10)
    ),
    ?assertMatch(
        {ok, #file_attr{}},
        lfm_proxy:stat(NodeImportingProvider, SessionIdImportingProvider, SpacePathFileKey)
    ),
    ?assertMatch(
        {ok, #file_attr{}},
        lfm_proxy:stat(NodeNonImportingProvider, SessionIdNonImportingProvider, SpacePathFileKey),
        ?ATTEMPTS
    ),

    assert_storage_import_monitoring_state(ImportingProviderSelector, SpaceId, #{
        <<"scans">> => 1,
        <<"created">> => 0,
        <<"deleted">> => 0,
        <<"failed">> => 0,
        <<"createdMinHist">> => 0,
        <<"createdHourHist">> => 0,
        <<"createdDayHist">> => 0,
        <<"deletedMinHist">> => 0,
        <<"deletedHourHist">> => 0,
        <<"deletedDayHist">> => 0,
        <<"queueLengthMinHist">> => 0,
        <<"queueLengthHourHist">> => 0,
        <<"queueLengthDayHist">> => 0
    }).


<<<<<<< HEAD
import_empty_directory_test(TestSuiteCtx = #storage_import_test_suite_ctx{
=======
create_directory_import_test(TestSuiteCtx = #storage_import_test_suite_ctx{
>>>>>>> e270383d
    importing_provider_selector = ImportingProviderSelector
}) ->
    DirName = ?RAND_STR(),

    #storage_import_test_case_ctx{
<<<<<<< HEAD
        imported_storage_id = ImportedStorageId,
=======
        imported_storage_id = StorageId,
>>>>>>> e270383d
        other_storage_id = OtherStorageId,
        space_id = SpaceId,
        space_path = SpacePath,
        importing_provider_ctx = #provider_ctx{
            random_node = NodeImportingProvider,
            session_id = SessionIdImportingProvider
        },
        non_importing_provider_ctx = #provider_ctx{
            random_node = NodeNonImportingProvider,
            session_id = SessionIdNonImportingProvider
        }
    } = init_testcase(?FUNCTION_NAME, #dir_spec{name = DirName}, TestSuiteCtx),
    await_initial_scan_finished(ImportingProviderSelector, SpaceId),

    % TODO VFS-11902 implement generic verification of imported files structure/data
    %% Check if dir was imported
    SpacePathFileKey = {path, SpacePath},
    ?assertMatch(
        {ok, [{_, DirName}]},
        lfm_proxy:get_children(NodeImportingProvider, SessionIdImportingProvider, SpacePathFileKey, 0, 10),
        ?ATTEMPTS
    ),

    SpaceTestDirPath = filename:join([<<"/">>, ?FUNCTION_NAME, DirName]),
    StorageSDHandleImportingProvider = sd_test_utils:get_storage_mountpoint_handle(
<<<<<<< HEAD
        NodeImportingProvider, SpaceId, ImportedStorageId
=======
        NodeImportingProvider, SpaceId, StorageId
>>>>>>> e270383d
    ),
    StorageSDHandleNonImportingProvider = sd_test_utils:get_storage_mountpoint_handle(
        NodeImportingProvider, SpaceId, OtherStorageId
    ),
    {ok, #statbuf{st_uid = MountUidImportingProvider}} = sd_test_utils:stat(
        NodeImportingProvider, StorageSDHandleImportingProvider
    ),
    {ok, #statbuf{
        st_uid = MountUidNonImportingProvider,
        st_gid = MountGidNonImportingProvider
    }} = sd_test_utils:stat(NodeNonImportingProvider, StorageSDHandleNonImportingProvider),

    SpaceOwnerId = ?SPACE_OWNER_ID(SpaceId),

    ?assertMatch(
        {ok, #file_attr{
            owner_id = SpaceOwnerId,
            uid = MountUidImportingProvider,
            gid = 0
        }},
        lfm_proxy:stat(NodeImportingProvider, SessionIdImportingProvider, {path, SpaceTestDirPath}),
        ?ATTEMPTS
    ),
    ?assertMatch(
        {ok, #file_attr{
            owner_id = SpaceOwnerId,
            uid = MountUidNonImportingProvider,
            gid = MountGidNonImportingProvider
        }},
        lfm_proxy:stat(NodeNonImportingProvider, SessionIdNonImportingProvider, {path, SpaceTestDirPath}),
        ?ATTEMPTS
    ),

    assert_storage_import_monitoring_state(ImportingProviderSelector, SpaceId, #{
        <<"scans">> => 1,
        <<"created">> => 1,
        <<"modified">> => 0,
        <<"deleted">> => 0,
        <<"failed">> => 0,
        <<"unmodified">> => 1,
        <<"createdMinHist">> => 1,
        <<"createdHourHist">> => 1,
        <<"createdDayHist">> => 1,
        <<"modifiedMinHist">> => 0,
        <<"modifiedHourHist">> => 0,
        <<"modifiedDayHist">> => 0,
        <<"deletedMinHist">> => 0,
        <<"deletedHourHist">> => 0,
        <<"deletedDayHist">> => 0,
        <<"queueLengthMinHist">> => 0,
        <<"queueLengthHourHist">> => 0,
        <<"queueLengthDayHist">> => 0
    }).


<<<<<<< HEAD
import_directory_error_test(TestSuiteCtx = #storage_import_test_suite_ctx{
    importing_provider_selector = ImportingProviderSelector
}) ->
    DirName = ?RAND_STR(),

    #storage_import_test_case_ctx{
        imported_storage_id = ImportedStorageId,
        space_id = SpaceId,
        space_path = SpacePath,
        importing_provider_ctx = #provider_ctx{
            random_node = NodeImportingProvider,
            session_id = SessionIdImportingProvider
        },
        non_importing_provider_ctx = #provider_ctx{
            random_node = NodeNonImportingProvider,
            session_id = SessionIdNonImportingProvider
        }
    } = init_testcase(?FUNCTION_NAME,  #dir_spec{name = DirName}, TestSuiteCtx),

    SpaceTestDirPath = filename:join([<<"/">>, ?FUNCTION_NAME, DirName]),
    await_initial_scan_finished(ImportingProviderSelector, SpaceId),
    SpacePathFileKey = {path, SpacePath},

    %% Check if dir was not imported
    ?assertMatch({ok, []},
        lfm_proxy:get_children(NodeImportingProvider, SessionIdImportingProvider, SpacePathFileKey, 0, 1),
        ?ATTEMPTS
    ),
    ?assertNotMatch({ok, #file_attr{}},
        lfm_proxy:stat(NodeImportingProvider, SessionIdImportingProvider, {path, SpaceTestDirPath}),
        ?ATTEMPTS
    ),
    ?assertNotMatch({ok, #file_attr{}},
        lfm_proxy:stat(NodeNonImportingProvider, SessionIdNonImportingProvider, {path, SpaceTestDirPath}),
        ?ATTEMPTS
    ),
    StorageSDHandleImportingProvider = sd_test_utils:get_storage_mountpoint_handle(
        NodeImportingProvider, SpaceId, ImportedStorageId
    ),

    %% Check if dir is still on storage
    ?assertMatch({ok, [DirName]}, sd_test_utils:ls(NodeImportingProvider, StorageSDHandleImportingProvider, 0, 1)),

    assert_storage_import_monitoring_state(ImportingProviderSelector, SpaceId, #{
        <<"scans">> => 1,
        <<"created">> => 0,
        <<"modified">> => 0,
        <<"deleted">> => 0,
        <<"failed">> => 1,
        <<"unmodified">> => 1,
        <<"createdMinHist">> => 0,
        <<"createdHourHist">> => 0,
        <<"createdDayHist">> => 0,
        <<"modifiedMinHist">> => 0,
        <<"modifiedHourHist">> => 0,
        <<"modifiedDayHist">> => 0,
        <<"deletedMinHist">> => 0,
        <<"deletedHourHist">> => 0,
        <<"deletedDayHist">> => 0,
        <<"queueLengthMinHist">> => 0,
        <<"queueLengthHourHist">> => 0,
        <<"queueLengthDayHist">> => 0
    }).


import_directory_check_user_id_test(TestSuiteCtx = #storage_import_test_suite_ctx{
    importing_provider_selector = ImportingProviderSelector,
    space_owner_selector = SpaceOwnerSelector
}) ->
    DirName = ?RAND_STR(),

    #storage_import_test_case_ctx{
        other_storage_id = OtherStorageId,
        space_id = SpaceId,
        importing_provider_ctx = #provider_ctx{
            random_node = NodeImportingProvider,
            session_id = SessionIdImportingProvider
        },
        non_importing_provider_ctx = #provider_ctx{
            random_node = NodeNonImportingProvider,
            session_id = SessionIdNonImportingProvider
        }
    } = init_testcase(?FUNCTION_NAME,  #dir_spec{name = DirName}, TestSuiteCtx),
    await_initial_scan_finished(ImportingProviderSelector, SpaceId),

    SpaceTestDirPath = filename:join([<<"/">>, ?FUNCTION_NAME, DirName]),
    SpaceOwnerId = oct_background:to_entity_id(SpaceOwnerSelector),

    ?assertMatch({ok, #file_attr{
        owner_id = SpaceOwnerId,
        uid = ?TEST_UID,
        gid = ?TEST_GID
    }}, lfm_proxy:stat(NodeImportingProvider, SessionIdImportingProvider, {path, SpaceTestDirPath}), ?ATTEMPTS),

    GeneratedUid = ?rpc(NodeNonImportingProvider, luma_auto_feed:generate_uid(SpaceOwnerId)),
    StorageSDHandleNonImportingProvider = sd_test_utils:get_storage_mountpoint_handle(
        NodeImportingProvider, SpaceId, OtherStorageId
    ),
    {ok, #statbuf{st_gid = Gid2}} = sd_test_utils:stat(NodeNonImportingProvider, StorageSDHandleNonImportingProvider),

    ?assertMatch({ok, #file_attr{
        owner_id = SpaceOwnerId,
        uid = GeneratedUid,
        gid = Gid2
    }}, lfm_proxy:stat(NodeNonImportingProvider, SessionIdNonImportingProvider, {path, SpaceTestDirPath}), ?ATTEMPTS),

    assert_storage_import_monitoring_state(ImportingProviderSelector, SpaceId, #{
        <<"scans">> => 1,
        <<"created">> => 1,
        <<"modified">> => 0,
        <<"deleted">> => 0,
        <<"failed">> => 0,
        <<"unmodified">> => 1,
        <<"createdMinHist">> => 1,
        <<"createdHourHist">> => 1,
        <<"createdDayHist">> => 1,
        <<"modifiedMinHist">> => 0,
        <<"modifiedHourHist">> => 0,
        <<"modifiedDayHist">> => 0,
        <<"deletedMinHist">> => 0,
        <<"deletedHourHist">> => 0,
        <<"deletedDayHist">> => 0,
        <<"queueLengthMinHist">> => 0,
        <<"queueLengthHourHist">> => 0,
        <<"queueLengthDayHist">> => 0
    }).


import_empty_file_test(TestSuiteCtx = #storage_import_test_suite_ctx{
=======
create_empty_file_import_test(TestSuiteCtx = #storage_import_test_suite_ctx{
>>>>>>> e270383d
    importing_provider_selector = ImportingProviderSelector
}) ->
    FileName = ?RAND_STR(),
    #storage_import_test_case_ctx{
        space_id = SpaceId,
        space_path = SpacePath,
        importing_provider_ctx = #provider_ctx{
            random_node = NodeImportingProvider,
            session_id = SessionIdImportingProvider
        },
        non_importing_provider_ctx = #provider_ctx{
            random_node = NodeNonImportingProvider,
            session_id = SessionIdNonImportingProvider
        }
    }  = init_testcase(?FUNCTION_NAME, #file_spec{name = FileName}, TestSuiteCtx),
    await_initial_scan_finished(ImportingProviderSelector, SpaceId),

    SpacePathFileKey = {path, filepath_utils:join([SpacePath, FileName])},

    %% Check if file was imported on ImportingProvider
    ?assertMatch({ok, #file_attr{}},
        lfm_proxy:stat(NodeImportingProvider, SessionIdImportingProvider, SpacePathFileKey),
    ?ATTEMPTS),

    {ok, Handle1} = ?assertMatch({ok, _},
        lfm_proxy:open(NodeImportingProvider, SessionIdImportingProvider, SpacePathFileKey, read)),
    ?assertMatch({ok, <<>>},
        lfm_proxy:check_size_and_read(NodeImportingProvider, Handle1, 0, 100)),
    lfm_proxy:close(NodeImportingProvider, Handle1),

    assert_storage_import_monitoring_state(ImportingProviderSelector, SpaceId, #{
        <<"scans">> => 1,
        <<"created">> => 1,
        <<"modified">> => 0,
        <<"deleted">> => 0,
        <<"failed">> => 0,
        <<"unmodified">> => 1,
        <<"createdMinHist">> => 1,
        <<"createdHourHist">> => 1,
        <<"createdDayHist">> => 1,
        <<"modifiedMinHist">> => 0,
        <<"modifiedHourHist">> => 0,
        <<"modifiedDayHist">> => 0,
        <<"deletedMinHist">> => 0,
        <<"deletedHourHist">> => 0,
        <<"deletedDayHist">> => 0,
        <<"queueLengthMinHist">> => 0,
        <<"queueLengthHourHist">> => 0,
        <<"queueLengthDayHist">> => 0
    }),

    %% Check if file was imported on NonImportingProvider
    ?assertMatch({ok, #file_attr{}},
        lfm_proxy:stat(NodeNonImportingProvider, SessionIdNonImportingProvider, SpacePathFileKey), ?ATTEMPTS),
    {ok, Handle2} = ?assertMatch({ok, _},
        lfm_proxy:open(NodeNonImportingProvider, SessionIdNonImportingProvider, SpacePathFileKey, read), ?ATTEMPTS),
    ?assertMatch({ok, <<>>},
        lfm_proxy:check_size_and_read(NodeNonImportingProvider, Handle2, 0, 1), ?ATTEMPTS).


<<<<<<< HEAD
import_file_with_content_test(TestSuiteCtx = #storage_import_test_suite_ctx{
=======
create_file_import_test(TestSuiteCtx = #storage_import_test_suite_ctx{
>>>>>>> e270383d
    importing_provider_selector = ImportingProviderSelector
}) ->
    FileName = ?RAND_STR(),
    FileContent = ?RAND_STR(),

    #storage_import_test_case_ctx{
        space_id = SpaceId,
        space_path = SpacePath,
        importing_provider_ctx = #provider_ctx{
            random_node = NodeImportingProvider,
            session_id = SessionIdImportingProvider
        },
        non_importing_provider_ctx = #provider_ctx{
            random_node = NodeNonImportingProvider,
            session_id = SessionIdNonImportingProvider
        }
    } = init_testcase(?FUNCTION_NAME, #file_spec{name = FileName, content = FileContent}, TestSuiteCtx),
    await_initial_scan_finished(ImportingProviderSelector, SpaceId),

    SpacePathFileKey = {path, filepath_utils:join([SpacePath, FileName])},

    %% Check if file was imported on ImportingProvider
    ?assertMatch({ok, #file_attr{}},
        lfm_proxy:stat(NodeImportingProvider, SessionIdImportingProvider, SpacePathFileKey),
<<<<<<< HEAD
        ?ATTEMPTS),

=======
    ?ATTEMPTS),
>>>>>>> e270383d
    {ok, Handle1} = ?assertMatch({ok, _},
        lfm_proxy:open(NodeImportingProvider, SessionIdImportingProvider, SpacePathFileKey, read)),
    ?assertMatch({ok, FileContent},
        lfm_proxy:check_size_and_read(NodeImportingProvider, Handle1, 0, 100)),
    lfm_proxy:close(NodeImportingProvider, Handle1),

    assert_storage_import_monitoring_state(ImportingProviderSelector, SpaceId, #{
        <<"scans">> => 1,
        <<"created">> => 1,
        <<"modified">> => 0,
        <<"deleted">> => 0,
        <<"failed">> => 0,
        <<"unmodified">> => 1,
        <<"createdMinHist">> => 1,
        <<"createdHourHist">> => 1,
        <<"createdDayHist">> => 1,
        <<"modifiedMinHist">> => 0,
        <<"modifiedHourHist">> => 0,
        <<"modifiedDayHist">> => 0,
        <<"deletedMinHist">> => 0,
        <<"deletedHourHist">> => 0,
        <<"deletedDayHist">> => 0,
        <<"queueLengthMinHist">> => 0,
        <<"queueLengthHourHist">> => 0,
        <<"queueLengthDayHist">> => 0
    }),

    %% Check if file was imported on NonImportingProvider
    ?assertMatch({ok, #file_attr{}},
        lfm_proxy:stat(NodeNonImportingProvider, SessionIdNonImportingProvider, SpacePathFileKey), ?ATTEMPTS),
    {ok, Handle2} = ?assertMatch({ok, _},
        lfm_proxy:open(NodeNonImportingProvider, SessionIdNonImportingProvider, SpacePathFileKey, read), ?ATTEMPTS),
    ?assertMatch({ok, FileContent},
        lfm_proxy:check_size_and_read(NodeNonImportingProvider, Handle2, 0, 100), ?ATTEMPTS).


%%%===================================================================
%%% Internal functions
%%%===================================================================


%% @private
-spec filter_spaces_from_previous_run([atom()]) -> [od_space:id()].
filter_spaces_from_previous_run(AllTestCases) ->
    lists:filter(fun(SpaceId) ->
        SpaceDetails = ozw_test_rpc:get_space_protected_data(?ROOT, SpaceId),
        SpaceName = maps:get(<<"name">>, SpaceDetails),
        lists:member(binary_to_atom(SpaceName), AllTestCases)
    end, ozw_test_rpc:list_spaces()).


%% @private
-spec delete_space_with_supporting_storages(od_space:id(), storage_import_test_suite_ctx()) ->
    ok.
delete_space_with_supporting_storages(SpaceId, #storage_import_test_suite_ctx{
    importing_provider_selector = ImportingProviderSelector,
    non_importing_provider_selector = NonImportingProviderSelector
}) ->
    [StorageImportingProvider] = opw_test_rpc:get_space_local_storages(
        ImportingProviderSelector, SpaceId
    ),
    [StorageNonImportingProvider] = opw_test_rpc:get_space_local_storages(
        NonImportingProviderSelector, SpaceId
    ),

    ok = ozw_test_rpc:delete_space(SpaceId),

    ok = delete_storage(ImportingProviderSelector, StorageImportingProvider),
    ok = delete_storage(NonImportingProviderSelector, StorageNonImportingProvider).


%% @private
-spec delete_storage(oct_background:node_selector(), storage:id()) -> ok.
delete_storage(NodeSelector, StorageId) ->
    ?assertEqual(ok, opw_test_rpc:call(NodeSelector, storage, delete, [StorageId]), ?ATTEMPTS).


%% @private
-spec init_testcase(
    atom(), undefined | onenv_file_test_utils:object_spec(), storage_import_test_suite_ctx()
) ->
    storage_import_test_case_ctx().
init_testcase(TestCaseName = import_directory_error_test, FileDesc = #dir_spec{name = DirName},
    TestSuiteCtx = #storage_import_test_suite_ctx{importing_provider_selector = ImportingProviderSelector}
) ->
    mock_import_file_error(ImportingProviderSelector, DirName),
    init_testcase(default, TestCaseName, FileDesc, TestSuiteCtx);
init_testcase(TestCaseName = import_directory_check_user_id_test, FileDesc,
    TestSuiteCtx = #storage_import_test_suite_ctx{
        importing_provider_selector = ImportingProviderSelector,
        space_owner_selector = SpaceOwnerSelector
    }
) ->
    Nodes = oct_background:get_provider_nodes(ImportingProviderSelector),
    SpaceOwnerUid = oct_background:to_entity_id(SpaceOwnerSelector),
    ok = test_utils:mock_new(Nodes, [luma]),
    ok = test_utils:mock_expect(Nodes, luma, map_uid_to_onedata_user, fun(_, _, _) ->
        {ok, SpaceOwnerUid}
    end),
    ok = test_utils:mock_expect(Nodes, luma, map_to_display_credentials, fun(_, _, _) ->
        {ok, {?TEST_UID, ?TEST_GID}}
    end),
    init_testcase(default, TestCaseName, FileDesc, TestSuiteCtx);
init_testcase(TestCaseName, FileDesc, TestSuiteCtx) ->
    init_testcase(default, TestCaseName, FileDesc, TestSuiteCtx).


%% @private
-spec init_testcase(
    atom(), atom(), undefined | onenv_file_test_utils:object_spec(), storage_import_test_suite_ctx()
) ->
    storage_import_test_case_ctx().
init_testcase(default, TestCaseName, FileDesc, TestSuiteCtx = #storage_import_test_suite_ctx{
    storage_type = StorageType,
    importing_provider_selector = ImportingProviderSelector,
    non_importing_provider_selector = NonImportingProviderSelector,
    space_owner_selector = SpaceOwnerSelector
}) ->
    ImportedStorageId = create_storage(StorageType, ImportingProviderSelector, true),
    FileDesc =/= undefined andalso ?rpc(ImportingProviderSelector, create_file_tree_on_storage(
        TestCaseName, ImportedStorageId, FileDesc
    )),

    OtherStorageId = create_storage(StorageType, NonImportingProviderSelector, false),

    SpaceId = space_setup_utils:set_up_space(#space_spec{
        name = TestCaseName,
        owner = SpaceOwnerSelector,
        users = [],
        supports = [
            #support_spec{
                provider = ImportingProviderSelector,
                storage_spec = ImportedStorageId,
                size = 1000000000
            },
            #support_spec{
                provider = NonImportingProviderSelector,
                storage_spec = OtherStorageId,
                size = 1000000000
            }
        ]
    }),
    SpaceNameBin = str_utils:to_binary(TestCaseName),

    #storage_import_test_case_ctx{
        suite_ctx = TestSuiteCtx,
        imported_storage_id = ImportedStorageId,
        other_storage_id = OtherStorageId,
        space_id = SpaceId,
        space_path = <<"/", SpaceNameBin/binary>>,
<<<<<<< HEAD
        importing_provider_ctx = build_provider_ctx(SpaceOwnerSelector, ImportingProviderSelector),
        non_importing_provider_ctx = build_provider_ctx(SpaceOwnerSelector, NonImportingProviderSelector)
=======
        importing_provider_ctx = get_provider_ctx(SpaceOwnerSelector, ImportingProviderSelector),
        non_importing_provider_ctx = get_provider_ctx(SpaceOwnerSelector, NonImportingProviderSelector)
>>>>>>> e270383d
    }.


%% @private
-spec create_storage(posix, oct_background:entity_selector(), boolean()) -> storage:id().
create_storage(posix, ProviderSelector, IsImported) ->
    space_setup_utils:create_storage(ProviderSelector, #posix_storage_params{
        mount_point = <<"/mnt/st_", (generator:gen_name())/binary>>,
        imported_storage = IsImported
    });
create_storage(s3, ProviderSelector, true) ->
    space_setup_utils:create_storage(ProviderSelector, #s3_storage_params{
        storage_path_type = <<"canonical">>,
        imported_storage = true,
        hostname = build_s3_hostname(ProviderSelector),
        bucket_name = ?RAND_STR(15),
        block_size = 0
    });
create_storage(s3, ProviderSelector, false) ->
    space_setup_utils:create_storage(ProviderSelector, #s3_storage_params{
        storage_path_type = <<"flat">>,
        hostname = build_s3_hostname(ProviderSelector),
        bucket_name = ?RAND_STR(15)
    }).


%% @private
-spec build_s3_hostname(oct_background:entity_selector()) -> binary().
build_s3_hostname(ProviderSelector) ->
    <<
        "volume-s3.dev-volume-s3-",
        (atom_to_binary(oct_background:to_entity_placeholder(ProviderSelector)))/binary,
        ".default:9000"
    >>.


%% @private
<<<<<<< HEAD
-spec build_provider_ctx(oct_background:entity_selector(), oct_background:entity_selector()) ->
    provider_ctx().
build_provider_ctx(SpaceOwnerSelector, ProviderSelector) ->
=======
-spec get_provider_ctx(oct_background:entity_selector(), oct_background:entity_selector()) ->
    provider_ctx().
get_provider_ctx(SpaceOwnerSelector, ProviderSelector) ->
>>>>>>> e270383d
    #provider_ctx{
        random_node = oct_background:get_random_provider_node(ProviderSelector),
        session_id = oct_background:get_user_session_id(SpaceOwnerSelector, ProviderSelector)
    }.


%% @private
<<<<<<< HEAD
-spec create_file_tree_on_storage(atom(), storage:id(), onenv_file_test_utils:object_spec()) ->
=======
-spec create_file_tree_on_storage(storage:id(), onenv_file_test_utils:object_spec()) ->
>>>>>>> e270383d
    storage:id().
create_file_tree_on_storage(TestCase, StorageId, FileDesc) ->
    Helper = storage:get_helper(StorageId),
    HelperHandle = helpers:get_helper_handle(Helper, Helper#helper.admin_ctx),
<<<<<<< HEAD
    create_file_tree_on_storage(TestCase, HelperHandle, <<"/">>, FileDesc).
=======
    create_file_tree_on_storage(HelperHandle, <<"/">>, FileDesc).
>>>>>>> e270383d


%% @private
-spec create_file_tree_on_storage(
    atom(),
    helpers:helper_handle(),
    file_meta:path(),
    onenv_file_test_utils:object_spec()
) ->
    storage:id().
create_file_tree_on_storage(import_directory_check_user_id_test, HelperHandle, ParentPath, #dir_spec{
    name = NameOrUndefined,
    mode = DirMode
}) ->
    DirName = utils:ensure_defined(NameOrUndefined, str_utils:rand_hex(20)),
    StorageDirId = filepath_utils:join([ParentPath, DirName]),
<<<<<<< HEAD
    ok = helpers:mkdir(HelperHandle, StorageDirId, DirMode),
    ok = helpers:chown(HelperHandle, StorageDirId, ?TEST_UID, ?TEST_GID);
create_file_tree_on_storage(_TestCase, HelperHandle, ParentPath, #dir_spec{
    name = NameOrUndefined,
    mode = DirMode
}) ->
    DirName = utils:ensure_defined(NameOrUndefined, str_utils:rand_hex(20)),
    StorageDirId = filepath_utils:join([ParentPath, DirName]),
    ok = helpers:mkdir(HelperHandle, StorageDirId, DirMode);
create_file_tree_on_storage(_TestCase, HelperHandle, ParentPath, #file_spec{
=======
    helpers:mkdir(HelperHandle, StorageDirId, DirMode);
create_file_tree_on_storage(HelperHandle, ParentPath, #file_spec{
>>>>>>> e270383d
    name = NameOrUndefined,
    mode = FileMode,
    content =  FileContent
}) ->
    FileName = utils:ensure_defined(NameOrUndefined, str_utils:rand_hex(20)),
    StorageFileId = filepath_utils:join([ParentPath, FileName]),
    ok = helpers:mknod(HelperHandle, FileName, FileMode, reg),
    {ok, FileHandle} = helpers:open(HelperHandle, StorageFileId, write),
    {ok, _} = helpers:write(FileHandle, 0, FileContent),
    ok = helpers:release(FileHandle).


%% @private
-spec await_initial_scan_finished(oct_background:node_selector(), od_space:id()) -> true.
await_initial_scan_finished(NodeSelector, SpaceId) ->
    ?assertEqual(
        true,
        catch(?rpc(NodeSelector, storage_import_monitoring:is_initial_scan_finished(SpaceId))),
        ?ATTEMPTS
    ).


%% @private
-spec assert_storage_import_monitoring_state(oct_background:node_selector(), od_space:id(), map()) ->
    ok.
assert_storage_import_monitoring_state(Node, SpaceId, ExpectedSIM) ->
    assert_storage_import_monitoring_state(Node, SpaceId, ExpectedSIM, 1).


%% @private
-spec assert_storage_import_monitoring_state(
    oct_background:node_selector(),
    od_space:id(),
    map(),
    non_neg_integer()
) ->
    ok.
assert_storage_import_monitoring_state(Node, SpaceId, ExpectedSIM, Attempts) ->
    SIM = ?rpc(Node, storage_import_monitoring:describe(SpaceId)),

    try
        assert_storage_import_monitoring_state(ExpectedSIM, flatten_storage_import_histograms(SIM))
    catch
        throw:{assertion_error, _} when Attempts > 0 ->
            timer:sleep(timer:seconds(1)),
            assert_storage_import_monitoring_state(Node, SpaceId, ExpectedSIM, Attempts - 1);

        throw:{assertion_error, {Key, ExpectedValue, Value}}:Stacktrace ->
            {Format, Args} = build_storage_import_monitoring_description(SIM),
            ct:pal(
                "Assertion of field \"~tp\" in storage_import_monitoring for space ~tp failed.~n"
                "    Expected: ~tp~n"
                "    Value: ~tp~n"
                ++ Format ++
                    "~nStacktrace:~n~tp",
                [Key, SpaceId, ExpectedValue, Value] ++ Args ++ [Stacktrace]),
            ct:fail("assertion failed")
    end.


%% @private
-spec mock_import_file_error(oct_background:node_selector(), string()) -> ok.
mock_import_file_error(ProviderSelector, ErroneousFile) ->
    Nodes = oct_background:get_provider_nodes(ProviderSelector),
    ok = test_utils:mock_new(Nodes, storage_import_engine),
    ok = test_utils:mock_expect(Nodes, storage_import_engine, import_file_unsafe,
        fun(StorageFileCtx, Info) ->
            FileName = storage_file_ctx:get_file_name_const(StorageFileCtx),
            case FileName of
                ErroneousFile -> throw(test_error);
                _ ->
                    meck:passthrough([StorageFileCtx, Info])
            end
        end
    ).


%% @private
assert_storage_import_monitoring_state(ExpectedSIM, SIM) ->
    maps:foreach(fun(Key, ExpectedValue) ->
        case maps:get(Key, SIM) of
            ExpectedValue -> ok;
            Value -> throw({assertion_error, {Key, ExpectedValue, Value}})
        end
    end, ExpectedSIM).


%% @private
flatten_storage_import_histograms(SIM) ->
    SIM#{
        % flatten beginnings of histograms for assertions
        <<"createdMinHist">> => lists:sum(lists:sublist(maps:get(<<"createdMinHist">>, SIM), 2)),
        <<"modifiedMinHist">> => lists:sum(lists:sublist(maps:get(<<"modifiedMinHist">>, SIM), 2)),
        <<"deletedMinHist">> => lists:sum(lists:sublist(maps:get(<<"deletedMinHist">>, SIM), 2)),
        <<"queueLengthMinHist">> => hd(maps:get(<<"queueLengthMinHist">>, SIM)),

        <<"createdHourHist">> => lists:sum(lists:sublist(maps:get(<<"createdHourHist">>, SIM), 3)),
        <<"modifiedHourHist">> => lists:sum(lists:sublist(maps:get(<<"modifiedHourHist">>, SIM), 3)),
        <<"deletedHourHist">> => lists:sum(lists:sublist(maps:get(<<"deletedHourHist">>, SIM), 3)),
        <<"queueLengthHourHist">> => hd(maps:get(<<"queueLengthHourHist">>, SIM)),

        <<"createdDayHist">> => lists:sum(lists:sublist(maps:get(<<"createdDayHist">>, SIM), 1)),
        <<"modifiedDayHist">> => lists:sum(lists:sublist(maps:get(<<"modifiedDayHist">>, SIM), 1)),
        <<"deletedDayHist">> => lists:sum(lists:sublist(maps:get(<<"deletedDayHist">>, SIM), 1)),
        <<"queueLengthDayHist">> => hd(maps:get(<<"queueLengthDayHist">>, SIM))
    }.


%% @private
build_storage_import_monitoring_description(SIM) ->
    maps:fold(fun(Key, Value, {AccFormat, AccArgs}) ->
        {AccFormat ++ "    ~tp = ~tp~n", AccArgs ++ [Key, Value]}
    end, {"~n#storage_import_monitoring fields values:~n", []}, SIM).<|MERGE_RESOLUTION|>--- conflicted
+++ resolved
@@ -23,7 +23,6 @@
 
 %% tests
 -export([
-<<<<<<< HEAD
     import_empty_storage_test/1,
     import_empty_directory_test/1,
     import_directory_error_test/1,
@@ -31,11 +30,6 @@
 
     import_empty_file_test/1,
     import_file_with_content_test/1
-=======
-    empty_import_test/1,
-    create_directory_import_test/1,
-    create_empty_file_import_test/1
->>>>>>> e270383d
 ]).
 
 
@@ -81,11 +75,7 @@
 %%%===================================================================
 
 
-<<<<<<< HEAD
 import_empty_storage_test(TestSuiteCtx = #storage_import_test_suite_ctx{
-=======
-empty_import_test(TestSuiteCtx = #storage_import_test_suite_ctx{
->>>>>>> e270383d
     importing_provider_selector = ImportingProviderSelector
 }) ->
     #storage_import_test_case_ctx{
@@ -135,21 +125,13 @@
     }).
 
 
-<<<<<<< HEAD
 import_empty_directory_test(TestSuiteCtx = #storage_import_test_suite_ctx{
-=======
-create_directory_import_test(TestSuiteCtx = #storage_import_test_suite_ctx{
->>>>>>> e270383d
     importing_provider_selector = ImportingProviderSelector
 }) ->
     DirName = ?RAND_STR(),
 
     #storage_import_test_case_ctx{
-<<<<<<< HEAD
         imported_storage_id = ImportedStorageId,
-=======
-        imported_storage_id = StorageId,
->>>>>>> e270383d
         other_storage_id = OtherStorageId,
         space_id = SpaceId,
         space_path = SpacePath,
@@ -175,11 +157,7 @@
 
     SpaceTestDirPath = filename:join([<<"/">>, ?FUNCTION_NAME, DirName]),
     StorageSDHandleImportingProvider = sd_test_utils:get_storage_mountpoint_handle(
-<<<<<<< HEAD
         NodeImportingProvider, SpaceId, ImportedStorageId
-=======
-        NodeImportingProvider, SpaceId, StorageId
->>>>>>> e270383d
     ),
     StorageSDHandleNonImportingProvider = sd_test_utils:get_storage_mountpoint_handle(
         NodeImportingProvider, SpaceId, OtherStorageId
@@ -235,11 +213,11 @@
     }).
 
 
-<<<<<<< HEAD
 import_directory_error_test(TestSuiteCtx = #storage_import_test_suite_ctx{
     importing_provider_selector = ImportingProviderSelector
 }) ->
     DirName = ?RAND_STR(),
+    mock_import_file_error(ImportingProviderSelector, DirName),
 
     #storage_import_test_case_ctx{
         imported_storage_id = ImportedStorageId,
@@ -268,8 +246,16 @@
         lfm_proxy:stat(NodeImportingProvider, SessionIdImportingProvider, {path, SpaceTestDirPath}),
         ?ATTEMPTS
     ),
+    ?assertMatch({error, enoent},
+        lfm_proxy:stat(NodeImportingProvider, SessionIdImportingProvider, {path, SpaceTestDirPath}),
+        ?ATTEMPTS
+    ),
     ?assertNotMatch({ok, #file_attr{}},
         lfm_proxy:stat(NodeNonImportingProvider, SessionIdNonImportingProvider, {path, SpaceTestDirPath}),
+        ?ATTEMPTS
+    ),
+    ?assertMatch({error, eacces},
+        lfm_proxy:stat(NodeImportingProvider, SessionIdNonImportingProvider, {path, SpaceTestDirPath}),
         ?ATTEMPTS
     ),
     StorageSDHandleImportingProvider = sd_test_utils:get_storage_mountpoint_handle(
@@ -306,7 +292,7 @@
     space_owner_selector = SpaceOwnerSelector
 }) ->
     DirName = ?RAND_STR(),
-
+    mock_uid_and_gid(ImportingProviderSelector, SpaceOwnerSelector),
     #storage_import_test_case_ctx{
         other_storage_id = OtherStorageId,
         space_id = SpaceId,
@@ -318,7 +304,7 @@
             random_node = NodeNonImportingProvider,
             session_id = SessionIdNonImportingProvider
         }
-    } = init_testcase(?FUNCTION_NAME,  #dir_spec{name = DirName}, TestSuiteCtx),
+    } = init_testcase(?FUNCTION_NAME,  #dir_spec{name = DirName, uid = ?TEST_UID, gid = ?TEST_GID}, TestSuiteCtx),
     await_initial_scan_finished(ImportingProviderSelector, SpaceId),
 
     SpaceTestDirPath = filename:join([<<"/">>, ?FUNCTION_NAME, DirName]),
@@ -365,9 +351,6 @@
 
 
 import_empty_file_test(TestSuiteCtx = #storage_import_test_suite_ctx{
-=======
-create_empty_file_import_test(TestSuiteCtx = #storage_import_test_suite_ctx{
->>>>>>> e270383d
     importing_provider_selector = ImportingProviderSelector
 }) ->
     FileName = ?RAND_STR(),
@@ -382,7 +365,7 @@
             random_node = NodeNonImportingProvider,
             session_id = SessionIdNonImportingProvider
         }
-    }  = init_testcase(?FUNCTION_NAME, #file_spec{name = FileName}, TestSuiteCtx),
+    } = init_testcase(?FUNCTION_NAME, #file_spec{name = FileName}, TestSuiteCtx),
     await_initial_scan_finished(ImportingProviderSelector, SpaceId),
 
     SpacePathFileKey = {path, filepath_utils:join([SpacePath, FileName])},
@@ -428,11 +411,7 @@
         lfm_proxy:check_size_and_read(NodeNonImportingProvider, Handle2, 0, 1), ?ATTEMPTS).
 
 
-<<<<<<< HEAD
 import_file_with_content_test(TestSuiteCtx = #storage_import_test_suite_ctx{
-=======
-create_file_import_test(TestSuiteCtx = #storage_import_test_suite_ctx{
->>>>>>> e270383d
     importing_provider_selector = ImportingProviderSelector
 }) ->
     FileName = ?RAND_STR(),
@@ -457,12 +436,8 @@
     %% Check if file was imported on ImportingProvider
     ?assertMatch({ok, #file_attr{}},
         lfm_proxy:stat(NodeImportingProvider, SessionIdImportingProvider, SpacePathFileKey),
-<<<<<<< HEAD
         ?ATTEMPTS),
 
-=======
-    ?ATTEMPTS),
->>>>>>> e270383d
     {ok, Handle1} = ?assertMatch({ok, _},
         lfm_proxy:open(NodeImportingProvider, SessionIdImportingProvider, SpacePathFileKey, read)),
     ?assertMatch({ok, FileContent},
@@ -545,37 +520,7 @@
     atom(), undefined | onenv_file_test_utils:object_spec(), storage_import_test_suite_ctx()
 ) ->
     storage_import_test_case_ctx().
-init_testcase(TestCaseName = import_directory_error_test, FileDesc = #dir_spec{name = DirName},
-    TestSuiteCtx = #storage_import_test_suite_ctx{importing_provider_selector = ImportingProviderSelector}
-) ->
-    mock_import_file_error(ImportingProviderSelector, DirName),
-    init_testcase(default, TestCaseName, FileDesc, TestSuiteCtx);
-init_testcase(TestCaseName = import_directory_check_user_id_test, FileDesc,
-    TestSuiteCtx = #storage_import_test_suite_ctx{
-        importing_provider_selector = ImportingProviderSelector,
-        space_owner_selector = SpaceOwnerSelector
-    }
-) ->
-    Nodes = oct_background:get_provider_nodes(ImportingProviderSelector),
-    SpaceOwnerUid = oct_background:to_entity_id(SpaceOwnerSelector),
-    ok = test_utils:mock_new(Nodes, [luma]),
-    ok = test_utils:mock_expect(Nodes, luma, map_uid_to_onedata_user, fun(_, _, _) ->
-        {ok, SpaceOwnerUid}
-    end),
-    ok = test_utils:mock_expect(Nodes, luma, map_to_display_credentials, fun(_, _, _) ->
-        {ok, {?TEST_UID, ?TEST_GID}}
-    end),
-    init_testcase(default, TestCaseName, FileDesc, TestSuiteCtx);
-init_testcase(TestCaseName, FileDesc, TestSuiteCtx) ->
-    init_testcase(default, TestCaseName, FileDesc, TestSuiteCtx).
-
-
-%% @private
--spec init_testcase(
-    atom(), atom(), undefined | onenv_file_test_utils:object_spec(), storage_import_test_suite_ctx()
-) ->
-    storage_import_test_case_ctx().
-init_testcase(default, TestCaseName, FileDesc, TestSuiteCtx = #storage_import_test_suite_ctx{
+init_testcase(TestCaseName, FileDesc, TestSuiteCtx = #storage_import_test_suite_ctx{
     storage_type = StorageType,
     importing_provider_selector = ImportingProviderSelector,
     non_importing_provider_selector = NonImportingProviderSelector,
@@ -583,7 +528,7 @@
 }) ->
     ImportedStorageId = create_storage(StorageType, ImportingProviderSelector, true),
     FileDesc =/= undefined andalso ?rpc(ImportingProviderSelector, create_file_tree_on_storage(
-        TestCaseName, ImportedStorageId, FileDesc
+        ImportedStorageId, FileDesc
     )),
 
     OtherStorageId = create_storage(StorageType, NonImportingProviderSelector, false),
@@ -613,13 +558,8 @@
         other_storage_id = OtherStorageId,
         space_id = SpaceId,
         space_path = <<"/", SpaceNameBin/binary>>,
-<<<<<<< HEAD
         importing_provider_ctx = build_provider_ctx(SpaceOwnerSelector, ImportingProviderSelector),
         non_importing_provider_ctx = build_provider_ctx(SpaceOwnerSelector, NonImportingProviderSelector)
-=======
-        importing_provider_ctx = get_provider_ctx(SpaceOwnerSelector, ImportingProviderSelector),
-        non_importing_provider_ctx = get_provider_ctx(SpaceOwnerSelector, NonImportingProviderSelector)
->>>>>>> e270383d
     }.
 
 
@@ -657,15 +597,9 @@
 
 
 %% @private
-<<<<<<< HEAD
--spec build_provider_ctx(oct_background:entity_selector(), oct_background:entity_selector()) ->
+-spec build_provider_ctx(ocunmock_import_file_errort_background:entity_selector(), oct_background:entity_selector()) ->
     provider_ctx().
 build_provider_ctx(SpaceOwnerSelector, ProviderSelector) ->
-=======
--spec get_provider_ctx(oct_background:entity_selector(), oct_background:entity_selector()) ->
-    provider_ctx().
-get_provider_ctx(SpaceOwnerSelector, ProviderSelector) ->
->>>>>>> e270383d
     #provider_ctx{
         random_node = oct_background:get_random_provider_node(ProviderSelector),
         session_id = oct_background:get_user_session_id(SpaceOwnerSelector, ProviderSelector)
@@ -673,51 +607,35 @@
 
 
 %% @private
-<<<<<<< HEAD
--spec create_file_tree_on_storage(atom(), storage:id(), onenv_file_test_utils:object_spec()) ->
-=======
 -spec create_file_tree_on_storage(storage:id(), onenv_file_test_utils:object_spec()) ->
->>>>>>> e270383d
     storage:id().
-create_file_tree_on_storage(TestCase, StorageId, FileDesc) ->
+create_file_tree_on_storage(StorageId, FileDesc) ->
     Helper = storage:get_helper(StorageId),
     HelperHandle = helpers:get_helper_handle(Helper, Helper#helper.admin_ctx),
-<<<<<<< HEAD
-    create_file_tree_on_storage(TestCase, HelperHandle, <<"/">>, FileDesc).
-=======
     create_file_tree_on_storage(HelperHandle, <<"/">>, FileDesc).
->>>>>>> e270383d
 
 
 %% @private
 -spec create_file_tree_on_storage(
-    atom(),
     helpers:helper_handle(),
     file_meta:path(),
     onenv_file_test_utils:object_spec()
 ) ->
     storage:id().
-create_file_tree_on_storage(import_directory_check_user_id_test, HelperHandle, ParentPath, #dir_spec{
+create_file_tree_on_storage(HelperHandle, ParentPath, #dir_spec{
     name = NameOrUndefined,
-    mode = DirMode
+    mode = DirMode,
+    uid = Uid,
+    gid = Gid
 }) ->
     DirName = utils:ensure_defined(NameOrUndefined, str_utils:rand_hex(20)),
     StorageDirId = filepath_utils:join([ParentPath, DirName]),
-<<<<<<< HEAD
     ok = helpers:mkdir(HelperHandle, StorageDirId, DirMode),
-    ok = helpers:chown(HelperHandle, StorageDirId, ?TEST_UID, ?TEST_GID);
-create_file_tree_on_storage(_TestCase, HelperHandle, ParentPath, #dir_spec{
-    name = NameOrUndefined,
-    mode = DirMode
-}) ->
-    DirName = utils:ensure_defined(NameOrUndefined, str_utils:rand_hex(20)),
-    StorageDirId = filepath_utils:join([ParentPath, DirName]),
-    ok = helpers:mkdir(HelperHandle, StorageDirId, DirMode);
-create_file_tree_on_storage(_TestCase, HelperHandle, ParentPath, #file_spec{
-=======
-    helpers:mkdir(HelperHandle, StorageDirId, DirMode);
+    case Uid =/= undefined andalso Gid =/= undefined of
+        true -> ok = helpers:chown(HelperHandle, StorageDirId, Uid, Gid);
+        false -> ok
+    end;
 create_file_tree_on_storage(HelperHandle, ParentPath, #file_spec{
->>>>>>> e270383d
     name = NameOrUndefined,
     mode = FileMode,
     content =  FileContent
@@ -785,14 +703,25 @@
     ok = test_utils:mock_new(Nodes, storage_import_engine),
     ok = test_utils:mock_expect(Nodes, storage_import_engine, import_file_unsafe,
         fun(StorageFileCtx, Info) ->
-            FileName = storage_file_ctx:get_file_name_const(StorageFileCtx),
-            case FileName of
+            case storage_file_ctx:get_file_name_const(StorageFileCtx) of
                 ErroneousFile -> throw(test_error);
-                _ ->
-                    meck:passthrough([StorageFileCtx, Info])
+                _ -> meck:passthrough([StorageFileCtx, Info])
             end
         end
     ).
+
+
+-spec mock_uid_and_gid(oct_background:node_selector(), oct_background:entity_selector()) -> ok.
+mock_uid_and_gid(ProviderSelector, SpaceOwnerSelector) ->
+    Nodes = oct_background:get_provider_nodes(ProviderSelector),
+    SpaceOwnerUserId = oct_background:to_entity_id(SpaceOwnerSelector),
+    ok = test_utils:mock_new(Nodes, [luma]),
+    ok = test_utils:mock_expect(Nodes, luma, map_uid_to_onedata_user, fun(_, _, _) ->
+        {ok, SpaceOwnerUserId}
+    end),
+    test_utils:mock_expect(Nodes, luma, map_to_display_credentials, fun(_, _, _) ->
+        {ok, {?TEST_UID, ?TEST_GID}}
+    end).
 
 
 %% @private
