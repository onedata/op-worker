--- conflicted
+++ resolved
@@ -539,20 +539,15 @@
     fun() ->
         Path = filename:join([TopDirPath, ?RANDOM_FILE_NAME()]),
         {ok, Guid} = api_test_utils:create_file(FileType, P1Node, UserSessIdP1, Path, 8#704),
-<<<<<<< HEAD
         FileShares = case api_test_utils:randomly_create_share(P1Node, SpaceOwnerSessIdP1, Guid) of
             undefined -> [];
             ShareId -> [ShareId]
         end,
         ?assertMatch(
             {ok, #file_attr{shares = FileShares}},
-            api_test_utils:get_file_attrs(P2Node, Guid),
+            file_test_utils:get_attrs(P2Node, Guid),
             ?ATTEMPTS
         ),
-=======
-        file_test_utils:await_sync(P2Node, Guid),
-
->>>>>>> 41bacb6a
         api_test_memory:set(MemRef, file_guid, Guid),
 
         case FileType of
