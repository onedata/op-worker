%%%-------------------------------------------------------------------
%%% @author Bartosz Walkowicz
%%% @copyright (C) 2020 ACK CYFRONET AGH
%%% This software is released under the MIT license
%%% cited in 'LICENSE.txt'.
%%% @end
%%%-------------------------------------------------------------------
%%% @doc
%%% This file contains tests concerning file streaming API (REST + gs).
%%% @end
%%%-------------------------------------------------------------------
-module(api_file_stream_test_SUITE).
-author("Bartosz Walkowicz").

-include("api_file_test_utils.hrl").
-include("modules/fslogic/fslogic_common.hrl").
-include("modules/fslogic/file_details.hrl").
-include("modules/logical_file_manager/lfm.hrl").
-include("onenv_test_utils.hrl").
-include("proto/oneclient/common_messages.hrl").
-include_lib("ctool/include/test/performance.hrl").
-include_lib("ctool/include/graph_sync/gri.hrl").
-include_lib("ctool/include/http/codes.hrl").
-include_lib("ctool/include/http/headers.hrl").
-include_lib("ctool/include/privileges.hrl").

-export([
    groups/0, all/0,
    init_per_suite/1, end_per_suite/1,
    init_per_group/2, end_per_group/2,
    init_per_testcase/2, end_per_testcase/2
]).

-export([
    gui_download_file_test/1,
    gui_download_file_test_base/1,
    gui_download_dir_test/1,
    gui_download_dir_test_base/1,
    gui_download_multiple_files_test/1,
    gui_download_multiple_files_test_base/1,
    gui_download_different_filetypes_test/1,
    gui_download_files_between_spaces_test/1,
    gui_download_incorrect_uuid_test/1,
    gui_download_tarball_with_hardlinks_test/1,
    gui_download_tarball_with_symlink_loop_test/1,
    rest_download_file_test/1,
    rest_download_file_at_path_test/1,
    rest_download_dir_test/1,
    rest_download_dir_at_path_test/1
]).

groups() -> [
    {all_tests, [parallel], [
        gui_download_file_test,
        gui_download_dir_test,
        gui_download_multiple_files_test,
        gui_download_different_filetypes_test,
        gui_large_dir_download_test,
        gui_download_files_between_spaces_test,
        gui_download_incorrect_uuid_test,
        gui_download_tarball_with_hardlinks_test,
        gui_download_tarball_with_symlink_loop_test,
        rest_download_file_test,
        rest_download_file_at_path_test,
        rest_download_dir_test,
        rest_download_dir_at_path_test
    ]}
].

-define(STANDARD_CASES, [
    {group, all_tests}
]).

-define(PERFORMANCE_CASES, [
    gui_download_file_test,
    gui_download_dir_test,
    gui_download_multiple_files_test
]).

all() -> ?ALL(?STANDARD_CASES, ?PERFORMANCE_CASES).

-define(DEFAULT_READ_BLOCK_SIZE, 1024).
-define(GUI_DOWNLOAD_CODE_EXPIRATION_SECONDS, 20).

-define(ATTEMPTS, 30).

-define(FILESIZE, 4 * ?DEFAULT_READ_BLOCK_SIZE).
-define(RAND_CONTENT(), ?RAND_CONTENT(rand:uniform(3) * ?FILESIZE)).
-define(RAND_CONTENT(FileSize), crypto:strong_rand_bytes(FileSize)).

-define(TARBALL_DOWNLOAD_CLIENT_SPEC,
    #client_spec{
        correct = [
            user2,  % space owner - doesn't need any perms
            user3,  % files owner
            user4   % forbidden user in space is allowed to download an empty tarball - files without access are ignored
        ],
        unauthorized = [nobody],
        forbidden_not_in_space = [user1]
    }
).

-define(ALL_RANGES_TO_TEST(FileSize), [
    {<<"bytes=10-20">>, ?HTTP_206_PARTIAL_CONTENT, [{10, 11}]},
    {
        <<
            "bytes=",
            (integer_to_binary(FileSize - 100))/binary,
            "-",
            (integer_to_binary(FileSize + 100))/binary
        >>,
        ?HTTP_206_PARTIAL_CONTENT, [{FileSize - 100, 100}]
    },
    {<<"bytes=100-300,500-500,-300">>, ?HTTP_206_PARTIAL_CONTENT, [
        {100, 201}, {500, 1}, {FileSize - 300, 300}
    ]},

    {<<"unicorns">>, ?HTTP_416_RANGE_NOT_SATISFIABLE},
    {<<"bytes:5-10">>, ?HTTP_416_RANGE_NOT_SATISFIABLE},
    {<<"bytes=5=10">>, ?HTTP_416_RANGE_NOT_SATISFIABLE},
    {<<"bytes=-15-10">>, ?HTTP_416_RANGE_NOT_SATISFIABLE},
    {<<"bytes=10-5">>, ?HTTP_416_RANGE_NOT_SATISFIABLE},
    {<<"bytes=-5-">>, ?HTTP_416_RANGE_NOT_SATISFIABLE},
    {<<"bytes=10--5">>, ?HTTP_416_RANGE_NOT_SATISFIABLE},
    {<<"bytes=10-15-">>, ?HTTP_416_RANGE_NOT_SATISFIABLE},

    {<<"bytes=5000000-5100000">>, ?HTTP_416_RANGE_NOT_SATISFIABLE}
]).

-type test_mode() :: normal_mode | share_mode.

-type offset() :: non_neg_integer().
-type size() :: non_neg_integer().
-type files_strategy() :: check_files_content | no_files.

%%%===================================================================
%%% GUI download test functions
%%%===================================================================

gui_download_file_test(Config) ->
    ?PERFORMANCE(Config, [
        {repeats, 1},
        {success_rate, 100},
        {parameters, [
            [{name, test_type}, {value, standard}, {description, "Type of test"}]
        ]},
        {description, "Tests download of file via GUI"},
        {config, [{name, performance},
            {parameters, [
                [{name, test_type}, {value, performance}]
            ]}
        ]}
    ]).
gui_download_file_test_base(Config) ->
    ClientSpec = #client_spec{
        correct = [
            user2,  % space owner - doesn't need any perms
            user3   % files owner
        ],
        unauthorized = [nobody],
        forbidden_not_in_space = [user1],
        forbidden_in_space = [user4]
    },
    Content = case ?config(test_type, Config) of
        standard -> ?RAND_CONTENT();
        performance -> ?RAND_CONTENT(20 * ?FILESIZE)
    end,
    FileSpec = #file_spec{mode = 8#604, content = Content, shares = [#share_spec{}]},
    gui_download_test_base(Config, FileSpec, ClientSpec, <<"File">>, uninterrupted_download).

gui_download_dir_test(Config) ->
    ?PERFORMANCE(Config, [
        {repeats, 1},
        {success_rate, 100},
        {parameters, [
            [{name, test_type}, {value, standard}, {description, "Type of test"}]
        ]},
        {description, "Tests download of directory via GUI"},
        {config, [{name, performance},
            {parameters, [
                [{name, test_type}, {value, performance}]
            ]}
        ]}
    ]).
gui_download_dir_test_base(Config) ->
    {ClientSpec, DirSpec} = case ?config(test_type, Config) of
        standard ->
            {?TARBALL_DOWNLOAD_CLIENT_SPEC, #dir_spec{mode = 8#705,
                shares = [#share_spec{}], children = [#dir_spec{}, #file_spec{content = ?RAND_CONTENT()}]}};
        performance ->
            CS = #client_spec{
                correct = [
                    user2  % space owner - doesn't need any perms
                ]
            },
            ChildrenSpecGen = fun
                F(0) -> [];
                F(Depth) ->
                    Children = F(Depth - 1),
                    [#dir_spec{children = Children},
                        #dir_spec{children = Children}, #file_spec{content = ?RAND_CONTENT(100)}]
            end,
            DS = #dir_spec{mode = 8#705, shares = [#share_spec{}], children = ChildrenSpecGen(7)},
            {CS, DS}
    end,
    gui_download_test_base(Config, DirSpec, ClientSpec, <<"Dir">>).

gui_download_multiple_files_test(Config) ->
    ?PERFORMANCE(Config, [
        {repeats, 1},
        {success_rate, 100},
        {parameters, [
            [{name, test_type}, {value, standard}, {description, "Type of test"}]
        ]},
        {description, "Tests download of file via GUI"},
        {config, [{name, performance},
            {parameters, [
                [{name, test_type}, {value, performance}]
            ]}
        ]}
    ]).
gui_download_multiple_files_test_base(Config) ->
    GetContentFun = case ?config(test_type, Config) of
        standard -> fun() -> ?RAND_CONTENT() end;
        performance -> fun() -> ?RAND_CONTENT(20 * ?FILESIZE) end
    end,
    ClientSpec = ?TARBALL_DOWNLOAD_CLIENT_SPEC,
    DirSpec = [
        #file_spec{mode = 8#604, shares = [#share_spec{}], content = GetContentFun()},
        #file_spec{mode = 8#604, shares = [#share_spec{}], content = GetContentFun()},
        #file_spec{mode = 8#604, shares = [#share_spec{}], content = GetContentFun()},
        #file_spec{mode = 8#604, shares = [#share_spec{}], content = GetContentFun()}
    ],
    gui_download_test_base(Config, DirSpec, ClientSpec, <<"Multiple files">>).

gui_download_different_filetypes_test(Config) ->
    ClientSpec = ?TARBALL_DOWNLOAD_CLIENT_SPEC,
    DirSpec = [
        #symlink_spec{shares = [#share_spec{}], symlink_value = make_symlink_target()},
        #dir_spec{mode = 8#705, shares = [#share_spec{}], children = [#dir_spec{}, #file_spec{content = ?RAND_CONTENT()}]},
        #file_spec{mode = 8#604, shares = [#share_spec{}], content = ?RAND_CONTENT()}
    ],
    gui_download_test_base(Config, DirSpec, ClientSpec, <<"Different filetypes">>).

<<<<<<< HEAD
=======

gui_large_dir_download_test(Config) ->
    ClientSpec = #client_spec{
        correct = [
            user2  % space owner - doesn't need any perms
        ]
    },
    ChildrenSpecGen = fun
        F(0) -> [];
        F(Depth) ->
            Children = F(Depth - 1),
            [#dir_spec{children = Children}, #dir_spec{children = Children}, #file_spec{content = ?RAND_CONTENT(100)}]
    end,
    DirSpec = #dir_spec{mode = 8#705, shares = [#share_spec{}], children = ChildrenSpecGen(7)},
    gui_download_test_base(Config, DirSpec, ClientSpec, <<"Large dir">>).


>>>>>>> e1027bff
gui_download_files_between_spaces_test(_Config) ->
    ClientSpec = #client_spec{
        correct = [
            user3,  % files owner
            user4   % forbidden user in space is allowed to download an empty tarball - files without access are ignored
        ],
        % user1 and user2 are only in one of specified spaces, therefore download should fail
        forbidden_not_in_space = [user1, user2],
        unauthorized = [nobody]
    },
    MemRef = api_test_memory:init(),

    SpaceId1 = oct_background:get_space_id(space_krk_par),
    SpaceId2 = oct_background:get_space_id(space_krk),
    Spec = #file_spec{mode = 8#604, shares = [#share_spec{}], content = ?RAND_CONTENT()},

    SetupFun = fun() ->
        Object = lists:map(fun(SpaceId) ->
            onenv_file_test_utils:create_and_sync_file_tree(user3, SpaceId, Spec, krakow)
        end, [SpaceId1, SpaceId2]),
        api_test_memory:set(MemRef, file_tree_object, Object)
    end,
    ValidateCallResultFun = build_get_download_url_validate_gs_call_fun(MemRef),

    DataSpec = #data_spec{
        required = [<<"file_ids">>],
        % correct values are injected in function maybe_inject_guids/3 based on provided FileTreeSpec
        correct_values = #{<<"file_ids">> => [injected_guids]}
    },
    ?assert(onenv_api_test_runner:run_tests([
        #scenario_spec{
            name = <<"Download files between spaces using gui endpoint and gs private api">>,
            type = gs,
            target_nodes = [krakow],
            client_spec = ClientSpec,
            setup_fun = SetupFun,
            prepare_args_fun = build_get_download_url_prepare_gs_args_fun(MemRef, normal_mode, private),
            validate_result_fun = ValidateCallResultFun,
            data_spec = DataSpec
        }
    ])).


gui_download_incorrect_uuid_test(Config) ->
    MemRef = api_test_memory:init(),
    SpaceId = oct_background:get_space_id(space_krk_par),
    ValidateCallResultFun = fun(#api_test_ctx{node = DownloadNode}, Result) ->
        {ok, #{<<"fileUrl">> := FileDownloadUrl}} = ?assertMatch({ok, #{}}, Result),
        ?assertMatch(?ERROR_POSIX(?ENOENT), download_file_using_download_code_with_resumes(DownloadNode, FileDownloadUrl))
    end,

    DataSpec = #data_spec{
        required = [<<"file_ids">>],
        correct_values = #{<<"file_ids">> => [
            [file_id:pack_guid(<<"incorrent_uuid0">>, SpaceId), file_id:pack_guid(<<"incorrent_uuid1">>, SpaceId)]
        ]}
    },
    ?assert(onenv_api_test_runner:run_tests([
        #scenario_spec{
            name = <<"Download tarball with incorrent uuid using gui endpoint and gs private api">>,
            type = gs,
            target_nodes = ?config(op_worker_nodes, Config),
            client_spec = ?TARBALL_DOWNLOAD_CLIENT_SPEC,
            prepare_args_fun = build_get_download_url_prepare_gs_args_fun(MemRef, normal_mode, private),
            validate_result_fun = ValidateCallResultFun,
            data_spec = DataSpec
        }
    ])).


gui_download_tarball_with_symlink_loop_test(Config) ->
    MemRef = api_test_memory:init(),
    SpaceId = oct_background:get_space_id(space_krk_par),
    #object{guid = DirGuid} = DirObject = onenv_file_test_utils:create_and_sync_file_tree(user3, SpaceId, #dir_spec{}, krakow),
    Spec = [
        #file_spec{content = ?RAND_CONTENT(), mode = 8#604},
        #dir_spec{mode = 8#705, children = [#symlink_spec{symlink_value = make_symlink_target(SpaceId, DirObject)}]},
        #symlink_spec{symlink_value = make_symlink_target(SpaceId, DirObject)}
    ],
    [FileObject, #object{guid = ChildDirGuid, children = [#object{name = SymlinkName}]} = ChildDirObject, _SymlinkObject] =
        onenv_file_test_utils:create_and_sync_file_tree(user3, DirGuid, Spec, krakow),

    ExpectedObject = ChildDirObject#object{
        children = [
            DirObject#object{
                name = SymlinkName,
                children = [
                    ChildDirObject#object{children = []},
                    FileObject
                ]
            }
        ]
    },
    api_test_memory:set(MemRef, file_tree_object, [ExpectedObject]),

    ValidateCallResultFun = build_get_download_url_validate_gs_call_fun(MemRef),

    DataSpec = #data_spec{
        required = [<<"file_ids">>],
        correct_values = #{<<"file_ids">> => [
            [ChildDirGuid]
        ]}
    },
    ?assert(onenv_api_test_runner:run_tests([
        #scenario_spec{
            name = <<"Download tarball with symlink loop using gui endpoint and gs private api">>,
            type = gs,
            target_nodes = ?config(op_worker_nodes, Config),
            client_spec = #client_spec{
                correct = [
                    user2,  % space owner - doesn't need any perms
                    user3  % files owner
                ],
                unauthorized = [nobody],
                forbidden_not_in_space = [user1]
            },
            prepare_args_fun = build_get_download_url_prepare_gs_args_fun(MemRef, normal_mode, private),
            validate_result_fun = ValidateCallResultFun,
            data_spec = DataSpec
        }
    ])).


gui_download_tarball_with_hardlinks_test(Config) ->
    Providers = ?config(op_worker_nodes, Config),
    SpaceId = oct_background:get_space_id(space_krk_par),

    MemRef = api_test_memory:init(),
    Spec = #dir_spec{mode = 8#705, children = [#file_spec{content = ?RAND_CONTENT(), mode = 8#604}]},

    SetupFun = fun() ->
        #object{guid = DirGuid, children = [#object{guid = FileGuid, content = Content}] = Children} = DirObject =
            onenv_file_test_utils:create_and_sync_file_tree(user3, SpaceId, Spec, krakow),
        SpaceGuid = fslogic_uuid:spaceid_to_space_dir_guid(SpaceId),
        {ok, LinkObject1} = make_hardlink(Config, FileGuid, SpaceGuid),
        {ok, LinkObject2} = make_hardlink(Config, FileGuid, DirGuid),
        api_test_memory:set(MemRef, file_tree_object, [
            LinkObject1#object{content = Content},
            DirObject#object{children = [LinkObject2#object{content = Content} | Children]}
        ])
    end,

    ValidateCallResultFun = build_get_download_url_validate_gs_call_fun(MemRef),
    VerifyFun = build_download_file_verify_fun(MemRef),

    DataSpec = #data_spec{
        required = [<<"file_ids">>],
        % correct values are injected in function maybe_inject_guids/3 based on provided FileTreeSpec
        correct_values = #{<<"file_ids">> => [injected_guids]}
    },
    ?assert(onenv_api_test_runner:run_tests([
        #scenario_spec{
            name = <<"Download tarball containing hardlinks using gui endpoint and gs private api">>,
            type = gs,
            target_nodes = Providers,
            client_spec = ?TARBALL_DOWNLOAD_CLIENT_SPEC,
            setup_fun = SetupFun,
            prepare_args_fun = build_get_download_url_prepare_gs_args_fun(MemRef, normal_mode, private),
            validate_result_fun = ValidateCallResultFun,
            verify_fun = VerifyFun,
            data_spec = DataSpec
        }
    ])).

%%%===================================================================
%%% GUI download test base and spec functions
%%%===================================================================

%% @private
-spec gui_download_test_base(
    test_config:config(),
    onenv_file_test_utils:object_spec() | [onenv_file_test_utils:file_spec()],
    onenv_api_test_runner:client_spec(),
    binary()
) ->
    ok.
gui_download_test_base(Config, FileTreeSpec, ClientSpec, ScenarioPrefix) ->
    gui_download_test_base(Config, FileTreeSpec, ClientSpec, ScenarioPrefix, simulate_failures).

%% @private
-spec gui_download_test_base(
    test_config:config(),
    onenv_file_test_utils:object_spec() | [onenv_file_test_utils:file_spec()],
    onenv_api_test_runner:client_spec(),
    binary(),
    simulate_failures | uninterrupted_download
) ->
    ok.
gui_download_test_base(Config, FileTreeSpec, ClientSpec, ScenarioPrefix, DownloadType) ->
    Providers = ?config(op_worker_nodes, Config),

    SpaceId = oct_background:get_space_id(space_krk_par),
    #object{guid = DirGuid, shares = [DirShareId]} =
        onenv_file_test_utils:create_and_sync_file_tree(
            user3, SpaceId, #dir_spec{shares = [#share_spec{}]}, krakow),

    MemRef = api_test_memory:init(),
    api_test_memory:set(MemRef, download_type, DownloadType),

    SetupFun = build_download_file_setup_fun(MemRef, FileTreeSpec),
    ValidateCallResultFun = build_get_download_url_validate_gs_call_fun(MemRef),
    VerifyFun = build_download_file_verify_fun(MemRef),

    DataSpec = #data_spec{
        required = [<<"file_ids">>],
        optional = [<<"follow_symlinks">>],
        correct_values = #{
            % correct values are injected in function maybe_inject_guids/3 based on provided FileTreeSpec
            <<"file_ids">> => [injected_guids],
            <<"follow_symlinks">> => [true, false]
        },
        bad_values = [
            {<<"file_ids">>, [<<"incorrect_guid">>], ?ERROR_BAD_VALUE_IDENTIFIER(<<"file_ids">>)},
            {<<"file_ids">>, [file_id:pack_guid(<<"uuid">>, <<"incorrent_space_id">>)],
                {error_fun,
                    fun(#api_test_ctx{node = Node}) ->
                        ?ERROR_SPACE_NOT_SUPPORTED_BY(SpaceId, ?GET_DOMAIN_BIN(Node))
                    end}
            },
            {<<"file_ids">>, <<"not_a_list">>, ?ERROR_BAD_VALUE_LIST_OF_BINARIES(<<"file_ids">>)},
            {<<"follow_symlinks">>, <<"not_a_boolean">>, ?ERROR_BAD_VALUE_BOOLEAN(<<"follow_symlinks">>)}
        ]
    },
    ?assert(onenv_api_test_runner:run_tests([
        #scenario_spec{
            name = <<"[", ScenarioPrefix/binary, "] Download file using gui endpoint and gs private api">>,
            type = gs,
            target_nodes = Providers,
            client_spec = ClientSpec,
            setup_fun = SetupFun,
            prepare_args_fun = build_get_download_url_prepare_gs_args_fun(MemRef, normal_mode, private),
            validate_result_fun = ValidateCallResultFun,
            verify_fun = VerifyFun,
            data_spec = api_test_utils:add_file_id_errors_for_operations_available_in_share_mode(
                <<"file_ids">>, DirGuid, undefined, DataSpec
            )
        },
        #scenario_spec{
            name = <<"[", ScenarioPrefix/binary, "] Download shared file using gui endpoint and gs public api">>,
            type = gs,
            target_nodes = Providers,
            client_spec = ?CLIENT_SPEC_FOR_SHARES,
            setup_fun = SetupFun,
            prepare_args_fun = build_get_download_url_prepare_gs_args_fun(MemRef, share_mode, public),
            validate_result_fun = ValidateCallResultFun,
            verify_fun = VerifyFun,
            data_spec = api_test_utils:add_file_id_errors_for_operations_available_in_share_mode(
                <<"file_ids">>, DirGuid, DirShareId, DataSpec
            )
        },
        #scenario_spec{
            name = <<"[", ScenarioPrefix/binary, "] Download shared file using gui endpoint and gs private api">>,
            type = gs_with_shared_guid_and_aspect_private,
            target_nodes = Providers,
            client_spec = ?CLIENT_SPEC_FOR_SHARES,
            setup_fun = SetupFun,
            prepare_args_fun = build_get_download_url_prepare_gs_args_fun(MemRef, share_mode, private),
            validate_result_fun = fun(#api_test_ctx{client = Client}, Result) ->
                case Client of
                    ?NOBODY -> ?assertEqual(?ERROR_UNAUTHORIZED, Result);
                    _ -> ?assertEqual(?ERROR_FORBIDDEN, Result)
                end
            end,
            data_spec = DataSpec
        }
    ])).


%% @private
-spec build_get_download_url_prepare_gs_args_fun(api_test_memory:mem_ref(), test_mode(), gri:scope()) ->
    onenv_api_test_runner:prepare_args_fun().
build_get_download_url_prepare_gs_args_fun(MemRef, TestMode, Scope) ->
    fun(#api_test_ctx{data = Data0}) ->
        api_test_memory:set(MemRef, scope, Scope),
        api_test_memory:set(MemRef, follow_symlinks, maps:get(<<"follow_symlinks">>, Data0, true)),
        Data1 = maybe_inject_guids(MemRef, Data0, TestMode),
        #gs_args{
            operation = get,
            gri = #gri{type = op_file, aspect = download_url, scope = Scope},
            data = Data1
        }
    end.


%% @private
maybe_inject_guids(MemRef, Data, TestMode) when is_map(Data) ->
    case maps:get(<<"file_ids">>, Data, undefined) of
        injected_guids ->
            FileTreeObject = api_test_memory:get(MemRef, file_tree_object),
            Guids = lists:map(fun(#object{guid = Guid, shares = Shares}) ->
                case TestMode of
                    normal_mode -> Guid;
                    share_mode ->
                        case Shares of
                            [ShareId | _] -> file_id:guid_to_share_guid(Guid, ShareId);
                            _ -> Guid
                        end
                end
            end, utils:ensure_list(FileTreeObject)),
            {FinalGuids, UpdatedData} = case maps:take(bad_id, Data) of
                {BadId, LeftoverData} -> {[BadId], LeftoverData};
                error -> {Guids, Data}
            end,
            UpdatedData#{<<"file_ids">> => FinalGuids};
        _ ->
            Data
    end;
maybe_inject_guids(_MemRef, Data, _TestMode) ->
    Data.


%% @private
-spec build_get_download_url_validate_gs_call_fun(api_test_memory:mem_ref()) ->
    onenv_api_test_runner:validate_call_result_fun().
build_get_download_url_validate_gs_call_fun(MemRef) ->
    fun(#api_test_ctx{node = DownloadNode, client = Client}, Result) ->
        [#object{guid = Guid} | _] = FileTreeObject = api_test_memory:get(MemRef, file_tree_object),

        {ok, #{<<"fileUrl">> := FileDownloadUrl}} = ?assertMatch({ok, #{}}, Result),
        [_, DownloadCode] = binary:split(FileDownloadUrl, [<<"/download/">>]),

        DownloadFunction = case api_test_memory:get(MemRef, download_type, simulate_failures) of
            simulate_failures -> fun download_file_using_download_code_with_resumes/2;
            uninterrupted_download -> fun download_file_using_download_code/2
        end,
        case rand:uniform(2) of
            1 ->
                User4Id = oct_background:get_user_id(user4),
                % File download code should be still usable after unsuccessful download
                case Client of
                    % user4 does not have access to files, so list of files to download passed 
                    % to file_download_utils is empty, hence it cannot be blocked for specific guid
                    ?USER(User4Id) -> ok;
                    _ ->
                        block_file_streaming(DownloadNode, Guid),
                        ?assertEqual(?ERROR_POSIX(?EAGAIN), DownloadFunction(DownloadNode, FileDownloadUrl)),
                        unblock_file_streaming(DownloadNode, Guid),
                        ?assertMatch({ok, _}, get_file_download_code_doc(DownloadNode, DownloadCode, memory))
                end,

                % But first successful download should make it unusable
                case FileTreeObject of
                    [#object{type = ?REGULAR_FILE_TYPE, content = ExpContent1}] ->
                        ?assertEqual({ok, ExpContent1}, DownloadFunction(DownloadNode, FileDownloadUrl));
                    _ ->
                        {ok, Bytes} = ?assertMatch({ok, _}, DownloadFunction(DownloadNode, FileDownloadUrl)),
                        % user4 does not have access to files, so downloaded tarball contains only dir entry
                        lists:foreach(fun(Object) ->
                            case {Client, api_test_memory:get(MemRef, scope)} of
                                {?USER(User4Id), private} ->
                                    check_tarball(MemRef, Bytes, Object, no_files);
                                _ ->
                                    check_tarball(MemRef, Bytes, Object)
                            end
                        end, utils:ensure_list(FileTreeObject))
                end,
                % file download code is still usable for some time to allow for resuming after download of last chunk failed
                timer:sleep(timer:seconds(?GUI_DOWNLOAD_CODE_EXPIRATION_SECONDS)),
                ?assertMatch(?ERROR_NOT_FOUND, get_file_download_code_doc(DownloadNode, DownloadCode, memory), ?ATTEMPTS),
                ?assertEqual(?ERROR_BAD_VALUE_ID_NOT_FOUND(<<"code">>), DownloadFunction(DownloadNode, FileDownloadUrl)),

                api_test_memory:set(MemRef, download_succeeded, true);
            2 ->
                % File download code should be unusable after expiration period
                timer:sleep(timer:seconds(?GUI_DOWNLOAD_CODE_EXPIRATION_SECONDS)),

                % File download code should be deleted from db but stay in memory as couch
                % unfortunately doesn't remove expired docs from memory
                ?assertMatch(
                    ?ERROR_NOT_FOUND,
                    get_file_download_code_doc(DownloadNode, DownloadCode, disc),
                    ?ATTEMPTS
                ),
                ?assertMatch({ok, _}, get_file_download_code_doc(DownloadNode, DownloadCode, memory)),

                % Still after request, which will fail, it should be deleted also from memory
                ?assertEqual(?ERROR_BAD_VALUE_ID_NOT_FOUND(<<"code">>), DownloadFunction(DownloadNode, FileDownloadUrl)),
                ?assertMatch(?ERROR_NOT_FOUND, get_file_download_code_doc(DownloadNode, DownloadCode, memory)),

                api_test_memory:set(MemRef, download_succeeded, false)
        end
    end.


%% @private
-spec block_file_streaming(node(), fslogic_worker:file_guid()) -> ok.
block_file_streaming(OpNode, Guid) ->
    {Uuid, _, _} = file_id:unpack_share_guid(Guid),
    rpc:call(OpNode, node_cache, put, [{block_file, Uuid}, true]).


%% @private
-spec unblock_file_streaming(node(), fslogic_worker:file_guid()) -> ok.
unblock_file_streaming(OpNode, Guid) ->
    {Uuid, _, _} = file_id:unpack_share_guid(Guid),
    rpc:call(OpNode, node_cache, clear, [{block_file, Uuid}]).


%% @private
-spec get_file_download_code_doc(
    node(),
    file_download_code:code(),
    Location :: memory | disc
) ->
    {ok, file_download_code:doc()} | {error, term()}.
get_file_download_code_doc(Node, DownloadCode, Location) ->
    Ctx0 = rpc:call(Node, file_download_code, get_ctx, []),
    Ctx1 = case Location of
        memory -> Ctx0;
        disc -> Ctx0#{memory_driver => undefined}
    end,
    rpc:call(Node, datastore_model, get, [Ctx1, DownloadCode]).

%% @private
-spec build_download_file_verify_fun(api_test_memory:mem_ref()) ->
    onenv_api_test_runner:verify_fun().
build_download_file_verify_fun(MemRef) ->
    [P1Node] = oct_background:get_provider_nodes(krakow),
    [P2Node] = oct_background:get_provider_nodes(paris),
    Providers = [P1Node, P2Node],

    fun(ExpTestResult, ApiTestCtx) ->
        FileTreeObject = api_test_memory:get(MemRef, file_tree_object),
        case FileTreeObject of

            % tested file is in a single level file tree
            [#object{type = ?REGULAR_FILE_TYPE, guid = FileGuid, content = Content}] ->
                FileSize = size(Content),
                check_single_file_download_distribution(MemRef, ExpTestResult, ApiTestCtx, FileGuid, FileSize, Providers, P1Node);

            % tested file is a directory in a two-level file tree
            [#object{type = ?DIRECTORY_TYPE, children = [
                #object{type = ?DIRECTORY_TYPE, children = [
                    #object{type = ?SYMLINK_TYPE},
                    #object{type = ?DIRECTORY_TYPE},
                    #object{type = ?REGULAR_FILE_TYPE}
                ]}]} = TestedTreeObject] ->
                ExpTestResult1 = case {ExpTestResult, api_test_memory:get(MemRef, download_succeeded, undefined)} of
                    {expected_failure, _} -> expected_failure;
                    {_, false} -> expected_failure;
                    {_, _} -> expected_success
                end,
                lists:foreach(fun(Object) ->
                    check_tarball_download_distribution(MemRef, ExpTestResult1, ApiTestCtx, Object, Providers, P1Node)
                end, utils:ensure_list(TestedTreeObject));
            % tested file is a directory in a single level file-tree
            _ ->
                ExpTestResult1 = case {ExpTestResult, api_test_memory:get(MemRef, download_succeeded, undefined)} of
                    {expected_failure, _} -> expected_failure;
                    {_, false} -> expected_failure;
                    {_, _} -> expected_success
                end,
                lists:foreach(fun(Object) ->
                    check_tarball_download_distribution(MemRef, ExpTestResult1, ApiTestCtx, Object, Providers, P1Node)
                end, utils:ensure_list(FileTreeObject))
        end
    end.

%% @private
-spec check_single_file_download_distribution(
    api_test_memory:mem_ref(), expected_success | expected_failure, onenv_api_test_runner:api_test_ctx(),
    file_id:guid(), file_meta:size(), [oneprovider:id()], node()
) -> ok.
check_single_file_download_distribution(_MemRef, expected_failure, _, FileGuid, FileSize, Providers, P1Node) ->
    file_test_utils:await_distribution(Providers, FileGuid, [{P1Node, FileSize}]);
check_single_file_download_distribution(_MemRef, expected_success, #api_test_ctx{node = P1Node}, FileGuid, FileSize, Providers, P1Node) ->
    file_test_utils:await_distribution(Providers, FileGuid, [{P1Node, FileSize}]);
check_single_file_download_distribution(MemRef, expected_success, #api_test_ctx{node = DownloadNode}, FileGuid, FileSize, Providers, P1Node) ->
    FirstBlockFetchedSize = min(FileSize, ?DEFAULT_READ_BLOCK_SIZE),
    ExpDist = case api_test_memory:get(MemRef, download_succeeded, true) of
        true -> [{P1Node, FileSize}, {DownloadNode, FileSize}];
        false -> [{P1Node, FileSize}, {DownloadNode, FirstBlockFetchedSize}]
    end,
    file_test_utils:await_distribution(Providers, FileGuid, ExpDist).


%% @private
-spec check_tarball_download_distribution(
    api_test_memory:mem_ref(), expected_success | expected_failure, onenv_api_test_runner:api_test_ctx(),
    onenv_file_test_utils:object_spec(), [oneprovider:id()], node()
) -> ok.
check_tarball_download_distribution(_, _, #api_test_ctx{node = ?ONEZONE_TARGET_NODE}, _, _, _) ->
    % The request was made via Onezone's shared data redirector,
    % we do not have information where it was redirected here.
    % Still, the target node is randomized, and other cases
    % cover all possible resulting distributions.
    ok;
check_tarball_download_distribution(_MemRef, _ExpTestResult, _ApiTestCtx, #object{type = ?SYMLINK_TYPE}, _Providers, _P1Node) ->
    ok;
check_tarball_download_distribution(_MemRef, expected_failure, _, #object{type = ?REGULAR_FILE_TYPE} = Object, Providers, P1Node) ->
    #object{guid = FileGuid, content = Content} = Object,
    FileSize = size(Content),
    file_test_utils:await_distribution(Providers, FileGuid, [{P1Node, FileSize}]);
check_tarball_download_distribution(_MemRef, expected_success, #api_test_ctx{node = P1Node}, #object{type = ?REGULAR_FILE_TYPE} = Object, Providers, P1Node) ->
    #object{guid = FileGuid, content = Content} = Object,
    FileSize = size(Content),
    file_test_utils:await_distribution(Providers, FileGuid, [{P1Node, FileSize}]);
check_tarball_download_distribution(MemRef, expected_success, ApiTestCtx, #object{type = ?REGULAR_FILE_TYPE} = Object, Providers, P1Node) ->
    #api_test_ctx{node = DownloadNode, client = Client} = ApiTestCtx,
    #object{guid = FileGuid, content = Content} = Object,
    FileSize = size(Content),
    User4Id = oct_background:get_user_id(user4),
    ExpDist = case {Client, api_test_memory:get(MemRef, scope)} of
        {?USER(User4Id), private} -> [{P1Node, FileSize}];
        _ -> [{P1Node, FileSize}, {DownloadNode, FileSize}]
    end,
    file_test_utils:await_distribution(Providers, FileGuid, ExpDist);
check_tarball_download_distribution(MemRef, ExpTestResult, ApiTestCtx, #object{type = ?DIRECTORY_TYPE, children = Children}, Providers, P1Node) ->
    lists:foreach(fun(Child) ->
        check_tarball_download_distribution(MemRef, ExpTestResult, ApiTestCtx, Child, Providers, P1Node)
    end, Children).


%%%===================================================================
%%% REST download test functions
%%%===================================================================

rest_download_file_test(Config) ->
    Providers = ?config(op_worker_nodes, Config),

    SpaceId = oct_background:get_space_id(space_krk_par),
    #object{guid = DirGuid, shares = [DirShareId]} =
        onenv_file_test_utils:create_and_sync_file_tree(
            user3, SpaceId, #dir_spec{shares = [#share_spec{}]}, krakow),

    MemRef = api_test_memory:init(),

    FileSize = 4 * ?DEFAULT_READ_BLOCK_SIZE,
    Content = ?RAND_CONTENT(FileSize),
    api_test_memory:set(MemRef, expected_content, Content),
    SetupFun = build_download_file_setup_fun(MemRef, #file_spec{mode = 8#604, content = Content, shares = [#share_spec{}]}),
    ValidateCallResultFun = build_rest_download_file_validate_call_fun(MemRef, Config),
    VerifyFun = build_rest_download_file_verify_fun(MemRef, FileSize),

    AllRangesToTestNum = length(?ALL_RANGES_TO_TEST(FileSize)),

    % Randomly split range to test so to shorten test execution time by not
    % repeating every combination several times
    RangesToTestPart1 = lists_utils:random_sublist(
        ?ALL_RANGES_TO_TEST(FileSize), AllRangesToTestNum div 2, AllRangesToTestNum div 2
    ),
    RangesToTestPart2 = ?ALL_RANGES_TO_TEST(FileSize) -- RangesToTestPart1,

    ?assert(onenv_api_test_runner:run_tests([
        #scenario_spec{
            name = <<"Download file using rest endpoint">>,
            type = rest,
            target_nodes = Providers,
            client_spec = ?CLIENT_SPEC_FOR_SPACE_KRK_PAR,

            setup_fun = SetupFun,
            prepare_args_fun = build_rest_download_prepare_args_fun(MemRef, normal_mode),
            validate_result_fun = ValidateCallResultFun,
            verify_fun = VerifyFun,

            data_spec = api_test_utils:add_file_id_errors_for_operations_available_in_share_mode(
                DirGuid, undefined, #data_spec{
                    optional = [<<"range">>],
                    correct_values = #{<<"range">> => RangesToTestPart1}
                }
            )
        },
        #scenario_spec{
            name = <<"Download shared file using rest endpoint">>,
            type = {rest_with_shared_guid, file_id:guid_to_space_id(DirGuid)},
            target_nodes = Providers,
            client_spec = ?CLIENT_SPEC_FOR_SHARES,

            setup_fun = SetupFun,
            prepare_args_fun = build_rest_download_prepare_args_fun(MemRef, share_mode),
            validate_result_fun = ValidateCallResultFun,
            verify_fun = VerifyFun,

            data_spec = api_test_utils:add_file_id_errors_for_operations_available_in_share_mode(
                DirGuid, DirShareId, #data_spec{
                    optional = [<<"range">>],
                    correct_values = #{<<"range">> => RangesToTestPart2}
                }
            )
        }
    ])).


rest_download_file_at_path_test(Config) ->
    Providers = ?config(op_worker_nodes, Config),
    FileSize = 4 * ?DEFAULT_READ_BLOCK_SIZE,

    SpaceId = oct_background:get_space_id(space_krk_par),

    #object{guid = BaseDirGuid} = BaseDirObject = onenv_file_test_utils:create_and_sync_file_tree(
        user3, SpaceId, #dir_spec{
            shares = [#share_spec{}]
        }, krakow),

    MemRef = api_test_memory:init(),

    api_test_memory:set(MemRef, base_dir_object, BaseDirObject),

    Content = ?RAND_CONTENT(FileSize),
    api_test_memory:set(MemRef, expected_content, Content),
    SetupFun = build_download_file_setup_fun(MemRef, #dir_spec{
        shares = [#share_spec{}],
        children = [#file_spec{mode = 8#604, content = Content, shares = [#share_spec{}]}]
    }),
    ValidateCallResultFun = build_rest_download_file_validate_call_fun(MemRef, Config),
    VerifyFun = build_rest_download_file_verify_fun(MemRef, FileSize),

    AllRangesToTestNum = length(?ALL_RANGES_TO_TEST(FileSize)),

    % Randomly split range to test so to shorten test execution time by not
    % repeating every combination several times
    RangesToTestPart1 = lists_utils:random_sublist(
        ?ALL_RANGES_TO_TEST(FileSize), AllRangesToTestNum div 2, AllRangesToTestNum div 2
    ),

    ?assert(onenv_api_test_runner:run_tests([
        #scenario_spec{
            name = <<"Download file at path using rest endpoint">>,
            type = rest,
            target_nodes = Providers,
            client_spec = ?CLIENT_SPEC_FOR_SPACE_KRK_PAR,

            setup_fun = SetupFun,
            prepare_args_fun = build_rest_download_file_at_path_prepare_args_fun(MemRef, normal_mode),
            validate_result_fun = ValidateCallResultFun,
            verify_fun = VerifyFun,

            data_spec = api_test_utils:add_file_id_errors_for_operations_available_in_share_mode(
                BaseDirGuid, undefined, #data_spec{
                    optional = [<<"range">>, <<"path">>],
                    correct_values = #{
                        <<"range">> => RangesToTestPart1,
                        <<"path">> => [
                            filename_only_relative_to_parent_dir_placeholder,
                            directory_and_filename_relative_to_space_root_dir_placeholder,
                            directory_and_filename_relative_to_space_id_placeholder
                        ]
                    }
                }
            )
        }
    ])).


%% @private
-spec build_rest_download_file_at_path_prepare_args_fun(api_test_memory:mem_ref(), test_mode()) ->
    onenv_api_test_runner:prepare_args_fun().
build_rest_download_file_at_path_prepare_args_fun(MemRef, TestMode) ->
    fun(#api_test_ctx{data = Data0}) ->
        SpaceId = oct_background:get_space_id(space_krk_par),

        [#object{guid = DirGuid, name = DirName, children = [
            #object{guid = FileGuid, name = FileName}
        ]}] = api_test_memory:get(MemRef, file_tree_object),

        {ParentGuidOrSpaceId, Path} = case maps:get(<<"path">>, Data0, undefined) of
            filename_only_relative_to_parent_dir_placeholder ->
                {DirGuid, FileName};
            directory_and_filename_relative_to_space_root_dir_placeholder ->
                SpaceRootDirGuid = fslogic_uuid:spaceid_to_space_dir_guid(SpaceId),
                {SpaceRootDirGuid, filepath_utils:join([DirName, FileName])};
            directory_and_filename_relative_to_space_id_placeholder ->
                {space_id, filepath_utils:join([DirName, FileName])};
            undefined ->
                {FileGuid, <<"">>}
        end,

        ParentId = case ParentGuidOrSpaceId of
            space_id ->
                SpaceId;
            Guid ->
                {ok, ObjectId} = file_id:guid_to_objectid(Guid),
                ObjectId
        end,

        api_test_memory:set(MemRef, test_mode, TestMode),
        api_test_memory:set(MemRef, follow_symlinks, maps:get(<<"follow_symlinks">>, Data0, true)),
        ParentId2 = case TestMode of
            normal_mode ->
                api_test_memory:set(MemRef, scope, private),
                ParentId

        end,

        {Id, Data1} = api_test_utils:maybe_substitute_bad_id(ParentId2, Data0),
        DataWithoutPath = maps:remove(<<"path">>, Data1),

        RestPath = str_utils:join_as_binaries([<<"data">>, Id, <<"path">>, Path], <<"/">>),
        #rest_args{
            method = get,
            path = http_utils:append_url_parameters(
                RestPath,
                maps:with([<<"follow_symlinks">>], DataWithoutPath)
            ),
            headers = case maps:get(?HDR_RANGE, DataWithoutPath, undefined) of
                undefined -> #{};
                Range -> #{?HDR_RANGE => element(1, Range)}
            end
        }
    end.




rest_download_dir_test(Config) ->
    Providers = ?config(op_worker_nodes, Config),

    SpaceId = oct_background:get_space_id(space_krk_par),
    #object{guid = DirGuid, shares = [DirShareId]} =
        onenv_file_test_utils:create_and_sync_file_tree(
            user3, SpaceId, #dir_spec{shares = [#share_spec{}]}, krakow),

    MemRef = api_test_memory:init(),

    DirSpec = #dir_spec{mode = 8#705, shares = [#share_spec{}], children = [
        #symlink_spec{symlink_value = make_symlink_target()},
        #dir_spec{},
        #file_spec{content = ?RAND_CONTENT()}
    ]},
    SetupFun = build_download_file_setup_fun(MemRef, DirSpec),
    ValidateCallResultFun = fun(#api_test_ctx{client = Client}, {ok, RespCode, _RespHeaders, RespBody}) ->
        ?assertEqual(?HTTP_200_OK, RespCode),
        [FileTreeObject] = api_test_memory:get(MemRef, file_tree_object),
        User4Id = oct_background:get_user_id(user4),
        case {Client, api_test_memory:get(MemRef, test_mode)} of
            {?USER(User4Id), normal_mode} -> check_tarball(MemRef, RespBody, FileTreeObject, no_files);
            _ -> check_tarball(MemRef, RespBody, FileTreeObject)
        end
    end,

    DataSpec = #data_spec{
        optional = [<<"follow_symlinks">>],
        correct_values = #{
            <<"follow_symlinks">> => [true, false]
        }
    },

    ?assert(onenv_api_test_runner:run_tests([
        #scenario_spec{
            name = <<"Download dir using rest endpoint">>,
            type = rest,
            target_nodes = Providers,
            client_spec = ?TARBALL_DOWNLOAD_CLIENT_SPEC,

            setup_fun = SetupFun,
            prepare_args_fun = build_rest_download_prepare_args_fun(MemRef, normal_mode),
            validate_result_fun = ValidateCallResultFun,
            verify_fun = build_download_file_verify_fun(MemRef),

            % correct data is set up in build_rest_download_prepare_args_fun/2
            data_spec = api_test_utils:add_file_id_errors_for_operations_available_in_share_mode(
                DirGuid, undefined, DataSpec)
        },
        #scenario_spec{
            name = <<"Download shared dir using rest endpoint">>,
            type = {rest_with_shared_guid, file_id:guid_to_space_id(DirGuid)},
            target_nodes = Providers,
            client_spec = ?CLIENT_SPEC_FOR_SHARES,

            setup_fun = SetupFun,
            prepare_args_fun = build_rest_download_prepare_args_fun(MemRef, share_mode),
            validate_result_fun = ValidateCallResultFun,
            verify_fun = build_download_file_verify_fun(MemRef),

            % correct data is set up in build_rest_download_prepare_args_fun/2
            data_spec = api_test_utils:add_file_id_errors_for_operations_available_in_share_mode(
                DirGuid, DirShareId, DataSpec
            )
        }
    ])).


rest_download_dir_at_path_test(_Config) ->
    Providers = oct_background:get_all_providers_nodes(),

    SpaceId = oct_background:get_space_id(space_krk_par),
    #object{guid = DirGuid} =
        onenv_file_test_utils:create_and_sync_file_tree(
            user3, SpaceId, #dir_spec{shares = [#share_spec{}]}, krakow),

    MemRef = api_test_memory:init(),
    TargetDirSpec = #dir_spec{mode = 8#705, shares = [#share_spec{}], children = [
        #symlink_spec{symlink_value = make_symlink_target()},
        #dir_spec{},
        #file_spec{content = ?RAND_CONTENT()}
    ]},
    DirTreeSpec = #dir_spec{mode = 8#705, shares = [#share_spec{}], children = [TargetDirSpec]},
    SetupFun = build_download_file_setup_fun(MemRef, DirTreeSpec),
    ValidateCallResultFun = fun(#api_test_ctx{client = Client}, {ok, RespCode, _RespHeaders, RespBody}) ->
        ?assertEqual(?HTTP_200_OK, RespCode),
        [#object{children = [DirObject]}] = api_test_memory:get(MemRef, file_tree_object),
        User4Id = oct_background:get_user_id(user4),
        case {Client, api_test_memory:get(MemRef, test_mode)} of
            {?USER(User4Id), normal_mode} -> check_tarball(MemRef, RespBody, DirObject, no_files);
            _ -> check_tarball(MemRef, RespBody, DirObject)
        end
    end,

    DataSpec = #data_spec{
        optional = [<<"follow_symlinks">>, <<"path">>],
        correct_values = #{
            <<"follow_symlinks">> => [true, false],
            <<"path">> => [
                filename_only_relative_to_parent_dir_placeholder,
                directory_and_filename_relative_to_space_root_dir_placeholder,
                directory_and_filename_relative_to_space_id_placeholder
            ]
        }
    },

    ?assert(onenv_api_test_runner:run_tests([
        #scenario_spec{
            name = <<"Download dir at path using rest endpoint">>,
            type = rest,
            target_nodes = Providers,
            client_spec = #client_spec{
                correct = [
                    user2,  % space owner - doesn't need any perms
                    user3  % files owner
                ],
                unauthorized = [nobody],
                forbidden_not_in_space = [user1]},

            setup_fun = SetupFun,
            prepare_args_fun = build_rest_download_file_at_path_prepare_args_fun(MemRef, normal_mode),
            validate_result_fun = ValidateCallResultFun,
            verify_fun = build_download_file_verify_fun(MemRef),

            % correct data is set up in build_rest_download_prepare_args_fun/2
            data_spec = api_test_utils:add_file_id_errors_for_operations_available_in_share_mode(
                DirGuid, undefined, DataSpec)
        }
    ])).


%%%===================================================================
%%% REST download spec functions
%%%===================================================================

%% @private
-spec build_rest_download_prepare_args_fun(api_test_memory:mem_ref(), test_mode()) ->
    onenv_api_test_runner:prepare_args_fun().
build_rest_download_prepare_args_fun(MemRef, TestMode) ->
    fun(#api_test_ctx{data = Data0}) ->
        api_test_memory:set(MemRef, test_mode, TestMode),
        api_test_memory:set(MemRef, follow_symlinks, maps:get(<<"follow_symlinks">>, Data0, true)),
        [#object{guid = Guid, shares = Shares}] = api_test_memory:get(MemRef, file_tree_object),
        FileGuid = case TestMode of
            normal_mode ->
                api_test_memory:set(MemRef, scope, private),
                Guid;
            share_mode ->
                api_test_memory:set(MemRef, scope, public),
                case Shares of
                    [ShareId | _] -> file_id:guid_to_share_guid(Guid, ShareId);
                    _ -> Guid
                end
        end,
        {ok, FileObjectId} = file_id:guid_to_objectid(FileGuid),
        {Id, Data1} = api_test_utils:maybe_substitute_bad_id(FileObjectId, Data0),

        RestPath = <<"data/", Id/binary, "/content">>,
        #rest_args{
            method = get,
            path = http_utils:append_url_parameters(
                RestPath,
                maps:with([<<"follow_symlinks">>], Data1)
            ),
            headers = case maps:get(?HDR_RANGE, Data1, undefined) of
                undefined -> #{};
                Range -> #{?HDR_RANGE => element(1, Range)}
            end
        }
    end.


%% @private
-spec build_rest_download_file_validate_call_fun(
    api_test_memory:mem_ref(),
    onenv_api_test_runner:ct_config()
) ->
    onenv_api_test_runner:validate_call_result_fun().
build_rest_download_file_validate_call_fun(MemRef, _Config) ->
    fun(#api_test_ctx{data = Data}, {ok, RespCode, RespHeaders, RespBody}) ->
        ExpContent = api_test_memory:get(MemRef, expected_content),
        FileSize = size(ExpContent),
        FileSizeBin = integer_to_binary(FileSize),
        case maps:get(<<"range">>, Data, undefined) of
            undefined ->
                ?assertEqual(?HTTP_200_OK, RespCode),
                ?assertEqual(ExpContent, RespBody);

            {_, ?HTTP_206_PARTIAL_CONTENT, [{RangeStart, RangeLen}]} ->
                ExpContentRange = str_utils:format_bin("bytes ~B-~B/~B", [
                    RangeStart, RangeStart + RangeLen - 1, FileSize
                ]),
                ExpPartialContent = binary:part(ExpContent, RangeStart, RangeLen),

                ?assertEqual(?HTTP_206_PARTIAL_CONTENT, RespCode),
                ?assertMatch(#{?HDR_CONTENT_RANGE := ExpContentRange}, RespHeaders),
                ?assertEqual(ExpPartialContent, RespBody);

            {_, ?HTTP_206_PARTIAL_CONTENT, Ranges} ->
                ?assertEqual(?HTTP_206_PARTIAL_CONTENT, RespCode),

                #{?HDR_CONTENT_TYPE := <<"multipart/byteranges; boundary=", Boundary/binary>>} = ?assertMatch(
                    #{?HDR_CONTENT_TYPE := <<"multipart/byteranges", _/binary>>}, RespHeaders
                ),

                Parts = lists:map(fun({RangeStart, RangeLen}) ->
                    PartContentRange = str_utils:format_bin("bytes ~B-~B/~B", [
                        RangeStart, RangeStart + RangeLen - 1, FileSize
                    ]),
                    PartContent = binary:part(ExpContent, RangeStart, RangeLen),

                    <<
                        "--", Boundary/binary,
                        "\r\ncontent-type: application/octet-stream"
                        "\r\ncontent-range: ", PartContentRange/binary,
                        "\r\n\r\n", PartContent/binary
                    >>
                end, Ranges),

                ExpPartialContent = str_utils:join_binary(lists:flatten([
                    Parts, <<"\r\n--", Boundary/binary, "--">>
                ])),
                ?assertEqual(ExpPartialContent, RespBody);

            {_, ?HTTP_416_RANGE_NOT_SATISFIABLE} ->
                ?assertEqual(?HTTP_416_RANGE_NOT_SATISFIABLE, RespCode),
                ?assertMatch(#{?HDR_CONTENT_RANGE := <<"bytes */", FileSizeBin/binary>>}, RespHeaders),
                ?assertEqual(<<>>, RespBody)
        end
    end.


%% @private
-spec build_rest_download_file_verify_fun(
    api_test_memory:mem_ref(),
    file_meta:size()
) ->
    onenv_api_test_runner:verify_fun().
build_rest_download_file_verify_fun(MemRef, FileSize) ->
    [P1Node] = oct_background:get_provider_nodes(krakow),
    [P2Node] = oct_background:get_provider_nodes(paris),
    Providers = [P1Node, P2Node],

    fun
        (expected_failure, _) ->
            FileGuid = case api_test_memory:get(MemRef, file_tree_object) of
                [#object{children = [#object{guid = Guid}]}] -> Guid;
                [#object{guid = Guid}] -> Guid
            end,
            file_test_utils:await_distribution(Providers, FileGuid, [{P1Node, FileSize}]);
        (expected_success, #api_test_ctx{node = DownloadNode, data = Data}) ->
            FileGuid = case api_test_memory:get(MemRef, file_tree_object) of
                [#object{children = [#object{guid = Guid}]}] -> Guid;
                [#object{guid = Guid}] -> Guid
            end,

            case DownloadNode of
                ?ONEZONE_TARGET_NODE ->
                    % The request was made via Onezone's shared data redirector,
                    % we do not have information where it was redirected here.
                    % Still, the target node is randomized, and other cases
                    % cover all possible resulting distributions.
                    ok;
                P1Node ->
                    file_test_utils:await_distribution(Providers, FileGuid, [{P1Node, FileSize}]);
                _Other ->
                    case maps:get(<<"range">>, utils:ensure_defined(Data, #{}), undefined) of
                        undefined ->
                            file_test_utils:await_distribution(Providers, FileGuid, [
                                {P1Node, FileSize}, {DownloadNode, FileSize}
                            ]);

                        {_, ?HTTP_206_PARTIAL_CONTENT, [{RangeStart, _RangeLen} = Range]} ->
                            file_test_utils:await_distribution(Providers, FileGuid, [
                                {P1Node, FileSize},
                                {DownloadNode, [#file_block{
                                    offset = RangeStart,
                                    size = get_fetched_block_size(Range, FileSize)
                                }]}
                            ]);

                        {_, ?HTTP_206_PARTIAL_CONTENT, Ranges} ->
                            Blocks = fslogic_blocks:consolidate(lists:sort(lists:map(
                                fun({RangeStart, _RangeLen} = Range) ->
                                    #file_block{
                                        offset = RangeStart,
                                        size = get_fetched_block_size(Range, FileSize)
                                    }
                                end, Ranges
                            ))),
                            file_test_utils:await_distribution(Providers, FileGuid, [
                                {P1Node, FileSize},
                                {DownloadNode, Blocks}
                            ]);

                        {_, ?HTTP_416_RANGE_NOT_SATISFIABLE} ->
                            file_test_utils:await_distribution(Providers, [FileGuid], [{P1Node, FileSize}])
                    end
            end
    end.


%% @private
-spec get_fetched_block_size({offset(), size()}, file_meta:size()) -> size().
get_fetched_block_size({RangeStart, RangeLen}, FileSize) ->
    % posix storage has no block size so fetched blocks will not be tailored to
    % block boundaries but they will not be smaller than 'minimal_sync_request'
    % (only exception to this is fetching last bytes of file).
    PreferableFetchBlockSize = max(RangeLen, ?DEFAULT_READ_BLOCK_SIZE),

    case (RangeStart + PreferableFetchBlockSize) > FileSize of
        true -> FileSize - (RangeStart rem FileSize);
        false -> PreferableFetchBlockSize
    end.


%%%===================================================================
%%% Internal functions
%%%===================================================================

%% @private
-spec build_download_file_setup_fun(
    api_test_memory:mem_ref(),
    onenv_file_test_utils:object_spec() | [onenv_file_test_utils:file_spec()]
) ->
    onenv_api_test_runner:setup_fun().
build_download_file_setup_fun(MemRef, Spec) ->
    SpaceId = oct_background:get_space_id(space_krk_par),

    fun() ->
        Object = onenv_file_test_utils:create_and_sync_file_tree(
            user3, SpaceId, utils:ensure_list(Spec), krakow
        ),
        api_test_memory:set(MemRef, file_tree_object, Object)
    end.


%% @private
-spec download_file_using_download_code(node(), FileDownloadUrl :: binary()) ->
    {ok, Content :: binary()} | {error, term()}.
download_file_using_download_code(Node, FileDownloadUrl) ->
    check_download_result(http_client:request(get, FileDownloadUrl, #{}, <<>>, get_download_opts(Node))).


%% @private
-spec download_file_using_download_code_with_resumes(node(), FileDownloadUrl :: binary()) ->
    {ok, Content :: binary()} | {error, term()}.
download_file_using_download_code_with_resumes(Node, FileDownloadUrl) ->
    InitDownloadFun = fun(Begin) ->
        {ok, _Ref} = http_client:request_return_stream(get, FileDownloadUrl, build_range_header(Begin), <<>>, get_download_opts(Node))
    end,
    Self = self(),
    spawn(fun() -> InitDownloadFun(0), failing_download_client(Self) end),
    check_download_result(async_download(#{}, InitDownloadFun)).

%% @private
-spec get_download_opts(node()) -> http_client:opts().
get_download_opts(Node) ->
    CaCerts = opw_test_rpc:get_cert_chain_ders(Node),
    [{ssl_options, [{cacerts, CaCerts}]}, {recv_timeout, infinity}].


%% @private
-spec check_download_result(http_client:response()) -> {ok, http_client:body()} | {error, term()}.
check_download_result({ok, ?HTTP_200_OK, _RespHeaders, RespBody}) ->
    {ok, RespBody};
check_download_result({ok, ?HTTP_206_PARTIAL_CONTENT, _RespHeaders, RespBody}) ->
    {ok, RespBody};
check_download_result({ok, _RespCode, _RespHeaders, RespBody}) ->
    errors:from_json(maps:get(<<"error">>, json_utils:decode(RespBody)));
check_download_result({error, _} = Error) ->
    Error.


%% @private
-spec build_range_header(non_neg_integer()) -> http_client:headers().
build_range_header(Begin) ->
    #{?HDR_RANGE => <<"bytes=", (integer_to_binary(Begin))/binary, "-">>}.


%% @private
-spec async_download(map(), fun((non_neg_integer()) -> {ok, term()})) -> http_client:response().
async_download(ResultMap, DownloadFun) ->
    receive
        {hackney_response, _Ref, {status, StatusInt, _Reason}} ->
            async_download(ResultMap#{status => StatusInt}, DownloadFun);
        {hackney_response, _Ref, {headers, Headers}} ->
            async_download(ResultMap#{headers => Headers}, DownloadFun);
        {hackney_response, _Ref, done} ->
            {ok, maps:get(status, ResultMap), maps:get(headers, ResultMap), maps:get(body, ResultMap)};
        {hackney_response, _Ref, Bin} ->
            PrevBin = maps:get(body, ResultMap, <<>>),
            async_download(ResultMap#{body => <<PrevBin/binary, Bin/binary>>}, DownloadFun);
        killed ->
            Self = self(),
            spawn(fun() -> DownloadFun(byte_size(maps:get(body, ResultMap, <<>>))), failing_download_client(Self) end),
            async_download(ResultMap, DownloadFun)
    end.


%% @private
-spec failing_download_client(pid()) -> boolean().
failing_download_client(Pid) ->
    failing_download_client(Pid, 8).


%% @private
-spec failing_download_client(pid(), non_neg_integer()) -> boolean().
failing_download_client(Pid, 0) ->
    Pid ! killed,
    exit(kill);
failing_download_client(Pid, ChunksUntilFail) ->
    receive
        {hackney_response, _Ref, done} = Msg ->
            Pid ! Msg;
        Msg ->
            Pid ! Msg,
            failing_download_client(Pid, ChunksUntilFail - 1)
    end.


%%--------------------------------------------------------------------
%% @private
%% @doc
%% Compares provided tarball (as gzip compressed Bytes) against expected 
%% structure provided as FileTreeObject.
%% Files strategy describes how files check should be performed:
%%      check_files_content -> checks that appropriate files are in tarball and have proper content;
%%      no_files -> checks that there are no files.
%% @end
%%--------------------------------------------------------------------
-spec check_tarball(api_test_memory:mem_ref(), binary(), binary()) -> ok.
check_tarball(MemRef, Bytes, FileTreeObject) ->
    check_tarball(MemRef, Bytes, FileTreeObject, check_files_content).


%% @private
-spec check_tarball(api_test_memory:mem_ref(), binary(), binary(), files_strategy()) -> ok.
check_tarball(MemRef, Bytes, FileTreeObject, FilesStrategy) ->
    check_extracted_tarball_structure(MemRef, FileTreeObject, FilesStrategy, unpack_tarball(Bytes), root_dir).


%% @private
-spec check_extracted_tarball_structure(
    api_test_memory:mem_ref(), onenv_file_test_utils:object_spec(), files_strategy(), binary(), child | root_dir
) ->
    ok.
check_extracted_tarball_structure(MemRef, #object{type = ?DIRECTORY_TYPE} = Object, FilesStrategy, CurrentPath, DirType) ->
    #object{name = Dirname, children = Children} = Object,
    {ok, TmpDirContentAfter} = file:list_dir(CurrentPath),
    ExpectDir = FilesStrategy == check_files_content orelse DirType == root_dir,
    ?assertEqual(ExpectDir, lists:member(binary_to_list(Dirname), TmpDirContentAfter)),
    lists:foreach(fun(Child) ->
        check_extracted_tarball_structure(MemRef, Child, FilesStrategy, filename:join(CurrentPath, Dirname), child)
    end, Children);
check_extracted_tarball_structure(_MemRef, #object{type = ?REGULAR_FILE_TYPE} = Object, check_files_content, CurrentPath, _) ->
    #object{name = Filename, content = ExpContent} = Object,
    ?assertEqual({ok, ExpContent}, file:read_file(filename:join(CurrentPath, Filename)));
check_extracted_tarball_structure(MemRef, #object{type = ?SYMLINK_TYPE} = Object, check_files_content, CurrentPath, _) ->
    check_symlink(MemRef, CurrentPath, Object, api_test_memory:get(MemRef, scope, private));
check_extracted_tarball_structure(MemRef, #object{type = ?SYMLINK_TYPE} = Object, _, CurrentPath, root_dir) ->
    check_symlink(MemRef, CurrentPath, Object, api_test_memory:get(MemRef, scope, private));
check_extracted_tarball_structure(_MemRef, #object{name = Filename}, no_files, CurrentPath, _ParentDirType) ->
    {ok, TmpDirContentAfter} = file:list_dir(CurrentPath),
    ?assertEqual(false, lists:member(binary_to_list(Filename), TmpDirContentAfter)).


%% @private
-spec check_symlink(api_test_memory:mem_ref(), file_meta:path(), onenv_file_test_utils:object_spec(), public | private) -> ok.
check_symlink(MemRef, CurrentPath, Object, private) ->
    #object{name = Filename, symlink_value = LinkPath} = Object,
    case api_test_memory:get(MemRef, follow_symlinks) of
        true ->
            % link target files has its name as content
            ?assertEqual({ok, filename:basename(LinkPath)}, file:read_file(filename:join(CurrentPath, Filename)));
        false ->
            ?assertEqual({ok, binary_to_list(LinkPath)}, file:read_link(filename:join(CurrentPath, Filename)))
    end;
check_symlink(_MemRef, CurrentPath, Object, public) ->
    #object{name = Filename} = Object,
    % link targets outside share scope - it should not be downloaded
    ?assertEqual({error, enoent}, file:read_file(filename:join(CurrentPath, Filename))).


%% @private
-spec unpack_tarball(binary()) -> binary().
unpack_tarball(Bytes) ->
    TmpDir = mochitemp:mkdtemp(),
    ok = erl_tar:extract({binary, Bytes}, [{cwd, TmpDir}]),
    TmpDir.


%% @private
-spec make_hardlink(test_config:config(), fslogic_worker:file_guid(), fslogic_worker:file_guid()) ->
    {ok, onenv_file_test_utils:object_spec()}.
make_hardlink(Config, TargetGuid, ParentGuid) ->
    UserSessId = oct_background:get_user_session_id(user3, krakow),
    [Node | _] = oct_background:get_provider_nodes(krakow),
    LinkName = generator:gen_name(),
    {ok, #file_attr{guid = LinkGuid}} = lfm_proxy:make_link(
        Node, UserSessId, ?FILE_REF(TargetGuid), ?FILE_REF(ParentGuid), LinkName
    ),
    Providers = ?config(op_worker_nodes, Config),
    lists:foreach(fun(Worker) ->
        SessId = oct_background:get_user_session_id(user3, rpc:call(Worker, oneprovider, get_id, [])),
        ?assertMatch({ok, _}, lfm_proxy:stat(Worker, SessId, ?FILE_REF(LinkGuid)), ?ATTEMPTS)
    end, Providers),
    onenv_file_test_utils:get_object_attributes(Node, UserSessId, LinkGuid).


%% @private
-spec make_symlink_target() -> file_meta_symlinks:symlink().
make_symlink_target() ->
    SpaceId = oct_background:get_space_id(space_krk_par),
    Name = ?RANDOM_FILE_NAME(),
    Object = onenv_file_test_utils:create_and_sync_file_tree(
        user3, SpaceId, #file_spec{name = Name, content = Name}, krakow
    ),
    make_symlink_target(SpaceId, Object).


%% @private
-spec make_symlink_target(od_space:id(), onenv_file_test_utils:object_spec()) ->
    file_meta_symlinks:symlink().
make_symlink_target(SpaceId, Object) ->
    make_symlink_target(SpaceId, <<"">>, Object).


%% @private
-spec make_symlink_target(od_space:id(), file_meta:path(), onenv_file_test_utils:object_spec()) ->
    file_meta_symlinks:symlink().
make_symlink_target(SpaceId, ParentPath, #object{name = Name}) ->
    SpaceIdSymlinkPrefix = ?SYMLINK_SPACE_ID_ABS_PATH_PREFIX(SpaceId),
    filename:join([SpaceIdSymlinkPrefix, ParentPath, Name]).

%%%===================================================================
%%% SetUp and TearDown functions
%%%===================================================================

init_per_suite(Config) ->
    oct_background:init_per_suite(Config, #onenv_test_config{
        onenv_scenario = "api_tests",
        envs = [
            {op_worker, op_worker, [
                {fuse_session_grace_period_seconds, 24 * 60 * 60},
                {default_download_read_block_size, ?DEFAULT_READ_BLOCK_SIZE},
                {max_download_buffer_size, 2 * ?DEFAULT_READ_BLOCK_SIZE},

                % Ensure replica_synchronizer will not fetch more data than requested
                {minimal_sync_request, ?DEFAULT_READ_BLOCK_SIZE},
                {synchronizer_prefetch, false},

                {public_block_percent_threshold, 1},

                {download_code_expiration_interval_seconds, ?GUI_DOWNLOAD_CODE_EXPIRATION_SECONDS},

                {tarball_streaming_traverse_master_jobs_limit, 1},
                {tarball_streaming_traverse_slave_jobs_limit, 1}
            ]}
        ],
        posthook = fun(NewConfig) ->
            User3Id = oct_background:get_user_id(user3),
            lists:foreach(fun(SpaceId) ->
                ozw_test_rpc:space_set_user_privileges(SpaceId, User3Id, [
                    ?SPACE_MANAGE_SHARES | privileges:space_member()
                ])
            end, oct_background:get_provider_supported_spaces(krakow)),

            ProviderNodes = oct_background:get_all_providers_nodes(),
            lists:foreach(fun(OpNode) ->
                test_node_starter:load_modules([OpNode], [?MODULE]),
                ok = test_utils:mock_new(OpNode, file_download_utils),
                ErrorFun = fun(FileAttrs, Req) ->
                    ShouldBlock = lists:any(fun(#file_attr{guid = Guid}) ->
                        {Uuid, _, _} = file_id:unpack_share_guid(Guid),
                        node_cache:get({block_file, Uuid}, false)
                    end, utils:ensure_list(FileAttrs)),
                    case ShouldBlock of
                        true -> http_req:send_error(?ERROR_POSIX(?EAGAIN), Req);
                        false -> passthrough
                    end
                end,
                ok = test_utils:mock_expect(OpNode, file_download_utils, download_single_file,
                    fun(SessionId, FileAttrs, Callback, Req) ->
                        case ErrorFun(FileAttrs, Req) of
                            passthrough -> meck:passthrough([SessionId, FileAttrs, Callback, Req]);
                            Res -> Res
                        end
                    end),
                ok = test_utils:mock_expect(OpNode, file_download_utils, download_tarball,
                    fun(Id, SessionId, FileAttrs, FollowSymlinks, Req) ->
                        case ErrorFun(FileAttrs, Req) of
                            passthrough -> meck:passthrough([Id, SessionId, FileAttrs, FollowSymlinks, Req]);
                            Res -> Res
                        end
                    end)
            end, ProviderNodes),
            NewConfig
        end
    }).


end_per_suite(_Config) ->
    Nodes = oct_background:get_all_providers_nodes(),
    test_utils:mock_unload(Nodes),
    oct_background:end_per_suite().


init_per_group(_Group, Config) ->
    lfm_proxy:init(Config, false).


end_per_group(_Group, Config) ->
    lfm_proxy:teardown(Config).


init_per_testcase(gui_download_file_test = Case, Config) ->
    Providers = ?config(op_worker_nodes, Config),
    % TODO VFS-6828 - call needed to preload file_middleware module and add 'download_url' atom
    % to known/existing atoms. Otherwise gs_ws_handler may fail to decode this request (gri)
    % if it is the first request made.
    utils:rpc_multicall(Providers, file_middleware_plugin, resolve_handler, [get, download_url, private]),
    init_per_testcase(?DEFAULT_CASE(Case), Config);
init_per_testcase(_Case, Config) ->
    ct:timetrap({minutes, 40}),
    Config.

end_per_testcase(_Case, _Config) ->
    ok.<|MERGE_RESOLUTION|>--- conflicted
+++ resolved
@@ -242,26 +242,6 @@
     ],
     gui_download_test_base(Config, DirSpec, ClientSpec, <<"Different filetypes">>).
 
-<<<<<<< HEAD
-=======
-
-gui_large_dir_download_test(Config) ->
-    ClientSpec = #client_spec{
-        correct = [
-            user2  % space owner - doesn't need any perms
-        ]
-    },
-    ChildrenSpecGen = fun
-        F(0) -> [];
-        F(Depth) ->
-            Children = F(Depth - 1),
-            [#dir_spec{children = Children}, #dir_spec{children = Children}, #file_spec{content = ?RAND_CONTENT(100)}]
-    end,
-    DirSpec = #dir_spec{mode = 8#705, shares = [#share_spec{}], children = ChildrenSpecGen(7)},
-    gui_download_test_base(Config, DirSpec, ClientSpec, <<"Large dir">>).
-
-
->>>>>>> e1027bff
 gui_download_files_between_spaces_test(_Config) ->
     ClientSpec = #client_spec{
         correct = [
