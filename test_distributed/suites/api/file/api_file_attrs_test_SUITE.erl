--- conflicted
+++ resolved
@@ -1363,7 +1363,6 @@
         (krakow) -> BaseLayout#{?SIZE_ON_STORAGE(P1StorageId) => Metrics};
         (paris) -> BaseLayout#{?SIZE_ON_STORAGE(P2StorageId) => Metrics}
     end,
-<<<<<<< HEAD
     ExpTimestampFilter = fun(Data, Windows) ->
         StartTimestamp = maps:get(<<"startTimestamp">>, Data, FutureTimestamp),
         StopTimestamp = maps:get(<<"stopTimestamp">>, Data, PastTimestamp),
@@ -1395,17 +1394,8 @@
             ?REG_FILE_AND_LINK_COUNT =>  BuildExpMetricsFun(Data, [3, 2, 1]),
             ?SIZE_ON_STORAGE(P1StorageId) =>  BuildExpMetricsFun(Data, [32, 24, 8]),
             ?SIZE_ON_STORAGE(P2StorageId) =>  BuildExpMetricsFun(Data, [0, 0, 0]),
-            ?TOTAL_SIZE => BuildExpMetricsFun(Data, [32, 24, 8])
-=======
-    
-    ExpSliceFun = fun(Provider) -> maps:with(maps:keys(LayoutFun(Provider)), #{
-            ?DIR_COUNT => lists:foldl(fun(Metric, Acc) -> Acc#{Metric => [#{<<"value">> => 1}]} end, #{}, Metrics),
-            ?REG_FILE_AND_LINK_COUNT => lists:foldl(fun(Metric, Acc) -> Acc#{Metric => [#{<<"value">> => 2}]} end, #{}, Metrics),
-            ?SIZE_ON_STORAGE(P1StorageId) => lists:foldl(fun(Metric, Acc) -> Acc#{Metric => [#{<<"value">> => 24}]} end, #{}, Metrics),
-            ?SIZE_ON_STORAGE(P2StorageId) => lists:foldl(fun(Metric, Acc) -> Acc#{Metric => [#{<<"value">> => 0}]} end, #{}, Metrics),
-            ?TOTAL_SIZE => lists:foldl(fun(Metric, Acc) -> Acc#{Metric => [#{<<"value">> => 24}]} end, #{}, Metrics),
-            ?TOTAL_DOWNLOAD_SIZE => lists:foldl(fun(Metric, Acc) -> Acc#{Metric => [#{<<"value">> => 24}]} end, #{}, Metrics)
->>>>>>> 0f3ce3e3
+            ?TOTAL_SIZE => BuildExpMetricsFun(Data, [32, 24, 8]),
+            ?TOTAL_DOWNLOAD_SIZE => BuildExpMetricsFun(Data, [32, 24, 8])
         })
     end,
     await_file_size_sync(krakow, 32, DirGuid),
@@ -1421,7 +1411,7 @@
         end, Slice),
         ?assertEqual(BuildExpSliceFun(Data), ResultWithoutMeasurementTimestamps)
     end,
-    
+
     ValidateGsSuccessfulCallFun = fun(TestCtx, Result) ->
         {ok, ResultData} = ?assertMatch({ok, #{<<"slice">> := _}}, Result),
         ValidateSliceFun(maps:get(<<"slice">> , ResultData), TestCtx#api_test_ctx.data)
