--- conflicted
+++ resolved
@@ -155,19 +155,8 @@
             scenario_templates = [
                 #scenario_template{
                     name = <<"Get attrs from shared ", FileType/binary, " using /data/ rest endpoint">>,
-<<<<<<< HEAD
-                    type = rest,
+                    type = {rest_with_shared_guid, file_id:guid_to_space_id(FileGuid)},
                     prepare_args_fun = build_get_attrs_prepare_rest_args_fun(ShareObjectId),
-=======
-                    type = {rest_with_shared_guid, file_id:guid_to_space_id(FileGuid)},
-                    prepare_args_fun = build_get_attrs_prepare_new_id_rest_args_fun(ShareObjectId),
-                    validate_result_fun = build_get_attrs_validate_rest_call_fun(JsonAttrs, ShareId1)
-                },
-                #scenario_template{
-                    name = <<"Get attrs from shared ", FileType/binary, " using /files-id/ rest endpoint">>,
-                    type = {deprecated_rest_with_shared_guid, file_id:guid_to_space_id(FileGuid)},
-                    prepare_args_fun = build_get_attrs_prepare_deprecated_id_rest_args_fun(ShareObjectId),
->>>>>>> 3ecdc292
                     validate_result_fun = build_get_attrs_validate_rest_call_fun(JsonAttrs, ShareId1)
                 },
                 #scenario_template{
