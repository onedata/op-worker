%%%-------------------------------------------------------------------
%%% @author Bartosz Walkowicz
%%% @copyright (C) 2019 ACK CYFRONET AGH
%%% This software is released under the MIT license
%%% cited in 'LICENSE.txt'.
%%% @end
%%%-------------------------------------------------------------------
%%% @doc
%%% This test suite verifies correct behaviour of posix and acl
%%% permissions with corresponding lfm (logical_file_manager) functions
%%% TODO VFS-8738 rewrite permissions test to onenv
%%% @end
%%%-------------------------------------------------------------------
-module(permissions_test_base).
-author("Bartosz Walkowicz").

-include("middleware/middleware.hrl").
-include("modules/fslogic/fslogic_common.hrl").
-include("modules/logical_file_manager/lfm.hrl").
-include("permissions_test.hrl").
-include("proto/common/handshake_messages.hrl").
-include("proto/oneclient/fuse_messages.hrl").
-include("storage_files_test_SUITE.hrl").
-include_lib("ctool/include/errors.hrl").
-include_lib("ctool/include/aai/aai.hrl").
-include_lib("ctool/include/aai/caveats.hrl").
-include_lib("ctool/include/privileges.hrl").
-include_lib("ctool/include/test/test_utils.hrl").
-include_lib("ctool/include/test/performance.hrl").
-include_lib("cluster_worker/include/time_series/browsing.hrl").

-export([
    init_per_suite/1, end_per_suite/1,
    init_per_testcase/2, end_per_testcase/2
]).

-export([
    data_access_caveats_test/1,
    data_access_caveats_ancestors_test/1,
    data_access_caveats_ancestors_test2/1,
    data_access_caveats_cache_test/1,

    mkdir_test/1,
    get_children_test/1,
    get_children_attrs_test/1,
    get_child_attr_test/1,
    mv_dir_test/1,
    rm_dir_test/1,

    create_file_test/1,
    open_for_read_test/1,
    open_for_write_test/1,
    open_for_rdwr_test/1,
    create_and_open_test/1,
    truncate_test/1,
    mv_file_test/1,
    rm_file_test/1,

    get_parent_test/1,
    get_file_path_test/1,
    get_file_guid_test/1,
    get_file_attr_test/1,
    get_file_distribution_test/1,
    get_historical_dir_size_stats_test/1,
    get_file_storage_locations_test/1,

    set_perms_test/1,
    check_read_perms_test/1,
    check_write_perms_test/1,
    check_rdwr_perms_test/1,

    create_share_test/1,
    remove_share_test/1,
    share_perms_test/1,

    get_acl_test/1,
    set_acl_test/1,
    remove_acl_test/1,

    get_transfer_encoding_test/1,
    set_transfer_encoding_test/1,
    get_cdmi_completion_status_test/1,
    set_cdmi_completion_status_test/1,
    get_mimetype_test/1,
    set_mimetype_test/1,

    get_metadata_test/1,
    set_metadata_test/1,
    remove_metadata_test/1,
    get_xattr_test/1,
    list_xattr_test/1,
    set_xattr_test/1,
    remove_xattr_test/1,

    add_qos_entry_test/1,
    get_qos_entry_test/1,
    remove_qos_entry_test/1,
    get_effective_file_qos_test/1,
    check_qos_fulfillment_test/1,

    multi_provider_permission_cache_test/1,
    expired_session_test/1
]).
% Export for use in rpc
-export([check_perms/3]).

-define(rpcCache(W, Function, Args), rpc:call(W, permissions_cache, Function, Args)).

-define(SCENARIO_NAME, atom_to_binary(?FUNCTION_NAME, utf8)).

-define(ATTEMPTS, 35).

% TODO VFS-7563 add tests concerning datasets

%%%===================================================================
%%% Test functions
%%%===================================================================


data_access_caveats_test(Config) ->
    [_, _, W] = ?config(op_worker_nodes, Config),

    FileOwner = <<"user1">>,
    FileOwnerUserSessId = ?config({session_id, {FileOwner, ?GET_DOMAIN(W)}}, Config),

    UserId = <<"user2">>,
    UserRootDir = fslogic_file_id:user_root_dir_guid(UserId),
    Space1RootDir = fslogic_file_id:spaceid_to_space_dir_guid(<<"space1">>),
    Space3RootDir = fslogic_file_id:spaceid_to_space_dir_guid(<<"space3">>),

    ScenarioName = ?SCENARIO_NAME,
    DirName = <<ScenarioName/binary, "1">>,
    DirPath = <<"/space1/", DirName/binary>>,
    {ok, DirGuid} = lfm_proxy:mkdir(W, FileOwnerUserSessId, DirPath),
    {ok, DirObjectId} = file_id:guid_to_objectid(DirGuid),

    {ok, ShareId} = opt_shares:create(W, FileOwnerUserSessId, ?FILE_REF(DirGuid), <<"share">>),
    ShareDirGuid = file_id:guid_to_share_guid(DirGuid, ShareId),

    DirName2 = <<ScenarioName/binary, "2">>,
    DirPath2 = <<"/space1/", DirName2/binary>>,
    {ok, _DirGuid2} = lfm_proxy:mkdir(W, FileOwnerUserSessId, DirPath2),

    [
        {Path1, ObjectId1, F1, ShareF1},
        {Path2, ObjectId2, F2, ShareF2},
        {Path3, ObjectId3, F3, ShareF3},
        {Path4, ObjectId4, F4, ShareF4},
        {Path5, ObjectId5, F5, ShareF5}
    ] = lists:map(fun(Num) ->
        FileName = <<"file", ($0 + Num)>>,
        FilePath = <<DirPath/binary, "/", FileName/binary>>,
        {ok, FileGuid} = lfm_proxy:create(W, FileOwnerUserSessId, FilePath, 8#777),
        {ok, FileObjectId} = file_id:guid_to_objectid(FileGuid),
        ShareFileGuid = file_id:guid_to_share_guid(FileGuid, ShareId),
        {FilePath, FileObjectId, {FileGuid, FileName}, {ShareFileGuid, FileName}}
    end, lists:seq(1, 5)),

    MainToken = initializer:create_access_token(UserId),

    LsWithConfinedToken = fun(Guid, Caveats) ->
        LsToken = tokens:confine(MainToken, Caveats),
        LsSessId = permissions_test_utils:create_session(W, UserId, LsToken),
        lfm_proxy:get_children(W, LsSessId, ?FILE_REF(Guid), 0, 100)
    end,


    % Whitelisting Dir should result in listing all it's files
    ?assertMatch(
        {ok, [F1, F2, F3, F4, F5]},
        LsWithConfinedToken(DirGuid, #cv_data_path{whitelist = [DirPath]})
    ),
    ?assertMatch(
        {ok, [F1, F2, F3, F4, F5]},
        LsWithConfinedToken(DirGuid, #cv_data_objectid{whitelist = [DirObjectId]})
    ),

    % Nevertheless token confinements have no effects on accessing files via shared guid -
    % all operations are automatically performed with ?GUEST perms
    ?assertMatch(
        {ok, [ShareF1, ShareF2, ShareF3, ShareF4, ShareF5]},
        LsWithConfinedToken(ShareDirGuid, #cv_data_path{whitelist = [DirPath]})
    ),

    % Whitelisting concrete files should result in listing only them
    ?assertMatch(
        {ok, [F1, F3, F5]},
        LsWithConfinedToken(DirGuid, #cv_data_path{whitelist = [Path1, Path3, Path5]})
    ),
    ?assertMatch(
        {ok, [F1, F3, F5]},
        LsWithConfinedToken(DirGuid, #cv_data_objectid{whitelist = [ObjectId1, ObjectId3, ObjectId5]})
    ),

    % Nevertheless token confinements have no effects on accessing files via shared guid -
    % all operations are automatically performed with ?GUEST perms
    ?assertMatch(
        {ok, [ShareF1, ShareF2, ShareF3, ShareF4, ShareF5]},
        LsWithConfinedToken(ShareDirGuid, #cv_data_path{whitelist = [Path1, Path3, Path5]})
    ),

    % Using several caveats should result in listing only their intersection
    ?assertMatch(
        {ok, [F1, F5]},
        LsWithConfinedToken(DirGuid, [
            #cv_data_path{whitelist = [Path1, Path3, Path4, Path5]},
            #cv_data_path{whitelist = [Path1, Path2, Path5]},
            #cv_data_path{whitelist = [Path1, Path5]}
        ])
    ),
    ?assertMatch(
        {ok, [F1, F5]},
        LsWithConfinedToken(DirGuid, [
            #cv_data_objectid{whitelist = [ObjectId1, ObjectId3, ObjectId4, ObjectId5]},
            #cv_data_objectid{whitelist = [ObjectId1, ObjectId2, ObjectId5]},
            #cv_data_objectid{whitelist = [ObjectId1, ObjectId5]}
        ])
    ),
    ?assertMatch(
        {ok, [F1, F5]},
        LsWithConfinedToken(DirGuid, [
            #cv_data_path{whitelist = [Path1, Path3, Path4, Path5]},
            #cv_data_objectid{whitelist = [ObjectId1, ObjectId2, ObjectId5]},
            #cv_data_path{whitelist = [Path1, Path5]}
        ])
    ),
    ?assertMatch(
        {ok, []},
        LsWithConfinedToken(DirGuid, [
            #cv_data_objectid{whitelist = [ObjectId3, ObjectId4]},
            #cv_data_path{whitelist = [Path1, Path5]}
        ])
    ),

    % Nevertheless token confinements have no effects on accessing files via shared guid -
    % all operations are automatically performed with ?GUEST perms
    ?assertMatch(
        {ok, [ShareF1, ShareF2, ShareF3, ShareF4, ShareF5]},
        LsWithConfinedToken(ShareDirGuid, [
            #cv_data_objectid{whitelist = [ObjectId1, ObjectId3, ObjectId4, ObjectId5]},
            #cv_data_objectid{whitelist = [ObjectId1, ObjectId2, ObjectId5]},
            #cv_data_objectid{whitelist = [ObjectId1, ObjectId5]}
        ])
    ),

    % Children of dir being listed that don't exist should be omitted from results
    ?assertMatch(
        {ok, [F1, F5]},
        LsWithConfinedToken(DirGuid, [
            #cv_data_path{whitelist = [Path1, <<DirPath/binary, "/i_do_not_exist">>, Path5]}
        ])
    ),

    % Using caveat for different directory should result in {error, eacces}
    ?assertMatch(
        {error, ?EACCES},
        LsWithConfinedToken(DirGuid, #cv_data_path{whitelist = [<<"/space1/qwe">>]})
    ),

    % Nevertheless token confinements have no effects on accessing files via shared guid -
    % all operations are automatically performed with ?GUEST perms
    ?assertMatch(
        {ok, [ShareF1, ShareF2, ShareF3, ShareF4, ShareF5]},
        LsWithConfinedToken(ShareDirGuid, #cv_data_path{whitelist = [<<"/space1/qwe">>]})
    ),

    % With no caveats listing user root dir should list all user spaces
    ?assertMatch(
        {ok, [{Space1RootDir, <<"space1">>}, {Space3RootDir, <<"space3">>}]},
        LsWithConfinedToken(UserRootDir, [])
    ),
    % But with caveats user root dir ls should show only spaces leading to allowed files
    ?assertMatch(
        {ok, [{Space1RootDir, <<"space1">>}]},
        LsWithConfinedToken(UserRootDir, #cv_data_path{whitelist = [DirPath]})
    ),

    % With no caveats listing space dir should list all space directories
    SessId12 = permissions_test_utils:create_session(W, UserId, MainToken),
    ?assertMatch(
        {ok, [_ | _]},
        lfm_proxy:get_children(W, SessId12, ?FILE_REF(Space1RootDir), 0, 100)
    ),
    % And all operations on it and it's children should be allowed
    ?assertMatch(
        {ok, _},
        lfm_proxy:get_acl(W, SessId12, ?FILE_REF(Space1RootDir))
    ),
    ?assertMatch(
        {ok, _},
        lfm_proxy:get_acl(W, SessId12, ?FILE_REF(DirGuid))
    ),
    % But with caveats space ls should show only dirs leading to allowed files.
    Token13 = tokens:confine(MainToken, #cv_data_path{whitelist = [Path1]}),
    SessId13 = permissions_test_utils:create_session(W, UserId, Token13),
    ?assertMatch(
        {ok, [{DirGuid, DirName}]},
        lfm_proxy:get_children(W, SessId13, ?FILE_REF(Space1RootDir), 0, 100)
    ),
    % On such dirs (ancestor) it should be possible to perform only certain
    % operations like ls, stat, resolve_guid, get_parent and resolve_path.
    ?assertMatch(
        {ok, [F1]},
        lfm_proxy:get_children(W, SessId13, ?FILE_REF(DirGuid), 0, 100)
    ),
    ?assertMatch(
        {ok, #file_attr{name = DirName, type = ?DIRECTORY_TYPE}},
        lfm_proxy:stat(W, SessId13, ?FILE_REF(DirGuid))
    ),
    ?assertMatch(
        {ok, DirGuid},
        lfm_proxy:resolve_guid(W, SessId13, DirPath)
    ),
    ?assertMatch(
        {ok, Space1RootDir},
        lfm_proxy:get_parent(W, SessId13, ?FILE_REF(DirGuid))
    ),
    ?assertMatch(
        {ok, DirPath},
        lfm_proxy:get_file_path(W, SessId13, DirGuid)
    ),
    ?assertMatch(
        {error, ?EACCES},
        lfm_proxy:get_acl(W, SessId13, ?FILE_REF(DirGuid))
    ),
    ?assertMatch(
        {error, ?EACCES},
        lfm_proxy:create(W, SessId13, DirGuid, <<"file1">>, 8#777)
    ),

    % Test listing with caveats and options (offset, limit)
    Token14 = tokens:confine(MainToken, #cv_data_path{whitelist = [
        Path1, Path2, <<DirPath/binary, "/i_do_not_exist">>, Path4, Path5
    ]}),
    SessId14 = permissions_test_utils:create_session(W, UserId, Token14),
    ?assertMatch(
        {ok, [F1, F2, F4]},
        lfm_proxy:get_children(W, SessId14, ?FILE_REF(DirGuid), 0, 3)
    ),
    ?assertMatch(
        {ok, [F4, F5]},
        lfm_proxy:get_children(W, SessId14, ?FILE_REF(DirGuid), 2, 3)
    ),
    ?assertMatch(
        {ok, [F4]},
        lfm_proxy:get_children(W, SessId14, ?FILE_REF(DirGuid), 2, 1)
    ).


data_access_caveats_ancestors_test(Config) ->
    [_, _, W] = ?config(op_worker_nodes, Config),

    UserId = <<"user3">>,
    UserSessId = ?config({session_id, {UserId, ?GET_DOMAIN(W)}}, Config),
    UserRootDir = fslogic_file_id:user_root_dir_guid(UserId),

    SpaceName = <<"space2">>,
    SpaceRootDirGuid = fslogic_file_id:spaceid_to_space_dir_guid(SpaceName),

    InaccessibleFileName = <<"inaccessible_file">>,

    Dirs0 = [{LastDirGuid, _} | _] = lists:foldl(fun(Num, [{DirGuid, _} | _] = Acc) ->
        SubDirName = <<"dir", (integer_to_binary(Num))/binary>>,
        {ok, SubDirGuid} = lfm_proxy:mkdir(W, UserSessId, DirGuid, SubDirName, 8#777),
        {ok, _} = lfm_proxy:create(W, UserSessId, DirGuid, InaccessibleFileName, 8#777),
        [{SubDirGuid, SubDirName} | Acc]
    end, [{SpaceRootDirGuid, SpaceName}], lists:seq(1, 20)),
    Dirs1 = lists:reverse(Dirs0),

    FileInDeepestDirName = <<"file">>,
    {ok, FileInDeepestDirGuid} = lfm_proxy:create(W, UserSessId, LastDirGuid, FileInDeepestDirName, 8#777),
    {ok, FileInDeepestDirObjectId} = file_id:guid_to_objectid(FileInDeepestDirGuid),

    Token = initializer:create_access_token(UserId, [
        #cv_data_objectid{whitelist = [FileInDeepestDirObjectId]}
    ]),
    SessId = permissions_test_utils:create_session(W, UserId, Token),

    lists:foldl(
        fun({{DirGuid, DirName}, Child}, {ParentPath, ParentGuid}) ->
            DirPath = case ParentPath of
                <<>> ->
                    <<"/">>;
                <<"/">> ->
                    <<"/", DirName/binary>>;
                _ ->
                    <<ParentPath/binary, "/", DirName/binary>>
            end,

            % Most operations should be forbidden to perform on dirs/ancestors
            % leading to files allowed by caveats
            ?assertMatch(
                {error, ?EACCES},
                lfm_proxy:get_acl(W, SessId, ?FILE_REF(DirGuid))
            ),

            % Below operations should succeed for every dir/ancestor leading
            % to file allowed by caveats
            ?assertMatch(
                {ok, [Child]},
                lfm_proxy:get_children(W, SessId, ?FILE_REF(DirGuid), 0, 100)
            ),
            ?assertMatch(
                {ok, #file_attr{name = DirName, type = ?DIRECTORY_TYPE}},
                lfm_proxy:stat(W, SessId, ?FILE_REF(DirGuid))
            ),
            ?assertMatch(
                {ok, DirGuid},
                lfm_proxy:resolve_guid(W, SessId, DirPath)
            ),
            ?assertMatch(
                {ok, ParentGuid},
                lfm_proxy:get_parent(W, SessId, ?FILE_REF(DirGuid))
            ),
            ?assertMatch(
                {ok, DirPath},
                lfm_proxy:get_file_path(W, SessId, DirGuid)
            ),

            % Get child attr should also succeed but only for children that are
            % also allowed by caveats
            case ParentGuid of
                undefined ->
                    ok;
                _ ->
                    ?assertMatch(
                        {ok, #file_attr{name = DirName, type = ?DIRECTORY_TYPE}},
                        lfm_proxy:get_child_attr(W, SessId, ParentGuid, DirName)
                    ),
                    ?assertMatch(
                        {error, ?ENOENT},
                        lfm_proxy:get_child_attr(W, SessId, ParentGuid, InaccessibleFileName)
                    )
            end,

            {DirPath, DirGuid}
        end,
        {<<>>, undefined},
        lists:zip([{UserRootDir, UserId} | Dirs1], Dirs1 ++ [{FileInDeepestDirGuid, FileInDeepestDirName}])
    ),

    % Get acl should finally succeed for file which is allowed by caveats
    ?assertMatch(
        {ok, []},
        lfm_proxy:get_acl(W, SessId, ?FILE_REF(FileInDeepestDirGuid))
    ).


data_access_caveats_ancestors_test2(Config) ->
    [_, _, W] = ?config(op_worker_nodes, Config),

    UserId = <<"user3">>,
    UserSessId = ?config({session_id, {UserId, ?GET_DOMAIN(W)}}, Config),
    UserRootDir = fslogic_file_id:user_root_dir_guid(UserId),

    SpaceName = <<"space2">>,
    SpaceRootDirGuid = fslogic_file_id:spaceid_to_space_dir_guid(SpaceName),

    RootDirName = ?SCENARIO_NAME,
    {ok, RootDirGuid} = lfm_proxy:mkdir(W, UserSessId, SpaceRootDirGuid, RootDirName, 8#777),

    CentralDirName = <<"central">>,
    {ok, _} = lfm_proxy:mkdir(W, UserSessId, RootDirGuid, CentralDirName, 8#777),

    [
        {RightDirGuid, RightDirName, RightFileObjectId, RightFile},
        {LeftDirGuid, LeftDirName, LeftFileObjectId, LeftFile}
    ] = lists:map(fun(DirName) ->
        {ok, DirGuid} = lfm_proxy:mkdir(W, UserSessId, RootDirGuid, DirName, 8#777),
        [{FileObjectId, File} | _] = lists:map(fun(Num) ->
            FileName = <<"file", ($0 + Num)>>,
            {ok, FileGuid} = lfm_proxy:create(W, UserSessId, DirGuid, FileName, 8#777),
            {ok, FileObjectId} = file_id:guid_to_objectid(FileGuid),
            {FileObjectId, {FileGuid, FileName}}
        end, lists:seq(1, 5)),
        {DirGuid, DirName, FileObjectId, File}
    end, [<<"right">>, <<"left">>]),

    MainToken = initializer:create_access_token(UserId),

    % All dirs leading to files allowed by caveat should be listed in ls
    Token1 = tokens:confine(MainToken, #cv_data_objectid{
        whitelist = [LeftFileObjectId, RightFileObjectId]
    }),
    SessId1 = permissions_test_utils:create_session(W, UserId, Token1),
    ?assertMatch(
        {ok, [{SpaceRootDirGuid, SpaceName}]},
        lfm_proxy:get_children(W, SessId1, ?FILE_REF(UserRootDir), 0, 100)
    ),
    ?assertMatch(
        {ok, [{RootDirGuid, RootDirName}]},
        lfm_proxy:get_children(W, SessId1, ?FILE_REF(SpaceRootDirGuid), 0, 100)
    ),
    ?assertMatch(
        {ok, [{LeftDirGuid, LeftDirName}, {RightDirGuid, RightDirName}]},
        lfm_proxy:get_children(W, SessId1, ?FILE_REF(RootDirGuid), 0, 100)
    ),
    ?assertMatch(
        {ok, [LeftFile]},
        lfm_proxy:get_children(W, SessId1, ?FILE_REF(LeftDirGuid), 0, 100)
    ),
    ?assertMatch(
        {ok, [RightFile]},
        lfm_proxy:get_children(W, SessId1, ?FILE_REF(RightDirGuid), 0, 100)
    ),

    % When caveats have empty intersection then ls should return []
    Token2 = tokens:confine(MainToken, [
        #cv_data_objectid{whitelist = [LeftFileObjectId]},
        #cv_data_objectid{whitelist = [RightFileObjectId]}
    ]),
    SessId2 = permissions_test_utils:create_session(W, UserId, Token2),
    ?assertMatch(
        {ok, [{SpaceRootDirGuid, SpaceName}]},
        lfm_proxy:get_children(W, SessId2, ?FILE_REF(UserRootDir), 0, 100)
    ),
    ?assertMatch(
        {ok, [{RootDirGuid, RootDirName}]},
        lfm_proxy:get_children(W, SessId2, ?FILE_REF(SpaceRootDirGuid), 0, 100)
    ),
    ?assertMatch(
        {ok, []},
        lfm_proxy:get_children(W, SessId2, ?FILE_REF(RootDirGuid), 0, 100)
    ).


data_access_caveats_cache_test(Config) ->
    [_, _, W] = ?config(op_worker_nodes, Config),

    UserId = <<"user3">>,
    UserSessId = ?config({session_id, {UserId, ?GET_DOMAIN(W)}}, Config),
    UserRootDir = fslogic_file_id:user_root_dir_guid(UserId),

    SpaceName = <<"space2">>,
    SpaceRootDirGuid = fslogic_file_id:spaceid_to_space_dir_guid(SpaceName),

    RootDirName = ?SCENARIO_NAME,
    {ok, RootDirGuid} = lfm_proxy:mkdir(W, UserSessId, SpaceRootDirGuid, RootDirName, 8#777),

    {ok, DirGuid} = lfm_proxy:mkdir(W, UserSessId, RootDirGuid, <<"dir">>, 8#777),
    {ok, DirObjectId} = file_id:guid_to_objectid(DirGuid),

    {ok, FileGuid} = lfm_proxy:create(W, UserSessId, DirGuid, <<"file">>, 8#777),
    {ok, FileObjectId} = file_id:guid_to_objectid(FileGuid),

    Token = initializer:create_access_token(UserId, [
        #cv_data_objectid{whitelist = [DirObjectId]},
        #cv_data_objectid{whitelist = [FileObjectId]}
    ]),
    SessId = permissions_test_utils:create_session(W, UserId, Token),


    %% CHECK guid_constraint CACHE

    % before any call cache should be empty
    lists:foreach(fun(Guid) ->
        ?assertEqual(
            {error, not_found},
            ?rpcCache(W, check_permission, [{guid_constraint, Token, Guid}])
        )
    end, [UserRootDir, SpaceRootDirGuid, RootDirGuid, DirGuid, FileGuid]),

    % call on file should fill cache up to root dir with remaining guid constraints
    ?assertMatch(
        {ok, []},
        lfm_proxy:get_acl(W, SessId, ?FILE_REF(FileGuid))
    ),
    lists:foreach(fun(Guid) ->
        ?assertEqual(
            {ok, {false, [[FileGuid], [DirGuid]]}},
            ?rpcCache(W, check_permission, [{guid_constraint, Token, Guid}])
        )
    end, [UserRootDir, SpaceRootDirGuid, RootDirGuid]),
    ?assertEqual(
        {ok, {false, [[FileGuid]]}},
        ?rpcCache(W, check_permission, [{guid_constraint, Token, DirGuid}])
    ),
    ?assertEqual(
        {ok, true},
        ?rpcCache(W, check_permission, [{guid_constraint, Token, FileGuid}])
    ),


    %% CHECK data_constraint CACHE

    % data_constraint cache is not filed recursively as guid_constraint one is
    % so only for file should it be filled
    lists:foreach(fun(Guid) ->
        ?assertEqual(
            {error, not_found},
            ?rpcCache(W, check_permission, [{data_constraint, Token, Guid}])
        )
    end, [UserRootDir, SpaceRootDirGuid, RootDirGuid, DirGuid]),

    ?assertEqual(
        {ok, equal_or_descendant},
        ?rpcCache(W, check_permission, [{data_constraint, Token, FileGuid}])
    ),

    % calling on dir any function reserved only for equal_or_descendant should
    % cache {equal_or_descendant, ?EACCES} meaning that no such operation can be
    % performed but since ancestor checks were not performed it is not known whether
    % ancestor operations can be performed
    ?assertMatch(
        {error, ?EACCES},
        lfm_proxy:get_acl(W, SessId, ?FILE_REF(DirGuid))
    ),
    ?assertEqual(
        {ok, {equal_or_descendant, ?EACCES}},
        ?rpcCache(W, check_permission, [{data_constraint, Token, DirGuid}])
    ),

    % after calling operation possible to perform on ancestor cached value should
    % be changed to signal that file is ancestor and such operations can be performed
    ?assertMatch(
        {ok, [_]},
        lfm_proxy:get_children(W, SessId, ?FILE_REF(DirGuid), 0, 100)
    ),
    ?assertEqual(
        {ok, {ancestor, [<<"file">>]}},
        ?rpcCache(W, check_permission, [{data_constraint, Token, DirGuid}])
    ),

    % Calling ancestor operation on unrelated to file in caveats dir all checks
    % will be performed and just ?EACESS will be cached meaning that no operation
    % on this dir can be performed
    {ok, OtherDirGuid} = ?assertMatch({ok, _}, lfm_proxy:mkdir(
        W, UserSessId, RootDirGuid, <<"other_dir">>, 8#777
    )),
    ?assertMatch(
        {error, ?EACCES},
        lfm_proxy:get_children(W, SessId, ?FILE_REF(OtherDirGuid), 0, 100)
    ),
    ?assertEqual(
        {ok, ?EACCES},
        ?rpcCache(W, check_permission, [{data_constraint, Token, OtherDirGuid}])
    ).


mkdir_test(Config) ->
    [_, _, W] = ?config(op_worker_nodes, Config),

    permissions_test_runner:run_scenarios(#perms_test_spec{
        test_node = W,
        root_dir_name = ?SCENARIO_NAME,
        files = [#test_dir{
            name = <<"dir1">>,
            perms = [?traverse_container, ?add_subcontainer]
        }],
        posix_requires_space_privs = [?SPACE_WRITE_DATA],
        acl_requires_space_privs = [?SPACE_WRITE_DATA],
        available_in_readonly_mode = false,
        available_in_share_mode = false,
        available_in_open_handle_mode = false,
        operation = fun(SessId, TestCaseRootDirPath, ExtraData) ->
            ParentDirPath = <<TestCaseRootDirPath/binary, "/dir1">>,
            ?FILE_REF(ParentDirGuid) = maps:get(ParentDirPath, ExtraData),
            case lfm_proxy:mkdir(W, SessId, ParentDirGuid, <<"dir2">>, 8#777) of
                {ok, DirGuid} ->
                    permissions_test_utils:ensure_dir_created_on_storage(W, DirGuid);
                {error, _} = Error ->
                    Error
            end
        end,
        final_ownership_check = fun(TestCaseRootDirPath) ->
            {should_change_ownership, <<TestCaseRootDirPath/binary, "/dir1/dir2">>}
        end
    }, Config).


get_children_test(Config) ->
    [_, _, W] = ?config(op_worker_nodes, Config),

    permissions_test_runner:run_scenarios(#perms_test_spec{
        test_node = W,
        root_dir_name = ?SCENARIO_NAME,
        files = [#test_dir{
            name = <<"dir1">>,
            perms = [?list_container]
        }],
        posix_requires_space_privs = [?SPACE_READ_DATA],
        acl_requires_space_privs = [?SPACE_READ_DATA],
        available_in_readonly_mode = true,
        available_in_share_mode = true,
        available_in_open_handle_mode = true,
        operation = fun(SessId, TestCaseRootDirPath, ExtraData) ->
            DirPath = <<TestCaseRootDirPath/binary, "/dir1">>,
            DirKey = maps:get(DirPath, ExtraData),
            extract_ok(lfm_proxy:get_children(W, SessId, DirKey, 0, 100))
        end,
        final_ownership_check = fun(TestCaseRootDirPath) ->
            {should_preserve_ownership, <<TestCaseRootDirPath/binary, "/dir1">>}
        end
    }, Config).


get_children_attrs_test(Config) ->
    [_, _, W] = ?config(op_worker_nodes, Config),

    permissions_test_runner:run_scenarios(#perms_test_spec{
        test_node = W,
        root_dir_name = ?SCENARIO_NAME,
        files = [#test_dir{
            name = <<"dir1">>,
            perms = [?traverse_container, ?list_container]
        }],
        posix_requires_space_privs = [?SPACE_READ_DATA],
        acl_requires_space_privs = [?SPACE_READ_DATA],
        available_in_readonly_mode = true,
        available_in_share_mode = true,
        available_in_open_handle_mode = true,
        operation = fun(SessId, TestCaseRootDirPath, ExtraData) ->
            DirPath = <<TestCaseRootDirPath/binary, "/dir1">>,
            DirKey = maps:get(DirPath, ExtraData),
            extract_ok(lfm_proxy:get_children_attrs(W, SessId, DirKey, #{offset => 0, limit => 100, tune_for_large_continuous_listing => false}))
        end,
        final_ownership_check = fun(TestCaseRootDirPath) ->
            {should_preserve_ownership, <<TestCaseRootDirPath/binary, "/dir1">>}
        end
    }, Config).


get_child_attr_test(Config) ->
    [_, _, W] = ?config(op_worker_nodes, Config),

    permissions_test_runner:run_scenarios(#perms_test_spec{
        test_node = W,
        root_dir_name = ?SCENARIO_NAME,
        files = [#test_dir{
            name = <<"dir1">>,
            perms = [?traverse_container],
            children = [#test_file{name = <<"file1">>}]
        }],
        available_in_readonly_mode = true,
        available_in_share_mode = true,
        available_in_open_handle_mode = true,
        operation = fun(SessId, TestCaseRootDirPath, ExtraData) ->
            ParentDirPath = <<TestCaseRootDirPath/binary, "/dir1">>,
            ?FILE_REF(ParentDirGuid) = maps:get(ParentDirPath, ExtraData),
            extract_ok(lfm_proxy:get_child_attr(W, SessId, ParentDirGuid, <<"file1">>))
        end,
        final_ownership_check = fun(TestCaseRootDirPath) ->
            {should_preserve_ownership, <<TestCaseRootDirPath/binary, "/dir1/file1">>}
        end
    }, Config).


mv_dir_test(Config) ->
    [_, _, W] = ?config(op_worker_nodes, Config),

    permissions_test_runner:run_scenarios(#perms_test_spec{
        test_node = W,
        root_dir_name = ?SCENARIO_NAME,
        files = [
            #test_dir{
                name = <<"dir1">>,
                perms = [?traverse_container, ?delete_subcontainer],
                children = [
                    #test_dir{
                        name = <<"dir11">>,
                        perms = [?delete]
                    }
                ]
            },
            #test_dir{
                name = <<"dir2">>,
                perms = [?traverse_container, ?add_subcontainer]
            }
        ],
        posix_requires_space_privs = [?SPACE_WRITE_DATA],
        acl_requires_space_privs = [?SPACE_WRITE_DATA],
        available_in_readonly_mode = false,
        available_in_share_mode = false,
        available_in_open_handle_mode = false,
        operation = fun(SessId, TestCaseRootDirPath, ExtraData) ->
            SrcDirPath = <<TestCaseRootDirPath/binary, "/dir1/dir11">>,
            SrcDirKey = maps:get(SrcDirPath, ExtraData),
            DstDirPath = <<TestCaseRootDirPath/binary, "/dir2">>,
            DstDirKey = maps:get(DstDirPath, ExtraData),
            extract_ok(lfm_proxy:mv(W, SessId, SrcDirKey, DstDirKey, <<"dir21">>))
        end,
        final_ownership_check = fun(TestCaseRootDirPath) ->
            {should_preserve_ownership, <<TestCaseRootDirPath/binary, "/dir2/dir21">>}
        end
    }, Config).


rm_dir_test(Config) ->
    [_, _, W] = ?config(op_worker_nodes, Config),

    permissions_test_runner:run_scenarios(#perms_test_spec{
        test_node = W,
        root_dir_name = ?SCENARIO_NAME,
        files = [
            #test_dir{
                name = <<"dir1">>,
                perms = [?traverse_container, ?delete_subcontainer],
                children = [
                    #test_dir{
                        name = <<"dir2">>,
                        perms = [?delete, ?list_container]
                    }
                ]
            }
        ],
        posix_requires_space_privs = [?SPACE_READ_DATA, ?SPACE_WRITE_DATA],
        acl_requires_space_privs = [?SPACE_READ_DATA, ?SPACE_WRITE_DATA],
        available_in_readonly_mode = false,
        available_in_share_mode = false,
        available_in_open_handle_mode = false,
        operation = fun(SessId, TestCaseRootDirPath, ExtraData) ->
            DirPath = <<TestCaseRootDirPath/binary, "/dir1/dir2">>,
            DirKey = maps:get(DirPath, ExtraData),
            extract_ok(lfm_proxy:unlink(W, SessId, DirKey))
        end
    }, Config).


create_file_test(Config) ->
    [_, _, W] = ?config(op_worker_nodes, Config),

    permissions_test_runner:run_scenarios(#perms_test_spec{
        test_node = W,
        root_dir_name = ?SCENARIO_NAME,
        files = [#test_dir{
            name = <<"dir1">>,
            perms = [?traverse_container, ?add_object]
        }],
        posix_requires_space_privs = [?SPACE_WRITE_DATA],
        acl_requires_space_privs = [?SPACE_WRITE_DATA],
        available_in_readonly_mode = false,
        available_in_share_mode = false,
        available_in_open_handle_mode = false,
        operation = fun(SessId, TestCaseRootDirPath, ExtraData) ->
            ParentDirPath = <<TestCaseRootDirPath/binary, "/dir1">>,
            ?FILE_REF(ParentDirGuid) = maps:get(ParentDirPath, ExtraData),
            case lfm_proxy:create(W, SessId, ParentDirGuid, <<"file1">>, 8#777) of
                {ok, FileGuid} ->
                    permissions_test_utils:ensure_file_created_on_storage(W, FileGuid);
                {error, _} = Error ->
                    Error
            end
        end,
        final_ownership_check = fun(TestCaseRootDirPath) ->
            {should_change_ownership, <<TestCaseRootDirPath/binary, "/dir1/file1">>}
        end
    }, Config).


open_for_read_test(Config) ->
    [_, _, W] = ?config(op_worker_nodes, Config),

    permissions_test_runner:run_scenarios(#perms_test_spec{
        test_node = W,
        root_dir_name = ?SCENARIO_NAME,
        files = [#test_file{
            name = <<"file1">>,
            perms = [?read_object],
            on_create = fun(FileOwnerSessId, Guid) ->
                % write to file to force its creation on storage. Otherwise it
                % may be not possible during tests without necessary perms.
                fill_file_with_dummy_data(W, FileOwnerSessId, Guid),
                ?FILE_REF(Guid)
            end
        }],
        posix_requires_space_privs = [?SPACE_READ_DATA],
        acl_requires_space_privs = [?SPACE_READ_DATA],
        available_in_readonly_mode = true,
        available_in_share_mode = true,
        available_in_open_handle_mode = true,
        operation = fun(SessId, TestCaseRootDirPath, ExtraData) ->
            FilePath = <<TestCaseRootDirPath/binary, "/file1">>,
            FileKey = maps:get(FilePath, ExtraData),
            extract_ok(lfm_proxy:open(W, SessId, FileKey, read))
        end,
        final_ownership_check = fun(TestCaseRootDirPath) ->
            {should_preserve_ownership, <<TestCaseRootDirPath/binary, "/file1">>}
        end
    }, Config).


open_for_write_test(Config) ->
    [_, _, W] = ?config(op_worker_nodes, Config),

    permissions_test_runner:run_scenarios(#perms_test_spec{
        test_node = W,
        root_dir_name = ?SCENARIO_NAME,
        files = [#test_file{
            name = <<"file1">>,
            perms = [?write_object],
            on_create = fun(FileOwnerSessId, Guid) ->
                % write to file to force its creation on storage. Otherwise it
                % may be not possible during tests without necessary perms.
                fill_file_with_dummy_data(W, FileOwnerSessId, Guid),
                ?FILE_REF(Guid)
            end
        }],
        posix_requires_space_privs = [?SPACE_WRITE_DATA],
        acl_requires_space_privs = [?SPACE_WRITE_DATA],
        available_in_readonly_mode = false,
        available_in_share_mode = false,
        available_in_open_handle_mode = false,
        operation = fun(SessId, TestCaseRootDirPath, ExtraData) ->
            FilePath = <<TestCaseRootDirPath/binary, "/file1">>,
            FileKey = maps:get(FilePath, ExtraData),
            extract_ok(lfm_proxy:open(W, SessId, FileKey, write))
        end,
        final_ownership_check = fun(TestCaseRootDirPath) ->
            {should_preserve_ownership, <<TestCaseRootDirPath/binary, "/file1">>}
        end
    }, Config).


open_for_rdwr_test(Config) ->
    [_, _, W] = ?config(op_worker_nodes, Config),

    permissions_test_runner:run_scenarios(#perms_test_spec{
        test_node = W,
        root_dir_name = ?SCENARIO_NAME,
        files = [#test_file{
            name = <<"file1">>,
            perms = [?read_object, ?write_object],
            on_create = fun(FileOwnerSessId, Guid) ->
                % write to file to force its creation on storage. Otherwise it
                % may be not possible during tests without necessary perms.
                fill_file_with_dummy_data(W, FileOwnerSessId, Guid),
                ?FILE_REF(Guid)
            end
        }],
        posix_requires_space_privs = [?SPACE_READ_DATA, ?SPACE_WRITE_DATA],
        acl_requires_space_privs = [?SPACE_READ_DATA, ?SPACE_WRITE_DATA],
        available_in_readonly_mode = false,
        available_in_share_mode = false,
        available_in_open_handle_mode = false,
        operation = fun(SessId, TestCaseRootDirPath, ExtraData) ->
            FilePath = <<TestCaseRootDirPath/binary, "/file1">>,
            FileKey = maps:get(FilePath, ExtraData),
            extract_ok(lfm_proxy:open(W, SessId, FileKey, rdwr))
        end,
        final_ownership_check = fun(TestCaseRootDirPath) ->
            {should_preserve_ownership, <<TestCaseRootDirPath/binary, "/file1">>}
        end
    }, Config).


create_and_open_test(Config) ->
    [_, _, W] = ?config(op_worker_nodes, Config),

    permissions_test_runner:run_scenarios(#perms_test_spec{
        test_node = W,
        root_dir_name = ?SCENARIO_NAME,
        files = [#test_dir{
            name = <<"dir1">>,
            perms = [?traverse_container, ?add_object],
            on_create = fun(FileOwnerSessId, Guid) ->
                % Create dummy file to ensure that directory is created on storage.
                % Otherwise it may be not possible during tests without necessary perms.
                create_dummy_file(W, FileOwnerSessId, Guid),
                ?FILE_REF(Guid)
            end
        }],
        posix_requires_space_privs = [?SPACE_WRITE_DATA],
        acl_requires_space_privs = [?SPACE_WRITE_DATA],
        available_in_readonly_mode = false,
        available_in_share_mode = false,
        available_in_open_handle_mode = false,
        operation = fun(SessId, TestCaseRootDirPath, ExtraData) ->
            ParentDirPath = <<TestCaseRootDirPath/binary, "/dir1">>,
            ?FILE_REF(ParentDirGuid) = maps:get(ParentDirPath, ExtraData),
            extract_ok(lfm_proxy:create_and_open(W, SessId, ParentDirGuid, <<"file1">>, 8#777))
        end,
        final_ownership_check = fun(TestCaseRootDirPath) ->
            {should_change_ownership, <<TestCaseRootDirPath/binary, "/dir1/file1">>}
        end
    }, Config).


truncate_test(Config) ->
    [_, _, W] = ?config(op_worker_nodes, Config),

    permissions_test_runner:run_scenarios(#perms_test_spec{
        test_node = W,
        root_dir_name = ?SCENARIO_NAME,
        files = [#test_file{
            name = <<"file1">>,
            perms = [?write_object]
        }],
        posix_requires_space_privs = [?SPACE_WRITE_DATA],
        acl_requires_space_privs = [?SPACE_WRITE_DATA],
        available_in_readonly_mode = false,
        available_in_share_mode = false,
        available_in_open_handle_mode = false,
        operation = fun(SessId, TestCaseRootDirPath, ExtraData) ->
            FilePath = <<TestCaseRootDirPath/binary, "/file1">>,
            FileKey = maps:get(FilePath, ExtraData),
            extract_ok(lfm_proxy:truncate(W, SessId, FileKey, 0))
        end,
        final_ownership_check = fun(TestCaseRootDirPath) ->
            {should_preserve_ownership, <<TestCaseRootDirPath/binary, "/file1">>}
        end
    }, Config).


mv_file_test(Config) ->
    [_, _, W] = ?config(op_worker_nodes, Config),

    permissions_test_runner:run_scenarios(#perms_test_spec{
        test_node = W,
        root_dir_name = ?SCENARIO_NAME,
        files = [
            #test_dir{
                name = <<"dir1">>,
                perms = [?traverse_container, ?delete_object],
                children = [
                    #test_file{
                        name = <<"file11">>,
                        perms = [?delete]
                    }
                ]
            },
            #test_dir{
                name = <<"dir2">>,
                perms = [?traverse_container, ?add_object]
            }
        ],
        posix_requires_space_privs = [?SPACE_WRITE_DATA],
        acl_requires_space_privs = [?SPACE_WRITE_DATA],
        available_in_readonly_mode = false,
        available_in_share_mode = false,
        available_in_open_handle_mode = false,
        operation = fun(SessId, TestCaseRootDirPath, ExtraData) ->
            SrcFilePath = <<TestCaseRootDirPath/binary, "/dir1/file11">>,
            SrcFileKey = maps:get(SrcFilePath, ExtraData),
            DstDirPath = <<TestCaseRootDirPath/binary, "/dir2">>,
            DstDirKey = maps:get(DstDirPath, ExtraData),
            extract_ok(lfm_proxy:mv(W, SessId, SrcFileKey, DstDirKey, <<"file21">>))
        end,
        final_ownership_check = fun(TestCaseRootDirPath) ->
            {should_preserve_ownership, <<TestCaseRootDirPath/binary, "/dir2/file21">>}
        end
    }, Config).


rm_file_test(Config) ->
    [_, _, W] = ?config(op_worker_nodes, Config),

    permissions_test_runner:run_scenarios(#perms_test_spec{
        test_node = W,
        root_dir_name = ?SCENARIO_NAME,
        files = [
            #test_dir{
                name = <<"dir1">>,
                perms = [?traverse_container, ?delete_object],
                children = [
                    #test_file{
                        name = <<"file1">>,
                        perms = [?delete]
                    }
                ]
            }
        ],
        posix_requires_space_privs = [?SPACE_WRITE_DATA],
        acl_requires_space_privs = [?SPACE_WRITE_DATA],
        available_in_readonly_mode = false,
        available_in_share_mode = false,
        available_in_open_handle_mode = false,
        operation = fun(SessId, TestCaseRootDirPath, ExtraData) ->
            FilePath = <<TestCaseRootDirPath/binary, "/dir1/file1">>,
            FileKey = maps:get(FilePath, ExtraData),
            extract_ok(lfm_proxy:unlink(W, SessId, FileKey))
        end
    }, Config).


get_parent_test(Config) ->
    [_, _, W] = ?config(op_worker_nodes, Config),

    permissions_test_runner:run_scenarios(#perms_test_spec{
        test_node = W,
        root_dir_name = ?SCENARIO_NAME,
        files = [#test_file{name = <<"file1">>}],
        available_in_readonly_mode = true,
        available_in_share_mode = true,
        available_in_open_handle_mode = true,
        operation = fun(SessId, TestCaseRootDirPath, ExtraData) ->
            FilePath = <<TestCaseRootDirPath/binary, "/file1">>,
            FileKey = maps:get(FilePath, ExtraData),
            extract_ok(lfm_proxy:get_parent(W, SessId, FileKey))
        end,
        final_ownership_check = fun(TestCaseRootDirPath) ->
            {should_preserve_ownership, <<TestCaseRootDirPath/binary, "/file1">>}
        end
    }, Config).


get_file_path_test(Config) ->
    [_, _, W] = ?config(op_worker_nodes, Config),

    permissions_test_runner:run_scenarios(#perms_test_spec{
        test_node = W,
        root_dir_name = ?SCENARIO_NAME,
        files = [#test_file{name = <<"file1">>}],
        available_in_readonly_mode = true,
        available_in_share_mode = false, % TODO VFS-6057
        available_in_open_handle_mode = false, % TODO VFS-6057
        operation = fun(SessId, TestCaseRootDirPath, ExtraData) ->
            FilePath = <<TestCaseRootDirPath/binary, "/file1">>,
            ?FILE_REF(FileGuid) = maps:get(FilePath, ExtraData),
            extract_ok(lfm_proxy:get_file_path(W, SessId, FileGuid))
        end,
        final_ownership_check = fun(TestCaseRootDirPath) ->
            {should_preserve_ownership, <<TestCaseRootDirPath/binary, "/file1">>}
        end
    }, Config).


get_file_guid_test(Config) ->
    [_, _, W] = ?config(op_worker_nodes, Config),

    permissions_test_runner:run_scenarios(#perms_test_spec{
        test_node = W,
        root_dir_name = ?SCENARIO_NAME,
        files = [#test_file{name = <<"file1">>}],
        available_in_readonly_mode = true,
        available_in_share_mode = inapplicable,
        available_in_open_handle_mode = false,
        operation = fun(SessId, TestCaseRootDirPath, _ExtraData) ->
            FilePath = <<TestCaseRootDirPath/binary, "/file1">>,
            extract_ok(lfm_proxy:resolve_guid(W, SessId, FilePath))
        end,
        final_ownership_check = fun(TestCaseRootDirPath) ->
            {should_preserve_ownership, <<TestCaseRootDirPath/binary, "/file1">>}
        end
    }, Config).


get_file_attr_test(Config) ->
    [_, _, W] = ?config(op_worker_nodes, Config),

    permissions_test_runner:run_scenarios(#perms_test_spec{
        test_node = W,
        root_dir_name = ?SCENARIO_NAME,
        files = [#test_file{name = <<"file1">>}],
        available_in_readonly_mode = true,
        available_in_share_mode = true,
        available_in_open_handle_mode = true,
        operation = fun(SessId, TestCaseRootDirPath, ExtraData) ->
            FilePath = <<TestCaseRootDirPath/binary, "/file1">>,
            FileKey = maps:get(FilePath, ExtraData),
            extract_ok(lfm_proxy:stat(W, SessId, FileKey))
        end,
        final_ownership_check = fun(TestCaseRootDirPath) ->
            {should_preserve_ownership, <<TestCaseRootDirPath/binary, "/file1">>}
        end
    }, Config).


get_file_distribution_test(Config) ->
    [_, _, W] = ?config(op_worker_nodes, Config),

    permissions_test_runner:run_scenarios(#perms_test_spec{
        test_node = W,
        root_dir_name = ?SCENARIO_NAME,
        files = [#test_file{
            name = <<"file1">>,
            perms = [?read_metadata]
        }],
        posix_requires_space_privs = [?SPACE_READ_DATA],
        acl_requires_space_privs = [?SPACE_READ_DATA],
        available_in_readonly_mode = true,
        available_in_share_mode = false,
        available_in_open_handle_mode = false,
        operation = fun(SessId, TestCaseRootDirPath, ExtraData) ->
            FilePath = <<TestCaseRootDirPath/binary, "/file1">>,
            FileKey = maps:get(FilePath, ExtraData),
            extract_ok(opt_file_metadata:get_distribution_deprecated(W, SessId, FileKey))
        end,
        returned_errors = api_errors,
        final_ownership_check = fun(TestCaseRootDirPath) ->
            {should_preserve_ownership, <<TestCaseRootDirPath/binary, "/file1">>}
        end
    }, Config).


get_historical_dir_size_stats_test(Config) ->
    [_, _, W] = ?config(op_worker_nodes, Config),
    
    permissions_test_runner:run_scenarios(#perms_test_spec{
        test_node = W,
        root_dir_name = ?SCENARIO_NAME,
        files = [#test_dir{
            name = <<"dir1">>,
            perms = [?read_metadata],
            children = [
                #test_file{
                    name = <<"file1">>,
                    perms = []
                }
            ]
        }],
        posix_requires_space_privs = [?SPACE_READ_DATA],
        acl_requires_space_privs = [?SPACE_READ_DATA],
        available_in_readonly_mode = true,
        available_in_share_mode = false,
        available_in_open_handle_mode = false,
        operation = fun(SessId, TestCaseRootDirPath, ExtraData) ->
            FilePath = <<TestCaseRootDirPath/binary, "/dir1">>,
            FileKey = maps:get(FilePath, ExtraData),
            extract_ok(opt_file_metadata:get_historical_dir_size_stats(
                W, SessId, FileKey, ?GET_DOMAIN_BIN(W), #time_series_layout_get_request{}))
        end,
        returned_errors = api_errors,
        final_ownership_check = fun(TestCaseRootDirPath) ->
            {should_preserve_ownership, <<TestCaseRootDirPath/binary, "/dir1">>}
        end
    }, Config).


get_file_storage_locations_test(Config) ->
    [_, _, W] = ?config(op_worker_nodes, Config),
    
    permissions_test_runner:run_scenarios(#perms_test_spec{
        test_node = W,
        root_dir_name = ?SCENARIO_NAME,
        files = [#test_file{
            name = <<"file1">>,
            perms = [?read_metadata]
        }],
        posix_requires_space_privs = [?SPACE_READ_DATA],
        acl_requires_space_privs = [?SPACE_READ_DATA],
        available_in_readonly_mode = true,
        available_in_share_mode = false,
        available_in_open_handle_mode = false,
        operation = fun(SessId, TestCaseRootDirPath, ExtraData) ->
            FilePath = <<TestCaseRootDirPath/binary, "/file1">>,
            FileKey = maps:get(FilePath, ExtraData),
            extract_ok(opt_file_metadata:get_storage_locations(W, SessId, FileKey))
        end,
        returned_errors = api_errors,
        final_ownership_check = fun(TestCaseRootDirPath) ->
            {should_preserve_ownership, <<TestCaseRootDirPath/binary, "/file1">>}
        end
    }, Config).


set_perms_test(Config) ->
    [_, _, W] = ?config(op_worker_nodes, Config),
    FileOwner = <<"user1">>,

    FileOwnerUserSessId = ?config({session_id, {FileOwner, ?GET_DOMAIN(W)}}, Config),
    GroupUserSessId = ?config({session_id, {<<"user2">>, ?GET_DOMAIN(W)}}, Config),
    OtherUserSessId = ?config({session_id, {<<"user3">>, ?GET_DOMAIN(W)}}, Config),
    SpaceOwnerSessId = ?config({session_id, {<<"owner">>, ?GET_DOMAIN(W)}}, Config),

    DirPath = <<"/space1/dir1">>,
    {ok, DirGuid} = ?assertMatch(
        {ok, _},
        lfm_proxy:mkdir(W, FileOwnerUserSessId, DirPath)
    ),

    FilePath = <<"/space1/dir1/file1">>,
    {ok, FileGuid} = ?assertMatch(
        {ok, _},
        lfm_proxy:create(W, FileOwnerUserSessId, FilePath, 8#777)
    ),
    {ok, ShareId} = ?assertMatch({ok, _}, opt_shares:create(W, FileOwnerUserSessId, ?FILE_REF(FileGuid), <<"share">>)),
    ShareFileGuid = file_id:guid_to_share_guid(FileGuid, ShareId),

    % Open file to ensure it's creation on storage
    {ok, Handle} = lfm_proxy:open(W, FileOwnerUserSessId, ?FILE_REF(FileGuid), write),
    ok = lfm_proxy:close(W, Handle),

    AssertProperStorageAttrsFun = fun(ExpMode) ->
        permissions_test_utils:assert_user_is_file_owner_on_storage(
            W, ?SPACE_ID, FilePath, FileOwnerUserSessId, #{mode => ?FILE_MODE(ExpMode)}
        )
    end,

    AssertProperStorageAttrsFun(8#777),

    %% POSIX

    % file owner can always change file perms if he has access to it
    permissions_test_utils:set_modes(W, #{DirGuid => 8#677, FileGuid => 8#777}),
    ?assertMatch(
        {error, ?EACCES},
        lfm_proxy:set_perms(W, FileOwnerUserSessId, ?FILE_REF(FileGuid), 8#000)
    ),
    permissions_test_utils:set_modes(W, #{DirGuid => 8#100, FileGuid => 8#000}),
    ?assertMatch(ok, lfm_proxy:set_perms(W, FileOwnerUserSessId, ?FILE_REF(FileGuid), 8#000)),
    AssertProperStorageAttrsFun(8#000),

    % but not if that access is via shared guid
    permissions_test_utils:set_modes(W, #{DirGuid => 8#777, FileGuid => 8#777}),
    ?assertMatch(
        {error, ?EPERM},
        lfm_proxy:set_perms(W, FileOwnerUserSessId, ?FILE_REF(ShareFileGuid), 8#000)
    ),
    AssertProperStorageAttrsFun(8#777),

    % other users from space can't change perms no matter what
    permissions_test_utils:set_modes(W, #{DirGuid => 8#777, FileGuid => 8#777}),
    ?assertMatch(
        {error, ?EACCES},
        lfm_proxy:set_perms(W, GroupUserSessId, ?FILE_REF(FileGuid), 8#000)
    ),
    AssertProperStorageAttrsFun(8#777),

    % with exception being space owner who can always change perms no matter what
    permissions_test_utils:set_modes(W, #{DirGuid => 8#000, FileGuid => 8#000}),
    ?assertMatch(ok, lfm_proxy:set_perms(W, SpaceOwnerSessId, ?FILE_REF(FileGuid), 8#555)),
    AssertProperStorageAttrsFun(8#555),

    % but even space owner cannot perform write operation on space dir
    SpaceGuid = fslogic_file_id:spaceid_to_space_dir_guid(<<"space1">>),
    ?assertMatch({error, ?EPERM}, lfm_proxy:set_perms(W, SpaceOwnerSessId, ?FILE_REF(SpaceGuid), 8#000)),
    ?assertMatch({error, ?EPERM}, lfm_proxy:set_perms(W, SpaceOwnerSessId, ?FILE_REF(SpaceGuid), 8#555)),
    ?assertMatch({error, ?EPERM}, lfm_proxy:set_perms(W, SpaceOwnerSessId, ?FILE_REF(SpaceGuid), 8#777)),

    % users outside of space shouldn't even see the file
    permissions_test_utils:set_modes(W, #{DirGuid => 8#777, FileGuid => 8#777}),
    ?assertMatch(
        {error, ?ENOENT},
        lfm_proxy:set_perms(W, OtherUserSessId, ?FILE_REF(FileGuid), 8#000)
    ),
    AssertProperStorageAttrsFun(8#777),

    %% ACL

    % file owner can always change file perms if he has access to it
    permissions_test_utils:set_acls(W, #{
        DirGuid => ?ALL_DIR_PERMS -- [?traverse_container],
        FileGuid => ?ALL_FILE_PERMS
    }, #{}, ?everyone, ?no_flags_mask),
    ?assertMatch(
        {error, ?EACCES},
        lfm_proxy:set_perms(W, FileOwnerUserSessId, ?FILE_REF(FileGuid), 8#000)
    ),

    permissions_test_utils:set_acls(W, #{
        DirGuid => [?traverse_container],
        FileGuid => []
    }, #{}, ?everyone, ?no_flags_mask),
    ?assertMatch(ok, lfm_proxy:set_perms(W, FileOwnerUserSessId, ?FILE_REF(FileGuid), 8#000)),

    % but not if that access is via shared guid
    ?assertMatch(
        {error, ?EPERM},
        lfm_proxy:set_perms(W, FileOwnerUserSessId, ?FILE_REF(ShareFileGuid), 8#000)
    ),

    % file owner cannot change acl after his access was denied by said acl
    permissions_test_utils:set_acls(W, #{}, #{
        FileGuid => ?ALL_FILE_PERMS
    }, ?everyone, ?no_flags_mask),

    PermsBitmask = permissions_test_utils:perms_to_bitmask(?ALL_FILE_PERMS),

    ?assertMatch(
        {error, ?EACCES},
        lfm_proxy:set_acl(W, FileOwnerUserSessId, ?FILE_REF(FileGuid), [
            ?ALLOW_ACE(?owner, ?no_flags_mask, PermsBitmask)
        ])
    ),

    % but space owner always can change acl for any file
    ?assertMatch(
        ok,
        lfm_proxy:set_acl(W, SpaceOwnerSessId, ?FILE_REF(FileGuid), [
            ?ALLOW_ACE(?owner, ?no_flags_mask, PermsBitmask)
        ])
    ),

    % other users from space can't change perms no matter what
    permissions_test_utils:set_acls(W, #{
        DirGuid => ?ALL_DIR_PERMS,
        FileGuid => ?ALL_FILE_PERMS
    }, #{}, ?everyone, ?no_flags_mask),
    ?assertMatch(
        {error, ?EACCES},
        lfm_proxy:set_perms(W, GroupUserSessId, ?FILE_REF(FileGuid), 8#000)
    ),

    % users outside of space shouldn't even see the file
    permissions_test_utils:set_acls(W, #{
        DirGuid => ?ALL_DIR_PERMS,
        FileGuid => ?ALL_FILE_PERMS
    }, #{}, ?everyone, ?no_flags_mask),
    ?assertMatch(
        {error, ?ENOENT},
        lfm_proxy:set_perms(W, OtherUserSessId, ?FILE_REF(FileGuid), 8#000)
    ).


check_read_perms_test(Config) ->
    [_, _, W] = ?config(op_worker_nodes, Config),

    permissions_test_runner:run_scenarios(#perms_test_spec{
        test_node = W,
        root_dir_name = ?SCENARIO_NAME,
        files = [#test_file{
            name = <<"file1">>,
            perms = [?read_object]
        }],
        posix_requires_space_privs = [?SPACE_READ_DATA],
        acl_requires_space_privs = [?SPACE_READ_DATA],
        available_in_readonly_mode = true,
        available_in_share_mode = true,
        available_in_open_handle_mode = true,
        operation = fun(SessId, TestCaseRootDirPath, ExtraData) ->
            FilePath = <<TestCaseRootDirPath/binary, "/file1">>,
            FileKey = maps:get(FilePath, ExtraData),
            extract_ok(lfm_proxy:check_perms(W, SessId, FileKey, read))
        end,
        final_ownership_check = fun(TestCaseRootDirPath) ->
            {should_preserve_ownership, <<TestCaseRootDirPath/binary, "/file1">>}
        end
    }, Config).


check_write_perms_test(Config) ->
    [_, _, W] = ?config(op_worker_nodes, Config),

    permissions_test_runner:run_scenarios(#perms_test_spec{
        test_node = W,
        root_dir_name = ?SCENARIO_NAME,
        files = [#test_file{
            name = <<"file1">>,
            perms = [?write_object]
        }],
        posix_requires_space_privs = [?SPACE_WRITE_DATA],
        acl_requires_space_privs = [?SPACE_WRITE_DATA],
        available_in_readonly_mode = false,
        available_in_share_mode = false,
        available_in_open_handle_mode = false,
        operation = fun(SessId, TestCaseRootDirPath, ExtraData) ->
            FilePath = <<TestCaseRootDirPath/binary, "/file1">>,
            FileKey = maps:get(FilePath, ExtraData),
            extract_ok(lfm_proxy:check_perms(W, SessId, FileKey, write))
        end,
        final_ownership_check = fun(TestCaseRootDirPath) ->
            {should_preserve_ownership, <<TestCaseRootDirPath/binary, "/file1">>}
        end
    }, Config).


check_rdwr_perms_test(Config) ->
    [_, _, W] = ?config(op_worker_nodes, Config),

    permissions_test_runner:run_scenarios(#perms_test_spec{
        test_node = W,
        root_dir_name = ?SCENARIO_NAME,
        files = [#test_file{
            name = <<"file1">>,
            perms = [?read_object, ?write_object]
        }],
        posix_requires_space_privs = [?SPACE_READ_DATA, ?SPACE_WRITE_DATA],
        acl_requires_space_privs = [?SPACE_READ_DATA, ?SPACE_WRITE_DATA],
        available_in_readonly_mode = false,
        available_in_share_mode = false,
        available_in_open_handle_mode = false,
        operation = fun(SessId, TestCaseRootDirPath, ExtraData) ->
            FilePath = <<TestCaseRootDirPath/binary, "/file1">>,
            FileKey = maps:get(FilePath, ExtraData),
            extract_ok(lfm_proxy:check_perms(W, SessId, FileKey, rdwr))
        end,
        final_ownership_check = fun(TestCaseRootDirPath) ->
            {should_preserve_ownership, <<TestCaseRootDirPath/binary, "/file1">>}
        end
    }, Config).


create_share_test(Config) ->
    [_, _, W] = ?config(op_worker_nodes, Config),

    permissions_test_runner:run_scenarios(#perms_test_spec{
        test_node = W,
        root_dir_name = ?SCENARIO_NAME,
        files = [#test_dir{name = <<"dir1">>}],
        posix_requires_space_privs = [?SPACE_MANAGE_SHARES],
        acl_requires_space_privs = [?SPACE_MANAGE_SHARES],
        available_in_readonly_mode = false,
        available_in_share_mode = false,
        available_in_open_handle_mode = false,
        operation = fun(SessId, TestCaseRootDirPath, ExtraData) ->
            DirPath = <<TestCaseRootDirPath/binary, "/dir1">>,
            DirKey = maps:get(DirPath, ExtraData),
            extract_ok(opt_shares:create(W, SessId, DirKey, <<"create_share">>))
        end,
        returned_errors = api_errors,
        final_ownership_check = fun(TestCaseRootDirPath) ->
            {should_preserve_ownership, <<TestCaseRootDirPath/binary, "/dir1">>}
        end
    }, Config).


remove_share_test(Config) ->
    [_, _, W] = ?config(op_worker_nodes, Config),

<<<<<<< HEAD
    permissions_test_runner:run_scenarios(#perms_test_spec{
        test_node = W,
        root_dir_name = ?SCENARIO_NAME,
        files = [#test_dir{
            name = <<"dir1">>,
            on_create = fun(FileOwnerSessId, Guid) ->
                {ok, ShareId} = ?assertMatch({ok, _}, opt_shares:create(
                    W, FileOwnerSessId, ?FILE_REF(Guid), <<"share_to_remove">>
                )),
                ShareId
            end
        }],
        posix_requires_space_privs = [?SPACE_MANAGE_SHARES],
        acl_requires_space_privs = [?SPACE_MANAGE_SHARES],
        available_in_readonly_mode = false,
        available_in_share_mode = inapplicable,
        available_in_open_handle_mode = false,
        operation = fun(SessId, TestCaseRootDirPath, ExtraData) ->
            DirPath = <<TestCaseRootDirPath/binary, "/dir1">>,
            ShareId = maps:get(DirPath, ExtraData),
            opt_shares:remove(W, SessId, ShareId)
        end,
        returned_errors = api_errors,
        final_ownership_check = fun(TestCaseRootDirPath) ->
            {should_preserve_ownership, <<TestCaseRootDirPath/binary, "/dir1">>}
        end
    }, Config).
=======
    SpaceOwnerSessId = ?config({session_id, {<<"owner">>, ?GET_DOMAIN(W)}}, Config),
    {ok, SpaceName} = rpc:call(W, space_logic, get_name, [?ROOT_SESS_ID, ?SPACE_ID]),
    ScenariosRootDirPath = filename:join(["/", SpaceName, ?SCENARIO_NAME]),
    ?assertMatch({ok, _}, lfm_proxy:mkdir(W, SpaceOwnerSessId, ScenariosRootDirPath, 8#700)),

    FilePath = filename:join([ScenariosRootDirPath, ?RAND_STR()]),
    {ok, FileGuid} = ?assertMatch({ok, _}, lfm_proxy:create(W, SpaceOwnerSessId, FilePath, 8#700)),
    {ok, ShareId} = opt_shares:create(W, SpaceOwnerSessId, ?FILE_REF(FileGuid), <<"share">>),

    RemoveShareFun = fun(SessId) ->
        % Remove share via gs call to test token data caveats
        % (middleware should reject any api call with data caveats)
        rpc:call(W, middleware, handle, [#op_req{
            auth = permissions_test_utils:get_auth(W, SessId),
            gri = #gri{type = op_share, id = ShareId, aspect = instance},
            operation = delete
        }])
    end,

    UserId = <<"user2">>,
    UserSessId = ?config({session_id, {UserId, ?GET_DOMAIN(W)}}, Config),

    % Assert share removal requires only ?SPACE_MANAGE_SHARES space priv
    % and no file permissions
    initializer:testmaster_mock_space_user_privileges([W], ?SPACE_ID, UserId, []),
    ?assertEqual(?ERROR_POSIX(?EPERM), RemoveShareFun(UserSessId)),

    initializer:testmaster_mock_space_user_privileges([W], ?SPACE_ID, UserId, privileges:space_admin()),
    MainToken = initializer:create_access_token(UserId),

    % Assert api operations are unauthorized in case of data caveats
    Token1 = tokens:confine(MainToken, #cv_data_readonly{}),
    CaveatSessId1 = permissions_test_utils:create_session(W, UserId, Token1),
    ?assertEqual(
        ?ERROR_UNAUTHORIZED(?ERROR_TOKEN_CAVEAT_UNVERIFIED({cv_data_readonly})),
        RemoveShareFun(CaveatSessId1)
    ),
    Token2 = tokens:confine(MainToken, #cv_data_path{whitelist = [ScenariosRootDirPath]}),
    CaveatSessId2 = permissions_test_utils:create_session(W, UserId, Token2),
    ?assertMatch(
        ?ERROR_UNAUTHORIZED(?ERROR_TOKEN_CAVEAT_UNVERIFIED({cv_data_path, [ScenariosRootDirPath]})),
        RemoveShareFun(CaveatSessId2)
    ),
    {ok, ObjectId} = file_id:guid_to_objectid(FileGuid),
    Token3 = tokens:confine(MainToken, #cv_data_objectid{whitelist = [ObjectId]}),
    CaveatSessId3 = permissions_test_utils:create_session(W, UserId, Token3),
    ?assertMatch(
        ?ERROR_UNAUTHORIZED(?ERROR_TOKEN_CAVEAT_UNVERIFIED({cv_data_objectid, [ObjectId]})),
        RemoveShareFun(CaveatSessId3)
    ),

    initializer:testmaster_mock_space_user_privileges([W], ?SPACE_ID, UserId, [?SPACE_MANAGE_SHARES]),
    ?assertEqual(ok, RemoveShareFun(UserSessId)).
>>>>>>> b8298c23


share_perms_test(Config) ->
    [_, _, W] = ?config(op_worker_nodes, Config),
    FileOwner = <<"user1">>,

    FileOwnerUserSessId = ?config({session_id, {FileOwner, ?GET_DOMAIN(W)}}, Config),
    GroupUserSessId = ?config({session_id, {<<"user2">>, ?GET_DOMAIN(W)}}, Config),

    ScenarioDirName = ?SCENARIO_NAME,
    ScenarioDirPath = <<"/space1/", ScenarioDirName/binary>>,
    ?assertMatch({ok, _}, lfm_proxy:mkdir(W, FileOwnerUserSessId, ScenarioDirPath, 8#700)),

    MiddleDirPath = <<ScenarioDirPath/binary, "/dir2">>,
    {ok, MiddleDirGuid} = ?assertMatch({ok, _}, lfm_proxy:mkdir(W, FileOwnerUserSessId, MiddleDirPath, 8#777)),

    BottomDirPath = <<MiddleDirPath/binary, "/dir3">>,
    {ok, BottomDirGuid} = ?assertMatch({ok, _}, lfm_proxy:mkdir(W, FileOwnerUserSessId, BottomDirPath), 8#777),

    FilePath = <<BottomDirPath/binary, "/file1">>,
    {ok, FileGuid} = ?assertMatch({ok, _}, lfm_proxy:create(W, FileOwnerUserSessId, FilePath, 8#777)),

    {ok, ShareId} = ?assertMatch({ok, _}, opt_shares:create(W, FileOwnerUserSessId, ?FILE_REF(MiddleDirGuid), <<"share">>)),
    ShareFileGuid = file_id:guid_to_share_guid(FileGuid, ShareId),

    % Accessing file in normal mode by space user should result in eacces (dir1 perms -> 8#700)
    ?assertMatch(
        {error, ?EACCES},
        lfm_proxy:stat(W, GroupUserSessId, ?FILE_REF(FileGuid))
    ),
    % But accessing it in share mode should succeed as perms should be checked only up to
    % share root (dir1/dir2 -> 8#777) and not space root
    ?assertMatch(
        {ok, #file_attr{guid = ShareFileGuid}},
        lfm_proxy:stat(W, GroupUserSessId, ?FILE_REF(ShareFileGuid))
    ),

    % Changing BottomDir mode to 8#770 should forbid access to file in share mode
    ?assertEqual(ok, lfm_proxy:set_perms(W, ?ROOT_SESS_ID, ?FILE_REF(BottomDirGuid), 8#770)),
    ?assertMatch(
        {error, ?EACCES},
        lfm_proxy:stat(W, GroupUserSessId, ?FILE_REF(ShareFileGuid))
    ).


get_acl_test(Config) ->
    [_, _, W] = ?config(op_worker_nodes, Config),

    permissions_test_runner:run_scenarios(#perms_test_spec{
        test_node = W,
        root_dir_name = ?SCENARIO_NAME,
        files = [#test_file{
            name = <<"file1">>,
            perms = [?read_acl]
        }],
        available_in_readonly_mode = true,
        available_in_share_mode = false,
        available_in_open_handle_mode = false,
        operation = fun(SessId, TestCaseRootDirPath, ExtraData) ->
            FilePath = <<TestCaseRootDirPath/binary, "/file1">>,
            FileKey = maps:get(FilePath, ExtraData),
            extract_ok(lfm_proxy:get_acl(W, SessId, FileKey))
        end,
        final_ownership_check = fun(TestCaseRootDirPath) ->
            {should_preserve_ownership, <<TestCaseRootDirPath/binary, "/file1">>}
        end
    }, Config).


set_acl_test(Config) ->
    [_, _, W] = ?config(op_worker_nodes, Config),

    permissions_test_runner:run_scenarios(#perms_test_spec{
        test_node = W,
        root_dir_name = ?SCENARIO_NAME,
        files = [#test_file{
            name = <<"file1">>,
            perms = [?write_acl]
        }],
        posix_requires_space_privs = {file_owner, [?SPACE_WRITE_DATA]},
        acl_requires_space_privs = [?SPACE_WRITE_DATA],
        available_in_readonly_mode = false,
        available_in_share_mode = false,
        available_in_open_handle_mode = false,
        operation = fun(SessId, TestCaseRootDirPath, ExtraData) ->
            FilePath = <<TestCaseRootDirPath/binary, "/file1">>,
            FileKey = maps:get(FilePath, ExtraData),
            extract_ok(lfm_proxy:set_acl(W, SessId, FileKey, [
                ?ALLOW_ACE(
                    ?group,
                    ?no_flags_mask,
                    permissions_test_utils:perms_to_bitmask(?ALL_FILE_PERMS)
                )
            ]))
        end,
        final_ownership_check = fun(TestCaseRootDirPath) ->
            {should_preserve_ownership, <<TestCaseRootDirPath/binary, "/file1">>}
        end
    }, Config).


remove_acl_test(Config) ->
    [_, _, W] = ?config(op_worker_nodes, Config),

    permissions_test_runner:run_scenarios(#perms_test_spec{
        test_node = W,
        root_dir_name = ?SCENARIO_NAME,
        files = [#test_file{
            name = <<"file1">>,
            perms = [?write_acl]
        }],
        posix_requires_space_privs = {file_owner, [?SPACE_WRITE_DATA]},
        acl_requires_space_privs = [?SPACE_WRITE_DATA],
        available_in_readonly_mode = false,
        available_in_share_mode = false,
        available_in_open_handle_mode = false,
        operation = fun(SessId, TestCaseRootDirPath, ExtraData) ->
            FilePath = <<TestCaseRootDirPath/binary, "/file1">>,
            FileKey = maps:get(FilePath, ExtraData),
            extract_ok(lfm_proxy:remove_acl(W, SessId, FileKey))
        end,
        final_ownership_check = fun(TestCaseRootDirPath) ->
            {should_preserve_ownership, <<TestCaseRootDirPath/binary, "/file1">>}
        end
    }, Config).


get_transfer_encoding_test(Config) ->
    [_, _, W] = ?config(op_worker_nodes, Config),

    permissions_test_runner:run_scenarios(#perms_test_spec{
        test_node = W,
        root_dir_name = ?SCENARIO_NAME,
        files = [#test_file{
            name = <<"file1">>,
            perms = [?read_attributes],
            on_create = fun(FileOwnerSessId, Guid) ->
                opt_cdmi:set_transfer_encoding(W, FileOwnerSessId, ?FILE_REF(Guid), <<"base64">>),
                ?FILE_REF(Guid)
            end
        }],
        available_in_readonly_mode = true,
        available_in_share_mode = false,
        available_in_open_handle_mode = false,
        operation = fun(SessId, TestCaseRootDirPath, ExtraData) ->
            FilePath = <<TestCaseRootDirPath/binary, "/file1">>,
            FileKey = maps:get(FilePath, ExtraData),
            extract_ok(opt_cdmi:get_transfer_encoding(W, SessId, FileKey))
        end,
        returned_errors = api_errors,
        final_ownership_check = fun(TestCaseRootDirPath) ->
            {should_preserve_ownership, <<TestCaseRootDirPath/binary, "/file1">>}
        end
    }, Config).


set_transfer_encoding_test(Config) ->
    [_, _, W] = ?config(op_worker_nodes, Config),

    permissions_test_runner:run_scenarios(#perms_test_spec{
        test_node = W,
        root_dir_name = ?SCENARIO_NAME,
        files = [#test_file{
            name = <<"file1">>,
            perms = [?write_attributes]
        }],
        posix_requires_space_privs = [?SPACE_WRITE_DATA],
        acl_requires_space_privs = [?SPACE_WRITE_DATA],
        available_in_readonly_mode = false,
        available_in_share_mode = false,
        available_in_open_handle_mode = false,
        operation = fun(SessId, TestCaseRootDirPath, ExtraData) ->
            FilePath = <<TestCaseRootDirPath/binary, "/file1">>,
            FileKey = maps:get(FilePath, ExtraData),
            extract_ok(opt_cdmi:set_transfer_encoding(W, SessId, FileKey, <<"base64">>))
        end,
        returned_errors = api_errors,
        final_ownership_check = fun(TestCaseRootDirPath) ->
            {should_preserve_ownership, <<TestCaseRootDirPath/binary, "/file1">>}
        end
    }, Config).


get_cdmi_completion_status_test(Config) ->
    [_, _, W] = ?config(op_worker_nodes, Config),

    permissions_test_runner:run_scenarios(#perms_test_spec{
        test_node = W,
        root_dir_name = ?SCENARIO_NAME,
        files = [#test_file{
            name = <<"file1">>,
            perms = [?read_attributes],
            on_create = fun(FileOwnerSessId, Guid) ->
                opt_cdmi:set_cdmi_completion_status(W, FileOwnerSessId, ?FILE_REF(Guid), <<"Completed">>),
                ?FILE_REF(Guid)
            end
        }],
        available_in_readonly_mode = true,
        available_in_share_mode = false,
        available_in_open_handle_mode = false,
        operation = fun(SessId, TestCaseRootDirPath, ExtraData) ->
            FilePath = <<TestCaseRootDirPath/binary, "/file1">>,
            FileKey = maps:get(FilePath, ExtraData),
            extract_ok(opt_cdmi:get_cdmi_completion_status(W, SessId, FileKey))
        end,
        returned_errors = api_errors,
        final_ownership_check = fun(TestCaseRootDirPath) ->
            {should_preserve_ownership, <<TestCaseRootDirPath/binary, "/file1">>}
        end
    }, Config).


set_cdmi_completion_status_test(Config) ->
    [_, _, W] = ?config(op_worker_nodes, Config),

    permissions_test_runner:run_scenarios(#perms_test_spec{
        test_node = W,
        root_dir_name = ?SCENARIO_NAME,
        files = [#test_file{
            name = <<"file1">>,
            perms = [?write_attributes]
        }],
        posix_requires_space_privs = [?SPACE_WRITE_DATA],
        acl_requires_space_privs = [?SPACE_WRITE_DATA],
        available_in_readonly_mode = false,
        available_in_share_mode = false,
        available_in_open_handle_mode = false,
        operation = fun(SessId, TestCaseRootDirPath, ExtraData) ->
            FilePath = <<TestCaseRootDirPath/binary, "/file1">>,
            FileKey = maps:get(FilePath, ExtraData),
            extract_ok(opt_cdmi:set_cdmi_completion_status(W, SessId, FileKey, <<"Completed">>))
        end,
        returned_errors = api_errors,
        final_ownership_check = fun(TestCaseRootDirPath) ->
            {should_preserve_ownership, <<TestCaseRootDirPath/binary, "/file1">>}
        end
    }, Config).


get_mimetype_test(Config) ->
    [_, _, W] = ?config(op_worker_nodes, Config),

    permissions_test_runner:run_scenarios(#perms_test_spec{
        test_node = W,
        root_dir_name = ?SCENARIO_NAME,
        files = [#test_file{
            name = <<"file1">>,
            perms = [?read_attributes],
            on_create = fun(FileOwnerSessId, Guid) ->
                opt_cdmi:set_mimetype(W, FileOwnerSessId, ?FILE_REF(Guid), <<"mimetype">>),
                ?FILE_REF(Guid)
            end
        }],
        available_in_readonly_mode = true,
        available_in_share_mode = false,
        available_in_open_handle_mode = false,
        operation = fun(SessId, TestCaseRootDirPath, ExtraData) ->
            FilePath = <<TestCaseRootDirPath/binary, "/file1">>,
            FileKey = maps:get(FilePath, ExtraData),
            extract_ok(opt_cdmi:get_mimetype(W, SessId, FileKey))
        end,
        returned_errors = api_errors,
        final_ownership_check = fun(TestCaseRootDirPath) ->
            {should_preserve_ownership, <<TestCaseRootDirPath/binary, "/file1">>}
        end
    }, Config).


set_mimetype_test(Config) ->
    [_, _, W] = ?config(op_worker_nodes, Config),

    permissions_test_runner:run_scenarios(#perms_test_spec{
        test_node = W,
        root_dir_name = ?SCENARIO_NAME,
        files = [#test_file{
            name = <<"file1">>,
            perms = [?write_attributes]
        }],
        posix_requires_space_privs = [?SPACE_WRITE_DATA],
        acl_requires_space_privs = [?SPACE_WRITE_DATA],
        available_in_readonly_mode = false,
        available_in_share_mode = false,
        available_in_open_handle_mode = false,
        operation = fun(SessId, TestCaseRootDirPath, ExtraData) ->
            FilePath = <<TestCaseRootDirPath/binary, "/file1">>,
            FileKey = maps:get(FilePath, ExtraData),
            extract_ok(opt_cdmi:set_mimetype(W, SessId, FileKey, <<"mimetype">>))
        end,
        returned_errors = api_errors,
        final_ownership_check = fun(TestCaseRootDirPath) ->
            {should_preserve_ownership, <<TestCaseRootDirPath/binary, "/file1">>}
        end
    }, Config).


get_metadata_test(Config) ->
    [_, _, W] = ?config(op_worker_nodes, Config),

    permissions_test_runner:run_scenarios(#perms_test_spec{
        test_node = W,
        root_dir_name = ?SCENARIO_NAME,
        files = [#test_file{
            name = <<"file1">>,
            perms = [?read_metadata],
            on_create = fun(FileOwnerSessId, Guid) ->
                opt_file_metadata:set_custom_metadata(W, FileOwnerSessId, ?FILE_REF(Guid), json, <<"VAL">>, []),
                ?FILE_REF(Guid)
            end
        }],
        posix_requires_space_privs = [?SPACE_READ_DATA],
        acl_requires_space_privs = [?SPACE_READ_DATA],
        available_in_readonly_mode = true,
        available_in_share_mode = true,
        available_in_open_handle_mode = false,
        operation = fun(SessId, TestCaseRootDirPath, ExtraData) ->
            FilePath = <<TestCaseRootDirPath/binary, "/file1">>,
            FileKey = maps:get(FilePath, ExtraData),
            extract_ok(opt_file_metadata:get_custom_metadata(W, SessId, FileKey, json, [], false))
        end,
        returned_errors = api_errors,
        final_ownership_check = fun(TestCaseRootDirPath) ->
            {should_preserve_ownership, <<TestCaseRootDirPath/binary, "/file1">>}
        end
    }, Config).


set_metadata_test(Config) ->
    [_, _, W] = ?config(op_worker_nodes, Config),

    permissions_test_runner:run_scenarios(#perms_test_spec{
        test_node = W,
        root_dir_name = ?SCENARIO_NAME,
        files = [#test_file{
            name = <<"file1">>,
            perms = [?write_metadata]
        }],
        posix_requires_space_privs = [?SPACE_WRITE_DATA],
        acl_requires_space_privs = [?SPACE_WRITE_DATA],
        available_in_readonly_mode = false,
        available_in_share_mode = false,
        available_in_open_handle_mode = false,
        operation = fun(SessId, TestCaseRootDirPath, ExtraData) ->
            FilePath = <<TestCaseRootDirPath/binary, "/file1">>,
            FileKey = maps:get(FilePath, ExtraData),
            extract_ok(opt_file_metadata:set_custom_metadata(W, SessId, FileKey, json, <<"VAL">>, []))
        end,
        returned_errors = api_errors,
        final_ownership_check = fun(TestCaseRootDirPath) ->
            {should_preserve_ownership, <<TestCaseRootDirPath/binary, "/file1">>}
        end
    }, Config).


remove_metadata_test(Config) ->
    [_, _, W] = ?config(op_worker_nodes, Config),

    permissions_test_runner:run_scenarios(#perms_test_spec{
        test_node = W,
        root_dir_name = ?SCENARIO_NAME,
        files = [#test_file{
            name = <<"file1">>,
            perms = [?write_metadata],
            on_create = fun(FileOwnerSessId, Guid) ->
                opt_file_metadata:set_custom_metadata(W, FileOwnerSessId, ?FILE_REF(Guid), json, <<"VAL">>, []),
                ?FILE_REF(Guid)
            end
        }],
        posix_requires_space_privs = [?SPACE_WRITE_DATA],
        acl_requires_space_privs = [?SPACE_WRITE_DATA],
        available_in_readonly_mode = false,
        available_in_share_mode = false,
        available_in_open_handle_mode = false,
        operation = fun(SessId, TestCaseRootDirPath, ExtraData) ->
            FilePath = <<TestCaseRootDirPath/binary, "/file1">>,
            FileKey = maps:get(FilePath, ExtraData),
            extract_ok(opt_file_metadata:remove_custom_metadata(W, SessId, FileKey, json))
        end,
        returned_errors = api_errors,
        final_ownership_check = fun(TestCaseRootDirPath) ->
            {should_preserve_ownership, <<TestCaseRootDirPath/binary, "/file1">>}
        end
    }, Config).


get_xattr_test(Config) ->
    [_, _, W] = ?config(op_worker_nodes, Config),

    permissions_test_runner:run_scenarios(#perms_test_spec{
        test_node = W,
        root_dir_name = ?SCENARIO_NAME,
        files = [#test_file{
            name = <<"file1">>,
            perms = [?read_metadata],
            on_create = fun(FileOwnerSessId, Guid) ->
                Xattr = #xattr{name = <<"myxattr">>, value = <<"VAL">>},
                lfm_proxy:set_xattr(W, FileOwnerSessId, ?FILE_REF(Guid), Xattr),
                ?FILE_REF(Guid)
            end
        }],
        posix_requires_space_privs = [?SPACE_READ_DATA],
        acl_requires_space_privs = [?SPACE_READ_DATA],
        available_in_readonly_mode = true,
        available_in_share_mode = true,
        available_in_open_handle_mode = true,
        operation = fun(SessId, TestCaseRootDirPath, ExtraData) ->
            FilePath = <<TestCaseRootDirPath/binary, "/file1">>,
            FileKey = maps:get(FilePath, ExtraData),
            extract_ok(lfm_proxy:get_xattr(W, SessId, FileKey, <<"myxattr">>))
        end,
        final_ownership_check = fun(TestCaseRootDirPath) ->
            {should_preserve_ownership, <<TestCaseRootDirPath/binary, "/file1">>}
        end
    }, Config).


list_xattr_test(Config) ->
    [_, _, W] = ?config(op_worker_nodes, Config),

    permissions_test_runner:run_scenarios(#perms_test_spec{
        test_node = W,
        root_dir_name = ?SCENARIO_NAME,
        files = [#test_file{
            name = <<"file1">>,
            on_create = fun(FileOwnerSessId, Guid) ->
                Xattr = #xattr{name = <<"myxattr">>, value = <<"VAL">>},
                lfm_proxy:set_xattr(W, FileOwnerSessId, ?FILE_REF(Guid), Xattr),
                ?FILE_REF(Guid)
            end
        }],
        available_in_readonly_mode = true,
        available_in_share_mode = true,
        available_in_open_handle_mode = true,
        operation = fun(SessId, TestCaseRootDirPath, ExtraData) ->
            FilePath = <<TestCaseRootDirPath/binary, "/file1">>,
            FileKey = maps:get(FilePath, ExtraData),
            extract_ok(lfm_proxy:list_xattr(W, SessId, FileKey, false, false))
        end,
        final_ownership_check = fun(TestCaseRootDirPath) ->
            {should_preserve_ownership, <<TestCaseRootDirPath/binary, "/file1">>}
        end
    }, Config).


set_xattr_test(Config) ->
    [_, _, W] = ?config(op_worker_nodes, Config),

    permissions_test_runner:run_scenarios(#perms_test_spec{
        test_node = W,
        root_dir_name = ?SCENARIO_NAME,
        files = [#test_file{
            name = <<"file1">>,
            perms = [?write_metadata]
        }],
        posix_requires_space_privs = [?SPACE_WRITE_DATA],
        acl_requires_space_privs = [?SPACE_WRITE_DATA],
        available_in_readonly_mode = false,
        available_in_share_mode = false,
        available_in_open_handle_mode = false,
        operation = fun(SessId, TestCaseRootDirPath, ExtraData) ->
            FilePath = <<TestCaseRootDirPath/binary, "/file1">>,
            FileKey = maps:get(FilePath, ExtraData),
            extract_ok(lfm_proxy:set_xattr(W, SessId, FileKey, #xattr{
                name = <<"myxattr">>, value = <<"VAL">>
            }))
        end,
        final_ownership_check = fun(TestCaseRootDirPath) ->
            {should_preserve_ownership, <<TestCaseRootDirPath/binary, "/file1">>}
        end
    }, Config).


remove_xattr_test(Config) ->
    [_, _, W] = ?config(op_worker_nodes, Config),

    permissions_test_runner:run_scenarios(#perms_test_spec{
        test_node = W,
        root_dir_name = ?SCENARIO_NAME,
        files = [#test_file{
            name = <<"file1">>,
            perms = [?write_metadata],
            on_create = fun(FileOwnerSessId, Guid) ->
                Xattr = #xattr{name = <<"myxattr">>, value = <<"VAL">>},
                lfm_proxy:set_xattr(W, FileOwnerSessId, ?FILE_REF(Guid), Xattr),
                ?FILE_REF(Guid)
            end
        }],
        posix_requires_space_privs = [?SPACE_WRITE_DATA],
        acl_requires_space_privs = [?SPACE_WRITE_DATA],
        available_in_readonly_mode = false,
        available_in_share_mode = false,
        available_in_open_handle_mode = false,
        operation = fun(SessId, TestCaseRootDirPath, ExtraData) ->
            FilePath = <<TestCaseRootDirPath/binary, "/file1">>,
            FileKey = maps:get(FilePath, ExtraData),
            extract_ok(lfm_proxy:remove_xattr(W, SessId, FileKey, <<"myxattr">>))
        end,
        final_ownership_check = fun(TestCaseRootDirPath) ->
            {should_preserve_ownership, <<TestCaseRootDirPath/binary, "/file1">>}
        end
    }, Config).


add_qos_entry_test(Config) ->
    [_, _, W] = ?config(op_worker_nodes, Config),

    permissions_test_runner:run_scenarios(#perms_test_spec{
        test_node = W,
        root_dir_name = ?SCENARIO_NAME,
        files = [#test_file{name = <<"file1">>}],
        available_in_readonly_mode = false,
        available_in_share_mode = false,
        available_in_open_handle_mode = false,
        operation = fun(SessId, TestCaseRootDirPath, ExtraData) ->
            FilePath = <<TestCaseRootDirPath/binary, "/file1">>,
            FileKey = maps:get(FilePath, ExtraData),
            extract_ok(opt_qos:add_qos_entry(W, SessId, FileKey, <<"country=FR">>, 1))
        end,
        returned_errors = api_errors,
        final_ownership_check = fun(TestCaseRootDirPath) ->
            {should_preserve_ownership, <<TestCaseRootDirPath/binary, "/file1">>}
        end
    }, Config).


get_qos_entry_test(Config) ->
    [_, _, W] = ?config(op_worker_nodes, Config),

    permissions_test_runner:run_scenarios(#perms_test_spec{
        test_node = W,
        root_dir_name = ?SCENARIO_NAME,
        files = [#test_file{
            name = <<"file1">>,
            on_create = fun(FileOwnerSessId, Guid) ->
                {ok, QosEntryId} = opt_qos:add_qos_entry(
                    W, FileOwnerSessId, ?FILE_REF(Guid), <<"country=FR">>, 1
                ),
                QosEntryId
            end 
        }],
        available_in_readonly_mode = true,
        available_in_share_mode = inapplicable,
        available_in_open_handle_mode = false,
        operation = fun(SessId, TestCaseRootDirPath, ExtraData) ->
            FilePath = <<TestCaseRootDirPath/binary, "/file1">>,
            QosEntryId = maps:get(FilePath, ExtraData),
            extract_ok(opt_qos:get_qos_entry(W, SessId, QosEntryId))
        end,
        returned_errors = api_errors,
        final_ownership_check = fun(TestCaseRootDirPath) ->
            {should_preserve_ownership, <<TestCaseRootDirPath/binary, "/file1">>}
        end
    }, Config).


remove_qos_entry_test(Config) ->
    [_, _, W] = ?config(op_worker_nodes, Config),

    permissions_test_runner:run_scenarios(#perms_test_spec{
        test_node = W,
        root_dir_name = ?SCENARIO_NAME,
        files = [#test_file{
            name = <<"file1">>,
            on_create = fun(FileOwnerSessId, Guid) ->
                {ok, QosEntryId} = opt_qos:add_qos_entry(
                    W, FileOwnerSessId, ?FILE_REF(Guid), <<"country=FR">>, 1
                ),
                QosEntryId
            end
        }],
        available_in_readonly_mode = false,
        available_in_share_mode = inapplicable,
        available_in_open_handle_mode = false,
        operation = fun(SessId, TestCaseRootDirPath, ExtraData) ->
            FilePath = <<TestCaseRootDirPath/binary, "/file1">>,
            QosEntryId = maps:get(FilePath, ExtraData),
            extract_ok(opt_qos:remove_qos_entry(W, SessId, QosEntryId))
        end,
        returned_errors = api_errors,
        final_ownership_check = fun(TestCaseRootDirPath) ->
            {should_preserve_ownership, <<TestCaseRootDirPath/binary, "/file1">>}
        end
    }, Config).


get_effective_file_qos_test(Config) ->
    [_, _, W] = ?config(op_worker_nodes, Config),

    permissions_test_runner:run_scenarios(#perms_test_spec{
        test_node = W,
        root_dir_name = ?SCENARIO_NAME,
        files = [#test_file{
            name = <<"file1">>,
            on_create = fun(FileOwnerSessId, Guid) ->
                {ok, _QosEntryId} = opt_qos:add_qos_entry(
                    W, FileOwnerSessId, ?FILE_REF(Guid), <<"country=FR">>, 1
                ),
                ?FILE_REF(Guid)
            end
        }],
        available_in_readonly_mode = true,
        available_in_share_mode = inapplicable,
        available_in_open_handle_mode = false,
        operation = fun(SessId, TestCaseRootDirPath, ExtraData) ->
            FilePath = <<TestCaseRootDirPath/binary, "/file1">>,
            FileKey = maps:get(FilePath, ExtraData),
            extract_ok(opt_qos:get_effective_file_qos(W, SessId, FileKey))
        end,
        returned_errors = api_errors,
        final_ownership_check = fun(TestCaseRootDirPath) ->
            {should_preserve_ownership, <<TestCaseRootDirPath/binary, "/file1">>}
        end
    }, Config).


check_qos_fulfillment_test(Config) ->
    [_, _, W] = ?config(op_worker_nodes, Config),

    permissions_test_runner:run_scenarios(#perms_test_spec{
        test_node = W,
        root_dir_name = ?SCENARIO_NAME,
        files = [#test_file{
            name = <<"file1">>,
            on_create = fun(FileOwnerSessId, Guid) ->
                {ok, QosEntryId} = opt_qos:add_qos_entry(
                    W, FileOwnerSessId, ?FILE_REF(Guid), <<"country=FR">>, 1
                ),
                QosEntryId
            end
        }],
        available_in_readonly_mode = true,
        available_in_share_mode = inapplicable,
        available_in_open_handle_mode = false,
        operation = fun(SessId, TestCaseRootDirPath, ExtraData) ->
            FilePath = <<TestCaseRootDirPath/binary, "/file1">>,
            QosEntryId = maps:get(FilePath, ExtraData),
            extract_ok(opt_qos:check_qos_status(W, SessId, QosEntryId))
        end,
        returned_errors = api_errors,
        final_ownership_check = fun(TestCaseRootDirPath) ->
            {should_preserve_ownership, <<TestCaseRootDirPath/binary, "/file1">>}
        end
    }, Config).


multi_provider_permission_cache_test(Config) ->
    [P1W1, P1W2, P2] = ?config(op_worker_nodes, Config),
    Nodes = [P1W2, P1W1, P2],

    User = <<"user1">>,

    Path = <<"/space1/multi_provider_permission_cache_test">>,
    P1W2SessId = ?config({session_id, {User, ?GET_DOMAIN(P1W2)}}, Config),

    {Guid, AllPerms} = case rand:uniform(2) of
        1 ->
            {_, FileGuid} = ?assertMatch({ok, _}, lfm_proxy:create(P1W2, P1W2SessId, Path, 8#777)),
            {FileGuid, ?ALL_FILE_PERMS};
        2 ->
            {_, DirGuid} = ?assertMatch({ok, _}, lfm_proxy:mkdir(P1W2, P1W2SessId, Path, 8#777)),
            {DirGuid, ?ALL_DIR_PERMS}
    end,

    % Set random posix permissions for file/dir and assert they are properly propagated to other
    % nodes/providers (that includes permissions cache - obsolete entries should be overridden)
    lists:foreach(fun(_IterationNum) ->
        PosixPerms = lists_utils:random_sublist(?ALL_POSIX_PERMS),
        Mode = lists:foldl(fun(Perm, Acc) ->
            Acc bor permissions_test_utils:posix_perm_to_mode(Perm, owner)
        end, 0, PosixPerms),
        permissions_test_utils:set_modes(P1W2, #{Guid => Mode}),

        {AllowedPerms, DeniedPerms} = lists:foldl(fun(Perm, {AllowedPermsAcc, DeniedPermsAcc}) ->
            case permissions_test_utils:perm_to_posix_perms(Perm) -- [owner, owner_if_parent_sticky | PosixPerms] of
                [] -> {[Perm | AllowedPermsAcc], DeniedPermsAcc};
                _ -> {AllowedPermsAcc, [Perm | DeniedPermsAcc]}
            end
        end, {[], []}, AllPerms),

        run_multi_provider_perm_test(
            Nodes, User, Guid, PosixPerms, DeniedPerms,
            {error, ?EACCES}, <<"denied posix perm">>, Config
        ),
        run_multi_provider_perm_test(
            Nodes, User, Guid, PosixPerms, AllowedPerms,
            ok, <<"allowed posix perm">>, Config
        )
    end, lists:seq(1, 5)),

    % Set random acl permissions for file/dir and assert they are properly propagated to other
    % nodes/providers (that includes permissions cache - obsolete entries should be overridden)
    lists:foreach(fun(_IterationNum) ->
        SetPerms = lists_utils:random_sublist(AllPerms),
        permissions_test_utils:set_acls(P1W2, #{Guid => SetPerms}, #{}, ?everyone, ?no_flags_mask),

        run_multi_provider_perm_test(
            Nodes, User, Guid, SetPerms, permissions_test_utils:complementary_perms(P1W2, Guid, SetPerms),
            {error, ?EACCES}, <<"denied acl perm">>, Config
        ),
        run_multi_provider_perm_test(
            Nodes, User, Guid, SetPerms, SetPerms,
            ok, <<"allowed acl perm">>, Config
        )
    end, lists:seq(1, 10)).


run_multi_provider_perm_test(Nodes, User, Guid, PermsSet, TestedPerms, ExpResult, Scenario, Config) ->
    lists:foreach(fun(TestedPerm) ->
        lists:foreach(fun(Node) ->
            try
                ?assertMatch(
                    ExpResult,
                    check_perms(Node, User, Guid, [TestedPerm], Config),
                    ?ATTEMPTS
                )
            catch _:Reason ->
                ct:pal(
                    "PERMISSIONS TESTS FAILURE~n"
                    "   Scenario: multi_provider_permission_cache_test ~p~n"
                    "   Node: ~p~n"
                    "   Perms set: ~p~n"
                    "   Tested perm: ~p~n"
                    "   Reason: ~p~n",
                    [
                        Scenario, Node, PermsSet, TestedPerm, Reason
                    ]
                ),
                erlang:error(perms_test_failed)
            end
        end, Nodes)
    end, TestedPerms).


expired_session_test(Config) ->
    % Setup
    [_, _, W] = ?config(op_worker_nodes, Config),
    SessId1 = ?config({session_id, {<<"user1">>, ?GET_DOMAIN(W)}}, Config),
    {_, GUID} = ?assertMatch(
        {ok, _},
        lfm_proxy:create(W, SessId1, <<"/space1/es_file">>, 8#770)
    ),

    ok = rpc:call(W, session, delete, [SessId1]),

    % Verification
    ?assertMatch(
        {error, ?EACCES},
        lfm_proxy:open(W, SessId1, ?FILE_REF(GUID), write)
    ).


%%%===================================================================
%%% SetUp and TearDown functions
%%%===================================================================


init_per_suite(Config) ->
    Posthook = fun(NewConfig) ->
        NewConfig1 = initializer:setup_storage(NewConfig),
        NewConfig2 = initializer:create_test_users_and_spaces(
            ?TEST_FILE(NewConfig1, "env_desc.json"),
            [{spaces_owners, [<<"owner">>]} | NewConfig1]
        ),
        initializer:mock_auth_manager(NewConfig2),

        % Increase permissions_cache size during cache check procedure to prevent cache cleaning during tests
        % (cache is cleaned only when it exceeds size)
        Workers = ?config(op_worker_nodes, NewConfig),
        test_utils:mock_new(Workers, bounded_cache, [passthrough]),
        test_utils:mock_expect(Workers, bounded_cache, check_cache_size, fun
            (#{name := permissions_cache} = Options) -> meck:passthrough([Options#{size := 1000000000}]);
            (Options) -> meck:passthrough([Options])
        end),
        lists:foreach(fun({SpaceId, _}) ->
            lists:foreach(fun(W) ->
                ?assertEqual(ok, rpc:call(W, dir_stats_service_state, enable, [SpaceId])),
                ?assertEqual(enabled, rpc:call(W, dir_stats_service_state, get_extended_status, [SpaceId]), ?ATTEMPTS)
            end, initializer:get_different_domain_workers(NewConfig2))
        end, ?config(spaces, NewConfig2)),
        NewConfig2
    end,
    [{?ENV_UP_POSTHOOK, Posthook}, {?LOAD_MODULES, [initializer, ?MODULE]} | Config].


end_per_suite(Config) ->
    Workers = ?config(op_worker_nodes, Config),
    test_utils:mock_unload(Workers, bounded_cache),

    initializer:clean_test_users_and_spaces_no_validate(Config),
    initializer:teardown_storage(Config).


init_per_testcase(multi_provider_permission_cache_test, Config) ->
    ct:timetrap({minutes, 15}),
    init_per_testcase(default, Config);

init_per_testcase(mv_dir_test, Config) ->
    ct:timetrap({minutes, 5}),
    init_per_testcase(default, Config);

init_per_testcase(mv_file_test, Config) ->
    ct:timetrap({minutes, 5}),
    init_per_testcase(default, Config);

init_per_testcase(_Case, Config) ->
    initializer:mock_share_logic(Config),
    lfm_proxy:init(Config).


end_per_testcase(_Case, Config) ->
    initializer:unmock_share_logic(Config),
    lfm_proxy:teardown(Config).


%%%===================================================================
%%% Internal functions
%%%===================================================================


%% @private
check_perms(Node, User, Guid, Perms, Config) ->
    SessId = ?config({session_id, {User, ?GET_DOMAIN(Node)}}, Config),
    UserCtx = rpc:call(Node, user_ctx, new, [SessId]),

    rpc:call(Node, ?MODULE, check_perms, [
        UserCtx, file_ctx:new_by_guid(Guid),
        [?OPERATIONS(permissions_test_utils:perms_to_bitmask(Perms))]
    ]).


%% @private
check_perms(UserCtx, FileCtx, Perms) ->
    try
        fslogic_authz:ensure_authorized(UserCtx, FileCtx, Perms),
        ok
    catch _Type:Reason ->
        {error, Reason}
    end.


%% @private
-spec fill_file_with_dummy_data(node(), session:id(), file_id:file_guid()) -> ok.
fill_file_with_dummy_data(Node, SessId, Guid) ->
    lfm_test_utils:write_file(Node, SessId, Guid, <<"DATA">>).


%% @private
-spec create_dummy_file(node(), session:id(), file_id:file_guid()) -> ok.
create_dummy_file(Node, SessId, DirGuid) ->
    RandomFileName = <<"DUMMY_FILE_", (integer_to_binary(rand:uniform(1024)))/binary>>,
    {ok, {_Guid, FileHandle}} =
        lfm_proxy:create_and_open(Node, SessId, DirGuid, RandomFileName, ?DEFAULT_FILE_PERMS),
    ?assertMatch(ok, lfm_proxy:close(Node, FileHandle)).


%% @private
-spec extract_ok
    (ok | {ok, term()} | {ok, term(), term()} | {ok, term(), term(), term()}) -> ok;
    ({error, term()}) -> {error, term()}.
extract_ok(ok) -> ok;
extract_ok({ok, _}) -> ok;
extract_ok({ok, _, _}) -> ok;
extract_ok({ok, _, _, _}) -> ok;
extract_ok({error, _} = Error) -> Error.<|MERGE_RESOLUTION|>--- conflicted
+++ resolved
@@ -1497,35 +1497,6 @@
 remove_share_test(Config) ->
     [_, _, W] = ?config(op_worker_nodes, Config),
 
-<<<<<<< HEAD
-    permissions_test_runner:run_scenarios(#perms_test_spec{
-        test_node = W,
-        root_dir_name = ?SCENARIO_NAME,
-        files = [#test_dir{
-            name = <<"dir1">>,
-            on_create = fun(FileOwnerSessId, Guid) ->
-                {ok, ShareId} = ?assertMatch({ok, _}, opt_shares:create(
-                    W, FileOwnerSessId, ?FILE_REF(Guid), <<"share_to_remove">>
-                )),
-                ShareId
-            end
-        }],
-        posix_requires_space_privs = [?SPACE_MANAGE_SHARES],
-        acl_requires_space_privs = [?SPACE_MANAGE_SHARES],
-        available_in_readonly_mode = false,
-        available_in_share_mode = inapplicable,
-        available_in_open_handle_mode = false,
-        operation = fun(SessId, TestCaseRootDirPath, ExtraData) ->
-            DirPath = <<TestCaseRootDirPath/binary, "/dir1">>,
-            ShareId = maps:get(DirPath, ExtraData),
-            opt_shares:remove(W, SessId, ShareId)
-        end,
-        returned_errors = api_errors,
-        final_ownership_check = fun(TestCaseRootDirPath) ->
-            {should_preserve_ownership, <<TestCaseRootDirPath/binary, "/dir1">>}
-        end
-    }, Config).
-=======
     SpaceOwnerSessId = ?config({session_id, {<<"owner">>, ?GET_DOMAIN(W)}}, Config),
     {ok, SpaceName} = rpc:call(W, space_logic, get_name, [?ROOT_SESS_ID, ?SPACE_ID]),
     ScenariosRootDirPath = filename:join(["/", SpaceName, ?SCENARIO_NAME]),
@@ -1579,7 +1550,6 @@
 
     initializer:testmaster_mock_space_user_privileges([W], ?SPACE_ID, UserId, [?SPACE_MANAGE_SHARES]),
     ?assertEqual(ok, RemoveShareFun(UserSessId)).
->>>>>>> b8298c23
 
 
 share_perms_test(Config) ->
