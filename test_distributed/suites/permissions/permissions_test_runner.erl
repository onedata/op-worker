--- conflicted
+++ resolved
@@ -240,18 +240,9 @@
             ]),
             erlang:error(space_privs_test_failed)
         after
-<<<<<<< HEAD
-            initializer:testmaster_mock_space_user_privileges(
-                [Node], SpaceId, FileOwner, privileges:space_admin()
-            ),
-            initializer:testmaster_mock_space_user_privileges(
-                [Node], SpaceId, SpaceUserId, privileges:space_admin()
-            ),
+            mock_space_user_privileges([Node], SpaceId, FileOwner, privileges:space_admin()),
+            mock_space_user_privileges([Node], SpaceId, SpaceUserId, privileges:space_admin()),
             invalidate_perms_cache(Node)
-=======
-            mock_space_user_privileges([Node], SpaceId, FileOwner, privileges:space_admin()),
-            mock_space_user_privileges([Node], SpaceId, SpaceUserId, privileges:space_admin())
->>>>>>> 761b1f22
         end
     end, [
         {posix, PosixSpacePrivs},
@@ -275,28 +266,14 @@
     required_space_privs = {owner, RequiredSpacePrivs},
     extra_data = ExtraData
 }) ->
-<<<<<<< HEAD
-    % invalidate permission cache as it is not done due to initializer mocks
-    invalidate_perms_cache(Node),
-    initializer:testmaster_mock_space_user_privileges([Node], SpaceId, UserId, privileges:space_admin()),
-    ?assertMatch({error, ?EACCES}, Operation(UserSessId, ScenarioRootDirPath, ExtraData)),
-
-    invalidate_perms_cache(Node),
-    initializer:testmaster_mock_space_user_privileges([Node], SpaceId, FileOwnerId, []),
-    ?assertMatch({error, ?EACCES}, Operation(FileOwnerSessId, ScenarioRootDirPath, ExtraData)),
-
-    invalidate_perms_cache(Node),
-    initializer:testmaster_mock_space_user_privileges([Node], SpaceId, FileOwnerId, RequiredSpacePrivs),
-=======
-    % Operation doesn't require any space privileges but can be performed only
-    % by file owner and should fail for any other
     mock_space_user_privileges([Node], SpaceId, UserId, privileges:space_admin()),
     ?assertMatch({error, ?EACCES}, Operation(UserSessId, ScenarioRootDirPath, ExtraData)),
 
     mock_space_user_privileges([Node], SpaceId, FileOwnerId, []),
->>>>>>> 761b1f22
+    ?assertMatch({error, ?EACCES}, Operation(FileOwnerSessId, ScenarioRootDirPath, ExtraData)),
+
+    mock_space_user_privileges([Node], SpaceId, FileOwnerId, RequiredSpacePrivs),
     ?assertMatch(ok, Operation(FileOwnerSessId, ScenarioRootDirPath, ExtraData)),
-
     run_final_ownership_check(ScenarioCtx#scenario_ctx{executioner_session_id = FileOwnerSessId});
 
 space_privs_test(ScenarioCtx = #scenario_ctx{
