%%%-------------------------------------------------------------------
%%% @author Jakub Kudzia
%%% @copyright (C) 2018 ACK CYFRONET AGH
%%% This software is released under the MIT license
%%% cited in 'LICENSE.txt'.
%%%--------------------------------------------------------------------
%%% @doc
%%% Basic tests of couchbase views.
%%% @end
%%%-------------------------------------------------------------------
-module(view_test_SUITE).
-author("Jakub Kudzia").

-include("modules/dataset/archivisation_tree.hrl").
-include("modules/logical_file_manager/lfm.hrl").
-include("modules/fslogic/fslogic_common.hrl").
-include("onenv_test_utils.hrl").
-include_lib("ctool/include/errors.hrl").
-include_lib("ctool/include/test/assertions.hrl").
-include_lib("ctool/include/test/performance.hrl").
-include_lib("onenv_ct/include/oct_background.hrl").

%% export for CT
-export([
    all/0,
    init_per_suite/1, end_per_suite/1,
    init_per_testcase/2, end_per_testcase/2
]).

%% tests
-export([
    create_and_delete_simple_view_test/1,
    query_simple_empty_view_test/1,
    query_view_using_file_meta/1,
    query_view_using_times/1,
    query_view_using_custom_metadata_when_xattr_is_not_set/1,
    query_view_using_custom_metadata/1,
    query_view_using_file_popularity/1,
    query_view_and_emit_ctx/1,
    wrong_map_function/1,
    emitting_null_key_in_map_function_should_return_empty_result/1,
    spatial_function_returning_null_in_key_should_return_empty_result/1,
    spatial_function_returning_null_in_array_key_should_return_empty_result/1,
    spatial_function_returning_null_in_range_key_should_return_empty_result/1,
    spatial_function_returning_integer_key_should_return_error/1,
    spatial_function_returning_string_key_should_return_error/1
]).

all() -> [
    create_and_delete_simple_view_test,
    query_simple_empty_view_test,
    query_view_using_file_meta,
    query_view_using_times,
    query_view_using_custom_metadata_when_xattr_is_not_set,
    query_view_using_custom_metadata,
    query_view_using_file_popularity,
    query_view_and_emit_ctx,
    wrong_map_function,
    emitting_null_key_in_map_function_should_return_empty_result,
    spatial_function_returning_null_in_key_should_return_empty_result,
    spatial_function_returning_null_in_array_key_should_return_empty_result,
    spatial_function_returning_null_in_range_key_should_return_empty_result,
    spatial_function_returning_integer_key_should_return_error,
    spatial_function_returning_string_key_should_return_error
].


%% macros
-define(TEST_FILE(SpaceName), begin
    FunctionNameBin = str_utils:to_binary(?FUNCTION),
    RandIntBin = str_utils:to_binary(rand:uniform(1000000000)),
    FileName = <<FunctionNameBin/binary, "_", RandIntBin/binary>>,
    filename:join(["/", SpaceName, FileName])
end).

-define(view_name, begin <<"view_", (str_utils:to_binary(?FUNCTION))/binary>> end).
-define(ATTEMPTS, 15).

-define(assertQuery(ExpectedRows, ViewName, Options),
    ?assertQuery(ExpectedRows, ViewName, Options, ?ATTEMPTS)).

-define(assertQuery(ExpectedRows, ViewName, Options, Attempts),
    ?assertMatch(ExpectedRows, begin
        case query_view(ViewName, Options) of
            {ok, #{<<"rows">> := Rows}} ->
                lists:sort(fun(Row1, Row2) ->
                    Id1 = maps:get(<<"id">>, Row1),
                    Id2 = maps:get(<<"id">>, Row2),
                    Id1 > Id2
                end, Rows);
            Error ->
                Error
        end
    end, Attempts)).

-define(PROVIDER_SELECTOR, krakow).
-define(rpc(Expr), ?rpc(?PROVIDER_SELECTOR, Expr)).


%%%===================================================================
%%% Test cases
%%%===================================================================


create_and_delete_simple_view_test(_Config) ->
    ViewName = ?view_name,
    SimpleMapFunction = <<"
        function(id, type, meta, ctx) {
            return [id, id];
        }
    ">>,

    create_view(ViewName, SimpleMapFunction, undefined, [], false),
    ?assertMatch({ok, [ViewName]}, list_views()),

    delete_view(ViewName),
    ?assertMatch({ok, []}, list_views()).


query_simple_empty_view_test(_Config) ->
    ViewName = ?view_name,
    SimpleMapFunction = <<"
        function(id, type, meta, ctx) {
            return null;
        }
    ">>,

    create_view(ViewName, SimpleMapFunction, undefined, [], false),
    ?assertQuery([], ViewName, [{stale, false}]).


query_view_using_file_meta(_Config) ->
    ProviderId = oct_background:get_provider_id(krakow),

    SpaceId = oct_background:get_space_id(space_krk),
    SpaceUuid = fslogic_file_id:spaceid_to_space_dir_uuid(SpaceId),
    SpaceGuid = fslogic_file_id:spaceid_to_space_dir_guid(SpaceId),
    SpaceOwnerId = ?SPACE_OWNER_ID(SpaceId),
    {ok, SpaceObjectId} = file_id:guid_to_objectid(SpaceGuid),

    TmpGuid = fslogic_file_id:spaceid_to_tmp_dir_guid(SpaceId),
    TmpUuid = fslogic_file_id:spaceid_to_tmp_dir_uuid(SpaceId),
    {ok, TmpObjectId} = file_id:guid_to_objectid(TmpGuid),

    OpenedDeletedGuid = file_id:pack_guid(?OPENED_DELETED_FILES_DIR_UUID(SpaceId), SpaceId),
    {ok, OpenedDeletedObjectId} = file_id:guid_to_objectid(OpenedDeletedGuid),

    TrashGuid = fslogic_file_id:spaceid_to_trash_dir_guid(SpaceId),
    {ok, TrashObjectId} = file_id:guid_to_objectid(TrashGuid),
    
    ArchivesRootDirGuid = file_id:pack_guid(archivisation_tree:get_root_dir_uuid(SpaceId), SpaceId),
    ArchivesRootDirName = ?ARCHIVES_ROOT_DIR_NAME,
    {ok, ArchivesRootDirObjectId} = file_id:guid_to_objectid(ArchivesRootDirGuid),

    ViewName = ?view_name,
    SimpleMapFunction = <<"
        function(id, type, meta, ctx) {
            if(type == 'file_meta')
                return [id, meta];
        }
    ">>,

    create_view(ViewName, SimpleMapFunction, undefined, [], false),
    ?assertQuery([
        #{
            <<"id">> := _,
            <<"key">> := TrashObjectId,
            <<"value">> := #{
                <<"name">> := ?TRASH_DIR_NAME,
                <<"type">> := <<"DIR">>,
                <<"mode">> := ?DEFAULT_DIR_MODE,
                <<"owner">> := SpaceOwnerId,
                <<"provider_id">> := ProviderId,
                <<"shares">> := [],
                <<"deleted">> := false,
                <<"parent_uuid">> := SpaceUuid
            }
        },
        #{
            <<"id">> := _,
            <<"key">> := TmpObjectId,
            <<"value">> := #{
                <<"name">> := ?TMP_DIR_NAME,
                <<"type">> := <<"DIR">>,
                <<"mode">> := ?DEFAULT_DIR_MODE,
                <<"owner">> := SpaceOwnerId,
                <<"provider_id">> := ProviderId,
                <<"shares">> := [],
                <<"deleted">> := false,
                <<"parent_uuid">> := SpaceUuid
            }
        },
        #{
            <<"id">> := _,
            <<"key">> := SpaceObjectId,
            <<"value">> := #{
                <<"name">> := SpaceId,
                <<"type">> := <<"DIR">>,
                <<"mode">> := ?DEFAULT_DIR_MODE,
                <<"owner">> := SpaceOwnerId,
                <<"provider_id">> := ProviderId,
                <<"shares">> := [],
                <<"deleted">> := false,
                <<"parent_uuid">> := <<"">>
            }
        },
        #{
            <<"id">> := _,
<<<<<<< HEAD
            <<"key">> := ArchivesRootDirObjectId,
            <<"value">> := #{
                <<"name">> := ArchivesRootDirName,
                <<"type">> := <<"DIR">>,
                <<"mode">> := ?ARCHIVES_ROOT_DIR_PERMS,
=======
            <<"key">> := OpenedDeletedObjectId,
            <<"value">> := #{
                <<"name">> := ?OPENED_DELETED_FILES_DIR_DIR_NAME,
                <<"type">> := <<"DIR">>,
                <<"mode">> := ?DEFAULT_DIR_MODE,
>>>>>>> 1970e839
                <<"owner">> := SpaceOwnerId,
                <<"provider_id">> := ProviderId,
                <<"shares">> := [],
                <<"deleted">> := false,
<<<<<<< HEAD
                <<"parent_uuid">> := SpaceUuid
=======
                <<"parent_uuid">> := TmpUuid
>>>>>>> 1970e839
            }
        }
    ], ViewName, [{stale, false}]).


query_view_using_times(_Config) ->
    SpaceId = oct_background:get_space_id(space_krk),
    SpaceGuid = fslogic_file_id:spaceid_to_space_dir_guid(SpaceId),
    {ok, SpaceObjectId} = file_id:guid_to_objectid(SpaceGuid),

    TmpGuid = fslogic_file_id:spaceid_to_tmp_dir_guid(SpaceId),
    {ok, TmpObjectId} = file_id:guid_to_objectid(TmpGuid),

    OpenedDeletedGuid = file_id:pack_guid(?OPENED_DELETED_FILES_DIR_UUID(SpaceId), SpaceId),
    {ok, OpenedDeletedObjectId} = file_id:guid_to_objectid(OpenedDeletedGuid),

    ViewName = ?view_name,
    SimpleMapFunction = <<"
        function(id, type, meta, ctx) {
            if(type == 'times')
                return [id, meta];
        }
    ">>,

    create_view(ViewName, SimpleMapFunction, undefined, [], false),
    ?assertQuery([
        #{
            <<"id">> := _,
            <<"key">> := TmpObjectId,
            <<"value">> := #{
                <<"atime">> := _,
                <<"mtime">> := _,
                <<"ctime">> := _

            }
        },
        #{
            <<"id">> := _,
            <<"key">> := SpaceObjectId,
            <<"value">> := #{
                <<"atime">> := _,
                <<"mtime">> := _,
                <<"ctime">> := _

            }
        },
        #{
            <<"id">> := _,
            <<"key">> := OpenedDeletedObjectId,
            <<"value">> := #{
                <<"atime">> := _,
                <<"mtime">> := _,
                <<"ctime">> := _

            }
        }
    ], ViewName, [{stale, false}]).


query_view_using_custom_metadata_when_xattr_is_not_set(_Config) ->
    ViewName = ?view_name,
    SimpleMapFunction = <<"
        function(id, file_meta, times, custom_metadata, file_popularity, ctx) {
            if(type == 'custom_metadata')
                return [id, meta];
        }
    ">>,

    create_view(ViewName, SimpleMapFunction, undefined, [], false),
    ?assertQuery([], ViewName, [{stale, false}]).


query_view_using_custom_metadata(_Config) ->
    SpaceId = oct_background:get_space_id(space_krk),
    SessionId = oct_background:get_user_session_id(user1, krakow),
    SpaceGuid = fslogic_file_id:spaceid_to_space_dir_guid(SpaceId),
    {ok, SpaceObjectId} = file_id:guid_to_objectid(SpaceGuid),

    Worker = oct_background:get_random_provider_node(krakow),

    XattrName = <<"xattr_name">>,
    XattrValue = <<"xattr_value">>,
    Xattr = #xattr{name = XattrName, value = XattrValue},
    lfm_proxy:set_xattr(Worker, SessionId, ?FILE_REF(SpaceGuid), Xattr),

    XattrName2 = <<"xattr_name2">>,
    XattrValue2 = <<"xattr_value2">>,
    Xattr2 = #xattr{name = XattrName2, value = XattrValue2},
    lfm_proxy:set_xattr(Worker, SessionId, ?FILE_REF(SpaceGuid), Xattr2),

    ViewName = ?view_name,
    SimpleMapFunction = <<"
        function(id, type, meta, ctx) {
            if(type == 'custom_metadata')
                return [id, meta];
        }
    ">>,

    create_view(ViewName, SimpleMapFunction, undefined, [], false),
    ?assertQuery([#{
        <<"id">> := _,
        <<"key">> := SpaceObjectId,
        <<"value">> := #{
            XattrName := XattrValue,
            XattrName2 := XattrValue2
        }
    }], ViewName, [{stale, false}]).


query_view_using_file_popularity(_Config) ->
    SpaceId = oct_background:get_space_id(space_krk),
    SpaceName = oct_background:get_space_name(space_krk),
    SessionId = oct_background:get_user_session_id(user1, krakow),

    TestData = <<"test_data">>,
    TestDataSize = byte_size(TestData),

    Worker = oct_background:get_random_provider_node(krakow),

    ok = ?rpc(file_popularity_api:enable(SpaceId)),
    FilePath = ?TEST_FILE(SpaceName),
    {ok, FileGuid} = lfm_proxy:create(Worker, SessionId, FilePath),
    {ok, FileHandle} = lfm_proxy:open(Worker, SessionId, ?FILE_REF(FileGuid), write),
    lfm_proxy:write(Worker, FileHandle, 0, TestData),
    lfm_proxy:close(Worker, FileHandle),
    FileUuid = file_id:guid_to_uuid(FileGuid),

    {ok, SpaceObjectId} = file_id:guid_to_objectid(FileGuid),

    ViewName = ?view_name,
    SimpleMapFunction = <<"
        function(id, type, meta, ctx) {
            if(type == 'file_popularity')
                return [id, meta];
        }
    ">>,

    create_view(ViewName, SimpleMapFunction, undefined, [], false),
    ?assertQuery([#{
        <<"id">> := _,
        <<"key">> := SpaceObjectId,
        <<"value">> := #{
            <<"file_uuid">> := FileUuid,
            <<"space_id">> := SpaceId,
            <<"dy_hist">> :=[1 | _],
            <<"hr_hist">> := [1 | _],
            <<"mth_hist">> := [1 | _],
            <<"dy_mov_avg">> := 1/30,
            <<"hr_mov_avg">> := 1/24,
            <<"mth_mov_avg">> := 1/12,
            <<"last_open">> := _,
            <<"open_count">> := 1,
            <<"size">> := TestDataSize
        }
    }], ViewName, [{stale, false}]).


query_view_and_emit_ctx(_Config) ->
    ProviderId = oct_background:get_provider_id(krakow),

    SpaceId = oct_background:get_space_id(space_krk),
    SpaceGuid = fslogic_file_id:spaceid_to_space_dir_guid(SpaceId),
    {ok, SpaceObjectId} = file_id:guid_to_objectid(SpaceGuid),

    ViewName = ?view_name,
    SimpleMapFunction = <<"
        function(id, type, meta, ctx) {
            if(type == 'file_meta')
                return [id, ctx];
        }
    ">>,

    create_view(ViewName, SimpleMapFunction, undefined, [], false),
    ?assertQuery([#{
        <<"id">> := _,
        <<"key">> := SpaceObjectId,
        <<"value">> := #{
            <<"providerId">> := ProviderId
        }
    }], ViewName, [{stale, false}, {key, SpaceObjectId}]).


wrong_map_function(_Config) ->
    SpaceId = oct_background:get_space_id(space_krk),
    SpaceGuid = fslogic_file_id:spaceid_to_space_dir_guid(SpaceId),
    {ok, SpaceObjectId} = file_id:guid_to_objectid(SpaceGuid),

    ViewName = ?view_name,
    SimpleMapFunction = <<"
        function(_, _, _, _) {
            throw 'Test error';
        }
    ">>,

    create_view(ViewName, SimpleMapFunction, undefined, [], false),
    ?assertQuery([], ViewName, [{stale, false}, {key, SpaceObjectId}]).


emitting_null_key_in_map_function_should_return_empty_result(_Config) ->
    SpaceId = oct_background:get_space_id(space_krk),
    SpaceGuid = fslogic_file_id:spaceid_to_space_dir_guid(SpaceId),
    {ok, SpaceObjectId} = file_id:guid_to_objectid(SpaceGuid),

    ViewName = ?view_name,
    SimpleMapFunction = <<"
        function(_, _, _, _) {
            return [null, null];
        }
    ">>,

    create_view(ViewName, SimpleMapFunction, undefined, [], false),
    ?assertQuery([], ViewName, [{stale, false}, {key, SpaceObjectId}]).


spatial_function_returning_null_in_key_should_return_empty_result(_Config) ->
    ViewName = ?view_name,
    SpatialFunction = <<"
        function(_, _, _, _) {
            return [null, null];
        }
    ">>,

    create_view(ViewName, SpatialFunction, undefined, [], true),
    ?assertQuery([], ViewName, [{stale, false}, {spatial, true}]).


spatial_function_returning_null_in_array_key_should_return_empty_result(_Config) ->
    ViewName = ?view_name,
    SpatialFunction = <<"
        function(_, _, _, _) {
            return [[null, 1], null];
        }
    ">>,

    create_view(ViewName, SpatialFunction, undefined, [], true),
    ?assertQuery([], ViewName, [{stale, false}, {spatial, true}]).


spatial_function_returning_null_in_range_key_should_return_empty_result(_Config) ->
    ViewName = ?view_name,
    SpatialFunction = <<"
        function(_, _, _, _) {
            return [[[null, 1], [5, 7]], null];
        }
    ">>,

    create_view(ViewName, SpatialFunction, undefined, [], true),
    ?assertQuery([], ViewName, [{stale, false}, {spatial, true}]).


spatial_function_returning_integer_key_should_return_error(_Config) ->
    ViewName = ?view_name,
    SpatialFunction = <<"
        function(_, _, _, _) {
            return [1, null];
        }
    ">>,

    create_view(ViewName, SpatialFunction, undefined, [], true),
    ?assertQuery(
        ?ERROR_VIEW_QUERY_FAILED(_, _),
        ViewName, [{stale, false}, {spatial, true}]
    ).


spatial_function_returning_string_key_should_return_error(_Config) ->
    ViewName = ?view_name,
    SpatialFunction = <<"
        function(_, _, _, _) {
            return [[\"string\"], null];
        }
    ">>,

    create_view(ViewName, SpatialFunction, undefined, [], true),
    ?assertQuery(
        ?ERROR_VIEW_QUERY_FAILED(_, _),
        ViewName,  [{stale, false}, {spatial, true}]
    ).


%%%===================================================================
%%% SetUp and TearDown functions
%%%===================================================================


init_per_suite(Config) ->
    oct_background:init_per_suite(Config, #onenv_test_config{
        onenv_scenario = "1op"
    }).


end_per_suite(_Config) ->
    oct_background:end_per_suite().


init_per_testcase(_Case, Config) ->
    ct:timetrap({minutes, 10}),
    lfm_proxy:init(Config),
    Config.


end_per_testcase(_Case, Config) ->
    lfm_proxy:teardown(Config),
    ok.


%%%===================================================================
%%% Internal functions
%%%===================================================================


create_view(ViewName, MapFunction, ReduceFunction, Options, Spatial) ->
    SpaceId = oct_background:get_space_id(space_krk),
    ProviderId = oct_background:get_provider_id(krakow),
    ok = ?rpc(index:save(
        SpaceId, ViewName, MapFunction, ReduceFunction,
        Options, Spatial, [ProviderId]
    )).


delete_view(ViewName) ->
    SpaceId = oct_background:get_space_id(space_krk),
    ok = ?rpc(index:delete(SpaceId, ViewName)).


query_view(ViewName, Options) ->
    SpaceId = oct_background:get_space_id(space_krk),
    ?rpc(index:query(SpaceId, ViewName, Options)).


list_views() ->
    SpaceId = oct_background:get_space_id(space_krk),
    ?rpc(index:list(SpaceId)).<|MERGE_RESOLUTION|>--- conflicted
+++ resolved
@@ -206,28 +206,30 @@
         },
         #{
             <<"id">> := _,
-<<<<<<< HEAD
             <<"key">> := ArchivesRootDirObjectId,
             <<"value">> := #{
                 <<"name">> := ArchivesRootDirName,
                 <<"type">> := <<"DIR">>,
                 <<"mode">> := ?ARCHIVES_ROOT_DIR_PERMS,
-=======
-            <<"key">> := OpenedDeletedObjectId,
-            <<"value">> := #{
-                <<"name">> := ?OPENED_DELETED_FILES_DIR_DIR_NAME,
-                <<"type">> := <<"DIR">>,
-                <<"mode">> := ?DEFAULT_DIR_MODE,
->>>>>>> 1970e839
                 <<"owner">> := SpaceOwnerId,
                 <<"provider_id">> := ProviderId,
                 <<"shares">> := [],
                 <<"deleted">> := false,
-<<<<<<< HEAD
                 <<"parent_uuid">> := SpaceUuid
-=======
+            }
+        },
+        #{
+            <<"id">> := _,
+            <<"key">> := OpenedDeletedObjectId,
+            <<"value">> := #{
+                <<"name">> := ?OPENED_DELETED_FILES_DIR_DIR_NAME,
+                <<"type">> := <<"DIR">>,
+                <<"mode">> := ?DEFAULT_DIR_MODE,
+                <<"owner">> := SpaceOwnerId,
+                <<"provider_id">> := ProviderId,
+                <<"shares">> := [],
+                <<"deleted">> := false,
                 <<"parent_uuid">> := TmpUuid
->>>>>>> 1970e839
             }
         }
     ], ViewName, [{stale, false}]).
