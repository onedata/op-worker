%%%--------------------------------------------------------------------
%%% @author Michal Wrzeszcz
%%% @copyright (C) 2015 ACK CYFRONET AGH
%%% This software is released under the MIT license
%%% cited in 'LICENSE.txt'.
%%% @end
%%%--------------------------------------------------------------------
%%% @doc
%%% This SUITE contains functions used during the save stress test
%%% for single provider.
%%% @end
%%%--------------------------------------------------------------------
-module(files_stress_test_base).
-author("Michal Wrzeszcz").

-include("global_definitions.hrl").
-include_lib("cluster_worker/include/elements/worker_host/worker_protocol.hrl").
-include_lib("ctool/include/logging.hrl").
-include_lib("ctool/include/test/assertions.hrl").
-include_lib("ctool/include/test/test_utils.hrl").
-include_lib("ctool/include/test/performance.hrl").

%% export for ct
-export([init_per_suite/1, init_per_testcase/2, end_per_testcase/2, end_per_suite/1]).
-export([many_files_creation_tree_test_base/2, many_files_creation_tree_test_base/3,
    many_files_creation_tree_test_base/4, single_dir_creation_test_base/2]).
-export([create_single_call/4, get_final_ans_tree/9, get_param_value/2]).

-define(TIMEOUT, timer:minutes(30)).

%%%===================================================================
%%% Test functions
%%%===================================================================

single_dir_creation_test_base(Config, Clear) ->
    FilesNum = ?config(files_num, Config),

    [Worker | _] = ?config(op_worker_nodes, Config),
    User = <<"user1">>,

    SessId = ?config({session_id, {User, ?GET_DOMAIN(Worker)}}, Config),
    [{_SpaceId, SpaceName} | _] = ?config({spaces, User}, Config),
    RepeatNum = ?config(rep_num, Config),

    % Generate test setup
    {Dir, CheckAns, NameExt} = case {Clear, RepeatNum} of
        {true, _} ->
            MainDir = generator:gen_name(),
            D = <<"/", SpaceName/binary, "/", MainDir/binary>>,
            MkdirAns = lfm_proxy:mkdir(Worker, SessId, D, 8#755),
            {D, MkdirAns, 0};
        {_, 1} ->
            MainDir = <<"test_dir">>,
            D = <<"/", SpaceName/binary, "/", MainDir/binary>>,
            MkdirAns = lfm_proxy:mkdir(Worker, SessId, D, 8#755),
            {D, MkdirAns, 0};
        _ ->
            D = <<"/", SpaceName/binary, "/test_dir">>,
            {D, {ok, ok}, RepeatNum}
    end,
    NameExtBin = integer_to_binary(NameExt),

    case CheckAns of
        {ok, _} ->
            % Create all
            {SaveOk, SaveTime, SError, SErrorTime} =
                rpc:call(Worker, ?MODULE, create_single_call,
                    [SessId, Dir, FilesNum, NameExtBin]),

            % Delete all is clearing is active
            {DelOk, DelTime, DError, DErrorTime} =
                case Clear of
                    true ->
                        lists:foldl(fun(N, {OkNum, OkTime, ErrorNum, ErrorTime}) ->
                            {T, A} = measure_execution_time(fun() ->
                                N2 = integer_to_binary(N),
                                File = <<Dir/binary, "/", NameExtBin/binary, "_", N2/binary>>,
                                lfm_proxy:unlink(Worker, SessId, {path, File})
                            end),
                            case A of
                                ok ->
                                    {OkNum+1, OkTime+T, ErrorNum, ErrorTime};
                                _ ->
                                    ct:print("Unlink error: ~p", [A]),
                                    {OkNum, OkTime, ErrorNum+1, ErrorTime+T}
                            end
                        end, {0,0,0,0}, lists:seq(1,FilesNum));
                    _ ->
                        {0,0,0,0}
                end,

            % Gather test results
            SaveAvgTime = get_avg(SaveOk, SaveTime),
            SErrorAvgTime = get_avg(SError, SErrorTime),
            DelAvgTime = get_avg(DelOk, DelTime),
            DErrorAvgTime = get_avg(DError, DErrorTime),

            % Print statistics
            case Clear of
                true ->
                    ct:print("Save num ~p, del num ~p", [SaveOk, DelOk]);
                _ ->
                    Sum = case get(ok_sum) of
                        undefined ->
                            0;
                        S ->
                            S
                    end,
                    NewSum = Sum + SaveOk,
                    put(ok_sum, NewSum),

                    LastLS = case get(last_ls) of
                        undefined ->
                            0;
                        LLS ->
                            LLS
                    end,

                    case NewSum - LastLS >= 20000 of
                        true ->
                            put(last_ls, NewSum),
                            T0 = os:timestamp(),
                            ls(Worker, SessId, Dir, undefined, false),
                            ct:print("Save num ~p, sum ~p, ls time ~p",
                                [SaveOk, NewSum, timer:now_diff(os:timestamp(), T0)]);
                        _ ->
                            ct:print("Save num ~p, sum ~p", [SaveOk, NewSum])
                    end
            end,

            ?assertEqual(0, SError),
            ?assertEqual(0, DError),
            get_final_ans(SaveOk, SaveAvgTime, SError, SErrorAvgTime, DelOk, DelAvgTime, DError, DErrorAvgTime, 0);
        _ ->
            timer:sleep(timer:seconds(60)),
            ?assertMatch({ok, _}, CheckAns),
            get_final_ans(0,0,0,0,0,0,0,0,1)
    end.

many_files_creation_tree_test_base(Config, WriteToFile) ->
    many_files_creation_tree_test_base(Config, WriteToFile, false).

many_files_creation_tree_test_base(Config, WriteToFile, CacheGUIDS) ->
    many_files_creation_tree_test_base(Config, WriteToFile, CacheGUIDS, false).

many_files_creation_tree_test_base(Config, WriteToFile, CacheGUIDS, SetMetadata) ->
    % Get test and environment description
    SpawnBegLevel = ?config(spawn_beg_level, Config),
    SpawnEndLevel = ?config(spawn_end_level, Config),
    DirLevel = ?config(dir_level, Config),
    DirsPerParent = ?config(dirs_per_parent, Config),
    FilesPerDir = ?config(files_per_dir, Config),

    % Setup test
    [Worker | _] = Workers = ?config(op_worker_nodes, Config),
    User = <<"user1">>,

    [SessId | _] = SessIds =
<<<<<<< HEAD
        lists:map(fun(Worker) -> ?config({session_id, {User, ?GET_DOMAIN(Worker)}}, Config) end, Workers),
=======
        lists:map(fun(W) -> ?config({session_id, {User, ?GET_DOMAIN(W)}}, Config) end, Workers),
>>>>>>> 487a69d7
    [{_SpaceId, SpaceName} | _] = ?config({spaces, User}, Config),

    Master = self(),

    StartList = lists:map(fun(N) -> {N, true} end, lists:duplicate(SpawnBegLevel-1, 1)),
    Levels = case get(levels) of
        undefined -> StartList;
        L ->
            L
    end,

    %%%%%%%%%%%%%%%%%%%%%%%%%%%%%%%%%%%%%%%%%%%%%%%%%%%%%%

    % Create dirs used during main test part (performance not measured)
    [{BaseDir, _} | _] = BaseDirsReversed = lists:foldl(fun({N, C}, [{H, _} | _] = Acc) ->
        N2 = integer_to_binary(N),
        NewDir = <<H/binary, "/", N2/binary>>,
        [{NewDir, C} | Acc]
    end, [{<<"/", SpaceName/binary>>, false}], Levels),
    [_ | BaseDirs] = lists:reverse(BaseDirsReversed),

    BaseCreationAns = lists:foldl(fun
        ({D, true}, {ok, _}) ->
            lfm_proxy:mkdir(Worker, SessId, D, 8#755);
        ({D, true}, {error,eexist}) ->
            lfm_proxy:mkdir(Worker, SessId, D, 8#755);
        (_, Acc) ->
            Acc
    end, {ok, ok}, BaseDirs),

    % Check if dirs are ready
    Proceed = case BaseCreationAns of
        {ok, _} ->
            ok;
        {error,eexist} ->
            ok;
        No ->
            No
    end,
    case Proceed of
        ok ->
            Dirs = create_dirs_names(BaseDir, SpawnBegLevel, DirLevel, DirsPerParent),

            % Function that creates test directories and measures performance
            Fun = fun
                ({{D, DName}, DParent}) ->
                    {W, S} = get_worker_and_session(Workers, SessIds),
                    {T, {A, GUID}} = measure_execution_time(fun() ->
                        MkdirAns = case CacheGUIDS of
                            false ->
                                lfm_proxy:mkdir(W, S, D, 8#755);
                            _ ->
                                lfm_proxy:mkdir(W, S, DParent, DName, 8#755)
                        end,
                        case MkdirAns of
                            {ok, DirGuid} ->
                                {dir_ok, DirGuid};
                            Other ->
                                {Other, error}
                        end
                    end),
                    Master ! {worker_ans, A, T},
                    GUID;
                ({D, _}) ->
                    {W, S} = get_worker_and_session(Workers, SessIds),
                    {T, {A, GUID}} = measure_execution_time(fun() ->
                        case lfm_proxy:mkdir(W, S, D, 8#755) of
                            {ok, DirGuid} ->
                                {dir_ok, DirGuid};
                            Other ->
                                {Other, error}
                        end
                    end),
                    Master ! {worker_ans, A, T},
                    GUID
            end,

            % Function that creates test files and measures performance
            Fun2 = fun(D, GUID) ->
                {W, S} = get_worker_and_session(Workers, SessIds),
                ToSend = lists:foldl(fun(N, Answers) ->
                    N2 = integer_to_binary(N),
                    F = <<D/binary, "/", N2/binary>>,
                    {ToAddV, Ans} = measure_execution_time(fun() ->
                        try
                            {ok, FileGUID} = case CacheGUIDS of
                                false ->
                                    lfm_proxy:create(W, S, F, 8#755);
                                _ ->
                                    lfm_proxy:create(W, S, GUID, N2, 8#755)
                            end,
                            % Fill file if needed (depends on test config)
                            case WriteToFile of
                                true ->
                                    {ok, Handle} = case CacheGUIDS of
                                        false ->
                                            lfm_proxy:open(W, S, {path, F}, rdwr);
                                        _ ->
                                            lfm_proxy:open(W, S, {guid, FileGUID}, rdwr)
                                    end,
                                    WriteBuf = generator:gen_name(),
                                    WriteSize = size(WriteBuf),
                                    {ok, WriteSize} = lfm_proxy:write(W, Handle, 0, WriteBuf),
                                    ok = lfm_proxy:close(W, Handle),
                                    ok;
                                _ ->
                                    ok
                            end,

                            % set xattr metadata if needed (depends on test config)
                            case SetMetadata of
                                true ->
                                    Xattr = #xattr{name = F, value = F},
                                    case CacheGUIDS of
                                        false ->
                                            lfm_proxy:set_xattr(W, S, {path, F}, Xattr);
                                        _ ->
                                            lfm_proxy:set_xattr(W, S, {guid, FileGUID}, Xattr)
                                    end,
                                    file_ok;
                                _ ->
                                    file_ok
                            end
                        catch
                            E1:E2 ->
                                {error, {E1, E2}}
                        end
                    end),
                    process_answer(Answers, Ans, ToAddV)
                end, [{file_ok, {0,0}}], lists:seq(1, FilesPerDir)),
                Master ! {worker_ans, ToSend}
            end,

            % Spawn processes that execute both test functions
            spawn_workers(Dirs, Fun, Fun2, SpawnBegLevel, SpawnEndLevel),
            LastLevelDirs = math:pow(DirsPerParent, DirLevel - SpawnBegLevel + 1),
            DirsToDo = DirsPerParent * (1 - LastLevelDirs) / (1 - DirsPerParent),
            % Gather test results
            GatherAns = gather_answers([{file_ok, {0,0}}, {dir_ok, {0,0}},
                {other, {0,0}}], round(DirsToDo + LastLevelDirs)),

            % Calculate and log output
            NewLevels = lists:foldl(fun
                ({N, _}, []) ->
                    case N of
                        DirsPerParent ->
                            [{1, true}];
                        _ ->
                            [{N+1, true}]
                    end;
                ({N, _}, [H | _] = Acc) ->
                    case H of
                        {1, true} ->
                            case N of
                                DirsPerParent ->
                                    [{1, true} | Acc];
                                _ ->
                                    [{N+1, true} | Acc]
                            end;
                        _ ->
                            [{N, false} | Acc]
                    end
            end, [], lists:reverse(Levels)),
            put(levels, NewLevels),

            {TimeoutCheck, Ans} = GatherAns,
            Timeout = case TimeoutCheck of
                ok -> 0;
                _ -> 1
            end,

            {FilesSaved, FilesTime} = proplists:get_value(file_ok, Ans),
            FilesAvgTime = get_avg(FilesSaved, FilesTime),
            {DirsSaved, DirsTime} = proplists:get_value(dir_ok, Ans),
            DirsAvgTime = get_avg(DirsSaved, DirsTime),
            {OtherAns, OtherTime} = proplists:get_value(other, Ans, {0,0}),
            OtherAvgTime = get_avg(OtherAns, OtherTime),
            FinalAns = get_final_ans_tree(Worker, FilesSaved, FilesAvgTime, DirsSaved,
                DirsAvgTime, OtherAns, OtherAvgTime, 0, Timeout),

            Sum = case get(ok_sum) of
                undefined ->
                    0;
                S ->
                    S
            end,
            NewSum = Sum + FilesSaved + DirsSaved,
            put(ok_sum, NewSum),

            ct:print("Files num ~p, dirs num ~p, agg ~p", [FilesSaved, DirsSaved, NewSum]),
            ?assertEqual(ok, TimeoutCheck),
            ?assertEqual(0, OtherAns),

            case NewLevels of
                StartList ->
                    [stop | FinalAns];
                _ ->
                    FinalAns

            end;
        _ ->
            ct:print("Dirs not ready"),
            timer:sleep(timer:seconds(60)),
            ?assertEqual(ok, Proceed),
            get_final_ans_tree(Worker, 0, 0, 0, 0, 0,0, 1, 0)
    end.

%%%===================================================================
%%% SetUp and TearDown functions
%%%===================================================================

init_per_suite(Config) ->
    [{?LOAD_MODULES, [initializer, ?MODULE]} | Config].

end_per_suite(_Config) ->
    ok.

init_per_testcase(stress_test, Config) ->
    ssl:start(),
    hackney:start(),
    initializer:disable_quota_limit(Config),
    ConfigWithSessionInfo = initializer:create_test_users_and_spaces(?TEST_FILE(Config, "env_desc.json"), Config),

    lfm_proxy:init(ConfigWithSessionInfo);

init_per_testcase(_Case, Config) ->
    Config.

end_per_testcase(stress_test, Config) ->
    lfm_proxy:teardown(Config),
    %% TODO change for initializer:clean_test_users_and_spaces after resolving VFS-1811
    initializer:clean_test_users_and_spaces_no_validate(Config),
    initializer:unload_quota_mocks(Config),
    hackney:stop(),
    ssl:stop();

end_per_testcase(_Case, Config) ->
    Config.

%%%===================================================================
%%% Internal functions
%%%===================================================================

create_dirs_names(BaseDir, BegLevel, EndLevel, EntriesNumber) ->
    create_dirs_names(BaseDir, 1, BegLevel, EndLevel+1, EntriesNumber+1, []).

create_dirs_names(_CurrentParent, _CurrentNum, LevelLimit, LevelLimit, _EntriesLimit, _TmpAns) ->
    [];
create_dirs_names(_CurrentParent, EntriesLimit, CurrentLevel, LevelLimit, EntriesLimit, TmpAns) ->
    lists:foldl(fun({DPath, _} = Dir, Acc) ->
        Children = create_dirs_names(DPath, 1, CurrentLevel + 1, LevelLimit, EntriesLimit, []),
        [{Dir, Children} | Acc]
    end, [], TmpAns);
create_dirs_names(CurrentParent, CurrentNum, CurrentLevel, LevelLimit, EntriesLimit, TmpAns) ->
    CN = integer_to_binary(CurrentNum),
    NewDir = <<CurrentParent/binary, "/", CN/binary>>,
    create_dirs_names(CurrentParent, CurrentNum + 1, CurrentLevel, LevelLimit, EntriesLimit, [{NewDir, CN} | TmpAns]).

spawn_workers([], _Fun, _Fun2, _Level, _EndSpawnLevel) ->
    ok;
spawn_workers(L, Fun, Fun2, Level, EndSpawnLevel) when is_list(L), Level > EndSpawnLevel ->
    lists:foreach(fun(E) ->
        spawn_workers(E, Fun, Fun2, Level, EndSpawnLevel)
    end, L);
spawn_workers(L, Fun, Fun2, Level, EndSpawnLevel) when is_list(L) ->
    lists:foreach(fun(E) ->
        spawn(fun() -> spawn_workers(E, Fun, Fun2, Level, EndSpawnLevel) end)
    end, L);
spawn_workers({{{DirPath, _}, _} = Dir, []}, Fun, Fun2, _Level, _EndSpawnLevel) ->
    GUID = Fun(Dir),
    Fun2(DirPath, GUID);
spawn_workers({{DirPath, _} = Dir, []}, Fun, Fun2, _Level, _EndSpawnLevel) ->
    GUID = Fun(Dir),
    Fun2(DirPath, GUID);
spawn_workers({Dir, Children}, Fun, Fun2, Level, EndSpawnLevel) ->
    GUID = Fun(Dir),
    Children2 = lists:map(fun({D2, C2}) ->
        {{D2, GUID}, C2}
    end, Children),
    spawn_workers(Children2, Fun, Fun2, Level + 1, EndSpawnLevel).

gather_answers(Answers, Num) ->
    gather_answers(Answers, Num, 0, 0).

gather_answers(Answers, 0, _, _) ->
    {ok, Answers};
gather_answers(Answers, Num, Gathered, LastReport) ->
    NewLastReport = case (Gathered - LastReport) >= 1000 of
        true ->
            ct:print("Gather answers num ~p", [Gathered]),
            Gathered;
        _ ->
            LastReport
    end,
    receive
        {worker_ans, Ans, ToAddV} ->
            {K, _} = ToAdd = case proplists:lookup(Ans, Answers) of
                {Ans, {V1, V2}} ->
                    {Ans, {V1 + 1, V2 + ToAddV}};
                none ->
                    {V1, V2} = proplists:get_value(other, Answers, {0,0}),
                    {other, {V1 + 1, V2 + ToAddV}}
            end,
            NewAnswers = [ToAdd | proplists:delete(K, Answers)],
            gather_answers(NewAnswers, Num - 1, Gathered + 1, NewLastReport);
        {worker_ans, AnswersBatch} ->
            {NewAnswers, Sum} = lists:foldl(fun({K, {V1, V2}} = CurrentV, {Acc, TmpSum}) ->
                {NewV, Add} = case proplists:lookup(K, AnswersBatch) of
                    {K, {V1_2, V2_2}} ->
                        {{K, {V1 + V1_2, V2 + V2_2}}, V1_2};
%%                    {K, {V1_2, V2_2, V3_2}} ->
%%                        ct:print("Error ~p", [V3_2]),
%%                        {{K, {V1 + V1_2, V2 + V2_2}}, V1_2};
                    none ->
                        {CurrentV, 0}
                end,
                {[NewV | Acc], TmpSum + Add}
            end, {[], 0}, Answers),
            gather_answers(NewAnswers, Num - 1, Gathered + Sum, NewLastReport)
    after
        ?TIMEOUT ->
            {timeout, Answers}
    end.

measure_execution_time(Fun) ->
    StartTime = os:timestamp(),
    Ans = Fun(),
    Now = os:timestamp(),
    {timer:now_diff(Now, StartTime), Ans}.

get_avg(Num, Timw) ->
    case Num of
        0 -> Timw;
        _ -> Timw/Num
    end.

get_final_ans_tree(Worker, FilesSaved, FilesTime, DirsSaved, DirsTime, OtherAns, OtherTime, InitFailed, Timeout) ->
    Mem = case rpc:call(Worker, monitoring, get_memory_stats, []) of
        [{<<"mem">>, MemUsage}] ->
            MemUsage;
        _ ->
            -1
    end,
%%    ct:print("Repeat log: ~p", [{FilesSaved, FilesTime, DirsSaved, DirsTime, OtherAns, OtherTime, Mem, InitFailed, Timeout}]),
    [
        #parameter{name = files_saved, value = FilesSaved, description = "Number of files saved"},
        #parameter{name = file_save_avg_time, value = FilesTime, unit = "us",
            description = "Average time of file save operation"},
        #parameter{name = dirs_saved, value = DirsSaved, description = "Number of dirs saved"},
        #parameter{name = dirs_save_avg_time, value = DirsTime, unit = "us",
            description = "Average time of dir save operation"},
        #parameter{name = error_ans_count, value = OtherAns, description = "Number of errors"},
        #parameter{name = error_ans_count_avg_time, value = OtherTime, unit = "us",
            description = "Average time of operation that ended with error"},
        #parameter{name = memory, value = Mem, description = "Memory usage after the test"},
        #parameter{name = init_failed, value = InitFailed, description = "Has first phase of test failed (1 = true)"},
        #parameter{name = timeout, value = Timeout, description = "Has any timeout appeared (1 = true)"}
    ].

get_final_ans(Saved, SaveTime, SErrors, SErrorsTime, Deleted, DelTime, DErrors, DErrorsTime, InitFailed) ->
%%    ct:print("Repeat log: ~p", [{Saved, SaveTime, SErrors, SErrorsTime, Deleted, DelTime, DErrors, DErrorsTime, InitFailed}]),
    [
        #parameter{name = saved, value = Saved, description = "Number of save operations that succed"},
        #parameter{name = save_avg_time, value = SaveTime, unit = "us",
            description = "Average time of successful save operation"},
        #parameter{name = save_error_ans_count, value = SErrors, description = "Number of save errors"},
        #parameter{name = save_error_ans_count_avg_time, value = SErrorsTime, unit = "us",
            description = "Average time of save operation that ended with error"},
        #parameter{name = deleted, value = Deleted, description = "Number of del operations that succed"},
        #parameter{name = del_avg_time, value = DelTime, unit = "us",
            description = "Average time of successful del operation"},
        #parameter{name = del_error_ans_count, value = DErrors, description = "Number of del errors"},
        #parameter{name = del_error_ans_count_avg_time, value = DErrorsTime, unit = "us",
            description = "Average time of del operation that ended with error"},
        #parameter{name = init_failed, value = InitFailed, description = "Has first phase of test failed (1 = true)"}
    ].

create_single_call(SessId, Dir, FilesNum, NameExtBin) ->
    lists:foldl(fun(N, {OkNum, OkTime, ErrorNum, ErrorTime}) ->
        {T, A} = measure_execution_time(fun() ->
            N2 = integer_to_binary(N),
            File = <<Dir/binary, "/", NameExtBin/binary, "_", N2/binary>>,
            lfm:create(SessId, File)
        end),
        case A of
            {ok, _} ->
                {OkNum+1, OkTime+T, ErrorNum, ErrorTime};
            _ ->
                ct:print("Create error: ~p", [A]),
                {OkNum, OkTime, ErrorNum+1, ErrorTime+T}
        end
    end, {0,0,0,0}, lists:seq(1,FilesNum)).

process_answer(Answers, Ans, ToAddV) ->
    {K, _} = ToAdd = case proplists:lookup(Ans, Answers) of
        {Ans, {V1, V2}} ->
            {Ans, {V1 + 1, V2 + ToAddV}};
%%        {Ans, {V1, V2, V3}} ->
%%            {Ans, {V1 + 1, V2 + ToAddV, [Ans | V3]}};
        none ->
            {V1, V2} = proplists:get_value(other, Answers, {0,0}),
            {other, {V1 + 1, V2 + ToAddV}}
%%            {V1, V2, V3} = proplists:get_value(other, Answers, {0,0, []}),
%%            {other, {V1 + 1, V2 + ToAddV, [Ans | V3]}}
    end,
    [ToAdd | proplists:delete(K, Answers)].

ls(_Worker, _SessId, _Dir, _Token, true) ->
    ok;
ls(Worker, SessId, Dir, Token, _) ->
    {ok, _, Token2, IsLast} = lfm_proxy:ls(Worker, SessId, {path, Dir}, 0, 2000, Token),
    ls(Worker, SessId, Dir, Token2, IsLast).

get_param_value(ParamName, ParamsList) ->
    #parameter{value = Value} = lists:keyfind(ParamName, 2, ParamsList),
    Value.

get_worker_and_session([W], [S]) ->
    {W, S};
get_worker_and_session(Workers, Sessions) ->
<<<<<<< HEAD
    Num = random:uniform(length(Workers)),
=======
    Num = rand:uniform(length(Workers)),
>>>>>>> 487a69d7
    {lists:nth(Num, Workers), lists:nth(Num, Sessions)}.
<|MERGE_RESOLUTION|>--- conflicted
+++ resolved
@@ -156,11 +156,7 @@
     User = <<"user1">>,
 
     [SessId | _] = SessIds =
-<<<<<<< HEAD
-        lists:map(fun(Worker) -> ?config({session_id, {User, ?GET_DOMAIN(Worker)}}, Config) end, Workers),
-=======
         lists:map(fun(W) -> ?config({session_id, {User, ?GET_DOMAIN(W)}}, Config) end, Workers),
->>>>>>> 487a69d7
     [{_SpaceId, SpaceName} | _] = ?config({spaces, User}, Config),
 
     Master = self(),
@@ -581,9 +577,5 @@
 get_worker_and_session([W], [S]) ->
     {W, S};
 get_worker_and_session(Workers, Sessions) ->
-<<<<<<< HEAD
-    Num = random:uniform(length(Workers)),
-=======
     Num = rand:uniform(length(Workers)),
->>>>>>> 487a69d7
     {lists:nth(Num, Workers), lists:nth(Num, Sessions)}.
