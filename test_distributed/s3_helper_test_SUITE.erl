%%%--------------------------------------------------------------------
%%% @author Krzysztof Trzepla
%%% @copyright (C) 2016 ACK CYFRONET AGH
%%% This software is released under the MIT license
%%% cited in 'LICENSE.txt'.
%%% @end
%%%--------------------------------------------------------------------
%%% @doc This module tests S3 helper.
%%% @end
%%%--------------------------------------------------------------------
-module(s3_helper_test_SUITE).
-author("Krzysztof Trzepla").

-include("modules/storage_file_manager/helpers/helpers.hrl").
-include_lib("ctool/include/test/assertions.hrl").
-include_lib("ctool/include/test/test_utils.hrl").
-include_lib("ctool/include/test/performance.hrl").

%% export for ct
-export([all/0]).

%% tests
-export([write_test/1, multipart_write_test/1,
    truncate_test/1, write_read_test/1, multipart_read_test/1,
    write_unlink_test/1, write_read_truncate_unlink_test/1]).

%% test_bases
-export([write_test_base/1, multipart_write_test_base/1,
    truncate_test_base/1, write_read_test_base/1, multipart_read_test_base/1,
    write_unlink_test_base/1, write_read_truncate_unlink_test_base/1]).

-define(TEST_CASES, [
    write_test, multipart_write_test, truncate_test,
    write_read_test, multipart_read_test, write_unlink_test,
    write_read_truncate_unlink_test
]).

all() -> ?ALL(?TEST_CASES, ?TEST_CASES).

-define(S3_STORAGE_NAME, s3).
-define(S3_BUCKET_NAME, <<"onedata">>).
-define(FILE_ID_SIZE, 30).
-define(KB, 1024).
-define(MB, 1024 * 1024).
-define(TIMEOUT, timer:minutes(5)).

-define(OP_NUM(Value), lists:keyreplace(description, 1, ?OP_NUM(op, Value),
    {description, "Number of operations."}
)).
-define(OP_NUM(Name, Value), [
    {name, list_to_atom(atom_to_list(Name) ++ "_num")},
    {value, Value},
    {description, "Number of " ++ atom_to_list(Name) ++ " operations."}
]).
-define(OP_SIZE(Value), lists:keyreplace(description, 1, ?OP_SIZE(op, Value),
    {description, "Size of single operation."}
)).
-define(OP_SIZE(Name, Value), [
    {name, list_to_atom(atom_to_list(Name) ++ "_size")},
    {value, Value},
    {description, "Size of single " ++ atom_to_list(Name) ++ " operation."},
    {unit, "MB"}
]).
-define(OP_BLK_SIZE(Name, Value), [
    {name, list_to_atom(atom_to_list(Name) ++ "_blk_size")},
    {value, Value},
    {description, "Size of " ++ atom_to_list(Name) ++ " operation block."},
    {unit, "KB"}
]).
-define(PERF_CFG(Name, Params), ?PERF_CFG(Name, "", Params)).
-define(PERF_CFG(Name, Description, Params), {config, [
    {name, Name},
    {description, Description},
    {parameters, Params}
]}).

% TODO - change to 10 when seg fault is fixed
-define(REPEATS, 1).
% TODO - change to 5 when seg fault is fixed
-define(TEST_SIZE_BASE, 1).

%%%===================================================================
%%% Test functions
%%%===================================================================

write_test(Config) ->
    ?PERFORMANCE(Config, [
        {repeats, ?REPEATS},
        {success_rate, 100},
        {parameters, [?OP_NUM(write, 1), ?OP_SIZE(write, 1)]},
        {description, "Multiple write operations."},
        ?PERF_CFG(small, [?OP_NUM(write, 2 * ?TEST_SIZE_BASE), ?OP_SIZE(write, 1)]),
        ?PERF_CFG(medium, [?OP_NUM(write, 4 * ?TEST_SIZE_BASE), ?OP_SIZE(write, 1)]),
        ?PERF_CFG(large, [?OP_NUM(write, 10 * ?TEST_SIZE_BASE), ?OP_SIZE(write, 1)])
    ]).
write_test_base(Config) ->
    Helper = new_helper(Config),
    lists:foreach(fun(_) ->
        FileId = random_file_id(),
        {ok, Handle} = open(Helper, FileId, write),
        write(Handle, ?config(write_size, Config) * ?MB)
    end, lists:seq(1, ?config(write_num, Config))),
    delete_helper(Helper).

multipart_write_test(Config) ->
    ?PERFORMANCE(Config, [
        {repeats, ?REPEATS},
        {success_rate, 100},
        {parameters, [?OP_SIZE(write, 1), ?OP_BLK_SIZE(write, 4)]},
        {description, "Multipart write operation."},
        ?PERF_CFG(small, [?OP_SIZE(write, 1), ?OP_BLK_SIZE(write, ?TEST_SIZE_BASE)]),
        ?PERF_CFG(medium, [?OP_SIZE(write, 2), ?OP_BLK_SIZE(write, ?TEST_SIZE_BASE)]),
        ?PERF_CFG(large, [?OP_SIZE(write, 4), ?OP_BLK_SIZE(write, ?TEST_SIZE_BASE)])
    ]).
multipart_write_test_base(Config) ->
    Helper = new_helper(Config),
    FileId = random_file_id(),
    {ok, Handle} = open(Helper, FileId, write),
    Size = ?config(write_size, Config) * ?MB,
    BlockSize = ?config(write_blk_size, Config) * ?KB,
    multipart(Handle, fun write/3, Size, BlockSize),
    delete_helper(Helper).

truncate_test(Config) ->
    ?PERFORMANCE(Config, [
        {repeats, ?REPEATS},
        {success_rate, 100},
        {parameters, [?OP_NUM(truncate, 1)]},
        {description, "Multiple truncate operations."},
        ?PERF_CFG(small, [?OP_NUM(truncate, 2 * ?TEST_SIZE_BASE)]),
        ?PERF_CFG(medium, [?OP_NUM(truncate, 4 * ?TEST_SIZE_BASE)]),
        ?PERF_CFG(large, [?OP_NUM(truncate, 10 * ?TEST_SIZE_BASE)])
    ]).
truncate_test_base(Config) ->
    Helper = new_helper(Config),
    lists:foreach(fun(_) ->
        truncate(Helper, 0, 0)
    end, lists:seq(1, ?config(truncate_num, Config))),
    delete_helper(Helper).

write_read_test(Config) ->
    ?PERFORMANCE(Config, [
        {repeats, ?REPEATS},
        {success_rate, 100},
        {parameters, [?OP_NUM(1), ?OP_SIZE(1)]},
        {description, "Multiple write followed by read operations."},
        ?PERF_CFG(small, [?OP_NUM(2 * ?TEST_SIZE_BASE), ?OP_SIZE(1)]),
        ?PERF_CFG(medium, [?OP_NUM(4 * ?TEST_SIZE_BASE), ?OP_SIZE(1)]),
        ?PERF_CFG(large, [?OP_NUM(10 * ?TEST_SIZE_BASE), ?OP_SIZE(1)])
    ]).
write_read_test_base(Config) ->
    Helper = new_helper(Config),
    lists:foreach(fun(_) ->
        FileId = random_file_id(),
        {ok, Handle} = open(Helper, FileId, rdwr),
        Content = write(Handle, 0, ?config(op_size, Config) * ?MB),
        ?assertEqual(Content, read(Handle, size(Content)))
    end, lists:seq(1, ?config(op_num, Config))),
    delete_helper(Helper).

multipart_read_test(Config) ->
    ?PERFORMANCE(Config, [
        {repeats, ?REPEATS},
        {success_rate, 100},
        {parameters, [?OP_SIZE(read, 1), ?OP_BLK_SIZE(read, 4)]},
        {description, "Multipart read operation."},
        ?PERF_CFG(small, [?OP_SIZE(read, 1), ?OP_BLK_SIZE(read, ?TEST_SIZE_BASE)]),
        ?PERF_CFG(medium, [?OP_SIZE(read, 2), ?OP_BLK_SIZE(read, ?TEST_SIZE_BASE)]),
        ?PERF_CFG(large, [?OP_SIZE(read, 4), ?OP_BLK_SIZE(read, ?TEST_SIZE_BASE)])
    ]).
multipart_read_test_base(Config) ->
    Helper = new_helper(Config),
    FileId = random_file_id(),
    {ok, Handle} = open(Helper, FileId, read),
    Size = ?config(read_size, Config) * ?MB,
    BlockSize = ?config(read_blk_size, Config) * ?KB,
    write(Handle, 0, 0),
    truncate(Helper, FileId, Size, 0),
    multipart(Handle, fun read/3, 0, Size, BlockSize),
    delete_helper(Helper).

write_unlink_test(Config) ->
    ?PERFORMANCE(Config, [
        {repeats, ?REPEATS},
        {success_rate, 100},
        {parameters, [?OP_NUM(1), ?OP_SIZE(1)]},
        {description, "Multiple write followed by unlink operations."},
        ?PERF_CFG(small, [?OP_NUM(2 * ?TEST_SIZE_BASE), ?OP_SIZE(1)]),
        ?PERF_CFG(medium, [?OP_NUM(4 * ?TEST_SIZE_BASE), ?OP_SIZE(1)]),
        ?PERF_CFG(large, [?OP_NUM(10 * ?TEST_SIZE_BASE), ?OP_SIZE(1)])
    ]).
write_unlink_test_base(Config) ->
    Helper = new_helper(Config),
    lists:foreach(fun(_) ->
        FileId = random_file_id(),
        Size = ?config(op_size, Config) * ?MB,
        {ok, Handle} = open(Helper, FileId, write),
        write(Handle, 0, Size),
        unlink(Helper, FileId, Size)
    end, lists:seq(1, ?config(op_num, Config))),
    delete_helper(Helper).

write_read_truncate_unlink_test(Config) ->
    ?PERFORMANCE(Config, [
        {repeats, ?REPEATS},
        {success_rate, 100},
        {parameters, [?OP_NUM(1), ?OP_SIZE(1)]},
        {description, "Multiple sequences of write, read, truncate and unlink
        operations."},
        ?PERF_CFG(small, [?OP_NUM(2 * ?TEST_SIZE_BASE), ?OP_SIZE(1)]),
        ?PERF_CFG(medium, [?OP_NUM(4 * ?TEST_SIZE_BASE), ?OP_SIZE(1)]),
        ?PERF_CFG(large, [?OP_NUM(10 * ?TEST_SIZE_BASE), ?OP_SIZE(1)])
    ]).
write_read_truncate_unlink_test_base(Config) ->
    Helper = new_helper(Config),
    lists:foreach(fun(_) ->
        FileId = random_file_id(),
        Size = ?config(op_size, Config) * ?MB,
        {ok, Handle} = open(Helper, FileId, rdwr),
        Content = write(Handle, 0, Size),
        ?assertEqual(Content, read(Handle, size(Content))),
        truncate(Helper, FileId, 0, Size),
        unlink(Helper, FileId, 0)
    end, lists:seq(1, ?config(op_num, Config))),
    delete_helper(Helper).

%%%===================================================================
%%% Internal functions
%%%===================================================================

new_helper(Config) ->
    process_flag(trap_exit, true),
    [Node | _] = ?config(op_worker_nodes, Config),
    S3Config = ?config(s3, ?config(s3, ?config(storages, Config))),

<<<<<<< HEAD
    UserCtx = #{
        <<"accessKey">> => atom_to_binary(?config(access_key, S3Config), utf8),
        <<"secretKey">> => atom_to_binary(?config(secret_key, S3Config), utf8)
    },
    Helper = helper:new_helper(
        ?S3_HELPER_NAME,
        #{
            <<"hostname">> => atom_to_binary(?config(host_name, S3Config), utf8),
            <<"bucketName">> => ?S3_BUCKET_NAME,
            <<"scheme">> => <<"http">>
        },
=======
    {ok, UserCtx} = helper:new_s3_user_ctx(
        atom_to_binary(?config(access_key, S3Config), utf8),
        atom_to_binary(?config(secret_key, S3Config), utf8)
    ),
    {ok, Helper} = helper:new_s3_helper(
        atom_to_binary(?config(host_name, S3Config), utf8),
        ?S3_BUCKET_NAME,
        false,
        #{},
>>>>>>> dda9dda5
        UserCtx,
        false,
        ?FLAT_STORAGE_PATH
    ),

    spawn(Node, fun() ->
        helper_loop(Helper, UserCtx)
    end).

delete_helper(Helper) ->
    Helper ! exit.

helper_loop(Helper, UserCtx) ->
    Handle = helpers:get_helper_handle(Helper, UserCtx),
    helper_loop(Handle).

helper_loop(Handle) ->
    receive
        exit ->
            ok;

        {Pid, {run_helpers, open, Args}} ->
            {ok, FileHandle} = apply(helpers, open, [Handle | Args]),
            HandlePid = spawn_link(fun() -> helper_handle_loop(FileHandle) end),
            Pid ! {self(), {ok, HandlePid}},
            helper_loop(Handle);

        {Pid, {run_helpers, Method, Args}} ->
            Pid ! {self(), apply(helpers, Method, [Handle | Args])},
            helper_loop(Handle)
    end.

helper_handle_loop(FileHandle) ->
    process_flag(trap_exit, true),
    receive
        {'EXIT', _, _} ->
            helpers:release(FileHandle);

        {Pid, {run_helpers, Method, Args}} ->
            Pid ! {self(), apply(helpers, Method, [FileHandle | Args])},
            helper_handle_loop(FileHandle)
    end.

call(Helper, Method, Args) ->
    Helper ! {self(), {run_helpers, Method, Args}},
    receive_result(Helper).

receive_result(Helper) ->
    receive
        {'EXIT', Helper, normal} -> receive_result(Helper);
        {'EXIT', Helper, Reason} -> {error, Reason};
        {Helper, Ans} -> Ans
    after
        ?TIMEOUT -> {error, timeout}
    end.

random_file_id() ->
    re:replace(http_utils:base64url_encode(crypto:strong_rand_bytes(?FILE_ID_SIZE)),
        "\\W", "", [global, {return, binary}]).

open(Helper, FileId, Flag) ->
    call(Helper, open, [FileId, Flag]).

read(FileHandle, Size) ->
    read(FileHandle, 0, Size).

read(FileHandle, Offset, Size) ->
    {ok, Content} =
        ?assertMatch({ok, _}, call(FileHandle, read, [Offset, Size])),
    Content.

write(FileHandle, Size) ->
    write(FileHandle, 0, Size).

write(FileHandle, Offset, Size) ->
    Content = crypto:strong_rand_bytes(Size),
    ActualSize = size(Content),
    ?assertEqual({ok, ActualSize}, call(FileHandle, write, [Offset, Content])),
    Content.

truncate(Helper, Size, CurrentSize) ->
    FileId = random_file_id(),
    truncate(Helper, FileId, Size, CurrentSize).

truncate(Helper, FileId, Size, CurrentSize) ->
    ?assertEqual(ok, call(Helper, truncate, [FileId, Size, CurrentSize])).

unlink(Helper, FileId, CurrentSize) ->
    ?assertEqual(ok, call(Helper, unlink, [FileId, CurrentSize])).

multipart(Helper, Method, Size, BlockSize) ->
    multipart(Helper, Method, 0, Size, BlockSize).

multipart(_Helper, _Method, _Offset, 0, _BlockSize) ->
    ok;
multipart(Helper, Method, Offset, Size, BlockSize)
    when Size >= BlockSize ->
    Method(Helper, Offset, BlockSize),
    multipart(Helper, Method, Offset + BlockSize, Size - BlockSize, BlockSize);
multipart(Helper, Method, Offset, Size, BlockSize) ->
    Method(Helper, Offset, Size),
    multipart(Helper, Method, Offset + Size, 0, BlockSize).<|MERGE_RESOLUTION|>--- conflicted
+++ resolved
@@ -233,29 +233,17 @@
     [Node | _] = ?config(op_worker_nodes, Config),
     S3Config = ?config(s3, ?config(s3, ?config(storages, Config))),
 
-<<<<<<< HEAD
     UserCtx = #{
         <<"accessKey">> => atom_to_binary(?config(access_key, S3Config), utf8),
         <<"secretKey">> => atom_to_binary(?config(secret_key, S3Config), utf8)
     },
-    Helper = helper:new_helper(
+    {ok, Helper} = helper:new_helper(
         ?S3_HELPER_NAME,
         #{
             <<"hostname">> => atom_to_binary(?config(host_name, S3Config), utf8),
             <<"bucketName">> => ?S3_BUCKET_NAME,
             <<"scheme">> => <<"http">>
         },
-=======
-    {ok, UserCtx} = helper:new_s3_user_ctx(
-        atom_to_binary(?config(access_key, S3Config), utf8),
-        atom_to_binary(?config(secret_key, S3Config), utf8)
-    ),
-    {ok, Helper} = helper:new_s3_helper(
-        atom_to_binary(?config(host_name, S3Config), utf8),
-        ?S3_BUCKET_NAME,
-        false,
-        #{},
->>>>>>> dda9dda5
         UserCtx,
         false,
         ?FLAT_STORAGE_PATH
