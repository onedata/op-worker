--- conflicted
+++ resolved
@@ -25,14 +25,8 @@
     get_shared_data_test/1,
     mixed_get_test/1,
     subscribe_test/1,
-<<<<<<< HEAD
-    convenience_functions_test/1
-=======
     convenience_functions_test/1,
-    acquire_idp_access_token_test/1,
-    set_default_space_test/1,
-    join_or_leave_group_or_space_test/1
->>>>>>> 1dc42da2
+    acquire_idp_access_token_test/1
 ]).
 
 all() -> ?ALL([
@@ -43,14 +37,8 @@
     get_shared_data_test,
     mixed_get_test,
     subscribe_test,
-<<<<<<< HEAD
-    convenience_functions_test
-=======
     convenience_functions_test,
-    acquire_idp_access_token_test,
-    set_default_space_test,
-    join_or_leave_group_or_space_test
->>>>>>> 1dc42da2
+    acquire_idp_access_token_test
 ]).
 
 %%%===================================================================
@@ -572,8 +560,6 @@
 
     ok.
 
-<<<<<<< HEAD
-=======
 
 acquire_idp_access_token_test(Config) ->
     [Node | _] = ?config(op_worker_nodes, Config),
@@ -602,87 +588,6 @@
 
     ok.
 
-
-set_default_space_test(Config) ->
-    [Node | _] = ?config(op_worker_nodes, Config),
-
-    User1Sess = logic_tests_common:get_user_session(Config, ?USER_1),
-    % Creating session should fetch user (private aspect), invalidate
-    logic_tests_common:invalidate_cache(Config, od_user, ?USER_1),
-
-    GraphCalls = logic_tests_common:count_reqs(Config, graph),
-
-    ?assertMatch(
-        ok,
-        rpc:call(Node, user_logic, set_default_space, [User1Sess, ?USER_1, ?SPACE_1])
-    ),
-    ?assertEqual(GraphCalls + 1, logic_tests_common:count_reqs(Config, graph)),
-
-    ?assertMatch(
-        ?ERROR_BAD_VALUE_ID_NOT_FOUND(<<"spaceId">>),
-        rpc:call(Node, user_logic, set_default_space, [User1Sess, ?USER_1, <<"wrongId">>])
-    ),
-    ?assertEqual(GraphCalls + 2, logic_tests_common:count_reqs(Config, graph)),
-
-    ok.
-
-
-join_or_leave_group_or_space_test(Config) ->
-    [Node | _] = ?config(op_worker_nodes, Config),
-
-    User1Sess = logic_tests_common:get_user_session(Config, ?USER_1),
-    % Creating session should fetch user (private aspect), invalidate
-    logic_tests_common:invalidate_cache(Config, od_user, ?USER_1),
-
-    GraphCalls = logic_tests_common:count_reqs(Config, graph),
-
-    ?assertMatch(
-        {ok, ?MOCK_JOINED_GROUP_ID},
-        rpc:call(Node, user_logic, join_group, [User1Sess, ?USER_1, ?MOCK_JOIN_GROUP_TOKEN])
-    ),
-    ?assertEqual(GraphCalls + 1, logic_tests_common:count_reqs(Config, graph)),
-    ?assertMatch(
-        ?ERROR_BAD_VALUE_TOKEN(<<"token">>),
-        rpc:call(Node, user_logic, join_group, [User1Sess, ?USER_1, <<"wrongToken">>])
-    ),
-    ?assertEqual(GraphCalls + 2, logic_tests_common:count_reqs(Config, graph)),
-
-    ?assertMatch(
-        {ok, ?MOCK_JOINED_SPACE_ID},
-        rpc:call(Node, user_logic, join_space, [User1Sess, ?USER_1, ?MOCK_JOIN_SPACE_TOKEN])
-    ),
-    ?assertEqual(GraphCalls + 3, logic_tests_common:count_reqs(Config, graph)),
-    ?assertMatch(
-        ?ERROR_BAD_VALUE_TOKEN(<<"token">>),
-        rpc:call(Node, user_logic, join_space, [User1Sess, ?USER_1, <<"wrongToken">>])
-    ),
-    ?assertEqual(GraphCalls + 4, logic_tests_common:count_reqs(Config, graph)),
-
-    ?assertMatch(
-        ok,
-        rpc:call(Node, user_logic, leave_group, [User1Sess, ?USER_1, ?GROUP_1])
-    ),
-    ?assertEqual(GraphCalls + 5, logic_tests_common:count_reqs(Config, graph)),
-    ?assertMatch(
-        ?ERROR_NOT_FOUND,
-        rpc:call(Node, user_logic, leave_group, [User1Sess, ?USER_1, <<"wrongId">>])
-    ),
-    ?assertEqual(GraphCalls + 6, logic_tests_common:count_reqs(Config, graph)),
-
-    ?assertMatch(
-        ok,
-        rpc:call(Node, user_logic, leave_space, [User1Sess, ?USER_1, ?SPACE_1])
-    ),
-    ?assertEqual(GraphCalls + 7, logic_tests_common:count_reqs(Config, graph)),
-    ?assertMatch(
-        ?ERROR_NOT_FOUND,
-        rpc:call(Node, user_logic, leave_space, [User1Sess, ?USER_1, <<"wrongId">>])
-    ),
-    ?assertEqual(GraphCalls + 8, logic_tests_common:count_reqs(Config, graph)),
-
-    ok.
-
->>>>>>> 1dc42da2
 %%%===================================================================
 %%% SetUp and TearDown functions
 %%%===================================================================
