%%%--------------------------------------------------------------------
%%% @author Lukasz Opiola
%%% @copyright (C) 2017 ACK CYFRONET AGH
%%% This software is released under the MIT license
%%% cited in 'LICENSE.txt'.
%%% @end
%%%--------------------------------------------------------------------
%%% @doc
%%% This module tests user logic API using mocked gs_client module.
%%% @end
%%%--------------------------------------------------------------------
-module(user_logic_test_SUITE).
-author("Lukasz Opiola").

-include("logic_tests_common.hrl").

%% export for ct
-export([all/0, init_per_suite/1, init_per_testcase/2, end_per_testcase/2, end_per_suite/1]).

-export([
    authorize_test/1,
    get_by_auth_test/1,
    get_test/1,
    get_protected_data_test/1,
    get_shared_data_test/1,
    mixed_get_test/1,
    subscribe_test/1,
    convenience_functions_test/1,
<<<<<<< HEAD
    acquire_idp_access_token_test/1
=======
    fetch_idp_access_token_test/1,
    set_default_space_test/1,
    join_or_leave_group_or_space_test/1
>>>>>>> 17136c10
]).

all() -> ?ALL([
    authorize_test,
    get_by_auth_test,
    get_test,
    get_protected_data_test,
    get_shared_data_test,
    mixed_get_test,
    subscribe_test,
    convenience_functions_test,
<<<<<<< HEAD
    acquire_idp_access_token_test
=======
    fetch_idp_access_token_test,
    set_default_space_test,
    join_or_leave_group_or_space_test
>>>>>>> 17136c10
]).

%%%===================================================================
%%% Test functions
%%%===================================================================

authorize_test(Config) ->
    [Node | _] = ?config(op_worker_nodes, Config),

    InitialCallsNum = logic_tests_common:count_reqs(Config, rpc),

    ?assertMatch(
        {ok, ?MOCK_DISCH_MACAROON},
        rpc:call(Node, user_logic, authorize, [?MOCK_CAVEAT_ID])
    ),

    ?assertEqual(InitialCallsNum + 1, logic_tests_common:count_reqs(Config, rpc)),

    % RPC calls are not cached
    ?assertMatch(
        {ok, ?MOCK_DISCH_MACAROON},
        rpc:call(Node, user_logic, authorize, [?MOCK_CAVEAT_ID])
    ),

    ?assertEqual(InitialCallsNum + 2, logic_tests_common:count_reqs(Config, rpc)),

    ok.


get_by_auth_test(Config) ->
    [Node | _] = ?config(op_worker_nodes, Config),

    GraphCalls = logic_tests_common:count_reqs(Config, graph),

    ?assertMatch(
        {ok, ?USER_PRIVATE_DATA_MATCHER(?USER_1)},
        rpc:call(Node, user_logic, get_by_auth, [?USER_INTERNAL_MACAROON_AUTH(?USER_1)])
    ),
    ?assertEqual(GraphCalls + 1, logic_tests_common:count_reqs(Config, graph)),

    % Getting user by auth is always done by delegating to onezone, so no cache
    % works here
    ?assertMatch(
        {ok, ?USER_PRIVATE_DATA_MATCHER(?USER_1)},
        rpc:call(Node, user_logic, get_by_auth, [?USER_INTERNAL_MACAROON_AUTH(?USER_1)])
    ),
    ?assertEqual(GraphCalls + 2, logic_tests_common:count_reqs(Config, graph)),

    ok.


get_test(Config) ->
    [Node | _] = ?config(op_worker_nodes, Config),

    User1Sess = logic_tests_common:get_user_session(Config, ?USER_1),
    User2Sess = logic_tests_common:get_user_session(Config, ?USER_2),
    % Creating session should fetch user (private aspect), invalidate
    logic_tests_common:invalidate_cache(Config, od_user, ?USER_1),
    logic_tests_common:invalidate_cache(Config, od_user, ?USER_2),

    GraphCalls = logic_tests_common:count_reqs(Config, graph),

    ?assertMatch(
        {ok, ?USER_PRIVATE_DATA_MATCHER(?USER_1)},
        rpc:call(Node, user_logic, get, [User1Sess, ?USER_1])
    ),
    ?assertEqual(GraphCalls + 1, logic_tests_common:count_reqs(Config, graph)),

    % User private data should now be cached
    ?assertMatch(
        {ok, ?USER_PRIVATE_DATA_MATCHER(?USER_1)},
        rpc:call(Node, user_logic, get, [User1Sess, ?USER_1])
    ),
    ?assertEqual(GraphCalls + 1, logic_tests_common:count_reqs(Config, graph)),

    % Make sure that provider and other users cannot access cached data
    ?assertMatch(
        ?ERROR_FORBIDDEN,
        rpc:call(Node, user_logic, get, [User2Sess, ?USER_1])
    ),
    ?assertEqual(GraphCalls + 1, logic_tests_common:count_reqs(Config, graph)),
    ?assertMatch(
        ?ERROR_FORBIDDEN,
        rpc:call(Node, user_logic, get, [?ROOT_SESS_ID, ?USER_1])
    ),
    ?assertEqual(GraphCalls + 1, logic_tests_common:count_reqs(Config, graph)),

    % Make sure that provider and other users cannot access non-cached data
    logic_tests_common:invalidate_cache(Config, od_user, ?USER_1),
    ?assertMatch(
        ?ERROR_FORBIDDEN,
        rpc:call(Node, user_logic, get, [User2Sess, ?USER_1])
    ),
    ?assertEqual(GraphCalls + 2, logic_tests_common:count_reqs(Config, graph)),
    ?assertMatch(
        ?ERROR_FORBIDDEN,
        rpc:call(Node, user_logic, get, [?ROOT_SESS_ID, ?USER_1])
    ),
    ?assertEqual(GraphCalls + 3, logic_tests_common:count_reqs(Config, graph)),
    ok.


get_protected_data_test(Config) ->
    [Node | _] = ?config(op_worker_nodes, Config),

    User1Sess = logic_tests_common:get_user_session(Config, ?USER_1),
    User2Sess = logic_tests_common:get_user_session(Config, ?USER_2),
    % Creating session should fetch user (private aspect), invalidate
    logic_tests_common:invalidate_cache(Config, od_user, ?USER_1),
    logic_tests_common:invalidate_cache(Config, od_user, ?USER_2),

    GraphCalls = logic_tests_common:count_reqs(Config, graph),

    ?assertMatch(
        {ok, ?USER_PROTECTED_DATA_MATCHER(?USER_1)},
        rpc:call(Node, user_logic, get_protected_data, [User1Sess, ?USER_1])
    ),
    ?assertEqual(GraphCalls + 1, logic_tests_common:count_reqs(Config, graph)),

    % User protected data should now be cached
    ?assertMatch(
        {ok, ?USER_PROTECTED_DATA_MATCHER(?USER_1)},
        rpc:call(Node, user_logic, get_protected_data, [User1Sess, ?USER_1])
    ),
    ?assertEqual(GraphCalls + 1, logic_tests_common:count_reqs(Config, graph)),

    % Provider should also be able to fetch the data from cache
    ?assertMatch(
        {ok, ?USER_PROTECTED_DATA_MATCHER(?USER_1)},
        rpc:call(Node, user_logic, get_protected_data, [?ROOT_SESS_ID, ?USER_1])
    ),
    ?assertEqual(GraphCalls + 1, logic_tests_common:count_reqs(Config, graph)),

    % Provider should also be able to fetch non-cached data
    logic_tests_common:invalidate_cache(Config, od_user, ?USER_1),
    ?assertMatch(
        {ok, ?USER_PROTECTED_DATA_MATCHER(?USER_1)},
        rpc:call(Node, user_logic, get_protected_data, [?ROOT_SESS_ID, ?USER_1])
    ),
    ?assertEqual(GraphCalls + 2, logic_tests_common:count_reqs(Config, graph)),

    % Make sure that other users cannot access cached data
    ?assertMatch(
        ?ERROR_FORBIDDEN,
        rpc:call(Node, user_logic, get_protected_data, [User2Sess, ?USER_1])
    ),
    ?assertEqual(GraphCalls + 2, logic_tests_common:count_reqs(Config, graph)),

    % Make sure that other users cannot access non-cached data
    logic_tests_common:invalidate_cache(Config, od_user, ?USER_1),
    ?assertMatch(
        ?ERROR_FORBIDDEN,
        rpc:call(Node, user_logic, get_protected_data, [User2Sess, ?USER_1])
    ),
    ?assertEqual(GraphCalls + 3, logic_tests_common:count_reqs(Config, graph)),
    ok.


get_shared_data_test(Config) ->
    [Node | _] = ?config(op_worker_nodes, Config),

    User1Sess = logic_tests_common:get_user_session(Config, ?USER_1),
    User2Sess = logic_tests_common:get_user_session(Config, ?USER_2),
    % Creating session should fetch user (private aspect), invalidate
    logic_tests_common:invalidate_cache(Config, od_user, ?USER_1),
    logic_tests_common:invalidate_cache(Config, od_user, ?USER_2),

    GraphCalls = logic_tests_common:count_reqs(Config, graph),

    ?assertMatch(
        {ok, ?USER_SHARED_DATA_MATCHER(?USER_1)},
        rpc:call(Node, user_logic, get_shared_data, [User1Sess, ?USER_1, undefined])
    ),
    ?assertEqual(GraphCalls + 1, logic_tests_common:count_reqs(Config, graph)),

    % User shared data should now be cached
    ?assertMatch(
        {ok, ?USER_SHARED_DATA_MATCHER(?USER_1)},
        rpc:call(Node, user_logic, get_shared_data, [User1Sess, ?USER_1, undefined])
    ),
    ?assertEqual(GraphCalls + 1, logic_tests_common:count_reqs(Config, graph)),

    % Provider should also be able to fetch the data from cache
    ?assertMatch(
        {ok, ?USER_SHARED_DATA_MATCHER(?USER_1)},
        rpc:call(Node, user_logic, get_shared_data, [?ROOT_SESS_ID, ?USER_1, undefined])
    ),
    ?assertEqual(GraphCalls + 1, logic_tests_common:count_reqs(Config, graph)),

    % Other user should be able to fetch the data through common membership
    % in space. Number of calls should rise because common space has to be
    % fetched to verify authorization.
    ?assertMatch(
        {ok, ?USER_SHARED_DATA_MATCHER(?USER_1)},
        rpc:call(Node, user_logic, get_shared_data, [User2Sess, ?USER_1, ?THROUGH_SPACE(?SPACE_1)])
    ),
    ?assertEqual(GraphCalls + 2, logic_tests_common:count_reqs(Config, graph)),

    ?assertMatch(
        ?ERROR_FORBIDDEN,
        rpc:call(Node, user_logic, get_shared_data, [User2Sess, ?USER_1, undefined])
    ),
    ?assertEqual(GraphCalls + 2, logic_tests_common:count_reqs(Config, graph)),

    % Provider should also be able to fetch non-cached data
    logic_tests_common:invalidate_cache(Config, od_user, ?USER_1),
    ?assertMatch(
        {ok, ?USER_SHARED_DATA_MATCHER(?USER_1)},
        rpc:call(Node, user_logic, get_shared_data, [?ROOT_SESS_ID, ?USER_1, undefined])
    ),
    ?assertEqual(GraphCalls + 3, logic_tests_common:count_reqs(Config, graph)),

    % Other user should also be able to fetch non-cached data, the space is
    % already fetched so request count should rise by one
    % (user is invalidated and fetched every time).

    logic_tests_common:invalidate_cache(Config, od_user, ?USER_1),
    ?assertMatch(
        {ok, ?USER_SHARED_DATA_MATCHER(?USER_1)},
        rpc:call(Node, user_logic, get_shared_data, [User2Sess, ?USER_1, ?THROUGH_SPACE(?SPACE_1)])
    ),
    ?assertEqual(GraphCalls + 4, logic_tests_common:count_reqs(Config, graph)),

    logic_tests_common:invalidate_cache(Config, od_user, ?USER_1),
    ?assertMatch(
        ?ERROR_FORBIDDEN,
        rpc:call(Node, user_logic, get_shared_data, [User2Sess, ?USER_1, undefined])
    ),
    ?assertEqual(GraphCalls + 5, logic_tests_common:count_reqs(Config, graph)),

    ok.


mixed_get_test(Config) ->
    [Node | _] = ?config(op_worker_nodes, Config),

    User1Sess = logic_tests_common:get_user_session(Config, ?USER_1),
    % Creating session should fetch user (private aspect), invalidate
    logic_tests_common:invalidate_cache(Config, od_user, ?USER_1),

    GraphCalls = logic_tests_common:count_reqs(Config, graph),
    UnsubCalls = logic_tests_common:count_reqs(Config, unsub),

    % Fetching rising scopes should cause an unsub and new fetch every time
    ?assertMatch(
        {ok, ?USER_SHARED_DATA_MATCHER(?USER_1)},
        rpc:call(Node, user_logic, get_shared_data, [User1Sess, ?USER_1, undefined])
    ),
    ?assertEqual(GraphCalls + 1, logic_tests_common:count_reqs(Config, graph)),
    ?assertEqual(UnsubCalls, logic_tests_common:count_reqs(Config, unsub)),

    ?assertMatch(
        {ok, ?USER_PROTECTED_DATA_MATCHER(?USER_1)},
        rpc:call(Node, user_logic, get_protected_data, [User1Sess, ?USER_1])
    ),
    ?assertEqual(GraphCalls + 2, logic_tests_common:count_reqs(Config, graph)),
    ?assertEqual(UnsubCalls + 1, logic_tests_common:count_reqs(Config, unsub)),

    ?assertMatch(
        {ok, ?USER_PRIVATE_DATA_MATCHER(?USER_1)},
        rpc:call(Node, user_logic, get, [User1Sess, ?USER_1])
    ),
    ?assertEqual(GraphCalls + 3, logic_tests_common:count_reqs(Config, graph)),
    ?assertEqual(UnsubCalls + 2, logic_tests_common:count_reqs(Config, unsub)),

    % When private data is cached, any scope should always be fetched from cache

    ?assertMatch(
        {ok, ?USER_PRIVATE_DATA_MATCHER(?USER_1)},
        rpc:call(Node, user_logic, get, [User1Sess, ?USER_1])
    ),
    ?assertEqual(GraphCalls + 3, logic_tests_common:count_reqs(Config, graph)),
    ?assertEqual(UnsubCalls + 2, logic_tests_common:count_reqs(Config, unsub)),

    ?assertMatch(
        {ok, ?USER_PROTECTED_DATA_MATCHER(?USER_1)},
        rpc:call(Node, user_logic, get_protected_data, [User1Sess, ?USER_1])
    ),
    ?assertEqual(GraphCalls + 3, logic_tests_common:count_reqs(Config, graph)),
    ?assertEqual(UnsubCalls + 2, logic_tests_common:count_reqs(Config, unsub)),

    ?assertMatch(
        {ok, ?USER_SHARED_DATA_MATCHER(?USER_1)},
        rpc:call(Node, user_logic, get_shared_data, [User1Sess, ?USER_1, undefined])
    ),
    ?assertEqual(GraphCalls + 3, logic_tests_common:count_reqs(Config, graph)),
    ?assertEqual(UnsubCalls + 2, logic_tests_common:count_reqs(Config, unsub)),

    ok.


subscribe_test(Config) ->
    [Node | _] = ?config(op_worker_nodes, Config),

    User1Sess = logic_tests_common:get_user_session(Config, ?USER_1),
    % Creating session should fetch user (private aspect), invalidate
    logic_tests_common:invalidate_cache(Config, od_user, ?USER_1),

    GraphCalls = logic_tests_common:count_reqs(Config, graph),

    % Simulate received updates on different scopes (in rising order)
    User1SharedGRI = #gri{type = od_user, id = ?USER_1, aspect = instance, scope = shared},
    User1SharedData = ?USER_SHARED_DATA_VALUE(?USER_1),
    User1ProtectedGRI = #gri{type = od_user, id = ?USER_1, aspect = instance, scope = protected},
    User1ProtectedData = ?USER_PROTECTED_DATA_VALUE(?USER_1),
    User1PrivateGRI = #gri{type = od_user, id = ?USER_1, aspect = instance, scope = private},
    User1PrivateData = ?USER_PRIVATE_DATA_VALUE(?USER_1),

    % shared scope
    ?assertMatch(
        {ok, ?USER_SHARED_DATA_MATCHER(?USER_1)},
        rpc:call(Node, user_logic, get_shared_data, [User1Sess, ?USER_1, undefined])
    ),
    ?assertEqual(GraphCalls + 1, logic_tests_common:count_reqs(Config, graph)),

    ChangedData = User1SharedData#{<<"name">> => <<"changedName">>},
    PushMessage1 = #gs_push_graph{gri = User1SharedGRI, data = ChangedData, change_type = updated},
    rpc:call(Node, gs_client_worker, process_push_message, [PushMessage1]),

    ?assertMatch(
        {ok, #document{key = ?USER_1, value = #od_user{
            name = <<"changedName">>
        }}},
        rpc:call(Node, user_logic, get_shared_data, [User1Sess, ?USER_1, undefined])
    ),
    ?assertEqual(GraphCalls + 1, logic_tests_common:count_reqs(Config, graph)),

    % protected scope
    ?assertMatch(
        {ok, ?USER_PROTECTED_DATA_MATCHER(?USER_1)},
        rpc:call(Node, user_logic, get_protected_data, [User1Sess, ?USER_1])
    ),
    ?assertEqual(GraphCalls + 2, logic_tests_common:count_reqs(Config, graph)),
    ChangedData2 = User1ProtectedData#{<<"name">> => <<"changedName2">>},
    PushMessage2 = #gs_push_graph{gri = User1ProtectedGRI, data = ChangedData2, change_type = updated},
    rpc:call(Node, gs_client_worker, process_push_message, [PushMessage2]),

    ?assertMatch(
        {ok, #document{key = ?USER_1, value = #od_user{
            name = <<"changedName2">>
        }}},
        rpc:call(Node, user_logic, get_protected_data, [User1Sess, ?USER_1])
    ),
    ?assertEqual(GraphCalls + 2, logic_tests_common:count_reqs(Config, graph)),

    % Update of shared scope should not affect the cache
    ChangedData3 = User1SharedData#{<<"name">> => <<"changedName3">>},
    PushMessage3 = #gs_push_graph{gri = User1SharedGRI, data = ChangedData3, change_type = updated},
    rpc:call(Node, gs_client_worker, process_push_message, [PushMessage3]),

    ?assertMatch(
        {ok, #document{key = ?USER_1, value = #od_user{
            name = <<"changedName2">>
        }}},
        rpc:call(Node, user_logic, get_shared_data, [User1Sess, ?USER_1, undefined])
    ),
    ?assertEqual(GraphCalls + 2, logic_tests_common:count_reqs(Config, graph)),

    ?assertMatch(
        {ok, #document{key = ?USER_1, value = #od_user{
            name = <<"changedName2">>
        }}},
        rpc:call(Node, user_logic, get_protected_data, [User1Sess, ?USER_1])
    ),
    ?assertEqual(GraphCalls + 2, logic_tests_common:count_reqs(Config, graph)),

    % private scope
    ?assertMatch(
        {ok, ?USER_PRIVATE_DATA_MATCHER(?USER_1)},
        rpc:call(Node, user_logic, get, [User1Sess, ?USER_1])
    ),
    ?assertEqual(GraphCalls + 3, logic_tests_common:count_reqs(Config, graph)),
    ChangedData4 = User1PrivateData#{<<"name">> => <<"changedName4">>},
    PushMessage4 = #gs_push_graph{gri = User1PrivateGRI, data = ChangedData4, change_type = updated},
    rpc:call(Node, gs_client_worker, process_push_message, [PushMessage4]),

    ?assertMatch(
        {ok, #document{key = ?USER_1, value = #od_user{
            name = <<"changedName4">>
        }}},
        rpc:call(Node, user_logic, get, [User1Sess, ?USER_1])
    ),
    ?assertEqual(GraphCalls + 3, logic_tests_common:count_reqs(Config, graph)),

    % Update of protected or shared scope should not affect the cache
    ChangedData5 = User1SharedData#{<<"name">> => <<"changedName5">>},
    PushMessage5 = #gs_push_graph{gri = User1SharedGRI, data = ChangedData5, change_type = updated},
    rpc:call(Node, gs_client_worker, process_push_message, [PushMessage5]),

    ChangedData6 = User1ProtectedData#{<<"name">> => <<"changedName6">>},
    PushMessage6 = #gs_push_graph{gri = User1ProtectedGRI, data = ChangedData6, change_type = updated},
    rpc:call(Node, gs_client_worker, process_push_message, [PushMessage6]),

    ?assertMatch(
        {ok, #document{key = ?USER_1, value = #od_user{
            name = <<"changedName4">>
        }}},
        rpc:call(Node, user_logic, get_shared_data, [User1Sess, ?USER_1, undefined])
    ),
    ?assertEqual(GraphCalls + 3, logic_tests_common:count_reqs(Config, graph)),

    ?assertMatch(
        {ok, #document{key = ?USER_1, value = #od_user{
            name = <<"changedName4">>
        }}},
        rpc:call(Node, user_logic, get_protected_data, [User1Sess, ?USER_1])
    ),
    ?assertEqual(GraphCalls + 3, logic_tests_common:count_reqs(Config, graph)),

    ?assertMatch(
        {ok, #document{key = ?USER_1, value = #od_user{
            name = <<"changedName4">>
        }}},
        rpc:call(Node, user_logic, get, [User1Sess, ?USER_1])
    ),
    ?assertEqual(GraphCalls + 3, logic_tests_common:count_reqs(Config, graph)),

    % Simulate a 'deleted' push and see if cache was invalidated
    PushMessage7 = #gs_push_graph{gri = User1PrivateGRI, change_type = deleted},
    rpc:call(Node, gs_client_worker, process_push_message, [PushMessage7]),
    ?assertMatch(
        {error, not_found},
        rpc:call(Node, od_user, get, [?USER_1])
    ),

    % Simulate a 'nosub' push and see if cache was invalidated, fetch the
    % record first.
    ?assertMatch(
        {ok, ?USER_PRIVATE_DATA_MATCHER(?USER_1)},
        rpc:call(Node, user_logic, get, [User1Sess, ?USER_1])
    ),

    PushMessage8 = #gs_push_nosub{gri = User1PrivateGRI, reason = forbidden},
    rpc:call(Node, gs_client_worker, process_push_message, [PushMessage8]),
    ?assertMatch(
        {error, not_found},
        rpc:call(Node, od_user, get, [?USER_1])
    ),

    ok.


convenience_functions_test(Config) ->
    [Node | _] = ?config(op_worker_nodes, Config),

    User1Sess = logic_tests_common:get_user_session(Config, ?USER_1),
    % Creating session should fetch user (private aspect), invalidate
    logic_tests_common:invalidate_cache(Config, od_user, ?USER_1),

    GraphCalls = logic_tests_common:count_reqs(Config, graph),

    % Test convenience functions and if they fetch correct scopes

    % Name is within shared scope
    ?assertMatch(
        {ok, ?USER_NAME(?USER_1)},
        rpc:call(Node, user_logic, get_name, [User1Sess, ?USER_1])
    ),
    ?assertEqual(GraphCalls + 1, logic_tests_common:count_reqs(Config, graph)),

    % Eff groups are within private scope
    ?assertMatch(
        true,
        rpc:call(Node, user_logic, has_eff_group, [User1Sess, ?USER_1, ?GROUP_1])
    ),
    ?assertEqual(GraphCalls + 2, logic_tests_common:count_reqs(Config, graph)),

    ?assertMatch(
        true,
        rpc:call(Node, user_logic, has_eff_group, [User1Sess, ?USER_1, ?GROUP_2])
    ),
    ?assertEqual(GraphCalls + 2, logic_tests_common:count_reqs(Config, graph)),

    ?assertMatch(
        false,
        rpc:call(Node, user_logic, has_eff_group, [User1Sess, ?USER_1, <<"wrongId">>])
    ),
    ?assertEqual(GraphCalls + 2, logic_tests_common:count_reqs(Config, graph)),

    % Eff spaces are within private scope
    ?assertMatch(
        {ok, ?USER_EFF_SPACES(?USER_1)},
        rpc:call(Node, user_logic, get_eff_spaces, [User1Sess, ?USER_1])
    ),
    ?assertEqual(GraphCalls + 2, logic_tests_common:count_reqs(Config, graph)),

    ?assertMatch(
        true,
        rpc:call(Node, user_logic, has_eff_space, [User1Sess, ?USER_1, ?SPACE_1])
    ),
    ?assertEqual(GraphCalls + 2, logic_tests_common:count_reqs(Config, graph)),

    ?assertMatch(
        true,
        rpc:call(Node, user_logic, has_eff_space, [User1Sess, ?USER_1, ?SPACE_2])
    ),
    ?assertEqual(GraphCalls + 2, logic_tests_common:count_reqs(Config, graph)),

    ?assertMatch(
        false,
        rpc:call(Node, user_logic, has_eff_space, [User1Sess, ?USER_1, <<"wrongId">>])
    ),
    ?assertEqual(GraphCalls + 2, logic_tests_common:count_reqs(Config, graph)),

    ?assertMatch(
        {true, ?SPACE_1},
        rpc:call(Node, user_logic, get_space_by_name, [User1Sess, ?USER_1, ?SPACE_NAME(?SPACE_1)])
    ),

    ?assertMatch(
        {true, ?SPACE_2},
        rpc:call(Node, user_logic, get_space_by_name, [User1Sess, ?USER_1, ?SPACE_NAME(?SPACE_2)])
    ),

    ?assertMatch(
        false,
        rpc:call(Node, user_logic, get_space_by_name, [User1Sess, ?USER_1, <<"wrongName">>])
    ),

    ok.


fetch_idp_access_token_test(Config) ->
    [Node | _] = ?config(op_worker_nodes, Config),

    User1Sess = logic_tests_common:get_user_session(Config, ?USER_1),

    GraphCalls = logic_tests_common:count_reqs(Config, graph),

    ?assertMatch(
        {ok, {?MOCK_IDP_ACCESS_TOKEN, _Ttl}},
        rpc:call(Node, user_logic, fetch_idp_access_token, [User1Sess, ?USER_1, ?MOCK_IDP])
    ),
    ?assertEqual(GraphCalls + 1, logic_tests_common:count_reqs(Config, graph)),

    ?assertMatch(
        ?ERROR_NOT_FOUND,
        rpc:call(Node, user_logic, fetch_idp_access_token, [User1Sess, <<"wrongId">>, ?MOCK_IDP])
    ),
    ?assertEqual(GraphCalls + 2, logic_tests_common:count_reqs(Config, graph)),

    ?assertMatch(
        ?ERROR_NOT_FOUND,
        rpc:call(Node, user_logic, fetch_idp_access_token, [User1Sess, ?USER_1, <<"wrongId">>])
    ),
    ?assertEqual(GraphCalls + 3, logic_tests_common:count_reqs(Config, graph)),

    ok.

%%%===================================================================
%%% SetUp and TearDown functions
%%%===================================================================

init_per_suite(Config) ->
    Posthook = fun(NewConfig) ->
        logic_tests_common:mock_gs_client(NewConfig),
        NewConfig
    end,
    [{?ENV_UP_POSTHOOK, Posthook}, {?LOAD_MODULES, [logic_tests_common, initializer]} | Config].

init_per_testcase(_, Config) ->
    logic_tests_common:init_per_testcase(Config).

end_per_testcase(_, _Config) ->
    ok.

end_per_suite(Config) ->
    logic_tests_common:unmock_gs_client(Config),
    ok.<|MERGE_RESOLUTION|>--- conflicted
+++ resolved
@@ -26,13 +26,7 @@
     mixed_get_test/1,
     subscribe_test/1,
     convenience_functions_test/1,
-<<<<<<< HEAD
-    acquire_idp_access_token_test/1
-=======
-    fetch_idp_access_token_test/1,
-    set_default_space_test/1,
-    join_or_leave_group_or_space_test/1
->>>>>>> 17136c10
+    fetch_idp_access_token_test/1
 ]).
 
 all() -> ?ALL([
@@ -44,13 +38,7 @@
     mixed_get_test,
     subscribe_test,
     convenience_functions_test,
-<<<<<<< HEAD
-    acquire_idp_access_token_test
-=======
-    fetch_idp_access_token_test,
-    set_default_space_test,
-    join_or_leave_group_or_space_test
->>>>>>> 17136c10
+    fetch_idp_access_token_test
 ]).
 
 %%%===================================================================
