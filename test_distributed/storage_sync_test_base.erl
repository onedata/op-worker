--- conflicted
+++ resolved
@@ -148,25 +148,12 @@
     [W1, W2 | _] = ?config(op_worker_nodes, Config),
     SessId = ?config({session_id, {?USER, ?GET_DOMAIN(W1)}}, Config),
     SessId2 = ?config({session_id, {?USER, ?GET_DOMAIN(W2)}}, Config),
-<<<<<<< HEAD
-    StorageTestDirPath =
-        storage_test_dir_path(W1MountPoint, ?SPACE_ID, ?TEST_DIR, MountSpaceInRoot),
-    ok = file:make_dir(StorageTestDirPath),
-    Ctx = rpc:call(W1, file_meta, get_ctx, []),
-    TreeId = rpc:call(W1, oneprovider, get_id, []),
-    FileUuid = datastore_key:new(),
-    SpaceUuid = fslogic_uuid:spaceid_to_space_dir_uuid(?SPACE_ID),
-    {ok, _} = rpc:call(W1, datastore_model, add_links,
-        [Ctx#{scope=>?SPACE_ID}, SpaceUuid, TreeId, {?TEST_DIR, FileUuid}]),
-    storage_sync_test_base:enable_storage_import(Config),
-=======
     StorageTestDirPath = storage_path(?SPACE_ID, ?TEST_DIR, MountSpaceInRoot),
     RDWRStorage = storage_sync_test_base:get_rdwr_storage(Config, W1),
     SDHandle = sd_test_utils:new_handle(W1, ?SPACE_ID, StorageTestDirPath, RDWRStorage),
     ok = sd_test_utils:mkdir(W1, SDHandle, 8#775),
     SyncedStorage = get_synced_storage(Config, W1),
     enable_import(Config, ?SPACE_ID, SyncedStorage),
->>>>>>> 487a69d7
 
     % wait till scan is finished
     assertImportTimes(W1, ?SPACE_ID),
