%%%-------------------------------------------------------------------
%%% @author Jakub Kudzia
%%% @copyright (C) 2017 ACK CYFRONET AGH
%%% This software is released under the MIT license
%%% cited in 'LICENSE.txt'.
%%% @doc
%%% This module contains base test functions for testing storage sync.
%%% @end
%%%-------------------------------------------------------------------
-module(storage_sync_test_base).
-author("Jakub Kudzia").

-include("modules/fslogic/fslogic_common.hrl").
-include_lib("ctool/include/test/assertions.hrl").
-include_lib("ctool/include/test/test_utils.hrl").
-include_lib("ctool/include/test/performance.hrl").
-include_lib("kernel/include/file.hrl").
-include("storage_sync_test.hrl").
-include_lib("ctool/include/errors.hrl").
-include_lib("ctool/include/logging.hrl").

% CT functions
-export([init_per_suite/1, init_per_testcase/3, end_per_suite/1, end_per_testcase/3]).

%% util functions
-export([disable_storage_sync/1,
    add_synced_storages/1, clean_synced_storage/2, storage_path/4, create_init_file/2,
    enable_import/3, enable_update/3, clean_reverse_luma_cache/1,
    clean_space/1, verify_file_deleted/4, cleanup_storage_sync_monitoring_model/2,
    assertImportTimes/2, assertImportTimes/3, assertUpdateTimes/2, assertUpdateTimes/3,
    disable_update/1, disable_import/1, assertNoImportInProgress/3,
    assertNoUpdateInProgress/3,
    change_time/3, assert_num_results_gte/3, assert_num_results/3,
    to_storage_files/3, parallel_assert/5, uuid/2, space_uuid/2, change_time/2,
    to_storage_file_id/2, assert_monitoring_state/4, verify_file_deleted/5,
    storage_path/3, get_rdwr_storage/2, get_supporting_storage/2, get_host_mount_point/2,
    create_nested_directory_tree/3, generate_nested_directory_tree_file_paths/2, add_rdwr_storages/1,
    get_synced_storage/2, get_host_storage_file_id/4, get_mount_point/1, clean_traverse_tasks/1,
    mock_import_file_error/2, unmock_import_file_error/1, verify_file/5,
    verify_file_in_dir/5, verify_dir/5, cancel_scan/2, schedule_spaces_check/2, cancel/3]).

%% tests
-export([
    empty_import_test/1 ,
    create_directory_import_test/2,
    create_directory_import_error_test/2,
    create_directory_import_check_user_id_test/2,
    create_directory_import_check_user_id_error_test/2,
    create_directory_import_without_read_permission_test/2,
    create_directory_import_many_test/2,
    create_empty_file_import_test/2,
    create_file_import_test/2,
    import_file_with_link_but_no_doc_test/2,
    create_delete_import_test_read_both/2,
    create_delete_import_test_read_remote_only/2,
    create_file_import_check_user_id_test/2,
    create_file_import_check_user_id_error_test/2,
    create_file_in_dir_import_test/2,
    create_subfiles_import_many_test/2,
    create_subfiles_import_many2_test/2,
    import_nfs_acl_test/2,
    import_nfs_acl_with_disabled_luma_should_fail_test/2,
    update_syncs_files_after_import_failed_test/2,
    update_syncs_files_after_previous_update_failed_test/2,
    sync_should_not_process_file_if_hash_of_its_attrs_has_not_changed/2,
    create_delete_import2_test/3,
    create_subfiles_and_delete_before_import_is_finished_test/2,
    create_file_in_dir_update_test/2,
    create_file_in_dir_exceed_batch_update_test/2,
    delete_empty_directory_update_test/2,
    delete_non_empty_directory_update_test/2,
    sync_works_properly_after_delete_test/2,
    delete_and_update_files_simultaneously_update_test/2,
    delete_file_update_test/2,
    delete_many_subfiles_test/2,
    append_file_update_test/2,
    append_file_not_changing_mtime_update_test/2,
    append_empty_file_update_test/2,
    copy_file_update_test/2,
    move_file_update_test/2,
    truncate_file_update_test/2,
    change_file_content_constant_size_test/2,
    change_file_content_update_test/2,
    change_file_content_the_same_moment_when_sync_performs_stat_on_file_test/2,
    chmod_file_update_test/2,
    chmod_file_update2_test/2,
    update_timestamps_file_import_test/2,
    should_not_detect_timestamp_update_test/2,
    update_nfs_acl_test/2,
    recreate_file_deleted_by_sync_test/2,
    sync_should_not_delete_not_replicated_file_created_in_remote_provider/2,
    sync_should_not_delete_dir_created_in_remote_provider/2,
    sync_should_not_delete_not_replicated_files_created_in_remote_provider2/2,
    sync_should_not_invalidate_file_after_replication/1]).

-define(assertBlocks(Worker, SessionId, ExpectedDistribution, FileGuid),
    ?assertEqual(lists:sort(ExpectedDistribution), begin
        case lfm_proxy:get_file_distribution(Worker, SessionId, {guid, FileGuid}) of
            {ok, __FileBlocks} -> lists:sort(__FileBlocks);
            Error -> Error
        end
    end, ?ATTEMPTS)
).

%%%===================================================================
%%% Tests of import
%%%===================================================================

empty_import_test(Config) ->
    [W1, W2 | _] = ?config(op_worker_nodes, Config),
    SessId = ?config({session_id, {?USER, ?GET_DOMAIN(W1)}}, Config),
    SessId2 = ?config({session_id, {?USER, ?GET_DOMAIN(W2)}}, Config),
    SyncedStorage = get_synced_storage(Config, W1),
    enable_import(Config, ?SPACE_ID, SyncedStorage),

    % wait till scan is finished
    assertImportTimes(W1, ?SPACE_ID),
    ?assertMatch({ok, []},
        lfm_proxy:ls(W1, SessId, {path, ?SPACE_PATH}, 0, 10)),
    ?assertMatch({ok, #file_attr{}},
        lfm_proxy:stat(W1, SessId, {path, ?SPACE_PATH}), ?ATTEMPTS),
    ?assertMatch({ok, #file_attr{}},
        lfm_proxy:stat(W2, SessId2, {path, ?SPACE_PATH}), ?ATTEMPTS),

    ?assertMonitoring(W1, #{
        <<"scans">> => 1,
        <<"toProcess">> => 1,
        <<"imported">> => 0,
        <<"updated">> => 1,
        <<"deleted">> => 0,
        <<"failed">> => 0,
        <<"otherProcessed">> => 0,
        <<"importedSum">> => 0,
        <<"updatedSum">> => 1,
        <<"deletedSum">> => 0,
        <<"importedMinHist">> => 0,
        <<"importedHourHist">> => 0,
        <<"importedDayHist">> => 0,
        <<"updatedMinHist">> => 1,
        <<"updatedHourHist">> => 1,
        <<"updatedDayHist">> => 1,
        <<"deletedMinHist">> => 0,
        <<"deletedHourHist">> => 0,
        <<"deletedDayHist">> => 0
    }, ?SPACE_ID).

create_directory_import_test(Config, MountSpaceInRoot) ->
    [W1, W2 | _] = ?config(op_worker_nodes, Config),
    SessId = ?config({session_id, {?USER, ?GET_DOMAIN(W1)}}, Config),
    SessId2 = ?config({session_id, {?USER, ?GET_DOMAIN(W2)}}, Config),
    StorageTestDirPath = storage_path(?SPACE_ID, ?TEST_DIR, MountSpaceInRoot),
    RDWRStorage = storage_sync_test_base:get_rdwr_storage(Config, W1),
    SDHandle = sd_test_utils:new_handle(W1, ?SPACE_ID, StorageTestDirPath, RDWRStorage),
    ok = sd_test_utils:mkdir(W1, SDHandle, 8#775),
    SyncedStorage = get_synced_storage(Config, W1),
    enable_import(Config, ?SPACE_ID, SyncedStorage),

    % wait till scan is finished
    assertImportTimes(W1, ?SPACE_ID),

    %% Check if dir was imported
    ?assertMatch({ok, [{_, ?TEST_DIR}]},
        lfm_proxy:ls(W1, SessId, {path, ?SPACE_PATH}, 0, 10)),
    ?assertMatch({ok, #file_attr{}},
        lfm_proxy:stat(W1, SessId, {path, ?SPACE_TEST_DIR_PATH}), ?ATTEMPTS),
    ?assertMatch({ok, #file_attr{}},
        lfm_proxy:stat(W2, SessId2, {path, ?SPACE_TEST_DIR_PATH}), ?ATTEMPTS),

    ?assertMonitoring(W1, #{
        <<"scans">> => 1,
        <<"toProcess">> => 2,
        <<"imported">> => 1,
        <<"updated">> => 1,
        <<"deleted">> => 0,
        <<"failed">> => 0,
        <<"otherProcessed">> => 0,
        <<"importedSum">> => 1,
        <<"updatedSum">> => 1,
        <<"deletedSum">> => 0,
        <<"importedMinHist">> => 1,
        <<"importedHourHist">> => 1,
        <<"importedDayHist">> => 1,
        <<"updatedMinHist">> => 1,
        <<"updatedHourHist">> => 1,
        <<"updatedDayHist">> => 1,
        <<"deletedMinHist">> => 0,
        <<"deletedHourHist">> => 0,
        <<"deletedDayHist">> => 0
    }, ?SPACE_ID).

create_directory_import_error_test(Config, MountSpaceInRoot) ->
    [W1, W2 | _] = ?config(op_worker_nodes, Config),
    SessId = ?config({session_id, {?USER, ?GET_DOMAIN(W1)}}, Config),
    SessId2 = ?config({session_id, {?USER, ?GET_DOMAIN(W2)}}, Config),
    ?assertNotMatch({ok, #file_attr{}}, lfm_proxy:stat(W1, SessId, {path, ?SPACE_TEST_DIR_PATH})),
    StorageTestDirPath = storage_path(?SPACE_ID, ?TEST_DIR, MountSpaceInRoot),
    RDWRStorage = storage_sync_test_base:get_rdwr_storage(Config, W1),
    %% Create dir on storage
    SDHandle = sd_test_utils:new_handle(W1, ?SPACE_ID, StorageTestDirPath, RDWRStorage),
    ok = sd_test_utils:mkdir(W1, SDHandle, 8#775),

    storage_sync_test_base:mock_import_file_error(W1, ?TEST_DIR),
    SyncedStorage = get_synced_storage(Config, W1),
    enable_import(Config, ?SPACE_ID, SyncedStorage),

    % wait till scan is finished
    assertImportTimes(W1, ?SPACE_ID),

    %% Check if dir was not imported
    ?assertMatch({ok, []}, lfm_proxy:ls(W1, SessId, {path, ?SPACE_PATH}, 0, 1)),
    ?assertNotMatch({ok, #file_attr{}},
        lfm_proxy:stat(W1, SessId, {path, ?SPACE_TEST_DIR_PATH})),
    ?assertNotMatch({ok, #file_attr{}},
        lfm_proxy:stat(W2, SessId2, {path, ?SPACE_TEST_DIR_PATH})),
    %% Check if dir is still on storage
    ?assertMatch({ok, []}, sd_test_utils:ls(W1, SDHandle, 0, 1)),

    ?assertMonitoring(W1, #{
        <<"scans">> => 1,
        <<"toProcess">> => 2,
        <<"imported">> => 0,
        <<"updated">> => 1,
        <<"deleted">> => 0,
        <<"failed">> => 1,
        <<"otherProcessed">> => 0,
        <<"importedSum">> => 0,
        <<"updatedSum">> => 1,
        <<"deletedSum">> => 0,
        <<"importedMinHist">> => 0,
        <<"importedHourHist">> => 0,
        <<"importedDayHist">> => 0,
        <<"updatedMinHist">> => 1,
        <<"updatedHourHist">> => 1,
        <<"updatedDayHist">> => 1,
        <<"deletedMinHist">> => 0,
        <<"deletedHourHist">> => 0,
        <<"deletedDayHist">> => 0
    }, ?SPACE_ID).

create_directory_import_check_user_id_test(Config, MountSpaceInRoot) ->
    [W1 | _] = ?config(op_worker_nodes, Config),
    SessId = ?config({session_id, {?USER, ?GET_DOMAIN(W1)}}, Config),
    StorageTestDirPath = storage_path(?SPACE_ID, ?TEST_DIR, MountSpaceInRoot),
    RDWRStorage = storage_sync_test_base:get_rdwr_storage(Config, W1),
    %% Create dir on storage
    SDHandle = sd_test_utils:new_handle(W1, ?SPACE_ID, StorageTestDirPath, RDWRStorage),
    ok = sd_test_utils:mkdir(W1, SDHandle, 8#775),
    ok = sd_test_utils:chown(W1, SDHandle, ?TEST_UID, ?TEST_GID),
    SyncedStorage = get_synced_storage(Config, W1),
    enable_import(Config, ?SPACE_ID, SyncedStorage),
    assertImportTimes(W1, ?SPACE_ID),
    %% Check if dir was imported
    ?assertMatch({ok, #file_attr{owner_id = ?USER}},
        lfm_proxy:stat(W1, SessId, {path, ?SPACE_TEST_DIR_PATH}), ?ATTEMPTS),

    ?assertMonitoring(W1, #{
        <<"scans">> => 1,
        <<"toProcess">> => 2,
        <<"imported">> => 1,
        <<"updated">> => 1,
        <<"deleted">> => 0,
        <<"failed">> => 0,
        <<"otherProcessed">> => 0,
        <<"importedSum">> => 1,
        <<"updatedSum">> => 1,
        <<"deletedSum">> => 0,
        <<"importedMinHist">> => 1,
        <<"importedHourHist">> => 1,
        <<"importedDayHist">> => 1,
        <<"updatedMinHist">> => 1,
        <<"updatedHourHist">> => 1,
        <<"updatedDayHist">> => 1,
        <<"deletedMinHist">> => 0,
        <<"deletedHourHist">> => 0,
        <<"deletedDayHist">> => 0
    }, ?SPACE_ID).

create_directory_import_check_user_id_error_test(Config, MountSpaceInRoot) ->
    [W1 | _] = ?config(op_worker_nodes, Config),
    SessId = ?config({session_id, {?USER, ?GET_DOMAIN(W1)}}, Config),
    StorageTestDirPath = storage_path(?SPACE_ID, ?TEST_DIR, MountSpaceInRoot),
    RDWRStorage = storage_sync_test_base:get_rdwr_storage(Config, W1),
    %% Create dir on storage
    SDHandle = sd_test_utils:new_handle(W1, ?SPACE_ID, StorageTestDirPath, RDWRStorage),
    ok = sd_test_utils:mkdir(W1, SDHandle, 8#775),
    ok = sd_test_utils:chown(W1, SDHandle, ?TEST_UID, ?TEST_GID),
    SyncedStorage = get_synced_storage(Config, W1),
    enable_import(Config, ?SPACE_ID, SyncedStorage),
    assertImportTimes(W1, ?SPACE_ID),
    %% Check if dir was not imported
    ?assertMatch({error, ?ENOENT},
        lfm_proxy:stat(W1, SessId, {path, ?SPACE_TEST_DIR_PATH}), ?ATTEMPTS),

    ?assertMonitoring(W1, #{
        <<"scans">> => 1,
        <<"toProcess">> => 2,
        <<"imported">> => 0,
        <<"updated">> => 1,
        <<"deleted">> => 0,
        <<"failed">> => 1,
        <<"otherProcessed">> => 0,
        <<"importedSum">> => 0,
        <<"updatedSum">> => 1,
        <<"deletedSum">> => 0,
        <<"importedMinHist">> => 0,
        <<"importedHourHist">> => 0,
        <<"importedDayHist">> => 0,
        <<"updatedMinHist">> => 1,
        <<"updatedHourHist">> => 1,
        <<"updatedDayHist">> => 1,
        <<"deletedMinHist">> => 0,
        <<"deletedHourHist">> => 0,
        <<"deletedDayHist">> => 0
    }, ?SPACE_ID).

create_directory_import_without_read_permission_test(Config, MountSpaceInRoot) ->
    [W1, W2 | _] = ?config(op_worker_nodes, Config),
    SessId = ?config({session_id, {?USER, ?GET_DOMAIN(W1)}}, Config),
    SessId2 = ?config({session_id, {?USER, ?GET_DOMAIN(W2)}}, Config),
    StorageTestDirPath = storage_path(?SPACE_ID, ?TEST_DIR2, MountSpaceInRoot),
    RDWRStorage = storage_sync_test_base:get_rdwr_storage(Config, W1),
    %% Create dir on storage
    SDHandle = sd_test_utils:new_handle(W1, ?SPACE_ID, StorageTestDirPath, RDWRStorage),
    ok = sd_test_utils:mkdir(W1, SDHandle, 8#000),
    SyncedStorage = get_synced_storage(Config, W1),
    enable_import(Config, ?SPACE_ID, SyncedStorage),
    assertImportTimes(W1, ?SPACE_ID),

    %% Check if dir was imported
    ?assertMatch({ok, #file_attr{}}, lfm_proxy:stat(W1, SessId, {path, ?SPACE_TEST_DIR_PATH2}), ?ATTEMPTS),

    ?assertMonitoring(W1, #{
        <<"scans">> => 1,
        <<"toProcess">> => 2,
        <<"imported">> => 1,
        <<"updated">> => 1,
        <<"deleted">> => 0,
        <<"failed">> => 0,
        <<"otherProcessed">> => 0,
        <<"importedSum">> => 1,
        <<"updatedSum">> => 1,
        <<"deletedSum">> => 0,
        <<"importedMinHist">> => 1,
        <<"importedHourHist">> => 1,
        <<"importedDayHist">> => 1,
        <<"updatedMinHist">> => 1,
        <<"updatedHourHist">> => 1,
        <<"updatedDayHist">> => 1,
        <<"deletedMinHist">> => 0,
        <<"deletedHourHist">> => 0,
        <<"deletedDayHist">> => 0
    }, ?SPACE_ID),

    ?assertMatch({ok, #file_attr{}},
        lfm_proxy:stat(W2, SessId2, {path, ?SPACE_TEST_DIR_PATH2}), 2 * ?ATTEMPTS).

create_directory_import_many_test(Config, MountSpaceInRoot) ->
    [W1 | _] = ?config(op_worker_nodes, Config),
    SessId = ?config({session_id, {?USER, ?GET_DOMAIN(W1)}}, Config),
    DirsNumber = 200,
    RDWRStorage = storage_sync_test_base:get_rdwr_storage(Config, W1),
    %% Create dirs on storage
    utils:pforeach(fun(N) ->
        DirPath = storage_path(?SPACE_ID, integer_to_binary(N), MountSpaceInRoot),
        SDHandle = sd_test_utils:new_handle(W1, ?SPACE_ID, DirPath, RDWRStorage),
        ok = sd_test_utils:mkdir(W1, SDHandle, 8#775)
    end, lists:seq(1, DirsNumber)),
    SyncedStorage = get_synced_storage(Config, W1),
    enable_import(Config, ?SPACE_ID, SyncedStorage),
    assertImportTimes(W1, ?SPACE_ID),

    parallel_assert(?MODULE, verify_dir, [W1, SessId, ?ATTEMPTS], lists:seq(1, DirsNumber), ?ATTEMPTS),

    ?assertMonitoring(W1, #{
        <<"scans">> => 1,
        <<"toProcess">> => 201,
        <<"imported">> => 200,
        <<"updated">> => 1,
        <<"deleted">> => 0,
        <<"failed">> => 0,
        <<"otherProcessed">> => 0,
        <<"importedSum">> => 200,
        <<"updatedSum">> => 1,
        <<"deletedSum">> => 0,
        <<"importedHourHist">> => 200,
        <<"importedDayHist">> => 200,
        <<"updatedMinHist">> => 1,
        <<"updatedHourHist">> => 1,
        <<"updatedDayHist">> => 1,
        <<"deletedMinHist">> => 0,
        <<"deletedHourHist">> => 0,
        <<"deletedDayHist">> => 0
    }, ?SPACE_ID).

create_empty_file_import_test(Config, MountSpaceInRoot) ->
    [W1, W2 | _] = ?config(op_worker_nodes, Config),
    SessId = ?config({session_id, {?USER, ?GET_DOMAIN(W1)}}, Config),
    SessId2 = ?config({session_id, {?USER, ?GET_DOMAIN(W2)}}, Config),
    RDWRStorage = storage_sync_test_base:get_rdwr_storage(Config, W1),
    StorageTestFilePath = storage_path(?SPACE_ID, ?TEST_FILE1, MountSpaceInRoot),
    %% Create file on storage
    timer:sleep(timer:seconds(1)), %ensure that space_dir mtime will change
    SDHandle = sd_test_utils:new_handle(W1, ?SPACE_ID, StorageTestFilePath, RDWRStorage),
    ok = sd_test_utils:create_file(W1, SDHandle, 8#664),
    SyncedStorage = get_synced_storage(Config, W1),
    enable_import(Config, ?SPACE_ID, SyncedStorage),
    assertImportTimes(W1, ?SPACE_ID),

    %% Check if file was imported on W1
    ?assertMatch({ok, #file_attr{}},
        lfm_proxy:stat(W1, SessId, {path, ?SPACE_TEST_FILE_PATH}), ?ATTEMPTS),
    {ok, Handle1} = ?assertMatch({ok, _},
        lfm_proxy:open(W1, SessId, {path, ?SPACE_TEST_FILE_PATH}, read)),
    ?assertMatch({ok, <<"">>},
        lfm_proxy:read(W1, Handle1, 0, 100)),
    lfm_proxy:close(W1, Handle1),

    ?assertMonitoring(W1, #{
        <<"scans">> => 1,
        <<"toProcess">> => 2,
        <<"imported">> => 1,
        <<"updated">> => 1,
        <<"deleted">> => 0,
        <<"failed">> => 0,
        <<"otherProcessed">> => 0,
        <<"importedSum">> => 1,
        <<"updatedSum">> => 1,
        <<"deletedSum">> => 0,
        <<"importedMinHist">> => 1,
        <<"importedHourHist">> => 1,
        <<"importedDayHist">> => 1,
        <<"updatedMinHist">> => 1,
        <<"updatedHourHist">> => 1,
        <<"updatedDayHist">> => 1,
        <<"deletedMinHist">> => 0,
        <<"deletedHourHist">> => 0,
        <<"deletedDayHist">> => 0
    }, ?SPACE_ID),

    %% Check if file was imported on W2
    ?assertMatch({ok, #file_attr{}},
        lfm_proxy:stat(W2, SessId2, {path, ?SPACE_TEST_FILE_PATH}), 5 * ?ATTEMPTS),
    {ok, Handle2} = ?assertMatch({ok, _},
        lfm_proxy:open(W2, SessId2, {path, ?SPACE_TEST_FILE_PATH}, read)),
    ?assertMatch({ok, <<"">>},
        lfm_proxy:read(W2, Handle2, 0, 100), ?ATTEMPTS).

create_file_import_test(Config, MountSpaceInRoot) ->
    [W1, W2 | _] = ?config(op_worker_nodes, Config),
    SessId = ?config({session_id, {?USER, ?GET_DOMAIN(W1)}}, Config),
    SessId2 = ?config({session_id, {?USER, ?GET_DOMAIN(W2)}}, Config),
    StorageTestFilePath = storage_path(?SPACE_ID, ?TEST_FILE1, MountSpaceInRoot),
    RDWRStorage = storage_sync_test_base:get_rdwr_storage(Config, W1),

    %% Create file on storage
    timer:sleep(timer:seconds(1)), %ensure that space_dir mtime will change
    RDWRStorage = storage_sync_test_base:get_rdwr_storage(Config, W1),
    SDHandle = sd_test_utils:new_handle(W1, ?SPACE_ID, StorageTestFilePath, RDWRStorage),
    ok = sd_test_utils:create_file(W1, SDHandle, 8#664),
    {ok, _} = sd_test_utils:write_file(W1, SDHandle, 0, ?TEST_DATA),
    SyncedStorage = get_synced_storage(Config, W1),
    enable_import(Config, ?SPACE_ID, SyncedStorage),
    assertImportTimes(W1, ?SPACE_ID),

    %% Check if file was imported on W1
    ?assertMatch({ok, #file_attr{}},
        lfm_proxy:stat(W1, SessId, {path, ?SPACE_TEST_FILE_PATH}), ?ATTEMPTS),
    {ok, Handle1} = ?assertMatch({ok, _},
        lfm_proxy:open(W1, SessId, {path, ?SPACE_TEST_FILE_PATH}, read)),
    ?assertMatch({ok, ?TEST_DATA},
        lfm_proxy:read(W1, Handle1, 0, byte_size(?TEST_DATA))),
    lfm_proxy:close(W1, Handle1),

    ?assertMonitoring(W1, #{
        <<"scans">> => 1,
        <<"toProcess">> => 2,
        <<"imported">> => 1,
        <<"updated">> => 1,
        <<"deleted">> => 0,
        <<"failed">> => 0,
        <<"otherProcessed">> => 0,
        <<"importedSum">> => 1,
        <<"updatedSum">> => 1,
        <<"deletedSum">> => 0,
        <<"importedMinHist">> => 1,
        <<"importedHourHist">> => 1,
        <<"importedDayHist">> => 1,
        <<"updatedMinHist">> => 1,
        <<"updatedHourHist">> => 1,
        <<"updatedDayHist">> => 1,
        <<"deletedMinHist">> => 0,
        <<"deletedHourHist">> => 0,
        <<"deletedDayHist">> => 0
    }, ?SPACE_ID),

    %% Check if file was imported on W2
    ?assertMatch({ok, #file_attr{}},
        lfm_proxy:stat(W2, SessId2, {path, ?SPACE_TEST_FILE_PATH}), 5 * ?ATTEMPTS),
    {ok, Handle2} = ?assertMatch({ok, _},
        lfm_proxy:open(W2, SessId2, {path, ?SPACE_TEST_FILE_PATH}, read), ?ATTEMPTS),
    ?assertMatch({ok, ?TEST_DATA},
        lfm_proxy:read(W2, Handle2, 0, byte_size(?TEST_DATA)), ?ATTEMPTS).

import_file_with_link_but_no_doc_test(Config, MountSpaceInRoot) ->
    [W1, W2 | _] = ?config(op_worker_nodes, Config),
    SessId = ?config({session_id, {?USER, ?GET_DOMAIN(W1)}}, Config),
    SessId2 = ?config({session_id, {?USER, ?GET_DOMAIN(W2)}}, Config),
    StorageTestDirPath = storage_path(?SPACE_ID, ?TEST_DIR, MountSpaceInRoot),
    RDWRStorage = storage_sync_test_base:get_rdwr_storage(Config, W1),
    SDHandle = sd_test_utils:new_handle(W1, ?SPACE_ID, StorageTestDirPath, RDWRStorage),
    ok = sd_test_utils:mkdir(W1, SDHandle, 8#775),
    Ctx = rpc:call(W1, file_meta, get_ctx, []),
    TreeId = rpc:call(W1, oneprovider, get_id, []),
    FileUuid = datastore_utils:gen_key(),
    SpaceUuid = fslogic_uuid:spaceid_to_space_dir_uuid(?SPACE_ID),
    {ok, _} = rpc:call(W1, datastore_model, add_links,
        [Ctx#{scope => ?SPACE_ID}, SpaceUuid, TreeId, {?TEST_DIR, FileUuid}]),
    SyncedStorage = get_synced_storage(Config, W1),
    enable_import(Config, ?SPACE_ID, SyncedStorage),

    % wait till scan is finished
    assertImportTimes(W1, ?SPACE_ID),

    %% Check if dir was imported
    {ok, #file_attr{guid = FileGuid}} = ?assertMatch({ok, #file_attr{}},
        lfm_proxy:stat(W1, SessId, {path, ?SPACE_TEST_DIR_PATH}), ?ATTEMPTS),
    ?assertMatch(FileUuid, file_id:guid_to_uuid(FileGuid)),
    ?assertMatch({ok, #file_attr{}},
        lfm_proxy:stat(W2, SessId2, {path, ?SPACE_TEST_DIR_PATH}), ?ATTEMPTS),

    ?assertMonitoring(W1, #{
        <<"scans">> => 1,
        <<"toProcess">> => 2,
        <<"imported">> => 1,
        <<"updated">> => 1,
        <<"deleted">> => 0,
        <<"failed">> => 0,
        <<"otherProcessed">> => 0,
        <<"importedSum">> => 1,
        <<"updatedSum">> => 1,
        <<"deletedSum">> => 0,
        <<"importedMinHist">> => 1,
        <<"importedHourHist">> => 1,
        <<"importedDayHist">> => 1,
        <<"updatedMinHist">> => 1,
        <<"updatedHourHist">> => 1,
        <<"updatedDayHist">> => 1,
        <<"deletedMinHist">> => 0,
        <<"deletedHourHist">> => 0,
        <<"deletedDayHist">> => 0
    }, ?SPACE_ID).

create_delete_import_test_read_both(Config, MountSpaceInRoot) ->
    create_delete_import_test(Config, MountSpaceInRoot, true).

create_delete_import_test_read_remote_only(Config, MountSpaceInRoot) ->
    create_delete_import_test(Config, MountSpaceInRoot, false).

create_delete_import_test(Config, MountSpaceInRoot, ReadBoth) ->
    [W1, W2 | _] = Workers = ?config(op_worker_nodes, Config),
    Attempts = 60,

    StorageTestFilePath = storage_path(?SPACE_ID, ?TEST_FILE1, MountSpaceInRoot),
    StorageTestFilePath2 = storage_path(?SPACE_ID, ?TEST_FILE1, MountSpaceInRoot),
    RDWRStorage = storage_sync_test_base:get_rdwr_storage(Config, W1),

    %% Create file on storage
    SDHandle = sd_test_utils:new_handle(W1, ?SPACE_ID, StorageTestFilePath, RDWRStorage),
    ok = sd_test_utils:create_file(W1, SDHandle, 8#664),
    {ok, _} = sd_test_utils:write_file(W1, SDHandle, 0, ?TEST_DATA),

    Size = byte_size(?TEST_DATA),
    SyncedStorage = get_synced_storage(Config, W1),
    enable_import(Config, ?SPACE_ID, SyncedStorage),
    assertImportTimes(W1, ?SPACE_ID),

    ?assertMonitoring(W1, #{
        <<"scans">> => 1,
        <<"toProcess">> => 2,
        <<"imported">> => 1,
        <<"updated">> => 1,
        <<"deleted">> => 0,
        <<"failed">> => 0,
        <<"otherProcessed">> => 0,
        <<"importedSum">> => 1,
        <<"updatedSum">> => 1,
        <<"deletedSum">> => 0,
        <<"importedMinHist">> => 1,
        <<"importedHourHist">> => 1,
        <<"importedDayHist">> => 1,
        <<"updatedMinHist">> => 1,
        <<"updatedHourHist">> => 1,
        <<"updatedDayHist">> => 1,
        <<"deletedMinHist">> => 0,
        <<"deletedHourHist">> => 0,
        <<"deletedDayHist">> => 0
    }, ?SPACE_ID, ?ATTEMPTS),

    ReadWorkers = case ReadBoth of
        true -> Workers;
        _ -> [W2]
    end,

    multi_provider_file_ops_test_base:verify_workers(ReadWorkers, fun(W) ->
        ?assertMatch({ok, ?TEST_DATA},
            begin
                SessId = ?config({session_id, {?USER, ?GET_DOMAIN(W)}}, Config),
                case lfm_proxy:open(W, SessId, {path, ?SPACE_TEST_FILE_PATH}, read) of
                    {ok, Handle} ->
                        try
                            lfm_proxy:read(W, Handle, 0, Size)
                        after
                            lfm_proxy:close(W, Handle)
                        end;
                    OpenError ->
                        OpenError
                end
            end, Attempts)
    end),

    Storage2 = get_supporting_storage(W2, ?SPACE_ID),
    SDHandle2 = sd_test_utils:new_handle(W2, ?SPACE_ID, StorageTestFilePath2, Storage2),
    ?assertEqual({ok, ?TEST_DATA}, sd_test_utils:read_file(W1, SDHandle, 0, ?TEST_DATA_SIZE)),
    ?assertEqual({ok, ?TEST_DATA}, sd_test_utils:read_file(W2, SDHandle2, 0, ?TEST_DATA_SIZE)),

    SessIdW2 = ?config({session_id, {?USER, ?GET_DOMAIN(W2)}}, Config),
    {ok, #file_attr{guid = GUID}} = ?assertMatch({ok, #file_attr{}},
        lfm_proxy:stat(W2, SessIdW2, {path, ?SPACE_TEST_FILE_PATH})),

    ?assertMatch(ok, lfm_proxy:unlink(W2, <<"0">>, {guid, GUID})),
    ?assertEqual({error, enoent}, sd_test_utils:read_file(W2, SDHandle2, 0, ?TEST_DATA_SIZE), Attempts),
    ?assertEqual({error, enoent}, sd_test_utils:read_file(W1, SDHandle, 0, ?TEST_DATA_SIZE), Attempts),
    ok.

create_file_import_check_user_id_test(Config, MountSpaceInRoot) ->
    [W1 | _] = ?config(op_worker_nodes, Config),
    SessId = ?config({session_id, {?USER, ?GET_DOMAIN(W1)}}, Config),
    RDWRStorage = storage_sync_test_base:get_rdwr_storage(Config, W1),
    StorageTestFilePath = storage_path(?SPACE_ID, ?TEST_FILE1, MountSpaceInRoot),
    %% Create file on storage
    SDHandle = sd_test_utils:new_handle(W1, ?SPACE_ID, StorageTestFilePath, RDWRStorage),
    ok = sd_test_utils:create_file(W1, SDHandle, 8#664),
    {ok, _} = sd_test_utils:write_file(W1, SDHandle, 0, ?TEST_DATA),
    ok = sd_test_utils:chown(W1, SDHandle, ?TEST_UID, ?TEST_GID),
    SyncedStorage = get_synced_storage(Config, W1),
    enable_import(Config, ?SPACE_ID, SyncedStorage),

    assertImportTimes(W1, ?SPACE_ID),

    %% Check if file was imported on W1
    ?assertMatch({ok, #file_attr{owner_id = ?USER}},
        lfm_proxy:stat(W1, SessId, {path, ?SPACE_TEST_FILE_PATH}), ?ATTEMPTS),
    {ok, Handle1} = ?assertMatch({ok, _},
        lfm_proxy:open(W1, SessId, {path, ?SPACE_TEST_FILE_PATH}, read)),
    ?assertMatch({ok, ?TEST_DATA},
        lfm_proxy:read(W1, Handle1, 0, byte_size(?TEST_DATA))),
    lfm_proxy:close(W1, Handle1),

    ?assertMonitoring(W1, #{
        <<"scans">> => 1,
        <<"toProcess">> => 2,
        <<"imported">> => 1,
        <<"updated">> => 1,
        <<"deleted">> => 0,
        <<"failed">> => 0,
        <<"otherProcessed">> => 0,
        <<"importedSum">> => 1,
        <<"updatedSum">> => 1,
        <<"deletedSum">> => 0,
        <<"importedMinHist">> => 1,
        <<"importedHourHist">> => 1,
        <<"importedDayHist">> => 1,
        <<"updatedMinHist">> => 1,
        <<"updatedHourHist">> => 1,
        <<"updatedDayHist">> => 1,
        <<"deletedMinHist">> => 0,
        <<"deletedHourHist">> => 0,
        <<"deletedDayHist">> => 0
    }, ?SPACE_ID).

create_file_import_check_user_id_error_test(Config, MountSpaceInRoot) ->
    [W1 | _] = ?config(op_worker_nodes, Config),
    SessId = ?config({session_id, {?USER, ?GET_DOMAIN(W1)}}, Config),
    RDWRStorage = storage_sync_test_base:get_rdwr_storage(Config, W1),
    StorageTestFilePath = storage_path(?SPACE_ID, ?TEST_FILE1, MountSpaceInRoot),
    %% Create file on storage
    SDHandle = sd_test_utils:new_handle(W1, ?SPACE_ID, StorageTestFilePath, RDWRStorage),
    ok = sd_test_utils:create_file(W1, SDHandle, 8#664),
    {ok, _} = sd_test_utils:write_file(W1, SDHandle, 0, ?TEST_DATA),
    ok = sd_test_utils:chown(W1, SDHandle, ?TEST_UID, ?TEST_GID),
    SyncedStorage = get_synced_storage(Config, W1),
    enable_import(Config, ?SPACE_ID, SyncedStorage),

    assertImportTimes(W1, ?SPACE_ID),

    %% Check if file was imported on W1
    ?assertMatch({error, ?ENOENT},
        lfm_proxy:stat(W1, SessId, {path, ?SPACE_TEST_FILE_PATH}), ?ATTEMPTS),

    ?assertMonitoring(W1, #{
        <<"scans">> => 1,
        <<"toProcess">> => 2,
        <<"imported">> => 0,
        <<"updated">> => 1,
        <<"deleted">> => 0,
        <<"failed">> => 1,
        <<"otherProcessed">> => 0,
        <<"importedSum">> => 0,
        <<"updatedSum">> => 1,
        <<"deletedSum">> => 0,
        <<"importedMinHist">> => 0,
        <<"importedHourHist">> => 0,
        <<"importedDayHist">> => 0,
        <<"updatedMinHist">> => 1,
        <<"updatedHourHist">> => 1,
        <<"updatedDayHist">> => 1,
        <<"deletedMinHist">> => 0,
        <<"deletedHourHist">> => 0,
        <<"deletedDayHist">> => 0
    }, ?SPACE_ID).

create_file_in_dir_import_test(Config, MountSpaceInRoot) ->
    [W1, W2 | _] = ?config(op_worker_nodes, Config),
    SessId = ?config({session_id, {?USER, ?GET_DOMAIN(W1)}}, Config),
    SessId2 = ?config({session_id, {?USER, ?GET_DOMAIN(W2)}}, Config),
    RDWRStorage = storage_sync_test_base:get_rdwr_storage(Config, W1),
    StorageTestDirPath = storage_path(?SPACE_ID, ?TEST_DIR, MountSpaceInRoot),
    StorageTestFilePath = storage_path(?SPACE_ID, filename:join(?TEST_DIR, ?TEST_FILE2), MountSpaceInRoot),
    timer:sleep(timer:seconds(1)),

    %% Create dir on storage
    SFMDirHandle = sd_test_utils:new_handle(W1, ?SPACE_ID, StorageTestDirPath, RDWRStorage),
    ok = sd_test_utils:mkdir(W1, SFMDirHandle, 8#775),
    %% Create file on storage
    SFMFileHandle = sd_test_utils:new_handle(W1, ?SPACE_ID, StorageTestFilePath, RDWRStorage),
    ok = sd_test_utils:create_file(W1, SFMFileHandle, 8#664),
    {ok, _} = sd_test_utils:write_file(W1, SFMFileHandle, 0, ?TEST_DATA),
    SyncedStorage = get_synced_storage(Config, W1),
    enable_import(Config, ?SPACE_ID, SyncedStorage),

    %% Check if file was imported on W1
    ?assertMatch({ok, #file_attr{}},
        lfm_proxy:stat(W1, SessId, {path, ?SPACE_TEST_FILE_IN_DIR_PATH2}), ?ATTEMPTS),
    {ok, Handle1} = ?assertMatch({ok, _},
        lfm_proxy:open(W1, SessId, {path, ?SPACE_TEST_FILE_IN_DIR_PATH2}, read)),
    ?assertMatch({ok, ?TEST_DATA},
        lfm_proxy:read(W1, Handle1, 0, byte_size(?TEST_DATA))),
    lfm_proxy:close(W1, Handle1),

    %% Check if file was imported on W2
    ?assertMatch({ok, #file_attr{}},
        lfm_proxy:stat(W2, SessId2, {path, ?SPACE_TEST_FILE_IN_DIR_PATH2}), 5 * ?ATTEMPTS),
    {ok, Handle2} = ?assertMatch({ok, _},
        lfm_proxy:open(W2, SessId2, {path, ?SPACE_TEST_FILE_IN_DIR_PATH2}, read)),
    ?assertMatch({ok, ?TEST_DATA},
        lfm_proxy:read(W2, Handle2, 0, byte_size(?TEST_DATA)), ?ATTEMPTS),

    assertImportTimes(W1, ?SPACE_ID),

    ?assertMonitoring(W1, #{
        <<"scans">> => 1,
        <<"toProcess">> => 3,
        <<"imported">> => 2,
        <<"updated">> => 1,
        <<"deleted">> => 0,
        <<"failed">> => 0,
        <<"otherProcessed">> => 0,
        <<"importedSum">> => 2,
        <<"updatedSum">> => 1,
        <<"deletedSum">> => 0,
        <<"importedMinHist">> => 2,
        <<"importedHourHist">> => 2,
        <<"importedDayHist">> => 2,
        <<"updatedMinHist">> => 1,
        <<"updatedHourHist">> => 1,
        <<"updatedDayHist">> => 1,
        <<"deletedMinHist">> => 0,
        <<"deletedHourHist">> => 0,
        <<"deletedDayHist">> => 0
    }, ?SPACE_ID).

create_subfiles_import_many_test(Config, MountSpaceInRoot) ->
    [W1 | _] = ?config(op_worker_nodes, Config),
    SessId = ?config({session_id, {?USER, ?GET_DOMAIN(W1)}}, Config),
    RDWRStorage = storage_sync_test_base:get_rdwr_storage(Config, W1),
    %% Create dirs and files on storage
    DirsNumber = 200,
    utils:pforeach(fun(N) ->
        NBin = integer_to_binary(N),
        DirPath = storage_path(?SPACE_ID, NBin, MountSpaceInRoot),
        FilePath = filename:join([DirPath, integer_to_binary(N)]),
        SFMDirHandle = sd_test_utils:new_handle(W1, ?SPACE_ID, DirPath, RDWRStorage),
        ok = sd_test_utils:mkdir(W1, SFMDirHandle, 8#775),
        SFMFileHandle = sd_test_utils:new_handle(W1, ?SPACE_ID, FilePath, RDWRStorage),
        ok = sd_test_utils:create_file(W1, SFMFileHandle, 8#664),
        {ok, _} = sd_test_utils:write_file(W1, SFMFileHandle, 0, ?TEST_DATA)
    end, lists:seq(1, DirsNumber)),
    SyncedStorage = get_synced_storage(Config, W1),
    enable_import(Config, ?SPACE_ID, SyncedStorage),
    assertImportTimes(W1, ?SPACE_ID, 60),

    parallel_assert(?MODULE, verify_file_in_dir, [W1, SessId, 60], lists:seq(1, DirsNumber), 60),

    ?assertMonitoring(W1, #{
        <<"scans">> => 1,
        <<"toProcess">> => 401,
        <<"imported">> => 400,
        <<"updated">> => 1,
        <<"deleted">> => 0,
        <<"failed">> => 0,
        <<"otherProcessed">> => 0,
        <<"importedSum">> => 400,
        <<"updatedSum">> => 1,
        <<"deletedSum">> => 0,
        <<"importedHourHist">> => 400,
        <<"importedDayHist">> => 400,
        <<"updatedMinHist">> => 1,
        <<"updatedHourHist">> => 1,
        <<"updatedDayHist">> => 1,
        <<"deletedMinHist">> => 0,
        <<"deletedHourHist">> => 0,
        <<"deletedDayHist">> => 0
    }, ?SPACE_ID).

create_subfiles_import_many2_test(Config, MountSpaceInRoot) ->
    [W1 | _] = ?config(op_worker_nodes, Config),
    SessId = ?config({session_id, {?USER, ?GET_DOMAIN(W1)}}, Config),
    RDWRStorage = storage_sync_test_base:get_rdwr_storage(Config, W1),
    %% Create dirs and files on storage
    RootPath = storage_path(?SPACE_ID, <<"">>, MountSpaceInRoot),
    DirStructure = [10, 10, 10],
    RootSDHandle = sd_test_utils:new_handle(W1, ?SPACE_ID, RootPath, RDWRStorage),

    create_nested_directory_tree(W1, DirStructure, RootSDHandle),
    SyncedStorage = get_synced_storage(Config, W1),
    enable_import(Config, ?SPACE_ID, SyncedStorage),
    Files = generate_nested_directory_tree_file_paths(DirStructure, ?SPACE_PATH),

    Timeout = 600,
    parallel_assert(?MODULE, verify_file, [W1, SessId, Timeout], Files, Timeout),
    assertImportTimes(W1, ?SPACE_ID, Timeout),

    ?assertMonitoring(W1, #{
        <<"scans">> => 1,
        <<"toProcess">> => 1111,
        <<"imported">> => 1110,
        <<"updated">> => 1,
        <<"deleted">> => 0,
        <<"failed">> => 0,
        <<"otherProcessed">> => 0,
        <<"importedSum">> => 1110,
        <<"updatedSum">> => 1,
        <<"deletedSum">> => 0,
        <<"importedDayHist">> => 1110,
        <<"updatedMinHist">> => 1,
        <<"updatedHourHist">> => 1,
        <<"updatedDayHist">> => 1,
        <<"deletedMinHist">> => 0,
        <<"deletedHourHist">> => 0,
        <<"deletedDayHist">> => 0
    }, ?SPACE_ID).

cancel_scan(Config, MountSpaceInRoot) ->
    [W1 | _] = ?config(op_worker_nodes, Config),
    SessId = ?config({session_id, {?USER, ?GET_DOMAIN(W1)}}, Config),
    RDWRStorage = storage_sync_test_base:get_rdwr_storage(Config, W1),
    %% Create dirs and files on storage
    RootPath = storage_path(?SPACE_ID, <<"">>, MountSpaceInRoot),
    DirStructure = [10, 10, 10],
    RootSDHandle = sd_test_utils:new_handle(W1, ?SPACE_ID, RootPath, RDWRStorage),

    create_nested_directory_tree(W1, DirStructure, RootSDHandle),
    SyncedStorage = get_synced_storage(Config, W1),
    Files = generate_nested_directory_tree_file_paths(DirStructure, ?SPACE_PATH),
    Timeout = 600,
    TestProc = self(),
    test_utils:mock_new(W1, storage_sync_engine, [passthrough]),
    test_utils:mock_expect(W1, storage_sync_engine, import_file_unsafe,
        fun(StorageFileCtx, FileUuid, Info) ->
            TestProc ! start,
            meck:passthrough([StorageFileCtx, FileUuid, Info])
        end),

    enable_import(Config, ?SPACE_ID, SyncedStorage),
    receive start -> ok end,

    cancel(W1, ?SPACE_ID, SyncedStorage),
    assertImportTimes(W1, ?SPACE_ID, Timeout),

    SSM = ?assertMonitoring(W1, #{
        <<"scans">> => 1,
        <<"deleted">> => 0,
        <<"failed">> => 0
    }, ?SPACE_ID),

    #{
        <<"toProcess">> := ToProcess,
        <<"otherProcessed">> := OtherProcessed,
        <<"updated">> := Updated,
        <<"imported">> := Imported
    } = SSM,

    ?assert(ToProcess =< 1111),
    ?assert((OtherProcessed + Updated + Imported) =< 1111),

    % check whether next scan will import missing files
    enable_update(Config, ?SPACE_ID, SyncedStorage),
    assertUpdateTimes(W1, ?SPACE_ID, Timeout),
    storage_sync_test_base:disable_update(Config),

    ?assertMonitoring(W1, #{
        <<"scans">> => 2,
        <<"deleted">> => 0,
        <<"failed">> => 0,
        <<"importedSum">> => 1110,
        <<"deletedSum">> => 0,
        <<"importedDayHist">> => 1110,
        <<"deletedMinHist">> => 0,
        <<"deletedHourHist">> => 0,
        <<"deletedDayHist">> => 0
    }, ?SPACE_ID),
    parallel_assert(?MODULE, verify_file, [W1, SessId, Timeout], Files, Timeout).

import_nfs_acl_test(Config, MountSpaceInRoot) ->
    [W1, _] = ?config(op_worker_nodes, Config),
    SessId = ?config({session_id, {?USER, ?GET_DOMAIN(W1)}}, Config),
    SessId2 = ?config({session_id, {?USER2, ?GET_DOMAIN(W1)}}, Config),
    StorageTestFilePath = storage_path(?SPACE_ID, ?TEST_FILE1, MountSpaceInRoot),
    RDWRStorage = storage_sync_test_base:get_rdwr_storage(Config, W1),

    %% Create file on storage
    SDHandle = sd_test_utils:new_handle(W1, ?SPACE_ID, StorageTestFilePath, RDWRStorage),
    ok = sd_test_utils:create_file(W1, SDHandle, 8#664),
    {ok, _} = sd_test_utils:write_file(W1, SDHandle, 0, ?TEST_DATA),
    SyncedStorage = get_synced_storage(Config, W1),
    enable_import(Config, ?SPACE_ID, SyncedStorage),
    assertImportTimes(W1, ?SPACE_ID),

    %% Check if file was imported
    ?assertMatch({ok, #file_attr{}},
        lfm_proxy:stat(W1, SessId, {path, ?SPACE_TEST_FILE_PATH}), ?ATTEMPTS),

    %% User1 should be allowed to read acl
    {ok, #xattr{value = Value}} = ?assertMatch({ok, #xattr{}},
        lfm_proxy:get_xattr(W1, SessId, {path, ?SPACE_TEST_FILE_PATH}, <<"cdmi_acl">>)),
    ?assertMatch(Value, ?ACL_JSON),

    %% User1 should not be allowed to set acl
    ?assertMatch({error, ?EACCES},
        lfm_proxy:set_xattr(W1, SessId, {path, ?SPACE_TEST_FILE_PATH}, #xattr{})),

    %% User1 should not be allowed to modify file attrs
    ?assertMatch({error, ?EACCES},
        lfm_proxy:truncate(W1, SessId, {path, ?SPACE_TEST_FILE_PATH}, 100)),

    %% User2 should be allowed to read acl
    {ok, #xattr{value = Value}} = ?assertMatch({ok, #xattr{}},
        lfm_proxy:get_xattr(W1, SessId2, {path, ?SPACE_TEST_FILE_PATH}, <<"cdmi_acl">>)),

    ?assertMonitoring(W1, #{
        <<"scans">> => 1,
        <<"toProcess">> => 2,
        <<"imported">> => 1,
        <<"updated">> => 1,
        <<"deleted">> => 0,
        <<"failed">> => 0,
        <<"otherProcessed">> => 0,
        <<"importedSum">> => 1,
        <<"updatedSum">> => 1,
        <<"deletedSum">> => 0,
        <<"importedMinHist">> => 1,
        <<"importedHourHist">> => 1,
        <<"importedDayHist">> => 1,
        <<"updatedMinHist">> => 1,
        <<"updatedHourHist">> => 1,
        <<"updatedDayHist">> => 1,
        <<"deletedMinHist">> => 0,
        <<"deletedHourHist">> => 0,
        <<"deletedDayHist">> => 0
    }, ?SPACE_ID).

import_nfs_acl_with_disabled_luma_should_fail_test(Config, MountSpaceInRoot) ->
    [W1, _] = ?config(op_worker_nodes, Config),
    SessId = ?config({session_id, {?USER, ?GET_DOMAIN(W1)}}, Config),
    StorageTestFilePath = storage_path(?SPACE_ID, ?TEST_FILE1, MountSpaceInRoot),
    RDWRStorage = storage_sync_test_base:get_rdwr_storage(Config, W1),

    %% Create file on storage
    SDHandle = sd_test_utils:new_handle(W1, ?SPACE_ID, StorageTestFilePath, RDWRStorage),
    ok = sd_test_utils:create_file(W1, SDHandle, 8#664),
    {ok, _} = sd_test_utils:write_file(W1, SDHandle, 0, ?TEST_DATA),
    SyncedStorage = get_synced_storage(Config, W1),
    enable_import(Config, ?SPACE_ID, SyncedStorage),
    assertImportTimes(W1, ?SPACE_ID, ?ATTEMPTS),

    ?assertMatch({error, ?ENOENT},
        lfm_proxy:stat(W1, SessId, {path, ?SPACE_TEST_FILE_PATH}), ?ATTEMPTS),

    ?assertMonitoring(W1, #{
        <<"scans">> => 1,
        <<"toProcess">> => 2,
        <<"imported">> => 0,
        <<"updated">> => 1,
        <<"deleted">> => 0,
        <<"failed">> => 1,
        <<"otherProcessed">> => 0,
        <<"importedSum">> => 0,
        <<"updatedSum">> => 1,
        <<"deletedSum">> => 0,
        <<"importedMinHist">> => 0,
        <<"importedHourHist">> => 0,
        <<"importedDayHist">> => 0,
        <<"updatedMinHist">> => 1,
        <<"updatedHourHist">> => 1,
        <<"updatedDayHist">> => 1,
        <<"deletedMinHist">> => 0,
        <<"deletedHourHist">> => 0,
        <<"deletedDayHist">> => 0
    }, ?SPACE_ID).

%%%===================================================================
%%% Tests of update
%%%===================================================================

update_syncs_files_after_import_failed_test(Config, MountSpaceInRoot) ->
    [W1, W2 | _] = ?config(op_worker_nodes, Config),
    SessId = ?config({session_id, {?USER, ?GET_DOMAIN(W1)}}, Config),
    SessId2 = ?config({session_id, {?USER, ?GET_DOMAIN(W2)}}, Config),
    StorageTestFilePath = storage_path(?SPACE_ID, ?TEST_FILE1, MountSpaceInRoot),
    RDWRStorage = storage_sync_test_base:get_rdwr_storage(Config, W1),

    %% Create dir on storage
    SDHandle = sd_test_utils:new_handle(W1, ?SPACE_ID, StorageTestFilePath, RDWRStorage),
    ok = sd_test_utils:create_file(W1, SDHandle, 8#664),
    %ensure that import will start with different timestamp than file was created
    timer:sleep(timer:seconds(1)),
    storage_sync_test_base:mock_import_file_error(W1, ?TEST_FILE1),
    SyncedStorage = get_synced_storage(Config, W1),
    enable_import(Config, ?SPACE_ID, SyncedStorage),

    assertImportTimes(W1, ?SPACE_ID),

    %% Check if dir was not imported
    ?assertNotMatch({ok, #file_attr{}},
        lfm_proxy:stat(W1, SessId, {path, ?SPACE_TEST_DIR_PATH})),
    ?assertNotMatch({ok, #file_attr{}},
        lfm_proxy:stat(W2, SessId2, {path, ?SPACE_TEST_DIR_PATH})),

    ?assertMonitoring(W1, #{
        <<"scans">> => 1,
        <<"toProcess">> => 2,
        <<"imported">> => 0,
        <<"updated">> => 1,
        <<"deleted">> => 0,
        <<"failed">> => 1,
        <<"otherProcessed">> => 0,
        <<"importedSum">> => 0,
        <<"updatedSum">> => 1,
        <<"deletedSum">> => 0,
        <<"importedMinHist">> => 0,
        <<"importedHourHist">> => 0,
        <<"importedDayHist">> => 0,
        <<"updatedMinHist">> => 1,
        <<"updatedHourHist">> => 1,
        <<"updatedDayHist">> => 1,
        <<"deletedMinHist">> => 0,
        <<"deletedHourHist">> => 0,
        <<"deletedDayHist">> => 0
    }, ?SPACE_ID),

    unmock_import_file_error(W1),
    enable_update(Config, ?SPACE_ID, SyncedStorage),
    assertUpdateTimes(W1, ?SPACE_ID),
    disable_update(Config),

    ?assertMonitoring(W1, #{
        <<"scans">> => 2,
        <<"toProcess">> => 2,
        <<"imported">> => 1,
        <<"updated">> => 1,
        <<"deleted">> => 0,
        <<"failed">> => 0,
        <<"otherProcessed">> => 0,
        <<"importedSum">> => 1,
        <<"updatedSum">> => 2,
        <<"importedHourHist">> => 1,
        <<"importedDayHist">> => 1,
        <<"updatedHourHist">> => 2,
        <<"updatedDayHist">> => 2,
        <<"deletedMinHist">> => 0,
        <<"deletedHourHist">> => 0,
        <<"deletedDayHist">> => 0
    }, ?SPACE_ID),

    ?assertMatch({ok, #file_attr{}},
        lfm_proxy:stat(W1, SessId, {path, ?SPACE_TEST_FILE_PATH}), ?ATTEMPTS),
    ?assertMatch({ok, #file_attr{}},
        lfm_proxy:stat(W2, SessId2, {path, ?SPACE_TEST_FILE_PATH}), ?ATTEMPTS).

update_syncs_files_after_previous_update_failed_test(Config, MountSpaceInRoot) ->
    [W1, W2 | _] = ?config(op_worker_nodes, Config),
    SessId = ?config({session_id, {?USER, ?GET_DOMAIN(W1)}}, Config),
    SessId2 = ?config({session_id, {?USER, ?GET_DOMAIN(W2)}}, Config),
    StorageTestFilePath = storage_path(?SPACE_ID, ?TEST_FILE1, MountSpaceInRoot),
    RDWRStorage = storage_sync_test_base:get_rdwr_storage(Config, W1),
    SyncedStorage = get_synced_storage(Config, W1),
    enable_import(Config, ?SPACE_ID, SyncedStorage),
    assertImportTimes(W1, ?SPACE_ID),

    ?assertMonitoring(W1, #{
        <<"scans">> => 1,
        <<"toProcess">> => 1,
        <<"imported">> => 0,
        <<"updated">> => 1,
        <<"deleted">> => 0,
        <<"failed">> => 0,
        <<"otherProcessed">> => 0,
        <<"importedSum">> => 0,
        <<"updatedSum">> => 1,
        <<"deletedSum">> => 0,
        <<"importedMinHist">> => 0,
        <<"importedHourHist">> => 0,
        <<"importedDayHist">> => 0,
        <<"updatedMinHist">> => 1,
        <<"updatedHourHist">> => 1,
        <<"updatedDayHist">> => 1,
        <<"deletedMinHist">> => 0,
        <<"deletedHourHist">> => 0,
        <<"deletedDayHist">> => 0
    }, ?SPACE_ID),

    %% Create dir on storage
    timer:sleep(timer:seconds(1)),
    SDHandle = sd_test_utils:new_handle(W1, ?SPACE_ID, StorageTestFilePath, RDWRStorage),
    ok = sd_test_utils:create_file(W1, SDHandle, 8#664),
    timer:sleep(timer:seconds(1)),

    mock_import_file_error(W1, ?TEST_FILE1),
    enable_update(Config, ?SPACE_ID, SyncedStorage),
    assertUpdateTimes(W1, ?SPACE_ID),
    unmock_import_file_error(W1),

    ?assertMonitoring(W1, #{
        <<"scans">> => 2,
        <<"toProcess">> => 2,
        <<"imported">> => 0,
        <<"updated">> => 1,
        <<"deleted">> => 0,
        <<"failed">> => 1,
        <<"otherProcessed">> => 0,
        <<"importedSum">> => 0,
        <<"updatedSum">> => 2,
        <<"deletedSum">> => 0,
        <<"importedMinHist">> => 0,
        <<"importedHourHist">> => 0,
        <<"importedDayHist">> => 0,
        <<"updatedHourHist">> => 2,
        <<"updatedDayHist">> => 2,
        <<"deletedMinHist">> => 0,
        <<"deletedHourHist">> => 0,
        <<"deletedDayHist">> => 0
    }, ?SPACE_ID),

    %% Check if dir was not imported
    ?assertNotMatch({ok, #file_attr{}},
        lfm_proxy:stat(W1, SessId, {path, ?SPACE_TEST_FILE_PATH})),
    ?assertNotMatch({ok, #file_attr{}},
        lfm_proxy:stat(W2, SessId2, {path, ?SPACE_TEST_FILE_PATH})),

    %next scan should import file
    ?assertMonitoring(W1, #{
        <<"scans">> => 3,
        <<"toProcess">> => 2,
        <<"imported">> => 1,
        <<"updated">> => 1,
        <<"deleted">> => 0,
        <<"failed">> => 0,
        <<"otherProcessed">> => 0,
        <<"importedSum">> => 1,
        <<"updatedSum">> => 3,
        <<"deletedSum">> => 0,
        <<"importedMinHist">> => 1,
        <<"importedHourHist">> => 1,
        <<"importedDayHist">> => 1,
        <<"updatedMinHist">> => 1,
        <<"updatedHourHist">> => 3,
        <<"updatedDayHist">> => 3,
        <<"deletedMinHist">> => 0,
        <<"deletedHourHist">> => 0,
        <<"deletedDayHist">> => 0
    }, ?SPACE_ID, ?ATTEMPTS),

    ?assertMatch({ok, #file_attr{}},
        lfm_proxy:stat(W1, SessId, {path, ?SPACE_TEST_FILE_PATH}), ?ATTEMPTS),
    ?assertMatch({ok, #file_attr{}},
        lfm_proxy:stat(W2, SessId2, {path, ?SPACE_TEST_FILE_PATH}), ?ATTEMPTS).

sync_should_not_process_file_if_hash_of_its_attrs_has_not_changed(Config, MountSpaceInRoot) ->
    [W1 | _] = ?config(op_worker_nodes, Config),
    RDWRStorage = storage_sync_test_base:get_rdwr_storage(Config, W1),
    StorageTestFilePath = storage_path(?SPACE_ID, ?TEST_FILE1, MountSpaceInRoot),
    %% Create file on storage
    timer:sleep(timer:seconds(1)), %ensure that space_dir mtime will change
    SDHandle = sd_test_utils:new_handle(W1, ?SPACE_ID, StorageTestFilePath, RDWRStorage),
    ok = sd_test_utils:create_file(W1, SDHandle, 8#664),
    {ok, _} = sd_test_utils:write_file(W1, SDHandle, 0, ?TEST_DATA),
    SyncedStorage = get_synced_storage(Config, W1),
    enable_import(Config, ?SPACE_ID, SyncedStorage),
    assertImportTimes(W1, ?SPACE_ID),

    ?assertMonitoring(W1, #{
        <<"scans">> => 1,
        <<"toProcess">> => 2,
        <<"imported">> => 1,
        <<"updated">> => 1,
        <<"deleted">> => 0,
        <<"failed">> => 0,
        <<"otherProcessed">> => 0,
        <<"importedSum">> => 1,
        <<"updatedSum">> => 1,
        <<"deletedSum">> => 0,
        <<"importedMinHist">> => 1,
        <<"importedHourHist">> => 1,
        <<"importedDayHist">> => 1,
        <<"updatedMinHist">> => 1,
        <<"updatedHourHist">> => 1,
        <<"updatedDayHist">> => 1,
        <<"deletedMinHist">> => 0,
        <<"deletedHourHist">> => 0,
        <<"deletedDayHist">> => 0
    }, ?SPACE_ID),

    storage_sync_test_base:enable_update(Config, ?SPACE_ID, SyncedStorage),
    assertUpdateTimes(W1, ?SPACE_ID),
    storage_sync_test_base:disable_update(Config),

    ?assertMonitoring(W1, #{
        <<"scans">> => 2,
        <<"toProcess">> => 2,
        <<"imported">> => 0,
        <<"updated">> => 1,
        <<"deleted">> => 0,
        <<"failed">> => 0,
        <<"otherProcessed">> => 1,
        <<"importedSum">> => 1,
        <<"updatedSum">> => 2,
        <<"deletedSum">> => 0,
        <<"importedMinHist">> => 1,
        <<"importedHourHist">> => 1,
        <<"importedDayHist">> => 1,
        <<"updatedMinHist">> => 1,
        <<"updatedHourHist">> => 2,
        <<"updatedDayHist">> => 2,
        <<"deletedMinHist">> => 0,
        <<"deletedHourHist">> => 0,
        <<"deletedDayHist">> => 0
    }, ?SPACE_ID).

create_delete_import2_test(Config, MountSpaceInRoot, ReadBoth) ->
    [W1, W2 | _] = Workers = ?config(op_worker_nodes, Config),
    Attempts = 60,
    StorageTestFilePath = storage_path(?SPACE_ID, ?TEST_FILE1, MountSpaceInRoot),
    StorageTestFilePath2 = storage_path(?SPACE_ID, ?TEST_FILE1, MountSpaceInRoot),
    RDWRStorage = storage_sync_test_base:get_rdwr_storage(Config, W1),

    %% Create file on storage
    SDHandle = sd_test_utils:new_handle(W1, ?SPACE_ID, StorageTestFilePath, RDWRStorage),
    ok = sd_test_utils:create_file(W1, SDHandle, 8#664),
    {ok, _} = sd_test_utils:write_file(W1, SDHandle, 0, ?TEST_DATA),
    Size = byte_size(?TEST_DATA),
    SyncedStorage = get_synced_storage(Config, W1),
    enable_import(Config, ?SPACE_ID, SyncedStorage),

    ReadWorkers = case ReadBoth of
        true -> Workers;
        _ -> [W2]
    end,

    multi_provider_file_ops_test_base:verify_workers(ReadWorkers, fun(W) ->
        ?assertMatch({ok, ?TEST_DATA},
            begin
                SessId = ?config({session_id, {?USER, ?GET_DOMAIN(W)}}, Config),
                case lfm_proxy:open(W, SessId, {path, ?SPACE_TEST_FILE_PATH}, read) of
                    {ok, Handle} ->
                        try
                            lfm_proxy:read(W, Handle, 0, Size)
                        after
                            lfm_proxy:close(W, Handle)
                        end;
                    OpenError ->
                        OpenError
                end
            end, Attempts)
    end),

    %% Create file on storage
    Storage2 = get_supporting_storage(W2, ?SPACE_ID),
    SDHandle2 = sd_test_utils:new_handle(W2, ?SPACE_ID, StorageTestFilePath2, Storage2),
    ?assertEqual({ok, ?TEST_DATA}, sd_test_utils:read_file(W1, SDHandle, 0, ?TEST_DATA_SIZE)),
    ?assertEqual({ok, ?TEST_DATA}, sd_test_utils:read_file(W2, SDHandle2, 0, ?TEST_DATA_SIZE)),

    SessIdW1 = ?config({session_id, {?USER, ?GET_DOMAIN(W1)}}, Config),
    SessIdW2 = ?config({session_id, {?USER, ?GET_DOMAIN(W2)}}, Config),

    {ok, #file_attr{guid = GUID}} = ?assertMatch({ok, #file_attr{}},
        lfm_proxy:stat(W2, SessIdW2, {path, ?SPACE_TEST_FILE_PATH})),
    ?assertMatch(ok, lfm_proxy:unlink(W2, <<"0">>, {guid, GUID})),

    ?assertEqual({error, enoent}, sd_test_utils:read_file(W1, SDHandle, 0, ?TEST_DATA_SIZE), Attempts),
    ?assertEqual({error, enoent}, sd_test_utils:read_file(W2, SDHandle2, 0, ?TEST_DATA_SIZE), Attempts),

    storage_sync_test_base:enable_update(Config, ?SPACE_ID, SyncedStorage),

    {ok, FileGuid} = ?assertMatch({ok, _}, lfm_proxy:create(W2, SessIdW2, ?SPACE_TEST_FILE_PATH, 8#777)),
    {ok, FileHandle} = ?assertMatch({ok, _}, lfm_proxy:open(W2, SessIdW2, {guid, FileGuid}, write)),
    ?assertEqual({ok, byte_size(?TEST_DATA)}, lfm_proxy:write(W2, FileHandle, 0, ?TEST_DATA)),

    {ok, FileHandle2} = ?assertMatch({ok, _}, lfm_proxy:open(W1, SessIdW1, {guid, FileGuid}, read), ?ATTEMPTS),
    ?assertEqual({ok, ?TEST_DATA}, lfm_proxy:read(W1, FileHandle2, 0, byte_size(?TEST_DATA)), ?ATTEMPTS),
    ?assertEqual({ok, ?TEST_DATA}, sd_test_utils:read_file(W1, SDHandle, 0, ?TEST_DATA_SIZE), Attempts),
    ok = sd_test_utils:unlink(W1, SDHandle, Size),
    ?assertMatch({error, ?ENOENT}, lfm_proxy:open(W2, SessIdW2, {guid, FileGuid}, read), ?ATTEMPTS).

create_subfiles_and_delete_before_import_is_finished_test(Config, MountSpaceInRoot) ->
    [W1 | _] = ?config(op_worker_nodes, Config),
    SessId = ?config({session_id, {?USER, ?GET_DOMAIN(W1)}}, Config),
    StorageTestDirPath = storage_path(?SPACE_ID, ?TEST_DIR, MountSpaceInRoot),
    RDWRStorage = storage_sync_test_base:get_rdwr_storage(Config, W1),
    %% Create dir on storage
    SDHandle = sd_test_utils:new_handle(W1, ?SPACE_ID, StorageTestDirPath, RDWRStorage),
    ok = sd_test_utils:mkdir(W1, SDHandle, 8#775),
    SyncedStorage = get_synced_storage(Config, W1),
    enable_import(Config, ?SPACE_ID, SyncedStorage),

    assertImportTimes(W1, ?SPACE_ID),
    %% Check if dir was imported
    ?assertMatch({ok, #file_attr{}},
        lfm_proxy:stat(W1, SessId, {path, ?SPACE_TEST_DIR_PATH}), ?ATTEMPTS),

    ?assertMonitoring(W1, #{
        <<"scans">> => 1,
        <<"toProcess">> => 2,
        <<"imported">> => 1,
        <<"updated">> => 1,
        <<"deleted">> => 0,
        <<"failed">> => 0,
        <<"otherProcessed">> => 0,
        <<"importedSum">> => 1,
        <<"updatedSum">> => 1,
        <<"deletedSum">> => 0,
        <<"importedMinHist">> => 1,
        <<"importedHourHist">> => 1,
        <<"importedDayHist">> => 1,
        <<"updatedMinHist">> => 1,
        <<"updatedHourHist">> => 1,
        <<"updatedDayHist">> => 1,
        <<"deletedMinHist">> => 0,
        <<"deletedHourHist">> => 0,
        <<"deletedDayHist">> => 0
    }, ?SPACE_ID),

    %% Create nested tree structure
    DirStructure = [10, 10, 10],
    create_nested_directory_tree(W1, DirStructure, SDHandle),
    storage_sync_test_base:enable_update(Config, ?SPACE_ID, SyncedStorage),

    ?assertEqual(true, 10 =< rpc:call(W1, storage_sync_monitoring, get_unhandled_jobs_value,
        [?SPACE_ID, sd_test_utils:get_storage_id(W1, ?SPACE_ID)]), ?ATTEMPTS),

    ok = sd_test_utils:recursive_rm(W1, SDHandle),
    ?assertMatch({error, ?ENOENT}, sd_test_utils:ls(W1, SDHandle, 0, 100)),
    ?assertMatch({ok, []},
        lfm_proxy:ls(W1, SessId, {path, ?SPACE_PATH}, 0, 100), 5 * ?ATTEMPTS),
    disable_update(Config),
    assertUpdateTimes(W1, ?SPACE_ID).

create_file_in_dir_update_test(Config, MountSpaceInRoot) ->
    [W1, W2 | _] = ?config(op_worker_nodes, Config),
    RDWRStorage = storage_sync_test_base:get_rdwr_storage(Config, W1),
    SessId = ?config({session_id, {?USER, ?GET_DOMAIN(W1)}}, Config),
    SessId2 = ?config({session_id, {?USER, ?GET_DOMAIN(W2)}}, Config),
    StorageTestDirPath = storage_path(?SPACE_ID, ?TEST_DIR, MountSpaceInRoot),
    StorageTestDirPath2 = storage_path(?SPACE_ID, ?TEST_DIR2, MountSpaceInRoot),
    StorageTestFileinDirPath1 = storage_path(?SPACE_ID, filename:join([?TEST_DIR, ?TEST_FILE1]), MountSpaceInRoot),

    %% Create dirs on storage
    SDHandle = sd_test_utils:new_handle(W1, ?SPACE_ID, StorageTestDirPath, RDWRStorage),
    ok = sd_test_utils:mkdir(W1, SDHandle, 8#777),
    SDHandle2 = sd_test_utils:new_handle(W1, ?SPACE_ID, StorageTestDirPath2, RDWRStorage),
    ok = sd_test_utils:mkdir(W1, SDHandle2, 8#777),
    SyncedStorage = get_synced_storage(Config, W1),
    enable_import(Config, ?SPACE_ID, SyncedStorage),

    assertImportTimes(W1, ?SPACE_ID),

    %% Check if dirs were imported on W1
    ?assertMatch({ok, #file_attr{}},
        lfm_proxy:stat(W1, SessId, {path, ?SPACE_TEST_DIR_PATH}), ?ATTEMPTS),
    ?assertMatch({ok, #file_attr{}},
        lfm_proxy:stat(W1, SessId, {path, ?SPACE_TEST_DIR_PATH2}), ?ATTEMPTS),

    ?assertMonitoring(W1, #{
        <<"scans">> => 1,
        <<"toProcess">> => 3,
        <<"imported">> => 2,
        <<"updated">> => 1,
        <<"deleted">> => 0,
        <<"failed">> => 0,
        <<"otherProcessed">> => 0,
        <<"importedSum">> => 2,
        <<"updatedSum">> => 1,
        <<"deletedSum">> => 0,
        <<"importedMinHist">> => 2,
        <<"importedHourHist">> => 2,
        <<"importedDayHist">> => 2,
        <<"updatedMinHist">> => 1,
        <<"updatedHourHist">> => 1,
        <<"updatedDayHist">> => 1,
        <<"deletedMinHist">> => 0,
        <<"deletedHourHist">> => 0,
        <<"deletedDayHist">> => 0
    }, ?SPACE_ID),

    test_utils:mock_new(W1, storage_sync_hash, [passthrough]),
    test_utils:mock_new(W1, storage_sync_traverse, [passthrough]),
    FileInDirSDHandle = sd_test_utils:new_handle(W1, ?SPACE_ID, StorageTestFileinDirPath1, RDWRStorage),
    ok = sd_test_utils:create_file(W1, FileInDirSDHandle, 8#664),
    {ok, _} = sd_test_utils:write_file(W1, FileInDirSDHandle, 0, ?TEST_DATA),
    storage_sync_test_base:enable_update(Config, ?SPACE_ID, SyncedStorage),
    assertUpdateTimes(W1, ?SPACE_ID),
    disable_update(Config),

    %% Check if files were imported on W1
    ?assertMonitoring(W1, #{
        <<"scans">> => 2,
        <<"toProcess">> => 4,
        <<"imported">> => 1,
        <<"updated">> => 3,
        <<"deleted">> => 0,
        <<"failed">> => 0,
        <<"otherProcessed">> => 0,
        <<"importedSum">> => 3,
        <<"updatedSum">> => 4,
        <<"deletedSum">> => 0,
        <<"importedMinHist">> => 1,
        <<"importedHourHist">> => 3,
        <<"importedDayHist">> => 3,
        <<"updatedMinHist">> => 3,
        <<"updatedHourHist">> => 4,
        <<"updatedDayHist">> => 4,
        <<"deletedMinHist">> => 0,
        <<"deletedHourHist">> => 0,
        <<"deletedDayHist">> => 0
    }, ?SPACE_ID),

    ?assertMatch({ok, #file_attr{}},
        lfm_proxy:stat(W1, SessId, {path, ?SPACE_TEST_FILE_IN_DIR_PATH}), ?ATTEMPTS),
    History = rpc:call(W1, meck, history, [storage_sync_hash]),
    History2 = rpc:call(W1, meck, history, [storage_sync_traverse]),

    {ok, Handle5} = ?assertMatch({ok, _},
        lfm_proxy:open(W1, SessId, {path, ?SPACE_TEST_FILE_IN_DIR_PATH}, read)),
    ?assertMatch({ok, ?TEST_DATA},
        lfm_proxy:read(W1, Handle5, 0, byte_size(?TEST_DATA))),
    lfm_proxy:close(W1, Handle5),

    assert_num_results(History, ?assertHashChangedFun(?SPACE_PATH, ?SPACE_ID, true), 0),
    assert_num_results(History2, ?assertMtimeChangedFun(StorageTestDirPath2, ?SPACE_ID, true), 0),
    assert_num_results_gte(History2, ?assertMtimeChangedFun(StorageTestDirPath, ?SPACE_ID, true), 1),
    %% Check if file was imported on W2
    ?assertMatch({ok, #file_attr{}},
        lfm_proxy:stat(W2, SessId2, {path, ?SPACE_TEST_FILE_IN_DIR_PATH}), 5 * ?ATTEMPTS),
    {ok, Handle2} = ?assertMatch({ok, _},
        lfm_proxy:open(W2, SessId2, {path, ?SPACE_TEST_FILE_IN_DIR_PATH}, read)),
    ?assertMatch({ok, ?TEST_DATA},
        lfm_proxy:read(W2, Handle2, 0, byte_size(?TEST_DATA)), ?ATTEMPTS).


create_file_in_dir_exceed_batch_update_test(Config, MountSpaceInRoot) ->
    % in this test storage_sync_dir_batch_size is set in init_per_testcase to 2
    [W1, W2 | _] = ?config(op_worker_nodes, Config),
    SessId = ?config({session_id, {?USER, ?GET_DOMAIN(W1)}}, Config),
    SessId2 = ?config({session_id, {?USER, ?GET_DOMAIN(W2)}}, Config),
    RDWRStorage = storage_sync_test_base:get_rdwr_storage(Config, W1),

    StorageTestDirPath = storage_path(?SPACE_ID, ?TEST_DIR, MountSpaceInRoot),
    StorageTestDirPath2 = storage_path(?SPACE_ID, ?TEST_DIR2, MountSpaceInRoot),
    StorageTestFilePath1 = storage_path(?SPACE_ID, ?TEST_FILE1, MountSpaceInRoot),
    StorageTestFilePath2 = storage_path(?SPACE_ID, ?TEST_FILE2, MountSpaceInRoot),
    StorageTestFilePath3 = storage_path(?SPACE_ID, ?TEST_FILE3, MountSpaceInRoot),
    StorageTestFilePath4 = storage_path(?SPACE_ID, ?TEST_FILE4, MountSpaceInRoot),
    StorageTestFileinDirPath1 = storage_path(?SPACE_ID, filename:join([?TEST_DIR, ?TEST_FILE1]), MountSpaceInRoot),

    DirSDHandle = sd_test_utils:new_handle(W1, ?SPACE_ID, StorageTestDirPath, RDWRStorage),
    DirSDHandle2 = sd_test_utils:new_handle(W1, ?SPACE_ID, StorageTestDirPath2, RDWRStorage),
    FileSDHandle = sd_test_utils:new_handle(W1, ?SPACE_ID, StorageTestFilePath1, RDWRStorage),
    FileSDHandle2 = sd_test_utils:new_handle(W1, ?SPACE_ID, StorageTestFilePath2, RDWRStorage),
    FileSDHandle3 = sd_test_utils:new_handle(W1, ?SPACE_ID, StorageTestFilePath3, RDWRStorage),
    FileSDHandle4 = sd_test_utils:new_handle(W1, ?SPACE_ID, StorageTestFilePath4, RDWRStorage),
    FileInDirSDHandle = sd_test_utils:new_handle(W1, ?SPACE_ID, StorageTestFileinDirPath1, RDWRStorage),

    %% Create dirs on storage
    ok = sd_test_utils:mkdir(W1, DirSDHandle, 8#777),
    ok = sd_test_utils:mkdir(W1, DirSDHandle2, 8#777),

    %% Create files on storage
    ok = sd_test_utils:create_file(W1, FileSDHandle, 8#664),
    ok = sd_test_utils:create_file(W1, FileSDHandle2, 8#664),
    ok = sd_test_utils:create_file(W1, FileSDHandle3, 8#664),
    ok = sd_test_utils:create_file(W1, FileSDHandle4, 8#664),
    {ok, _} = sd_test_utils:write_file(W1, FileSDHandle, 0, ?TEST_DATA),
    {ok, _} = sd_test_utils:write_file(W1, FileSDHandle2, 0, ?TEST_DATA),
    {ok, _} = sd_test_utils:write_file(W1, FileSDHandle3, 0, ?TEST_DATA),
    {ok, _} = sd_test_utils:write_file(W1, FileSDHandle4, 0, ?TEST_DATA),
    SyncedStorage = get_synced_storage(Config, W1),

    timer:sleep(timer:seconds(1)),

    enable_import(Config, ?SPACE_ID, SyncedStorage),
    assertImportTimes(W1, ?SPACE_ID),

    %% Check if files were imported on W1
    ?assertMatch({ok, #file_attr{}},
        lfm_proxy:stat(W1, SessId, {path, ?SPACE_TEST_DIR_PATH}), ?ATTEMPTS),
    ?assertMatch({ok, #file_attr{}},
        lfm_proxy:stat(W1, SessId, {path, ?SPACE_TEST_DIR_PATH2}), ?ATTEMPTS),
    ?assertMatch({ok, #file_attr{}},
        lfm_proxy:stat(W1, SessId, {path, ?SPACE_TEST_FILE_PATH})),
    ?assertMatch({ok, #file_attr{}},
        lfm_proxy:stat(W1, SessId, {path, ?SPACE_TEST_FILE_PATH2})),
    ?assertMatch({ok, #file_attr{}},
        lfm_proxy:stat(W1, SessId, {path, ?SPACE_TEST_FILE_PATH3})),
    ?assertMatch({ok, #file_attr{}},
        lfm_proxy:stat(W1, SessId, {path, ?SPACE_TEST_FILE_PATH4})),

    ?assertMonitoring(W1, #{
        <<"scans">> => 1,
        <<"toProcess">> => 10,
        <<"imported">> => 6,
        <<"updated">> => 1,
        <<"deleted">> => 0,
        <<"failed">> => 0,
        <<"otherProcessed">> => 3,
        <<"importedSum">> => 6,
        <<"updatedSum">> => 1,
        <<"deletedSum">> => 0,
        <<"importedMinHist">> => 6,
        <<"importedHourHist">> => 6,
        <<"importedDayHist">> => 6,
        <<"updatedMinHist">> => 1,
        <<"updatedHourHist">> => 1,
        <<"updatedDayHist">> => 1,
        <<"deletedMinHist">> => 0,
        <<"deletedHourHist">> => 0,
        <<"deletedDayHist">> => 0
    }, ?SPACE_ID),

    timer:sleep(timer:seconds(1)),
    test_utils:mock_new(W1, storage_sync_hash, [passthrough]),
    test_utils:mock_new(W1, storage_sync_traverse, [passthrough]),
    ok = sd_test_utils:create_file(W1, FileInDirSDHandle, 8#664),
    {ok, _} = sd_test_utils:write_file(W1, FileInDirSDHandle, 0, ?TEST_DATA),
    enable_update(Config, ?SPACE_ID, SyncedStorage),
    assertUpdateTimes(W1, ?SPACE_ID),
    disable_update(Config),

    ?assertMonitoring(W1, #{
        <<"scans">> => 2,
        <<"toProcess">> => 7,
        <<"imported">> => 1,
        <<"updated">> => 3,
        <<"deleted">> => 0,
        <<"failed">> => 0,
        <<"otherProcessed">> => 3,
        <<"importedSum">> => 7,
        <<"updatedSum">> => 4,
        <<"deletedSum">> => 0,
        <<"importedMinHist">> => 1,
        <<"importedHourHist">> => 7,
        <<"importedDayHist">> => 7,
        <<"updatedMinHist">> => 3,
        <<"updatedHourHist">> => 4,
        <<"updatedDayHist">> => 4,
        <<"deletedMinHist">> => 0,
        <<"deletedHourHist">> => 0,
        <<"deletedDayHist">> => 0
    }, ?SPACE_ID),

    %% Check if files were imported on W1
    ?assertMatch({ok, #file_attr{}},
        lfm_proxy:stat(W1, SessId, {path, ?SPACE_TEST_FILE_IN_DIR_PATH}), ?ATTEMPTS),

    History = rpc:call(W1, meck, history, [storage_sync_hash]),
    History2 = rpc:call(W1, meck, history, [storage_sync_traverse]),

    {ok, Handle5} = ?assertMatch({ok, _},
        lfm_proxy:open(W1, SessId, {path, ?SPACE_TEST_FILE_IN_DIR_PATH}, read)),
    ?assertMatch({ok, ?TEST_DATA},
        lfm_proxy:read(W1, Handle5, 0, byte_size(?TEST_DATA))),
    lfm_proxy:close(W1, Handle5),

    assert_num_results(History, ?assertHashChangedFun(StorageTestDirPath2, ?SPACE_ID, true), 0),
    assert_num_results(History2, ?assertMtimeChangedFun(StorageTestDirPath2, ?SPACE_ID, true), 0),
    assert_num_results_gte(History2, ?assertMtimeChangedFun(StorageTestDirPath, ?SPACE_ID, true), 1),

    %% Check if file was imported on W2
    ?assertMatch({ok, #file_attr{}},
        lfm_proxy:stat(W2, SessId2, {path, ?SPACE_TEST_FILE_IN_DIR_PATH}), 5 * ?ATTEMPTS),
    {ok, Handle2} = ?assertMatch({ok, _},
        lfm_proxy:open(W2, SessId2, {path, ?SPACE_TEST_FILE_IN_DIR_PATH}, read)),
    ?assertMatch({ok, ?TEST_DATA},
        lfm_proxy:read(W2, Handle2, 0, byte_size(?TEST_DATA)), ?ATTEMPTS).

delete_empty_directory_update_test(Config, MountSpaceInRoot) ->
    [W1, _] = ?config(op_worker_nodes, Config),
    SessId = ?config({session_id, {?USER, ?GET_DOMAIN(W1)}}, Config),
    StorageTestDirPath = storage_path(?SPACE_ID, ?TEST_DIR, MountSpaceInRoot),
    %% Create dir on storage
    RDWRStorage = storage_sync_test_base:get_rdwr_storage(Config, W1),
    SDHandle = sd_test_utils:new_handle(W1, ?SPACE_ID, StorageTestDirPath, RDWRStorage),
    ok = sd_test_utils:mkdir(W1, SDHandle, 8#777),
    SyncedStorage = get_synced_storage(Config, W1),
    enable_import(Config, ?SPACE_ID, SyncedStorage),
    %% Check if dir was imported
    ?assertMatch({ok, #file_attr{}},
        lfm_proxy:stat(W1, SessId, {path, ?SPACE_TEST_DIR_PATH}), ?ATTEMPTS),
    %% Delete dir on storage
    enable_update(Config, ?SPACE_ID, SyncedStorage),
    ok = sd_test_utils:rmdir(W1, SDHandle),
    assertUpdateTimes(W1, ?SPACE_ID),
    disable_update(Config),

    ?assertMonitoring(W1, #{
        <<"scans">> => 2,
        <<"toProcess">> => 3,
        <<"imported">> => 0,
        <<"updated">> => 1,
        <<"deleted">> => 1,
        <<"failed">> => 0,
        <<"otherProcessed">> => 1,
        <<"importedSum">> => 1,
        <<"updatedSum">> => 2,
        <<"deletedSum">> => 1,
        <<"importedMinHist">> => 1,
        <<"importedHourHist">> => 1,
        <<"importedDayHist">> => 1,
        <<"updatedMinHist">> => 1,
        <<"updatedHourHist">> => 2,
        <<"updatedDayHist">> => 2,
        <<"deletedMinHist">> => 1,
        <<"deletedHourHist">> => 1,
        <<"deletedDayHist">> => 1
    }, ?SPACE_ID),

    %% Check if dir was deleted in space
    ?assertMatch({error, ?ENOENT},
        lfm_proxy:stat(W1, SessId, {path, ?SPACE_TEST_DIR_PATH}), ?ATTEMPTS).

delete_non_empty_directory_update_test(Config, MountSpaceInRoot) ->
    [W1, _] = ?config(op_worker_nodes, Config),
    SessId = ?config({session_id, {?USER, ?GET_DOMAIN(W1)}}, Config),
    StorageTestDirPath = storage_path(?SPACE_ID, ?TEST_DIR, MountSpaceInRoot),
    StorageTestFileinDirPath1 = storage_path(?SPACE_ID, filename:join([?TEST_DIR, ?TEST_FILE1]), MountSpaceInRoot),
    RDWRStorage = storage_sync_test_base:get_rdwr_storage(Config, W1),
    %% Create dir on storage
    SDHandle = sd_test_utils:new_handle(W1, ?SPACE_ID, StorageTestDirPath, RDWRStorage),
    ok = sd_test_utils:mkdir(W1, SDHandle, 8#777),
    FileInDirSDHandle = sd_test_utils:new_handle(W1, ?SPACE_ID, StorageTestFileinDirPath1, RDWRStorage),
    ok = sd_test_utils:create_file(W1, FileInDirSDHandle, 8#664),
    {ok, _} = sd_test_utils:write_file(W1, FileInDirSDHandle, 0, ?TEST_DATA),
    SyncedStorage = get_synced_storage(Config, W1),
    enable_import(Config, ?SPACE_ID, SyncedStorage),
    %% Check if dir was imported
    ?assertMatch({ok, #file_attr{}},
        lfm_proxy:stat(W1, SessId, {path, ?SPACE_TEST_DIR_PATH}), ?ATTEMPTS),
    ?assertMatch({ok, #file_attr{}},
        lfm_proxy:stat(W1, SessId, {path, ?SPACE_TEST_FILE_IN_DIR_PATH}), ?ATTEMPTS),
    {ok, Handle5} = ?assertMatch({ok, _},
        lfm_proxy:open(W1, SessId, {path, ?SPACE_TEST_FILE_IN_DIR_PATH}, read)),
    ?assertMatch({ok, ?TEST_DATA},
        lfm_proxy:read(W1, Handle5, 0, byte_size(?TEST_DATA))),
    lfm_proxy:close(W1, Handle5),

    enable_update(Config, ?SPACE_ID, SyncedStorage),
    %% Delete dir on storage
    ok = sd_test_utils:recursive_rm(W1, SDHandle),
    assertUpdateTimes(W1, ?SPACE_ID),
    disable_update(Config),

    ?assertMonitoring(W1, #{
        <<"scans">> => 2,
        <<"toProcess">> => 4,
        <<"imported">> => 0,
        <<"updated">> => 1,
        <<"deleted">> => 2,
        <<"failed">> => 0,
        <<"otherProcessed">> => 1,
        <<"importedSum">> => 2,
        <<"updatedSum">> => 2,
        <<"deletedSum">> => 2,
        <<"importedMinHist">> => 2,
        <<"importedHourHist">> => 2,
        <<"importedDayHist">> => 2,
        <<"updatedMinHist">> => 1,
        <<"updatedHourHist">> => 2,
        <<"updatedDayHist">> => 2,
        <<"deletedMinHist">> => 2,
        <<"deletedHourHist">> => 2,
        <<"deletedDayHist">> => 2
    }, ?SPACE_ID),

    %% Check if dir was deleted in space
    ?assertMatch({error, ?ENOENT},
        lfm_proxy:stat(W1, SessId, {path, ?SPACE_TEST_DIR_PATH}), ?ATTEMPTS).

sync_works_properly_after_delete_test(Config, MountSpaceInRoot) ->
    [W1, _] = ?config(op_worker_nodes, Config),
    SessId = ?config({session_id, {?USER, ?GET_DOMAIN(W1)}}, Config),
    RDWRStorage = storage_sync_test_base:get_rdwr_storage(Config, W1),
    StorageTestDirPath = storage_path(?SPACE_ID, ?TEST_DIR, MountSpaceInRoot),
    StorageTestDirPath2 = storage_path(?SPACE_ID, ?TEST_DIR2, MountSpaceInRoot),
    StorageTestFileinDirPath1 =
        storage_path(?SPACE_ID, filename:join([?TEST_DIR, ?TEST_FILE1]), MountSpaceInRoot),
    StorageTestFileinDirPath2 =
        storage_path(?SPACE_ID, filename:join([?TEST_DIR2, ?TEST_FILE2]), MountSpaceInRoot),

    %% Create dir on storage
    SDHandle = sd_test_utils:new_handle(W1, ?SPACE_ID, StorageTestDirPath, RDWRStorage),
    ok = sd_test_utils:mkdir(W1, SDHandle, 8#777),
    FileInDirSDHandle = sd_test_utils:new_handle(W1, ?SPACE_ID, StorageTestFileinDirPath1, RDWRStorage),
    ok = sd_test_utils:create_file(W1, FileInDirSDHandle, 8#664),
    {ok, _} = sd_test_utils:write_file(W1, FileInDirSDHandle, 0, ?TEST_DATA),
    SyncedStorage = get_synced_storage(Config, W1),
    enable_import(Config, ?SPACE_ID, SyncedStorage),
    assertImportTimes(W1, ?SPACE_ID, ?ATTEMPTS),

    ?assertMonitoring(W1, #{
        <<"scans">> => 1,
        <<"toProcess">> => 3,
        <<"imported">> => 2,
        <<"updated">> => 1,
        <<"deleted">> => 0,
        <<"failed">> => 0,
        <<"otherProcessed">> => 0,
        <<"importedSum">> => 2,
        <<"updatedSum">> => 1,
        <<"deletedSum">> => 0,
        <<"importedMinHist">> => 2,
        <<"importedHourHist">> => 2,
        <<"importedDayHist">> => 2,
        <<"updatedMinHist">> => 1,
        <<"updatedHourHist">> => 1,
        <<"updatedDayHist">> => 1,
        <<"deletedMinHist">> => 0,
        <<"deletedHourHist">> => 0,
        <<"deletedDayHist">> => 0
    }, ?SPACE_ID),

    %% Check if dir was imported
    ?assertMatch({ok, #file_attr{}},
        lfm_proxy:stat(W1, SessId, {path, ?SPACE_TEST_DIR_PATH}), ?ATTEMPTS),
    ?assertMatch({ok, #file_attr{}},
        lfm_proxy:stat(W1, SessId, {path, ?SPACE_TEST_FILE_IN_DIR_PATH}), ?ATTEMPTS),
    {ok, Handle5} = ?assertMatch({ok, _},
        lfm_proxy:open(W1, SessId, {path, ?SPACE_TEST_FILE_IN_DIR_PATH}, read)),
    ?assertMatch({ok, ?TEST_DATA},
        lfm_proxy:read(W1, Handle5, 0, byte_size(?TEST_DATA))),
    lfm_proxy:close(W1, Handle5),

    % ensure that mtime will be changed
    timer:sleep(timer:seconds(1)),

    %% Delete dir on storage
    ok = sd_test_utils:recursive_rm(W1, SDHandle),

    storage_sync_test_base:enable_update(Config, ?SPACE_ID, SyncedStorage),
    assertUpdateTimes(W1, ?SPACE_ID),

    %% Check if dir was deleted in space
    ?assertMatch({error, ?ENOENT},
        lfm_proxy:stat(W1, SessId, {path, ?SPACE_TEST_DIR_PATH}), ?ATTEMPTS),

    ?assertMonitoring(W1, #{
        <<"scans">> => 2,
        <<"toProcess">> => 4,
        <<"imported">> => 0,
        <<"updated">> => 1,
        <<"deleted">> => 2,
        <<"failed">> => 0,
        <<"otherProcessed">> => 1,
        <<"importedSum">> => 2,
        <<"updatedSum">> => 2,
        <<"deletedSum">> => 2,
        <<"importedMinHist">> => 2,
        <<"importedHourHist">> => 2,
        <<"importedDayHist">> => 2,
        <<"updatedMinHist">> => 1,
        <<"updatedHourHist">> => 2,
        <<"updatedDayHist">> => 2,
        <<"deletedMinHist">> => 2,
        <<"deletedHourHist">> => 2,
        <<"deletedDayHist">> => 2
    }, ?SPACE_ID),

    % ensure that mtime will be changed
    timer:sleep(timer:seconds(1)),
    SDHandle2 = sd_test_utils:new_handle(W1, ?SPACE_ID, StorageTestDirPath2, RDWRStorage),
    ok = sd_test_utils:mkdir(W1, SDHandle2, 8#777),
    FileInDirSDHandle2 = sd_test_utils:new_handle(W1, ?SPACE_ID, StorageTestFileinDirPath2, RDWRStorage),
    ok = sd_test_utils:create_file(W1, FileInDirSDHandle2, 8#664),
    {ok, _} = sd_test_utils:write_file(W1, FileInDirSDHandle2, 0, ?TEST_DATA),

    SpaceTestFileInDirPath = ?SPACE_TEST_FILE_IN_DIR_PATH(?TEST_DIR2, ?TEST_FILE2),

    ?assertMonitoring(W1, #{
        <<"scans">> => 3,
        <<"toProcess">> => 5,
        <<"imported">> => 2,
        <<"updated">> => 1,
        <<"deleted">> => 0,
        <<"failed">> => 0,
        <<"otherProcessed">> => 2,
        <<"importedSum">> => 4,
        <<"updatedSum">> => 3,
        <<"deletedSum">> => 2,
        <<"importedMinHist">> => 2,
        <<"importedHourHist">> => 4,
        <<"importedDayHist">> => 4,
        <<"updatedMinHist">> => 1,
        <<"updatedHourHist">> => 3,
        <<"updatedDayHist">> => 3,
        <<"deletedMinHist">> => 2,
        <<"deletedHourHist">> => 2,
        <<"deletedDayHist">> => 2
    }, ?SPACE_ID, ?ATTEMPTS),

    ?assertMatch({ok, #file_attr{}},
        lfm_proxy:stat(W1, SessId, {path, ?SPACE_TEST_DIR_PATH2}), ?ATTEMPTS),
    ?assertMatch({ok, #file_attr{}},
        lfm_proxy:stat(W1, SessId, {path, SpaceTestFileInDirPath}), ?ATTEMPTS),
    {ok, Handle6} = ?assertMatch({ok, _},
        lfm_proxy:open(W1, SessId, {path, SpaceTestFileInDirPath}, read)),
    ?assertMatch({ok, ?TEST_DATA},
        lfm_proxy:read(W1, Handle6, 0, byte_size(?TEST_DATA))),
    lfm_proxy:close(W1, Handle6),
    assertUpdateTimes(W1, ?SPACE_ID).

delete_and_update_files_simultaneously_update_test(Config, MountSpaceInRoot) ->
    [W1, _] = ?config(op_worker_nodes, Config),
    SessId = ?config({session_id, {?USER, ?GET_DOMAIN(W1)}}, Config),
    StorageTestDirPath = storage_path(?SPACE_ID, ?TEST_DIR, MountSpaceInRoot),
    StorageTestFileinDirPath1 = storage_path(?SPACE_ID, filename:join([?TEST_DIR, ?TEST_FILE1]), MountSpaceInRoot),
    StorageTestFileinDirPath2 = storage_path(?SPACE_ID, filename:join([?TEST_DIR, ?TEST_FILE2]), MountSpaceInRoot),
    NewMode = 8#600,
    RDWRStorage = storage_sync_test_base:get_rdwr_storage(Config, W1),

    %% Create dir on storage
    SDHandle = sd_test_utils:new_handle(W1, ?SPACE_ID, StorageTestDirPath, RDWRStorage),
    ok = sd_test_utils:mkdir(W1, SDHandle, 8#777),
    FileInDirSDHandle = sd_test_utils:new_handle(W1, ?SPACE_ID, StorageTestFileinDirPath1, RDWRStorage),
    ok = sd_test_utils:create_file(W1, FileInDirSDHandle, 8#664),
    {ok, _} = sd_test_utils:write_file(W1, FileInDirSDHandle, 0, ?TEST_DATA),
    FileInDirSDHandle2 = sd_test_utils:new_handle(W1, ?SPACE_ID, StorageTestFileinDirPath2, RDWRStorage),
    ok = sd_test_utils:create_file(W1, FileInDirSDHandle2, 8#664),
    {ok, _} = sd_test_utils:write_file(W1, FileInDirSDHandle2, 0, ?TEST_DATA),
    SyncedStorage = get_synced_storage(Config, W1),
    enable_import(Config, ?SPACE_ID, SyncedStorage),
    assertImportTimes(W1, ?SPACE_ID),
    %% Check if dir was imported
    ?assertMatch({ok, #file_attr{}},
        lfm_proxy:stat(W1, SessId, {path, ?SPACE_TEST_DIR_PATH}), ?ATTEMPTS),
    ?assertMatch({ok, #file_attr{}},
        lfm_proxy:stat(W1, SessId, {path, ?SPACE_TEST_FILE_IN_DIR_PATH}), ?ATTEMPTS),
    {ok, Handle5} = ?assertMatch({ok, _},
        lfm_proxy:open(W1, SessId, {path, ?SPACE_TEST_FILE_IN_DIR_PATH}, read)),
    ?assertMatch({ok, ?TEST_DATA},
        lfm_proxy:read(W1, Handle5, 0, byte_size(?TEST_DATA))),
    ?assertMatch({ok, #file_attr{}},
        lfm_proxy:stat(W1, SessId, {path, ?SPACE_TEST_FILE_IN_DIR_PATH2}), ?ATTEMPTS),
    {ok, Handle6} = ?assertMatch({ok, _},
        lfm_proxy:open(W1, SessId, {path, ?SPACE_TEST_FILE_IN_DIR_PATH2}, read)),
    ?assertMatch({ok, ?TEST_DATA},
        lfm_proxy:read(W1, Handle6, 0, byte_size(?TEST_DATA))),

    ?assertMonitoring(W1, #{
        <<"scans">> => 1,
        <<"toProcess">> => 4,
        <<"imported">> => 3,
        <<"updated">> => 1,
        <<"deleted">> => 0,
        <<"failed">> => 0,
        <<"otherProcessed">> => 0,
        <<"importedSum">> => 3,
        <<"updatedSum">> => 1,
        <<"deletedSum">> => 0,
        <<"importedMinHist">> => 3,
        <<"importedHourHist">> => 3,
        <<"importedDayHist">> => 3,
        <<"updatedMinHist">> => 1,
        <<"updatedHourHist">> => 1,
        <<"updatedDayHist">> => 1,
        <<"deletedMinHist">> => 0,
        <<"deletedHourHist">> => 0,
        <<"deletedDayHist">> => 0
    }, ?SPACE_ID),

    %% Delete file on storage
    sd_test_utils:unlink(W1, FileInDirSDHandle, ?TEST_DATA_SIZE),
    sd_test_utils:chmod(W1, FileInDirSDHandle2, NewMode),

    storage_sync_test_base:enable_update(Config, ?SPACE_ID, SyncedStorage),
    assertUpdateTimes(W1, ?SPACE_ID),
    disable_update(Config),

    ?assertMonitoring(W1, #{
        <<"scans">> => 2,
        <<"toProcess">> => 5,
        <<"imported">> => 0,
        <<"deleted">> => 1,
        <<"updated">> => 3,
        <<"otherProcessed">> => 1,
        <<"failed">> => 0,
        <<"importedSum">> => 3,
        <<"deletedSum">> => 1,
        <<"importedMinHist">> => 3,
        <<"importedHourHist">> => 3,
        <<"importedDayHist">> => 3,
        <<"deletedMinHist">> => 1,
        <<"deletedHourHist">> => 1,
        <<"deletedDayHist">> => 1
    }, ?SPACE_ID),

    %% Check if File1 was deleted in and if File2 was updated
    ?assertMatch({ok, #file_attr{}},
        lfm_proxy:stat(W1, SessId, {path, ?SPACE_TEST_DIR_PATH}), ?ATTEMPTS),
    ?assertMatch({error, ?ENOENT},
        lfm_proxy:stat(W1, SessId, {path, ?SPACE_TEST_FILE_IN_DIR_PATH}), ?ATTEMPTS),

    ?assertMatch({ok, #file_attr{mode = NewMode}},
        lfm_proxy:stat(W1, SessId, {path, ?SPACE_TEST_FILE_IN_DIR_PATH2}), ?ATTEMPTS).

delete_file_update_test(Config, MountSpaceInRoot) ->
    [W1, _] = ?config(op_worker_nodes, Config),
    SessId = ?config({session_id, {?USER, ?GET_DOMAIN(W1)}}, Config),
    StorageTestFilePath = storage_path(?SPACE_ID, ?TEST_FILE1, MountSpaceInRoot),
    RDWRStorage = storage_sync_test_base:get_rdwr_storage(Config, W1),
    %% Create file on storage
    SDHandle = sd_test_utils:new_handle(W1, ?SPACE_ID, StorageTestFilePath, RDWRStorage),
    ok = sd_test_utils:create_file(W1, SDHandle, 8#664),
    {ok, _} = sd_test_utils:write_file(W1, SDHandle, 0, ?TEST_DATA),
    SyncedStorage = get_synced_storage(Config, W1),
    enable_import(Config, ?SPACE_ID, SyncedStorage),
    %% Check if file was imported
    {ok, #file_attr{guid = FileGuid}} = ?assertMatch({ok, #file_attr{}},
        lfm_proxy:stat(W1, SessId, {path, ?SPACE_TEST_FILE_PATH}), ?ATTEMPTS),
    {ok, Handle1} =
        ?assertMatch({ok, _}, lfm_proxy:open(W1, SessId, {path, ?SPACE_TEST_FILE_PATH}, read)),
    ?assertMatch({ok, ?TEST_DATA},
        lfm_proxy:read(W1, Handle1, 0, byte_size(?TEST_DATA))),
    lfm_proxy:close(W1, Handle1),

    FileUuid = file_id:guid_to_uuid(FileGuid),
    Xattr = #xattr{name = <<"xattr_name">>, value = <<"xattr_value">>},
    ok = lfm_proxy:set_xattr(W1, ?ROOT_SESS_ID, {guid, FileGuid}, Xattr),

    %% Delete file on storage
    ok = sd_test_utils:unlink(W1, SDHandle, ?TEST_DATA_SIZE),
    enable_update(Config, ?SPACE_ID, SyncedStorage),
    assertUpdateTimes(W1, ?SPACE_ID),
    disable_update(Config),

%%    ct:pal("SLEEP"),
%%    ct:timetrap({hours, 10}),
%%    ct:sleep({hours, 10}),

    ?assertMonitoring(W1, #{
        <<"scans">> => 2,
        <<"toProcess">> => 3,
        <<"imported">> => 0,
        <<"updated">> => 1,
        <<"deleted">> => 1,
        <<"failed">> => 0,
        <<"otherProcessed">> => 1,
        <<"importedSum">> => 1,
        <<"updatedSum">> => 2,
        <<"deletedSum">> => 1,
        <<"importedMinHist">> => 1,
        <<"importedHourHist">> => 1,
        <<"importedDayHist">> => 1,
        <<"updatedMinHist">> => 1,
        <<"updatedHourHist">> => 2,
        <<"updatedDayHist">> => 2,
        <<"deletedMinHist">> => 1,
        <<"deletedHourHist">> => 1,
        <<"deletedDayHist">> => 1
    }, ?SPACE_ID),

    %% Check if file was deleted from the space
    ?assertMatch({error, ?ENOENT},
        lfm_proxy:stat(W1, SessId, {path, ?SPACE_TEST_FILE_PATH}), ?ATTEMPTS),

    ?assertMatch({error, ?ENOENT}, lfm_proxy:get_xattr(W1, SessId, {path, ?SPACE_TEST_FILE_PATH}, <<"xattr_name">>)),
    ?assertMatch({error, ?ENOENT}, lfm_proxy:get_xattr(W1, SessId, {guid, FileGuid}, <<"xattr_name">>)),
    ?assertMatch({error, not_found}, rpc:call(W1, custom_metadata, get, [FileUuid])).

delete_many_subfiles_test(Config, MountSpaceInRoot) ->
    [W1 | _] = ?config(op_worker_nodes, Config),
    SessId = ?config({session_id, {?USER, ?GET_DOMAIN(W1)}}, Config),
    RDWRStorage = storage_sync_test_base:get_rdwr_storage(Config, W1),
    %% Create dirs and files on storage
    RootPath = storage_path(?SPACE_ID, ?TEST_DIR, MountSpaceInRoot),
    SDHandle = sd_test_utils:new_handle(W1, ?SPACE_ID, RootPath, RDWRStorage),
    ok = sd_test_utils:mkdir(W1, SDHandle, 8#777),
    DirStructure = [10, 10, 10],
    create_nested_directory_tree(W1, DirStructure, SDHandle),
    SyncedStorage = get_synced_storage(Config, W1),
    enable_import(Config, ?SPACE_ID, SyncedStorage),
    Files = generate_nested_directory_tree_file_paths(DirStructure, ?SPACE_TEST_DIR_PATH),

    Timeout = 600,
    parallel_assert(?MODULE, verify_file, [W1, SessId, Timeout], Files, Timeout),
    assertImportTimes(W1, ?SPACE_ID, Timeout),

    ?assertMonitoring(W1, #{
        <<"scans">> => 1,
        <<"toProcess">> => 1112,
        <<"imported">> => 1111,
        <<"updated">> => 1,
        <<"deleted">> => 0,
        <<"failed">> => 0,
        <<"otherProcessed">> => 0,
        <<"importedSum">> => 1111,
        <<"updatedSum">> => 1,
        <<"deletedSum">> => 0,
        <<"importedHourHist">> => 1111,
        <<"importedDayHist">> => 1111,
        <<"updatedMinHist">> => 1,
        <<"updatedHourHist">> => 1,
        <<"updatedDayHist">> => 1,
        <<"deletedMinHist">> => 0,
        <<"deletedHourHist">> => 0,
        <<"deletedDayHist">> => 0
    }, ?SPACE_ID),

    ok = sd_test_utils:recursive_rm(W1, SDHandle),
    storage_sync_test_base:enable_update(Config, ?SPACE_ID, SyncedStorage),
    assertUpdateTimes(W1, ?SPACE_ID, Timeout),
    parallel_assert(?MODULE, verify_file_deleted, [W1, SessId, Timeout], [?SPACE_TEST_DIR_PATH | Files], Timeout),

    ?assertMonitoring(W1, #{
        <<"scans">> => 2,
        <<"toProcess">> => 1113,
        <<"imported">> => 0,
        <<"updated">> => 1,
        <<"deleted">> => 1111,
        <<"failed">> => 0,
        <<"otherProcessed">> => 1,
        <<"importedSum">> => 1111,
        <<"updatedSum">> => 2,
        <<"deletedSum">> => 1111,
        <<"importedDayHist">> => 1111,
        <<"updatedMinHist">> => 1,
        <<"updatedHourHist">> => 2,
        <<"updatedDayHist">> => 2,
        <<"deletedHourHist">> => 1111,
        <<"deletedDayHist">> => 1111
    }, ?SPACE_ID).

append_file_update_test(Config, MountSpaceInRoot) ->
    [W1, W2 | _] = ?config(op_worker_nodes, Config),
    SessId = ?config({session_id, {?USER, ?GET_DOMAIN(W1)}}, Config),
    SessId2 = ?config({session_id, {?USER, ?GET_DOMAIN(W2)}}, Config),
    StorageTestFilePath = storage_path(?SPACE_ID, ?TEST_FILE1, MountSpaceInRoot),
    RDWRStorage = storage_sync_test_base:get_rdwr_storage(Config, W1),
    %% Create file on storage
    SDHandle = sd_test_utils:new_handle(W1, ?SPACE_ID, StorageTestFilePath, RDWRStorage),
    ok = sd_test_utils:create_file(W1, SDHandle, 8#664),
    {ok, _} = sd_test_utils:write_file(W1, SDHandle, 0, ?TEST_DATA),
    SyncedStorage = get_synced_storage(Config, W1),
    enable_import(Config, ?SPACE_ID, SyncedStorage),
    assertImportTimes(W1, ?SPACE_ID),

    %% Check if file was imported
    ?assertMatch({ok, #file_attr{}},
        lfm_proxy:stat(W1, SessId, {path, ?SPACE_TEST_FILE_PATH}), ?ATTEMPTS),
    {ok, Handle1} = ?assertMatch({ok, _},
        lfm_proxy:open(W1, SessId, {path, ?SPACE_TEST_FILE_PATH}, read)),
    ?assertMatch({ok, ?TEST_DATA},
        lfm_proxy:read(W1, Handle1, 0, byte_size(?TEST_DATA))),
    lfm_proxy:close(W1, Handle1),

    %% Check if file is visible on 2nd provider
    ?assertMatch({ok, #file_attr{}},
        lfm_proxy:stat(W2, SessId2, {path, ?SPACE_TEST_FILE_PATH}), ?ATTEMPTS),
    {ok, Handle2} = ?assertMatch({ok, _},
        lfm_proxy:open(W2, SessId2, {path, ?SPACE_TEST_FILE_PATH}, read), ?ATTEMPTS),
    ?assertMatch({ok, ?TEST_DATA},
        lfm_proxy:read(W2, Handle2, 0, byte_size(?TEST_DATA)), ?ATTEMPTS),
    lfm_proxy:close(W2, Handle2),

    ?assertMonitoring(W1, #{
        <<"scans">> => 1,
        <<"toProcess">> => 2,
        <<"imported">> => 1,
        <<"updated">> => 1,
        <<"deleted">> => 0,
        <<"failed">> => 0,
        <<"otherProcessed">> => 0,
        <<"importedSum">> => 1,
        <<"updatedSum">> => 1,
        <<"deletedSum">> => 0,
        <<"importedMinHist">> => 1,
        <<"importedHourHist">> => 1,
        <<"importedDayHist">> => 1,
        <<"updatedMinHist">> => 1,
        <<"updatedHourHist">> => 1,
        <<"updatedDayHist">> => 1,
        <<"deletedMinHist">> => 0,
        <<"deletedHourHist">> => 0,
        <<"deletedDayHist">> => 0
    }, ?SPACE_ID),

    %% Append to file
    {ok, _} = sd_test_utils:write_file(W1, SDHandle, ?TEST_DATA_SIZE, ?TEST_DATA2),
    storage_sync_test_base:enable_update(Config, ?SPACE_ID, SyncedStorage),
    assertUpdateTimes(W1, ?SPACE_ID),

    %% Check if appended bytes were imported on worker1
    {ok, Handle3} = ?assertMatch({ok, _},
        lfm_proxy:open(W1, SessId, {path, ?SPACE_TEST_FILE_PATH}, read)),
    AppendedData = <<(?TEST_DATA)/binary, (?TEST_DATA2)/binary>>,
    ?assertMatch({ok, AppendedData},
        lfm_proxy:read(W1, Handle3, 0, byte_size(AppendedData))),
    lfm_proxy:close(W1, Handle3),

    {ok, Handle4} = ?assertMatch({ok, _},
        lfm_proxy:open(W2, SessId2, {path, ?SPACE_TEST_FILE_PATH}, read), ?ATTEMPTS),
    ?assertMatch({ok, AppendedData},
        lfm_proxy:read(W2, Handle4, 0, byte_size(AppendedData)), ?ATTEMPTS),
    lfm_proxy:close(W2, Handle4),

    ?assertMonitoring(W1, #{
        <<"scans">> => 2,
        <<"toProcess">> => 2,
        <<"imported">> => 0,
        <<"deleted">> => 0,
        <<"failed">> => 0,
        <<"importedSum">> => 1,
        <<"deletedSum">> => 0,
        <<"importedMinHist">> => 1,
        <<"importedHourHist">> => 1,
        <<"importedDayHist">> => 1,
        <<"deletedMinHist">> => 0,
        <<"deletedHourHist">> => 0,
        <<"deletedDayHist">> => 0
    }, ?SPACE_ID).

append_file_not_changing_mtime_update_test(Config, MountSpaceInRoot) ->
    [W1, W2 | _] = ?config(op_worker_nodes, Config),
    SessId = ?config({session_id, {?USER, ?GET_DOMAIN(W1)}}, Config),
    SessId2 = ?config({session_id, {?USER, ?GET_DOMAIN(W2)}}, Config),
    StorageTestFilePath = storage_path(?SPACE_ID, ?TEST_FILE1, MountSpaceInRoot),
    RDWRStorage = storage_sync_test_base:get_rdwr_storage(Config, W1),
    W1MountPoint = get_host_mount_point(Config, RDWRStorage),
    HostStorageTestFilePath = storage_path(W1MountPoint, ?SPACE_ID, ?TEST_FILE1, MountSpaceInRoot),
    %% Create file on storage
    SDHandle = sd_test_utils:new_handle(W1, ?SPACE_ID, StorageTestFilePath, RDWRStorage),
    ok = sd_test_utils:create_file(W1, SDHandle, 8#664),
    {ok, _} = sd_test_utils:write_file(W1, SDHandle, 0, ?TEST_DATA),
    SyncedStorage = get_synced_storage(Config, W1),
    enable_import(Config, ?SPACE_ID, SyncedStorage),
    assertImportTimes(W1, ?SPACE_ID),

    %% Check if file was imported
    ?assertMatch({ok, #file_attr{}},
        lfm_proxy:stat(W1, SessId, {path, ?SPACE_TEST_FILE_PATH}), ?ATTEMPTS),
    {ok, Handle1} = ?assertMatch({ok, _},
        lfm_proxy:open(W1, SessId, {path, ?SPACE_TEST_FILE_PATH}, read)),
    ?assertMatch({ok, ?TEST_DATA},
        lfm_proxy:read(W1, Handle1, 0, byte_size(?TEST_DATA))),
    lfm_proxy:close(W1, Handle1),

    %% Check if file is visible on 2nd provider
    ?assertMatch({ok, #file_attr{}},
        lfm_proxy:stat(W2, SessId2, {path, ?SPACE_TEST_FILE_PATH}), ?ATTEMPTS),
    {ok, Handle2} = ?assertMatch({ok, _},
        lfm_proxy:open(W2, SessId2, {path, ?SPACE_TEST_FILE_PATH}, read), ?ATTEMPTS),
    ?assertMatch({ok, ?TEST_DATA},
        lfm_proxy:read(W2, Handle2, 0, byte_size(?TEST_DATA)), ?ATTEMPTS),
    lfm_proxy:close(W2, Handle2),

    ?assertMonitoring(W1, #{
        <<"scans">> => 1,
        <<"toProcess">> => 2,
        <<"imported">> => 1,
        <<"updated">> => 1,
        <<"deleted">> => 0,
        <<"failed">> => 0,
        <<"otherProcessed">> => 0,
        <<"importedSum">> => 1,
        <<"updatedSum">> => 1,
        <<"deletedSum">> => 0,
        <<"importedMinHist">> => 1,
        <<"importedHourHist">> => 1,
        <<"importedDayHist">> => 1,
        <<"updatedMinHist">> => 1,
        <<"updatedHourHist">> => 1,
        <<"updatedDayHist">> => 1,
        <<"deletedMinHist">> => 0,
        <<"deletedHourHist">> => 0,
        <<"deletedDayHist">> => 0
    }, ?SPACE_ID),

    %% Append to file
    {ok, #statbuf{st_mtime = StMtime}} = sd_test_utils:stat(W1, SDHandle),
    {ok, _} = sd_test_utils:write_file(W1, SDHandle, ?TEST_DATA_SIZE, ?TEST_DATA2),
    change_time(HostStorageTestFilePath, StMtime),

    storage_sync_test_base:enable_update(Config, ?SPACE_ID, SyncedStorage),
    assertUpdateTimes(W1, ?SPACE_ID),

    %% Check if appended bytes were imported on worker1
    {ok, Handle3} = ?assertMatch({ok, _},
        lfm_proxy:open(W1, SessId, {path, ?SPACE_TEST_FILE_PATH}, read)),
    AppendedData = <<(?TEST_DATA)/binary, (?TEST_DATA2)/binary>>,
    ?assertMatch({ok, AppendedData},
        lfm_proxy:read(W1, Handle3, 0, byte_size(AppendedData))),
    lfm_proxy:close(W1, Handle3),

    {ok, Handle4} = ?assertMatch({ok, _},
        lfm_proxy:open(W2, SessId2, {path, ?SPACE_TEST_FILE_PATH}, read), ?ATTEMPTS),
    ?assertMatch({ok, AppendedData},
        lfm_proxy:read(W2, Handle4, 0, byte_size(AppendedData)), ?ATTEMPTS),
    lfm_proxy:close(W2, Handle4),

    ?assertMonitoring(W1, #{
        <<"scans">> => 2,
        <<"toProcess">> => 2,
        <<"imported">> => 0,
        <<"deleted">> => 0,
        <<"failed">> => 0,
        <<"importedSum">> => 1,
        <<"deletedSum">> => 0,
        <<"importedMinHist">> => 1,
        <<"importedHourHist">> => 1,
        <<"importedDayHist">> => 1,
        <<"deletedMinHist">> => 0,
        <<"deletedHourHist">> => 0,
        <<"deletedDayHist">> => 0
    }, ?SPACE_ID).

append_empty_file_update_test(Config, MountSpaceInRoot) ->
    [W1, W2 | _] = ?config(op_worker_nodes, Config),
    SessId = ?config({session_id, {?USER, ?GET_DOMAIN(W1)}}, Config),
    SessId2 = ?config({session_id, {?USER, ?GET_DOMAIN(W2)}}, Config),
    StorageTestFilePath = storage_path(?SPACE_ID, ?TEST_FILE1, MountSpaceInRoot),
    RDWRStorage = storage_sync_test_base:get_rdwr_storage(Config, W1),
    %% Create file on storage
    SDHandle = sd_test_utils:new_handle(W1, ?SPACE_ID, StorageTestFilePath, RDWRStorage),
    ok = sd_test_utils:create_file(W1, SDHandle, 8#664),
    {ok, _} = sd_test_utils:write_file(W1, SDHandle, 0, <<"">>),
    SyncedStorage = get_synced_storage(Config, W1),
    enable_import(Config, ?SPACE_ID, SyncedStorage),
    assertImportTimes(W1, ?SPACE_ID),

    %% Check if file was imported
    ?assertMatch({ok, #file_attr{}},
        lfm_proxy:stat(W1, SessId, {path, ?SPACE_TEST_FILE_PATH}), ?ATTEMPTS),
    {ok, Handle1} = ?assertMatch({ok, _},
        lfm_proxy:open(W1, SessId, {path, ?SPACE_TEST_FILE_PATH}, read)),
    ?assertMatch({ok, <<"">>},
        lfm_proxy:read(W1, Handle1, 0, 100)),
    lfm_proxy:close(W1, Handle1),

    %% Check if file is visible on 2nd provider
    ?assertMatch({ok, #file_attr{}},
        lfm_proxy:stat(W2, SessId2, {path, ?SPACE_TEST_FILE_PATH}), ?ATTEMPTS),
    {ok, Handle2} = ?assertMatch({ok, _},
        lfm_proxy:open(W2, SessId2, {path, ?SPACE_TEST_FILE_PATH}, read), ?ATTEMPTS),
    ?assertMatch({ok, <<"">>},
        lfm_proxy:read(W2, Handle2, 0, 100), ?ATTEMPTS),
    lfm_proxy:close(W2, Handle2),

    ?assertMonitoring(W1, #{
        <<"scans">> => 1,
        <<"toProcess">> => 2,
        <<"imported">> => 1,
        <<"updated">> => 1,
        <<"deleted">> => 0,
        <<"failed">> => 0,
        <<"otherProcessed">> => 0,
        <<"importedSum">> => 1,
        <<"updatedSum">> => 1,
        <<"deletedSum">> => 0,
        <<"importedMinHist">> => 1,
        <<"importedHourHist">> => 1,
        <<"importedDayHist">> => 1,
        <<"updatedMinHist">> => 1,
        <<"updatedHourHist">> => 1,
        <<"updatedDayHist">> => 1,
        <<"deletedMinHist">> => 0,
        <<"deletedHourHist">> => 0,
        <<"deletedDayHist">> => 0
    }, ?SPACE_ID),

    %% Append to file
    ?assertEqual({ok, ?TEST_DATA_SIZE2},
        sd_test_utils:write_file(W1, SDHandle, 0, ?TEST_DATA2)),
    storage_sync_test_base:enable_update(Config, ?SPACE_ID, SyncedStorage),
    assertUpdateTimes(W1, ?SPACE_ID),

    %% Check if appended bytes were imported on worker1
    {ok, Handle3} = ?assertMatch({ok, _},
        lfm_proxy:open(W1, SessId, {path, ?SPACE_TEST_FILE_PATH}, read)),
    ?assertMatch({ok, ?TEST_DATA2},
        lfm_proxy:read(W1, Handle3, 0, byte_size(?TEST_DATA2))),
    lfm_proxy:close(W1, Handle3),

    {ok, Handle4} = ?assertMatch({ok, _},
        lfm_proxy:open(W2, SessId2, {path, ?SPACE_TEST_FILE_PATH}, read), ?ATTEMPTS),
    ?assertMatch({ok, ?TEST_DATA2},
        lfm_proxy:read(W2, Handle4, 0, byte_size(?TEST_DATA2)), ?ATTEMPTS),
    lfm_proxy:close(W2, Handle4),

    ?assertMonitoring(W1, #{
        <<"scans">> => 2,
        <<"toProcess">> => 2,
        <<"imported">> => 0,
        <<"deleted">> => 0,
        <<"failed">> => 0,
        <<"importedSum">> => 1,
        <<"deletedSum">> => 0,
        <<"importedMinHist">> => 1,
        <<"importedHourHist">> => 1,
        <<"importedDayHist">> => 1,
        <<"deletedMinHist">> => 0,
        <<"deletedHourHist">> => 0,
        <<"deletedDayHist">> => 0
    }, ?SPACE_ID).

copy_file_update_test(Config, MountSpaceInRoot) ->
    [W1 | _] = ?config(op_worker_nodes, Config),
    RDWRStorage = storage_sync_test_base:get_rdwr_storage(Config, W1),
    W1MountPoint = get_host_mount_point(Config, RDWRStorage),
    SessId = ?config({session_id, {?USER, ?GET_DOMAIN(W1)}}, Config),
    StorageTestFilePath = storage_path(?SPACE_ID, ?TEST_FILE1, MountSpaceInRoot),
    % we need W1MountPoint as cp is performed via file not storage_driver
    SrcFilePath = storage_path(W1MountPoint, ?SPACE_ID, ?TEST_FILE1, MountSpaceInRoot),
    DestFilePath = storage_path(W1MountPoint, ?SPACE_ID, ?TEST_FILE2, MountSpaceInRoot),
    %% Create file on storage
    SDHandle = sd_test_utils:new_handle(W1, ?SPACE_ID, StorageTestFilePath, RDWRStorage),
    ok = sd_test_utils:create_file(W1, SDHandle, 8#664),
    {ok, _} = sd_test_utils:write_file(W1, SDHandle, 0, ?TEST_DATA),
    SyncedStorage = get_synced_storage(Config, W1),
    enable_import(Config, ?SPACE_ID, SyncedStorage),
    assertImportTimes(W1, ?SPACE_ID),

    ?assertMonitoring(W1, #{
        <<"scans">> => 1,
        <<"toProcess">> => 2,
        <<"imported">> => 1,
        <<"updated">> => 1,
        <<"deleted">> => 0,
        <<"failed">> => 0,
        <<"otherProcessed">> => 0,
        <<"importedSum">> => 1,
        <<"updatedSum">> => 1,
        <<"deletedSum">> => 0,
        <<"importedHourHist">> => 1,
        <<"importedDayHist">> => 1,
        <<"updatedHourHist">> => 1,
        <<"updatedDayHist">> => 1,
        <<"deletedHourHist">> => 0,
        <<"deletedDayHist">> => 0
    }, ?SPACE_ID),

    %% Check if file was imported
    ?assertMatch({ok, #file_attr{}},
        lfm_proxy:stat(W1, SessId, {path, ?SPACE_TEST_FILE_PATH}), ?ATTEMPTS),
    {ok, Handle1} = ?assertMatch({ok, _},
        lfm_proxy:open(W1, SessId, {path, ?SPACE_TEST_FILE_PATH}, read)),
    ?assertMatch({ok, ?TEST_DATA},
        lfm_proxy:read(W1, Handle1, 0, byte_size(?TEST_DATA))),
    lfm_proxy:close(W1, Handle1),

    timer:sleep(timer:seconds(10)), %ensure that copy time is different from read time
    %% Copy file
    file:copy(SrcFilePath, DestFilePath),

    storage_sync_test_base:enable_update(Config, ?SPACE_ID, SyncedStorage),
    assertUpdateTimes(W1, ?SPACE_ID),

    ?assertMonitoring(W1, #{
        <<"scans">> => 2,
        <<"toProcess">> => 3,
        <<"imported">> => 1,
        <<"updated">> => 2,
        <<"deleted">> => 0,
        <<"failed">> => 0,
        <<"otherProcessed">> => 0,
        <<"importedSum">> => 2,
        <<"updatedSum">> => 3,
        <<"deletedSum">> => 0,
        <<"importedHourHist">> => 2,
        <<"importedDayHist">> => 2,
        <<"updatedHourHist">> => 3,
        <<"updatedDayHist">> => 3,
        <<"deletedHourHist">> => 0,
        <<"deletedDayHist">> => 0
    }, ?SPACE_ID),

    %% Check if copied file was imported
    {ok, Handle2} = ?assertMatch({ok, _},
        lfm_proxy:open(W1, SessId, {path, ?SPACE_TEST_FILE_PATH2}, read), ?ATTEMPTS),
    ?assertMatch({ok, ?TEST_DATA},
        lfm_proxy:read(W1, Handle2, 0, byte_size(?TEST_DATA))),
    lfm_proxy:close(W1, Handle2),
    {ok, Handle3} = ?assertMatch({ok, _},
        lfm_proxy:open(W1, SessId, {path, ?SPACE_TEST_FILE_PATH}, read)),
    ?assertMatch({ok, ?TEST_DATA},
        lfm_proxy:read(W1, Handle3, 0, byte_size(?TEST_DATA))),
    lfm_proxy:close(W1, Handle3).

move_file_update_test(Config, MountSpaceInRoot) ->
    [W1, _] = ?config(op_worker_nodes, Config),
    RDWRStorage = storage_sync_test_base:get_rdwr_storage(Config, W1),
    W1MountPoint = get_host_mount_point(Config, RDWRStorage),
    SessId = ?config({session_id, {?USER, ?GET_DOMAIN(W1)}}, Config),
    StorageTestFilePath = storage_path(?SPACE_ID, ?TEST_FILE1, MountSpaceInRoot),
    SrcStorageFilePath = storage_path(W1MountPoint, ?SPACE_ID, ?TEST_FILE1, MountSpaceInRoot),
    DestStorageFilePath = storage_path(W1MountPoint, ?SPACE_ID, ?TEST_FILE2, MountSpaceInRoot),
    %% Create file on storage
    SDHandle = sd_test_utils:new_handle(W1, ?SPACE_ID, StorageTestFilePath, RDWRStorage),
    ok = sd_test_utils:create_file(W1, SDHandle, 8#664),
    {ok, _} = sd_test_utils:write_file(W1, SDHandle, 0, ?TEST_DATA),
    SyncedStorage = get_synced_storage(Config, W1),
    enable_import(Config, ?SPACE_ID, SyncedStorage),
    assertImportTimes(W1, ?SPACE_ID),

    ?assertMonitoring(W1, #{
        <<"scans">> => 1,
        <<"toProcess">> => 2,
        <<"imported">> => 1,
        <<"updated">> => 1,
        <<"deleted">> => 0,
        <<"failed">> => 0,
        <<"otherProcessed">> => 0,
        <<"importedSum">> => 1,
        <<"updatedSum">> => 1,
        <<"deletedSum">> => 0,
        <<"importedMinHist">> => 1,
        <<"importedHourHist">> => 1,
        <<"importedDayHist">> => 1,
        <<"updatedMinHist">> => 1,
        <<"updatedHourHist">> => 1,
        <<"updatedDayHist">> => 1,
        <<"deletedMinHist">> => 0,
        <<"deletedHourHist">> => 0,
        <<"deletedDayHist">> => 0
    }, ?SPACE_ID),

    %% Check if file was imported
    ?assertMatch({ok, #file_attr{}},
        lfm_proxy:stat(W1, SessId, {path, ?SPACE_TEST_FILE_PATH}), ?ATTEMPTS),
    {ok, Handle1} = ?assertMatch({ok, _},
        lfm_proxy:open(W1, SessId, {path, ?SPACE_TEST_FILE_PATH}, read)),
    ?assertMatch({ok, ?TEST_DATA},
        lfm_proxy:read(W1, Handle1, 0, byte_size(?TEST_DATA))),
    lfm_proxy:close(W1, Handle1),

    timer:sleep(timer:seconds(2)), %ensure that copy time is different from read time
    %% Move file
    ok = file:rename(SrcStorageFilePath, DestStorageFilePath),
    storage_sync_test_base:enable_update(Config, ?SPACE_ID, SyncedStorage),
    assertUpdateTimes(W1, ?SPACE_ID),
    ?assertMonitoring(W1, #{
        <<"scans">> => 2,
        <<"toProcess">> => 4,
        <<"imported">> => 1,
        <<"updated">> => 1,
        <<"deleted">> => 1,
        <<"failed">> => 0,
        <<"otherProcessed">> => 1,
        <<"importedSum">> => 2,
        <<"updatedSum">> => 2,
        <<"deletedSum">> => 1,
        <<"importedMinHist">> => 1,
        <<"importedHourHist">> => 2,
        <<"importedDayHist">> => 2,
        <<"updatedMinHist">> => 1,
        <<"updatedHourHist">> => 2,
        <<"updatedDayHist">> => 2,
        <<"deletedMinHist">> => 1,
        <<"deletedHourHist">> => 1,
        <<"deletedDayHist">> => 1
    }, ?SPACE_ID),

    %% Check if file was moved
    {ok, Handle2} = ?assertMatch({ok, _},
        lfm_proxy:open(W1, SessId, {path, ?SPACE_TEST_FILE_PATH2}, read), ?ATTEMPTS),
    ?assertMatch({ok, ?TEST_DATA},
        lfm_proxy:read(W1, Handle2, 0, byte_size(?TEST_DATA))),
    ?assertMatch({error, ?ENOENT},
        lfm_proxy:stat(W1, SessId, {path, ?SPACE_TEST_FILE_PATH})),
    lfm_proxy:close(W1, Handle2).

truncate_file_update_test(Config, MountSpaceInRoot) ->
    [W1, W2 | _] = ?config(op_worker_nodes, Config),
    SessId = ?config({session_id, {?USER, ?GET_DOMAIN(W1)}}, Config),
    SessId2 = ?config({session_id, {?USER, ?GET_DOMAIN(W2)}}, Config),
    StorageTestFilePath = storage_path(?SPACE_ID, ?TEST_FILE1, MountSpaceInRoot),
    RDWRStorage = storage_sync_test_base:get_rdwr_storage(Config, W1),
    %% Create file on storage
    SDHandle = sd_test_utils:new_handle(W1, ?SPACE_ID, StorageTestFilePath, RDWRStorage),
    ok = sd_test_utils:create_file(W1, SDHandle, 8#664),
    {ok, _} = sd_test_utils:write_file(W1, SDHandle, 0, ?TEST_DATA),
    SyncedStorage = get_synced_storage(Config, W1),
    enable_import(Config, ?SPACE_ID, SyncedStorage),
    assertImportTimes(W1, ?SPACE_ID),

    ?assertMonitoring(W1, #{
        <<"scans">> => 1,
        <<"toProcess">> => 2,
        <<"imported">> => 1,
        <<"updated">> => 1,
        <<"deleted">> => 0,
        <<"failed">> => 0,
        <<"otherProcessed">> => 0,
        <<"importedSum">> => 1,
        <<"updatedSum">> => 1,
        <<"deletedSum">> => 0,
        <<"importedMinHist">> => 1,
        <<"importedHourHist">> => 1,
        <<"importedDayHist">> => 1,
        <<"updatedMinHist">> => 1,
        <<"updatedHourHist">> => 1,
        <<"updatedDayHist">> => 1,
        <<"deletedMinHist">> => 0,
        <<"deletedHourHist">> => 0,
        <<"deletedDayHist">> => 0
    }, ?SPACE_ID),

    %% Check if file was imported
    {ok, #file_attr{guid = G}} = ?assertMatch({ok, #file_attr{}},
        lfm_proxy:stat(W1, SessId, {path, ?SPACE_TEST_FILE_PATH}), ?ATTEMPTS),
    {ok, Handle1} = ?assertMatch({ok, _},
        lfm_proxy:open(W1, SessId, {path, ?SPACE_TEST_FILE_PATH}, read)),
    ?assertMatch({ok, ?TEST_DATA},
        lfm_proxy:read(W1, Handle1, 0, byte_size(?TEST_DATA))),
    lfm_proxy:close(W1, Handle1),

    %% Check if file is visible on 2nd provider and replicate it
    ?assertMatch({ok, #file_attr{}},
        lfm_proxy:stat(W2, SessId2, {path, ?SPACE_TEST_FILE_PATH}), ?ATTEMPTS),
    {ok, Handle2} = ?assertMatch({ok, _},
        lfm_proxy:open(W2, SessId2, {path, ?SPACE_TEST_FILE_PATH}, read), ?ATTEMPTS),
    ?assertMatch({ok, ?TEST_DATA},
        lfm_proxy:read(W2, Handle2, 0, byte_size(?TEST_DATA)), ?ATTEMPTS),
    lfm_proxy:close(W2, Handle2),

    timer:sleep(timer:seconds(2)), %ensure that modify time is different from read time

    %% Truncate file
    {ok, SDHandle2} = sd_test_utils:open(W1, SDHandle, write),
    sd_test_utils:truncate(W1, SDHandle2, 1, ?TEST_DATA_SIZE),

    storage_sync_test_base:enable_update(Config, ?SPACE_ID, SyncedStorage),
    assertUpdateTimes(W1, ?SPACE_ID),
    disable_update(Config),

    %% Check if file was truncated
    {ok, #file_attr{guid = G}} = ?assertMatch({ok, #file_attr{size = 1}},
        lfm_proxy:stat(W1, SessId, {path, ?SPACE_TEST_FILE_PATH}), ?ATTEMPTS),
    {ok, Handle3} = ?assertMatch({ok, _},
        lfm_proxy:open(W1, SessId, {path, ?SPACE_TEST_FILE_PATH}, read)),
    ?assertMatch({ok, <<"t">>},
        lfm_proxy:read(W1, Handle3, 0, 100), ?ATTEMPTS),
    lfm_proxy:close(W1, Handle3),

    ?assertMatch({ok, #file_attr{size = 1}},
        lfm_proxy:stat(W2, SessId2, {path, ?SPACE_TEST_FILE_PATH}), ?ATTEMPTS),
    {ok, Handle4} = ?assertMatch({ok, _},
        lfm_proxy:open(W2, SessId2, {path, ?SPACE_TEST_FILE_PATH}, read), ?ATTEMPTS),
    ?assertMatch({ok, <<"t">>},
        lfm_proxy:read(W2, Handle4, 0, 100), ?ATTEMPTS),
    lfm_proxy:close(W2, Handle4),

    ?assertMonitoring(W1, #{
        <<"scans">> => 2,
        <<"toProcess">> => 2,
        <<"imported">> => 0,
        <<"deleted">> => 0,
        <<"failed">> => 0,
        <<"importedSum">> => 1,
        <<"deletedSum">> => 0,
        <<"importedMinHist">> => 1,
        <<"importedHourHist">> => 1,
        <<"importedDayHist">> => 1,
        <<"deletedMinHist">> => 0,
        <<"deletedHourHist">> => 0,
        <<"deletedDayHist">> => 0
    }, ?SPACE_ID).

change_file_content_constant_size_test(Config, MountSpaceInRoot) ->
    [W1, W2 | _] = ?config(op_worker_nodes, Config),
    SessId = ?config({session_id, {?USER, ?GET_DOMAIN(W1)}}, Config),
    SessId2 = ?config({session_id, {?USER, ?GET_DOMAIN(W2)}}, Config),
    StorageTestFilePath = storage_path(?SPACE_ID, ?TEST_FILE1, MountSpaceInRoot),
    RDWRStorage = storage_sync_test_base:get_rdwr_storage(Config, W1),
    %% Create file on storage
    SDHandle = sd_test_utils:new_handle(W1, ?SPACE_ID, StorageTestFilePath, RDWRStorage),
    ok = sd_test_utils:create_file(W1, SDHandle, 8#664),
    {ok, _} = sd_test_utils:write_file(W1, SDHandle, 0, ?TEST_DATA),
    SyncedStorage = get_synced_storage(Config, W1),
    enable_import(Config, ?SPACE_ID, SyncedStorage),
    assertImportTimes(W1, ?SPACE_ID),

    ?assertMonitoring(W1, #{
        <<"scans">> => 1,
        <<"toProcess">> => 2,
        <<"imported">> => 1,
        <<"updated">> => 1,
        <<"deleted">> => 0,
        <<"failed">> => 0,
        <<"otherProcessed">> => 0,
        <<"importedSum">> => 1,
        <<"updatedSum">> => 1,
        <<"deletedSum">> => 0,
        <<"importedMinHist">> => 1,
        <<"importedHourHist">> => 1,
        <<"importedDayHist">> => 1,
        <<"updatedMinHist">> => 1,
        <<"updatedHourHist">> => 1,
        <<"updatedDayHist">> => 1,
        <<"deletedMinHist">> => 0,
        <<"deletedHourHist">> => 0,
        <<"deletedDayHist">> => 0
    }, ?SPACE_ID),

    %% Check if file was imported
    ?assertMatch({ok, #file_attr{}},
        lfm_proxy:stat(W1, SessId, {path, ?SPACE_TEST_FILE_PATH}), ?ATTEMPTS),
    {ok, Handle1} = ?assertMatch({ok, _},
        lfm_proxy:open(W1, SessId, {path, ?SPACE_TEST_FILE_PATH}, read)),
    ?assertMatch({ok, ?TEST_DATA},
        lfm_proxy:read(W1, Handle1, 0, byte_size(?TEST_DATA))),
    lfm_proxy:close(W1, Handle1),

    %% Check if file is visible on 2nd provider
    ?assertMatch({ok, #file_attr{}},
        lfm_proxy:stat(W2, SessId2, {path, ?SPACE_TEST_FILE_PATH}), ?ATTEMPTS),
    {ok, Handle2} = ?assertMatch({ok, _},
        lfm_proxy:open(W2, SessId2, {path, ?SPACE_TEST_FILE_PATH}, read), ?ATTEMPTS),
    ?assertMatch({ok, ?TEST_DATA},
        lfm_proxy:read(W2, Handle2, 0, byte_size(?TEST_DATA)), ?ATTEMPTS),
    lfm_proxy:close(W2, Handle2),

    timer:sleep(timer:seconds(2)), %ensure that modify time is different from read time
    %% Truncate file
    {ok, _} = sd_test_utils:write_file(W1, SDHandle, ?CHANGED_BYTE_OFFSET, ?CHANGED_BYTE),
    storage_sync_test_base:enable_update(Config, ?SPACE_ID, SyncedStorage),
    assertUpdateTimes(W1, ?SPACE_ID),
    disable_update(Config),

    %% Check if file was updated
    DataSize = byte_size(?TEST_DATA),
    ?assertMatch({ok, #file_attr{size = DataSize}},
        lfm_proxy:stat(W1, SessId, {path, ?SPACE_TEST_FILE_PATH}), ?ATTEMPTS),
    {ok, Handle3} = ?assertMatch({ok, _},
        lfm_proxy:open(W1, SessId, {path, ?SPACE_TEST_FILE_PATH}, read)),
    ?assertMatch({ok, ?TEST_DATA_ONE_BYTE_CHANGED},
        lfm_proxy:read(W1, Handle3, 0, byte_size(?TEST_DATA))),
    lfm_proxy:close(W1, Handle3),

    ?assertMatch({ok, #file_attr{size = DataSize}},
        lfm_proxy:stat(W2, SessId2, {path, ?SPACE_TEST_FILE_PATH}), ?ATTEMPTS),
    {ok, Handle4} = ?assertMatch({ok, _},
        lfm_proxy:open(W2, SessId2, {path, ?SPACE_TEST_FILE_PATH}, read), ?ATTEMPTS),
    ?assertMatch({ok, ?TEST_DATA_ONE_BYTE_CHANGED},
        lfm_proxy:read(W2, Handle4, 0, byte_size(?TEST_DATA)), ?ATTEMPTS),
    lfm_proxy:close(W2, Handle4),

    ?assertMonitoring(W1, #{
        <<"scans">> => 2,
        <<"toProcess">> => 2,
        <<"imported">> => 0,
        <<"deleted">> => 0,
        <<"failed">> => 0,
        <<"importedSum">> => 1,
        <<"deletedSum">> => 0,
        <<"importedMinHist">> => 1,
        <<"importedHourHist">> => 1,
        <<"importedDayHist">> => 1,
        <<"deletedMinHist">> => 0,
        <<"deletedHourHist">> => 0,
        <<"deletedDayHist">> => 0
    }, ?SPACE_ID).

change_file_content_update_test(Config, MountSpaceInRoot) ->
    [W1, W2 | _] = ?config(op_worker_nodes, Config),
    SessId = ?config({session_id, {?USER, ?GET_DOMAIN(W1)}}, Config),
    SessId2 = ?config({session_id, {?USER, ?GET_DOMAIN(W2)}}, Config),
    StorageTestFilePath = storage_path(?SPACE_ID, ?TEST_FILE1, MountSpaceInRoot),
    RDWRStorage = storage_sync_test_base:get_rdwr_storage(Config, W1),
    %% Create file on storage
    SDHandle = sd_test_utils:new_handle(W1, ?SPACE_ID, StorageTestFilePath, RDWRStorage),
    ok = sd_test_utils:create_file(W1, SDHandle, 8#664),
    {ok, _} = sd_test_utils:write_file(W1, SDHandle, 0, ?TEST_DATA),
    SyncedStorage = get_synced_storage(Config, W1),
    enable_import(Config, ?SPACE_ID, SyncedStorage),
    assertImportTimes(W1, ?SPACE_ID),

    ?assertMonitoring(W1, #{
        <<"scans">> => 1,
        <<"toProcess">> => 2,
        <<"imported">> => 1,
        <<"updated">> => 1,
        <<"deleted">> => 0,
        <<"failed">> => 0,
        <<"otherProcessed">> => 0,
        <<"importedSum">> => 1,
        <<"updatedSum">> => 1,
        <<"deletedSum">> => 0,
        <<"importedMinHist">> => 1,
        <<"importedHourHist">> => 1,
        <<"importedDayHist">> => 1,
        <<"updatedMinHist">> => 1,
        <<"updatedHourHist">> => 1,
        <<"updatedDayHist">> => 1,
        <<"deletedMinHist">> => 0,
        <<"deletedHourHist">> => 0,
        <<"deletedDayHist">> => 0
    }, ?SPACE_ID),

    %% Check if file was imported
    ?assertMatch({ok, #file_attr{}},
        lfm_proxy:stat(W1, SessId, {path, ?SPACE_TEST_FILE_PATH}), ?ATTEMPTS),
    {ok, Handle1} = ?assertMatch({ok, _},
        lfm_proxy:open(W1, SessId, {path, ?SPACE_TEST_FILE_PATH}, read)),
    ?assertMatch({ok, ?TEST_DATA},
        lfm_proxy:read(W1, Handle1, 0, byte_size(?TEST_DATA))),
    lfm_proxy:close(W1, Handle1),

    %% Check if file is visible on 2nd provider
    ?assertMatch({ok, #file_attr{}},
        lfm_proxy:stat(W2, SessId2, {path, ?SPACE_TEST_FILE_PATH}), ?ATTEMPTS),
    {ok, Handle2} = ?assertMatch({ok, _},
        lfm_proxy:open(W2, SessId2, {path, ?SPACE_TEST_FILE_PATH}, read), ?ATTEMPTS),
    ?assertMatch({ok, ?TEST_DATA},
        lfm_proxy:read(W2, Handle2, 0, byte_size(?TEST_DATA)), ?ATTEMPTS),
    lfm_proxy:close(W2, Handle2),

    timer:sleep(timer:seconds(2)), %ensure that modify time is different from read time
    %% Modify file
    {ok, _} = sd_test_utils:write_file(W1, SDHandle, 0, ?TEST_DATA_CHANGED),
    storage_sync_test_base:enable_update(Config, ?SPACE_ID, SyncedStorage),
    assertUpdateTimes(W1, ?SPACE_ID),
    disable_update(Config),

    %% Check if file was updated
    DataSize = byte_size(?TEST_DATA_CHANGED),
    ?assertMatch({ok, #file_attr{size = DataSize}},
        lfm_proxy:stat(W1, SessId, {path, ?SPACE_TEST_FILE_PATH}), ?ATTEMPTS),
    {ok, Handle3} = ?assertMatch({ok, _},
        lfm_proxy:open(W1, SessId, {path, ?SPACE_TEST_FILE_PATH}, read)),
    ?assertMatch({ok, ?TEST_DATA_CHANGED},
        lfm_proxy:read(W1, Handle3, 0, DataSize)),
    lfm_proxy:close(W1, Handle3),

    ?assertMatch({ok, #file_attr{size = DataSize}},
        lfm_proxy:stat(W2, SessId2, {path, ?SPACE_TEST_FILE_PATH}), ?ATTEMPTS),
    {ok, Handle4} = ?assertMatch({ok, _},
        lfm_proxy:open(W2, SessId2, {path, ?SPACE_TEST_FILE_PATH}, read), ?ATTEMPTS),
    ?assertMatch({ok, ?TEST_DATA_CHANGED},
        lfm_proxy:read(W2, Handle4, 0, 100), ?ATTEMPTS),
    lfm_proxy:close(W2, Handle4),

    ?assertMonitoring(W1, #{
        <<"scans">> => 2,
        <<"toProcess">> => 2,
        <<"imported">> => 0,
        <<"deleted">> => 0,
        <<"failed">> => 0,
        <<"importedSum">> => 1,
        <<"deletedSum">> => 0,
        <<"importedMinHist">> => 1,
        <<"importedHourHist">> => 1,
        <<"importedDayHist">> => 1,
        <<"deletedMinHist">> => 0,
        <<"deletedHourHist">> => 0,
        <<"deletedDayHist">> => 0
    }, ?SPACE_ID).

change_file_content_the_same_moment_when_sync_performs_stat_on_file_test(Config, MountSpaceInRoot) ->
    [W1, W2 | _] = ?config(op_worker_nodes, Config),
    RDWRStorage = storage_sync_test_base:get_rdwr_storage(Config, W1),
    W1MountPoint = get_host_mount_point(Config, RDWRStorage),
    SessId = ?config({session_id, {?USER, ?GET_DOMAIN(W1)}}, Config),
    SessId2 = ?config({session_id, {?USER, ?GET_DOMAIN(W2)}}, Config),
    StorageTestFilePath = storage_path(?SPACE_ID, ?TEST_FILE1, MountSpaceInRoot),
    HostStorageTestFilePath = storage_path(W1MountPoint, ?SPACE_ID, ?TEST_FILE1, MountSpaceInRoot),
    %% Create file on storage
    SDHandle = sd_test_utils:new_handle(W1, ?SPACE_ID, StorageTestFilePath, RDWRStorage),
    ok = sd_test_utils:create_file(W1, SDHandle, 8#664),
    {ok, _} = sd_test_utils:write_file(W1, SDHandle, 0, ?TEST_DATA),
    SyncedStorage = get_synced_storage(Config, W1),
    enable_import(Config, ?SPACE_ID, SyncedStorage),
    assertImportTimes(W1, ?SPACE_ID),

    ?assertMonitoring(W1, #{
        <<"scans">> => 1,
        <<"toProcess">> => 2,
        <<"imported">> => 1,
        <<"updated">> => 1,
        <<"deleted">> => 0,
        <<"failed">> => 0,
        <<"otherProcessed">> => 0,
        <<"importedSum">> => 1,
        <<"updatedSum">> => 1,
        <<"deletedSum">> => 0,
        <<"importedMinHist">> => 1,
        <<"importedHourHist">> => 1,
        <<"importedDayHist">> => 1,
        <<"updatedMinHist">> => 1,
        <<"updatedHourHist">> => 1,
        <<"updatedDayHist">> => 1,
        <<"deletedMinHist">> => 0,
        <<"deletedHourHist">> => 0,
        <<"deletedDayHist">> => 0
    }, ?SPACE_ID),

    %% Check if file was imported
    ?assertMatch({ok, #file_attr{}},
        lfm_proxy:stat(W1, SessId, {path, ?SPACE_TEST_FILE_PATH}), ?ATTEMPTS),
    {ok, Handle1} = ?assertMatch({ok, _},
        lfm_proxy:open(W1, SessId, {path, ?SPACE_TEST_FILE_PATH}, read)),
    ?assertMatch({ok, ?TEST_DATA},
        lfm_proxy:read(W1, Handle1, 0, byte_size(?TEST_DATA))),
    lfm_proxy:close(W1, Handle1),

    %% Check if file is visible on 2nd provider
    {ok, #file_attr{guid = Guid}} = ?assertMatch({ok, #file_attr{}},
        lfm_proxy:stat(W2, SessId2, {path, ?SPACE_TEST_FILE_PATH}), ?ATTEMPTS),
    {ok, Handle2} = ?assertMatch({ok, _},
        lfm_proxy:open(W2, SessId2, {path, ?SPACE_TEST_FILE_PATH}, read), ?ATTEMPTS),
    ?assertMatch({ok, ?TEST_DATA},
        lfm_proxy:read(W2, Handle2, 0, byte_size(?TEST_DATA)), ?ATTEMPTS),
    lfm_proxy:close(W2, Handle2),

    Uuid = file_id:guid_to_uuid(Guid),

    %% modify file content and change mtime to time of last stat by sync
    Uuid = file_id:guid_to_uuid(Guid),
    StorageFileId = to_storage_file_id(StorageTestFilePath, W1MountPoint),
    StatTime = get_last_stat_timestamp(W1, StorageFileId, ?SPACE_ID),
    %pretend that there were 2 modifications at the same time and that the second
    %was after sync performed stat on the file
    {ok, _} = rpc:call(W1, storage_sync_info, create_or_update,
        [StorageTestFilePath, ?SPACE_ID, fun(SSI) -> {ok, SSI#storage_sync_info{last_stat = StatTime}} end]),
    {ok, _} = sd_test_utils:write_file(W1, SDHandle, ?CHANGED_BYTE_OFFSET, ?CHANGED_BYTE),
    change_time(HostStorageTestFilePath, StatTime),
    storage_sync_test_base:enable_update(Config, ?SPACE_ID, SyncedStorage),
    assertUpdateTimes(W1, ?SPACE_ID),
    disable_update(Config),

    %% Check if file was updated
    DataSize = byte_size(?TEST_DATA),
    ?assertMatch({ok, #file_attr{size = DataSize}},
        lfm_proxy:stat(W1, SessId, {path, ?SPACE_TEST_FILE_PATH}), ?ATTEMPTS),
    {ok, Handle3} = ?assertMatch({ok, _},
        lfm_proxy:open(W1, SessId, {path, ?SPACE_TEST_FILE_PATH}, read)),
    ?assertMatch({ok, ?TEST_DATA_ONE_BYTE_CHANGED},
        lfm_proxy:read(W1, Handle3, 0, byte_size(?TEST_DATA))),
    lfm_proxy:close(W1, Handle3),

    ?assertMatch({ok, #file_attr{size = DataSize}},
        lfm_proxy:stat(W2, SessId2, {path, ?SPACE_TEST_FILE_PATH}), ?ATTEMPTS),
    {ok, Handle4} = ?assertMatch({ok, _},
        lfm_proxy:open(W2, SessId2, {path, ?SPACE_TEST_FILE_PATH}, read), ?ATTEMPTS),
    ?assertMatch({ok, ?TEST_DATA_ONE_BYTE_CHANGED},
        lfm_proxy:read(W2, Handle4, 0, byte_size(?TEST_DATA)), ?ATTEMPTS),
    lfm_proxy:close(W2, Handle4),

    ?assertMonitoring(W1, #{
        <<"scans">> => 2,
        <<"toProcess">> => 2,
        <<"imported">> => 0,
        <<"deleted">> => 0,
        <<"failed">> => 0,
        <<"importedSum">> => 1,
        <<"deletedSum">> => 0,
        <<"importedMinHist">> => 1,
        <<"importedHourHist">> => 1,
        <<"importedDayHist">> => 1,
        <<"deletedMinHist">> => 0,
        <<"deletedHourHist">> => 0,
        <<"deletedDayHist">> => 0
    }, ?SPACE_ID).

chmod_file_update_test(Config, MountSpaceInRoot) ->
    [W1, W2] = ?config(op_worker_nodes, Config),
    RDWRStorage = storage_sync_test_base:get_rdwr_storage(Config, W1),
    SessId = ?config({session_id, {?USER, ?GET_DOMAIN(W1)}}, Config),
    SessId2 = ?config({session_id, {?USER, ?GET_DOMAIN(W2)}}, Config),

    StorageTestDirPath = storage_path(?SPACE_ID, ?TEST_DIR, MountSpaceInRoot),
    StorageTestFileinDirPath1 = storage_path(?SPACE_ID, filename:join([?TEST_DIR, ?TEST_FILE1]), MountSpaceInRoot),

    NewMode = 8#600,
    %% Create dirs on storage
    DirSDHandle = sd_test_utils:new_handle(W1, ?SPACE_ID, StorageTestDirPath, RDWRStorage),
    ok = sd_test_utils:mkdir(W1, DirSDHandle, 8#775),
    %% Create file on storage
    SDHandle = sd_test_utils:new_handle(W1, ?SPACE_ID, StorageTestFileinDirPath1, RDWRStorage),
    ok = sd_test_utils:create_file(W1, SDHandle, 8#664),
    {ok, _} = sd_test_utils:write_file(W1, SDHandle, 0, ?TEST_DATA),
    SyncedStorage = get_synced_storage(Config, W1),
    enable_import(Config, ?SPACE_ID, SyncedStorage),
    storage_sync_test_base:assertImportTimes(W1, ?SPACE_ID),

    %% Check if file was imported
    {ok, #file_attr{guid = TestDirGuid1}} = ?assertMatch({ok, #file_attr{}},
        lfm_proxy:stat(W1, SessId, {path, ?SPACE_TEST_DIR_PATH}), ?ATTEMPTS),
    ?assertMatch({ok, #file_attr{mode = 8#664}},
        lfm_proxy:stat(W1, SessId, {path, ?SPACE_TEST_FILE_IN_DIR_PATH}), ?ATTEMPTS),
    {ok, Handle1} = ?assertMatch({ok, _},
        lfm_proxy:open(W1, SessId, {path, ?SPACE_TEST_FILE_IN_DIR_PATH}, read)),
    ?assertMatch({ok, ?TEST_DATA},
        lfm_proxy:read(W1, Handle1, 0, byte_size(?TEST_DATA))),
    lfm_proxy:close(W1, Handle1),

    %% Replicate file to second provider
    {ok, #file_attr{guid = TestDirGuid1}} = ?assertMatch({ok, #file_attr{}},
        lfm_proxy:stat(W2, SessId2, {path, ?SPACE_TEST_DIR_PATH}), ?ATTEMPTS),
    ?assertMatch({ok, #file_attr{mode = 8#664}},
        lfm_proxy:stat(W2, SessId2, {path, ?SPACE_TEST_FILE_IN_DIR_PATH}), ?ATTEMPTS),
    {ok, Handle2} = ?assertMatch({ok, _},
        lfm_proxy:open(W2, SessId2, {path, ?SPACE_TEST_FILE_IN_DIR_PATH}, read)),
    ?assertMatch({ok, ?TEST_DATA},
        lfm_proxy:read(W2, Handle2, 0, byte_size(?TEST_DATA))),
    lfm_proxy:close(W2, Handle2),


    ?assertMonitoring(W1, #{
        <<"scans">> => 1,
        <<"toProcess">> => 3,
        <<"imported">> => 2,
        <<"updated">> => 1,
        <<"deleted">> => 0,
        <<"failed">> => 0,
        <<"otherProcessed">> => 0,
        <<"importedSum">> => 2,
        <<"updatedSum">> => 1,
        <<"deletedSum">> => 0,
        <<"importedMinHist">> => 2,
        <<"importedHourHist">> => 2,
        <<"importedDayHist">> => 2,
        <<"updatedMinHist">> => 1,
        <<"updatedHourHist">> => 1,
        <<"updatedDayHist">> => 1,
        <<"deletedMinHist">> => 0,
        <<"deletedHourHist">> => 0,
        <<"deletedDayHist">> => 0
    }, ?SPACE_ID),

    test_utils:mock_new(W1, storage_sync_hash, [passthrough]),

    timer:sleep(timer:seconds(2)), %ensure that modify time is different from read time
    %% Change file permissions
    sd_test_utils:chmod(W1, SDHandle, NewMode),

    storage_sync_test_base:enable_update(Config, ?SPACE_ID, SyncedStorage),
    assertUpdateTimes(W1, ?SPACE_ID),

    %% Check if file permissions were changed
    ?assertMatch({ok, #file_attr{mode = NewMode}},
        lfm_proxy:stat(W1, SessId, {path, ?SPACE_TEST_FILE_IN_DIR_PATH}), ?ATTEMPTS),
    History = rpc:call(W1, meck, history, [storage_sync_hash]),
    assert_num_results_gte(History, ?assertHashChangedFun(StorageTestDirPath, ?SPACE_ID, true), 1),

    ?assertMonitoring(W1, #{
        <<"scans">> => 2,
        <<"toProcess">> => 3,
        <<"imported">> => 0,
        <<"deleted">> => 0,
        <<"failed">> => 0,
        <<"importedSum">> => 2,
        <<"deletedSum">> => 0,
        <<"importedMinHist">> => 2,
        <<"importedHourHist">> => 2,
        <<"importedDayHist">> => 2,
        <<"deletedMinHist">> => 0,
        <<"deletedHourHist">> => 0,
        <<"deletedDayHist">> => 0
    }, ?SPACE_ID).

chmod_file_update2_test(Config, MountSpaceInRoot) ->
    [W1, _] = ?config(op_worker_nodes, Config),
    RDWRStorage = storage_sync_test_base:get_rdwr_storage(Config, W1),
    SessId = ?config({session_id, {?USER, ?GET_DOMAIN(W1)}}, Config),

    Files = lists:map(fun(TestFile) ->
        filename:join([?TEST_DIR, TestFile])
    end, [?TEST_FILE1, ?TEST_FILE2, ?TEST_FILE3]),

    StorageTestDirPath = storage_path(?SPACE_ID, ?TEST_DIR, MountSpaceInRoot),
    StorageTestDirPath2 = storage_path(?SPACE_ID, ?TEST_DIR2, MountSpaceInRoot),

    [StTestFile1 | _] = StorageFiles = to_storage_files(Files, ?SPACE_ID, MountSpaceInRoot),
    NewMode = 8#600,

    %% Create files on storage
    DirSDHandle = sd_test_utils:new_handle(W1, ?SPACE_ID, StorageTestDirPath, RDWRStorage),
    ok = sd_test_utils:mkdir(W1, DirSDHandle, 8#775),
    DirSDHandle2 = sd_test_utils:new_handle(W1, ?SPACE_ID, StorageTestDirPath2, RDWRStorage),
    ok = sd_test_utils:mkdir(W1, DirSDHandle2, 8#775),
    lists:foreach(fun(StorageTestFilePath) ->
        SDHandle = sd_test_utils:new_handle(W1, ?SPACE_ID, StorageTestFilePath, RDWRStorage),
        ok = sd_test_utils:create_file(W1, SDHandle, 8#664),
        {ok, _} = sd_test_utils:write_file(W1, SDHandle, 0, ?TEST_DATA)
    end, StorageFiles),
    SyncedStorage = get_synced_storage(Config, W1),
    enable_import(Config, ?SPACE_ID, SyncedStorage),

    %% Check if files were imported
    ?assertMatch({ok, #file_attr{}},
        lfm_proxy:stat(W1, SessId, {path, ?SPACE_TEST_DIR_PATH}), ?ATTEMPTS),
    lists:foreach(fun(SpaceFile) ->
        ?assertMatch({ok, #file_attr{mode = 8#664}},
            lfm_proxy:stat(W1, SessId, {path, SpaceFile}), ?ATTEMPTS),
        {ok, Handle1} = ?assertMatch({ok, _},
            lfm_proxy:open(W1, SessId, {path, SpaceFile}, read)),
        ?assertMatch({ok, ?TEST_DATA},
            lfm_proxy:read(W1, Handle1, 0, byte_size(?TEST_DATA))),
        lfm_proxy:close(W1, Handle1)
    end, [?SPACE_TEST_FILE_IN_DIR_PATH, ?SPACE_TEST_FILE_IN_DIR_PATH2, ?SPACE_TEST_FILE_IN_DIR_PATH3]),

    test_utils:mock_new(W1, storage_sync_hash, [passthrough]),
    test_utils:mock_new(W1, storage_sync_traverse, [passthrough]),

    ?assertMonitoring(W1, #{
        <<"scans">> => 1,
        <<"toProcess">> => 8,
        <<"imported">> => 5,
        <<"updated">> => 1,
        <<"deleted">> => 0,
        <<"failed">> => 0,
        <<"otherProcessed">> => 2,
        <<"importedSum">> => 5,
        <<"updatedSum">> => 1,
        <<"deletedSum">> => 0,
        <<"importedMinHist">> => 5,
        <<"importedHourHist">> => 5,
        <<"importedDayHist">> => 5,
        <<"updatedMinHist">> => 1,
        <<"updatedHourHist">> => 1,
        <<"updatedDayHist">> => 1,
        <<"deletedMinHist">> => 0,
        <<"deletedHourHist">> => 0,
        <<"deletedDayHist">> => 0
    }, ?SPACE_ID),

    %% Change file permissions
    timer:sleep(timer:seconds(2)),
    SFMFileHandle1 = sd_test_utils:new_handle(W1, ?SPACE_ID, StTestFile1, RDWRStorage),
    sd_test_utils:chmod(W1, SFMFileHandle1, NewMode),
    storage_sync_test_base:enable_update(Config, ?SPACE_ID, SyncedStorage),
    assertUpdateTimes(W1, ?SPACE_ID),

    %% Check if file permissions were changed
    ?assertMatch({ok, #file_attr{mode = NewMode}},
        lfm_proxy:stat(W1, SessId, {path, ?SPACE_TEST_FILE_IN_DIR_PATH}), ?ATTEMPTS),
    History = rpc:call(W1, meck, history, [storage_sync_hash]),
    History2 = rpc:call(W1, meck, history, [storage_sync_traverse]),
    test_utils:mock_unload(W1, storage_sync_hash),

    assert_num_results_gte(History, ?assertHashChangedFun(StorageTestDirPath, ?SPACE_ID, true), 1),
    assert_num_results(History2, ?assertMtimeChangedFun(StorageTestDirPath, ?SPACE_ID, true), 0),

    ?assertMonitoring(W1, #{
        <<"scans">> => 2,
        <<"imported">> => 0,
        <<"deleted">> => 0,
        <<"failed">> => 0,
        <<"importedSum">> => 5,
        <<"deletedSum">> => 0,
        <<"importedMinHist">> => 5,
        <<"importedHourHist">> => 5,
        <<"importedDayHist">> => 5,
        <<"deletedMinHist">> => 0,
        <<"deletedHourHist">> => 0,
        <<"deletedDayHist">> => 0
    }, ?SPACE_ID).

update_timestamps_file_import_test(Config, MountSpaceInRoot) ->
    [W1, _] = ?config(op_worker_nodes, Config),
    RDWRStorage = storage_sync_test_base:get_rdwr_storage(Config, W1),
    W1MountPoint = get_host_mount_point(Config, RDWRStorage),
    SessId = ?config({session_id, {?USER, ?GET_DOMAIN(W1)}}, Config),
    StorageTestFilePath =
        storage_path(W1MountPoint, ?SPACE_ID, ?TEST_FILE1, MountSpaceInRoot),
    %% Create file on storage
    ok = file:write_file(StorageTestFilePath, ?TEST_DATA),
    SyncedStorage = get_synced_storage(Config, W1),
    enable_import(Config, ?SPACE_ID, SyncedStorage),
    %% Check if file was imported
    ?assertMatch({ok, #file_attr{}},
        lfm_proxy:stat(W1, SessId, {path, ?SPACE_TEST_FILE_PATH}), ?ATTEMPTS),
    {ok, Handle1} = ?assertMatch({ok, _},
        lfm_proxy:open(W1, SessId, {path, ?SPACE_TEST_FILE_PATH}, read)),
    ?assertMatch({ok, ?TEST_DATA},
        lfm_proxy:read(W1, Handle1, 0, byte_size(?TEST_DATA))),
    lfm_proxy:close(W1, Handle1),
    ?assertMatch({ok, #file_attr{}},
        lfm_proxy:stat(W1, SessId, {path, ?SPACE_TEST_FILE_PATH}), ?ATTEMPTS),

    ?assertMonitoring(W1, #{
        <<"scans">> => 1,
        <<"toProcess">> => 2,
        <<"imported">> => 1,
        <<"updated">> => 1,
        <<"deleted">> => 0,
        <<"failed">> => 0,
        <<"otherProcessed">> => 0,
        <<"importedSum">> => 1,
        <<"updatedSum">> => 1,
        <<"deletedSum">> => 0,
        <<"importedMinHist">> => 1,
        <<"importedHourHist">> => 1,
        <<"importedDayHist">> => 1,
        <<"updatedMinHist">> => 1,
        <<"updatedHourHist">> => 1,
        <<"updatedDayHist">> => 1,
        <<"deletedMinHist">> => 0,
        <<"deletedHourHist">> => 0,
        <<"deletedDayHist">> => 0
    }, ?SPACE_ID),

    timer:sleep(timer:seconds(2)),
    %% Change file permissions
    NewTimestamp = 9999999999,
    change_time(StorageTestFilePath, NewTimestamp, NewTimestamp),
    storage_sync_test_base:enable_update(Config, ?SPACE_ID, SyncedStorage),
    assertUpdateTimes(W1, ?SPACE_ID, ?ATTEMPTS),

    ?assertMonitoring(W1, #{
        <<"scans">> => 2,
        <<"toProcess">> => 2,
        <<"imported">> => 0,
        <<"deleted">> => 0,
        <<"failed">> => 0,
        <<"importedSum">> => 1,
        <<"deletedSum">> => 0,
        <<"importedMinHist">> => 1,
        <<"importedHourHist">> => 1,
        <<"importedDayHist">> => 1,
        <<"deletedMinHist">> => 0,
        <<"deletedHourHist">> => 0,
        <<"deletedDayHist">> => 0
    }, ?SPACE_ID),

    %% Check if timestamps were changed
    ?assertMatch({ok, #file_attr{atime = NewTimestamp, mtime = NewTimestamp}},
        lfm_proxy:stat(W1, SessId, {path, ?SPACE_TEST_FILE_PATH}), ?ATTEMPTS).

should_not_detect_timestamp_update_test(Config, MountSpaceInRoot) ->
    [W1, _] = ?config(op_worker_nodes, Config),
    RDWRStorage = storage_sync_test_base:get_rdwr_storage(Config, W1),
    W1MountPoint = get_host_mount_point(Config, RDWRStorage),
    SessId = ?config({session_id, {?USER, ?GET_DOMAIN(W1)}}, Config),
    StorageTestFilePath = storage_path(W1MountPoint, ?SPACE_ID, ?TEST_FILE1, MountSpaceInRoot),
    %% Create file on storage
    ok = file:write_file(StorageTestFilePath, ?TEST_DATA),
    SyncedStorage = get_synced_storage(Config, W1),
    enable_import(Config, ?SPACE_ID, SyncedStorage),
    assertImportTimes(W1, ?SPACE_ID, ?ATTEMPTS),

    %% Check if file was imported
    ?assertMatch({ok, #file_attr{}},
        lfm_proxy:stat(W1, SessId, {path, ?SPACE_TEST_FILE_PATH}), ?ATTEMPTS),

    ?assertMonitoring(W1, #{
        <<"scans">> => 1,
        <<"toProcess">> => 2,
        <<"imported">> => 1,
        <<"updated">> => 1,
        <<"deleted">> => 0,
        <<"failed">> => 0,
        <<"otherProcessed">> => 0,
        <<"importedSum">> => 1,
        <<"updatedSum">> => 1,
        <<"deletedSum">> => 0,
        <<"importedMinHist">> => 1,
        <<"importedHourHist">> => 1,
        <<"importedDayHist">> => 1,
        <<"updatedMinHist">> => 1,
        <<"updatedHourHist">> => 1,
        <<"updatedDayHist">> => 1,
        <<"deletedMinHist">> => 0,
        <<"deletedHourHist">> => 0,
        <<"deletedDayHist">> => 0
    }, ?SPACE_ID),

    %% Change file permissions
    change_time(StorageTestFilePath, 1, 1),
    storage_sync_test_base:enable_update(Config, ?SPACE_ID, SyncedStorage),
    assertUpdateTimes(W1, ?SPACE_ID, ?ATTEMPTS),

    %% Check if timestamps hasn't changed
    ?assertNotMatch({ok, #file_attr{atime = 1, mtime = 1}},
        lfm_proxy:stat(W1, SessId, {path, ?SPACE_TEST_FILE_PATH})),

    ?assertMonitoring(W1, #{
        <<"scans">> => 2,
        <<"toProcess">> => 1,
        <<"imported">> => 0,
        <<"deleted">> => 0,
        <<"failed">> => 0,
        <<"importedSum">> => 1,
        <<"deletedSum">> => 0,
        <<"importedMinHist">> => 1,
        <<"importedHourHist">> => 1,
        <<"importedDayHist">> => 1,
        <<"deletedMinHist">> => 0,
        <<"deletedHourHist">> => 0,
        <<"deletedDayHist">> => 0
    }, ?SPACE_ID).

update_nfs_acl_test(Config, MountSpaceInRoot) ->
    Workers = [W1, _] = ?config(op_worker_nodes, Config),
    SessId = ?config({session_id, {?USER, ?GET_DOMAIN(W1)}}, Config),
    SessId2 = ?config({session_id, {?USER2, ?GET_DOMAIN(W1)}}, Config),
    StorageTestFilePath = storage_path(?SPACE_ID, ?TEST_FILE1, MountSpaceInRoot),
    RDWRStorage = storage_sync_test_base:get_rdwr_storage(Config, W1),

    %% Create file on storage
    SDHandle = sd_test_utils:new_handle(W1, ?SPACE_ID, StorageTestFilePath, RDWRStorage),
    ok = sd_test_utils:create_file(W1, SDHandle, 8#664),
    {ok, _} = sd_test_utils:write_file(W1, SDHandle, 0, ?TEST_DATA),
    SyncedStorage = get_synced_storage(Config, W1),
    enable_import(Config, ?SPACE_ID, SyncedStorage),
    assertImportTimes(W1, ?SPACE_ID, ?ATTEMPTS),

    %% Check if file was imported
    ?assertMatch({ok, #file_attr{}},
        lfm_proxy:stat(W1, SessId, {path, ?SPACE_TEST_FILE_PATH}), ?ATTEMPTS),

    %% User1 should be allowed to read acl
    {ok, #xattr{value = Value}} = ?assertMatch({ok, #xattr{}},
        lfm_proxy:get_xattr(W1, SessId, {path, ?SPACE_TEST_FILE_PATH}, <<"cdmi_acl">>)),
    ?assertMatch(Value, ?ACL_JSON),

    %% User1 should not be allowed to set acl
    ?assertMatch({error, ?EACCES},
        lfm_proxy:set_xattr(W1, SessId, {path, ?SPACE_TEST_FILE_PATH}, #xattr{})),

    %% User2 should be allowed to read acl
    {ok, #xattr{value = Value}} = ?assertMatch({ok, #xattr{}},
        lfm_proxy:get_xattr(W1, SessId2, {path, ?SPACE_TEST_FILE_PATH}, <<"cdmi_acl">>)),

    %% User2 should not be allowed to set acl
    ?assertMatch({error, ?EACCES},
        lfm_proxy:set_xattr(W1, SessId2, {path, ?SPACE_TEST_FILE_PATH}, #xattr{})),

    ?assertMonitoring(W1, #{
        <<"scans">> => 1,
        <<"toProcess">> => 2,
        <<"imported">> => 1,
        <<"updated">> => 1,
        <<"deleted">> => 0,
        <<"failed">> => 0,
        <<"otherProcessed">> => 0,
        <<"importedSum">> => 1,
        <<"updatedSum">> => 1,
        <<"deletedSum">> => 0,
        <<"importedMinHist">> => 1,
        <<"importedHourHist">> => 1,
        <<"importedDayHist">> => 1,
        <<"updatedMinHist">> => 1,
        <<"updatedHourHist">> => 1,
        <<"updatedDayHist">> => 1,
        <<"deletedMinHist">> => 0,
        <<"deletedHourHist">> => 0,
        <<"deletedDayHist">> => 0
    }, ?SPACE_ID),

    EncACL = storage_sync_acl:encode(?ACL2),
    ok = test_utils:mock_expect(Workers, storage_driver, getxattr, fun
        (Handle = #sd_handle{file = <<"/">>}, Name) ->
            meck:passthrough([Handle, Name]);
        (Handle = #sd_handle{file = <<"/space1">>}, Name) ->
            meck:passthrough([Handle, Name]);
        (#sd_handle{}, _) ->
            {ok, EncACL}
    end),
    storage_sync_test_base:enable_update(Config, ?SPACE_ID, SyncedStorage),
    assertUpdateTimes(W1, ?SPACE_ID, ?ATTEMPTS),

    %% User1 should not be allowed to read acl
    ?assertMatch({error, ?EACCES},
        lfm_proxy:get_xattr(W1, SessId, {path, ?SPACE_TEST_FILE_PATH}, <<"cdmi_acl">>), ?ATTEMPTS),

    %% User2 should be allowed to read acl
    {ok, #xattr{value = Value2}} = ?assertMatch({ok, #xattr{}},
        lfm_proxy:get_xattr(W1, SessId2, {path, ?SPACE_TEST_FILE_PATH}, <<"cdmi_acl">>)),
    ?assertMatch(Value2, ?ACL2_JSON),

    ?assertMonitoring(W1, #{
        <<"scans">> => 2,
        <<"toProcess">> => 2,
        <<"imported">> => 0,
        <<"deleted">> => 0,
        <<"failed">> => 0,
        <<"importedSum">> => 1,
        <<"deletedSum">> => 0,
        <<"importedMinHist">> => 1,
        <<"importedHourHist">> => 1,
        <<"importedDayHist">> => 1,
        <<"deletedMinHist">> => 0,
        <<"deletedHourHist">> => 0,
        <<"deletedDayHist">> => 0
    }, ?SPACE_ID).

recreate_file_deleted_by_sync_test(Config, MountSpaceInRoot) ->
    [W1, W2 | _] = ?config(op_worker_nodes, Config),
    SessId = ?config({session_id, {?USER, ?GET_DOMAIN(W1)}}, Config),
    SessId2 = ?config({session_id, {?USER, ?GET_DOMAIN(W2)}}, Config),
    RDWRStorage = storage_sync_test_base:get_rdwr_storage(Config, W1),
    SyncedStorage = get_synced_storage(Config, W1),
    enable_import(Config, ?SPACE_ID, SyncedStorage),

    {ok, FileGuid} =
        ?assertMatch({ok, _}, lfm_proxy:create(W2, SessId2, ?SPACE_TEST_FILE_PATH, 8#777)),
    {ok, FileHandle} =
        ?assertMatch({ok, _}, lfm_proxy:open(W2, SessId2, {guid, FileGuid}, write)),
    ?assertEqual({ok, byte_size(?TEST_DATA)}, lfm_proxy:write(W2, FileHandle, 0, ?TEST_DATA)),
    ?assertEqual(ok, lfm_proxy:fsync(W2, FileHandle)),
    ok = lfm_proxy:close(W2, FileHandle),

    %% Replicate file to W1
    ?assertMatch({ok, #file_attr{}},
        lfm_proxy:stat(W1, SessId, {path, ?SPACE_TEST_FILE_PATH}), ?ATTEMPTS),
    {ok, Handle1} = ?assertMatch({ok, _},
        lfm_proxy:open(W1, SessId, {path, ?SPACE_TEST_FILE_PATH}, read), ?ATTEMPTS),
    ?assertMatch({ok, ?TEST_DATA},
        lfm_proxy:read(W1, Handle1, 0, byte_size(?TEST_DATA)), ?ATTEMPTS),
    lfm_proxy:close(W1, Handle1),

    assertImportTimes(W1, ?SPACE_ID),

    StorageTestFilePath = storage_path(?SPACE_ID, ?TEST_FILE1, MountSpaceInRoot),
    SDHandle = sd_test_utils:new_handle(W1, ?SPACE_ID, StorageTestFilePath, RDWRStorage),

    %% delete file on storage
    ok = sd_test_utils:unlink(W1, SDHandle, ?TEST_DATA_SIZE),

    enable_update(Config, ?SPACE_ID, SyncedStorage),
    assertUpdateTimes(W1, ?SPACE_ID),

    %% Check if file disappeared
    ?assertMatch({error, ?ENOENT},
        lfm_proxy:stat(W1, SessId, {path, ?SPACE_TEST_FILE_PATH}), ?ATTEMPTS),
    ?assertMatch({error, ?ENOENT},
        lfm_proxy:stat(W2, SessId2, {path, ?SPACE_TEST_FILE_PATH}), ?ATTEMPTS),

    % recreate file
    {ok, FileGuid2} =
        ?assertMatch({ok, _}, lfm_proxy:create(W2, SessId2, ?SPACE_TEST_FILE_PATH, 8#777)),
    {ok, FileHandle2} =
        ?assertMatch({ok, _}, lfm_proxy:open(W2, SessId2, {guid, FileGuid2}, write)),
    ?assertEqual({ok, byte_size(?TEST_DATA)}, lfm_proxy:write(W2, FileHandle2, 0, ?TEST_DATA)),
    ?assertEqual(ok, lfm_proxy:fsync(W2, FileHandle2)),
    ok = lfm_proxy:close(W2, FileHandle2),

    ?assertMatch({ok, #file_attr{}},
        lfm_proxy:stat(W1, SessId, {path, ?SPACE_TEST_FILE_PATH}), ?ATTEMPTS),
    {ok, Handle2} = ?assertMatch({ok, _},
        lfm_proxy:open(W1, SessId, {path, ?SPACE_TEST_FILE_PATH}, read), ?ATTEMPTS),
    ?assertMatch({ok, ?TEST_DATA},
        lfm_proxy:read(W1, Handle2, 0, byte_size(?TEST_DATA)), ?ATTEMPTS),
    lfm_proxy:close(W1, Handle2).

sync_should_not_delete_not_replicated_file_created_in_remote_provider(Config, MountSpaceInRoot) ->
    [W1, W2 | _] = ?config(op_worker_nodes, Config),
    SessId = ?config({session_id, {?USER, ?GET_DOMAIN(W1)}}, Config),
    SessId2 = ?config({session_id, {?USER, ?GET_DOMAIN(W2)}}, Config),
    RDWRStorage = storage_sync_test_base:get_rdwr_storage(Config, W1),
    SyncedStorage = get_synced_storage(Config, W1),
    enable_import(Config, ?SPACE_ID, SyncedStorage),

    {ok, FileGuid} =
        ?assertMatch({ok, _}, lfm_proxy:create(W2, SessId2, ?SPACE_TEST_FILE_PATH, 8#777)),
    {ok, FileHandle} =
        ?assertMatch({ok, _}, lfm_proxy:open(W2, SessId2, {guid, FileGuid}, write)),
    ?assertEqual({ok, byte_size(?TEST_DATA)}, lfm_proxy:write(W2, FileHandle, 0, ?TEST_DATA)),
    ?assertEqual(ok, lfm_proxy:fsync(W2, FileHandle)),
    ok = lfm_proxy:close(W2, FileHandle),

    assertImportTimes(W1, ?SPACE_ID),

    %check if file_meta was synced
    ?assertMatch({ok, #file_attr{}},
        lfm_proxy:stat(W1, SessId, {path, ?SPACE_TEST_FILE_PATH}), ?ATTEMPTS),

    %% Create file on storage to trigger update
    StorageRandomFilePath = storage_path(?SPACE_ID, <<"random_file">>, MountSpaceInRoot),
    RandomSDHandle = sd_test_utils:new_handle(W1, ?SPACE_ID, StorageRandomFilePath, RDWRStorage),
    ok = sd_test_utils:create_file(W1, RandomSDHandle, 8#664),
    {ok, _} = sd_test_utils:write_file(W1, RandomSDHandle, 0, ?TEST_DATA),

    enable_update(Config, ?SPACE_ID, SyncedStorage),
    %% wait until updates finishes
    assertUpdateTimes(W1, ?SPACE_ID),

    StorageTestFilePath = storage_path(?SPACE_ID, ?TEST_FILE1, MountSpaceInRoot),
    SDHandle = sd_test_utils:new_handle(W1, ?SPACE_ID, StorageTestFilePath, RDWRStorage),

    %% file shouldn't appear on W1's storage
    ?assertMatch({error, ?ENOENT}, sd_test_utils:stat(W1, SDHandle)),

    % file shouldn't disappear from space
    ?assertMatch({ok, #file_attr{}},
        lfm_proxy:stat(W2, SessId2, {path, ?SPACE_TEST_FILE_PATH}), ?ATTEMPTS),
    {ok, Handle2} = ?assertMatch({ok, _},
        lfm_proxy:open(W2, SessId2, {path, ?SPACE_TEST_FILE_PATH}, read), ?ATTEMPTS),
    ?assertMatch({ok, ?TEST_DATA},
        lfm_proxy:read(W2, Handle2, 0, byte_size(?TEST_DATA)), ?ATTEMPTS),
    lfm_proxy:close(W1, Handle2),

    ?assertMatch({ok, #file_attr{}},
        lfm_proxy:stat(W1, SessId, {path, ?SPACE_TEST_FILE_PATH}), ?ATTEMPTS).

sync_should_not_delete_dir_created_in_remote_provider(Config, MountSpaceInRoot) ->
    [W1, W2 | _] = ?config(op_worker_nodes, Config),
    SessId = ?config({session_id, {?USER, ?GET_DOMAIN(W1)}}, Config),
    SessId2 = ?config({session_id, {?USER, ?GET_DOMAIN(W2)}}, Config),
    SyncedStorage = get_synced_storage(Config, W1),
    enable_import(Config, ?SPACE_ID, SyncedStorage),
    RDWRStorage = storage_sync_test_base:get_rdwr_storage(Config, W1),

    % Create dir in space
    ?assertMatch({ok, _}, lfm_proxy:mkdir(W2, SessId2, ?SPACE_TEST_DIR_PATH)),

    ?assertMatch({ok, #file_attr{}},
        lfm_proxy:stat(W1, SessId, {path, ?SPACE_TEST_DIR_PATH}), ?ATTEMPTS),
    ?assertMatch({ok, #file_attr{}},
        lfm_proxy:stat(W2, SessId2, {path, ?SPACE_TEST_DIR_PATH}), ?ATTEMPTS),

    assertImportTimes(W1, ?SPACE_ID),

    %% Create file on storage to trigger update
    StorageRandomFilePath = storage_path(?SPACE_ID, <<"random_file">>, MountSpaceInRoot),
    RandomSDHandle = sd_test_utils:new_handle(W1, ?SPACE_ID, StorageRandomFilePath, RDWRStorage),
    ok = sd_test_utils:create_file(W1, RandomSDHandle, 8#664),
    {ok, _} = sd_test_utils:write_file(W1, RandomSDHandle, 0, ?TEST_DATA),
    storage_sync_test_base:enable_update(Config, ?SPACE_ID, SyncedStorage),
    assertUpdateTimes(W1, ?SPACE_ID),

    StorageTestFilePath = storage_path(?SPACE_ID, ?TEST_DIR, MountSpaceInRoot),
    SDHandle = sd_test_utils:new_handle(W1, ?SPACE_ID, StorageTestFilePath, RDWRStorage),

    %% file shouldn't appear on W1's storage
    ?assertMatch({error, ?ENOENT}, sd_test_utils:stat(W1, SDHandle)),

    % Ensure that sync didn't delete remotely create directory
    ?assertMatch({ok, #file_attr{}},
        lfm_proxy:stat(W1, SessId, {path, ?SPACE_TEST_DIR_PATH}), ?ATTEMPTS),
    ?assertMatch({ok, #file_attr{}},
        lfm_proxy:stat(W2, SessId2, {path, ?SPACE_TEST_DIR_PATH}), ?ATTEMPTS).

sync_should_not_delete_not_replicated_files_created_in_remote_provider2(Config, MountSpaceInRoot) ->
    [W1, W2 | _] = ?config(op_worker_nodes, Config),
    RDWRStorage = storage_sync_test_base:get_rdwr_storage(Config, W1),
    SessId = ?config({session_id, {?USER, ?GET_DOMAIN(W1)}}, Config),
    SessId2 = ?config({session_id, {?USER, ?GET_DOMAIN(W2)}}, Config),
    SyncedStorage = get_synced_storage(Config, W1),
    enable_import(Config, ?SPACE_ID, SyncedStorage),

    % Create dir in space
    ?assertMatch({ok, _}, lfm_proxy:mkdir(W2, SessId2, ?SPACE_TEST_DIR_PATH)),
    {ok, FileGuid} =
        ?assertMatch({ok, _}, lfm_proxy:create(W2, SessId2, ?SPACE_TEST_FILE_IN_DIR_PATH, 8#777)),
    {ok, FileHandle} =
        ?assertMatch({ok, _}, lfm_proxy:open(W2, SessId2, {guid, FileGuid}, write)),
    ?assertEqual({ok, byte_size(?TEST_DATA)}, lfm_proxy:write(W2, FileHandle, 0, ?TEST_DATA)),
    ?assertEqual(ok, lfm_proxy:fsync(W2, FileHandle)),
    ok = lfm_proxy:close(W2, FileHandle),

    assertImportTimes(W1, ?SPACE_ID),

    %check if file_meta was synced
    ?assertMatch({ok, #file_attr{}},
        lfm_proxy:stat(W1, SessId, {path, ?SPACE_TEST_FILE_IN_DIR_PATH}), ?ATTEMPTS),

    %% Create file on storage to trigger update
    StorageRandomFilePath =
        storage_path(?SPACE_ID, <<"random_file">>, MountSpaceInRoot),
    RandomSDHandle = sd_test_utils:new_handle(W1, ?SPACE_ID, StorageRandomFilePath, RDWRStorage),
    ok = sd_test_utils:create_file(W1, RandomSDHandle, 8#664),
    {ok, _} = sd_test_utils:write_file(W1, RandomSDHandle, 0, ?TEST_DATA),

    enable_update(Config, ?SPACE_ID, SyncedStorage),
    %% wait until updates finishes
    assertUpdateTimes(W1, ?SPACE_ID),

    StorageTestFilePath = storage_path(?SPACE_ID, filename:join([?TEST_DIR, ?TEST_FILE1]), MountSpaceInRoot),
    SDHandle = sd_test_utils:new_handle(W1, ?SPACE_ID, StorageTestFilePath, RDWRStorage),

    %% file shouldn't appear on W1's storage
    ?assertMatch({error, ?ENOENT}, sd_test_utils:stat(W1, SDHandle)),

    % file shouldn't disappear from space
    ?assertMatch({ok, #file_attr{}},
        lfm_proxy:stat(W2, SessId2, {path, ?SPACE_TEST_FILE_IN_DIR_PATH}), ?ATTEMPTS),
    {ok, Handle2} = ?assertMatch({ok, _},
        lfm_proxy:open(W2, SessId2, {path, ?SPACE_TEST_FILE_IN_DIR_PATH}, read), ?ATTEMPTS),
    ?assertMatch({ok, ?TEST_DATA},
        lfm_proxy:read(W2, Handle2, 0, byte_size(?TEST_DATA)), ?ATTEMPTS),
    lfm_proxy:close(W1, Handle2),

    ?assertMatch({ok, #file_attr{}},
        lfm_proxy:stat(W1, SessId, {path, ?SPACE_TEST_FILE_IN_DIR_PATH}), ?ATTEMPTS).

sync_should_not_invalidate_file_after_replication(Config) ->
    [W1, W2 | _] = ?config(op_worker_nodes, Config),
    SessId = ?config({session_id, {?USER, ?GET_DOMAIN(W1)}}, Config),
    SessId2 = ?config({session_id, {?USER, ?GET_DOMAIN(W2)}}, Config),

    {ok, FileGuid} = lfm_proxy:create(W2, SessId2, ?SPACE_TEST_FILE_PATH, 8#664),
    {ok, Handle} = lfm_proxy:open(W2, SessId2, {guid, FileGuid}, write),
    {ok, _} = lfm_proxy:write(W2, Handle, 0, ?TEST_DATA),
    ok = lfm_proxy:close(W2, Handle),

    %% Check if file was synchronized to W1
    ?assertMatch({ok, #file_attr{}},
        lfm_proxy:stat(W1, SessId, {path, ?SPACE_TEST_FILE_PATH}), ?ATTEMPTS),

    % replicate file to W1
    ?assertMatch({ok, #file_attr{}},
        lfm_proxy:stat(W1, SessId, {path, ?SPACE_TEST_FILE_PATH}), ?ATTEMPTS),
    {ok, Handle2} = ?assertMatch({ok, _},
        lfm_proxy:open(W1, SessId, {path, ?SPACE_TEST_FILE_PATH}, read)),
    ?assertMatch({ok, ?TEST_DATA},
        lfm_proxy:read(W1, Handle2, 0, byte_size(?TEST_DATA)), ?ATTEMPTS),
    SyncedStorage = get_synced_storage(Config, W1),

    enable_import(Config, ?SPACE_ID, SyncedStorage),
    assertImportTimes(W1, ?SPACE_ID),

    ?assertMonitoring(W1, #{
        <<"scans">> => 1,
        <<"toProcess">> => 2,
        <<"imported">> => 0,
        <<"updated">> => 2,
        <<"deleted">> => 0,
        <<"failed">> => 0,
        <<"otherProcessed">> => 0,
        <<"importedSum">> => 0,
        <<"deletedSum">> => 0,
        <<"importedMinHist">> => 0,
        <<"importedHourHist">> => 0,
        <<"importedDayHist">> => 0,
        <<"updatedMinHist">> => 2,
        <<"updatedHourHist">> => 2,
        <<"updatedDayHist">> => 2,
        <<"deletedMinHist">> => 0,
        <<"deletedHourHist">> => 0,
        <<"deletedDayHist">> => 0
    }, ?SPACE_ID),

    timer:sleep(timer:seconds(20)),

    ?assertBlocks(W2, SessId2, [
        #{
            <<"blocks">> => [[0, 9]],
            <<"providerId">> => ?GET_DOMAIN_BIN(W1),
            <<"totalBlocksSize">> => 9
        },
        #{
            <<"blocks">> => [[0, 9]],
            <<"providerId">> => ?GET_DOMAIN_BIN(W2),
            <<"totalBlocksSize">> => 9
        }
    ], FileGuid).

%%%===================================================================
%%% Util functions
%%%===================================================================

to_storage_file_id(Path, MountPoint) ->
    % todo remove
    PathSplit = binary:split(Path, <<"/">>, [global]),
    MountPointSplit = binary:split(MountPoint, <<"/">>, [global]),
    StorageFileIdSplit = PathSplit -- MountPointSplit,
    filename:join(["/" | StorageFileIdSplit]).

create_init_file(Config, Readonly) ->
    [W1 | _] = ?config(op_worker_nodes, Config),
    SpaceDir = storage_sync_test_base:storage_path(?SPACE_ID, <<"">>, Readonly),
    RDWRStorage = storage_sync_test_base:get_rdwr_storage(Config, W1),
    SDHandle = sd_test_utils:new_handle(W1, ?SPACE_ID, SpaceDir, RDWRStorage),
    case sd_test_utils:mkdir(W1, SDHandle, 8#777) of
        ok ->
            ok;
        {error, eexist} ->
            ?assertMatch({ok, []}, is_empty(W1, SDHandle), ?ATTEMPTS)
    end.

is_empty(Worker, SDHandle = #sd_handle{storage_id = StorageId}) ->
    {ok, Storage} = rpc:call(Worker, storage, get, [StorageId]),
    Helper = storage:get_helper(Storage),
    HelperName = helper:get_name(Helper),
    case HelperName of
        ?POSIX_HELPER_NAME ->
            sd_test_utils:ls(Worker, SDHandle, 0, 1);
        ?S3_HELPER_NAME ->
            sd_test_utils:listobjects(Worker, SDHandle, <<"/">>, 0, 1)
    end.

<<<<<<< HEAD
cancel(Worker, SpaceId, #document{key = StorageId}) ->
    cancel(Worker, SpaceId, StorageId);
cancel(Worker, SpaceId, StorageId) ->
    ?assertMatch(ok, rpc:call(Worker, storage_sync, cancel, [SpaceId, StorageId])).
=======
enable_storage_import(Config) ->
    [W1 | _] = ?config(op_worker_nodes, Config),
    {ok, [#document{key = StorageId} | _]} = rpc:call(W1, storage_config, list, []),
    ?assertMatch({ok, _}, rpc:call(W1, storage_sync, start_simple_scan_import,
        [?SPACE_ID, StorageId, ?MAX_DEPTH, ?SYNC_ACL])).
>>>>>>> 171ef3b4

schedule_spaces_check(Worker, IntervalSeconds) ->
    rpc:call(Worker, storage_sync_worker, schedule_spaces_check, [IntervalSeconds]).

enable_import(Config, SpaceId, #document{key = StorageId}) ->
    enable_import(Config, SpaceId, StorageId);
enable_import(Config, SpaceId, StorageId) ->
    [W1 | _] = ?config(op_worker_nodes, Config),
    ?assertMatch(ok, rpc:call(W1, storage_sync, enable_import,
        [SpaceId, StorageId, #{max_depth => ?MAX_DEPTH, sync_acl => ?SYNC_ACL}])).

enable_update(Config, SpaceId, #document{key = StorageId}) ->
    enable_update(Config, SpaceId, StorageId);
enable_update(Config, SpaceId, StorageId) ->
    [W1 | _] = ?config(op_worker_nodes, Config),
    UpdateConfig = ?config(update_config, Config, #{}),
    ScanInterval = maps:get(scan_interval, UpdateConfig, ?SCAN_INTERVAL),
    WriteOnce = maps:get(write_once, UpdateConfig, ?WRITE_ONCE),
    DeleteEnable = maps:get(delete_enable, UpdateConfig, ?DELETE_ENABLE),
    SyncAcl = maps:get(sync_acl, UpdateConfig, ?SYNC_ACL),
    ok = rpc:call(W1, storage_sync, configure_update,
        [SpaceId, StorageId, true, #{
            max_depth => ?MAX_DEPTH,
            scan_interval => ScanInterval,
            write_once => WriteOnce,
            delete_enable => DeleteEnable,
            sync_acl => SyncAcl
        }]).

disable_import(Config) ->
    [W1, _] = ?config(op_worker_nodes, Config),
    StorageId = sd_test_utils:get_storage_id(W1, ?SPACE_ID),
    ok = rpc:call(W1, storage_sync, disable_import, [?SPACE_ID, StorageId]),
    ?assertMatch({false, _}, get_import_details(W1, ?SPACE_ID, StorageId), ?ATTEMPTS),
    assertNoImportInProgress(W1, ?SPACE_ID, 600),
    ok.

cleanup_storage_sync_monitoring_model(Worker, SpaceId) ->
    StorageId = sd_test_utils:get_storage_id(Worker, SpaceId),
    rpc:call(Worker, storage_sync_monitoring, delete, [SpaceId, StorageId]).

get_import_details(Worker, SpaceId, StorageId) ->
    rpc:call(Worker, storage_sync, get_import_details, [SpaceId, StorageId]).

<<<<<<< HEAD
get_update_details(Worker, SpaceId, StorageId) ->
    rpc:call(Worker, storage_sync, get_update_details, [SpaceId, StorageId]).
=======
get_storage_id(Worker) ->
    {ok, [#document{key = StorageId} | _]} = rpc:call(Worker, storage_config, list, []),
    StorageId.
>>>>>>> 171ef3b4

disable_update(Config) ->
    [W1, _] = ?config(op_worker_nodes, Config),
    StorageId = sd_test_utils:get_storage_id(W1, ?SPACE_ID),
    rpc:call(W1, storage_sync, disable_update, [?SPACE_ID, StorageId]),
    ?assertMatch({false, _}, get_update_details(W1, ?SPACE_ID, StorageId), ?ATTEMPTS),
    assertNoUpdateInProgress(W1, ?SPACE_ID, 600),
    ok.

disable_storage_sync(Config) ->
    disable_import(Config),
    disable_update(Config).

clean_synced_storage(Config, Readonly) ->
    [W1 | _] = ?config(op_worker_nodes, Config),
    Storage = get_rdwr_storage(Config, W1),
    SpaceDir = storage_sync_test_base:storage_path(?SPACE_ID, <<"">>, Readonly),
    SDHandle = sd_test_utils:new_handle(W1, ?SPACE_ID, SpaceDir, Storage),
    ok = sd_test_utils:recursive_rm(W1, SDHandle, true).

clean_space(Config) ->
    [W, W2 | _] = ?config(op_worker_nodes, Config),
    SpaceGuid = rpc:call(W, fslogic_uuid, spaceid_to_space_dir_guid, [?SPACE_ID]),
    SessId = ?config({session_id, {?USER, ?GET_DOMAIN(W)}}, Config),
    close_opened_files(W, SessId),
    {ok, Children} = lfm_proxy:ls(W, ?ROOT_SESS_ID, {guid, SpaceGuid}, 0, 10000),
    Attempts = 5 * ?ATTEMPTS,
    Self = self(),

    % hacky way to remove file, but ignore errors from storage
    % files will be deleted on storage in other function
    ok = test_utils:mock_new(W, helpers),
    test_utils:mock_expect(W, helpers, unlink, fun(HelperHandle, FileId, CurrentSize) ->
        case meck:passthrough([HelperHandle, FileId, CurrentSize]) of
            {error, ?EROFS} -> ok;
            Other -> Other
        end
    end),
    test_utils:mock_expect(W, helpers, rmdir, fun(HelperHandle, FileId) ->
        case meck:passthrough([HelperHandle, FileId]) of
            {error, ?EROFS} -> ok;
            Other -> Other
        end
    end),
    Guids = lists:map(fun({Guid, _}) ->
        ok = lfm_proxy:rm_recursive(W, ?ROOT_SESS_ID, {guid, Guid}),
        ok = worker_pool:cast(?VERIFY_POOL, {?MODULE, verify_file_deleted, [W2, Guid, Self, Attempts]}),
        Guid
    end, Children),
    test_utils:mock_unload(W, helpers),
    verify_deletions(Guids, Attempts),
    ?assertMatch({ok, []}, lfm_proxy:ls(W, ?ROOT_SESS_ID, {guid, SpaceGuid}, 0, 10000), ?ATTEMPTS),
    ?assertMatch({ok, []}, lfm_proxy:ls(W2, ?ROOT_SESS_ID, {guid, SpaceGuid}, 0, 10000), ?ATTEMPTS).

close_opened_files(Worker, SessionId) ->
    {ok, Handles} = rpc:call(Worker, file_handles, list, []),
    lists:foreach(fun(#document{key = Uuid}) ->
        Guid = file_id:pack_guid(Uuid, ?SPACE_ID),
        FileCtx = rpc:call(Worker, file_ctx, new_by_guid, [Guid]),
        ok = rpc:call(Worker, file_handles, register_release, [FileCtx, SessionId, infinity])
    end, Handles).


verify_deletions(Guids, Timeout) ->
    verify_deletions(Guids, [], Timeout).

verify_deletions([], [], _) ->
    ok;
verify_deletions([], _FailedToVerifyGuids, _) ->
    ct:fail("Cleaning space failed");
verify_deletions(FileGuids, FailedToVerifyGuids, Timeout) ->
    receive
        {deleted, FileGuid} ->
            verify_deletions(FileGuids -- [FileGuid], FailedToVerifyGuids, Timeout);
        {deleting_failed, FileGuid} ->
            verify_deletions(FileGuids, [FileGuid | FailedToVerifyGuids], Timeout)
    after
        timer:seconds(Timeout) ->
            ct:fail("Cleaning space failed")
    end.

verify_file_deleted(Worker, FileGuid, Master, Attempts) ->
    try
        ?assertMatch({error, ?ENOENT}, lfm_proxy:stat(Worker, ?ROOT_SESS_ID, {guid, FileGuid}), Attempts),
        Master ! {deleted, FileGuid}
    catch
        _:_ ->
            Master ! {deleting_failed, FileGuid}
    end.

clean_reverse_luma_cache(Worker) ->
    {ok, Storages} = rpc:call(Worker, storage_config, list, []),
    lists:foreach(fun(#document{key = StorageId}) ->
        ok = rpc:call(Worker, luma_cache, invalidate, [StorageId])
    end, Storages).

add_synced_storages(Config) ->
    Workers = ?config(op_worker_nodes, Config),
<<<<<<< HEAD
    SyncedStorages = lists:foldl(fun(W, AccIn) ->
        {ok, Storages} = rpc:call(W, storage, list, []),
        case find_synced_storage(Storages) of
            undefined -> AccIn;
            SyncedStorage -> AccIn#{W => SyncedStorage}
        end
=======

    MountPoints = lists:foldl(fun(W, AccIn) ->
        {ok, [WorkerStorage | _]} = rpc:call(W, storage_config, list, []),
        #document{value = #storage_config{helpers = [Helpers]}} = WorkerStorage,
        #{<<"mountPoint">> := DockerMountPath} = helper:get_args(Helpers),
        HostMountPath = get_storage_path(Config, binary_to_atom(DockerMountPath, latin1)),

        AccIn#{
            W => #{
                docker_path => DockerMountPath,
                host_path => HostMountPath
            }}
>>>>>>> 171ef3b4
    end, #{}, Workers),
    [{synced_storages, SyncedStorages} | Config].

add_rdwr_storages(Config) ->
    Workers = ?config(op_worker_nodes, Config),
    RDWRStorages = lists:foldl(fun(W, AccIn) ->
        {ok, Storages} = rpc:call(W, storage, list, []),
        case find_rdwr_storage(Storages) of
            undefined -> AccIn;
            RDWRStorage -> AccIn#{W => RDWRStorage}
        end
    end, #{}, Workers),

    [{rdwr_storages, RDWRStorages} | Config].

get_rdwr_storage(Config, Worker) ->
    case maps:get(Worker, ?config(rdwr_storages, Config), undefined) of
        undefined -> get_synced_storage(Config, Worker);
        Storage -> Storage
    end.

get_synced_storage(Config, Worker) ->
    maps:get(Worker, ?config(synced_storages, Config), undefined).

get_supporting_storage(Worker, SpaceId) ->
    StorageId = sd_test_utils:get_storage_id(Worker, SpaceId),
    {ok, StorageDoc} = sd_test_utils:get_storage_doc(Worker, StorageId),
    StorageDoc.

find_rdwr_storage(Storages) ->
    lists:foldl(fun
        (StorageDoc = #document{value = Storage}, undefined) ->
            case is_rdwr(Storage) of
                true -> StorageDoc;
                false -> undefined
            end;
        (_, RDWRStorage) ->
            RDWRStorage
    end, undefined, Storages).

is_rdwr(#storage{name = MountPoint, helpers = [#helper{name = ?POSIX_HELPER_NAME} | _]}) ->
    <<"rdwr_storage">> =:= filename:basename(MountPoint);
is_rdwr(#storage{name = <<"rdwr_storage">>, helpers = [#helper{name = ?S3_HELPER_NAME} | _]}) ->
    true;
is_rdwr(_) ->
    false.

find_synced_storage(Storages) ->
    lists:foldl(fun
        (StorageDoc = #document{value = Storage}, undefined) ->
            case is_synced(Storage) of
                true -> StorageDoc;
                false -> undefined
            end;
        (_, RDWRStorageIn) ->
            RDWRStorageIn
    end, undefined, Storages).

is_synced(#storage{name = MountPoint, helpers = [#helper{name = ?POSIX_HELPER_NAME} | _]}) ->
    <<"synced_storage">> =:= filename:basename(MountPoint);
is_synced(#storage{name = <<"synced_storage">>, helpers = [#helper{name = ?S3_HELPER_NAME} | _]}) ->
    true.

get_mount_point(Storage) ->
    % works only on POSIX storages!!!
    Helper = storage:get_helper(Storage),
    HelperArgs = helper:get_args(Helper),
    maps:get(<<"mountPoint">>, HelperArgs).

get_host_mount_point(Config, Storage) ->
    % works only on POSIX storages!!!
    MountPoint = get_mount_point(Storage),
    get_storage_path(Config, MountPoint).

get_host_storage_file_id(Config, CanonicalPath, Storage, MountInRoot) ->
    Helper = storage:get_helper(Storage),
    case helper:get_name(Helper) of
        ?POSIX_HELPER_NAME ->
            get_host_posix_storage_file_id(Config, CanonicalPath, Storage, MountInRoot);
        ?S3_HELPER_NAME ->
            get_host_s3_storage_file_id(CanonicalPath, MountInRoot)
    end.

get_host_posix_storage_file_id(Config, CanonicalPath, Storage, true) ->
    StoragePath = get_host_mount_point(Config, Storage),
    [_Root, _SpaceId | Rest] = fslogic_path:split(CanonicalPath),
    filename:join([StoragePath | Rest]);
get_host_posix_storage_file_id(Config, CanonicalPath, Storage, false) ->
    StoragePath = get_host_mount_point(Config, Storage),
    [_Root, SpaceId | Rest] = fslogic_path:split(CanonicalPath),
    filename:join([StoragePath, SpaceId | Rest]).

get_host_s3_storage_file_id(CanonicalPath, true) ->
    [Root, _SpaceId | Rest] = fslogic_path:split(CanonicalPath),
    fslogic_path:join([Root | Rest]);
get_host_s3_storage_file_id(CanonicalPath, false) ->
    CanonicalPath.

get_storage_path(Config, MountPath) when is_list(MountPath) ->
    get_storage_path(Config, list_to_atom(MountPath));
get_storage_path(Config, MountPath) when is_binary(MountPath) ->
    get_storage_path(Config, binary_to_atom(MountPath, latin1));
get_storage_path(Config, MountPath) when is_atom(MountPath) ->
    atom_to_binary(?config(host_path,
        ?config(MountPath,
            ?config(posix,
                ?config(storages, Config)))), latin1).

storage_path(_SpaceId, File, true) ->
    filename:join([<<"/">>, File]);
storage_path(SpaceId, FileName, false) ->
    filename:join([<<"/">>, SpaceId, FileName]).

storage_path(MountPath, _SpaceId, File, true) ->
    filename:join([MountPath, File]);
storage_path(MountPath, SpaceId, FileName, false) ->
    filename:join([MountPath, SpaceId, FileName]).

change_time(FilePath, Mtime) ->
    file:write_file_info(FilePath,
        #file_info{mtime = Mtime}, [{time, posix}]).

change_time(FilePath, Atime, Mtime) ->
    ok = file:write_file_info(FilePath,
        #file_info{atime = Atime, mtime = Mtime}, [{time, posix}]).

assert_num_results_gte(History, AssertionFun, ExpectedResultsNum) ->
    ResultsNum = lists:foldl(fun(E, AccIn) ->
        AccIn + AssertionFun(E)
    end, 0, History),
    ?assert(ExpectedResultsNum =< ResultsNum).

assert_num_results(History, AssertionFun, ExpectedResultsNum) ->
    ResultsNum = lists:foldl(fun(E, AccIn) ->
        AccIn + AssertionFun(E)
    end, 0, History),
    ?assertEqual(ExpectedResultsNum, ResultsNum).

to_storage_files(Files, SpaceId, MountSpaceInRoot) ->
    [storage_path(SpaceId, F, MountSpaceInRoot) || F <- Files].

parallel_assert(M, F, A, List, Attempts) ->
    lists:foreach(fun(N) ->
        spawn_link(M, F, [N, self() | A])
    end, List),

    lists:foldl(fun(_, AccIn) ->
        case sets:size(AccIn) of
            0 -> ok;
            _ ->
                receive
                    {finished, Ans} ->
                        sets:del_element(Ans, AccIn)
                after
                    Attempts * timer:seconds(1) ->
                        ct:pal("Left = ~p", [lists:sort(sets:to_list(AccIn))]),
                        Acc = lists:sort(sets:to_list(AccIn)),
                        ?assertMatch(Acc, [])
                end
        end
    end, sets:from_list([str_utils:to_binary(E) || E <- List]), List).


verify_dir(N, Pid, W1, SessId, Attempts) ->
    NBin = integer_to_binary(N),
    DirPath = ?SPACE_TEST_DIR_PATH(NBin),
    ?assertMatch({ok, #file_attr{}},
        lfm_proxy:stat(W1, SessId, {path, DirPath}), Attempts),
    Pid ! {finished, DirPath}.

verify_file(FilePath, Pid, W1, SessId, Attempts) ->
    ?assertMatch({ok, #file_attr{}},
        lfm_proxy:stat(W1, SessId, {path, FilePath}), Attempts),
    {ok, Handle1} = ?assertMatch({ok, _},
        lfm_proxy:open(W1, SessId, {path, FilePath}, read), Attempts),
    ?assertMatch({ok, ?TEST_DATA},
        lfm_proxy:read(W1, Handle1, 0, byte_size(?TEST_DATA)), Attempts),
    lfm_proxy:close(W1, Handle1),
    Pid ! {finished, FilePath}.

verify_file_in_dir(N, Pid, W1, SessId, Attempts) ->
    NBin = integer_to_binary(N),
    FileInDirPath = ?SPACE_TEST_FILE_IN_DIR_PATH(NBin, NBin),
    ?assertMatch({ok, #file_attr{}},
        lfm_proxy:stat(W1, SessId, {path, FileInDirPath}), Attempts),
    {ok, Handle1} = ?assertMatch({ok, _},
        lfm_proxy:open(W1, SessId, {path, FileInDirPath}, read), Attempts),
    ?assertMatch({ok, ?TEST_DATA},
        lfm_proxy:read(W1, Handle1, 0, byte_size(?TEST_DATA)), Attempts),
    lfm_proxy:close(W1, Handle1),
    Pid ! {finished, NBin}.

verify_file_deleted(FilePath, Pid, Worker, SessId, Attempts) ->
    ?assertMatch({error, ?ENOENT}, lfm_proxy:stat(Worker, SessId, {path, FilePath}), Attempts),
    Pid ! {finished, FilePath}.

generate_nested_directory_tree_file_paths([SubFilesNum], Root) ->
    lists:map(fun(N) ->
        filename:join([Root, integer_to_binary(N)])
    end, lists:seq(1, SubFilesNum));
generate_nested_directory_tree_file_paths([SubDirsNum | Rest], Root) ->
    lists:flatmap(fun(N) ->
        NBin = integer_to_binary(N),
        DirPath = filename:join([Root, NBin]),
        generate_nested_directory_tree_file_paths(Rest, DirPath)
    end, lists:seq(1, SubDirsNum)).


create_nested_directory_tree(Worker, [SubFilesNum], RootHandle) ->
    ok = lists:foreach(fun(N) ->
        ChildHandle = sd_test_utils:new_child_handle(RootHandle, integer_to_binary(N)),
        ok = sd_test_utils:create_file(Worker, ChildHandle, 8#664),
        {ok, _} = sd_test_utils:write_file(Worker, ChildHandle, 0, ?TEST_DATA)
    end, lists:seq(1, SubFilesNum));
create_nested_directory_tree(Worker, [SubDirsNum | Rest], RootHandle) ->
    ok = lists:foreach(fun(N) ->
        ChildHandle = sd_test_utils:new_child_handle(RootHandle, integer_to_binary(N)),
        ok = sd_test_utils:mkdir(Worker, ChildHandle, 8#775),
        ok = create_nested_directory_tree(Worker, Rest, ChildHandle)
    end, lists:seq(1, SubDirsNum)).


assertImportTimes(Worker, SpaceId) ->
    assertImportTimes(Worker, SpaceId, ?ATTEMPTS).

assertImportTimes(Worker, SpaceId, Attempts) ->
<<<<<<< HEAD
    StorageId = sd_test_utils:get_storage_id(Worker, ?SPACE_ID),
    ?assertEqual(true, try
=======
    {ok, [StorageId | _]} = rpc:call(Worker, space_logic, get_local_storage_ids, [SpaceId]),
    ?assertEqual(true, begin
>>>>>>> 171ef3b4
        {ok, #document{
            value = #storage_sync_monitoring{
                import_start_time = StartTime,
                import_finish_time = FinishTime
            }}} = rpc:call(Worker, storage_sync_monitoring, get, [SpaceId, StorageId]),
        (StartTime =/= undefined) and (FinishTime =/= undefined) and (StartTime =< FinishTime)
    catch
        _:_ ->
            false
    end, Attempts).

assertUpdateTimes(Worker, SpaceId) ->
    assertUpdateTimes(Worker, SpaceId, ?ATTEMPTS).

assertUpdateTimes(Worker, SpaceId, Attempts) ->
<<<<<<< HEAD
    StorageId = sd_test_utils:get_storage_id(Worker, ?SPACE_ID),
    ?assertEqual(true, try
=======
    {ok, [StorageId | _]} = rpc:call(Worker, space_logic, get_local_storage_ids, [SpaceId]),
    ?assertEqual(true, begin
>>>>>>> 171ef3b4
        {ok, #document{
            value = #storage_sync_monitoring{
                last_update_start_time = StartTime,
                last_update_finish_time = FinishTime
            }}} = rpc:call(Worker, storage_sync_monitoring, get, [SpaceId, StorageId]),
        (StartTime =/= undefined) and (FinishTime =/= undefined) and (StartTime =< FinishTime)
    catch
        _:_ ->
            false
    end, Attempts).

assertNoImportInProgress(Worker, SpaceId, Attempts) ->
<<<<<<< HEAD
    StorageId = sd_test_utils:get_storage_id(Worker, ?SPACE_ID),
    ?assertEqual(true, try
        Result = rpc:call(Worker, storage_sync_monitoring, get, [SpaceId, StorageId]),
        case Result of
            {ok, #document{
                value = #storage_sync_monitoring{
                    import_start_time = StartTime,
                    import_finish_time = FinishTime
            }}} ->
                ((StartTime =:= undefined) andalso (FinishTime =:= undefined))
                    orelse ((FinishTime =/= undefined) andalso (StartTime =< FinishTime));
            {error, not_found} ->
                true
        end
    catch
        E:R ->
            ct:pal("ERROR: ~p~nStacktrace:~n~p", [{E, R}, erlang:get_stacktrace()]),
            false
    end, Attempts).

assertNoUpdateInProgress(Worker, SpaceId, Attempts) ->
    StorageId = sd_test_utils:get_storage_id(Worker, ?SPACE_ID),
    ?assertEqual(true, try
        Result = rpc:call(Worker, storage_sync_monitoring, get, [SpaceId, StorageId]),
        case Result of
            {ok, #document{
                value = #storage_sync_monitoring{
                    last_update_start_time = StartTime,
                    last_update_finish_time = FinishTime
                }}} ->
            ((StartTime =:= undefined) andalso (FinishTime =:= undefined))
                orelse ((FinishTime =/= undefined) andalso (StartTime =< FinishTime));
            {error, not_found} ->
                true
        end
    catch
        _:_ ->
            false
=======
    {ok, [StorageId | _]} = rpc:call(Worker, space_logic, get_local_storage_ids, [SpaceId]),
    ?assertEqual(true, begin
        {ok, #document{
            value = #storage_sync_monitoring{
                import_start_time = StartTime,
                import_finish_time = FinishTime
            }}} = rpc:call(Worker, storage_sync_monitoring, get, [SpaceId, StorageId]),
        ((StartTime =:= undefined) andalso (FinishTime =:= undefined))
            orelse ((FinishTime =/= undefined) andalso (StartTime =< FinishTime))
    end, Attempts).

assertNoUpdateInProgress(Worker, SpaceId, Attempts) ->
    {ok, [StorageId | _]} = rpc:call(Worker, space_logic, get_local_storage_ids, [SpaceId]),
    ?assertEqual(true, begin
        {ok, #document{
            value = #storage_sync_monitoring{
                last_update_start_time = StartTime,
                last_update_finish_time = FinishTime
            }}} = rpc:call(Worker, storage_sync_monitoring, get, [SpaceId, StorageId]),
        ((StartTime =:= undefined) andalso (FinishTime =:= undefined))
            orelse ((FinishTime =/= undefined) andalso (StartTime =< FinishTime))
>>>>>>> 171ef3b4
    end, Attempts).

uuid(Worker, FileGuid) ->
    rpc:call(Worker, file_id, guid_to_uuid, [FileGuid]).

space_uuid(Worker, SpaceId) ->
    rpc:call(Worker, fslogic_uuid, spaceid_to_space_dir_uuid, [SpaceId]).

get_last_stat_timestamp(Worker, FilePath, SpaceId) ->
    {ok, #document{value = #storage_sync_info{last_stat = StatTime}}} =
        rpc:call(Worker, storage_sync_info, get, [FilePath, SpaceId]),
    StatTime.

assert_monitoring_state(Worker, ExpectedSSM, SpaceId, Attempts) ->
    StorageId = sd_test_utils:get_storage_id(Worker, SpaceId),
    SSM = rpc:call(Worker, storage_sync_monitoring, get_info, [SpaceId, StorageId]),
    SSM2 = flatten_histograms(SSM),
    try
        assert(ExpectedSSM, SSM2),
        SSM2
    catch
        throw:{assertion_error, Key, ExpectedValue, Value} ->
            case Attempts == 0 of
                false ->
                    timer:sleep(timer:seconds(1)),
                    assert_monitoring_state(Worker, ExpectedSSM, SpaceId, Attempts - 1);
                true ->
                    {Format, Args} = storage_sync_monitoring_description(SSM),
                    ct:pal(
                        "Assertion of field \"~p\" in storage_sync_monitoring for space ~p and storage ~p failed.~n"
                        "    Expected: ~p~n"
                        "    Value: ~p~n"
                        ++ Format, [Key, SpaceId, StorageId, ExpectedValue, Value | Args]),
                    ct:fail("assertion failed")
            end
    end.

assert(ExpectedSSM, SSM) ->
    maps:fold(fun(Key, Value, _AccIn) ->
        assert_for_key(Key, Value, SSM)
    end, undefined, ExpectedSSM).

assert_for_key(Key, ExpectedValue, SSM) ->
    Value = maps:get(Key, SSM),
    case Value of
        ExpectedValue -> ok;
        _ ->
            throw({assertion_error, Key, ExpectedValue, Value})
    end.

flatten_histograms(SSM) ->
    SSM#{
        % flatten beginnings of histograms for assertions
        <<"importedMinHist">> => lists:sum(lists:sublist(maps:get(<<"importedMinHist">>, SSM), 2)),
        <<"updatedMinHist">> => lists:sum(lists:sublist(maps:get(<<"updatedMinHist">>, SSM), 2)),
        <<"deletedMinHist">> => lists:sum(lists:sublist(maps:get(<<"deletedMinHist">>, SSM), 2)),

        <<"importedHourHist">> => lists:sum(lists:sublist(maps:get(<<"importedHourHist">>, SSM), 3)),
        <<"updatedHourHist">> => lists:sum(lists:sublist(maps:get(<<"updatedHourHist">>, SSM), 3)),
        <<"deletedHourHist">> => lists:sum(lists:sublist(maps:get(<<"deletedHourHist">>, SSM), 3)),

        <<"importedDayHist">> => lists:sum(lists:sublist(maps:get(<<"importedDayHist">>, SSM), 1)),
        <<"updatedDayHist">> => lists:sum(lists:sublist(maps:get(<<"updatedDayHist">>, SSM), 1)),
        <<"deletedDayHist">> => lists:sum(lists:sublist(maps:get(<<"deletedDayHist">>, SSM), 1))
    }.

storage_sync_monitoring_description(SSM) ->
    maps:fold(fun(Key, Value, {AccFormat, AccArgs}) ->
        {AccFormat ++ "    ~p = ~p~n", AccArgs ++ [Key, Value]}
    end, {"~n#storage_sync_monitoring fields values:~n", []}, SSM).

clean_traverse_tasks(Worker) ->
    Pool = <<"storage_sync_traverse">>,
    ?assertMatch({ok, [], _}, rpc:call(Worker, traverse_task_list, list, [Pool, ongoing]), ?ATTEMPTS),
    {ok, TaskIds, _} = rpc:call(Worker, traverse_task_list, list, [Pool, ended]),
    lists:foreach(fun(T) ->
        ok = rpc:call(Worker, traverse_task, delete_ended, [Pool, T])
    end, TaskIds),
    ?assertMatch({ok, [], _}, rpc:call(Worker, traverse_task_list, list, [Pool, ended])).

mock_import_file_error(Worker, ErroneousFile) ->
    ok = test_utils:mock_new(Worker, storage_sync_engine),
    ok = test_utils:mock_expect(Worker, storage_sync_engine, import_file_unsafe,
        fun(StorageFileCtx, FileUuid, Info) ->
            FileName = storage_file_ctx:get_file_name_const(StorageFileCtx),
            case FileName of
                ErroneousFile -> throw(test_error);
                _ -> meck:passthrough([StorageFileCtx, FileUuid, Info])
            end
        end
    ).

unmock_import_file_error(Worker) ->
    ok = test_utils:mock_unload(Worker, storage_sync_engine).

%===================================================================
% SetUp and TearDown functions
%===================================================================

init_per_suite(Config) ->
    Posthook = fun(NewConfig) ->
        ssl:start(),
        hackney:start(),
        initializer:disable_quota_limit(NewConfig),
        initializer:mock_provider_ids(NewConfig),
        NewConfig2 = multi_provider_file_ops_test_base:init_env(NewConfig),
        [W1 | _] = ?config(op_worker_nodes, NewConfig2),
        rpc:call(W1, storage_sync_worker, notify_connection_to_oz, []),
        NewConfig2
    end,
    {ok, _} = application:ensure_all_started(worker_pool),
    {ok, _} = worker_pool:start_sup_pool(?VERIFY_POOL, [{workers, 8}]),
    [{?LOAD_MODULES, [initializer, storage_sync_test_base, sd_test_utils]}, {?ENV_UP_POSTHOOK, Posthook} | Config].

end_per_suite(Config) ->
    ok = wpool:stop_sup_pool(?VERIFY_POOL),
    initializer:clean_test_users_and_spaces_no_validate(Config),
    initializer:unload_quota_mocks(Config),
    initializer:unmock_provider_ids(Config),
    ssl:stop().


init_per_testcase(Case, Config, Readonly) when
    Case =:= create_directory_import_check_user_id_test;
    Case =:= create_file_import_check_user_id_test ->

    Workers = ?config(op_worker_nodes, Config),
    ok = test_utils:mock_new(Workers, [reverse_luma]),
    ok = test_utils:mock_expect(Workers, reverse_luma, get_group_id, fun(_, _, _) ->
        {ok, ?GROUP}
    end),
    ok = test_utils:mock_expect(Workers, reverse_luma, get_user_id, fun(_, _) ->
        {ok, ?USER}
    end),
    init_per_testcase(default, Config, Readonly);

init_per_testcase(Case, Config, Readonly) when
    Case =:= create_directory_import_check_user_id_error_test;
    Case =:= create_file_import_check_user_id_error_test ->

    Workers = ?config(op_worker_nodes, Config),
    ok = test_utils:mock_new(Workers, [reverse_luma]),
    ok = test_utils:mock_expect(Workers, reverse_luma, get_group_id, fun(_, _, _) ->
        {ok, ?GROUP}
    end),
    ok = test_utils:mock_expect(Workers, reverse_luma, get_user_id, fun(_, _) ->
        error(test_error)
    end),
    init_per_testcase(default, Config, Readonly);

init_per_testcase(Case, Config, Readonly) when
    Case =:= create_file_in_dir_update_test;
    Case =:= should_not_detect_timestamp_update_test ->

    Config2 = [
        {update_config, #{
            delete_enable => false,
            write_once => true}} | Config
    ],
    init_per_testcase(default, Config2, Readonly);

init_per_testcase(Case, Config, Readonly) when
    Case =:= delete_empty_directory_update_test;
    Case =:= delete_non_empty_directory_update_test;
    Case =:= delete_file_update_test;
    Case =:= delete_many_subfiles_test;
    Case =:= move_file_update_test;
    Case =:= create_subfiles_and_delete_before_import_is_finished_test
    ->
    Config2 = [
        {update_config, #{
            delete_enable => true,
            write_once => true}} | Config
    ],
    init_per_testcase(default, Config2, Readonly);

init_per_testcase(Case, Config, Readonly) when
    Case =:= delete_and_update_files_simultaneously_update_test;
    Case =:= create_delete_import2_test;
    Case =:= recreate_file_deleted_by_sync_test;
    Case =:= sync_should_not_delete_not_replicated_file_created_in_remote_provider;
    Case =:= sync_should_not_delete_dir_created_in_remote_provider;
    Case =:= sync_should_not_delete_not_replicated_files_created_in_remote_provider2;
    Case =:= sync_should_not_invalidate_file_after_replication;
    Case =:= sync_works_properly_after_delete_test ->
    Config2 = [
        {update_config, #{
            delete_enable => true,
            write_once => false}} | Config
    ],
    init_per_testcase(default, Config2, Readonly);

init_per_testcase(Case, Config, Readonly) when
    Case =:= create_file_in_dir_exceed_batch_update_test
    ->
    [W1 | _] = ?config(op_worker_nodes, Config),
    {ok, OldDirBatchSize} = test_utils:get_env(W1, op_worker, storage_sync_dir_batch_size),
    test_utils:set_env(W1, op_worker, storage_sync_dir_batch_size, 2),
    Config2 = [
        {update_config, #{
            delete_enable => false,
            write_once => true}},
        {old_storage_sync_dir_batch_size, OldDirBatchSize}
        | Config
    ],
    init_per_testcase(default, Config2, Readonly);

init_per_testcase(Case, Config, Readonly) when
    Case =:= chmod_file_update2_test
    ->
    [W1 | _] = ?config(op_worker_nodes, Config),
    {ok, OldDirBatchSize} = test_utils:get_env(W1, op_worker, storage_sync_dir_batch_size),
    test_utils:set_env(W1, op_worker, storage_sync_dir_batch_size, 2),
    Config2 = [{old_storage_sync_dir_batch_size, OldDirBatchSize} | Config],
    init_per_testcase(default, Config2, Readonly);

init_per_testcase(Case, Config, Readonly) when
    Case =:= import_nfs_acl_test;
    Case =:= update_nfs_acl_test
    ->
    Workers = ?config(op_worker_nodes, Config),
    ok = test_utils:mock_new(Workers, [storage_driver, reverse_luma]),
    ok = test_utils:mock_expect(Workers, reverse_luma, get_user_id, fun(_, _) ->
        {ok, ?USER}
    end),
    ok = test_utils:mock_expect(Workers, reverse_luma, get_user_id_by_name, fun(_, _) ->
        {ok, ?USER}
    end),
    ok = test_utils:mock_expect(Workers, reverse_luma, get_group_id, fun(_, _, _) ->
        {ok, ?GROUP}
    end),
    ok = test_utils:mock_expect(Workers, reverse_luma, get_group_id_by_name, fun(_, _, _) ->
        {ok, ?GROUP2}
    end),

    EncACL = storage_sync_acl:encode(?ACL),
    ok = test_utils:mock_expect(Workers, storage_driver, getxattr, fun
        (Handle = #sd_handle{file = <<"/space1">>}, Ctx) ->
            meck:passthrough([Handle, Ctx]);
        (#sd_handle{}, _) ->
            {ok, EncACL}
    end),
    init_per_testcase(default, Config, Readonly);

init_per_testcase(Case, Config, Readonly) when
    Case =:= import_nfs_acl_with_disabled_luma_should_fail_test ->

    Workers = ?config(op_worker_nodes, Config),
    ok = test_utils:mock_new(Workers, [storage_driver]),

    EncACL = storage_sync_acl:encode(?ACL),
    ok = test_utils:mock_expect(Workers, storage_driver, getxattr, fun
        (Handle = #sd_handle{file = <<"/space1">>}, Ctx) ->
            meck:passthrough([Handle, Ctx]);
        (#sd_handle{}, _) ->
            {ok, EncACL}
    end),
    init_per_testcase(default, Config, Readonly);

init_per_testcase(_Case, Config, Readonly) ->
    ct:timetrap({minutes, 20}),
    ConfigWithProxy = lfm_proxy:init(Config),
    Config2 = storage_sync_test_base:add_synced_storages(ConfigWithProxy),
    Config3 = storage_sync_test_base:add_rdwr_storages(Config2),
    storage_sync_test_base:create_init_file(Config3, Readonly),
    Config3.

end_per_testcase(Case, Config, Readonly) when
    Case =:= chmod_file_update2_test;
    Case =:= create_file_in_dir_exceed_batch_update_test
    ->
    [W1 | _] = ?config(op_worker_nodes, Config),
    OldDirBatchSize = ?config(old_storage_sync_dir_batch_size, Config),
    test_utils:set_env(W1, op_worker, storage_sync_dir_batch_size, OldDirBatchSize),
    end_per_testcase(default, Config, Readonly);

end_per_testcase(Case, Config, Readonly) when
    Case =:= create_directory_import_check_user_id_test;
    Case =:= create_directory_import_check_user_id_error_test;
    Case =:= create_file_import_check_user_id_test;
    Case =:= create_file_import_check_user_id_error_test ->

    Workers = ?config(op_worker_nodes, Config),
    ok = test_utils:mock_unload(Workers, [reverse_luma]),
    end_per_testcase(default, Config, Readonly);

end_per_testcase(Case, Config, Readonly) when
    Case =:= import_nfs_acl_test;
    Case =:= update_nfs_acl_test
    ->
    Workers = ?config(op_worker_nodes, Config),
    ok = test_utils:mock_unload(Workers, [reverse_luma, storage_driver]),
    end_per_testcase(default, Config, Readonly);

end_per_testcase(import_nfs_acl_with_disabled_luma_should_fail_test, Config, Readonly) ->
    Workers = ?config(op_worker_nodes, Config),
    ok = test_utils:mock_unload(Workers, [storage_driver]),
    end_per_testcase(default, Config, Readonly);

end_per_testcase(sync_should_not_process_file_if_hash_of_its_attrs_has_not_changed, Config, Readonly) ->
    Workers = ?config(op_worker_nodes, Config),
    ok = test_utils:mock_unload(Workers, [fslogic_path]),
    end_per_testcase(default, Config, Readonly);

end_per_testcase(_Case, Config, Readonly) ->
    Workers = [W1 | _] = ?config(op_worker_nodes, Config),
    lists:foreach(fun(W) -> lfm_proxy:close_all(W) end, Workers),
    storage_sync_test_base:clean_reverse_luma_cache(W1),
    storage_sync_test_base:disable_storage_sync(Config),
    storage_sync_test_base:clean_traverse_tasks(W1),
    storage_sync_test_base:clean_synced_storage(Config, Readonly),
    storage_sync_test_base:clean_space(Config),
    storage_sync_test_base:cleanup_storage_sync_monitoring_model(W1, ?SPACE_ID),
    test_utils:mock_unload(Workers, [storage_sync_engine, storage_sync_hash, link_utils, storage_sync_traverse]),
    timer:sleep(timer:seconds(1)),
    lfm_proxy:teardown(Config).<|MERGE_RESOLUTION|>--- conflicted
+++ resolved
@@ -3608,7 +3608,7 @@
 
 is_empty(Worker, SDHandle = #sd_handle{storage_id = StorageId}) ->
     {ok, Storage} = rpc:call(Worker, storage, get, [StorageId]),
-    Helper = storage:get_helper(Storage),
+    Helper = storage_config:get_helper(Storage),
     HelperName = helper:get_name(Helper),
     case HelperName of
         ?POSIX_HELPER_NAME ->
@@ -3617,18 +3617,10 @@
             sd_test_utils:listobjects(Worker, SDHandle, <<"/">>, 0, 1)
     end.
 
-<<<<<<< HEAD
 cancel(Worker, SpaceId, #document{key = StorageId}) ->
     cancel(Worker, SpaceId, StorageId);
 cancel(Worker, SpaceId, StorageId) ->
     ?assertMatch(ok, rpc:call(Worker, storage_sync, cancel, [SpaceId, StorageId])).
-=======
-enable_storage_import(Config) ->
-    [W1 | _] = ?config(op_worker_nodes, Config),
-    {ok, [#document{key = StorageId} | _]} = rpc:call(W1, storage_config, list, []),
-    ?assertMatch({ok, _}, rpc:call(W1, storage_sync, start_simple_scan_import,
-        [?SPACE_ID, StorageId, ?MAX_DEPTH, ?SYNC_ACL])).
->>>>>>> 171ef3b4
 
 schedule_spaces_check(Worker, IntervalSeconds) ->
     rpc:call(Worker, storage_sync_worker, schedule_spaces_check, [IntervalSeconds]).
@@ -3673,14 +3665,8 @@
 get_import_details(Worker, SpaceId, StorageId) ->
     rpc:call(Worker, storage_sync, get_import_details, [SpaceId, StorageId]).
 
-<<<<<<< HEAD
 get_update_details(Worker, SpaceId, StorageId) ->
     rpc:call(Worker, storage_sync, get_update_details, [SpaceId, StorageId]).
-=======
-get_storage_id(Worker) ->
-    {ok, [#document{key = StorageId} | _]} = rpc:call(Worker, storage_config, list, []),
-    StorageId.
->>>>>>> 171ef3b4
 
 disable_update(Config) ->
     [W1, _] = ?config(op_worker_nodes, Config),
@@ -3779,34 +3765,19 @@
 
 add_synced_storages(Config) ->
     Workers = ?config(op_worker_nodes, Config),
-<<<<<<< HEAD
     SyncedStorages = lists:foldl(fun(W, AccIn) ->
         {ok, Storages} = rpc:call(W, storage, list, []),
         case find_synced_storage(Storages) of
             undefined -> AccIn;
             SyncedStorage -> AccIn#{W => SyncedStorage}
         end
-=======
-
-    MountPoints = lists:foldl(fun(W, AccIn) ->
-        {ok, [WorkerStorage | _]} = rpc:call(W, storage_config, list, []),
-        #document{value = #storage_config{helpers = [Helpers]}} = WorkerStorage,
-        #{<<"mountPoint">> := DockerMountPath} = helper:get_args(Helpers),
-        HostMountPath = get_storage_path(Config, binary_to_atom(DockerMountPath, latin1)),
-
-        AccIn#{
-            W => #{
-                docker_path => DockerMountPath,
-                host_path => HostMountPath
-            }}
->>>>>>> 171ef3b4
     end, #{}, Workers),
     [{synced_storages, SyncedStorages} | Config].
 
 add_rdwr_storages(Config) ->
     Workers = ?config(op_worker_nodes, Config),
     RDWRStorages = lists:foldl(fun(W, AccIn) ->
-        {ok, Storages} = rpc:call(W, storage, list, []),
+        {ok, Storages} = rpc:call(W, storage_config, list, []),
         case find_rdwr_storage(Storages) of
             undefined -> AccIn;
             RDWRStorage -> AccIn#{W => RDWRStorage}
@@ -3840,9 +3811,9 @@
             RDWRStorage
     end, undefined, Storages).
 
-is_rdwr(#storage{name = MountPoint, helpers = [#helper{name = ?POSIX_HELPER_NAME} | _]}) ->
+is_rdwr(#storage_config{name = MountPoint, helpers = [#helper{name = ?POSIX_HELPER_NAME} | _]}) ->
     <<"rdwr_storage">> =:= filename:basename(MountPoint);
-is_rdwr(#storage{name = <<"rdwr_storage">>, helpers = [#helper{name = ?S3_HELPER_NAME} | _]}) ->
+is_rdwr(#storage_config{name = <<"rdwr_storage">>, helpers = [#helper{name = ?S3_HELPER_NAME} | _]}) ->
     true;
 is_rdwr(_) ->
     false.
@@ -3858,14 +3829,14 @@
             RDWRStorageIn
     end, undefined, Storages).
 
-is_synced(#storage{name = MountPoint, helpers = [#helper{name = ?POSIX_HELPER_NAME} | _]}) ->
+is_synced(#storage_config{name = MountPoint, helpers = [#helper{name = ?POSIX_HELPER_NAME} | _]}) ->
     <<"synced_storage">> =:= filename:basename(MountPoint);
-is_synced(#storage{name = <<"synced_storage">>, helpers = [#helper{name = ?S3_HELPER_NAME} | _]}) ->
+is_synced(#storage_config{name = <<"synced_storage">>, helpers = [#helper{name = ?S3_HELPER_NAME} | _]}) ->
     true.
 
 get_mount_point(Storage) ->
     % works only on POSIX storages!!!
-    Helper = storage:get_helper(Storage),
+    Helper = storage_config:get_helper(Storage),
     HelperArgs = helper:get_args(Helper),
     maps:get(<<"mountPoint">>, HelperArgs).
 
@@ -3875,7 +3846,7 @@
     get_storage_path(Config, MountPoint).
 
 get_host_storage_file_id(Config, CanonicalPath, Storage, MountInRoot) ->
-    Helper = storage:get_helper(Storage),
+    Helper = storage_config:get_helper(Storage),
     case helper:get_name(Helper) of
         ?POSIX_HELPER_NAME ->
             get_host_posix_storage_file_id(Config, CanonicalPath, Storage, MountInRoot);
@@ -4026,13 +3997,8 @@
     assertImportTimes(Worker, SpaceId, ?ATTEMPTS).
 
 assertImportTimes(Worker, SpaceId, Attempts) ->
-<<<<<<< HEAD
     StorageId = sd_test_utils:get_storage_id(Worker, ?SPACE_ID),
     ?assertEqual(true, try
-=======
-    {ok, [StorageId | _]} = rpc:call(Worker, space_logic, get_local_storage_ids, [SpaceId]),
-    ?assertEqual(true, begin
->>>>>>> 171ef3b4
         {ok, #document{
             value = #storage_sync_monitoring{
                 import_start_time = StartTime,
@@ -4048,13 +4014,8 @@
     assertUpdateTimes(Worker, SpaceId, ?ATTEMPTS).
 
 assertUpdateTimes(Worker, SpaceId, Attempts) ->
-<<<<<<< HEAD
     StorageId = sd_test_utils:get_storage_id(Worker, ?SPACE_ID),
     ?assertEqual(true, try
-=======
-    {ok, [StorageId | _]} = rpc:call(Worker, space_logic, get_local_storage_ids, [SpaceId]),
-    ?assertEqual(true, begin
->>>>>>> 171ef3b4
         {ok, #document{
             value = #storage_sync_monitoring{
                 last_update_start_time = StartTime,
@@ -4067,7 +4028,6 @@
     end, Attempts).
 
 assertNoImportInProgress(Worker, SpaceId, Attempts) ->
-<<<<<<< HEAD
     StorageId = sd_test_utils:get_storage_id(Worker, ?SPACE_ID),
     ?assertEqual(true, try
         Result = rpc:call(Worker, storage_sync_monitoring, get, [SpaceId, StorageId]),
@@ -4106,29 +4066,6 @@
     catch
         _:_ ->
             false
-=======
-    {ok, [StorageId | _]} = rpc:call(Worker, space_logic, get_local_storage_ids, [SpaceId]),
-    ?assertEqual(true, begin
-        {ok, #document{
-            value = #storage_sync_monitoring{
-                import_start_time = StartTime,
-                import_finish_time = FinishTime
-            }}} = rpc:call(Worker, storage_sync_monitoring, get, [SpaceId, StorageId]),
-        ((StartTime =:= undefined) andalso (FinishTime =:= undefined))
-            orelse ((FinishTime =/= undefined) andalso (StartTime =< FinishTime))
-    end, Attempts).
-
-assertNoUpdateInProgress(Worker, SpaceId, Attempts) ->
-    {ok, [StorageId | _]} = rpc:call(Worker, space_logic, get_local_storage_ids, [SpaceId]),
-    ?assertEqual(true, begin
-        {ok, #document{
-            value = #storage_sync_monitoring{
-                last_update_start_time = StartTime,
-                last_update_finish_time = FinishTime
-            }}} = rpc:call(Worker, storage_sync_monitoring, get, [SpaceId, StorageId]),
-        ((StartTime =:= undefined) andalso (FinishTime =:= undefined))
-            orelse ((FinishTime =/= undefined) andalso (StartTime =< FinishTime))
->>>>>>> 171ef3b4
     end, Attempts).
 
 uuid(Worker, FileGuid) ->
