--- conflicted
+++ resolved
@@ -257,12 +257,7 @@
         }, ?TIMEOUT + SecsAckWin)
     end, lists:seq(0, MsgsCount - 1)),
 
-<<<<<<< HEAD
-    ?assertReceivedMatch(#write_event_subscription{}, ?TIMEOUT),
-    ?assertEqual({error, timeout}, test_utils:receive_any()),
-=======
     ?assertNotReceivedMatch(_),
->>>>>>> fa46b10b
 
     ok.
 
