%%%--------------------------------------------------------------------
%%% @author Michal Wrona
%%% @copyright (C) 2016 ACK CYFRONET AGH
%%% This software is released under the MIT license
%%% cited in 'LICENSE.txt'.
%%% @end
%%%--------------------------------------------------------------------
%%% @doc This module tests file deletion.
%%% @end
%%%--------------------------------------------------------------------
-module(file_deletion_test_SUITE).
-author("Michal Wrona").

-include("fuse_test_utils.hrl").
-include("modules/fslogic/fslogic_common.hrl").
-include_lib("ctool/include/test/assertions.hrl").
-include_lib("ctool/include/test/test_utils.hrl").
-include_lib("ctool/include/test/performance.hrl").
-include_lib("ctool/include/errors.hrl").
-include_lib("clproto/include/messages.hrl").
-include_lib("proto/common/credentials.hrl").

%% export for ct
-export([all/0, init_per_suite/1, end_per_suite/1, init_per_testcase/2,
    end_per_testcase/2]).

%% tests
-export([
    counting_file_open_and_release_test/1,
    invalidating_session_open_files_test/1,
    init_should_clear_open_files/1,
    init_should_clear_delayed_open_files/1,
    open_file_deletion_request/1,
    delayed_open_file_deletion_request/1,
    deletion_of_not_open_file/1,
    deletion_of_not_open_delayed_file/1,
    file_shouldnt_be_listed_after_deletion/1,
    file_stat_should_return_enoent_after_deletion/1,
    file_open_should_return_enoent_after_deletion/1,
    file_handle_should_work_after_deletion/1,
    remove_file_on_ceph_using_client/1,
    remove_opened_file_posix_test/1,
    remove_opened_file_ceph_test/1,
    correct_file_on_storage_is_deleted_new_file_first/1,
    correct_file_on_storage_is_deleted_old_file_first/1
]).

-define(TEST_CASES, [
    counting_file_open_and_release_test,
    invalidating_session_open_files_test,
    init_should_clear_open_files,
    init_should_clear_delayed_open_files,
    open_file_deletion_request,
    delayed_open_file_deletion_request,
    deletion_of_not_open_file,
    deletion_of_not_open_delayed_file,
    file_shouldnt_be_listed_after_deletion,
    file_stat_should_return_enoent_after_deletion,
    file_open_should_return_enoent_after_deletion,
    file_handle_should_work_after_deletion,
    remove_file_on_ceph_using_client,
    remove_opened_file_posix_test,
    remove_opened_file_ceph_test,
    correct_file_on_storage_is_deleted_new_file_first,
    correct_file_on_storage_is_deleted_old_file_first
]).

all() -> ?ALL(?TEST_CASES).

-define(FILE_UUID, <<"file_uuid">>).
-define(FILE_GUID, file_id:pack_guid(?FILE_UUID, <<"spaceid">>)).

-define(req(W, P), rpc:call(W, worker_proxy, call, [fslogic_deletion_worker, P])).

%%%===================================================================
%%% Test functions
%%%===================================================================

counting_file_open_and_release_test(Config) ->
    [Worker | _] = ?config(op_worker_nodes, Config),
    {ok, SessId} = init_session(Worker, <<"nonce">>),
    FileCtx = file_ctx:new_by_guid(?FILE_GUID),

    ?assertEqual(false, rpc:call(Worker, file_handles, exists, [?FILE_UUID])),

    ?assertEqual(ok, rpc:call(Worker, file_handles, register_open,
<<<<<<< HEAD
        [FileCtx, SessId, 30])),
    ?assertEqual(true, rpc:call(Worker, file_handles, exists, [?FILE_UUID])),

    ?assertEqual(ok, rpc:call(Worker, file_handles, register_open,
        [FileCtx, SessId, 70])),
=======
        [FileCtx, ?SESSION_ID_1, 30, undefined])),
    ?assertEqual(true, rpc:call(Worker, file_handles, exists, [?FILE_UUID])),

    ?assertEqual(ok, rpc:call(Worker, file_handles, register_open,
        [FileCtx, ?SESSION_ID_1, 70, undefined])),
>>>>>>> a26e6255
    ?assertEqual(true, rpc:call(Worker, file_handles, exists, [?FILE_UUID])),

    ?assertEqual(ok, rpc:call(Worker, file_handles, register_release,
        [FileCtx, SessId, 50])),
    ?assertEqual(true, rpc:call(Worker, file_handles, exists, [?FILE_UUID])),

    ?assertEqual(ok, rpc:call(Worker, file_handles, register_release,
        [FileCtx, SessId, 30])),
    ?assertEqual(true, rpc:call(Worker, file_handles, exists, [?FILE_UUID])),

    ?assertEqual(ok, rpc:call(Worker, file_handles, register_release,
        [FileCtx, SessId, 20])),
    ?assertEqual(false, rpc:call(Worker, file_handles, exists, [?FILE_UUID])),

    %% Release of non existing file should not fail.
    ?assertEqual(ok, rpc:call(Worker, file_handles, register_release,
        [FileCtx, SessId, 50])),
    ?assertEqual(false, rpc:call(Worker, file_handles, exists, [?FILE_UUID])),

    ?assertEqual(ok, rpc:call(Worker, file_handles, register_open,
<<<<<<< HEAD
        [FileCtx, SessId, 1])),
=======
        [FileCtx, ?SESSION_ID_1, 1, undefined])),
>>>>>>> a26e6255
    ?assertEqual(true, rpc:call(Worker, file_handles, exists, [?FILE_UUID])),

    %% Release of file marked to remove should trigger call to file deletion worker.
    ?assertEqual(ok, rpc:call(Worker, file_handles, mark_to_remove, [FileCtx])),
    ?assertEqual(ok, rpc:call(Worker, file_handles, register_release,
        [FileCtx, SessId, 1])),

    test_utils:mock_assert_num_calls(Worker, fslogic_delete, remove_opened_file, 1, 1).

invalidating_session_open_files_test(Config) ->
    [Worker | _] = ?config(op_worker_nodes, Config),
    FileCtx = file_ctx:new_by_guid(?FILE_GUID),

    {ok, SessId1} = init_session(Worker, <<"nonce_1">>),
    %% With one active session entry for UUID should be removed after its expiration.
    ?assertEqual(false, rpc:call(Worker, file_handles, exists, [?FILE_UUID])),

    ?assertEqual(ok, rpc:call(Worker, file_handles, register_open,
<<<<<<< HEAD
        [FileCtx, SessId1, 30])),
=======
        [FileCtx, ?SESSION_ID_1, 30, undefined])),
>>>>>>> a26e6255
    ?assertEqual(true, rpc:call(Worker, file_handles, exists, [?FILE_UUID])),

    ?assertEqual(ok, rpc:call(Worker, session, delete, [SessId1])),
    ?assertEqual(false, rpc:call(Worker, file_handles, exists, [?FILE_UUID])),

    {ok, SessId1} = init_session(Worker, <<"nonce_1">>),
    {ok, SessId2} = init_session(Worker, <<"nonce_2">>),
    %% With few active sessions entry for UUID should be removed only after
    %% all of them expired.
    ?assertEqual(ok, rpc:call(Worker, file_handles, register_open,
<<<<<<< HEAD
        [FileCtx, SessId1, 30])),
    ?assertEqual(true, rpc:call(Worker, file_handles, exists, [?FILE_UUID])),

    ?assertEqual(ok, rpc:call(Worker, file_handles, register_open,
        [FileCtx, SessId2, 30])),
=======
        [FileCtx, ?SESSION_ID_1, 30, undefined])),
    ?assertEqual(true, rpc:call(Worker, file_handles, exists, [?FILE_UUID])),

    ?assertEqual(ok, rpc:call(Worker, file_handles, register_open,
        [FileCtx, ?SESSION_ID_2, 30, undefined])),
>>>>>>> a26e6255
    ?assertEqual(true, rpc:call(Worker, file_handles, exists, [?FILE_UUID])),

    ?assertEqual(ok, rpc:call(Worker, session, delete, [SessId1])),
    ?assertEqual(true, rpc:call(Worker, file_handles, exists, [?FILE_UUID])),

    ?assertEqual(ok, rpc:call(Worker, session, delete, [SessId2])),
    ?assertEqual(false, rpc:call(Worker, file_handles, exists, [?FILE_UUID])),

    {ok, SessId1} = init_session(Worker, <<"nonce_1">>),
    %% Last session expiration should trigger call to file deletion worker when
    %% file is marked to remove.
    ?assertEqual(ok, rpc:call(Worker, file_handles, register_open,
<<<<<<< HEAD
        [FileCtx, SessId1, 30])),
=======
        [FileCtx, ?SESSION_ID_1, 30, undefined])),
>>>>>>> a26e6255
    ?assertEqual(true, rpc:call(Worker, file_handles, exists, [?FILE_UUID])),

    ?assertEqual(ok, rpc:call(Worker, file_handles, mark_to_remove, [FileCtx])),
    ?assertEqual(ok, rpc:call(Worker, session, delete, [SessId1])),

    test_utils:mock_assert_num_calls(Worker, fslogic_delete, remove_opened_file, 1, 1),

    %% Invalidating session when file or session entry not exists should not fail.

    ?assertEqual(ok, rpc:call(Worker, file_handles, invalidate_session_entry,
        [FileCtx, SessId1])),

    {ok, SessId1} = init_session(Worker, <<"nonce_1">>),
    ?assertEqual(ok, rpc:call(Worker, file_handles, register_open,
<<<<<<< HEAD
        [FileCtx, SessId1, 30])),
=======
        [FileCtx, ?SESSION_ID_1, 30, undefined])),
>>>>>>> a26e6255
    ?assertEqual(ok, rpc:call(Worker, file_handles, invalidate_session_entry,
        [FileCtx, SessId1])).

init_should_clear_open_files(Config) ->
    init_should_clear_open_files_test_base(Config, false).

init_should_clear_delayed_open_files(Config) ->
    init_should_clear_open_files_test_base(Config, true).

init_should_clear_open_files_test_base(Config, DelayedFileCreation) ->
    [Worker | _] = ?config(op_worker_nodes, Config),
    SessId = ?config({session_id, {<<"user1">>, ?GET_DOMAIN(Worker)}}, Config),
    FileGuid = create_test_file(Config, Worker, SessId, DelayedFileCreation),
    FileCtx = file_ctx:new_by_guid(FileGuid),
    FileCtx2 = file_ctx:new_by_guid(file_id:pack_guid(<<"file_uuid2">>, <<"spaceid">>)),
    FileCtx3 = file_ctx:new_by_guid(file_id:pack_guid(<<"file_uuid3">>, <<"spaceid">>)),

    ?assertEqual(ok, rpc:call(Worker, file_handles, register_open,
        [FileCtx, SessId, 30, undefined])),
    ?assertEqual(ok, rpc:call(Worker, file_handles, register_open,
        [FileCtx2, SessId, 30, undefined])),
    ?assertEqual(ok, rpc:call(Worker, file_handles, register_open,
        [FileCtx3, SessId, 30, undefined])),

    %% One file should be also removed.
    ?assertEqual(ok, rpc:call(Worker, file_handles, mark_to_remove, [FileCtx])),

    {ok, OpenFiles} = rpc:call(Worker, file_handles, list, []),

    ?assertEqual(3, length(OpenFiles)),

    ?assertMatch(ok, rpc:call(Worker, fslogic_delete, delete_all_opened_files, [])),

    {ok, ClearedOpenFiles} = rpc:call(Worker, file_handles, list, []),
    ?assertEqual(0, length(ClearedOpenFiles)),

    test_utils:mock_assert_num_calls(Worker, file_meta, delete_without_link, 1, 1),
    case DelayedFileCreation of
        true -> ok;
        false ->
            test_utils:mock_assert_num_calls(Worker, storage_file_manager, unlink, 2, 1)
    end.

open_file_deletion_request(Config) ->
    open_file_deletion_request_test_base(Config, false).

delayed_open_file_deletion_request(Config) ->
    open_file_deletion_request_test_base(Config, true).

open_file_deletion_request_test_base(Config, DelayedFileCreation) ->
    [Worker | _] = ?config(op_worker_nodes, Config),
    SessId = ?config({session_id, {<<"user1">>, ?GET_DOMAIN(Worker)}}, Config),
    FileGuid = create_test_file(Config, Worker, SessId, DelayedFileCreation),
    FileCtx = file_ctx:new_by_guid(FileGuid),
    UserCtx = rpc:call(Worker, user_ctx, new, [<<"user1">>]),
    ok = rpc:call(Worker, fslogic_delete, process_file_links, [FileCtx, UserCtx, false]),

    ?assertEqual(ok, rpc:call(Worker, fslogic_delete, remove_opened_file, [FileCtx])),

    test_utils:mock_assert_num_calls(Worker, rename_req, rename, 4, 0),
    test_utils:mock_assert_num_calls(Worker, file_meta, delete_without_link, 1, 1),
    case DelayedFileCreation of
        true -> ok;
        false ->
            test_utils:mock_assert_num_calls(Worker, storage_file_manager, unlink, 2, 1)
    end.

deletion_of_not_open_file(Config) ->
    deletion_of_not_open_file_test_base(Config, false).

deletion_of_not_open_delayed_file(Config) ->
    deletion_of_not_open_file_test_base(Config, true).

deletion_of_not_open_file_test_base(Config, DelayedFileCreation) ->
    [Worker | _] = ?config(op_worker_nodes, Config),
    SessId = ?config({session_id, {<<"user1">>, ?GET_DOMAIN(Worker)}}, Config),
    UserCtx = rpc:call(Worker, user_ctx, new, [SessId]),
    FileGuid = create_test_file(Config, Worker, SessId, DelayedFileCreation),
    FileUuid = file_id:guid_to_uuid(FileGuid),
    FileCtx = file_ctx:new_by_guid(FileGuid),

    ?assertEqual(false, rpc:call(Worker, file_handles, exists, [FileUuid])),
    ?assertEqual(ok, rpc:call(Worker, fslogic_delete, check_if_opened_and_remove,
        [UserCtx, FileCtx, false, false])),

    test_utils:mock_assert_num_calls(Worker, rename_req, rename, 4, 0),
    test_utils:mock_assert_num_calls(Worker, file_meta, delete, 1, 1),
    case DelayedFileCreation of
        true -> ok;
        false ->
            test_utils:mock_assert_num_calls(Worker, storage_file_manager, unlink, 2, 1)
    end.

file_shouldnt_be_listed_after_deletion(Config) ->
    [Worker | _] = ?config(op_worker_nodes, Config),
    [{_SpaceId, SpaceName} | _] = ?config({spaces, <<"user1">>}, Config),
    SessId = ?config({session_id, {<<"user1">>, ?GET_DOMAIN(Worker)}}, Config),
    {ok, FileGuid} = lfm_proxy:create(Worker, SessId, <<"/", SpaceName/binary, "/test_file">>, 8#770),
    {ok, #file_attr{guid = SpaceGuid}} = lfm_proxy:stat(Worker, SessId, {path, <<"/", SpaceName/binary>>}),
    {ok, Children} = lfm_proxy:ls(Worker, SessId, {guid, SpaceGuid}, 0,10),
    ?assertMatch(#{FileGuid := <<"test_file">>}, maps:from_list(Children)),

    ?assertEqual(ok, lfm_proxy:unlink(Worker, SessId, {guid, FileGuid})),

    {ok, NewChildren} = lfm_proxy:ls(Worker, SessId, {guid, SpaceGuid}, 0,10),
    ?assertNotMatch(#{FileGuid := <<"test_file">>}, maps:from_list(NewChildren)).

file_stat_should_return_enoent_after_deletion(Config) ->
    [Worker | _] = ?config(op_worker_nodes, Config),
    [{_SpaceId, SpaceName} | _] = ?config({spaces, <<"user1">>}, Config),
    SessId = ?config({session_id, {<<"user1">>, ?GET_DOMAIN(Worker)}}, Config),
    {ok, FileGuid} = lfm_proxy:create(Worker, SessId, <<"/", SpaceName/binary, "/test_file">>, 8#770),

    ?assertEqual(ok, lfm_proxy:unlink(Worker, SessId, {guid, FileGuid})),

    ?assertEqual({error, ?ENOENT}, lfm_proxy:stat(Worker, SessId, {guid, FileGuid})).

file_open_should_return_enoent_after_deletion(Config) ->
    [Worker | _] = ?config(op_worker_nodes, Config),
    [{_SpaceId, SpaceName} | _] = ?config({spaces, <<"user1">>}, Config),
    SessId = ?config({session_id, {<<"user1">>, ?GET_DOMAIN(Worker)}}, Config),
    {ok, FileGuid} = lfm_proxy:create(Worker, SessId, <<"/", SpaceName/binary, "/test_file">>, 8#770),

    ?assertEqual(ok, lfm_proxy:unlink(Worker, SessId, {guid, FileGuid})),

    ?assertEqual({error, ?ENOENT}, lfm_proxy:open(Worker, SessId, {guid, FileGuid}, read)).

file_handle_should_work_after_deletion(Config) ->
    [Worker | _] = ?config(op_worker_nodes, Config),
    [{_SpaceId, SpaceName} | _] = ?config({spaces, <<"user1">>}, Config),
    SessId = ?config({session_id, {<<"user1">>, ?GET_DOMAIN(Worker)}}, Config),
    {ok, FileGuid} = lfm_proxy:create(Worker, SessId, <<"/", SpaceName/binary, "/test_file">>, 8#770),
    {ok, Handle} = lfm_proxy:open(Worker, SessId, {guid, FileGuid}, rdwr),

    ?assertEqual(ok, lfm_proxy:unlink(Worker, SessId, {guid, FileGuid})),

    ?assertEqual({ok, 12}, lfm_proxy:write(Worker, Handle, 0, <<"test_content">>)),
    ?assertEqual({ok, <<"test_content">>}, lfm_proxy:read(Worker, Handle, 0, 15)),
    ?assertEqual(ok, lfm_proxy:close(Worker, Handle)).

remove_file_on_ceph_using_client(Config0) ->
    Config = multi_provider_file_ops_test_base:extend_config(Config0, <<"user2">>, {0, 0, 0, 0}, 0),
    [Worker | _] = ?config(workers1, Config),
    SessionId = ?config(session, Config),
    SpaceName = <<"space2">>,
    FilePath = <<"/", SpaceName/binary, "/",  (generator:gen_name())/binary>>,

    [{_, Ceph} | _] = proplists:get_value(cephrados, ?config(storages, Config)),
    ContainerId = proplists:get_value(container_id, Ceph),

    {ok, Guid} = lfm_proxy:create(Worker, SessionId(Worker), FilePath, 8#755),
    {ok, Handle} = lfm_proxy:open(Worker, SessionId(Worker), {guid, Guid}, write),
    {ok, _} = lfm_proxy:write(Worker, Handle, 0, crypto:strong_rand_bytes(100)),
    ok = lfm_proxy:close(Worker, Handle),

    {ok, {Sock, _}} = fuse_test_utils:connect_via_token(Worker, [{active, true}], SessionId(Worker)),

    L = utils:cmd(["docker exec", atom_to_list(ContainerId), "rados -p onedata ls -"]),
    ?assertEqual(true, length(L) > 0),

    ok = ssl:send(Sock, fuse_test_utils:generate_delete_file_message(Guid, <<"2">>)),
    ?assertMatch(#'ServerMessage'{message_body = {
        fuse_response, #'FuseResponse'{status = #'Status'{code = ok}}
    }, message_id = <<"2">>}, fuse_test_utils:receive_server_message()),

    ?assertMatch({error, enoent}, lfm_proxy:ls(Worker, SessionId(Worker), {guid, Guid}, 0, 0), 60),

    ?assertMatch([], utils:cmd(["docker exec", atom_to_list(ContainerId), "rados -p onedata ls -"])).


remove_opened_file_posix_test(Config) ->
    remove_opened_file_test_base(Config, <<"space1">>).

remove_opened_file_ceph_test(Config) ->
    remove_opened_file_test_base(Config, <<"space2">>).

remove_opened_file_test_base(Config, SpaceName) ->
    [Worker | _] = ?config(op_worker_nodes, Config),
    SessId = fun(User) -> ?config({session_id, {User, ?GET_DOMAIN(Worker)}}, Config) end,
    FilePath = <<"/", SpaceName/binary, "/",  (generator:gen_name())/binary>>,
    
    User1 = <<"user1">>,
    User2 = <<"user2">>,

    Size = 100,
    Content1 = crypto:strong_rand_bytes(Size),
    Content2 = crypto:strong_rand_bytes(Size),

    % File1
    {ok, Guid1} = lfm_proxy:create(Worker, SessId(User1), FilePath, 8#777),
    {ok, Handle1} = lfm_proxy:open(Worker, SessId(User1), {path, FilePath}, rdwr),
    {ok, _} = lfm_proxy:write(Worker, Handle1, 0, Content1),
    
    % File2
    ok = lfm_proxy:unlink(Worker, SessId(User2), {path, FilePath}),
    {ok, _} = lfm_proxy:create(Worker, SessId(User2), FilePath, 8#777),
    {ok, Handle2} = lfm_proxy:open(Worker, SessId(User2), {path, FilePath}, rdwr),
    {ok, _} = lfm_proxy:write(Worker, Handle2, 0, Content2),
    ?assertEqual({ok, Content2}, lfm_proxy:read(Worker, Handle2, 0, Size)),

    % File1 
    ?assertEqual({error, enoent}, lfm_proxy:stat(Worker, SessId(User1), {guid, Guid1})),
    ?assertEqual({error, enoent}, lfm_proxy:open(Worker, SessId(User1), {guid, Guid1}, read)),
    ?assertEqual({ok, Content1}, lfm_proxy:read(Worker, Handle1, 0, Size)),
    
    {ok, _} = lfm_proxy:write(Worker, Handle1, Size, Content1),
    ?assertEqual({ok, <<Content1/binary, Content1/binary>>}, lfm_proxy:read(Worker, Handle1, 0, 2*Size)),
    
    ?assertEqual({ok, Content2}, lfm_proxy:read(Worker, Handle2, 0, Size)),
    lfm_proxy:close_all(Worker),
    {ok, Handle3} = lfm_proxy:open(Worker, SessId(User2), {path, FilePath}, read),
    ?assertEqual({ok, Content2}, lfm_proxy:read(Worker, Handle3, 0, Size)).


correct_file_on_storage_is_deleted_new_file_first(Config) ->
    correct_file_on_storage_is_deleted_test_base(Config, true).

correct_file_on_storage_is_deleted_old_file_first(Config) ->
    correct_file_on_storage_is_deleted_test_base(Config, false).

correct_file_on_storage_is_deleted_test_base(Config, DeleteNewFileFirst) ->
    [Worker | _] = ?config(op_worker_nodes, Config),
    SessId = ?config({session_id, {<<"user1">>, ?GET_DOMAIN(Worker)}}, Config),
    SpaceId = <<"space1">>,
    ParentGuid = rpc:call(Worker, fslogic_uuid, spaceid_to_space_dir_guid, [SpaceId]),
    FileName = generator:gen_name(),
    FilePath = fslogic_path:join([<<"/">>, SpaceId, FileName]),
    
    {ok, {G1, H1}} = lfm_proxy:create_and_open(Worker, SessId, ParentGuid, FileName, 8#665),
    ok = lfm_proxy:unlink(Worker, SessId, {guid, G1}),
    {ok, G2} = lfm_proxy:create(Worker, SessId, FilePath, 8#665),
    {ok, H2} = lfm_proxy:open(Worker, SessId, {guid, G2}, rdwr),

    FileCtx1 = rpc:call(Worker, file_ctx, new_by_guid, [G1]),
    {SfmHandle1, _} = rpc:call(Worker, storage_file_manager, new_handle, [SessId, FileCtx1]),
    FileCtx2 = rpc:call(Worker, file_ctx, new_by_guid, [G2]),
    {SfmHandle2, _} = rpc:call(Worker, storage_file_manager, new_handle, [SessId, FileCtx2]),

    ?assertMatch({ok, _}, rpc:call(Worker, storage_file_manager, stat, [SfmHandle1]), 60),
    ?assertMatch({ok, _}, rpc:call(Worker, storage_file_manager, stat, [SfmHandle2]), 60),

    case DeleteNewFileFirst of
        true ->
            ok = lfm_proxy:unlink(Worker, SessId, {guid, G2}),
            ok = lfm_proxy:close(Worker, H2),
            ?assertMatch({ok, _}, rpc:call(Worker, storage_file_manager, stat, [SfmHandle1]), 60),
            ?assertEqual({error, ?ENOENT}, rpc:call(Worker, storage_file_manager, stat, [SfmHandle2]), 60),
            ok = lfm_proxy:close(Worker, H1);

        false ->
            ok = lfm_proxy:close(Worker, H1),
            ?assertEqual({error, ?ENOENT}, rpc:call(Worker, storage_file_manager, stat, [SfmHandle1]), 60),
            ?assertMatch({ok, _}, rpc:call(Worker, storage_file_manager, stat, [SfmHandle2]), 60),
            ok = lfm_proxy:unlink(Worker, SessId, {guid, G2}),
            ok = lfm_proxy:close(Worker, H2)
    end,

    ?assertEqual({error, ?ENOENT}, rpc:call(Worker, storage_file_manager, stat, [SfmHandle1]), 60),
    ?assertEqual({error, ?ENOENT}, rpc:call(Worker, storage_file_manager, stat, [SfmHandle2]), 60).
    

%===================================================================
% SetUp and TearDown functions
%===================================================================

init_per_suite(Config) ->
    Posthook = fun(NewConfig) -> multi_provider_file_ops_test_base:init_env(NewConfig) end,
    [{?LOAD_MODULES, [initializer, multi_provider_file_ops_test_base, fuse_test_utils]}, {?ENV_UP_POSTHOOK, Posthook} | Config].

end_per_suite(Config) ->
    multi_provider_file_ops_test_base:teardown_env(Config).

init_per_testcase(Case, Config) when
    Case =:= counting_file_open_and_release_test;
    Case =:= invalidating_session_open_files_test ->

    [Worker | _] = ?config(op_worker_nodes, Config),
    test_utils:mock_new(Worker, [fslogic_uuid, file_ctx, fslogic_delete, file_meta],
        [passthrough]),

    test_utils:mock_expect(Worker, fslogic_delete, remove_opened_file,
        fun(FileCtx) ->
            true = file_ctx:is_file_ctx_const(FileCtx),
            ?FILE_UUID = file_ctx:get_uuid_const(FileCtx),
            ok
        end),
    Config;


init_per_testcase(remove_file_on_ceph_using_client, Config) ->
    Workers = ?config(op_worker_nodes, Config),
    initializer:remove_pending_messages(),
    ssl:start(),

    test_utils:mock_new(Workers, user_identity),
    test_utils:mock_expect(Workers, user_identity, get_or_fetch,
        fun(#token_auth{token = ?TOKEN}) ->
            {ok, #document{value = #user_identity{user_id = <<"user2">>}}}
        end
    ),
    ConfigWithSessionInfo = initializer:create_test_users_and_spaces(
        ?TEST_FILE(Config, "env_desc.json"), Config),
    lfm_proxy:init(ConfigWithSessionInfo);
init_per_testcase(Case, Config) when
    Case =:= init_should_clear_open_files;
    Case =:= init_should_clear_delayed_open_files;
    Case =:= open_file_deletion_request;
    Case =:= delayed_open_file_deletion_request;
    Case =:= deletion_of_not_open_file;
    Case =:= deletion_of_not_open_delayed_file;
    Case =:= file_shouldnt_be_listed_after_deletion;
    Case =:= file_stat_should_return_enoent_after_deletion;
    Case =:= file_open_should_return_enoent_after_deletion;
    Case =:= file_handle_should_work_after_deletion
    ->
    [Worker | _] = ?config(op_worker_nodes, Config),

    test_utils:mock_new(Worker, [storage_file_manager, rename_req,
        worker_proxy, file_meta], [passthrough]),
    test_utils:mock_expect(Worker, worker_proxy, cast,
        fun(W, A) -> worker_proxy:call(W, A) end),

    ConfigWithSessionInfo = initializer:create_test_users_and_spaces(
        ?TEST_FILE(Config, "env_desc.json"), Config),
    lfm_proxy:init(ConfigWithSessionInfo);
init_per_testcase(Case, Config) when
    Case =:= remove_opened_file_posix_test;
    Case =:= remove_opened_file_ceph_test;
    Case =:= correct_file_on_storage_is_deleted_new_file_first;
    Case =:= correct_file_on_storage_is_deleted_old_file_first ->
    initializer:remove_pending_messages(),
    ssl:start(),
    ConfigWithSessionInfo = initializer:create_test_users_and_spaces(
        ?TEST_FILE(Config, "env_desc.json"), Config),
    lfm_proxy:init(ConfigWithSessionInfo).

end_per_testcase(Case, Config) when
    Case =:= counting_file_open_and_release_test;
    Case =:= invalidating_session_open_files_test ->
    [Worker | _] = ?config(op_worker_nodes, Config),

    test_utils:mock_validate_and_unload(Worker, [fslogic_delete, file_ctx, file_meta]),
    {ok, SessId1} = init_session(Worker, <<"nonce_1">>),
    {ok, SessId2} = init_session(Worker, <<"nonce_2">>),
    ?assertMatch(ok, rpc:call(Worker, session, delete, [SessId1])),
    ?assertMatch(ok, rpc:call(Worker, session, delete, [SessId2])),

    end_per_testcase(?DEFAULT_CASE(Case), Config);

end_per_testcase(Case, Config) when
    Case =:= init_should_clear_open_files;
    Case =:= init_should_clear_delayed_open_files;
    Case =:= open_file_deletion_request;
    Case =:= delayed_open_file_deletion_request;
    Case =:= deletion_of_not_open_file;
    Case =:= deletion_of_not_open_delayed_file;
    Case =:= file_shouldnt_be_listed_after_deletion;
    Case =:= file_stat_should_return_enoent_after_deletion;
    Case =:= file_open_should_return_enoent_after_deletion;
    Case =:= file_handle_should_work_after_deletion
    ->

    [Worker | _] = ?config(op_worker_nodes, Config),
    lfm_proxy:teardown(Config),
    %% TODO change for initializer:clean_test_users_and_spaces after resolving VFS-1811
    initializer:clean_test_users_and_spaces_no_validate(Config),

    test_utils:mock_validate_and_unload(Worker, [storage_file_manager,
        rename_req]),
    test_utils:mock_unload(Worker, [worker_proxy, file_meta]),
    end_per_testcase(?DEFAULT_CASE(Case), Config);

end_per_testcase(_Case, Config) ->
    [Worker | _] = ?config(op_worker_nodes, Config),

    {ok, OpenFiles} = rpc:call(Worker, file_handles, list, []),
    lists:foreach(fun(#document{key = Key}) ->
        rpc:call(Worker, file_handles, delete, [Key])
    end, OpenFiles).

%%%===================================================================
%%% Internal functions
%%%===================================================================

init_session(Worker, Nonce) ->
    Iden = #user_identity{user_id = <<"u1">>},
    fuse_test_utils:reuse_or_create_fuse_session(
        Worker, Nonce, Iden, undefined, self()
    ).

create_test_file(Config, Worker, SessId, DelayedFileCreation) ->
    [{_SpaceId, SpaceName} | _] = ?config({spaces, <<"user1">>}, Config),
    File = list_to_binary(filename:join(["/", binary_to_list(SpaceName), "file0"])),

    {ok, FileGuid} = ?assertMatch({ok, _}, lfm_proxy:create(Worker, SessId, File, 8#770)),
    case DelayedFileCreation of
        true -> ok;
        false ->
            {ok, Handle} = lfm_proxy:open(Worker, SessId, {guid, FileGuid}, read),
            lfm_proxy:close(Worker, Handle)
    end,
    FileGuid.<|MERGE_RESOLUTION|>--- conflicted
+++ resolved
@@ -84,19 +84,11 @@
     ?assertEqual(false, rpc:call(Worker, file_handles, exists, [?FILE_UUID])),
 
     ?assertEqual(ok, rpc:call(Worker, file_handles, register_open,
-<<<<<<< HEAD
-        [FileCtx, SessId, 30])),
-    ?assertEqual(true, rpc:call(Worker, file_handles, exists, [?FILE_UUID])),
-
-    ?assertEqual(ok, rpc:call(Worker, file_handles, register_open,
-        [FileCtx, SessId, 70])),
-=======
-        [FileCtx, ?SESSION_ID_1, 30, undefined])),
-    ?assertEqual(true, rpc:call(Worker, file_handles, exists, [?FILE_UUID])),
-
-    ?assertEqual(ok, rpc:call(Worker, file_handles, register_open,
-        [FileCtx, ?SESSION_ID_1, 70, undefined])),
->>>>>>> a26e6255
+        [FileCtx, SessId, 30, undefined])),
+    ?assertEqual(true, rpc:call(Worker, file_handles, exists, [?FILE_UUID])),
+
+    ?assertEqual(ok, rpc:call(Worker, file_handles, register_open,
+        [FileCtx, SessId, 70, undefined])),
     ?assertEqual(true, rpc:call(Worker, file_handles, exists, [?FILE_UUID])),
 
     ?assertEqual(ok, rpc:call(Worker, file_handles, register_release,
@@ -117,11 +109,7 @@
     ?assertEqual(false, rpc:call(Worker, file_handles, exists, [?FILE_UUID])),
 
     ?assertEqual(ok, rpc:call(Worker, file_handles, register_open,
-<<<<<<< HEAD
-        [FileCtx, SessId, 1])),
-=======
-        [FileCtx, ?SESSION_ID_1, 1, undefined])),
->>>>>>> a26e6255
+        [FileCtx, SessId, 1, undefined])),
     ?assertEqual(true, rpc:call(Worker, file_handles, exists, [?FILE_UUID])),
 
     %% Release of file marked to remove should trigger call to file deletion worker.
@@ -140,11 +128,7 @@
     ?assertEqual(false, rpc:call(Worker, file_handles, exists, [?FILE_UUID])),
 
     ?assertEqual(ok, rpc:call(Worker, file_handles, register_open,
-<<<<<<< HEAD
-        [FileCtx, SessId1, 30])),
-=======
-        [FileCtx, ?SESSION_ID_1, 30, undefined])),
->>>>>>> a26e6255
+        [FileCtx, SessId1, 30, undefined])),
     ?assertEqual(true, rpc:call(Worker, file_handles, exists, [?FILE_UUID])),
 
     ?assertEqual(ok, rpc:call(Worker, session, delete, [SessId1])),
@@ -155,19 +139,11 @@
     %% With few active sessions entry for UUID should be removed only after
     %% all of them expired.
     ?assertEqual(ok, rpc:call(Worker, file_handles, register_open,
-<<<<<<< HEAD
-        [FileCtx, SessId1, 30])),
-    ?assertEqual(true, rpc:call(Worker, file_handles, exists, [?FILE_UUID])),
-
-    ?assertEqual(ok, rpc:call(Worker, file_handles, register_open,
-        [FileCtx, SessId2, 30])),
-=======
-        [FileCtx, ?SESSION_ID_1, 30, undefined])),
-    ?assertEqual(true, rpc:call(Worker, file_handles, exists, [?FILE_UUID])),
-
-    ?assertEqual(ok, rpc:call(Worker, file_handles, register_open,
-        [FileCtx, ?SESSION_ID_2, 30, undefined])),
->>>>>>> a26e6255
+        [FileCtx, SessId1, 30, undefined])),
+    ?assertEqual(true, rpc:call(Worker, file_handles, exists, [?FILE_UUID])),
+
+    ?assertEqual(ok, rpc:call(Worker, file_handles, register_open,
+        [FileCtx, SessId2, 30, undefined])),
     ?assertEqual(true, rpc:call(Worker, file_handles, exists, [?FILE_UUID])),
 
     ?assertEqual(ok, rpc:call(Worker, session, delete, [SessId1])),
@@ -180,11 +156,7 @@
     %% Last session expiration should trigger call to file deletion worker when
     %% file is marked to remove.
     ?assertEqual(ok, rpc:call(Worker, file_handles, register_open,
-<<<<<<< HEAD
-        [FileCtx, SessId1, 30])),
-=======
-        [FileCtx, ?SESSION_ID_1, 30, undefined])),
->>>>>>> a26e6255
+        [FileCtx, SessId1, 30, undefined])),
     ?assertEqual(true, rpc:call(Worker, file_handles, exists, [?FILE_UUID])),
 
     ?assertEqual(ok, rpc:call(Worker, file_handles, mark_to_remove, [FileCtx])),
@@ -199,11 +171,7 @@
 
     {ok, SessId1} = init_session(Worker, <<"nonce_1">>),
     ?assertEqual(ok, rpc:call(Worker, file_handles, register_open,
-<<<<<<< HEAD
-        [FileCtx, SessId1, 30])),
-=======
-        [FileCtx, ?SESSION_ID_1, 30, undefined])),
->>>>>>> a26e6255
+        [FileCtx, SessId1, 30, undefined])),
     ?assertEqual(ok, rpc:call(Worker, file_handles, invalidate_session_entry,
         [FileCtx, SessId1])).
 
