%%%--------------------------------------------------------------------
%%% @author Michal Wrona
%%% @copyright (C) 2016 ACK CYFRONET AGH
%%% This software is released under the MIT license
%%% cited in 'LICENSE.txt'.
%%% @end
%%%--------------------------------------------------------------------
%%% @doc This module tests file deletion.
%%% @end
%%%--------------------------------------------------------------------
-module(file_deletion_test_SUITE).
-author("Michal Wrona").

-include("fuse_test_utils.hrl").
-include("modules/fslogic/fslogic_common.hrl").
-include_lib("ctool/include/aai/aai.hrl").
-include_lib("ctool/include/test/assertions.hrl").
-include_lib("ctool/include/test/test_utils.hrl").
-include_lib("ctool/include/test/performance.hrl").
-include_lib("ctool/include/errors.hrl").
-include_lib("clproto/include/messages.hrl").
-include_lib("proto/common/credentials.hrl").

%% export for ct
-export([all/0, init_per_suite/1, end_per_suite/1, init_per_testcase/2,
    end_per_testcase/2]).

%% tests
-export([
    counting_file_open_and_release_test/1,
    invalidating_session_open_files_test/1,
    init_should_clear_open_files/1,
    init_should_clear_delayed_open_files/1,
    open_file_deletion_request/1,
    delayed_open_file_deletion_request/1,
    deletion_of_not_open_file/1,
    deletion_of_not_open_delayed_file/1,
    file_shouldnt_be_listed_after_deletion/1,
    file_stat_should_return_enoent_after_deletion/1,
    file_open_should_return_enoent_after_deletion/1,
    file_handle_should_work_after_deletion/1,
    remove_file_on_ceph_using_client/1,
    remove_opened_file_posix_test/1,
    remove_opened_file_ceph_test/1,
    correct_file_on_storage_is_deleted_new_file_first/1,
    correct_file_on_storage_is_deleted_old_file_first/1
]).

-define(TEST_CASES, [
    counting_file_open_and_release_test,
    invalidating_session_open_files_test,
    init_should_clear_open_files,
    init_should_clear_delayed_open_files,
    open_file_deletion_request,
    delayed_open_file_deletion_request,
    deletion_of_not_open_file,
    deletion_of_not_open_delayed_file,
    file_shouldnt_be_listed_after_deletion,
    file_stat_should_return_enoent_after_deletion,
    file_open_should_return_enoent_after_deletion,
    file_handle_should_work_after_deletion,
    remove_file_on_ceph_using_client,
    remove_opened_file_posix_test,
    remove_opened_file_ceph_test,
    correct_file_on_storage_is_deleted_new_file_first,
    correct_file_on_storage_is_deleted_old_file_first
]).

all() -> ?ALL(?TEST_CASES).

-define(FILE_UUID, <<"file_uuid">>).
-define(FILE_GUID, file_id:pack_guid(?FILE_UUID, <<"spaceid">>)).

-define(req(W, P), rpc:call(W, worker_proxy, call, [fslogic_deletion_worker, P])).

%%%===================================================================
%%% Test functions
%%%===================================================================

counting_file_open_and_release_test(Config) ->
    [Worker | _] = ?config(op_worker_nodes, Config),
    {ok, SessId} = init_session(Worker, <<"nonce">>),
    FileCtx = file_ctx:new_by_guid(?FILE_GUID),

    ?assertEqual(false, rpc:call(Worker, file_handles, exists, [?FILE_UUID])),

    ?assertEqual(ok, rpc:call(Worker, file_handles, register_open,
<<<<<<< HEAD
        [FileCtx, SessId, 30])),
    ?assertEqual(true, rpc:call(Worker, file_handles, exists, [?FILE_UUID])),

    ?assertEqual(ok, rpc:call(Worker, file_handles, register_open,
        [FileCtx, SessId, 70])),
=======
        [FileCtx, SessId, 30, undefined])),
    ?assertEqual(true, rpc:call(Worker, file_handles, exists, [?FILE_UUID])),

    ?assertEqual(ok, rpc:call(Worker, file_handles, register_open,
        [FileCtx, SessId, 70, undefined])),
>>>>>>> fdeac14b
    ?assertEqual(true, rpc:call(Worker, file_handles, exists, [?FILE_UUID])),

    ?assertEqual(ok, rpc:call(Worker, file_handles, register_release,
        [FileCtx, SessId, 50])),
    ?assertEqual(true, rpc:call(Worker, file_handles, exists, [?FILE_UUID])),

    ?assertEqual(ok, rpc:call(Worker, file_handles, register_release,
        [FileCtx, SessId, 30])),
    ?assertEqual(true, rpc:call(Worker, file_handles, exists, [?FILE_UUID])),

    ?assertEqual(ok, rpc:call(Worker, file_handles, register_release,
        [FileCtx, SessId, 20])),
    ?assertEqual(false, rpc:call(Worker, file_handles, exists, [?FILE_UUID])),

    %% Release of non existing file should not fail.
    ?assertEqual(ok, rpc:call(Worker, file_handles, register_release,
        [FileCtx, SessId, 50])),
    ?assertEqual(false, rpc:call(Worker, file_handles, exists, [?FILE_UUID])),

    ?assertEqual(ok, rpc:call(Worker, file_handles, register_open,
<<<<<<< HEAD
        [FileCtx, SessId, 1])),
=======
        [FileCtx, SessId, 1, undefined])),
>>>>>>> fdeac14b
    ?assertEqual(true, rpc:call(Worker, file_handles, exists, [?FILE_UUID])),

    %% Release of file marked to remove should trigger call to file deletion worker.
    ?assertEqual(ok, rpc:call(Worker, file_handles, mark_to_remove, [FileCtx])),
    ?assertEqual(ok, rpc:call(Worker, file_handles, register_release,
        [FileCtx, SessId, 1])),

    test_utils:mock_assert_num_calls(Worker, fslogic_delete, remove_opened_file, 2, 1).

invalidating_session_open_files_test(Config) ->
    [Worker | _] = ?config(op_worker_nodes, Config),
    FileCtx = file_ctx:new_by_guid(?FILE_GUID),

    {ok, SessId1} = init_session(Worker, <<"nonce_1">>),
    %% With one active session entry for UUID should be removed after its expiration.
    ?assertEqual(false, rpc:call(Worker, file_handles, exists, [?FILE_UUID])),

    ?assertEqual(ok, rpc:call(Worker, file_handles, register_open,
<<<<<<< HEAD
        [FileCtx, SessId1, 30])),
=======
        [FileCtx, SessId1, 30, undefined])),
>>>>>>> fdeac14b
    ?assertEqual(true, rpc:call(Worker, file_handles, exists, [?FILE_UUID])),

    ?assertEqual(ok, rpc:call(Worker, session, delete, [SessId1])),
    ?assertEqual(false, rpc:call(Worker, file_handles, exists, [?FILE_UUID])),

    {ok, SessId1} = init_session(Worker, <<"nonce_1">>),
    {ok, SessId2} = init_session(Worker, <<"nonce_2">>),
    %% With few active sessions entry for UUID should be removed only after
    %% all of them expired.
    ?assertEqual(ok, rpc:call(Worker, file_handles, register_open,
<<<<<<< HEAD
        [FileCtx, SessId1, 30])),
    ?assertEqual(true, rpc:call(Worker, file_handles, exists, [?FILE_UUID])),

    ?assertEqual(ok, rpc:call(Worker, file_handles, register_open,
        [FileCtx, SessId2, 30])),
=======
        [FileCtx, SessId1, 30, undefined])),
    ?assertEqual(true, rpc:call(Worker, file_handles, exists, [?FILE_UUID])),

    ?assertEqual(ok, rpc:call(Worker, file_handles, register_open,
        [FileCtx, SessId2, 30, undefined])),
>>>>>>> fdeac14b
    ?assertEqual(true, rpc:call(Worker, file_handles, exists, [?FILE_UUID])),

    ?assertEqual(ok, rpc:call(Worker, session, delete, [SessId1])),
    ?assertEqual(true, rpc:call(Worker, file_handles, exists, [?FILE_UUID])),

    ?assertEqual(ok, rpc:call(Worker, session, delete, [SessId2])),
    ?assertEqual(false, rpc:call(Worker, file_handles, exists, [?FILE_UUID])),

    {ok, SessId1} = init_session(Worker, <<"nonce_1">>),
    %% Last session expiration should trigger call to file deletion worker when
    %% file is marked to remove.
    ?assertEqual(ok, rpc:call(Worker, file_handles, register_open,
<<<<<<< HEAD
        [FileCtx, SessId1, 30])),
=======
        [FileCtx, SessId1, 30, undefined])),
>>>>>>> fdeac14b
    ?assertEqual(true, rpc:call(Worker, file_handles, exists, [?FILE_UUID])),

    ?assertEqual(ok, rpc:call(Worker, file_handles, mark_to_remove, [FileCtx])),
    ?assertEqual(ok, rpc:call(Worker, session, delete, [SessId1])),

    test_utils:mock_assert_num_calls(Worker, fslogic_delete, remove_opened_file, 2, 1),

    %% Invalidating session when file or session entry not exists should not fail.

    ?assertEqual(ok, rpc:call(Worker, file_handles, invalidate_session_entry,
        [FileCtx, SessId1])),

    {ok, SessId1} = init_session(Worker, <<"nonce_1">>),
    ?assertEqual(ok, rpc:call(Worker, file_handles, register_open,
<<<<<<< HEAD
        [FileCtx, SessId1, 30])),
=======
        [FileCtx, SessId1, 30, undefined])),
>>>>>>> fdeac14b
    ?assertEqual(ok, rpc:call(Worker, file_handles, invalidate_session_entry,
        [FileCtx, SessId1])).

init_should_clear_open_files(Config) ->
    init_should_clear_open_files_test_base(Config, false).

init_should_clear_delayed_open_files(Config) ->
    init_should_clear_open_files_test_base(Config, true).

init_should_clear_open_files_test_base(Config, DelayedFileCreation) ->
    [Worker | _] = ?config(op_worker_nodes, Config),
    SessId = ?config({session_id, {<<"user1">>, ?GET_DOMAIN(Worker)}}, Config),
    FileGuid = create_test_file(Config, Worker, SessId, DelayedFileCreation),
    FileCtx = file_ctx:new_by_guid(FileGuid),
    FileCtx2 = file_ctx:new_by_guid(file_id:pack_guid(<<"file_uuid2">>, <<"spaceid">>)),
    FileCtx3 = file_ctx:new_by_guid(file_id:pack_guid(<<"file_uuid3">>, <<"spaceid">>)),

    ?assertEqual(ok, rpc:call(Worker, file_handles, register_open,
        [FileCtx, SessId, 30, undefined])),
    ?assertEqual(ok, rpc:call(Worker, file_handles, register_open,
        [FileCtx2, SessId, 30, undefined])),
    ?assertEqual(ok, rpc:call(Worker, file_handles, register_open,
        [FileCtx3, SessId, 30, undefined])),

    %% One file should be also removed.
    ?assertEqual(ok, rpc:call(Worker, file_handles, mark_to_remove, [FileCtx])),

    {ok, OpenFiles} = rpc:call(Worker, file_handles, list, []),

    ?assertEqual(3, length(OpenFiles)),

    ?assertMatch(ok, rpc:call(Worker, fslogic_delete, delete_all_opened_files, [])),

    {ok, ClearedOpenFiles} = rpc:call(Worker, file_handles, list, []),
    ?assertEqual(0, length(ClearedOpenFiles)),

    test_utils:mock_assert_num_calls(Worker, file_meta, delete_without_link, 1, 1),
    case DelayedFileCreation of
        true -> ok;
        false ->
            test_utils:mock_assert_num_calls(Worker, storage_driver, unlink, 2, 1)
    end.

open_file_deletion_request(Config) ->
    open_file_deletion_request_test_base(Config, false).

delayed_open_file_deletion_request(Config) ->
    open_file_deletion_request_test_base(Config, true).

open_file_deletion_request_test_base(Config, DelayedFileCreation) ->
    [Worker | _] = ?config(op_worker_nodes, Config),
    SessId = ?config({session_id, {<<"user1">>, ?GET_DOMAIN(Worker)}}, Config),
    FileGuid = create_test_file(Config, Worker, SessId, DelayedFileCreation),
    FileCtx = file_ctx:new_by_guid(FileGuid),
    UserCtx = rpc:call(Worker, user_ctx, new, [<<"user1">>]),
    ok = rpc:call(Worker, fslogic_delete, process_file_links, [FileCtx, UserCtx, false]),

    ?assertEqual(ok, rpc:call(Worker, fslogic_delete, remove_opened_file, [FileCtx, true])),

    test_utils:mock_assert_num_calls(Worker, rename_req, rename, 4, 0),
    test_utils:mock_assert_num_calls(Worker, file_meta, delete_without_link, 1, 1),
    case DelayedFileCreation of
        true -> ok;
        false ->
            test_utils:mock_assert_num_calls(Worker, storage_driver, unlink, 2, 1)
    end.

deletion_of_not_open_file(Config) ->
    deletion_of_not_open_file_test_base(Config, false).

deletion_of_not_open_delayed_file(Config) ->
    deletion_of_not_open_file_test_base(Config, true).

deletion_of_not_open_file_test_base(Config, DelayedFileCreation) ->
    [Worker | _] = ?config(op_worker_nodes, Config),
    SessId = ?config({session_id, {<<"user1">>, ?GET_DOMAIN(Worker)}}, Config),
    UserCtx = rpc:call(Worker, user_ctx, new, [SessId]),
    FileGuid = create_test_file(Config, Worker, SessId, DelayedFileCreation),
    FileUuid = file_id:guid_to_uuid(FileGuid),
    FileCtx = file_ctx:new_by_guid(FileGuid),

    ?assertEqual(false, rpc:call(Worker, file_handles, exists, [FileUuid])),
    ?assertEqual(ok, rpc:call(Worker, fslogic_delete, check_if_opened_and_remove,
        [UserCtx, FileCtx, false, false, true])),

    test_utils:mock_assert_num_calls(Worker, rename_req, rename, 4, 0),
    test_utils:mock_assert_num_calls(Worker, file_meta, delete, 1, 1),
    case DelayedFileCreation of
        true -> ok;
        false ->
            test_utils:mock_assert_num_calls(Worker, storage_driver, unlink, 2, 1)
    end.

file_shouldnt_be_listed_after_deletion(Config) ->
    [Worker | _] = ?config(op_worker_nodes, Config),
    [{_SpaceId, SpaceName} | _] = ?config({spaces, <<"user1">>}, Config),
    SessId = ?config({session_id, {<<"user1">>, ?GET_DOMAIN(Worker)}}, Config),
    {ok, FileGuid} = lfm_proxy:create(Worker, SessId, <<"/", SpaceName/binary, "/test_file">>, 8#770),
    {ok, #file_attr{guid = SpaceGuid}} = lfm_proxy:stat(Worker, SessId, {path, <<"/", SpaceName/binary>>}),
    {ok, Children} = lfm_proxy:ls(Worker, SessId, {guid, SpaceGuid}, 0,10),
    ?assertMatch(#{FileGuid := <<"test_file">>}, maps:from_list(Children)),

    ?assertEqual(ok, lfm_proxy:unlink(Worker, SessId, {guid, FileGuid})),

    {ok, NewChildren} = lfm_proxy:ls(Worker, SessId, {guid, SpaceGuid}, 0,10),
    ?assertNotMatch(#{FileGuid := <<"test_file">>}, maps:from_list(NewChildren)).

file_stat_should_return_enoent_after_deletion(Config) ->
    [Worker | _] = ?config(op_worker_nodes, Config),
    [{_SpaceId, SpaceName} | _] = ?config({spaces, <<"user1">>}, Config),
    SessId = ?config({session_id, {<<"user1">>, ?GET_DOMAIN(Worker)}}, Config),
    {ok, FileGuid} = lfm_proxy:create(Worker, SessId, <<"/", SpaceName/binary, "/test_file">>, 8#770),

    ?assertEqual(ok, lfm_proxy:unlink(Worker, SessId, {guid, FileGuid})),

    ?assertEqual({error, ?ENOENT}, lfm_proxy:stat(Worker, SessId, {guid, FileGuid})).

file_open_should_return_enoent_after_deletion(Config) ->
    [Worker | _] = ?config(op_worker_nodes, Config),
    [{_SpaceId, SpaceName} | _] = ?config({spaces, <<"user1">>}, Config),
    SessId = ?config({session_id, {<<"user1">>, ?GET_DOMAIN(Worker)}}, Config),
    {ok, FileGuid} = lfm_proxy:create(Worker, SessId, <<"/", SpaceName/binary, "/test_file">>, 8#770),

    ?assertEqual(ok, lfm_proxy:unlink(Worker, SessId, {guid, FileGuid})),

    ?assertEqual({error, ?ENOENT}, lfm_proxy:open(Worker, SessId, {guid, FileGuid}, read)).

file_handle_should_work_after_deletion(Config) ->
    [Worker | _] = ?config(op_worker_nodes, Config),
    [{_SpaceId, SpaceName} | _] = ?config({spaces, <<"user1">>}, Config),
    SessId = ?config({session_id, {<<"user1">>, ?GET_DOMAIN(Worker)}}, Config),
    {ok, FileGuid} = lfm_proxy:create(Worker, SessId, <<"/", SpaceName/binary, "/test_file">>, 8#770),
    {ok, Handle} = lfm_proxy:open(Worker, SessId, {guid, FileGuid}, rdwr),

    ?assertEqual(ok, lfm_proxy:unlink(Worker, SessId, {guid, FileGuid})),

    ?assertEqual({ok, 12}, lfm_proxy:write(Worker, Handle, 0, <<"test_content">>)),
    ?assertEqual({ok, <<"test_content">>}, lfm_proxy:read(Worker, Handle, 0, 15)),
    ?assertEqual(ok, lfm_proxy:close(Worker, Handle)).

remove_file_on_ceph_using_client(Config0) ->
    Config = multi_provider_file_ops_test_base:extend_config(Config0, <<"user2">>, {0, 0, 0, 0}, 0),
    [Worker | _] = ?config(workers1, Config),
    SessionId = ?config(session, Config),
    SpaceName = <<"space2">>,
    FilePath = <<"/", SpaceName/binary, "/",  (generator:gen_name())/binary>>,

    [{_, Ceph} | _] = proplists:get_value(cephrados, ?config(storages, Config)),
    ContainerId = proplists:get_value(container_id, Ceph),

    {ok, Guid} = lfm_proxy:create(Worker, SessionId(Worker), FilePath, 8#755),
    {ok, Handle} = lfm_proxy:open(Worker, SessionId(Worker), {guid, Guid}, write),
    {ok, _} = lfm_proxy:write(Worker, Handle, 0, crypto:strong_rand_bytes(100)),
    ok = lfm_proxy:close(Worker, Handle),

<<<<<<< HEAD
    {ok, {Sock, _}} = fuse_test_utils:connect_as_user(Config, Worker, <<"user2">>, [{active, true}]),
=======
    {ok, {Sock, _}} = fuse_test_utils:connect_via_token(Worker, [{active, true}], SessionId(Worker)),
>>>>>>> fdeac14b

    L = utils:cmd(["docker exec", atom_to_list(ContainerId), "rados -p onedata ls -"]),
    ?assertEqual(true, length(L) > 0),

    ok = ssl:send(Sock, fuse_test_utils:generate_delete_file_message(Guid, <<"2">>)),
    ?assertMatch(#'ServerMessage'{message_body = {
        fuse_response, #'FuseResponse'{status = #'Status'{code = ok}}
    }, message_id = <<"2">>}, fuse_test_utils:receive_server_message()),

    ?assertMatch({error, enoent}, lfm_proxy:ls(Worker, SessionId(Worker), {guid, Guid}, 0, 0), 60),

    ?assertMatch([], utils:cmd(["docker exec", atom_to_list(ContainerId), "rados -p onedata ls -"])).


remove_opened_file_posix_test(Config) ->
    remove_opened_file_test_base(Config, <<"space1">>).

remove_opened_file_ceph_test(Config) ->
    remove_opened_file_test_base(Config, <<"space2">>).

remove_opened_file_test_base(Config, SpaceName) ->
    [Worker | _] = ?config(op_worker_nodes, Config),
    SessId = fun(User) -> ?config({session_id, {User, ?GET_DOMAIN(Worker)}}, Config) end,
    FilePath = <<"/", SpaceName/binary, "/",  (generator:gen_name())/binary>>,
    
    User1 = <<"user1">>,
    User2 = <<"user2">>,

    Size = 100,
    Content1 = crypto:strong_rand_bytes(Size),
    Content2 = crypto:strong_rand_bytes(Size),

    % File1
    {ok, Guid1} = lfm_proxy:create(Worker, SessId(User1), FilePath, 8#777),
    {ok, Handle1} = lfm_proxy:open(Worker, SessId(User1), {path, FilePath}, rdwr),
    {ok, _} = lfm_proxy:write(Worker, Handle1, 0, Content1),
    
    % File2
    ok = lfm_proxy:unlink(Worker, SessId(User2), {path, FilePath}),
    {ok, _} = lfm_proxy:create(Worker, SessId(User2), FilePath, 8#777),
    {ok, Handle2} = lfm_proxy:open(Worker, SessId(User2), {path, FilePath}, rdwr),
    {ok, _} = lfm_proxy:write(Worker, Handle2, 0, Content2),
    ?assertEqual({ok, Content2}, lfm_proxy:read(Worker, Handle2, 0, Size)),

    % File1 
    ?assertEqual({error, enoent}, lfm_proxy:stat(Worker, SessId(User1), {guid, Guid1})),
    ?assertEqual({error, enoent}, lfm_proxy:open(Worker, SessId(User1), {guid, Guid1}, read)),
    ?assertEqual({ok, Content1}, lfm_proxy:read(Worker, Handle1, 0, Size)),
    
    {ok, _} = lfm_proxy:write(Worker, Handle1, Size, Content1),
    ?assertEqual({ok, <<Content1/binary, Content1/binary>>}, lfm_proxy:read(Worker, Handle1, 0, 2*Size)),
    
    ?assertEqual({ok, Content2}, lfm_proxy:read(Worker, Handle2, 0, Size)),
    lfm_proxy:close_all(Worker),
    {ok, Handle3} = lfm_proxy:open(Worker, SessId(User2), {path, FilePath}, read),
    ?assertEqual({ok, Content2}, lfm_proxy:read(Worker, Handle3, 0, Size)).


correct_file_on_storage_is_deleted_new_file_first(Config) ->
    correct_file_on_storage_is_deleted_test_base(Config, true).

correct_file_on_storage_is_deleted_old_file_first(Config) ->
    correct_file_on_storage_is_deleted_test_base(Config, false).

correct_file_on_storage_is_deleted_test_base(Config, DeleteNewFileFirst) ->
    [Worker | _] = ?config(op_worker_nodes, Config),
    SessId = ?config({session_id, {<<"user1">>, ?GET_DOMAIN(Worker)}}, Config),
    SpaceId = <<"space1">>,
    ParentGuid = rpc:call(Worker, fslogic_uuid, spaceid_to_space_dir_guid, [SpaceId]),
    FileName = generator:gen_name(),
    FilePath = fslogic_path:join([<<"/">>, SpaceId, FileName]),
    
    {ok, {G1, H1}} = lfm_proxy:create_and_open(Worker, SessId, ParentGuid, FileName, 8#665),
    ok = lfm_proxy:unlink(Worker, SessId, {guid, G1}),
    {ok, G2} = lfm_proxy:create(Worker, SessId, FilePath, 8#665),
    {ok, H2} = lfm_proxy:open(Worker, SessId, {guid, G2}, rdwr),

    FileCtx1 = rpc:call(Worker, file_ctx, new_by_guid, [G1]),
    {SfmHandle1, _} = rpc:call(Worker, storage_driver, new_handle, [SessId, FileCtx1]),
    FileCtx2 = rpc:call(Worker, file_ctx, new_by_guid, [G2]),
    {SfmHandle2, _} = rpc:call(Worker, storage_driver, new_handle, [SessId, FileCtx2]),

    ?assertMatch({ok, _}, rpc:call(Worker, storage_driver, stat, [SfmHandle1]), 60),
    ?assertMatch({ok, _}, rpc:call(Worker, storage_driver, stat, [SfmHandle2]), 60),

    case DeleteNewFileFirst of
        true ->
            ok = lfm_proxy:unlink(Worker, SessId, {guid, G2}),
            ok = lfm_proxy:close(Worker, H2),
            ?assertMatch({ok, _}, rpc:call(Worker, storage_driver, stat, [SfmHandle1]), 60),
            ?assertEqual({error, ?ENOENT}, rpc:call(Worker, storage_driver, stat, [SfmHandle2]), 60),
            ok = lfm_proxy:close(Worker, H1);

        false ->
            ok = lfm_proxy:close(Worker, H1),
            ?assertEqual({error, ?ENOENT}, rpc:call(Worker, storage_driver, stat, [SfmHandle1]), 60),
            ?assertMatch({ok, _}, rpc:call(Worker, storage_driver, stat, [SfmHandle2]), 60),
            ok = lfm_proxy:unlink(Worker, SessId, {guid, G2}),
            ok = lfm_proxy:close(Worker, H2)
    end,

    ?assertEqual({error, ?ENOENT}, rpc:call(Worker, storage_driver, stat, [SfmHandle1]), 60),
    ?assertEqual({error, ?ENOENT}, rpc:call(Worker, storage_driver, stat, [SfmHandle2]), 60).
    

%===================================================================
% SetUp and TearDown functions
%===================================================================

init_per_suite(Config) ->
    Posthook = fun(NewConfig) -> multi_provider_file_ops_test_base:init_env(NewConfig) end,
    [{?LOAD_MODULES, [initializer, multi_provider_file_ops_test_base, fuse_test_utils]}, {?ENV_UP_POSTHOOK, Posthook} | Config].

end_per_suite(Config) ->
    multi_provider_file_ops_test_base:teardown_env(Config).

init_per_testcase(Case, Config) when
    Case =:= counting_file_open_and_release_test;
    Case =:= invalidating_session_open_files_test ->

    [Worker | _] = ?config(op_worker_nodes, Config),
    test_utils:mock_new(Worker, [fslogic_uuid, file_ctx, fslogic_delete, file_meta],
        [passthrough]),

    test_utils:mock_expect(Worker, fslogic_delete, remove_opened_file,
        fun(FileCtx, _) ->
            true = file_ctx:is_file_ctx_const(FileCtx),
            ?FILE_UUID = file_ctx:get_uuid_const(FileCtx),
            ok
        end),
    Config;


init_per_testcase(remove_file_on_ceph_using_client, Config) ->
    initializer:remove_pending_messages(),
    ssl:start(),

<<<<<<< HEAD
    initializer:mock_auth_manager(Config),
=======
    test_utils:mock_new(Workers, user_identity),
    test_utils:mock_expect(Workers, user_identity, get_or_fetch,
        fun(#token_auth{token = ?TOKEN}) ->
            {ok, #document{value = #user_identity{user_id = <<"user2">>}}}
        end
    ),
>>>>>>> fdeac14b
    ConfigWithSessionInfo = initializer:create_test_users_and_spaces(
        ?TEST_FILE(Config, "env_desc.json"), Config),
    lfm_proxy:init(ConfigWithSessionInfo);
init_per_testcase(Case, Config) when
    Case =:= init_should_clear_open_files;
    Case =:= init_should_clear_delayed_open_files;
    Case =:= open_file_deletion_request;
    Case =:= delayed_open_file_deletion_request;
    Case =:= deletion_of_not_open_file;
    Case =:= deletion_of_not_open_delayed_file;
    Case =:= file_shouldnt_be_listed_after_deletion;
    Case =:= file_stat_should_return_enoent_after_deletion;
    Case =:= file_open_should_return_enoent_after_deletion;
    Case =:= file_handle_should_work_after_deletion
    ->
    [Worker | _] = ?config(op_worker_nodes, Config),

    test_utils:mock_new(Worker, [storage_driver, rename_req,
        worker_proxy, file_meta], [passthrough]),
    test_utils:mock_expect(Worker, worker_proxy, cast,
        fun(W, A) -> worker_proxy:call(W, A) end),

    ConfigWithSessionInfo = initializer:create_test_users_and_spaces(
        ?TEST_FILE(Config, "env_desc.json"), Config),
    lfm_proxy:init(ConfigWithSessionInfo);
init_per_testcase(Case, Config) when
    Case =:= remove_opened_file_posix_test;
    Case =:= remove_opened_file_ceph_test;
    Case =:= correct_file_on_storage_is_deleted_new_file_first;
    Case =:= correct_file_on_storage_is_deleted_old_file_first ->
    initializer:remove_pending_messages(),
    ssl:start(),
    ConfigWithSessionInfo = initializer:create_test_users_and_spaces(
        ?TEST_FILE(Config, "env_desc.json"), Config),
    lfm_proxy:init(ConfigWithSessionInfo).

end_per_testcase(Case, Config) when
    Case =:= counting_file_open_and_release_test;
    Case =:= invalidating_session_open_files_test ->
    [Worker | _] = ?config(op_worker_nodes, Config),

    test_utils:mock_validate_and_unload(Worker, [fslogic_delete, file_ctx, file_meta]),
    {ok, SessId1} = init_session(Worker, <<"nonce_1">>),
    {ok, SessId2} = init_session(Worker, <<"nonce_2">>),
    ?assertMatch(ok, rpc:call(Worker, session, delete, [SessId1])),
    ?assertMatch(ok, rpc:call(Worker, session, delete, [SessId2])),

    end_per_testcase(?DEFAULT_CASE(Case), Config);

end_per_testcase(Case, Config) when
    Case =:= init_should_clear_open_files;
    Case =:= init_should_clear_delayed_open_files;
    Case =:= open_file_deletion_request;
    Case =:= delayed_open_file_deletion_request;
    Case =:= deletion_of_not_open_file;
    Case =:= deletion_of_not_open_delayed_file;
    Case =:= file_shouldnt_be_listed_after_deletion;
    Case =:= file_stat_should_return_enoent_after_deletion;
    Case =:= file_open_should_return_enoent_after_deletion;
    Case =:= file_handle_should_work_after_deletion
->

    [Worker | _] = ?config(op_worker_nodes, Config),
    lfm_proxy:teardown(Config),
    %% TODO change for initializer:clean_test_users_and_spaces after resolving VFS-1811
    initializer:clean_test_users_and_spaces_no_validate(Config),

    test_utils:mock_validate_and_unload(Worker, [storage_driver, rename_req]),
    test_utils:mock_unload(Worker, [worker_proxy, file_meta]),
    end_per_testcase(?DEFAULT_CASE(Case), Config);

end_per_testcase(_Case, Config) ->
    [Worker | _] = ?config(op_worker_nodes, Config),

    {ok, OpenFiles} = rpc:call(Worker, file_handles, list, []),
    lists:foreach(fun(#document{key = Key}) ->
        rpc:call(Worker, file_handles, delete, [Key])
    end, OpenFiles).

%%%===================================================================
%%% Internal functions
%%%===================================================================

init_session(Worker, Nonce) ->
<<<<<<< HEAD
    fuse_test_utils:reuse_or_create_fuse_session(
        Worker, Nonce, ?SUB(user, <<"u1">>), undefined, self()
=======
    Iden = #user_identity{user_id = <<"u1">>},
    fuse_test_utils:reuse_or_create_fuse_session(
        Worker, Nonce, Iden, undefined, self()
>>>>>>> fdeac14b
    ).

create_test_file(Config, Worker, SessId, DelayedFileCreation) ->
    [{_SpaceId, SpaceName} | _] = ?config({spaces, <<"user1">>}, Config),
    File = list_to_binary(filename:join(["/", binary_to_list(SpaceName), "file0"])),

    {ok, FileGuid} = ?assertMatch({ok, _}, lfm_proxy:create(Worker, SessId, File, 8#770)),
    case DelayedFileCreation of
        true -> ok;
        false ->
            {ok, Handle} = lfm_proxy:open(Worker, SessId, {guid, FileGuid}, read),
            lfm_proxy:close(Worker, Handle)
    end,
    FileGuid.<|MERGE_RESOLUTION|>--- conflicted
+++ resolved
@@ -85,19 +85,11 @@
     ?assertEqual(false, rpc:call(Worker, file_handles, exists, [?FILE_UUID])),
 
     ?assertEqual(ok, rpc:call(Worker, file_handles, register_open,
-<<<<<<< HEAD
-        [FileCtx, SessId, 30])),
-    ?assertEqual(true, rpc:call(Worker, file_handles, exists, [?FILE_UUID])),
-
-    ?assertEqual(ok, rpc:call(Worker, file_handles, register_open,
-        [FileCtx, SessId, 70])),
-=======
         [FileCtx, SessId, 30, undefined])),
     ?assertEqual(true, rpc:call(Worker, file_handles, exists, [?FILE_UUID])),
 
     ?assertEqual(ok, rpc:call(Worker, file_handles, register_open,
         [FileCtx, SessId, 70, undefined])),
->>>>>>> fdeac14b
     ?assertEqual(true, rpc:call(Worker, file_handles, exists, [?FILE_UUID])),
 
     ?assertEqual(ok, rpc:call(Worker, file_handles, register_release,
@@ -118,11 +110,7 @@
     ?assertEqual(false, rpc:call(Worker, file_handles, exists, [?FILE_UUID])),
 
     ?assertEqual(ok, rpc:call(Worker, file_handles, register_open,
-<<<<<<< HEAD
-        [FileCtx, SessId, 1])),
-=======
         [FileCtx, SessId, 1, undefined])),
->>>>>>> fdeac14b
     ?assertEqual(true, rpc:call(Worker, file_handles, exists, [?FILE_UUID])),
 
     %% Release of file marked to remove should trigger call to file deletion worker.
@@ -141,11 +129,7 @@
     ?assertEqual(false, rpc:call(Worker, file_handles, exists, [?FILE_UUID])),
 
     ?assertEqual(ok, rpc:call(Worker, file_handles, register_open,
-<<<<<<< HEAD
-        [FileCtx, SessId1, 30])),
-=======
         [FileCtx, SessId1, 30, undefined])),
->>>>>>> fdeac14b
     ?assertEqual(true, rpc:call(Worker, file_handles, exists, [?FILE_UUID])),
 
     ?assertEqual(ok, rpc:call(Worker, session, delete, [SessId1])),
@@ -156,19 +140,11 @@
     %% With few active sessions entry for UUID should be removed only after
     %% all of them expired.
     ?assertEqual(ok, rpc:call(Worker, file_handles, register_open,
-<<<<<<< HEAD
-        [FileCtx, SessId1, 30])),
-    ?assertEqual(true, rpc:call(Worker, file_handles, exists, [?FILE_UUID])),
-
-    ?assertEqual(ok, rpc:call(Worker, file_handles, register_open,
-        [FileCtx, SessId2, 30])),
-=======
         [FileCtx, SessId1, 30, undefined])),
     ?assertEqual(true, rpc:call(Worker, file_handles, exists, [?FILE_UUID])),
 
     ?assertEqual(ok, rpc:call(Worker, file_handles, register_open,
         [FileCtx, SessId2, 30, undefined])),
->>>>>>> fdeac14b
     ?assertEqual(true, rpc:call(Worker, file_handles, exists, [?FILE_UUID])),
 
     ?assertEqual(ok, rpc:call(Worker, session, delete, [SessId1])),
@@ -181,11 +157,7 @@
     %% Last session expiration should trigger call to file deletion worker when
     %% file is marked to remove.
     ?assertEqual(ok, rpc:call(Worker, file_handles, register_open,
-<<<<<<< HEAD
-        [FileCtx, SessId1, 30])),
-=======
         [FileCtx, SessId1, 30, undefined])),
->>>>>>> fdeac14b
     ?assertEqual(true, rpc:call(Worker, file_handles, exists, [?FILE_UUID])),
 
     ?assertEqual(ok, rpc:call(Worker, file_handles, mark_to_remove, [FileCtx])),
@@ -200,11 +172,7 @@
 
     {ok, SessId1} = init_session(Worker, <<"nonce_1">>),
     ?assertEqual(ok, rpc:call(Worker, file_handles, register_open,
-<<<<<<< HEAD
-        [FileCtx, SessId1, 30])),
-=======
         [FileCtx, SessId1, 30, undefined])),
->>>>>>> fdeac14b
     ?assertEqual(ok, rpc:call(Worker, file_handles, invalidate_session_entry,
         [FileCtx, SessId1])).
 
@@ -360,11 +328,7 @@
     {ok, _} = lfm_proxy:write(Worker, Handle, 0, crypto:strong_rand_bytes(100)),
     ok = lfm_proxy:close(Worker, Handle),
 
-<<<<<<< HEAD
     {ok, {Sock, _}} = fuse_test_utils:connect_as_user(Config, Worker, <<"user2">>, [{active, true}]),
-=======
-    {ok, {Sock, _}} = fuse_test_utils:connect_via_token(Worker, [{active, true}], SessionId(Worker)),
->>>>>>> fdeac14b
 
     L = utils:cmd(["docker exec", atom_to_list(ContainerId), "rados -p onedata ls -"]),
     ?assertEqual(true, length(L) > 0),
@@ -502,16 +466,7 @@
     initializer:remove_pending_messages(),
     ssl:start(),
 
-<<<<<<< HEAD
     initializer:mock_auth_manager(Config),
-=======
-    test_utils:mock_new(Workers, user_identity),
-    test_utils:mock_expect(Workers, user_identity, get_or_fetch,
-        fun(#token_auth{token = ?TOKEN}) ->
-            {ok, #document{value = #user_identity{user_id = <<"user2">>}}}
-        end
-    ),
->>>>>>> fdeac14b
     ConfigWithSessionInfo = initializer:create_test_users_and_spaces(
         ?TEST_FILE(Config, "env_desc.json"), Config),
     lfm_proxy:init(ConfigWithSessionInfo);
@@ -596,14 +551,8 @@
 %%%===================================================================
 
 init_session(Worker, Nonce) ->
-<<<<<<< HEAD
     fuse_test_utils:reuse_or_create_fuse_session(
         Worker, Nonce, ?SUB(user, <<"u1">>), undefined, self()
-=======
-    Iden = #user_identity{user_id = <<"u1">>},
-    fuse_test_utils:reuse_or_create_fuse_session(
-        Worker, Nonce, Iden, undefined, self()
->>>>>>> fdeac14b
     ).
 
 create_test_file(Config, Worker, SessId, DelayedFileCreation) ->
