%%%-------------------------------------------------------------------
%%% @author Michal Wrzeszcz
%%% @copyright (C) 2020 ACK CYFRONET AGH
%%% This software is released under the MIT license
%%% cited in 'LICENSE.txt'.
%%% @end
%%%-------------------------------------------------------------------
%%% @doc
%%% Utils used to create files and dirs and verify their state
%%% e.g. on other provider or after node restart.
%%% @end
%%%-------------------------------------------------------------------
-module(file_ops_test_utils).
-author("Michal Wrzeszcz").

-include("global_definitions.hrl").
-include("modules/fslogic/fslogic_common.hrl").
-include_lib("ctool/include/test/test_utils.hrl").

%% API
-export([create_dir/4, create_file/4, create_file/5]).
-export([create_files_and_dirs/5, verify_files_and_dirs/4, test_read_operations_on_error/4]).
-export([write_byte_to_file/4, empty_write_to_file/4]).
-export([get_sparse_file_content/2]).

-define(FILE_DATA, <<"1234567890abcd">>).

-record(test_data, {
    dir_guids,
    file_guids
}).

%%%===================================================================
%%% API
%%%===================================================================

create_files_and_dirs(Worker, SessId, ParentGuid, DirsNum, FilesNum) ->
    DirGuids = lists:map(fun(_) ->
        create_dir(Worker, SessId, ParentGuid, generator:gen_name())
    end, lists:seq(1, DirsNum)),

    FileGuids = lists:map(fun(_) ->
        create_file(Worker, SessId, ParentGuid, generator:gen_name())
    end, lists:seq(1, FilesNum)),

    #test_data{dir_guids = DirGuids, file_guids = FileGuids}.

verify_files_and_dirs(Worker, SessId, #test_data{dir_guids = DirGuids, file_guids = FileGuids}, Attempts) ->
    lists:foreach(fun(Dir) ->
        ?assertMatch({ok, #file_attr{type = ?DIRECTORY_TYPE}},
            lfm_proxy:stat(Worker, SessId, {guid, Dir}), Attempts)
    end, DirGuids),

    FileDataSize = size(?FILE_DATA),
    lists:foreach(fun(File) ->
        ?assertMatch({ok, #file_attr{type = ?REGULAR_FILE_TYPE, size = FileDataSize}},
            lfm_proxy:stat(Worker, SessId, {guid, File}), Attempts)
    end, FileGuids),

    lists:foreach(fun(File) ->
        ?assertEqual(FileDataSize,
            begin
                {ok, Handle} = lfm_proxy:open(Worker, SessId, {guid, File}, rdwr),
                try
                    {ok, ReadData} = lfm_proxy:check_size_and_read(Worker, Handle, 0, 1000), % use check_size_and_read because of null helper usage
                    size(ReadData) % compare size because of null helper usage
                catch
                    E1:E2 -> {E1, E2}
                after
                    lfm_proxy:close(Worker, Handle)
                end
            end, Attempts)
    end, FileGuids).

test_read_operations_on_error(Worker, SessId, #test_data{dir_guids = DirGuids, file_guids = FileGuids}, ErrorType) ->
    lists:foreach(fun(Dir) ->
        ?assertMatch({error, ErrorType}, lfm_proxy:stat(Worker, SessId, {guid, Dir})),
        ?assertMatch({error, ErrorType}, lfm_proxy:get_children_attrs(Worker, SessId, {guid, Dir}, 0, 100))
    end, DirGuids),

    lists:foreach(fun(File) ->
        ?assertMatch({error, ErrorType}, lfm_proxy:stat(Worker, SessId, {guid, File})),
        ?assertMatch({error, ErrorType}, lfm_proxy:open(Worker, SessId, {guid, File}, rdwr))
    end, FileGuids).

<<<<<<< HEAD
write_byte_to_file(W, SessId, FileGuid, Offset) ->
    {ok, Handle} = lfm_proxy:open(W, SessId, {guid, FileGuid}, rdwr),
    ?assertEqual({ok, 1}, lfm_proxy:write(W, Handle, Offset, <<"t">>)),
    ?assertEqual(ok, lfm_proxy:close(W, Handle)).

empty_write_to_file(W, SessId, FileGuid, Offset) ->
    {ok, Handle} = lfm_proxy:open(W, SessId, {guid, FileGuid}, rdwr),
    ?assertEqual({ok, 0}, lfm_proxy:write(W, Handle, Offset, <<>>)),
    ?assertEqual(ok, lfm_proxy:close(W, Handle)).

get_sparse_file_content([{_, _} | _] = ExpectedBlocks, FileSize) ->
    Blocks = lists:foldl(fun({_ProviderId, ProviderBlocks}, Acc) -> Acc ++ ProviderBlocks end, [], ExpectedBlocks),
    get_sparse_file_content(lists:usort(Blocks), FileSize);
get_sparse_file_content(Blocks, FileSize) ->
    get_sparse_file_content(Blocks, FileSize, 0).

get_sparse_file_content([], FileSize, CurrentPos) ->
    binary:copy(<<"\0">>, FileSize - CurrentPos);
get_sparse_file_content([[Offset, Size] | Blocks], FileSize, Offset) ->
    <<(binary:copy(<<"t">>, Size))/binary, (get_sparse_file_content(Blocks, FileSize, Offset + Size))/binary>>;
get_sparse_file_content(Blocks, FileSize, CurrentPos) ->
    <<"\0", (get_sparse_file_content(Blocks, FileSize, CurrentPos + 1))/binary>>.
=======

create_dir(Worker, SessId, ParentGuid, DirName) ->
    {ok, DirGuid} = ?assertMatch({ok, _}, lfm_proxy:mkdir(Worker, SessId, ParentGuid, DirName, ?DEFAULT_DIR_PERMS)),
    DirGuid.

create_file(Worker, SessId, ParentGuid, FileName) ->
    create_file(Worker, SessId, ParentGuid, FileName, ?FILE_DATA).

create_file(Worker, SessId, ParentGuid, FileName, FileContentSize) when is_integer(FileContentSize) ->
    create_file(Worker, SessId, ParentGuid, FileName, crypto:strong_rand_bytes(FileContentSize));
create_file(Worker, SessId, ParentGuid, FileName, FileContent) when is_binary(FileContent) ->
    {ok, {FileGuid, Handle}} =
        ?assertMatch({ok, _}, lfm_proxy:create_and_open(Worker, SessId, ParentGuid, FileName, ?DEFAULT_FILE_PERMS)),
    FileContentSize = size(FileContent),
    ?assertMatch({ok, FileContentSize}, lfm_proxy:write(Worker, Handle, 0, FileContent)),
    ?assertEqual(ok, lfm_proxy:close(Worker, Handle)),
    FileGuid.
>>>>>>> 52653510
<|MERGE_RESOLUTION|>--- conflicted
+++ resolved
@@ -83,7 +83,24 @@
         ?assertMatch({error, ErrorType}, lfm_proxy:open(Worker, SessId, {guid, File}, rdwr))
     end, FileGuids).
 
-<<<<<<< HEAD
+
+create_dir(Worker, SessId, ParentGuid, DirName) ->
+    {ok, DirGuid} = ?assertMatch({ok, _}, lfm_proxy:mkdir(Worker, SessId, ParentGuid, DirName, ?DEFAULT_DIR_PERMS)),
+    DirGuid.
+
+create_file(Worker, SessId, ParentGuid, FileName) ->
+    create_file(Worker, SessId, ParentGuid, FileName, ?FILE_DATA).
+
+create_file(Worker, SessId, ParentGuid, FileName, FileContentSize) when is_integer(FileContentSize) ->
+    create_file(Worker, SessId, ParentGuid, FileName, crypto:strong_rand_bytes(FileContentSize));
+create_file(Worker, SessId, ParentGuid, FileName, FileContent) when is_binary(FileContent) ->
+    {ok, {FileGuid, Handle}} =
+        ?assertMatch({ok, _}, lfm_proxy:create_and_open(Worker, SessId, ParentGuid, FileName, ?DEFAULT_FILE_PERMS)),
+    FileContentSize = size(FileContent),
+    ?assertMatch({ok, FileContentSize}, lfm_proxy:write(Worker, Handle, 0, FileContent)),
+    ?assertEqual(ok, lfm_proxy:close(Worker, Handle)),
+    FileGuid.
+
 write_byte_to_file(W, SessId, FileGuid, Offset) ->
     {ok, Handle} = lfm_proxy:open(W, SessId, {guid, FileGuid}, rdwr),
     ?assertEqual({ok, 1}, lfm_proxy:write(W, Handle, Offset, <<"t">>)),
@@ -105,23 +122,4 @@
 get_sparse_file_content([[Offset, Size] | Blocks], FileSize, Offset) ->
     <<(binary:copy(<<"t">>, Size))/binary, (get_sparse_file_content(Blocks, FileSize, Offset + Size))/binary>>;
 get_sparse_file_content(Blocks, FileSize, CurrentPos) ->
-    <<"\0", (get_sparse_file_content(Blocks, FileSize, CurrentPos + 1))/binary>>.
-=======
-
-create_dir(Worker, SessId, ParentGuid, DirName) ->
-    {ok, DirGuid} = ?assertMatch({ok, _}, lfm_proxy:mkdir(Worker, SessId, ParentGuid, DirName, ?DEFAULT_DIR_PERMS)),
-    DirGuid.
-
-create_file(Worker, SessId, ParentGuid, FileName) ->
-    create_file(Worker, SessId, ParentGuid, FileName, ?FILE_DATA).
-
-create_file(Worker, SessId, ParentGuid, FileName, FileContentSize) when is_integer(FileContentSize) ->
-    create_file(Worker, SessId, ParentGuid, FileName, crypto:strong_rand_bytes(FileContentSize));
-create_file(Worker, SessId, ParentGuid, FileName, FileContent) when is_binary(FileContent) ->
-    {ok, {FileGuid, Handle}} =
-        ?assertMatch({ok, _}, lfm_proxy:create_and_open(Worker, SessId, ParentGuid, FileName, ?DEFAULT_FILE_PERMS)),
-    FileContentSize = size(FileContent),
-    ?assertMatch({ok, FileContentSize}, lfm_proxy:write(Worker, Handle, 0, FileContent)),
-    ?assertEqual(ok, lfm_proxy:close(Worker, Handle)),
-    FileGuid.
->>>>>>> 52653510
+    <<"\0", (get_sparse_file_content(Blocks, FileSize, CurrentPos + 1))/binary>>.