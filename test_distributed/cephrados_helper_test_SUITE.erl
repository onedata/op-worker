--- conflicted
+++ resolved
@@ -250,29 +250,17 @@
     [Node | _] = ?config(op_worker_nodes, Config),
     CephConfig = ?config(cephrados, ?config(cephrados, ?config(storages, Config))),
 
-<<<<<<< HEAD
     UserCtx = #{
         <<"username">> => atom_to_binary(?config(username, CephConfig), utf8),
         <<"key">> => atom_to_binary(?config(key, CephConfig), utf8)
     },
-    Helper = helper:new_helper(
+    {ok, Helper} = helper:new_helper(
         ?CEPHRADOS_HELPER_NAME,
         #{
             <<"monitorHostname">> => atom_to_binary(?config(host_name, CephConfig), utf8),
             <<"clusterName">> => ?CEPH_CLUSTER_NAME,
             <<"poolName">> => ?CEPH_POOL_NAME
         },
-=======
-    {ok, UserCtx} = helper:new_cephrados_user_ctx(
-        atom_to_binary(?config(username, CephConfig), utf8),
-        atom_to_binary(?config(key, CephConfig), utf8)
-    ),
-    {ok, Helper} = helper:new_cephrados_helper(
-        atom_to_binary(?config(host_name, CephConfig), utf8),
-        ?CEPH_CLUSTER_NAME,
-        ?CEPH_POOL_NAME,
-        #{},
->>>>>>> dda9dda5
         UserCtx,
         false,
         ?FLAT_STORAGE_PATH
