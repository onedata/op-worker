--- conflicted
+++ resolved
@@ -193,12 +193,7 @@
         {ok, SessId} = session_setup(Worker, Nonce),
         SessId
     end, lists:seq(0, 4)),
-<<<<<<< HEAD
-    initializer:create_test_users_and_spaces(?TEST_FILE(Config, "env_desc.json"),
-        [{session_ids, SessIds}, {subscription_id, SubId} | Config]);
-=======
     [{session_ids, SessIds}, {subscription_id, SubId} | NewConfig];
->>>>>>> 610bf7c7
 
 init_per_testcase(_Case, Config) ->
     [Worker | _] = Workers = ?config(op_worker_nodes, Config),
@@ -207,17 +202,12 @@
     test_utils:mock_expect(Workers, space_logic, get_provider_ids, fun(_, _) ->
         {ok, [oneprovider:get_id()]}
     end),
-<<<<<<< HEAD
-    initializer:create_test_users_and_spaces(?TEST_FILE(Config, "env_desc.json"),
-        [{session_id, SessId} | Config]).
-=======
     NewConfig = initializer:create_test_users_and_spaces(
         ?TEST_FILE(Config, "env_desc.json"), Config
     ),
     initializer:mock_auth_manager(Config),
     {ok, SessId} = session_setup(Worker),
     [{session_id, SessId} | NewConfig].
->>>>>>> 610bf7c7
 
 end_per_testcase(Case, Config) when
     Case =:= emit_file_read_event_should_execute_handler;
