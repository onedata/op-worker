%%%--------------------------------------------------------------------
%%% @author Rafal Slota
%%% @author Jakub Kudzia
%%% @copyright (C) 2016 ACK CYFRONET AGH
%%% This software is released under the MIT license
%%% cited in 'LICENSE.txt'.
%%% @end
%%%--------------------------------------------------------------------
%%% @doc This module tests storage_sync with readonly storage.
%%% @end
%%%--------------------------------------------------------------------
-module(storage_sync_readonly_test_SUITE).
-author("Rafal Slota").
-author("Jakub Kudzia").

-include("modules/fslogic/fslogic_common.hrl").
-include_lib("ctool/include/test/assertions.hrl").
-include_lib("ctool/include/test/test_utils.hrl").
-include_lib("ctool/include/test/performance.hrl").
-include_lib("kernel/include/file.hrl").


%% export for ct
-export([all/0, init_per_suite/1, init_per_testcase/2,
    end_per_testcase/2]).

%% tests
-export([
    create_directory_import_test/1,
    create_file_import_test/1,
    delete_directory_import_test/1,
    delete_file_import_test/1,
    append_file_import_test/1,
    copy_file_import_test/1, move_file_import_test/1,
    truncate_file_import_test/1, chmod_file_import_test/1,
    update_timestamps_file_import_test/1]).

-define(TEST_CASES, [
    create_directory_import_test,
    create_file_import_test,
<<<<<<< HEAD
%%    delete_directory_import_test,
=======
%%    delete_directory_import_test, %todo uncomment after resolving VFS-3096
>>>>>>> 2cbfee35
%%    delete_file_import_test,
    append_file_import_test,
    copy_file_import_test,
    move_file_import_test
%%    truncate_file_import_test,
%%    chmod_file_import_test,
%%    update_timestamps_file_import_test
]).

all() -> ?ALL(?TEST_CASES).

-define(ATTEMPTS, 15).

%% test data
-define(USER, <<"user1">>).
-define(SPACE_ID, <<"space1">>).
-define(SPACE_NAME, <<"space_name1">>).
-define(TEST_DIR, <<"test_dir">>).
-define(TEST_FILE, <<"test_file">>).
-define(TEST_FILE2, <<"test_file2">>).
-define(INIT_FILE, <<"___init_file">>).
-define(STORAGE_TEST_DIR_PATH(MountPath), filename:join([MountPath, ?TEST_DIR])).
-define(STORAGE_TEST_FILE_PATH(MountPath), filename:join([MountPath, ?TEST_FILE])).
-define(STORAGE_TEST_FILE_PATH2(MountPath), filename:join([MountPath, ?TEST_FILE2])).
-define(STORAGE_TEST_FILE_IN_DIR_PATH(MountPath),
    filename:join([?STORAGE_TEST_DIR_PATH(MountPath), ?TEST_FILE2])).
-define(STORAGE_INIT_FILE_PATH(MountPath), filename:join([MountPath, ?INIT_FILE])).
-define(SPACE_TEST_DIR_PATH, filename:join(["/", ?SPACE_NAME, ?TEST_DIR])).
-define(SPACE_TEST_FILE_PATH, filename:join(["/", ?SPACE_NAME, ?TEST_FILE])).
-define(SPACE_TEST_FILE_PATH2, filename:join(["/", ?SPACE_NAME, ?TEST_FILE2])).
-define(SPACE_TEST_FILE_IN_DIR_PATH, filename:join([?SPACE_TEST_DIR_PATH, ?TEST_FILE2])).
-define(SPACE_INIT_FILE_PATH, filename:join(["/", ?SPACE_NAME, ?INIT_FILE])).

-define(W1_STORAGE(Config),
    atom_to_binary(?config(host_path, ?config('/mnt/st2', ?config(posix, ?config(storages, Config)))), latin1)).

-define(TEST_DATA, <<"test_data">>).
-define(TEST_DATA2, <<"test_data2">>).

%%%==================================================================
%%% Test functions
%%%===================================================================

create_directory_import_test(Config) ->
    [W1, _] = ?config(op_worker_nodes, Config),
    W1MountPoint = ?config(w1_mount_point, Config),
    SessId = ?config({session_id, {?USER, ?GET_DOMAIN(W1)}}, Config),
    StorageTestDirPath = ?STORAGE_TEST_DIR_PATH(W1MountPoint),
    %% Create dir on storage
    ok = file:make_dir(StorageTestDirPath),
    %% Check if dir was imported
    ?assertMatch({ok, #file_attr{}},
        lfm_proxy:stat(W1, SessId, {path, ?SPACE_TEST_DIR_PATH}), ?ATTEMPTS).

create_file_import_test(Config) ->
    [W1, _] = ?config(op_worker_nodes, Config),
    W1MountPoint = ?config(w1_mount_point, Config),
    SessId = ?config({session_id, {?USER, ?GET_DOMAIN(W1)}}, Config),
    StorageTestFilePath = ?STORAGE_TEST_FILE_PATH(W1MountPoint),
    %% Create file on storage
    ok = file:write_file(StorageTestFilePath, ?TEST_DATA),
    ?assertMatch({ok, #file_attr{}},
        lfm_proxy:stat(W1, SessId, {path, ?SPACE_TEST_FILE_PATH}), ?ATTEMPTS),
    {ok, Handle1} = ?assertMatch({ok, _},
        lfm_proxy:open(W1, SessId, {path, ?SPACE_TEST_FILE_PATH}, read)),
    ?assertMatch({ok, ?TEST_DATA},
        lfm_proxy:read(W1, Handle1, 0, byte_size(?TEST_DATA))).

delete_directory_import_test(Config) ->
    [W1, _] = ?config(op_worker_nodes, Config),
    W1MountPoint = ?config(w1_mount_point, Config),
    SessId = ?config({session_id, {?USER, ?GET_DOMAIN(W1)}}, Config),
    StorageTestDirPath = ?STORAGE_TEST_DIR_PATH(W1MountPoint),
    %% Create dir on storage
    ok = file:make_dir(StorageTestDirPath),
    %% Check if dir was imported
    ?assertMatch({ok, #file_attr{}}, lfm_proxy:stat(W1, SessId, {path, ?SPACE_TEST_DIR_PATH}), ?ATTEMPTS),
    %% Delete dir on storage
    ok = file:del_dir(StorageTestDirPath),
    %% Check if dir was deleted in space
    ?assertMatch({error, enoent}, lfm_proxy:stat(W1, SessId, {path, ?SPACE_TEST_DIR_PATH}), ?ATTEMPTS).

delete_file_import_test(Config) ->
    [W1, _] = ?config(op_worker_nodes, Config),
    W1MountPoint = ?config(w1_mount_point, Config),
    SessId = ?config({session_id, {?USER, ?GET_DOMAIN(W1)}}, Config),
    StorageTestFilePath = ?STORAGE_TEST_FILE_PATH(W1MountPoint),
    %% Create file on storage
    ok = file:write_file(StorageTestFilePath, ?TEST_DATA),
    %% Check if file was imported
    ?assertMatch({ok, #file_attr{}},
        lfm_proxy:stat(W1, SessId, {path, ?SPACE_TEST_FILE_PATH}), ?ATTEMPTS),
    {ok, Handle1} =
        ?assertMatch({ok, _}, lfm_proxy:open(W1, SessId, {path, ?SPACE_TEST_FILE_PATH}, read)),
    ?assertMatch({ok, ?TEST_DATA},
        lfm_proxy:read(W1, Handle1, 0, byte_size(?TEST_DATA))),
    %% Delete file on storage
    ok = file:delete(StorageTestFilePath),
    %% Check if file was deleted in space
    ?assertMatch({error, enoent}, lfm_proxy:stat(W1, SessId, {path, ?SPACE_TEST_FILE_PATH}), ?ATTEMPTS).

append_file_import_test(Config) ->
    [W1, _] = ?config(op_worker_nodes, Config),
    W1MountPoint = ?config(w1_mount_point, Config),
    SessId = ?config({session_id, {?USER, ?GET_DOMAIN(W1)}}, Config),
    StorageTestFilePath = ?STORAGE_TEST_FILE_PATH(W1MountPoint),
    %% Create file on storage
    ok = file:write_file(StorageTestFilePath, ?TEST_DATA),
    %% Check if file was imported
    ?assertMatch({ok, #file_attr{}},
        lfm_proxy:stat(W1, SessId, {path, ?SPACE_TEST_FILE_PATH}), ?ATTEMPTS),
    {ok, Handle1} = ?assertMatch({ok, _},
        lfm_proxy:open(W1, SessId, {path, ?SPACE_TEST_FILE_PATH}, read)),
    ?assertMatch({ok, ?TEST_DATA},
        lfm_proxy:read(W1, Handle1, 0, byte_size(?TEST_DATA))),
    %% Append to file
    append(StorageTestFilePath, ?TEST_DATA2),
    %% Check if appended bytes were imported
    {ok, Handle2} = ?assertMatch({ok, _},
        lfm_proxy:open(W1, SessId, {path, ?SPACE_TEST_FILE_PATH}, read)),
    AppendedData = <<(?TEST_DATA)/binary, (?TEST_DATA2)/binary>>,
    ?assertMatch({ok, AppendedData},
        lfm_proxy:read(W1, Handle2, 0, byte_size(AppendedData))).

copy_file_import_test(Config) ->
    [W1, _] = ?config(op_worker_nodes, Config),
    W1MountPoint = ?config(w1_mount_point, Config),
    SessId = ?config({session_id, {?USER, ?GET_DOMAIN(W1)}}, Config),
    StorageTestFilePath = ?STORAGE_TEST_FILE_PATH(W1MountPoint),
    StorageTestFilePath2 = ?STORAGE_TEST_FILE_PATH2(W1MountPoint),
    %% Create file on storage
    ok = file:write_file(StorageTestFilePath, ?TEST_DATA),
    %% Check if file was imported
    ?assertMatch({ok, #file_attr{}},
    lfm_proxy:stat(W1, SessId, {path, ?SPACE_TEST_FILE_PATH}), ?ATTEMPTS),
    {ok, Handle1} = ?assertMatch({ok, _},
    lfm_proxy:open(W1, SessId, {path, ?SPACE_TEST_FILE_PATH}, read)),
    ?assertMatch({ok, ?TEST_DATA},
    lfm_proxy:read(W1, Handle1, 0, byte_size(?TEST_DATA))),
    %% Copy file
    file:copy(StorageTestFilePath, StorageTestFilePath2),
    %% Check if appended bytes were imported
    {ok, Handle2} = ?assertMatch({ok, _},
        lfm_proxy:open(W1, SessId, {path, ?SPACE_TEST_FILE_PATH2}, read), ?ATTEMPTS),
    ?assertMatch({ok, ?TEST_DATA},
        lfm_proxy:read(W1, Handle2, 0, byte_size(?TEST_DATA))),
    {ok, Handle3} = ?assertMatch({ok, _},
        lfm_proxy:open(W1, SessId, {path, ?SPACE_TEST_FILE_PATH}, read)),
    ?assertMatch({ok, ?TEST_DATA},
        lfm_proxy:read(W1, Handle3, 0, byte_size(?TEST_DATA))).

move_file_import_test(Config) ->
    [W1, _] = ?config(op_worker_nodes, Config),
    W1MountPoint = ?config(w1_mount_point, Config),
    SessId = ?config({session_id, {?USER, ?GET_DOMAIN(W1)}}, Config),
    StorageTestFilePath = ?STORAGE_TEST_FILE_PATH(W1MountPoint),
    StorageTestFilePath2 = ?STORAGE_TEST_FILE_PATH2(W1MountPoint),
    %% Create file on storage
    ok = file:write_file(StorageTestFilePath, ?TEST_DATA),
    %% Check if file was imported
    ?assertMatch({ok, #file_attr{}},
        lfm_proxy:stat(W1, SessId, {path, ?SPACE_TEST_FILE_PATH}), ?ATTEMPTS),
    {ok, Handle1} = ?assertMatch({ok, _},
        lfm_proxy:open(W1, SessId, {path, ?SPACE_TEST_FILE_PATH}, read)),
    ?assertMatch({ok, ?TEST_DATA},
        lfm_proxy:read(W1, Handle1, 0, byte_size(?TEST_DATA))),
    %% Move file
    file:rename(StorageTestFilePath, StorageTestFilePath2),
    %% Check if appended bytes were imported
    {ok, Handle2} = ?assertMatch({ok, _},
        lfm_proxy:open(W1, SessId, {path, ?SPACE_TEST_FILE_PATH2}, read), ?ATTEMPTS),
    ?assertMatch({ok, ?TEST_DATA},
        lfm_proxy:read(W1, Handle2, 0, byte_size(?TEST_DATA))),
    ?assertMatch({error, enoent},
        lfm_proxy:open(W1, SessId, {path, ?SPACE_TEST_FILE_PATH}, read)).

truncate_file_import_test(Config) ->
    [W1, _] = ?config(op_worker_nodes, Config),
    W1MountPoint = ?config(w1_mount_point, Config),
    SessId = ?config({session_id, {?USER, ?GET_DOMAIN(W1)}}, Config),
    StorageTestFilePath = ?STORAGE_TEST_FILE_PATH(W1MountPoint),
    %% Create file on storage
    ok = file:write_file(StorageTestFilePath, ?TEST_DATA),
    %% Check if file was imported
    ?assertMatch({ok, #file_attr{}},
        lfm_proxy:stat(W1, SessId, {path, ?SPACE_TEST_FILE_PATH}), ?ATTEMPTS),
    {ok, Handle1} = ?assertMatch({ok, _},
        lfm_proxy:open(W1, SessId, {path, ?SPACE_TEST_FILE_PATH}, read)),
    ?assertMatch({ok, ?TEST_DATA},
        lfm_proxy:read(W1, Handle1, 0, byte_size(?TEST_DATA))),
    %% Truncate file
    truncate(StorageTestFilePath, 1),
    %% Check if file was truncated
    ?assertMatch({ok, #file_attr{size = 1}},
        lfm_proxy:stat(W1, SessId, {path, ?SPACE_TEST_FILE_PATH}), ?ATTEMPTS).

chmod_file_import_test(Config) ->
    [W1, _] = ?config(op_worker_nodes, Config),
    W1MountPoint = ?config(w1_mount_point, Config),
    SessId = ?config({session_id, {?USER, ?GET_DOMAIN(W1)}}, Config),
    StorageTestFilePath = ?STORAGE_TEST_FILE_PATH(W1MountPoint),
    NewMode = 8#600,
    %% Create file on storage
    ok = file:write_file(StorageTestFilePath, ?TEST_DATA),
    %% Check if file was imported
    ?assertMatch({ok, #file_attr{}},
        lfm_proxy:stat(W1, SessId, {path, ?SPACE_TEST_FILE_PATH}), ?ATTEMPTS),
    {ok, Handle1} = ?assertMatch({ok, _},
        lfm_proxy:open(W1, SessId, {path, ?SPACE_TEST_FILE_PATH}, read)),
    ?assertMatch({ok, ?TEST_DATA},
        lfm_proxy:read(W1, Handle1, 0, byte_size(?TEST_DATA))),
    ?assertMatch({ok, #file_attr{mode = 8#666}},
        lfm_proxy:stat(W1, SessId, {path, ?SPACE_TEST_FILE_PATH}), ?ATTEMPTS),
    %% Change file permissions
    file:change_mode(StorageTestFilePath, NewMode),
    %% Check if file permissions were changed
    ?assertMatch({ok, #file_attr{mode = NewMode}},
        lfm_proxy:stat(W1, SessId, {path, ?SPACE_TEST_FILE_PATH}), ?ATTEMPTS).

update_timestamps_file_import_test(Config) ->
    [W1, _] = ?config(op_worker_nodes, Config),
    W1MountPoint = ?config(w1_mount_point, Config),
    SessId = ?config({session_id, {?USER, ?GET_DOMAIN(W1)}}, Config),
    StorageTestFilePath = ?STORAGE_TEST_FILE_PATH(W1MountPoint),
    %% Create file on storage
    ok = file:write_file(StorageTestFilePath, ?TEST_DATA),
    %% Check if file was imported
    ?assertMatch({ok, #file_attr{}},
        lfm_proxy:stat(W1, SessId, {path, ?SPACE_TEST_FILE_PATH}), ?ATTEMPTS),
    {ok, Handle1} = ?assertMatch({ok, _},
        lfm_proxy:open(W1, SessId, {path, ?SPACE_TEST_FILE_PATH}, read)),
    ?assertMatch({ok, ?TEST_DATA},
        lfm_proxy:read(W1, Handle1, 0, byte_size(?TEST_DATA))),
    ?assertMatch({ok, #file_attr{mode = 8#666}},
        lfm_proxy:stat(W1, SessId, {path, ?SPACE_TEST_FILE_PATH}), ?ATTEMPTS),
    %% Change file permissions
    change_time(StorageTestFilePath, 1, 1),
    %% Check if timestamps were changed
    ?assertMatch({ok, #file_attr{atime = 1, mtime = 1}},
        lfm_proxy:stat(W1, SessId, {path, ?SPACE_TEST_FILE_PATH}), ?ATTEMPTS).

%===================================================================
% SetUp and TearDown functions
%===================================================================

init_per_suite(Config) ->
    [{?LOAD_MODULES, [initializer]} | Config].

init_per_testcase(_Case, Config) ->
    application:start(etls),
    hackney:start(),
    initializer:disable_quota_limit(Config),
    ConfigWithSessionInfo = initializer:create_test_users_and_spaces(?TEST_FILE(Config, "env_desc.json"), Config),
    initializer:enable_grpca_based_communication(Config),
    ConfigWithProxy = lfm_proxy:init(ConfigWithSessionInfo),
    enable_storage_sync(ConfigWithProxy).

end_per_testcase(_Case, Config) ->
    Workers = ?config(op_worker_nodes, Config),
    W1MountPoint = ?config(w1_mount_point, Config),
    disable_storage_sync(Config),
    rpc:multicall(Workers, os, cmd, ["rm -rf " ++ binary_to_list(W1MountPoint) ++ "/*"]),
    os:cmd("rm -rf " ++ binary_to_list(W1MountPoint) ++ "/*"),
<<<<<<< HEAD
=======
    timer:sleep(timer:seconds(3)), %todo VFS-3096
    disable_storage_sync(Config),
>>>>>>> 2cbfee35
    lfm_proxy:teardown(Config),
    %% TODO change for initializer:clean_test_users_and_spaces after resolving VFS-1811
    initializer:clean_test_users_and_spaces_no_validate(Config),
    initializer:unload_quota_mocks(Config),
    initializer:disable_grpca_based_communication(Config),
    ok.


%%%===================================================================
%%% Internal functions
%%%===================================================================

enable_storage_sync(Config) ->
    case ?config(w1_mount_point, Config) of
        undefined ->
            [W1, _] = ?config(op_worker_nodes, Config),
            %% Enable import
            {ok, _ } = rpc:call(W1, storage_sync, start_storage_import, [?SPACE_ID, 10]),
            W1MountPoint = ?W1_STORAGE(Config),
            [{w1_mount_point, W1MountPoint} | Config];
        _ ->
            Config
    end.

disable_storage_sync(Config) ->
    [W1, _] = ?config(op_worker_nodes, Config),
    %% Disable import
    {ok, _ } = rpc:call(W1, storage_sync, stop_storage_import, [?SPACE_ID]).

append(FilePath, Bytes) ->
    {ok, IoDevice} = file:open(FilePath, [append]),
    ok = file:write(IoDevice, Bytes).

truncate(FilePath, NewSize) ->
    {ok, IoDevice} = file:open(FilePath, [read, write]),
    {ok, NewSize} =  file:position(IoDevice, NewSize),
    ok = file:truncate(IoDevice).

change_time(FilePath, Atime, Mtime) ->
    file:write_file_info(FilePath,
        #file_info{atime=Atime, mtime=Mtime}, [{time, posix}]).<|MERGE_RESOLUTION|>--- conflicted
+++ resolved
@@ -38,11 +38,7 @@
 -define(TEST_CASES, [
     create_directory_import_test,
     create_file_import_test,
-<<<<<<< HEAD
-%%    delete_directory_import_test,
-=======
 %%    delete_directory_import_test, %todo uncomment after resolving VFS-3096
->>>>>>> 2cbfee35
 %%    delete_file_import_test,
     append_file_import_test,
     copy_file_import_test,
@@ -306,11 +302,7 @@
     disable_storage_sync(Config),
     rpc:multicall(Workers, os, cmd, ["rm -rf " ++ binary_to_list(W1MountPoint) ++ "/*"]),
     os:cmd("rm -rf " ++ binary_to_list(W1MountPoint) ++ "/*"),
-<<<<<<< HEAD
-=======
-    timer:sleep(timer:seconds(3)), %todo VFS-3096
     disable_storage_sync(Config),
->>>>>>> 2cbfee35
     lfm_proxy:teardown(Config),
     %% TODO change for initializer:clean_test_users_and_spaces after resolving VFS-1811
     initializer:clean_test_users_and_spaces_no_validate(Config),
