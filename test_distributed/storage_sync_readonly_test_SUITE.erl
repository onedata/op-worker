--- conflicted
+++ resolved
@@ -43,11 +43,7 @@
     delete_non_empty_directory_update_test/1, delete_empty_directory_update_test/1]).
 
 -define(TEST_CASES, [
-<<<<<<< HEAD
-%%    create_directory_import_test,
-=======
     create_directory_import_test,
->>>>>>> ca206719
     create_directory_import_many_test,
     create_file_import_test,
     create_file_in_dir_import_test,
@@ -194,10 +190,7 @@
         ?TEST_FILE(Config, "env_desc.json"), Config),
     initializer:enable_grpca_based_communication(Config),
     ConfigWithProxy = lfm_proxy:init(ConfigWithSessionInfo),
-<<<<<<< HEAD
-    Config2 = storage_sync_test_base:add_workers_storage_mount_points(ConfigWithProxy),
-%%    storage_sync_test_base:enable_storage_sync_readonly(Config2),
-    Config2.
+    storage_sync_test_base:add_workers_storage_mount_points(ConfigWithProxy).
 
 end_per_testcase(Case, Config) when
     Case =:= import_file_by_path_test;
@@ -216,27 +209,6 @@
     test_utils:set_env(W1, op_worker, dir_batch_size, OldDirBatchSize),
     end_per_testcase(default, Config);
 
-=======
-    storage_sync_test_base:add_workers_storage_mount_points(ConfigWithProxy).
-
-end_per_testcase(Case, Config) when
-    Case =:= import_file_by_path_test;
-    Case =:= get_child_attr_by_path_test
-->
-    Workers = ?config(op_worker_nodes, Config),
-    storage_sync_test_base:reset_enoent_strategies(Workers, ?SPACE_ID),
-    end_per_testcase(undefined, Config);
-
-end_per_testcase(Case, Config) when
-    Case =:= chmod_file_update2_test,
-    Case =:= create_file_in_dir_update2_test
-->
-    [W1 | _] = ?config(op_worker_nodes, Config),
-    OldDirBatchSize = ?config(old_dir_batch_size, Config),
-    test_utils:set_env(W1, op_worker, dir_batch_size, OldDirBatchSize),
-    end_per_testcase(default, Config);
-
->>>>>>> ca206719
 end_per_testcase(_Case, Config) ->
     storage_sync_test_base:clean_storage(Config, true),
     storage_sync_test_base:disable_storage_sync(Config),
