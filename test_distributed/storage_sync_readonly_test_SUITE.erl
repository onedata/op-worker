%%%--------------------------------------------------------------------
%%% @author Rafal Slota
%%% @author Jakub Kudzia
%%% @copyright (C) 2016 ACK CYFRONET AGH
%%% This software is released under the MIT license
%%% cited in 'LICENSE.txt'.
%%% @end
%%%--------------------------------------------------------------------
%%% @doc This module tests storage_sync with readonly storage.
%%% @end
%%%--------------------------------------------------------------------
-module(storage_sync_readonly_test_SUITE).
-author("Rafal Slota").
-author("Jakub Kudzia").

-include("modules/storage_sync/strategy_config.hrl").
-include("modules/fslogic/fslogic_common.hrl").
-include_lib("ctool/include/test/assertions.hrl").
-include_lib("ctool/include/test/test_utils.hrl").
-include_lib("ctool/include/test/performance.hrl").
-include_lib("kernel/include/file.hrl").
-include("storage_sync_test.hrl").
-include("proto/oneprovider/provider_messages.hrl").
-include_lib("ctool/include/logging.hrl").


%% export for ct
-export([all/0, init_per_suite/1, end_per_suite/1,
    init_per_testcase/2, end_per_testcase/2]).

%% tests
-export([
    create_directory_import_test/1,
    create_file_import_test/1,
    import_file_with_link_but_no_doc_test/1,
    create_file_in_dir_update_test/1,
    delete_file_update_test/1,
    append_file_update_test/1,
    append_file_not_changing_mtime_update_test/1,
    copy_file_update_test/1,
    move_file_update_test/1,
    truncate_file_update_test/1,
    chmod_file_update_test/1,
    chmod_file_update2_test/1,
    update_timestamps_file_import_test/1,
    create_file_in_dir_import_test/1,
    create_file_in_dir_exceed_batch_update_test/1,
    create_directory_import_many_test/1,
    create_subfiles_import_many_test/1,
    delete_non_empty_directory_update_test/1,
    delete_empty_directory_update_test/1,
    should_not_detect_timestamp_update_test/1,
    create_directory_import_without_read_permission_test/1,
    create_subfiles_import_many2_test/1,
    create_subfiles_and_delete_before_import_is_finished_test/1,
    create_directory_import_check_user_id_test/1,
    create_directory_import_check_user_id_error_test/1,
    create_file_import_check_user_id_test/1,
    create_file_import_check_user_id_error_test/1,
    import_nfs_acl_test/1,
    update_nfs_acl_test/1,
    import_nfs_acl_with_disabled_luma_should_fail_test/1,
    create_directory_import_error_test/1,
    delete_and_update_files_simultaneously_update_test/1,
    update_syncs_files_after_import_failed_test/1,
    update_syncs_files_after_previous_update_failed_test/1,
    sync_works_properly_after_delete_test/1,
    sync_should_not_delete_not_replicated_file_created_in_remote_provider/1,
    sync_should_not_delete_dir_created_in_remote_provider/1,
    sync_should_not_delete_not_replicated_files_created_in_remote_provider2/1,
<<<<<<< HEAD
    change_file_content_update_test/1,
    change_file_content_update2_test/1, create_empty_file_import_test/1,
    append_empty_file_update_test/1]).
=======
    change_file_content_constant_size_test/1,
    change_file_content_update_test/1, create_empty_file_import_test/1,
    append_empty_file_update_test/1,
    change_file_content_the_same_moment_when_sync_performs_stat_on_file_test/1]).
>>>>>>> 7604a81c

-define(TEST_CASES, [
    create_directory_import_test,
    create_directory_import_error_test,
    update_syncs_files_after_import_failed_test,
    update_syncs_files_after_previous_update_failed_test,
    create_directory_import_check_user_id_test,
    create_directory_import_check_user_id_error_test,
    create_directory_import_without_read_permission_test,
    create_directory_import_many_test,
    create_file_import_test,
<<<<<<< HEAD
=======
    import_file_with_link_but_no_doc_test,
>>>>>>> 7604a81c
    create_empty_file_import_test,
    create_file_import_check_user_id_test,
    create_file_import_check_user_id_error_test,
    create_file_in_dir_import_test,
    create_subfiles_import_many_test,
    create_subfiles_import_many2_test,
    create_subfiles_and_delete_before_import_is_finished_test,
    create_file_in_dir_update_test,
    create_file_in_dir_exceed_batch_update_test,
    delete_empty_directory_update_test,
    delete_non_empty_directory_update_test,
    sync_works_properly_after_delete_test,
    delete_and_update_files_simultaneously_update_test,
    delete_file_update_test,
    append_empty_file_update_test,
    append_file_update_test,
    append_file_not_changing_mtime_update_test,
    copy_file_update_test,
    move_file_update_test,
    truncate_file_update_test,
    change_file_content_constant_size_test,
    change_file_content_update_test,
    change_file_content_the_same_moment_when_sync_performs_stat_on_file_test,
    chmod_file_update_test,
    chmod_file_update2_test,
    update_timestamps_file_import_test,
    should_not_detect_timestamp_update_test,
    sync_should_not_delete_not_replicated_file_created_in_remote_provider,
    sync_should_not_delete_dir_created_in_remote_provider,
    sync_should_not_delete_not_replicated_files_created_in_remote_provider2,
    import_nfs_acl_test,
    update_nfs_acl_test,
    import_nfs_acl_with_disabled_luma_should_fail_test
    %%    import_file_by_path_test, %todo uncomment after resolving and merging with VFS-3052
    %%    get_child_attr_by_path_test,
    %%    import_remote_file_by_path_test
]).

all() -> ?ALL(?TEST_CASES).

%%%==================================================================
%%% Test functions
%%%===================================================================

create_directory_import_test(Config) ->
    storage_sync_test_base:create_directory_import_test(Config, true).

create_directory_import_error_test(Config) ->
    storage_sync_test_base:create_directory_import_error_test(Config, true).

update_syncs_files_after_import_failed_test(Config) ->
    [W1, W2 | _] = ?config(op_worker_nodes, Config),
    W1MountPoint = storage_sync_test_base:get_host_mount_point(W1, Config),
    SessId = ?config({session_id, {?USER, ?GET_DOMAIN(W1)}}, Config),
    SessId2 = ?config({session_id, {?USER, ?GET_DOMAIN(W2)}}, Config),
    StorageTestDirPath =
        storage_sync_test_base:storage_test_dir_path(W1MountPoint, ?SPACE_ID, ?TEST_DIR, true),

    %% Create dir on storage
    ok = file:make_dir(StorageTestDirPath),
    %ensure that import will start with different timestamp than dir was created
    timer:sleep(timer:seconds(1)),

    test_utils:mock_new(W1, simple_scan),
    test_utils:mock_expect(W1, simple_scan, import_file,
        fun(Job = #space_strategy_job{
            data = #{file_name := FileName}
        }, _) ->
            case FileName of
                ?TEST_DIR ->
                    throw(test_error);
                _ ->
                    meck:passthrough([Job])
            end
        end),
    storage_sync_test_base:enable_storage_import(Config),
    storage_sync_test_base:assertImportTimes(W1, ?SPACE_ID),

    %% Check if dir was not imported
    ?assertNotMatch({ok, #file_attr{}},
        lfm_proxy:stat(W1, SessId, {path, ?SPACE_TEST_DIR_PATH})),
    ?assertNotMatch({ok, #file_attr{}},
        lfm_proxy:stat(W2, SessId2, {path, ?SPACE_TEST_DIR_PATH})),

    ?assertMonitoring(W1, #{
        <<"scans">> := 1,
        <<"toProcess">> := 2,
        <<"imported">> := 0,
        <<"updated">> := 1,
        <<"deleted">> := 0,
        <<"failed">> := 1,
        <<"otherProcessed">> := 0,
        <<"importedSum">> := 0,
        <<"updatedSum">> := 1,
        <<"deletedSum">> := 0,
        <<"importedMinHist">> := [0 | _],
        <<"importedHourHist">> := [0 | _],
        <<"importedDayHist">> := [0 | _],
        <<"updatedMinHist">> := [1 | _],
        <<"updatedHourHist">> := [1 | _],
        <<"updatedDayHist">> := [1 | _],
        <<"deletedMinHist">> := [0 | _],
        <<"deletedHourHist">> := [0 | _],
        <<"deletedDayHist">> := [0 | _]
    }, ?SPACE_ID),

    test_utils:mock_unload(W1, simple_scan),
    storage_sync_test_base:enable_storage_update(Config),
    storage_sync_test_base:assertUpdateTimes(W1, ?SPACE_ID),
    storage_sync_test_base:disable_storage_update(Config),

    ?assertMonitoring(W1, #{
        <<"scans">> := 2,
        <<"toProcess">> := 2,
        <<"imported">> := 1,
        <<"updated">> := 0,
        <<"deleted">> := 0,
        <<"failed">> := 0,
        <<"otherProcessed">> := 1,
        <<"importedSum">> := 1,
        <<"updatedSum">> := 1,
        <<"importedHourHist">> := [1 | _],
        <<"importedDayHist">> := [1 | _],
        <<"updatedHourHist">> := [1 | _],
        <<"updatedDayHist">> := [1 | _],
        <<"deletedMinHist">> := [0 | _],
        <<"deletedHourHist">> := [0 | _],
        <<"deletedDayHist">> := [0 | _]
    }, ?SPACE_ID),

    ?assertMatch({ok, #file_attr{}},
        lfm_proxy:stat(W1, SessId, {path, ?SPACE_TEST_DIR_PATH}), ?ATTEMPTS),
    ?assertMatch({ok, #file_attr{}},
        lfm_proxy:stat(W2, SessId2, {path, ?SPACE_TEST_DIR_PATH}), ?ATTEMPTS).

update_syncs_files_after_previous_update_failed_test(Config) ->
    [W1, W2 | _] = ?config(op_worker_nodes, Config),
    W1MountPoint = storage_sync_test_base:get_host_mount_point(W1, Config),
    SessId = ?config({session_id, {?USER, ?GET_DOMAIN(W1)}}, Config),
    SessId2 = ?config({session_id, {?USER, ?GET_DOMAIN(W2)}}, Config),
    StorageTestDirPath =
        storage_sync_test_base:storage_test_dir_path(W1MountPoint, ?SPACE_ID, ?TEST_DIR, true),

    storage_sync_test_base:enable_storage_import(Config),
    storage_sync_test_base:assertImportTimes(W1, ?SPACE_ID),

    ?assertMonitoring(W1, #{
        <<"scans">> := 1,
        <<"toProcess">> := 1,
        <<"imported">> := 0,
        <<"updated">> := 1,
        <<"deleted">> := 0,
        <<"failed">> := 0,
        <<"otherProcessed">> := 0,
        <<"importedSum">> := 0,
        <<"updatedSum">> := 1,
        <<"deletedSum">> := 0,
        <<"importedMinHist">> := [0 | _],
        <<"importedHourHist">> := [0 | _],
        <<"importedDayHist">> := [0 | _],
        <<"updatedMinHist">> := [1 | _],
        <<"updatedHourHist">> := [1 | _],
        <<"updatedDayHist">> := [1 | _],
        <<"deletedMinHist">> := [0 | _],
        <<"deletedHourHist">> := [0 | _],
        <<"deletedDayHist">> := [0 | _]
    }, ?SPACE_ID),

    %% Create dir on storage
    timer:sleep(timer:seconds(1)),
    ok = file:make_dir(StorageTestDirPath),
    timer:sleep(timer:seconds(1)),
    test_utils:mock_new(W1, simple_scan),
    test_utils:mock_expect(W1, simple_scan, import_file, fun(Job = #space_strategy_job{
        data = #{file_name := FileName}}, _
    ) ->
        case FileName of
            ?TEST_DIR ->
                throw(test_error);
            _ ->
                meck:passthrough([Job])
        end
    end),
    storage_sync_test_base:enable_storage_update(Config),
    storage_sync_test_base:assertUpdateTimes(W1, ?SPACE_ID),
    test_utils:mock_unload(W1, simple_scan),

    ?assertMonitoring(W1, #{
        <<"scans">> := 2,
        <<"toProcess">> := 2,
        <<"imported">> := 0,
        <<"updated">> := 1,
        <<"deleted">> := 0,
        <<"failed">> := 1,
        <<"otherProcessed">> := 0,
        <<"importedSum">> := 0,
        <<"updatedSum">> := 2,
        <<"deletedSum">> := 0,
        <<"importedMinHist">> := [0 | _],
        <<"importedHourHist">> := [0 | _],
        <<"importedDayHist">> := [0 | _],
        <<"updatedHourHist">> := [2 | _],
        <<"updatedDayHist">> := [2 | _],
        <<"deletedMinHist">> := [0 | _],
        <<"deletedHourHist">> := [0 | _],
        <<"deletedDayHist">> := [0 | _]
    }, ?SPACE_ID),

    %% Check if dir was not imported
    ?assertNotMatch({ok, #file_attr{}},
        lfm_proxy:stat(W1, SessId, {path, ?SPACE_TEST_DIR_PATH})),
    ?assertNotMatch({ok, #file_attr{}},
        lfm_proxy:stat(W2, SessId2, {path, ?SPACE_TEST_DIR_PATH})),

    %next scan should import file
    ?assertMonitoring(W1, #{
        <<"scans">> := 3,
        <<"toProcess">> := 2,
        <<"imported">> := 1,
        <<"updated">> := 0,
        <<"deleted">> := 0,
        <<"failed">> := 0,
        <<"otherProcessed">> := 1,
        <<"importedSum">> := 1,
        <<"updatedSum">> := 2,
        <<"deletedSum">> := 0,
        <<"importedMinHist">> := [1 | _],
        <<"importedHourHist">> := [1 | _],
        <<"importedDayHist">> := [1 | _],
        <<"updatedMinHist">> := [1 | _],
        <<"updatedHourHist">> := [2 | _],
        <<"updatedDayHist">> := [2 | _],
        <<"deletedMinHist">> := [0 | _],
        <<"deletedHourHist">> := [0 | _],
        <<"deletedDayHist">> := [0 | _]
    }, ?SPACE_ID, ?ATTEMPTS),

    ?assertMatch({ok, #file_attr{}},
        lfm_proxy:stat(W1, SessId, {path, ?SPACE_TEST_DIR_PATH}), ?ATTEMPTS),
    ?assertMatch({ok, #file_attr{}},
        lfm_proxy:stat(W2, SessId2, {path, ?SPACE_TEST_DIR_PATH}), ?ATTEMPTS).

create_directory_import_check_user_id_test(Config) ->
    storage_sync_test_base:create_directory_import_check_user_id_test(Config, true).

create_directory_import_check_user_id_error_test(Config) ->
    storage_sync_test_base:create_directory_import_check_user_id_error_test(Config, true).

create_directory_import_without_read_permission_test(Config) ->
    storage_sync_test_base:create_directory_import_without_read_permission_test(Config, true).

create_directory_import_many_test(Config) ->
    storage_sync_test_base:create_directory_import_many_test(Config, true).

create_file_import_test(Config) ->
    storage_sync_test_base:create_file_import_test(Config, true).

<<<<<<< HEAD
=======
import_file_with_link_but_no_doc_test(Config) ->
    storage_sync_test_base:import_file_with_link_but_no_doc_test(Config, true).

>>>>>>> 7604a81c
create_empty_file_import_test(Config) ->
    storage_sync_test_base:create_empty_file_import_test(Config, true).

create_file_import_check_user_id_test(Config) ->
    storage_sync_test_base:create_file_import_check_user_id_test(Config, true).

create_file_import_check_user_id_error_test(Config) ->
    storage_sync_test_base:create_file_import_check_user_id_error_test(Config, true).

create_file_in_dir_import_test(Config) ->
    storage_sync_test_base:create_file_in_dir_import_test(Config, true).

create_subfiles_import_many_test(Config) ->
    storage_sync_test_base:create_subfiles_import_many_test(Config, true).

create_subfiles_import_many2_test(Config) ->
    storage_sync_test_base:create_subfiles_import_many2_test(Config, true).

create_subfiles_and_delete_before_import_is_finished_test(Config) ->
    storage_sync_test_base:create_subfiles_and_delete_before_import_is_finished_test(Config, true).

create_file_in_dir_update_test(Config) ->
    MountSpaceInRoot = true,
    [W1, W2 | _] = ?config(op_worker_nodes, Config),
    W1MountPoint = storage_sync_test_base:get_host_mount_point(W1, Config),
    SessId = ?config({session_id, {?USER, ?GET_DOMAIN(W1)}}, Config),
    SessId2 = ?config({session_id, {?USER, ?GET_DOMAIN(W2)}}, Config),

    StorageTestDirPath =
        storage_sync_test_base:storage_test_dir_path(W1MountPoint, ?SPACE_ID, ?TEST_DIR, MountSpaceInRoot),
    StorageTestDirPath2 =
        storage_sync_test_base:storage_test_dir_path(W1MountPoint, ?SPACE_ID, ?TEST_DIR2, MountSpaceInRoot),
    StorageTestFileinDirPath1 =
        storage_sync_test_base:storage_test_file_path(W1MountPoint, ?SPACE_ID, filename:join([?TEST_DIR, ?TEST_FILE1]), MountSpaceInRoot),

    %% Create dirs on storage
    ok = file:make_dir(StorageTestDirPath),
    ok = file:make_dir(StorageTestDirPath2),
    ok = file:change_mode(StorageTestDirPath, 8#777),
    ok = file:change_mode(StorageTestDirPath2, 8#777),

    storage_sync_test_base:enable_storage_import(Config),

    storage_sync_test_base:assertImportTimes(W1, ?SPACE_ID),

    %% Check if dirs were imported on W1
    {ok, #file_attr{guid = TestDirGuid1}} = ?assertMatch({ok, #file_attr{}},
        lfm_proxy:stat(W1, SessId, {path, ?SPACE_TEST_DIR_PATH}), ?ATTEMPTS),
    {ok, #file_attr{guid = TestDirGuid2}} = ?assertMatch({ok, #file_attr{}},
        lfm_proxy:stat(W1, SessId, {path, ?SPACE_TEST_DIR_PATH2}), ?ATTEMPTS),

    ?assertMonitoring(W1, #{
        <<"scans">> := 1,
        <<"toProcess">> := 3,
        <<"imported">> := 2,
        <<"updated">> := 1,
        <<"deleted">> := 0,
        <<"failed">> := 0,
        <<"otherProcessed">> := 0,
        <<"importedSum">> := 2,
        <<"updatedSum">> := 1,
        <<"deletedSum">> := 0,
        <<"importedMinHist">> := [2 | _],
        <<"importedHourHist">> := [2 | _],
        <<"importedDayHist">> := [2 | _],
        <<"updatedMinHist">> := [1 | _],
        <<"updatedHourHist">> := [1 | _],
        <<"updatedDayHist">> := [1 | _],
        <<"deletedMinHist">> := [0 | _],
        <<"deletedHourHist">> := [0 | _],
        <<"deletedDayHist">> := [0 | _]
    }, ?SPACE_ID),

    test_utils:mock_new(W1, storage_sync_changes, [passthrough]),

    ok = file:write_file(StorageTestFileinDirPath1, ?TEST_DATA),
    storage_sync_test_base:enable_storage_update(Config),
    storage_sync_test_base:assertUpdateTimes(W1, ?SPACE_ID),
    storage_sync_test_base:disable_storage_update(Config),

    %% Check if files were imported on W1
    ?assertMonitoring(W1, #{
        <<"scans">> := 2,
        <<"toProcess">> := 4,
        <<"imported">> := 1,
        <<"updated">> := 1,
        <<"deleted">> := 0,
        <<"failed">> := 0,
        <<"otherProcessed">> := 2,
        <<"importedSum">> := 3,
        <<"updatedSum">> := 2,
        <<"deletedSum">> := 0,
        <<"importedMinHist">> := [1 | _],
        <<"importedHourHist">> := [3 | _],
        <<"importedDayHist">> := [3 | _],
        <<"updatedMinHist">> := [1 | _],
        <<"updatedHourHist">> := [2 | _],
        <<"updatedDayHist">> := [2 | _],
        <<"deletedMinHist">> := [0 | _],
        <<"deletedHourHist">> := [0 | _],
        <<"deletedDayHist">> := [0 | _]
    }, ?SPACE_ID),

    ?assertMatch({ok, #file_attr{}},
        lfm_proxy:stat(W1, SessId, {path, ?SPACE_TEST_FILE_IN_DIR_PATH}), ?ATTEMPTS),
    History = rpc:call(W1, meck, history, [storage_sync_changes]),

    {ok, Handle5} = ?assertMatch({ok, _},
        lfm_proxy:open(W1, SessId, {path, ?SPACE_TEST_FILE_IN_DIR_PATH}, read)),
    ?assertMatch({ok, ?TEST_DATA},
        lfm_proxy:read(W1, Handle5, 0, byte_size(?TEST_DATA))),
    lfm_proxy:close(W1, Handle5),

    SpaceUuid = storage_sync_test_base:space_uuid(W1, ?SPACE_ID),
    TestDirUuid = storage_sync_test_base:uuid(W1, TestDirGuid1),
    TestDirUuid2 = storage_sync_test_base:uuid(W1, TestDirGuid2),

    storage_sync_test_base:assert_num_results(History, ?assertHashChangedFun(SpaceUuid, true), 0),
    storage_sync_test_base:assert_num_results(History, ?assertMtimeChangedFun(TestDirUuid2, true), 0),
    storage_sync_test_base:assert_num_results_gte(History, ?assertMtimeChangedFun(TestDirUuid, true), 1),

    %% Check if file was imported on W2
    ?assertMatch({ok, #file_attr{}},
        lfm_proxy:stat(W2, SessId2, {path, ?SPACE_TEST_FILE_IN_DIR_PATH}), 5 * ?ATTEMPTS),
    {ok, Handle2} = ?assertMatch({ok, _},
        lfm_proxy:open(W2, SessId2, {path, ?SPACE_TEST_FILE_IN_DIR_PATH}, read)),
    ?assertMatch({ok, ?TEST_DATA},
        lfm_proxy:read(W2, Handle2, 0, byte_size(?TEST_DATA)), ?ATTEMPTS).

create_file_in_dir_exceed_batch_update_test(Config) ->
    % in this test dir_batch_size is set in init_per_testcase to 2
    MountSpaceInRoot = true,
    [W1, W2 | _] = ?config(op_worker_nodes, Config),
    W1MountPoint = storage_sync_test_base:get_host_mount_point(W1, Config),
    SessId = ?config({session_id, {?USER, ?GET_DOMAIN(W1)}}, Config),
    SessId2 = ?config({session_id, {?USER, ?GET_DOMAIN(W2)}}, Config),

    StorageTestDirPath =
        storage_sync_test_base:storage_test_dir_path(W1MountPoint, ?SPACE_ID, ?TEST_DIR, MountSpaceInRoot),
    StorageTestDirPath2 =
        storage_sync_test_base:storage_test_dir_path(W1MountPoint, ?SPACE_ID, ?TEST_DIR2, MountSpaceInRoot),
    StorageTestFilePath1 =
        storage_sync_test_base:storage_test_file_path(W1MountPoint, ?SPACE_ID, ?TEST_FILE1, MountSpaceInRoot),
    StorageTestFilePath2 =
        storage_sync_test_base:storage_test_file_path(W1MountPoint, ?SPACE_ID, ?TEST_FILE2, MountSpaceInRoot),
    StorageTestFilePath3 =
        storage_sync_test_base:storage_test_file_path(W1MountPoint, ?SPACE_ID, ?TEST_FILE3, MountSpaceInRoot),
    StorageTestFilePath4 =
        storage_sync_test_base:storage_test_file_path(W1MountPoint, ?SPACE_ID, ?TEST_FILE4, MountSpaceInRoot),
    StorageTestFileinDirPath1 =
        storage_sync_test_base:storage_test_file_path(W1MountPoint, ?SPACE_ID, filename:join([?TEST_DIR, ?TEST_FILE1]), MountSpaceInRoot),

    %% Create dir on storage
    ok = file:make_dir(StorageTestDirPath),
    ok = file:make_dir(StorageTestDirPath2),
    ok = file:change_mode(StorageTestDirPath, 8#777),
    ok = file:change_mode(StorageTestDirPath2, 8#777),
    %% Create file on storage
    ok = file:write_file(StorageTestFilePath1, ?TEST_DATA),
    ok = file:write_file(StorageTestFilePath2, ?TEST_DATA),
    ok = file:write_file(StorageTestFilePath3, ?TEST_DATA),
    ok = file:write_file(StorageTestFilePath4, ?TEST_DATA),

    storage_sync_test_base:enable_storage_import(Config),

    storage_sync_test_base:assertImportTimes(W1, ?SPACE_ID),

    %% Check if files were imported on W1
    {ok, #file_attr{guid = TestDirGuid1}} = ?assertMatch({ok, #file_attr{}},
        lfm_proxy:stat(W1, SessId, {path, ?SPACE_TEST_DIR_PATH}), ?ATTEMPTS),
    {ok, #file_attr{guid = TestDirGuid2}} = ?assertMatch({ok, #file_attr{}},
        lfm_proxy:stat(W1, SessId, {path, ?SPACE_TEST_DIR_PATH2}), ?ATTEMPTS),
    ?assertMatch({ok, #file_attr{}},
        lfm_proxy:stat(W1, SessId, {path, ?SPACE_TEST_FILE_PATH})),
    ?assertMatch({ok, #file_attr{}},
        lfm_proxy:stat(W1, SessId, {path, ?SPACE_TEST_FILE_PATH2})),
    ?assertMatch({ok, #file_attr{}},
        lfm_proxy:stat(W1, SessId, {path, ?SPACE_TEST_FILE_PATH3})),
    ?assertMatch({ok, #file_attr{}},
        lfm_proxy:stat(W1, SessId, {path, ?SPACE_TEST_FILE_PATH4})),

    ?assertMonitoring(W1, #{
        <<"scans">> := 1,
        <<"toProcess">> := 10,
        <<"imported">> := 6,
        <<"updated">> := 1,
        <<"deleted">> := 0,
        <<"failed">> := 0,
        <<"otherProcessed">> := 3,
        <<"importedSum">> := 6,
        <<"updatedSum">> := 1,
        <<"deletedSum">> := 0,
        <<"importedMinHist">> := [6 | _],
        <<"importedHourHist">> := [6 | _],
        <<"importedDayHist">> := [6 | _],
        <<"updatedMinHist">> := [1 | _],
        <<"updatedHourHist">> := [1 | _],
        <<"updatedDayHist">> := [1 | _],
        <<"deletedMinHist">> := [0 | _],
        <<"deletedHourHist">> := [0 | _],
        <<"deletedDayHist">> := [0 | _]
    }, ?SPACE_ID),

    test_utils:mock_new(W1, storage_sync_changes, [passthrough]),
    ok = file:write_file(StorageTestFileinDirPath1, ?TEST_DATA),
    storage_sync_test_base:enable_storage_update(Config),
    storage_sync_test_base:assertUpdateTimes(W1, ?SPACE_ID),
    storage_sync_test_base:disable_storage_update(Config),

    ?assertMonitoring(W1, #{
        <<"scans">> := 2,
        <<"toProcess">> := 7,
        <<"imported">> := 1,
        <<"updated">> := 1,
        <<"deleted">> := 0,
        <<"failed">> := 0,
        <<"otherProcessed">> := 5,
        <<"importedSum">> := 7,
        <<"updatedSum">> := 2,
        <<"deletedSum">> := 0,
        <<"importedMinHist">> := [1 | _],
        <<"importedHourHist">> := [7 | _],
        <<"importedDayHist">> := [7 | _],
        <<"updatedMinHist">> := [1 | _],
        <<"updatedHourHist">> := [2 | _],
        <<"updatedDayHist">> := [2 | _],
        <<"deletedMinHist">> := [0 | _],
        <<"deletedHourHist">> := [0 | _],
        <<"deletedDayHist">> := [0 | _]
    }, ?SPACE_ID),

    %% Check if files were imported on W1
    ?assertMatch({ok, #file_attr{}},
        lfm_proxy:stat(W1, SessId, {path, ?SPACE_TEST_FILE_IN_DIR_PATH}), ?ATTEMPTS),

    History = rpc:call(W1, meck, history, [storage_sync_changes]),

    {ok, Handle5} = ?assertMatch({ok, _},
        lfm_proxy:open(W1, SessId, {path, ?SPACE_TEST_FILE_IN_DIR_PATH}, read)),
    ?assertMatch({ok, ?TEST_DATA},
        lfm_proxy:read(W1, Handle5, 0, byte_size(?TEST_DATA))),
    lfm_proxy:close(W1, Handle5),

    TestDirUuid = storage_sync_test_base:uuid(W1, TestDirGuid1),
    TestDirUuid2 = storage_sync_test_base:uuid(W1, TestDirGuid2),
    storage_sync_test_base:assert_num_results(History, ?assertHashChangedFun(TestDirUuid2, true), 0),
    storage_sync_test_base:assert_num_results(History, ?assertMtimeChangedFun(TestDirUuid2, true), 0),
    storage_sync_test_base:assert_num_results_gte(History, ?assertMtimeChangedFun(TestDirUuid, true), 1),


    %% Check if file was imported on W2
    ?assertMatch({ok, #file_attr{}},
        lfm_proxy:stat(W2, SessId2, {path, ?SPACE_TEST_FILE_IN_DIR_PATH}), 5 * ?ATTEMPTS),
    {ok, Handle2} = ?assertMatch({ok, _},
        lfm_proxy:open(W2, SessId2, {path, ?SPACE_TEST_FILE_IN_DIR_PATH}, read)),
    ?assertMatch({ok, ?TEST_DATA},
        lfm_proxy:read(W2, Handle2, 0, byte_size(?TEST_DATA)), ?ATTEMPTS).

delete_empty_directory_update_test(Config) ->
    storage_sync_test_base:delete_empty_directory_update_test(Config, true).

delete_non_empty_directory_update_test(Config) ->
    storage_sync_test_base:delete_non_empty_directory_update_test(Config, true).

sync_works_properly_after_delete_test(Config) ->
    storage_sync_test_base:sync_works_properly_after_delete_test(Config, true).

delete_and_update_files_simultaneously_update_test(Config) ->
    MountSpaceInRoot = true,
    [W1, _] = ?config(op_worker_nodes, Config),
    W1MountPoint = storage_sync_test_base:get_host_mount_point(W1, Config),
    SessId = ?config({session_id, {?USER, ?GET_DOMAIN(W1)}}, Config),
    StorageTestDirPath = storage_sync_test_base:storage_test_dir_path(W1MountPoint, ?SPACE_ID, ?TEST_DIR, MountSpaceInRoot),
    StorageTestFileinDirPath1 =
        storage_sync_test_base:storage_test_file_path(W1MountPoint, ?SPACE_ID, filename:join([?TEST_DIR, ?TEST_FILE1]), MountSpaceInRoot),
    StorageTestFileinDirPath2 =
        storage_sync_test_base:storage_test_file_path(W1MountPoint, ?SPACE_ID, filename:join([?TEST_DIR, ?TEST_FILE2]), MountSpaceInRoot),
    NewMode = 8#600,

    %% Create dir on storage
    ok = file:make_dir(StorageTestDirPath),
    ok = file:write_file(StorageTestFileinDirPath1, ?TEST_DATA),
    ok = file:write_file(StorageTestFileinDirPath2, ?TEST_DATA),
    storage_sync_test_base:enable_storage_import(Config),
    storage_sync_test_base:assertImportTimes(W1, ?SPACE_ID),
    %% Check if dir was imported
    ?assertMatch({ok, #file_attr{}},
        lfm_proxy:stat(W1, SessId, {path, ?SPACE_TEST_DIR_PATH}), ?ATTEMPTS),
    ?assertMatch({ok, #file_attr{}},
        lfm_proxy:stat(W1, SessId, {path, ?SPACE_TEST_FILE_IN_DIR_PATH}), ?ATTEMPTS),
    {ok, Handle5} = ?assertMatch({ok, _},
        lfm_proxy:open(W1, SessId, {path, ?SPACE_TEST_FILE_IN_DIR_PATH}, read)),
    ?assertMatch({ok, ?TEST_DATA},
        lfm_proxy:read(W1, Handle5, 0, byte_size(?TEST_DATA))),
    ?assertMatch({ok, #file_attr{}},
        lfm_proxy:stat(W1, SessId, {path, ?SPACE_TEST_FILE_IN_DIR_PATH2}), ?ATTEMPTS),
    {ok, Handle6} = ?assertMatch({ok, _},
        lfm_proxy:open(W1, SessId, {path, ?SPACE_TEST_FILE_IN_DIR_PATH2}, read)),
    ?assertMatch({ok, ?TEST_DATA},
        lfm_proxy:read(W1, Handle6, 0, byte_size(?TEST_DATA))),

    ?assertMonitoring(W1, #{
        <<"scans">> := 1,
        <<"toProcess">> := 4,
        <<"imported">> := 3,
        <<"updated">> := 1,
        <<"deleted">> := 0,
        <<"failed">> := 0,
        <<"otherProcessed">> := 0,
        <<"importedSum">> := 3,
        <<"updatedSum">> := 1,
        <<"deletedSum">> := 0,
        <<"importedMinHist">> := [3 | _],
        <<"importedHourHist">> := [3 | _],
        <<"importedDayHist">> := [3 | _],
        <<"updatedMinHist">> := [1 | _],
        <<"updatedHourHist">> := [1 | _],
        <<"updatedDayHist">> := [1 | _],
        <<"deletedMinHist">> := [0 | _],
        <<"deletedHourHist">> := [0 | _],
        <<"deletedDayHist">> := [0 | _]
    }, ?SPACE_ID),

    %% Delete dir on storage
    storage_sync_test_base:recursive_rm(StorageTestFileinDirPath1),
    file:change_mode(StorageTestFileinDirPath2, NewMode),

    storage_sync_test_base:enable_storage_update(Config),
    storage_sync_test_base:assertUpdateTimes(W1, ?SPACE_ID),
    storage_sync_test_base:disable_storage_update(Config),

    ?assertMonitoring(W1, #{
        <<"scans">> := 2,
        <<"toProcess">> := 4,
        <<"imported">> := 0,
        <<"updated">> := 2,
        <<"deleted">> := 1,
        <<"failed">> := 0,
        <<"otherProcessed">> := 1,
        <<"importedSum">> := 3,
        <<"updatedSum">> := 3,
        <<"deletedSum">> := 1,
        <<"importedMinHist">> := [3 | _],
        <<"importedHourHist">> := [3 | _],
        <<"importedDayHist">> := [3 | _],
        <<"updatedMinHist">> := [2 | _],
        <<"updatedHourHist">> := [3 | _],
        <<"updatedDayHist">> := [3 | _],
        <<"deletedMinHist">> := [1 | _],
        <<"deletedHourHist">> := [1 | _],
        <<"deletedDayHist">> := [1 | _]
    }, ?SPACE_ID),

    %% Check if File1 was deleted in and if File2 was updated
    ?assertMatch({ok, #file_attr{}},
        lfm_proxy:stat(W1, SessId, {path, ?SPACE_TEST_DIR_PATH}), ?ATTEMPTS),
    ?assertMatch({error, ?ENOENT},
        lfm_proxy:stat(W1, SessId, {path, ?SPACE_TEST_FILE_IN_DIR_PATH}), ?ATTEMPTS),

    ?assertMatch({ok, #file_attr{mode = NewMode}},
        lfm_proxy:stat(W1, SessId, {path, ?SPACE_TEST_FILE_IN_DIR_PATH2}), ?ATTEMPTS).

delete_file_update_test(Config) ->
    storage_sync_test_base:delete_file_update_test(Config, true).

append_file_update_test(Config) ->
    MountSpaceInRoot = true,
    [W1 | _] = ?config(op_worker_nodes, Config),
    W1MountPoint = storage_sync_test_base:get_host_mount_point(W1, Config),
    SessId = ?config({session_id, {?USER, ?GET_DOMAIN(W1)}}, Config),
    StorageTestFilePath =
        storage_sync_test_base:storage_test_file_path(W1MountPoint, ?SPACE_ID, ?TEST_FILE1, MountSpaceInRoot),
    %% Create file on storage
    ok = file:write_file(StorageTestFilePath, ?TEST_DATA),
    storage_sync_test_base:enable_storage_import(Config),
    %% Check if file was imported
    ?assertMatch({ok, #file_attr{}},
        lfm_proxy:stat(W1, SessId, {path, ?SPACE_TEST_FILE_PATH}), ?ATTEMPTS),
    {ok, Handle1} = ?assertMatch({ok, _},
        lfm_proxy:open(W1, SessId, {path, ?SPACE_TEST_FILE_PATH}, read)),
    ?assertMatch({ok, ?TEST_DATA},
        lfm_proxy:read(W1, Handle1, 0, byte_size(?TEST_DATA))),
    lfm_proxy:close(W1, Handle1),

    ?assertMonitoring(W1, #{
        <<"scans">> := 1,
        <<"toProcess">> := 2,
        <<"imported">> := 1,
        <<"updated">> := 1,
        <<"deleted">> := 0,
        <<"failed">> := 0,
        <<"otherProcessed">> := 0,
        <<"importedSum">> := 1,
        <<"updatedSum">> := 1,
        <<"deletedSum">> := 0,
        <<"importedMinHist">> := [1 | _],
        <<"importedHourHist">> := [1 | _],
        <<"importedDayHist">> := [1 | _],
        <<"updatedMinHist">> := [1 | _],
        <<"updatedHourHist">> := [1 | _],
        <<"updatedDayHist">> := [1 | _],
        <<"deletedMinHist">> := [0 | _],
        <<"deletedHourHist">> := [0 | _],
        <<"deletedDayHist">> := [0 | _]
    }, ?SPACE_ID),

    %% Append to file
    storage_sync_test_base:append(StorageTestFilePath, ?TEST_DATA2),
    storage_sync_test_base:enable_storage_update(Config),
    storage_sync_test_base:assertUpdateTimes(W1, ?SPACE_ID),

    %% Check if appended bytes were imported on worker1
    {ok, Handle2} = ?assertMatch({ok, _},
        lfm_proxy:open(W1, SessId, {path, ?SPACE_TEST_FILE_PATH}, read)),
    AppendedData = <<(?TEST_DATA)/binary, (?TEST_DATA2)/binary>>,
    ?assertMatch({ok, AppendedData},
        lfm_proxy:read(W1, Handle2, 0, byte_size(AppendedData))),
    lfm_proxy:close(W1, Handle2),

    ?assertMonitoring(W1, #{
        <<"scans">> := 2,
        <<"toProcess">> := 2,
        <<"imported">> := 0,
        <<"updated">> := 1,
        <<"deleted">> := 0,
        <<"failed">> := 0,
        <<"otherProcessed">> := 1,
        <<"importedSum">> := 1,
        <<"updatedSum">> := 2,
        <<"deletedSum">> := 0,
        <<"importedMinHist">> := [1 | _],
        <<"importedHourHist">> := [1 | _],
        <<"importedDayHist">> := [1 | _],
        <<"updatedMinHist">> := [1 | _],
        <<"updatedHourHist">> := [2 | _],
        <<"updatedDayHist">> := [2 | _],
        <<"deletedMinHist">> := [0 | _],
        <<"deletedHourHist">> := [0 | _],
        <<"deletedDayHist">> := [0 | _]
    }, ?SPACE_ID).

<<<<<<< HEAD
=======
append_file_not_changing_mtime_update_test(Config) ->
    MountSpaceInRoot = true,
    [W1, W2 | _] = ?config(op_worker_nodes, Config),
    W1MountPoint = storage_sync_test_base:get_host_mount_point(W1, Config),
    SessId = ?config({session_id, {?USER, ?GET_DOMAIN(W1)}}, Config),
    SessId2 = ?config({session_id, {?USER, ?GET_DOMAIN(W2)}}, Config),
    StorageTestFilePath =
        storage_sync_test_base:storage_test_file_path(W1MountPoint, ?SPACE_ID, ?TEST_FILE1, MountSpaceInRoot),
    %% Create file on storage
    ok = file:write_file(StorageTestFilePath, ?TEST_DATA),
    storage_sync_test_base:enable_storage_import(Config),

    %% Check if file was imported
    ?assertMatch({ok, #file_attr{}},
        lfm_proxy:stat(W1, SessId, {path, ?SPACE_TEST_FILE_PATH}), ?ATTEMPTS),
    {ok, Handle1} = ?assertMatch({ok, _},
        lfm_proxy:open(W1, SessId, {path, ?SPACE_TEST_FILE_PATH}, read)),
    ?assertMatch({ok, ?TEST_DATA},
        lfm_proxy:read(W1, Handle1, 0, byte_size(?TEST_DATA))),
    lfm_proxy:close(W1, Handle1),

    %% Check if file is visible on 2nd provider
    ?assertMatch({ok, #file_attr{}},
        lfm_proxy:stat(W2, SessId2, {path, ?SPACE_TEST_FILE_PATH}), ?ATTEMPTS),
    {ok, Handle2} = ?assertMatch({ok, _},
        lfm_proxy:open(W2, SessId2, {path, ?SPACE_TEST_FILE_PATH}, read), ?ATTEMPTS),
    ?assertMatch({ok, ?TEST_DATA},
        lfm_proxy:read(W2, Handle2, 0, byte_size(?TEST_DATA)), ?ATTEMPTS),
    lfm_proxy:close(W2, Handle2),

    ?assertMonitoring(W1, #{
        <<"scans">> := 1,
        <<"toProcess">> := 2,
        <<"imported">> := 1,
        <<"updated">> := 1,
        <<"deleted">> := 0,
        <<"failed">> := 0,
        <<"otherProcessed">> := 0,
        <<"importedSum">> := 1,
        <<"updatedSum">> := 1,
        <<"deletedSum">> := 0,
        <<"importedMinHist">> := [1 | _],
        <<"importedHourHist">> := [1 | _],
        <<"importedDayHist">> := [1 | _],
        <<"updatedMinHist">> := [1 | _],
        <<"updatedHourHist">> := [1 | _],
        <<"updatedDayHist">> := [1 | _],
        <<"deletedMinHist">> := [0 | _],
        <<"deletedHourHist">> := [0 | _],
        <<"deletedDayHist">> := [0 | _]
    }, ?SPACE_ID),

    %% Append to file
    {ok, #file_info{mtime = StMtime}} = file:read_file_info(StorageTestFilePath, [{time, posix}]),
    storage_sync_test_base:append(StorageTestFilePath, ?TEST_DATA2),
    storage_sync_test_base:change_time(StorageTestFilePath, StMtime),

    storage_sync_test_base:enable_storage_update(Config),
    storage_sync_test_base:assertUpdateTimes(W1, ?SPACE_ID),

    %% Check if appended bytes were imported on worker1
    {ok, Handle3} = ?assertMatch({ok, _},
        lfm_proxy:open(W1, SessId, {path, ?SPACE_TEST_FILE_PATH}, read)),
    AppendedData = <<(?TEST_DATA)/binary, (?TEST_DATA2)/binary>>,
    ?assertMatch({ok, AppendedData},
        lfm_proxy:read(W1, Handle3, 0, byte_size(AppendedData))),
    lfm_proxy:close(W1, Handle3),

    {ok, Handle4} = ?assertMatch({ok, _},
        lfm_proxy:open(W2, SessId2, {path, ?SPACE_TEST_FILE_PATH}, read), ?ATTEMPTS),
    ?assertMatch({ok, AppendedData},
        lfm_proxy:read(W2, Handle4, 0, byte_size(AppendedData)), ?ATTEMPTS),
    lfm_proxy:close(W2, Handle4),

    ?assertMonitoring(W1, #{
        <<"scans">> := 2,
        <<"toProcess">> := 2,
        <<"imported">> := 0,
        <<"updated">> := 1,
        <<"deleted">> := 0,
        <<"failed">> := 0,
        <<"otherProcessed">> := 1,
        <<"importedSum">> := 1,
        <<"updatedSum">> := 2,
        <<"deletedSum">> := 0,
        <<"importedMinHist">> := [1 | _],
        <<"importedHourHist">> := [1 | _],
        <<"importedDayHist">> := [1 | _],
        <<"updatedMinHist">> := [1 | _],
        <<"updatedHourHist">> := [2 | _],
        <<"updatedDayHist">> := [2 | _],
        <<"deletedMinHist">> := [0 | _],
        <<"deletedHourHist">> := [0 | _],
        <<"deletedDayHist">> := [0 | _]
    }, ?SPACE_ID).


>>>>>>> 7604a81c
append_empty_file_update_test(Config) ->
    MountSpaceInRoot = true,
    [W1 | _] = ?config(op_worker_nodes, Config),
    W1MountPoint = storage_sync_test_base:get_host_mount_point(W1, Config),
    SessId = ?config({session_id, {?USER, ?GET_DOMAIN(W1)}}, Config),
    StorageTestFilePath =
        storage_sync_test_base:storage_test_file_path(W1MountPoint, ?SPACE_ID, ?TEST_FILE1, MountSpaceInRoot),
    %% Create file on storage
    ok = file:write_file(StorageTestFilePath, <<"">>),
    storage_sync_test_base:enable_storage_import(Config),
    %% Check if file was imported
    ?assertMatch({ok, #file_attr{}},
        lfm_proxy:stat(W1, SessId, {path, ?SPACE_TEST_FILE_PATH}), ?ATTEMPTS),
    {ok, Handle1} = ?assertMatch({ok, _},
        lfm_proxy:open(W1, SessId, {path, ?SPACE_TEST_FILE_PATH}, read)),
    ?assertMatch({ok, <<"">>},
        lfm_proxy:read(W1, Handle1, 0, 100)),
    lfm_proxy:close(W1, Handle1),

    ?assertMonitoring(W1, #{
        <<"scans">> := 1,
        <<"toProcess">> := 2,
        <<"imported">> := 1,
        <<"updated">> := 1,
        <<"deleted">> := 0,
        <<"failed">> := 0,
        <<"otherProcessed">> := 0,
        <<"importedSum">> := 1,
        <<"updatedSum">> := 1,
        <<"deletedSum">> := 0,
        <<"importedMinHist">> := [1 | _],
        <<"importedHourHist">> := [1 | _],
        <<"importedDayHist">> := [1 | _],
        <<"updatedMinHist">> := [1 | _],
        <<"updatedHourHist">> := [1 | _],
        <<"updatedDayHist">> := [1 | _],
        <<"deletedMinHist">> := [0 | _],
        <<"deletedHourHist">> := [0 | _],
        <<"deletedDayHist">> := [0 | _]
    }, ?SPACE_ID),

    %% Append to file
    storage_sync_test_base:append(StorageTestFilePath, ?TEST_DATA2),
    storage_sync_test_base:enable_storage_update(Config),
    storage_sync_test_base:assertUpdateTimes(W1, ?SPACE_ID),

    %% Check if appended bytes were imported on worker1
    {ok, Handle2} = ?assertMatch({ok, _},
        lfm_proxy:open(W1, SessId, {path, ?SPACE_TEST_FILE_PATH}, read)),
    ?assertMatch({ok, ?TEST_DATA2},
        lfm_proxy:read(W1, Handle2, 0, byte_size(?TEST_DATA2))),
    lfm_proxy:close(W1, Handle2),

    ?assertMonitoring(W1, #{
        <<"scans">> := 2,
        <<"toProcess">> := 2,
        <<"imported">> := 0,
        <<"updated">> := 1,
        <<"deleted">> := 0,
        <<"failed">> := 0,
        <<"otherProcessed">> := 1,
        <<"importedSum">> := 1,
        <<"updatedSum">> := 2,
        <<"deletedSum">> := 0,
        <<"importedMinHist">> := [1 | _],
        <<"importedHourHist">> := [1 | _],
        <<"importedDayHist">> := [1 | _],
        <<"updatedMinHist">> := [1 | _],
        <<"updatedHourHist">> := [2 | _],
        <<"updatedDayHist">> := [2 | _],
        <<"deletedMinHist">> := [0 | _],
        <<"deletedHourHist">> := [0 | _],
        <<"deletedDayHist">> := [0 | _]
    }, ?SPACE_ID).

copy_file_update_test(Config) ->
    storage_sync_test_base:copy_file_update_test(Config, true).

move_file_update_test(Config) ->
    storage_sync_test_base:move_file_update_test(Config, true).

truncate_file_update_test(Config) ->
    MountSpaceInRoot = true,
    [W1, _] = ?config(op_worker_nodes, Config),
    W1MountPoint = storage_sync_test_base:get_host_mount_point(W1, Config),
    SessId = ?config({session_id, {?USER, ?GET_DOMAIN(W1)}}, Config),
    StorageTestFilePath =
        storage_sync_test_base:storage_test_file_path(W1MountPoint, ?SPACE_ID, ?TEST_FILE1, MountSpaceInRoot),
    %% Create file on storage
    ok = file:write_file(StorageTestFilePath, ?TEST_DATA),
    storage_sync_test_base:enable_storage_import(Config),
    storage_sync_test_base:assertImportTimes(W1, ?SPACE_ID),

    ?assertMonitoring(W1, #{
        <<"scans">> := 1,
        <<"toProcess">> := 2,
        <<"imported">> := 1,
        <<"updated">> := 1,
        <<"deleted">> := 0,
        <<"failed">> := 0,
        <<"otherProcessed">> := 0,
        <<"importedSum">> := 1,
        <<"updatedSum">> := 1,
        <<"deletedSum">> := 0,
        <<"importedMinHist">> := [1 | _],
        <<"importedHourHist">> := [1 | _],
        <<"importedDayHist">> := [1 | _],
        <<"updatedMinHist">> := [1 | _],
        <<"updatedHourHist">> := [1 | _],
        <<"updatedDayHist">> := [1 | _],
        <<"deletedMinHist">> := [0 | _],
        <<"deletedHourHist">> := [0 | _],
        <<"deletedDayHist">> := [0 | _]
    }, ?SPACE_ID),

    %% Check if file was imported
    ?assertMatch({ok, #file_attr{}},
        lfm_proxy:stat(W1, SessId, {path, ?SPACE_TEST_FILE_PATH}), ?ATTEMPTS),
    {ok, Handle1} = ?assertMatch({ok, _},
        lfm_proxy:open(W1, SessId, {path, ?SPACE_TEST_FILE_PATH}, read)),
    ?assertMatch({ok, ?TEST_DATA},
        lfm_proxy:read(W1, Handle1, 0, byte_size(?TEST_DATA))),
    lfm_proxy:close(W1, Handle1),

    timer:sleep(timer:seconds(2)),  %ensure that modify time is different from read time
    %% Truncate file
    storage_sync_test_base:truncate(StorageTestFilePath, 1),
    storage_sync_test_base:enable_storage_update(Config),
    storage_sync_test_base:assertUpdateTimes(W1, ?SPACE_ID),
    %% Check if file was truncated
    ?assertMatch({ok, #file_attr{size = 1}},
        lfm_proxy:stat(W1, SessId, {path, ?SPACE_TEST_FILE_PATH}), ?ATTEMPTS),

    ?assertMonitoring(W1, #{
        <<"scans">> := 2,
        <<"toProcess">> := 2,
        <<"imported">> := 0,
        <<"updated">> := 1,
        <<"deleted">> := 0,
        <<"failed">> := 0,
        <<"otherProcessed">> := 1,
        <<"importedSum">> := 1,
        <<"updatedSum">> := 2,
        <<"deletedSum">> := 0,
        <<"importedMinHist">> := [1 | _],
        <<"importedHourHist">> := [1 | _],
        <<"importedDayHist">> := [1 | _],
        <<"updatedMinHist">> := [1 | _],
        <<"updatedHourHist">> := [2 | _],
        <<"updatedDayHist">> := [2 | _],
        <<"deletedMinHist">> := [0 | _],
        <<"deletedHourHist">> := [0 | _],
        <<"deletedDayHist">> := [0 | _]
    }, ?SPACE_ID).

chmod_file_update_test(Config) ->
    MountSpaceInRoot = true,
    [W1, _] = ?config(op_worker_nodes, Config),
    W1MountPoint = storage_sync_test_base:get_host_mount_point(W1, Config),
    SessId = ?config({session_id, {?USER, ?GET_DOMAIN(W1)}}, Config),

    StorageTestDirPath =
        storage_sync_test_base:storage_test_dir_path(W1MountPoint, ?SPACE_ID, ?TEST_DIR, MountSpaceInRoot),

    StorageTestFileinDirPath1 =
        storage_sync_test_base:storage_test_file_path(W1MountPoint, ?SPACE_ID, filename:join([?TEST_DIR, ?TEST_FILE1]), MountSpaceInRoot),

    NewMode = 8#600,
    %% Create dirs on storage
    ok = file:make_dir(StorageTestDirPath),
    %% Create file on storage
    ok = file:write_file(StorageTestFileinDirPath1, ?TEST_DATA),
    storage_sync_test_base:enable_storage_import(Config),
    storage_sync_test_base:assertImportTimes(W1, ?SPACE_ID),

    ?assertMonitoring(W1, #{
        <<"scans">> := 1,
        <<"toProcess">> := 3,
        <<"imported">> := 2,
        <<"updated">> := 1,
        <<"deleted">> := 0,
        <<"failed">> := 0,
        <<"otherProcessed">> := 0,
        <<"importedSum">> := 2,
        <<"updatedSum">> := 1,
        <<"deletedSum">> := 0,
        <<"importedMinHist">> := [2 | _],
        <<"importedHourHist">> := [2 | _],
        <<"importedDayHist">> := [2 | _],
        <<"updatedMinHist">> := [1 | _],
        <<"updatedHourHist">> := [1 | _],
        <<"updatedDayHist">> := [1 | _],
        <<"deletedMinHist">> := [0 | _],
        <<"deletedHourHist">> := [0 | _],
        <<"deletedDayHist">> := [0 | _]
    }, ?SPACE_ID),

    %% Check if file was imported
    {ok, #file_attr{guid = TestDirGuid1}} = ?assertMatch({ok, #file_attr{}},
        lfm_proxy:stat(W1, SessId, {path, ?SPACE_TEST_DIR_PATH}), ?ATTEMPTS),
    ?assertMatch({ok, #file_attr{mode = 8#644}},
        lfm_proxy:stat(W1, SessId, {path, ?SPACE_TEST_FILE_IN_DIR_PATH}), ?ATTEMPTS),
    {ok, Handle1} = ?assertMatch({ok, _},
        lfm_proxy:open(W1, SessId, {path, ?SPACE_TEST_FILE_IN_DIR_PATH}, read)),
    ?assertMatch({ok, ?TEST_DATA},
        lfm_proxy:read(W1, Handle1, 0, byte_size(?TEST_DATA))),
    lfm_proxy:close(W1, Handle1),

    test_utils:mock_new(W1, storage_sync_changes, [passthrough]),

    timer:sleep(timer:seconds(2)),  %ensure that modify time is different from read time
    %% Change file permissions
    file:change_mode(StorageTestFileinDirPath1, NewMode),
    storage_sync_test_base:enable_storage_update(Config),
    storage_sync_test_base:assertUpdateTimes(W1, ?SPACE_ID),

    %% Check if file permissions were changed
    ?assertMatch({ok, #file_attr{mode = NewMode}},
        lfm_proxy:stat(W1, SessId, {path, ?SPACE_TEST_FILE_IN_DIR_PATH}), ?ATTEMPTS),
    History = rpc:call(W1, meck, history, [storage_sync_changes]),

    TestDirUuid = storage_sync_test_base:uuid(W1, TestDirGuid1),
    storage_sync_test_base:assert_num_results_gte(History, ?assertHashChangedFun(TestDirUuid, true), 1),

    ?assertMonitoring(W1, #{
        <<"scans">> := 2,
        <<"toProcess">> := 3,
        <<"imported">> := 0,
        <<"updated">> := 1,
        <<"deleted">> := 0,
        <<"failed">> := 0,
        <<"otherProcessed">> := 2,
        <<"importedSum">> := 2,
        <<"updatedSum">> := 2,
        <<"deletedSum">> := 0,
        <<"importedMinHist">> := [2 | _],
        <<"importedHourHist">> := [2 | _],
        <<"importedDayHist">> := [2 | _],
        <<"updatedMinHist">> := [1 | _],
        <<"updatedHourHist">> := [2 | _],
        <<"updatedDayHist">> := [2 | _],
        <<"deletedMinHist">> := [0 | _],
        <<"deletedHourHist">> := [0 | _],
        <<"deletedDayHist">> := [0 | _]
    }, ?SPACE_ID).

change_file_content_constant_size_test(Config) ->
    storage_sync_test_base:change_file_content_constant_size_test(Config, true).

change_file_content_update_test(Config) ->
    storage_sync_test_base:change_file_content_update_test(Config, true).

change_file_content_the_same_moment_when_sync_performs_stat_on_file_test(Config) ->
    storage_sync_test_base:change_file_content_the_same_moment_when_sync_performs_stat_on_file_test(Config, true).

chmod_file_update2_test(Config) ->
    % in this test dir_batch_size is set in init_per_testcase to 2
    MountSpaceInRoot = true,
    [W1, _] = ?config(op_worker_nodes, Config),
    W1MountPoint = storage_sync_test_base:get_host_mount_point(W1, Config),
    SessId = ?config({session_id, {?USER, ?GET_DOMAIN(W1)}}, Config),

    Files = lists:map(fun(TestFile) ->
        filename:join([?TEST_DIR, TestFile])
    end, [?TEST_FILE1, ?TEST_FILE2, ?TEST_FILE3]),

    StorageTestDirPath =
        storage_sync_test_base:storage_test_dir_path(W1MountPoint, ?SPACE_ID, ?TEST_DIR, MountSpaceInRoot),
    StorageTestDirPath2 =
        storage_sync_test_base:storage_test_dir_path(W1MountPoint, ?SPACE_ID, ?TEST_DIR2, MountSpaceInRoot),

    [StTestFile1 | _] = StorageFiles =
        storage_sync_test_base:to_storage_files(Files, W1MountPoint, ?SPACE_ID, MountSpaceInRoot),

    NewMode = 8#600,
    %% Create files on storage
    ok = file:make_dir(StorageTestDirPath),
    ok = file:make_dir(StorageTestDirPath2),
    lists:foreach(fun(StorageTestFilePath) ->
        ok = file:write_file(StorageTestFilePath, ?TEST_DATA)
    end, StorageFiles),
    storage_sync_test_base:enable_storage_import(Config),
    storage_sync_test_base:assertImportTimes(W1, ?SPACE_ID),

    %% Check if files were imported
    {ok, #file_attr{guid = TestDirGuid1}} = ?assertMatch({ok, #file_attr{}},
        lfm_proxy:stat(W1, SessId, {path, ?SPACE_TEST_DIR_PATH}), ?ATTEMPTS),
    lists:foreach(fun(SpaceFile) ->
        ?assertMatch({ok, #file_attr{mode = 8#644}},
            lfm_proxy:stat(W1, SessId, {path, SpaceFile}), ?ATTEMPTS),
        {ok, Handle1} = ?assertMatch({ok, _},
            lfm_proxy:open(W1, SessId, {path, SpaceFile}, read)),
        ?assertMatch({ok, ?TEST_DATA},
            lfm_proxy:read(W1, Handle1, 0, byte_size(?TEST_DATA))),
        lfm_proxy:close(W1, Handle1)
    end, [?SPACE_TEST_FILE_IN_DIR_PATH, ?SPACE_TEST_FILE_IN_DIR_PATH2, ?SPACE_TEST_FILE_IN_DIR_PATH3]),

    test_utils:mock_new(W1, storage_sync_changes, [passthrough]),
    ?assertMonitoring(W1, #{
        <<"scans">> := 1,
        <<"toProcess">> := 8,
        <<"imported">> := 5,
        <<"updated">> := 1,
        <<"deleted">> := 0,
        <<"failed">> := 0,
        <<"otherProcessed">> := 2,
        <<"importedSum">> := 5,
        <<"updatedSum">> := 1,
        <<"deletedSum">> := 0,
        <<"importedMinHist">> := [5 | _],
        <<"importedHourHist">> := [5 | _],
        <<"importedDayHist">> := [5 | _],
        <<"updatedMinHist">> := [1 | _],
        <<"updatedHourHist">> := [1 | _],
        <<"updatedDayHist">> := [1 | _],
        <<"deletedMinHist">> := [0 | _],
        <<"deletedHourHist">> := [0 | _],
        <<"deletedDayHist">> := [0 | _]
    }, ?SPACE_ID),

    timer:sleep(timer:seconds(2)),
    %% Change file permissions
    ok = file:change_mode(StTestFile1, NewMode),
    storage_sync_test_base:enable_storage_update(Config),
    storage_sync_test_base:assertUpdateTimes(W1, ?SPACE_ID),

    %% Check if file permissions were changed
    ?assertMatch({ok, #file_attr{mode = NewMode}},
        lfm_proxy:stat(W1, SessId, {path, ?SPACE_TEST_FILE_IN_DIR_PATH}), ?ATTEMPTS),
    History = rpc:call(W1, meck, history, [storage_sync_changes]),
        test_utils:mock_unload(W1, storage_sync_changes),

    TestDirUuid = storage_sync_test_base:uuid(W1, TestDirGuid1),
    storage_sync_test_base:assert_num_results_gte(History, ?assertHashChangedFun(TestDirUuid, true), 1),
    storage_sync_test_base:assert_num_results(History, ?assertMtimeChangedFun(TestDirUuid, true), 0),

    ?assertMonitoring(W1, #{
        <<"scans">> := 2,
        <<"imported">> := 0,
        <<"deleted">> := 0,
        <<"failed">> := 0,
        <<"importedSum">> := 5,
        <<"deletedSum">> := 0,
        <<"importedMinHist">> := [5 | _],
        <<"importedHourHist">> := [5 | _],
        <<"importedDayHist">> := [5 | _],
        <<"deletedMinHist">> := [0 | _],
        <<"deletedHourHist">> := [0 | _],
        <<"deletedDayHist">> := [0 | _]
    }, ?SPACE_ID).

update_timestamps_file_import_test(Config) ->
    MountSpaceInRoot = true,
    [W1, _] = ?config(op_worker_nodes, Config),
    W1MountPoint = storage_sync_test_base:get_host_mount_point(W1, Config),
    SessId = ?config({session_id, {?USER, ?GET_DOMAIN(W1)}}, Config),
    StorageTestFilePath =
        storage_sync_test_base:storage_test_file_path(W1MountPoint, ?SPACE_ID, ?TEST_FILE1, MountSpaceInRoot),
    %% Create file on storage
    ok = file:write_file(StorageTestFilePath, ?TEST_DATA),
    storage_sync_test_base:enable_storage_import(Config),
    storage_sync_test_base:assertImportTimes(W1, ?SPACE_ID),
    %% Check if file was imported
    ?assertMatch({ok, #file_attr{}},
        lfm_proxy:stat(W1, SessId, {path, ?SPACE_TEST_FILE_PATH}), ?ATTEMPTS),
    {ok, Handle1} = ?assertMatch({ok, _},
        lfm_proxy:open(W1, SessId, {path, ?SPACE_TEST_FILE_PATH}, read)),
    ?assertMatch({ok, ?TEST_DATA},
        lfm_proxy:read(W1, Handle1, 0, byte_size(?TEST_DATA))),
    lfm_proxy:close(W1, Handle1),
    ?assertMatch({ok, #file_attr{}},
        lfm_proxy:stat(W1, SessId, {path, ?SPACE_TEST_FILE_PATH}), ?ATTEMPTS),

    ?assertMonitoring(W1, #{
        <<"scans">> := 1,
        <<"toProcess">> := 2,
        <<"imported">> := 1,
        <<"updated">> := 1,
        <<"deleted">> := 0,
        <<"failed">> := 0,
        <<"otherProcessed">> := 0,
        <<"importedSum">> := 1,
        <<"updatedSum">> := 1,
        <<"deletedSum">> := 0,
        <<"importedMinHist">> := [1 | _],
        <<"importedHourHist">> := [1 | _],
        <<"importedDayHist">> := [1 | _],
        <<"updatedMinHist">> := [1 | _],
        <<"updatedHourHist">> := [1 | _],
        <<"updatedDayHist">> := [1 | _],
        <<"deletedMinHist">> := [0 | _],
        <<"deletedHourHist">> := [0 | _],
        <<"deletedDayHist">> := [0 | _]
    }, ?SPACE_ID),

    %% Change file permissions
    NewTimestamp = 9999999999,
    storage_sync_test_base:change_time(StorageTestFilePath, NewTimestamp, NewTimestamp),
    storage_sync_test_base:enable_storage_update(Config),
    storage_sync_test_base:assertUpdateTimes(W1, ?SPACE_ID, ?ATTEMPTS),

    ?assertMonitoring(W1, #{
        <<"scans">> := 2,
        <<"toProcess">> := 2,
        <<"imported">> := 0,
        <<"updated">> := 1,
        <<"deleted">> := 0,
        <<"failed">> := 0,
        <<"otherProcessed">> := 1,
        <<"importedSum">> := 1,
        <<"updatedSum">> := 2,
        <<"deletedSum">> := 0,
        <<"importedMinHist">> := [1 | _],
        <<"importedHourHist">> := [1 | _],
        <<"importedDayHist">> := [1 | _],
        <<"updatedMinHist">> := [1 | _],
        <<"updatedHourHist">> := [2 | _],
        <<"updatedDayHist">> := [2 | _],
        <<"deletedMinHist">> := [0 | _],
        <<"deletedHourHist">> := [0 | _],
        <<"deletedDayHist">> := [0 | _]
    }, ?SPACE_ID),

    %% Check if timestamps were changed
    ?assertMatch({ok, #file_attr{atime = NewTimestamp, mtime = NewTimestamp}},
        lfm_proxy:stat(W1, SessId, {path, ?SPACE_TEST_FILE_PATH}), ?ATTEMPTS).

should_not_detect_timestamp_update_test(Config) ->
    MountSpaceInRoot = true,
    [W1, _] = ?config(op_worker_nodes, Config),
    W1MountPoint = storage_sync_test_base:get_host_mount_point(W1, Config),
    SessId = ?config({session_id, {?USER, ?GET_DOMAIN(W1)}}, Config),
    StorageTestFilePath =
        storage_sync_test_base:storage_test_file_path(W1MountPoint, ?SPACE_ID, ?TEST_FILE1, MountSpaceInRoot),
    %% Create file on storage
    ok = file:write_file(StorageTestFilePath, ?TEST_DATA),
    storage_sync_test_base:enable_storage_import(Config),
    storage_sync_test_base:assertImportTimes(W1, ?SPACE_ID),

    %% Check if file was imported
    ?assertMatch({ok, #file_attr{}},
        lfm_proxy:stat(W1, SessId, {path, ?SPACE_TEST_FILE_PATH}), ?ATTEMPTS),

    ?assertMonitoring(W1, #{
        <<"scans">> := 1,
        <<"toProcess">> := 2,
        <<"imported">> := 1,
        <<"updated">> := 1,
        <<"deleted">> := 0,
        <<"failed">> := 0,
        <<"otherProcessed">> := 0,
        <<"importedSum">> := 1,
        <<"updatedSum">> := 1,
        <<"deletedSum">> := 0,
        <<"importedMinHist">> := [1 | _],
        <<"importedHourHist">> := [1 | _],
        <<"importedDayHist">> := [1 | _],
        <<"updatedMinHist">> := [1 | _],
        <<"updatedHourHist">> := [1 | _],
        <<"updatedDayHist">> := [1 | _],
        <<"deletedMinHist">> := [0 | _],
        <<"deletedHourHist">> := [0 | _],
        <<"deletedDayHist">> := [0 | _]
    }, ?SPACE_ID),

    %% Change file permissions
    NewTimestamp = 9999999999,
    storage_sync_test_base:change_time(StorageTestFilePath, NewTimestamp, NewTimestamp),
    storage_sync_test_base:enable_storage_update(Config),
    storage_sync_test_base:assertUpdateTimes(W1, ?SPACE_ID, ?ATTEMPTS),

    %% Check if timestamps hasn't changed
    ?assertNotMatch({ok, #file_attr{atime = NewTimestamp, mtime = NewTimestamp}},
        lfm_proxy:stat(W1, SessId, {path, ?SPACE_TEST_FILE_PATH})),

    ?assertMonitoring(W1, #{
        <<"scans">> := 2,
        <<"toProcess">> := 1,
        <<"imported">> := 0,
        <<"updated">> := 0,
        <<"deleted">> := 0,
        <<"failed">> := 0,
        <<"otherProcessed">> := 1,
        <<"importedSum">> := 1,
        <<"updatedSum">> := 1,
        <<"deletedSum">> := 0,
        <<"importedMinHist">> := [1 | _],
        <<"importedHourHist">> := [1 | _],
        <<"importedDayHist">> := [1 | _],
        <<"updatedMinHist">> := [1 | _],
        <<"updatedHourHist">> := [1 | _],
        <<"updatedDayHist">> := [1 | _],
        <<"deletedMinHist">> := [0 | _],
        <<"deletedHourHist">> := [0 | _],
        <<"deletedDayHist">> := [0 | _]
    }, ?SPACE_ID).

import_nfs_acl_test(Config) ->
    storage_sync_test_base:import_nfs_acl_test(Config, true).

update_nfs_acl_test(Config) ->
    MountSpaceInRoot = true,
    Workers = [W1, _] = ?config(op_worker_nodes, Config),
    W1MountPoint = storage_sync_test_base:get_host_mount_point(W1, Config),
    SessId = ?config({session_id, {?USER, ?GET_DOMAIN(W1)}}, Config),
    SessId2 = ?config({session_id, {?USER2, ?GET_DOMAIN(W1)}}, Config),
    StorageTestFilePath =
        storage_sync_test_base:storage_test_file_path(W1MountPoint, ?SPACE_ID, ?TEST_FILE1, MountSpaceInRoot),

    %% Create file on storage
    ok = file:write_file(StorageTestFilePath, ?TEST_DATA),
    storage_sync_test_base:enable_storage_import(Config),
    storage_sync_test_base:assertImportTimes(W1, ?SPACE_ID, ?ATTEMPTS),

    %% Check if file was imported
    ?assertMatch({ok, #file_attr{}},
        lfm_proxy:stat(W1, SessId, {path, ?SPACE_TEST_FILE_PATH}), ?ATTEMPTS),

    %% User1 should be allowed to read acl
    {ok, #xattr{value = Value}} = ?assertMatch({ok, #xattr{}},
        lfm_proxy:get_xattr(W1, SessId, {path, ?SPACE_TEST_FILE_PATH}, <<"cdmi_acl">>)),
    ?assertMatch(Value, ?ACL_JSON),

    %% User1 should not be allowed to set acl
    ?assertMatch({error, ?EACCES},
        lfm_proxy:set_xattr(W1, SessId, {path, ?SPACE_TEST_FILE_PATH}, #xattr{})),

    %% User2 should be allowed to read acl
    {ok, #xattr{value = Value}} = ?assertMatch({ok, #xattr{}},
        lfm_proxy:get_xattr(W1, SessId2, {path, ?SPACE_TEST_FILE_PATH}, <<"cdmi_acl">>)),

    %% User2 should not be allowed to set acl
    ?assertMatch({error, ?EACCES},
        lfm_proxy:set_xattr(W1, SessId2, {path, ?SPACE_TEST_FILE_PATH}, #xattr{})),

    ?assertMonitoring(W1, #{
        <<"scans">> := 1,
        <<"toProcess">> := 2,
        <<"imported">> := 1,
        <<"updated">> := 1,
        <<"deleted">> := 0,
        <<"failed">> := 0,
        <<"otherProcessed">> := 0,
        <<"importedSum">> := 1,
        <<"updatedSum">> := 1,
        <<"deletedSum">> := 0,
        <<"importedMinHist">> := [1 | _],
        <<"importedHourHist">> := [1 | _],
        <<"importedDayHist">> := [1 | _],
        <<"updatedMinHist">> := [1 | _],
        <<"updatedHourHist">> := [1 | _],
        <<"updatedDayHist">> := [1 | _],
        <<"deletedMinHist">> := [0 | _],
        <<"deletedHourHist">> := [0 | _],
        <<"deletedDayHist">> := [0 | _]
    }, ?SPACE_ID),

    EncACL = nfs4_acl:encode(?ACL2),
    ok = test_utils:mock_expect(Workers, storage_file_manager, getxattr, fun
        (Handle = #sfm_handle{file = <<"/">>}, Name) ->
            meck:passthrough([Handle, Name]);
        (Handle = #sfm_handle{file = <<"/space1">>}, Name) ->
            meck:passthrough([Handle, Name]);
        (#sfm_handle{}, _) ->
            {ok, EncACL}
    end),
    storage_sync_test_base:enable_storage_update(Config),
    storage_sync_test_base:assertUpdateTimes(W1, ?SPACE_ID, ?ATTEMPTS),

    %% User1 should not be allowed to read acl
    ?assertMatch({error, ?EACCES},
        lfm_proxy:get_xattr(W1, SessId, {path, ?SPACE_TEST_FILE_PATH}, <<"cdmi_acl">>), ?ATTEMPTS),

    %% User2 should be allowed to read acl
    {ok, #xattr{value = Value2}} = ?assertMatch({ok, #xattr{}},
        lfm_proxy:get_xattr(W1, SessId2, {path, ?SPACE_TEST_FILE_PATH}, <<"cdmi_acl">>)),
    ?assertMatch(Value2, ?ACL2_JSON),

    ?assertMonitoring(W1, #{
        <<"scans">> := 2,
        <<"toProcess">> := 2,
        <<"imported">> := 0,
        <<"updated">> := 1,
        <<"deleted">> := 0,
        <<"failed">> := 0,
        <<"otherProcessed">> := 1,
        <<"importedSum">> := 1,
        <<"updatedSum">> := 2,
        <<"deletedSum">> := 0,
        <<"importedMinHist">> := [1 | _],
        <<"importedHourHist">> := [1 | _],
        <<"importedDayHist">> := [1 | _],
        <<"updatedMinHist">> := [1 | _],
        <<"updatedHourHist">> := [2 | _],
        <<"updatedDayHist">> := [2 | _],
        <<"deletedMinHist">> := [0 | _],
        <<"deletedHourHist">> := [0 | _],
        <<"deletedDayHist">> := [0 | _]
    }, ?SPACE_ID).

sync_should_not_delete_not_replicated_file_created_in_remote_provider(Config) ->
    storage_sync_test_base:sync_should_not_delete_not_replicated_file_created_in_remote_provider(Config, true).

sync_should_not_delete_dir_created_in_remote_provider(Config) ->
    storage_sync_test_base:sync_should_not_delete_dir_created_in_remote_provider(Config, true).

sync_should_not_delete_not_replicated_files_created_in_remote_provider2(Config) ->
    storage_sync_test_base:sync_should_not_delete_not_replicated_files_created_in_remote_provider2(Config, true).

import_file_by_path_test(Config) ->
    storage_sync_test_base:import_file_by_path_test(Config, true).

get_child_attr_by_path_test(Config) ->
    storage_sync_test_base:get_child_attr_by_path_test(Config, true).

import_remote_file_by_path_test(Config) ->
    storage_sync_test_base:import_remote_file_by_path_test(Config, true).

import_nfs_acl_with_disabled_luma_should_fail_test(Config) ->
    storage_sync_test_base:import_nfs_acl_with_disabled_luma_should_fail_test(Config, true).

%===================================================================
% SetUp and TearDown functions
%===================================================================

init_per_suite(Config) ->
    Posthook = fun(NewConfig) ->
        ssl:start(),
        hackney:start(),
        initializer:disable_quota_limit(NewConfig),
        initializer:mock_provider_ids(NewConfig),
        multi_provider_file_ops_test_base:init_env(NewConfig)
    end,
    {ok, _} = application:ensure_all_started(worker_pool),
    {ok, _} = worker_pool:start_sup_pool(?VERIFY_POOL, [{workers, 8}]),
    [{?LOAD_MODULES, [initializer, storage_sync_test_base]}, {?ENV_UP_POSTHOOK, Posthook} | Config].

end_per_suite(Config) ->
    ok = wpool:stop_sup_pool(?VERIFY_POOL),
    initializer:clean_test_users_and_spaces_no_validate(Config),
    initializer:unload_quota_mocks(Config),
    initializer:unmock_provider_ids(Config),
    ssl:stop().

init_per_testcase(Case, Config) when
    Case =:= create_directory_import_check_user_id_test;
    Case =:= create_file_import_check_user_id_test ->

    Workers = ?config(op_worker_nodes, Config),
    test_utils:mock_new(Workers, [reverse_luma_proxy, storage_file_ctx]),
    test_utils:mock_expect(Workers, storage_file_ctx, get_storage_doc, fun(Ctx) ->
        {StorageDoc = #document{value = Storage = #storage{}}, Ctx2} = meck:passthrough([Ctx]),
        {StorageDoc#document{value = Storage#storage{luma_config = ?LUMA_CONFIG}}, Ctx2}
    end),
    test_utils:mock_expect(Workers, reverse_luma_proxy, get_group_id, fun(_, _, _, _, _) ->
        {ok, ?GROUP}
    end),
    test_utils:mock_expect(Workers, reverse_luma_proxy, get_user_id, fun(_, _, _, _) ->
        {ok, ?USER}
    end),
    init_per_testcase(default, Config);

init_per_testcase(Case, Config) when
    Case =:= create_directory_import_check_user_id_error_test;
    Case =:= create_file_import_check_user_id_error_test ->

    Workers = ?config(op_worker_nodes, Config),
    test_utils:mock_new(Workers, [reverse_luma_proxy, storage_file_ctx]),
    test_utils:mock_expect(Workers, storage_file_ctx, get_storage_doc, fun(Ctx) ->
        {StorageDoc = #document{value = Storage = #storage{}}, Ctx2} = meck:passthrough([Ctx]),
        {StorageDoc#document{value = Storage#storage{luma_config = ?LUMA_CONFIG}}, Ctx2}
    end),
    test_utils:mock_expect(Workers, reverse_luma_proxy, get_group_id, fun(_, _, _, _, _) ->
        {ok, ?GROUP}
    end),
    test_utils:mock_expect(Workers, reverse_luma_proxy, get_user_id, fun(_, _, _, _) ->
        error(test_reason)
    end),
    init_per_testcase(default, Config);

init_per_testcase(Case, Config) when
    Case =:= create_file_in_dir_update_test;
    Case =:= should_not_detect_timestamp_update_test
    ->
    Config2 = [
        {update_config, #{
            delete_enable => false,
            write_once => true}} | Config
    ],
    init_per_testcase(default, Config2);

init_per_testcase(Case, Config) when
    Case =:= delete_empty_directory_update_test;
    Case =:= delete_non_empty_directory_update_test;
    Case =:= delete_file_update_test;
    Case =:= move_file_update_test;
    Case =:= create_subfiles_and_delete_before_import_is_finished_test
    ->
    Config2 = [
        {update_config, #{
            delete_enable => true,
            write_once => true}} | Config
    ],
    init_per_testcase(default, Config2);

init_per_testcase(Case, Config) when
    Case =:= delete_and_update_files_simultaneously_update_test;
    Case =:= sync_should_not_delete_not_replicated_file_created_in_remote_provider;
    Case =:= sync_should_not_delete_dir_created_in_remote_provider;
    Case =:= sync_should_not_delete_not_replicated_files_created_in_remote_provider2;
    Case =:= sync_works_properly_after_delete_test ->
    Config2 = [
        {update_config, #{
            delete_enable => true,
            write_once => false}} | Config
    ],
    init_per_testcase(default, Config2);

init_per_testcase(Case, Config) when
    Case =:= create_file_in_dir_exceed_batch_update_test
    ->
    [W1 | _] = ?config(op_worker_nodes, Config),
    {ok, OldDirBatchSize} = test_utils:get_env(W1, op_worker, dir_batch_size),
    test_utils:set_env(W1, op_worker, dir_batch_size, 2),
    Config2 = [
        {update_config, #{
            delete_enable => false,
            write_once => true}},
        {old_dir_batch_size, OldDirBatchSize}
        | Config
    ],
    init_per_testcase(default, Config2);

init_per_testcase(Case, Config) when
    Case =:= chmod_file_update2_test
    ->
    [W1 | _] = ?config(op_worker_nodes, Config),
    {ok, OldDirBatchSize} = test_utils:get_env(W1, op_worker, dir_batch_size),
    test_utils:set_env(W1, op_worker, dir_batch_size, 2),
    Config2 = [{old_dir_batch_size, OldDirBatchSize} | Config],
    init_per_testcase(default, Config2);

init_per_testcase(Case, Config) when
    Case =:= import_nfs_acl_test;
    Case =:= update_nfs_acl_test
    ->
    Workers = ?config(op_worker_nodes, Config),
    test_utils:mock_new(Workers, [storage_file_manager, reverse_luma_proxy, storage_file_ctx]),

    test_utils:mock_expect(Workers, storage_file_ctx, get_storage_doc, fun(Ctx) ->
        {StorageDoc = #document{value = Storage = #storage{}}, Ctx2} = meck:passthrough([Ctx]),
        {StorageDoc#document{value = Storage#storage{luma_config = ?LUMA_CONFIG}}, Ctx2}
    end),

    test_utils:mock_expect(Workers, reverse_luma_proxy, get_user_id_by_name, fun(_, _, _, _) ->
        {ok, ?USER}
    end),

    test_utils:mock_expect(Workers, reverse_luma_proxy, get_user_id, fun(_, _, _, _) ->
        {ok, ?USER}
    end),

    test_utils:mock_expect(Workers, reverse_luma_proxy, get_group_id, fun(_, _, _, _, _) ->
        {ok, ?GROUP}
    end),

    test_utils:mock_expect(Workers, reverse_luma_proxy, get_group_id_by_name, fun(_, _, _, _, _) ->
        {ok, ?GROUP2}
    end),

    EncACL = nfs4_acl:encode(?ACL),
    test_utils:mock_expect(Workers, storage_file_manager, getxattr, fun
        (Handle = #sfm_handle{file = <<"/">>}, Ctx) ->
            meck:passthrough([Handle, Ctx]);
        (#sfm_handle{}, _) ->
            {ok, EncACL}
    end),
    init_per_testcase(default, Config);

init_per_testcase(Case, Config) when
    Case =:= import_nfs_acl_with_disabled_luma_should_fail_test ->

    Workers = ?config(op_worker_nodes, Config),
    test_utils:mock_new(Workers, [storage_file_manager]),

    EncACL = nfs4_acl:encode(?ACL),
    test_utils:mock_expect(Workers, storage_file_manager, getxattr, fun
        (Handle = #sfm_handle{file = <<"/space1">>}, Ctx) ->
            meck:passthrough([Handle, Ctx]);
        (#sfm_handle{}, _) ->
            {ok, EncACL}
    end),
    init_per_testcase(default, Config);


init_per_testcase(_Case, Config) ->
    ct:timetrap({minutes, 10}),
    ConfigWithProxy = lfm_proxy:init(Config),
    Config2 = storage_sync_test_base:add_workers_storage_mount_points(ConfigWithProxy),
    storage_sync_test_base:create_init_file(Config2, true),
    Config2.

end_per_testcase(Case, Config) when
    Case =:= import_file_by_path_test;
    Case =:= get_child_attr_by_path_test
    ->
    Workers = ?config(op_worker_nodes, Config),
    storage_sync_test_base:reset_enoent_strategies(Workers, ?SPACE_ID),
    end_per_testcase(default, Config);

end_per_testcase(Case, Config) when
    Case =:= chmod_file_update2_test;
    Case =:= create_file_in_dir_exceed_batch_update_test
    ->
    [W1 | _] = ?config(op_worker_nodes, Config),
    OldDirBatchSize = ?config(old_dir_batch_size, Config),
    test_utils:set_env(W1, op_worker, dir_batch_size, OldDirBatchSize),
    end_per_testcase(default, Config);

end_per_testcase(Case, Config) when
    Case =:= create_directory_import_check_user_id_test;
    Case =:= create_directory_import_check_user_id_error_test;
    Case =:= create_file_import_check_user_id_test;
    Case =:= create_file_import_check_user_id_error_test ->

    Workers = ?config(op_worker_nodes, Config),
    ok = test_utils:mock_unload(Workers, [reverse_luma_proxy, storage_file_ctx]),
    end_per_testcase(default, Config);

end_per_testcase(Case, Config) when
    Case =:= import_nfs_acl_test;
    Case =:= update_nfs_acl_test
    ->
    Workers = ?config(op_worker_nodes, Config),
    ok = test_utils:mock_unload(Workers, [reverse_luma_proxy, storage_file_ctx, storage_file_manager]),
    end_per_testcase(default, Config);

end_per_testcase(_Case, Config) ->
    Workers = [W1 | _] = ?config(op_worker_nodes, Config),
    ok = storage_sync_test_base:clean_reverse_luma_cache(W1),
    storage_sync_test_base:disable_storage_sync(Config),
    storage_sync_test_base:clean_storage(Config, true),
    storage_sync_test_base:clean_space(Config),
    storage_sync_test_base:cleanup_storage_sync_monitoring_model(W1, ?SPACE_ID),
    test_utils:mock_unload(Workers, [simple_scan, storage_sync_changes]),
    timer:sleep(timer:seconds(1)),
    lfm_proxy:teardown(Config).

%%%===================================================================
%%% Internal functions
%%%===================================================================<|MERGE_RESOLUTION|>--- conflicted
+++ resolved
@@ -68,16 +68,10 @@
     sync_should_not_delete_not_replicated_file_created_in_remote_provider/1,
     sync_should_not_delete_dir_created_in_remote_provider/1,
     sync_should_not_delete_not_replicated_files_created_in_remote_provider2/1,
-<<<<<<< HEAD
-    change_file_content_update_test/1,
-    change_file_content_update2_test/1, create_empty_file_import_test/1,
-    append_empty_file_update_test/1]).
-=======
     change_file_content_constant_size_test/1,
     change_file_content_update_test/1, create_empty_file_import_test/1,
     append_empty_file_update_test/1,
     change_file_content_the_same_moment_when_sync_performs_stat_on_file_test/1]).
->>>>>>> 7604a81c
 
 -define(TEST_CASES, [
     create_directory_import_test,
@@ -89,10 +83,7 @@
     create_directory_import_without_read_permission_test,
     create_directory_import_many_test,
     create_file_import_test,
-<<<<<<< HEAD
-=======
     import_file_with_link_but_no_doc_test,
->>>>>>> 7604a81c
     create_empty_file_import_test,
     create_file_import_check_user_id_test,
     create_file_import_check_user_id_error_test,
@@ -350,12 +341,9 @@
 create_file_import_test(Config) ->
     storage_sync_test_base:create_file_import_test(Config, true).
 
-<<<<<<< HEAD
-=======
 import_file_with_link_but_no_doc_test(Config) ->
     storage_sync_test_base:import_file_with_link_but_no_doc_test(Config, true).
 
->>>>>>> 7604a81c
 create_empty_file_import_test(Config) ->
     storage_sync_test_base:create_empty_file_import_test(Config, true).
 
@@ -797,8 +785,6 @@
         <<"deletedDayHist">> := [0 | _]
     }, ?SPACE_ID).
 
-<<<<<<< HEAD
-=======
 append_file_not_changing_mtime_update_test(Config) ->
     MountSpaceInRoot = true,
     [W1, W2 | _] = ?config(op_worker_nodes, Config),
@@ -896,7 +882,6 @@
     }, ?SPACE_ID).
 
 
->>>>>>> 7604a81c
 append_empty_file_update_test(Config) ->
     MountSpaceInRoot = true,
     [W1 | _] = ?config(op_worker_nodes, Config),
