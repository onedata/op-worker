%%%-------------------------------------------------------------------
%%% @author Michal Wrzeszcz
%%% @copyright (C) 2022 ACK CYFRONET AGH
%%% This software is released under the MIT license
%%% cited in 'LICENSE.txt'.
%%% @end
%%%-------------------------------------------------------------------
%%% @doc
%%% Tests of dir_stats_collector to be used with different environments
%%% @end
%%%-------------------------------------------------------------------
-module(dir_stats_collector_test_base).
-author("Michal Wrzeszcz").


-include("modules/dir_stats_collector/dir_size_stats.hrl").
-include("modules/fslogic/fslogic_common.hrl").
-include("modules/logical_file_manager/lfm.hrl").
-include_lib("cluster_worker/include/time_series/browsing.hrl").
-include_lib("ctool/include/test/test_utils.hrl").
-include_lib("ctool/include/errors.hrl").


-export([basic_test/1, multiprovider_test/1, transfer_after_enabling_test/1,
    enabling_for_empty_space_test/1, enabling_for_not_empty_space_test/1, enabling_large_dirs_test/1,
    enabling_during_writing_test/1, race_with_file_adding_test/1, race_with_file_writing_test/1,
    race_with_subtree_adding_test/1, race_with_subtree_filling_with_data_test/1,
    race_with_file_adding_to_large_dir_test/1,
    multiple_status_change_test/1, adding_file_when_disabled_test/1,
    restart_test/1, parallel_write_test/4]).
<<<<<<< HEAD
-export([init/1, init_and_enable_for_new_space/1, teardown/1, teardown/3]).
=======
-export([init/2, teardown/1, teardown/3]).
>>>>>>> f8146b7b
-export([verify_dir_on_provider_creating_files/3]).
% TODO VFS-9148 - extend tests


% For multiprovider test, one provider creates files and fills them with data,
% second reads some data and deletes files
-define(PROVIDER_CREATING_FILES_NODES_SELECTOR, workers1).
-define(PROVIDER_DELETING_FILES_NODES_SELECTOR, workers2).

-define(TOTAL_SIZE_ON_STORAGE_VALUE(Selector, BytesWritten),
    case Selector of
        % initially the files are not replicated - all blocks are located on the creating provider
        {initial_size_on_provider, ?PROVIDER_DELETING_FILES_NODES_SELECTOR} -> 0;
        _ -> BytesWritten
    end
).
-define(TOTAL_SIZE_ON_STORAGE_KEY(Config, NodesSelector), 
    ?SIZE_ON_STORAGE((lfm_test_utils:get_user1_first_storage_id(Config, NodesSelector)))).

-define(ATTEMPTS, 60).

%%%===================================================================
%%% Test functions
%%%===================================================================

basic_test(Config) ->
    % TODO VFS-8835 - test rename
<<<<<<< HEAD
    enable(Config),
    verify_collecting_status(Config, enabled),
=======
>>>>>>> f8146b7b
    create_initial_file_tree_and_fill_files(Config, op_worker_nodes, enabled),
    check_initial_dir_stats(Config, op_worker_nodes),
    check_update_times(Config, [op_worker_nodes]).


multiprovider_test(Config) ->
    SpaceGuid = fslogic_file_id:spaceid_to_space_dir_guid(lfm_test_utils:get_user1_first_space_id(Config)),

    create_initial_file_tree_and_fill_files(Config, ?PROVIDER_CREATING_FILES_NODES_SELECTOR, enabled),

    lists:foreach(fun(NodesSelector) ->
        check_initial_dir_stats(Config, NodesSelector)
    end, [?PROVIDER_CREATING_FILES_NODES_SELECTOR, ?PROVIDER_DELETING_FILES_NODES_SELECTOR]),

    check_update_times(Config, [?PROVIDER_CREATING_FILES_NODES_SELECTOR, ?PROVIDER_DELETING_FILES_NODES_SELECTOR]),

    % Read from file on PROVIDER_DELETING_FILES to check if size on storage is calculated properly
    read_from_file(Config, ?PROVIDER_DELETING_FILES_NODES_SELECTOR, [1, 1, 1], [1], 10),
    check_dir_stats(Config, ?PROVIDER_DELETING_FILES_NODES_SELECTOR, [1, 1, 1], #{
        ?REG_FILE_AND_LINK_COUNT => 12,
        ?DIR_COUNT => 3,
        ?TOTAL_SIZE => 104,
        ?TOTAL_SIZE_ON_STORAGE_KEY(Config, ?PROVIDER_DELETING_FILES_NODES_SELECTOR) => 10
    }),

    % Write 20 bytes to file on PROVIDER_DELETING_FILES to decrease the file's size on storage on PROVIDER_CREATING_FILES
    % The file ([1, 1, 1], [1]) was previously 30 bytes on storage on PROVIDER_CREATING_FILES
    % The total size on storage of directory ([1, 1, 1]) was previously 104 bytes on PROVIDER_CREATING_FILES
    % The total size on storage of space was previously 1334 bytes on PROVIDER_CREATING_FILES
    % Size on storage of directory and space should be 20 bytes on PROVIDER_DELETING_FILES and 20 bytes less than before
    % on PROVIDER_CREATING_FILES (20 bytes were invalidated)
    write_to_file(Config, ?PROVIDER_DELETING_FILES_NODES_SELECTOR, [1, 1, 1], [1], 20),
    check_dir_stats(Config, ?PROVIDER_DELETING_FILES_NODES_SELECTOR, [1, 1, 1], #{
        ?REG_FILE_AND_LINK_COUNT => 12,
        ?DIR_COUNT => 3,
        ?TOTAL_SIZE => 104,
        ?TOTAL_SIZE_ON_STORAGE_KEY(Config, ?PROVIDER_DELETING_FILES_NODES_SELECTOR) => 20
    }),
    check_dir_stats(Config, ?PROVIDER_CREATING_FILES_NODES_SELECTOR, [1, 1, 1], #{
        ?REG_FILE_AND_LINK_COUNT => 12,
        ?DIR_COUNT => 3,
        ?TOTAL_SIZE => 104,
        ?TOTAL_SIZE_ON_STORAGE_KEY(Config, ?PROVIDER_CREATING_FILES_NODES_SELECTOR) => 84
    }),
    check_dir_stats(Config, ?PROVIDER_DELETING_FILES_NODES_SELECTOR, SpaceGuid, #{
        ?REG_FILE_AND_LINK_COUNT => 363,
        ?DIR_COUNT => 120,
        ?TOTAL_SIZE => 1334,
        ?TOTAL_SIZE_ON_STORAGE_KEY(Config, ?PROVIDER_DELETING_FILES_NODES_SELECTOR) => 20
    }),
    check_dir_stats(Config, ?PROVIDER_CREATING_FILES_NODES_SELECTOR, SpaceGuid, #{
        ?REG_FILE_AND_LINK_COUNT => 363,
        ?DIR_COUNT => 120,
        ?TOTAL_SIZE => 1334,
        ?TOTAL_SIZE_ON_STORAGE_KEY(Config, ?PROVIDER_CREATING_FILES_NODES_SELECTOR) => 1314
    }),

    clean_space_and_verify_stats(Config).


transfer_after_enabling_test(Config) ->
    [WorkerCreatingFiles | _] = ?config(?PROVIDER_CREATING_FILES_NODES_SELECTOR, Config),
    [WorkerWithDelayedInit | _] = ?config(?PROVIDER_DELETING_FILES_NODES_SELECTOR, Config),
    SessId = lfm_test_utils:get_user1_session_id(Config, WorkerCreatingFiles),
    SpaceId = lfm_test_utils:get_user1_first_space_id(Config),
    SpaceGuid = fslogic_file_id:spaceid_to_space_dir_guid(lfm_test_utils:get_user1_first_space_id(Config)),
    
    ?assertEqual(ok, rpc:call(WorkerCreatingFiles, dir_stats_service_state, enable, [SpaceId])),
    ?assertEqual(enabled,
        rpc:call(WorkerCreatingFiles, dir_stats_service_state, get_extended_status, [SpaceId]), ?ATTEMPTS),
    create_initial_file_tree_and_fill_files(Config, ?PROVIDER_CREATING_FILES_NODES_SELECTOR, initializing),
    check_initial_dir_stats(Config, ?PROVIDER_CREATING_FILES_NODES_SELECTOR),


    ProviderWithDelayedInitId = rpc:call(WorkerWithDelayedInit, oneprovider, get_id_or_undefined, []),
    ?assertEqual(ok, rpc:call(WorkerWithDelayedInit, dir_stats_service_state, enable, [SpaceId])),
    check_initial_dir_stats(Config, ?PROVIDER_DELETING_FILES_NODES_SELECTOR),
    ?assertMatch({ok, _},
        opt_transfers:schedule_file_replication(WorkerCreatingFiles, SessId, #file_ref{guid = SpaceGuid}, ProviderWithDelayedInitId)),
    check_initial_dir_stats(Config, ?PROVIDER_DELETING_FILES_NODES_SELECTOR, bytes_written).


enabling_for_empty_space_test(Config) ->
    enable(Config),
    verify_collecting_status(Config, enabled),
    create_initial_file_tree_and_fill_files(Config, op_worker_nodes, initializing),
    check_initial_dir_stats(Config, op_worker_nodes),
    check_update_times(Config, [op_worker_nodes]).


enabling_for_not_empty_space_test(Config) ->
    create_initial_file_tree_and_fill_files(Config, op_worker_nodes, disabled),
    enable(Config),
    verify_collecting_status(Config, enabled),
    check_initial_dir_stats(Config, op_worker_nodes),
    check_update_times(Config, [op_worker_nodes]).


enabling_large_dirs_test(Config) ->
    [Worker | _] = ?config(op_worker_nodes, Config),
    SessId = lfm_test_utils:get_user1_session_id(Config, Worker),
    SpaceGuid = lfm_test_utils:get_user1_first_space_guid(Config),
    Structure = [{3, 2000}, {3, 300}],
    lfm_test_utils:create_files_tree(Worker, SessId, Structure, SpaceGuid),

    enable(Config),
    verify_collecting_status(Config, enabled),

    check_dir_stats(Config, op_worker_nodes, SpaceGuid, #{
        ?REG_FILE_AND_LINK_COUNT => 2900,
        ?DIR_COUNT => 12,
        ?TOTAL_SIZE => 0,
        ?TOTAL_SIZE_ON_STORAGE_KEY(Config, op_worker_nodes) => 0
    }).


enabling_during_writing_test(Config) ->
    create_initial_file_tree(Config, op_worker_nodes, disabled),
    enable(Config),
    fill_files(Config, op_worker_nodes),
    check_initial_dir_stats(Config, op_worker_nodes),
    check_update_times(Config, [op_worker_nodes]).


race_with_file_adding_test(Config) ->
    [Worker | _] = ?config(op_worker_nodes, Config),
    SessId = lfm_test_utils:get_user1_session_id(Config, Worker),
    SpaceGuid = lfm_test_utils:get_user1_first_space_guid(Config),
    OnSpaceChildrenListed = fun() ->
        lfm_test_utils:create_and_write_file(Worker, SessId, SpaceGuid, <<"test_raced_file">>, 0, {rand_content, 10})
    end,
    test_with_race_base(Config, SpaceGuid, OnSpaceChildrenListed, #{
        ?REG_FILE_AND_LINK_COUNT => 13,
        ?DIR_COUNT => 12,
        ?TOTAL_SIZE => 10,
        ?TOTAL_SIZE_ON_STORAGE_KEY(Config, op_worker_nodes) => 10
    }).


race_with_file_writing_test(Config) ->
    [Worker | _] = ?config(op_worker_nodes, Config),
    SessId = lfm_test_utils:get_user1_session_id(Config, Worker),
    SpaceGuid = lfm_test_utils:get_user1_first_space_guid(Config),
    OnSpaceChildrenListed = fun() ->
        Guid = resolve_guid(Config, op_worker_nodes, [], [1]),
        lfm_test_utils:write_file(Worker, SessId, Guid, {rand_content, 10})
    end,
    test_with_race_base(Config, SpaceGuid, OnSpaceChildrenListed, #{
        ?REG_FILE_AND_LINK_COUNT => 12,
        ?DIR_COUNT => 12,
        ?TOTAL_SIZE => 10,
        ?TOTAL_SIZE_ON_STORAGE_KEY(Config, op_worker_nodes) => 10
    }).


race_with_subtree_adding_test(Config) ->
    [Worker | _] = ?config(op_worker_nodes, Config),
    SessId = lfm_test_utils:get_user1_session_id(Config, Worker),
    OnSpaceChildrenListed = fun() ->
        TestDirGuid = resolve_guid(Config, op_worker_nodes, [1], []),

        Guids = lists:map(fun(Seq) ->
            SeqBin = integer_to_binary(Seq),
            {ok, CreatedDirGuid} = ?assertMatch({ok, _},
                lfm_proxy:mkdir(Worker, SessId, TestDirGuid, <<"test_dir", SeqBin/binary>>, 8#777)),
            CreatedDirGuid
        end, lists:seq(1, 10)),

        lists:foreach(fun(Guid) ->
            timer:sleep(2000),
            ?assertMatch({ok, _}, lfm_proxy:mkdir(Worker, SessId, Guid, <<"test_dir">>, 8#777))
        end, Guids)
    end,
    test_with_race_base(Config, [1], OnSpaceChildrenListed, #{
        ?REG_FILE_AND_LINK_COUNT => 12,
        ?DIR_COUNT => 32,
        ?TOTAL_SIZE => 0,
        ?TOTAL_SIZE_ON_STORAGE_KEY(Config, op_worker_nodes) => 0
    }).


race_with_subtree_filling_with_data_test(Config) ->
    [Worker | _] = ?config(op_worker_nodes, Config),
    SessId = lfm_test_utils:get_user1_session_id(Config, Worker),
    OnSpaceChildrenListed = fun() ->
        TestDirGuid = resolve_guid(Config, op_worker_nodes, [1, 1], []),

        lists:foreach(fun(Seq) ->
            SeqBin = integer_to_binary(Seq),
            timer:sleep(2000),
            lfm_test_utils:create_and_write_file(
                Worker, SessId, TestDirGuid, <<"test_file", SeqBin/binary>>, 0, {rand_content, 10})
        end, lists:seq(1, 10))
    end,
    test_with_race_base(Config, [1], OnSpaceChildrenListed, #{
        ?REG_FILE_AND_LINK_COUNT => 22,
        ?DIR_COUNT => 12,
        ?TOTAL_SIZE => 100,
        ?TOTAL_SIZE_ON_STORAGE_KEY(Config, op_worker_nodes) => 100
    }).


test_with_race_base(Config, TestDirIdentifier, OnSpaceChildrenListed, ExpectedSpaceStats) ->
    [Worker | _] = ?config(op_worker_nodes, Config),
    SessId = lfm_test_utils:get_user1_session_id(Config, Worker),
    SpaceGuid = lfm_test_utils:get_user1_first_space_guid(Config),

    Structure = [{3, 3}, {3, 3}],
    lfm_test_utils:create_files_tree(Worker, SessId, Structure, SpaceGuid),

    TestDirGuid = case is_list(TestDirIdentifier) of
        true -> resolve_guid(Config, op_worker_nodes, TestDirIdentifier, []);
        _ -> TestDirIdentifier
    end,
    TestDirUuid = file_id:guid_to_uuid(TestDirGuid),

    Tag = mock_file_listing(Config, TestDirUuid, 1000),
    enable(Config),
    execute_file_listing_hook(Tag, OnSpaceChildrenListed),

    check_dir_stats(Config, op_worker_nodes, SpaceGuid, ExpectedSpaceStats),
    verify_collecting_status(Config, enabled).


race_with_file_adding_to_large_dir_test(Config) ->
    [Worker | _] = ?config(op_worker_nodes, Config),
    SessId = lfm_test_utils:get_user1_session_id(Config, Worker),
    SpaceGuid = lfm_test_utils:get_user1_first_space_guid(Config),
    Structure = [{3, 2000}, {3, 3}],
    lfm_test_utils:create_files_tree(Worker, SessId, Structure, SpaceGuid),

    Tag = mock_file_listing(Config, file_id:guid_to_uuid(SpaceGuid), 10),
    enable(Config),
    OnSpaceChildrenListed = fun() ->
        lfm_test_utils:create_and_write_file(Worker, SessId, SpaceGuid, <<"test_raced_file">>, 0, {rand_content, 10})
    end,
    execute_file_listing_hook(Tag, OnSpaceChildrenListed),

    verify_collecting_status(Config, enabled),
    check_dir_stats(Config, op_worker_nodes, SpaceGuid, #{
        ?REG_FILE_AND_LINK_COUNT => 2010,
        ?DIR_COUNT => 12,
        ?TOTAL_SIZE => 10,
        ?TOTAL_SIZE_ON_STORAGE_KEY(Config, op_worker_nodes) => 10
    }).


multiple_status_change_test(Config) ->
    create_initial_file_tree_and_fill_files(Config, op_worker_nodes, disabled),

    enable(Config),
    enable(Config),
    enable(Config),
    verify_collecting_status(Config, enabled),

    disable(Config),
    disable(Config),
    disable(Config),
    verify_collecting_status(Config, disabled),

    [Worker | _] = ?config(op_worker_nodes, Config),
    SpaceId = lfm_test_utils:get_user1_first_space_id(Config),
    StatusChangesWithTimestamps = rpc:call(
        Worker, dir_stats_service_state, get_status_change_timestamps, [SpaceId]),
    StatusChanges = lists:map(
        fun({StatusChangeDescription, _Timestamp}) -> StatusChangeDescription end, StatusChangesWithTimestamps),
    ExpectedStatusChanges = [disabled, stopping, enabled],
    ?assertEqual(ExpectedStatusChanges, StatusChanges),

    enable(Config),
    disable(Config),
    verify_collecting_status(Config, disabled),

    enable(Config),
    disable(Config),
    enable(Config),
    disable(Config),
    enable(Config),
    enable(Config),
    verify_collecting_status(Config, enabled),

    disable(Config),
    enable(Config),
    verify_collecting_status(Config, enabled),

    check_initial_dir_stats(Config, op_worker_nodes),
    check_update_times(Config, [op_worker_nodes]),

    {ok, EnablingTime} = ?assertMatch({ok, _},
        rpc:call(Worker, dir_stats_service_state, get_last_status_change_timestamp_if_in_enabled_status, [SpaceId])),
    [{_, EnablingTime2} | _] = rpc:call(
        Worker, dir_stats_service_state, get_status_change_timestamps, [SpaceId]),
    ?assertEqual(EnablingTime, EnablingTime2),

    disable(Config),
    enable(Config),
    disable(Config),
    disable(Config),
    enable(Config),
    disable(Config),
    verify_collecting_status(Config, disabled),

    StatusChangesWithTimestamps2 = rpc:call(
        Worker, dir_stats_service_state, get_status_change_timestamps, [SpaceId]),
    [{_, LastChangeTime} | _] = StatusChangesWithTimestamps2,
    lists:foldl(fun({_, Timestamp}, TimestampToCompare) ->
        ?assert(TimestampToCompare >= Timestamp),
        Timestamp
    end, LastChangeTime, StatusChangesWithTimestamps2),

    ?assertEqual(?ERROR_DIR_STATS_DISABLED_FOR_SPACE,
        rpc:call(Worker, dir_stats_service_state, get_last_status_change_timestamp_if_in_enabled_status, [SpaceId])).


adding_file_when_disabled_test(Config) ->
    create_initial_file_tree_and_fill_files(Config, op_worker_nodes, disabled),
    enable(Config),
    verify_collecting_status(Config, enabled),
    check_initial_dir_stats(Config, op_worker_nodes),

    disable(Config),
    verify_collecting_status(Config, disabled),
    [Worker | _] = ?config(op_worker_nodes, Config),
    SessId = lfm_test_utils:get_user1_session_id(Config, Worker),
    SpaceGuid = lfm_test_utils:get_user1_first_space_guid(Config),
    lfm_test_utils:create_and_write_file(Worker, SessId, SpaceGuid, <<"test_file">>, 0, {rand_content, 10}),

    enable(Config),
    verify_collecting_status(Config, enabled),
    check_dir_stats(Config, op_worker_nodes, SpaceGuid, #{
        ?REG_FILE_AND_LINK_COUNT => 364,
        ?DIR_COUNT => 120,
        ?TOTAL_SIZE => 1344,
        ?TOTAL_SIZE_ON_STORAGE_KEY(Config, op_worker_nodes) => 1344
    }),
    check_update_times(Config, [op_worker_nodes]).


restart_test(Config) ->
    enable(Config),

    reset_restart_hooks(Config),
    hang_stopping(Config),
    execute_restart_hooks(Config),
    verify_collecting_status(Config, disabled),

    enable(Config),
    verify_collecting_status(Config, enabled),

    hang_stopping(Config),
    execute_restart_hooks(Config),
    verify_collecting_status(Config, stopping), % restarts hooks have been executed once so they have no effect

    reset_restart_hooks(Config),
    execute_restart_hooks(Config),
    verify_collecting_status(Config, disabled).


parallel_write_test(Config, SleepOnWrite, InitialFileSize, OverrideInitialBytes) ->
    [Worker | _] = ?config(?PROVIDER_CREATING_FILES_NODES_SELECTOR, Config),
    [WorkerProvider2 | _] = ?config(?PROVIDER_DELETING_FILES_NODES_SELECTOR, Config),
    SessId = lfm_test_utils:get_user1_session_id(Config, Worker),
    SpaceGuid = lfm_test_utils:get_user1_first_space_guid(Config),

    check_space_dir_values_map_and_time_series_collection(Config, ?PROVIDER_CREATING_FILES_NODES_SELECTOR, SpaceGuid, #{
        ?REG_FILE_AND_LINK_COUNT => 0,
        ?DIR_COUNT => 0,
        ?TOTAL_SIZE => 0,
        ?TOTAL_SIZE_ON_STORAGE_KEY(Config, ?PROVIDER_CREATING_FILES_NODES_SELECTOR) => 0
    }, true, enabled),

    % Create files and fill using 100 processes (spawn is hidden in pmap)
    lfm_test_utils:create_files_tree(Worker, SessId, [{5, 20}], SpaceGuid, InitialFileSize),
    WriteAnswers = lists_utils:pmap(fun(N) ->
        FileNum = N div 5 + 1,
        ChunkNum = N rem 5,

        case SleepOnWrite of
            true -> timer:sleep(timer:seconds(20 - ChunkNum * 4));
            false -> ok
        end,

        Offset = case OverrideInitialBytes of
            true -> ChunkNum * 1000;
            false -> InitialFileSize + ChunkNum * 1000
        end,
        write_to_file(Config, ?PROVIDER_CREATING_FILES_NODES_SELECTOR, [], [FileNum], 1000, Offset)
    end, lists:seq(0, 99)),
    ?assert(lists:all(fun(Ans) -> Ans =:= ok end, WriteAnswers)),

    FileSize = case OverrideInitialBytes of
        true -> 5000;
        false -> InitialFileSize + 5000
    end,

    % Check stats on both providers
    check_dir_stats(Config, ?PROVIDER_CREATING_FILES_NODES_SELECTOR, SpaceGuid, #{
        ?REG_FILE_AND_LINK_COUNT => 20,
        ?DIR_COUNT => 5,
        ?TOTAL_SIZE => 20 * FileSize,
        ?TOTAL_SIZE_ON_STORAGE_KEY(Config, ?PROVIDER_CREATING_FILES_NODES_SELECTOR) => 20 * FileSize
    }),
    check_dir_stats(Config, ?PROVIDER_DELETING_FILES_NODES_SELECTOR, SpaceGuid, #{
        ?REG_FILE_AND_LINK_COUNT => 20,
        ?DIR_COUNT => 5,
        ?TOTAL_SIZE => 20 * FileSize,
        ?TOTAL_SIZE_ON_STORAGE_KEY(Config, ?PROVIDER_DELETING_FILES_NODES_SELECTOR) => 0
    }),

    % Read files using 20 processes (spawn is hidden in pmap)
    ReadAnswers = lists_utils:pmap(fun(FileNum) ->
        % Check blocks visibility on reading provider before reading from file
        FileGuid = resolve_guid(Config, ?PROVIDER_DELETING_FILES_NODES_SELECTOR, [], [FileNum]),
        GetBlocks = fun() ->
            % @TODO VFS-VFS-9498 use distribution after replication uses fetched file location instead of dbsynced
            case opt_file_metadata:get_local_knowledge_of_remote_provider_blocks(WorkerProvider2, FileGuid, opw_test_rpc:get_provider_id(Worker)) of
                {ok, Blocks} -> Blocks;
                {error, _} = Error -> Error
            end
        end,
        ?assertEqual([[0, FileSize]], GetBlocks(), ?ATTEMPTS),

        Bytes = read_from_file(Config, ?PROVIDER_DELETING_FILES_NODES_SELECTOR, [], [FileNum], FileSize),
        byte_size(Bytes)
    end, lists:seq(1, 20)),
    ?assert(lists:all(fun(Ans) -> Ans =:= FileSize end, ReadAnswers)),

    % Check stats after reading
    check_dir_stats(Config, ?PROVIDER_DELETING_FILES_NODES_SELECTOR, SpaceGuid, #{
        ?REG_FILE_AND_LINK_COUNT => 20,
        ?DIR_COUNT => 5,
        ?TOTAL_SIZE => 20 * FileSize,
        ?TOTAL_SIZE_ON_STORAGE_KEY(Config, ?PROVIDER_DELETING_FILES_NODES_SELECTOR) => 20 * FileSize
    }),

    clean_space_and_verify_stats(Config).


%%%===================================================================
%%% Init and teardown
%%%===================================================================

<<<<<<< HEAD
init(Config) ->
=======
init(Config, DirStatsEnabled) ->
>>>>>>> f8146b7b
    [Worker | _] = Workers = ?config(op_worker_nodes, Config),

    {ok, MinimalSyncRequest} = test_utils:get_env(Worker, op_worker, minimal_sync_request),
    test_utils:set_env(Workers, op_worker, minimal_sync_request, 1),
    [{default_minimal_sync_request, MinimalSyncRequest} | Config].


init_and_enable_for_new_space(Config) ->
    UpdatedConfig = init(Config),
    enable(UpdatedConfig),
    verify_collecting_status(Config, enabled),
    UpdatedConfig.


teardown(Config) ->
    teardown(Config, lfm_test_utils:get_user1_first_space_id(Config), true).


teardown(Config, SpaceId, CleanSpace) ->
    Workers = ?config(op_worker_nodes, Config),
    SpaceGuid = fslogic_file_id:spaceid_to_space_dir_guid(SpaceId),

    disable(Config),
    verify_collecting_status(Config, disabled),

    lists:foreach(fun(W) ->
        ?assertEqual(ok, rpc:call(W, dir_stats_service_state, clean, [SpaceId])),
        delete_stats(W, SpaceGuid),
        lists:foreach(fun(Incarnation) ->
            % Clean traverse data (do not assert as not all tests use initialization traverses)
            rpc:call(W, traverse_task, delete_ended, [
                <<"dir_stats_collections_initialization_traverse">>,
                dir_stats_collections_initialization_traverse:gen_task_id(SpaceId, Incarnation)
            ])
        end, lists:seq(1, 10))
    end, initializer:get_different_domain_workers(Config)),

    case CleanSpace of
        true -> lfm_test_utils:clean_space(Workers, SpaceId, 30);
        false -> ok
    end,

    MinimalSyncRequest = ?config(default_minimal_sync_request, Config),
    test_utils:set_env(Workers, op_worker, minimal_sync_request, MinimalSyncRequest),

    test_utils:mock_unload(Workers, [file_meta, dir_stats_collector]).


%%%===================================================================
%%% Helper functions to be used in various suites to verify statistics
%%%===================================================================

verify_dir_on_provider_creating_files(Config, NodesSelector, Guid) ->
    [Worker | _] = ?config(NodesSelector, Config),
    SessId = lfm_test_utils:get_user1_session_id(Config, Worker),

    {ok, Children, _} = ?assertMatch({ok, _, _},
        lfm_proxy:get_children_attrs(Worker, SessId, ?FILE_REF(Guid), #{offset => 0, limit => 100000, tune_for_large_continuous_listing => false})),

    StatsForEmptyDir = #{
        ?REG_FILE_AND_LINK_COUNT => 0,
        ?DIR_COUNT => 0,
        ?TOTAL_SIZE => 0,
        ?TOTAL_SIZE_ON_STORAGE_KEY(Config, NodesSelector) => 0
    },
    Expectations = lists:foldl(fun
        (#file_attr{type = ?DIRECTORY_TYPE, guid = ChildGuid}, Acc) ->
            Acc2 = update_expectations_map(Acc, #{?DIR_COUNT => 1}),
            update_expectations_map(Acc2, verify_dir_on_provider_creating_files(Config, NodesSelector, ChildGuid));
        (#file_attr{size = ChildSize, mtime = ChildMTime, ctime = ChildCTime}, Acc) ->
            update_expectations_map(Acc, #{
                ?REG_FILE_AND_LINK_COUNT => 1,
                ?TOTAL_SIZE => ChildSize,
                ?TOTAL_SIZE_ON_STORAGE_KEY(Config, NodesSelector) => ChildSize,
                update_time => max(ChildMTime, ChildCTime)
            })
    end, StatsForEmptyDir, Children),

    check_dir_stats(Config, NodesSelector, Guid, maps:remove(update_time, Expectations)),

    {ok, #file_attr{mtime = MTime, ctime = CTime}} = ?assertMatch({ok, _},
        lfm_proxy:stat(Worker, SessId, ?FILE_REF(Guid))),
    CollectorTime = get_dir_update_time_stat(Worker, Guid),
    ?assert(CollectorTime >= max(MTime, CTime)),
    % Time for directory should not be earlier than time for any child
    ?assert(CollectorTime >= maps:get(update_time, Expectations, 0)),
    update_expectations_map(Expectations, #{update_time => CollectorTime}).


%%%===================================================================
%%% Internal functions
%%%===================================================================

delete_stats(Worker, Guid) ->
    ?assertEqual(ok, rpc:call(Worker, dir_size_stats, delete_stats, [Guid])),
    ?assertEqual(ok, rpc:call(Worker, dir_update_time_stats, delete_stats, [Guid])).


enable(Config) ->
    SpaceId = lfm_test_utils:get_user1_first_space_id(Config),
    lists:foreach(fun(W) ->
        ?assertEqual(ok, rpc:call(W, dir_stats_service_state, enable, [SpaceId]))
    end, initializer:get_different_domain_workers(Config)).


disable(Config) ->
    SpaceId = lfm_test_utils:get_user1_first_space_id(Config),
    lists:foreach(fun(W) ->
        ?assertEqual(ok, rpc:call(W, dir_stats_service_state, disable, [SpaceId]))
    end, initializer:get_different_domain_workers(Config)).


verify_collecting_status(Config, ExpectedStatus) ->
    SpaceId = lfm_test_utils:get_user1_first_space_id(Config),
    lists:foreach(fun(W) ->
        ?assertEqual(ExpectedStatus,
            rpc:call(W, dir_stats_service_state, get_extended_status, [SpaceId]), ?ATTEMPTS)
    end, initializer:get_different_domain_workers(Config)).


create_initial_file_tree_and_fill_files(Config, NodesSelector, CollectingStatus) ->
    create_initial_file_tree(Config, NodesSelector, CollectingStatus),
    fill_files(Config, NodesSelector).


create_initial_file_tree(Config, NodesSelector, CollectingStatus) ->
    [Worker | _] = ?config(NodesSelector, Config),
    SessId = lfm_test_utils:get_user1_session_id(Config, Worker),
    SpaceGuid = lfm_test_utils:get_user1_first_space_guid(Config),

    check_space_dir_values_map_and_time_series_collection(Config, NodesSelector, SpaceGuid, #{
        ?REG_FILE_AND_LINK_COUNT => 0,
        ?DIR_COUNT => 0,
        ?TOTAL_SIZE => 0,
        ?TOTAL_SIZE_ON_STORAGE_KEY(Config, NodesSelector) => 0
    }, true, CollectingStatus),

    Structure = [{3, 3}, {3, 3}, {3, 3}, {3, 3}, {0, 3}],
    lfm_test_utils:create_files_tree(Worker, SessId, Structure, SpaceGuid).


fill_files(Config, NodesSelector) ->
    write_to_file(Config, NodesSelector, [1], [1], 10),
    write_to_file(Config, NodesSelector, [1, 1], [1], 20),
    write_to_file(Config, NodesSelector, [1, 1, 1], [1], 30),
    write_to_file(Config, NodesSelector, [1, 1, 1, 1], [1], 50),
    write_to_file(Config, NodesSelector, [1, 1, 1, 1], [2], 5),
    write_to_file(Config, NodesSelector, [1, 1, 1, 2], [1], 13),
    write_to_file(Config, NodesSelector, [1, 1, 1, 3], [1], 1),
    write_to_file(Config, NodesSelector, [1, 1, 1, 3], [2], 2),
    write_to_file(Config, NodesSelector, [1, 1, 1, 3], [3], 3),
    write_to_file(Config, NodesSelector, [1, 2, 3], [1], 200),
    write_to_file(Config, NodesSelector, [3, 2, 1], [2], 1000).


check_initial_dir_stats(Config, NodesSelector) ->
    check_initial_dir_stats(Config, NodesSelector, {initial_size_on_provider, NodesSelector}).


check_initial_dir_stats(Config, NodesSelector, SizeOnStorageValueSelector) ->
    SpaceGuid = lfm_test_utils:get_user1_first_space_guid(Config),

    % all files in paths starting with dir 2 are empty
    check_dir_stats(Config, NodesSelector, [2, 1, 1, 1], #{
        ?REG_FILE_AND_LINK_COUNT => 3, 
        ?DIR_COUNT => 0, 
        ?TOTAL_SIZE => 0,
        ?TOTAL_SIZE_ON_STORAGE_KEY(Config, NodesSelector) => 0
    }),
    check_dir_stats(Config, NodesSelector, [2, 1, 1], #{
        ?REG_FILE_AND_LINK_COUNT => 12,
        ?DIR_COUNT => 3,
        ?TOTAL_SIZE => 0,
        ?TOTAL_SIZE_ON_STORAGE_KEY(Config, NodesSelector) => 0
    }),
    check_dir_stats(Config, NodesSelector, [2, 1], #{
        ?REG_FILE_AND_LINK_COUNT => 39,
        ?DIR_COUNT => 12,
        ?TOTAL_SIZE => 0,
        ?TOTAL_SIZE_ON_STORAGE_KEY(Config, NodesSelector) => 0
    }),
    check_dir_stats(Config, NodesSelector, [2], #{
        ?REG_FILE_AND_LINK_COUNT => 120,
        ?DIR_COUNT => 39,
        ?TOTAL_SIZE => 0,
        ?TOTAL_SIZE_ON_STORAGE_KEY(Config, NodesSelector) => 0
    }),

    check_dir_stats(Config, NodesSelector, [1, 1, 1, 1], #{
        ?REG_FILE_AND_LINK_COUNT => 3, 
        ?DIR_COUNT => 0, 
        ?TOTAL_SIZE => 55,
        ?TOTAL_SIZE_ON_STORAGE_KEY(Config, NodesSelector) => ?TOTAL_SIZE_ON_STORAGE_VALUE(SizeOnStorageValueSelector, 55)
    }),
    check_dir_stats(Config, NodesSelector, [1, 1, 1], #{
        ?REG_FILE_AND_LINK_COUNT => 12,
        ?DIR_COUNT => 3,
        ?TOTAL_SIZE => 104,
        ?TOTAL_SIZE_ON_STORAGE_KEY(Config, NodesSelector) => ?TOTAL_SIZE_ON_STORAGE_VALUE(SizeOnStorageValueSelector, 104)
    }),
    check_dir_stats(Config, NodesSelector, [1, 1], #{
        ?REG_FILE_AND_LINK_COUNT => 39,
        ?DIR_COUNT => 12,
        ?TOTAL_SIZE => 124,
        ?TOTAL_SIZE_ON_STORAGE_KEY(Config, NodesSelector) => ?TOTAL_SIZE_ON_STORAGE_VALUE(SizeOnStorageValueSelector, 124)
    }),
    check_dir_stats(Config, NodesSelector, [1], #{
        ?REG_FILE_AND_LINK_COUNT => 120,
        ?DIR_COUNT => 39,
        ?TOTAL_SIZE => 334,
        ?TOTAL_SIZE_ON_STORAGE_KEY(Config, NodesSelector) => ?TOTAL_SIZE_ON_STORAGE_VALUE(SizeOnStorageValueSelector, 334)
    }),

    % the space dir should have a sum of all statistics
    check_dir_stats(Config, NodesSelector, SpaceGuid, #{
        ?REG_FILE_AND_LINK_COUNT => 363,
        ?DIR_COUNT => 120,
        ?TOTAL_SIZE => 1334,
        ?TOTAL_SIZE_ON_STORAGE_KEY(Config, NodesSelector) => ?TOTAL_SIZE_ON_STORAGE_VALUE(SizeOnStorageValueSelector, 1334)
    }),
    check_space_dir_values_map_and_time_series_collection(Config, NodesSelector, SpaceGuid, #{
        ?REG_FILE_AND_LINK_COUNT => 363,
        ?DIR_COUNT => 120,
        ?TOTAL_SIZE => 1334,
        ?TOTAL_SIZE_ON_STORAGE_KEY(Config, NodesSelector) => ?TOTAL_SIZE_ON_STORAGE_VALUE(SizeOnStorageValueSelector, 1334)
    }, false, enabled).


check_update_times(Config, NodesSelectors) ->
    FileConstructorsToCheck = [
        {[1, 1, 1, 1], [1]},
        {[1, 1, 1, 1], []},
        {[1, 1, 1], []},
        {[1, 1], []},
        {[1], []}
    ],

    ?assertEqual(ok, check_update_times(Config, NodesSelectors, FileConstructorsToCheck), ?ATTEMPTS).


check_update_times(Config, NodesSelectors, FileConstructorsToCheck) ->
    try
        [UpdateTimesOnFirstProvider | _] = AllUpdateTimes = lists:map(fun(NodesSelector) ->
            lists:map(fun({DirConstructor, FileConstructor}) ->
                resolve_update_times_in_metadata_and_stats(Config, NodesSelector, DirConstructor, FileConstructor)
            end, FileConstructorsToCheck)
        end, NodesSelectors),

        % Check if times for all selectors ale equal
        ?assert(lists:all(fun(NodeUpdateTimes) -> NodeUpdateTimes =:= UpdateTimesOnFirstProvider end, AllUpdateTimes)),

        lists:foldl(fun
            ({MetadataTime, not_a_dir}, {MaxMetadataTime, LastCollectorTime}) ->
                {max(MaxMetadataTime, MetadataTime), LastCollectorTime};
            ({MetadataTime, CollectorTime}, {MaxMetadataTime, LastCollectorTime}) ->
                % Time for directory should not be earlier than time for any child
                NewMaxMetadataTime = max(MaxMetadataTime, MetadataTime),
                ?assert(CollectorTime >= NewMaxMetadataTime),
                ?assert(CollectorTime >= LastCollectorTime),
                {NewMaxMetadataTime, CollectorTime}
        end, {0, 0}, UpdateTimesOnFirstProvider),

        ok
    catch
        Error:Reason ->
            {Error, Reason}
    end.


check_space_dir_values_map_and_time_series_collection(
    Config, NodesSelector, SpaceGuid, _ExpectedCurrentStats, _IsCollectionEmpty, disabled = _CollectingStatus
) ->
    [Worker | _] = ?config(NodesSelector, Config),
    ?assertMatch(?ERROR_DIR_STATS_DISABLED_FOR_SPACE,
        rpc:call(Worker, dir_size_stats, get_stats, [SpaceGuid]));

check_space_dir_values_map_and_time_series_collection(
    Config, NodesSelector, SpaceGuid, ExpectedCurrentStats, IsCollectionEmpty, CollectingStatus
) ->
    Attempts = case CollectingStatus of
        enabled -> 1;
        initializing -> ?ATTEMPTS
    end,
    [Worker | _] = ?config(NodesSelector, Config),
    {ok, CurrentStats} = ?assertMatch({ok, _}, rpc:call(Worker, dir_size_stats, get_stats, [SpaceGuid]), ?ATTEMPTS),
    {ok, #time_series_layout_get_result{layout = TimeStatsLayout}} = ?assertMatch({ok, _}, 
        rpc:call(Worker, dir_size_stats, browse_historical_stats_collection, [SpaceGuid, #time_series_layout_get_request{}])),
    {ok, #time_series_slice_get_result{slice = TimeStats}} = ?assertMatch({ok, _}, 
        rpc:call(Worker, dir_size_stats, browse_historical_stats_collection, [SpaceGuid, #time_series_slice_get_request{layout = TimeStatsLayout}]), Attempts),

    ?assertEqual(ExpectedCurrentStats, CurrentStats),

    case IsCollectionEmpty of
        true ->
            maps:foreach(fun(_TimeSeriesName, WindowsPerMetric) ->
                ?assertEqual(lists:duplicate(4, 0),
                    lists:map(fun([{_Timestamp, Value}]) -> Value end, maps:values(WindowsPerMetric)))
            end, TimeStats);
        false ->
            maps:foreach(fun(_TimeSeriesName, WindowsPerMetric) ->
                ?assertEqual(4, maps:size(WindowsPerMetric))
            end, TimeStats)
    end.


check_dir_stats(Config, NodesSelector, Guid, ExpectedMap) when is_binary(Guid) ->
    [Worker | _] = ?config(NodesSelector, Config),
    ?assertEqual({ok, ExpectedMap}, rpc:call(Worker, dir_size_stats, get_stats, [Guid]), ?ATTEMPTS);

check_dir_stats(Config, NodesSelector, DirConstructor, ExpectedMap) ->
    Guid = resolve_guid(Config, NodesSelector, DirConstructor, []),
    check_dir_stats(Config, NodesSelector, Guid, ExpectedMap).


read_from_file(Config, NodesSelector, DirConstructor, FileConstructor, BytesCount) ->
    [Worker | _] = ?config(NodesSelector, Config),
    SessId = lfm_test_utils:get_user1_session_id(Config, Worker),
    Guid = resolve_guid(Config, NodesSelector, DirConstructor, FileConstructor),
    lfm_test_utils:read_file(Worker, SessId, Guid, BytesCount).


write_to_file(Config, NodesSelector, DirConstructor, FileConstructor, BytesCount) ->
    write_to_file(Config, NodesSelector, DirConstructor, FileConstructor, BytesCount, 0).


write_to_file(Config, NodesSelector, DirConstructor, FileConstructor, BytesCount, Offset) ->
    [Worker | _] = ?config(NodesSelector, Config),
    SessId = lfm_test_utils:get_user1_session_id(Config, Worker),
    Guid = resolve_guid(Config, NodesSelector, DirConstructor, FileConstructor),
    lfm_test_utils:write_file(Worker, SessId, Guid, Offset, {rand_content, BytesCount}).


resolve_guid(Config, NodesSelector, DirConstructor, FileConstructor) ->
    #file_attr{guid = Guid} = resolve_attrs(Config, NodesSelector, DirConstructor, FileConstructor),
    Guid.


resolve_update_times_in_metadata_and_stats(Config, NodesSelector, DirConstructor, FileConstructor) ->
    #file_attr{guid = Guid, mtime = MTime, ctime = CTime} =
        resolve_attrs(Config, NodesSelector, DirConstructor, FileConstructor),

    DirUpdateTime = case FileConstructor of
        [] ->
            [Worker | _] = ?config(NodesSelector, Config),
            get_dir_update_time_stat(Worker, Guid);
        _ ->
            not_a_dir
    end,

    {max(MTime, CTime), DirUpdateTime}.


resolve_attrs(Config, NodesSelector, DirConstructor, FileConstructor) ->
    [Worker | _] = ?config(NodesSelector, Config),
    SessId = lfm_test_utils:get_user1_session_id(Config, Worker),
    SpaceName = lfm_test_utils:get_user1_first_space_name(Config),

    DirPath = build_path(filename:join([<<"/">>, SpaceName]), DirConstructor, "dir"),
    Path = build_path(DirPath, FileConstructor, "file"),
    {ok, Attrs} = ?assertMatch({ok, _}, lfm_proxy:stat(Worker, SessId, {path, Path})),
    Attrs.


build_path(PathBeginning, Constructor, NamePrefix) ->
    lists:foldl(fun(DirNum, Acc) ->
        ChildName = str_utils:format_bin("~s_~p", [NamePrefix, DirNum]),
        filename:join([Acc, ChildName])
    end, PathBeginning, Constructor).


update_expectations_map(Map, DiffMap) ->
    maps:fold(fun
        (update_time, NewTime, Acc) -> maps:update_with(update_time, fun(Value) -> max(Value, NewTime) end, 0, Acc);
        (Key, Diff, Acc) -> maps:update_with(Key, fun(Value) -> Value + Diff end, Acc)
    end, Map, DiffMap).


get_dir_update_time_stat(Worker, Guid) ->
    {ok, CollectorTime} = ?assertMatch({ok, _}, rpc:call(Worker, dir_update_time_stats, get_update_time, [Guid])),
    CollectorTime.


mock_file_listing(Config, Uuid, SleepTime) ->
    [Worker | _] = ?config(op_worker_nodes, Config),
    Master = self(),
    Tag = make_ref(),
    ok = test_utils:mock_new(Worker, file_listing, [passthrough]),
    ok = test_utils:mock_expect(Worker, file_listing, list, fun
        (FileUuid, ListOpts) when FileUuid =:= Uuid ->
            Ans = meck:passthrough([FileUuid, ListOpts]),
            Master ! {space_children_listed, Tag},
            timer:sleep(SleepTime),
            Ans;
        (FileUuid, ListOpts) ->
            meck:passthrough([FileUuid, ListOpts])
    end),
    Tag.


execute_file_listing_hook(Tag, Hook) ->
    MessageReceived = receive
        {space_children_listed, Tag} ->
            Hook(),
            ok
    after
        10000 -> timeout
    end,
    ?assertEqual(ok, MessageReceived).


hang_stopping(Config) ->
    [Worker | _] = ?config(op_worker_nodes, Config),
    ok = test_utils:mock_new(Worker, dir_stats_collector, [passthrough]),
    ok = test_utils:mock_expect(Worker, dir_stats_collector, stop_collecting, fun(_SpaceId) -> ok end),
    
    disable(Config),
    test_utils:mock_unload(Worker, [dir_stats_collector]),
    verify_collecting_status(Config, stopping).


execute_restart_hooks(Config) ->
    [Worker | _] = ?config(op_worker_nodes, Config),
    ?assertEqual(ok, rpc:call(Worker, restart_hooks, maybe_execute_hooks, [])).


reset_restart_hooks(Config) ->
    [Worker | _] = ?config(op_worker_nodes, Config),
    ?assertEqual(ok, rpc:call(Worker, node_cache, clear, [restart_hooks_status])).


clean_space_and_verify_stats(Config) ->
    [Worker2 | _] = ?config(?PROVIDER_DELETING_FILES_NODES_SELECTOR, Config),
    SpaceId = lfm_test_utils:get_user1_first_space_id(Config),
    SpaceGuid = fslogic_file_id:spaceid_to_space_dir_guid(SpaceId),

    lfm_test_utils:clean_space([Worker2], SpaceId, 30),
    lists:foreach(fun(NodesSelector) ->
        check_dir_stats(Config, NodesSelector, SpaceGuid, #{
            ?REG_FILE_AND_LINK_COUNT => 0,
            ?DIR_COUNT => 0,
            ?TOTAL_SIZE => 0,
            ?TOTAL_SIZE_ON_STORAGE_KEY(Config, NodesSelector) => 0
        })
    end, [?PROVIDER_DELETING_FILES_NODES_SELECTOR, ?PROVIDER_CREATING_FILES_NODES_SELECTOR]).<|MERGE_RESOLUTION|>--- conflicted
+++ resolved
@@ -28,11 +28,7 @@
     race_with_file_adding_to_large_dir_test/1,
     multiple_status_change_test/1, adding_file_when_disabled_test/1,
     restart_test/1, parallel_write_test/4]).
-<<<<<<< HEAD
 -export([init/1, init_and_enable_for_new_space/1, teardown/1, teardown/3]).
-=======
--export([init/2, teardown/1, teardown/3]).
->>>>>>> f8146b7b
 -export([verify_dir_on_provider_creating_files/3]).
 % TODO VFS-9148 - extend tests
 
@@ -49,7 +45,7 @@
         _ -> BytesWritten
     end
 ).
--define(TOTAL_SIZE_ON_STORAGE_KEY(Config, NodesSelector), 
+-define(TOTAL_SIZE_ON_STORAGE_KEY(Config, NodesSelector),
     ?SIZE_ON_STORAGE((lfm_test_utils:get_user1_first_storage_id(Config, NodesSelector)))).
 
 -define(ATTEMPTS, 60).
@@ -60,11 +56,8 @@
 
 basic_test(Config) ->
     % TODO VFS-8835 - test rename
-<<<<<<< HEAD
-    enable(Config),
-    verify_collecting_status(Config, enabled),
-=======
->>>>>>> f8146b7b
+    enable(Config),
+    verify_collecting_status(Config, enabled),
     create_initial_file_tree_and_fill_files(Config, op_worker_nodes, enabled),
     check_initial_dir_stats(Config, op_worker_nodes),
     check_update_times(Config, [op_worker_nodes]).
@@ -131,7 +124,7 @@
     SessId = lfm_test_utils:get_user1_session_id(Config, WorkerCreatingFiles),
     SpaceId = lfm_test_utils:get_user1_first_space_id(Config),
     SpaceGuid = fslogic_file_id:spaceid_to_space_dir_guid(lfm_test_utils:get_user1_first_space_id(Config)),
-    
+
     ?assertEqual(ok, rpc:call(WorkerCreatingFiles, dir_stats_service_state, enable, [SpaceId])),
     ?assertEqual(enabled,
         rpc:call(WorkerCreatingFiles, dir_stats_service_state, get_extended_status, [SpaceId]), ?ATTEMPTS),
@@ -507,11 +500,7 @@
 %%% Init and teardown
 %%%===================================================================
 
-<<<<<<< HEAD
 init(Config) ->
-=======
-init(Config, DirStatsEnabled) ->
->>>>>>> f8146b7b
     [Worker | _] = Workers = ?config(op_worker_nodes, Config),
 
     {ok, MinimalSyncRequest} = test_utils:get_env(Worker, op_worker, minimal_sync_request),
