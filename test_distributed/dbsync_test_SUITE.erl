--- conflicted
+++ resolved
@@ -58,8 +58,6 @@
     {SessId1P1, _} = {?config({session_id, <<"user1">>}, ConfigP1), ?config({user_id, <<"user1">>}, ConfigP1)},
     {SessId1P2, _} = {?config({session_id, <<"user1">>}, ConfigP2), ?config({user_id, <<"user1">>}, ConfigP2)},
 
-    Prov1ID = rpc:call(WorkerP1, oneprovider, get_provider_id, []),
-
     test_utils:mock_expect([WorkerP1], dbsync_proto, send_batch,
         fun(global, SpaceId, BatchToSend) ->
             rpc:call(WorkerP2, dbsync_worker, apply_batch_changes, [undefined, SpaceId, BatchToSend])
@@ -93,11 +91,6 @@
             FileUUID2 = fslogic_uuid:file_guid_to_uuid(FileGUID2),
             FileUUID3 = fslogic_uuid:file_guid_to_uuid(FileGUID3),
 
-<<<<<<< HEAD
-            {ok, #document{rev = LRev1}} = rpc:call(WorkerP1, file_meta, get, [links_utils:links_doc_key(UUID1, Prov1ID)]),
-            {ok, #document{rev = LRev2}} = rpc:call(WorkerP1, file_meta, get, [links_utils:links_doc_key(UUID2, Prov1ID)]),
-            {ok, #document{rev = LRev3}} = rpc:call(WorkerP1, file_meta, get, [links_utils:links_doc_key(UUID3, Prov1ID)]),
-=======
             {ok, #document{rev = Rev1}} = rpc:call(WorkerP1, datastore, get, [disk_only, file_meta, FileUUID1]),
             {ok, #document{rev = Rev2}} = rpc:call(WorkerP1, datastore, get, [disk_only, file_meta, FileUUID2]),
             {ok, #document{rev = Rev3}} = rpc:call(WorkerP1, datastore, get, [disk_only, file_meta, FileUUID3]),
@@ -105,7 +98,6 @@
             {ok, #document{rev = LRev1}} = rpc:call(WorkerP1, file_meta, get, [links_utils:links_doc_key(FileUUID1)]),
             {ok, #document{rev = LRev2}} = rpc:call(WorkerP1, file_meta, get, [links_utils:links_doc_key(FileUUID2)]),
             {ok, #document{rev = LRev3}} = rpc:call(WorkerP1, file_meta, get, [links_utils:links_doc_key(FileUUID3)]),
->>>>>>> 2512ef59
 
             Map0 = #{},
             Map1 = maps:put(Path1, {FileUUID1, Rev1, LRev1}, Map0),
@@ -125,7 +117,7 @@
                                 Reason1
                         end,
                     LocalLRev =
-                        case rpc:call(WorkerP2, file_meta, get, [links_utils:links_doc_key(UUID, Prov1ID)]) of
+                        case rpc:call(WorkerP2, file_meta, get, [links_utils:links_doc_key(UUID)]) of
                             {ok, #document{rev = LRev2}} ->
                                 LRev2;
                             {error, Reason2} ->
@@ -161,8 +153,6 @@
 
     {SessId1P1, _} = {?config({session_id, <<"user1">>}, ConfigP1), ?config({user_id, <<"user1">>}, ConfigP1)},
     {SessId1P2, _} = {?config({session_id, <<"user1">>}, ConfigP2), ?config({user_id, <<"user1">>}, ConfigP2)},
-
-    Prov1ID = rpc:call(WorkerP1, oneprovider, get_provider_id, []),
 
     test_utils:mock_expect([WorkerP1], dbsync_proto, send_batch,
         fun(global, SpaceId, BatchToSend) ->
@@ -187,12 +177,7 @@
 
             {ok, #document{rev = Rev1}} = rpc:call(WorkerP1, datastore, get, [disk_only, file_meta, FileUUID1]),
 
-<<<<<<< HEAD
-            {ok, #document{rev = LRev1}} = rpc:call(WorkerP1, datastore, get,
-                [disk_only, file_meta, links_utils:links_doc_key(UUID1, Prov1ID)]),
-=======
             {ok, #document{rev = LRev1}} = rpc:call(WorkerP1, datastore, get, [disk_only, file_meta, links_utils:links_doc_key(FileUUID1)]),
->>>>>>> 2512ef59
 
             Map0 = #{},
             _Map1 = maps:put(Path1, {FileUUID1, Rev1, LRev1}, Map0)
@@ -210,8 +195,7 @@
                                 Reason1
                         end,
                     LocalLRev =
-                        case rpc:call(WorkerP2, datastore, get,
-                            [disk_only, file_meta, links_utils:links_doc_key(UUID, Prov1ID)]) of
+                        case rpc:call(WorkerP2, datastore, get, [disk_only, file_meta, links_utils:links_doc_key(UUID)]) of
                             {ok, #document{rev = LRev2}} ->
                                 LRev2;
                             {error, Reason2} ->
@@ -290,7 +274,6 @@
     {SessId1P1, _} = {?config({session_id, <<"user1">>}, ConfigP1), ?config({user_id, <<"user1">>}, ConfigP1)},
     {SessId1P2, _} = {?config({session_id, <<"user1">>}, ConfigP2), ?config({user_id, <<"user1">>}, ConfigP2)},
 
-    Prov1ID = rpc:call(WorkerP1, oneprovider, get_provider_id, []),
 
     Dirs = lists:map(
         fun(N) ->
@@ -327,15 +310,9 @@
             {ok, #document{rev = Rev2}} = rpc:call(WorkerP1, datastore, get, [disk_only, file_meta, FileUUID2]),
             {ok, #document{rev = Rev3}} = rpc:call(WorkerP1, datastore, get, [disk_only, file_meta, FileUUID3]),
 
-<<<<<<< HEAD
-            {ok, #document{rev = LRev1}} = rpc:call(WorkerP1, file_meta, get, [links_utils:links_doc_key(UUID1, Prov1ID)]),
-            {ok, #document{rev = LRev2}} = rpc:call(WorkerP1, file_meta, get, [links_utils:links_doc_key(UUID2, Prov1ID)]),
-            {ok, #document{rev = LRev3}} = rpc:call(WorkerP1, file_meta, get, [links_utils:links_doc_key(UUID3, Prov1ID)]),
-=======
             {ok, #document{rev = LRev1}} = rpc:call(WorkerP1, file_meta, get, [links_utils:links_doc_key(FileUUID1)]),
             {ok, #document{rev = LRev2}} = rpc:call(WorkerP1, file_meta, get, [links_utils:links_doc_key(FileUUID2)]),
             {ok, #document{rev = LRev3}} = rpc:call(WorkerP1, file_meta, get, [links_utils:links_doc_key(FileUUID3)]),
->>>>>>> 2512ef59
 
             Map0 = #{},
             Map1 = maps:put(Path1, {FileUUID1, Rev1, LRev1}, Map0),
@@ -355,7 +332,7 @@
                                 Reason1
                         end,
                     LocalLRev =
-                        case rpc:call(WorkerP2, file_meta, get, [links_utils:links_doc_key(UUID, Prov1ID)]) of
+                        case rpc:call(WorkerP2, file_meta, get, [links_utils:links_doc_key(UUID)]) of
                             {ok, #document{rev = LRev2}} ->
                                 LRev2;
                             {error, Reason2} ->
@@ -406,30 +383,11 @@
 
     ConfigP1 = lists:keystore(op_worker_nodes, 1, Config, {op_worker_nodes, [WorkerP1]}),
     ConfigP2 = lists:keystore(op_worker_nodes, 1, Config, {op_worker_nodes, [WorkerP2]}),
-<<<<<<< HEAD
-
-    test_utils:mock_new(Workers, [oneprovider]),
-
-    test_utils:mock_expect([WorkerP1], oneprovider, get_provider_id,
-        fun() ->
-            <<"provider_1">>
-        end),
-    test_utils:mock_expect([WorkerP2], oneprovider, get_provider_id,
-        fun() ->
-            <<"provider_2">>
-        end),
-=======
     ConfigWithSessionInfoP1 = initializer:create_test_users_and_spaces(?TEST_FILE(Config, "env_desc.json"), ConfigP1),
     ConfigWithSessionInfoP2 = initializer:create_test_users_and_spaces(?TEST_FILE(Config, "env_desc.json"), ConfigP2),
 
     ProviderId1 = initializer:domain_to_provider_id(?GET_DOMAIN(WorkerP1)),
     ProviderId2 = initializer:domain_to_provider_id(?GET_DOMAIN(WorkerP2)),
->>>>>>> 2512ef59
-
-    ConfigWithSessionInfoP1 = initializer:create_test_users_and_spaces(ConfigP1),
-    ConfigWithSessionInfoP2 = initializer:create_test_users_and_spaces(ConfigP2),
-
-    test_utils:mock_new(Workers, [dbsync_proto, dbsync_utils]),
 
     test_utils:mock_expect([WorkerP1, WorkerP2], dbsync_utils, get_providers_for_space,
         fun(_) ->
