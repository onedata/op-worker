%%%-------------------------------------------------------------------
%%% @author Michal Stanisz
%%% @copyright (C) 2018 ACK CYFRONET AGH
%%% This software is released under the MIT license
%%% cited in 'LICENSE.txt'.
%%% @end
%%%-------------------------------------------------------------------
%%% @doc
%%% Utility functions for tests using fuse client
%%% @end
%%%-------------------------------------------------------------------
-module(fuse_test_utils).
-author("Michal Stanisz").

-include("fuse_test_utils.hrl").
-include("modules/fslogic/fslogic_common.hrl").
-include("global_definitions.hrl").
-include("proto/common/clproto_message_id.hrl").
-include("proto/oneclient/common_messages.hrl").
-include("proto/oneclient/event_messages.hrl").
-include("proto/oneclient/server_messages.hrl").
-include("proto/oneclient/client_messages.hrl").
-include("proto/common/handshake_messages.hrl").
-include("proto/oneclient/diagnostic_messages.hrl").
-include_lib("cluster_worker/include/modules/datastore/datastore.hrl").
-include_lib("ctool/include/aai/aai.hrl").
-include_lib("ctool/include/logging.hrl").
-include_lib("ctool/include/onedata.hrl").
-include_lib("ctool/include/errors.hrl").
-include_lib("ctool/include/test/test_utils.hrl").
-include_lib("ctool/include/test/assertions.hrl").
-include_lib("ctool/include/test/performance.hrl").
-include_lib("clproto/include/messages.hrl").

-export([
    reuse_or_create_fuse_session/4, reuse_or_create_fuse_session/5,

    connect_as_provider/3, connect_as_client/4,

    connect_via_token/1, connect_via_token/2,
    connect_via_token/3, connect_via_token/4,
<<<<<<< HEAD
=======
    connect_via_custom_token/4,
>>>>>>> fdeac14b

    connect_as_user/4,

    generate_msg_id/0
]).
-export([connect_and_upgrade_proto/2]).
-export([receive_server_message/0, receive_server_message/1, receive_server_message/2]).

%% Fuse request messages
-export([generate_create_file_message/3, generate_create_dir_message/3, generate_delete_file_message/2,
    generate_open_file_message/2, generate_open_file_message/3, generate_release_message/3,
    generate_get_children_attrs_message/2, generate_get_children_message/2, generate_fsync_message/2]).

%% Subscription messages
-export([generate_file_renamed_subscription_message/4, generate_file_removed_subscription_message/4,
    generate_file_attr_changed_subscription_message/5, generate_file_location_changed_subscription_message/5]).
-export([generate_subscription_cancellation_message/3, generate_quota_exceeded_subscription_message/3]).

%% Misc messages
-export([generate_ping_message/0, generate_ping_message/1]).

%% ProxyIO messages
-export([generate_write_message/5, generate_read_message/5]).

-export([
    create_file/3, create_file/4,
    create_directory/3, create_directory/4,
    open/2, open/3, open/4,
    close/3, close/4,
    proxy_read/5, proxy_read/6,
    proxy_write/5, proxy_write/6,
    fsync/4, fsync/5,
    ls/2, ls/3,
    emit_file_read_event/5,
    emit_file_written_event/5,
    get_configuration/1, get_configuration/2,
    get_subscriptions/1, get_subscriptions/2, get_subscriptions/3,
    flush_events/3, flush_events/4,

    get_protocol_version/1, get_protocol_version/2,
    generate_rtransfer_conn_secret/1, generate_rtransfer_conn_secret/2,
    get_rtransfer_nodes_ips/1, get_rtransfer_nodes_ips/2,

    ping/1, ping/2
]).

-define(ID, generate_msg_id()).
-define(MSG_ID, integer_to_binary(?ID)).
-define(IRRELEVANT_FIELD_VALUE, <<"needless">>).

-define(ATTEMPTS, 8).

%% ====================================================================
%% API
%% ====================================================================


%%--------------------------------------------------------------------
%% @doc
%% Creates FUSE session or if session exists reuses it
%% and registers connection for it.
%% @end
%%--------------------------------------------------------------------
<<<<<<< HEAD
-spec reuse_or_create_fuse_session(Nonce :: binary(), session:auth(),
    session:credentials() | undefined, pid()) -> {ok, session:id()} | {error, term()}.
=======
-spec reuse_or_create_fuse_session(Nonce :: binary(), session:identity(),
    session:auth() | undefined, pid()) -> {ok, session:id()} | {error, term()}.
>>>>>>> fdeac14b
reuse_or_create_fuse_session(Nonce, Iden, Auth, Conn) ->
    {ok, SessId} = session_manager:reuse_or_create_fuse_session(Nonce, Iden, Auth),
    session_connections:register(SessId, Conn),
    {ok, SessId}.


%%--------------------------------------------------------------------
%% @doc
%% Calls reuse_or_create_fuse_session/4 on specified Worker.
%% @end
%%--------------------------------------------------------------------
<<<<<<< HEAD
-spec reuse_or_create_fuse_session(node(), Nonce :: binary(), session:auth(),
    session:credentials() | undefined, pid()) -> {ok, session:id()} | {error, term()}.
=======
-spec reuse_or_create_fuse_session(node(), Nonce :: binary(), session:identity(),
    session:auth() | undefined, pid()) -> {ok, session:id()} | {error, term()}.
>>>>>>> fdeac14b
reuse_or_create_fuse_session(Worker, Nonce, Iden, Auth, Conn) ->
    ?assertMatch({ok, _}, rpc:call(Worker, ?MODULE,
        reuse_or_create_fuse_session, [Nonce, Iden, Auth, Conn]
    )).


generate_msg_id() ->
    ID = case get(msg_id_generator) of
        undefined -> 1;
        Value -> Value + 1
    end,
    put(msg_id_generator, ID),
    ID.

%%--------------------------------------------------------------------
%% @doc
%% Connect to given node using a providerId and token.
%% @end
%%--------------------------------------------------------------------
connect_as_provider(Node, ProviderId, Token) ->
    HandshakeReqMsg = #'ClientMessage'{
        message_body = {provider_handshake_request, #'ProviderHandshakeRequest'{
            provider_id = ProviderId,
            token = Token
        }
        }},
    RawMsg = messages:encode_msg(HandshakeReqMsg),

    % when
    {ok, Port} = test_utils:get_env(Node, ?APP_NAME, https_server_port),
    {ok, Sock} = connect_and_upgrade_proto(utils:get_host(Node), Port),
    ok = ssl:send(Sock, RawMsg),

    % then
    % then
    #'ServerMessage'{
        message_body = {handshake_response, #'HandshakeResponse'{
            status = Status
        }}
    } = ?assertMatch(#'ServerMessage'{
        message_body = {handshake_response, _}
    }, fuse_test_utils:receive_server_message()),

    case Status of
        'OK' ->
            {ok, Sock};
        _ ->
            ok = ssl:close(Sock),
            {error, Status}
    end.

%%--------------------------------------------------------------------
%% @doc
%% Connect to given node using a token, nonce and version.
%% @end
%%--------------------------------------------------------------------
connect_as_client(Node, Nonce, Token, Version) ->
    HandshakeMessage = #'ClientMessage'{
        message_body = {client_handshake_request, #'ClientHandshakeRequest'{
            session_id = Nonce,
            macaroon = Token,
            version = Version
        }
        }},
    RawMsg = messages:encode_msg(HandshakeMessage),

    % when
    {ok, Port} = test_utils:get_env(Node, ?APP_NAME, https_server_port),
    {ok, Sock} = connect_and_upgrade_proto(utils:get_host(Node), Port),
    ok = ssl:send(Sock, RawMsg),

    % then
    #'ServerMessage'{
        message_body = {handshake_response, #'HandshakeResponse'{
            status = Status
        }}
    } = ?assertMatch(#'ServerMessage'{
        message_body = {handshake_response, _}
    }, fuse_test_utils:receive_server_message()),

    case Status of
        'OK' ->
            {ok, Sock};
        _ ->
            ok = ssl:close(Sock),
            {error, Status}
    end.

%%--------------------------------------------------------------------
%% @doc
%% Connect to given node using a token, with default socket_opts
%% @equiv connect_via_token(Node, [{active, true}])
%% @end
%%--------------------------------------------------------------------
-spec connect_via_token(Node :: node()) ->
    {ok, {Sock :: ssl:sslsocket(), SessId :: session:id()}} | no_return().
connect_via_token(Node) ->
    connect_via_token(Node, [{active, true}]).

%%--------------------------------------------------------------------
%% @doc
%% Connect to given node using a token, with custom socket opts
%% @equiv connect_via_token(Node, SocketOpts, crypto:strong_rand_bytes(10))
%% @end
%%--------------------------------------------------------------------
connect_via_token(Node, SocketOpts) ->
    connect_via_token(Node, SocketOpts, crypto:strong_rand_bytes(10)).

%%--------------------------------------------------------------------
%% @doc
%% Connect to given node using a token, with custom socket opts
%% @equiv connect_via_token(Node, SocketOpts, crypto:strong_rand_bytes(10))
%% @end
%%--------------------------------------------------------------------
connect_via_token(Node, SocketOpts, Nonce) ->
<<<<<<< HEAD
    UserId = <<"default_user">>,
    AccessToken = initializer:create_access_token(UserId),
    connect_via_token(Node, SocketOpts, Nonce, AccessToken).

%%--------------------------------------------------------------------
%% @doc
%% Connect to given node using a token, with custom socket opts and nonce.
%% @end
%%--------------------------------------------------------------------
-spec connect_via_token(
    Node :: node(),
    SocketOpts :: list(),
    Nonce :: binary(),
    AccessToken :: tokens:serialized()
) ->
    {ok, {Sock :: term(), SessId :: session:id()}}.
connect_via_token(Node, SocketOpts, Nonce, AccessToken) ->
=======
    connect_via_token(Node, SocketOpts, Nonce, #token_auth{
        token = ?TOKEN
    }).

%%--------------------------------------------------------------------
%% @doc
%% Connect to given node using a custom token, with custom socket opts
%% @equiv connect_via_token(Node, SocketOpts, crypto:strong_rand_bytes(10))
%% @end
%%--------------------------------------------------------------------
connect_via_custom_token(Node, SocketOpts, Nonce, TokenNum) ->
    connect_via_token(Node, SocketOpts, Nonce, #token_auth{
        token = lists:nth(TokenNum, ?TEST_TOKENS)
    }).

%%--------------------------------------------------------------------
%% @doc
%% Connect to given node using a token, with custom socket opts and session id.
%% @end
%%--------------------------------------------------------------------
-spec connect_via_token(Node :: node(), SocketOpts :: list(), Nonce :: binary(), #token_auth{}) ->
    {ok, {Sock :: term(), SessId :: session:id()}}.
connect_via_token(Node, SocketOpts, Nonce, #token_auth{token = Token} = Auth) ->
>>>>>>> fdeac14b
    % given
    OpVersion = rpc:call(Node, oneprovider, get_version, []),
    {ok, [Version | _]} = rpc:call(
        Node, compatibility, get_compatible_versions, [?ONEPROVIDER, OpVersion, ?ONECLIENT]
    ),

    HandshakeMessage = #'ClientMessage'{message_body = {client_handshake_request,
        #'ClientHandshakeRequest'{
            session_id = Nonce,
<<<<<<< HEAD
            macaroon = #'Macaroon'{macaroon = AccessToken},
=======
            macaroon = #'Macaroon'{macaroon = Token},
>>>>>>> fdeac14b
            version = Version
        }
    }},
    HandshakeMessageRaw = messages:encode_msg(HandshakeMessage),
    ActiveOpt = case proplists:get_value(active, SocketOpts) of
        undefined -> [];
        Other -> [{active, Other}]
    end,
    {ok, Port} = test_utils:get_env(Node, ?APP_NAME, https_server_port),

    % when
    {ok, Sock} = connect_and_upgrade_proto(utils:get_host(Node), Port),
    ok = ssl:send(Sock, HandshakeMessageRaw),

    % then
    RM = receive_server_message(),
    ?assertMatch(#'ServerMessage'{message_body = {handshake_response, #'HandshakeResponse'{
        status = 'OK'
    }}},
        RM
    ),

<<<<<<< HEAD
    SessId = datastore_utils:gen_key(<<"">>, term_to_binary({fuse, Nonce})),
=======
    SessId = datastore_utils:gen_key(
        <<"">>,
        term_to_binary({fuse, Nonce, Auth#token_auth{peer_ip = initializer:local_ip_v4()}})
    ),
>>>>>>> fdeac14b
    ssl:setopts(Sock, ActiveOpt),
    {ok, {Sock, SessId}}.


connect_and_upgrade_proto(Hostname, Port) ->
    {ok, Sock} = (catch ssl:connect(Hostname, Port, [binary,
        {active, once}, {reuse_sessions, false}
    ], timer:minutes(1))),
    ssl:send(Sock, connection_utils:protocol_upgrade_request(list_to_binary(Hostname))),
    receive {ssl, Sock, Data} ->
        ?assert(connection_utils:verify_protocol_upgrade_response(Data)),
        ssl:setopts(Sock, [{active, once}, {packet, 4}]),
        {ok, Sock}
    after timer:minutes(1) ->
        exit(timeout)
    end.


%%--------------------------------------------------------------------
%% @doc
%% Connect to given node with specified user authorization.
%% @end
%%--------------------------------------------------------------------
-spec connect_as_user(Config :: term(), node(), User :: binary(),  SocketOpts :: list()) ->
    {ok, {Sock :: term(), SessId :: session:id()}}.
connect_as_user(Config, Node, User, SocketOpts) ->
    SessId = ?config({session_id, {User, ?GET_DOMAIN(Node)}}, Config),
    Nonce = ?config({session_nonce, {User, ?GET_DOMAIN(Node)}}, Config),
<<<<<<< HEAD
    AccessToken = initializer:create_access_token(User),

    ?assertMatch(
        {ok, {_, SessId}},
        fuse_test_utils:connect_via_token(Node, SocketOpts, Nonce, AccessToken)
=======
    Token = ?config({auth_token, {User, ?GET_DOMAIN(Node)}}, Config),
    Auth = #token_auth{token = Token},

    ?assertMatch(
        {ok, {_, SessId}},
        fuse_test_utils:connect_via_token(Node, SocketOpts, Nonce, Auth)
>>>>>>> fdeac14b
    ).


receive_server_message() ->
    receive_server_message([message_stream_reset, subscription, message_request,
        message_acknowledgement, processing_status, events]). % ignore events about parent changes

receive_server_message(IgnoredMsgList) ->
    receive_server_message(IgnoredMsgList, ?TIMEOUT).

receive_server_message(IgnoredMsgList, Timeout) ->
    Now = os:timestamp(),
    receive
        {_, _, Data} ->
            % ignore listed messages
            Msg = messages:decode_msg(Data, 'ServerMessage'),
            MsgType = element(1, Msg#'ServerMessage'.message_body),
            case lists:member(MsgType, IgnoredMsgList) of
                true ->
                    NewTimeout = max(0, Timeout - timer:now_diff(os:timestamp(), Now) div 1000),
                    receive_server_message(IgnoredMsgList, NewTimeout);
                false ->
                    Msg
            end
    after Timeout ->
        {error, timeout}
    end.


%% Fuse request messages
generate_create_file_message(RootGuid, MsgId, File) ->
    FuseRequest = {file_request, #'FileRequest'{
        context_guid = RootGuid,
        file_request = {create_file, #'CreateFile'{
            name = File,
            mode = 8#644,
            flag = 'READ_WRITE'}
        }}
    },
    generate_fuse_request_message(MsgId, FuseRequest).

generate_create_dir_message(RootGuid, MsgId, Name) ->
    FuseRequest = {file_request, #'FileRequest'{
        context_guid = RootGuid,
        file_request = {create_dir, #'CreateDir'{name = Name, mode = 8#755}}
    }},
    generate_fuse_request_message(MsgId, FuseRequest).

generate_get_children_attrs_message(RootGuid, MsgId) ->
    FuseRequest = {file_request, #'FileRequest'{
        context_guid = RootGuid,
        file_request = {get_file_children_attrs,
            #'GetFileChildrenAttrs'{offset = 0, size = 100}}
    }},
    generate_fuse_request_message(MsgId, FuseRequest).

generate_get_children_message(RootGuid, MsgId) ->
    FuseRequest = {file_request, #'FileRequest'{
        context_guid = RootGuid,
        file_request = {get_file_children,
            #'GetFileChildren'{offset = 0, size = 100}}
    }},
    generate_fuse_request_message(MsgId, FuseRequest).

generate_fsync_message(RootGuid, MsgId) ->
    generate_fsync_message(RootGuid, undefined, false, MsgId).

generate_fsync_message(RootGuid, HandleId, DataOnly, MsgId) ->
    FuseRequest = {file_request, #'FileRequest'{
        context_guid = RootGuid,
        file_request = {fsync, #'FSync'{
            data_only = DataOnly,
            handle_id = HandleId
        }}
    }},
    generate_fuse_request_message(MsgId, FuseRequest).

generate_open_file_message(FileGuid, MsgId) ->
    generate_open_file_message(FileGuid, 'READ_WRITE', MsgId).

generate_open_file_message(FileGuid, Flag, MsgId) ->
    FuseRequest = {file_request, #'FileRequest'{
        context_guid = FileGuid,
        file_request = {open_file, #'OpenFile'{flag = Flag}}
    }},
    generate_fuse_request_message(MsgId, FuseRequest).

generate_release_message(HandleId, FileGuid, MsgId) ->
    FuseRequest = {file_request, #'FileRequest'{
        context_guid = FileGuid,
        file_request = {release, #'Release'{handle_id = HandleId}}
    }},
    generate_fuse_request_message(MsgId, FuseRequest).

generate_delete_file_message(FileGuid, MsgId) ->
    FuseRequest = {file_request, #'FileRequest'{
        context_guid = FileGuid,
        file_request = {delete_file, #'DeleteFile'{}}
    }},
    generate_fuse_request_message(MsgId, FuseRequest).

generate_fuse_request_message(MsgId, FuseRequest) ->
    Message = #'ClientMessage'{message_id = MsgId,
        message_body = {fuse_request, #'FuseRequest'{fuse_request = FuseRequest}}
    },
    messages:encode_msg(Message).


%% Subscription messages
generate_file_removed_subscription_message(StreamId, SequenceNumber, SubId, FileId) ->
    Type = {file_removed, #'FileRemovedSubscription'{file_uuid = FileId}},
    generate_subscription_message(StreamId, SequenceNumber, SubId, Type).

generate_file_attr_changed_subscription_message(StreamId, SequenceNumber, SubId, FileId, TimeThreshold) ->
    Type = {file_attr_changed, #'FileAttrChangedSubscription'{
        file_uuid = FileId, time_threshold = TimeThreshold}
    },
    generate_subscription_message(StreamId, SequenceNumber, SubId, Type).

generate_file_renamed_subscription_message(StreamId, SequenceNumber, SubId, FileId) ->
    Type = {file_renamed, #'FileRenamedSubscription'{file_uuid = FileId}},
    generate_subscription_message(StreamId, SequenceNumber, SubId, Type).

generate_file_location_changed_subscription_message(StreamId, SequenceNumber, SubId, FileId, TimeThreshold) ->
    Type = {file_location_changed, #'FileLocationChangedSubscription'{
        file_uuid = FileId, time_threshold = TimeThreshold}
    },
    generate_subscription_message(StreamId, SequenceNumber, SubId, Type).

generate_quota_exceeded_subscription_message(StreamId, SequenceNumber, SubId) ->
    Type = {quota_exceeded, #'QuotaExceededSubscription'{}},
    generate_subscription_message(StreamId, SequenceNumber, SubId, Type).

generate_subscription_message(StreamId, SequenceNumber, SubId, Type) ->
    Message = #'ClientMessage'{
        message_stream = #'MessageStream'{stream_id = StreamId, sequence_number = SequenceNumber},
        message_body = {subscription, #'Subscription'{id = SubId, type = Type}}
    },
    messages:encode_msg(Message).

generate_subscription_cancellation_message(StreamId, SequenceNumber, SubId) ->
    Message = #'ClientMessage'{
        message_stream = #'MessageStream'{stream_id = StreamId, sequence_number = SequenceNumber},
        message_body = {subscription_cancellation, #'SubscriptionCancellation'{id = SubId}}
    },
    messages:encode_msg(Message).


%% ProxyIO messages
generate_write_message(MsgId, HandleId, FileGuid, Offset, Data) ->
    Parameters = [
        #'Parameter'{key = ?PROXYIO_PARAMETER_HANDLE_ID, value = HandleId},
        #'Parameter'{key = ?PROXYIO_PARAMETER_FILE_GUID, value = FileGuid}
    ],
    ProxyIORequest = {remote_write, #'RemoteWrite'{
        byte_sequence = [#'ByteSequence'{offset = Offset, data = Data}]}
    },
    generate_proxyio_message(MsgId, Parameters, ProxyIORequest).

generate_read_message(MsgId, HandleId, FileGuid, Offset, Size) ->
    Parameters = [
        #'Parameter'{key = ?PROXYIO_PARAMETER_HANDLE_ID, value = HandleId},
        #'Parameter'{key = ?PROXYIO_PARAMETER_FILE_GUID, value = FileGuid}
    ],
    ProxyIORequest = {remote_read, #'RemoteRead'{offset = Offset, size = Size}},
    generate_proxyio_message(MsgId, Parameters, ProxyIORequest).

generate_proxyio_message(MsgId, Parameters, ProxyIORequest) ->
    Message = #'ClientMessage'{message_id = MsgId,
        message_body = {proxyio_request, #'ProxyIORequest'{
            storage_id = ?IRRELEVANT_FIELD_VALUE,
            file_id = ?IRRELEVANT_FIELD_VALUE,
            parameters = Parameters,
            proxyio_request = ProxyIORequest
        }}
    },
    messages:encode_msg(Message).


create_file(Sock, RootGuid, Filename) ->
    create_file(Sock, RootGuid, Filename, ?MSG_ID).

create_file(Sock, RootGuid, Filename, MsgId) ->
    ok = ssl:send(Sock, fuse_test_utils:generate_create_file_message(RootGuid, MsgId, Filename)),
    #'ServerMessage'{message_body = {fuse_response, #'FuseResponse'{
        fuse_response = {file_created, #'FileCreated'{
            handle_id = HandleId,
            file_attr = #'FileAttr'{uuid = FileGuid}}
        }}
    }} = ?assertMatch(#'ServerMessage'{
        message_body = {fuse_response, #'FuseResponse'{status = #'Status'{code = ok}}},
        message_id = MsgId
    }, fuse_test_utils:receive_server_message()),
    {FileGuid, HandleId}.

create_directory(Sock, RootGuid, Dirname) ->
    create_directory(Sock, RootGuid, Dirname, ?MSG_ID).

create_directory(Sock, RootGuid, Dirname, MsgId) ->
    ok = ssl:send(Sock, fuse_test_utils:generate_create_dir_message(RootGuid, MsgId, Dirname)),
    #'ServerMessage'{message_body = {fuse_response, #'FuseResponse'{
        fuse_response = {dir, #'Dir'{uuid = DirId}}
    }}} = ?assertMatch(#'ServerMessage'{
        message_body = {fuse_response, #'FuseResponse'{status = #'Status'{code = ok}}},
        message_id = MsgId
    }, fuse_test_utils:receive_server_message()),
    DirId.

open(Conn, FileGuid) ->
    open(Conn, FileGuid, 'READ_WRITE').

open(Conn, FileGuid, Mode) ->
    open(Conn, FileGuid, Mode, ?MSG_ID).

open(Conn, FileGuid, Mode, MsgId) ->
    RawMsg = generate_open_file_message(FileGuid, Mode, MsgId),
    ok = ssl:send(Conn, RawMsg),

    #'ServerMessage'{message_body = {
        fuse_response, #'FuseResponse'{
            fuse_response = {file_opened, #'FileOpened'{handle_id = HandleId}}
        }
    }} = ?assertMatch(#'ServerMessage'{message_body = {
        fuse_response, #'FuseResponse'{status = #'Status'{code = ok}}
    }, message_id = MsgId}, receive_server_message()),

    HandleId.


close(Conn, FileGuid, HandleId) ->
    close(Conn, FileGuid, HandleId, ?MSG_ID).

close(Conn, FileGuid, HandleId, MsgId) ->
    RawMsg = generate_release_message(HandleId, FileGuid, MsgId),
    ok = ssl:send(Conn, RawMsg),

    ?assertMatch(#'ServerMessage'{message_body = {
        fuse_response, #'FuseResponse'{status = #'Status'{code = ok}}
    }, message_id = MsgId}, receive_server_message()).


proxy_read(Conn, FileGuid, HandleId, Offset, Size) ->
    proxy_read(Conn, FileGuid, HandleId, Offset, Size, ?MSG_ID).

proxy_read(Conn, FileGuid, HandleId, Offset, Size, MsgId) ->
    RawMsg = generate_read_message(MsgId, HandleId, FileGuid, Offset, Size),
    ok = ssl:send(Conn, RawMsg),

    #'ServerMessage'{message_body = {
        proxyio_response, #'ProxyIOResponse'{
            proxyio_response = {remote_data, #'RemoteData'{data = Data}}
        }
    }} = ?assertMatch(#'ServerMessage'{message_body = {
        proxyio_response, #'ProxyIOResponse'{status = #'Status'{code = ok}}
    }, message_id = MsgId}, receive_server_message()),

    Data.


proxy_write(Conn, FileGuid, HandleId, Offset, Data) ->
    proxy_write(Conn, FileGuid, HandleId, Offset, Data, ?MSG_ID).

proxy_write(Conn, FileGuid, HandleId, Offset, Data, MsgId) ->
    RawMsg = generate_write_message(MsgId, HandleId, FileGuid, Offset, Data),
    ok = ssl:send(Conn, RawMsg),

    #'ServerMessage'{message_body = {
        proxyio_response, #'ProxyIOResponse'{
            proxyio_response = {remote_write_result, #'RemoteWriteResult'{wrote = NBytes}}
        }
    }} = ?assertMatch(#'ServerMessage'{message_body = {
        proxyio_response, #'ProxyIOResponse'{status = #'Status'{code = ok}}
    }, message_id = MsgId}, receive_server_message()),

    NBytes.


fsync(Conn, FileGuid, HandleId, DataOnly) ->
    fsync(Conn, FileGuid, HandleId, DataOnly, ?MSG_ID).

fsync(Conn, FileGuid, HandleId, DataOnly, MsgId) ->
    RawMsg = generate_fsync_message(FileGuid, HandleId, DataOnly, MsgId),
    ok = ssl:send(Conn, RawMsg),

    ?assertMatch(#'ServerMessage'{message_body = {
        fuse_response, #'FuseResponse'{status = #'Status'{code = ok}}
    }, message_id = MsgId}, receive_server_message()).

ls(Conn, DirId) ->
    ls(Conn, DirId, ?MSG_ID).

ls(Conn, DirId, MsgId) ->
    ok = ssl:send(Conn, fuse_test_utils:generate_get_children_message(DirId, MsgId)),
    #'ServerMessage'{message_body = {fuse_response, #'FuseResponse'{
        fuse_response = {file_children, #'FileChildren'{
            child_links = ChildLinks
        }}
    }}} = ?assertMatch(#'ServerMessage'{
        message_body = {fuse_response, #'FuseResponse'{
            status = #'Status'{code = ok}}
        },
        message_id = MsgId
    }, fuse_test_utils:receive_server_message()),
    ChildLinks.


emit_file_read_event(Conn, StreamId, Seq, FileGuid, Blocks) ->
    {BlocksRead, BlocksSize} = lists:foldr(
        fun(#file_block{offset = O, size = S}, {AccBlocks, AccSize}) ->
            {[#'FileBlock'{offset = O, size = S} | AccBlocks], AccSize + S}
        end,
        {[], 0}, Blocks),

    Msg = #'ClientMessage'{
        message_stream = #'MessageStream'{
            stream_id = StreamId,
            sequence_number = Seq
        },
        message_body = {events, #'Events'{events = [#'Event'{
            type = {file_read, #'FileReadEvent'{
                counter = length(BlocksRead),
                file_uuid = FileGuid,
                size = BlocksSize,
                blocks = BlocksRead
            }}
        }]}}
    },
    RawMsg = messages:encode_msg(Msg),
    ok = ssl:send(Conn, RawMsg).


emit_file_written_event(Conn, StreamId, Seq, FileGuid, Blocks) ->
    {BlocksRead, BlocksSize} = lists:foldr(
        fun(#file_block{offset = O, size = S}, {AccBlocks, AccSize}) ->
            {[#'FileBlock'{offset = O, size = S} | AccBlocks], AccSize + S}
        end,
        {[], 0}, Blocks),

    Msg = #'ClientMessage'{
        message_stream = #'MessageStream'{
            stream_id = StreamId,
            sequence_number = Seq
        },
        message_body = {events, #'Events'{events = [#'Event'{
            type = {file_written, #'FileWrittenEvent'{
                counter = length(BlocksRead),
                file_uuid = FileGuid,
                size = BlocksSize,
                blocks = BlocksRead
            }}
        }]}}
    },
    RawMsg = messages:encode_msg(Msg),
    ok = ssl:send(Conn, RawMsg).


get_configuration(Conn) ->
    get_configuration(Conn, ?MSG_ID).

get_configuration(Conn, MsgId) ->
    Msg = #'ClientMessage'{
        message_id = MsgId,
        message_body = {get_configuration, #'GetConfiguration'{}}
    },

    RawMsg = messages:encode_msg(Msg),
    ok = ssl:send(Conn, RawMsg),

    #'ServerMessage'{message_body = {
        configuration, #'Configuration'{} = Configuration}
    } = ?assertMatch(#'ServerMessage'{message_id = MsgId}, receive_server_message()),

    Configuration.


get_subscriptions(Conn) ->
    get_subscriptions(Conn, all).

get_subscriptions(Conn, ChosenSubscriptions) ->
    get_subscriptions(Conn, ChosenSubscriptions, ?MSG_ID).

get_subscriptions(Conn, ChosenSubscriptions, MsgId) ->
    Configuration = get_configuration(Conn, MsgId),
    Subscriptions = Configuration#'Configuration'.subscriptions,

    case ChosenSubscriptions of
        all ->
            Subscriptions;
        _ ->
            lists:filter(fun(#'Subscription'{type = {Type, _}}) ->
                lists:member(Type, ChosenSubscriptions)
            end, Subscriptions)
    end.


flush_events(Conn, ProviderId, SubscriptionId) ->
    flush_events(Conn, ProviderId, SubscriptionId, ok).

flush_events(Conn, ProviderId, SubscriptionId, Code) ->
    flush_events(Conn, ProviderId, SubscriptionId, ?MSG_ID, Code).

flush_events(Conn, ProviderId, SubscriptionId, MsgId, Code) ->
    Msg = #'ClientMessage'{
        message_id = MsgId,
        message_body = {flush_events, #'FlushEvents'{
            provider_id = ProviderId,
            context = term_to_binary(?IRRELEVANT_FIELD_VALUE),
            subscription_id = SubscriptionId
        }}
    },
    RawMsg = messages:encode_msg(Msg),
    ok = ssl:send(Conn, RawMsg),

    ?assertMatch(#'ServerMessage'{message_body = {status, #'Status'{
        code = Code
    }}, message_id = MsgId}, receive_server_message([], 10), ?ATTEMPTS).


get_protocol_version(Conn) ->
    get_protocol_version(Conn, ?MSG_ID).

get_protocol_version(Conn, MsgId) ->
    Msg = #'ClientMessage'{
        message_id = MsgId,
        message_body = {get_protocol_version, #'GetProtocolVersion'{}}
    },
    RawMsg = messages:encode_msg(Msg),
    ok = ssl:send(Conn, RawMsg),

    #'ServerMessage'{message_body = {_, #'ProtocolVersion'{
        major = Major, minor = Minor
    }}} = ?assertMatch(#'ServerMessage'{
        message_id = MsgId,
        message_body = {protocol_version, #'ProtocolVersion'{}}
    }, fuse_test_utils:receive_server_message()),

    {Major, Minor}.


generate_rtransfer_conn_secret(Conn) ->
    generate_rtransfer_conn_secret(Conn, ?MSG_ID).

generate_rtransfer_conn_secret(Conn, MsgId) ->
    ClientMsg = #'ClientMessage'{
        message_id = MsgId,
        message_body = {generate_rtransfer_conn_secret, #'GenerateRTransferConnSecret'{
            secret = <<>>
        }}
    },
    RawMsg = messages:encode_msg(ClientMsg),
    ssl:send(Conn, RawMsg),

    #'ServerMessage'{
        message_body = {rtransfer_conn_secret, #'RTransferConnSecret'{
            secret = Secret
        }}
    } = ?assertMatch(#'ServerMessage'{
        message_id = MsgId,
        message_body = {rtransfer_conn_secret, #'RTransferConnSecret'{}}
    }, fuse_test_utils:receive_server_message()),

    Secret.


get_rtransfer_nodes_ips(Conn) ->
    get_rtransfer_nodes_ips(Conn, ?MSG_ID).

get_rtransfer_nodes_ips(Conn, MsgId) ->
    ClientMsg = #'ClientMessage'{
        message_id = MsgId,
        message_body = {get_rtransfer_nodes_ips, #'GetRTransferNodesIPs'{}}
    },
    RawMsg = messages:encode_msg(ClientMsg),
    ssl:send(Conn, RawMsg),

    #'ServerMessage'{
        message_body = {rtransfer_nodes_ips, #'RTransferNodesIPs'{
            nodes = RespNodes
        }}
    } = ?assertMatch(#'ServerMessage'{
        message_id = MsgId,
        message_body = {rtransfer_nodes_ips, #'RTransferNodesIPs'{}}
    }, fuse_test_utils:receive_server_message()),

    RespNodes.


generate_ping_message() ->
    generate_ping_message(?MSG_ID).

generate_ping_message(MsgId) ->
    Msg = #'ClientMessage'{
        message_id = MsgId,
        message_body = {ping, #'Ping'{}}
    },
    messages:encode_msg(Msg).


ping(Conn) ->
    ping(Conn, ?MSG_ID).

ping(Conn, MsgId) ->
    Ping = generate_ping_message(MsgId),

    ssl:send(Conn, Ping),

    ?assertMatch(#'ServerMessage'{
        message_id = MsgId,
        message_body = {pong, #'Pong'{}}
    }, fuse_test_utils:receive_server_message()),

    ok.<|MERGE_RESOLUTION|>--- conflicted
+++ resolved
@@ -39,10 +39,6 @@
 
     connect_via_token/1, connect_via_token/2,
     connect_via_token/3, connect_via_token/4,
-<<<<<<< HEAD
-=======
-    connect_via_custom_token/4,
->>>>>>> fdeac14b
 
     connect_as_user/4,
 
@@ -106,13 +102,8 @@
 %% and registers connection for it.
 %% @end
 %%--------------------------------------------------------------------
-<<<<<<< HEAD
 -spec reuse_or_create_fuse_session(Nonce :: binary(), session:auth(),
     session:credentials() | undefined, pid()) -> {ok, session:id()} | {error, term()}.
-=======
--spec reuse_or_create_fuse_session(Nonce :: binary(), session:identity(),
-    session:auth() | undefined, pid()) -> {ok, session:id()} | {error, term()}.
->>>>>>> fdeac14b
 reuse_or_create_fuse_session(Nonce, Iden, Auth, Conn) ->
     {ok, SessId} = session_manager:reuse_or_create_fuse_session(Nonce, Iden, Auth),
     session_connections:register(SessId, Conn),
@@ -124,13 +115,8 @@
 %% Calls reuse_or_create_fuse_session/4 on specified Worker.
 %% @end
 %%--------------------------------------------------------------------
-<<<<<<< HEAD
 -spec reuse_or_create_fuse_session(node(), Nonce :: binary(), session:auth(),
     session:credentials() | undefined, pid()) -> {ok, session:id()} | {error, term()}.
-=======
--spec reuse_or_create_fuse_session(node(), Nonce :: binary(), session:identity(),
-    session:auth() | undefined, pid()) -> {ok, session:id()} | {error, term()}.
->>>>>>> fdeac14b
 reuse_or_create_fuse_session(Worker, Nonce, Iden, Auth, Conn) ->
     ?assertMatch({ok, _}, rpc:call(Worker, ?MODULE,
         reuse_or_create_fuse_session, [Nonce, Iden, Auth, Conn]
@@ -246,7 +232,6 @@
 %% @end
 %%--------------------------------------------------------------------
 connect_via_token(Node, SocketOpts, Nonce) ->
-<<<<<<< HEAD
     UserId = <<"default_user">>,
     AccessToken = initializer:create_access_token(UserId),
     connect_via_token(Node, SocketOpts, Nonce, AccessToken).
@@ -264,31 +249,6 @@
 ) ->
     {ok, {Sock :: term(), SessId :: session:id()}}.
 connect_via_token(Node, SocketOpts, Nonce, AccessToken) ->
-=======
-    connect_via_token(Node, SocketOpts, Nonce, #token_auth{
-        token = ?TOKEN
-    }).
-
-%%--------------------------------------------------------------------
-%% @doc
-%% Connect to given node using a custom token, with custom socket opts
-%% @equiv connect_via_token(Node, SocketOpts, crypto:strong_rand_bytes(10))
-%% @end
-%%--------------------------------------------------------------------
-connect_via_custom_token(Node, SocketOpts, Nonce, TokenNum) ->
-    connect_via_token(Node, SocketOpts, Nonce, #token_auth{
-        token = lists:nth(TokenNum, ?TEST_TOKENS)
-    }).
-
-%%--------------------------------------------------------------------
-%% @doc
-%% Connect to given node using a token, with custom socket opts and session id.
-%% @end
-%%--------------------------------------------------------------------
--spec connect_via_token(Node :: node(), SocketOpts :: list(), Nonce :: binary(), #token_auth{}) ->
-    {ok, {Sock :: term(), SessId :: session:id()}}.
-connect_via_token(Node, SocketOpts, Nonce, #token_auth{token = Token} = Auth) ->
->>>>>>> fdeac14b
     % given
     OpVersion = rpc:call(Node, oneprovider, get_version, []),
     {ok, [Version | _]} = rpc:call(
@@ -298,11 +258,7 @@
     HandshakeMessage = #'ClientMessage'{message_body = {client_handshake_request,
         #'ClientHandshakeRequest'{
             session_id = Nonce,
-<<<<<<< HEAD
             macaroon = #'Macaroon'{macaroon = AccessToken},
-=======
-            macaroon = #'Macaroon'{macaroon = Token},
->>>>>>> fdeac14b
             version = Version
         }
     }},
@@ -325,14 +281,7 @@
         RM
     ),
 
-<<<<<<< HEAD
     SessId = datastore_utils:gen_key(<<"">>, term_to_binary({fuse, Nonce})),
-=======
-    SessId = datastore_utils:gen_key(
-        <<"">>,
-        term_to_binary({fuse, Nonce, Auth#token_auth{peer_ip = initializer:local_ip_v4()}})
-    ),
->>>>>>> fdeac14b
     ssl:setopts(Sock, ActiveOpt),
     {ok, {Sock, SessId}}.
 
@@ -361,20 +310,11 @@
 connect_as_user(Config, Node, User, SocketOpts) ->
     SessId = ?config({session_id, {User, ?GET_DOMAIN(Node)}}, Config),
     Nonce = ?config({session_nonce, {User, ?GET_DOMAIN(Node)}}, Config),
-<<<<<<< HEAD
     AccessToken = initializer:create_access_token(User),
 
     ?assertMatch(
         {ok, {_, SessId}},
         fuse_test_utils:connect_via_token(Node, SocketOpts, Nonce, AccessToken)
-=======
-    Token = ?config({auth_token, {User, ?GET_DOMAIN(Node)}}, Config),
-    Auth = #token_auth{token = Token},
-
-    ?assertMatch(
-        {ok, {_, SessId}},
-        fuse_test_utils:connect_via_token(Node, SocketOpts, Nonce, Auth)
->>>>>>> fdeac14b
     ).
 
 
