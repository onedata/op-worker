--- conflicted
+++ resolved
@@ -542,15 +542,9 @@
   Port = 6666,
   test_node_starter:start_app_on_nodes(?APP_Name, ?VEIL_DEPS, NodesUp, [[{node_type, ccm_test}, {dispatcher_port, Port}, {ccm_nodes, [FSLogicNode]}, {dns_port, 1317}, {db_nodes, [DB_Node]}, {heart_beat, 1},{nif_prefix, './'},{ca_dir, './cacerts/'}]]),
 
-<<<<<<< HEAD
+  discover_default_file_mode(FSLogicNode),
+
   lists:append([{port, Port}, {nodes, NodesUp}], Config).
-=======
-  Assertions = [{false, lists:member(error, NodesUp)}, {false, lists:member(error, StartLog)}],
-
-  discover_default_file_mode(FSLogicNode),
-
-  lists:append([{port, Port}, {nodes, NodesUp}, {assertions, Assertions}], Config).
->>>>>>> ed303fe8
 
 end_per_testcase(_, Config) ->
   Nodes = ?config(nodes, Config),
