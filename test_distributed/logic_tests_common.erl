--- conflicted
+++ resolved
@@ -94,15 +94,6 @@
     ok = test_utils:mock_expect(Nodes, provider_logic, has_eff_user, fun(UserId) ->
         lists:member(UserId, [?USER_1, ?USER_2, ?USER_3, ?USER_INCREASING_REV])
     end),
-<<<<<<< HEAD
-
-    % dbsync reports its state regularly - mock the function so as not to generate
-    % requests to gs_client which would interfere with request counting in tests
-    ok = test_utils:mock_expect(Nodes, space_logic, report_provider_sync_progress, fun(_, _) ->
-        ok
-    end),
-=======
->>>>>>> 4d302a98
     
     % adding dummy storages to rtransfer would fail
     ok = test_utils:mock_expect(Nodes, rtransfer_config, add_storages, fun() -> ok end),
