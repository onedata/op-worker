%%%--------------------------------------------------------------------
%%% @author Lukasz Opiola
%%% @copyright (C) 2017 ACK CYFRONET AGH
%%% This software is released under the MIT license
%%% cited in 'LICENSE.txt'.
%%% @end
%%%--------------------------------------------------------------------
%%% @doc
%%% This module contains common function used across logic tests and gs_channel
%%% tests.
%%% @end
%%%--------------------------------------------------------------------
-module(logic_tests_common).
-author("Lukasz Opiola").

-include("logic_tests_common.hrl").
-include("http/gui_paths.hrl").

%% API
-export([
    init_per_testcase/1,
    get_user_session/2,
    mock_gs_client/1, unmock_gs_client/1,
    wait_for_mocked_connection/1,
    create_user_session/2,
    count_reqs/2,
    invalidate_cache/3,
    invalidate_all_test_records/1
]).


init_per_testcase(Config) ->
    wait_for_mocked_connection(Config),

    invalidate_all_test_records(Config),

    UserSessions = #{
        ?USER_1 => create_user_session(Config, ?USER_1),
        ?USER_2 => create_user_session(Config, ?USER_2),
        ?USER_3 => create_user_session(Config, ?USER_3)
    },

    [{sessions, UserSessions} | Config].


get_user_session(Config, UserId) ->
    maps:get(UserId, proplists:get_value(sessions, Config, #{})).


mock_gs_client(Config) ->
    Nodes = ?config(op_worker_nodes, Config),
    ok = test_utils:mock_new(Nodes, gs_client, []),
    ok = test_utils:mock_new(Nodes, provider_logic, [passthrough]),
    ok = test_utils:mock_new(Nodes, macaroon, [passthrough]),
    ok = test_utils:mock_new(Nodes, onedata_macaroons, [passthrough]),
    ok = test_utils:mock_new(Nodes, oneprovider, [passthrough]),
    ok = test_utils:mock_expect(Nodes, gs_client, start_link, fun mock_start_link/5),
    ok = test_utils:mock_expect(Nodes, gs_client, sync_request, fun mock_sync_request/2),

    GetProviderId = fun() ->
        ?DUMMY_PROVIDER_ID
    end,

    ok = test_utils:mock_expect(Nodes, oneprovider, get_id, GetProviderId),
    ok = test_utils:mock_expect(Nodes, oneprovider, get_id_or_undefined, GetProviderId),

    initializer:mock_provider_id(
        Nodes, ?PROVIDER_1, ?MOCK_PROVIDER_AUTH_MACAROON(?PROVIDER_1), ?MOCK_PROVIDER_IDENTITY_MACAROON(?PROVIDER_1)
    ),

    % gs_client requires successful setting of subdomain delegation IPs, but it cannot
    % be achieved in test environment
    ok = test_utils:mock_expect(Nodes, provider_logic, update_subdomain_delegation_ips, fun() ->
        ok
    end),
    ok = test_utils:mock_expect(Nodes, provider_logic, assert_zone_compatibility, fun() ->
        ok
    end),

    % Mock macaroons handling
    ok = test_utils:mock_expect(Nodes, onedata_macaroons, serialize, fun(M) ->
        {ok, M}
    end),
    ok = test_utils:mock_expect(Nodes, onedata_macaroons, deserialize, fun(M) ->
        {ok, M}
    end),
    ok = test_utils:mock_expect(Nodes, macaroon, prepare_for_request, fun(_, DM) ->
        DM
    end),

    % Fetch dummy provider so it is cached and does not generate Graph Sync requests.
    rpc:call(hd(Nodes), provider_logic, get, []).




unmock_gs_client(Config) ->
    Nodes = ?config(op_worker_nodes, Config),
    test_utils:mock_unload(Nodes, [gs_client, provider_logic, macaroon, onedata_macaroons, oneprovider]),
    initializer:unmock_provider_ids(Nodes),
    ok.


wait_for_mocked_connection(Config) ->
    Nodes = ?config(op_worker_nodes, Config),
    % Modify env variables to ensure frequent reconnect attempts
    [test_utils:set_env(N, ?APP_NAME, graph_sync_healthcheck_interval, 1000) || N <- Nodes],
    [test_utils:set_env(N, ?APP_NAME, graph_sync_reconnect_backoff_rate, 1) || N <- Nodes],
    [test_utils:set_env(N, ?APP_NAME, graph_sync_reconnect_max_backoff, 1000) || N <- Nodes],
    % Use graph sync path that allows correct mocked connection
    [test_utils:set_env(N, ?APP_NAME, graph_sync_path, ?PATH_CAUSING_CORRECT_CONNECTION) || N <- Nodes],
    [Node | _] = ?config(op_worker_nodes, Config),

    CheckConnection = fun() ->
        case rpc:call(Node, global, whereis_name, [?GS_CLIENT_WORKER_GLOBAL_NAME]) of
            Pid when is_pid(Pid) -> ok;
            _ -> error
        end
    end,

    ?assertMatch(ok, CheckConnection(), 60).


create_user_session(Config, UserId) ->
    [Node | _] = ?config(op_worker_nodes, Config),
    Auth = ?USER_INTERNAL_MACAROON_AUTH(UserId),
    {ok, #document{value = Identity}} = rpc:call(Node, user_identity, get_or_fetch, [Auth]),
    {ok, SessionId} = rpc:call(Node, session_manager, create_gui_session, [Identity, Auth]),
    % Make sure private user data is fetched (if user identity was cached, it might
    % not happen).
    rpc:call(Node, user_logic, get, [SessionId, ?SELF]),
    SessionId.


count_reqs(Config, Type) ->
    Nodes = ?config(op_worker_nodes, Config),
    RequestMatcher = case Type of
        rpc -> #gs_req{request = #gs_req_rpc{_ = '_'}, _ = '_'};
        graph -> #gs_req{request = #gs_req_graph{_ = '_'}, _ = '_'};
        unsub -> #gs_req{request = #gs_req_unsub{_ = '_'}, _ = '_'}
    end,
    lists:sum(
        [rpc:call(N, meck, num_calls, [gs_client, sync_request, ['_', RequestMatcher]]) || N <- Nodes]
    ).


invalidate_cache(Config, Type, Id) ->
    [Node | _] = ?config(op_worker_nodes, Config),
    rpc:call(Node, gs_client_worker, invalidate_cache, [Type, Id]).


invalidate_all_test_records(Config) ->
    ToInvalidate = [
        {od_user, ?USER_1}, {od_user, ?USER_2},
        {od_group, ?GROUP_1}, {od_group, ?GROUP_2},
        {od_space, ?SPACE_1}, {od_space, ?SPACE_2},
        {od_share, ?SHARE_1}, {od_share, ?SHARE_2},
        {od_provider, ?PROVIDER_1}, {od_provider, ?PROVIDER_2},
        {od_handle_service, ?HANDLE_SERVICE_1}, {od_handle_service, ?HANDLE_SERVICE_2},
        {od_handle, ?HANDLE_1}, {od_handle, ?HANDLE_2}
    ],
    lists:foreach(
        fun({Type, Id}) ->
            logic_tests_common:invalidate_cache(Config, Type, Id)
        end, ToInvalidate).


%%%===================================================================
%%% gs_client module mocks
%%%===================================================================

% Path in address is used to control gs_client:start_link mock behaviour
mock_start_link(Address, _, _, _, _) ->
    case lists:suffix(?PATH_CAUSING_CONN_ERROR, Address) of
        true ->
            {error, nxdomain};
        false ->
            case lists:suffix(?PATH_CAUSING_NOBODY_IDENTITY, Address) of
                true ->
                    Pid = spawn(fun() ->
                        die_instantly % simulates gen_server getting {stop, normal}
                    end),
                    {ok, Pid, #gs_resp_handshake{identity = nobody}};
                false ->
                    true = lists:suffix(?PATH_CAUSING_CORRECT_CONNECTION, Address),
                    Pid = spawn_link(fun() ->
                        % Successful handshake - register under global name
                        % for test purposes
                        global:register_name(gs_client_mock, self()),
                        receive just_wait_infinitely -> ok end
                    end),
                    {ok, Pid, #gs_resp_handshake{identity = {provider, <<"mockProvId">>}}}
            end
    end.


mock_sync_request(ClientRef, GsRequest) ->
    case global:whereis_name(gs_client_mock) of
        ClientRef -> mock_sync_request(GsRequest);
        _ -> ?ERROR_NO_CONNECTION_TO_OZ
    end.


mock_sync_request(#gs_req{request = RPCReq = #gs_req_rpc{}}) ->
    case RPCReq of
        #gs_req_rpc{function = <<"authorizeUser">>, args = #{<<"identifier">> := ?MOCK_CAVEAT_ID}} ->
            {ok, #gs_resp_rpc{result = ?MOCK_DISCH_MACAROON}};
        _ ->
            ?ERROR_RPC_UNDEFINED
    end;
mock_sync_request(#gs_req{auth_override = Authorization, request = GraphReq = #gs_req_graph{}}) ->
    mock_graph_request(GraphReq, Authorization);
mock_sync_request(#gs_req{request = #gs_req_unsub{}}) ->
    ok.


mock_graph_request(GsGraph = #gs_req_graph{operation = create, data = Data}, Authorization) ->
    mock_graph_create(GsGraph#gs_req_graph.gri, Authorization, Data);
mock_graph_request(GsGraph = #gs_req_graph{operation = get, auth_hint = AuthHint}, Authorization) ->
    mock_graph_get(GsGraph#gs_req_graph.gri, Authorization, AuthHint);
mock_graph_request(GsGraph = #gs_req_graph{operation = update, data = Data}, Authorization) ->
    mock_graph_update(GsGraph#gs_req_graph.gri, Authorization, Data);
mock_graph_request(GsGraph = #gs_req_graph{operation = delete}, Authorization) ->
    mock_graph_delete(GsGraph#gs_req_graph.gri, Authorization).


<<<<<<< HEAD
=======
mock_graph_create(#gri{type = od_user, id = UserId, aspect = default_space}, ?USER_GS_MACAROON_AUTH(UserId), Data) ->
    #{<<"spaceId">> := SpaceId} = Data,
    case lists:member(SpaceId, [?SPACE_1, ?SPACE_2]) of
        true ->
            {ok, #gs_resp_graph{}};
        false ->
            ?ERROR_BAD_VALUE_ID_NOT_FOUND(<<"spaceId">>)
    end;
mock_graph_create(#gri{type = od_user, id = UserId, aspect = {idp_access_token, IdP}}, ?USER_GS_MACAROON_AUTH(_UserId), _) ->
    case lists:member(UserId, [?USER_1, ?USER_2, ?USER_3]) andalso IdP == ?MOCK_IDP of
        true ->
            {ok, #gs_resp_graph{data_format = value, data = #{
                <<"token">> => ?MOCK_IDP_ACCESS_TOKEN, <<"ttl">> => 3600
            }}};
        _ ->
            ?ERROR_NOT_FOUND
    end;
mock_graph_create(#gri{type = od_group, id = undefined, aspect = instance}, ?USER_GS_MACAROON_AUTH(_UserId), Data) ->
    case Data of
        #{<<"name">> := Name} when is_binary(Name) ->
            {ok, #gs_resp_graph{data_format = resource, data = ?GROUP_PRIVATE_DATA_VALUE(?MOCK_CREATED_GROUP_ID)}};
        _ ->
            ?ERROR_BAD_VALUE_BINARY(<<"name">>)
    end;
mock_graph_create(#gri{type = od_group, id = undefined, aspect = join}, ?USER_GS_MACAROON_AUTH(_UserId), Data) ->
    #{<<"token">> := Token} = Data,
    case Token of
        ?MOCK_JOIN_GROUP_TOKEN ->
            {ok, #gs_resp_graph{data_format = resource, data = ?GROUP_PRIVATE_DATA_VALUE(?MOCK_JOINED_GROUP_ID)}};
        _ ->
            ?ERROR_BAD_VALUE_TOKEN(<<"token">>)
    end;
mock_graph_create(#gri{type = od_group, id = GroupId, aspect = invite_user_token}, ?USER_GS_MACAROON_AUTH(_UserId), _) ->
    case lists:member(GroupId, [?GROUP_1, ?GROUP_2]) of
        true ->
            {ok, #gs_resp_graph{data_format = value, data = ?MOCK_INVITE_USER_TOKEN}};
        _ ->
            ?ERROR_NOT_FOUND
    end;
mock_graph_create(#gri{type = od_group, id = GroupId, aspect = invite_group_token}, ?USER_GS_MACAROON_AUTH(_UserId), _) ->
    case lists:member(GroupId, [?GROUP_1, ?GROUP_2]) of
        true ->
            {ok, #gs_resp_graph{data_format = value, data = ?MOCK_INVITE_GROUP_TOKEN}};
        _ ->
            ?ERROR_NOT_FOUND
    end;

mock_graph_create(#gri{type = od_space, id = undefined, aspect = instance}, ?USER_GS_MACAROON_AUTH(_UserId), Data) ->
    case Data of
        #{<<"name">> := Name} when is_binary(Name) ->
            {ok, #gs_resp_graph{data_format = resource, data = ?SPACE_PRIVATE_DATA_VALUE(?MOCK_CREATED_SPACE_ID)}};
        _ ->
            ?ERROR_BAD_VALUE_BINARY(<<"name">>)
    end;
mock_graph_create(#gri{type = od_space, id = undefined, aspect = join}, ?USER_GS_MACAROON_AUTH(_UserId), Data) ->
    #{<<"token">> := Token} = Data,
    case Token of
        ?MOCK_JOIN_SPACE_TOKEN ->
            {ok, #gs_resp_graph{data_format = resource, data = ?SPACE_PRIVATE_DATA_VALUE(?MOCK_JOINED_SPACE_ID)}};
        _ ->
            ?ERROR_BAD_VALUE_TOKEN(<<"token">>)
    end;
mock_graph_create(#gri{type = od_space, id = SpaceId, aspect = invite_user_token}, ?USER_GS_MACAROON_AUTH(_UserId), _) ->
    case lists:member(SpaceId, [?SPACE_1, ?SPACE_2]) of
        true ->
            {ok, #gs_resp_graph{data_format = value, data = ?MOCK_INVITE_USER_TOKEN}};
        _ ->
            ?ERROR_NOT_FOUND
    end;
mock_graph_create(#gri{type = od_space, id = SpaceId, aspect = invite_group_token}, ?USER_GS_MACAROON_AUTH(_UserId), _) ->
    case lists:member(SpaceId, [?SPACE_1, ?SPACE_2]) of
        true ->
            {ok, #gs_resp_graph{data_format = value, data = ?MOCK_INVITE_GROUP_TOKEN}};
        _ ->
            ?ERROR_NOT_FOUND
    end;
mock_graph_create(#gri{type = od_space, id = SpaceId, aspect = invite_provider_token}, ?USER_GS_MACAROON_AUTH(_UserId), _) ->
    case lists:member(SpaceId, [?SPACE_1, ?SPACE_1]) of
        true ->
            {ok, #gs_resp_graph{data_format = value, data = ?MOCK_INVITE_PROVIDER_TOKEN}};
        _ ->
            ?ERROR_NOT_FOUND
    end;

>>>>>>> 1dc42da2
mock_graph_create(#gri{type = od_share, id = undefined, aspect = instance}, ?USER_GS_MACAROON_AUTH(_UserId), Data) ->
    #{
        <<"shareId">> := ShareId,
        <<"name">> := _Name,
        <<"rootFileId">> := _RootFileId,
        <<"spaceId">> := SpaceId
    } = Data,
    case lists:member(SpaceId, [?SPACE_1, ?SPACE_2]) of
        true ->
            {ok, #gs_resp_graph{data_format = resource, data = ?SHARE_PRIVATE_DATA_VALUE(ShareId)}};
        _ ->
            ?ERROR_BAD_VALUE_ID_NOT_FOUND(<<"spaceId">>)
    end;

mock_graph_create(#gri{type = od_handle, id = undefined, aspect = instance}, ?USER_GS_MACAROON_AUTH(_UserId), Data) ->
    #{
        <<"handleServiceId">> := HandleServiceId,
        <<"resourceType">> := _ResourceType,
        <<"resourceId">> := _ResourceId,
        <<"metadata">> := _Metadata
    } = Data,
    case lists:member(HandleServiceId, [?HANDLE_SERVICE_1, ?HANDLE_SERVICE_2]) of
        true ->
            {ok, #gs_resp_graph{data_format = resource, data = ?HANDLE_PRIVATE_DATA_VALUE(?MOCK_CREATED_HANDLE_ID)}};
        _ ->
            ?ERROR_BAD_VALUE_ID_NOT_FOUND(<<"handleServiceId">>)
    end.


mock_graph_update(#gri{type = od_share, id = _ShareId, aspect = instance}, ?USER_GS_MACAROON_AUTH(_UserId), Data) ->
    case Data of
        #{<<"name">> := Name} when is_binary(Name) ->
            {ok, #gs_resp_graph{}};
        _ ->
            ?ERROR_BAD_VALUE_BINARY(<<"name">>)
    end.


mock_graph_delete(#gri{type = od_share, id = ShareId, aspect = instance}, ?USER_GS_MACAROON_AUTH(_UserId)) ->
    case lists:member(ShareId, [?SHARE_1, ?SHARE_2]) of
        true ->
            {ok, #gs_resp_graph{}};
        false ->
            ?ERROR_NOT_FOUND
    end.


mock_graph_get(GRI = #gri{type = od_user, id = Id, aspect = instance}, Authorization, AuthHint) ->
    UserId = case Id of
        ?SELF -> case Authorization of
            ?USER_GS_MACAROON_AUTH(ClientUserId) ->
                ClientUserId;
            _ ->
                ?ERROR_NOT_FOUND
        end;
        _ -> Id
    end,
    Authorized = case {Authorization, GRI#gri.scope, AuthHint} of
        {?USER_GS_MACAROON_AUTH(UserId), _, _} ->
            true;
        {?USER_GS_MACAROON_AUTH(ClientUser), shared, ?THROUGH_SPACE(_ThroughSpId)} ->
            lists:member(atom_to_binary(?SPACE_VIEW, utf8), maps:get(ClientUser, ?SPACE_EFF_USERS_VALUE(_ThroughSpId), [])) andalso
                maps:is_key(UserId, ?SPACE_EFF_USERS_VALUE(_ThroughSpId));
        {?USER_GS_MACAROON_AUTH(_OtherUser), _, _} ->
            false;
        % undefined Authorization means asking with provider's auth
        {undefined, private, _} ->
            false;
        {undefined, _, _} ->
            true
    end,
    case Authorized of
        true ->
            Data = case GRI#gri.scope of
                shared -> ?USER_SHARED_DATA_VALUE(UserId);
                protected -> ?USER_PROTECTED_DATA_VALUE(UserId);
                private -> ?USER_PRIVATE_DATA_VALUE(UserId)
            end,
            {ok, #gs_resp_graph{data_format = resource, data = Data}};
        false ->
            ?ERROR_FORBIDDEN
    end;

mock_graph_get(GRI = #gri{type = od_group, id = GroupId, aspect = instance}, Authorization, AuthHint) ->
    Authorized = case {Authorization, GRI#gri.scope, AuthHint} of
        {?USER_GS_MACAROON_AUTH(UserId), shared, ?THROUGH_SPACE(_ThroughSpId)} ->
            lists:member(atom_to_binary(?SPACE_VIEW, utf8), maps:get(UserId, ?SPACE_EFF_USERS_VALUE(_ThroughSpId), [])) andalso
                maps:is_key(GroupId, ?SPACE_EFF_GROUPS_VALUE(_ThroughSpId));
        {?USER_GS_MACAROON_AUTH(UserId), shared, _} ->
            lists:member(GroupId, ?USER_EFF_GROUPS(UserId));
        {?USER_GS_MACAROON_AUTH(_UserId), _, _} ->
            false;
        % undefined Authorization means asking with provider's auth
        {undefined, shared, _} ->
            true
    end,
    case Authorized of
        true ->
            {ok, #gs_resp_graph{data_format = resource, data = ?GROUP_SHARED_DATA_VALUE(GroupId)}};
        false ->
            ?ERROR_FORBIDDEN
    end;

mock_graph_get(GRI = #gri{type = od_space, id = SpaceId, aspect = instance}, Authorization, _) ->
    Authorized = case {Authorization, GRI#gri.scope} of
        {?USER_GS_MACAROON_AUTH(UserId), private} ->
            lists:member(atom_to_binary(?SPACE_VIEW, utf8), maps:get(UserId, ?SPACE_EFF_USERS_VALUE(SpaceId), []));
        {?USER_GS_MACAROON_AUTH(UserId), protected} ->
            maps:is_key(UserId, ?SPACE_EFF_USERS_VALUE(SpaceId));
        % undefined Authorization means asking with provider's auth
        {undefined, _} ->
            true
    end,
    case Authorized of
        true ->
            Data = case GRI#gri.scope of
                protected -> ?SPACE_PROTECTED_DATA_VALUE(SpaceId);
                private -> ?SPACE_PRIVATE_DATA_VALUE(SpaceId)
            end,
            {ok, #gs_resp_graph{data_format = resource, data = Data}};
        false ->
            ?ERROR_FORBIDDEN
    end;

mock_graph_get(GRI = #gri{type = od_share, id = ShareId, aspect = instance}, Authorization, _) ->
    Authorized = case {Authorization, GRI#gri.scope} of
        {?USER_GS_MACAROON_AUTH(UserId), private} ->
            maps:is_key(UserId, ?SPACE_EFF_USERS_VALUE(?SHARE_SPACE(ShareId)));
        % undefined Authorization means asking with provider's auth
        {undefined, private} ->
            % Provider is allowed to ask for shares of supported spaces
            true;
        {_, public} ->
            true
    end,
    case Authorized of
        true ->
            Data = case GRI#gri.scope of
                public -> ?SHARE_PUBLIC_DATA_VALUE(ShareId);
                private -> ?SHARE_PRIVATE_DATA_VALUE(ShareId)
            end,
            {ok, #gs_resp_graph{data_format = resource, data = Data}};
        false ->
            ?ERROR_FORBIDDEN
    end;

mock_graph_get(GRI = #gri{type = od_provider, id = ProviderId, aspect = instance}, Authorization, _) ->
    Authorized = case {Authorization, GRI#gri.scope} of
        {?USER_GS_MACAROON_AUTH(_UserId), private} ->
            false;
        {?USER_GS_MACAROON_AUTH(UserId), protected} ->
            lists:member(UserId, ?PROVIDER_EFF_USERS(ProviderId));
        % undefined Authorization means asking with provider's auth
        {undefined, _} ->
            true
    end,
    case Authorized of
        true ->
            Data = case GRI#gri.scope of
                protected -> ?PROVIDER_PROTECTED_DATA_VALUE(ProviderId);
                private -> ?PROVIDER_PRIVATE_DATA_VALUE(ProviderId)
            end,
            {ok, #gs_resp_graph{data_format = resource, data = Data}};
        false ->
            ?ERROR_FORBIDDEN
    end;

mock_graph_get(#gri{type = od_handle_service, id = HServiceId, aspect = instance, scope = private}, Authorization, _) ->
    Authorized = case Authorization of
        ?USER_GS_MACAROON_AUTH(UserId) ->
            lists:member(atom_to_binary(?HANDLE_SERVICE_VIEW, utf8), maps:get(UserId, ?HANDLE_SERVICE_EFF_USERS_VALUE(HServiceId), []));
        % undefined Authorization means asking with provider's auth
        undefined ->
            false
    end,
    case Authorized of
        true ->
            {ok, #gs_resp_graph{data_format = resource, data = ?HANDLE_SERVICE_PRIVATE_DATA_VALUE(HServiceId)}};
        false ->
            ?ERROR_FORBIDDEN
    end;

mock_graph_get(GRI = #gri{type = od_handle, id = HandleId, aspect = instance}, Authorization, _) ->
    Authorized = case {Authorization, GRI#gri.scope} of
        {?USER_GS_MACAROON_AUTH(UserId), private} ->
            lists:member(atom_to_binary(?HANDLE_VIEW, utf8), maps:get(UserId, ?HANDLE_EFF_USERS_VALUE(HandleId), []));
        % undefined Authorization means asking with provider's auth
        {undefined, private} ->
            false;
        {_, public} ->
            true
    end,
    case Authorized of
        true ->
            Data = case GRI#gri.scope of
                public -> ?HANDLE_PUBLIC_DATA_VALUE(HandleId);
                private -> ?HANDLE_PRIVATE_DATA_VALUE(HandleId)
            end,
            {ok, #gs_resp_graph{data_format = resource, data = Data}};
        false ->
            ?ERROR_FORBIDDEN
    end.<|MERGE_RESOLUTION|>--- conflicted
+++ resolved
@@ -224,16 +224,6 @@
     mock_graph_delete(GsGraph#gs_req_graph.gri, Authorization).
 
 
-<<<<<<< HEAD
-=======
-mock_graph_create(#gri{type = od_user, id = UserId, aspect = default_space}, ?USER_GS_MACAROON_AUTH(UserId), Data) ->
-    #{<<"spaceId">> := SpaceId} = Data,
-    case lists:member(SpaceId, [?SPACE_1, ?SPACE_2]) of
-        true ->
-            {ok, #gs_resp_graph{}};
-        false ->
-            ?ERROR_BAD_VALUE_ID_NOT_FOUND(<<"spaceId">>)
-    end;
 mock_graph_create(#gri{type = od_user, id = UserId, aspect = {idp_access_token, IdP}}, ?USER_GS_MACAROON_AUTH(_UserId), _) ->
     case lists:member(UserId, [?USER_1, ?USER_2, ?USER_3]) andalso IdP == ?MOCK_IDP of
         true ->
@@ -243,74 +233,7 @@
         _ ->
             ?ERROR_NOT_FOUND
     end;
-mock_graph_create(#gri{type = od_group, id = undefined, aspect = instance}, ?USER_GS_MACAROON_AUTH(_UserId), Data) ->
-    case Data of
-        #{<<"name">> := Name} when is_binary(Name) ->
-            {ok, #gs_resp_graph{data_format = resource, data = ?GROUP_PRIVATE_DATA_VALUE(?MOCK_CREATED_GROUP_ID)}};
-        _ ->
-            ?ERROR_BAD_VALUE_BINARY(<<"name">>)
-    end;
-mock_graph_create(#gri{type = od_group, id = undefined, aspect = join}, ?USER_GS_MACAROON_AUTH(_UserId), Data) ->
-    #{<<"token">> := Token} = Data,
-    case Token of
-        ?MOCK_JOIN_GROUP_TOKEN ->
-            {ok, #gs_resp_graph{data_format = resource, data = ?GROUP_PRIVATE_DATA_VALUE(?MOCK_JOINED_GROUP_ID)}};
-        _ ->
-            ?ERROR_BAD_VALUE_TOKEN(<<"token">>)
-    end;
-mock_graph_create(#gri{type = od_group, id = GroupId, aspect = invite_user_token}, ?USER_GS_MACAROON_AUTH(_UserId), _) ->
-    case lists:member(GroupId, [?GROUP_1, ?GROUP_2]) of
-        true ->
-            {ok, #gs_resp_graph{data_format = value, data = ?MOCK_INVITE_USER_TOKEN}};
-        _ ->
-            ?ERROR_NOT_FOUND
-    end;
-mock_graph_create(#gri{type = od_group, id = GroupId, aspect = invite_group_token}, ?USER_GS_MACAROON_AUTH(_UserId), _) ->
-    case lists:member(GroupId, [?GROUP_1, ?GROUP_2]) of
-        true ->
-            {ok, #gs_resp_graph{data_format = value, data = ?MOCK_INVITE_GROUP_TOKEN}};
-        _ ->
-            ?ERROR_NOT_FOUND
-    end;
-
-mock_graph_create(#gri{type = od_space, id = undefined, aspect = instance}, ?USER_GS_MACAROON_AUTH(_UserId), Data) ->
-    case Data of
-        #{<<"name">> := Name} when is_binary(Name) ->
-            {ok, #gs_resp_graph{data_format = resource, data = ?SPACE_PRIVATE_DATA_VALUE(?MOCK_CREATED_SPACE_ID)}};
-        _ ->
-            ?ERROR_BAD_VALUE_BINARY(<<"name">>)
-    end;
-mock_graph_create(#gri{type = od_space, id = undefined, aspect = join}, ?USER_GS_MACAROON_AUTH(_UserId), Data) ->
-    #{<<"token">> := Token} = Data,
-    case Token of
-        ?MOCK_JOIN_SPACE_TOKEN ->
-            {ok, #gs_resp_graph{data_format = resource, data = ?SPACE_PRIVATE_DATA_VALUE(?MOCK_JOINED_SPACE_ID)}};
-        _ ->
-            ?ERROR_BAD_VALUE_TOKEN(<<"token">>)
-    end;
-mock_graph_create(#gri{type = od_space, id = SpaceId, aspect = invite_user_token}, ?USER_GS_MACAROON_AUTH(_UserId), _) ->
-    case lists:member(SpaceId, [?SPACE_1, ?SPACE_2]) of
-        true ->
-            {ok, #gs_resp_graph{data_format = value, data = ?MOCK_INVITE_USER_TOKEN}};
-        _ ->
-            ?ERROR_NOT_FOUND
-    end;
-mock_graph_create(#gri{type = od_space, id = SpaceId, aspect = invite_group_token}, ?USER_GS_MACAROON_AUTH(_UserId), _) ->
-    case lists:member(SpaceId, [?SPACE_1, ?SPACE_2]) of
-        true ->
-            {ok, #gs_resp_graph{data_format = value, data = ?MOCK_INVITE_GROUP_TOKEN}};
-        _ ->
-            ?ERROR_NOT_FOUND
-    end;
-mock_graph_create(#gri{type = od_space, id = SpaceId, aspect = invite_provider_token}, ?USER_GS_MACAROON_AUTH(_UserId), _) ->
-    case lists:member(SpaceId, [?SPACE_1, ?SPACE_1]) of
-        true ->
-            {ok, #gs_resp_graph{data_format = value, data = ?MOCK_INVITE_PROVIDER_TOKEN}};
-        _ ->
-            ?ERROR_NOT_FOUND
-    end;
-
->>>>>>> 1dc42da2
+
 mock_graph_create(#gri{type = od_share, id = undefined, aspect = instance}, ?USER_GS_MACAROON_AUTH(_UserId), Data) ->
     #{
         <<"shareId">> := ShareId,
