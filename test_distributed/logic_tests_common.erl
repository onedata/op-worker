%%%--------------------------------------------------------------------
%%% @author Lukasz Opiola
%%% @copyright (C) 2017 ACK CYFRONET AGH
%%% This software is released under the MIT license
%%% cited in 'LICENSE.txt'.
%%% @end
%%%--------------------------------------------------------------------
%%% @doc
%%% This module contains common function used across logic tests and gs_channel
%%% tests.
%%% @end
%%%--------------------------------------------------------------------
-module(logic_tests_common).
-author("Lukasz Opiola").

-include("logic_tests_common.hrl").
-include("http/gui_paths.hrl").

%% API
-export([
    init_per_testcase/1,
    get_user_session/2,
    mock_gs_client/1, unmock_gs_client/1,
    wait_for_mocked_connection/1,
    create_user_session/2,
    count_reqs/2,
    invalidate_cache/3,
    invalidate_all_test_records/1
]).


init_per_testcase(Config) ->
    wait_for_mocked_connection(Config),

    invalidate_all_test_records(Config),

    UserSessions = #{
        ?USER_1 => create_user_session(Config, ?USER_1),
        ?USER_2 => create_user_session(Config, ?USER_2),
        ?USER_3 => create_user_session(Config, ?USER_3)
    },

    [{sessions, UserSessions} | Config].


get_user_session(Config, UserId) ->
    maps:get(UserId, proplists:get_value(sessions, Config, #{})).


mock_gs_client(Config) ->
    Nodes = ?config(op_worker_nodes, Config),
    ok = test_utils:mock_new(Nodes, gs_client, []),
    ok = test_utils:mock_new(Nodes, provider_logic, [passthrough]),
    ok = test_utils:mock_new(Nodes, macaroon, [passthrough]),
    ok = test_utils:mock_new(Nodes, onedata_macaroons, [passthrough]),
    ok = test_utils:mock_new(Nodes, oneprovider, [passthrough]),
    ok = test_utils:mock_expect(Nodes, gs_client, start_link, fun mock_start_link/5),
    ok = test_utils:mock_expect(Nodes, gs_client, sync_request, fun mock_sync_request/2),

    GetProviderId = fun() ->
        ?DUMMY_PROVIDER_ID
    end,

    ok = test_utils:mock_expect(Nodes, oneprovider, get_id, GetProviderId),
    ok = test_utils:mock_expect(Nodes, oneprovider, get_id_or_undefined, GetProviderId),

    initializer:mock_provider_id(
        Nodes, ?PROVIDER_1, ?MOCK_PROVIDER_AUTH_MACAROON(?PROVIDER_1), ?MOCK_PROVIDER_IDENTITY_MACAROON(?PROVIDER_1)
    ),

    % gs_client requires successful setting of subdomain delegation IPs, but it cannot
    % be achieved in test environment
    ok = test_utils:mock_expect(Nodes, provider_logic, update_subdomain_delegation_ips, fun() ->
        ok
    end),
    ok = test_utils:mock_expect(Nodes, provider_logic, assert_zone_compatibility, fun() ->
        ok
    end),

    % Mock macaroons handling
    ok = test_utils:mock_expect(Nodes, onedata_macaroons, serialize, fun(M) ->
        {ok, M}
    end),
    ok = test_utils:mock_expect(Nodes, onedata_macaroons, deserialize, fun(M) ->
        {ok, M}
    end),
    ok = test_utils:mock_expect(Nodes, macaroon, prepare_for_request, fun(_, DM) ->
        DM
    end),

    % Fetch dummy provider so it is cached and does not generate Graph Sync requests.
    rpc:call(hd(Nodes), provider_logic, get, []).




unmock_gs_client(Config) ->
    Nodes = ?config(op_worker_nodes, Config),
    test_utils:mock_unload(Nodes, [gs_client, provider_logic, macaroon, onedata_macaroons, oneprovider]),
    initializer:unmock_provider_ids(Nodes),
    ok.


wait_for_mocked_connection(Config) ->
    Nodes = ?config(op_worker_nodes, Config),
    % Modify env variables to ensure frequent reconnect attempts
    [test_utils:set_env(N, ?APP_NAME, graph_sync_healthcheck_interval, 1000) || N <- Nodes],
    [test_utils:set_env(N, ?APP_NAME, graph_sync_reconnect_backoff_rate, 1) || N <- Nodes],
    [test_utils:set_env(N, ?APP_NAME, graph_sync_reconnect_max_backoff, 1000) || N <- Nodes],
    % Use graph sync path that allows correct mocked connection
    [test_utils:set_env(N, ?APP_NAME, graph_sync_path, ?PATH_CAUSING_CORRECT_CONNECTION) || N <- Nodes],
    [Node | _] = ?config(op_worker_nodes, Config),

    CheckConnection = fun() ->
        case rpc:call(Node, global, whereis_name, [?GS_CLIENT_WORKER_GLOBAL_NAME]) of
            Pid when is_pid(Pid) -> ok;
            _ -> error
        end
    end,

    ?assertMatch(ok, CheckConnection(), 60).


create_user_session(Config, UserId) ->
    [Node | _] = ?config(op_worker_nodes, Config),
    Auth = ?USER_INTERNAL_MACAROON_AUTH(UserId),
    {ok, #document{value = Identity}} = rpc:call(Node, user_identity, get_or_fetch, [Auth]),
    {ok, SessionId} = rpc:call(Node, session_manager, create_gui_session, [Identity, Auth]),
    % Make sure private user data is fetched (if user identity was cached, it might
    % not happen).
    rpc:call(Node, user_logic, get, [SessionId, ?SELF]),
    SessionId.


count_reqs(Config, Type) ->
    Nodes = ?config(op_worker_nodes, Config),
    RequestMatcher = case Type of
        rpc -> #gs_req{request = #gs_req_rpc{_ = '_'}, _ = '_'};
        graph -> #gs_req{request = #gs_req_graph{_ = '_'}, _ = '_'};
        unsub -> #gs_req{request = #gs_req_unsub{_ = '_'}, _ = '_'}
    end,
    lists:sum(
        [rpc:call(N, meck, num_calls, [gs_client, sync_request, ['_', RequestMatcher]]) || N <- Nodes]
    ).


invalidate_cache(Config, Type, Id) ->
    [Node | _] = ?config(op_worker_nodes, Config),
    rpc:call(Node, gs_client_worker, invalidate_cache, [Type, Id]).


invalidate_all_test_records(Config) ->
    ToInvalidate = [
        {od_user, ?USER_1}, {od_user, ?USER_2},
        {od_group, ?GROUP_1}, {od_group, ?GROUP_2},
        {od_space, ?SPACE_1}, {od_space, ?SPACE_2},
        {od_share, ?SHARE_1}, {od_share, ?SHARE_2},
        {od_provider, ?PROVIDER_1}, {od_provider, ?PROVIDER_2},
        {od_handle_service, ?HANDLE_SERVICE_1}, {od_handle_service, ?HANDLE_SERVICE_2},
        {od_handle, ?HANDLE_1}, {od_handle, ?HANDLE_2}
    ],
    lists:foreach(
        fun({Type, Id}) ->
            logic_tests_common:invalidate_cache(Config, Type, Id)
        end, ToInvalidate).


%%%===================================================================
%%% gs_client module mocks
%%%===================================================================

% Path in address is used to control gs_client:start_link mock behaviour
mock_start_link(Address, _, _, _, _) ->
    case lists:suffix(?PATH_CAUSING_CONN_ERROR, Address) of
        true ->
            {error, nxdomain};
        false ->
            case lists:suffix(?PATH_CAUSING_NOBODY_IDENTITY, Address) of
                true ->
                    Pid = spawn(fun() ->
                        die_instantly % simulates gen_server getting {stop, normal}
                    end),
                    {ok, Pid, #gs_resp_handshake{identity = nobody}};
                false ->
                    true = lists:suffix(?PATH_CAUSING_CORRECT_CONNECTION, Address),
                    Pid = spawn_link(fun() ->
                        % Successful handshake - register under global name
                        % for test purposes
                        global:register_name(gs_client_mock, self()),
                        receive just_wait_infinitely -> ok end
                    end),
                    {ok, Pid, #gs_resp_handshake{identity = {provider, <<"mockProvId">>}}}
            end
    end.


mock_sync_request(ClientRef, GsRequest) ->
    case global:whereis_name(gs_client_mock) of
        ClientRef -> mock_sync_request(GsRequest);
        _ -> ?ERROR_NO_CONNECTION_TO_OZ
    end.


mock_sync_request(#gs_req{request = RPCReq = #gs_req_rpc{}}) ->
    case RPCReq of
        #gs_req_rpc{function = <<"authorizeUser">>, args = #{<<"identifier">> := ?MOCK_CAVEAT_ID}} ->
            {ok, #gs_resp_rpc{result = ?MOCK_DISCH_MACAROON}};
        _ ->
            ?ERROR_RPC_UNDEFINED
    end;
mock_sync_request(#gs_req{auth_override = Authorization, request = GraphReq = #gs_req_graph{}}) ->
    mock_graph_request(GraphReq, Authorization);
mock_sync_request(#gs_req{request = #gs_req_unsub{}}) ->
    ok.


mock_graph_request(GsGraph = #gs_req_graph{operation = create, data = Data}, Authorization) ->
    mock_graph_create(GsGraph#gs_req_graph.gri, Authorization, Data);
mock_graph_request(GsGraph = #gs_req_graph{operation = get, auth_hint = AuthHint}, Authorization) ->
    mock_graph_get(GsGraph#gs_req_graph.gri, Authorization, AuthHint);
mock_graph_request(GsGraph = #gs_req_graph{operation = update, data = Data}, Authorization) ->
    mock_graph_update(GsGraph#gs_req_graph.gri, Authorization, Data);
mock_graph_request(GsGraph = #gs_req_graph{operation = delete}, Authorization) ->
    mock_graph_delete(GsGraph#gs_req_graph.gri, Authorization).


<<<<<<< HEAD
=======
mock_graph_create(#gri{type = od_user, id = UserId, aspect = default_space}, ?USER_GS_MACAROON_AUTH(UserId), Data) ->
    #{<<"spaceId">> := SpaceId} = Data,
    case lists:member(SpaceId, [?SPACE_1, ?SPACE_2]) of
        true ->
            {ok, #gs_resp_graph{}};
        false ->
            ?ERROR_BAD_VALUE_ID_NOT_FOUND(<<"spaceId">>)
    end;

mock_graph_create(#gri{type = od_group, id = undefined, aspect = instance}, ?USER_GS_MACAROON_AUTH(_UserId), Data) ->
    case Data of
        #{<<"name">> := Name} when is_binary(Name) ->
            {ok, #gs_resp_graph{data_format = resource, data = ?GROUP_PRIVATE_DATA_VALUE(?MOCK_CREATED_GROUP_ID)}};
        _ ->
            ?ERROR_BAD_VALUE_BINARY(<<"name">>)
    end;
mock_graph_create(#gri{type = od_group, id = undefined, aspect = join}, ?USER_GS_MACAROON_AUTH(_UserId), Data) ->
    #{<<"token">> := Token} = Data,
    case Token of
        ?MOCK_JOIN_GROUP_TOKEN ->
            {ok, #gs_resp_graph{data_format = resource, data = ?GROUP_PRIVATE_DATA_VALUE(?MOCK_JOINED_GROUP_ID)}};
        _ ->
            ?ERROR_BAD_VALUE_TOKEN(<<"token">>)
    end;
mock_graph_create(#gri{type = od_group, id = GroupId, aspect = invite_user_token}, ?USER_GS_MACAROON_AUTH(_UserId), _) ->
    case lists:member(GroupId, [?GROUP_1, ?GROUP_2]) of
        true ->
            {ok, #gs_resp_graph{data_format = value, data = ?MOCK_INVITE_USER_TOKEN}};
        _ ->
            ?ERROR_NOT_FOUND
    end;
mock_graph_create(#gri{type = od_group, id = GroupId, aspect = invite_group_token}, ?USER_GS_MACAROON_AUTH(_UserId), _) ->
    case lists:member(GroupId, [?GROUP_1, ?GROUP_2]) of
        true ->
            {ok, #gs_resp_graph{data_format = value, data = ?MOCK_INVITE_GROUP_TOKEN}};
        _ ->
            ?ERROR_NOT_FOUND
    end;

mock_graph_create(#gri{type = od_space, id = undefined, aspect = instance}, ?USER_GS_MACAROON_AUTH(_UserId), Data) ->
    case Data of
        #{<<"name">> := Name} when is_binary(Name) ->
            {ok, #gs_resp_graph{data_format = resource, data = ?SPACE_PRIVATE_DATA_VALUE(?MOCK_CREATED_SPACE_ID)}};
        _ ->
            ?ERROR_BAD_VALUE_BINARY(<<"name">>)
    end;
mock_graph_create(#gri{type = od_space, id = undefined, aspect = join}, ?USER_GS_MACAROON_AUTH(_UserId), Data) ->
    #{<<"token">> := Token} = Data,
    case Token of
        ?MOCK_JOIN_SPACE_TOKEN ->
            {ok, #gs_resp_graph{data_format = resource, data = ?SPACE_PRIVATE_DATA_VALUE(?MOCK_JOINED_SPACE_ID)}};
        _ ->
            ?ERROR_BAD_VALUE_TOKEN(<<"token">>)
    end;
mock_graph_create(#gri{type = od_space, id = SpaceId, aspect = invite_user_token}, ?USER_GS_MACAROON_AUTH(_UserId), _) ->
    case lists:member(SpaceId, [?SPACE_1, ?SPACE_2]) of
        true ->
            {ok, #gs_resp_graph{data_format = value, data = ?MOCK_INVITE_USER_TOKEN}};
        _ ->
            ?ERROR_NOT_FOUND
    end;
mock_graph_create(#gri{type = od_space, id = SpaceId, aspect = invite_group_token}, ?USER_GS_MACAROON_AUTH(_UserId), _) ->
    case lists:member(SpaceId, [?SPACE_1, ?SPACE_2]) of
        true ->
            {ok, #gs_resp_graph{data_format = value, data = ?MOCK_INVITE_GROUP_TOKEN}};
        _ ->
            ?ERROR_NOT_FOUND
    end;
mock_graph_create(#gri{type = od_space, id = SpaceId, aspect = invite_provider_token}, ?USER_GS_MACAROON_AUTH(_UserId), _) ->
    case lists:member(SpaceId, [?SPACE_1, ?SPACE_1]) of
        true ->
            {ok, #gs_resp_graph{data_format = value, data = ?MOCK_INVITE_PROVIDER_TOKEN}};
        _ ->
            ?ERROR_NOT_FOUND
    end;

>>>>>>> 8cea7d5d
mock_graph_create(#gri{type = od_share, id = undefined, aspect = instance}, ?USER_GS_MACAROON_AUTH(_UserId), Data) ->
    #{
        <<"shareId">> := ShareId,
        <<"name">> := _Name,
        <<"rootFileId">> := _RootFileId,
        <<"spaceId">> := SpaceId
    } = Data,
    case lists:member(SpaceId, [?SPACE_1, ?SPACE_2]) of
        true ->
            {ok, #gs_resp_graph{data_format = resource, data = ?SHARE_PRIVATE_DATA_VALUE(ShareId)}};
        _ ->
            ?ERROR_BAD_VALUE_ID_NOT_FOUND(<<"spaceId">>)
    end;

mock_graph_create(#gri{type = od_handle, id = undefined, aspect = instance}, ?USER_GS_MACAROON_AUTH(_UserId), Data) ->
    #{
        <<"handleServiceId">> := HandleServiceId,
        <<"resourceType">> := _ResourceType,
        <<"resourceId">> := _ResourceId,
        <<"metadata">> := _Metadata
    } = Data,
    case lists:member(HandleServiceId, [?HANDLE_SERVICE_1, ?HANDLE_SERVICE_2]) of
        true ->
            {ok, #gs_resp_graph{data_format = resource, data = ?HANDLE_PRIVATE_DATA_VALUE(?MOCK_CREATED_HANDLE_ID)}};
        _ ->
            ?ERROR_BAD_VALUE_ID_NOT_FOUND(<<"handleServiceId">>)
    end.


<<<<<<< HEAD
=======
mock_graph_update(#gri{type = od_group, aspect = instance}, ?USER_GS_MACAROON_AUTH(_UserId), Data) ->
    case Data of
        #{<<"name">> := Name} when is_binary(Name) ->
            {ok, #gs_resp_graph{}};
        _ ->
            ?ERROR_BAD_VALUE_BINARY(<<"name">>)
    end;
mock_graph_update(#gri{type = od_group, id = GroupId, aspect = {user_privileges, UserId}}, ?USER_GS_MACAROON_AUTH(_UserId), _Data) ->
    case maps:is_key(UserId, ?GROUP_EFF_USERS_VALUE(GroupId)) of
        true ->
            {ok, #gs_resp_graph{}};
        false ->
            ?ERROR_NOT_FOUND
    end;
mock_graph_update(#gri{type = od_group, id = GroupId, aspect = {child_privileges, ChildId}}, ?USER_GS_MACAROON_AUTH(_UserId), _Data) ->
    case maps:is_key(ChildId, ?GROUP_EFF_CHILDREN_VALUE(GroupId)) of
        true ->
            {ok, #gs_resp_graph{}};
        false ->
            ?ERROR_NOT_FOUND
    end;

mock_graph_update(#gri{type = od_space, id = _SpaceId, aspect = instance}, ?USER_GS_MACAROON_AUTH(_UserId), Data) ->
    case Data of
        #{<<"name">> := Name} when is_binary(Name) ->
            {ok, #gs_resp_graph{}};
        _ ->
            ?ERROR_BAD_VALUE_BINARY(<<"name">>)
    end;
mock_graph_update(#gri{type = od_space, id = SpaceId, aspect = {user_privileges, UserId}}, ?USER_GS_MACAROON_AUTH(_UserId), _Data) ->
    case maps:is_key(UserId, ?SPACE_EFF_USERS_VALUE(SpaceId)) of
        true ->
            {ok, #gs_resp_graph{}};
        false ->
            ?ERROR_NOT_FOUND
    end;
mock_graph_update(#gri{type = od_space, id = SpaceId, aspect = {group_privileges, GroupId}}, ?USER_GS_MACAROON_AUTH(_UserId), _Data) ->
    case maps:is_key(GroupId, ?SPACE_EFF_GROUPS_VALUE(SpaceId)) of
        true ->
            {ok, #gs_resp_graph{}};
        false ->
            ?ERROR_NOT_FOUND
    end;

>>>>>>> 8cea7d5d
mock_graph_update(#gri{type = od_share, id = _ShareId, aspect = instance}, ?USER_GS_MACAROON_AUTH(_UserId), Data) ->
    case Data of
        #{<<"name">> := Name} when is_binary(Name) ->
            {ok, #gs_resp_graph{}};
        _ ->
            ?ERROR_BAD_VALUE_BINARY(<<"name">>)
    end.


mock_graph_delete(#gri{type = od_share, id = ShareId, aspect = instance}, ?USER_GS_MACAROON_AUTH(_UserId)) ->
    case lists:member(ShareId, [?SHARE_1, ?SHARE_2]) of
        true ->
            {ok, #gs_resp_graph{}};
        false ->
            ?ERROR_NOT_FOUND
    end.


mock_graph_get(GRI = #gri{type = od_user, id = Id, aspect = instance}, Authorization, AuthHint) ->
    UserId = case Id of
        ?SELF -> case Authorization of
            ?USER_GS_MACAROON_AUTH(ClientUserId) ->
                ClientUserId;
            _ ->
                ?ERROR_NOT_FOUND
        end;
        _ -> Id
    end,
    Authorized = case {Authorization, GRI#gri.scope, AuthHint} of
        {?USER_GS_MACAROON_AUTH(UserId), _, _} ->
            true;
        {?USER_GS_MACAROON_AUTH(ClientUser), shared, ?THROUGH_SPACE(_ThroughSpId)} ->
            lists:member(atom_to_binary(?SPACE_VIEW, utf8), maps:get(ClientUser, ?SPACE_EFF_USERS_VALUE(_ThroughSpId), [])) andalso
                maps:is_key(UserId, ?SPACE_EFF_USERS_VALUE(_ThroughSpId));
        {?USER_GS_MACAROON_AUTH(_OtherUser), _, _} ->
            false;
        % undefined Authorization means asking with provider's auth
        {undefined, private, _} ->
            false;
        {undefined, _, _} ->
            true
    end,
    case Authorized of
        true ->
            Data = case GRI#gri.scope of
                shared -> ?USER_SHARED_DATA_VALUE(UserId);
                protected -> ?USER_PROTECTED_DATA_VALUE(UserId);
                private -> ?USER_PRIVATE_DATA_VALUE(UserId)
            end,
            {ok, #gs_resp_graph{data_format = resource, data = Data}};
        false ->
            ?ERROR_FORBIDDEN
    end;

mock_graph_get(GRI = #gri{type = od_group, id = GroupId, aspect = instance}, Authorization, AuthHint) ->
    Authorized = case {Authorization, GRI#gri.scope, AuthHint} of
        {?USER_GS_MACAROON_AUTH(UserId), shared, ?THROUGH_SPACE(_ThroughSpId)} ->
            lists:member(atom_to_binary(?SPACE_VIEW, utf8), maps:get(UserId, ?SPACE_EFF_USERS_VALUE(_ThroughSpId), [])) andalso
                maps:is_key(GroupId, ?SPACE_EFF_GROUPS_VALUE(_ThroughSpId));
        {?USER_GS_MACAROON_AUTH(UserId), shared, _} ->
            lists:member(GroupId, ?USER_EFF_GROUPS(UserId));
        {?USER_GS_MACAROON_AUTH(_UserId), _, _} ->
            false;
        % undefined Authorization means asking with provider's auth
        {undefined, shared, _} ->
            true
    end,
    case Authorized of
        true ->
<<<<<<< HEAD
            {ok, #gs_resp_graph{result = ?GROUP_SHARED_DATA_VALUE(GroupId)}};
=======
            Data = case GRI#gri.scope of
                shared -> ?GROUP_SHARED_DATA_VALUE(GroupId);
                protected -> ?GROUP_PROTECTED_DATA_VALUE(GroupId);
                private -> ?GROUP_PRIVATE_DATA_VALUE(GroupId)
            end,
            {ok, #gs_resp_graph{data_format = resource, data = Data}};
>>>>>>> 8cea7d5d
        false ->
            ?ERROR_FORBIDDEN
    end;

mock_graph_get(GRI = #gri{type = od_space, id = SpaceId, aspect = instance}, Authorization, _) ->
    Authorized = case {Authorization, GRI#gri.scope} of
        {?USER_GS_MACAROON_AUTH(UserId), private} ->
            lists:member(atom_to_binary(?SPACE_VIEW, utf8), maps:get(UserId, ?SPACE_EFF_USERS_VALUE(SpaceId), []));
        {?USER_GS_MACAROON_AUTH(UserId), protected} ->
            maps:is_key(UserId, ?SPACE_EFF_USERS_VALUE(SpaceId));
        % undefined Authorization means asking with provider's auth
        {undefined, _} ->
            true
    end,
    case Authorized of
        true ->
            Data = case GRI#gri.scope of
                protected -> ?SPACE_PROTECTED_DATA_VALUE(SpaceId);
                private -> ?SPACE_PRIVATE_DATA_VALUE(SpaceId)
            end,
            {ok, #gs_resp_graph{data_format = resource, data = Data}};
        false ->
            ?ERROR_FORBIDDEN
    end;

mock_graph_get(GRI = #gri{type = od_share, id = ShareId, aspect = instance}, Authorization, _) ->
    Authorized = case {Authorization, GRI#gri.scope} of
        {?USER_GS_MACAROON_AUTH(UserId), private} ->
            maps:is_key(UserId, ?SPACE_EFF_USERS_VALUE(?SHARE_SPACE(ShareId)));
        % undefined Authorization means asking with provider's auth
        {undefined, private} ->
            % Provider is allowed to ask for shares of supported spaces
            true;
        {_, public} ->
            true
    end,
    case Authorized of
        true ->
            Data = case GRI#gri.scope of
                public -> ?SHARE_PUBLIC_DATA_VALUE(ShareId);
                private -> ?SHARE_PRIVATE_DATA_VALUE(ShareId)
            end,
            {ok, #gs_resp_graph{data_format = resource, data = Data}};
        false ->
            ?ERROR_FORBIDDEN
    end;

mock_graph_get(GRI = #gri{type = od_provider, id = ProviderId, aspect = instance}, Authorization, _) ->
    Authorized = case {Authorization, GRI#gri.scope} of
        {?USER_GS_MACAROON_AUTH(_UserId), private} ->
            false;
        {?USER_GS_MACAROON_AUTH(UserId), protected} ->
            lists:member(UserId, ?PROVIDER_EFF_USERS(ProviderId));
        % undefined Authorization means asking with provider's auth
        {undefined, _} ->
            true
    end,
    case Authorized of
        true ->
            Data = case GRI#gri.scope of
                protected -> ?PROVIDER_PROTECTED_DATA_VALUE(ProviderId);
                private -> ?PROVIDER_PRIVATE_DATA_VALUE(ProviderId)
            end,
            {ok, #gs_resp_graph{data_format = resource, data = Data}};
        false ->
            ?ERROR_FORBIDDEN
    end;

mock_graph_get(#gri{type = od_handle_service, id = HServiceId, aspect = instance, scope = private}, Authorization, _) ->
    Authorized = case Authorization of
        ?USER_GS_MACAROON_AUTH(UserId) ->
            lists:member(atom_to_binary(?HANDLE_SERVICE_VIEW, utf8), maps:get(UserId, ?HANDLE_SERVICE_EFF_USERS_VALUE(HServiceId), []));
        % undefined Authorization means asking with provider's auth
        undefined ->
            false
    end,
    case Authorized of
        true ->
            {ok, #gs_resp_graph{data_format = resource, data = ?HANDLE_SERVICE_PRIVATE_DATA_VALUE(HServiceId)}};
        false ->
            ?ERROR_FORBIDDEN
    end;

mock_graph_get(GRI = #gri{type = od_handle, id = HandleId, aspect = instance}, Authorization, _) ->
    Authorized = case {Authorization, GRI#gri.scope} of
        {?USER_GS_MACAROON_AUTH(UserId), private} ->
            lists:member(atom_to_binary(?HANDLE_VIEW, utf8), maps:get(UserId, ?HANDLE_EFF_USERS_VALUE(HandleId), []));
        % undefined Authorization means asking with provider's auth
        {undefined, private} ->
            false;
        {_, public} ->
            true
    end,
    case Authorized of
        true ->
            Data = case GRI#gri.scope of
                public -> ?HANDLE_PUBLIC_DATA_VALUE(HandleId);
                private -> ?HANDLE_PRIVATE_DATA_VALUE(HandleId)
            end,
            {ok, #gs_resp_graph{data_format = resource, data = Data}};
        false ->
            ?ERROR_FORBIDDEN
    end.<|MERGE_RESOLUTION|>--- conflicted
+++ resolved
@@ -224,85 +224,6 @@
     mock_graph_delete(GsGraph#gs_req_graph.gri, Authorization).
 
 
-<<<<<<< HEAD
-=======
-mock_graph_create(#gri{type = od_user, id = UserId, aspect = default_space}, ?USER_GS_MACAROON_AUTH(UserId), Data) ->
-    #{<<"spaceId">> := SpaceId} = Data,
-    case lists:member(SpaceId, [?SPACE_1, ?SPACE_2]) of
-        true ->
-            {ok, #gs_resp_graph{}};
-        false ->
-            ?ERROR_BAD_VALUE_ID_NOT_FOUND(<<"spaceId">>)
-    end;
-
-mock_graph_create(#gri{type = od_group, id = undefined, aspect = instance}, ?USER_GS_MACAROON_AUTH(_UserId), Data) ->
-    case Data of
-        #{<<"name">> := Name} when is_binary(Name) ->
-            {ok, #gs_resp_graph{data_format = resource, data = ?GROUP_PRIVATE_DATA_VALUE(?MOCK_CREATED_GROUP_ID)}};
-        _ ->
-            ?ERROR_BAD_VALUE_BINARY(<<"name">>)
-    end;
-mock_graph_create(#gri{type = od_group, id = undefined, aspect = join}, ?USER_GS_MACAROON_AUTH(_UserId), Data) ->
-    #{<<"token">> := Token} = Data,
-    case Token of
-        ?MOCK_JOIN_GROUP_TOKEN ->
-            {ok, #gs_resp_graph{data_format = resource, data = ?GROUP_PRIVATE_DATA_VALUE(?MOCK_JOINED_GROUP_ID)}};
-        _ ->
-            ?ERROR_BAD_VALUE_TOKEN(<<"token">>)
-    end;
-mock_graph_create(#gri{type = od_group, id = GroupId, aspect = invite_user_token}, ?USER_GS_MACAROON_AUTH(_UserId), _) ->
-    case lists:member(GroupId, [?GROUP_1, ?GROUP_2]) of
-        true ->
-            {ok, #gs_resp_graph{data_format = value, data = ?MOCK_INVITE_USER_TOKEN}};
-        _ ->
-            ?ERROR_NOT_FOUND
-    end;
-mock_graph_create(#gri{type = od_group, id = GroupId, aspect = invite_group_token}, ?USER_GS_MACAROON_AUTH(_UserId), _) ->
-    case lists:member(GroupId, [?GROUP_1, ?GROUP_2]) of
-        true ->
-            {ok, #gs_resp_graph{data_format = value, data = ?MOCK_INVITE_GROUP_TOKEN}};
-        _ ->
-            ?ERROR_NOT_FOUND
-    end;
-
-mock_graph_create(#gri{type = od_space, id = undefined, aspect = instance}, ?USER_GS_MACAROON_AUTH(_UserId), Data) ->
-    case Data of
-        #{<<"name">> := Name} when is_binary(Name) ->
-            {ok, #gs_resp_graph{data_format = resource, data = ?SPACE_PRIVATE_DATA_VALUE(?MOCK_CREATED_SPACE_ID)}};
-        _ ->
-            ?ERROR_BAD_VALUE_BINARY(<<"name">>)
-    end;
-mock_graph_create(#gri{type = od_space, id = undefined, aspect = join}, ?USER_GS_MACAROON_AUTH(_UserId), Data) ->
-    #{<<"token">> := Token} = Data,
-    case Token of
-        ?MOCK_JOIN_SPACE_TOKEN ->
-            {ok, #gs_resp_graph{data_format = resource, data = ?SPACE_PRIVATE_DATA_VALUE(?MOCK_JOINED_SPACE_ID)}};
-        _ ->
-            ?ERROR_BAD_VALUE_TOKEN(<<"token">>)
-    end;
-mock_graph_create(#gri{type = od_space, id = SpaceId, aspect = invite_user_token}, ?USER_GS_MACAROON_AUTH(_UserId), _) ->
-    case lists:member(SpaceId, [?SPACE_1, ?SPACE_2]) of
-        true ->
-            {ok, #gs_resp_graph{data_format = value, data = ?MOCK_INVITE_USER_TOKEN}};
-        _ ->
-            ?ERROR_NOT_FOUND
-    end;
-mock_graph_create(#gri{type = od_space, id = SpaceId, aspect = invite_group_token}, ?USER_GS_MACAROON_AUTH(_UserId), _) ->
-    case lists:member(SpaceId, [?SPACE_1, ?SPACE_2]) of
-        true ->
-            {ok, #gs_resp_graph{data_format = value, data = ?MOCK_INVITE_GROUP_TOKEN}};
-        _ ->
-            ?ERROR_NOT_FOUND
-    end;
-mock_graph_create(#gri{type = od_space, id = SpaceId, aspect = invite_provider_token}, ?USER_GS_MACAROON_AUTH(_UserId), _) ->
-    case lists:member(SpaceId, [?SPACE_1, ?SPACE_1]) of
-        true ->
-            {ok, #gs_resp_graph{data_format = value, data = ?MOCK_INVITE_PROVIDER_TOKEN}};
-        _ ->
-            ?ERROR_NOT_FOUND
-    end;
-
->>>>>>> 8cea7d5d
 mock_graph_create(#gri{type = od_share, id = undefined, aspect = instance}, ?USER_GS_MACAROON_AUTH(_UserId), Data) ->
     #{
         <<"shareId">> := ShareId,
@@ -332,53 +253,6 @@
     end.
 
 
-<<<<<<< HEAD
-=======
-mock_graph_update(#gri{type = od_group, aspect = instance}, ?USER_GS_MACAROON_AUTH(_UserId), Data) ->
-    case Data of
-        #{<<"name">> := Name} when is_binary(Name) ->
-            {ok, #gs_resp_graph{}};
-        _ ->
-            ?ERROR_BAD_VALUE_BINARY(<<"name">>)
-    end;
-mock_graph_update(#gri{type = od_group, id = GroupId, aspect = {user_privileges, UserId}}, ?USER_GS_MACAROON_AUTH(_UserId), _Data) ->
-    case maps:is_key(UserId, ?GROUP_EFF_USERS_VALUE(GroupId)) of
-        true ->
-            {ok, #gs_resp_graph{}};
-        false ->
-            ?ERROR_NOT_FOUND
-    end;
-mock_graph_update(#gri{type = od_group, id = GroupId, aspect = {child_privileges, ChildId}}, ?USER_GS_MACAROON_AUTH(_UserId), _Data) ->
-    case maps:is_key(ChildId, ?GROUP_EFF_CHILDREN_VALUE(GroupId)) of
-        true ->
-            {ok, #gs_resp_graph{}};
-        false ->
-            ?ERROR_NOT_FOUND
-    end;
-
-mock_graph_update(#gri{type = od_space, id = _SpaceId, aspect = instance}, ?USER_GS_MACAROON_AUTH(_UserId), Data) ->
-    case Data of
-        #{<<"name">> := Name} when is_binary(Name) ->
-            {ok, #gs_resp_graph{}};
-        _ ->
-            ?ERROR_BAD_VALUE_BINARY(<<"name">>)
-    end;
-mock_graph_update(#gri{type = od_space, id = SpaceId, aspect = {user_privileges, UserId}}, ?USER_GS_MACAROON_AUTH(_UserId), _Data) ->
-    case maps:is_key(UserId, ?SPACE_EFF_USERS_VALUE(SpaceId)) of
-        true ->
-            {ok, #gs_resp_graph{}};
-        false ->
-            ?ERROR_NOT_FOUND
-    end;
-mock_graph_update(#gri{type = od_space, id = SpaceId, aspect = {group_privileges, GroupId}}, ?USER_GS_MACAROON_AUTH(_UserId), _Data) ->
-    case maps:is_key(GroupId, ?SPACE_EFF_GROUPS_VALUE(SpaceId)) of
-        true ->
-            {ok, #gs_resp_graph{}};
-        false ->
-            ?ERROR_NOT_FOUND
-    end;
-
->>>>>>> 8cea7d5d
 mock_graph_update(#gri{type = od_share, id = _ShareId, aspect = instance}, ?USER_GS_MACAROON_AUTH(_UserId), Data) ->
     case Data of
         #{<<"name">> := Name} when is_binary(Name) ->
@@ -448,16 +322,7 @@
     end,
     case Authorized of
         true ->
-<<<<<<< HEAD
-            {ok, #gs_resp_graph{result = ?GROUP_SHARED_DATA_VALUE(GroupId)}};
-=======
-            Data = case GRI#gri.scope of
-                shared -> ?GROUP_SHARED_DATA_VALUE(GroupId);
-                protected -> ?GROUP_PROTECTED_DATA_VALUE(GroupId);
-                private -> ?GROUP_PRIVATE_DATA_VALUE(GroupId)
-            end,
-            {ok, #gs_resp_graph{data_format = resource, data = Data}};
->>>>>>> 8cea7d5d
+            {ok, #gs_resp_graph{data_format = resource, data = ?GROUP_SHARED_DATA_VALUE(GroupId)}};
         false ->
             ?ERROR_FORBIDDEN
     end;
