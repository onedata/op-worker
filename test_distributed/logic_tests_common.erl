--- conflicted
+++ resolved
@@ -430,16 +430,10 @@
             UserPrivileges = maps:get(UserId, ?SPACE_EFF_USERS_VALUE(_ThroughSpId), []),
             lists:member(atom_to_binary(?SPACE_VIEW, utf8), UserPrivileges) andalso
                 maps:is_key(GroupId, ?SPACE_EFF_GROUPS_VALUE(_ThroughSpId));
-<<<<<<< HEAD
-        {?USER_GS_TOKEN_AUTH(_UserId), shared, _} ->
-            lists:member(GroupId, ?USER_EFF_GROUPS(_UserId));
-        {?USER_GS_TOKEN_AUTH(_UserId), _, _} ->
-=======
         {#auth_override{client_auth = ?USER_GS_TOKEN_AUTH(SerializedToken)}, shared, _} ->
             UserId = token_to_user_id(SerializedToken),
             lists:member(GroupId, ?USER_EFF_GROUPS(UserId));
         {#auth_override{client_auth = ?USER_GS_TOKEN_AUTH(_SerializedToken)}, _, _} ->
->>>>>>> de797bc7
             false;
         % undefined AuthOverride means asking with provider's auth
         {undefined, shared, _} ->
@@ -562,7 +556,7 @@
     Authorized = case {AuthOverride, GRI#gri.scope} of
         {undefined, private} ->
             true;
-        {#auth_override{client_auth = ?USER_GS_TOKEN_AUTH(_SerializedToken)}, _} ->
+        {?USER_GS_TOKEN_AUTH(_), _} ->
             false
     end,
     case Authorized of
@@ -579,7 +573,7 @@
     Authorized = case {AuthOverride, GRI#gri.scope} of
         {undefined, private} ->
             true;
-        {?USER_GS_TOKEN_AUTH(_), _} ->
+        {#auth_override{client_auth = ?USER_GS_TOKEN_AUTH(_SerializedToken)}, _} ->
             false
     end,
     case Authorized of
