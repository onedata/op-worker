--- conflicted
+++ resolved
@@ -66,19 +66,11 @@
     SpaceDir1Uuid = fslogic_uuid:spaceid_to_space_dir_uuid(SpaceId),
     SpaceDir2Uuid = fslogic_uuid:spaceid_to_space_dir_uuid(SpaceId2),
     {ok, Space1DirUuid} = ?assertMatch({ok, _},
-<<<<<<< HEAD
-        rpc:call(Worker2, file_meta, create, [{uuid, RootUuid}, #document{key = <<"space rename 1">>,
-            value = #file_meta{name = <<"Space 1">>, is_scope = true}}])),
-    {ok, _Space2DirUuid} = ?assertMatch({ok, _},
-        rpc:call(Worker2, file_meta, create, [{uuid, RootUuid}, #document{key = <<"space rename 2">>,
-            value = #file_meta{name = <<"Space 2">>, is_scope = true}}])),
-=======
         rpc:call(Worker2, file_meta, create, [{uuid, RootUuid}, #document{key = SpaceDir1Uuid,
             value = #file_meta{name = SpaceId, is_scope = true}, scope = SpaceId}])),
     {ok, SpaceDir2Uuid} = ?assertMatch({ok, _},
         rpc:call(Worker2, file_meta, create, [{uuid, RootUuid}, #document{key = SpaceDir2Uuid,
             value = #file_meta{name = SpaceId2, is_scope = true}}])),
->>>>>>> 487a69d7
     {ok, D1DirUuid} = ?assertMatch({ok, _},
         rpc:call(Worker1, file_meta, create, [{uuid, Space1DirUuid}, #document{value = #file_meta{name = <<"d1">>}}])),
     ?assertMatch({ok, _},
@@ -134,13 +126,8 @@
     SpaceId = <<"Space list 1">>,
     Space1DirUuid = fslogic_uuid:spaceid_to_space_dir_uuid(SpaceId),
     {ok, Space1DirUuid} = ?assertMatch({ok, _},
-<<<<<<< HEAD
-        rpc:call(Worker2, file_meta, create, [{uuid, RootUuid}, #document{key = <<"space list 1">>,
-            value = #file_meta{name = <<"Space list 1">>, is_scope = true}}])),
-=======
         rpc:call(Worker2, file_meta, create, [{uuid, RootUuid}, #document{key = Space1DirUuid,
             value = #file_meta{name = SpaceId , is_scope = true}}])),
->>>>>>> 487a69d7
     {ok, D1DirUuid} = ?assertMatch({ok, _},
         rpc:call(Worker1, file_meta, create, [{uuid, Space1DirUuid}, #document{value = #file_meta{name = <<"list_test_d1">>}}])),
     ?assertMatch({ok, _},
