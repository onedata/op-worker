%%%--------------------------------------------------------------------
%%% @author Michal Cwiertnia
%%% @copyright (C) 2019 ACK CYFRONET AGH
%%% This software is released under the MIT license
%%% cited in 'LICENSE.txt'.
%%% @end
%%%--------------------------------------------------------------------
%%% @doc
<<<<<<< HEAD
%%%
=======
%%% This module contains tests for QoS management on single provider.
>>>>>>> 9c533565
%%% @end
%%%--------------------------------------------------------------------
-module(qos_test_SUITE).
-author("Michal Cwiertnia").

-include("global_definitions.hrl").
<<<<<<< HEAD
-include("proto/oneclient/fuse_messages.hrl").
-include("modules/fslogic/fslogic_common.hrl").
-include("modules/datastore/datastore_models.hrl").
-include_lib("ctool/include/test/test_utils.hrl").

%% API
-export([all/0, init_per_suite/1, end_per_suite/1, init_per_testcase/2,
    end_per_testcase/2]).

%% tests
-export([
    empty_qos/1,
    add_single_qos_for_file/1,
    add_single_qos_for_file_with_multiple_replicas/1,
    add_qos_for_file_3/1,
    add_multiple_qos_for_file/1,
    add_qos_for_multiple_files_1/1,
    add_qos_for_multiple_files_2/1,
    add_qos_for_dir/1,
    create_new_file_in_dir_with_qos/1,
    create_new_file_in_dir_structure_with_qos/1
]).

all() -> [
    empty_qos,
    add_qos_for_file_1,
    add_qos_for_file_2,
    add_qos_for_file_3,
    add_multiple_qos_for_file,
    add_qos_for_multiple_files_1,
    add_qos_for_multiple_files_2,
    add_qos_for_dir,
    create_new_file_in_dir_with_qos,
    create_new_file_in_dir_structure_with_qos
].

-define(TEST_POOL, test_pool).
-define(TEST_CACHE, test_cache).

-define(SPACE_ID, <<"space1">>).

-define(FILE_PATH(FileName), filename:join(["/", ?SPACE_ID, FileName])).

-define(WORKER_POOL, worker_pool).
-define(ATTEMPTS, 60).

% qos for test providers
-define(P1_TEST_QOS, #{
    <<"country">> => <<"PL">>,
=======
-include("modules/datastore/qos.hrl").
-include("modules/datastore/datastore_models.hrl").
-include("qos_tests_utils.hrl").
-include_lib("ctool/include/api_errors.hrl").
-include_lib("ctool/include/test/test_utils.hrl").

%% API
-export([
    all/0,
    init_per_suite/1, init_per_testcase/2,
    end_per_suite/1, end_per_testcase/2
]).

%% test functions
-export([
    % QoS bounded cache tests
    qos_bounded_cache_should_be_periodically_cleaned_if_overfilled/1,
    qos_bounded_cache_should_not_be_cleaned_if_not_overfilled/1,

    % Invalid QoS expression tests
    key_without_value/1,
    two_keys_without_value_connected_with_operand/1,
    operator_without_second_operand/1,
    operator_without_first_operand/1,
    two_operators_in_row/1,
    closing_paren_without_matching_opening_one/1,
    opening_paren_without_matching_closing_one/1,
    mismatching_nested_parens/1,

    % Single QoS expression tests
    simple_key_val_qos/1,
    qos_with_intersection/1,
    qos_with_complement/1,
    qos_with_union/1,
    qos_with_multiple_replicas/1,
    qos_with_multiple_replicas_and_union/1,
    qos_with_intersection_and_union/1,
    qos_with_union_and_complement/1,
    qos_with_intersection_and_complement/1,
    key_val_qos_that_cannot_be_fulfilled/1,
    qos_that_cannot_be_fulfilled/1,
    qos_with_parens/1,

    % Multi QoS tests
    multi_qos_resulting_in_the_same_storages/1,
    same_qos_multiple_times/1,
    contrary_qos/1,
    multi_qos_where_one_cannot_be_satisfied/1,
    multi_qos_that_overlaps/1,
    multi_qos_resulting_in_different_storages/1,

    % Effective QoS tests
    effective_qos_for_file_in_directory/1,
    effective_qos_for_file_in_nested_directories/1,
    effective_qos_for_files_in_different_directories_of_tree_structure/1
]).

all() -> [
    % QoS bounded cache tests
    qos_bounded_cache_should_be_periodically_cleaned_if_overfilled,
    qos_bounded_cache_should_not_be_cleaned_if_not_overfilled,

    % TODO: VFS-5569 uncomment below tests after implementing proper validation
    % Invalid QoS expression tests
%%    key_without_value,
%%    two_keys_without_value_connected_with_operand,
%%    operator_without_second_operand,
%%    operator_without_first_operand,
%%    two_operators_in_row,
%%    closing_paren_without_matching_opening_one,
%%    opening_paren_without_matching_closing_one,
%%    mismatching_nested_parens,

    % Single QoS expression tests
    simple_key_val_qos,
    qos_with_intersection,
    qos_with_complement,
    qos_with_union,
    qos_with_multiple_replicas,
    qos_with_multiple_replicas_and_union,
    qos_with_intersection_and_union,
    qos_with_union_and_complement,
    qos_with_intersection_and_complement,
    key_val_qos_that_cannot_be_fulfilled,
    qos_that_cannot_be_fulfilled,
    qos_with_parens,

    % Multi QoS tests
    multi_qos_resulting_in_the_same_storages,
    same_qos_multiple_times,
    contrary_qos,
    multi_qos_where_one_cannot_be_satisfied,
    multi_qos_that_overlaps,
    multi_qos_resulting_in_different_storages,

    % Effective QoS tests
    effective_qos_for_file_in_directory,
    effective_qos_for_file_in_nested_directories,
    effective_qos_for_files_in_different_directories_of_tree_structure
].


-define(SPACE1_ID, <<"space_id1">>).
-define(SPACE1, <<"/space_name1">>).
-define(TEST_DATA, <<"test_data">>).
-define(TEST_FILE_PATH, filename:join(?SPACE1, <<"file1">>)).
-define(TEST_DIR_PATH, filename:join(?SPACE1, <<"dir1">>)).


% record for specification of tests that adds QoS expression and checks QoS docs
% all fields are associated with matching records defined in qos_tests_utils.hrl
-record(add_qos_and_check_docs_test_spec, {
    qos_to_add,
    expected_qos_entries,
    expected_file_qos
}).


% mock qos for test storages
-define(P1_TEST_QOS, #{
    <<"country">> => <<"PL">>,
    <<"city">> => <<"Krakow">>,
>>>>>>> 9c533565
    <<"type">> => <<"disk">>,
    <<"tier">> => <<"t3">>
}).

-define(P2_TEST_QOS, #{
    <<"country">> => <<"FR">>,
    <<"type">> => <<"tape">>,
    <<"tier">> => <<"t2">>
}).

-define(P3_TEST_QOS, #{
    <<"country">> => <<"PT">>,
    <<"type">> => <<"disk">>,
    <<"tier">> => <<"t2">>
}).

<<<<<<< HEAD
-define(TEST_PROVIDERS_QOS, #{
    <<"p1">> => ?P1_TEST_QOS,
    <<"p2">> => ?P2_TEST_QOS,
    <<"p3">> => ?P3_TEST_QOS
}).

-define(Q1, <<"q1">>).
-define(Q2, <<"q2">>).

%%%====================================================================
%%% Test function
%%%====================================================================




%%empty_qos(Config) ->
%%    [_WorkerP1, WorkerP2, _WorkerP3] = get_op_nodes(Config),
%%    {SessId1, _UserId1} = {
%%        ?config({session_id, {<<"user1">>, ?GET_DOMAIN(WorkerP2)}}, Config),
%%        ?config({user_id, <<"user1">>}, Config)
%%    },
%%
%%    % create file
%%    FileGuid = create_test_file(WorkerP2, SessId1, ?FILE_PATH(<<"file1">>), <<"test_data">>),
%%
%%    % check that file has empty qos
%%    ?assertMatch({ok, undefined}, lfm_proxy:get_file_qos(WorkerP2, SessId1, {guid, FileGuid})).


add_single_qos_for_file(Config) ->
    [WorkerP1, WorkerP2, _WorkerP3] = get_op_nodes(Config),
    P1Id = initializer:domain_to_provider_id(?GET_DOMAIN(WorkerP1)),
    P2Id = initializer:domain_to_provider_id(?GET_DOMAIN(WorkerP2)),

    Spec = #{
        source_provider => WorkerP2,
        directory_structure_before =>
        {?SPACE_ID, [
                {<<"file1">>, <<"test_data">>, [P2Id]}
        ]},
        qos => [
            #{
                name => ?Q1,
                path => ?FILE_PATH(<<"file1">>),
                expression => [<<"country=PL">>]
            }
        ],
        files_qos => [
            #{
                paths => [?FILE_PATH(<<"file1">>)],
                qos_list => [?Q1],
                target_providers => #{
                    P1Id => [?Q1]
                }
            }
        ],
        directory_structure_after =>
        {?SPACE_ID, [
            {<<"file1">>, <<"test_data">>, [P1Id, P2Id]}
        ]}
    },

    qos_test_utils:add_qos_test_base(Config, Spec).

add_single_qos_for_file_with_multiple_replicas(Config) ->
    [WorkerP1, WorkerP2, WorkerP3] = get_op_nodes(Config),
    P1Id = initializer:domain_to_provider_id(?GET_DOMAIN(WorkerP1)),
    P2Id = initializer:domain_to_provider_id(?GET_DOMAIN(WorkerP2)),
    P3Id = initializer:domain_to_provider_id(?GET_DOMAIN(WorkerP3)),

    Spec = #{
        source_provider => WorkerP2,
        directory_structure_before =>
        {?SPACE_ID, [
            {<<"file1">>, <<"test_data">>, [P2Id]}
        ]},
        qos => [
            #{
                name => ?Q1,
                path => ?FILE_PATH(<<"file1">>),
                expression => [<<"type=disk">>],
                replicas_num => 2
            }
        ],
        files_qos => [
            #{
                paths => [?FILE_PATH(<<"file1">>)],
                qos_list => [?Q1],
                target_providers => #{
                    P1Id => [?Q1],
                    P3Id => [?Q1]
                }
            }
        ],
        directory_structure_after =>
        {?SPACE_ID, [
            {<<"file1">>, <<"test_data">>, [P1Id, P2Id, P3Id]}
        ]}
    },

    qos_test_utils:add_qos_test_base(Config, Spec).

add_qos_for_file_3(Config) ->
    [_WorkerP1, WorkerP2, _WorkerP3] = get_op_nodes(Config),
    P2Id = initializer:domain_to_provider_id(?GET_DOMAIN(WorkerP2)),

    Spec = #{
        source_provider => WorkerP2,
        directory_structure_before =>
        {?SPACE_ID, [
            {<<"file1">>, <<"test_data">>, [P2Id]}
        ]},
        qos => [
            #{
                name => ?Q1,
                path => ?FILE_PATH(<<"file1">>),
                expression => [<<"country=FR">>]
            }
        ],
        files_qos => [
            #{
                paths => [?FILE_PATH(<<"file1">>)],
                qos_list => [?Q1],
                target_providers => #{
                    P2Id => [?Q1]
                }
            }
        ],
        directory_structure_after =>
        {?SPACE_ID, [
            {<<"file1">>, <<"test_data">>, [P2Id]}
        ]}
    },

    qos_test_utils:add_qos_test_base(Config, Spec).

add_multiple_qos_for_file(Config) ->
    [WorkerP1, WorkerP2, WorkerP3] = get_op_nodes(Config),
    P1Id = initializer:domain_to_provider_id(?GET_DOMAIN(WorkerP1)),
    P2Id = initializer:domain_to_provider_id(?GET_DOMAIN(WorkerP2)),
    P3Id = initializer:domain_to_provider_id(?GET_DOMAIN(WorkerP3)),

    Spec = #{
        source_provider => WorkerP2,
        directory_structure_before =>
        {?SPACE_ID, [
            {<<"file1">>, <<"test_data">>, [P2Id]}
        ]},
        qos => [
            #{
                name => ?Q1,
                path => ?FILE_PATH(<<"file1">>),
                expression => [<<"country=PL">>]
            },
            #{
                name => ?Q2,
                path => ?FILE_PATH(<<"file1">>),
                expression => [<<"country=PT">>]
            }
        ],
        files_qos => [
            #{
                paths => [?FILE_PATH(<<"file1">>)],
                qos_list => [?Q1, ?Q2],
                target_providers => #{
                    P1Id => [?Q1],
                    P3Id => [?Q2]
                }
            }
        ],
        directory_structure_after =>
        {?SPACE_ID, [
            {<<"file1">>, <<"test_data">>, [P1Id, P2Id, P3Id]}
        ]}
    },

    qos_test_utils:add_qos_test_base(Config, Spec).

add_qos_for_multiple_files_1(Config) ->
    [WorkerP1, WorkerP2, WorkerP3] = get_op_nodes(Config),
    P1Id = initializer:domain_to_provider_id(?GET_DOMAIN(WorkerP1)),
    P2Id = initializer:domain_to_provider_id(?GET_DOMAIN(WorkerP2)),
    P3Id = initializer:domain_to_provider_id(?GET_DOMAIN(WorkerP3)),

    Spec = #{
        source_provider => WorkerP2,
        directory_structure_before =>
        {?SPACE_ID, [
            {<<"file1">>, <<"test_data">>, [P2Id]},
            {<<"file2">>, <<"test_data2">>, [P2Id]}
        ]},
        qos => [
            #{
                name => ?Q1,
                path => ?FILE_PATH(<<"file1">>),
                expression => [<<"country=PL">>]
            },
            #{
                name => ?Q2,
                path => ?FILE_PATH(<<"file2">>),
                expression => [<<"country=PT">>]
            }
        ],
        files_qos => [
            #{
                paths => [?FILE_PATH(<<"file1">>)],
                qos_list => [?Q1],
                target_providers => #{
                    P1Id => [?Q1]
                }
            },
            #{
                paths => [?FILE_PATH(<<"file2">>)],
                qos_list => [?Q2],
                target_providers => #{
                    P3Id => [?Q2]
                }
            }
        ],
        directory_structure_after =>
        {?SPACE_ID, [
            {<<"file1">>, <<"test_data">>, [P1Id, P2Id]},
            {<<"file2">>, <<"test_data2">>, [P2Id, P3Id]}
        ]}
    },

    qos_test_utils:add_qos_test_base(Config, Spec).

add_qos_for_multiple_files_2(Config) ->
    [WorkerP1, WorkerP2, WorkerP3] = get_op_nodes(Config),
    P1Id = initializer:domain_to_provider_id(?GET_DOMAIN(WorkerP1)),
    P2Id = initializer:domain_to_provider_id(?GET_DOMAIN(WorkerP2)),
    P3Id = initializer:domain_to_provider_id(?GET_DOMAIN(WorkerP3)),

    Spec = #{
        source_provider => WorkerP2,
        directory_structure_before =>
        {?SPACE_ID, [
            {<<"file1">>, <<"test_data">>, [P2Id]},
            {<<"file2">>, <<"test_data2">>, [P2Id]}
        ]},
        qos => [
            #{
                name => ?Q1,
                path => ?FILE_PATH(<<"file1">>),
                expression => [<<"country=PL">>]
            },
            #{
                name => ?Q2,
                path => ?FILE_PATH(<<"file2">>),
                expression => [<<"type=disk">>],
                replicas_num => 2
            }
        ],
        files_qos => [
            #{
                paths => [?FILE_PATH(<<"file1">>)],
                qos_list => [?Q1],
                target_providers => #{
                    P1Id => [?Q1]
                }
            },
            #{
                paths => [?FILE_PATH(<<"file2">>)],
                qos_list => [?Q2],
                target_providers => #{
                    P1Id => [?Q2],
                    P3Id => [?Q2]
                }
            }
        ],
        directory_structure_after =>
        {?SPACE_ID, [
            {<<"file1">>, <<"test_data">>, [P1Id, P2Id]},
            {<<"file2">>, <<"test_data2">>, [P1Id, P2Id, P3Id]}
        ]}
    },

    qos_test_utils:add_qos_test_base(Config, Spec).

add_qos_for_dir(Config) ->
    [WorkerP1, WorkerP2, _WorkerP3] = get_op_nodes(Config),
    P1Id = initializer:domain_to_provider_id(?GET_DOMAIN(WorkerP1)),
    P2Id = initializer:domain_to_provider_id(?GET_DOMAIN(WorkerP2)),
    File1Path = filename:join(?FILE_PATH(<<"dir1">>), <<"file1">>),
    File2Path = filename:join(?FILE_PATH(<<"dir1">>), <<"file2">>),
    File3Path = filename:join(?FILE_PATH(<<"dir1">>), <<"file3">>),


    Spec = #{
        source_provider => WorkerP2,
        directory_structure_before =>
        {?SPACE_ID, [
            {<<"dir1">>, [
                {<<"file1">>, <<"test_data">>, [P2Id]},
                {<<"file2">>, <<"test_data2">>, [P2Id]},
                {<<"file3">>, <<"test_data3">>, [P2Id]}
            ]}
        ]},
        qos => [
            #{
                name => ?Q1,
                path => ?FILE_PATH(<<"dir1">>),
                expression => [<<"country=PL">>]
            }
        ],
        files_qos => [
            #{
                paths => [File1Path, File2Path, File3Path],
                qos_list => [],
                target_providers => #{
                    P1Id => [?Q1]
                }
            }
        ],
        directory_structure_after =>
        {?SPACE_ID, [
            {<<"dir1">>, [
                {<<"file1">>, <<"test_data">>, [P1Id, P2Id]},
                {<<"file2">>, <<"test_data2">>, [P1Id, P2Id]},
                {<<"file3">>, <<"test_data3">>, [P1Id, P2Id]}
            ]}
        ]}
    },

    qos_test_utils:add_qos_test_base(Config, Spec).

create_new_file_in_dir_with_qos(Config) ->
    [WorkerP1, WorkerP2, _WorkerP3] = get_op_nodes(Config),
    P1Id = initializer:domain_to_provider_id(?GET_DOMAIN(WorkerP1)),
    P2Id = initializer:domain_to_provider_id(?GET_DOMAIN(WorkerP2)),
    File1Path = filename:join(?FILE_PATH(<<"dir1">>), <<"file1">>),
    File2Path = filename:join(?FILE_PATH(<<"dir1">>), <<"file2">>),
    File3Path = filename:join(?FILE_PATH(<<"dir1">>), <<"file3">>),

    Spec = #{
        source_provider => WorkerP2,
        directory_structure_before =>
        {?SPACE_ID, [
            {<<"dir1">>, [
                {<<"file1">>, <<"test_data">>, [P2Id]},
                {<<"file2">>, <<"test_data2">>, [P2Id]},
                {<<"file3">>, <<"test_data3">>, [P2Id]}
            ]}
        ]},
        qos => [
            #{
                name => ?Q1,
                path => ?FILE_PATH(<<"dir1">>),
                expression => [<<"country=PL">>]
            }
        ],
        files_qos => [
            #{
                paths => [File1Path, File2Path, File3Path],
                qos_list => [],
                target_providers => #{
                    P1Id => [?Q1]
                }
            }
        ],
        directory_structure_after =>
        {?SPACE_ID, [
            {<<"dir1">>, [
                {<<"file1">>, <<"test_data">>, [P1Id, P2Id]},
                {<<"file2">>, <<"test_data2">>, [P1Id, P2Id]},
                {<<"file3">>, <<"test_data3">>, [P1Id, P2Id]}
            ]}
        ]},
        add_files_after_qos_fulfilled =>
        {?SPACE_ID, [
            {<<"dir1">>, [
                {<<"file4">>, <<"test_data4">>, [P2Id]}
            ]}
        ]},
        qos_invalidated => [
            #{
                name => ?Q1,
                path => ?FILE_PATH(<<"dir1">>)
            }
        ],
        dir_structure_with_new_files =>
        {?SPACE_ID, [
            {<<"dir1">>, [
                {<<"file1">>, <<"test_data">>, [P1Id, P2Id]},
                {<<"file2">>, <<"test_data2">>, [P1Id, P2Id]},
                {<<"file3">>, <<"test_data3">>, [P1Id, P2Id]},
                {<<"file4">>, <<"test_data4">>, [P1Id, P2Id]}
            ]}
        ]}
    },

    qos_test_utils:add_qos_test_base(Config, Spec).

create_new_file_in_dir_structure_with_qos(Config) ->
    [WorkerP1, WorkerP2, WorkerP3] = get_op_nodes(Config),
    P1Id = initializer:domain_to_provider_id(?GET_DOMAIN(WorkerP1)),
    P2Id = initializer:domain_to_provider_id(?GET_DOMAIN(WorkerP2)),
    P3Id = initializer:domain_to_provider_id(?GET_DOMAIN(WorkerP3)),
    File1Path = filename:join(?FILE_PATH(<<"dir1">>), <<"dir2/dir3/file1">>),

    Spec = #{
        source_provider => WorkerP2,
        directory_structure_before =>
        {?SPACE_ID, [
            {<<"dir1">>, [
                {<<"dir2">>, [
                    {<<"dir3">>, [
                        {<<"file1">>, <<"test_data">>, [P2Id]}
                    ]}
                ]}
            ]}
        ]},
        qos => [
            #{
                name => ?Q1,
                path => ?FILE_PATH(<<"dir1">>),
                expression => [<<"country=PL">>]
            },
            #{
                name => ?Q2,
                path => filename:join(?FILE_PATH(<<"dir1">>), <<"dir2">>),
                expression => [<<"country=PT">>]
            }
        ],
        files_qos => [
            #{
                paths => [File1Path],
                qos_list => [],
                target_providers => #{
                    P1Id => [?Q1],
                    P3Id => [?Q2]
                }
            }
        ],
        directory_structure_after =>
        {?SPACE_ID, [
            {<<"dir1">>, [
                {<<"dir2">>, [
                    {<<"dir3">>, [
                        {<<"file1">>, <<"test_data">>, [P1Id, P2Id, P3Id]}
                    ]}
                ]}
            ]}
        ]},
        add_files_after_qos_fulfilled =>
        {?SPACE_ID, [
            {<<"dir1">>, [
                {<<"file4">>, <<"test_data4">>, [P2Id]},
                {<<"dir2">>, [
                    {<<"dir3">>, [
                        {<<"file5">>, <<"test_data5">>, [P2Id]}
                    ]}
                ]}
            ]}
        ]},
        qos_invalidated => [
            #{
                name => ?Q1,
                path => ?FILE_PATH(<<"dir1">>)
            },
            #{
                name => ?Q2,
                path => filename:join(?FILE_PATH(<<"dir1">>), <<"dir2">>)
            }
        ],
        dir_structure_with_new_files =>
        {?SPACE_ID, [
            {<<"dir1">>, [
                {<<"file4">>, <<"test_data4">>, [P1Id, P2Id]},
                {<<"dir2">>, [
                    {<<"dir3">>, [
                        {<<"file1">>, <<"test_data">>, [P1Id, P2Id, P3Id]},
                        {<<"file5">>, <<"test_data5">>, [P1Id, P2Id, P3Id]}
                    ]}
                ]}
            ]}
        ]}
    },

    qos_test_utils:add_qos_test_base(Config, Spec).
=======
-define(P4_TEST_QOS, #{
    <<"country">> => <<"GB">>,
    <<"type">> => <<"disk">>,
    <<"tier">> => <<"t3">>
}).

-define(TEST_PROVIDERS_QOS, #{
    ?P1 => ?P1_TEST_QOS,
    ?P2 => ?P2_TEST_QOS,
    ?P3 => ?P3_TEST_QOS,
    ?P4 => ?P4_TEST_QOS
}).


-define(GET_CACHE_TABLE_SIZE(SPACE_ID),
    element(2, lists:keyfind(size, 1, rpc:call(Worker, ets, info, [?CACHE_TABLE_NAME(SPACE_ID)])))
).

-define(QOS_CACHE_TEST_OPTIONS(Size),
    #{
        size => Size,
        group => true,
        name => ?QOS_BOUNDED_CACHE_GROUP,
        check_frequency => timer:seconds(300)
    }
).


-define(NESTED_DIR_STRUCTURE, {?SPACE1, [
    {<<"dir1">>, [
        {<<"dir2">>, [
            {<<"dir3">>, [
                {<<"file31">>, <<"data">>},
                {<<"dir4">>, [
                    {<<"file41">>, <<"data">>}
                ]}
            ]}
        ]}
    ]}
]}).


%%%===================================================================
%%% Test functions
%%%===================================================================

%%%===================================================================
%%% QoS bounded cache tests.
%%%===================================================================

qos_bounded_cache_should_be_periodically_cleaned_if_overfilled(Config) ->
    [Worker] = ?config(op_worker_nodes, Config),
    Dir1Path = filename:join([?SPACE1, <<"dir1">>]),
    FilePath = filename:join([?SPACE1, <<"dir1">>, <<"dir2">>, <<"dir3">>, <<"dir4">>, <<"file41">>]),

    EffQosTestSpec = #effective_qos_test_spec{
        initial_dir_structure = #test_dir_structure{
            dir_structure = ?NESTED_DIR_STRUCTURE
        },
        qos_to_add = [
            #qos_to_add{
                path = Dir1Path,
                qos_name = ?QOS1,
                expression = <<"country=FR">>
            }
        ],
        expected_effective_qos = [
            #expected_file_qos{
                path = FilePath,
                qos_entries = [?QOS1],
                target_storages = #{?P2 => [?QOS1]}
            }
        ]
    },

    % add QoS and calculate effective QoS to fill in cache
    add_qos_for_dir_and_check_effective_qos(Config, EffQosTestSpec),

    % check that QoS cache is overfilled
    SizeBeforeCleaning = ?GET_CACHE_TABLE_SIZE(?SPACE1_ID),
    ?assertEqual(6, SizeBeforeCleaning),

    % send message that checks cache size and cleans it if necessary
    ?assertMatch(ok, rpc:call(Worker, bounded_cache, check_cache_size, [?QOS_CACHE_TEST_OPTIONS(1)])),

    % check that cache has been cleaned
    SizeAfterCleaning = ?GET_CACHE_TABLE_SIZE(?SPACE1_ID),
    ?assertEqual(0, SizeAfterCleaning).


qos_bounded_cache_should_not_be_cleaned_if_not_overfilled(Config) ->
    [Worker] = ?config(op_worker_nodes, Config),
    Dir1Path = filename:join([?SPACE1, <<"dir1">>]),
    FilePath = filename:join([?SPACE1, <<"dir1">>, <<"dir2">>, <<"dir3">>, <<"dir4">>, <<"file41">>]),

    EffQosTestSpec = #effective_qos_test_spec{
        initial_dir_structure = #test_dir_structure{
            dir_structure = ?NESTED_DIR_STRUCTURE
        },
        qos_to_add = [
            #qos_to_add{
                path = Dir1Path,
                qos_name = ?QOS1,
                expression = <<"country=FR">>
            }
        ],
        expected_effective_qos = [
            #expected_file_qos{
                path = FilePath,
                qos_entries = [?QOS1],
                target_storages = #{?P2 => [?QOS1]}
            }
        ]
    },

    % add QoS and calculate effective QoS to fill in cache
    add_qos_for_dir_and_check_effective_qos(Config, EffQosTestSpec),

    % check that QoS cache is not empty
    SizeBeforeCleaning = ?GET_CACHE_TABLE_SIZE(?SPACE1_ID),
    ?assertEqual(6, SizeBeforeCleaning),

    % send message that checks cache size and cleans it if necessary
    ?assertMatch(ok, rpc:call(Worker, bounded_cache, check_cache_size, [?QOS_CACHE_TEST_OPTIONS(6)])),

    SizeAfterCleaning = ?GET_CACHE_TABLE_SIZE(?SPACE1_ID),
    ?assertEqual(6, SizeAfterCleaning).


%%%===================================================================
%%% Invalid QoS expression tests.
%%%===================================================================

key_without_value(Config) ->
    [Worker] = ?config(op_worker_nodes, Config),
    SessId = ?config({session_id, {<<"user1">>, ?GET_DOMAIN(Worker)}}, Config),

    create_test_file(Config),

    ?assertMatch(
        ?ERROR_INVALID_QOS_EXPRESSION,
        lfm_proxy:add_qos(Worker, SessId, {path, ?TEST_FILE_PATH}, <<"country">>, 1)
    ).


two_keys_without_value_connected_with_operand(Config) ->
    [Worker] = ?config(op_worker_nodes, Config),
    SessId = ?config({session_id, {<<"user1">>, ?GET_DOMAIN(Worker)}}, Config),

    create_test_file(Config),

    ?assertMatch(
        ?ERROR_INVALID_QOS_EXPRESSION,
        lfm_proxy:add_qos(Worker, SessId, {path, ?TEST_FILE_PATH}, <<"country|type">>, 1)
    ).


operator_without_second_operand(Config) ->
    [Worker] = ?config(op_worker_nodes, Config),
    SessId = ?config({session_id, {<<"user1">>, ?GET_DOMAIN(Worker)}}, Config),

    create_test_file(Config),

    ?assertMatch(
        ?ERROR_INVALID_QOS_EXPRESSION,
        lfm_proxy:add_qos(Worker, SessId, {path, ?TEST_FILE_PATH}, <<"country=PL&">>, 1)
    ).


operator_without_first_operand(Config) ->
    [Worker] = ?config(op_worker_nodes, Config),
    SessId = ?config({session_id, {<<"user1">>, ?GET_DOMAIN(Worker)}}, Config),

    create_test_file(Config),

    ?assertMatch(
        ?ERROR_INVALID_QOS_EXPRESSION,
        lfm_proxy:add_qos(Worker, SessId, {path, ?TEST_FILE_PATH}, <<"|country=PL">>, 1)
    ).


two_operators_in_row(Config) ->
    [Worker] = ?config(op_worker_nodes, Config),
    SessId = ?config({session_id, {<<"user1">>, ?GET_DOMAIN(Worker)}}, Config),

    create_test_file(Config),

    ?assertMatch(
        ?ERROR_INVALID_QOS_EXPRESSION,
        lfm_proxy:add_qos(Worker, SessId, {path, ?TEST_FILE_PATH}, <<"country=PL&-type-disk">>, 1)
    ).


closing_paren_without_matching_opening_one(Config) ->
    [Worker] = ?config(op_worker_nodes, Config),
    SessId = ?config({session_id, {<<"user1">>, ?GET_DOMAIN(Worker)}}, Config),

    create_test_file(Config),

    ?assertMatch(
        ?ERROR_INVALID_QOS_EXPRESSION,
        lfm_proxy:add_qos(Worker, SessId, {path, ?TEST_FILE_PATH}, <<"country=PL)">>, 1)
    ).


opening_paren_without_matching_closing_one(Config) ->
    [Worker] = ?config(op_worker_nodes, Config),
    SessId = ?config({session_id, {<<"user1">>, ?GET_DOMAIN(Worker)}}, Config),

    create_test_file(Config),

    ?assertMatch(
        ?ERROR_INVALID_QOS_EXPRESSION,
        lfm_proxy:add_qos(Worker, SessId, {path, ?TEST_FILE_PATH}, <<"(country=PL">>, 1)
    ).


mismatching_nested_parens(Config) ->
    [Worker] = ?config(op_worker_nodes, Config),
    SessId = ?config({session_id, {<<"user1">>, ?GET_DOMAIN(Worker)}}, Config),

    create_test_file(Config),

    ?assertMatch(
        ?ERROR_INVALID_QOS_EXPRESSION,
        lfm_proxy:add_qos(Worker, SessId, {path, ?TEST_FILE_PATH}, <<"(type=disk|tier=t2&(country=PL)">>, 1)
    ).


%%%===================================================================
%%% Group of tests that adds single QoS expression for file or directory
%%% and checks QoS docs.
%%% Each test case is executed once for file and once for directory.
%%%===================================================================

simple_key_val_qos(Config) ->
    run_tests(Config, [file, dir], fun(Path) ->
        #add_qos_and_check_docs_test_spec{
            qos_to_add = [
                #qos_to_add{
                    path = Path,
                    qos_name = ?QOS1,
                    expression = <<"country=FR">>,
                    replicas_num = 1
                }
            ],
            expected_qos_entries = [
                #expected_qos_entry{
                    qos_name = ?QOS1,
                    file_key = {path, Path},
                    qos_expression_in_rpn = [<<"country=FR">>],
                    replicas_num = 1
                }
            ],
            expected_file_qos = [
                #expected_file_qos{
                    path = Path,
                    qos_entries = [?QOS1],
                    target_storages = #{?P2 => [?QOS1]}
                }
            ]
        }
    end).


qos_with_intersection(Config) ->
    run_tests(Config, [file, dir], fun(Path) ->
        #add_qos_and_check_docs_test_spec{
            qos_to_add = [
                #qos_to_add{
                    path = Path,
                    qos_name = ?QOS1,
                    expression = <<"type=disk&tier=t2">>,
                    replicas_num = 1
                }
            ],
            expected_qos_entries = [
                #expected_qos_entry{
                    qos_name = ?QOS1,
                    file_key = {path, Path},
                    qos_expression_in_rpn = [<<"type=disk">>, <<"tier=t2">>, <<"&">>],
                    replicas_num = 1
                }
            ],
            expected_file_qos = [
                #expected_file_qos{
                    path = Path,
                    qos_entries = [?QOS1],
                    target_storages = #{?P3 => [?QOS1]}
                }
            ]
        }
    end).


qos_with_complement(Config) ->
    run_tests(Config, [file, dir], fun(Path) ->
        #add_qos_and_check_docs_test_spec{
            qos_to_add = [
                #qos_to_add{
                    path = Path,
                    qos_name = ?QOS1,
                    expression = <<"tier=t3-country=GB">>,
                    replicas_num = 1
                }
            ],
            expected_qos_entries = [
                #expected_qos_entry{
                    qos_name = ?QOS1,
                    file_key = {path, Path},
                    qos_expression_in_rpn = [<<"tier=t3">>, <<"country=GB">>, <<"-">>],
                    replicas_num = 1
                }
            ],
            expected_file_qos = [
                #expected_file_qos{
                    path = Path,
                    qos_entries = [?QOS1],
                    target_storages = #{?P1 => [?QOS1]}
                }
            ]
        }
    end).


qos_with_union(Config) ->
    run_tests(Config, [file, dir], fun(Path) ->
        #add_qos_and_check_docs_test_spec{
            qos_to_add = [
                #qos_to_add{
                    path = Path,
                    qos_name = ?QOS1,
                    expression =  <<"country=PL|city=Krakow">>,
                    replicas_num = 1
                }
            ],
            expected_qos_entries = [
                #expected_qos_entry{
                    qos_name = ?QOS1,
                    file_key = {path, Path},
                    qos_expression_in_rpn = [<<"country=PL">>, <<"city=Krakow">>, <<"|">>],
                    replicas_num = 1
                }
            ],
            expected_file_qos = [
                #expected_file_qos{
                    path = Path,
                    qos_entries = [?QOS1],
                    target_storages = #{?P1 => [?QOS1]}
                }
            ]
        }
    end).


qos_with_multiple_replicas(Config) ->
    run_tests(Config, [file, dir], fun(Path) ->
        #add_qos_and_check_docs_test_spec{
            qos_to_add = [
                #qos_to_add{
                    path = Path,
                    qos_name = ?QOS1,
                    expression = <<"type=disk">>,
                    replicas_num = 3
                }
            ],
            expected_qos_entries = [
                #expected_qos_entry{
                    qos_name = ?QOS1,
                    file_key = {path, Path},
                    qos_expression_in_rpn = [<<"type=disk">>],
                    replicas_num = 3
                }
            ],
            expected_file_qos = [
                #expected_file_qos{
                    path = Path,
                    qos_entries = [?QOS1],
                    target_storages = #{
                        ?P1 => [?QOS1],
                        ?P3 => [?QOS1],
                        ?P4 => [?QOS1]
                    }
                }
            ]
        }
    end).


qos_with_intersection_and_union(Config) ->
    run_tests(Config, [file, dir], fun(Path) ->
        #add_qos_and_check_docs_test_spec{
            qos_to_add = [
                #qos_to_add{
                    path = Path,
                    qos_name = ?QOS1,
                    expression = <<"type=disk&tier=t2|country=FR">>,
                    replicas_num = 2
                }
            ],
            expected_qos_entries = [
                #expected_qos_entry{
                    qos_name = ?QOS1,
                    file_key = {path, Path},
                    qos_expression_in_rpn = [<<"type=disk">>, <<"tier=t2">>, <<"&">>, <<"country=FR">>, <<"|">>],
                    replicas_num = 2
                }
            ],
            expected_file_qos = [
                #expected_file_qos{
                    path = Path,
                    qos_entries = [?QOS1],
                    target_storages = #{
                        ?P2 => [?QOS1],
                        ?P3 => [?QOS1]
                    }
                }
            ]
        }
    end).


qos_with_union_and_complement(Config) ->
    run_tests(Config, [file, dir], fun(Path) ->
        #add_qos_and_check_docs_test_spec{
            qos_to_add = [
                #qos_to_add{
                    path = Path,
                    qos_name = ?QOS1,
                    expression = <<"country=PL|country=FR-type=tape">>,
                    replicas_num = 1
                }
            ],
            expected_qos_entries = [
                #expected_qos_entry{
                    qos_name = ?QOS1,
                    file_key = {path, Path},
                    qos_expression_in_rpn = [<<"country=PL">>, <<"country=FR">>, <<"|">>, <<"type=tape">>, <<"-">>],
                    replicas_num = 1
                }
            ],
            expected_file_qos = [
                #expected_file_qos{
                    path = Path,
                    qos_entries = [?QOS1],
                    target_storages = #{
                        ?P1 => [?QOS1]
                    }
                }
            ]
        }
    end).


qos_with_intersection_and_complement(Config) ->
    run_tests(Config, [file, dir], fun(Path) ->
        #add_qos_and_check_docs_test_spec{
            qos_to_add = [
                #qos_to_add{
                    path = Path,
                    qos_name = ?QOS1,
                    expression = <<"type=disk&tier=t3-country=PL">>,
                    replicas_num = 1
                }
            ],
            expected_qos_entries = [
                #expected_qos_entry{
                    qos_name = ?QOS1,
                    file_key = {path, Path},
                    qos_expression_in_rpn = [<<"type=disk">>, <<"tier=t3">>, <<"&">>, <<"country=PL">>, <<"-">>],
                    replicas_num = 1
                }
            ],
            expected_file_qos = [
                #expected_file_qos{
                    path = Path,
                    qos_entries = [?QOS1],
                    target_storages = #{
                        ?P4 => [?QOS1]
                    }
                }
            ]
        }
    end).


qos_with_multiple_replicas_and_union(Config) -> 
    run_tests(Config, [file, dir], fun(Path) ->
        #add_qos_and_check_docs_test_spec{
            qos_to_add = [
                #qos_to_add{
                    path = Path,
                    qos_name = ?QOS1,
                    expression = <<"country=PL|country=FR|country=PT">>,
                    replicas_num = 3
                }
            ],
            expected_qos_entries = [
                #expected_qos_entry{
                    qos_name = ?QOS1,
                    file_key = {path, Path},
                    qos_expression_in_rpn = [<<"country=PL">>, <<"country=FR">>, <<"|">>, <<"country=PT">>, <<"|">>],
                    replicas_num = 3
                }
            ],
            expected_file_qos = [
                #expected_file_qos{
                    path = Path,
                    qos_entries = [?QOS1],
                    target_storages = #{
                        ?P1 => [?QOS1],
                        ?P2 => [?QOS1],
                        ?P3 => [?QOS1]
                    }
                }
            ]
        }
    end).


key_val_qos_that_cannot_be_fulfilled(Config) -> 
    run_tests(Config, [file, dir], fun(Path) ->
        #add_qos_and_check_docs_test_spec{
            qos_to_add = [
                #qos_to_add{
                    path = Path,
                    qos_name = ?QOS1,
                    expression = <<"country=IT">>,
                    replicas_num = 1
                }
            ],
            expected_qos_entries = [
                #expected_qos_entry{
                    qos_name = ?QOS1,
                    file_key = {path, Path},
                    qos_expression_in_rpn = [<<"country=IT">>],
                    replicas_num = 1,
                    is_possible = false
    
                }
            ],
            expected_file_qos = [
                #expected_file_qos{
                    path = Path,
                    qos_entries = [?QOS1],
                    target_storages = #{}
                }
            ]
        }
    end).


qos_that_cannot_be_fulfilled(Config) -> 
    run_tests(Config, [file, dir], fun(Path) ->
        #add_qos_and_check_docs_test_spec{
            qos_to_add = [
                #qos_to_add{
                    path = Path,
                    qos_name = ?QOS1,
                    expression = <<"country=PL|country=PT-type=disk">>,
                    replicas_num = 1
                }
            ],
            expected_qos_entries = [
                #expected_qos_entry{
                    qos_name = ?QOS1,
                    file_key = {path, Path},
                    qos_expression_in_rpn = [<<"country=PL">>, <<"country=PT">>, <<"|">>, <<"type=disk">>, <<"-">>],
                    replicas_num = 1,
                    is_possible = false
    
                }
            ],
            expected_file_qos = [
                #expected_file_qos{
                    path = Path,
                    qos_entries = [?QOS1],
                    target_storages = #{}
                }
            ]
        }
    end).


qos_with_parens(Config) -> 
    run_tests(Config, [file, dir], fun(Path) ->
        #add_qos_and_check_docs_test_spec{
            qos_to_add = [
                #qos_to_add{
                    path = Path,
                    qos_name = ?QOS1,
                    expression = <<"country=PL|(country=PT-type=disk)">>,
                    replicas_num = 1
                }
            ],
            expected_qos_entries = [
                #expected_qos_entry{
                    qos_name = ?QOS1,
                    file_key = {path, Path},
                    qos_expression_in_rpn = [<<"country=PL">>, <<"country=PT">>, <<"type=disk">>, <<"-">>, <<"|">>],
                    replicas_num = 1
    
                }
            ],
            expected_file_qos = [
                #expected_file_qos{
                    path = Path,
                    qos_entries = [?QOS1],
                    target_storages = #{?P1 => [?QOS1]}
                }
            ]
        }
    end).


%%%===================================================================
%%% Group of tests that adds multiple QoS expression for single file or
%%% directory and checks QoS docs.
%%% Each test case is executed once for file and once for directory.
%%%===================================================================

multi_qos_resulting_in_different_storages(Config) ->
    run_tests(Config, [file, dir], fun(Path) ->
        #add_qos_and_check_docs_test_spec{
            qos_to_add = [
                #qos_to_add{
                    path = Path,
                    qos_name = ?QOS1,
                    expression = <<"type=disk&tier=t2">>,
                    replicas_num = 1
                },
                #qos_to_add{
                    path = Path,
                    qos_name = ?QOS2,
                    expression = <<"country=FR">>,
                    replicas_num = 1
                }
            ],
            expected_qos_entries = [
                #expected_qos_entry{
                    qos_name = ?QOS1,
                    file_key = {path, Path},
                    qos_expression_in_rpn = [<<"type=disk">>, <<"tier=t2">>, <<"&">>],
                    replicas_num = 1
                },
                #expected_qos_entry{
                    qos_name = ?QOS2,
                    file_key = {path, Path},
                    qos_expression_in_rpn = [<<"country=FR">>],
                    replicas_num = 1
                }
            ],
            expected_file_qos = [
                #expected_file_qos{
                    path = Path,
                    qos_entries = [?QOS1, ?QOS2],
                    target_storages = #{
                        ?P2 => [?QOS2],
                        ?P3 => [?QOS1]
                    }
                }
            ]
        }
    end).


multi_qos_resulting_in_the_same_storages(Config) -> 
    run_tests(Config, [file, dir], fun(Path) ->
        #add_qos_and_check_docs_test_spec{
            qos_to_add = [
                #qos_to_add{
                    path = Path,
                    qos_name = ?QOS1,
                    expression = <<"type=tape">>,
                    replicas_num = 1
                },
                #qos_to_add{
                    path = Path,
                    qos_name = ?QOS2,
                    expression = <<"country=FR">>,
                    replicas_num = 1
                }
            ],
            expected_qos_entries = [
                #expected_qos_entry{
                    qos_name = ?QOS1,
                    file_key = {path, Path},
                    qos_expression_in_rpn = [<<"type=tape">>],
                    replicas_num = 1
                },
                #expected_qos_entry{
                    qos_name = ?QOS2,
                    file_key = {path, Path},
                    qos_expression_in_rpn = [<<"country=FR">>],
                    replicas_num = 1
                }
            ],
            expected_file_qos = [
                #expected_file_qos{
                    path = Path,
                    qos_entries = [?QOS1, ?QOS2],
                    target_storages = #{
                        ?P2 => [?QOS1, ?QOS2]
                    }
                }
            ]
        }
    end).


same_qos_multiple_times(Config) -> 
    run_tests(Config, [file, dir], fun(Path) ->
        #add_qos_and_check_docs_test_spec{
            qos_to_add = [
                #qos_to_add{
                    path = Path,
                    qos_name = ?QOS1,
                    expression = <<"type=tape">>,
                    replicas_num = 1
                },
                #qos_to_add{
                    path = Path,
                    qos_name = ?QOS2,
                    expression = <<"type=tape">>,
                    replicas_num = 1
                },
                #qos_to_add{
                    path = Path,
                    qos_name = ?QOS3,
                    expression = <<"type=tape">>,
                    replicas_num = 1
                }
            ],
            expected_qos_entries = [
                #expected_qos_entry{
                    qos_name = ?QOS1,
                    file_key = {path, Path},
                    qos_expression_in_rpn = [<<"type=tape">>],
                    replicas_num = 1
                },
                #expected_qos_entry{
                    qos_name = ?QOS2,
                    file_key = {path, Path},
                    qos_expression_in_rpn = [<<"type=tape">>],
                    replicas_num = 1
                },
                #expected_qos_entry{
                    qos_name = ?QOS3,
                    file_key = {path, Path},
                    qos_expression_in_rpn = [<<"type=tape">>],
                    replicas_num = 1
                }
            ],
            expected_file_qos = [
                #expected_file_qos{
                    path = Path,
                    qos_entries = [?QOS1, ?QOS2, ?QOS3],
                    target_storages = #{?P2 => [?QOS1, ?QOS2, ?QOS3]}
                }
            ]
        }
    end).


contrary_qos(Config) -> 
    run_tests(Config, [file, dir], fun(Path) ->
        #add_qos_and_check_docs_test_spec{
            qos_to_add = [
                #qos_to_add{
                    path = Path,
                    qos_name = ?QOS1,
                    expression = <<"country=PL">>,
                    replicas_num = 1
                },
                #qos_to_add{
                    path = Path,
                    qos_name = ?QOS2,
                    expression = <<"type=tape-country=PL">>,
                    replicas_num = 1
                }
            ],
            expected_qos_entries = [
                #expected_qos_entry{
                    qos_name = ?QOS1,
                    file_key = {path, Path},
                    qos_expression_in_rpn = [<<"country=PL">>],
                    replicas_num = 1
                },
                #expected_qos_entry{
                    qos_name = ?QOS2,
                    file_key = {path, Path},
                    qos_expression_in_rpn = [<<"type=tape">>, <<"country=PL">>, <<"-">>],
                    replicas_num = 1
                }
            ],
            expected_file_qos = [
                #expected_file_qos{
                    path = Path,
                    qos_entries = [?QOS1, ?QOS2],
                    target_storages = #{
                        ?P1 => [?QOS1],
                        ?P2 => [?QOS2]
                    }
                }
            ]
        }
    end).


multi_qos_where_one_cannot_be_satisfied(Config) ->
    run_tests(Config, [file, dir], fun(Path) ->
        #add_qos_and_check_docs_test_spec{
            qos_to_add = [
                #qos_to_add{
                    path = Path,
                    qos_name = ?QOS1,
                    expression = <<"country=FR">>,
                    replicas_num = 1
                },
                #qos_to_add{
                    path = Path,
                    qos_name = ?QOS2,
                    expression =  <<"country=IT">>,
                    replicas_num = 1
                }
            ],
            expected_qos_entries = [
                #expected_qos_entry{
                    qos_name = ?QOS1,
                    file_key = {path, Path},
                    qos_expression_in_rpn = [<<"country=FR">>],
                    replicas_num = 1
                },
                #expected_qos_entry{
                    qos_name = ?QOS2,
                    file_key = {path, Path},
                    qos_expression_in_rpn = [<<"country=IT">>],
                    replicas_num = 1,
                    is_possible = false
                }
            ],
            expected_file_qos = [
                #expected_file_qos{
                    path = Path,
                    qos_entries = [?QOS1, ?QOS2],
                    target_storages = #{?P2 => [?QOS1]}
                }
            ]
        }
    end).


multi_qos_that_overlaps(Config) ->
    run_tests(Config, [file, dir], fun(Path) ->
        #add_qos_and_check_docs_test_spec{
            qos_to_add = [
                #qos_to_add{
                    path = Path,
                    qos_name = ?QOS1,
                    expression = <<"type=disk">>,
                    replicas_num = 3
                },
                #qos_to_add{
                    path = Path,
                    qos_name = ?QOS2,
                    expression = <<"tier=t3">>,
                    replicas_num = 2
                }
            ],
            expected_qos_entries = [
                #expected_qos_entry{
                    qos_name = ?QOS1,
                    file_key = {path, Path},
                    qos_expression_in_rpn = [<<"type=disk">>],
                    replicas_num = 3
                },
                #expected_qos_entry{
                    qos_name = ?QOS2,
                    file_key = {path, Path},
                    qos_expression_in_rpn = [<<"tier=t3">>],
                    replicas_num = 2
                }
            ],
            expected_file_qos = [
                #expected_file_qos{
                    path = Path,
                    qos_entries = [?QOS1, ?QOS2],
                    target_storages = #{
                        ?P1 => [?QOS1, ?QOS2],
                        ?P3 => [?QOS1],
                        ?P4 => [?QOS1, ?QOS2]
                    }
                }
            ]
        }
    end).


%%%===================================================================
%%% Group of tests that creates directory structure, adds QoS on different
%%% levels of created structure and checks effective QoS and QoS docs.
%%%===================================================================

effective_qos_for_file_in_directory(Config) ->
    DirPath = filename:join(?SPACE1, <<"dir1">>),
    FilePath = filename:join(DirPath, <<"file1">>),

    TestSpec = #effective_qos_test_spec{
        initial_dir_structure = #test_dir_structure{
            dir_structure = {?SPACE1, [
                {<<"dir1">>, [
                    {<<"file1">>, ?TEST_DATA}
                ]}
            ]}
        },
        qos_to_add = [
            #qos_to_add{
                path = DirPath,
                qos_name = ?QOS1,
                expression = <<"country=FR">>,
                replicas_num = 1
            }
        ],
        expected_qos_entries = [
            #expected_qos_entry{
                qos_name = ?QOS1,
                qos_expression_in_rpn = [<<"country=FR">>],
                replicas_num = 1,
                file_key = {path, DirPath}
            }
        ],
        expected_effective_qos = [
            #expected_file_qos{
                path = FilePath,
                qos_entries = [?QOS1],
                target_storages = #{?P2 => [?QOS1]}
            }
        ]
    },

    add_qos_for_dir_and_check_effective_qos(Config, TestSpec).


effective_qos_for_file_in_nested_directories(Config) ->
    Dir2Path = filename:join(<<"/space_name1/dir1">>, <<"dir2">>),
    Dir3Path = filename:join(Dir2Path, <<"dir3">>),
    Dir4Path = filename:join(Dir3Path, <<"dir4">>),
    File31Path = filename:join(Dir3Path, <<"file31">>),
    File41Path = filename:join(Dir4Path, <<"file41">>),

    TestSpec = #effective_qos_test_spec{
        initial_dir_structure = #test_dir_structure{
            dir_structure = ?NESTED_DIR_STRUCTURE
        },
        qos_to_add = [
            #qos_to_add{
                path = Dir2Path,
                qos_name = ?QOS1,
                expression = <<"country=PL">>,
                replicas_num = 1
            },
            #qos_to_add{
                path = Dir3Path,
                qos_name = ?QOS2,
                expression = <<"country=FR">>,
                replicas_num = 1
            },
            #qos_to_add{
                path = Dir4Path,
                qos_name = ?QOS3,
                expression = <<"country=PT">>,
                replicas_num = 1
            }
        ],
        expected_qos_entries = [
            #expected_qos_entry{
                qos_name = ?QOS1,
                qos_expression_in_rpn = [<<"country=PL">>],
                replicas_num = 1,
                file_key = {path, Dir2Path}
            },
            #expected_qos_entry{
                qos_name = ?QOS2,
                qos_expression_in_rpn = [<<"country=FR">>],
                replicas_num = 1,
                file_key = {path, Dir3Path}
            },
            #expected_qos_entry{
                qos_name = ?QOS3,
                qos_expression_in_rpn = [<<"country=PT">>],
                replicas_num = 1,
                file_key = {path, Dir4Path}
            }
        ],
        expected_effective_qos = [
            #expected_file_qos{
                path = File41Path,
                qos_entries = [?QOS1, ?QOS2, ?QOS3],
                target_storages = #{
                    ?P1 => [?QOS1],
                    ?P2 => [?QOS2],
                    ?P3 => [?QOS3]
                }
            },
            #expected_file_qos{
                path = File31Path,
                qos_entries = [?QOS1, ?QOS2],
                target_storages = #{
                    ?P1 => [?QOS1],
                    ?P2 => [?QOS2]
                }
            }
        ]
    },

    add_qos_for_dir_and_check_effective_qos(Config, TestSpec).


effective_qos_for_files_in_different_directories_of_tree_structure(Config) ->
    Dir1Path = filename:join(<<"/space_name1">>, <<"dir1">>),
    Dir2Path = filename:join(Dir1Path, <<"dir2">>),
    Dir3Path = filename:join(Dir1Path, <<"dir3">>),
    File21Path = filename:join(Dir2Path, <<"file21">>),
    File31Path = filename:join(Dir3Path, <<"file31">>),

    TestSpec = #effective_qos_test_spec{
        initial_dir_structure = #test_dir_structure{
            dir_structure = {?SPACE1, [
                {<<"dir1">>, [
                    {<<"dir2">>, [{<<"file21">>, ?TEST_DATA}]},
                    {<<"dir3">>, [{<<"file31">>, ?TEST_DATA}]}
                ]}
            ]}
        },
        qos_to_add = [
            #qos_to_add{
                path = Dir1Path,
                qos_name = ?QOS1,
                expression = <<"country=PL">>,
                replicas_num = 1
            },
            #qos_to_add{
                path = Dir2Path,
                qos_name = ?QOS2,
                expression = <<"country=FR">>,
                replicas_num = 1
            },
            #qos_to_add{
                path = Dir3Path,
                qos_name = ?QOS3,
                expression = <<"country=PT">>,
                replicas_num = 1
            }
        ],
        expected_qos_entries = [
            #expected_qos_entry{
                qos_name = ?QOS1,
                qos_expression_in_rpn = [<<"country=PL">>],
                replicas_num = 1,
                file_key = {path, Dir1Path}
            },
            #expected_qos_entry{
                qos_name = ?QOS2,
                qos_expression_in_rpn = [<<"country=FR">>],
                replicas_num = 1,
                file_key = {path, Dir2Path}
            },
            #expected_qos_entry{
                qos_name = ?QOS3,
                qos_expression_in_rpn = [<<"country=PT">>],
                replicas_num = 1,
                file_key = {path, Dir3Path}
            }
        ],
        expected_effective_qos = [
            #expected_file_qos{
                path = File31Path,
                qos_entries = [?QOS1, ?QOS3],
                target_storages = #{
                    ?P1 => [?QOS1],
                    ?P3 => [?QOS3]
                }
            },
            #expected_file_qos{
                path = File21Path,
                qos_entries = [?QOS1, ?QOS2],
                target_storages = #{
                    ?P1 => [?QOS1],
                    ?P2 => [?QOS2]
                }
            }
        ]
    },

    add_qos_for_dir_and_check_effective_qos(Config, TestSpec).

>>>>>>> 9c533565

%%%===================================================================
%%% SetUp and TearDown functions
%%%===================================================================

init_per_suite(Config) ->
<<<<<<< HEAD
    Posthook = fun(NewConfig) ->
        NewConfig1 = [{space_storage_mock, false} | NewConfig],
        NewConfig2 = initializer:setup_storage(NewConfig1),
        lists:foreach(fun(Worker) ->
            test_utils:set_env(Worker, ?APP_NAME, dbsync_changes_broadcast_interval, timer:seconds(1)),
            test_utils:set_env(Worker, ?CLUSTER_WORKER_APP_NAME, couchbase_changes_update_interval, timer:seconds(1)),
            test_utils:set_env(Worker, ?CLUSTER_WORKER_APP_NAME, couchbase_changes_stream_update_interval, timer:seconds(1)),
            test_utils:set_env(Worker, ?CLUSTER_WORKER_APP_NAME, cache_to_disk_delay_ms, timer:seconds(1)),
            test_utils:set_env(Worker, ?APP_NAME, prefetching, off)
                      end, ?config(op_worker_nodes, NewConfig2)),

        application:start(ssl),
        hackney:start(),
        NewConfig2
               end,
    [
        {?ENV_UP_POSTHOOK, Posthook},
        {?LOAD_MODULES, [initializer, transfers_test_utils, transfers_test_mechanism, ?MODULE]}
        | Config
    ].

end_per_suite(Config) ->
    hackney:stop(),
    application:stop(ssl),
    initializer:teardown_storage(Config).

init_per_testcase(_, Config) ->
    ct:timetrap(timer:minutes(5)),
    NewConfig = initializer:create_test_users_and_spaces(?TEST_FILE(Config, "env_desc.json"), Config),
    ensure_verification_pool_started(),
    NewConfig2 = replication_transfers_test_base:init_per_testcase(default, NewConfig),
    mock_providers_qos(NewConfig2),
    NewConfig2.

end_per_testcase(_, Config) ->
    Workers = ?config(op_worker_nodes, Config),
    transfers_test_utils:unmock_replication_worker(Workers),
    transfers_test_utils:unmock_replica_synchronizer_failure(Workers),
    transfers_test_utils:remove_transfers(Config),
    transfers_test_utils:remove_all_indexes(Workers, ?SPACE_ID),
    transfers_test_utils:ensure_transfers_removed(Config),
    test_utils:mock_unload(Workers, providers_qos),
    initializer:clean_test_users_and_spaces_no_validate(Config).

=======
    Posthook = fun(NewConfig) -> initializer:setup_storage(NewConfig) end,
    [{?ENV_UP_POSTHOOK, Posthook}, {?LOAD_MODULES, [initializer, qos_tests_utils]} | Config].


end_per_suite(Config) ->
    initializer:teardown_storage(Config).


init_per_testcase(_, Config) ->
    Workers = ?config(op_worker_nodes, Config),
    initializer:communicator_mock(Workers),
    ConfigWithSessionInfo = initializer:create_test_users_and_spaces(?TEST_FILE(Config, "env_desc.json"), Config),
    qos_tests_utils:mock_providers_qos(ConfigWithSessionInfo, ?TEST_PROVIDERS_QOS),
    % do not start file synchronization
    qos_tests_utils:mock_synchronize_transfers(ConfigWithSessionInfo),
    qos_tests_utils:mock_space_storages(ConfigWithSessionInfo, maps:keys(?TEST_PROVIDERS_QOS)),
    qos_tests_utils:init_qos_bounded_cache(ConfigWithSessionInfo),
    mock_start_traverse(ConfigWithSessionInfo),
    lfm_proxy:init(ConfigWithSessionInfo).


end_per_testcase(_, Config) ->
    Workers = ?config(op_worker_nodes, Config),
    lfm_proxy:teardown(Config),
    test_utils:mock_unload(Workers),
    initializer:clean_test_users_and_spaces_no_validate(Config).


>>>>>>> 9c533565
%%%===================================================================
%%% Internal functions
%%%===================================================================

<<<<<<< HEAD
get_op_nodes(Config) ->
    Workers = ?config(op_worker_nodes, Config),

    % return list of workers sorted using provider ID
    SortingFun = fun(Worker1, Worker2) ->
        ProviderId1 = initializer:domain_to_provider_id(?GET_DOMAIN(Worker1)),
        ProviderId2 = initializer:domain_to_provider_id(?GET_DOMAIN(Worker2)),
        ProviderId1 =< ProviderId2
    end,
    lists:sort(SortingFun, Workers).

create_test_file(Worker, SessionId, File, TestData) ->
    {ok, FileGuid} = lfm_proxy:create(Worker, SessionId, File, 8#700),
    {ok, Handle} = lfm_proxy:open(Worker, SessionId, {guid, FileGuid}, write),
    lfm_proxy:write(Worker, Handle, 0, TestData),
    lfm_proxy:fsync(Worker, Handle),
    lfm_proxy:close(Worker, Handle),
    FileGuid.

mock_providers_qos(Config) ->
    Workers = ?config(op_worker_nodes, Config),

    % needed as we do not have oz in tests
    test_utils:mock_new(Workers, oz_spaces, [passthrough]),
    test_utils:mock_expect(Workers, oz_spaces, get_providers,
        fun(_SessId, _SpaceId) ->
            {ok, lists:foldl(fun (Worker, Acc) ->
                [initializer:domain_to_provider_id(?GET_DOMAIN(Worker)) | Acc]
                             end, [], Workers)}
        end),

    test_utils:mock_new(Workers, providers_qos),
    test_utils:mock_expect(Workers, providers_qos, get_provider_qos,
        fun (ProviderId) ->
            % names of test providers starts with p1, p2 etc.
            {ok, ProvName} = provider_logic:get_name(ProviderId),
            maps:get(binary:part(ProvName, 0, 2), ?TEST_PROVIDERS_QOS)
        end).

ensure_verification_pool_started() ->
    {ok, _} = application:ensure_all_started(worker_pool),
    worker_pool:start_sup_pool(?WORKER_POOL, [{workers, 8}]).
=======
run_tests(Config, FileTypes, TestSpecFun) ->
    lists:foreach(fun(FileType) ->
        TestSpec = case FileType of
            file ->
                ct:pal("Starting for file"),
                create_test_file(Config),
                TestSpecFun(?TEST_FILE_PATH);
            dir ->
                ct:pal("Starting for dir"),
                create_test_dir_with_file(Config),
                TestSpecFun(?TEST_DIR_PATH)
        end,
        add_qos_and_check_qos_docs(Config, TestSpec)
    end, FileTypes).


add_qos_and_check_qos_docs(Config, TestSpec) ->
    #add_qos_and_check_docs_test_spec{
        qos_to_add = QosToAddList,
        expected_qos_entries = ExpectedQosEntries,
        expected_file_qos = ExpectedFileQos
    } = TestSpec,

    % add QoS for file and w8 for appropriate QoS status
    QosNameIdMapping = qos_tests_utils:add_multiple_qos_in_parallel(Config, QosToAddList),
    qos_tests_utils:wait_for_qos_fulfilment_in_parallel(Config, undefined, QosNameIdMapping, ExpectedQosEntries),

    % check qos documents
    qos_tests_utils:assert_qos_entry_documents(Config, ExpectedQosEntries, QosNameIdMapping),
    qos_tests_utils:assert_file_qos_documents(Config, ExpectedFileQos, QosNameIdMapping, false).


add_qos_for_dir_and_check_effective_qos(Config, TestSpec) ->
    #effective_qos_test_spec{
        initial_dir_structure = InitialDirStructure,
        qos_to_add = QosToAddList,
        expected_qos_entries = ExpectedQosEntries,
        expected_effective_qos = ExpectedEffectiveQos
    } = TestSpec,

    % create initial dir structure
    qos_tests_utils:create_dir_structure(Config, InitialDirStructure),

    % add QoS and w8 for appropriate QoS status
    QosNameIdMapping = qos_tests_utils:add_multiple_qos_in_parallel(Config, QosToAddList),
    qos_tests_utils:wait_for_qos_fulfilment_in_parallel(Config, undefined, QosNameIdMapping, ExpectedQosEntries),

    % check qos_entry documents and effective QoS
    qos_tests_utils:assert_qos_entry_documents(Config, ExpectedQosEntries, QosNameIdMapping),
    qos_tests_utils:assert_effective_qos(Config, ExpectedEffectiveQos, QosNameIdMapping, false).


create_test_file(Config) ->
    [Worker] = ?config(op_worker_nodes, Config),
    SessId = ?config({session_id, {<<"user1">>, ?GET_DOMAIN(Worker)}}, Config),
    qos_tests_utils:create_file(Worker, SessId, ?TEST_FILE_PATH, ?TEST_DATA).


create_test_dir_with_file(Config) ->
    [Worker] = ?config(op_worker_nodes, Config),
    SessId = ?config({session_id, {<<"user1">>, ?GET_DOMAIN(Worker)}}, Config),
    DirGuid = qos_tests_utils:create_directory(Worker, SessId, ?TEST_DIR_PATH),
    FilePath = filename:join(?TEST_DIR_PATH, <<"file1">>),
    _FileGuid = qos_tests_utils:create_file(Worker, SessId, FilePath, ?TEST_DATA),
    DirGuid.


mock_start_traverse(Config) ->
    Workers = ?config(op_worker_nodes, Config),
    test_utils:mock_new(Workers, qos_hooks, [passthrough]),
    ok = test_utils:mock_expect(Workers, qos_hooks, maybe_start_traverse,
        fun(FileCtx, QosId, Storage, TaskId) ->
            SpaceId = file_ctx:get_space_id_const(FileCtx),
            FileUuid = file_ctx:get_uuid_const(FileCtx),
            ok = file_qos:add_qos(FileUuid, SpaceId, QosId, [Storage]),
            ok = qos_bounded_cache:invalidate_on_all_nodes(SpaceId),
            ok = qos_traverse:start_initial_traverse(FileCtx, QosId, Storage, TaskId),
            {ok, _} = qos_entry:mark_traverse_started(QosId, TaskId),
            ok
        end).
>>>>>>> 9c533565
<|MERGE_RESOLUTION|>--- conflicted
+++ resolved
@@ -6,68 +6,13 @@
 %%% @end
 %%%--------------------------------------------------------------------
 %%% @doc
-<<<<<<< HEAD
-%%%
-=======
 %%% This module contains tests for QoS management on single provider.
->>>>>>> 9c533565
 %%% @end
 %%%--------------------------------------------------------------------
 -module(qos_test_SUITE).
 -author("Michal Cwiertnia").
 
 -include("global_definitions.hrl").
-<<<<<<< HEAD
--include("proto/oneclient/fuse_messages.hrl").
--include("modules/fslogic/fslogic_common.hrl").
--include("modules/datastore/datastore_models.hrl").
--include_lib("ctool/include/test/test_utils.hrl").
-
-%% API
--export([all/0, init_per_suite/1, end_per_suite/1, init_per_testcase/2,
-    end_per_testcase/2]).
-
-%% tests
--export([
-    empty_qos/1,
-    add_single_qos_for_file/1,
-    add_single_qos_for_file_with_multiple_replicas/1,
-    add_qos_for_file_3/1,
-    add_multiple_qos_for_file/1,
-    add_qos_for_multiple_files_1/1,
-    add_qos_for_multiple_files_2/1,
-    add_qos_for_dir/1,
-    create_new_file_in_dir_with_qos/1,
-    create_new_file_in_dir_structure_with_qos/1
-]).
-
-all() -> [
-    empty_qos,
-    add_qos_for_file_1,
-    add_qos_for_file_2,
-    add_qos_for_file_3,
-    add_multiple_qos_for_file,
-    add_qos_for_multiple_files_1,
-    add_qos_for_multiple_files_2,
-    add_qos_for_dir,
-    create_new_file_in_dir_with_qos,
-    create_new_file_in_dir_structure_with_qos
-].
-
--define(TEST_POOL, test_pool).
--define(TEST_CACHE, test_cache).
-
--define(SPACE_ID, <<"space1">>).
-
--define(FILE_PATH(FileName), filename:join(["/", ?SPACE_ID, FileName])).
-
--define(WORKER_POOL, worker_pool).
--define(ATTEMPTS, 60).
-
-% qos for test providers
--define(P1_TEST_QOS, #{
-    <<"country">> => <<"PL">>,
-=======
 -include("modules/datastore/qos.hrl").
 -include("modules/datastore/datastore_models.hrl").
 -include("qos_tests_utils.hrl").
@@ -190,7 +135,6 @@
 -define(P1_TEST_QOS, #{
     <<"country">> => <<"PL">>,
     <<"city">> => <<"Krakow">>,
->>>>>>> 9c533565
     <<"type">> => <<"disk">>,
     <<"tier">> => <<"t3">>
 }).
@@ -207,490 +151,6 @@
     <<"tier">> => <<"t2">>
 }).
 
-<<<<<<< HEAD
--define(TEST_PROVIDERS_QOS, #{
-    <<"p1">> => ?P1_TEST_QOS,
-    <<"p2">> => ?P2_TEST_QOS,
-    <<"p3">> => ?P3_TEST_QOS
-}).
-
--define(Q1, <<"q1">>).
--define(Q2, <<"q2">>).
-
-%%%====================================================================
-%%% Test function
-%%%====================================================================
-
-
-
-
-%%empty_qos(Config) ->
-%%    [_WorkerP1, WorkerP2, _WorkerP3] = get_op_nodes(Config),
-%%    {SessId1, _UserId1} = {
-%%        ?config({session_id, {<<"user1">>, ?GET_DOMAIN(WorkerP2)}}, Config),
-%%        ?config({user_id, <<"user1">>}, Config)
-%%    },
-%%
-%%    % create file
-%%    FileGuid = create_test_file(WorkerP2, SessId1, ?FILE_PATH(<<"file1">>), <<"test_data">>),
-%%
-%%    % check that file has empty qos
-%%    ?assertMatch({ok, undefined}, lfm_proxy:get_file_qos(WorkerP2, SessId1, {guid, FileGuid})).
-
-
-add_single_qos_for_file(Config) ->
-    [WorkerP1, WorkerP2, _WorkerP3] = get_op_nodes(Config),
-    P1Id = initializer:domain_to_provider_id(?GET_DOMAIN(WorkerP1)),
-    P2Id = initializer:domain_to_provider_id(?GET_DOMAIN(WorkerP2)),
-
-    Spec = #{
-        source_provider => WorkerP2,
-        directory_structure_before =>
-        {?SPACE_ID, [
-                {<<"file1">>, <<"test_data">>, [P2Id]}
-        ]},
-        qos => [
-            #{
-                name => ?Q1,
-                path => ?FILE_PATH(<<"file1">>),
-                expression => [<<"country=PL">>]
-            }
-        ],
-        files_qos => [
-            #{
-                paths => [?FILE_PATH(<<"file1">>)],
-                qos_list => [?Q1],
-                target_providers => #{
-                    P1Id => [?Q1]
-                }
-            }
-        ],
-        directory_structure_after =>
-        {?SPACE_ID, [
-            {<<"file1">>, <<"test_data">>, [P1Id, P2Id]}
-        ]}
-    },
-
-    qos_test_utils:add_qos_test_base(Config, Spec).
-
-add_single_qos_for_file_with_multiple_replicas(Config) ->
-    [WorkerP1, WorkerP2, WorkerP3] = get_op_nodes(Config),
-    P1Id = initializer:domain_to_provider_id(?GET_DOMAIN(WorkerP1)),
-    P2Id = initializer:domain_to_provider_id(?GET_DOMAIN(WorkerP2)),
-    P3Id = initializer:domain_to_provider_id(?GET_DOMAIN(WorkerP3)),
-
-    Spec = #{
-        source_provider => WorkerP2,
-        directory_structure_before =>
-        {?SPACE_ID, [
-            {<<"file1">>, <<"test_data">>, [P2Id]}
-        ]},
-        qos => [
-            #{
-                name => ?Q1,
-                path => ?FILE_PATH(<<"file1">>),
-                expression => [<<"type=disk">>],
-                replicas_num => 2
-            }
-        ],
-        files_qos => [
-            #{
-                paths => [?FILE_PATH(<<"file1">>)],
-                qos_list => [?Q1],
-                target_providers => #{
-                    P1Id => [?Q1],
-                    P3Id => [?Q1]
-                }
-            }
-        ],
-        directory_structure_after =>
-        {?SPACE_ID, [
-            {<<"file1">>, <<"test_data">>, [P1Id, P2Id, P3Id]}
-        ]}
-    },
-
-    qos_test_utils:add_qos_test_base(Config, Spec).
-
-add_qos_for_file_3(Config) ->
-    [_WorkerP1, WorkerP2, _WorkerP3] = get_op_nodes(Config),
-    P2Id = initializer:domain_to_provider_id(?GET_DOMAIN(WorkerP2)),
-
-    Spec = #{
-        source_provider => WorkerP2,
-        directory_structure_before =>
-        {?SPACE_ID, [
-            {<<"file1">>, <<"test_data">>, [P2Id]}
-        ]},
-        qos => [
-            #{
-                name => ?Q1,
-                path => ?FILE_PATH(<<"file1">>),
-                expression => [<<"country=FR">>]
-            }
-        ],
-        files_qos => [
-            #{
-                paths => [?FILE_PATH(<<"file1">>)],
-                qos_list => [?Q1],
-                target_providers => #{
-                    P2Id => [?Q1]
-                }
-            }
-        ],
-        directory_structure_after =>
-        {?SPACE_ID, [
-            {<<"file1">>, <<"test_data">>, [P2Id]}
-        ]}
-    },
-
-    qos_test_utils:add_qos_test_base(Config, Spec).
-
-add_multiple_qos_for_file(Config) ->
-    [WorkerP1, WorkerP2, WorkerP3] = get_op_nodes(Config),
-    P1Id = initializer:domain_to_provider_id(?GET_DOMAIN(WorkerP1)),
-    P2Id = initializer:domain_to_provider_id(?GET_DOMAIN(WorkerP2)),
-    P3Id = initializer:domain_to_provider_id(?GET_DOMAIN(WorkerP3)),
-
-    Spec = #{
-        source_provider => WorkerP2,
-        directory_structure_before =>
-        {?SPACE_ID, [
-            {<<"file1">>, <<"test_data">>, [P2Id]}
-        ]},
-        qos => [
-            #{
-                name => ?Q1,
-                path => ?FILE_PATH(<<"file1">>),
-                expression => [<<"country=PL">>]
-            },
-            #{
-                name => ?Q2,
-                path => ?FILE_PATH(<<"file1">>),
-                expression => [<<"country=PT">>]
-            }
-        ],
-        files_qos => [
-            #{
-                paths => [?FILE_PATH(<<"file1">>)],
-                qos_list => [?Q1, ?Q2],
-                target_providers => #{
-                    P1Id => [?Q1],
-                    P3Id => [?Q2]
-                }
-            }
-        ],
-        directory_structure_after =>
-        {?SPACE_ID, [
-            {<<"file1">>, <<"test_data">>, [P1Id, P2Id, P3Id]}
-        ]}
-    },
-
-    qos_test_utils:add_qos_test_base(Config, Spec).
-
-add_qos_for_multiple_files_1(Config) ->
-    [WorkerP1, WorkerP2, WorkerP3] = get_op_nodes(Config),
-    P1Id = initializer:domain_to_provider_id(?GET_DOMAIN(WorkerP1)),
-    P2Id = initializer:domain_to_provider_id(?GET_DOMAIN(WorkerP2)),
-    P3Id = initializer:domain_to_provider_id(?GET_DOMAIN(WorkerP3)),
-
-    Spec = #{
-        source_provider => WorkerP2,
-        directory_structure_before =>
-        {?SPACE_ID, [
-            {<<"file1">>, <<"test_data">>, [P2Id]},
-            {<<"file2">>, <<"test_data2">>, [P2Id]}
-        ]},
-        qos => [
-            #{
-                name => ?Q1,
-                path => ?FILE_PATH(<<"file1">>),
-                expression => [<<"country=PL">>]
-            },
-            #{
-                name => ?Q2,
-                path => ?FILE_PATH(<<"file2">>),
-                expression => [<<"country=PT">>]
-            }
-        ],
-        files_qos => [
-            #{
-                paths => [?FILE_PATH(<<"file1">>)],
-                qos_list => [?Q1],
-                target_providers => #{
-                    P1Id => [?Q1]
-                }
-            },
-            #{
-                paths => [?FILE_PATH(<<"file2">>)],
-                qos_list => [?Q2],
-                target_providers => #{
-                    P3Id => [?Q2]
-                }
-            }
-        ],
-        directory_structure_after =>
-        {?SPACE_ID, [
-            {<<"file1">>, <<"test_data">>, [P1Id, P2Id]},
-            {<<"file2">>, <<"test_data2">>, [P2Id, P3Id]}
-        ]}
-    },
-
-    qos_test_utils:add_qos_test_base(Config, Spec).
-
-add_qos_for_multiple_files_2(Config) ->
-    [WorkerP1, WorkerP2, WorkerP3] = get_op_nodes(Config),
-    P1Id = initializer:domain_to_provider_id(?GET_DOMAIN(WorkerP1)),
-    P2Id = initializer:domain_to_provider_id(?GET_DOMAIN(WorkerP2)),
-    P3Id = initializer:domain_to_provider_id(?GET_DOMAIN(WorkerP3)),
-
-    Spec = #{
-        source_provider => WorkerP2,
-        directory_structure_before =>
-        {?SPACE_ID, [
-            {<<"file1">>, <<"test_data">>, [P2Id]},
-            {<<"file2">>, <<"test_data2">>, [P2Id]}
-        ]},
-        qos => [
-            #{
-                name => ?Q1,
-                path => ?FILE_PATH(<<"file1">>),
-                expression => [<<"country=PL">>]
-            },
-            #{
-                name => ?Q2,
-                path => ?FILE_PATH(<<"file2">>),
-                expression => [<<"type=disk">>],
-                replicas_num => 2
-            }
-        ],
-        files_qos => [
-            #{
-                paths => [?FILE_PATH(<<"file1">>)],
-                qos_list => [?Q1],
-                target_providers => #{
-                    P1Id => [?Q1]
-                }
-            },
-            #{
-                paths => [?FILE_PATH(<<"file2">>)],
-                qos_list => [?Q2],
-                target_providers => #{
-                    P1Id => [?Q2],
-                    P3Id => [?Q2]
-                }
-            }
-        ],
-        directory_structure_after =>
-        {?SPACE_ID, [
-            {<<"file1">>, <<"test_data">>, [P1Id, P2Id]},
-            {<<"file2">>, <<"test_data2">>, [P1Id, P2Id, P3Id]}
-        ]}
-    },
-
-    qos_test_utils:add_qos_test_base(Config, Spec).
-
-add_qos_for_dir(Config) ->
-    [WorkerP1, WorkerP2, _WorkerP3] = get_op_nodes(Config),
-    P1Id = initializer:domain_to_provider_id(?GET_DOMAIN(WorkerP1)),
-    P2Id = initializer:domain_to_provider_id(?GET_DOMAIN(WorkerP2)),
-    File1Path = filename:join(?FILE_PATH(<<"dir1">>), <<"file1">>),
-    File2Path = filename:join(?FILE_PATH(<<"dir1">>), <<"file2">>),
-    File3Path = filename:join(?FILE_PATH(<<"dir1">>), <<"file3">>),
-
-
-    Spec = #{
-        source_provider => WorkerP2,
-        directory_structure_before =>
-        {?SPACE_ID, [
-            {<<"dir1">>, [
-                {<<"file1">>, <<"test_data">>, [P2Id]},
-                {<<"file2">>, <<"test_data2">>, [P2Id]},
-                {<<"file3">>, <<"test_data3">>, [P2Id]}
-            ]}
-        ]},
-        qos => [
-            #{
-                name => ?Q1,
-                path => ?FILE_PATH(<<"dir1">>),
-                expression => [<<"country=PL">>]
-            }
-        ],
-        files_qos => [
-            #{
-                paths => [File1Path, File2Path, File3Path],
-                qos_list => [],
-                target_providers => #{
-                    P1Id => [?Q1]
-                }
-            }
-        ],
-        directory_structure_after =>
-        {?SPACE_ID, [
-            {<<"dir1">>, [
-                {<<"file1">>, <<"test_data">>, [P1Id, P2Id]},
-                {<<"file2">>, <<"test_data2">>, [P1Id, P2Id]},
-                {<<"file3">>, <<"test_data3">>, [P1Id, P2Id]}
-            ]}
-        ]}
-    },
-
-    qos_test_utils:add_qos_test_base(Config, Spec).
-
-create_new_file_in_dir_with_qos(Config) ->
-    [WorkerP1, WorkerP2, _WorkerP3] = get_op_nodes(Config),
-    P1Id = initializer:domain_to_provider_id(?GET_DOMAIN(WorkerP1)),
-    P2Id = initializer:domain_to_provider_id(?GET_DOMAIN(WorkerP2)),
-    File1Path = filename:join(?FILE_PATH(<<"dir1">>), <<"file1">>),
-    File2Path = filename:join(?FILE_PATH(<<"dir1">>), <<"file2">>),
-    File3Path = filename:join(?FILE_PATH(<<"dir1">>), <<"file3">>),
-
-    Spec = #{
-        source_provider => WorkerP2,
-        directory_structure_before =>
-        {?SPACE_ID, [
-            {<<"dir1">>, [
-                {<<"file1">>, <<"test_data">>, [P2Id]},
-                {<<"file2">>, <<"test_data2">>, [P2Id]},
-                {<<"file3">>, <<"test_data3">>, [P2Id]}
-            ]}
-        ]},
-        qos => [
-            #{
-                name => ?Q1,
-                path => ?FILE_PATH(<<"dir1">>),
-                expression => [<<"country=PL">>]
-            }
-        ],
-        files_qos => [
-            #{
-                paths => [File1Path, File2Path, File3Path],
-                qos_list => [],
-                target_providers => #{
-                    P1Id => [?Q1]
-                }
-            }
-        ],
-        directory_structure_after =>
-        {?SPACE_ID, [
-            {<<"dir1">>, [
-                {<<"file1">>, <<"test_data">>, [P1Id, P2Id]},
-                {<<"file2">>, <<"test_data2">>, [P1Id, P2Id]},
-                {<<"file3">>, <<"test_data3">>, [P1Id, P2Id]}
-            ]}
-        ]},
-        add_files_after_qos_fulfilled =>
-        {?SPACE_ID, [
-            {<<"dir1">>, [
-                {<<"file4">>, <<"test_data4">>, [P2Id]}
-            ]}
-        ]},
-        qos_invalidated => [
-            #{
-                name => ?Q1,
-                path => ?FILE_PATH(<<"dir1">>)
-            }
-        ],
-        dir_structure_with_new_files =>
-        {?SPACE_ID, [
-            {<<"dir1">>, [
-                {<<"file1">>, <<"test_data">>, [P1Id, P2Id]},
-                {<<"file2">>, <<"test_data2">>, [P1Id, P2Id]},
-                {<<"file3">>, <<"test_data3">>, [P1Id, P2Id]},
-                {<<"file4">>, <<"test_data4">>, [P1Id, P2Id]}
-            ]}
-        ]}
-    },
-
-    qos_test_utils:add_qos_test_base(Config, Spec).
-
-create_new_file_in_dir_structure_with_qos(Config) ->
-    [WorkerP1, WorkerP2, WorkerP3] = get_op_nodes(Config),
-    P1Id = initializer:domain_to_provider_id(?GET_DOMAIN(WorkerP1)),
-    P2Id = initializer:domain_to_provider_id(?GET_DOMAIN(WorkerP2)),
-    P3Id = initializer:domain_to_provider_id(?GET_DOMAIN(WorkerP3)),
-    File1Path = filename:join(?FILE_PATH(<<"dir1">>), <<"dir2/dir3/file1">>),
-
-    Spec = #{
-        source_provider => WorkerP2,
-        directory_structure_before =>
-        {?SPACE_ID, [
-            {<<"dir1">>, [
-                {<<"dir2">>, [
-                    {<<"dir3">>, [
-                        {<<"file1">>, <<"test_data">>, [P2Id]}
-                    ]}
-                ]}
-            ]}
-        ]},
-        qos => [
-            #{
-                name => ?Q1,
-                path => ?FILE_PATH(<<"dir1">>),
-                expression => [<<"country=PL">>]
-            },
-            #{
-                name => ?Q2,
-                path => filename:join(?FILE_PATH(<<"dir1">>), <<"dir2">>),
-                expression => [<<"country=PT">>]
-            }
-        ],
-        files_qos => [
-            #{
-                paths => [File1Path],
-                qos_list => [],
-                target_providers => #{
-                    P1Id => [?Q1],
-                    P3Id => [?Q2]
-                }
-            }
-        ],
-        directory_structure_after =>
-        {?SPACE_ID, [
-            {<<"dir1">>, [
-                {<<"dir2">>, [
-                    {<<"dir3">>, [
-                        {<<"file1">>, <<"test_data">>, [P1Id, P2Id, P3Id]}
-                    ]}
-                ]}
-            ]}
-        ]},
-        add_files_after_qos_fulfilled =>
-        {?SPACE_ID, [
-            {<<"dir1">>, [
-                {<<"file4">>, <<"test_data4">>, [P2Id]},
-                {<<"dir2">>, [
-                    {<<"dir3">>, [
-                        {<<"file5">>, <<"test_data5">>, [P2Id]}
-                    ]}
-                ]}
-            ]}
-        ]},
-        qos_invalidated => [
-            #{
-                name => ?Q1,
-                path => ?FILE_PATH(<<"dir1">>)
-            },
-            #{
-                name => ?Q2,
-                path => filename:join(?FILE_PATH(<<"dir1">>), <<"dir2">>)
-            }
-        ],
-        dir_structure_with_new_files =>
-        {?SPACE_ID, [
-            {<<"dir1">>, [
-                {<<"file4">>, <<"test_data4">>, [P1Id, P2Id]},
-                {<<"dir2">>, [
-                    {<<"dir3">>, [
-                        {<<"file1">>, <<"test_data">>, [P1Id, P2Id, P3Id]},
-                        {<<"file5">>, <<"test_data5">>, [P1Id, P2Id, P3Id]}
-                    ]}
-                ]}
-            ]}
-        ]}
-    },
-
-    qos_test_utils:add_qos_test_base(Config, Spec).
-=======
 -define(P4_TEST_QOS, #{
     <<"country">> => <<"GB">>,
     <<"type">> => <<"disk">>,
@@ -1787,59 +1247,12 @@
 
     add_qos_for_dir_and_check_effective_qos(Config, TestSpec).
 
->>>>>>> 9c533565
 
 %%%===================================================================
 %%% SetUp and TearDown functions
 %%%===================================================================
 
 init_per_suite(Config) ->
-<<<<<<< HEAD
-    Posthook = fun(NewConfig) ->
-        NewConfig1 = [{space_storage_mock, false} | NewConfig],
-        NewConfig2 = initializer:setup_storage(NewConfig1),
-        lists:foreach(fun(Worker) ->
-            test_utils:set_env(Worker, ?APP_NAME, dbsync_changes_broadcast_interval, timer:seconds(1)),
-            test_utils:set_env(Worker, ?CLUSTER_WORKER_APP_NAME, couchbase_changes_update_interval, timer:seconds(1)),
-            test_utils:set_env(Worker, ?CLUSTER_WORKER_APP_NAME, couchbase_changes_stream_update_interval, timer:seconds(1)),
-            test_utils:set_env(Worker, ?CLUSTER_WORKER_APP_NAME, cache_to_disk_delay_ms, timer:seconds(1)),
-            test_utils:set_env(Worker, ?APP_NAME, prefetching, off)
-                      end, ?config(op_worker_nodes, NewConfig2)),
-
-        application:start(ssl),
-        hackney:start(),
-        NewConfig2
-               end,
-    [
-        {?ENV_UP_POSTHOOK, Posthook},
-        {?LOAD_MODULES, [initializer, transfers_test_utils, transfers_test_mechanism, ?MODULE]}
-        | Config
-    ].
-
-end_per_suite(Config) ->
-    hackney:stop(),
-    application:stop(ssl),
-    initializer:teardown_storage(Config).
-
-init_per_testcase(_, Config) ->
-    ct:timetrap(timer:minutes(5)),
-    NewConfig = initializer:create_test_users_and_spaces(?TEST_FILE(Config, "env_desc.json"), Config),
-    ensure_verification_pool_started(),
-    NewConfig2 = replication_transfers_test_base:init_per_testcase(default, NewConfig),
-    mock_providers_qos(NewConfig2),
-    NewConfig2.
-
-end_per_testcase(_, Config) ->
-    Workers = ?config(op_worker_nodes, Config),
-    transfers_test_utils:unmock_replication_worker(Workers),
-    transfers_test_utils:unmock_replica_synchronizer_failure(Workers),
-    transfers_test_utils:remove_transfers(Config),
-    transfers_test_utils:remove_all_indexes(Workers, ?SPACE_ID),
-    transfers_test_utils:ensure_transfers_removed(Config),
-    test_utils:mock_unload(Workers, providers_qos),
-    initializer:clean_test_users_and_spaces_no_validate(Config).
-
-=======
     Posthook = fun(NewConfig) -> initializer:setup_storage(NewConfig) end,
     [{?ENV_UP_POSTHOOK, Posthook}, {?LOAD_MODULES, [initializer, qos_tests_utils]} | Config].
 
@@ -1868,55 +1281,10 @@
     initializer:clean_test_users_and_spaces_no_validate(Config).
 
 
->>>>>>> 9c533565
 %%%===================================================================
 %%% Internal functions
 %%%===================================================================
 
-<<<<<<< HEAD
-get_op_nodes(Config) ->
-    Workers = ?config(op_worker_nodes, Config),
-
-    % return list of workers sorted using provider ID
-    SortingFun = fun(Worker1, Worker2) ->
-        ProviderId1 = initializer:domain_to_provider_id(?GET_DOMAIN(Worker1)),
-        ProviderId2 = initializer:domain_to_provider_id(?GET_DOMAIN(Worker2)),
-        ProviderId1 =< ProviderId2
-    end,
-    lists:sort(SortingFun, Workers).
-
-create_test_file(Worker, SessionId, File, TestData) ->
-    {ok, FileGuid} = lfm_proxy:create(Worker, SessionId, File, 8#700),
-    {ok, Handle} = lfm_proxy:open(Worker, SessionId, {guid, FileGuid}, write),
-    lfm_proxy:write(Worker, Handle, 0, TestData),
-    lfm_proxy:fsync(Worker, Handle),
-    lfm_proxy:close(Worker, Handle),
-    FileGuid.
-
-mock_providers_qos(Config) ->
-    Workers = ?config(op_worker_nodes, Config),
-
-    % needed as we do not have oz in tests
-    test_utils:mock_new(Workers, oz_spaces, [passthrough]),
-    test_utils:mock_expect(Workers, oz_spaces, get_providers,
-        fun(_SessId, _SpaceId) ->
-            {ok, lists:foldl(fun (Worker, Acc) ->
-                [initializer:domain_to_provider_id(?GET_DOMAIN(Worker)) | Acc]
-                             end, [], Workers)}
-        end),
-
-    test_utils:mock_new(Workers, providers_qos),
-    test_utils:mock_expect(Workers, providers_qos, get_provider_qos,
-        fun (ProviderId) ->
-            % names of test providers starts with p1, p2 etc.
-            {ok, ProvName} = provider_logic:get_name(ProviderId),
-            maps:get(binary:part(ProvName, 0, 2), ?TEST_PROVIDERS_QOS)
-        end).
-
-ensure_verification_pool_started() ->
-    {ok, _} = application:ensure_all_started(worker_pool),
-    worker_pool:start_sup_pool(?WORKER_POOL, [{workers, 8}]).
-=======
 run_tests(Config, FileTypes, TestSpecFun) ->
     lists:foreach(fun(FileType) ->
         TestSpec = case FileType of
@@ -1996,5 +1364,4 @@
             ok = qos_traverse:start_initial_traverse(FileCtx, QosId, Storage, TaskId),
             {ok, _} = qos_entry:mark_traverse_started(QosId, TaskId),
             ok
-        end).
->>>>>>> 9c533565
+        end).