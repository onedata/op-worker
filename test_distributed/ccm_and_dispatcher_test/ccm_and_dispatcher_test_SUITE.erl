%% ===================================================================
%% @author Michal Wrzeszcz
%% @copyright (C): 2013 ACK CYFRONET AGH
%% This software is released under the MIT license
%% cited in 'LICENSE.txt'.
%% @end
%% ===================================================================
%% @doc: This test checks if ccm manages workers and if dispatcher
%% has knowledge about workers.
%% @end
%% ===================================================================

-module(ccm_and_dispatcher_test_SUITE).
-include("nodes_manager.hrl").
-include("registered_names.hrl").
-include("records.hrl").
-include("modules_and_args.hrl").
-include("communication_protocol_pb.hrl").
-include("fuse_messages_pb.hrl").
-include("veil_modules/fslogic/fslogic.hrl").
-include("veil_modules/dao/dao.hrl").
-include("cluster_elements/request_dispatcher/gsi_handler.hrl").

-export([all/0, init_per_testcase/2, end_per_testcase/2]).
-export([modules_start_and_ping_test/1, dispatcher_connection_test/1, workers_list_actualization_test/1, ping_test/1, application_start_test1/1,
         veil_handshake_test/1, application_start_test2/1, validation_test/1, callbacks_list_actualization_test/1]).

%% export nodes' codes
-export([application_start_test_code1/0, application_start_test_code2/0]).

all() -> [application_start_test1, application_start_test2, modules_start_and_ping_test, workers_list_actualization_test, validation_test, ping_test, dispatcher_connection_test, callbacks_list_actualization_test, veil_handshake_test].

%% ====================================================================
%% Code of nodes used during the test
%% ====================================================================

application_start_test_code1() ->
  application:get_env(?APP_Name, node_type).

application_start_test_code2() ->
  whereis(?Supervisor_Name) /= undefined.

%% ====================================================================
%% Test functions
%% ====================================================================

%% This function tests if ccm application starts properly
application_start_test1(Config) ->
  nodes_manager:check_start_assertions(Config),
  NodesUp = ?config(nodes, Config),
  [Node | _] = NodesUp,

  ?assertEqual({ok, ccm}, rpc:call(Node, ?MODULE, application_start_test_code1, [])),
  ?assert(rpc:call(Node, ?MODULE, application_start_test_code2, [])).

%% This function tests if worker application starts properly
application_start_test2(Config) ->
  nodes_manager:check_start_assertions(Config),
  NodesUp = ?config(nodes, Config),
  [Node | _] = NodesUp,

  ?assertEqual({ok, worker}, rpc:call(Node, ?MODULE, application_start_test_code1, [])),
  ?assert(rpc:call(Node, ?MODULE, application_start_test_code2, [])).

%% This function tests if ccm is able to start and connect (using gen_server messages) workers
modules_start_and_ping_test(Config) ->
  nodes_manager:check_start_assertions(Config),
  NodesUp = ?config(nodes, Config),
  [CCM | _] = NodesUp,

  gen_server:cast({?Node_Manager_Name, CCM}, do_heart_beat),
  nodes_manager:wait_for_cluster_cast({?Node_Manager_Name, CCM}),
  gen_server:cast({global, ?CCM}, {set_monitoring, on}),
  nodes_manager:wait_for_cluster_cast(),
  ?assertEqual(1, gen_server:call({global, ?CCM}, get_state_num)),

  gen_server:cast({global, ?CCM}, get_state_from_db),
  nodes_manager:wait_for_cluster_cast(),
  ?assertEqual(2, gen_server:call({global, ?CCM}, get_state_num)),
  State = gen_server:call({global, ?CCM}, get_state),
  Workers = State#cm_state.workers,
  ?assertEqual(1, length(Workers)),

  %% registration of dao dispatcher map
%%   timer:sleep(500),
%%   ?assertEqual(3, gen_server:call({global, ?CCM}, get_state_num)),

  %% registration of dao dispatcher map
  nodes_manager:wait_for_db_reaction(),

  gen_server:cast({global, ?CCM}, init_cluster),
  nodes_manager:wait_for_cluster_init(),
  State2 = gen_server:call({global, ?CCM}, get_state),
  Workers2 = State2#cm_state.workers,
  Jobs = ?Modules,
  ?assertEqual(length(Workers2), length(Jobs)),
  ?assertEqual(4, gen_server:call({global, ?CCM}, get_state_num)),

  ProtocolVersion = 1,
  CheckModules = fun(M, Sum) ->
    Ans = gen_server:call({M, CCM}, {test_call, ProtocolVersion, ping}),
    case Ans of
      pong -> Sum + 1;
      _Other -> Sum
    end
  end,
  PongsNum = lists:foldl(CheckModules, 0, Jobs),
  ?assertEqual(PongsNum, length(Jobs)).

%% This tests check if client may connect to dispatcher.
dispatcher_connection_test(Config) ->
  nodes_manager:check_start_assertions(Config),
  NodesUp = ?config(nodes, Config),

  [CCM | _] = NodesUp,

  PeerCert = ?config(peer_cert, Config),
  Port = ?config(port, Config),

  gen_server:cast({?Node_Manager_Name, CCM}, do_heart_beat),
  gen_server:cast({global, ?CCM}, {set_monitoring, on}),
  nodes_manager:wait_for_cluster_cast(),
  gen_server:cast({global, ?CCM}, init_cluster),
  nodes_manager:wait_for_cluster_init(),

  {ConAns, Socket} = wss:connect('localhost', Port, [{certfile, PeerCert}]),
  ?assertEqual(ok, ConAns),

  Ping = #atom{value = "ping"},
  PingBytes = erlang:iolist_to_binary(communication_protocol_pb:encode_atom(Ping)),

  Message = #clustermsg{module_name = "module", message_type = "atom", message_decoder_name = "communication_protocol",
  answer_type = "atom", answer_decoder_name = "communication_protocol", synch = true, protocol_version = 1, input = PingBytes},
  Msg = erlang:iolist_to_binary(communication_protocol_pb:encode_clustermsg(Message)),

  wss:send(Socket, Msg),
  {RecvAns, Ans} = wss:recv(Socket, 5000),
  ?assertEqual(ok, RecvAns),

  AnsMessage = #answer{answer_status = "wrong_worker_type"},
  AnsMessageBytes = erlang:iolist_to_binary(communication_protocol_pb:encode_answer(AnsMessage)),

  ?assertEqual(Ans, AnsMessageBytes),

  Message2 = #clustermsg{module_name = "module", message_type = "atom", message_decoder_name = "communication_protocol",
  answer_type = "atom", answer_decoder_name = "communication_protocol", synch = false, protocol_version = 1, input = PingBytes},
  Msg2 = erlang:iolist_to_binary(communication_protocol_pb:encode_clustermsg(Message2)),
  wss:send(Socket, Msg2),
  {RecvAns2, Ans2} = wss:recv(Socket, 5000),
  ?assertEqual(ok, RecvAns2),
  ?assertEqual(Ans2, AnsMessageBytes).


%% This test checks if FuseId negotiation works correctly
veil_handshake_test(Config) ->
    nodes_manager:check_start_assertions(Config),
    NodesUp = ?config(nodes, Config),

    [CCM | _] = NodesUp,

    gen_server:cast({?Node_Manager_Name, CCM}, do_heart_beat),
    gen_server:cast({global, ?CCM}, {set_monitoring, on}),
    nodes_manager:wait_for_cluster_cast(),
    gen_server:cast({global, ?CCM}, init_cluster),
    nodes_manager:wait_for_cluster_init(),


    nodes_manager:check_start_assertions(Config),
    NodesUp = ?config(nodes, Config),

    Port = ?config(port, Config),
    Host = "localhost",

    Cert1 = ?COMMON_FILE("peer.pem"),
    Cert2 = ?COMMON_FILE("peer2.pem"),

    %% Add test users since cluster wont generate FuseId without full authentication
    AddUser = fun(Login, Cert) ->
        {ReadFileAns, PemBin} = file:read_file(Cert),
        ?assertEqual(ok, ReadFileAns),
        {ExtractAns, RDNSequence} = rpc:call(CCM, user_logic, extract_dn_from_cert, [PemBin]),
        ?assertEqual(rdnSequence, ExtractAns),
        {ConvertAns, DN} = rpc:call(CCM, user_logic, rdn_sequence_to_dn_string, [RDNSequence]),
        ?assertEqual(ok, ConvertAns),
        DnList = [DN],

        Name = "user1 user1",
        Teams = ["user1 team"],
        Email = "user1@email.net",
        {CreateUserAns, _} = rpc:call(CCM, user_logic, create_user, [Login, Name, Teams, Email, DnList]),
        ?assertEqual(ok, CreateUserAns)
    end,
    %% END Add user

    AddUser("user1", Cert1),

    %% Open two connections for first user
    {ok, Socket11} = wss:connect(Host, Port, [{certfile, Cert1}, {cacertfile, Cert1}]),
    {ok, Socket12} = wss:connect(Host, Port, [{certfile, Cert1}, {cacertfile, Cert1}]),

    %% Open two connections for second user
    {ok, Socket21} = wss:connect(Host, Port, [{certfile, Cert2}, {cacertfile, Cert2}]),
    {ok, Socket22} = wss:connect(Host, Port, [{certfile, Cert2}, {cacertfile, Cert2}]),

    %% Negotiate FuseID for user1
    FuseId11 = wss:handshakeInit(Socket11, "hostname1", [{testname1, "testvalue1"}, {testname2, "testvalue2"}]),
    ?assert(is_list(FuseId11)),

    %% Negotiate FuseId for user2 (which not exists)
    ?assertException(throw, handshake_error, wss:handshakeInit(Socket21, "hostname2", [])),


    %% Add user2 and renegotiate FuseId
    AddUser("user2", Cert2),
    FuseId21 = wss:handshakeInit(Socket21, "hostname2", []),
    ?assert(is_list(FuseId21)),

    %% Try to use FuseId that not exists
    AnsStatus0 = wss:handshakeAck(Socket11, "someFuseId"),
    ?assertEqual(invalid_fuse_id, AnsStatus0),

    %% Try to use someone else's FuseId
    AnsStatus1 = wss:handshakeAck(Socket11, FuseId21),
    ?assertEqual(invalid_fuse_id, AnsStatus1),

    %% Setup valid fuseId on (almost) all connections
    AnsStatus2 = wss:handshakeAck(Socket11, FuseId11),
    ?assertEqual(ok, AnsStatus2),

    AnsStatus3 = wss:handshakeAck(Socket12, FuseId11),
    ?assertEqual(ok, AnsStatus3),

    AnsStatus4 = wss:handshakeAck(Socket21, FuseId21),
    ?assertEqual(ok, AnsStatus4),


    %% On Socket22 we didnt send ACK, so test if cluster returns error while sending messages that requires FuseId

    %% Channel registration
    Reg2 = #channelregistration{fuse_id = "unused"},
    Reg2Bytes = erlang:iolist_to_binary(fuse_messages_pb:encode_channelregistration(Reg2)),
    Message2 = #clustermsg{module_name = "fslogic", message_type = "channelregistration",
    message_decoder_name = "fuse_messages", answer_type = "atom",
    answer_decoder_name = "communication_protocol", synch = true, protocol_version = 1, input = Reg2Bytes},
    RegMsg = erlang:iolist_to_binary(communication_protocol_pb:encode_clustermsg(Message2)),

    %% Channel close
    UnReg = #channelclose{fuse_id = "unused"},
    UnRegBytes = erlang:iolist_to_binary(fuse_messages_pb:encode_channelclose(UnReg)),
    UnMessage = #clustermsg{module_name = "fslogic", message_type = "channelclose",
    message_decoder_name = "fuse_messages", answer_type = "atom",
    answer_decoder_name = "communication_protocol", synch = true, protocol_version = 1, input = UnRegBytes},
    UnMsg = erlang:iolist_to_binary(communication_protocol_pb:encode_clustermsg(UnMessage)),

    %% Fuse message
    FslogicMessage = #renamefile{from_file_logic_name = "file", to_file_logic_name = "file1"},
    FslogicMessageMessageBytes = erlang:iolist_to_binary(fuse_messages_pb:encode_renamefile(FslogicMessage)),
    FuseMessage = #fusemessage{message_type = "renamefile", input = FslogicMessageMessageBytes},
    FuseMessageBytes = erlang:iolist_to_binary(fuse_messages_pb:encode_fusemessage(FuseMessage)),
    Message = #clustermsg{module_name = "fslogic", message_type = "fusemessage",
    message_decoder_name = "fuse_messages", answer_type = "atom",
    answer_decoder_name = "communication_protocol", synch = true, protocol_version = 1, input = FuseMessageBytes},
    FMsgBytes = erlang:iolist_to_binary(communication_protocol_pb:encode_clustermsg(Message)),


    %% Send messages above and receive error
    wss:send(Socket22, RegMsg),
    {ok, Data0} = wss:recv(Socket22, 5000),
    #answer{answer_status = Status0} = communication_protocol_pb:decode_answer(Data0),
    ?assertEqual(invalid_fuse_id, list_to_atom(Status0)),

    wss:send(Socket22, UnMsg),
    {ok, Data1} = wss:recv(Socket22, 5000),
    #answer{answer_status = Status1} = communication_protocol_pb:decode_answer(Data1),
    ?assertEqual(invalid_fuse_id, list_to_atom(Status1)),

    wss:send(Socket22, FMsgBytes),
    {ok, Data2} = wss:recv(Socket22, 5000),
    #answer{answer_status = Status2} = communication_protocol_pb:decode_answer(Data2),
    ?assertEqual(invalid_fuse_id, list_to_atom(Status2)),


    %% Now send ACK with FuseId and resend those messages
    AnsStatus5 = wss:handshakeAck(Socket22, FuseId21),
    ?assertEqual(ok, AnsStatus5),

    wss:send(Socket22, RegMsg),
    {ok, Data3} = wss:recv(Socket22, 5000),
    #answer{answer_status = Status3} = communication_protocol_pb:decode_answer(Data3),
    ?assertEqual(ok, list_to_atom(Status3)),

    wss:send(Socket22, UnMsg),
    {ok, Data4} = wss:recv(Socket22, 5000),
    #answer{answer_status = Status4} = communication_protocol_pb:decode_answer(Data4),
    ?assertEqual(ok, list_to_atom(Status4)),

    wss:send(Socket22, FMsgBytes),
    {ok, Data5} = wss:recv(Socket22, 5000),
    #answer{answer_status = Status5} = communication_protocol_pb:decode_answer(Data5),
    ?assertEqual(ok, list_to_atom(Status5)),


    %% Check if session data is correctly stored in DB
    {DAOStatus, DAOAns} = rpc:call(CCM, dao_lib, apply, [dao_cluster, get_fuse_session, [FuseId11], 1]),
    ?assertEqual(ok, DAOStatus),

    #veil_document{record = #fuse_session{hostname = Hostname, env_vars = Vars}} = DAOAns,
    ?assertEqual("hostname1", Hostname),
    ?assertEqual([{testname1, "testvalue1"}, {testname2, "testvalue2"}], Vars),

    %% Cleanup
    rpc:call(CCM, user_logic, remove_user, [{login, "user1"}]),
    rpc:call(CCM, user_logic, remove_user, [{login, "user2"}]).


%% This test checks if workers list inside dispatcher is refreshed correctly.
workers_list_actualization_test(Config) ->
  nodes_manager:check_start_assertions(Config),
  NodesUp = ?config(nodes, Config),

  Jobs = ?Modules,
  [CCM | _] = NodesUp,

  gen_server:cast({?Node_Manager_Name, CCM}, do_heart_beat),
  gen_server:cast({global, ?CCM}, {set_monitoring, on}),
  nodes_manager:wait_for_cluster_cast(),
  gen_server:cast({global, ?CCM}, init_cluster),
  nodes_manager:wait_for_cluster_init(),

  CheckModules = fun(M, Sum) ->
    Workers = gen_server:call({?Dispatcher_Name, CCM}, {get_workers, M}),
    case (length(Workers) == 1) of %% and lists:member(node(), Workers) of
      true -> Sum + 1;
      false -> Sum
    end
  end,
  OKSum = lists:foldl(CheckModules, 0, Jobs),
  ?assertEqual(OKSum, length(Jobs)).

%% This test checks if callbacks list inside dispatcher is refreshed correctly.
callbacks_list_actualization_test(Config) ->
  nodes_manager:check_start_assertions(Config),
  NodesUp = ?config(nodes, Config),
  [CCM | _] = NodesUp,

  gen_server:cast({?Node_Manager_Name, CCM}, do_heart_beat),
  gen_server:cast({global, ?CCM}, {set_monitoring, on}),
  nodes_manager:wait_for_cluster_cast(),
  gen_server:cast({global, ?CCM}, init_cluster),
<<<<<<< HEAD
  timer:sleep(2500),
=======
  nodes_manager:wait_for_cluster_init(),
>>>>>>> ecb2624c

  Ans1 = gen_server:call({?Dispatcher_Name, CCM}, {node_chosen, {fslogic, 1, self(), 1, #veil_request{subject = "DN", request = #callback{fuse = fuse1, pid = self(), node = CCM, action = channelregistration}}}}),
  ?assertEqual(ok, Ans1),
  Ans2 = receive
    {worker_answer, 1, WorkerAns} -> WorkerAns
  after 1000 ->
    error
  end,
  ?assertEqual(#atom{value = "ok"}, Ans2),

  Test1 = gen_server:call({?Dispatcher_Name, CCM}, get_callbacks),
  ?assertEqual({[{fuse1, [CCM]}], 2}, Test1),
  Test2 = gen_server:call({global, ?CCM}, get_callbacks),
  ?assertEqual({[{fuse1, [CCM]}], 2}, Test2),
  Test3 = gen_server:call({?Node_Manager_Name, CCM}, get_fuses_list),
  ?assertEqual([fuse1], Test3),
  Test4 = gen_server:call({?Node_Manager_Name, CCM}, {get_all_callbacks, fuse1}),
  ?assertEqual([self()], Test4),

  Ans3 = gen_server:call({?Dispatcher_Name, CCM}, {node_chosen, {fslogic, 1, self(), 2, #veil_request{subject = "DN", request = #callback{fuse = fuse2, pid = self(), node = CCM, action = channelregistration}}}}),
  ?assertEqual(ok, Ans3),
  Ans4 = receive
           {worker_answer, 2, WorkerAns2} -> WorkerAns2
         after 1000 ->
           error
         end,
  ?assertEqual(#atom{value = "ok"}, Ans4),

  Test5 = gen_server:call({?Dispatcher_Name, CCM}, get_callbacks),
  ?assertEqual({[{fuse1, [CCM]}, {fuse2, [CCM]}], 3}, Test5),
  Test6 = gen_server:call({global, ?CCM}, get_callbacks),
  ?assertEqual({[{fuse1, [CCM]}, {fuse2, [CCM]}], 3}, Test6),
  Test7 = gen_server:call({?Node_Manager_Name, CCM}, get_fuses_list),
  ?assertEqual([fuse2, fuse1], Test7),
  Test8 = gen_server:call({?Node_Manager_Name, CCM}, {get_all_callbacks, fuse2}),
  ?assertEqual([self()], Test8),

  Ans5 = gen_server:call({?Dispatcher_Name, CCM}, {node_chosen, {fslogic, 1, self(), 3, #veil_request{subject = "DN", request = #callback{fuse = fuse1, pid = pid2, node = CCM, action = channelregistration}}}}),
  ?assertEqual(ok, Ans5),
  Ans6 = receive
           {worker_answer, 3, WorkerAns3} -> WorkerAns3
         after 1000 ->
           error
         end,
  ?assertEqual(#atom{value = "ok"}, Ans6),

  Test9 = gen_server:call({?Dispatcher_Name, CCM}, get_callbacks),
  ?assertEqual({[{fuse1, [CCM]}, {fuse2, [CCM]}], 3}, Test9),
  Test10 = gen_server:call({global, ?CCM}, get_callbacks),
  ?assertEqual({[{fuse1, [CCM]}, {fuse2, [CCM]}], 3}, Test10),
  Test11 = gen_server:call({?Node_Manager_Name, CCM}, get_fuses_list),
  ?assertEqual([fuse1, fuse2], Test11),
  Test12 = gen_server:call({?Node_Manager_Name, CCM}, {get_all_callbacks, fuse1}),
  ?assertEqual([pid2, self()], Test12),

  Ans7 = gen_server:call({?Dispatcher_Name, CCM}, {node_chosen, {fslogic, 1, self(), 4, #veil_request{subject = "DN", request = #callback{fuse = fuse2, pid = self(), node = CCM, action = channelclose}}}}),
  ?assertEqual(ok, Ans7),
  Ans8 = receive
           {worker_answer, 4, WorkerAns4} -> WorkerAns4
         after 1000 ->
           error
         end,
  ?assertEqual(#atom{value = "ok"}, Ans8),

  Test13 = gen_server:call({?Dispatcher_Name, CCM}, get_callbacks),
  ?assertEqual({[{fuse1, [CCM]}], 4}, Test13),
  Test14 = gen_server:call({global, ?CCM}, get_callbacks),
  ?assertEqual({[{fuse1, [CCM]}], 4}, Test14),
  Test15 = gen_server:call({?Node_Manager_Name, CCM}, get_fuses_list),
  ?assertEqual([fuse1], Test15),

  Ans9 = gen_server:call({?Dispatcher_Name, CCM}, {node_chosen, {fslogic, 1, self(), 5, #veil_request{subject = "DN", request = #callback{fuse = fuse1, pid = pid2, node = CCM, action = channelclose}}}}),
  ?assertEqual(ok, Ans9),
  Ans10 = receive
           {worker_answer, 5, WorkerAns5} -> WorkerAns5
         after 1000 ->
           error
         end,
  ?assertEqual(#atom{value = "ok"}, Ans10),

  Test16 = gen_server:call({?Dispatcher_Name, CCM}, get_callbacks),
  ?assertEqual({[{fuse1, [CCM]}], 4}, Test16),
  Test17 = gen_server:call({global, ?CCM}, get_callbacks),
  ?assertEqual({[{fuse1, [CCM]}], 4}, Test17),
  Test18 = gen_server:call({?Node_Manager_Name, CCM}, get_fuses_list),
  ?assertEqual([fuse1], Test18),
  Test19 = gen_server:call({?Node_Manager_Name, CCM}, {get_all_callbacks, fuse1}),
  ?assertEqual([self()], Test19),

  Ans11 = gen_server:call({?Dispatcher_Name, CCM}, {node_chosen, {fslogic, 1, self(), 6, #veil_request{subject = "DN", request = #callback{fuse = fuse1, pid = self(), node = CCM, action = channelclose}}}}),
  ?assertEqual(ok, Ans11),
  Ans12 = receive
           {worker_answer, 6, WorkerAns6} -> WorkerAns6
         after 1000 ->
           error
         end,
  ?assertEqual(#atom{value = "ok"}, Ans12),

  Test20 = gen_server:call({?Dispatcher_Name, CCM}, get_callbacks),
  ?assertEqual({[], 5}, Test20),
  Test21 = gen_server:call({global, ?CCM}, get_callbacks),
  ?assertEqual({[], 5}, Test21),
  Test22 = gen_server:call({?Node_Manager_Name, CCM}, get_fuses_list),
  ?assertEqual([], Test22).

validation_test(Config) ->
  nodes_manager:check_start_assertions(Config),
  NodesUp = ?config(nodes, Config),

  [CCM | _] = NodesUp,
  Port = ?config(port, Config),

  gen_server:cast({?Node_Manager_Name, CCM}, do_heart_beat),
  gen_server:cast({global, ?CCM}, {set_monitoring, on}),
  nodes_manager:wait_for_cluster_cast(),
  gen_server:cast({global, ?CCM}, init_cluster),
  nodes_manager:wait_for_cluster_init(),

  {ConAns1, _} = wss:connect('localhost', Port, [{certfile, ?TEST_FILE("certs/proxy_valid.pem")}]),
  ?assertEqual(error, ConAns1),
  {ConAns2, _} = wss:connect('localhost', Port, [{certfile, ?TEST_FILE("certs/proxy_valid.pem")}, {cacertfile, ?TEST_FILE("certs/proxy_unknown_ca.pem")}]),
  ?assertEqual(error, ConAns2),
  {ConAns3, _} = wss:connect('localhost', Port, [{certfile, ?TEST_FILE("certs/proxy_outdated.pem")}, {cacertfile, ?TEST_FILE("certs/proxy_valid.pem")}]),
  ?assertEqual(error, ConAns3),
  {ConAns4, _} = wss:connect('localhost', Port, [{certfile, ?TEST_FILE("certs/proxy_unknown_ca.pem")}, {cacertfile, ?TEST_FILE("certs/proxy_valid.pem")}]),
  ?assertEqual(error, ConAns4),
  {ConAns5, _Socket1} = wss:connect('localhost', Port, [{certfile, ?TEST_FILE("certs/proxy_valid.pem")}, {cacertfile, ?TEST_FILE("certs/proxy_valid.pem")}]),
  ?assertEqual(ok, ConAns5).

%% This test checks if client outside the cluster can ping all modules via dispatcher.
ping_test(Config) ->
  nodes_manager:check_start_assertions(Config),
  NodesUp = ?config(nodes, Config),

  Jobs = ?Modules,
  [CCM | _] = NodesUp,
  PeerCert = ?config(peer_cert, Config),
  Port = ?config(port, Config),

  gen_server:cast({?Node_Manager_Name, CCM}, do_heart_beat),
  gen_server:cast({global, ?CCM}, {set_monitoring, on}),
  nodes_manager:wait_for_cluster_cast(),
  gen_server:cast({global, ?CCM}, init_cluster),
  nodes_manager:wait_for_cluster_init(),

  {ConAns, Socket} = wss:connect('localhost', Port, [{certfile, PeerCert}]),
  ?assertEqual(ok, ConAns),

  Ping = #atom{value = "ping"},
  PingBytes = erlang:iolist_to_binary(communication_protocol_pb:encode_atom(Ping)),

  Pong = #atom{value = "pong"},
  PongBytes = erlang:iolist_to_binary(communication_protocol_pb:encode_atom(Pong)),
  PongAns = #answer{answer_status = "ok", worker_answer = PongBytes},
  PongAnsBytes = erlang:iolist_to_binary(communication_protocol_pb:encode_answer(PongAns)),

  CheckModules = fun(M, Sum) ->
    Message = #clustermsg{module_name = atom_to_binary(M, utf8), message_type = "atom",
    message_decoder_name = "communication_protocol", answer_type = "atom",
    answer_decoder_name = "communication_protocol", synch = true, protocol_version = 1, input = PingBytes},
    Msg = erlang:iolist_to_binary(communication_protocol_pb:encode_clustermsg(Message)),

    wss:send(Socket, Msg),
    {RecvAns, Ans} = wss:recv(Socket, 5000),
    ?assertEqual(ok, RecvAns),
    case Ans =:= PongAnsBytes of
      true -> Sum + 1;
      false -> Sum
    end
  end,
  PongsNum = lists:foldl(CheckModules, 0, Jobs),
  ?assertEqual(PongsNum, length(Jobs)).

%% ====================================================================
%% SetUp and TearDown functions
%% ====================================================================

init_per_testcase(application_start_test1, Config) ->
  ?INIT_DIST_TEST,

  NodesUp = nodes_manager:start_test_on_nodes(1),
  [CCM | _] = NodesUp,

  StartLog = nodes_manager:start_app_on_nodes(NodesUp, [[{node_type, ccm}, {dispatcher_port, 6666}, {ccm_nodes, [CCM]}, {dns_port, 1312}]]),

  Assertions = [{false, lists:member(error, NodesUp)}, {false, lists:member(error, StartLog)}],
  lists:append([{nodes, NodesUp}, {assertions, Assertions}], Config);

init_per_testcase(application_start_test2, Config) ->
  ?INIT_DIST_TEST,

  NodesUp = nodes_manager:start_test_on_nodes(1),
  [CCM | _] = NodesUp,

  StartLog = nodes_manager:start_app_on_nodes(NodesUp, [[{node_type, worker}, {dispatcher_port, 6666}, {ccm_nodes, [CCM]}, {dns_port, 1312}]]),

  Assertions = [{false, lists:member(error, NodesUp)}, {false, lists:member(error, StartLog)}],
  lists:append([{nodes, NodesUp}, {assertions, Assertions}], Config);

init_per_testcase(type1, Config) ->
  ?INIT_DIST_TEST,

  NodesUp = nodes_manager:start_test_on_nodes(1),
  [CCM | _] = NodesUp,

  StartLog = nodes_manager:start_app_on_nodes(NodesUp, [[{node_type, ccm_test}, {dispatcher_port, 6666}, {ccm_nodes, [CCM]}, {dns_port, 1312}]]),

  Assertions = [{false, lists:member(error, NodesUp)}, {false, lists:member(error, StartLog)}],
  lists:append([{nodes, NodesUp}, {assertions, Assertions}], Config);

init_per_testcase(type2, Config) ->
  ?INIT_DIST_TEST,
  nodes_manager:start_deps_for_tester_node(),

  NodesUp = nodes_manager:start_test_on_nodes(1),
  [CCM | _] = NodesUp,

  PeerCert = ?COMMON_FILE("peer.pem"),
  Port = 6666,
  StartLog = nodes_manager:start_app_on_nodes(NodesUp, [[{node_type, ccm_test}, {dispatcher_port, Port}, {ccm_nodes, [CCM]}, {dns_port, 1315}, {db_nodes, [nodes_manager:get_db_node()]}]]),

  Assertions = [{false, lists:member(error, NodesUp)}, {false, lists:member(error, StartLog)}],
  lists:append([{port, Port}, {peer_cert, PeerCert}, {nodes, NodesUp}, {assertions, Assertions}], Config);

init_per_testcase(TestCase, Config) ->
  case lists:member(TestCase, [modules_start_and_ping_test, workers_list_actualization_test, callbacks_list_actualization_test]) of
    true -> init_per_testcase(type1, Config);
    false -> init_per_testcase(type2, Config)
  end.

end_per_testcase(type1, Config) ->
  Nodes = ?config(nodes, Config),
  StopLog = nodes_manager:stop_app_on_nodes(Nodes),
  StopAns = nodes_manager:stop_nodes(Nodes),

  ?assertEqual(false, lists:member(error, StopLog)),
  ?assertEqual(ok, StopAns);

end_per_testcase(type2, Config) ->
  Nodes = ?config(nodes, Config),
  StopLog = nodes_manager:stop_app_on_nodes(Nodes),
  StopAns = nodes_manager:stop_nodes(Nodes),
  nodes_manager:stop_deps_for_tester_node(),

  ?assertEqual(false, lists:member(error, StopLog)),
  ?assertEqual(ok, StopAns);

end_per_testcase(TestCase, Config) ->
  case lists:member(TestCase, [application_start_test1, application_start_test2, modules_start_and_ping_test, workers_list_actualization_test, callbacks_list_actualization_test]) of
    true -> end_per_testcase(type1, Config);
    false -> end_per_testcase(type2, Config)
  end.<|MERGE_RESOLUTION|>--- conflicted
+++ resolved
@@ -347,11 +347,7 @@
   gen_server:cast({global, ?CCM}, {set_monitoring, on}),
   nodes_manager:wait_for_cluster_cast(),
   gen_server:cast({global, ?CCM}, init_cluster),
-<<<<<<< HEAD
-  timer:sleep(2500),
-=======
   nodes_manager:wait_for_cluster_init(),
->>>>>>> ecb2624c
 
   Ans1 = gen_server:call({?Dispatcher_Name, CCM}, {node_chosen, {fslogic, 1, self(), 1, #veil_request{subject = "DN", request = #callback{fuse = fuse1, pid = self(), node = CCM, action = channelregistration}}}}),
   ?assertEqual(ok, Ans1),
