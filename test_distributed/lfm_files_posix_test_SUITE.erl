%%%-------------------------------------------------------------------
%%% @author Michal Cwiertnia
%%% @copyright (C) 2019 ACK CYFRONET AGH
%%% This software is released under the MIT license
%%% cited in 'LICENSE.txt'.
%%% @end
%%% @doc
%%% This file contains tests of lfm API on posix storage.
%%% @end
%%%-------------------------------------------------------------------
-module(lfm_files_posix_test_SUITE).
-author("Michal Cwiertnia").

-include("modules/fslogic/fslogic_common.hrl").
-include_lib("ctool/include/test/test_utils.hrl").
-include_lib("ctool/include/test/performance.hrl").
-include_lib("ctool/include/posix/errors.hrl").

%% export for ct
-export([
    all/0,
    init_per_suite/1, end_per_suite/1,
    init_per_testcase/2, end_per_testcase/2
]).

%% tests
-export([
    fslogic_new_file_test/1,
    lfm_create_and_unlink_test/1,
    lfm_create_and_access_test/1,
    lfm_create_failure/1,
    lfm_basic_rename_test/1,
    lfm_basic_rdwr_test/1,
    lfm_basic_rdwr_opens_file_once_test/1,
    lfm_basic_rdwr_after_file_delete_test/1,
    lfm_write_test/1,
    lfm_stat_test/1,
    lfm_synch_stat_test/1,
    lfm_truncate_test/1,
    lfm_acl_test/1,
    rm_recursive_test/1,
    file_gap_test/1,
    ls_test/1,
    ls_with_stats_test/1,
    create_share_dir_test/1,
    create_share_file_test/1,
    remove_share_test/1,
    share_getattr_test/1,
    share_get_parent_test/1,
    share_list_test/1,
    share_read_test/1,
    share_child_getattr_test/1,
    share_child_list_test/1,
    share_child_read_test/1,
    share_permission_denied_test/1,
    echo_loop_test/1,
    storage_file_creation_should_be_delayed_until_open/1,
    delayed_creation_should_not_prevent_mv/1,
    delayed_creation_should_not_prevent_truncate/1,
    new_file_should_not_have_popularity_doc/1,
    new_file_should_have_zero_popularity/1,
    opening_file_should_increase_file_popularity/1,
    file_popularity_should_have_correct_file_size/1,
    readdir_plus_should_return_empty_result_for_empty_dir/1,
    readdir_plus_should_return_empty_result_zero_size/1,
    readdir_plus_should_work_with_zero_offset/1,
    readdir_plus_should_work_with_non_zero_offset/1,
    readdir_plus_should_work_with_size_greater_than_dir_size/1,
    readdir_plus_should_work_with_token/1,
    readdir_plus_should_work_with_token2/1,
    readdir_should_work_with_token/1,
    readdir_should_work_with_token2/1,
    readdir_should_work_with_startid/1,
    lfm_recreate_handle_test/1,
    lfm_write_after_create_no_perms_test/1,
    lfm_recreate_handle_after_delete_test/1,
    lfm_open_failure_test/1,
    lfm_create_and_open_failure_test/1,
    lfm_open_in_direct_mode_test/1,
    lfm_copy_failure_test/1,
    lfm_open_multiple_times_failure_test/1,
    lfm_open_failure_multiple_users_test/1,
    lfm_open_and_create_open_failure_test/1,
    lfm_copy_failure_multiple_users_test/1,
<<<<<<< HEAD
    lfm_rmdir_test/1
=======
    lfm_rmdir_test/1,
    rename_removed_opened_file_test/1,
    mkdir_removed_opened_file_test/1,
    rename_removed_opened_file_races_test/1,
    rename_removed_opened_file_races_test2/1

>>>>>>> 37f70266
]).

-define(TEST_CASES, [
    fslogic_new_file_test,
    lfm_create_and_unlink_test,
    lfm_create_and_access_test,
    lfm_create_failure,
    lfm_basic_rename_test,
    lfm_basic_rdwr_test,
    lfm_basic_rdwr_opens_file_once_test,
    lfm_basic_rdwr_after_file_delete_test,
    lfm_write_test,
    lfm_stat_test,
    lfm_synch_stat_test,
    lfm_truncate_test,
    lfm_acl_test,
    rm_recursive_test,
    file_gap_test,
    ls_test,
    ls_with_stats_test,
    create_share_dir_test,
    create_share_file_test,
    remove_share_test,
    share_getattr_test,
    share_get_parent_test,
    share_list_test,
    share_read_test,
    share_child_getattr_test,
    share_child_list_test,
    share_child_read_test,
    share_permission_denied_test,
    echo_loop_test,
    storage_file_creation_should_be_delayed_until_open,
    delayed_creation_should_not_prevent_mv,
    delayed_creation_should_not_prevent_truncate,
    new_file_should_not_have_popularity_doc,
    new_file_should_have_zero_popularity,
    opening_file_should_increase_file_popularity,
    file_popularity_should_have_correct_file_size,
    delayed_creation_should_not_prevent_truncate,
    readdir_plus_should_return_empty_result_for_empty_dir,
    readdir_plus_should_return_empty_result_zero_size,
    readdir_plus_should_work_with_zero_offset,
    readdir_plus_should_work_with_non_zero_offset,
    readdir_plus_should_work_with_size_greater_than_dir_size,
    readdir_plus_should_work_with_token,
    readdir_plus_should_work_with_token2,
    readdir_should_work_with_token,
    readdir_should_work_with_token2,
    readdir_should_work_with_startid,
    lfm_recreate_handle_test,
    lfm_write_after_create_no_perms_test,
    lfm_recreate_handle_after_delete_test,
    lfm_open_failure_test,
    lfm_create_and_open_failure_test,
    lfm_open_in_direct_mode_test,
    lfm_copy_failure_test,
    lfm_open_multiple_times_failure_test,
    lfm_open_failure_multiple_users_test,
    lfm_open_and_create_open_failure_test,
    lfm_copy_failure_multiple_users_test,
    lfm_rmdir_test,
    rename_removed_opened_file_test,
    mkdir_removed_opened_file_test,
    rename_removed_opened_file_races_test,
    rename_removed_opened_file_races_test2
]).

-define(SPACE_ID, <<"space1">>).

-define(PERFORMANCE_TEST_CASES, [
    ls_test, ls_with_stats_test, echo_loop_test
]).

all() ->
    ?ALL(?TEST_CASES, ?PERFORMANCE_TEST_CASES).


%%%====================================================================
%%% Test function
%%%====================================================================

rename_removed_opened_file_test(Config) ->
    SpaceID = <<"space_id1">>,
    [Worker | _] = ?config(op_worker_nodes, Config),
    SessId = fun(User) -> ?config({session_id, {User, ?GET_DOMAIN(Worker)}}, Config) end,
    FileName = generator:gen_name(),
    FileNameString = binary_to_list(FileName),
    FilePath = <<"/space_name1/",  FileName/binary>>,
    User = <<"user1">>,
    User2 = <<"user2">>,

    StorageDir = ?config({storage_dir, ?GET_DOMAIN(Worker)}, Config),
    {ok, InitialSpaceFiles} = case rpc:call(Worker, file, list_dir, [filename:join([StorageDir, SpaceID])]) of
        {error,enoent} -> {ok, []};
        Other -> Other
    end,
    {ok, InitialDeletedDir} = case rpc:call(Worker, file, list_dir,
        [filename:join([StorageDir, ?DELETED_OPENED_FILES_DIR])]) of
        {error,enoent} -> {ok, []};
        Other2 -> Other2
    end,

    {ok, {Guid1, _}} = lfm_proxy:create_and_open(Worker, SessId(User), FilePath, 8#777),
    Guid1String = binary_to_list(Guid1),
    {ok, ListAns} = ?assertMatch({ok, _},
        rpc:call(Worker, file, list_dir, [filename:join([StorageDir, SpaceID])])),
    ?assertEqual([FileNameString], ListAns -- InitialSpaceFiles),

    ?assertEqual(ok, lfm_proxy:unlink(Worker, SessId(User), {path, FilePath})),
    ?assertEqual({error, ?ENOENT}, lfm_proxy:stat(Worker, SessId(User), {guid, Guid1})),
    {ok, StorageDirList} = ?assertMatch({ok, _}, rpc:call(Worker, file, list_dir, [StorageDir])),
    ?assert(lists:member(?DELETED_OPENED_FILES_DIR_STRING, StorageDirList)),
    {ok, ListAns2} = ?assertMatch({ok, _},
        rpc:call(Worker, file, list_dir, [filename:join([StorageDir, SpaceID])])),
    ?assertEqual([], ListAns2 -- InitialSpaceFiles),
    {ok, ListAns3} = ?assertMatch({ok, _},
        rpc:call(Worker, file, list_dir, [filename:join([StorageDir, ?DELETED_OPENED_FILES_DIR])])),
    ?assertEqual([Guid1String], ListAns3 -- InitialDeletedDir),
    RenamedStorageID = filename:join([?DELETED_OPENED_FILES_DIR, Guid1]),
    ?assertMatch({ok, #file_location{file_id = RenamedStorageID}},
        lfm_proxy:get_file_location(Worker, SessId(User), {guid, Guid1})),
    ?assertMatch({error, ?ENOENT}, lfm_proxy:get_file_location(Worker, SessId(User2), {guid, Guid1})),

    lfm_proxy:close_all(Worker),
    {ok, ListAns4} = ?assertMatch({ok, _},
        rpc:call(Worker, file, list_dir, [filename:join([StorageDir, ?DELETED_OPENED_FILES_DIR])])),
    ?assertEqual([], ListAns4 -- InitialDeletedDir),

    ok.

mkdir_removed_opened_file_test(Config) ->
    SpaceID = <<"space_id1">>,
    [Worker | _] = ?config(op_worker_nodes, Config),
    SessId = fun(User) -> ?config({session_id, {User, ?GET_DOMAIN(Worker)}}, Config) end,
    FileName = generator:gen_name(),
    FileName2 = generator:gen_name(),
    FileNameString = binary_to_list(FileName),
    FilePath = <<"/space_name1/",  FileName/binary>>,
    FilePath2 = <<FilePath/binary, "/", FileName2/binary>>,
    User = <<"user1">>,

    StorageDir = ?config({storage_dir, ?GET_DOMAIN(Worker)}, Config),
    {ok, InitialSpaceFiles} = case rpc:call(Worker, file, list_dir, [filename:join([StorageDir, SpaceID])]) of
        {error,enoent} -> {ok, []};
        Other -> Other
    end,
    {ok, InitialDeletedDir} = case rpc:call(Worker, file, list_dir,
        [filename:join([StorageDir, ?DELETED_OPENED_FILES_DIR])]) of
        {error,enoent} -> {ok, []};
        Other2 -> Other2
    end,

    {ok, {Guid1, _}} = lfm_proxy:create_and_open(Worker, SessId(User), FilePath, 8#777),
    Guid1String = binary_to_list(Guid1),
    {ok, ListAns} = ?assertMatch({ok, _},
        rpc:call(Worker, file, list_dir, [filename:join([StorageDir, SpaceID])])),
    ?assertEqual([FileNameString], ListAns -- InitialSpaceFiles),

    ?assertEqual(ok, lfm_proxy:unlink(Worker, SessId(User), {path, FilePath})),
    ?assertEqual({error, ?ENOENT}, lfm_proxy:stat(Worker, SessId(User), {guid, Guid1})),
    {ok, StorageDirList} = ?assertMatch({ok, _}, rpc:call(Worker, file, list_dir, [StorageDir])),
    ?assert(lists:member(?DELETED_OPENED_FILES_DIR_STRING, StorageDirList)),
    {ok, ListAns2} = ?assertMatch({ok, _},
        rpc:call(Worker, file, list_dir, [filename:join([StorageDir, SpaceID])])),
    ?assertEqual([], ListAns2 -- InitialSpaceFiles),
    {ok, ListAns3} = ?assertMatch({ok, _},
        rpc:call(Worker, file, list_dir, [filename:join([StorageDir, ?DELETED_OPENED_FILES_DIR])])),
    ?assertEqual([Guid1String], ListAns3 -- InitialDeletedDir),

    {ok, _} = lfm_proxy:mkdir(Worker, SessId(User), FilePath, 8#777),
    {ok, _} = lfm_proxy:create_and_open(Worker, SessId(User), FilePath2, 8#777),
    {ok, ListAns4} = ?assertMatch({ok, _},
        rpc:call(Worker, file, list_dir, [filename:join([StorageDir, SpaceID])])),
    ?assertEqual([FileNameString], ListAns4 -- InitialSpaceFiles),

    lfm_proxy:close_all(Worker),
    {ok, ListAns5} = ?assertMatch({ok, _},
        rpc:call(Worker, file, list_dir, [filename:join([StorageDir, ?DELETED_OPENED_FILES_DIR])])),
    ?assertEqual([], ListAns5 -- InitialDeletedDir),

    ?assertEqual(ok, lfm_proxy:unlink(Worker, SessId(User), {path, FilePath2})),
    ?assertEqual(ok, lfm_proxy:unlink(Worker, SessId(User), {path, FilePath})),
    {ok, ListAns6} = ?assertMatch({ok, _},
        rpc:call(Worker, file, list_dir, [filename:join([StorageDir, SpaceID])])),
    ?assertEqual([], ListAns6 -- InitialSpaceFiles),
    ok.

rename_removed_opened_file_races_test(Config) ->
    rename_removed_opened_file_races_test_base(Config, before_mv).

rename_removed_opened_file_races_test2(Config) ->
    rename_removed_opened_file_races_test_base(Config, after_mv).

rename_removed_opened_file_races_test_base(Config, MockOpts) ->
    SpaceID = <<"space_id1">>,
    [Worker | _] = Workers = ?config(op_worker_nodes, Config),
    SessId = fun(User) -> ?config({session_id, {User, ?GET_DOMAIN(Worker)}}, Config) end,
    FileName = generator:gen_name(),
    FileNameString = binary_to_list(FileName),
    FilePath = <<"/space_name1/",  FileName/binary>>,
    User = <<"user1">>,
    Master = self(),

    StorageDir = ?config({storage_dir, ?GET_DOMAIN(Worker)}, Config),
    {ok, InitialSpaceFiles} = case rpc:call(Worker, file, list_dir, [filename:join([StorageDir, SpaceID])]) of
        {error,enoent} -> {ok, []};
        Other -> Other
    end,
    {ok, InitialDeletedDir} = case rpc:call(Worker, file, list_dir,
        [filename:join([StorageDir, ?DELETED_OPENED_FILES_DIR])]) of
        {error,enoent} -> {ok, []};
        Other2 -> Other2
    end,

    case MockOpts of
        before_mv ->
            test_utils:mock_expect(Workers, storage_file_manager, mv,
                fun(Handle, TargetFileId) ->
                    case get(mv_test) of
                        undefined ->
                            put(mv_test, ok),
                            Master ! {mv_beg, self()},
                            receive
                                mv_start -> ok
                            end;
                        _ ->
                            ok
                    end,
                    meck:passthrough([Handle, TargetFileId])
                end);
        after_mv ->
            test_utils:mock_expect(Workers, storage_file_manager, mv,
                fun(Handle, TargetFileId) ->
                    case meck:passthrough([Handle, TargetFileId]) of
                        ok ->
                            Master ! {mv_beg, self()},
                            receive
                                mv_start -> ok
                            end;
                        Other3 ->
                            Other3
                    end
                end)
    end,

    {ok, {Guid1, _}} = lfm_proxy:create_and_open(Worker, SessId(User), FilePath, 8#777),

    StorageDir = ?config({storage_dir, ?GET_DOMAIN(Worker)}, Config),
    {ok, ListAns} = ?assertMatch({ok, _},
        rpc:call(Worker, file, list_dir, [filename:join([StorageDir, SpaceID])])),
    ?assertEqual([FileNameString], ListAns -- InitialSpaceFiles),

    spawn(fun() ->
        Ans = lfm_proxy:unlink(Worker, SessId(User), {path, FilePath}),
        Master ! {unlink_ans, Ans}
    end),

    ?assertEqual(ok, receive
        {mv_beg, MvPid} ->
            lfm_proxy:close_all(Worker),
            MvPid ! mv_start,
            ok
    after
        5000 -> timeout
    end),

    ?assertEqual(ok, receive
        {unlink_ans, UnlinkAns} -> UnlinkAns
    after
        5000 -> timeout
    end),

    ?assertEqual({error, ?ENOENT}, lfm_proxy:stat(Worker, SessId(User), {guid, Guid1})),
    {ok, StorageDirList} = ?assertMatch({ok, _}, rpc:call(Worker, file, list_dir, [StorageDir])),
    ?assert(lists:member(?DELETED_OPENED_FILES_DIR_STRING, StorageDirList)),
    {ok, ListAns2} = ?assertMatch({ok, _},
        rpc:call(Worker, file, list_dir, [filename:join([StorageDir, SpaceID])])),
    ?assertEqual([], ListAns2 -- InitialSpaceFiles),
    {ok, ListAns3} = ?assertMatch({ok, _},
        rpc:call(Worker, file, list_dir, [filename:join([StorageDir, ?DELETED_OPENED_FILES_DIR])])),
    ?assertEqual([], ListAns3 -- InitialDeletedDir),

    ok.

lfm_rmdir_test(Config) ->
    lfm_files_test_base:lfm_rmdir(Config).

lfm_recreate_handle_test(Config) ->
    lfm_files_test_base:lfm_recreate_handle(Config, 8#755, dont_delete_file).

lfm_write_after_create_no_perms_test(Config) ->
    lfm_files_test_base:lfm_recreate_handle(Config, 8#444, dont_delete_file).

lfm_recreate_handle_after_delete_test(Config) ->
    lfm_files_test_base:lfm_recreate_handle(Config, 8#755, delete_after_open).

lfm_open_failure_test(Config) ->
    lfm_files_test_base:lfm_open_failure(Config).

lfm_create_and_open_failure_test(Config) ->
    lfm_files_test_base:lfm_create_and_open_failure(Config).

lfm_open_and_create_open_failure_test(Config) ->
    lfm_files_test_base:lfm_open_and_create_open_failure(Config).

lfm_open_multiple_times_failure_test(Config) ->
    lfm_files_test_base:lfm_open_multiple_times_failure(Config).

lfm_open_failure_multiple_users_test(Config) ->
    lfm_files_test_base:lfm_open_failure_multiple_users(Config).

lfm_open_in_direct_mode_test(Config) ->
    lfm_files_test_base:lfm_open_in_direct_mode(Config).

lfm_copy_failure_test(Config) ->
    lfm_files_test_base:lfm_copy_failure(Config).

lfm_copy_failure_multiple_users_test(Config) ->
    lfm_files_test_base:lfm_copy_failure_multiple_users(Config).

readdir_plus_should_return_empty_result_for_empty_dir(Config) ->
    lfm_files_test_base:readdir_plus_should_return_empty_result_for_empty_dir(Config).

readdir_plus_should_return_empty_result_zero_size(Config) ->
    lfm_files_test_base:readdir_plus_should_return_empty_result_zero_size(Config).

readdir_plus_should_work_with_zero_offset(Config) ->
    lfm_files_test_base:readdir_plus_should_work_with_zero_offset(Config).

readdir_plus_should_work_with_non_zero_offset(Config) ->
    lfm_files_test_base:readdir_plus_should_work_with_non_zero_offset(Config).

readdir_plus_should_work_with_size_greater_than_dir_size(Config) ->
    lfm_files_test_base:readdir_plus_should_work_with_size_greater_than_dir_size(Config).

readdir_plus_should_work_with_token(Config) ->
    lfm_files_test_base:readdir_plus_should_work_with_token(Config).

readdir_plus_should_work_with_token2(Config) ->
    lfm_files_test_base:readdir_plus_should_work_with_token2(Config).

readdir_should_work_with_token(Config) ->
    lfm_files_test_base:readdir_should_work_with_token(Config).

readdir_should_work_with_token2(Config) ->
    lfm_files_test_base:readdir_should_work_with_token2(Config).

readdir_should_work_with_startid(Config) ->
    lfm_files_test_base:readdir_should_work_with_startid(Config).

echo_loop_test(Config) ->
    lfm_files_test_base:echo_loop(Config).

ls_with_stats_test(Config) ->
    lfm_files_test_base:ls_with_stats(Config).

ls_test(Config) ->
    lfm_files_test_base:ls(Config).

fslogic_new_file_test(Config) ->
    lfm_files_test_base:fslogic_new_file(Config).

lfm_create_and_access_test(Config) ->
    lfm_files_test_base:lfm_create_and_access(Config).

lfm_create_and_unlink_test(Config) ->
    lfm_files_test_base:lfm_create_and_unlink(Config).

lfm_create_failure(Config) ->
    lfm_files_test_base:lfm_create_failure(Config).

lfm_basic_rename_test(Config) ->
    lfm_files_test_base:lfm_basic_rename(Config).

lfm_basic_rdwr_test(Config) ->
    lfm_files_test_base:lfm_basic_rdwr(Config).

lfm_basic_rdwr_opens_file_once_test(Config) ->
    lfm_files_test_base:lfm_basic_rdwr_opens_file_once(Config).

lfm_basic_rdwr_after_file_delete_test(Config) ->
    lfm_files_test_base:lfm_basic_rdwr_after_file_delete(Config).

lfm_write_test(Config) ->
    lfm_files_test_base:lfm_write(Config).

lfm_stat_test(Config) ->
    lfm_files_test_base:lfm_stat(Config).

lfm_synch_stat_test(Config) ->
    lfm_files_test_base:lfm_synch_stat(Config).

lfm_truncate_test(Config) ->
    lfm_files_test_base:lfm_truncate(Config).

lfm_acl_test(Config) ->
    lfm_files_test_base:lfm_acl(Config).

rm_recursive_test(Config) ->
    lfm_files_test_base:rm_recursive(Config).

file_gap_test(Config) ->
    lfm_files_test_base:file_gap(Config).

create_share_dir_test(Config) ->
    lfm_files_test_base:create_share_dir(Config).

create_share_file_test(Config) ->
    lfm_files_test_base:create_share_file(Config).

remove_share_test(Config) ->
    lfm_files_test_base:remove_share(Config).

share_getattr_test(Config) ->
    lfm_files_test_base:share_getattr(Config).

share_get_parent_test(Config) ->
    lfm_files_test_base:share_get_parent(Config).

share_list_test(Config) ->
    lfm_files_test_base:share_list(Config).

share_read_test(Config) ->
    lfm_files_test_base:share_read(Config).

share_child_getattr_test(Config) ->
    lfm_files_test_base:share_child_getattr(Config).

share_child_list_test(Config) ->
    lfm_files_test_base:share_child_list(Config).

share_child_read_test(Config) ->
    lfm_files_test_base:share_child_read(Config).

share_permission_denied_test(Config) ->
    lfm_files_test_base:share_permission_denied(Config).

storage_file_creation_should_be_delayed_until_open(Config) ->
    lfm_files_test_base:storage_file_creation_should_be_delayed_until_open(Config).

delayed_creation_should_not_prevent_mv(Config) ->
    lfm_files_test_base:delayed_creation_should_not_prevent_mv(Config).

delayed_creation_should_not_prevent_truncate(Config) ->
    lfm_files_test_base:delayed_creation_should_not_prevent_truncate(Config).

new_file_should_not_have_popularity_doc(Config) ->
    lfm_files_test_base:new_file_should_not_have_popularity_doc(Config).

new_file_should_have_zero_popularity(Config) ->
    lfm_files_test_base:new_file_should_have_zero_popularity(Config).

opening_file_should_increase_file_popularity(Config) ->
    lfm_files_test_base:opening_file_should_increase_file_popularity(Config).

file_popularity_should_have_correct_file_size(Config) ->
    lfm_files_test_base:file_popularity_should_have_correct_file_size(Config).


%%%===================================================================
%%% SetUp and TearDown functions
%%%===================================================================


init_per_suite(Config) ->
    Posthook = fun(NewConfig) -> initializer:setup_storage(NewConfig) end,
    [{?ENV_UP_POSTHOOK, Posthook}, {?LOAD_MODULES, [initializer, pool_utils]} | Config].

end_per_suite(Config) ->
    initializer:teardown_storage(Config).


init_per_testcase(Case, Config) when
    Case =:= rename_removed_opened_file_races_test orelse
        Case =:= rename_removed_opened_file_races_test2 ->
    Workers = ?config(op_worker_nodes, Config),
    test_utils:mock_new(Workers, storage_file_manager, [passthrough]),
    init_per_testcase(?DEFAULT_CASE(Case), Config);

init_per_testcase(Case, Config) when
    Case =:= lfm_open_in_direct_mode_test orelse
    Case =:= lfm_recreate_handle_test orelse
    Case =:= lfm_write_after_create_no_perms_test orelse
    Case =:= lfm_recreate_handle_after_delete_test
->
    Workers = ?config(op_worker_nodes, Config),
    test_utils:mock_new(Workers, user_ctx, [passthrough]),
    test_utils:mock_expect(Workers, user_ctx, is_direct_io,
        fun(_, _) ->
            true
        end),
    init_per_testcase(default, Config);


init_per_testcase(Case, Config) when
    Case =:= lfm_open_failure_test orelse
    Case =:= lfm_create_and_open_failure_test orelse
    Case =:= lfm_copy_failure_test orelse
    Case =:= lfm_open_multiple_times_failure_test orelse
    Case =:= lfm_open_failure_multiple_users_test orelse
    Case =:= lfm_open_and_create_open_failure_test orelse
    Case =:= lfm_copy_failure_multiple_users_test
->
    Workers = ?config(op_worker_nodes, Config),
    test_utils:mock_new(Workers, storage_driver, [passthrough]),
    init_per_testcase(default, Config);

init_per_testcase(ShareTest, Config) when
    ShareTest =:= create_share_dir_test orelse
    ShareTest =:= create_share_file_test orelse
    ShareTest =:= remove_share_test orelse
    ShareTest =:= share_getattr_test orelse
    ShareTest =:= share_get_parent_test orelse
    ShareTest =:= share_list_test orelse
    ShareTest =:= share_read_test orelse
    ShareTest =:= share_child_getattr_test orelse
    ShareTest =:= share_child_list_test orelse
    ShareTest =:= share_child_read_test orelse
    ShareTest =:= share_permission_denied_test
->
    initializer:mock_share_logic(Config),
    init_per_testcase(default, Config);

init_per_testcase(_Case, Config) ->
    Workers = ?config(op_worker_nodes, Config),
    initializer:communicator_mock(Workers),
    ConfigWithSessionInfo = initializer:create_test_users_and_spaces(?TEST_FILE(Config, "env_desc.json"), Config),
    lfm_proxy:init(ConfigWithSessionInfo).

end_per_testcase(Case, Config) when
    Case =:= rename_removed_opened_file_races_test orelse
        Case =:= rename_removed_opened_file_races_test2 ->
    Workers = ?config(op_worker_nodes, Config),
    test_utils:mock_unload(Workers, [storage_file_manager]),
    end_per_testcase(?DEFAULT_CASE(Case), Config);

end_per_testcase(Case, Config) when
    Case =:= lfm_open_in_direct_mode_test orelse
    Case =:= lfm_recreate_handle_test orelse
    Case =:= lfm_write_after_create_no_perms_test orelse
    Case =:= lfm_recreate_handle_after_delete_test
->
    Workers = ?config(op_worker_nodes, Config),
    test_utils:mock_unload(Workers, [user_ctx]),
    end_per_testcase(?DEFAULT_CASE(Case), Config);

end_per_testcase(Case, Config) when
    Case =:= lfm_open_failure_test orelse
    Case =:= lfm_create_and_open_failure_test orelse
    Case =:= lfm_copy_failure_test orelse
    Case =:= lfm_open_multiple_times_failure_test orelse
    Case =:= lfm_open_failure_multiple_users_test orelse
    Case =:= lfm_open_and_create_open_failure_test orelse
    Case =:= lfm_copy_failure_multiple_users_test
->
    Workers = ?config(op_worker_nodes, Config),
    test_utils:mock_unload(Workers, [storage_driver]),
    end_per_testcase(?DEFAULT_CASE(Case), Config);

end_per_testcase(ShareTest, Config) when
    ShareTest =:= create_share_dir_test orelse
    ShareTest =:= create_share_file_test orelse
    ShareTest =:= remove_share_test orelse
    ShareTest =:= share_getattr_test orelse
    ShareTest =:= share_get_parent_test orelse
    ShareTest =:= share_list_test orelse
    ShareTest =:= share_read_test orelse
    ShareTest =:= share_child_getattr_test orelse
    ShareTest =:= share_child_list_test orelse
    ShareTest =:= share_child_read_test orelse
    ShareTest =:= share_permission_denied_test
->
    initializer:unmock_share_logic(Config),

    end_per_testcase(?DEFAULT_CASE(ShareTest), Config);

end_per_testcase(Case, Config) when
    Case =:= opening_file_should_increase_file_popularity;
    Case =:= file_popularity_should_have_correct_file_size
    ->
    [W | _] = ?config(op_worker_nodes, Config),
    rpc:call(W, file_popularity_api, disable, [?SPACE_ID]),
    end_per_testcase(?DEFAULT_CASE(Case), Config);

end_per_testcase(_Case, Config) ->
    Workers = ?config(op_worker_nodes, Config),
    lfm_proxy:teardown(Config),
    initializer:clean_test_users_and_spaces_no_validate(Config),
    test_utils:mock_validate_and_unload(Workers, [communicator]).<|MERGE_RESOLUTION|>--- conflicted
+++ resolved
@@ -82,16 +82,11 @@
     lfm_open_failure_multiple_users_test/1,
     lfm_open_and_create_open_failure_test/1,
     lfm_copy_failure_multiple_users_test/1,
-<<<<<<< HEAD
-    lfm_rmdir_test/1
-=======
     lfm_rmdir_test/1,
     rename_removed_opened_file_test/1,
     mkdir_removed_opened_file_test/1,
     rename_removed_opened_file_races_test/1,
     rename_removed_opened_file_races_test2/1
-
->>>>>>> 37f70266
 ]).
 
 -define(TEST_CASES, [
