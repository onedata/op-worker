--- conflicted
+++ resolved
@@ -122,22 +122,6 @@
 
 
 -define(TEST_CASES, [
-<<<<<<< HEAD
-    dir_stats_collector_test_basic_test,
-    dir_stats_collector_enabling_for_empty_space_test,
-    dir_stats_collector_enabling_for_not_empty_space_test,
-    dir_stats_collector_enabling_large_dirs_test,
-    dir_stats_collector_enabling_during_writing_test,
-    dir_stats_collector_race_with_file_adding_test,
-    dir_stats_collector_race_with_file_writing_test,
-    dir_stats_collector_race_with_subtree_adding_test,
-    dir_stats_collector_race_with_subtree_filling_with_data_test,
-    dir_stats_collector_race_with_file_adding_to_large_dir_test,
-    dir_stats_collector_multiple_status_change_test,
-    dir_stats_collector_adding_file_when_disabled_test,
-=======
-    get_recursive_file_list, % this test must be run first as it requires empty space
->>>>>>> 6e7bbd30
     fslogic_new_file_test,
     lfm_create_and_unlink_test,
     lfm_create_and_access_test,
