--- conflicted
+++ resolved
@@ -133,10 +133,6 @@
 
 
 -define(TEST_CASES, [
-<<<<<<< HEAD
-    dir_stats_collector_test,
-=======
-    get_recursive_file_list, % this test must be run first as it requires empty space
     dir_stats_collector_test_basic_test,
     dir_stats_collector_enabling_for_empty_space_test,
     dir_stats_collector_enabling_for_not_empty_space_test,
@@ -149,7 +145,6 @@
     dir_stats_collector_race_with_file_adding_to_large_dir_test,
     dir_stats_collector_multiple_status_change_test,
     dir_stats_collector_adding_file_when_disabled_test,
->>>>>>> 084ab057
     fslogic_new_file_test,
     lfm_create_and_unlink_test,
     lfm_create_and_access_test,
