--- conflicted
+++ resolved
@@ -74,7 +74,9 @@
     ]).
 
 
-<<<<<<< HEAD
+-define(ATTEMPTS, 30).
+
+
 %%%===================================================================
 %%% Get Rdf metadata test functions
 %%%===================================================================
@@ -91,19 +93,10 @@
 get_shared_file_rdf_metadata_with_rdf_set_test(Config) ->
     get_rdf_metadata_test_base(set_rdf, share_mode, Config).
 
-=======
--define(ATTEMPTS, 30).
->>>>>>> 4d302a98
 
 get_shared_file_rdf_metadata_without_rdf_set_test(Config) ->
     get_rdf_metadata_test_base(do_not_set_rdf, share_mode, Config).
 
-<<<<<<< HEAD
-=======
-%%%===================================================================
-%%% Get Rdf metadata test functions
-%%%===================================================================
->>>>>>> 4d302a98
 
 %% @private
 get_rdf_metadata_test_base(SetRdfPolicy, TestMode, Config) ->
@@ -111,7 +104,6 @@
     SessIdP1 = ?USER_IN_BOTH_SPACES_SESS_ID(P1, Config),
     SessIdP2 = ?USER_IN_BOTH_SPACES_SESS_ID(P2, Config),
 
-<<<<<<< HEAD
     FileType = api_test_utils:randomly_choose_file_type_for_test(),
     FilePath = filename:join(["/", ?SPACE_2, ?RANDOM_FILE_NAME()]),
     {ok, FileGuid} = api_test_utils:create_file(FileType, P1, SessIdP1, FilePath),
@@ -133,6 +125,10 @@
 
     api_test_utils:wait_for_file_sync(P2, SessIdP2, FileGuid),
 
+    DataSpec = api_test_utils:add_file_id_errors_for_operations_available_in_share_mode(
+        FileGuid, ShareId, undefined
+    ),
+
     get_metadata_test_base(
         <<"rdf">>,
         FileType, FilePath, FileGuid, ShareId,
@@ -140,116 +136,12 @@
         create_validate_get_metadata_gs_call_fun(GetExpCallResultFun),
         _Providers = ?config(op_worker_nodes, Config),
         ClientSpec,
-        _DataSpec = undefined,
+        DataSpec,
         _QsParams = [],
         Config
     ).
 
 
-get_file_rdf_metadata_on_provider_not_supporting_space_test(Config) ->
-    [P2, P1] = Providers = ?config(op_worker_nodes, Config),
-    SessIdP1 = ?USER_IN_BOTH_SPACES_SESS_ID(P1, Config),
-
-    FileType = api_test_utils:randomly_choose_file_type_for_test(),
-    FilePath = filename:join(["/", ?SPACE_1, ?RANDOM_FILE_NAME()]),
-    {ok, FileGuid} = api_test_utils:create_file(FileType, P1, SessIdP1, FilePath),
-    lfm_proxy:set_metadata(P1, SessIdP1, {guid, FileGuid}, rdf, ?RDF_METADATA_1, []),
-
-    GetExpCallResultFun = fun(_TestCtx) -> {ok, ?RDF_METADATA_1} end,
-=======
-get_file_rdf_metadata_with_rdf_set_test(Config) ->
-    get_rdf_metadata_test_base(set_rdf, normal_mode, Config).
-
-
-get_file_rdf_metadata_without_rdf_set_test(Config) ->
-    get_rdf_metadata_test_base(do_not_set_rdf, normal_mode, Config).
-
-
-get_shared_file_rdf_metadata_with_rdf_set_test(Config) ->
-    get_rdf_metadata_test_base(set_rdf, share_mode, Config).
-
-
-get_shared_file_rdf_metadata_without_rdf_set_test(Config) ->
-    get_rdf_metadata_test_base(do_not_set_rdf, share_mode, Config).
-
-
-%% @private
-get_rdf_metadata_test_base(SetRdfPolicy, TestMode, Config) ->
-    [P2, P1] = ?config(op_worker_nodes, Config),
-    SessIdP1 = ?USER_IN_BOTH_SPACES_SESS_ID(P1, Config),
-    SessIdP2 = ?USER_IN_BOTH_SPACES_SESS_ID(P2, Config),
-
-    FileType = api_test_utils:randomly_choose_file_type_for_test(),
-    FilePath = filename:join(["/", ?SPACE_2, ?RANDOM_FILE_NAME()]),
-    {ok, FileGuid} = api_test_utils:create_file(FileType, P1, SessIdP1, FilePath),
-
-    GetExpCallResultFun = case SetRdfPolicy of
-        set_rdf ->
-            lfm_proxy:set_metadata(P1, SessIdP1, {guid, FileGuid}, rdf, ?RDF_METADATA_1, []),
-            fun(_TestCtx) -> {ok, ?RDF_METADATA_1} end;
-        do_not_set_rdf ->
-            fun(_TestCtx) -> ?ERROR_POSIX(?ENODATA) end
-    end,
-    {ShareId, ClientSpec} = case TestMode of
-        share_mode ->
-            {ok, Id} = lfm_proxy:create_share(P1, SessIdP1, {guid, FileGuid}, <<"share">>),
-            {Id, ?CLIENT_SPEC_FOR_SHARE_SCENARIOS(Config)};
-        normal_mode ->
-            {undefined, ?CLIENT_SPEC_FOR_SPACE_2_SCENARIOS(Config)}
-    end,
->>>>>>> 4d302a98
-
-    api_test_utils:wait_for_file_sync(P2, SessIdP2, FileGuid),
-
-    DataSpec = api_test_utils:add_file_id_errors_for_operations_available_in_share_mode(
-        FileGuid, ShareId, undefined
-    ),
-
-    get_metadata_test_base(
-        <<"rdf">>,
-<<<<<<< HEAD
-        FileType, FilePath, FileGuid, undefined,
-        create_validate_get_metadata_rest_call_fun(GetExpCallResultFun, P2),
-        create_validate_get_metadata_gs_call_fun(GetExpCallResultFun, P2),
-        Providers,
-        ?CLIENT_SPEC_FOR_SPACE_1_SCENARIOS(Config),
-        _DataSpec = undefined,
-=======
-        FileType, FilePath, FileGuid, ShareId,
-        create_validate_get_metadata_rest_call_fun(GetExpCallResultFun),
-        create_validate_get_metadata_gs_call_fun(GetExpCallResultFun),
-        _Providers = ?config(op_worker_nodes, Config),
-        ClientSpec,
-        DataSpec,
->>>>>>> 4d302a98
-        _QsParams = [],
-        Config
-    ).
-
-
-<<<<<<< HEAD
-%%%===================================================================
-%%% Get Json metadata test functions
-%%%===================================================================
-
-
-get_file_json_metadata_with_json_set_test(Config) ->
-    get_json_metadata_test_base(set_direct_json, normal_mode, Config).
-
-
-get_file_json_metadata_without_json_set_test(Config) ->
-    get_json_metadata_test_base(do_not_set_direct_json, normal_mode, Config).
-
-
-get_shared_file_json_metadata_with_json_set_test(Config) ->
-    get_json_metadata_test_base(set_direct_json, share_mode, Config).
-
-
-get_shared_file_json_metadata_without_json_set_test(Config) ->
-    get_json_metadata_test_base(do_not_set_direct_json, share_mode, Config).
-
-
-=======
 get_file_rdf_metadata_on_provider_not_supporting_space_test(Config) ->
     [P2, P1] = Providers = ?config(op_worker_nodes, Config),
     SessIdP1 = ?USER_IN_BOTH_SPACES_SESS_ID(P1, Config),
@@ -295,7 +187,6 @@
     get_json_metadata_test_base(do_not_set_direct_json, share_mode, Config).
 
 
->>>>>>> 4d302a98
 %% @private
 get_json_metadata_test_base(SetDirectJsonPolicy, TestMode, Config) ->
     FileType = api_test_utils:randomly_choose_file_type_for_test(),
@@ -308,30 +199,6 @@
         share_mode -> ?CLIENT_SPEC_FOR_SHARE_SCENARIOS(Config);
         normal_mode -> ?CLIENT_SPEC_FOR_SPACE_2_SCENARIOS(Config)
     end,
-<<<<<<< HEAD
-    DataSpec = #data_spec{
-        optional = QsParams = [<<"inherited">>, <<"filter_type">>, <<"filter">>],
-        correct_values = #{
-            <<"inherited">> => [true, false],
-            <<"filter_type">> => [<<"keypath">>],
-            <<"filter">> => [
-                <<"attr3.attr32">>, <<"attr3.[10]">>,
-                <<"attr2.attr22.[2]">>, <<"attr2.attr22.[10]">>
-            ]
-        },
-        bad_values = [
-            {<<"inherited">>, -100, ?ERROR_BAD_VALUE_BOOLEAN(<<"inherited">>)},
-            {<<"inherited">>, <<"dummy">>, ?ERROR_BAD_VALUE_BOOLEAN(<<"inherited">>)},
-            {<<"filter_type">>, <<"dummy">>, ?ERROR_BAD_VALUE_NOT_ALLOWED(<<"filter_type">>, [<<"keypath">>])},
-
-            % Below differences between error returned by rest and gs are results of sending
-            % parameters via qs in REST, so they lost their original type and are cast to binary
-            {<<"filter_type">>, 100, {rest, ?ERROR_BAD_VALUE_NOT_ALLOWED(<<"filter_type">>, [<<"keypath">>])}},
-            {<<"filter_type">>, 100, {gs, ?ERROR_BAD_VALUE_BINARY(<<"filter_type">>)}},
-            {<<"filter">>, 100, {gs, ?ERROR_BAD_VALUE_BINARY(<<"filter">>)}}
-        ]
-    },
-=======
     DataSpec = api_test_utils:add_file_id_errors_for_operations_available_in_share_mode(
         FileLayer5Guid, ShareId, #data_spec{
             optional = QsParams = [<<"inherited">>, <<"filter_type">>, <<"filter">>],
@@ -357,7 +224,6 @@
             ]
         }
     ),
->>>>>>> 4d302a98
 
     get_metadata_test_base(
         <<"json">>,
@@ -570,32 +436,6 @@
         share_mode -> ?CLIENT_SPEC_FOR_SHARE_SCENARIOS(Config);
         normal_mode -> ?CLIENT_SPEC_FOR_SPACE_2_SCENARIOS(Config)
     end,
-<<<<<<< HEAD
-    DataSpec = #data_spec{
-        optional = QsParams = [<<"attribute">>, <<"inherited">>, <<"show_internal">>],
-        correct_values = #{
-            <<"attribute">> => [
-                % Xattr name with prefixes 'cdmi_' and 'onedata_' should be forbidden
-                % with exception of those listed in ?ALL_XATTRS_KEYS. Nonetheless that is
-                % checked not in middleware but in lfm and depends on whether request will
-                % arrive there. That is why, depending where request was rejected, different
-                % error than ?EPERM may be returned
-                <<"cdmi_attr">>, <<"onedata_attr">>,
-                NotSetXattrKey
-                | ?ALL_XATTRS_KEYS
-            ],
-            <<"inherited">> => [true, false],
-            <<"show_internal">> => [true, false]
-        },
-        bad_values = [
-            {<<"attribute">>, <<>>, ?ERROR_BAD_VALUE_EMPTY(<<"attribute">>)},
-            {<<"inherited">>, -100, ?ERROR_BAD_VALUE_BOOLEAN(<<"inherited">>)},
-            {<<"inherited">>, <<"dummy">>, ?ERROR_BAD_VALUE_BOOLEAN(<<"inherited">>)},
-            {<<"show_internal">>, -100, ?ERROR_BAD_VALUE_BOOLEAN(<<"show_internal">>)},
-            {<<"show_internal">>, <<"dummy">>, ?ERROR_BAD_VALUE_BOOLEAN(<<"show_internal">>)}
-        ]
-    },
-=======
     DataSpec = api_test_utils:add_file_id_errors_for_operations_available_in_share_mode(
         FileLayer3Guid, ShareId, #data_spec{
             optional = QsParams = [<<"attribute">>, <<"inherited">>, <<"show_internal">>],
@@ -622,7 +462,6 @@
             ]
         }
     ),
->>>>>>> 4d302a98
 
     get_metadata_test_base(
         <<"xattrs">>,
@@ -828,85 +667,6 @@
             Error
         end
     end.
-<<<<<<< HEAD
-
-
-get_file_xattrs_on_provider_not_supporting_space_test(Config) ->
-    [P2, P1] = Providers = ?config(op_worker_nodes, Config),
-    SessIdP1 = ?USER_IN_BOTH_SPACES_SESS_ID(P1, Config),
-
-    FileType = api_test_utils:randomly_choose_file_type_for_test(),
-    FilePath = filename:join(["/", ?SPACE_1, ?RANDOM_FILE_NAME()]),
-    {ok, FileGuid} = api_test_utils:create_file(FileType, P1, SessIdP1, FilePath),
-    ?assertMatch(ok, lfm_proxy:set_xattr(P1, SessIdP1, {guid, FileGuid}, ?XATTR_1)),
-
-    GetExpCallResultFun = fun(_TestCtx) -> {ok, #{?XATTR_1_KEY => ?XATTR_1_VALUE}} end,
-
-    get_metadata_test_base(
-        <<"xattrs">>,
-        FileType, FilePath, FileGuid, undefined,
-        create_validate_get_metadata_rest_call_fun(GetExpCallResultFun, P2),
-        create_validate_get_metadata_gs_call_fun(GetExpCallResultFun, P2),
-        Providers,
-        ?CLIENT_SPEC_FOR_SPACE_1_SCENARIOS(Config),
-        _DataSpec = undefined,
-        _QsParams = [],
-        Config
-    ).
-
-
-%%%===================================================================
-%%% Get metadata generic functions
-%%%===================================================================
-
-
-%% @private
-create_validate_get_metadata_rest_call_fun(GetExpResultFun) ->
-    create_validate_get_metadata_rest_call_fun(GetExpResultFun, undefined).
-
-
-%% @private
-create_validate_get_metadata_rest_call_fun(GetExpResultFun, ProviderNotSupportingSpace) ->
-    fun
-        (#api_test_ctx{node = TestNode}, {ok, RespCode, RespBody}) when TestNode == ProviderNotSupportingSpace ->
-            ProviderDomain = ?GET_DOMAIN_BIN(ProviderNotSupportingSpace),
-            ExpError = ?REST_ERROR(?ERROR_SPACE_NOT_SUPPORTED_BY(ProviderDomain)),
-            ?assertEqual({?HTTP_400_BAD_REQUEST, ExpError}, {RespCode, RespBody});
-        (TestCtx, {ok, RespCode, RespBody}) ->
-            case GetExpResultFun(TestCtx) of
-                {ok, ExpMetadata} ->
-                    ?assertEqual({?HTTP_200_OK, ExpMetadata}, {RespCode, RespBody});
-                {error, _} = Error ->
-                    ExpRestError = {errors:to_http_code(Error), ?REST_ERROR(Error)},
-                    ?assertEqual(ExpRestError, {RespCode, RespBody})
-            end
-    end.
-
-
-%% @private
-create_validate_get_metadata_gs_call_fun(GetExpResultFun) ->
-    create_validate_get_metadata_gs_call_fun(GetExpResultFun, undefined).
-
-
-%% @private
-create_validate_get_metadata_gs_call_fun(GetExpResultFun, ProviderNotSupportingSpace) ->
-    fun
-        (#api_test_ctx{node = TestNode}, Result) when TestNode == ProviderNotSupportingSpace ->
-            ProviderDomain = ?GET_DOMAIN_BIN(ProviderNotSupportingSpace),
-            ExpError = ?ERROR_SPACE_NOT_SUPPORTED_BY(ProviderDomain),
-            ?assertEqual(ExpError, Result);
-        (TestCtx, Result) ->
-            case GetExpResultFun(TestCtx) of
-                {ok, ExpMetadata} ->
-                    ?assertEqual({ok, #{<<"metadata">> => ExpMetadata}}, Result);
-                {error, _} = ExpError ->
-                    ?assertEqual(ExpError, Result)
-            end
-    end.
-
-
-%% @private
-=======
 
 
 get_file_xattrs_on_provider_not_supporting_space_test(Config) ->
@@ -984,7 +744,6 @@
 
 
 %% @private
->>>>>>> 4d302a98
 -spec get_metadata_test_base(
     MetadataType :: binary(),  %% <<"json">> | <<"rdf">> | <<"xattrs">>
     FileType :: binary(),      %% <<"dir">> | <<"file">>
@@ -1006,7 +765,6 @@
     Providers, ClientSpec, DataSpec, QsParameters, Config
 ) ->
     {ok, FileObjectId} = file_id:guid_to_objectid(FileGuid),
-<<<<<<< HEAD
 
     ?assert(api_test_runner:run_tests(Config, [
         #suite_spec{
@@ -1048,78 +806,6 @@
 ) ->
     FileShareGuid = file_id:guid_to_share_guid(FileGuid, ShareId),
     {ok, FileShareObjectId} = file_id:guid_to_objectid(FileShareGuid),
-=======
->>>>>>> 4d302a98
-
-    ?assert(api_test_runner:run_tests(Config, [
-        #suite_spec{
-            target_nodes = Providers,
-            client_spec = ClientSpec,
-            scenario_templates = [
-                #scenario_template{
-<<<<<<< HEAD
-                    name = <<"Get ", MetadataType/binary, " metadata from shared ", FileType/binary, " using rest endpoint">>,
-                    type = rest,
-                    prepare_args_fun = create_prepare_new_id_get_metadata_rest_args_fun(MetadataType, FileShareObjectId, QsParameters),
-                    validate_result_fun = ValidateRestCallResultFun
-                },
-                #scenario_template{
-                    name = <<"Get ", MetadataType/binary, " metadata from shared ", FileType/binary, " using deprecated id rest endpoint">>,
-                    type = rest,
-                    prepare_args_fun = create_prepare_deprecated_id_get_metadata_rest_args_fun(MetadataType, FileShareObjectId, QsParameters),
-                    validate_result_fun = ValidateRestCallResultFun
-                },
-                #scenario_template{
-                    name = <<"Get ", MetadataType/binary, " metadata from shared ", FileType/binary, " using gs public api">>,
-                    type = gs,
-                    prepare_args_fun = create_prepare_get_metadata_gs_args_fun(MetadataType, FileShareGuid, public),
-                    validate_result_fun = ValidateGsCallResultFun
-                },
-                #scenario_template{
-                    name = <<"Get ", MetadataType/binary, " metadata from shared ", FileType/binary, " using gs private api">>,
-                    type = gs,
-                    prepare_args_fun = create_prepare_get_metadata_gs_args_fun(MetadataType, FileShareGuid, private),
-                    validate_result_fun = fun(_, Result) ->
-                        ?assertEqual(?ERROR_UNAUTHORIZED, Result)
-                    end
-=======
-                    name = <<"Get ", MetadataType/binary, " metadata from ", FileType/binary, " using rest endpoint">>,
-                    type = rest,
-                    prepare_args_fun = create_prepare_new_id_get_metadata_rest_args_fun(MetadataType, FileObjectId, QsParameters),
-                    validate_result_fun = ValidateRestCallResultFun
-                },
-                #scenario_template{
-                    name = <<"Get ", MetadataType/binary, " metadata from ", FileType/binary, " using deprecated path rest endpoint">>,
-                    type = rest_with_file_path,
-                    prepare_args_fun = create_prepare_deprecated_path_get_metadata_rest_args_fun(MetadataType, FilePath, QsParameters),
-                    validate_result_fun = ValidateRestCallResultFun
-                },
-                #scenario_template{
-                    name = <<"Get ", MetadataType/binary, " metadata from ", FileType/binary, " using deprecated id rest endpoint">>,
-                    type = rest,
-                    prepare_args_fun = create_prepare_deprecated_id_get_metadata_rest_args_fun(MetadataType, FileObjectId, QsParameters),
-                    validate_result_fun = ValidateRestCallResultFun
-                },
-                #scenario_template{
-                    name = <<"Get ", MetadataType/binary, " metadata from ", FileType/binary, " using gs api">>,
-                    type = gs,
-                    prepare_args_fun = create_prepare_get_metadata_gs_args_fun(MetadataType, FileGuid, private),
-                    validate_result_fun = ValidateGsCallResultFun
->>>>>>> 4d302a98
-                }
-            ],
-            data_spec = DataSpec
-        }
-<<<<<<< HEAD
-=======
-    ]));
-get_metadata_test_base(
-    MetadataType, FileType, _FilePath, FileGuid, ShareId,
-    ValidateRestCallResultFun, ValidateGsCallResultFun,
-    Providers, ClientSpec, DataSpec, QsParameters, Config
-) ->
-    FileShareGuid = file_id:guid_to_share_guid(FileGuid, ShareId),
-    {ok, FileShareObjectId} = file_id:guid_to_objectid(FileShareGuid),
 
     ?assert(api_test_runner:run_tests(Config, [
         #suite_spec{
@@ -1155,60 +841,21 @@
             ],
             data_spec = DataSpec
         }
->>>>>>> 4d302a98
     ])).
 
 
 %% @private
 create_prepare_new_id_get_metadata_rest_args_fun(MetadataType, FileObjectId, QsParams) ->
-<<<<<<< HEAD
-    create_prepare_get_metadata_rest_args_fun(
-        ?NEW_ID_METADATA_REST_PATH(FileObjectId, MetadataType),
-        QsParams
-    ).
-=======
     create_prepare_get_metadata_rest_args_fun(new_id, MetadataType, FileObjectId, QsParams).
->>>>>>> 4d302a98
 
 
 %% @private
 create_prepare_deprecated_path_get_metadata_rest_args_fun(MetadataType, FilePath, QsParams) ->
-<<<<<<< HEAD
-    create_prepare_get_metadata_rest_args_fun(
-        ?DEPRECATED_PATH_METADATA_REST_PATH(FilePath, MetadataType),
-        QsParams
-    ).
-=======
     create_prepare_get_metadata_rest_args_fun(deprecated_path, MetadataType, FilePath, QsParams).
->>>>>>> 4d302a98
 
 
 %% @private
 create_prepare_deprecated_id_get_metadata_rest_args_fun(MetadataType, FileObjectId, QsParams) ->
-<<<<<<< HEAD
-    create_prepare_get_metadata_rest_args_fun(
-        ?DEPRECATED_ID_METADATA_REST_PATH(FileObjectId, MetadataType),
-        QsParams
-    ).
-
-
-%% @private
-create_prepare_get_metadata_rest_args_fun(RestPath, QsParams) ->
-    fun(#api_test_ctx{data = Data}) ->
-        #rest_args{
-            method = get,
-            path = http_utils:append_url_parameters(
-                RestPath,
-                maps:with(QsParams, utils:ensure_defined(Data, undefined, #{}))
-            )
-        }
-    end.
-
-
-%% @private
-create_prepare_get_metadata_gs_args_fun(MetadataType, FileGuid, Scope) ->
-    fun(#api_test_ctx{data = Data}) ->
-=======
     create_prepare_get_metadata_rest_args_fun(deprecated_id, MetadataType, FileObjectId, QsParams).
 
 
@@ -1239,7 +886,6 @@
     fun(#api_test_ctx{data = Data0}) ->
         {GriId, Data1} = api_test_utils:maybe_substitute_id(FileGuid, Data0),
 
->>>>>>> 4d302a98
         Aspect = case MetadataType of
             <<"json">> -> json_metadata;
             <<"rdf">> -> rdf_metadata;
@@ -1247,13 +893,8 @@
         end,
         #gs_args{
             operation = get,
-<<<<<<< HEAD
-            gri = #gri{type = op_file, id = FileGuid, aspect = Aspect, scope = Scope},
-            data = Data
-=======
             gri = #gri{type = op_file, id = GriId, aspect = Aspect, scope = Scope},
             data = Data1
->>>>>>> 4d302a98
         }
     end.
 
