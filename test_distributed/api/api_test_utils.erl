%%%-------------------------------------------------------------------
%%% @author Bartosz Walkowicz
%%% @copyright (C) 2020 ACK CYFRONET AGH
%%% This software is released under the MIT license
%%% cited in 'LICENSE.txt'.
%%% @end
%%%-------------------------------------------------------------------
%%% @doc
%%% Utility functions used in API (REST + gs) tests.
%%% @end
%%%-------------------------------------------------------------------
-module(api_test_utils).
-author("Bartosz Walkowicz").

-include("api_test_runner.hrl").
-include("test_utils/initializer.hrl").

-export([load_module_from_test_distributed_dir/2]).

-export([
    randomly_choose_file_type_for_test/0,
    randomly_choose_file_type_for_test/1,
    create_file/4, create_file/5,
    wait_for_file_sync/3,

    fill_file_with_dummy_data/4,
    fill_file_with_dummy_data/5,
    read_file/4,

    guids_to_object_ids/1,
    ensure_defined/2
]).
-export([
    add_file_id_errors_for_operations_available_in_share_mode/3,
    add_file_id_errors_for_operations_not_available_in_share_mode/3,
    maybe_substitute_id/2
]).

-type file_type() :: binary(). % <<"file">> | <<"dir">>

-export_type([file_type/0]).


-define(ATTEMPTS, 30).


%%%===================================================================
%%% API
%%%===================================================================


%%% TODO VFS-6385 Reorganize and fix includes and loading modules from other dirs in tests
-spec load_module_from_test_distributed_dir(proplists:proplist(), module()) ->
    ok.
load_module_from_test_distributed_dir(Config, ModuleName) ->
    DataDir = ?config(data_dir, Config),
    ProjectRoot = filename:join(lists:takewhile(fun(Token) ->
        Token /= "test_distributed"
    end, filename:split(DataDir))),
    TestsRootDir = filename:join([ProjectRoot, "test_distributed"]),

    code:add_pathz(TestsRootDir),

    CompileOpts = [
        verbose,report_errors,report_warnings,
        {i, TestsRootDir},
        {i, filename:join([TestsRootDir, "..", "include"])},
        {i, filename:join([TestsRootDir, "..", "_build", "default", "lib"])}
    ],
    case compile:file(filename:join(TestsRootDir, ModuleName), CompileOpts) of
        {ok, ModuleName} ->
            code:purge(ModuleName),
            code:load_file(ModuleName),
            ok;
        _ ->
            ct:fail("Couldn't load module: ~p", [ModuleName])
    end.


-spec randomly_choose_file_type_for_test() -> file_type().
randomly_choose_file_type_for_test() ->
    randomly_choose_file_type_for_test(true).


-spec randomly_choose_file_type_for_test(boolean()) -> file_type().
randomly_choose_file_type_for_test(LogSelectedFileType) ->
    FileType = ?RANDOM_FILE_TYPE(),
<<<<<<< HEAD
    ct:pal("Chosen file type for test: ~s", [FileType]),
=======
    LogSelectedFileType andalso ct:pal("Choosen file type for test: ~s", [FileType]),
>>>>>>> c8fc1550
    FileType.


-spec create_file(file_type(), node(), session:id(), file_meta:path()) ->
    {ok, file_id:file_guid()} | {error, term()}.
create_file(FileType, Node, SessId, Path) ->
    create_file(FileType, Node, SessId, Path, 8#777).


-spec create_file(file_type(), node(), session:id(), file_meta:path(), file_meta:mode()) ->
    {ok, file_id:file_guid()} | {error, term()}.
create_file(<<"file">>, Node, SessId, Path, Mode) ->
    lfm_proxy:create(Node, SessId, Path, Mode);
create_file(<<"dir">>, Node, SessId, Path, Mode) ->
    lfm_proxy:mkdir(Node, SessId, Path, Mode).


-spec wait_for_file_sync(node(), session:id(), file_id:file_guid()) -> ok.
wait_for_file_sync(Node, SessId, FileGuid) ->
    ?assertMatch({ok, _}, lfm_proxy:stat(Node, SessId, {guid, FileGuid}), ?ATTEMPTS),
    ok.


-spec fill_file_with_dummy_data(node(), session:id(), file_id:file_guid(), Size :: non_neg_integer()) ->
    WrittenContent :: binary().
fill_file_with_dummy_data(Node, SessId, FileGuid, Size) ->
    fill_file_with_dummy_data(Node, SessId, FileGuid, 0, Size).


-spec fill_file_with_dummy_data(node(), session:id(), file_id:file_guid(),
    Offset :: non_neg_integer(), Size :: non_neg_integer()) -> WrittenContent :: binary().
fill_file_with_dummy_data(Node, SessId, FileGuid, Offset, Size) ->
    Content = crypto:strong_rand_bytes(Size),
    {ok, Handle} = ?assertMatch({ok, _}, lfm_proxy:open(Node, SessId, {guid, FileGuid}, write)),
    ?assertMatch({ok, _}, lfm_proxy:write(Node, Handle, Offset, Content)),
    ?assertMatch(ok, lfm_proxy:fsync(Node, Handle)),
    ?assertMatch(ok, lfm_proxy:close(Node, Handle)),
    Content.


-spec read_file(node(), session:id(), file_id:file_guid(), Size :: non_neg_integer()) ->
    Content :: binary().
read_file(Node, SessId, FileGuid, Size) ->
    {ok, ReadHandle} = lfm_proxy:open(Node, SessId, {guid, FileGuid}, read),
    {ok, Content} = lfm_proxy:read(Node, ReadHandle, 0, Size),
    ok = lfm_proxy:close(Node, ReadHandle),
    Content.


-spec guids_to_object_ids([file_id:file_guid()]) -> [file_id:objectid()].
guids_to_object_ids(Guids) ->
    lists:map(fun(Guid) ->
        {ok, ObjectId} = file_id:guid_to_objectid(Guid),
        ObjectId
    end, Guids).


-spec ensure_defined
    (undefined, DefaultValue) -> DefaultValue when DefaultValue :: term();
    (Value, DefaultValue :: term()) -> Value when Value :: term().
ensure_defined(undefined, DefaultValue) -> DefaultValue;
ensure_defined(Value, _DefaultValue) -> Value.


%%--------------------------------------------------------------------
%% @doc
%% Adds to data_spec() errors for invalid file id's (guid, path, cdmi_id) for
%% either normal and share mode (since operation is available in both modes
%% it is expected that it will have distinct tests for each mode).
%%
%% ATTENTION !!!
%%
%% Bad ids are available under 'bad_id' atom key - test implementation should
%% make sure to substitute them for fileId component in rest path or #gri.id
%% before making test call.
%% @end
%%--------------------------------------------------------------------
-spec add_file_id_errors_for_operations_available_in_share_mode(file_id:file_guid(),
    undefined | od_share:id(), undefined | data_spec()) -> data_spec().
add_file_id_errors_for_operations_available_in_share_mode(FileGuid, ShareId, DataSpec) ->
    InvalidFileIdErrors = get_invalid_file_id_errors(),

    NonExistentSpaceGuid = file_id:pack_share_guid(<<"InvalidUuid">>, ?NOT_SUPPORTED_SPACE_ID, ShareId),
    {ok, NonExistentSpaceObjectId} = file_id:guid_to_objectid(NonExistentSpaceGuid),
    NonExistentSpaceExpError = case ShareId of
        undefined ->
            % For authenticated users it should fail on authorization step
            % (checks if user belongs to space)
            ?ERROR_FORBIDDEN;
        _ ->
            % For share request it should fail on validation step
            % (checks if space is supported by provider)
            {error_fun, fun(#api_test_ctx{node = Node}) ->
                ?ERROR_SPACE_NOT_SUPPORTED_BY(?GET_DOMAIN_BIN(Node))
            end}
    end,

    SpaceId = file_id:guid_to_space_id(FileGuid),
    NonExistentFileGuid = file_id:pack_share_guid(<<"InvalidUuid">>, SpaceId, ShareId),
    {ok, NonExistentFileObjectId} = file_id:guid_to_objectid(NonExistentFileGuid),

    BadFileIdErrors = InvalidFileIdErrors ++ [
        {bad_id, NonExistentSpaceObjectId, {rest, NonExistentSpaceExpError}},
        {bad_id, NonExistentSpaceGuid, {gs, NonExistentSpaceExpError}},

        % Errors thrown by internal logic (all middleware checks were passed)
        {bad_id, NonExistentFileObjectId, {rest, ?ERROR_POSIX(?ENOENT)}},
        {bad_id, NonExistentFileGuid, {gs, ?ERROR_POSIX(?ENOENT)}}
    ],

    case DataSpec of
        undefined ->
            #data_spec{bad_values = BadFileIdErrors};
        #data_spec{bad_values = BadValues} ->
            DataSpec#data_spec{bad_values = BadFileIdErrors ++ BadValues}
    end.


%%--------------------------------------------------------------------
%% @doc
%% Adds to data_spec() errors for invalid file id's (guid, path, cdmi_id)
%% for both normal and share mode (since operation is not available in share
%% mode there is no need to write distinct test for share mode - access errors
%% when using share file id can be checked along with other bad_values errors).
%%
%% ATTENTION !!!
%%
%% Bad ids are available undef 'bad_id' atom key - test implementation should
%% make sure to substitute them for fileId component in rest path or #gri.id
%% before making test call.
%% @end
%%--------------------------------------------------------------------
-spec add_file_id_errors_for_operations_not_available_in_share_mode(file_id:file_guid(),
    od_share:id(), undefined | data_spec()) -> data_spec().
add_file_id_errors_for_operations_not_available_in_share_mode(FileGuid, ShareId, DataSpec) ->
    InvalidFileIdErrors = get_invalid_file_id_errors(),

    NonExistentSpaceGuid = file_id:pack_guid(<<"InvalidUuid">>, ?NOT_SUPPORTED_SPACE_ID),
    {ok, NonExistentSpaceObjectId} = file_id:guid_to_objectid(NonExistentSpaceGuid),

    NonExistentSpaceErrors = add_share_file_id_errors_for_operations_not_available_in_share_mode(
        NonExistentSpaceGuid, ShareId, [
            % Errors in normal mode - thrown by middleware auth checks
            % (checks whether authenticated user belongs to space)
            {bad_id, NonExistentSpaceObjectId, {rest, ?ERROR_FORBIDDEN}},
            {bad_id, NonExistentSpaceGuid, {gs, ?ERROR_FORBIDDEN}}
        ]
    ),

    SpaceId = file_id:guid_to_space_id(FileGuid),
    NonExistentFileGuid = file_id:pack_guid(<<"InvalidUuid">>, SpaceId),
    {ok, NonExistentFileObjectId} = file_id:guid_to_objectid(NonExistentFileGuid),

    NonExistentFileErrors = add_share_file_id_errors_for_operations_not_available_in_share_mode(
        NonExistentFileGuid, ShareId, [
            % Errors in normal mode - thrown by internal logic
            % (all middleware checks were passed)
            {bad_id, NonExistentFileObjectId, {rest, ?ERROR_POSIX(?ENOENT)}},
            {bad_id, NonExistentFileGuid, {gs, ?ERROR_POSIX(?ENOENT)}}
        ]
    ),

    ShareFileErrors = add_share_file_id_errors_for_operations_not_available_in_share_mode(
        FileGuid, ShareId, []
    ),

    BadFileIdErrors = lists:flatten([
        InvalidFileIdErrors,
        NonExistentSpaceErrors,
        NonExistentFileErrors,
        ShareFileErrors
    ]),

    case DataSpec of
        undefined ->
            #data_spec{bad_values = BadFileIdErrors};
        #data_spec{bad_values = BadValues} ->
            DataSpec#data_spec{bad_values = BadFileIdErrors ++ BadValues}
    end.


maybe_substitute_id(ValidId, undefined) ->
    {ValidId, undefined};
maybe_substitute_id(ValidId, Data) ->
    case maps:take(bad_id, Data) of
        {BadId, LeftoverData} -> {BadId, LeftoverData};
        error -> {ValidId, Data}
    end.


%%%===================================================================
%%% Internal functions
%%%===================================================================


%% @private
get_invalid_file_id_errors() ->
    InvalidGuid = <<"InvalidGuid">>,
    {ok, InvalidObjectId} = file_id:guid_to_objectid(InvalidGuid),
    InvalidIdExpError = ?ERROR_BAD_VALUE_IDENTIFIER(<<"id">>),

    [
        % Errors thrown by rest_handler, which failed to convert file path/cdmi_id to guid
        {bad_id, <<"/NonExistentPath">>, {rest_with_file_path, ?ERROR_BAD_VALUE_IDENTIFIER(<<"urlFilePath">>)}},
        {bad_id, <<"InvalidObjectId">>, {rest, ?ERROR_BAD_VALUE_IDENTIFIER(<<"id">>)}},

        % Errors thrown by middleware and internal logic
        {bad_id, InvalidObjectId, {rest, InvalidIdExpError}},
        {bad_id, InvalidGuid, {gs, InvalidIdExpError}}
    ].


%% @private
add_share_file_id_errors_for_operations_not_available_in_share_mode(FileGuid, ShareId, Errors) ->
    ShareFileGuid = file_id:guid_to_share_guid(FileGuid, ShareId),
    {ok, ShareFileObjectId} = file_id:guid_to_objectid(ShareFileGuid),

    [
        % Errors in share mode:
        % - rest: thrown by middleware operation_supported check (rest_handler
        %   changes scope to public when using share object id)
        % - gs: scope is left intact (in contrast to rest) but client is changed
        %   to ?GUEST. Then it fails middleware auth checks (whether user belongs
        %   to space or has some space privileges)
        {bad_id, ShareFileObjectId, {rest, ?ERROR_NOT_SUPPORTED}},
        {bad_id, ShareFileGuid, {gs, ?ERROR_UNAUTHORIZED}}

        | Errors
    ].<|MERGE_RESOLUTION|>--- conflicted
+++ resolved
@@ -85,11 +85,7 @@
 -spec randomly_choose_file_type_for_test(boolean()) -> file_type().
 randomly_choose_file_type_for_test(LogSelectedFileType) ->
     FileType = ?RANDOM_FILE_TYPE(),
-<<<<<<< HEAD
-    ct:pal("Chosen file type for test: ~s", [FileType]),
-=======
-    LogSelectedFileType andalso ct:pal("Choosen file type for test: ~s", [FileType]),
->>>>>>> c8fc1550
+    LogSelectedFileType andalso ct:pal("Chosen file type for test: ~s", [FileType]),
     FileType.
 
 
