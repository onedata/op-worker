%%%-------------------------------------------------------------------
%%% @author Bartosz Walkowicz
%%% @copyright (C) 2020 ACK CYFRONET AGH
%%% This software is released under the MIT license
%%% cited in 'LICENSE.txt'.
%%% @end
%%%-------------------------------------------------------------------
%%% @doc
%%% Utility functions used in API (REST + gs) tests.
%%% @end
%%%-------------------------------------------------------------------
-module(api_test_utils).
-author("Bartosz Walkowicz").

-include("api_test_runner.hrl").
<<<<<<< HEAD

-export([
    randomly_choose_file_type_for_test/0,
    create_file/4, create_file/5,
    wait_for_file_sync/3
]).
=======
-include("test_utils/initializer.hrl").

-export([load_module_from_test_distributed_dir/2]).

-export([
    randomly_choose_file_type_for_test/0,
    randomly_choose_file_type_for_test/1,
    create_file/4, create_file/5,
    wait_for_file_sync/3,

    fill_file_with_dummy_data/4,
    fill_file_with_dummy_data/5,
    read_file/4,
>>>>>>> 4d302a98

    guids_to_object_ids/1,
    ensure_defined/2
]).
-export([
    add_file_id_errors_for_operations_available_in_share_mode/3,
    add_file_id_errors_for_operations_not_available_in_share_mode/3,
    maybe_substitute_id/2
]).

<<<<<<< HEAD
=======
-type file_type() :: binary(). % <<"file">> | <<"dir">>

-export_type([file_type/0]).


-define(ATTEMPTS, 30).


>>>>>>> 4d302a98
%%%===================================================================
%%% API
%%%===================================================================


<<<<<<< HEAD
randomly_choose_file_type_for_test() ->
    FileType = ?RANDOM_FILE_TYPE(),
    ct:pal("Choosen file type for test: ~s", [FileType]),
    FileType.


create_file(FileType, Node, SessId, Path) ->
    create_file(FileType, Node, SessId, Path, 8#777).
=======
%%% TODO VFS-6385 Reorganize and fix includes and loading modules from other dirs in tests
-spec load_module_from_test_distributed_dir(proplists:proplist(), module()) ->
    ok.
load_module_from_test_distributed_dir(Config, ModuleName) ->
    DataDir = ?config(data_dir, Config),
    ProjectRoot = filename:join(lists:takewhile(fun(Token) ->
        Token /= "test_distributed"
    end, filename:split(DataDir))),
    TestsRootDir = filename:join([ProjectRoot, "test_distributed"]),

    code:add_pathz(TestsRootDir),

    CompileOpts = [
        verbose,report_errors,report_warnings,
        {i, TestsRootDir},
        {i, filename:join([TestsRootDir, "..", "include"])},
        {i, filename:join([TestsRootDir, "..", "_build", "default", "lib"])}
    ],
    case compile:file(filename:join(TestsRootDir, ModuleName), CompileOpts) of
        {ok, ModuleName} ->
            code:purge(ModuleName),
            code:load_file(ModuleName),
            ok;
        _ ->
            ct:fail("Couldn't load module: ~p", [ModuleName])
    end.


-spec randomly_choose_file_type_for_test() -> file_type().
randomly_choose_file_type_for_test() ->
    randomly_choose_file_type_for_test(true).


-spec randomly_choose_file_type_for_test(boolean()) -> file_type().
randomly_choose_file_type_for_test(LogSelectedFileType) ->
    FileType = ?RANDOM_FILE_TYPE(),
    LogSelectedFileType andalso ct:pal("Choosen file type for test: ~s", [FileType]),
    FileType.


-spec create_file(file_type(), node(), session:id(), file_meta:path()) ->
    {ok, file_id:file_guid()} | {error, term()}.
create_file(FileType, Node, SessId, Path) ->
    create_file(FileType, Node, SessId, Path, 8#777).


-spec create_file(file_type(), node(), session:id(), file_meta:path(), file_meta:mode()) ->
    {ok, file_id:file_guid()} | {error, term()}.
create_file(<<"file">>, Node, SessId, Path, Mode) ->
    lfm_proxy:create(Node, SessId, Path, Mode);
create_file(<<"dir">>, Node, SessId, Path, Mode) ->
    lfm_proxy:mkdir(Node, SessId, Path, Mode).


-spec wait_for_file_sync(node(), session:id(), file_id:file_guid()) -> ok.
wait_for_file_sync(Node, SessId, FileGuid) ->
    ?assertMatch({ok, _}, lfm_proxy:stat(Node, SessId, {guid, FileGuid}), ?ATTEMPTS),
    ok.


-spec fill_file_with_dummy_data(node(), session:id(), file_id:file_guid(), Size :: non_neg_integer()) ->
    WrittenContent :: binary().
fill_file_with_dummy_data(Node, SessId, FileGuid, Size) ->
    fill_file_with_dummy_data(Node, SessId, FileGuid, 0, Size).


-spec fill_file_with_dummy_data(node(), session:id(), file_id:file_guid(),
    Offset :: non_neg_integer(), Size :: non_neg_integer()) -> WrittenContent :: binary().
fill_file_with_dummy_data(Node, SessId, FileGuid, Offset, Size) ->
    Content = crypto:strong_rand_bytes(Size),
    {ok, Handle} = ?assertMatch({ok, _}, lfm_proxy:open(Node, SessId, {guid, FileGuid}, write)),
    ?assertMatch({ok, _}, lfm_proxy:write(Node, Handle, Offset, Content)),
    ?assertMatch(ok, lfm_proxy:fsync(Node, Handle)),
    ?assertMatch(ok, lfm_proxy:close(Node, Handle)),
    Content.


-spec read_file(node(), session:id(), file_id:file_guid(), Size :: non_neg_integer()) ->
    Content :: binary().
read_file(Node, SessId, FileGuid, Size) ->
    {ok, ReadHandle} = lfm_proxy:open(Node, SessId, {guid, FileGuid}, read),
    {ok, Content} = lfm_proxy:read(Node, ReadHandle, 0, Size),
    ok = lfm_proxy:close(Node, ReadHandle),
    Content.


-spec guids_to_object_ids([file_id:file_guid()]) -> [file_id:objectid()].
guids_to_object_ids(Guids) ->
    lists:map(fun(Guid) ->
        {ok, ObjectId} = file_id:guid_to_objectid(Guid),
        ObjectId
    end, Guids).


-spec ensure_defined
    (undefined, DefaultValue) -> DefaultValue when DefaultValue :: term();
    (Value, DefaultValue :: term()) -> Value when Value :: term().
ensure_defined(undefined, DefaultValue) -> DefaultValue;
ensure_defined(Value, _DefaultValue) -> Value.


%%--------------------------------------------------------------------
%% @doc
%% Adds to data_spec() errors for invalid file id's (guid, path, cdmi_id) for
%% either normal and share mode (since operation is available in both modes
%% it is expected that it will have distinct tests for each mode).
%%
%% ATTENTION !!!
%%
%% Bad ids are available under 'bad_id' atom key - test implementation should
%% make sure to substitute them for fileId component in rest path or #gri.id
%% before making test call.
%% @end
%%--------------------------------------------------------------------
-spec add_file_id_errors_for_operations_available_in_share_mode(file_id:file_guid(),
    undefined | od_share:id(), undefined | data_spec()) -> data_spec().
add_file_id_errors_for_operations_available_in_share_mode(FileGuid, ShareId, DataSpec) ->
    InvalidFileIdErrors = get_invalid_file_id_errors(),

    NonExistentSpaceGuid = file_id:pack_share_guid(<<"InvalidUuid">>, ?NOT_SUPPORTED_SPACE_ID, ShareId),
    {ok, NonExistentSpaceObjectId} = file_id:guid_to_objectid(NonExistentSpaceGuid),
    NonExistentSpaceExpError = case ShareId of
        undefined ->
            % For authenticated users it should fail on authorization step
            % (checks if user belongs to space)
            ?ERROR_FORBIDDEN;
        _ ->
            % For share request it should fail on validation step
            % (checks if space is supported by provider)
            {error_fun, fun(#api_test_ctx{node = Node}) ->
                ?ERROR_SPACE_NOT_SUPPORTED_BY(?GET_DOMAIN_BIN(Node))
            end}
    end,

    SpaceId = file_id:guid_to_space_id(FileGuid),
    NonExistentFileGuid = file_id:pack_share_guid(<<"InvalidUuid">>, SpaceId, ShareId),
    {ok, NonExistentFileObjectId} = file_id:guid_to_objectid(NonExistentFileGuid),

    BadFileIdErrors = InvalidFileIdErrors ++ [
        {bad_id, NonExistentSpaceObjectId, {rest, NonExistentSpaceExpError}},
        {bad_id, NonExistentSpaceGuid, {gs, NonExistentSpaceExpError}},

        % Errors thrown by internal logic (all middleware checks were passed)
        {bad_id, NonExistentFileObjectId, {rest, ?ERROR_POSIX(?ENOENT)}},
        {bad_id, NonExistentFileGuid, {gs, ?ERROR_POSIX(?ENOENT)}}
    ],

    case DataSpec of
        undefined ->
            #data_spec{bad_values = BadFileIdErrors};
        #data_spec{bad_values = BadValues} ->
            DataSpec#data_spec{bad_values = BadFileIdErrors ++ BadValues}
    end.


%%--------------------------------------------------------------------
%% @doc
%% Adds to data_spec() errors for invalid file id's (guid, path, cdmi_id)
%% for both normal and share mode (since operation is not available in share
%% mode there is no need to write distinct test for share mode - access errors
%% when using share file id can be checked along with other bad_values errors).
%%
%% ATTENTION !!!
%%
%% Bad ids are available undef 'bad_id' atom key - test implementation should
%% make sure to substitute them for fileId component in rest path or #gri.id
%% before making test call.
%% @end
%%--------------------------------------------------------------------
-spec add_file_id_errors_for_operations_not_available_in_share_mode(file_id:file_guid(),
    od_share:id(), undefined | data_spec()) -> data_spec().
add_file_id_errors_for_operations_not_available_in_share_mode(FileGuid, ShareId, DataSpec) ->
    InvalidFileIdErrors = get_invalid_file_id_errors(),

    NonExistentSpaceGuid = file_id:pack_guid(<<"InvalidUuid">>, ?NOT_SUPPORTED_SPACE_ID),
    {ok, NonExistentSpaceObjectId} = file_id:guid_to_objectid(NonExistentSpaceGuid),

    NonExistentSpaceErrors = add_share_file_id_errors_for_operations_not_available_in_share_mode(
        NonExistentSpaceGuid, ShareId, [
            % Errors in normal mode - thrown by middleware auth checks
            % (checks whether authenticated user belongs to space)
            {bad_id, NonExistentSpaceObjectId, {rest, ?ERROR_FORBIDDEN}},
            {bad_id, NonExistentSpaceGuid, {gs, ?ERROR_FORBIDDEN}}
        ]
    ),

    SpaceId = file_id:guid_to_space_id(FileGuid),
    NonExistentFileGuid = file_id:pack_guid(<<"InvalidUuid">>, SpaceId),
    {ok, NonExistentFileObjectId} = file_id:guid_to_objectid(NonExistentFileGuid),

    NonExistentFileErrors = add_share_file_id_errors_for_operations_not_available_in_share_mode(
        NonExistentFileGuid, ShareId, [
            % Errors in normal mode - thrown by internal logic
            % (all middleware checks were passed)
            {bad_id, NonExistentFileObjectId, {rest, ?ERROR_POSIX(?ENOENT)}},
            {bad_id, NonExistentFileGuid, {gs, ?ERROR_POSIX(?ENOENT)}}
        ]
    ),

    ShareFileErrors = add_share_file_id_errors_for_operations_not_available_in_share_mode(
        FileGuid, ShareId, []
    ),

    BadFileIdErrors = lists:flatten([
        InvalidFileIdErrors,
        NonExistentSpaceErrors,
        NonExistentFileErrors,
        ShareFileErrors
    ]),

    case DataSpec of
        undefined ->
            #data_spec{bad_values = BadFileIdErrors};
        #data_spec{bad_values = BadValues} ->
            DataSpec#data_spec{bad_values = BadFileIdErrors ++ BadValues}
    end.


maybe_substitute_id(ValidId, undefined) ->
    {ValidId, undefined};
maybe_substitute_id(ValidId, Data) ->
    case maps:take(bad_id, Data) of
        {BadId, LeftoverData} -> {BadId, LeftoverData};
        error -> {ValidId, Data}
    end.


%%%===================================================================
%%% Internal functions
%%%===================================================================


%% @private
get_invalid_file_id_errors() ->
    InvalidGuid = <<"InvalidGuid">>,
    {ok, InvalidObjectId} = file_id:guid_to_objectid(InvalidGuid),
    InvalidIdExpError = ?ERROR_BAD_VALUE_IDENTIFIER(<<"id">>),
>>>>>>> 4d302a98

    [
        % Errors thrown by rest_handler, which failed to convert file path/cdmi_id to guid
        {bad_id, <<"/NonExistentPath">>, {rest_with_file_path, ?ERROR_BAD_VALUE_IDENTIFIER(<<"urlFilePath">>)}},
        {bad_id, <<"InvalidObjectId">>, {rest, ?ERROR_BAD_VALUE_IDENTIFIER(<<"id">>)}},

<<<<<<< HEAD
create_file(<<"file">>, Node, SessId, Path, Mode) ->
    lfm_proxy:create(Node, SessId, Path, Mode);
create_file(<<"dir">>, Node, SessId, Path, Mode) ->
    lfm_proxy:mkdir(Node, SessId, Path, Mode).


-spec wait_for_file_sync(node(), session:id(), file_id:file_guid()) -> ok.
wait_for_file_sync(Node, SessId, FileGuid) ->
    ?assertMatch({ok, _}, lfm_proxy:stat(Node, SessId, {guid, FileGuid}), ?ATTEMPTS),
    ok.
=======
        % Errors thrown by middleware and internal logic
        {bad_id, InvalidObjectId, {rest, InvalidIdExpError}},
        {bad_id, InvalidGuid, {gs, InvalidIdExpError}}
    ].


%% @private
add_share_file_id_errors_for_operations_not_available_in_share_mode(FileGuid, ShareId, Errors) ->
    ShareFileGuid = file_id:guid_to_share_guid(FileGuid, ShareId),
    {ok, ShareFileObjectId} = file_id:guid_to_objectid(ShareFileGuid),

    [
        % Errors in share mode:
        % - rest: thrown by middleware operation_supported check (rest_handler
        %   changes scope to public when using share object id)
        % - gs: scope is left intact (in contrast to rest) but client is changed
        %   to ?GUEST. Then it fails middleware auth checks (whether user belongs
        %   to space or has some space privileges)
        {bad_id, ShareFileObjectId, {rest, ?ERROR_NOT_SUPPORTED}},
        {bad_id, ShareFileGuid, {gs, ?ERROR_UNAUTHORIZED}}

        | Errors
    ].
>>>>>>> 4d302a98
<|MERGE_RESOLUTION|>--- conflicted
+++ resolved
@@ -13,14 +13,6 @@
 -author("Bartosz Walkowicz").
 
 -include("api_test_runner.hrl").
-<<<<<<< HEAD
-
--export([
-    randomly_choose_file_type_for_test/0,
-    create_file/4, create_file/5,
-    wait_for_file_sync/3
-]).
-=======
 -include("test_utils/initializer.hrl").
 
 -export([load_module_from_test_distributed_dir/2]).
@@ -34,7 +26,6 @@
     fill_file_with_dummy_data/4,
     fill_file_with_dummy_data/5,
     read_file/4,
->>>>>>> 4d302a98
 
     guids_to_object_ids/1,
     ensure_defined/2
@@ -45,8 +36,6 @@
     maybe_substitute_id/2
 ]).
 
-<<<<<<< HEAD
-=======
 -type file_type() :: binary(). % <<"file">> | <<"dir">>
 
 -export_type([file_type/0]).
@@ -55,22 +44,11 @@
 -define(ATTEMPTS, 30).
 
 
->>>>>>> 4d302a98
 %%%===================================================================
 %%% API
 %%%===================================================================
 
 
-<<<<<<< HEAD
-randomly_choose_file_type_for_test() ->
-    FileType = ?RANDOM_FILE_TYPE(),
-    ct:pal("Choosen file type for test: ~s", [FileType]),
-    FileType.
-
-
-create_file(FileType, Node, SessId, Path) ->
-    create_file(FileType, Node, SessId, Path, 8#777).
-=======
 %%% TODO VFS-6385 Reorganize and fix includes and loading modules from other dirs in tests
 -spec load_module_from_test_distributed_dir(proplists:proplist(), module()) ->
     ok.
@@ -308,25 +286,12 @@
     InvalidGuid = <<"InvalidGuid">>,
     {ok, InvalidObjectId} = file_id:guid_to_objectid(InvalidGuid),
     InvalidIdExpError = ?ERROR_BAD_VALUE_IDENTIFIER(<<"id">>),
->>>>>>> 4d302a98
 
     [
         % Errors thrown by rest_handler, which failed to convert file path/cdmi_id to guid
         {bad_id, <<"/NonExistentPath">>, {rest_with_file_path, ?ERROR_BAD_VALUE_IDENTIFIER(<<"urlFilePath">>)}},
         {bad_id, <<"InvalidObjectId">>, {rest, ?ERROR_BAD_VALUE_IDENTIFIER(<<"id">>)}},
 
-<<<<<<< HEAD
-create_file(<<"file">>, Node, SessId, Path, Mode) ->
-    lfm_proxy:create(Node, SessId, Path, Mode);
-create_file(<<"dir">>, Node, SessId, Path, Mode) ->
-    lfm_proxy:mkdir(Node, SessId, Path, Mode).
-
-
--spec wait_for_file_sync(node(), session:id(), file_id:file_guid()) -> ok.
-wait_for_file_sync(Node, SessId, FileGuid) ->
-    ?assertMatch({ok, _}, lfm_proxy:stat(Node, SessId, {guid, FileGuid}), ?ATTEMPTS),
-    ok.
-=======
         % Errors thrown by middleware and internal logic
         {bad_id, InvalidObjectId, {rest, InvalidIdExpError}},
         {bad_id, InvalidGuid, {gs, InvalidIdExpError}}
@@ -349,5 +314,4 @@
         {bad_id, ShareFileGuid, {gs, ?ERROR_UNAUTHORIZED}}
 
         | Errors
-    ].
->>>>>>> 4d302a98
+    ].