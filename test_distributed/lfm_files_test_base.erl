--- conflicted
+++ resolved
@@ -28,10 +28,7 @@
     fslogic_new_file/1,
     lfm_create_and_unlink/1,
     lfm_create_and_access/1,
-<<<<<<< HEAD
-=======
     lfm_create_failure/1,
->>>>>>> 37f70266
     lfm_basic_rename/1,
     lfm_basic_rdwr/1,
     lfm_basic_rdwr_opens_file_once/1,
@@ -49,10 +46,7 @@
     create_share_file/1,
     remove_share/1,
     share_getattr/1,
-<<<<<<< HEAD
     share_get_parent/1,
-=======
->>>>>>> 37f70266
     share_list/1,
     share_read/1,
     share_child_getattr/1,
@@ -90,16 +84,6 @@
     lfm_rmdir/1
 ]).
 
-<<<<<<< HEAD
-=======
-
--define(STORAGE_ID(Worker), begin
-    {ok, [__Storage]} = rpc:call(Worker, storage, list, []),
-    storage:get_id(__Storage)
-end
-).
-
->>>>>>> 37f70266
 -define(TIMEOUT, timer:seconds(10)).
 -define(REPEATS, 3).
 -define(SUCCESS_RATE, 100).
@@ -123,12 +107,8 @@
 
 lfm_rmdir(Config) ->
     [W | _] = ?config(op_worker_nodes, Config),
-<<<<<<< HEAD
-    {SessId1, _UserId1} = {?config({session_id, {<<"user1">>, ?GET_DOMAIN(W)}}, Config), ?config({user_id, <<"user1">>}, Config)},
-=======
     {SessId1, _UserId1} =
         {?config({session_id, {<<"user1">>, ?GET_DOMAIN(W)}}, Config), ?config({user_id, <<"user1">>}, Config)},
->>>>>>> 37f70266
     DirPath = <<"/space_name1/dir1">>,
     ?assertMatch({ok, _}, lfm_proxy:mkdir(W, SessId1, DirPath, 8#755)),
     ?assertMatch(ok, lfm_proxy:unlink(W, SessId1, {path, DirPath})).
@@ -262,11 +242,7 @@
     ),
 
     % unload mock for open so that it will succeed again
-<<<<<<< HEAD
     test_utils:mock_unload(W, storage_driver),
-=======
-    test_utils:mock_unload(W, storage_file_manager),
->>>>>>> 37f70266
 
     {ok, Handle2} = lfm_proxy:open(W, SessId1, {guid, FileGuid}, rdwr),
     ?assertEqual({ok, 11}, lfm_proxy:write(W, Handle2, 9, <<" test_data2">>)),
@@ -309,11 +285,7 @@
     ?assertEqual(1, get_session_file_handles_num(W, FileGuid, SessId1)),
 
     % unload mock for open so that operations will succeed again
-<<<<<<< HEAD
     test_utils:mock_unload(W, storage_driver),
-=======
-    test_utils:mock_unload(W, storage_file_manager),
->>>>>>> 37f70266
 
     % check that user1 can still use his handle
     ?assertEqual({ok, 11}, lfm_proxy:write(W, Handle, 9, <<" test_data2">>)),
@@ -336,13 +308,7 @@
     },
     {ok, FileGuid} = lfm_proxy:create(W, SessId1, <<"/space_name1/test_read">>, 8#755),
 
-<<<<<<< HEAD
     {ok, Handle} = ?assertMatch({ok, _}, lfm_proxy:open(W, SessId1, {guid, FileGuid}, rdwr)),
-=======
-    {ok, Handle} = ?assertMatch({ok, Handle}, lfm_proxy:open(
-        W, SessId1, {guid, FileGuid}, rdwr)
-    ),
->>>>>>> 37f70266
 
     Context = rpc:call(W, ets, lookup_element, [lfm_handles, Handle, 2]),
     HandleId = lfm_context:get_handle_id(Context),
@@ -405,11 +371,7 @@
     ?assertEqual(1, length(Docs)),
 
     % unload mock for open so that operations will succeed again
-<<<<<<< HEAD
     test_utils:mock_unload(W, storage_driver),
-=======
-    test_utils:mock_unload(W, storage_file_manager),
->>>>>>> 37f70266
 
     % user1 handle should still exists
     ?assertEqual(1, get_session_file_handles_num(W, FileGuid, SessId1)),
@@ -575,16 +537,6 @@
             ]},
             {description, ""}
         ]},
-<<<<<<< HEAD
-%%        {config, [{name, low_level_many_threads_large_dir},
-%%            {parameters, [
-%%                [{name, proc_num}, {value, 100}],
-%%                [{name, dir_level}, {value, 1}],
-%%                [{name, dirs_num_per_proc}, {value, 1}]
-%%            ]},
-%%            {description, ""}
-%%        ]},
-=======
         %%        {config, [{name, low_level_many_threads_large_dir},
         %%            {parameters, [
         %%                [{name, proc_num}, {value, 100}],
@@ -593,7 +545,6 @@
         %%            ]},
         %%            {description, ""}
         %%        ]},
->>>>>>> 37f70266
         {config, [{name, high_level_single_thread_small_dir},
             {parameters, [
                 [{name, dir_level}, {value, 100}],
@@ -616,16 +567,6 @@
             ]},
             {description, ""}
         ]}
-<<<<<<< HEAD
-%%        {config, [{name, high_level_many_threads_large_dir},
-%%            {parameters, [
-%%                [{name, proc_num}, {value, 100}],
-%%                [{name, dir_level}, {value, 100}],
-%%                [{name, dirs_num_per_proc}, {value, 1}]
-%%            ]},
-%%            {description, ""}
-%%        ]}
-=======
         %%        {config, [{name, high_level_many_threads_large_dir},
         %%            {parameters, [
         %%                [{name, proc_num}, {value, 100}],
@@ -634,7 +575,6 @@
         %%            ]},
         %%            {description, ""}
         %%        ]}
->>>>>>> 37f70266
     ]).
 ls_with_stats_base(Config) ->
     % Get test and environment description
@@ -788,7 +728,6 @@
             max(length(ElementsList) - Offset - Limit, 0)},
             {length(ListedElements), length(ListedElements2), length(ListedElements3)}),
         ?assertEqual(ElementsList,
-<<<<<<< HEAD
             lists:sort(lists:map(fun({_, Name}) ->
                 Name end, ListedElements ++ ListedElements2 ++ ListedElements3)))
     end,
@@ -838,8 +777,10 @@
 fslogic_new_file(Config) ->
     [Worker | _] = ?config(op_worker_nodes, Config),
 
-    {SessId1, _UserId1} = {?config({session_id, {<<"user1">>, ?GET_DOMAIN(Worker)}}, Config), ?config({user_id, <<"user1">>}, Config)},
-    {SessId2, _UserId2} = {?config({session_id, {<<"user2">>, ?GET_DOMAIN(Worker)}}, Config), ?config({user_id, <<"user2">>}, Config)},
+    {SessId1, _UserId1} =
+        {?config({session_id, {<<"user1">>, ?GET_DOMAIN(Worker)}}, Config), ?config({user_id, <<"user1">>}, Config)},
+    {SessId2, _UserId2} =
+        {?config({session_id, {<<"user2">>, ?GET_DOMAIN(Worker)}}, Config), ?config({user_id, <<"user2">>}, Config)},
 
     RootUuid1 = get_guid_privileged(Worker, SessId1, <<"/space_name1">>),
     RootUuid2 = get_guid_privileged(Worker, SessId2, <<"/space_name2">>),
@@ -875,95 +816,6 @@
     ?assertMatch(TestStorageId, StorageId11),
     ?assertMatch(TestStorageId, StorageId21),
 
-=======
-            lists:sort(lists:map(fun({_, Name}) -> Name end, ListedElements ++ ListedElements2 ++ ListedElements3)))
-    end,
-
-    Files = lists:sort(lists:map(fun(_) ->
-        generator:gen_name() end, lists:seq(1, 30 * DSM))),
-    lists:foreach(fun(F) ->
-        ?assertMatch({ok, _}, lfm_proxy:create(Worker, SessId1, <<MainDirPath/binary, F/binary>>, 8#755))
-    end, Files),
-
-    VerifyLS(0, 30, Files),
-    VerifyLS(0, 4, Files),
-    VerifyLS(0, 15, Files),
-    VerifyLS(0, 23, Files),
-    VerifyLS(12, 11, Files),
-    VerifyLS(20, 3, Files),
-    VerifyLS(22, 8, Files),
-    VerifyLS(0, 40, Files),
-    VerifyLS(30, 10, Files),
-    VerifyLS(35, 5, Files),
-
-    Dirs = lists:map(fun(_) ->
-        generator:gen_name() end, lists:seq(1, 30 * DSM)),
-    lists:foreach(fun(D) ->
-        ?assertMatch({ok, _}, lfm_proxy:mkdir(Worker, SessId1, <<MainDirPath/binary, D/binary>>, 8#755))
-    end, Dirs),
-    FandD = lists:sort(Files ++ Dirs),
-
-    VerifyLS(0, 60, FandD),
-    VerifyLS(0, 23, FandD),
-    VerifyLS(12, 11, FandD),
-    VerifyLS(20, 3, FandD),
-    VerifyLS(22, 8, FandD),
-    VerifyLS(22, 23, FandD),
-    VerifyLS(45, 5, FandD),
-    VerifyLS(45, 15, FandD),
-    VerifyLS(10, 35, FandD),
-
-    {FinalLSTime, _} = measure_execution_time(fun() ->
-        VerifyLS(0, 80, FandD)
-    end),
-
-    #parameter{name = final_ls_time, value = FinalLSTime, unit = "us",
-        description = "Time of last full dir listing"}.
-
-
-fslogic_new_file(Config) ->
-    [Worker | _] = ?config(op_worker_nodes, Config),
-
-    {SessId1, _UserId1} =
-        {?config({session_id, {<<"user1">>, ?GET_DOMAIN(Worker)}}, Config), ?config({user_id, <<"user1">>}, Config)},
-    {SessId2, _UserId2} =
-        {?config({session_id, {<<"user2">>, ?GET_DOMAIN(Worker)}}, Config), ?config({user_id, <<"user2">>}, Config)},
-
-    RootUuid1 = get_guid_privileged(Worker, SessId1, <<"/space_name1">>),
-    RootUuid2 = get_guid_privileged(Worker, SessId2, <<"/space_name2">>),
-
-    Resp11 = ?file_req(Worker, SessId1, RootUuid1, #create_file{name = <<"test">>}),
-    Resp21 = ?file_req(Worker, SessId2, RootUuid2, #create_file{name = <<"test">>}),
-
-    ?assertMatch(#fuse_response{status = #status{code = ?OK}, fuse_response = #file_created{}}, Resp11),
-    ?assertMatch(#fuse_response{status = #status{code = ?OK}, fuse_response = #file_created{}}, Resp21),
-
-    #fuse_response{fuse_response = #file_created{
-        file_location = #file_location{
-            file_id = FileId11,
-            storage_id = StorageId11,
-            provider_id = ProviderId11,
-            storage_file_created = true
-        }
-    }} = Resp11,
-
-    #fuse_response{fuse_response = #file_created{
-        file_location = #file_location{
-            file_id = FileId21,
-            storage_id = StorageId21,
-            provider_id = ProviderId21,
-            storage_file_created = true
-        }
-    }} = Resp21,
-
-    ?assertNotMatch(undefined, FileId11),
-    ?assertNotMatch(undefined, FileId21),
-
-    TestStorageId = ?STORAGE_ID(Worker),
-    ?assertMatch(TestStorageId, StorageId11),
-    ?assertMatch(TestStorageId, StorageId21),
-
->>>>>>> 37f70266
     TestProviderId = rpc:call(Worker, oneprovider, get_id, []),
     ?assertMatch(TestProviderId, ProviderId11),
     ?assertMatch(TestProviderId, ProviderId21).
@@ -971,15 +823,10 @@
 lfm_create_and_access(Config) ->
     [W | _] = ?config(op_worker_nodes, Config),
 
-<<<<<<< HEAD
-    {SessId1, _UserId1} = {?config({session_id, {<<"user1">>, ?GET_DOMAIN(W)}}, Config), ?config({user_id, <<"user1">>}, Config)},
-    {SessId2, _UserId2} = {?config({session_id, {<<"user2">>, ?GET_DOMAIN(W)}}, Config), ?config({user_id, <<"user2">>}, Config)},
-=======
     {SessId1, _UserId1} =
         {?config({session_id, {<<"user1">>, ?GET_DOMAIN(W)}}, Config), ?config({user_id, <<"user1">>}, Config)},
     {SessId2, _UserId2} =
         {?config({session_id, {<<"user2">>, ?GET_DOMAIN(W)}}, Config), ?config({user_id, <<"user2">>}, Config)},
->>>>>>> 37f70266
 
     FilePath1 = <<"/space_name3/", (generator:gen_name())/binary>>,
     FilePath2 = <<"/space_name3/", (generator:gen_name())/binary>>,
@@ -1036,10 +883,11 @@
 
 lfm_create_and_unlink(Config) ->
     [W | _] = ?config(op_worker_nodes, Config),
-<<<<<<< HEAD
-
-    {SessId1, _UserId1} = {?config({session_id, {<<"user1">>, ?GET_DOMAIN(W)}}, Config), ?config({user_id, <<"user1">>}, Config)},
-    {SessId2, _UserId2} = {?config({session_id, {<<"user2">>, ?GET_DOMAIN(W)}}, Config), ?config({user_id, <<"user2">>}, Config)},
+
+    {SessId1, _UserId1} =
+        {?config({session_id, {<<"user1">>, ?GET_DOMAIN(W)}}, Config), ?config({user_id, <<"user1">>}, Config)},
+    {SessId2, _UserId2} =
+        {?config({session_id, {<<"user2">>, ?GET_DOMAIN(W)}}, Config), ?config({user_id, <<"user2">>}, Config)},
 
     FilePath11 = <<"/space_name2/", (generator:gen_name())/binary>>,
     FilePath12 = <<"/space_name2/", (generator:gen_name())/binary>>,
@@ -1063,38 +911,6 @@
     ?assertMatch({ok, _}, lfm_proxy:create(W, SessId1, FilePath11, 8#755)),
     ?assertMatch({ok, _}, lfm_proxy:create(W, SessId2, FilePath21, 8#755)).
 
-lfm_basic_rename(Config) ->
-    [W | _] = ?config(op_worker_nodes, Config),
-    {SessId1, _UserId1} = {?config({session_id, {<<"user1">>, ?GET_DOMAIN(W)}}, Config), ?config({user_id, <<"user1">>}, Config)},
-=======
-
-    {SessId1, _UserId1} =
-        {?config({session_id, {<<"user1">>, ?GET_DOMAIN(W)}}, Config), ?config({user_id, <<"user1">>}, Config)},
-    {SessId2, _UserId2} =
-        {?config({session_id, {<<"user2">>, ?GET_DOMAIN(W)}}, Config), ?config({user_id, <<"user2">>}, Config)},
-
-    FilePath11 = <<"/space_name2/", (generator:gen_name())/binary>>,
-    FilePath12 = <<"/space_name2/", (generator:gen_name())/binary>>,
-    FilePath21 = <<"/space_name2/", (generator:gen_name())/binary>>,
-    FilePath22 = <<"/space_name2/", (generator:gen_name())/binary>>,
-
-    ?assertMatch({ok, _}, lfm_proxy:create(W, SessId1, FilePath11, 8#755)),
-    ?assertMatch({ok, _}, lfm_proxy:create(W, SessId1, FilePath12, 8#755)),
-    ?assertMatch({error, ?EEXIST}, lfm_proxy:create(W, SessId1, FilePath11, 8#755)),
-
-    ?assertMatch({ok, _}, lfm_proxy:create(W, SessId2, FilePath21, 8#755)),
-    ?assertMatch({ok, _}, lfm_proxy:create(W, SessId2, FilePath22, 8#755)),
-    ?assertMatch({error, ?EEXIST}, lfm_proxy:create(W, SessId2, FilePath21, 8#755)),
-
-    ?assertMatch(ok, lfm_proxy:unlink(W, SessId1, {path, FilePath11})),
-    ?assertMatch(ok, lfm_proxy:unlink(W, SessId2, {path, FilePath21})),
-
-    ?assertMatch({error, ?ENOENT}, lfm_proxy:unlink(W, SessId1, {path, FilePath11})),
-    ?assertMatch({error, ?ENOENT}, lfm_proxy:unlink(W, SessId2, {path, FilePath21})),
-
-    ?assertMatch({ok, _}, lfm_proxy:create(W, SessId1, FilePath11, 8#755)),
-    ?assertMatch({ok, _}, lfm_proxy:create(W, SessId2, FilePath21, 8#755)).
-
 lfm_create_failure(Config) ->
     [W | _] = ?config(op_worker_nodes, Config),
     {SessId1, _UserId1} = {
@@ -1109,7 +925,6 @@
     [W | _] = ?config(op_worker_nodes, Config),
     {SessId1, _UserId1} =
         {?config({session_id, {<<"user1">>, ?GET_DOMAIN(W)}}, Config), ?config({user_id, <<"user1">>}, Config)},
->>>>>>> 37f70266
     {ok, FileGuid} = lfm_proxy:create(W, SessId1, <<"/space_name1/test_rename">>, 8#755),
 
     lfm_proxy:mv(W, SessId1, {guid, FileGuid}, <<"/space_name1/test_rename2">>),
@@ -1120,12 +935,8 @@
 
 lfm_basic_rdwr(Config) ->
     [W | _] = ?config(op_worker_nodes, Config),
-<<<<<<< HEAD
-    {SessId1, _UserId1} = {?config({session_id, {<<"user1">>, ?GET_DOMAIN(W)}}, Config), ?config({user_id, <<"user1">>}, Config)},
-=======
     {SessId1, _UserId1} =
         {?config({session_id, {<<"user1">>, ?GET_DOMAIN(W)}}, Config), ?config({user_id, <<"user1">>}, Config)},
->>>>>>> 37f70266
     {ok, FileGuid} = lfm_proxy:create(W, SessId1, <<"/space_name1/test_read">>, 8#755),
     {ok, Handle} = lfm_proxy:open(W, SessId1, {guid, FileGuid}, rdwr),
 
@@ -1136,24 +947,14 @@
 
 lfm_basic_rdwr_opens_file_once(Config) ->
     [W | _] = ?config(op_worker_nodes, Config),
-<<<<<<< HEAD
-    {SessId1, _UserId1} = {?config({session_id, {<<"user1">>, ?GET_DOMAIN(W)}}, Config), ?config({user_id, <<"user1">>}, Config)},
+    {SessId1, _UserId1} =
+        {?config({session_id, {<<"user1">>, ?GET_DOMAIN(W)}}, Config), ?config({user_id, <<"user1">>}, Config)},
     {ok, FileGuid} = lfm_proxy:create(W, SessId1, <<"/space_name1/test_read">>, 8#755),
     test_utils:mock_new(W, storage_driver, [passthrough]),
     test_utils:mock_assert_num_calls(W, storage_driver, open, 2, 0),
 
     {ok, Handle} = lfm_proxy:open(W, SessId1, {guid, FileGuid}, rdwr),
     test_utils:mock_assert_num_calls(W, storage_driver, open, 2, 1),
-=======
-    {SessId1, _UserId1} =
-        {?config({session_id, {<<"user1">>, ?GET_DOMAIN(W)}}, Config), ?config({user_id, <<"user1">>}, Config)},
-    {ok, FileGuid} = lfm_proxy:create(W, SessId1, <<"/space_name1/test_read">>, 8#755),
-    test_utils:mock_new(W, storage_file_manager, [passthrough]),
-    test_utils:mock_assert_num_calls(W, storage_file_manager, open, 2, 0),
-
-    {ok, Handle} = lfm_proxy:open(W, SessId1, {guid, FileGuid}, rdwr),
-    test_utils:mock_assert_num_calls(W, storage_file_manager, open, 2, 1),
->>>>>>> 37f70266
 
     ?assertEqual({ok, 5}, lfm_proxy:write(W, Handle, 0, <<"11111">>)),
     ?assertEqual({ok, 5}, lfm_proxy:write(W, Handle, 5, <<"22222">>)),
@@ -1162,35 +963,21 @@
     verify_file_content(Config, Handle, <<"11111">>, 0, 5),
 
     ?assertEqual(ok, lfm_proxy:close(W, Handle)),
-<<<<<<< HEAD
     test_utils:mock_assert_num_calls(W, storage_driver, open, 2, 1),
     test_utils:mock_validate_and_unload(W, storage_driver).
 
 lfm_basic_rdwr_after_file_delete(Config) ->
     [W | _] = ?config(op_worker_nodes, Config),
-    {SessId1, _UserId1} = {?config({session_id, {<<"user1">>, ?GET_DOMAIN(W)}}, Config), ?config({user_id, <<"user1">>}, Config)},
-=======
-    test_utils:mock_assert_num_calls(W, storage_file_manager, open, 2, 1),
-    test_utils:mock_validate_and_unload(W, storage_file_manager).
-
-lfm_basic_rdwr_after_file_delete(Config) ->
-    [W | _] = ?config(op_worker_nodes, Config),
     {SessId1, _UserId1} =
         {?config({session_id, {<<"user1">>, ?GET_DOMAIN(W)}}, Config), ?config({user_id, <<"user1">>}, Config)},
->>>>>>> 37f70266
     {ok, FileGuid} = lfm_proxy:create(W, SessId1, <<"/space_name1/test_read">>, 8#755),
     {ok, Handle} = lfm_proxy:open(W, SessId1, {guid, FileGuid}, rdwr),
     FileContent = <<"test_data">>,
 
     %remove file
     FileCtx = rpc:call(W, file_ctx, new_by_guid, [FileGuid]),
-<<<<<<< HEAD
     {SfmHandle, _} = rpc:call(W, storage_driver, new_handle, [SessId1, FileCtx]),
     ok = rpc:call(W, storage_driver, unlink, [SfmHandle, size(FileContent)]),
-=======
-    {SfmHandle, _} = rpc:call(W, storage_file_manager, new_handle, [SessId1, FileCtx]),
-    ok = rpc:call(W, storage_file_manager, unlink, [SfmHandle, size(FileContent)]),
->>>>>>> 37f70266
 
     %read opened file
     ?assertEqual({ok, 9}, lfm_proxy:write(W, Handle, 0, FileContent)),
@@ -1200,22 +987,16 @@
 lfm_write(Config) ->
     [W | _] = ?config(op_worker_nodes, Config),
 
-<<<<<<< HEAD
-    {SessId1, _UserId1} = {?config({session_id, {<<"user1">>, ?GET_DOMAIN(W)}}, Config), ?config({user_id, <<"user1">>}, Config)},
-    {SessId2, _UserId2} = {?config({session_id, {<<"user2">>, ?GET_DOMAIN(W)}}, Config), ?config({user_id, <<"user2">>}, Config)},
-=======
     {SessId1, _UserId1} =
         {?config({session_id, {<<"user1">>, ?GET_DOMAIN(W)}}, Config), ?config({user_id, <<"user1">>}, Config)},
     {SessId2, _UserId2} =
         {?config({session_id, {<<"user2">>, ?GET_DOMAIN(W)}}, Config), ?config({user_id, <<"user2">>}, Config)},
->>>>>>> 37f70266
 
     ?assertMatch({ok, _}, lfm_proxy:create(W, SessId1, <<"/space_name1/test3">>, 8#755)),
     ?assertMatch({ok, _}, lfm_proxy:create(W, SessId1, <<"/space_name1/test4">>, 8#755)),
 
     ?assertMatch({ok, _}, lfm_proxy:create(W, SessId2, <<"/space_name2/test3">>, 8#755)),
     ?assertMatch({ok, _}, lfm_proxy:create(W, SessId2, <<"/space_name2/test4">>, 8#755)),
-<<<<<<< HEAD
 
     O11 = lfm_proxy:open(W, SessId1, {path, <<"/space_name1/test3">>}, rdwr),
     O12 = lfm_proxy:open(W, SessId1, {path, <<"/space_name1/test4">>}, rdwr),
@@ -1255,59 +1036,14 @@
     WriteAndTest(W, Handle11, 6, <<"qwerty">>),
     WriteAndTest(W, Handle12, 6, <<"qwerty">>),
 
-=======
-
-    O11 = lfm_proxy:open(W, SessId1, {path, <<"/space_name1/test3">>}, rdwr),
-    O12 = lfm_proxy:open(W, SessId1, {path, <<"/space_name1/test4">>}, rdwr),
-
-    ?assertMatch({ok, _}, O11),
-    ?assertMatch({ok, _}, O12),
-
-    {ok, Handle11} = O11,
-    {ok, Handle12} = O12,
-
-    WriteAndTest =
-        fun(Worker, Handle, Offset, Bytes) ->
-            Size = size(Bytes),
-            ?assertMatch({ok, Size}, lfm_proxy:write(Worker, Handle, Offset, Bytes)),
-            for(Offset, Offset + Size - 1,
-                fun(I) ->
-                    for(1, Offset + Size - I,
-                        fun(J) ->
-                            SubBytes = binary:part(Bytes, I - Offset, J),
-                            ?assertMatch({ok, SubBytes}, lfm_proxy:read(Worker, Handle, I, J))
-                        end)
-                end)
-        end,
-
-    WriteAndTest(W, Handle11, 0, <<"abc">>),
-    WriteAndTest(W, Handle12, 0, <<"abc">>),
-
-    WriteAndTest(W, Handle11, 3, <<"def">>),
-    WriteAndTest(W, Handle12, 3, <<"def">>),
-
-    WriteAndTest(W, Handle11, 2, <<"qwerty">>),
-    WriteAndTest(W, Handle12, 2, <<"qwerty">>),
-
-    WriteAndTest(W, Handle11, 8, <<"zxcvbnm">>),
-    WriteAndTest(W, Handle12, 8, <<"zxcvbnm">>),
-
-    WriteAndTest(W, Handle11, 6, <<"qwerty">>),
-    WriteAndTest(W, Handle12, 6, <<"qwerty">>),
-
->>>>>>> 37f70266
     WriteAndTest(W, Handle11, 10, crypto:strong_rand_bytes(40)).
 
 
 lfm_stat(Config) ->
     [W | _] = ?config(op_worker_nodes, Config),
 
-<<<<<<< HEAD
-    {SessId1, _UserId1} = {?config({session_id, {<<"user1">>, ?GET_DOMAIN(W)}}, Config), ?config({user_id, <<"user1">>}, Config)},
-=======
     {SessId1, _UserId1} =
         {?config({session_id, {<<"user1">>, ?GET_DOMAIN(W)}}, Config), ?config({user_id, <<"user1">>}, Config)},
->>>>>>> 37f70266
 
     ?assertMatch({ok, _}, lfm_proxy:create(W, SessId1, <<"/space_name2/test5">>, 8#755)),
 
@@ -1333,12 +1069,8 @@
 lfm_synch_stat(Config) ->
     [W | _] = ?config(op_worker_nodes, Config),
 
-<<<<<<< HEAD
-    {SessId1, _UserId1} = {?config({session_id, {<<"user1">>, ?GET_DOMAIN(W)}}, Config), ?config({user_id, <<"user1">>}, Config)},
-=======
     {SessId1, _UserId1} =
         {?config({session_id, {<<"user1">>, ?GET_DOMAIN(W)}}, Config), ?config({user_id, <<"user1">>}, Config)},
->>>>>>> 37f70266
 
     ?assertMatch({ok, _}, lfm_proxy:create(W, SessId1, <<"/space_name2/test6">>, 8#755)),
 
@@ -1360,12 +1092,8 @@
 lfm_truncate(Config) ->
     [W | _] = ?config(op_worker_nodes, Config),
 
-<<<<<<< HEAD
-    {SessId1, _UserId1} = {?config({session_id, {<<"user1">>, ?GET_DOMAIN(W)}}, Config), ?config({user_id, <<"user1">>}, Config)},
-=======
     {SessId1, _UserId1} =
         {?config({session_id, {<<"user1">>, ?GET_DOMAIN(W)}}, Config), ?config({user_id, <<"user1">>}, Config)},
->>>>>>> 37f70266
 
     ?assertMatch({ok, _}, lfm_proxy:create(W, SessId1, <<"/space_name2/test7">>, 8#755)),
 
@@ -1409,14 +1137,9 @@
 
     % test setting and getting acl
     Acl = [
-<<<<<<< HEAD
-        #access_control_entity{acetype = ?allow_mask, identifier = UserId1, name = UserName1, aceflags = ?no_flags_mask, acemask = ?read_all_object_mask bor ?write_all_object_mask},
+        #access_control_entity{acetype = ?allow_mask, identifier = UserId1, name = UserName1, aceflags = ?no_flags_mask, acemask =
+        ?read_all_object_mask bor ?write_all_object_mask},
         #access_control_entity{acetype = ?deny_mask, identifier = GroupId1, name = GroupName1, aceflags = ?identifier_group_mask, acemask = ?write_all_object_mask}
-=======
-        #access_control_entity{acetype = ?allow_mask, identifier = UserId1, name = UserName1, aceflags = ?no_flags_mask, acemask =
-        ?read_mask bor ?write_mask},
-        #access_control_entity{acetype = ?deny_mask, identifier = GroupId1, name = GroupName1, aceflags = ?identifier_group_mask, acemask = ?write_mask}
->>>>>>> 37f70266
     ],
     ?assertEqual(ok, lfm_proxy:set_acl(W, SessId1, {guid, FileGUID}, Acl)),
     ?assertEqual({ok, Acl}, lfm_proxy:get_acl(W, SessId1, {guid, FileGUID})).
@@ -1503,7 +1226,6 @@
     initializer:testmaster_mock_space_user_privileges(
         Workers, SpaceId, UserId, privileges:space_admin()
     ),
-<<<<<<< HEAD
 
     % User root dir can not be shared
     ?assertMatch(
@@ -1554,20 +1276,6 @@
         lfm_proxy:create_share(W, SessId, {guid, Guid}, <<"share_name">>)
     ),
     ?assertNotEqual(ShareId1, ShareId2).
-=======
-    ?assertMatch({ok, {<<_/binary>>, <<_/binary>>}}, lfm_proxy:create_share(W, SessId, {guid, Guid}, <<"share_name">>)),
-    % Only one share per dir is supported
-    ?assertMatch({error, ?EEXIST}, lfm_proxy:create_share(W, SessId, {guid, Guid}, <<"share_name">>)).
-
-create_share_file(Config) ->
-    [W | _] = ?config(op_worker_nodes, Config),
-    SessId = ?config({session_id, {<<"user1">>, ?GET_DOMAIN(W)}}, Config),
-    Path = <<"/space_name1/share_file">>,
-    {ok, Guid} = lfm_proxy:create(W, SessId, Path, 8#700),
-
-    % Files cannot be shared
-    ?assertMatch({error, ?ENOTDIR}, lfm_proxy:create_share(W, SessId, {guid, Guid}, <<"share_name">>)).
->>>>>>> 37f70266
 
 remove_share(Config) ->
     [W | _] = Workers = ?config(op_worker_nodes, Config),
@@ -1576,28 +1284,19 @@
     DirPath = <<"/space_name1/share_dir">>,
     {ok, Guid} = lfm_proxy:mkdir(W, SessId, DirPath, 8#704),
     SpaceId = file_id:guid_to_space_id(Guid),
-<<<<<<< HEAD
     {ok, ShareId1} = lfm_proxy:create_share(W, SessId, {guid, Guid}, <<"share_name">>),
-=======
-    {ok, {ShareId, _ShareGuid}} = lfm_proxy:create_share(W, SessId, {guid, Guid}, <<"share_name">>),
->>>>>>> 37f70266
 
     % Make sure SPACE_MANAGE_SHARES priv is accounted
     initializer:testmaster_mock_space_user_privileges(
         Workers, SpaceId, UserId, privileges:space_admin() -- [?SPACE_MANAGE_SHARES]
     ),
-<<<<<<< HEAD
     ?assertMatch({error, ?EACCES}, lfm_proxy:remove_share(W, SessId, ShareId1)),
-=======
-    ?assertMatch({error, ?EACCES}, lfm_proxy:remove_share(W, SessId, ShareId)),
->>>>>>> 37f70266
 
     initializer:testmaster_mock_space_user_privileges(
         Workers, SpaceId, UserId, privileges:space_admin()
     ),
 
     % Remove share by share Id
-<<<<<<< HEAD
     ?assertMatch(ok, lfm_proxy:remove_share(W, SessId, ShareId1)),
     % ShareId no longer exists -> {error, not_found}
     ?assertMatch({error, not_found}, lfm_proxy:remove_share(W, SessId, ShareId1)).
@@ -1665,35 +1364,12 @@
     % Getting file parent in normal mode should return dir guid
     ?assertMatch({ok, DirGuid}, lfm_proxy:get_parent(W, SessId, {guid, FileGuid})),
     % Getting file parent in share mode should return share dir guid
-    ?assertMatch({ok, ShareDirGuid}, lfm_proxy:get_parent(W, SessId, {guid, ShareFileGuid})).
-=======
-    ?assertMatch(ok, lfm_proxy:remove_share(W, SessId, ShareId)),
-    % ShareId no longer exists -> {error, not_found}
-    ?assertMatch({error, not_found}, lfm_proxy:remove_share(W, SessId, ShareId)),
-
-    % Remove share by Guid
-    {ok, {_ShareId, ShareGuid}} = lfm_proxy:create_share(W, SessId, {guid, Guid}, <<"share_name">>),
-    ?assertMatch(ok, lfm_proxy:remove_share_by_guid(W, SessId, ShareGuid)),
-    % ShareGuid no longer points to a shared file -> {error, ?ENOENT}
-    ?assertMatch({error, ?ENOENT}, lfm_proxy:remove_share_by_guid(W, SessId, ShareGuid)).
-
-share_getattr(Config) ->
-    [W | _] = ?config(op_worker_nodes, Config),
-    SessId = ?config({session_id, {<<"user1">>, ?GET_DOMAIN(W)}}, Config),
-    DirPath = <<"/space_name1/share_dir2">>,
-    {ok, Guid} = lfm_proxy:mkdir(W, SessId, DirPath, 8#704),
-    {ok, {ShareId, ShareGuid}} = lfm_proxy:create_share(W, SessId, {guid, Guid}, <<"share_name">>),
-
-    ?assertMatch(
-        {ok, #file_attr{mode = 8#704, name = <<"share_dir2">>, type = ?DIRECTORY_TYPE, guid = ShareGuid, shares = [ShareId]}},
-        lfm_proxy:stat(W, ?GUEST_SESS_ID, {guid, ShareGuid})).
->>>>>>> 37f70266
+        ?assertMatch({ok, ShareDirGuid}, lfm_proxy:get_parent(W, SessId, {guid, ShareFileGuid})).
 
 share_list(Config) ->
     [W | _] = ?config(op_worker_nodes, Config),
     SessId = ?config({session_id, {<<"user1">>, ?GET_DOMAIN(W)}}, Config),
     DirPath = <<"/space_name1/share_dir3">>,
-<<<<<<< HEAD
     {ok, DirGuid} = lfm_proxy:mkdir(W, SessId, DirPath, 8#707),
     {ok, ShareId} = lfm_proxy:create_share(W, SessId, {guid, DirGuid}, <<"share_name">>),
     ShareDirGuid = file_id:guid_to_share_guid(DirGuid, ShareId),
@@ -1707,16 +1383,6 @@
 
     {ok, Result} = ?assertMatch({ok, _}, lfm_proxy:ls(W, ?GUEST_SESS_ID, {guid, ShareDirGuid}, 0, 10)),
     ?assertMatch(ChildrenShareGuids, Result).
-=======
-    {ok, Guid} = lfm_proxy:mkdir(W, SessId, DirPath, 8#707),
-    {ok, {_, ShareGuid}} = lfm_proxy:create_share(W, SessId, {guid, Guid}, <<"share_name">>),
-    {ok, _Guid1} = lfm_proxy:mkdir(W, SessId, <<"/space_name1/share_dir3/1">>, 8#700),
-    {ok, _Guid2} = lfm_proxy:mkdir(W, SessId, <<"/space_name1/share_dir3/2">>, 8#700),
-    {ok, _Guid3} = lfm_proxy:create(W, SessId, <<"/space_name1/share_dir3/3">>, 8#700),
-
-    {ok, Result} = ?assertMatch({ok, _}, lfm_proxy:ls(W, ?GUEST_SESS_ID, {guid, ShareGuid}, 0, 10)),
-    ?assertMatch([{<<_/binary>>, <<"1">>}, {<<_/binary>>, <<"2">>}, {<<_/binary>>, <<"3">>}], Result).
->>>>>>> 37f70266
 
 share_read(Config) ->
     [W | _] = ?config(op_worker_nodes, Config),
@@ -1728,20 +1394,13 @@
     {ok, Handle} = lfm_proxy:open(W, SessId, {guid, FileGuid}, write),
     {ok, 4} = lfm_proxy:write(W, Handle, 0, <<"data">>),
     ok = lfm_proxy:close(W, Handle),
-<<<<<<< HEAD
     {ok, ShareId} = lfm_proxy:create_share(W, SessId, {guid, DirGuid}, <<"share_name">>),
     ShareGuid = file_id:guid_to_share_guid(DirGuid, ShareId),
 
     {ok, [{ShareChildGuid, <<"share_file">>}]} = lfm_proxy:ls(W, ?GUEST_SESS_ID, {guid, ShareGuid}, 0, 10),
 
-    {ok, FileShareHandle} = ?assertMatch({ok, <<_/binary>>}, lfm_proxy:open(W, ?GUEST_SESS_ID, {guid, ShareChildGuid}, read)),
-=======
-    {ok, {_, ShareGuid}} = lfm_proxy:create_share(W, SessId, {guid, DirGuid}, <<"share_name">>),
-    {ok, [{ShareChildGuid, <<"share_file">>}]} = lfm_proxy:ls(W, ?GUEST_SESS_ID, {guid, ShareGuid}, 0, 10),
-
     {ok, FileShareHandle} =
         ?assertMatch({ok, <<_/binary>>}, lfm_proxy:open(W, ?GUEST_SESS_ID, {guid, ShareChildGuid}, read)),
->>>>>>> 37f70266
     verify_file_content(Config, FileShareHandle, <<"data">>, 0, 4),
     ?assertEqual(ok, lfm_proxy:close(W, FileShareHandle)).
 
@@ -1751,7 +1410,6 @@
     DirPath = <<"/space_name1/share_dir5">>,
     {ok, Guid} = lfm_proxy:mkdir(W, SessId, DirPath, 8#707),
     {ok, _} = lfm_proxy:create(W, SessId, <<"/space_name1/share_dir5/file">>, 8#700),
-<<<<<<< HEAD
     {ok, ShareId} = lfm_proxy:create_share(W, SessId, {guid, Guid}, <<"share_name">>),
     ShareDirGuid = file_id:guid_to_share_guid(Guid, ShareId),
 
@@ -1768,19 +1426,11 @@
         }},
         lfm_proxy:stat(W, ?GUEST_SESS_ID, {guid, ShareChildGuid})
     ).
-=======
-    {ok, {_, ShareGuid}} = lfm_proxy:create_share(W, SessId, {guid, Guid}, <<"share_name">>),
-    {ok, [{ShareChildGuid, _}]} = lfm_proxy:ls(W, ?GUEST_SESS_ID, {guid, ShareGuid}, 0, 1),
-
-    ?assertMatch({ok, #file_attr{mode = 8#700, name = <<"file">>, type = ?REGULAR_FILE_TYPE, shares = []}},
-        lfm_proxy:stat(W, ?GUEST_SESS_ID, {guid, ShareChildGuid})).
->>>>>>> 37f70266
 
 share_child_list(Config) ->
     [W | _] = ?config(op_worker_nodes, Config),
     SessId = ?config({session_id, {<<"user1">>, ?GET_DOMAIN(W)}}, Config),
     DirPath = <<"/space_name1/share_dir6">>,
-<<<<<<< HEAD
     {ok, DirGuid} = lfm_proxy:mkdir(W, SessId, DirPath, 8#707),
     {ok, ShareId} = lfm_proxy:create_share(W, SessId, {guid, DirGuid}, <<"share_name">>),
     ShareDirGuid = file_id:guid_to_share_guid(DirGuid, ShareId),
@@ -1800,30 +1450,15 @@
         {ok, ShareChildrenShareGuids},
         lfm_proxy:ls(W, ?GUEST_SESS_ID, {guid, ShareChildGuid}, 0, 10)
     ).
-=======
-    {ok, Guid} = lfm_proxy:mkdir(W, SessId, DirPath, 8#707),
-    {ok, {_, ShareGuid}} = lfm_proxy:create_share(W, SessId, {guid, Guid}, <<"share_name">>),
-    {ok, _Guid1} = lfm_proxy:mkdir(W, SessId, <<"/space_name1/share_dir6/1">>, 8#707),
-    {ok, _Guid2} = lfm_proxy:mkdir(W, SessId, <<"/space_name1/share_dir6/1/2">>, 8#707),
-    {ok, _Guid3} = lfm_proxy:create(W, SessId, <<"/space_name1/share_dir6/1/3">>, 8#707),
-    {ok, [{ShareChildGuid, _}]} = lfm_proxy:ls(W, ?GUEST_SESS_ID, {guid, ShareGuid}, 0, 1),
-
-    {ok, Result} = ?assertMatch({ok, _}, lfm_proxy:ls(W, ?GUEST_SESS_ID, {guid, ShareChildGuid}, 0, 10)),
-    ?assertMatch([{<<_/binary>>, <<"2">>}, {<<_/binary>>, <<"3">>}], Result).
->>>>>>> 37f70266
 
 share_child_read(Config) ->
     [W | _] = ?config(op_worker_nodes, Config),
     SessId = ?config({session_id, {<<"user1">>, ?GET_DOMAIN(W)}}, Config),
     DirPath = <<"/space_name1/share_dir7">>,
     {ok, Guid} = lfm_proxy:mkdir(W, SessId, DirPath, 8#707),
-<<<<<<< HEAD
     {ok, ShareId} = lfm_proxy:create_share(W, SessId, {guid, Guid}, <<"share_name">>),
     ShareGuid = file_id:guid_to_share_guid(Guid, ShareId),
 
-=======
-    {ok, {_, ShareGuid}} = lfm_proxy:create_share(W, SessId, {guid, Guid}, <<"share_name">>),
->>>>>>> 37f70266
     Path = <<"/space_name1/share_dir7/file">>,
     {ok, FileGuid} = lfm_proxy:create(W, SessId, Path, 8#707),
     {ok, Handle} = lfm_proxy:open(W, SessId, {guid, FileGuid}, write),
@@ -1831,12 +1466,8 @@
     ok = lfm_proxy:close(W, Handle),
     {ok, [{ShareFileGuid, _}]} = lfm_proxy:ls(W, ?GUEST_SESS_ID, {guid, ShareGuid}, 0, 1),
 
-<<<<<<< HEAD
-    {ok, ShareHandle} = ?assertMatch({ok, <<_/binary>>}, lfm_proxy:open(W, ?GUEST_SESS_ID, {guid, ShareFileGuid}, read)),
-=======
     {ok, ShareHandle} =
         ?assertMatch({ok, <<_/binary>>}, lfm_proxy:open(W, ?GUEST_SESS_ID, {guid, ShareFileGuid}, read)),
->>>>>>> 37f70266
     verify_file_content(Config, ShareHandle, <<"data">>, 0, 4),
     ?assertEqual(ok, lfm_proxy:close(W, ShareHandle)).
 
@@ -1850,46 +1481,28 @@
 
 storage_file_creation_should_be_delayed_until_open(Config) ->
     [W | _] = ?config(op_worker_nodes, Config),
-<<<<<<< HEAD
-    {SessId1, _UserId1} = {?config({session_id, {<<"user1">>, ?GET_DOMAIN(W)}}, Config), ?config({user_id, <<"user1">>}, Config)},
+    {SessId1, _UserId1} =
+        {?config({session_id, {<<"user1">>, ?GET_DOMAIN(W)}}, Config), ?config({user_id, <<"user1">>}, Config)},
     {ok, FileGuid} = lfm_proxy:create(W, SessId1, <<"/space_name1/test_read1">>, 8#755),
     FileCtx = rpc:call(W, file_ctx, new_by_guid, [FileGuid]),
     {SfmHandle, _} = rpc:call(W, storage_driver, new_handle, [SessId1, FileCtx]),
 
     % verify that storage file does not exist
     ?assertEqual({error, ?ENOENT}, rpc:call(W, storage_driver, stat, [SfmHandle])),
-=======
-    {SessId1, _UserId1} =
-        {?config({session_id, {<<"user1">>, ?GET_DOMAIN(W)}}, Config), ?config({user_id, <<"user1">>}, Config)},
-    {ok, FileGuid} = lfm_proxy:create(W, SessId1, <<"/space_name1/test_read1">>, 8#755),
-    FileCtx = rpc:call(W, file_ctx, new_by_guid, [FileGuid]),
-    {SfmHandle, _} = rpc:call(W, storage_file_manager, new_handle, [SessId1, FileCtx]),
-
-    % verify that storage file does not exist
-    ?assertEqual({error, ?ENOENT}, rpc:call(W, storage_file_manager, stat, [SfmHandle])),
->>>>>>> 37f70266
 
     % open file
     {ok, Handle} = lfm_proxy:open(W, SessId1, {guid, FileGuid}, rdwr),
     ?assertEqual({ok, 9}, lfm_proxy:write(W, Handle, 0, <<"test_data">>)),
 
     % verify that storage file exists
-<<<<<<< HEAD
     ?assertMatch({ok, _}, rpc:call(W, storage_driver, stat, [SfmHandle])),
-=======
-    ?assertMatch({ok, _}, rpc:call(W, storage_file_manager, stat, [SfmHandle])),
->>>>>>> 37f70266
     verify_file_content(Config, Handle, <<"test_data">>),
     ?assertEqual(ok, lfm_proxy:close(W, Handle)).
 
 delayed_creation_should_not_prevent_mv(Config) ->
     [W | _] = ?config(op_worker_nodes, Config),
-<<<<<<< HEAD
-    {SessId1, _UserId1} = {?config({session_id, {<<"user1">>, ?GET_DOMAIN(W)}}, Config), ?config({user_id, <<"user1">>}, Config)},
-=======
     {SessId1, _UserId1} =
         {?config({session_id, {<<"user1">>, ?GET_DOMAIN(W)}}, Config), ?config({user_id, <<"user1">>}, Config)},
->>>>>>> 37f70266
     {ok, FileGuid} = lfm_proxy:create(W, SessId1, <<"/space_name1/test_move">>, 8#755),
 
     % move empty file
@@ -1903,12 +1516,8 @@
 
 delayed_creation_should_not_prevent_truncate(Config) ->
     [W | _] = ?config(op_worker_nodes, Config),
-<<<<<<< HEAD
-    {SessId1, _UserId1} = {?config({session_id, {<<"user1">>, ?GET_DOMAIN(W)}}, Config), ?config({user_id, <<"user1">>}, Config)},
-=======
     {SessId1, _UserId1} =
         {?config({session_id, {<<"user1">>, ?GET_DOMAIN(W)}}, Config), ?config({user_id, <<"user1">>}, Config)},
->>>>>>> 37f70266
     ProviderId = rpc:call(W, oneprovider, get_id, []),
     {ok, FileGuid} = lfm_proxy:create(W, SessId1, <<"/space_name1/test_truncate">>, 8#755),
 
@@ -2063,15 +1672,9 @@
 open_failure_mock(Worker) ->
     % mock for open error - note that error is raised after
     % register_open is performed
-<<<<<<< HEAD
     test_utils:mock_expect(Worker, storage_driver, open,
         fun(SDHandle2, Flag) ->
             meck:passthrough([SDHandle2, Flag]),
-=======
-    test_utils:mock_expect(Worker, storage_file_manager, open,
-        fun(SFMHandle2, Flag) ->
-            meck:passthrough([SFMHandle2, Flag]),
->>>>>>> 37f70266
             throw(error)
         end).
 
