%%%-------------------------------------------------------------------
%%% @author Tomasz Lichon
%%% @copyright (C) 2016 ACK CYFRONET AGH
%%% This software is released under the MIT license
%%% cited in 'LICENSE.txt'.
%%% @end
%%%-------------------------------------------------------------------
%%% @doc
%%% Multi provider rest tests
%%% @end
%%%-------------------------------------------------------------------
-module(multi_provider_rest_test_SUITE).
-author("Tomasz Lichon").

-include("global_definitions.hrl").
-include("http/rest/cdmi/cdmi_errors.hrl").
-include("http/rest/cdmi/cdmi_capabilities.hrl").
-include("http/rest/http_status.hrl").
-include("proto/common/credentials.hrl").
-include("proto/oneclient/common_messages.hrl").
-include("modules/fslogic/fslogic_common.hrl").
-include_lib("ctool/include/logging.hrl").
-include_lib("ctool/include/test/test_utils.hrl").
-include_lib("ctool/include/test/assertions.hrl").
-include_lib("ctool/include/test/performance.hrl").
-include_lib("ctool/include/posix/file_attr.hrl").
-include_lib("ctool/include/posix/errors.hrl").
-include_lib("ctool/include/posix/acl.hrl").
-include_lib("cluster_worker/include/global_definitions.hrl").

%%TODO
%%TODO  * split this test suite into (at least):
%%TODO      ** autocleaning_test_SUITE
%%TODO      ** transfer_test_SUITE
%%TODO      ** multi_provider_rest_test_SUITE
%%TODO  * autocleaning tests:
%%TODO      ** test not cleaning all files, check whether rest was skipped




%% API
-export([all/0, init_per_suite/1, end_per_suite/1, init_per_testcase/2,
    end_per_testcase/2]).

-export([
    get_simple_file_distribution/1,
    replicate_file/1,
    replicate_already_replicated_file/1,
    transfers_should_be_ordered_by_timestamps/1,
    replicate_not_synced_file/1,
    replicate_file_to_source_provider/1,
    restart_file_replication/1,
    cancel_file_replication/1,
    replicate_dir/1,
    restart_dir_replication/1,
    replicate_file_by_id/1,
    replicate_to_missing_provider/1,
    replicate_to_nonsupporting_provider/1,
    invalidate_file_replica/1,
    invalidate_file_replica_with_migration/1,
    invalidation_should_succeed_when_remote_provider_modified_file_replica/1,
    invalidation_should_fail_when_invalidation_provider_modified_file_replica/1,
    restart_invalidation_of_file_replica_with_migration/1,
    invalidate_dir_replica/1,
    basic_autocleaning_test/1,
    automatic_cleanup_should_invalidate_unpopular_files/1,
    posix_mode_get/1,
    posix_mode_put/1,
    attributes_list/1,
    xattr_get/1,
    xattr_put/1,
    xattr_list/1,
    metric_get/1,
    list_file/1,
    list_dir/1,
    list_dir_range/1,
    changes_stream_file_meta_test/1,
    changes_stream_xattr_test/1,
    changes_stream_json_metadata_test/1,
    changes_stream_times_test/1,
    changes_stream_file_location_test/1,
    changes_stream_on_multi_provider_test/1,
    list_spaces/1,
    get_space/1,
    set_get_json_metadata/1,
    set_get_json_metadata_id/1,
    set_get_rdf_metadata/1,
    set_get_rdf_metadata_id/1,
    remove_index/1,
    create_list_index/1,
    create_geospatial_index/1,
    query_geospatial_index/1,
    query_file_popularity_index/1,
    set_get_json_metadata_inherited/1,
    set_get_xattr_inherited/1,
    set_get_json_metadata_using_filter/1,
    primitive_json_metadata_test/1,
    empty_metadata_invalid_json_test/1,
    spatial_flag_test/1,
    quota_exceeded_during_file_replication/1,
    quota_decreased_after_invalidation/1,
    file_replication_failures_should_fail_whole_transfer/1,
    replicate_big_dir/1,
    replicate_big_file/1,
    migrate_big_dir/1,
    many_simultaneous_transfers/1,
    many_simultaneous_failed_transfers/1,
    list_transfers/1,
    invalidate_big_dir/1,
    track_transferred_files/1
    , fail_to_invalidate_file_replica_without_permissions/1]).

%utils
-export([verify_file/3, create_file/3, create_dir/3,
    create_nested_directory_tree/4, sync_file_counter/3, create_file_counter/4, verify_distribution/6]).

all() ->
    ?ALL([
        get_simple_file_distribution,
        replicate_file,
        replicate_already_replicated_file,
        transfers_should_be_ordered_by_timestamps,
        replicate_not_synced_file,
        replicate_file_to_source_provider,
        restart_file_replication,
        cancel_file_replication,
        replicate_dir,
        restart_dir_replication,
        replicate_file_by_id,
        replicate_to_missing_provider,
        replicate_to_nonsupporting_provider,
        invalidate_file_replica,
        invalidate_file_replica_with_migration,
        invalidation_should_succeed_when_remote_provider_modified_file_replica,
        invalidation_should_fail_when_invalidation_provider_modified_file_replica,
%%        restart_invalidation_of_file_replica_with_migration, %TODO uncomment after resolving VFS-4410
        invalidate_dir_replica,
        basic_autocleaning_test,
        automatic_cleanup_should_invalidate_unpopular_files,
        posix_mode_get,
        posix_mode_put,
        attributes_list,
        xattr_get,
        xattr_put,
        xattr_list,
        metric_get,
        list_file,
        list_dir,
        list_dir_range,
        changes_stream_file_meta_test,
        changes_stream_xattr_test,
        changes_stream_json_metadata_test,
        changes_stream_times_test,
        changes_stream_file_location_test,
        changes_stream_on_multi_provider_test,
        list_spaces,
        get_space,
        set_get_json_metadata,
        set_get_json_metadata_id,
        set_get_rdf_metadata,
        set_get_rdf_metadata_id,
        remove_index,
        create_list_index,
        create_geospatial_index,
        query_geospatial_index,
        query_file_popularity_index,
        set_get_json_metadata_inherited,
        set_get_xattr_inherited,
        set_get_json_metadata_using_filter,
        primitive_json_metadata_test,
        empty_metadata_invalid_json_test,
        spatial_flag_test,
        many_simultaneous_failed_transfers,
        many_simultaneous_transfers,
        list_transfers,
%%        quota_exceeded_during_file_replication,   % TODO uncomment after resolving  VFS-4041
%%        quota_decreased_after_invalidation,   % TODO uncomment after resolving VFS-4041
        file_replication_failures_should_fail_whole_transfer,
        replicate_big_dir,
        replicate_big_file,
        invalidate_big_dir,
        migrate_big_dir,
        track_transferred_files
    ]).

-define(LIST_TRANSFER, fun(Id, Acc) -> [Id | Acc] end).
-define(ATTEMPTS, 60).

-define(assertDistribution(Worker, ExpectedDistribution, Config, File),
    ?assertEqual(lists:sort(ExpectedDistribution), begin
        case do_request(Worker, <<"replicas", File/binary>>, get,
            [user_1_token_header(Config)], []
        ) of
            {ok, 200, _, __Body} ->
                lists:sort(json_utils:decode(__Body));
            Error ->
                Error
        end
    end, ?ATTEMPTS)).

-define(assertDistributionProxyByGuid(Worker, SessionId, ExpectedDistribution, FileGuid),
    ?assertEqual(lists:sort(ExpectedDistribution), begin
        {ok, __FileBlocks} = lfm_proxy:get_file_distribution(Worker, SessionId, {guid, FileGuid}),
        lists:sort(__FileBlocks)
    end, ?ATTEMPTS)
).

-define(assertDistributionById(Worker, ExpectedDistribution, Config, FileId),
    ?assertEqual(lists:sort(ExpectedDistribution), begin
        case do_request(Worker, <<"replicas-id/", FileId/binary>>, get,
            [user_1_token_header(Config)], []
        ) of
            {ok, 200, _, __Body} ->
                lists:sort(json_utils:decode(__Body));
            Error ->
                Error
        end
    end, ?ATTEMPTS)).

-define(assertTransferStatus(ExpectedStatus, Worker, Tid, Config),
    ?assertTransferStatus(ExpectedStatus, Worker, Tid, Config, ?ATTEMPTS)).

-define(assertTransferStatus(ExpectedStatus, Worker, Tid, Config, Attempts),
    ?assertMatch(ExpectedStatus,
        case do_request(Worker, <<"transfers/", Tid/binary>>, get, [user_1_token_header(Config)], []) of
            {ok, 200, _, __TransferStatus} ->
                json_utils:decode(__TransferStatus);
            Error -> Error
        end, Attempts)
).

-define(assertAutocleaningReports(ExpectedReports, Worker, SpaceId),
    ?assertAutocleaningReports(ExpectedReports, Worker, SpaceId, ?ATTEMPTS)
).

-define(assertAutocleaningReports(ExpectedReports, Worker, SpaceId, Attempts),
    ?assertMatch(ExpectedReports, begin
        Reports = rpc:call(Worker, autocleaning, list_reports_since, [SpaceId, 0]),
        ReportMaps = [maps:from_list(R) || R <- Reports],
        lists:sort(fun(#{startedAt:= S1}, #{startedAt:= S2}) ->
            S1 =< S2
        end, ReportMaps)
    end, Attempts)
).

-define(absPath(SpaceId, Path), <<"/", SpaceId/binary, "/", Path/binary>>).

-define(TEST_DATA, <<"test">>).
-define(TEST_DATA_SIZE, 4).
-define(TEST_DATA2, <<"test01234">>).
-define(TEST_DATA_SIZE2, 9).

-define(AUTOCLEANING_CONFIG(LowerSizeLimit, UpperSizeLimit, MaxInactiveTime,
    Target, Threshold),
    #{
        enabled => true,
        lower_file_size_limit => LowerSizeLimit,
        upper_file_size_limit => UpperSizeLimit, % todo VFS-4041
        max_file_not_opened_hours => MaxInactiveTime,
        target => Target,
        threshold => Threshold
    }
).

-define(CREATE_FILE_COUNTER, create_file_counter).
-define(SYNC_FILE_COUNTER, sync_file_counter).
-define(VERIFY_POOL, verify_pool).
-define(ZERO_SOFT_QUOTA, 0).

%%%===================================================================
%%% Test functions
%%%===================================================================

get_simple_file_distribution(Config) ->
    [_WorkerP2, WorkerP1] = ?config(op_worker_nodes, Config),
    SessionId = ?config({session_id, {<<"user1">>, ?GET_DOMAIN(WorkerP1)}}, Config),
    [{_SpaceId, SpaceName} | _] = ?config({spaces, <<"user1">>}, Config),
    File = list_to_binary(filename:join(["/", binary_to_list(SpaceName), "file0_gsfd"])),
    {ok, FileGuid} = lfm_proxy:create(WorkerP1, SessionId, File, 8#700),
    {ok, Handle} = lfm_proxy:open(WorkerP1, SessionId, {guid, FileGuid}, write),
    lfm_proxy:write(WorkerP1, Handle, 0, ?TEST_DATA),
    lfm_proxy:fsync(WorkerP1, Handle),

    % when
    ExpectedDistribution = [#{
        <<"providerId">> => domain(WorkerP1),
        <<"blocks">> => [[0, 4]]
    }],

    % then
    ?assertDistribution(WorkerP1, ExpectedDistribution, Config, File).

replicate_file(Config) ->
    [WorkerP2, WorkerP1] = ?config(op_worker_nodes, Config),
    SessionId = ?config({session_id, {<<"user1">>, ?GET_DOMAIN(WorkerP1)}}, Config),
    SessionId2 = ?config({session_id, {<<"user1">>, ?GET_DOMAIN(WorkerP2)}}, Config),
    SpaceId = ?config(space_id, Config),
    DomainP1 = domain(WorkerP1),
    DomainP2 = domain(WorkerP2),

    File = ?absPath(SpaceId, <<"file">>),
    Size = ?TEST_DATA_SIZE,
    FileGuid = create_test_file(WorkerP1, SessionId, File, ?TEST_DATA),
    {ok, FileObjectId} = cdmi_id:guid_to_objectid(FileGuid),

    % when
    ?assertMatch({ok, #file_attr{size = ?TEST_DATA_SIZE}}, lfm_proxy:stat(WorkerP2, SessionId2, {path, File}), ?ATTEMPTS),
    ExpectedDistribution0 = [
        #{<<"providerId">> => domain(WorkerP1), <<"blocks">> => [[0, ?TEST_DATA_SIZE]]}
    ],
    ?assertDistribution(WorkerP2, ExpectedDistribution0, Config, File),
    Tid = schedule_file_replication(WorkerP1, DomainP2, File, Config),
<<<<<<< HEAD
    ?assertEqual([Tid], get_ongoing_transfers_for_file(WorkerP1, FileGuid), ?ATTEMPTS),
=======
    ?assertEqual([Tid], get_ongoing_transfers_for_file(WorkerP1, FileGuid)),
    ?assertEqual([], get_ended_transfers_for_file(WorkerP1, FileGuid)),
>>>>>>> 2d4996b6

    % then
    ?assertTransferStatus(#{
        <<"transferStatus">> := <<"completed">>,
        <<"targetProviderId">> := DomainP2,
        <<"path">> := File,
        <<"invalidationStatus">> := <<"skipped">>,
        <<"fileId">> := FileObjectId,
        <<"callback">> := null,
        <<"filesToProcess">> := 1,
        <<"filesProcessed">> := 1,
        <<"filesTransferred">> := 1,
        <<"filesInvalidated">> := 0,
        <<"failedFiles">> := 0,
        <<"bytesTransferred">> := Size,
        <<"minHist">> := #{DomainP1 := [Size | _]},
        <<"hrHist">> := #{DomainP1 := [Size | _]},
        <<"dyHist">> := #{DomainP1 := [Size | _]},
        <<"mthHist">> := #{DomainP1 := [Size | _]}
    }, WorkerP1, Tid, Config),

    ExpectedDistribution = [
        #{<<"providerId">> => domain(WorkerP1), <<"blocks">> => [[0, ?TEST_DATA_SIZE]]},
        #{<<"providerId">> => domain(WorkerP2), <<"blocks">> => [[0, ?TEST_DATA_SIZE]]}
    ],
    ?assertDistribution(WorkerP1, ExpectedDistribution, Config, File),
    ?assertDistribution(WorkerP2, ExpectedDistribution, Config, File),

    ?assertEqual([], list_waiting_transfers(WorkerP1, SpaceId), ?ATTEMPTS),
    ?assertEqual([], list_ongoing_transfers(WorkerP1, SpaceId), ?ATTEMPTS),
    ?assertEqual([Tid], list_ended_transfers(WorkerP1, SpaceId), ?ATTEMPTS),
    ?assertEqual([], get_ongoing_transfers_for_file(WorkerP1, FileGuid), ?ATTEMPTS),
    ?assertEqual([Tid], get_ended_transfers_for_file(WorkerP1, FileGuid), ?ATTEMPTS),

    ?assertEqual([], list_waiting_transfers(WorkerP2, SpaceId), ?ATTEMPTS),
    ?assertEqual([], list_ongoing_transfers(WorkerP2, SpaceId), ?ATTEMPTS),
    ?assertEqual([Tid], list_ended_transfers(WorkerP2, SpaceId), ?ATTEMPTS),
    ?assertEqual([], get_ongoing_transfers_for_file(WorkerP2, FileGuid), ?ATTEMPTS),
    ?assertEqual([Tid], get_ended_transfers_for_file(WorkerP2, FileGuid), ?ATTEMPTS).

replicate_already_replicated_file(Config) ->
    [WorkerP2, WorkerP1] = ?config(op_worker_nodes, Config),
    SessionId = ?config({session_id, {<<"user1">>, ?GET_DOMAIN(WorkerP1)}}, Config),
    SessionId2 = ?config({session_id, {<<"user1">>, ?GET_DOMAIN(WorkerP2)}}, Config),
    SpaceId = ?config(space_id, Config),
    DomainP1 = domain(WorkerP1),
    DomainP2 = domain(WorkerP2),

    File = ?absPath(SpaceId, <<"file_already_replicated">>),
    FileGuid = create_test_file(WorkerP1, SessionId, File, ?TEST_DATA),
    {ok, FileObjectId} = cdmi_id:guid_to_objectid(FileGuid),

    % when
    ?assertMatch({ok, #file_attr{size = ?TEST_DATA_SIZE}}, lfm_proxy:stat(WorkerP2, SessionId2, {path, File}), ?ATTEMPTS),
    Tid = schedule_file_replication(WorkerP1, DomainP2, File, Config),
<<<<<<< HEAD
    ?assertEqual([Tid], get_ongoing_transfers_for_file(WorkerP1, FileGuid), ?ATTEMPTS),
=======
    ?assertEqual([Tid], get_ongoing_transfers_for_file(WorkerP1, FileGuid)),
    ?assertEqual([], get_ended_transfers_for_file(WorkerP1, FileGuid)),
>>>>>>> 2d4996b6

    % then
    ?assertTransferStatus(#{
        <<"transferStatus">> := <<"completed">>,
        <<"targetProviderId">> := DomainP2,
        <<"path">> := File,
        <<"invalidationStatus">> := <<"skipped">>,
        <<"fileId">> := FileObjectId,
        <<"callback">> := null,
        <<"filesToProcess">> := 1,
        <<"filesProcessed">> := 1,
        <<"filesTransferred">> := 1,
        <<"filesInvalidated">> := 0,
        <<"failedFiles">> := 0,
        <<"bytesTransferred">> := ?TEST_DATA_SIZE,
        <<"minHist">> := #{DomainP1 := [?TEST_DATA_SIZE | _]},
        <<"hrHist">> := #{DomainP1 := [?TEST_DATA_SIZE | _]},
        <<"dyHist">> := #{DomainP1 := [?TEST_DATA_SIZE | _]},
        <<"mthHist">> := #{DomainP1 := [?TEST_DATA_SIZE | _]}
    }, WorkerP1, Tid, Config),

    ExpectedDistribution = [
        #{<<"providerId">> => domain(WorkerP1), <<"blocks">> => [[0, ?TEST_DATA_SIZE]]},
        #{<<"providerId">> => domain(WorkerP2), <<"blocks">> => [[0, ?TEST_DATA_SIZE]]}
    ],
    ?assertDistribution(WorkerP1, ExpectedDistribution, Config, File),
    ?assertDistribution(WorkerP2, ExpectedDistribution, Config, File),

    ?assertEqual([], list_waiting_transfers(WorkerP1, SpaceId), ?ATTEMPTS),
    ?assertEqual([], list_ongoing_transfers(WorkerP1, SpaceId), ?ATTEMPTS),
    ?assertEqual([Tid], list_ended_transfers(WorkerP1, SpaceId), ?ATTEMPTS),
    ?assertEqual([], get_ongoing_transfers_for_file(WorkerP1, FileGuid), ?ATTEMPTS),
    ?assertEqual([Tid], get_ended_transfers_for_file(WorkerP1, FileGuid), ?ATTEMPTS),

    ?assertEqual([], list_waiting_transfers(WorkerP2, SpaceId), ?ATTEMPTS),
    ?assertEqual([], list_ongoing_transfers(WorkerP2, SpaceId), ?ATTEMPTS),
    ?assertEqual([Tid], list_ended_transfers(WorkerP2, SpaceId), ?ATTEMPTS),
    ?assertEqual([], get_ongoing_transfers_for_file(WorkerP2, FileGuid), ?ATTEMPTS),
    ?assertEqual([Tid], get_ended_transfers_for_file(WorkerP2, FileGuid), ?ATTEMPTS),

    Tid2 = schedule_file_replication(WorkerP1, DomainP2, File, Config),
<<<<<<< HEAD
    ?assertEqual([Tid2], get_ongoing_transfers_for_file(WorkerP1, FileGuid), ?ATTEMPTS),
=======
    ?assertEqual([Tid2], get_ongoing_transfers_for_file(WorkerP1, FileGuid)),
    ?assertEqual([Tid], get_ended_transfers_for_file(WorkerP1, FileGuid), ?ATTEMPTS),
>>>>>>> 2d4996b6

    % then
    ?assertTransferStatus(#{
        <<"transferStatus">> := <<"completed">>,
        <<"targetProviderId">> := DomainP2,
        <<"path">> := File,
        <<"invalidationStatus">> := <<"skipped">>,
        <<"fileId">> := FileObjectId,
        <<"callback">> := null,
        <<"filesToProcess">> := 1,
        <<"filesProcessed">> := 1,
        <<"failedFiles">> := 0,
        <<"filesTransferred">> := 0,
        <<"filesInvalidated">> := 0,
        <<"bytesTransferred">> := 0,
        <<"minHist">> := #{},
        <<"hrHist">> := #{},
        <<"dyHist">> := #{},
        <<"mthHist">> := #{}
    }, WorkerP1, Tid2, Config),

    ?assertDistribution(WorkerP1, ExpectedDistribution, Config, File),
    ?assertDistribution(WorkerP2, ExpectedDistribution, Config, File),

    ?assertEqual([], list_waiting_transfers(WorkerP1, SpaceId), ?ATTEMPTS),
    ?assertEqual([], list_ongoing_transfers(WorkerP1, SpaceId), ?ATTEMPTS),
    ?assertEqual([Tid2, Tid], list_ended_transfers(WorkerP1, SpaceId), ?ATTEMPTS),
    ?assertEqual([], get_ongoing_transfers_for_file(WorkerP1, FileGuid), ?ATTEMPTS),
    ?assertEqual(lists:sort([Tid2, Tid]), get_ended_transfers_for_file(WorkerP1, FileGuid), ?ATTEMPTS),

    ?assertEqual([], list_waiting_transfers(WorkerP2, SpaceId), ?ATTEMPTS),
    ?assertEqual([], list_ongoing_transfers(WorkerP2, SpaceId), ?ATTEMPTS),
    ?assertEqual([Tid2, Tid], list_ended_transfers(WorkerP2, SpaceId), ?ATTEMPTS),
    ?assertEqual([], get_ongoing_transfers_for_file(WorkerP2, FileGuid), ?ATTEMPTS),
    ?assertEqual(lists:sort([Tid2, Tid]), get_ended_transfers_for_file(WorkerP2, FileGuid), ?ATTEMPTS).

transfers_should_be_ordered_by_timestamps(Config) ->
    [WorkerP2, WorkerP1] = ?config(op_worker_nodes, Config),
    SessionId = ?config({session_id, {<<"user1">>, ?GET_DOMAIN(WorkerP1)}}, Config),
    SessionId2 = ?config({session_id, {<<"user1">>, ?GET_DOMAIN(WorkerP2)}}, Config),
    SpaceId = ?config(space_id, Config),
    DomainP1 = domain(WorkerP1),
    DomainP2 = domain(WorkerP2),

    File = ?absPath(SpaceId, <<"file_sorted">>),
    Size = 1024 * 1024,
    FileGuid = create_test_file(WorkerP1, SessionId, File, crypto:strong_rand_bytes(Size)),
    {ok, FileObjectId} = cdmi_id:guid_to_objectid(FileGuid),

    File2 = ?absPath(SpaceId, <<"file_sorted2">>),
    Size2 = 1024 * 1024 * 1024,
    FileGuid2 = create_test_file(WorkerP1, SessionId, File2, crypto:strong_rand_bytes(Size2)),
    {ok, FileObjectId2} = cdmi_id:guid_to_objectid(FileGuid2),

    % when
    ?assertMatch({ok, #file_attr{size = Size}}, lfm_proxy:stat(WorkerP2, SessionId2, {path, File}), ?ATTEMPTS),
    ?assertMatch({ok, #file_attr{size = Size2}}, lfm_proxy:stat(WorkerP2, SessionId2, {path, File2}), ?ATTEMPTS),
    ExpectedDistribution = [#{<<"providerId">> => domain(WorkerP1), <<"blocks">> => [[0, Size]]}],
    ExpectedDistribution2 = [#{<<"providerId">> => domain(WorkerP1), <<"blocks">> => [[0, Size2]]}],
    ?assertDistribution(WorkerP2, ExpectedDistribution, Config, File),
    ?assertDistribution(WorkerP2, ExpectedDistribution2, Config, File2),

    Tid2 = schedule_file_replication(WorkerP1, DomainP2, File2, Config),
<<<<<<< HEAD
    ?assertEqual([Tid2], get_ongoing_transfers_for_file(WorkerP1, FileGuid2), ?ATTEMPTS),
    timer:sleep(timer:seconds(1)),
    Tid = schedule_file_replication(WorkerP1, DomainP2, File, Config),
    ?assertEqual([Tid], get_ongoing_transfers_for_file(WorkerP1, FileGuid), ?ATTEMPTS),
=======
    ?assertEqual([Tid2], get_ongoing_transfers_for_file(WorkerP1, FileGuid2)),
    ?assertEqual([], get_ended_transfers_for_file(WorkerP1, FileGuid2)),
    timer:sleep(timer:seconds(1)),
    Tid = schedule_file_replication(WorkerP1, DomainP2, File, Config),
    ?assertEqual([Tid], get_ongoing_transfers_for_file(WorkerP1, FileGuid)),
    ?assertEqual([], get_ended_transfers_for_file(WorkerP1, FileGuid)),
>>>>>>> 2d4996b6

    % then
    ?assertTransferStatus(#{
        <<"transferStatus">> := <<"completed">>,
        <<"targetProviderId">> := DomainP2,
        <<"path">> := File,
        <<"invalidationStatus">> := <<"skipped">>,
        <<"fileId">> := FileObjectId,
        <<"callback">> := null,
        <<"filesToProcess">> := 1,
        <<"filesProcessed">> := 1,
        <<"failedFiles">> := 0,
        <<"filesTransferred">> := 1,
        <<"filesInvalidated">> := 0,
        <<"bytesTransferred">> := Size,
        <<"mthHist">> := #{DomainP1 := [Size | _]}
    }, WorkerP1, Tid, Config),

    % and
    ?assertTransferStatus(#{
        <<"transferStatus">> := <<"completed">>,
        <<"targetProviderId">> := DomainP2,
        <<"path">> := File2,
        <<"invalidationStatus">> := <<"skipped">>,
        <<"fileId">> := FileObjectId2,
        <<"callback">> := null,
        <<"filesToProcess">> := 1,
        <<"filesProcessed">> := 1,
        <<"filesTransferred">> := 1,
        <<"filesInvalidated">> := 0,
        <<"bytesTransferred">> := Size2,
        <<"mthHist">> := #{DomainP1 := [Size2 | _]}
    }, WorkerP1, Tid2, Config),

    ?assertEqual([], list_waiting_transfers(WorkerP1, SpaceId), ?ATTEMPTS),
    ?assertEqual([], list_ongoing_transfers(WorkerP1, SpaceId), ?ATTEMPTS),
    ?assertEqual([Tid2, Tid], list_ended_transfers(WorkerP1, SpaceId), ?ATTEMPTS),
    ?assertEqual([], get_ongoing_transfers_for_file(WorkerP1, FileGuid), ?ATTEMPTS),
    ?assertEqual([], get_ongoing_transfers_for_file(WorkerP1, FileGuid2), ?ATTEMPTS),
    ?assertEqual([Tid], get_ended_transfers_for_file(WorkerP1, FileGuid), ?ATTEMPTS),
    ?assertEqual([Tid2], get_ended_transfers_for_file(WorkerP1, FileGuid2), ?ATTEMPTS),

    ?assertEqual([], list_waiting_transfers(WorkerP2, SpaceId), ?ATTEMPTS),
    ?assertEqual([], list_ongoing_transfers(WorkerP2, SpaceId), ?ATTEMPTS),
    ?assertEqual([Tid2, Tid], list_ended_transfers(WorkerP2, SpaceId), ?ATTEMPTS),
    ?assertEqual([], get_ongoing_transfers_for_file(WorkerP2, FileGuid), ?ATTEMPTS),
    ?assertEqual([], get_ongoing_transfers_for_file(WorkerP2, FileGuid2), ?ATTEMPTS),
    ?assertEqual([Tid], get_ended_transfers_for_file(WorkerP2, FileGuid), ?ATTEMPTS),
    ?assertEqual([Tid2], get_ended_transfers_for_file(WorkerP2, FileGuid2), ?ATTEMPTS),
    ?assert(get_finish_time(WorkerP2, Tid, Config) < get_finish_time(WorkerP2, Tid2, Config)).

replicate_not_synced_file(Config) ->
    % list on Dir1 is mocked to return not existing file
    [WorkerP2, WorkerP1] = ?config(op_worker_nodes, Config),
    SessionId = ?config({session_id, {<<"user1">>, ?GET_DOMAIN(WorkerP1)}}, Config),
    SpaceId = ?config(space_id, Config),
    Dir1 = ?absPath(SpaceId, <<"dir1_not_synced">>),
    {ok, Dir1Guid} = lfm_proxy:mkdir(WorkerP1, SessionId, Dir1),
    DomainP2 = domain(WorkerP2),
    {ok, FileObjectId} = cdmi_id:guid_to_objectid(Dir1Guid),

    % when
    Tid = schedule_file_replication(WorkerP1, DomainP2, Dir1, Config),
<<<<<<< HEAD
    ?assertEqual([Tid], get_ongoing_transfers_for_file(WorkerP1, Dir1Guid), ?ATTEMPTS),
=======
    ?assertEqual([Tid], get_ongoing_transfers_for_file(WorkerP1, Dir1Guid)),
    ?assertEqual([], get_ended_transfers_for_file(WorkerP1, Dir1Guid)),
>>>>>>> 2d4996b6

    % then
    ?assertTransferStatus(#{
        <<"transferStatus">> := <<"completed">>,
        <<"targetProviderId">> := DomainP2,
        <<"path">> := Dir1,
        <<"invalidationStatus">> := <<"skipped">>,
        <<"fileId">> := FileObjectId,
        <<"callback">> := null,
        <<"filesToProcess">> := 2,
        <<"filesProcessed">> := 2,
        <<"failedFiles">> := 0,
        <<"filesInvalidated">> := 0,
        <<"filesTransferred">> := 0
    }, WorkerP1, Tid, Config),

    ?assertEqual([], list_waiting_transfers(WorkerP1, SpaceId), ?ATTEMPTS),
    ?assertEqual([], list_ongoing_transfers(WorkerP1, SpaceId), ?ATTEMPTS),
    ?assertEqual([Tid], list_ended_transfers(WorkerP1, SpaceId), ?ATTEMPTS),
    ?assertEqual([], get_ongoing_transfers_for_file(WorkerP1, Dir1Guid), ?ATTEMPTS),
    ?assertEqual([Tid], get_ended_transfers_for_file(WorkerP1, Dir1Guid), ?ATTEMPTS),

    ?assertEqual([], list_waiting_transfers(WorkerP2, SpaceId), ?ATTEMPTS),
    ?assertEqual([], list_ongoing_transfers(WorkerP2, SpaceId), ?ATTEMPTS),
    ?assertEqual([Tid], list_ended_transfers(WorkerP2, SpaceId), ?ATTEMPTS),
    ?assertEqual([], get_ongoing_transfers_for_file(WorkerP2, Dir1Guid), ?ATTEMPTS),
    ?assertEqual([Tid], get_ended_transfers_for_file(WorkerP2, Dir1Guid), ?ATTEMPTS).

replicate_file_to_source_provider(Config) ->
    [WorkerP2, WorkerP1] = ?config(op_worker_nodes, Config),
    SessionId = ?config({session_id, {<<"user1">>, ?GET_DOMAIN(WorkerP1)}}, Config),
    SpaceId = ?config(space_id, Config),
    DomainP1 = domain(WorkerP1),

    File = ?absPath(SpaceId, <<"file_schedule_provider">>),
    FileGuid = create_test_file(WorkerP1, SessionId, File, ?TEST_DATA),
    {ok, FileObjectId} = cdmi_id:guid_to_objectid(FileGuid),

    % when
    Tid = schedule_file_replication(WorkerP2, DomainP1, File, Config),
<<<<<<< HEAD
    ?assertEqual([Tid], get_ongoing_transfers_for_file(WorkerP2, FileGuid), ?ATTEMPTS),
=======
    ?assertEqual([Tid], get_ongoing_transfers_for_file(WorkerP2, FileGuid)),
    ?assertEqual([], get_ended_transfers_for_file(WorkerP2, FileGuid)),
>>>>>>> 2d4996b6

    % then
    ?assertTransferStatus(#{
        <<"transferStatus">> := <<"completed">>,
        <<"targetProviderId">> := DomainP1,
        <<"path">> := File,
        <<"invalidationStatus">> := <<"skipped">>,
        <<"fileId">> := FileObjectId,
        <<"callback">> := null,
        <<"filesToProcess">> := 1,
        <<"filesProcessed">> := 1,
        <<"failedFiles">> := 0,
        <<"filesInvalidated">> := 0,
        <<"filesTransferred">> := 0,
        <<"bytesTransferred">> := 0
    }, WorkerP1, Tid, Config),

    ExpectedDistribution = [
        #{<<"providerId">> => domain(WorkerP1), <<"blocks">> => [[0, 4]]}
    ],
    ?assertDistribution(WorkerP1, ExpectedDistribution, Config, File),
    ?assertDistribution(WorkerP2, ExpectedDistribution, Config, File),
    ?assertEqual([], list_waiting_transfers(WorkerP1, SpaceId), ?ATTEMPTS),
    ?assertEqual([], list_ongoing_transfers(WorkerP1, SpaceId), ?ATTEMPTS),
    ?assertEqual([Tid], list_ended_transfers(WorkerP1, SpaceId), ?ATTEMPTS),
    ?assertEqual([], get_ongoing_transfers_for_file(WorkerP1, FileGuid), ?ATTEMPTS),
    ?assertEqual([Tid], get_ended_transfers_for_file(WorkerP1, FileGuid), ?ATTEMPTS),

    ?assertEqual([], list_waiting_transfers(WorkerP2, SpaceId), ?ATTEMPTS),
    ?assertEqual([], list_ongoing_transfers(WorkerP2, SpaceId), ?ATTEMPTS),
    ?assertEqual([Tid], list_ended_transfers(WorkerP2, SpaceId), ?ATTEMPTS),
    ?assertEqual([], get_ongoing_transfers_for_file(WorkerP2, FileGuid), ?ATTEMPTS),
    ?assertEqual([Tid], get_ended_transfers_for_file(WorkerP2, FileGuid), ?ATTEMPTS).

restart_file_replication(Config) ->
    [WorkerP2, WorkerP1] = ?config(op_worker_nodes, Config),
    SessionId = ?config({session_id, {<<"user1">>, ?GET_DOMAIN(WorkerP1)}}, Config),
    SessionId2 = ?config({session_id, {<<"user1">>, ?GET_DOMAIN(WorkerP2)}}, Config),
    SpaceId = ?config(space_id, Config),
    DomainP1 = domain(WorkerP1),
    DomainP2 = domain(WorkerP2),

    File = ?absPath(SpaceId, <<"file_restart_replication">>),
    FileGuid = create_test_file(WorkerP1, SessionId, File, ?TEST_DATA),
    {ok, FileObjectId} = cdmi_id:guid_to_objectid(FileGuid),

    % when
    mock_file_replication_failure(WorkerP2),
    ?assertMatch({ok, #file_attr{}}, lfm_proxy:stat(WorkerP2, SessionId2, {path, File}), ?ATTEMPTS),
    ExpectedDistribution = [
        #{<<"providerId">> => domain(WorkerP1), <<"blocks">> => [[0, ?TEST_DATA_SIZE]]}
    ],
    ?assertDistribution(WorkerP2, ExpectedDistribution, Config, File),
    Tid = schedule_file_replication(WorkerP1, DomainP2, File, Config),
<<<<<<< HEAD
    ?assertEqual([Tid], get_ongoing_transfers_for_file(WorkerP1, FileGuid), ?ATTEMPTS),
=======
    ?assertEqual([Tid], get_ongoing_transfers_for_file(WorkerP1, FileGuid)),
    ?assertEqual([], get_ended_transfers_for_file(WorkerP1, FileGuid)),
>>>>>>> 2d4996b6

    % then
    ?assertTransferStatus(#{
        <<"transferStatus">> := <<"failed">>,
        <<"targetProviderId">> := DomainP2,
        <<"path">> := File,
        <<"filesToProcess">> := 1,
        <<"filesProcessed">> := 1,
        <<"failedFiles">> := 1,
        <<"filesInvalidated">> := 0,
        <<"filesTransferred">> := 0,
        <<"invalidationStatus">> := <<"skipped">>,
        <<"fileId">> := FileObjectId
    }, WorkerP1, Tid, Config),

    ?assertEqual([], list_waiting_transfers(WorkerP1, SpaceId), ?ATTEMPTS),
    ?assertEqual([], list_ongoing_transfers(WorkerP1, SpaceId), ?ATTEMPTS),
    ?assertEqual([Tid], list_ended_transfers(WorkerP1, SpaceId), ?ATTEMPTS),
    ?assertEqual([], get_ongoing_transfers_for_file(WorkerP1, FileGuid), ?ATTEMPTS),
    ?assertEqual([Tid], get_ended_transfers_for_file(WorkerP1, FileGuid), ?ATTEMPTS),

    ?assertEqual([], list_waiting_transfers(WorkerP2, SpaceId), ?ATTEMPTS),
    ?assertEqual([], list_ongoing_transfers(WorkerP2, SpaceId), ?ATTEMPTS),
    ?assertEqual([Tid], list_ended_transfers(WorkerP2, SpaceId), ?ATTEMPTS),
    ?assertEqual([], get_ongoing_transfers_for_file(WorkerP2, FileGuid), ?ATTEMPTS),
    ?assertEqual([Tid], get_ended_transfers_for_file(WorkerP2, FileGuid), ?ATTEMPTS),

    unmock_file_replication(WorkerP2),
    restart_file_replication(WorkerP2, Tid, Config),
    ?assertEqual([Tid], get_ongoing_transfers_for_file(WorkerP2, FileGuid), ?ATTEMPTS),

    ?assertTransferStatus(#{
        <<"transferStatus">> := <<"completed">>,
        <<"targetProviderId">> := DomainP2,
        <<"path">> := File,
        <<"invalidationStatus">> := <<"skipped">>,
        <<"fileId">> := FileObjectId,
        <<"callback">> := null,
        <<"filesToProcess">> := 1,
        <<"filesProcessed">> := 1,
        <<"failedFiles">> := 0,
        <<"filesInvalidated">> := 0,
        <<"filesTransferred">> := 1,
        <<"bytesTransferred">> := 4,
        <<"minHist">> := #{DomainP1 := [4 | _]},
        <<"hrHist">> := #{DomainP1 := [4 | _]},
        <<"dyHist">> := #{DomainP1 := [4 | _]},
        <<"mthHist">> := #{DomainP1 := [4 | _]}
    }, WorkerP1, Tid, Config),

    ExpectedDistribution2 = [
        #{<<"providerId">> => domain(WorkerP1), <<"blocks">> => [[0, 4]]},
        #{<<"providerId">> => domain(WorkerP2), <<"blocks">> => [[0, 4]]}
    ],
    ?assertDistribution(WorkerP1, ExpectedDistribution2, Config, File),
    ?assertDistribution(WorkerP2, ExpectedDistribution2, Config, File),

    ?assertEqual([], list_waiting_transfers(WorkerP1, SpaceId), ?ATTEMPTS),
    ?assertEqual([], list_ongoing_transfers(WorkerP1, SpaceId), ?ATTEMPTS),
    ?assertEqual([Tid], list_ended_transfers(WorkerP1, SpaceId), ?ATTEMPTS),
    ?assertEqual([], get_ongoing_transfers_for_file(WorkerP1, FileGuid), ?ATTEMPTS),
    ?assertEqual([Tid], get_ended_transfers_for_file(WorkerP1, FileGuid), ?ATTEMPTS),

    ?assertEqual([], list_waiting_transfers(WorkerP2, SpaceId), ?ATTEMPTS),
    ?assertEqual([], list_ongoing_transfers(WorkerP2, SpaceId), ?ATTEMPTS),
    ?assertEqual([Tid], list_ended_transfers(WorkerP2, SpaceId), ?ATTEMPTS),
    ?assertEqual([], get_ongoing_transfers_for_file(WorkerP2, FileGuid), ?ATTEMPTS),
    ?assertEqual([Tid], get_ended_transfers_for_file(WorkerP2, FileGuid), ?ATTEMPTS).

cancel_file_replication(Config) ->
    ct:timetrap({minutes, 10}),
    [WorkerP2, WorkerP1] = ?config(op_worker_nodes, Config),
    SessionId = ?config({session_id, {<<"user1">>, ?GET_DOMAIN(WorkerP1)}}, Config),
    SessionId2 = ?config({session_id, {<<"user1">>, ?GET_DOMAIN(WorkerP2)}}, Config),
    SpaceId = <<"space3">>,
    DomainP2 = domain(WorkerP2),

    Size = 1024 * 1024 * 1024,
    File = <<"/space3/file_cancel_replication">>,
    FileGuid = create_test_file(WorkerP1, SessionId, File, crypto:strong_rand_bytes(Size)),
    {ok, FileObjectId} = cdmi_id:guid_to_objectid(FileGuid),

    % when
    ?assertMatch({ok, #file_attr{}}, lfm_proxy:stat(WorkerP2, SessionId2, {path, File}), ?ATTEMPTS),
    ExpectedDistribution = [#{<<"providerId">> => domain(WorkerP1), <<"blocks">> => [[0, Size]]}],
    ?assertDistribution(WorkerP2, ExpectedDistribution, Config, File),
    Tid = schedule_file_replication(WorkerP1, DomainP2, File, Config),

<<<<<<< HEAD
    ?assertEqual([Tid], get_ongoing_transfers_for_file(WorkerP1, FileGuid), ?ATTEMPTS),
    ?assertEqual([Tid], list_ongoing_transfers(WorkerP1, SpaceId), ?ATTEMPTS),
    ?assertEqual([Tid], list_ongoing_transfers(WorkerP2, SpaceId), ?ATTEMPTS),
=======
    ?assertEqual([Tid], get_ongoing_transfers_for_file(WorkerP1, FileGuid)),
    ?assertEqual([], get_ended_transfers_for_file(WorkerP1, FileGuid)),
    ?assertEqual([Tid], list_waiting_or_ongoing_transfers(WorkerP1, SpaceId), ?ATTEMPTS),
    ?assertEqual([Tid], list_waiting_or_ongoing_transfers(WorkerP2, SpaceId), ?ATTEMPTS),
>>>>>>> 2d4996b6

    % then
    ?assertTransferStatus(#{
        <<"targetProviderId">> := DomainP2,
        <<"path">> := File,
        <<"fileId">> := FileObjectId,
        <<"transferStatus">> := <<"active">>
    }, WorkerP2, Tid, Config),

    %% cancel transfer
    cancel_transfer(WorkerP2, Tid, Config),

    ?assertTransferStatus(#{
        <<"transferStatus">> := <<"cancelled">>,
        <<"targetProviderId">> := DomainP2,
        <<"path">> := File,
        <<"fileId">> := FileObjectId,
        <<"invalidationStatus">> := <<"skipped">>
    }, WorkerP2, Tid, Config),

    ?assertEqual([], list_waiting_transfers(WorkerP1, SpaceId), ?ATTEMPTS),
    ?assertEqual([], list_ongoing_transfers(WorkerP1, SpaceId), ?ATTEMPTS),
    ?assertEqual([Tid], list_ended_transfers(WorkerP1, SpaceId), ?ATTEMPTS),
    ?assertEqual([], get_ongoing_transfers_for_file(WorkerP1, FileGuid), ?ATTEMPTS),
    ?assertEqual([Tid], get_ended_transfers_for_file(WorkerP1, FileGuid), ?ATTEMPTS),

    ?assertEqual([], list_waiting_transfers(WorkerP2, SpaceId), ?ATTEMPTS),
    ?assertEqual([], list_ongoing_transfers(WorkerP2, SpaceId), ?ATTEMPTS),
    ?assertEqual([Tid], list_ended_transfers(WorkerP2, SpaceId), ?ATTEMPTS),
    ?assertEqual([], get_ongoing_transfers_for_file(WorkerP2, FileGuid), ?ATTEMPTS),
    ?assertEqual([Tid], get_ended_transfers_for_file(WorkerP2, FileGuid), ?ATTEMPTS).

replicate_dir(Config) ->
    [WorkerP2, WorkerP1] = ?config(op_worker_nodes, Config),
    SessionId = ?config({session_id, {<<"user1">>, ?GET_DOMAIN(WorkerP1)}}, Config),
    SessionId2 = ?config({session_id, {<<"user1">>, ?GET_DOMAIN(WorkerP2)}}, Config),
    SpaceId = ?config(space_id, Config),
    DomainP2 = domain(WorkerP2),

    Dir1 = ?absPath(SpaceId, <<"dir1_rd">>),
    Dir2 = ?absPath(SpaceId, <<"dir1_rd/dir2">>),
    File1 = ?absPath(SpaceId, <<"dir1_rd/file1">>),
    File2 = ?absPath(SpaceId, <<"dir1_rd/file2">>),
    File3 = ?absPath(SpaceId, <<"dir1_rd/dir2/file3">>),

    {ok, Dir1Guid} = lfm_proxy:mkdir(WorkerP1, SessionId, Dir1),
    {ok, _} = lfm_proxy:mkdir(WorkerP1, SessionId, Dir2),
    create_test_file(WorkerP1, SessionId, File1, ?TEST_DATA),
    create_test_file(WorkerP1, SessionId, File2, ?TEST_DATA),
    create_test_file(WorkerP1, SessionId, File3, ?TEST_DATA),
    {ok, FileObjectId} = cdmi_id:guid_to_objectid(Dir1Guid),

    % when
    ?assertMatch({ok, #file_attr{}}, lfm_proxy:stat(WorkerP2, SessionId2, {path, File1}), ?ATTEMPTS),
    ?assertMatch({ok, #file_attr{}}, lfm_proxy:stat(WorkerP2, SessionId2, {path, File2}), ?ATTEMPTS),
    ?assertMatch({ok, #file_attr{}}, lfm_proxy:stat(WorkerP2, SessionId2, {path, File3}), ?ATTEMPTS),
    ExpectedDistribution = [
        #{<<"providerId">> => domain(WorkerP1), <<"blocks">> => [[0, ?TEST_DATA_SIZE]]}
    ],
    ?assertDistribution(WorkerP2, ExpectedDistribution, Config, File1),
    ?assertDistribution(WorkerP2, ExpectedDistribution, Config, File2),
    ?assertDistribution(WorkerP2, ExpectedDistribution, Config, File3),
    Tid = schedule_file_replication(WorkerP1, DomainP2, Dir1, Config),
<<<<<<< HEAD
    ?assertEqual([Tid], get_ongoing_transfers_for_file(WorkerP1, Dir1Guid), ?ATTEMPTS),
=======
    ?assertEqual([Tid], get_ongoing_transfers_for_file(WorkerP1, Dir1Guid)),
    ?assertEqual([], get_ended_transfers_for_file(WorkerP1, Dir1Guid)),
>>>>>>> 2d4996b6

    % then
    ?assertTransferStatus(#{
        <<"transferStatus">> := <<"completed">>,
        <<"targetProviderId">> := DomainP2,
        <<"path">> := Dir1,
        <<"invalidationStatus">> := <<"skipped">>,
        <<"fileId">> := FileObjectId,
        <<"callback">> := null,
        <<"filesToProcess">> := 5,
        <<"filesProcessed">> := 5,
        <<"failedFiles">> := 0,
        <<"filesInvalidated">> := 0,
        <<"filesTransferred">> := 3,
        <<"bytesTransferred">> := 12
    }, WorkerP1, Tid, Config),

    ExpectedDistribution2 = [
        #{<<"providerId">> => domain(WorkerP1), <<"blocks">> => [[0, 4]]},
        #{<<"providerId">> => domain(WorkerP2), <<"blocks">> => [[0, 4]]}
    ],
    ?assertDistribution(WorkerP1, ExpectedDistribution2, Config, File1),
    ?assertDistribution(WorkerP1, ExpectedDistribution2, Config, File2),
    ?assertDistribution(WorkerP1, ExpectedDistribution2, Config, File3),
    ?assertDistribution(WorkerP2, ExpectedDistribution2, Config, File1),
    ?assertDistribution(WorkerP2, ExpectedDistribution2, Config, File2),
    ?assertDistribution(WorkerP2, ExpectedDistribution2, Config, File3),


    ?assertEqual([], list_waiting_transfers(WorkerP1, SpaceId), ?ATTEMPTS),
    ?assertEqual([], list_ongoing_transfers(WorkerP1, SpaceId), ?ATTEMPTS),
    ?assertEqual([Tid], list_ended_transfers(WorkerP1, SpaceId), ?ATTEMPTS),
    ?assertEqual([], get_ongoing_transfers_for_file(WorkerP1, Dir1Guid), ?ATTEMPTS),
    ?assertEqual([Tid], get_ended_transfers_for_file(WorkerP1, Dir1Guid), ?ATTEMPTS),

    ?assertEqual([], list_waiting_transfers(WorkerP2, SpaceId), ?ATTEMPTS),
    ?assertEqual([], list_ongoing_transfers(WorkerP2, SpaceId), ?ATTEMPTS),
    ?assertEqual([Tid], list_ended_transfers(WorkerP2, SpaceId), ?ATTEMPTS),
    ?assertEqual([], get_ongoing_transfers_for_file(WorkerP2, Dir1Guid), ?ATTEMPTS),
    ?assertEqual([Tid], get_ended_transfers_for_file(WorkerP2, Dir1Guid), ?ATTEMPTS).

restart_dir_replication(Config) ->
    [WorkerP2, WorkerP1] = ?config(op_worker_nodes, Config),
    SessionId = ?config({session_id, {<<"user1">>, ?GET_DOMAIN(WorkerP1)}}, Config),
    SessionId2 = ?config({session_id, {<<"user1">>, ?GET_DOMAIN(WorkerP2)}}, Config),
    SpaceId = ?config(space_id, Config),
    Dir1 = ?absPath(SpaceId, <<"dir1_rd_restart">>),
    Dir2 = ?absPath(SpaceId, <<"dir1_rd_restart/dir2">>),
    File1 = ?absPath(SpaceId, <<"dir1_rd_restart/file1">>),
    File2 = ?absPath(SpaceId, <<"dir1_rd_restart/file2">>),
    File3 = ?absPath(SpaceId, <<"dir1_rd_restart/dir2/file3">>),
    DomainP2 = domain(WorkerP2),

    {ok, Dir1Guid} = lfm_proxy:mkdir(WorkerP1, SessionId, Dir1),
    {ok, _} = lfm_proxy:mkdir(WorkerP1, SessionId, Dir2),
    create_test_file(WorkerP1, SessionId, File1, ?TEST_DATA),
    create_test_file(WorkerP1, SessionId, File2, ?TEST_DATA),
    create_test_file(WorkerP1, SessionId, File3, ?TEST_DATA),
    {ok, FileObjectId} = cdmi_id:guid_to_objectid(Dir1Guid),

    % when
    mock_file_replication_failure(WorkerP2),
    ?assertMatch({ok, #file_attr{}}, lfm_proxy:stat(WorkerP2, SessionId2, {path, File1}), ?ATTEMPTS),
    ?assertMatch({ok, #file_attr{}}, lfm_proxy:stat(WorkerP2, SessionId2, {path, File2}), ?ATTEMPTS),
    ?assertMatch({ok, #file_attr{}}, lfm_proxy:stat(WorkerP2, SessionId2, {path, File3}), ?ATTEMPTS),
    Tid = schedule_file_replication(WorkerP1, DomainP2, Dir1, Config),
<<<<<<< HEAD
    ?assertEqual([Tid], get_ongoing_transfers_for_file(WorkerP1, Dir1Guid), ?ATTEMPTS),
=======
    ?assertEqual([Tid], get_ongoing_transfers_for_file(WorkerP1, Dir1Guid)),
    ?assertEqual([], get_ended_transfers_for_file(WorkerP1, Dir1Guid)),
>>>>>>> 2d4996b6

    % then
    {ok, FileObjectId} = cdmi_id:guid_to_objectid(Dir1Guid),
    DomainP2 = domain(WorkerP2),

    ?assertTransferStatus(#{
        <<"transferStatus">> := <<"failed">>,
        <<"targetProviderId">> := DomainP2,
        <<"path">> := Dir1,
        <<"invalidationStatus">> := <<"skipped">>,
        <<"fileId">> := FileObjectId
    }, WorkerP1, Tid, Config),

    ?assertEqual([], list_waiting_transfers(WorkerP1, SpaceId), ?ATTEMPTS),
    ?assertEqual([], list_ongoing_transfers(WorkerP1, SpaceId), ?ATTEMPTS),
    ?assertEqual([Tid], list_ended_transfers(WorkerP1, SpaceId), ?ATTEMPTS),
    ?assertEqual([], get_ongoing_transfers_for_file(WorkerP1, Dir1Guid), ?ATTEMPTS),
    ?assertEqual([Tid], get_ended_transfers_for_file(WorkerP1, Dir1Guid), ?ATTEMPTS),

    ?assertEqual([], list_waiting_transfers(WorkerP2, SpaceId), ?ATTEMPTS),
    ?assertEqual([], list_ongoing_transfers(WorkerP2, SpaceId), ?ATTEMPTS),
    ?assertEqual([Tid], list_ended_transfers(WorkerP2, SpaceId), ?ATTEMPTS),
    ?assertEqual([], get_ongoing_transfers_for_file(WorkerP2, Dir1Guid), ?ATTEMPTS),
    ?assertEqual([Tid], get_ended_transfers_for_file(WorkerP2, Dir1Guid), ?ATTEMPTS),

    unmock_file_replication(WorkerP2),
    %% restart transfer

    restart_file_replication(WorkerP2, Tid, Config),
    ?assertEqual([Tid], get_ongoing_transfers_for_file(WorkerP2, Dir1Guid), ?ATTEMPTS),

    ?assertTransferStatus(#{
        <<"transferStatus">> := <<"completed">>,
        <<"targetProviderId">> := DomainP2,
        <<"path">> := Dir1,
        <<"invalidationStatus">> := <<"skipped">>,
        <<"fileId">> := FileObjectId,
        <<"callback">> := null,
        <<"filesToProcess">> := 5,
        <<"filesProcessed">> := 5,
        <<"failedFiles">> := 0,
        <<"filesInvalidated">> := 0,
        <<"filesTransferred">> := 3,
        <<"bytesTransferred">> := 12
    }, WorkerP1, Tid, Config),

    ExpectedDistribution = [
        #{<<"providerId">> => domain(WorkerP1), <<"blocks">> => [[0, 4]]},
        #{<<"providerId">> => domain(WorkerP2), <<"blocks">> => [[0, 4]]}
    ],
    ?assertDistribution(WorkerP1, ExpectedDistribution, Config, File1),
    ?assertDistribution(WorkerP1, ExpectedDistribution, Config, File2),
    ?assertDistribution(WorkerP1, ExpectedDistribution, Config, File3),
    ?assertDistribution(WorkerP2, ExpectedDistribution, Config, File1),
    ?assertDistribution(WorkerP2, ExpectedDistribution, Config, File2),
    ?assertDistribution(WorkerP2, ExpectedDistribution, Config, File3),

    ?assertEqual([], list_waiting_transfers(WorkerP1, SpaceId), ?ATTEMPTS),
    ?assertEqual([], list_ongoing_transfers(WorkerP1, SpaceId), ?ATTEMPTS),
    ?assertEqual([Tid], list_ended_transfers(WorkerP1, SpaceId), ?ATTEMPTS),
    ?assertEqual([], get_ongoing_transfers_for_file(WorkerP1, Dir1Guid), ?ATTEMPTS),
    ?assertEqual([Tid], get_ended_transfers_for_file(WorkerP1, Dir1Guid), ?ATTEMPTS),

    ?assertEqual([], list_waiting_transfers(WorkerP2, SpaceId), ?ATTEMPTS),
    ?assertEqual([], list_ongoing_transfers(WorkerP2, SpaceId), ?ATTEMPTS),
    ?assertEqual([Tid], list_ended_transfers(WorkerP2, SpaceId), ?ATTEMPTS),
    ?assertEqual([], get_ongoing_transfers_for_file(WorkerP2, Dir1Guid), ?ATTEMPTS),
    ?assertEqual([Tid], get_ended_transfers_for_file(WorkerP2, Dir1Guid), ?ATTEMPTS).

replicate_file_by_id(Config) ->
    [WorkerP2, WorkerP1] = ?config(op_worker_nodes, Config),
    SessionId = ?config({session_id, {<<"user1">>, ?GET_DOMAIN(WorkerP1)}}, Config),
    SessionId2 = ?config({session_id, {<<"user1">>, ?GET_DOMAIN(WorkerP2)}}, Config),
    SpaceId = ?config(space_id, Config),
    DomainP2 = domain(WorkerP2),

    File = ?absPath(SpaceId, <<"replicate_file_by_id">>),
    FileGuid = create_test_file(WorkerP1, SessionId, File, ?TEST_DATA),
    {ok, FileObjectId} = cdmi_id:guid_to_objectid(FileGuid),

    % when
    ?assertMatch({ok, #file_attr{}}, lfm_proxy:stat(WorkerP2, SessionId2, {path, File}), ?ATTEMPTS),
    Tid = schedule_file_replication_by_id(WorkerP1, DomainP2, FileObjectId, Config),
<<<<<<< HEAD
    ?assertEqual([Tid], get_ongoing_transfers_for_file(WorkerP1, FileGuid), ?ATTEMPTS),
=======
    ?assertEqual([Tid], get_ongoing_transfers_for_file(WorkerP1, FileGuid)),
    ?assertEqual([], get_ended_transfers_for_file(WorkerP1, FileGuid)),
>>>>>>> 2d4996b6

    % then
    ?assertTransferStatus(#{
        <<"transferStatus">> := <<"completed">>,
        <<"targetProviderId">> := DomainP2,
        <<"path">> := File,
        <<"invalidationStatus">> := <<"skipped">>,
        <<"fileId">> := FileObjectId,
        <<"callback">> := null,
        <<"filesToProcess">> := 1,
        <<"filesProcessed">> := 1,
        <<"failedFiles">> := 0,
        <<"filesInvalidated">> := 0,
        <<"filesTransferred">> := 1,
        <<"bytesTransferred">> := 4
    }, WorkerP1, Tid, Config),

    ExpectedDistribution = [
        #{<<"providerId">> => domain(WorkerP1), <<"blocks">> => [[0, 4]]},
        #{<<"providerId">> => domain(WorkerP2), <<"blocks">> => [[0, 4]]}
    ],

    ?assertDistributionById(WorkerP1, ExpectedDistribution, Config, FileObjectId),
    ?assertDistributionById(WorkerP2, ExpectedDistribution, Config, FileObjectId),

    ?assertEqual([], list_waiting_transfers(WorkerP1, SpaceId), ?ATTEMPTS),
    ?assertEqual([], list_ongoing_transfers(WorkerP1, SpaceId), ?ATTEMPTS),
    ?assertEqual([Tid], list_ended_transfers(WorkerP1, SpaceId), ?ATTEMPTS),
    ?assertEqual([], get_ongoing_transfers_for_file(WorkerP1, FileGuid), ?ATTEMPTS),
    ?assertEqual([Tid], get_ended_transfers_for_file(WorkerP1, FileGuid), ?ATTEMPTS),

    ?assertEqual([], list_waiting_transfers(WorkerP2, SpaceId), ?ATTEMPTS),
    ?assertEqual([], list_ongoing_transfers(WorkerP2, SpaceId), ?ATTEMPTS),
    ?assertEqual([Tid], list_ended_transfers(WorkerP2, SpaceId), ?ATTEMPTS),
    ?assertEqual([], get_ongoing_transfers_for_file(WorkerP2, FileGuid), ?ATTEMPTS),
    ?assertEqual([Tid], get_ended_transfers_for_file(WorkerP2, FileGuid), ?ATTEMPTS).

replicate_to_missing_provider(Config) ->
    [_WorkerP2, WorkerP1] = ?config(op_worker_nodes, Config),
    SessionId = ?config({session_id, {<<"user1">>, ?GET_DOMAIN(WorkerP1)}}, Config),
    SpaceId = ?config(space_id, Config),
    File = ?absPath(SpaceId, <<"replicate_to_missing_provider">>),
    {ok, FileGuid} = lfm_proxy:create(WorkerP1, SessionId, File, 8#700),
    {ok, Handle} = lfm_proxy:open(WorkerP1, SessionId, {guid, FileGuid}, write),
    lfm_proxy:write(WorkerP1, Handle, 0, ?TEST_DATA),
    lfm_proxy:fsync(WorkerP1, Handle),

    % when
    timer:sleep(timer:seconds(30)), % for hooks todo VFS-3462
    ?assertMatch({ok, 400, _, _},
        do_request(WorkerP1, <<"replicas", File/binary, "?provider_id=missing_id">>,
            post, [user_1_token_header(Config)], [])
    ).

replicate_to_nonsupporting_provider(Config) ->
    [WorkerP2, WorkerP1] = ?config(op_worker_nodes, Config),
    SessionId = ?config({session_id, {<<"user1">>, ?GET_DOMAIN(WorkerP1)}}, Config),
    File = <<"/space1/file">>,
    create_test_file(WorkerP1, SessionId, File, ?TEST_DATA),

    % when
    {ok, 400, _, _} = do_request(WorkerP1,
        <<"replicas", File/binary, "?provider_id=", (domain(WorkerP2))/binary>>,
        post, [user_1_token_header(Config)], []
    ),
    ExpectedDistribution = [
        #{<<"providerId">> => domain(WorkerP1), <<"blocks">> => [[0, 4]]}
    ],
    ?assertDistribution(WorkerP1, ExpectedDistribution, Config, File).

invalidate_file_replica(Config) ->
    [WorkerP2, WorkerP1] = ?config(op_worker_nodes, Config),
    SessionId = ?config({session_id, {<<"user1">>, ?GET_DOMAIN(WorkerP1)}}, Config),
    SessionId2 = ?config({session_id, {<<"user1">>, ?GET_DOMAIN(WorkerP2)}}, Config),
    SpaceId = ?config(space_id, Config),
    File = ?absPath(SpaceId, <<"file_invalidate">>),
    FileGuid = create_test_file(WorkerP1, SessionId, File, ?TEST_DATA),
    DomainP2 = domain(WorkerP2),
    {ok, FileObjectId} = cdmi_id:guid_to_objectid(FileGuid),

    % when
    ?assertMatch({ok, #file_attr{}}, lfm_proxy:stat(WorkerP2, SessionId2, {path, File}), ?ATTEMPTS),
    Tid = schedule_file_replication(WorkerP1, DomainP2, File, Config),
<<<<<<< HEAD
    ?assertEqual([Tid], get_ongoing_transfers_for_file(WorkerP1, FileGuid), ?ATTEMPTS),
=======
    ?assertEqual([Tid], get_ongoing_transfers_for_file(WorkerP1, FileGuid)),
    ?assertEqual([], get_ended_transfers_for_file(WorkerP1, FileGuid)),
>>>>>>> 2d4996b6

    ?assertTransferStatus(#{
        <<"transferStatus">> := <<"completed">>,
        <<"targetProviderId">> := DomainP2,
        <<"path">> := File,
        <<"invalidationStatus">> := <<"skipped">>,
        <<"fileId">> := FileObjectId,
        <<"callback">> := null,
        <<"filesToProcess">> := 1,
        <<"filesProcessed">> := 1,
        <<"failedFiles">> := 0,
        <<"filesInvalidated">> := 0,
        <<"filesTransferred">> := 1,
        <<"bytesTransferred">> := 4
    }, WorkerP1, Tid, Config),

    ?assertEqual([], list_waiting_transfers(WorkerP1, SpaceId), ?ATTEMPTS),
    ?assertEqual([], list_ongoing_transfers(WorkerP1, SpaceId), ?ATTEMPTS),
    ?assertEqual([Tid], list_ended_transfers(WorkerP1, SpaceId), ?ATTEMPTS),
    ?assertEqual([], get_ongoing_transfers_for_file(WorkerP1, FileGuid), ?ATTEMPTS),
    ?assertEqual([Tid], get_ended_transfers_for_file(WorkerP1, FileGuid), ?ATTEMPTS),

    ?assertEqual([], list_waiting_transfers(WorkerP2, SpaceId), ?ATTEMPTS),
    ?assertEqual([], list_ongoing_transfers(WorkerP2, SpaceId), ?ATTEMPTS),
    ?assertEqual([Tid], list_ended_transfers(WorkerP2, SpaceId), ?ATTEMPTS),
    ?assertEqual([], get_ongoing_transfers_for_file(WorkerP2, FileGuid), ?ATTEMPTS),
    ?assertEqual([Tid], get_ended_transfers_for_file(WorkerP2, FileGuid), ?ATTEMPTS),

    ExpectedDistribution = [
        #{<<"providerId">> => domain(WorkerP1), <<"blocks">> => [[0, 4]]},
        #{<<"providerId">> => domain(WorkerP2), <<"blocks">> => [[0, 4]]}
    ],
    ?assertDistribution(WorkerP1, ExpectedDistribution, Config, File),
    ?assertDistribution(WorkerP2, ExpectedDistribution, Config, File),

    Tid1 = schedule_replica_invalidation(WorkerP1, DomainP2, File, Config),
    ?assertEqual([Tid1], get_ongoing_transfers_for_file(WorkerP1, FileGuid), ?ATTEMPTS),
    ExpectedDistribution2 = [
        #{<<"providerId">> => domain(WorkerP1), <<"blocks">> => [[0, 4]]},
        #{<<"providerId">> => domain(WorkerP2), <<"blocks">> => []}
    ],

    ?assertTransferStatus(#{
        <<"transferStatus">> := <<"skipped">>,
        <<"targetProviderId">> := null,
        <<"path">> := File,
        <<"invalidationStatus">> := <<"completed">>,
        <<"fileId">> := FileObjectId,
        <<"callback">> := null,
        <<"filesToProcess">> := 1,
        <<"filesProcessed">> := 1,
        <<"failedFiles">> :=0,
        <<"filesTransferred">> := 0,
        <<"filesInvalidated">> := 1,
        <<"bytesTransferred">> := 0
    }, WorkerP1, Tid1, Config),

    ?assertDistribution(WorkerP1, ExpectedDistribution2, Config, File),
    ?assertDistribution(WorkerP2, ExpectedDistribution2, Config, File),

    ?assertEqual([], list_waiting_transfers(WorkerP1, SpaceId), ?ATTEMPTS),
    ?assertEqual([], list_ongoing_transfers(WorkerP1, SpaceId), ?ATTEMPTS),
    ?assertEqual([Tid1, Tid], list_ended_transfers(WorkerP1, SpaceId), ?ATTEMPTS),
    ?assertEqual([], get_ongoing_transfers_for_file(WorkerP1, FileGuid), ?ATTEMPTS),
    ?assertEqual(lists:sort([Tid1, Tid]), get_ended_transfers_for_file(WorkerP1, FileGuid), ?ATTEMPTS),

    ?assertEqual([], list_waiting_transfers(WorkerP2, SpaceId), ?ATTEMPTS),
    ?assertEqual([], list_ongoing_transfers(WorkerP2, SpaceId), ?ATTEMPTS),
    ?assertEqual([Tid1, Tid], list_ended_transfers(WorkerP2, SpaceId), ?ATTEMPTS),
    ?assertEqual([], get_ongoing_transfers_for_file(WorkerP2, FileGuid), ?ATTEMPTS),
    ?assertEqual(lists:sort([Tid1, Tid]), get_ended_transfers_for_file(WorkerP2, FileGuid), ?ATTEMPTS).

fail_to_invalidate_file_replica_without_permissions(Config) ->
    [WorkerP2, WorkerP1] = ?config(op_worker_nodes, Config),
    %NOTE in this test file will be created by user2 and user1 will try to invalidate it
    SessionId = ?config({session_id, {<<"user2">>, ?GET_DOMAIN(WorkerP1)}}, Config),
    SessionId2 = ?config({session_id, {<<"user2">>, ?GET_DOMAIN(WorkerP2)}}, Config),
    SpaceId = ?config(space_id, Config),
    File = ?absPath(SpaceId, <<"file_invalidate">>),
    FileGuid = create_test_file(WorkerP1, SessionId, File, ?TEST_DATA),

    DomainP2 = domain(WorkerP2),
    {ok, FileObjectId} = cdmi_id:guid_to_objectid(FileGuid),

    % when
    ?assertMatch({ok, #file_attr{}}, lfm_proxy:stat(WorkerP2, SessionId2, {path, File}), ?ATTEMPTS),
    Tid = schedule_file_replication(WorkerP1, DomainP2, File, Config),
    ?assertEqual([Tid], get_ongoing_transfers_for_file(WorkerP1, FileGuid), ?ATTEMPTS),

    ?assertTransferStatus(#{
        <<"transferStatus">> := <<"completed">>,
        <<"targetProviderId">> := DomainP2,
        <<"path">> := File,
        <<"invalidationStatus">> := <<"skipped">>,
        <<"fileId">> := FileObjectId,
        <<"callback">> := null,
        <<"filesToProcess">> := 1,
        <<"filesProcessed">> := 1,
        <<"failedFiles">> := 0,
        <<"filesInvalidated">> := 0,
        <<"filesTransferred">> := 1,
        <<"bytesTransferred">> := 4
    }, WorkerP1, Tid, Config),

    ?assertEqual([], list_waiting_transfers(WorkerP1, SpaceId), ?ATTEMPTS),
    ?assertEqual([], list_ongoing_transfers(WorkerP1, SpaceId), ?ATTEMPTS),
    ?assertEqual([Tid], list_ended_transfers(WorkerP1, SpaceId), ?ATTEMPTS),
    ?assertEqual([], get_ongoing_transfers_for_file(WorkerP1, FileGuid), ?ATTEMPTS),

    ?assertEqual([], list_waiting_transfers(WorkerP2, SpaceId), ?ATTEMPTS),
    ?assertEqual([], list_ongoing_transfers(WorkerP2, SpaceId), ?ATTEMPTS),
    ?assertEqual([Tid], list_ended_transfers(WorkerP2, SpaceId), ?ATTEMPTS),
    ?assertEqual([], get_ongoing_transfers_for_file(WorkerP2, FileGuid), ?ATTEMPTS),

    ExpectedDistribution = [
        #{<<"providerId">> => domain(WorkerP1), <<"blocks">> => [[0, 4]]},
        #{<<"providerId">> => domain(WorkerP2), <<"blocks">> => [[0, 4]]}
    ],
    ?assertDistribution(WorkerP1, ExpectedDistribution, Config, File),
    ?assertDistribution(WorkerP2, ExpectedDistribution, Config, File),

    % user1 should fail to schedule file_invalidation
    ?assertMatch({ok, 403, _, _}, do_request(WorkerP1,
        <<"replicas/", File/binary, "?provider_id=", DomainP2/binary>>,
        delete, [user_1_token_header(Config)], []),
        ?ATTEMPTS),

    ?assertDistribution(WorkerP1, ExpectedDistribution, Config, File),
    ?assertDistribution(WorkerP2, ExpectedDistribution, Config, File),

    ?assertEqual([], list_waiting_transfers(WorkerP1, SpaceId), ?ATTEMPTS),
    ?assertEqual([], list_ongoing_transfers(WorkerP1, SpaceId), ?ATTEMPTS),
    ?assertEqual([Tid], list_ended_transfers(WorkerP1, SpaceId), ?ATTEMPTS),
    ?assertEqual([], get_ongoing_transfers_for_file(WorkerP1, FileGuid), ?ATTEMPTS),

    ?assertEqual([], list_waiting_transfers(WorkerP2, SpaceId), ?ATTEMPTS),
    ?assertEqual([], list_ongoing_transfers(WorkerP2, SpaceId), ?ATTEMPTS),
    ?assertEqual([Tid], list_ended_transfers(WorkerP2, SpaceId), ?ATTEMPTS),
    ?assertEqual([], get_ongoing_transfers_for_file(WorkerP2, FileGuid), ?ATTEMPTS).


invalidate_file_replica_with_migration(Config) ->
    [WorkerP2, WorkerP1] = ?config(op_worker_nodes, Config),
    SessionId = ?config({session_id, {<<"user1">>, ?GET_DOMAIN(WorkerP1)}}, Config),
    SessionId2 = ?config({session_id, {<<"user1">>, ?GET_DOMAIN(WorkerP2)}}, Config),
    SpaceId = ?config(space_id, Config),
    File = ?absPath(SpaceId, <<"file_invalidate_migration">>),
    FileGuid = create_test_file(WorkerP1, SessionId, File, ?TEST_DATA),
    DomainP1 = domain(WorkerP1),
    DomainP2 = domain(WorkerP2),
    {ok, FileObjectId} = cdmi_id:guid_to_objectid(FileGuid),

    % when
    ExpectedDistribution = [
        #{<<"providerId">> => domain(WorkerP1), <<"blocks">> => [[0, 4]]}
    ],
    ?assertDistribution(WorkerP1, ExpectedDistribution, Config, File),
    ?assertDistribution(WorkerP2, ExpectedDistribution, Config, File),

    % then
    ?assertMatch({ok, #file_attr{}}, lfm_proxy:stat(WorkerP2, SessionId2, {path, File}), ?ATTEMPTS),
    Tid = schedule_replica_invalidation(WorkerP1, DomainP1, DomainP2, File, Config),
<<<<<<< HEAD
    ?assertEqual([Tid], get_ongoing_transfers_for_file(WorkerP1, FileGuid), ?ATTEMPTS),
=======
    ?assertEqual([Tid], get_ongoing_transfers_for_file(WorkerP1, FileGuid)),
    ?assertEqual([], get_ended_transfers_for_file(WorkerP1, FileGuid)),
>>>>>>> 2d4996b6

    ?assertTransferStatus(#{
        <<"transferStatus">> := <<"completed">>,
        <<"targetProviderId">> := DomainP2,
        <<"path">> := File,
        <<"invalidationStatus">> := <<"completed">>,
        <<"fileId">> := FileObjectId,
        <<"callback">> := null,
        <<"filesToProcess">> := 2,
        <<"filesProcessed">> := 2,
        <<"failedFiles">> := 0,
        <<"filesTransferred">> := 1,
        <<"bytesTransferred">> := 4,
        <<"filesInvalidated">> := 1,
        <<"callback">> := null
    }, WorkerP1, Tid, Config),

    ExpectedDistribution2 = [
        #{<<"providerId">> => domain(WorkerP2), <<"blocks">> => [[0, 4]]},
        #{<<"providerId">> => domain(WorkerP1), <<"blocks">> => []}
    ],
    ?assertDistribution(WorkerP1, ExpectedDistribution2, Config, File),
    ?assertDistribution(WorkerP2, ExpectedDistribution2, Config, File),

    ?assertEqual([], list_waiting_transfers(WorkerP1, SpaceId), ?ATTEMPTS),
    ?assertEqual([], list_ongoing_transfers(WorkerP1, SpaceId), ?ATTEMPTS),
    ?assertEqual([Tid], list_ended_transfers(WorkerP1, SpaceId), ?ATTEMPTS),
    ?assertEqual([], get_ongoing_transfers_for_file(WorkerP1, FileGuid), ?ATTEMPTS),

    ?assertEqual([], list_waiting_transfers(WorkerP2, SpaceId), ?ATTEMPTS),
    ?assertEqual([], list_ongoing_transfers(WorkerP2, SpaceId), ?ATTEMPTS),
    ?assertEqual([Tid], list_ended_transfers(WorkerP2, SpaceId), ?ATTEMPTS),
    ?assertEqual([], get_ongoing_transfers_for_file(WorkerP2, FileGuid), ?ATTEMPTS).

invalidation_should_succeed_when_remote_provider_modified_file_replica(Config) ->
    [WorkerP2, WorkerP1] = ?config(op_worker_nodes, Config),
    SessionId = ?config({session_id, {<<"user1">>, ?GET_DOMAIN(WorkerP1)}}, Config),
    SessionId2 = ?config({session_id, {<<"user1">>, ?GET_DOMAIN(WorkerP2)}}, Config),
    SpaceId = ?config(space_id, Config),
    File = ?absPath(SpaceId, <<"file_invalidate_remote_modification">>),
    FileGuid = create_test_file(WorkerP1, SessionId, File, ?TEST_DATA),
    DomainP2 = domain(WorkerP2),
    {ok, FileObjectId} = cdmi_id:guid_to_objectid(FileGuid),

    % when
    ?assertMatch({ok, #file_attr{}}, lfm_proxy:stat(WorkerP2, SessionId2, {path, File}), ?ATTEMPTS),
    Tid = schedule_file_replication(WorkerP1, DomainP2, File, Config),
    ?assertEqual([Tid], get_ongoing_transfers_for_file(WorkerP1, FileGuid), ?ATTEMPTS),

    ?assertTransferStatus(#{
        <<"transferStatus">> := <<"completed">>,
        <<"targetProviderId">> := DomainP2,
        <<"path">> := File,
        <<"invalidationStatus">> := <<"skipped">>,
        <<"fileId">> := FileObjectId,
        <<"callback">> := null,
        <<"filesToProcess">> := 1,
        <<"filesProcessed">> := 1,
        <<"failedFiles">> := 0,
        <<"filesInvalidated">> := 0,
        <<"filesTransferred">> := 1,
        <<"bytesTransferred">> := 4
    }, WorkerP1, Tid, Config),

    ?assertEqual([], list_waiting_transfers(WorkerP1, SpaceId), ?ATTEMPTS),
    ?assertEqual([], list_ongoing_transfers(WorkerP1, SpaceId), ?ATTEMPTS),
    ?assertEqual([Tid], list_ended_transfers(WorkerP1, SpaceId), ?ATTEMPTS),
    ?assertEqual([], get_ongoing_transfers_for_file(WorkerP1, FileGuid), ?ATTEMPTS),

    ?assertEqual([], list_waiting_transfers(WorkerP2, SpaceId), ?ATTEMPTS),
    ?assertEqual([], list_ongoing_transfers(WorkerP2, SpaceId), ?ATTEMPTS),
    ?assertEqual([Tid], list_ended_transfers(WorkerP2, SpaceId), ?ATTEMPTS),
    ?assertEqual([], get_ongoing_transfers_for_file(WorkerP2, FileGuid), ?ATTEMPTS),

    ExpectedDistribution = [
        #{<<"providerId">> => domain(WorkerP1), <<"blocks">> => [[0, 4]]},
        #{<<"providerId">> => domain(WorkerP2), <<"blocks">> => [[0, 4]]}
    ],
    ?assertDistribution(WorkerP1, ExpectedDistribution, Config, File),
    ?assertDistribution(WorkerP2, ExpectedDistribution, Config, File),

    % bump version on WorkerP2
    {ok, Handle} = lfm_proxy:open(WorkerP1, SessionId, {guid, FileGuid}, write),
    {ok, _} = lfm_proxy:write(WorkerP1, Handle, 1, <<"#">>),
    lfm_proxy:close(WorkerP1, Handle),
    Tid1 = schedule_replica_invalidation(WorkerP1, DomainP2, File, Config),

    ?assertEqual([Tid1], get_ongoing_transfers_for_file(WorkerP1, FileGuid), ?ATTEMPTS),
    ExpectedDistribution2 = [
        #{<<"providerId">> => domain(WorkerP1), <<"blocks">> => [[0, 4]]},
        #{<<"providerId">> => domain(WorkerP2), <<"blocks">> => []}
    ],

    ?assertTransferStatus(#{
        <<"transferStatus">> := <<"skipped">>,
        <<"targetProviderId">> := null,
        <<"path">> := File,
        <<"invalidationStatus">> := <<"completed">>,
        <<"fileId">> := FileObjectId,
        <<"callback">> := null,
        <<"filesToProcess">> := 1,
        <<"filesProcessed">> := 1,
        <<"failedFiles">> :=0,
        <<"filesTransferred">> := 0,
        <<"filesInvalidated">> := 1,
        <<"bytesTransferred">> := 0
    }, WorkerP1, Tid1, Config),

    ?assertDistribution(WorkerP1, ExpectedDistribution2, Config, File),
    ?assertDistribution(WorkerP2, ExpectedDistribution2, Config, File),

    ?assertEqual([], list_waiting_transfers(WorkerP1, SpaceId), ?ATTEMPTS),
    ?assertEqual([], list_ongoing_transfers(WorkerP1, SpaceId), ?ATTEMPTS),
    ?assertEqual([Tid1, Tid], list_ended_transfers(WorkerP1, SpaceId), ?ATTEMPTS),
    ?assertEqual([], get_ongoing_transfers_for_file(WorkerP1, FileGuid), ?ATTEMPTS),

    ?assertEqual([], list_waiting_transfers(WorkerP2, SpaceId), ?ATTEMPTS),
    ?assertEqual([], list_ongoing_transfers(WorkerP2, SpaceId), ?ATTEMPTS),
    ?assertEqual([Tid1, Tid], list_ended_transfers(WorkerP2, SpaceId), ?ATTEMPTS),
    ?assertEqual([], get_ongoing_transfers_for_file(WorkerP2, FileGuid), ?ATTEMPTS).

invalidation_should_fail_when_invalidation_provider_modified_file_replica(Config) ->
    [WorkerP2, WorkerP1] = ?config(op_worker_nodes, Config),
    SessionId = ?config({session_id, {<<"user1">>, ?GET_DOMAIN(WorkerP1)}}, Config),
    SessionId2 = ?config({session_id, {<<"user1">>, ?GET_DOMAIN(WorkerP2)}}, Config),
    SpaceId = ?config(space_id, Config),
    File = ?absPath(SpaceId, <<"file_invalidate_local_modification">>),
    FileGuid = create_test_file(WorkerP1, SessionId, File, ?TEST_DATA),
    lfm_proxy:set_perms(WorkerP1, SessionId, {guid, FileGuid}, 8#777),
    DomainP2 = domain(WorkerP2),
    {ok, FileObjectId} = cdmi_id:guid_to_objectid(FileGuid),

    % when
    ?assertMatch({ok, #file_attr{}}, lfm_proxy:stat(WorkerP2, SessionId2, {path, File}), ?ATTEMPTS),
    Tid = schedule_file_replication(WorkerP1, DomainP2, File, Config),
    ?assertEqual([Tid], get_ongoing_transfers_for_file(WorkerP1, FileGuid), ?ATTEMPTS),

    ?assertTransferStatus(#{
        <<"transferStatus">> := <<"completed">>,
        <<"targetProviderId">> := DomainP2,
        <<"path">> := File,
        <<"invalidationStatus">> := <<"skipped">>,
        <<"fileId">> := FileObjectId,
        <<"callback">> := null,
        <<"filesToProcess">> := 1,
        <<"filesProcessed">> := 1,
        <<"failedFiles">> := 0,
        <<"filesInvalidated">> := 0,
        <<"filesTransferred">> := 1,
        <<"bytesTransferred">> := 4
    }, WorkerP1, Tid, Config),

    ?assertEqual([], list_waiting_transfers(WorkerP1, SpaceId), ?ATTEMPTS),
    ?assertEqual([], list_ongoing_transfers(WorkerP1, SpaceId), ?ATTEMPTS),
    ?assertEqual([Tid], list_ended_transfers(WorkerP1, SpaceId), ?ATTEMPTS),
    ?assertEqual([], get_ongoing_transfers_for_file(WorkerP1, FileGuid), ?ATTEMPTS),
    ?assertEqual([Tid], get_ended_transfers_for_file(WorkerP1, FileGuid), ?ATTEMPTS),

    ?assertEqual([], list_waiting_transfers(WorkerP2, SpaceId), ?ATTEMPTS),
    ?assertEqual([], list_ongoing_transfers(WorkerP2, SpaceId), ?ATTEMPTS),
    ?assertEqual([Tid], list_ended_transfers(WorkerP2, SpaceId), ?ATTEMPTS),
    ?assertEqual([], get_ongoing_transfers_for_file(WorkerP2, FileGuid), ?ATTEMPTS),
<<<<<<< HEAD

    ExpectedDistribution = [
        #{<<"providerId">> => domain(WorkerP1), <<"blocks">> => [[0, 4]]},
        #{<<"providerId">> => domain(WorkerP2), <<"blocks">> => [[0, 4]]}
    ],
    ?assertDistribution(WorkerP1, ExpectedDistribution, Config, File),
    ?assertDistribution(WorkerP2, ExpectedDistribution, Config, File),

    ok = test_utils:mock_new(WorkerP2, replica_deletion_req),
    ok = test_utils:mock_expect(WorkerP2, replica_deletion_req, delete_blocks, fun(FileCtx, Blocks, AllowedVV) ->
        {ok, Handle} = logical_file_manager:open(SessionId2, {path, File}, write),
        {ok, _, 1} = logical_file_manager:write(Handle, 1, <<"#">>),
        ok = logical_file_manager:fsync(Handle),
        ok = logical_file_manager:release(Handle),
        meck:passthrough([FileCtx, Blocks, AllowedVV])
    end),

    Tid1 = schedule_replica_invalidation(WorkerP1, DomainP2, File, Config),

    ?assertEqual([Tid1], get_ongoing_transfers_for_file(WorkerP1, FileGuid), ?ATTEMPTS),

    ExpectedDistribution2 = [
        #{<<"providerId">> => domain(WorkerP1), <<"blocks">> => [[0, 1], [2, 2]]},
        #{<<"providerId">> => domain(WorkerP2), <<"blocks">> => [[0, 4]]}
    ],

    ?assertTransferStatus(#{
        <<"transferStatus">> := <<"skipped">>,
        <<"targetProviderId">> := null,
        <<"path">> := File,
        <<"invalidationStatus">> := <<"completed">>,
        <<"fileId">> := FileObjectId,
        <<"callback">> := null,
        <<"filesToProcess">> := 1,
        <<"filesProcessed">> := 1,
        <<"failedFiles">> := 0,
        <<"filesTransferred">> := 0,
        <<"filesInvalidated">> := 0,
        <<"bytesTransferred">> := 0
    }, WorkerP1, Tid1, Config),

    ?assertDistribution(WorkerP1, ExpectedDistribution2, Config, File),
    ?assertDistribution(WorkerP2, ExpectedDistribution2, Config, File),

    ?assertEqual([], list_waiting_transfers(WorkerP1, SpaceId), ?ATTEMPTS),
    ?assertEqual([], list_ongoing_transfers(WorkerP1, SpaceId), ?ATTEMPTS),
    ?assertEqual([Tid1, Tid], list_ended_transfers(WorkerP1, SpaceId), ?ATTEMPTS),
    ?assertEqual([], get_ongoing_transfers_for_file(WorkerP1, FileGuid), ?ATTEMPTS),

    ?assertEqual([], list_waiting_transfers(WorkerP2, SpaceId), ?ATTEMPTS),
    ?assertEqual([], list_ongoing_transfers(WorkerP2, SpaceId), ?ATTEMPTS),
    ?assertEqual([Tid1, Tid], list_ended_transfers(WorkerP2, SpaceId), ?ATTEMPTS),
    ?assertEqual([], get_ongoing_transfers_for_file(WorkerP2, FileGuid), ?ATTEMPTS).
=======
    ?assertEqual([Tid], get_ended_transfers_for_file(WorkerP2, FileGuid), ?ATTEMPTS).
>>>>>>> 2d4996b6

restart_invalidation_of_file_replica_with_migration(Config) ->
    [WorkerP2, WorkerP1] = ?config(op_worker_nodes, Config),
    SessionId = ?config({session_id, {<<"user1">>, ?GET_DOMAIN(WorkerP1)}}, Config),
    SessionId2 = ?config({session_id, {<<"user1">>, ?GET_DOMAIN(WorkerP2)}}, Config),
    SpaceId = ?config(space_id, Config),
    File = ?absPath(SpaceId, <<"file_invalidate_migration_restart">>),
    FileGuid = create_test_file(WorkerP1, SessionId, File, ?TEST_DATA),
    DomainP1 = domain(WorkerP1),
    DomainP2 = domain(WorkerP2),

    % when
    ?assertMatch({ok, #file_attr{}}, lfm_proxy:stat(WorkerP2, SessionId2, {path, File}), ?ATTEMPTS),
    ExpectedDistribution = [
        #{<<"providerId">> => domain(WorkerP1), <<"blocks">> => [[0, 4]]}
    ],
    ?assertDistribution(WorkerP1, ExpectedDistribution, Config, File),
    ?assertDistribution(WorkerP2, ExpectedDistribution, Config, File),

    mock_file_replication_failure(WorkerP2),
    Tid1 = schedule_replica_invalidation(WorkerP1, DomainP1, DomainP2, File, Config),
<<<<<<< HEAD
    ?assertEqual([Tid1], get_ongoing_transfers_for_file(WorkerP1, FileGuid), ?ATTEMPTS),
=======
    ?assertEqual([Tid1], get_ongoing_transfers_for_file(WorkerP1, FileGuid)),
    ?assertEqual([], get_ended_transfers_for_file(WorkerP1, FileGuid)),
>>>>>>> 2d4996b6

    % then
    ?assertTransferStatus(#{
        <<"transferStatus">> := <<"failed">>,
        <<"invalidationStatus">> := <<"failed">>,
        <<"filesToProcess">> := 1,
        <<"filesProcessed">> := 1,
        <<"failedFiles">> := 1,
        <<"filesInvalidated">> := 0,
        <<"filesTransferred">> := 0,
        <<"bytesTransferred">> := 0
    }, WorkerP1, Tid1, Config),

    ?assertEqual([], list_waiting_transfers(WorkerP1, SpaceId), ?ATTEMPTS),
    ?assertEqual([], list_ongoing_transfers(WorkerP1, SpaceId), ?ATTEMPTS),
    ?assertEqual([Tid1], list_ended_transfers(WorkerP1, SpaceId), ?ATTEMPTS),
    ?assertEqual([], get_ongoing_transfers_for_file(WorkerP1, FileGuid), ?ATTEMPTS),
    ?assertEqual([Tid1], get_ended_transfers_for_file(WorkerP1, FileGuid), ?ATTEMPTS),

    ?assertEqual([], list_waiting_transfers(WorkerP2, SpaceId), ?ATTEMPTS),
    ?assertEqual([], list_ongoing_transfers(WorkerP2, SpaceId), ?ATTEMPTS),
    ?assertEqual([Tid1], list_ended_transfers(WorkerP2, SpaceId), ?ATTEMPTS),
    ?assertEqual([], get_ongoing_transfers_for_file(WorkerP2, FileGuid), ?ATTEMPTS),
    ?assertEqual([Tid1], get_ended_transfers_for_file(WorkerP2, FileGuid), ?ATTEMPTS),

    unmock_file_replication(WorkerP2),
    restart_file_replication(WorkerP2, Tid1, Config),
    ?assertEqual([Tid1], get_ongoing_transfers_for_file(WorkerP2, FileGuid), ?ATTEMPTS),

    ?assertTransferStatus(#{
        <<"transferStatus">> := <<"completed">>,
        <<"invalidationStatus">> := <<"completed">>,
        <<"filesToProcess">> := 2,
        <<"filesProcessed">> := 2,
        <<"failedFiles">> := 0,
        <<"filesInvalidated">> := 1,
        <<"filesTransferred">> := 1,
        <<"bytesTransferred">> := 4
    }, WorkerP1, Tid1, Config),

    ?assertEqual([], list_waiting_transfers(WorkerP1, SpaceId), ?ATTEMPTS),
    ?assertEqual([], list_ongoing_transfers(WorkerP1, SpaceId), ?ATTEMPTS),
    ?assertEqual([Tid1], list_ended_transfers(WorkerP1, SpaceId), ?ATTEMPTS),
    ?assertEqual([], get_ongoing_transfers_for_file(WorkerP1, FileGuid), ?ATTEMPTS),
    ?assertEqual([Tid1], get_ended_transfers_for_file(WorkerP1, FileGuid), ?ATTEMPTS),

    ?assertEqual([], list_waiting_transfers(WorkerP2, SpaceId), ?ATTEMPTS),
    ?assertEqual([], list_ongoing_transfers(WorkerP2, SpaceId), ?ATTEMPTS),
    ?assertEqual([Tid1], list_ended_transfers(WorkerP2, SpaceId), ?ATTEMPTS),
    ?assertEqual([], get_ongoing_transfers_for_file(WorkerP2, FileGuid), ?ATTEMPTS),
    ?assertEqual([Tid1], get_ended_transfers_for_file(WorkerP2, FileGuid), ?ATTEMPTS),

    ExpectedDistribution2 = [
        #{<<"providerId">> => domain(WorkerP2), <<"blocks">> => [[0, 4]]},
        #{<<"providerId">> => domain(WorkerP2), <<"blocks">> => []}
    ],
    ?assertDistribution(WorkerP1, ExpectedDistribution2, Config, File),
    ?assertDistribution(WorkerP2, ExpectedDistribution2, Config, File).

invalidate_dir_replica(Config) ->
    [WorkerP2, WorkerP1] = ?config(op_worker_nodes, Config),
    SessionId = ?config({session_id, {<<"user1">>, ?GET_DOMAIN(WorkerP1)}}, Config),
    SessionId2 = ?config({session_id, {<<"user1">>, ?GET_DOMAIN(WorkerP2)}}, Config),
    SpaceId = ?config(space_id, Config),
    DomainP2 = domain(WorkerP2),

    Dir1 = ?absPath(SpaceId, <<"dir1_invalidate">>),
    Dir2 = ?absPath(SpaceId, <<"dir1_invalidate/dir2">>),
    File1 = ?absPath(SpaceId, <<"dir1_invalidate/file1">>),
    File2 = ?absPath(SpaceId, <<"dir1_invalidate/file2">>),
    File3 = ?absPath(SpaceId, <<"dir1_invalidate/dir2/file3">>),
    {ok, Dir1Guid} = lfm_proxy:mkdir(WorkerP1, SessionId, Dir1),
    {ok, _} = lfm_proxy:mkdir(WorkerP1, SessionId, Dir2),
    create_test_file(WorkerP1, SessionId, File1, ?TEST_DATA),
    create_test_file(WorkerP1, SessionId, File2, ?TEST_DATA),
    create_test_file(WorkerP1, SessionId, File3, ?TEST_DATA),

    {ok, FileObjectId} = cdmi_id:guid_to_objectid(Dir1Guid),

    % when
    ?assertMatch({ok, #file_attr{}}, lfm_proxy:stat(WorkerP2, SessionId2, {path, File1}), ?ATTEMPTS),
    ?assertMatch({ok, #file_attr{}}, lfm_proxy:stat(WorkerP2, SessionId2, {path, File2}), ?ATTEMPTS),
    ?assertMatch({ok, #file_attr{}}, lfm_proxy:stat(WorkerP2, SessionId2, {path, File3}), ?ATTEMPTS),
    Tid = schedule_file_replication(WorkerP1, DomainP2, Dir1, Config),
<<<<<<< HEAD
    ?assertEqual([Tid], get_ongoing_transfers_for_file(WorkerP1, Dir1Guid), ?ATTEMPTS),
=======
    ?assertEqual([Tid], get_ongoing_transfers_for_file(WorkerP1, Dir1Guid)),
    ?assertEqual([], get_ended_transfers_for_file(WorkerP1, Dir1Guid)),
>>>>>>> 2d4996b6

    {ok, FileObjectId} = cdmi_id:guid_to_objectid(Dir1Guid),
    DomainP2 = domain(WorkerP2),

    % then
    ?assertTransferStatus(#{
        <<"transferStatus">> := <<"completed">>,
        <<"targetProviderId">> := DomainP2,
        <<"path">> := Dir1,
        <<"invalidationStatus">> := <<"skipped">>,
        <<"fileId">> := FileObjectId,
        <<"callback">> := null,
        <<"filesToProcess">> := 5,
        <<"filesProcessed">> := 5,
        <<"failedFiles">> := 0,
        <<"filesInvalidated">> := 0,
        <<"filesTransferred">> := 3,
        <<"bytesTransferred">> := 12
    }, WorkerP1, Tid, Config),

    ExpectedDistribution = [
        #{<<"providerId">> => domain(WorkerP1), <<"blocks">> => [[0, 4]]},
        #{<<"providerId">> => domain(WorkerP2), <<"blocks">> => [[0, 4]]}
    ],
    ?assertDistribution(WorkerP1, ExpectedDistribution, Config, File1),
    ?assertDistribution(WorkerP1, ExpectedDistribution, Config, File2),
    ?assertDistribution(WorkerP1, ExpectedDistribution, Config, File3),
    ?assertDistribution(WorkerP2, ExpectedDistribution, Config, File1),
    ?assertDistribution(WorkerP2, ExpectedDistribution, Config, File2),
    ?assertDistribution(WorkerP2, ExpectedDistribution, Config, File3),

    ?assertEqual([], list_waiting_transfers(WorkerP1, SpaceId), ?ATTEMPTS),
    ?assertEqual([], list_ongoing_transfers(WorkerP1, SpaceId), ?ATTEMPTS),
    ?assertEqual([Tid], list_ended_transfers(WorkerP1, SpaceId), ?ATTEMPTS),
    ?assertEqual([], get_ongoing_transfers_for_file(WorkerP1, Dir1Guid), ?ATTEMPTS),
    ?assertEqual([Tid], get_ended_transfers_for_file(WorkerP1, Dir1Guid), ?ATTEMPTS),

    ?assertEqual([], list_waiting_transfers(WorkerP2, SpaceId), ?ATTEMPTS),
    ?assertEqual([], list_ongoing_transfers(WorkerP2, SpaceId), ?ATTEMPTS),
    ?assertEqual([Tid], list_ended_transfers(WorkerP2, SpaceId), ?ATTEMPTS),
    ?assertEqual([], get_ongoing_transfers_for_file(WorkerP2, Dir1Guid), ?ATTEMPTS),
    ?assertEqual([Tid], get_ended_transfers_for_file(WorkerP2, Dir1Guid), ?ATTEMPTS),

    Tid2 = schedule_replica_invalidation(WorkerP1, DomainP2, Dir1, Config),
    ?assertEqual([Tid2], get_ongoing_transfers_for_file(WorkerP1, Dir1Guid), ?ATTEMPTS),

    ?assertTransferStatus(#{
        <<"path">> := Dir1,
        <<"callback">> := null,
        <<"transferStatus">> := <<"skipped">>,
        <<"invalidationStatus">> := <<"completed">>,
        <<"targetProviderId">> := null,
        <<"fileId">> := FileObjectId,
        <<"filesToProcess">> := 5,
        <<"filesProcessed">> := 5,
        <<"failedFiles">> := 0,
        <<"filesInvalidated">> := 3,
        <<"filesTransferred">> := 0,
        <<"bytesTransferred">> := 0
    }, WorkerP1, Tid2, Config),

    %then
    ExpectedDistribution2 = [
        #{<<"providerId">> => domain(WorkerP1), <<"blocks">> => [[0, 4]]},
        #{<<"providerId">> => domain(WorkerP2), <<"blocks">> => []}
    ],
    ?assertDistribution(WorkerP1, ExpectedDistribution2, Config, File1),
    ?assertDistribution(WorkerP1, ExpectedDistribution2, Config, File2),
    ?assertDistribution(WorkerP1, ExpectedDistribution2, Config, File3),
    ?assertDistribution(WorkerP2, ExpectedDistribution2, Config, File1),
    ?assertDistribution(WorkerP2, ExpectedDistribution2, Config, File2),
    ?assertDistribution(WorkerP2, ExpectedDistribution2, Config, File3),

    ?assertEqual([], list_waiting_transfers(WorkerP1, SpaceId), ?ATTEMPTS),
    ?assertEqual([], list_ongoing_transfers(WorkerP1, SpaceId), ?ATTEMPTS),
    ?assertEqual([Tid2, Tid], list_ended_transfers(WorkerP1, SpaceId), ?ATTEMPTS),
    ?assertEqual([], get_ongoing_transfers_for_file(WorkerP1, Dir1Guid), ?ATTEMPTS),
    ?assertEqual(lists:sort([Tid2, Tid]), get_ended_transfers_for_file(WorkerP1, Dir1Guid), ?ATTEMPTS),

    ?assertEqual([], list_waiting_transfers(WorkerP2, SpaceId), ?ATTEMPTS),
    ?assertEqual([], list_ongoing_transfers(WorkerP2, SpaceId), ?ATTEMPTS),
    ?assertEqual([Tid2, Tid], list_ended_transfers(WorkerP2, SpaceId), ?ATTEMPTS),
    ?assertEqual([], get_ongoing_transfers_for_file(WorkerP2, Dir1Guid), ?ATTEMPTS),
    ?assertEqual(lists:sort([Tid2, Tid]), get_ended_transfers_for_file(WorkerP2, Dir1Guid), ?ATTEMPTS).

basic_autocleaning_test(Config) ->
    % autocleaning configuration
    %   lower_file_size_limit => 0,
    %   upper_file_size_limit => undefined, % todo VFS-4041
    %   max_file_not_opened_hours => 0
    %   target => 0
    %   threshold => 1
    [WorkerP2, WorkerP1] = ?config(op_worker_nodes, Config),
    SessionIdP1 = ?config({session_id, {<<"user1">>, ?GET_DOMAIN(WorkerP1)}}, Config),
    SessionIdP2 = ?config({session_id, {<<"user1">>, ?GET_DOMAIN(WorkerP2)}}, Config),
    SpaceId = ?config(space_id, Config),
    Size = byte_size(?TEST_DATA),
    DomainP1 = domain(WorkerP1),
    DomainP2 = domain(WorkerP2),

    File1 = filename:join([<<"/">>, SpaceId, <<"file_autocleaning_test">>]),
    File1Guid = create_test_file(WorkerP1, SessionIdP1, File1, ?TEST_DATA),

    % synchronize file
    {ok, ReadHandle1} = ?assertMatch({ok, _}, lfm_proxy:open(WorkerP2, SessionIdP2, {guid, File1Guid}, read), ?ATTEMPTS),
    ?assertMatch({ok, ?TEST_DATA}, lfm_proxy:read(WorkerP2, ReadHandle1, 0, Size), ?ATTEMPTS),
    lfm_proxy:close(WorkerP2, ReadHandle1),

    % ensure that events from rtransfer are handled
    ?assertEqual(Size, rpc:call(WorkerP2, space_quota, current_size, [<<"space5">>]), ?ATTEMPTS),

    rpc:call(WorkerP2, space_cleanup_api, force_cleanup, [SpaceId]),
    ExpectedDistribution1 = [
        #{<<"providerId">> => DomainP1, <<"blocks">> => [[0, Size]]},
        #{<<"providerId">> => DomainP2, <<"blocks">> => []}
    ],
    ?assertDistributionProxyByGuid(WorkerP2, SessionIdP2, ExpectedDistribution1, File1Guid),
    ?assertAutocleaningReports([
        #{
            bytesToRelease := Size,
            releasedBytes := Size,
            filesNumber := 1
        }
    ], WorkerP2, SpaceId).

automatic_cleanup_should_invalidate_unpopular_files(Config) ->
    [WorkerP2, WorkerP1] = ?config(op_worker_nodes, Config),
    SessionIdP1 = ?config({session_id, {<<"user1">>, ?GET_DOMAIN(WorkerP1)}}, Config),
    SessionIdP2 = ?config({session_id, {<<"user1">>, ?GET_DOMAIN(WorkerP2)}}, Config),
    SmallSize = byte_size(?TEST_DATA),
    UpperSizeLimit = 10,
    BigSize = UpperSizeLimit + 1,
    NormalSize = byte_size(?TEST_DATA2),
    BigData = crypto:strong_rand_bytes(BigSize),
    DomainP1 = domain(WorkerP1),
    DomainP2 = domain(WorkerP2),

    File1 = <<"/space5/file1_too_small">>,
    File2 = <<"/space5/file2_popular">>,
    File3 = <<"/space5/file3_unpopular">>,
    File4 = <<"/space5/file4_too_big">>,
    File5 = <<"/space5/file5_to_write">>,
    % threshold is 35
    % size of files File1-4 is 4 + 9 + 9 + 11 = 33
    % target is 30

    File1Guid = create_test_file(WorkerP1, SessionIdP1, File1, ?TEST_DATA),
    File2Guid = create_test_file(WorkerP1, SessionIdP1, File2, ?TEST_DATA2),
    File3Guid = create_test_file(WorkerP1, SessionIdP1, File3, ?TEST_DATA2),
    File4Guid = create_test_file(WorkerP1, SessionIdP1, File4, BigData),
    File5Guid = create_test_file(WorkerP1, SessionIdP1, File5, ?TEST_DATA2),

    % synchronize files
    {ok, ReadHandle1} = ?assertMatch({ok, _}, lfm_proxy:open(WorkerP2, SessionIdP2, {guid, File1Guid}, read), ?ATTEMPTS),
    ?assertMatch({ok, ?TEST_DATA}, lfm_proxy:read(WorkerP2, ReadHandle1, 0, SmallSize), ?ATTEMPTS),
    lfm_proxy:close(WorkerP2, ReadHandle1),
    {ok, ReadHandle2} = ?assertMatch({ok, _}, lfm_proxy:open(WorkerP2, SessionIdP2, {guid, File2Guid}, read), ?ATTEMPTS),
    ?assertMatch({ok, ?TEST_DATA2}, lfm_proxy:read(WorkerP2, ReadHandle2, 0, NormalSize), ?ATTEMPTS),
    lfm_proxy:close(WorkerP2, ReadHandle2),
    {ok, ReadHandle3} = ?assertMatch({ok, _}, lfm_proxy:open(WorkerP2, SessionIdP2, {guid, File3Guid}, read), ?ATTEMPTS),
    ?assertMatch({ok, ?TEST_DATA2}, lfm_proxy:read(WorkerP2, ReadHandle3, 0, NormalSize), ?ATTEMPTS),
    lfm_proxy:close(WorkerP2, ReadHandle3),
    {ok, ReadHandle4} = ?assertMatch({ok, _}, lfm_proxy:open(WorkerP2, SessionIdP2, {guid, File4Guid}, read), ?ATTEMPTS),
    ?assertMatch({ok, BigData}, lfm_proxy:read(WorkerP2, ReadHandle4, 0, BigSize), ?ATTEMPTS),
    lfm_proxy:close(WorkerP2, ReadHandle4),

    ExpectedDistribution1 = [
        #{<<"providerId">> => DomainP1, <<"blocks">> => [[0, NormalSize]]},
        #{<<"providerId">> => DomainP2, <<"blocks">> => [[0, NormalSize]]}
    ],
    ExpectedDistribution2 = [
        #{<<"providerId">> => DomainP1, <<"blocks">> => [[0, SmallSize]]},
        #{<<"providerId">> => DomainP2, <<"blocks">> => [[0, SmallSize]]}
    ],
    ExpectedDistribution3 = [
        #{<<"providerId">> => DomainP1, <<"blocks">> => [[0, BigSize]]},
        #{<<"providerId">> => DomainP2, <<"blocks">> => [[0, BigSize]]}
    ],
    ExpectedDistribution4 = [
        #{<<"providerId">> => DomainP1, <<"blocks">> => [[0, NormalSize]]}
    ],

    ExpectedDistribution5 = [
        #{<<"providerId">> => DomainP1, <<"blocks">> => [[0, NormalSize]]},
        #{<<"providerId">> => DomainP2, <<"blocks">> => []}
    ],

    ?assertDistributionProxyByGuid(WorkerP2, SessionIdP2, ExpectedDistribution2, File1Guid),
    ?assertDistributionProxyByGuid(WorkerP2, SessionIdP2, ExpectedDistribution1, File2Guid),
    ?assertDistributionProxyByGuid(WorkerP2, SessionIdP2, ExpectedDistribution1, File3Guid),
    ?assertDistributionProxyByGuid(WorkerP2, SessionIdP2, ExpectedDistribution3, File4Guid),
    ?assertDistributionProxyByGuid(WorkerP2, SessionIdP2, ExpectedDistribution4, File5Guid),

    % pretend File3 hasn't been opened for 24 hours
    File3Uuid = fslogic_uuid:guid_to_uuid(File3Guid),
    {ok, _} = rpc:call(WorkerP2, file_popularity, update, [File3Uuid,
        fun(FP = #file_popularity{last_open = LastOpen}) ->
            {ok, FP#file_popularity{last_open = LastOpen - 24}}
        end
    ]),

    timer:sleep(timer:seconds(5)),

    %synchronize file5
    {ok, ReadHandle5} = lfm_proxy:open(WorkerP2, SessionIdP2, {guid, File5Guid}, read),
    {ok, ?TEST_DATA2} = lfm_proxy:read(WorkerP2, ReadHandle5, 0, NormalSize),
    lfm_proxy:close(WorkerP2, ReadHandle5),

    ?assertDistributionProxyByGuid(WorkerP2, SessionIdP2, ExpectedDistribution2, File1Guid),
    ?assertDistributionProxyByGuid(WorkerP2, SessionIdP2, ExpectedDistribution1, File2Guid),
    ?assertDistributionProxyByGuid(WorkerP2, SessionIdP2, ExpectedDistribution5, File3Guid),
    ?assertDistributionProxyByGuid(WorkerP2, SessionIdP2, ExpectedDistribution3, File4Guid),
    ?assertDistributionProxyByGuid(WorkerP2, SessionIdP2, ExpectedDistribution1, File5Guid),

    [Report] = rpc:call(WorkerP2, autocleaning, list_reports_since, [<<"space5">>, 0]),
    ?assertMatch(#{
        bytesToRelease := 12,
        releasedBytes := NormalSize,
        filesNumber := 1,
        startedAt := _,
        stoppedAt := _
    }, maps:from_list(Report)).

posix_mode_get(Config) ->
    [_WorkerP2, WorkerP1] = ?config(op_worker_nodes, Config),
    SessionId = ?config({session_id, {<<"user1">>, ?GET_DOMAIN(WorkerP1)}}, Config),
    [{_SpaceId, SpaceName} | _] = ?config({spaces, <<"user1">>}, Config),
    File = list_to_binary(filename:join(["/", binary_to_list(SpaceName), "file1_pmg"])),
    Mode = 8#700,
    {ok, _FileGuid} = lfm_proxy:create(WorkerP1, SessionId, File, Mode),

    % when
    {ok, 200, _, Body} = do_request(WorkerP1, <<"attributes", File/binary, "?attribute=mode">>, get, [user_1_token_header(Config)], []),

    % then
    DecodedBody = json_utils:decode(Body),
    ?assertEqual(
        #{
            <<"mode">> => <<"0", (integer_to_binary(Mode, 8))/binary>>
        },
        DecodedBody
    ).

posix_mode_put(Config) ->
    [_WorkerP2, WorkerP1] = ?config(op_worker_nodes, Config),
    SessionId = ?config({session_id, {<<"user1">>, ?GET_DOMAIN(WorkerP1)}}, Config),
    [{_SpaceId, SpaceName} | _] = ?config({spaces, <<"user1">>}, Config),
    File = list_to_binary(filename:join(["/", binary_to_list(SpaceName), "file2_pmp"])),
    Mode = 8#700,
    {ok, _FileGuid} = lfm_proxy:create(WorkerP1, SessionId, File, Mode),

    % when
    NewMode = 8#777,
    Body = json_utils:encode(#{<<"mode">> => <<"0", (integer_to_binary(NewMode, 8))/binary>>}),
    {ok, 204, _, _} = do_request(WorkerP1, <<"attributes", File/binary>>, put,
        [user_1_token_header(Config), {<<"Content-Type">>, <<"application/json">>}], Body),

    % then
    {ok, 200, _, RespBody} = do_request(WorkerP1, <<"attributes", File/binary, "?attribute=mode">>, get, [user_1_token_header(Config)], []),
    DecodedBody = json_utils:decode(RespBody),
    ?assertEqual(
        #{
            <<"mode">> => <<"0", (integer_to_binary(NewMode, 8))/binary>>
        },
        DecodedBody
    ).

attributes_list(Config) ->
    [_WorkerP2, WorkerP1] = ?config(op_worker_nodes, Config),
    SessionId = ?config({session_id, {<<"user1">>, ?GET_DOMAIN(WorkerP1)}}, Config),
    [{_SpaceId, SpaceName} | _] = ?config({spaces, <<"user1">>}, Config),
    UserId1 = ?config({user_id, <<"user1">>}, Config),
    File = list_to_binary(filename:join(["/", binary_to_list(SpaceName), "file1_al"])),
    {ok, FileGuid} = lfm_proxy:create(WorkerP1, SessionId, File, 8#700),

    % when
    {ok, 200, _, Body} = do_request(WorkerP1, <<"attributes", File/binary>>, get, [user_1_token_header(Config)], []),

    % then
    {ok, #file_attr{
        atime = ATime,
        ctime = CTime,
        mtime = MTime,
        gid = Gid,
        uid = Uid
    }} = lfm_proxy:stat(WorkerP1, SessionId, {guid, FileGuid}),
    {ok, CdmiObjectId} = cdmi_id:guid_to_objectid(FileGuid),
    DecodedBody = json_utils:decode(Body),
    ?assertEqual(
        #{
            <<"mode">> => <<"0700">>,
            <<"size">> => 0,
            <<"atime">> => ATime,
            <<"ctime">> => CTime,
            <<"mtime">> => MTime,
            <<"storage_group_id">> => Gid,
            <<"storage_user_id">> => Uid,
            <<"name">> => <<"file1_al">>,
            <<"owner_id">> => UserId1,
            <<"shares">> => [],
            <<"type">> => <<"reg">>,
            <<"file_id">> => CdmiObjectId
        },
        DecodedBody
    ).

xattr_get(Config) ->
    [_WorkerP2, WorkerP1] = ?config(op_worker_nodes, Config),
    SessionId = ?config({session_id, {<<"user1">>, ?GET_DOMAIN(WorkerP1)}}, Config),
    [{_SpaceId, SpaceName} | _] = ?config({spaces, <<"user1">>}, Config),
    File = list_to_binary(filename:join(["/", binary_to_list(SpaceName), "file1_xg"])),
    {ok, FileGuid} = lfm_proxy:create(WorkerP1, SessionId, File, 8#700),
    ok = lfm_proxy:set_xattr(WorkerP1, SessionId, {guid, FileGuid}, #xattr{name = <<"k1">>, value = <<"v1">>}),

    % when
    {ok, 200, _, Body} = do_request(WorkerP1, <<"attributes", File/binary, "?attribute=k1&extended=true">>, get, [user_1_token_header(Config)], []),

    % then
    DecodedBody = json_utils:decode(Body),
    ?assertEqual(
        #{
            <<"k1">> => <<"v1">>
        },
        DecodedBody
    ).

xattr_put(Config) ->
    [_WorkerP2, WorkerP1] = ?config(op_worker_nodes, Config),
    SessionId = ?config({session_id, {<<"user1">>, ?GET_DOMAIN(WorkerP1)}}, Config),
    [{_SpaceId, SpaceName} | _] = ?config({spaces, <<"user1">>}, Config),
    File = list_to_binary(filename:join(["/", binary_to_list(SpaceName), "file2_xp"])),
    {ok, _FileGuid} = lfm_proxy:create(WorkerP1, SessionId, File, 8#700),

    % when
    Body = json_utils:encode(#{<<"k1">> => <<"v1">>}),
    {ok, 204, _, _} = do_request(WorkerP1, <<"attributes", File/binary, "?extended=true">>, put,
        [user_1_token_header(Config), {<<"Content-Type">>, <<"application/json">>}], Body),

    % then
    {ok, 200, _, RespBody} = do_request(WorkerP1, <<"attributes", File/binary, "?attribute=k1&extended=true">>, get, [user_1_token_header(Config)], []),
    DecodedBody = json_utils:decode(RespBody),
    ?assertEqual(
        #{
            <<"k1">> => <<"v1">>
        },
        DecodedBody
    ).

xattr_list(Config) ->
    [_WorkerP2, WorkerP1] = ?config(op_worker_nodes, Config),
    SessionId = ?config({session_id, {<<"user1">>, ?GET_DOMAIN(WorkerP1)}}, Config),
    [{_SpaceId, SpaceName} | _] = ?config({spaces, <<"user1">>}, Config),
    File = list_to_binary(filename:join(["/", binary_to_list(SpaceName), "file1_xl"])),
    {ok, FileGuid} = lfm_proxy:create(WorkerP1, SessionId, File, 8#700),
    ok = lfm_proxy:set_xattr(WorkerP1, SessionId, {guid, FileGuid}, #xattr{name = <<"k1">>, value = <<"v1">>}),
    ok = lfm_proxy:set_xattr(WorkerP1, SessionId, {guid, FileGuid}, #xattr{name = <<"k2">>, value = <<"v2">>}),

    % when
    {ok, 200, _, Body} = do_request(WorkerP1, <<"attributes", File/binary, "?extended=true">>, get, [user_1_token_header(Config)], []),

    % then
    DecodedBody = json_utils:decode(Body),
    ?assertMatch(#{
        <<"k1">> := <<"v1">>,
        <<"k2">> := <<"v2">>
    }, DecodedBody).

metric_get(Config) ->
    [WorkerP2, WorkerP1] = ?config(op_worker_nodes, Config),

    Prov1ID = rpc:call(WorkerP1, oneprovider, get_id, []),
    Prov2ID = rpc:call(WorkerP2, oneprovider, get_id, []),

    MonitoringId = #monitoring_id{
        main_subject_type = space,
        main_subject_id = <<"space3">>,
        metric_type = storage_quota,
        provider_id = Prov1ID
    },

    ?assertMatch(ok, rpc:call(WorkerP1, monitoring_utils, create, [<<"space3">>, MonitoringId, time_utils:system_time_seconds()])),
    {ok, #document{value = State}} = rpc:call(WorkerP1, monitoring_state, get, [MonitoringId]),
    ?assertMatch({ok, _}, rpc:call(WorkerP1, monitoring_state, save, [
        #document{
            key = monitoring_state:encode_id(MonitoringId#monitoring_id{
                provider_id = Prov2ID
            }),
            value = State
        }
    ])),

    % when
    {ok, 200, _, Body} = do_request(WorkerP1, <<"metrics/space/space3?metric=storage_quota">>, get, [user_1_token_header(Config)], []),
    DecodedBody = json_utils:decode(Body),

    % then
    ?assertMatch([
        #{<<"providerId">> := _, <<"rrd">> := _},
        #{<<"providerId">> := _, <<"rrd">> := _}
    ], DecodedBody),
    [Elem1, Elem2] = DecodedBody,
    ?assertNotEqual(maps:get(<<"providerId">>, Elem1), maps:get(<<"providerId">>, Elem2)).

list_file(Config) ->
    [_WorkerP2, WorkerP1] = ?config(op_worker_nodes, Config),
    SessionId = ?config({session_id, {<<"user1">>, ?GET_DOMAIN(WorkerP1)}}, Config),
    File = <<"/space3/file1_lf">>,
    Mode = 8#700,
    {ok, FileGuid} = lfm_proxy:create(WorkerP1, SessionId, File, Mode),

    % when
    {_, _, _, Body} = ?assertMatch({ok, 200, _, _},
        do_request(WorkerP1, <<"files/space3/file1_lf">>, get, [user_1_token_header(Config)], [])),

    % then
    DecodedBody = json_utils:decode(Body),
    {ok, FileObjectId} = cdmi_id:guid_to_objectid(FileGuid),
    ?assertEqual(
        [#{<<"id">> => FileObjectId, <<"path">> => File}],
        DecodedBody
    ).

list_dir(Config) ->
    [_WorkerP2, WorkerP1] = ?config(op_worker_nodes, Config),

    % when
    {_, _, _, Body} = ?assertMatch({ok, 200, _, _},
        do_request(WorkerP1, <<"files">>, get, [user_1_token_header(Config)], [])),

    % then
    DecodedBody = json_utils:decode(Body),
    ?assertMatch(
        [
            #{<<"id">> := _, <<"path">> := <<"/space1">>},
            #{<<"id">> := _, <<"path">> := <<"/space10">>},
            #{<<"id">> := _, <<"path">> := <<"/space2">>},
            #{<<"id">> := _, <<"path">> := <<"/space3">>},
            #{<<"id">> := _, <<"path">> := <<"/space4">>},
            #{<<"id">> := _, <<"path">> := <<"/space5">>},
            #{<<"id">> := _, <<"path">> := <<"/space6">>},
            #{<<"id">> := _, <<"path">> := <<"/space7">>},
            #{<<"id">> := _, <<"path">> := <<"/space8">>},
            #{<<"id">> := _, <<"path">> := <<"/space9">>}
        ],
        lists:sort(fun(#{<<"path">> := Path1}, #{<<"path">> := Path2}) ->
            Path1 =< Path2
        end, DecodedBody)
    ).

list_dir_range(Config) ->
    [_WorkerP2, WorkerP1] = ?config(op_worker_nodes, Config),

    % when
    {_, _, _, Body} = ?assertMatch({ok, 200, _, _},
        do_request(WorkerP1, <<"files?offset=0&limit=1">>, get, [user_1_token_header(Config)], [])),

    % then
    DecodedBody = json_utils:decode(Body),
    ?assertMatch(
        [
            #{<<"id">> := _, <<"path">> := <<"/space1">>}
        ],
        DecodedBody
    ).

changes_stream_file_meta_test(Config) ->
    [_WorkerP2, WorkerP1] = ?config(op_worker_nodes, Config),
    SessionId = ?config({session_id, {<<"user1">>, ?GET_DOMAIN(WorkerP1)}}, Config),
    [{_SpaceId, SpaceName} | _] = ?config({spaces, <<"user1">>}, Config),
    File = list_to_binary(filename:join(["/", binary_to_list(SpaceName), "file3_csfmt"])),
    File2 = list_to_binary(filename:join(["/", binary_to_list(SpaceName), "file3_csfmt"])),
    Mode = 8#700,
    {ok, FileGuid} = lfm_proxy:create(WorkerP1, SessionId, File, Mode),
    {ok, Handle} = lfm_proxy:open(WorkerP1, SessionId, {guid, FileGuid}, rdwr),

    % when
    spawn(fun() ->
        timer:sleep(500),
        lfm_proxy:write(WorkerP1, Handle, 0, <<"data">>),
        lfm_proxy:read(WorkerP1, Handle, 0, 2),
        lfm_proxy:set_perms(WorkerP1, SessionId, {guid, FileGuid}, 8#777),
        lfm_proxy:fsync(WorkerP1, Handle),
        lfm_proxy:create(WorkerP1, SessionId, File2, Mode)
    end),
    {ok, 200, _, Body} = do_request(WorkerP1, <<"changes/metadata/space1?timeout=10000">>,
        get, [user_1_token_header(Config)], [], [{recv_timeout, 40000}]),

    ?assertNotEqual(<<>>, Body),
    ?assert(length(binary:split(Body, <<"\r\n">>, [global])) >= 2).

changes_stream_xattr_test(Config) ->
    [_WorkerP2, WorkerP1] = ?config(op_worker_nodes, Config),
    SessionId = ?config({session_id, {<<"user1">>, ?GET_DOMAIN(WorkerP1)}}, Config),
    [{SpaceId, SpaceName} | _] = ?config({spaces, <<"user1">>}, Config),
    File = list_to_binary(filename:join(["/", binary_to_list(SpaceName), "file4_csxt"])),
    Mode = 8#700,
    {ok, FileGuid} = lfm_proxy:create(WorkerP1, SessionId, File, Mode),

    % when
    spawn(fun() ->
        timer:sleep(500),
        lfm_proxy:set_xattr(WorkerP1, SessionId, {guid, FileGuid}, #xattr{name = <<"name">>, value = <<"value">>})
    end),
    {ok, 200, _, Body} = do_request(WorkerP1, str_utils:format_bin("changes/metadata/~s?timeout=10000", [SpaceId]),
        get, [user_1_token_header(Config)], [], [{recv_timeout, 40000}]),

    ?assertNotEqual(<<>>, Body),
    Changes = binary:split(Body, <<"\r\n">>, [global]),
    ?assert(length(Changes) >= 1),

    [_ | Changes2] = lists:reverse(Changes),
    [LastChange | _] = lists:filtermap(fun(Change) ->
        DecodedChange = json_utils:decode(Change),
        case maps:get(<<"name">>, DecodedChange) of
            <<"file4_csxt">> -> {true, DecodedChange};
            _ -> false
        end
    end, Changes2),

    Metadata = maps:get(<<"changes">>, LastChange),
    ?assertEqual(#{<<"name">> => <<"value">>}, maps:get(<<"xattrs">>, Metadata)).

changes_stream_json_metadata_test(Config) ->
    [_WorkerP2, WorkerP1] = ?config(op_worker_nodes, Config),
    SessionId = ?config({session_id, {<<"user1">>, ?GET_DOMAIN(WorkerP1)}}, Config),
    [{SpaceId, SpaceName} | _] = ?config({spaces, <<"user1">>}, Config),
    File = list_to_binary(filename:join(["/", binary_to_list(SpaceName), "file4_csjmt"])),
    Mode = 8#700,
    {ok, FileGuid} = lfm_proxy:create(WorkerP1, SessionId, File, Mode),
    Json = #{<<"k1">> => <<"v1">>, <<"k2">> => [<<"v2">>, <<"v3">>], <<"k3">> => #{<<"k31">> => <<"v31">>}},
    % when
    spawn(fun() ->
        timer:sleep(500),
        lfm_proxy:set_metadata(WorkerP1, SessionId, {guid, FileGuid}, json, Json, [])
    end),
    {ok, 200, _, Body} = do_request(WorkerP1, str_utils:format_bin("changes/metadata/~s?timeout=10000", [SpaceId]),
        get, [user_1_token_header(Config)], [], [{recv_timeout, 40000}]),

    ?assertNotEqual(<<>>, Body),
    Changes = binary:split(Body, <<"\r\n">>, [global]),
    ?assert(length(Changes) >= 1),
    [_ | AllChanges] = lists:reverse(Changes),
    DecodedChanges =
        lists:map(fun(Change) ->
            json_utils:decode(Change)
        end, AllChanges),

    ?assert(lists:any(fun(Change) ->
        Json == maps:get(<<"onedata_json">>, maps:get(<<"xattrs">>, maps:get(<<"changes">>, Change)), undefined)
    end, DecodedChanges)).

changes_stream_times_test(Config) ->
    [_WorkerP2, WorkerP1] = ?config(op_worker_nodes, Config),
    SessionId = ?config({session_id, {<<"user1">>, ?GET_DOMAIN(WorkerP1)}}, Config),
    [{SpaceId, SpaceName} | _] = ?config({spaces, <<"user1">>}, Config),
    File = list_to_binary(filename:join(["/", binary_to_list(SpaceName), "file4_cstt"])),
    Mode = 8#700,
    {ok, FileGuid} = lfm_proxy:create(WorkerP1, SessionId, File, Mode),
    % when
    spawn(fun() ->
        timer:sleep(500),
        lfm_proxy:update_times(WorkerP1, SessionId, {guid, FileGuid}, 1000, 1000, 1000)
    end),
    {ok, 200, _, Body} = do_request(WorkerP1, str_utils:format_bin("changes/metadata/~s?timeout=10000", [SpaceId]),
        get, [user_1_token_header(Config)], [], [{recv_timeout, 40000}]),

    ?assertNotEqual(<<>>, Body),
    Changes = binary:split(Body, <<"\r\n">>, [global]),
    ?assert(length(Changes) >= 1),
    [_ | AllChanges] = lists:reverse(Changes),
    DecodedChanges =
        lists:map(fun(Change) ->
            json_utils:decode(Change)
        end, AllChanges),
    ?assert(lists:any(fun(Change) ->
        1000 == maps:get(<<"atime">>, maps:get(<<"changes">>, Change)) andalso
            1000 == maps:get(<<"mtime">>, maps:get(<<"changes">>, Change)) andalso
            1000 == maps:get(<<"ctime">>, maps:get(<<"changes">>, Change))
    end, DecodedChanges)).

changes_stream_file_location_test(Config) ->
    [_WorkerP2, WorkerP1] = ?config(op_worker_nodes, Config),
    SessionId = ?config({session_id, {<<"user1">>, ?GET_DOMAIN(WorkerP1)}}, Config),
    [{SpaceId, SpaceName} | _] = ?config({spaces, <<"user1">>}, Config),
    File = list_to_binary(filename:join(["/", binary_to_list(SpaceName), "file4_csflt"])),
    Mode = 8#700,
    {ok, FileGuid} = lfm_proxy:create(WorkerP1, SessionId, File, Mode),
    % when
    spawn(fun() ->
        timer:sleep(500),
        {ok, Handle} = lfm_proxy:open(WorkerP1, SessionId, {guid, FileGuid}, write),
        {ok, 5} = lfm_proxy:write(WorkerP1, Handle, 0, <<"01234">>)
    end),
    {ok, 200, _, Body} = do_request(WorkerP1, str_utils:format_bin("changes/metadata/~s?timeout=10000", [SpaceId]),
        get, [user_1_token_header(Config)], [], [{recv_timeout, 40000}]),

    ?assertNotEqual(<<>>, Body),
    Changes = binary:split(Body, <<"\r\n">>, [global]),
    ?assert(length(Changes) >= 1),
    [_ | AllChanges] = lists:reverse(Changes),
    DecodedChanges =
        lists:map(fun(Change) ->
            json_utils:decode(Change)
        end, AllChanges),
    ?assert(lists:any(fun(Change) ->
        5 == maps:get(<<"size">>, maps:get(<<"changes">>, Change))
    end, DecodedChanges)).

changes_stream_on_multi_provider_test(Config) ->
    [WorkerP2, WorkerP1] = ?config(op_worker_nodes, Config),
    SessionId = ?config({session_id, {<<"user1">>, ?GET_DOMAIN(WorkerP1)}}, Config),
    SessionIdP2 = ?config({session_id, {<<"user1">>, ?GET_DOMAIN(WorkerP2)}}, Config),
    [_, _, {SpaceId, SpaceName} | _] = ?config({spaces, <<"user1">>}, Config),
    File = list_to_binary(filename:join(["/", binary_to_list(SpaceName), "file4_csompt"])),
    Mode = 8#700,
    % when
    {ok, FileGuid} = lfm_proxy:create(WorkerP1, SessionId, File, Mode),
    spawn(fun() ->
        timer:sleep(500),
        {ok, Handle} = lfm_proxy:open(WorkerP1, SessionId, {guid, FileGuid}, write),
        lfm_proxy:write(WorkerP1, Handle, 0, <<"data">>)
    end),
    ?assertMatch({ok, _}, lfm_proxy:open(WorkerP2, SessionIdP2, {guid, FileGuid}, write), 20),
    {ok, 200, _, Body} = do_request(WorkerP2, str_utils:format_bin("changes/metadata/~s?timeout=20000", [SpaceId]),
        get, [user_1_token_header(Config)], [], [{recv_timeout, 60000}]),

    ?assertNotEqual(<<>>, Body),
    Changes = binary:split(Body, <<"\r\n">>, [global]),
    ?assert(length(Changes) >= 1),
    [_ | AllChanges] = lists:reverse(Changes),
    DecodedChanges =
        lists:map(fun(Change) ->
            json_utils:decode(Change)
        end, AllChanges),

    ?assert(lists:any(fun(Change) ->
        <<"file4_csompt">> == maps:get(<<"name">>, Change) andalso
            4 == maps:get(<<"size">>, maps:get(<<"changes">>, Change)) andalso
            0 < maps:get(<<"atime">>, maps:get(<<"changes">>, Change)) andalso
            0 < maps:get(<<"ctime">>, maps:get(<<"changes">>, Change)) andalso
            0 < maps:get(<<"mtime">>, maps:get(<<"changes">>, Change))
    end, DecodedChanges)).

list_spaces(Config) ->
    [_WorkerP2, WorkerP1] = ?config(op_worker_nodes, Config),

    % when
    {_, _, _, Body} = ?assertMatch({ok, 200, _, _},
        do_request(WorkerP1, <<"spaces">>, get, [user_1_token_header(Config)], [])),

    % then
    DecodedBody = json_utils:decode(Body),
    ?assertMatch(
        [
            #{<<"name">> := <<"space1">>, <<"spaceId">> := <<"space1">>},
            #{<<"name">> := <<"space10">>, <<"spaceId">> := <<"space10">>},
            #{<<"name">> := <<"space2">>, <<"spaceId">> := <<"space2">>},
            #{<<"name">> := <<"space3">>, <<"spaceId">> := <<"space3">>},
            #{<<"name">> := <<"space4">>, <<"spaceId">> := <<"space4">>},
            #{<<"name">> := <<"space5">>, <<"spaceId">> := <<"space5">>},
            #{<<"name">> := <<"space6">>, <<"spaceId">> := <<"space6">>},
            #{<<"name">> := <<"space7">>, <<"spaceId">> := <<"space7">>},
            #{<<"name">> := <<"space8">>, <<"spaceId">> := <<"space8">>},
            #{<<"name">> := <<"space9">>, <<"spaceId">> := <<"space9">>}
        ],
        lists:sort(DecodedBody)
    ).

get_space(Config) ->
    [_WorkerP2, WorkerP1] = ?config(op_worker_nodes, Config),

    % when
    {_, _, _, Body} = ?assertMatch({ok, 200, _, _},
        do_request(WorkerP1, <<"spaces/space3">>, get, [user_1_token_header(Config)], [])),

    % then
    DecodedBody = json_utils:decode(Body),
    ?assertMatch(
        #{
            <<"name">> := <<"space3">>,
            <<"providers">> := [
                #{
                    <<"providerId">> := PID1,
                    <<"providerName">> := PID1
                },
                #{
                    <<"providerId">> := PID2,
                    <<"providerName">> := PID2
                }
            ],
            <<"spaceId">> := <<"space3">>
        },
        DecodedBody
    ).

set_get_json_metadata(Config) ->
    [_WorkerP2, WorkerP1] = ?config(op_worker_nodes, Config),

    % when
    ?assertMatch({ok, 204, _, _},
        do_request(WorkerP1, <<"metadata/space3?metadata_type=json">>, put,
            [user_1_token_header(Config), {<<"content-type">>, <<"application/json">>}], "{\"key\": \"value\"}")),

    % then
    {_, _, _, Body} = ?assertMatch({ok, 200, _, _},
        do_request(WorkerP1, <<"metadata/space3?metadata_type=json">>, get,
            [user_1_token_header(Config), {<<"accept">>, <<"application/json">>}], [])),
    DecodedBody = json_utils:decode(Body),
    ?assertMatch(
        #{
            <<"key">> := <<"value">>
        },
        DecodedBody
    ),

    % then
    ?assertMatch({ok, 200, _, <<"\"value\"">>},
        do_request(WorkerP1, <<"metadata/space3?filter_type=keypath&filter=key">>, get,
            [user_1_token_header(Config), {<<"accept">>, <<"application/json">>}], [])).

set_get_json_metadata_id(Config) ->
    [_WorkerP2, WorkerP1] = ?config(op_worker_nodes, Config),
    SessionId = ?config({session_id, {<<"user1">>, ?GET_DOMAIN(WorkerP1)}}, Config),
    {ok, Guid} = lfm_proxy:create(WorkerP1, SessionId, <<"/space3/file_sgjmi">>, 8#777),
    {ok, ObjectId} = cdmi_id:guid_to_objectid(Guid),

    % when
    ?assertMatch({ok, 204, _, _},
        do_request(WorkerP1, <<"metadata-id/", ObjectId/binary, "?metadata_type=json">>, put,
            [user_1_token_header(Config), {<<"content-type">>, <<"application/json">>}], "{\"key\": \"value\"}")),

    % then
    {_, _, _, Body} = ?assertMatch({ok, 200, _, _},
        do_request(WorkerP1, <<"metadata-id/", ObjectId/binary, "?metadata_type=json">>, get,
            [user_1_token_header(Config), {<<"accept">>, <<"application/json">>}], [])),
    DecodedBody = json_utils:decode(Body),
    ?assertMatch(
        #{
            <<"key">> := <<"value">>
        },
        DecodedBody
    ),

    % then
    ?assertMatch({ok, 200, _, <<"\"value\"">>},
        do_request(WorkerP1, <<"metadata-id/", ObjectId/binary, "?filter_type=keypath&filter=key">>, get,
            [user_1_token_header(Config), {<<"accept">>, <<"application/json">>}], [])).

set_get_rdf_metadata(Config) ->
    [_WorkerP2, WorkerP1] = ?config(op_worker_nodes, Config),

    % when
    ?assertMatch({ok, 204, _, _},
        do_request(WorkerP1, <<"metadata/space3?metadata_type=rdf">>, put,
            [user_1_token_header(Config), {<<"content-type">>, <<"application/rdf+xml">>}], "some_xml")),

    % then
    {_, _, _, Body} = ?assertMatch({ok, 200, _, _},
        do_request(WorkerP1, <<"metadata/space3?metadata_type=rdf">>, get,
            [user_1_token_header(Config), {<<"accept">>, <<"application/rdf+xml">>}], [])),
    ?assertMatch(<<"some_xml">>, Body).

set_get_rdf_metadata_id(Config) ->
    [_WorkerP2, WorkerP1] = ?config(op_worker_nodes, Config),
    SessionId = ?config({session_id, {<<"user1">>, ?GET_DOMAIN(WorkerP1)}}, Config),
    {ok, Guid} = lfm_proxy:create(WorkerP1, SessionId, <<"/space3/file_sgrmi">>, 8#777),
    {ok, ObjectId} = cdmi_id:guid_to_objectid(Guid),

    % when
    ?assertMatch({ok, 204, _, _},
        do_request(WorkerP1, <<"metadata-id/", ObjectId/binary, "?metadata_type=rdf">>, put,
            [user_1_token_header(Config), {<<"content-type">>, <<"application/rdf+xml">>}], "some_xml")),

    % then
    {_, _, _, Body} = ?assertMatch({ok, 200, _, _},
        do_request(WorkerP1, <<"metadata-id/", ObjectId/binary, "?metadata_type=rdf">>, get,
            [user_1_token_header(Config), {<<"accept">>, <<"application/rdf+xml">>}], [])),
    ?assertMatch(<<"some_xml">>, Body).

remove_index(Config) ->
    [_WorkerP2, WorkerP1] = ?config(op_worker_nodes, Config),
    Function =
        <<"function (meta) {
              if(meta['onedata_json'] && meta['onedata_json']['meta'] && meta['onedata_json']['meta']['color']) {
                  return meta['onedata_json']['meta']['color'];
              }
              return null;
        }">>,
    {ok, 303, Headers, _} = ?assertMatch({ok, 303, _, _},
        do_request(WorkerP1, <<"index?space_id=space1&name=name">>, post, [user_1_token_header(Config), {<<"content-type">>, <<"application/javascript">>}], Function)),
    <<"/api/v3/oneprovider/index/", Id/binary>> = proplists:get_value(<<"location">>, Headers),
    {ok, _, _, ListBody} = ?assertMatch({ok, 200, _, _}, do_request(WorkerP1, <<"index">>, get, [user_1_token_header(Config)], [])),
    IndexList = json_utils:decode(ListBody),
    ?assertMatch([_], IndexList),

    %when
    ?assertMatch({ok, 204, _, _}, do_request(WorkerP1, <<"index/", Id/binary>>, delete, [user_1_token_header(Config)], [])),

    %then
    ?assertMatch({ok, 200, _, <<"[]">>}, do_request(WorkerP1, <<"index">>, get, [user_1_token_header(Config)], [])).

create_list_index(Config) ->
    [_WorkerP2, WorkerP1] = ?config(op_worker_nodes, Config),
    Function =
        <<"function (meta) {
              if(meta['onedata_json'] && meta['onedata_json']['meta'] && meta['onedata_json']['meta']['color']) {
                  return meta['onedata_json']['meta']['color'];
              }
              return null;
        }">>,
    ?assertMatch({ok, 200, _, <<"[]">>}, do_request(WorkerP1, <<"index">>, get, [user_1_token_header(Config)], [])),

    % when
    {ok, 303, Headers, _} = ?assertMatch({ok, 303, _, _},
        do_request(WorkerP1, <<"index?space_id=space1&name=name">>, post, [user_1_token_header(Config), {<<"content-type">>, <<"application/javascript">>}], Function)),
    <<"/api/v3/oneprovider/index/", Id/binary>> = proplists:get_value(<<"location">>, Headers),

    % then
    {ok, _, _, ListBody} = ?assertMatch({ok, 200, _, _}, do_request(WorkerP1, <<"index">>, get, [user_1_token_header(Config)], [])),
    IndexList = json_utils:decode(ListBody),
    ?assertMatch([#{<<"spaceId">> := <<"space1">>, <<"name">> := <<"name">>, <<"indexId">> := Id, <<"spatial">> := false}], IndexList),
    ?assertMatch({ok, 200, _, _},
        do_request(WorkerP1, <<"index/", Id/binary>>, get, [user_1_token_header(Config), {<<"accept">>, <<"application/javascript">>}], [])),

    % when
    {ok, 303, _, _} = ?assertMatch({ok, 303, _, _},
        do_request(WorkerP1, <<"index?space_id=space1&name=name2">>, post,
            [user_1_token_header(Config), {<<"content-type">>, <<"application/javascript">>}], Function)),

    % then
    {ok, _, _, ListBody2} = ?assertMatch({ok, 200, _, _}, do_request(WorkerP1, <<"index">>, get,
        [user_1_token_header(Config)], [])),
    IndexList2 = json_utils:decode(ListBody2),
    ?assertMatch([#{}, #{}], IndexList2).

create_geospatial_index(Config) ->
    [_WorkerP2, WorkerP1] = ?config(op_worker_nodes, Config),
    Function =
        <<"function (meta) {
              if(meta['onedata_json'] && meta['onedata_json']['loc']) {
                  return meta['onedata_json']['loc'];
              }
              return null;
        }">>,

    % when
    {ok, 303, Headers, _} = ?assertMatch({ok, 303, _, _},
        do_request(WorkerP1, <<"index?space_id=space1&name=name&spatial=true">>, post, [user_1_token_header(Config), {<<"content-type">>, <<"application/javascript">>}], Function)),
    <<"/api/v3/oneprovider/index/", Id/binary>> = proplists:get_value(<<"location">>, Headers),

    % then
    {ok, _, _, ListBody} = ?assertMatch({ok, 200, _, _}, do_request(WorkerP1, <<"index">>, get, [user_1_token_header(Config)], [])),
    IndexList = json_utils:decode(ListBody),
    ?assert(lists:member(#{<<"spaceId">> => <<"space1">>, <<"name">> => <<"name">>, <<"indexId">> => Id, <<"spatial">> => true}, IndexList)),
    ?assertMatch({ok, 200, _, _},
        do_request(WorkerP1, <<"index/", Id/binary>>, get, [user_1_token_header(Config), {<<"accept">>, <<"application/javascript">>}], [])).

query_geospatial_index(Config) ->
    [_WorkerP2, WorkerP1] = ?config(op_worker_nodes, Config),
    SessionId = ?config({session_id, {<<"user1">>, ?GET_DOMAIN(WorkerP1)}}, Config),
    Function =
        <<"function (meta) {
              if(meta['onedata_json'] && meta['onedata_json']['loc']) {
                  return meta['onedata_json']['loc'];
              }
              return null;
        }">>,
    [{_SpaceId, SpaceName} | _] = ?config({spaces, <<"user1">>}, Config),
    Path1 = list_to_binary(filename:join(["/", binary_to_list(SpaceName), "f1"])),
    Path2 = list_to_binary(filename:join(["/", binary_to_list(SpaceName), "f2"])),
    Path3 = list_to_binary(filename:join(["/", binary_to_list(SpaceName), "f3"])),
    {ok, Guid1} = lfm_proxy:create(WorkerP1, SessionId, Path1, 8#777),
    {ok, Guid2} = lfm_proxy:create(WorkerP1, SessionId, Path2, 8#777),
    {ok, Guid3} = lfm_proxy:create(WorkerP1, SessionId, Path3, 8#777),
    ok = lfm_proxy:set_metadata(WorkerP1, SessionId, {guid, Guid1}, json, #{<<"type">> => <<"Point">>, <<"coordinates">> => [5.1, 10.22]}, [<<"loc">>]),
    ok = lfm_proxy:set_metadata(WorkerP1, SessionId, {guid, Guid2}, json, #{<<"type">> => <<"Point">>, <<"coordinates">> => [0, 0]}, [<<"loc">>]),
    ok = lfm_proxy:set_metadata(WorkerP1, SessionId, {guid, Guid3}, json, #{<<"type">> => <<"Point">>, <<"coordinates">> => [10, 5]}, [<<"loc">>]),
    {ok, 303, Headers, _} = ?assertMatch({ok, 303, _, _},
        do_request(WorkerP1, <<"index?space_id=space1&name=name&spatial=true">>, post,
            [user_1_token_header(Config), {<<"content-type">>, <<"application/javascript">>}], Function)),
    <<"/api/v3/oneprovider/index/", Id/binary>> = proplists:get_value(<<"location">>, Headers),
    timer:sleep(timer:seconds(5)), % let the data be stored in db todo VFS-3462

    % when
    {ok, 200, _, Body} = ?assertMatch({ok, 200, _, _}, do_request(WorkerP1, <<"query-index/", Id/binary, "?spatial=true&stale=false">>, get, [user_1_token_header(Config)], [])),

    % then
    Guids = lists:map(fun(X) ->
        {ok, ObjId} = cdmi_id:objectid_to_guid(X),
        ObjId
    end, json_utils:decode(Body)),
    ?assertEqual(lists:sort([Guid1, Guid2, Guid3]), lists:sort(Guids)),

    % when
    {ok, 200, _, Body2} = ?assertMatch({ok, 200, _, _}, do_request(WorkerP1, <<"query-index/", Id/binary, "?spatial=true&stale=false&start_range=[0,0]&end_range=[5.5,10.5]">>, get, [user_1_token_header(Config)], [])),

    % then
    Guids2 = lists:map(fun(X) -> {ok, ObjId} = cdmi_id:objectid_to_guid(X),
        ObjId end, json_utils:decode(Body2)),
    ?assertEqual(lists:sort([Guid1, Guid2]), lists:sort(Guids2)).

query_file_popularity_index(Config) ->
    [_WorkerP2, WorkerP1] = ?config(op_worker_nodes, Config),
    [{SpaceId, _SpaceName} | _] = ?config({spaces, <<"user1">>}, Config),
    ?assertMatch({ok, 200, _, _},
        do_request(WorkerP1, <<"query-index/file-popularity-", SpaceId/binary, "?spatial=true&stale=false">>, get, [user_1_token_header(Config)], [])).

set_get_json_metadata_inherited(Config) ->
    [_WorkerP2, WorkerP1] = ?config(op_worker_nodes, Config),
    SessionId = ?config({session_id, {<<"user1">>, ?GET_DOMAIN(WorkerP1)}}, Config),

    % when
    ?assertMatch({ok, 204, _, _},
        do_request(WorkerP1, <<"metadata/space3?metadata_type=json">>, put,
            [user_1_token_header(Config), {<<"content-type">>, <<"application/json">>}], <<"{\"a\": {\"a1\": \"b1\"}, \"b\": \"c\", \"e\": \"f\"}">>)),
    {ok, _} = lfm_proxy:mkdir(WorkerP1, SessionId, <<"/space3/dir">>),
    ?assertMatch({ok, 204, _, _},
        do_request(WorkerP1, <<"metadata/space3/dir?metadata_type=json">>, put,
            [user_1_token_header(Config), {<<"content-type">>, <<"application/json">>}], <<"{\"a\": {\"a2\": \"b2\"}, \"b\": \"d\"}">>)),

    % then
    {_, _, _, Body} = ?assertMatch({ok, 200, _, _},
        do_request(WorkerP1, <<"metadata/space3/dir?metadata_type=json&inherited=true">>, get,
            [user_1_token_header(Config), {<<"accept">>, <<"application/json">>}], [])),
    DecodedBody = json_utils:decode(Body),
    ?assertMatch(
        #{
            <<"a">> := #{<<"a1">> := <<"b1">>, <<"a2">> := <<"b2">>},
            <<"b">> := <<"d">>,
            <<"e">> := <<"f">>
        },
        DecodedBody
    ).

set_get_xattr_inherited(Config) ->
    [_WorkerP2, WorkerP1] = ?config(op_worker_nodes, Config),
    SessionId = ?config({session_id, {<<"user1">>, ?GET_DOMAIN(WorkerP1)}}, Config),
    {ok, _} = lfm_proxy:mkdir(WorkerP1, SessionId, <<"/space3/dir_test">>),
    {ok, _} = lfm_proxy:mkdir(WorkerP1, SessionId, <<"/space3/dir_test/child">>),

    % when
    XattrSpace = json_utils:encode(#{<<"k1">> => <<"v1">>}),
    XattrDir = json_utils:encode(#{<<"k2">> => <<"v2">>}),
    XattrChild = json_utils:encode(#{<<"k2">> => <<"v22">>}),
    XattrChild2 = json_utils:encode(#{<<"k3">> => <<"v3">>}),

    ?assertMatch({ok, 204, _, _},
        do_request(WorkerP1, <<"metadata/space3?metadata_type=json">>, put,
            [user_1_token_header(Config), {<<"content-type">>, <<"application/json">>}], <<"{\"a\":5}">>)),
    ?assertMatch({ok, 204, _, _},
        do_request(WorkerP1, <<"attributes/space3?extended=true">>, put,
            [user_1_token_header(Config), {<<"content-type">>, <<"application/json">>}], XattrSpace)),
    ?assertMatch({ok, 204, _, _},
        do_request(WorkerP1, <<"attributes/space3/dir_test?extended=true">>, put,
            [user_1_token_header(Config), {<<"content-type">>, <<"application/json">>}], XattrDir)),
    ?assertMatch({ok, 204, _, _},
        do_request(WorkerP1, <<"attributes/space3/dir_test/child?extended=true">>, put,
            [user_1_token_header(Config), {<<"content-type">>, <<"application/json">>}], XattrChild)),
    ?assertMatch({ok, 204, _, _},
        do_request(WorkerP1, <<"attributes/space3/dir_test/child?extended=true">>, put,
            [user_1_token_header(Config), {<<"content-type">>, <<"application/json">>}], XattrChild2)),

    % then
    {_, _, _, Body} = ?assertMatch({ok, 200, _, _},
        do_request(WorkerP1, <<"attributes/space3/dir_test/child?inherited=true&extended=true">>, get,
            [user_1_token_header(Config), {<<"accept">>, <<"application/json">>}], [])),
    DecodedBody = json_utils:decode(Body),
    ?assertMatch(#{
        <<"k1">> := <<"v1">>,
        <<"k2">> := <<"v22">>,
        <<"k3">> := <<"v3">>,
        <<"onedata_json">> := #{<<"a">> := 5}
    }, DecodedBody).

set_get_json_metadata_using_filter(Config) ->
    [_WorkerP2, WorkerP1] = ?config(op_worker_nodes, Config),

    % when
    ?assertMatch({ok, 204, _, _},
        do_request(WorkerP1, <<"metadata/space3?metadata_type=json">>, put,
            [user_1_token_header(Config), {<<"content-type">>, <<"application/json">>}], <<"{\"key1\": \"value1\", \"key2\": \"value2\", \"key3\": [\"v1\", \"v2\"]}">>)),

    % then
    {_, _, _, Body} = ?assertMatch({ok, 200, _, _},
        do_request(WorkerP1, <<"metadata/space3?metadata_type=json&filter_type=keypath&filter=key1">>, get,
            [user_1_token_header(Config), {<<"accept">>, <<"application/json">>}], [])),
    DecodedBody = json_utils:decode(Body),
    ?assertMatch(<<"value1">>, DecodedBody),
    {_, _, _, Body2} = ?assertMatch({ok, 200, _, _},
        do_request(WorkerP1, <<"metadata/space3?metadata_type=json&filter_type=keypath&filter=key3.[1]">>, get,
            [user_1_token_header(Config), {<<"accept">>, <<"application/json">>}], [])),
    DecodedBody2 = json_utils:decode(Body2),
    ?assertMatch(<<"v2">>, DecodedBody2),

    %when
    ?assertMatch({ok, 204, _, _},
        do_request(WorkerP1, <<"metadata/space3?metadata_type=json&filter_type=keypath&filter=key1">>, put,
            [user_1_token_header(Config), {<<"content-type">>, <<"application/json">>}], <<"\"value11\"">>)),
    ?assertMatch({ok, 204, _, _},
        do_request(WorkerP1, <<"metadata/space3?metadata_type=json&filter_type=keypath&filter=key2">>, put,
            [user_1_token_header(Config), {<<"content-type">>, <<"application/json">>}], <<"{\"key22\": \"value22\"}">>)),
    ?assertMatch({ok, 204, _, _},
        do_request(WorkerP1, <<"metadata/space3?metadata_type=json&filter_type=keypath&filter=key3.[0]">>, put,
            [user_1_token_header(Config), {<<"content-type">>, <<"application/json">>}], <<"\"v11\"">>)),

    %then
    {_, _, _, ReponseBody} = ?assertMatch({ok, 200, _, _},
        do_request(WorkerP1, <<"metadata/space3?metadata_type=json">>, get,
            [user_1_token_header(Config), {<<"accept">>, <<"application/json">>}], [])),
    ?assertMatch(
        #{
            <<"key1">> := <<"value11">>,
            <<"key2">> := #{<<"key22">> := <<"value22">>},
            <<"key3">> := [<<"v11">>, <<"v2">>]
        },
        json_utils:decode(ReponseBody)).

primitive_json_metadata_test(Config) ->
    [_WorkerP2, WorkerP1] = ?config(op_worker_nodes, Config),

    Primitives = [<<"{}">>, <<"[]">>, <<"true">>, <<"0">>, <<"0.1">>,
        <<"null">>, <<"\"string\"">>],

    lists:foreach(fun(Primitive) ->
        ?assertMatch({ok, 204, _, _},
            do_request(WorkerP1, <<"metadata/space3?metadata_type=json">>, put,
                [user_1_token_header(Config), {<<"content-type">>, <<"application/json">>}], Primitive)),
        ?assertMatch({ok, 200, _, Primitive},
            do_request(WorkerP1, <<"metadata/space3?metadata_type=json">>, get,
                [user_1_token_header(Config), {<<"accept">>, <<"application/json">>}], []))
    end, Primitives).

empty_metadata_invalid_json_test(Config) ->
    [_WorkerP2, WorkerP1] = ?config(op_worker_nodes, Config),

    InvalidJsons = [<<"aaa">>, <<"{">>, <<"{\"aaa\": aaa}">>],

    lists:foreach(fun(InvalidJson) ->
        ?assertMatch({ok, 400, _, _},
            do_request(WorkerP1, <<"metadata/space3?metadata_type=json">>, put,
                [user_1_token_header(Config), {<<"content-type">>, <<"application/json">>}], InvalidJson))
    end, InvalidJsons).

spatial_flag_test(Config) ->
    [_WorkerP2, WorkerP1] = ?config(op_worker_nodes, Config),
    [{SpaceId, _SpaceName} | _] = ?config({spaces, <<"user1">>}, Config),

    ?assertMatch({ok, 404, _, _}, do_request(WorkerP1, <<"query-index/file-popularity-", SpaceId/binary>>, get, [user_1_token_header(Config)], [])),
    ?assertMatch({ok, 400, _, _}, do_request(WorkerP1, <<"query-index/file-popularity-", SpaceId/binary, "?spatial">>, get, [user_1_token_header(Config)], [])),
    ?assertMatch({ok, 200, _, _}, do_request(WorkerP1, <<"query-index/file-popularity-", SpaceId/binary, "?spatial=true">>, get, [user_1_token_header(Config)], [])).

quota_exceeded_during_file_replication(Config) ->
    [WorkerP2, WorkerP1] = ?config(op_worker_nodes, Config),
    SessionId = ?config({session_id, {<<"user1">>, ?GET_DOMAIN(WorkerP1)}}, Config),
    SessionId2 = ?config({session_id, {<<"user1">>, ?GET_DOMAIN(WorkerP2)}}, Config),
    SpaceId = ?config(space_id, Config),
    File = ?absPath(SpaceId, <<"file_quota_exceeded">>),
    FileGuid = create_test_file(WorkerP1, SessionId, File, <<"0123456789">>),
    ?assertMatch({ok, #file_attr{}}, lfm_proxy:stat(WorkerP2, SessionId2, {path, File}), ?ATTEMPTS),
    DomainP2 = domain(WorkerP2),
    {ok, FileObjectId} = cdmi_id:guid_to_objectid(FileGuid),

    ExpectedDistribution0 = [
        #{<<"providerId">> => domain(WorkerP1), <<"blocks">> => [[0, 10]]}
    ],
    ?assertDistributionProxyByGuid(WorkerP2, SessionId2, ExpectedDistribution0, FileGuid),

    % when
    Tid = schedule_file_replication(WorkerP1, DomainP2, File, Config),
<<<<<<< HEAD
    ?assertEqual([Tid], get_ongoing_transfers_for_file(WorkerP1, FileGuid), ?ATTEMPTS),
=======
    ?assertEqual([Tid], get_ongoing_transfers_for_file(WorkerP1, FileGuid)),
    ?assertEqual([], get_ongoing_transfers_for_file(WorkerP1, FileGuid)),
>>>>>>> 2d4996b6

    % then
    ?assertTransferStatus(#{
        <<"transferStatus">> := <<"failed">>,
        <<"targetProviderId">> := DomainP2,
        <<"path">> := File,
        <<"invalidationStatus">> := <<"skipped">>,
        <<"fileId">> := FileObjectId,
        <<"callback">> := null,
        <<"filesToProcess">> := 1,
        <<"filesProcessed">> := 1,
        <<"failedFiles">> := 1,
        <<"filesTransferred">> := 0,
        <<"bytesTransferred">> := 0
    }, WorkerP1, Tid, Config),

    FailedTransfers = list_ended_transfers(WorkerP2, <<"space4">>),
    ?assert(lists:member(Tid, FailedTransfers)),
    ExpectedDistribution = [
        #{<<"providerId">> => domain(WorkerP1), <<"blocks">> => [[0, 10]]},
        #{<<"providerId">> => domain(WorkerP2), <<"blocks">> => []}
    ],

    ?assertEqual([], get_ongoing_transfers_for_file(WorkerP1, FileGuid), ?ATTEMPTS),
    ?assertEqual([Tid], get_ended_transfers_for_file(WorkerP1, FileGuid), ?ATTEMPTS),

    ?assertEqual([], get_ongoing_transfers_for_file(WorkerP2, FileGuid), ?ATTEMPTS),
    ?assertEqual([Tid], get_ended_transfers_for_file(WorkerP2, FileGuid), ?ATTEMPTS),

    ?assertDistribution(WorkerP1, ExpectedDistribution, Config, File),
    ?assertDistribution(WorkerP2, ExpectedDistribution, Config, File).

many_simultaneous_failed_transfers(Config) ->
    ct:timetrap({hours, 1}),
    [WorkerP2, WorkerP1] = ?config(op_worker_nodes, Config),
    SessionId = ?config({session_id, {<<"user1">>, ?GET_DOMAIN(WorkerP1)}}, Config),
    SessionId2 = ?config({session_id, {<<"user1">>, ?GET_DOMAIN(WorkerP2)}}, Config),
    Space = <<"/space4">>,
    RootDir = filename:join(Space, <<"simultaneous_transfers">>),
    FilesNum = 100,
    Structure = [FilesNum],
    FilesToCreate = lists:foldl(fun(N, AccIn) ->
        1 + AccIn * N end, 1, Structure),
    DomainP1 = domain(WorkerP1),
    DomainP2 = domain(WorkerP2),

    true = register(?CREATE_FILE_COUNTER, spawn_link(?MODULE, create_file_counter, [0, FilesToCreate, self(), []])),
    true = register(?SYNC_FILE_COUNTER, spawn_link(?MODULE, sync_file_counter, [0, FilesToCreate, self()])),

    create_nested_directory_tree(WorkerP1, SessionId, Structure, RootDir),
    FileGuidsAndPaths = receive {create, FileGuidsAndPaths0} ->
        FileGuidsAndPaths0 end,

    lists:foreach(fun({FileGuid, _FilePath}) ->
        worker_pool:cast(?VERIFY_POOL, {?MODULE, verify_file, [WorkerP2, SessionId2, FileGuid]})
    end, FileGuidsAndPaths),
    receive files_synchronized -> ok end,

    ExpectedDistribution0 = [#{<<"providerId">> => DomainP1, <<"blocks">> => [[0, 4]]}],
    verify_files_distribution(WorkerP2, FilesToCreate, ExpectedDistribution0, FileGuidsAndPaths, SessionId2, Config),

    {ok, #file_attr{guid = DirGuid}} = ?assertMatch({ok, #file_attr{}}, lfm_proxy:stat(WorkerP2, SessionId2, {path, RootDir})),

    FileGuidsAndPaths2 = proplists:delete(DirGuid, FileGuidsAndPaths),

    mock_file_replication_failure(WorkerP2),
    TidsAndGuids = lists:map(fun({FileGuid, FilePath}) ->
        {ok, FileObjectId} = cdmi_id:guid_to_objectid(FileGuid),
        Tid = schedule_file_replication_by_id(WorkerP1, DomainP2, FileObjectId, Config),
<<<<<<< HEAD
        ?assertEqual([Tid], get_ongoing_transfers_for_file(WorkerP1, FileGuid), ?ATTEMPTS),
=======
        ?assertEqual([Tid], get_ongoing_transfers_for_file(WorkerP1, FileGuid)),
        ?assertEqual([], get_ended_transfers_for_file(WorkerP1, FileGuid)),
>>>>>>> 2d4996b6
        {Tid, FileObjectId, FilePath, FileGuid}
    end, FileGuidsAndPaths2),

    % then
    lists:foreach(fun({Tid, FileObjectId, FilePath, FileGuid}) ->
        ?assertTransferStatus(#{
            <<"transferStatus">> := <<"failed">>,
            <<"targetProviderId">> := DomainP2,
            <<"invalidationStatus">> := <<"skipped">>,
            <<"fileId">> := FileObjectId,
            <<"callback">> := null,
            <<"filesToProcess">> := 1,
            <<"filesProcessed">> := 1,
            <<"failedFiles">> := 1,
            <<"filesTransferred">> := 0,
            <<"bytesTransferred">> := 0,
            <<"path">> := FilePath
        }, WorkerP1, Tid, Config),
<<<<<<< HEAD
        ?assertEqual([], get_ongoing_transfers_for_file(WorkerP1, FileGuid), ?ATTEMPTS)
=======
        ?assertEqual([], get_ongoing_transfers_for_file(WorkerP1, FileGuid)),
        ?assertEqual([Tid], get_ended_transfers_for_file(WorkerP1, FileGuid))
>>>>>>> 2d4996b6
    end, TidsAndGuids).

many_simultaneous_transfers(Config) ->
    ct:timetrap({hours, 1}),
    [WorkerP2, WorkerP1] = ?config(op_worker_nodes, Config),
    SessionId = ?config({session_id, {<<"user1">>, ?GET_DOMAIN(WorkerP1)}}, Config),
    SessionId2 = ?config({session_id, {<<"user1">>, ?GET_DOMAIN(WorkerP2)}}, Config),
    Space = <<"/space10">>,
    RootDir = filename:join(Space, <<"simultaneous_transfers">>),
    FilesNum = 1000,
    Structure = [FilesNum],
    FilesToCreate = lists:foldl(fun(N, AccIn) ->
        1 + AccIn * N end, 1, Structure),
    DomainP1 = domain(WorkerP1),
    DomainP2 = domain(WorkerP2),

    true = register(?CREATE_FILE_COUNTER, spawn_link(?MODULE, create_file_counter, [0, FilesToCreate, self(), []])),
    true = register(?SYNC_FILE_COUNTER, spawn_link(?MODULE, sync_file_counter, [0, FilesToCreate, self()])),

    create_nested_directory_tree(WorkerP1, SessionId, Structure, RootDir),
    FileGuidsAndPaths = receive {create, FileGuidsAndPaths0} ->
        FileGuidsAndPaths0 end,

    lists:foreach(fun({FileGuid, _FilePath}) ->
        worker_pool:cast(?VERIFY_POOL, {?MODULE, verify_file, [WorkerP2, SessionId2, FileGuid]})
    end, FileGuidsAndPaths),
    receive files_synchronized -> ok end,

    ExpectedDistribution0 = [#{<<"providerId">> => DomainP1, <<"blocks">> => [[0, 4]]}],
    verify_files_distribution(WorkerP2, FilesToCreate, ExpectedDistribution0, FileGuidsAndPaths, SessionId2, Config),

    {ok, #file_attr{guid = DirGuid}} = ?assertMatch({ok, #file_attr{}}, lfm_proxy:stat(WorkerP2, SessionId2, {path, RootDir})),

    FileGuidsAndPaths2 = proplists:delete(DirGuid, FileGuidsAndPaths),

    TidsAndIds = lists:map(fun({FileGuid, FilePath}) ->
        {ok, FileObjectId} = cdmi_id:guid_to_objectid(FileGuid),
        Tid = schedule_file_replication_by_id(WorkerP1, DomainP2, FileObjectId, Config),
<<<<<<< HEAD
        ?assertEqual([Tid], get_ongoing_transfers_for_file(WorkerP1, FileGuid), ?ATTEMPTS),
=======
        ?assertEqual([Tid], get_ongoing_transfers_for_file(WorkerP1, FileGuid)),
        ?assertEqual([], get_ended_transfers_for_file(WorkerP1, FileGuid)),
>>>>>>> 2d4996b6
        {Tid, FileObjectId, FilePath, FileGuid}
    end, FileGuidsAndPaths2),

    % then
    lists:foreach(fun({Tid, FileObjectId, FilePath, FileGuid}) ->
        ?assertTransferStatus(#{
            <<"transferStatus">> := <<"completed">>,
            <<"targetProviderId">> := DomainP2,
            <<"invalidationStatus">> := <<"skipped">>,
            <<"fileId">> := FileObjectId,
            <<"callback">> := null,
            <<"filesToProcess">> := 1,
            <<"filesProcessed">> := 1,
            <<"failedFiles">> := 0,
            <<"filesInvalidated">> := 0,
            <<"filesTransferred">> := 1,
            <<"bytesTransferred">> := 4,
            <<"path">> := FilePath
        }, WorkerP1, Tid, Config),
<<<<<<< HEAD
        ?assertEqual([], get_ongoing_transfers_for_file(WorkerP1, FileGuid), ?ATTEMPTS)
=======
        ?assertEqual([], get_ongoing_transfers_for_file(WorkerP1, FileGuid)),
        ?assertEqual([Tid], get_ended_transfers_for_file(WorkerP1, FileGuid))
>>>>>>> 2d4996b6
    end, TidsAndIds).

list_transfers(Config) ->
    ct:timetrap({hours, 1}),
    [P2, P1] = ?config(op_worker_nodes, Config),
    SessionId = ?config({session_id, {<<"user1">>, ?GET_DOMAIN(P1)}}, Config),
    SessionId2 = ?config({session_id, {<<"user1">>, ?GET_DOMAIN(P2)}}, Config),
    Space = <<"space10">>,
    RootDir = filename:join([<<"/">>, Space, <<"list_transfers">>]),
    FilesNum = 100,
    Structure = [FilesNum],
    FilesToCreate = lists:foldl(fun(N, AccIn) ->
        1 + AccIn * N end, 1, Structure),
    DomainP2 = domain(P2),

    true = register(?CREATE_FILE_COUNTER, spawn_link(?MODULE, create_file_counter, [0, FilesToCreate, self(), []])),
    true = register(?SYNC_FILE_COUNTER, spawn_link(?MODULE, sync_file_counter, [0, FilesToCreate, self()])),

    create_nested_directory_tree(P1, SessionId, Structure, RootDir),
    FileGuidsAndPaths = receive {create, FileGuidsAndPaths0} ->
        FileGuidsAndPaths0 end,

    lists:foreach(fun({FileGuid, _FilePath}) ->
        worker_pool:cast(?VERIFY_POOL, {?MODULE, verify_file, [P2, SessionId2, FileGuid]})
    end, FileGuidsAndPaths),
    receive files_synchronized -> ok end,

    {ok, #file_attr{guid = DirGuid}} = ?assertMatch({ok, #file_attr{}}, lfm_proxy:stat(P2, SessionId2, {path, RootDir})),

    FileGuidsAndPaths2 = proplists:delete(DirGuid, FileGuidsAndPaths),

    AllTransfers = lists:sort(lists:map(fun({FileGuid, _FilePath}) ->
        {ok, FileObjectId} = cdmi_id:guid_to_objectid(FileGuid),
        schedule_file_replication_by_id(P1, DomainP2, FileObjectId, Config)
    end, FileGuidsAndPaths2)),

    % List using random chunk sizes
    Waiting = fun(Worker) ->
        list_all_transfers_via_rest(Config, Worker, Space, <<"waiting">>, rand:uniform(FilesNum))
    end,
    Ongoing = fun(Worker) ->
        list_all_transfers_via_rest(Config, Worker, Space, <<"ongoing">>, rand:uniform(FilesNum))
    end,
    Ended = fun(Worker) ->
        list_all_transfers_via_rest(Config, Worker, Space, <<"ended">>, rand:uniform(FilesNum))
    end,
    All = fun(Worker) ->
        lists:usort(Waiting(Worker) ++ Ongoing(Worker) ++ Ended(Worker)) end,

    OneFourth = FilesNum div 4,

    % Check if listing different
    ?assertMatch(AllTransfers, All(P1), ?ATTEMPTS),
    ?assertMatch(AllTransfers, All(P2), ?ATTEMPTS),
    ?assertMatch(true, length(Ended(P1)) > OneFourth, ?ATTEMPTS),
    ?assertMatch(true, length(Ended(P2)) > OneFourth, ?ATTEMPTS),

    ?assertMatch(AllTransfers, All(P1), ?ATTEMPTS),
    ?assertMatch(AllTransfers, All(P2), ?ATTEMPTS),
    ?assertMatch(true, length(Ended(P1)) > 2 * OneFourth, ?ATTEMPTS),
    ?assertMatch(true, length(Ended(P2)) > 2 * OneFourth, ?ATTEMPTS),

    ?assertMatch(AllTransfers, All(P1), ?ATTEMPTS),
    ?assertMatch(AllTransfers, All(P2), ?ATTEMPTS),
    ?assertMatch(true, length(Ended(P1)) > 3 * OneFourth, ?ATTEMPTS),
    ?assertMatch(true, length(Ended(P2)) > 3 * OneFourth, ?ATTEMPTS),

    ?assertMatch(AllTransfers, All(P1), ?ATTEMPTS),
    ?assertMatch(AllTransfers, All(P2), ?ATTEMPTS),
    ?assertMatch(true, length(Ended(P1)) =:= FilesNum, ?ATTEMPTS),
    ?assertMatch(true, length(Ended(P2)) =:= FilesNum, ?ATTEMPTS),

    ?assertMatch(AllTransfers, lists:sort(Ended(P1)), ?ATTEMPTS),
    ?assertMatch(AllTransfers, lists:sort(Ended(P2)), ?ATTEMPTS).


quota_decreased_after_invalidation(Config) ->
    ct:timetrap({hours, 1}),
    [WorkerP2, WorkerP1] = ?config(op_worker_nodes, Config),
    SessionId = ?config({session_id, {<<"user1">>, ?GET_DOMAIN(WorkerP1)}}, Config),
    SessionId2 = ?config({session_id, {<<"user1">>, ?GET_DOMAIN(WorkerP2)}}, Config),
    SpaceId = ?config(space_id, Config),
    DomainP2 = domain(WorkerP2),

    File = ?absPath(SpaceId, <<"file_quota_decreased">>),
    File2 = ?absPath(SpaceId, <<"file_quota_decreased2">>),
    FileGuid = create_test_file(WorkerP1, SessionId, File, <<"0123456789">>),
    FileGuid2 = create_test_file(WorkerP1, SessionId, File2, <<"9876543210">>),
    {ok, FileObjectId} = cdmi_id:guid_to_objectid(FileGuid),
    {ok, FileObjectId2} = cdmi_id:guid_to_objectid(FileGuid2),

    ExpectedDistribution0 = [
        #{<<"providerId">> => domain(WorkerP1), <<"blocks">> => [[0, 10]]}
    ],
    ?assertDistributionProxyByGuid(WorkerP2, SessionId2, ExpectedDistribution0, FileGuid),

    % when
    Tid = schedule_file_replication(WorkerP1, DomainP2, File, Config),
    ?assertEqual([Tid], get_ongoing_transfers_for_file(WorkerP1, FileGuid), ?ATTEMPTS),

    % then
    ?assertTransferStatus(#{
        <<"transferStatus">> := <<"completed">>,
        <<"targetProviderId">> := DomainP2,
        <<"path">> := File,
        <<"invalidationStatus">> := <<"skipped">>,
        <<"fileId">> := FileObjectId,
        <<"callback">> := null,
        <<"filesToProcess">> := 1,
        <<"filesProcessed">> := 1,
        <<"failedFiles">> := 0,
        <<"filesInvalidated">> := 0,
        <<"filesTransferred">> := 1,
        <<"bytesTransferred">> := 10
    }, WorkerP1, Tid, Config),

    ExpectedDistribution = [
        #{<<"providerId">> => domain(WorkerP1), <<"blocks">> => [[0, 10]]},
        #{<<"providerId">> => domain(WorkerP2), <<"blocks">> => [[0, 10]]}
    ],

    ?assertDistribution(WorkerP1, ExpectedDistribution, Config, File),
    ?assertDistribution(WorkerP2, ExpectedDistribution, Config, File),

    ?assertEqual([], list_waiting_transfers(WorkerP1, SpaceId), ?ATTEMPTS),
    ?assertEqual([], list_ongoing_transfers(WorkerP1, SpaceId), ?ATTEMPTS),
    ?assertEqual([Tid], list_ended_transfers(WorkerP1, SpaceId), ?ATTEMPTS),
    ?assertEqual([], get_ongoing_transfers_for_file(WorkerP1, FileGuid), ?ATTEMPTS),

    ?assertEqual([], list_waiting_transfers(WorkerP2, SpaceId), ?ATTEMPTS),
    ?assertEqual([], list_ongoing_transfers(WorkerP2, SpaceId), ?ATTEMPTS),
    ?assertEqual([Tid], list_ended_transfers(WorkerP2, SpaceId), ?ATTEMPTS),
    ?assertEqual([], get_ongoing_transfers_for_file(WorkerP2, FileGuid), ?ATTEMPTS),

    % when
    Tid2 = schedule_file_replication(WorkerP1, DomainP2, File2, Config),
    ?assertEqual([Tid2], get_ongoing_transfers_for_file(WorkerP1, FileGuid2), ?ATTEMPTS),

    % then file cannot be replicated because of quota
    ?assertTransferStatus(#{
        <<"transferStatus">> := <<"failed">>,
        <<"targetProviderId">> := DomainP2,
        <<"path">> := File2,
        <<"invalidationStatus">> := <<"skipped">>,
        <<"fileId">> := FileObjectId2,
        <<"callback">> := null,
        <<"filesToProcess">> := 1,
        <<"filesProcessed">> := 1,
        <<"failedFiles">> := 1,
        <<"filesInvalidated">> := 0,
        <<"filesTransferred">> := 0,
        <<"bytesTransferred">> := 0
    }, WorkerP1, Tid2, Config),

    ?assertEqual([], list_waiting_transfers(WorkerP1, SpaceId), ?ATTEMPTS),
    ?assertEqual([], list_ongoing_transfers(WorkerP1, SpaceId), ?ATTEMPTS),
    ?assertEqual([Tid2, Tid], list_ended_transfers(WorkerP1, SpaceId), ?ATTEMPTS),
    ?assertEqual([], get_ongoing_transfers_for_file(WorkerP1, FileGuid), ?ATTEMPTS),
    ?assertEqual(lists:sort([Tid2, Tid]), get_ended_transfers_for_file(WorkerP1, FileGuid), ?ATTEMPTS),

    ?assertEqual([], list_waiting_transfers(WorkerP2, SpaceId), ?ATTEMPTS),
    ?assertEqual([], list_ongoing_transfers(WorkerP2, SpaceId), ?ATTEMPTS),
    ?assertEqual([Tid2, Tid], list_ended_transfers(WorkerP2, SpaceId), ?ATTEMPTS),
    ?assertEqual([], get_ongoing_transfers_for_file(WorkerP2, FileGuid), ?ATTEMPTS),
    ?assertEqual(lists:sort([Tid2, Tid]), get_ended_transfers_for_file(WorkerP2, FileGuid), ?ATTEMPTS),

    ExpectedDistribution2 = [
        #{<<"providerId">> => domain(WorkerP1), <<"blocks">> => [[0, 10]]},
        #{<<"providerId">> => domain(WorkerP2), <<"blocks">> => []}
    ],
    ?assertDistribution(WorkerP1, ExpectedDistribution2, Config, File2),
    ?assertDistribution(WorkerP2, ExpectedDistribution2, Config, File2),

    Tid3 = schedule_replica_invalidation(WorkerP2, DomainP2, File, Config),
    ?assertEqual([Tid3], get_ongoing_transfers_for_file(WorkerP2, FileGuid), ?ATTEMPTS),

    ?assertTransferStatus(#{
        <<"transferStatus">> := <<"skipped">>,
        <<"targetProviderId">> := null,
        <<"path">> := File,
        <<"invalidationStatus">> := <<"completed">>,
        <<"callback">> := null,
        <<"filesToProcess">> := 1,
        <<"filesProcessed">> := 1,
        <<"failedFiles">> := 0,
        <<"filesInvalidated">> := 1,
        <<"filesTransferred">> := 0,
        <<"bytesTransferred">> := 0
    }, WorkerP1, Tid3, Config),

    % File replica is invalidated
    ExpectedDistribution3 = [
        #{<<"providerId">> => domain(WorkerP1), <<"blocks">> => [[0, 10]]},
        #{<<"providerId">> => domain(WorkerP2), <<"blocks">> => []}
    ],
    ?assertDistribution(WorkerP1, ExpectedDistribution3, Config, File),
    ?assertDistribution(WorkerP2, ExpectedDistribution3, Config, File),

    %File2 can now be replicated
    % when
    Tid4 = schedule_file_replication(WorkerP1, DomainP2, File2, Config),
    ?assertEqual([Tid4], get_ongoing_transfers_for_file(WorkerP1, FileGuid), ?ATTEMPTS),

    {ok, FileObjectId2} = cdmi_id:guid_to_objectid(FileGuid2),
    DomainP2 = domain(WorkerP2),
    ?assertTransferStatus(#{
        <<"transferStatus">> := <<"completed">>,
        <<"targetProviderId">> := DomainP2,
        <<"path">> := File2,
        <<"invalidationStatus">> := <<"skipped">>,
        <<"fileId">> := FileObjectId2,
        <<"callback">> := null,
        <<"filesToProcess">> := 1,
        <<"filesProcessed">> := 1,
        <<"filesInvalidated">> := 0,
        <<"filesTransferred">> := 1,
        <<"bytesTransferred">> := 10
    }, WorkerP1, Tid4, Config),

    ?assertDistribution(WorkerP1, ExpectedDistribution, Config, File2),
    ?assertDistribution(WorkerP2, ExpectedDistribution, Config, File2),

    ?assertEqual([], list_waiting_transfers(WorkerP1, SpaceId), ?ATTEMPTS),
    ?assertEqual([], list_ongoing_transfers(WorkerP1, SpaceId), ?ATTEMPTS),
    ?assertEqual([Tid4, Tid3, Tid2, Tid], list_ended_transfers(WorkerP1, SpaceId), ?ATTEMPTS),
    ?assertEqual([], get_ongoing_transfers_for_file(WorkerP1, FileGuid), ?ATTEMPTS),
    ?assertEqual(lists:sort([Tid4, Tid3, Tid2, Tid]), get_ended_transfers_for_file(WorkerP1, FileGuid), ?ATTEMPTS),

    ?assertEqual([], list_waiting_transfers(WorkerP2, SpaceId), ?ATTEMPTS),
    ?assertEqual([], list_ongoing_transfers(WorkerP2, SpaceId), ?ATTEMPTS),
    ?assertEqual([Tid4, Tid3, Tid2, Tid], list_ended_transfers(WorkerP2, SpaceId), ?ATTEMPTS),
    ?assertEqual([], get_ongoing_transfers_for_file(WorkerP2, FileGuid), ?ATTEMPTS),
    ?assertEqual(lists:sort([Tid4, Tid3, Tid2, Tid]), get_ended_transfers_for_file(WorkerP2, FileGuid), ?ATTEMPTS).

file_replication_failures_should_fail_whole_transfer(Config) ->
    [WorkerP2, WorkerP1] = ?config(op_worker_nodes, Config),
    SessionId = ?config({session_id, {<<"user1">>, ?GET_DOMAIN(WorkerP1)}}, Config),
    SessionId2 = ?config({session_id, {<<"user1">>, ?GET_DOMAIN(WorkerP2)}}, Config),
    Dir = <<"/space8/fail_failures_exceeded">>,
    {ok, DirGuid} = lfm_proxy:mkdir(WorkerP1, SessionId, Dir),
    {ok, OverallFileFailuresLimit} = test_utils:get_env(WorkerP2, op_worker, max_file_transfer_failures_per_transfer),
    FilesNum = OverallFileFailuresLimit + 1,

    {ok, DirObjectGuid} = cdmi_id:guid_to_objectid(DirGuid),
    DomainP2 = domain(WorkerP2),

    FileGuids = lists:map(fun(I) ->
        File = <<Dir/binary, "/", (integer_to_binary(I))/binary>>,
        create_test_file(WorkerP1, SessionId, File, ?TEST_DATA)
    end, lists:seq(1, FilesNum)),

    % when
    lists:foreach(fun(FileGuid) ->
        ?assertMatch({ok, #file_attr{}}, lfm_proxy:stat(WorkerP2, SessionId2, {guid, FileGuid}), ?ATTEMPTS)
    end, FileGuids),
    mock_file_replication_failure(WorkerP2),
    Tid = schedule_file_replication(WorkerP1, DomainP2, Dir, Config),
<<<<<<< HEAD
    ?assertEqual([Tid], get_ongoing_transfers_for_file(WorkerP1, DirGuid), ?ATTEMPTS),
=======
    ?assertEqual([Tid], get_ongoing_transfers_for_file(WorkerP1, DirGuid)),
    ?assertEqual([], get_ended_transfers_for_file(WorkerP1, DirGuid)),
>>>>>>> 2d4996b6

    % then
    %replication of files will fail because space quota is set to 0 on WorkerP2
    FilesToProcess = FilesNum + 1,
    ?assertTransferStatus(#{
        <<"transferStatus">> := <<"failed">>,
        <<"targetProviderId">> := DomainP2,
        <<"path">> := Dir,
        <<"invalidationStatus">> := <<"skipped">>,
        <<"fileId">> := DirObjectGuid,
        <<"callback">> := null,
        <<"filesToProcess">> := FilesToProcess,
        <<"filesProcessed">> := FilesToProcess,
        <<"failedFiles">> := FilesNum,
        <<"filesTransferred">> := 0,
        <<"bytesTransferred">> := 0
    }, WorkerP1, Tid, Config),
    ?assertEqual([], get_ongoing_transfers_for_file(WorkerP1, DirGuid), ?ATTEMPTS),
    ?assertEqual([Tid], get_ended_transfers_for_file(WorkerP1, DirGuid), ?ATTEMPTS),
    ?assertEqual([], get_ongoing_transfers_for_file(WorkerP2, DirGuid), ?ATTEMPTS),
    ?assertEqual([Tid], get_ended_transfers_for_file(WorkerP2, DirGuid), ?ATTEMPTS).

replicate_big_dir(Config) ->
    ct:timetrap({hours, 1}),
    [WorkerP2, WorkerP1] = ?config(op_worker_nodes, Config),
    SessionId = ?config({session_id, {<<"user1">>, ?GET_DOMAIN(WorkerP1)}}, Config),
    SessionId2 = ?config({session_id, {<<"user1">>, ?GET_DOMAIN(WorkerP2)}}, Config),
    Space = <<"/space3">>,
    RootDir = filename:join(Space, <<"big_dir_replication">>),
    Structure = [10, 10], % last level are files
    FilesToCreate = lists:foldl(fun(N, AccIn) ->
        1 + AccIn * N end, 1, Structure),
    RegularFilesNum = lists:foldl(fun(N, AccIn) -> N * AccIn end, 1, Structure),
    BytesSum = byte_size(?TEST_DATA) * lists:foldl(fun(N, AccIn) ->
        AccIn * N end, 1, Structure),

    true = register(?CREATE_FILE_COUNTER, spawn_link(?MODULE, create_file_counter, [0, FilesToCreate, self(), []])),
    true = register(?SYNC_FILE_COUNTER, spawn_link(?MODULE, sync_file_counter, [0, FilesToCreate, self()])),

    DirGuid = create_nested_directory_tree(WorkerP1, SessionId, Structure, RootDir),

    FileGuidsAndPaths = receive {create, FileGuidsAndPaths0} ->
        FileGuidsAndPaths0 end,

    lists:foreach(fun({FileGuid, _FilePath}) ->
        worker_pool:cast(?VERIFY_POOL, {?MODULE, verify_file, [WorkerP2, SessionId2, FileGuid]})
    end, FileGuidsAndPaths),

    receive files_synchronized -> ok end,
    DomainP2 = domain(WorkerP2),
    DomainP1 = domain(WorkerP1),

    ExpectedDistribution = [
        #{<<"providerId">> => DomainP1, <<"blocks">> => [[0, 4]]}
    ],
    verify_files_distribution(WorkerP2, FilesToCreate, ExpectedDistribution, FileGuidsAndPaths, SessionId2, Config),

    Tid = schedule_file_replication(WorkerP1, DomainP2, RootDir, Config),
<<<<<<< HEAD
    ?assertEqual([Tid], get_ongoing_transfers_for_file(WorkerP1, DirGuid), ?ATTEMPTS),
=======
    ?assertEqual([Tid], get_ongoing_transfers_for_file(WorkerP1, DirGuid)),
    ?assertEqual([], get_ended_transfers_for_file(WorkerP1, DirGuid)),
>>>>>>> 2d4996b6

    % then
    ?assertTransferStatus(#{
        <<"transferStatus">> := <<"completed">>,
        <<"targetProviderId">> := DomainP2,
        <<"path">> := RootDir,
        <<"invalidationStatus">> := <<"skipped">>,
        <<"callback">> := null,
        <<"filesToProcess">> := FilesToCreate,
        <<"filesProcessed">> := FilesToCreate,
        <<"filesTransferred">> := RegularFilesNum,
        <<"bytesTransferred">> := BytesSum
    }, WorkerP1, Tid, Config, 600),

    ExpectedDistribution2 = [
        #{<<"providerId">> => DomainP1, <<"blocks">> => [[0, 4]]},
        #{<<"providerId">> => DomainP2, <<"blocks">> => [[0, 4]]}
    ],
    verify_files_distribution(WorkerP2, FilesToCreate, ExpectedDistribution2, FileGuidsAndPaths, SessionId2, Config),
    verify_files_distribution(WorkerP2, FilesToCreate, ExpectedDistribution2, FileGuidsAndPaths, SessionId2, Config).


replicate_big_file(Config) ->
    ct:timetrap({hours, 1}),
    [WorkerP2, WorkerP1] = ?config(op_worker_nodes, Config),
    SessionId = ?config({session_id, {<<"user1">>, ?GET_DOMAIN(WorkerP1)}}, Config),
    SessionId2 = ?config({session_id, {<<"user1">>, ?GET_DOMAIN(WorkerP2)}}, Config),
    Space = <<"/space7">>,
    DomainP2 = domain(WorkerP2),
    File = filename:join(Space, <<"big_file">>),
    {ok, FileGuid} = lfm_proxy:create(WorkerP1, SessionId, File, 8#700),
    {ok, Handle} = lfm_proxy:open(WorkerP1, SessionId, {guid, FileGuid}, write),
    Size = 1024 * 1024 * 1024,
    lfm_proxy:write(WorkerP1, Handle, 0, crypto:strong_rand_bytes(Size)),
    lfm_proxy:fsync(WorkerP1, Handle),
    lfm_proxy:close(WorkerP1, Handle),
    ?assertMatch({ok, #file_attr{}}, lfm_proxy:stat(WorkerP2, SessionId2, {path, File}), ?ATTEMPTS),
    ExpectedDistribution = [#{<<"providerId">> => domain(WorkerP1), <<"blocks">> => [[0, Size]]}],
    ?assertDistribution(WorkerP2, ExpectedDistribution, Config, File),
    Tid = schedule_file_replication(WorkerP1, DomainP2, File, Config),

    % then
    ?assertTransferStatus(#{
        <<"transferStatus">> := <<"completed">>,
        <<"path">> := File,
        <<"invalidationStatus">> := <<"skipped">>,
        <<"callback">> := null,
        <<"filesToProcess">> := 1,
        <<"filesProcessed">> := 1,
        <<"filesTransferred">> := 1,
        <<"failedFiles">> := 0,
        <<"filesInvalidated">> := 0,
        <<"bytesTransferred">> := Size
    }, WorkerP1, Tid, Config, 3600).

invalidate_big_dir(Config) ->
    ct:timetrap({hours, 1}),
    [WorkerP2, WorkerP1] = ?config(op_worker_nodes, Config),
    SessionId = ?config({session_id, {<<"user1">>, ?GET_DOMAIN(WorkerP1)}}, Config),
    SessionId2 = ?config({session_id, {<<"user1">>, ?GET_DOMAIN(WorkerP2)}}, Config),
    Space = <<"/space3">>,
    RootDir = filename:join(Space, <<"big_dir_invalidation">>),
    Structure = [10, 10], % last level are files
    FilesToCreate = lists:foldl(fun(N, AccIn) ->
        1 + AccIn * N end, 1, Structure),
    RegularFilesNum = lists:foldl(fun(N, AccIn) -> N * AccIn end, 1, Structure),
    DomainP2 = domain(WorkerP2),
    DomainP1 = domain(WorkerP1),

    true = register(?CREATE_FILE_COUNTER, spawn_link(?MODULE, create_file_counter, [0, FilesToCreate, self(), []])),
    true = register(?SYNC_FILE_COUNTER, spawn_link(?MODULE, sync_file_counter, [0, FilesToCreate, self()])),

    DirGuid = create_nested_directory_tree(WorkerP1, SessionId, Structure, RootDir),
    FileGuidsAndPaths = receive {create, FileGuidsAndPaths0} ->
        FileGuidsAndPaths0 end,

    lists:foreach(fun({FileGuid, _FilePath}) ->
        worker_pool:cast(?VERIFY_POOL, {?MODULE, verify_file, [WorkerP2, SessionId2, FileGuid]})
    end, FileGuidsAndPaths),
    receive files_synchronized -> ok end,

    ExpectedDistribution0 = [#{<<"providerId">> => DomainP1, <<"blocks">> => [[0, 4]]}],
    verify_files_distribution(WorkerP2, FilesToCreate, ExpectedDistribution0, FileGuidsAndPaths, SessionId2, Config),

    Tid = schedule_file_replication(WorkerP2, DomainP2, RootDir, Config),
<<<<<<< HEAD
    ?assertEqual([Tid], get_ongoing_transfers_for_file(WorkerP2, DirGuid), ?ATTEMPTS),
=======
    ?assertEqual([Tid], get_ongoing_transfers_for_file(WorkerP2, DirGuid)),
    ?assertEqual([], get_ended_transfers_for_file(WorkerP2, DirGuid)),
>>>>>>> 2d4996b6

    % then
    ?assertTransferStatus(#{
        <<"transferStatus">> := <<"completed">>,
        <<"targetProviderId">> := DomainP2,
        <<"path">> := RootDir,
        <<"invalidationStatus">> := <<"skipped">>,
        <<"callback">> := null,
        <<"filesToProcess">> := FilesToCreate,
        <<"filesProcessed">> := FilesToCreate,
        <<"filesTransferred">> := RegularFilesNum,
        <<"filesInvalidated">> := 0,
        <<"failedFiles">> := 0
    }, WorkerP1, Tid, Config, 600),

    ExpectedDistribution = [
        #{<<"providerId">> => DomainP1, <<"blocks">> => [[0, 4]]},
        #{<<"providerId">> => DomainP2, <<"blocks">> => [[0, 4]]}
    ],

    verify_files_distribution(WorkerP1, FilesToCreate, ExpectedDistribution, FileGuidsAndPaths, SessionId, Config),
    Tid2 = schedule_replica_invalidation(WorkerP1, DomainP1, RootDir, Config),
    ?assertEqual([Tid2], get_ongoing_transfers_for_file(WorkerP1, DirGuid), ?ATTEMPTS),

    % then
    ?assertTransferStatus(#{
        <<"transferStatus">> := <<"skipped">>,
        <<"targetProviderId">> := null,
        <<"path">> := RootDir,
        <<"invalidationStatus">> := <<"completed">>,
        <<"callback">> := null,
        <<"filesToProcess">> := FilesToCreate,
        <<"filesProcessed">> := FilesToCreate,
        <<"filesTransferred">> := 0,
        <<"filesInvalidated">> := RegularFilesNum,
        <<"failedFiles">> := 0
    }, WorkerP1, Tid2, Config, 600),

    ExpectedDistribution2 = [
        #{<<"providerId">> => DomainP2, <<"blocks">> => [[0, 4]]},
        #{<<"providerId">> => DomainP1, <<"blocks">> => []}
    ],
    verify_files_distribution(WorkerP2, FilesToCreate, ExpectedDistribution2, FileGuidsAndPaths, SessionId2, Config),
    verify_files_distribution(WorkerP1, FilesToCreate, ExpectedDistribution2, FileGuidsAndPaths, SessionId, Config),

    ?assertEqual([], get_ongoing_transfers_for_file(WorkerP1, DirGuid), ?ATTEMPTS),
    ?assertEqual(lists:sort([Tid, Tid2]), get_ended_transfers_for_file(WorkerP1, DirGuid), ?ATTEMPTS),
    ?assertEqual([], get_ongoing_transfers_for_file(WorkerP2, DirGuid), ?ATTEMPTS),
    ?assertEqual(lists:sort([Tid, Tid2]), get_ended_transfers_for_file(WorkerP2, DirGuid), ?ATTEMPTS).

migrate_big_dir(Config) ->
    ct:timetrap({hours, 1}),
    [WorkerP2, WorkerP1] = ?config(op_worker_nodes, Config),
    SessionId = ?config({session_id, {<<"user1">>, ?GET_DOMAIN(WorkerP1)}}, Config),
    SessionId2 = ?config({session_id, {<<"user1">>, ?GET_DOMAIN(WorkerP2)}}, Config),
    Space = <<"/space3">>,
    RootDir = filename:join(Space, <<"big_dir_migration">>),
    Structure = [10, 10], % last level are files
    FilesToCreate = lists:foldl(fun(N, AccIn) ->
        1 + AccIn * N end, 1, Structure),
    RegularFilesNum = lists:foldl(fun(N, AccIn) -> N * AccIn end, 1, Structure),
    DomainP2 = domain(WorkerP2),
    DomainP1 = domain(WorkerP1),

    true = register(?CREATE_FILE_COUNTER, spawn_link(?MODULE, create_file_counter, [0, FilesToCreate, self(), []])),
    true = register(?SYNC_FILE_COUNTER, spawn_link(?MODULE, sync_file_counter, [0, FilesToCreate, self()])),

    DirGuid = create_nested_directory_tree(WorkerP1, SessionId, Structure, RootDir),

    FileGuidsAndPaths = receive {create, FileGuidsAndPaths0} ->
        FileGuidsAndPaths0 end,

    lists:foreach(fun({FileGuid, _FilePath}) ->
        worker_pool:cast(?VERIFY_POOL, {?MODULE, verify_file, [WorkerP2, SessionId2, FileGuid]})
    end, FileGuidsAndPaths),

    receive files_synchronized -> ok end,

    Tid = schedule_replica_invalidation(WorkerP2, DomainP1, DomainP2, RootDir, Config),
<<<<<<< HEAD
    ?assertEqual([Tid], get_ongoing_transfers_for_file(WorkerP1, DirGuid), ?ATTEMPTS),
=======
    ?assertEqual([Tid], get_ongoing_transfers_for_file(WorkerP1, DirGuid)),
    ?assertEqual([], get_ended_transfers_for_file(WorkerP1, DirGuid)),
>>>>>>> 2d4996b6

    % then
    FilesToProcess = 2 * FilesToCreate,
    ?assertTransferStatus(#{
        <<"transferStatus">> := <<"completed">>,
        <<"targetProviderId">> := DomainP2,
        <<"path">> := RootDir,
        <<"invalidationStatus">> := <<"completed">>,
        <<"callback">> := null,
        <<"filesToProcess">> := FilesToProcess,
        <<"filesProcessed">> := FilesToProcess,
        <<"filesTransferred">> := RegularFilesNum,
        <<"filesInvalidated">> := RegularFilesNum,
        <<"failedFiles">> := 0
    }, WorkerP1, Tid, Config, 600),

    ?assertEqual([], get_ongoing_transfers_for_file(WorkerP1, DirGuid), ?ATTEMPTS),
    ?assertEqual([Tid], get_ended_transfers_for_file(WorkerP1, DirGuid), ?ATTEMPTS),
    ?assertEqual([], get_ongoing_transfers_for_file(WorkerP2, DirGuid), ?ATTEMPTS),
    ?assertEqual([Tid], get_ended_transfers_for_file(WorkerP2, DirGuid), ?ATTEMPTS).

track_transferred_files(Config) ->
    [Provider1, Provider2] = ?config(op_worker_nodes, Config),
    FileUuid = <<"file1">>,
    SpaceId = <<"space3">>,
    FileGuid = fslogic_uuid:uuid_to_guid(FileUuid, SpaceId),
    Transfer1 = <<"transfer1">>,
    Transfer2 = <<"transfer2">>,
    BothTransfers = lists:sort([Transfer1, Transfer2]),
    ScheduleTime = 1500000000,

    % Check if counting ongoing transfers works as expected and is synchronized
    % by another provider
    rpc:call(Provider1, transferred_file, report_transfer_start, [FileGuid, Transfer1, ScheduleTime]),
<<<<<<< HEAD
    ?assertEqual([Transfer1], get_ongoing_transfers_for_file(Provider1, FileGuid), ?ATTEMPTS),
    ?assertMatch([Transfer1], get_ongoing_transfers_for_file(Provider2, FileGuid), ?ATTEMPTS),

    rpc:call(Provider1, transferred_file, report_transfer_start, [FileGuid, Transfer2, ScheduleTime]),
    ?assertEqual(BothTransfers, get_ongoing_transfers_for_file(Provider1, FileGuid), ?ATTEMPTS),
    ?assertMatch(BothTransfers, get_ongoing_transfers_for_file(Provider2, FileGuid), ?ATTEMPTS),

    rpc:call(Provider1, transferred_file, report_transfer_start, [FileGuid, Transfer2, ScheduleTime + 10]),
    ?assertEqual(BothTransfers, get_ongoing_transfers_for_file(Provider1, FileGuid), ?ATTEMPTS),
    ?assertMatch(BothTransfers, get_ongoing_transfers_for_file(Provider2, FileGuid), ?ATTEMPTS),

    rpc:call(Provider1, transferred_file, report_transfer_finish, [FileGuid, Transfer1, ScheduleTime]),
    ?assertEqual([Transfer2], get_ongoing_transfers_for_file(Provider1, FileGuid), ?ATTEMPTS),
    ?assertMatch([Transfer2], get_ongoing_transfers_for_file(Provider2, FileGuid), ?ATTEMPTS),

    rpc:call(Provider1, transferred_file, report_transfer_finish, [FileGuid, Transfer2, ScheduleTime + 10]),
    ?assertEqual([], get_ongoing_transfers_for_file(Provider1, FileGuid), ?ATTEMPTS),
    ?assertMatch([], get_ongoing_transfers_for_file(Provider2, FileGuid), ?ATTEMPTS),

    rpc:call(Provider1, transferred_file, report_transfer_start, [FileGuid, Transfer1, ScheduleTime + 20]),
    ?assertEqual([Transfer1], get_ongoing_transfers_for_file(Provider1, FileGuid), ?ATTEMPTS),
    ?assertMatch([Transfer1], get_ongoing_transfers_for_file(Provider2, FileGuid), ?ATTEMPTS),

    rpc:call(Provider1, transferred_file, report_transfer_finish, [FileGuid, Transfer1, ScheduleTime + 20]),
    ?assertEqual([], get_ongoing_transfers_for_file(Provider1, FileGuid), ?ATTEMPTS),
    ?assertMatch([], get_ongoing_transfers_for_file(Provider2, FileGuid), ?ATTEMPTS),
=======
    ?assertEqual([Transfer1], get_ongoing_transfers_for_file(Provider1, FileGuid)),
    ?assertMatch([Transfer1], get_ongoing_transfers_for_file(Provider2, FileGuid), 60),
    ?assertEqual([], get_ended_transfers_for_file(Provider1, FileGuid)),
    ?assertMatch([], get_ended_transfers_for_file(Provider2, FileGuid), 60),

    rpc:call(Provider1, transferred_file, report_transfer_start, [FileGuid, Transfer2, ScheduleTime]),
    ?assertEqual(BothTransfers, get_ongoing_transfers_for_file(Provider1, FileGuid)),
    ?assertMatch(BothTransfers, get_ongoing_transfers_for_file(Provider2, FileGuid), 60),
    ?assertEqual([], get_ended_transfers_for_file(Provider1, FileGuid)),
    ?assertMatch([], get_ended_transfers_for_file(Provider2, FileGuid), 60),

    rpc:call(Provider1, transferred_file, report_transfer_start, [FileGuid, Transfer2, ScheduleTime + 10]),
    ?assertEqual(BothTransfers, get_ongoing_transfers_for_file(Provider1, FileGuid)),
    ?assertMatch(BothTransfers, get_ongoing_transfers_for_file(Provider2, FileGuid), 60),
    % Transfer 2 should be in ended transfers as it was rerun
    ?assertEqual([Transfer2], get_ended_transfers_for_file(Provider1, FileGuid)),
    ?assertMatch([Transfer2], get_ended_transfers_for_file(Provider2, FileGuid), 60),

    rpc:call(Provider1, transferred_file, report_transfer_finish, [FileGuid, Transfer1, ScheduleTime]),
    ?assertEqual([Transfer2], get_ongoing_transfers_for_file(Provider1, FileGuid)),
    ?assertMatch([Transfer2], get_ongoing_transfers_for_file(Provider2, FileGuid), 60),
    ?assertEqual(BothTransfers, get_ended_transfers_for_file(Provider1, FileGuid)),
    ?assertMatch(BothTransfers, get_ended_transfers_for_file(Provider2, FileGuid), 60),

    rpc:call(Provider1, transferred_file, report_transfer_finish, [FileGuid, Transfer2, ScheduleTime + 10]),
    ?assertEqual([], get_ongoing_transfers_for_file(Provider1, FileGuid)),
    ?assertMatch([], get_ongoing_transfers_for_file(Provider2, FileGuid), 60),
    ?assertEqual(BothTransfers, get_ended_transfers_for_file(Provider1, FileGuid)),
    ?assertMatch(BothTransfers, get_ended_transfers_for_file(Provider2, FileGuid), 60),

    rpc:call(Provider1, transferred_file, report_transfer_start, [FileGuid, Transfer1, ScheduleTime + 20]),
    ?assertEqual([Transfer1], get_ongoing_transfers_for_file(Provider1, FileGuid)),
    ?assertMatch([Transfer1], get_ongoing_transfers_for_file(Provider2, FileGuid), 60),
    ?assertEqual(BothTransfers, get_ended_transfers_for_file(Provider1, FileGuid)),
    ?assertMatch(BothTransfers, get_ended_transfers_for_file(Provider2, FileGuid), 60),

    rpc:call(Provider1, transferred_file, report_transfer_finish, [FileGuid, Transfer1, ScheduleTime + 20]),
    ?assertEqual([], get_ongoing_transfers_for_file(Provider1, FileGuid)),
    ?assertMatch([], get_ongoing_transfers_for_file(Provider2, FileGuid), 60),
    ?assertEqual(BothTransfers, get_ended_transfers_for_file(Provider1, FileGuid)),
    ?assertMatch(BothTransfers, get_ended_transfers_for_file(Provider2, FileGuid), 60),
>>>>>>> 2d4996b6

    % Check if changes from concurrent operations on two providers are reconciled correctly
    rpc:call(Provider1, transferred_file, report_transfer_start, [FileGuid, Transfer1, ScheduleTime + 30]),
    rpc:call(Provider2, transferred_file, report_transfer_finish, [FileGuid, Transfer1, ScheduleTime + 30]),
    % Cross checks to make sure the changes have been propagated
<<<<<<< HEAD
    ?assertMatch([], get_ongoing_transfers_for_file(Provider1, FileGuid), ?ATTEMPTS),
    ?assertMatch([], get_ongoing_transfers_for_file(Provider2, FileGuid), ?ATTEMPTS),
    ?assertMatch([], get_ongoing_transfers_for_file(Provider1, FileGuid), ?ATTEMPTS),
=======
    ?assertMatch([], get_ongoing_transfers_for_file(Provider1, FileGuid), 60),
    ?assertMatch([], get_ongoing_transfers_for_file(Provider2, FileGuid), 60),
    ?assertMatch([], get_ongoing_transfers_for_file(Provider1, FileGuid), 60),
    ?assertMatch(BothTransfers, get_ended_transfers_for_file(Provider1, FileGuid), 60),
    ?assertMatch(BothTransfers, get_ended_transfers_for_file(Provider2, FileGuid), 60),
    ?assertMatch(BothTransfers, get_ended_transfers_for_file(Provider1, FileGuid), 60),
>>>>>>> 2d4996b6

    rpc:call(Provider1, transferred_file, report_transfer_start, [FileGuid, Transfer1, ScheduleTime + 40]),
    % Wait until provider2 sees the transfer, simulate a cancellation and restart
    ?assertMatch([Transfer1], get_ongoing_transfers_for_file(Provider2, FileGuid), ?ATTEMPTS),
    rpc:call(Provider2, transferred_file, report_transfer_start, [FileGuid, Transfer1, ScheduleTime + 50]),
    rpc:call(Provider1, transferred_file, report_transfer_finish, [FileGuid, Transfer1, ScheduleTime + 50]),
    % Cross checks to make sure the changes have been propagated
<<<<<<< HEAD
    ?assertMatch([], get_ongoing_transfers_for_file(Provider2, FileGuid), ?ATTEMPTS),
    ?assertMatch([], get_ongoing_transfers_for_file(Provider1, FileGuid), ?ATTEMPTS),
    ?assertMatch([], get_ongoing_transfers_for_file(Provider2, FileGuid), ?ATTEMPTS),
=======
    ?assertMatch([], get_ongoing_transfers_for_file(Provider2, FileGuid), 60),
    ?assertMatch([], get_ongoing_transfers_for_file(Provider1, FileGuid), 60),
    ?assertMatch([], get_ongoing_transfers_for_file(Provider2, FileGuid), 60),
    ?assertMatch(BothTransfers, get_ended_transfers_for_file(Provider2, FileGuid), 60),
    ?assertMatch(BothTransfers, get_ended_transfers_for_file(Provider1, FileGuid), 60),
    ?assertMatch(BothTransfers, get_ended_transfers_for_file(Provider2, FileGuid), 60),
>>>>>>> 2d4996b6

    % Check if record cleanup works as expected
    rpc:call(Provider1, transferred_file, report_transfer_start, [FileGuid, Transfer2, ScheduleTime + 50]),
    rpc:call(Provider1, transferred_file, clean_up, [FileGuid]),
<<<<<<< HEAD
    ?assertMatch([], get_ongoing_transfers_for_file(Provider1, FileGuid), ?ATTEMPTS),
=======
    ?assertMatch([], get_ongoing_transfers_for_file(Provider1, FileGuid)),
    ?assertMatch([], get_ended_transfers_for_file(Provider1, FileGuid)),
>>>>>>> 2d4996b6

    ok.

%%%===================================================================
%%% SetUp and TearDown functions
%%%===================================================================

init_per_suite(Config) ->
    Posthook = fun(NewConfig) ->
        NewConfig1 = [{space_storage_mock, false} | NewConfig],
        NewConfig2 = initializer:setup_storage(NewConfig1),
        lists:foreach(fun(Worker) ->
            test_utils:set_env(Worker, ?APP_NAME, dbsync_changes_broadcast_interval, timer:seconds(1)),
            test_utils:set_env(Worker, ?CLUSTER_WORKER_APP_NAME, couchbase_changes_update_interval, timer:seconds(1)),
            test_utils:set_env(Worker, ?CLUSTER_WORKER_APP_NAME, couchbase_changes_stream_update_interval, timer:seconds(1)),
            test_utils:set_env(Worker, ?CLUSTER_WORKER_APP_NAME, cache_to_disk_delay_ms, timer:seconds(1)),
            test_utils:set_env(Worker, ?CLUSTER_WORKER_APP_NAME, cache_to_disk_force_delay_ms, timer:seconds(1)), % TODO - change to 2 seconds
            test_utils:set_env(Worker, ?APP_NAME, prefetching, off)
        end, ?config(op_worker_nodes, NewConfig2)),

        application:start(ssl),
        hackney:start(),
        NewConfig3 = initializer:create_test_users_and_spaces(?TEST_FILE(NewConfig2, "env_desc.json"), NewConfig2),
        NewConfig3
    end,
    {ok, _} = application:ensure_all_started(worker_pool),
    {ok, _} = worker_pool:start_sup_pool(?VERIFY_POOL, [{workers, 8}]),
    [
        {?ENV_UP_POSTHOOK, Posthook},
        {?LOAD_MODULES, [initializer, multi_provider_rest_test_SUITE]}
        | Config
    ].


end_per_suite(Config) ->
    %% TODO change for initializer:clean_test_users_and_spaces after resolving VFS-1811
    true = worker_pool:stop_pool(?VERIFY_POOL),
    initializer:clean_test_users_and_spaces_no_validate(Config),
    hackney:stop(),
    application:stop(ssl),
    initializer:teardown_storage(Config).

init_per_testcase(Case, Config) when
    Case =:= replicate_file;
    Case =:= replicate_already_replicated_file;
    Case =:= replicate_file_to_source_provider;
    Case =:= transfers_should_be_ordered_by_timestamps;
    Case =:= restart_file_replication;
    Case =:= cancel_file_replication;
    Case =:= replicate_dir;
    Case =:= restart_dir_replication;
    Case =:= replicate_to_missing_provider;
    Case =:= replicate_file_by_id;
    Case =:= invalidate_file_replica;
    Case =:= fail_to_invalidate_file_replica_without_permissions;
    Case =:= invalidate_file_replica_with_migration;
    Case =:= invalidation_should_succeed_when_remote_provider_modified_file_replica;
    Case =:= invalidation_should_fail_when_invalidation_provider_modified_file_replica;
    Case =:= restart_invalidation_of_file_replica_with_migration;
    Case =:= invalidate_dir_replica;
    Case =:= many_simultaneous_transfers
    ->
    init_per_testcase(all, [{space_id, <<"space3">>} | Config]);

init_per_testcase(Case, Config) when Case =:= replicate_not_synced_file ->
    [WorkerP2 | _] = ?config(op_worker_nodes, Config),
    ok = test_utils:mock_new(WorkerP2, sync_req),
    ok = test_utils:mock_expect(WorkerP2, sync_req, get_file_children, fun(_, _, _, _) ->
        {[file_ctx:new_by_guid(<<"test">>)], undefined}
    end),
    init_per_testcase(all, [{space_id, <<"space3">>} | Config]);

init_per_testcase(metric_get, Config) ->
    [_WorkerP2, WorkerP1] = ?config(op_worker_nodes, Config),
    start_monitoring_worker(WorkerP1),
    test_utils:mock_new(WorkerP1, rrd_utils),
    test_utils:mock_expect(WorkerP1, rrd_utils, export_rrd, fun(_, _, _) ->
        {ok, <<"{\"test\":\"rrd\"}">>}
    end),
    init_per_testcase(all, Config);

init_per_testcase(Case, Config) when
    Case =:= query_file_popularity_index;
    Case =:= spatial_flag_test
    ->
    [_, WorkerP1] = ?config(op_worker_nodes, Config),
    {ok, _} = rpc:call(WorkerP1, space_storage, enable_file_popularity, [<<"space1">>]),
    init_per_testcase(all, Config);

init_per_testcase(Case, Config) when
    Case =:= quota_exceeded_during_file_replication;
    Case =:= file_replication_failures_should_fail_whole_transfer;
    Case =:= many_simultaneous_failed_transfers
    ->
    [WorkerP2, _WorkerP1] = ?config(op_worker_nodes, Config),
    OldSoftQuota = rpc:call(WorkerP2, application, get_env, [op_worker, soft_quota_limit_size]),
    rpc:call(WorkerP2, application, set_env, [op_worker, soft_quota_limit_size, ?ZERO_SOFT_QUOTA]),
    Config2 = [{old_soft_quota, OldSoftQuota}, {space_id, <<"space4">>} | Config],
    init_per_testcase(all, Config2);

init_per_testcase(Case, Config) when
    Case =:= quota_decreased_after_invalidation
    ->
    [WorkerP2, _WorkerP1] = ?config(op_worker_nodes, Config),
    SpaceId = <<"space6">>,
    clean_monitoring_dir(WorkerP2, SpaceId),
    OldSoftQuota = rpc:call(WorkerP2, application, get_env, [op_worker, soft_quota_limit_size]),
    ok = rpc:call(WorkerP2, application, set_env, [op_worker, soft_quota_limit_size, 15]),
    Config2 = [{old_soft_quota, OldSoftQuota}, {space_id, SpaceId} | Config],
    init_per_testcase(all, Config2);

init_per_testcase(Case, Config) when
    Case =:= basic_autocleaning_test ->
    SpaceId = <<"space5">>,
    [WorkerP2 | _] = ?config(op_worker_nodes, Config),
    {ok, _} = rpc:call(WorkerP2, space_storage, enable_file_popularity, [SpaceId]),
    AutocleaningConfig = ?AUTOCLEANING_CONFIG(1, undefined, 0, 0, 1),
    {ok, _} = rpc:call(WorkerP2, space_cleanup_api, configure_autocleaning, [SpaceId, AutocleaningConfig]),
    {ok, _} = rpc:call(WorkerP2, space_cleanup_api, disable_autocleaning, [SpaceId]),
    init_per_testcase(all, [{space_id, SpaceId} | Config]);

init_per_testcase(automatic_cleanup_should_invalidate_unpopular_files, Config) ->
    SpaceId = <<"space5">>,
    [WorkerP2 | _] = ?config(op_worker_nodes, Config),
    {ok, _} = rpc:call(WorkerP2, space_storage, enable_file_popularity, [SpaceId]),
    AutocleaningConfig = ?AUTOCLEANING_CONFIG(5, 10, 15, 30, 35),
    {ok, _} = rpc:call(WorkerP2, space_cleanup_api, configure_autocleaning, [SpaceId, AutocleaningConfig]),
    init_per_testcase(all, [{space_id, SpaceId} | Config]);

init_per_testcase(_Case, Config) ->
    ct:timetrap({minutes, 5}),
    lfm_proxy:init(Config).

end_per_testcase(metric_get = Case, Config) ->
    [_WorkerP2, WorkerP1] = ?config(op_worker_nodes, Config),
    test_utils:mock_validate_and_unload(WorkerP1, rrd_utils),
    end_per_testcase(?DEFAULT_CASE(Case), Config);

end_per_testcase(Case, Config) when
    Case =:= basic_autocleaning_test ->
    [WorkerP2, WorkerP1] = ?config(op_worker_nodes, Config),
    SpaceId = ?config(space_id, Config),
    %%    rpc:call(WorkerP1, space_storage, disable_file_popularity, [<<"space5">>]),
    rpc:call(WorkerP2, space_storage, disable_file_popularity, [SpaceId]),
    %%    rpc:call(WorkerP1, space_cleanup_api, disable_autocleaning, [<<"space5">>]),
    rpc:call(WorkerP2, space_cleanup_api, disable_autocleaning, [SpaceId]),
    clean_space(WorkerP1, SpaceId),
    clean_space(WorkerP2, SpaceId),
    check_if_space_empty(WorkerP1, SpaceId),
    check_if_space_empty(WorkerP2, SpaceId),
    remove_autocleaning_reports(WorkerP2, SpaceId),
    end_per_testcase(?DEFAULT_CASE(Case), Config);

end_per_testcase(Case = automatic_cleanup_should_invalidate_unpopular_files, Config) ->
    [WorkerP2, WorkerP1] = ?config(op_worker_nodes, Config),
    SpaceId = ?config(space_id, Config),
    %%    rpc:call(WorkerP1, space_storage, disable_file_popularity, [<<"space5">>]),
    rpc:call(WorkerP2, space_storage, disable_file_popularity, [SpaceId]),
%%    rpc:call(WorkerP1, space_cleanup_api, disable_autocleaning, [SpaceId]),
    rpc:call(WorkerP2, space_cleanup_api, disable_autocleaning, [SpaceId]),
    remove_autocleaning_reports(WorkerP2, SpaceId),
    clean_space(WorkerP1, SpaceId),
    clean_space(WorkerP2, SpaceId),
    check_if_space_empty(WorkerP1, SpaceId),
    check_if_space_empty(WorkerP2, SpaceId),
    end_per_testcase(?DEFAULT_CASE(Case), Config);

end_per_testcase(Case, Config) when
    Case =:= quota_exceeded_during_file_replication;
    Case =:= quota_decreased_after_invalidation;
    Case =:= file_replication_failures_should_fail_whole_transfer;
    Case =:= many_simultaneous_failed_transfers
    ->
    [WorkerP2, _WorkerP1] = ?config(op_worker_nodes, Config),
    {ok, OldSoftQuota} = ?config(old_soft_quota, Config),
    rpc:call(WorkerP2, application, set_env, [op_worker, soft_quota_limit_size, OldSoftQuota]),
    end_per_testcase(all, Config);

end_per_testcase(Case, Config) when
    Case =:= query_file_popularity_index;
    Case =:= spatial_flag_test
    ->
    [WorkerP2, WorkerP1] = ?config(op_worker_nodes, Config),
    rpc:call(WorkerP1, space_storage, disable_file_popularity, [<<"space1">>]),
    rpc:call(WorkerP2, space_storage, disable_file_popularity, [<<"space1">>]),
    end_per_testcase(?DEFAULT_CASE(Case), Config);


end_per_testcase(Case, Config) when
    Case =:= replicate_file;
    Case =:= replicate_already_replicated_file;
    Case =:= transfers_should_be_ordered_by_timestamps;
    Case =:= restart_file_replication;
    Case =:= cancel_file_replication;
    Case =:= replicate_file_to_source_provider;
    Case =:= replicate_dir;
    Case =:= restart_dir_replication;
    Case =:= replicate_file_by_id;
    Case =:= replicate_to_missing_provider;
    Case =:= invalidate_file_replica;
    Case =:= fail_to_invalidate_file_replica_without_permissions;
    Case =:= invalidate_file_replica_with_migration;
    Case =:= invalidation_should_succeed_when_remote_provider_modified_file_replica;
    Case =:= invalidation_should_fail_when_invalidation_provider_modified_file_replica;
    Case =:= restart_invalidation_of_file_replica_with_migration;
    Case =:= invalidate_dir_replica;
    Case =:= many_simultaneous_transfers
    ->
    end_per_testcase(all, Config);

end_per_testcase(Case, Config) when Case =:= replicate_not_synced_file ->
    [WorkerP2 | _] = ?config(op_worker_nodes, Config),
    test_utils:mock_unload(WorkerP2, sync_req),
    end_per_testcase(all, Config);

end_per_testcase(_Case, Config) ->
    Workers = ?config(op_worker_nodes, Config),
    remove_transfers(Config),
    ensure_transfers_removed(Config),
    test_utils:mock_unload(Workers, [sync_req, replica_deletion_req]),
    unmock_file_replication(Workers),
    lfm_proxy:teardown(Config).

%%%===================================================================
%%% Internal functions
%%%===================================================================

do_request(Node, URL, Method, Headers, Body) ->
    do_request(Node, URL, Method, Headers, Body, [{recv_timeout, 15000}]).
do_request(Node, URL, Method, Headers, Body, Opts) ->
    CaCerts = rpc:call(Node, https_listener, get_cert_chain_pems, []),
    Opts2 = [{ssl_options, [{cacerts, CaCerts}]} | Opts],
    Result = http_client:request(
        Method, <<(rest_endpoint(Node))/binary, URL/binary>>,
        maps:from_list(Headers), Body, Opts2
    ),
    case Result of
        {ok, RespCode, RespHeaders, RespBody} ->
            {ok, RespCode, maps:to_list(RespHeaders), RespBody};
        Other ->
            Other
    end.

rest_endpoint(Node) ->
    Port = case get(port) of
        undefined ->
            {ok, P} = test_utils:get_env(Node, ?APP_NAME, https_server_port),
            PStr = case P of
                443 -> <<"">>;
                _ -> <<":", (integer_to_binary(P))/binary>>
            end,
            put(port, PStr),
            PStr;
        P -> P
    end,
    {ok, Domain} = test_utils:get_env(Node, ?APP_NAME, test_web_cert_domain),
    <<"https://", (str_utils:to_binary(Domain))/binary, Port/binary, "/api/v3/oneprovider/">>.


user_1_token_header(Config) ->
    #macaroon_auth{macaroon = Macaroon} = ?config({auth, <<"user1">>}, Config),
    {<<"Macaroon">>, Macaroon}.

user_2_token_header(Config) ->
    #macaroon_auth{macaroon = Macaroon} = ?config({auth, <<"user2">>}, Config),
    {<<"Macaroon">>, Macaroon}.

domain(Node) ->
    atom_to_binary(?GET_DOMAIN(Node), utf8).

mock_file_replication_failure(Node) ->
    test_utils:mock_new(Node, replica_synchronizer),
    test_utils:mock_expect(Node, replica_synchronizer, synchronize,
        fun(_, _, _, _, _) ->
            throw(test_error)
        end
    ).

unmock_file_replication(Node) ->
    ok = test_utils:mock_unload(Node, replica_synchronizer).

create_nested_directory_tree(Node, SessionId, [SubFilesNum], Root) ->
    DirGuid = create_dir(Node, SessionId, Root),
    lists:foreach(fun(N) ->
        FilePath = filename:join([Root, integer_to_binary(N)]),
        ok = worker_pool:cast(?VERIFY_POOL, {?MODULE, create_file, [Node, SessionId, FilePath]})
    end, lists:seq(1, SubFilesNum)),
    DirGuid;
create_nested_directory_tree(Node, SessionId, [SubDirsNum | Rest], Root) ->
    DirGuid = create_dir(Node, SessionId, Root),
    lists:foreach(fun(N) ->
        NBin = integer_to_binary(N),
        DirPath = filename:join([Root, NBin]),
        ok = worker_pool:cast(?VERIFY_POOL,
            {?MODULE, create_nested_directory_tree, [Node, SessionId, Rest, DirPath]}
        )
    end, lists:seq(1, SubDirsNum)),
    DirGuid.

create_file(Node, SessionId, FilePath) ->
    FileGuid = create_test_file(Node, SessionId, FilePath, ?TEST_DATA),
    ?CREATE_FILE_COUNTER ! {created, {FileGuid, FilePath}}.

create_dir(Node, SessionId, DirPath) ->
    {ok, DirGuid} = lfm_proxy:mkdir(Node, SessionId, DirPath),
    ?CREATE_FILE_COUNTER ! {created, {DirGuid, DirPath}},
    DirGuid.

sync_file_counter(FilesToVerify, FilesToVerify, ParentPid) ->
    ParentPid ! files_synchronized;
sync_file_counter(N, FilesToVerify, ParentPid) ->
    receive
        verified ->
            sync_file_counter(N + 1, FilesToVerify, ParentPid)
    end.

create_file_counter(FilesToCreate, FilesToCreate, ParentPid, Files) ->
    ParentPid ! {create, Files};
create_file_counter(N, FilesToCreate, ParentPid, Files) ->
    receive
        {created, FileGuidAndPath} ->
            create_file_counter(N + 1, FilesToCreate, ParentPid, [FileGuidAndPath | Files])
    end.

verify_file(Worker, SessionId, FileGuid) ->
    {ok, #file_attr{type = Type}} = ?assertMatch({ok, #file_attr{}},
        lfm_proxy:stat(Worker, SessionId, {guid, FileGuid}), 10 * ?ATTEMPTS),
    case Type of
        ?REGULAR_FILE_TYPE ->
            ?assertMatch({ok, #file_attr{size = ?TEST_DATA_SIZE}},
                lfm_proxy:stat(Worker, SessionId, {guid, FileGuid}), ?ATTEMPTS);
        _ ->
            ok
    end,
    ?SYNC_FILE_COUNTER ! verified.

verify_distribution(Worker, ExpectedDistribution, Config, FileGuid, FilePath, SessionId) ->
    case lfm_proxy:stat(Worker, SessionId, {guid, FileGuid}) of
        {ok, #file_attr{type = ?DIRECTORY_TYPE}} ->
            ?SYNC_FILE_COUNTER ! verified;
        {ok, #file_attr{type = ?REGULAR_FILE_TYPE}} ->
            ?assertDistribution(Worker, ExpectedDistribution, Config, FilePath),
            ?SYNC_FILE_COUNTER ! verified
    end.

clean_monitoring_dir(Worker, SpaceId) ->
    RootSessionId = <<"0">>,
    SpaceGuid = rpc:call(Worker, fslogic_uuid, spaceid_to_space_dir_guid, [SpaceId]),
    RRDDir = rpc:call(Worker, file_meta, hidden_file_name, [<<"rrd">>]),
    case rpc:call(Worker, logical_file_manager, get_child_attr, [RootSessionId, SpaceGuid, RRDDir]) of
        {ok, #file_attr{
            guid = RRDGuid}
        } ->
            lfm_proxy:rm_recursive(Worker, RootSessionId, {guid, RRDGuid});
        _ -> ok
    end.

list_ended_transfers(Worker, SpaceId) ->
    {ok, Transfers} = rpc:call(Worker, transfer, list_ended_transfers, [SpaceId]),
    Transfers.

list_waiting_transfers(Worker, SpaceId) ->
    {ok, Transfers} = rpc:call(Worker, transfer, list_waiting_transfers, [SpaceId]),
    Transfers.

list_ongoing_transfers(Worker, SpaceId) ->
    {ok, Transfers} = rpc:call(Worker, transfer, list_ongoing_transfers, [SpaceId]),
    Transfers.

list_waiting_or_ongoing_transfers(Worker, SpaceId) ->
    list_waiting_transfers(Worker, SpaceId) ++ list_ongoing_transfers(Worker, SpaceId).

start_monitoring_worker(Node) ->
    Args = [
        {supervisor_flags, rpc:call(Node, monitoring_worker, supervisor_flags, [])},
        {supervisor_children_spec, rpc:call(Node, monitoring_worker, supervisor_children_spec, [])}
    ],
    ok = rpc:call(Node, node_manager, start_worker, [monitoring_worker, Args]).

remove_transfers(Config) ->
    Workers = ?config(op_worker_nodes, Config),
    lists:foreach(fun(Worker) ->
        {ok, SpaceIds} = rpc:call(Worker, provider_logic, get_spaces, []),
        lists:foreach(fun(SpaceId) ->
            Ongoing = list_ongoing_transfers(Worker, SpaceId),
            Past = list_ended_transfers(Worker, SpaceId),
            Scheduled = list_waiting_transfers(Worker, SpaceId),
            lists:foreach(fun(Tid) ->
                rpc:call(Worker, transfer, delete, [Tid])
            end, lists:umerge([Ongoing, Past, Scheduled]))
        end, SpaceIds)
    end, Workers).

ensure_transfers_removed(Config) ->
    Workers = ?config(op_worker_nodes, Config),
    lists:foreach(fun(Worker) ->
        {ok, SpaceIds} = rpc:call(Worker, provider_logic, get_spaces, []),
        lists:foreach(fun(SpaceId) ->
            ?assertMatch([], list_ended_transfers(Worker, SpaceId), ?ATTEMPTS),
            ?assertMatch([], list_ongoing_transfers(Worker, SpaceId), ?ATTEMPTS),
            ?assertMatch([], list_waiting_transfers(Worker, SpaceId), ?ATTEMPTS)
        end, SpaceIds)
    end, Workers).

get_finish_time(Worker, Tid, Config) ->
    Status = get_status(Worker, Tid, Config),
    maps:get(<<"finishTime">>, Status).

get_status(Worker, Tid, Config) ->
    {ok, 200, _, TransferStatus} = do_request(Worker, <<"transfers/", Tid/binary>>,
        get, [user_1_token_header(Config)], []),
    json_utils:decode(TransferStatus).

schedule_file_replication(Worker, ProviderId, File, Config) ->
    {ok, 200, _, Body} = ?assertMatch({ok, 200, _, _}, do_request(Worker,
        <<"replicas/", File/binary, "?provider_id=", ProviderId/binary>>,
        post, [user_1_token_header(Config)], []
    ), ?ATTEMPTS),
    DecodedBody = json_utils:decode(Body),
    #{<<"transferId">> := Tid} = ?assertMatch(#{<<"transferId">> := _}, DecodedBody),
    Tid.

schedule_file_replication_by_id(Worker, ProviderId, FileId, Config) ->
    {ok, 200, _, Body} = ?assertMatch({ok, 200, _, _}, do_request(Worker,
        <<"replicas-id/", FileId/binary, "?provider_id=", ProviderId/binary>>,
        post, [user_1_token_header(Config)], []
    ), ?ATTEMPTS),
    DecodedBody = json_utils:decode(Body),
    #{<<"transferId">> := Tid} = ?assertMatch(#{<<"transferId">> := _}, DecodedBody),
    Tid.

restart_file_replication(Worker, Tid, Config) ->
    {ok, 204, _, _} =
        do_request(Worker, <<"transfers/", Tid/binary>>, patch, [user_1_token_header(Config)], []).

schedule_replica_invalidation(Worker, ProviderId, File, Config) ->
    schedule_replica_invalidation(Worker, ProviderId, undefined, File, Config).

schedule_replica_invalidation(Worker, ProviderId, undefined, File, Config) ->
    {ok, 200, _, Body} = ?assertMatch({ok, 200, _, _}, do_request(Worker,
        <<"replicas/", File/binary, "?provider_id=", ProviderId/binary>>,
        delete, [user_1_token_header(Config)], []),
        ?ATTEMPTS),
    DecodedBody = json_utils:decode(Body),
    #{<<"transferId">> := Tid} = ?assertMatch(#{<<"transferId">> := _}, DecodedBody),
    Tid;
schedule_replica_invalidation(Worker, ProviderId, MigrationProviderId, File, Config) ->
    {ok, 200, _, Body} = ?assertMatch({ok, 200, _, _}, do_request(Worker, <<"replicas", File/binary, "?provider_id=",
        ProviderId/binary, "&migration_provider_id=", MigrationProviderId/binary>>,
        delete, [user_1_token_header(Config)], []),
        ?ATTEMPTS),
    DecodedBody = json_utils:decode(Body),
    #{<<"transferId">> := Tid} = ?assertMatch(#{<<"transferId">> := _}, DecodedBody),
    Tid.

cancel_transfer(Worker, Tid, Config) ->
    {ok, 204, _, _} = do_request(Worker, <<"transfers/", Tid/binary>>, delete, [user_1_token_header(Config)], []).


create_test_file(Worker, SessionId, File, TestData) ->
    {ok, FileGuid} = lfm_proxy:create(Worker, SessionId, File, 8#700),
    {ok, Handle} = lfm_proxy:open(Worker, SessionId, {guid, FileGuid}, write),
    lfm_proxy:write(Worker, Handle, 0, TestData),
    lfm_proxy:fsync(Worker, Handle),
    lfm_proxy:close(Worker, Handle),
    FileGuid.

verify_files_distribution(Worker, FilesNum, ExpectedDistribution, FileGuidsAndPaths, SessionId, Config) ->
    ?assertMatch(undefined, whereis(?SYNC_FILE_COUNTER), ?ATTEMPTS),
    true = register(?SYNC_FILE_COUNTER, spawn_link(?MODULE, sync_file_counter, [0, FilesNum, self()])),
    lists:foreach(fun({FileGuid, FilePath}) ->
        worker_pool:cast(?VERIFY_POOL, {?MODULE, verify_distribution, [Worker, ExpectedDistribution, Config, FileGuid, FilePath, SessionId]})
    end, FileGuidsAndPaths),
    receive files_synchronized -> ok end.

get_ongoing_transfers_for_file(Worker, FileGuid) ->
    {ok, #{ongoing := Transfers}} = rpc:call(Worker, transferred_file, get_transfers, [FileGuid]),
    lists:sort(Transfers).

get_ended_transfers_for_file(Worker, FileGuid) ->
    {ok, #{ended := Transfers}} = rpc:call(Worker, transferred_file, get_transfers, [FileGuid]),
    lists:sort(Transfers).

list_all_transfers_via_rest(Config, Worker, Space, State, ChunkSize) ->
    Result = list_all_transfers_via_rest(Config, Worker, Space, State, ChunkSize, <<"null">>, []),
    % Make sure there are no duplicates
    ?assertEqual(lists:sort(Result), lists:usort(Result)),
    Result.

list_all_transfers_via_rest(Config, Worker, Space, State, ChunkSize, StartId, Acc) ->
    {Transfers, NextPageToken} = list_transfers_via_rest(Config, Worker, Space, State, StartId, ChunkSize),
    case NextPageToken of
        <<"null">> ->
            Acc ++ Transfers;
        _ ->
            list_all_transfers_via_rest(Config, Worker, Space, State, ChunkSize, NextPageToken, Acc ++ Transfers)
    end.

list_transfers_via_rest(Config, Worker, Space, State, StartId, LimitOrUndef) ->
    TokenParam = case StartId of
        <<"null">> -> <<"">>;
        Token -> <<"&page_token=", Token/binary>>
    end,
    LimitParam = case LimitOrUndef of
        undefined -> <<"">>;
        Int when is_integer(Int) ->
            <<"&limit=", (integer_to_binary(Int))/binary>>
    end,
    Url = str_utils:format_bin("spaces/~s/transfers?state=~s~s~s", [
        Space, State, TokenParam, LimitParam
    ]),
    {ok, _, _, Body} = ?assertMatch({ok, 200, _, _}, do_request(
        Worker, Url, get, [user_1_token_header(Config)], <<>>
    )),
    ParsedBody = json_utils:decode(Body),
    Transfers = maps:get(<<"transfers">>, ParsedBody),
    NextPageToken = maps:get(<<"nextPageToken">>, ParsedBody, <<"null">>),
    {Transfers, NextPageToken}.

space_guid(SpaceId) ->
    fslogic_uuid:spaceid_to_space_dir_guid(SpaceId).

remove_autocleaning_reports(Worker, SpaceId) ->
    {ok, ACIds} = rpc:call(Worker, autocleaning, list, [SpaceId]),
    lists:foreach(fun(ACId) ->
        ok = rpc:call(Worker, autocleaning, delete, [ACId, SpaceId])
    end, ACIds).

clean_space(Worker, SpaceId) ->
    {ok, Children} = lfm_proxy:ls(Worker, <<"0">>, {guid, space_guid(SpaceId)}, 0, 100),
    lists:foreach(fun({ChildGuid, _}) ->
        ok = lfm_proxy:rm_recursive(Worker, <<"0">>, {guid, ChildGuid})
    end, Children).

check_if_space_empty(Worker, SpaceId) ->
    ?assertMatch({ok, []}, lfm_proxy:ls(Worker, <<"0">>, {guid, space_guid(SpaceId)}, 0, 100), ?ATTEMPTS),
    ?assertMatch(0, rpc:call(Worker, space_quota, current_size, [SpaceId]), ?ATTEMPTS).<|MERGE_RESOLUTION|>--- conflicted
+++ resolved
@@ -27,17 +27,6 @@
 -include_lib("ctool/include/posix/errors.hrl").
 -include_lib("ctool/include/posix/acl.hrl").
 -include_lib("cluster_worker/include/global_definitions.hrl").
-
-%%TODO
-%%TODO  * split this test suite into (at least):
-%%TODO      ** autocleaning_test_SUITE
-%%TODO      ** transfer_test_SUITE
-%%TODO      ** multi_provider_rest_test_SUITE
-%%TODO  * autocleaning tests:
-%%TODO      ** test not cleaning all files, check whether rest was skipped
-
-
-
 
 %% API
 -export([all/0, init_per_suite/1, end_per_suite/1, init_per_testcase/2,
@@ -108,8 +97,8 @@
     many_simultaneous_failed_transfers/1,
     list_transfers/1,
     invalidate_big_dir/1,
-    track_transferred_files/1
-    , fail_to_invalidate_file_replica_without_permissions/1]).
+    track_transferred_files/1,
+    fail_to_invalidate_file_replica_without_permissions/1]).
 
 %utils
 -export([verify_file/3, create_file/3, create_dir/3,
@@ -311,12 +300,8 @@
     ],
     ?assertDistribution(WorkerP2, ExpectedDistribution0, Config, File),
     Tid = schedule_file_replication(WorkerP1, DomainP2, File, Config),
-<<<<<<< HEAD
     ?assertEqual([Tid], get_ongoing_transfers_for_file(WorkerP1, FileGuid), ?ATTEMPTS),
-=======
-    ?assertEqual([Tid], get_ongoing_transfers_for_file(WorkerP1, FileGuid)),
-    ?assertEqual([], get_ended_transfers_for_file(WorkerP1, FileGuid)),
->>>>>>> 2d4996b6
+    ?assertEqual([], get_ended_transfers_for_file(WorkerP1, FileGuid), ?ATTEMPTS),
 
     % then
     ?assertTransferStatus(#{
@@ -372,12 +357,8 @@
     % when
     ?assertMatch({ok, #file_attr{size = ?TEST_DATA_SIZE}}, lfm_proxy:stat(WorkerP2, SessionId2, {path, File}), ?ATTEMPTS),
     Tid = schedule_file_replication(WorkerP1, DomainP2, File, Config),
-<<<<<<< HEAD
     ?assertEqual([Tid], get_ongoing_transfers_for_file(WorkerP1, FileGuid), ?ATTEMPTS),
-=======
-    ?assertEqual([Tid], get_ongoing_transfers_for_file(WorkerP1, FileGuid)),
-    ?assertEqual([], get_ended_transfers_for_file(WorkerP1, FileGuid)),
->>>>>>> 2d4996b6
+    ?assertEqual([], get_ended_transfers_for_file(WorkerP1, FileGuid), ?ATTEMPTS),
 
     % then
     ?assertTransferStatus(#{
@@ -419,12 +400,8 @@
     ?assertEqual([Tid], get_ended_transfers_for_file(WorkerP2, FileGuid), ?ATTEMPTS),
 
     Tid2 = schedule_file_replication(WorkerP1, DomainP2, File, Config),
-<<<<<<< HEAD
     ?assertEqual([Tid2], get_ongoing_transfers_for_file(WorkerP1, FileGuid), ?ATTEMPTS),
-=======
-    ?assertEqual([Tid2], get_ongoing_transfers_for_file(WorkerP1, FileGuid)),
     ?assertEqual([Tid], get_ended_transfers_for_file(WorkerP1, FileGuid), ?ATTEMPTS),
->>>>>>> 2d4996b6
 
     % then
     ?assertTransferStatus(#{
@@ -488,19 +465,12 @@
     ?assertDistribution(WorkerP2, ExpectedDistribution2, Config, File2),
 
     Tid2 = schedule_file_replication(WorkerP1, DomainP2, File2, Config),
-<<<<<<< HEAD
     ?assertEqual([Tid2], get_ongoing_transfers_for_file(WorkerP1, FileGuid2), ?ATTEMPTS),
+    ?assertEqual([], get_ended_transfers_for_file(WorkerP1, FileGuid2), ?ATTEMPTS),
     timer:sleep(timer:seconds(1)),
     Tid = schedule_file_replication(WorkerP1, DomainP2, File, Config),
     ?assertEqual([Tid], get_ongoing_transfers_for_file(WorkerP1, FileGuid), ?ATTEMPTS),
-=======
-    ?assertEqual([Tid2], get_ongoing_transfers_for_file(WorkerP1, FileGuid2)),
-    ?assertEqual([], get_ended_transfers_for_file(WorkerP1, FileGuid2)),
-    timer:sleep(timer:seconds(1)),
-    Tid = schedule_file_replication(WorkerP1, DomainP2, File, Config),
-    ?assertEqual([Tid], get_ongoing_transfers_for_file(WorkerP1, FileGuid)),
-    ?assertEqual([], get_ended_transfers_for_file(WorkerP1, FileGuid)),
->>>>>>> 2d4996b6
+    ?assertEqual([], get_ended_transfers_for_file(WorkerP1, FileGuid), ?ATTEMPTS),
 
     % then
     ?assertTransferStatus(#{
@@ -540,16 +510,12 @@
     ?assertEqual([Tid2, Tid], list_ended_transfers(WorkerP1, SpaceId), ?ATTEMPTS),
     ?assertEqual([], get_ongoing_transfers_for_file(WorkerP1, FileGuid), ?ATTEMPTS),
     ?assertEqual([], get_ongoing_transfers_for_file(WorkerP1, FileGuid2), ?ATTEMPTS),
-    ?assertEqual([Tid], get_ended_transfers_for_file(WorkerP1, FileGuid), ?ATTEMPTS),
-    ?assertEqual([Tid2], get_ended_transfers_for_file(WorkerP1, FileGuid2), ?ATTEMPTS),
 
     ?assertEqual([], list_waiting_transfers(WorkerP2, SpaceId), ?ATTEMPTS),
     ?assertEqual([], list_ongoing_transfers(WorkerP2, SpaceId), ?ATTEMPTS),
     ?assertEqual([Tid2, Tid], list_ended_transfers(WorkerP2, SpaceId), ?ATTEMPTS),
     ?assertEqual([], get_ongoing_transfers_for_file(WorkerP2, FileGuid), ?ATTEMPTS),
     ?assertEqual([], get_ongoing_transfers_for_file(WorkerP2, FileGuid2), ?ATTEMPTS),
-    ?assertEqual([Tid], get_ended_transfers_for_file(WorkerP2, FileGuid), ?ATTEMPTS),
-    ?assertEqual([Tid2], get_ended_transfers_for_file(WorkerP2, FileGuid2), ?ATTEMPTS),
     ?assert(get_finish_time(WorkerP2, Tid, Config) < get_finish_time(WorkerP2, Tid2, Config)).
 
 replicate_not_synced_file(Config) ->
@@ -564,12 +530,8 @@
 
     % when
     Tid = schedule_file_replication(WorkerP1, DomainP2, Dir1, Config),
-<<<<<<< HEAD
     ?assertEqual([Tid], get_ongoing_transfers_for_file(WorkerP1, Dir1Guid), ?ATTEMPTS),
-=======
-    ?assertEqual([Tid], get_ongoing_transfers_for_file(WorkerP1, Dir1Guid)),
-    ?assertEqual([], get_ended_transfers_for_file(WorkerP1, Dir1Guid)),
->>>>>>> 2d4996b6
+    ?assertEqual([], get_ended_transfers_for_file(WorkerP1, Dir1Guid), ?ATTEMPTS),
 
     % then
     ?assertTransferStatus(#{
@@ -610,12 +572,8 @@
 
     % when
     Tid = schedule_file_replication(WorkerP2, DomainP1, File, Config),
-<<<<<<< HEAD
     ?assertEqual([Tid], get_ongoing_transfers_for_file(WorkerP2, FileGuid), ?ATTEMPTS),
-=======
-    ?assertEqual([Tid], get_ongoing_transfers_for_file(WorkerP2, FileGuid)),
-    ?assertEqual([], get_ended_transfers_for_file(WorkerP2, FileGuid)),
->>>>>>> 2d4996b6
+    ?assertEqual([], get_ended_transfers_for_file(WorkerP2, FileGuid), ?ATTEMPTS),
 
     % then
     ?assertTransferStatus(#{
@@ -670,12 +628,8 @@
     ],
     ?assertDistribution(WorkerP2, ExpectedDistribution, Config, File),
     Tid = schedule_file_replication(WorkerP1, DomainP2, File, Config),
-<<<<<<< HEAD
     ?assertEqual([Tid], get_ongoing_transfers_for_file(WorkerP1, FileGuid), ?ATTEMPTS),
-=======
-    ?assertEqual([Tid], get_ongoing_transfers_for_file(WorkerP1, FileGuid)),
-    ?assertEqual([], get_ended_transfers_for_file(WorkerP1, FileGuid)),
->>>>>>> 2d4996b6
+    ?assertEqual([], get_ended_transfers_for_file(WorkerP1, FileGuid), ?ATTEMPTS),
 
     % then
     ?assertTransferStatus(#{
@@ -764,16 +718,10 @@
     ?assertDistribution(WorkerP2, ExpectedDistribution, Config, File),
     Tid = schedule_file_replication(WorkerP1, DomainP2, File, Config),
 
-<<<<<<< HEAD
     ?assertEqual([Tid], get_ongoing_transfers_for_file(WorkerP1, FileGuid), ?ATTEMPTS),
-    ?assertEqual([Tid], list_ongoing_transfers(WorkerP1, SpaceId), ?ATTEMPTS),
-    ?assertEqual([Tid], list_ongoing_transfers(WorkerP2, SpaceId), ?ATTEMPTS),
-=======
-    ?assertEqual([Tid], get_ongoing_transfers_for_file(WorkerP1, FileGuid)),
-    ?assertEqual([], get_ended_transfers_for_file(WorkerP1, FileGuid)),
+    ?assertEqual([], get_ended_transfers_for_file(WorkerP1, FileGuid), ?ATTEMPTS),
     ?assertEqual([Tid], list_waiting_or_ongoing_transfers(WorkerP1, SpaceId), ?ATTEMPTS),
     ?assertEqual([Tid], list_waiting_or_ongoing_transfers(WorkerP2, SpaceId), ?ATTEMPTS),
->>>>>>> 2d4996b6
 
     % then
     ?assertTransferStatus(#{
@@ -837,12 +785,8 @@
     ?assertDistribution(WorkerP2, ExpectedDistribution, Config, File2),
     ?assertDistribution(WorkerP2, ExpectedDistribution, Config, File3),
     Tid = schedule_file_replication(WorkerP1, DomainP2, Dir1, Config),
-<<<<<<< HEAD
     ?assertEqual([Tid], get_ongoing_transfers_for_file(WorkerP1, Dir1Guid), ?ATTEMPTS),
-=======
-    ?assertEqual([Tid], get_ongoing_transfers_for_file(WorkerP1, Dir1Guid)),
-    ?assertEqual([], get_ended_transfers_for_file(WorkerP1, Dir1Guid)),
->>>>>>> 2d4996b6
+    ?assertEqual([], get_ended_transfers_for_file(WorkerP1, Dir1Guid), ?ATTEMPTS),
 
     % then
     ?assertTransferStatus(#{
@@ -909,12 +853,8 @@
     ?assertMatch({ok, #file_attr{}}, lfm_proxy:stat(WorkerP2, SessionId2, {path, File2}), ?ATTEMPTS),
     ?assertMatch({ok, #file_attr{}}, lfm_proxy:stat(WorkerP2, SessionId2, {path, File3}), ?ATTEMPTS),
     Tid = schedule_file_replication(WorkerP1, DomainP2, Dir1, Config),
-<<<<<<< HEAD
     ?assertEqual([Tid], get_ongoing_transfers_for_file(WorkerP1, Dir1Guid), ?ATTEMPTS),
-=======
-    ?assertEqual([Tid], get_ongoing_transfers_for_file(WorkerP1, Dir1Guid)),
-    ?assertEqual([], get_ended_transfers_for_file(WorkerP1, Dir1Guid)),
->>>>>>> 2d4996b6
+    ?assertEqual([], get_ended_transfers_for_file(WorkerP1, Dir1Guid), ?ATTEMPTS),
 
     % then
     {ok, FileObjectId} = cdmi_id:guid_to_objectid(Dir1Guid),
@@ -998,12 +938,8 @@
     % when
     ?assertMatch({ok, #file_attr{}}, lfm_proxy:stat(WorkerP2, SessionId2, {path, File}), ?ATTEMPTS),
     Tid = schedule_file_replication_by_id(WorkerP1, DomainP2, FileObjectId, Config),
-<<<<<<< HEAD
     ?assertEqual([Tid], get_ongoing_transfers_for_file(WorkerP1, FileGuid), ?ATTEMPTS),
-=======
-    ?assertEqual([Tid], get_ongoing_transfers_for_file(WorkerP1, FileGuid)),
-    ?assertEqual([], get_ended_transfers_for_file(WorkerP1, FileGuid)),
->>>>>>> 2d4996b6
+    ?assertEqual([], get_ended_transfers_for_file(WorkerP1, FileGuid), ?ATTEMPTS),
 
     % then
     ?assertTransferStatus(#{
@@ -1087,12 +1023,8 @@
     % when
     ?assertMatch({ok, #file_attr{}}, lfm_proxy:stat(WorkerP2, SessionId2, {path, File}), ?ATTEMPTS),
     Tid = schedule_file_replication(WorkerP1, DomainP2, File, Config),
-<<<<<<< HEAD
     ?assertEqual([Tid], get_ongoing_transfers_for_file(WorkerP1, FileGuid), ?ATTEMPTS),
-=======
-    ?assertEqual([Tid], get_ongoing_transfers_for_file(WorkerP1, FileGuid)),
-    ?assertEqual([], get_ended_transfers_for_file(WorkerP1, FileGuid)),
->>>>>>> 2d4996b6
+    ?assertEqual([], get_ended_transfers_for_file(WorkerP1, FileGuid), ?ATTEMPTS),
 
     ?assertTransferStatus(#{
         <<"transferStatus">> := <<"completed">>,
@@ -1255,12 +1187,8 @@
     % then
     ?assertMatch({ok, #file_attr{}}, lfm_proxy:stat(WorkerP2, SessionId2, {path, File}), ?ATTEMPTS),
     Tid = schedule_replica_invalidation(WorkerP1, DomainP1, DomainP2, File, Config),
-<<<<<<< HEAD
     ?assertEqual([Tid], get_ongoing_transfers_for_file(WorkerP1, FileGuid), ?ATTEMPTS),
-=======
-    ?assertEqual([Tid], get_ongoing_transfers_for_file(WorkerP1, FileGuid)),
-    ?assertEqual([], get_ended_transfers_for_file(WorkerP1, FileGuid)),
->>>>>>> 2d4996b6
+    ?assertEqual([], get_ended_transfers_for_file(WorkerP1, FileGuid), ?ATTEMPTS),
 
     ?assertTransferStatus(#{
         <<"transferStatus">> := <<"completed">>,
@@ -1423,7 +1351,7 @@
     ?assertEqual([], list_ongoing_transfers(WorkerP2, SpaceId), ?ATTEMPTS),
     ?assertEqual([Tid], list_ended_transfers(WorkerP2, SpaceId), ?ATTEMPTS),
     ?assertEqual([], get_ongoing_transfers_for_file(WorkerP2, FileGuid), ?ATTEMPTS),
-<<<<<<< HEAD
+    ?assertEqual([Tid], get_ended_transfers_for_file(WorkerP2, FileGuid), ?ATTEMPTS),
 
     ExpectedDistribution = [
         #{<<"providerId">> => domain(WorkerP1), <<"blocks">> => [[0, 4]]},
@@ -1477,9 +1405,6 @@
     ?assertEqual([], list_ongoing_transfers(WorkerP2, SpaceId), ?ATTEMPTS),
     ?assertEqual([Tid1, Tid], list_ended_transfers(WorkerP2, SpaceId), ?ATTEMPTS),
     ?assertEqual([], get_ongoing_transfers_for_file(WorkerP2, FileGuid), ?ATTEMPTS).
-=======
-    ?assertEqual([Tid], get_ended_transfers_for_file(WorkerP2, FileGuid), ?ATTEMPTS).
->>>>>>> 2d4996b6
 
 restart_invalidation_of_file_replica_with_migration(Config) ->
     [WorkerP2, WorkerP1] = ?config(op_worker_nodes, Config),
@@ -1501,12 +1426,8 @@
 
     mock_file_replication_failure(WorkerP2),
     Tid1 = schedule_replica_invalidation(WorkerP1, DomainP1, DomainP2, File, Config),
-<<<<<<< HEAD
     ?assertEqual([Tid1], get_ongoing_transfers_for_file(WorkerP1, FileGuid), ?ATTEMPTS),
-=======
-    ?assertEqual([Tid1], get_ongoing_transfers_for_file(WorkerP1, FileGuid)),
-    ?assertEqual([], get_ended_transfers_for_file(WorkerP1, FileGuid)),
->>>>>>> 2d4996b6
+    ?assertEqual([], get_ended_transfers_for_file(WorkerP1, FileGuid), ?ATTEMPTS),
 
     % then
     ?assertTransferStatus(#{
@@ -1591,12 +1512,8 @@
     ?assertMatch({ok, #file_attr{}}, lfm_proxy:stat(WorkerP2, SessionId2, {path, File2}), ?ATTEMPTS),
     ?assertMatch({ok, #file_attr{}}, lfm_proxy:stat(WorkerP2, SessionId2, {path, File3}), ?ATTEMPTS),
     Tid = schedule_file_replication(WorkerP1, DomainP2, Dir1, Config),
-<<<<<<< HEAD
     ?assertEqual([Tid], get_ongoing_transfers_for_file(WorkerP1, Dir1Guid), ?ATTEMPTS),
-=======
-    ?assertEqual([Tid], get_ongoing_transfers_for_file(WorkerP1, Dir1Guid)),
-    ?assertEqual([], get_ended_transfers_for_file(WorkerP1, Dir1Guid)),
->>>>>>> 2d4996b6
+    ?assertEqual([], get_ended_transfers_for_file(WorkerP1, Dir1Guid), ?ATTEMPTS),
 
     {ok, FileObjectId} = cdmi_id:guid_to_objectid(Dir1Guid),
     DomainP2 = domain(WorkerP2),
@@ -2666,12 +2583,8 @@
 
     % when
     Tid = schedule_file_replication(WorkerP1, DomainP2, File, Config),
-<<<<<<< HEAD
     ?assertEqual([Tid], get_ongoing_transfers_for_file(WorkerP1, FileGuid), ?ATTEMPTS),
-=======
-    ?assertEqual([Tid], get_ongoing_transfers_for_file(WorkerP1, FileGuid)),
-    ?assertEqual([], get_ongoing_transfers_for_file(WorkerP1, FileGuid)),
->>>>>>> 2d4996b6
+    ?assertEqual([], get_ongoing_transfers_for_file(WorkerP1, FileGuid), ?ATTEMPTS),
 
     % then
     ?assertTransferStatus(#{
@@ -2741,12 +2654,8 @@
     TidsAndGuids = lists:map(fun({FileGuid, FilePath}) ->
         {ok, FileObjectId} = cdmi_id:guid_to_objectid(FileGuid),
         Tid = schedule_file_replication_by_id(WorkerP1, DomainP2, FileObjectId, Config),
-<<<<<<< HEAD
         ?assertEqual([Tid], get_ongoing_transfers_for_file(WorkerP1, FileGuid), ?ATTEMPTS),
-=======
-        ?assertEqual([Tid], get_ongoing_transfers_for_file(WorkerP1, FileGuid)),
-        ?assertEqual([], get_ended_transfers_for_file(WorkerP1, FileGuid)),
->>>>>>> 2d4996b6
+        ?assertEqual([], get_ended_transfers_for_file(WorkerP1, FileGuid), ?ATTEMPTS),
         {Tid, FileObjectId, FilePath, FileGuid}
     end, FileGuidsAndPaths2),
 
@@ -2765,12 +2674,8 @@
             <<"bytesTransferred">> := 0,
             <<"path">> := FilePath
         }, WorkerP1, Tid, Config),
-<<<<<<< HEAD
-        ?assertEqual([], get_ongoing_transfers_for_file(WorkerP1, FileGuid), ?ATTEMPTS)
-=======
-        ?assertEqual([], get_ongoing_transfers_for_file(WorkerP1, FileGuid)),
-        ?assertEqual([Tid], get_ended_transfers_for_file(WorkerP1, FileGuid))
->>>>>>> 2d4996b6
+        ?assertEqual([], get_ongoing_transfers_for_file(WorkerP1, FileGuid), ?ATTEMPTS),
+        ?assertEqual([Tid], get_ended_transfers_for_file(WorkerP1, FileGuid), ?ATTEMPTS)
     end, TidsAndGuids).
 
 many_simultaneous_transfers(Config) ->
@@ -2809,12 +2714,8 @@
     TidsAndIds = lists:map(fun({FileGuid, FilePath}) ->
         {ok, FileObjectId} = cdmi_id:guid_to_objectid(FileGuid),
         Tid = schedule_file_replication_by_id(WorkerP1, DomainP2, FileObjectId, Config),
-<<<<<<< HEAD
         ?assertEqual([Tid], get_ongoing_transfers_for_file(WorkerP1, FileGuid), ?ATTEMPTS),
-=======
-        ?assertEqual([Tid], get_ongoing_transfers_for_file(WorkerP1, FileGuid)),
-        ?assertEqual([], get_ended_transfers_for_file(WorkerP1, FileGuid)),
->>>>>>> 2d4996b6
+        ?assertEqual([], get_ended_transfers_for_file(WorkerP1, FileGuid), ?ATTEMPTS),
         {Tid, FileObjectId, FilePath, FileGuid}
     end, FileGuidsAndPaths2),
 
@@ -2834,12 +2735,8 @@
             <<"bytesTransferred">> := 4,
             <<"path">> := FilePath
         }, WorkerP1, Tid, Config),
-<<<<<<< HEAD
-        ?assertEqual([], get_ongoing_transfers_for_file(WorkerP1, FileGuid), ?ATTEMPTS)
-=======
-        ?assertEqual([], get_ongoing_transfers_for_file(WorkerP1, FileGuid)),
-        ?assertEqual([Tid], get_ended_transfers_for_file(WorkerP1, FileGuid))
->>>>>>> 2d4996b6
+        ?assertEqual([], get_ongoing_transfers_for_file(WorkerP1, FileGuid), ?ATTEMPTS),
+        ?assertEqual([Tid], get_ended_transfers_for_file(WorkerP1, FileGuid), ?ATTEMPTS)
     end, TidsAndIds).
 
 list_transfers(Config) ->
@@ -3097,12 +2994,8 @@
     end, FileGuids),
     mock_file_replication_failure(WorkerP2),
     Tid = schedule_file_replication(WorkerP1, DomainP2, Dir, Config),
-<<<<<<< HEAD
     ?assertEqual([Tid], get_ongoing_transfers_for_file(WorkerP1, DirGuid), ?ATTEMPTS),
-=======
-    ?assertEqual([Tid], get_ongoing_transfers_for_file(WorkerP1, DirGuid)),
-    ?assertEqual([], get_ended_transfers_for_file(WorkerP1, DirGuid)),
->>>>>>> 2d4996b6
+    ?assertEqual([], get_ended_transfers_for_file(WorkerP1, DirGuid), ?ATTEMPTS),
 
     % then
     %replication of files will fail because space quota is set to 0 on WorkerP2
@@ -3161,12 +3054,8 @@
     verify_files_distribution(WorkerP2, FilesToCreate, ExpectedDistribution, FileGuidsAndPaths, SessionId2, Config),
 
     Tid = schedule_file_replication(WorkerP1, DomainP2, RootDir, Config),
-<<<<<<< HEAD
     ?assertEqual([Tid], get_ongoing_transfers_for_file(WorkerP1, DirGuid), ?ATTEMPTS),
-=======
-    ?assertEqual([Tid], get_ongoing_transfers_for_file(WorkerP1, DirGuid)),
-    ?assertEqual([], get_ended_transfers_for_file(WorkerP1, DirGuid)),
->>>>>>> 2d4996b6
+    ?assertEqual([], get_ended_transfers_for_file(WorkerP1, DirGuid), ?ATTEMPTS),
 
     % then
     ?assertTransferStatus(#{
@@ -3252,12 +3141,8 @@
     verify_files_distribution(WorkerP2, FilesToCreate, ExpectedDistribution0, FileGuidsAndPaths, SessionId2, Config),
 
     Tid = schedule_file_replication(WorkerP2, DomainP2, RootDir, Config),
-<<<<<<< HEAD
     ?assertEqual([Tid], get_ongoing_transfers_for_file(WorkerP2, DirGuid), ?ATTEMPTS),
-=======
-    ?assertEqual([Tid], get_ongoing_transfers_for_file(WorkerP2, DirGuid)),
-    ?assertEqual([], get_ended_transfers_for_file(WorkerP2, DirGuid)),
->>>>>>> 2d4996b6
+    ?assertEqual([], get_ended_transfers_for_file(WorkerP2, DirGuid), ?ATTEMPTS),
 
     % then
     ?assertTransferStatus(#{
@@ -3337,12 +3222,8 @@
     receive files_synchronized -> ok end,
 
     Tid = schedule_replica_invalidation(WorkerP2, DomainP1, DomainP2, RootDir, Config),
-<<<<<<< HEAD
     ?assertEqual([Tid], get_ongoing_transfers_for_file(WorkerP1, DirGuid), ?ATTEMPTS),
-=======
-    ?assertEqual([Tid], get_ongoing_transfers_for_file(WorkerP1, DirGuid)),
-    ?assertEqual([], get_ended_transfers_for_file(WorkerP1, DirGuid)),
->>>>>>> 2d4996b6
+    ?assertEqual([], get_ended_transfers_for_file(WorkerP1, DirGuid), ?ATTEMPTS),
 
     % then
     FilesToProcess = 2 * FilesToCreate,
@@ -3377,93 +3258,58 @@
     % Check if counting ongoing transfers works as expected and is synchronized
     % by another provider
     rpc:call(Provider1, transferred_file, report_transfer_start, [FileGuid, Transfer1, ScheduleTime]),
-<<<<<<< HEAD
     ?assertEqual([Transfer1], get_ongoing_transfers_for_file(Provider1, FileGuid), ?ATTEMPTS),
     ?assertMatch([Transfer1], get_ongoing_transfers_for_file(Provider2, FileGuid), ?ATTEMPTS),
+    ?assertEqual([], get_ended_transfers_for_file(Provider1, FileGuid), ?ATTEMPTS),
+    ?assertMatch([], get_ended_transfers_for_file(Provider2, FileGuid), ?ATTEMPTS),
 
     rpc:call(Provider1, transferred_file, report_transfer_start, [FileGuid, Transfer2, ScheduleTime]),
     ?assertEqual(BothTransfers, get_ongoing_transfers_for_file(Provider1, FileGuid), ?ATTEMPTS),
     ?assertMatch(BothTransfers, get_ongoing_transfers_for_file(Provider2, FileGuid), ?ATTEMPTS),
+    ?assertEqual([], get_ended_transfers_for_file(Provider1, FileGuid), ?ATTEMPTS),
+    ?assertMatch([], get_ended_transfers_for_file(Provider2, FileGuid), ?ATTEMPTS),
 
     rpc:call(Provider1, transferred_file, report_transfer_start, [FileGuid, Transfer2, ScheduleTime + 10]),
     ?assertEqual(BothTransfers, get_ongoing_transfers_for_file(Provider1, FileGuid), ?ATTEMPTS),
     ?assertMatch(BothTransfers, get_ongoing_transfers_for_file(Provider2, FileGuid), ?ATTEMPTS),
+    % Transfer 2 should be in ended transfers as it was rerun
+    ?assertEqual([Transfer2], get_ended_transfers_for_file(Provider1, FileGuid), ?ATTEMPTS),
+    ?assertMatch([Transfer2], get_ended_transfers_for_file(Provider2, FileGuid), ?ATTEMPTS),
 
     rpc:call(Provider1, transferred_file, report_transfer_finish, [FileGuid, Transfer1, ScheduleTime]),
     ?assertEqual([Transfer2], get_ongoing_transfers_for_file(Provider1, FileGuid), ?ATTEMPTS),
     ?assertMatch([Transfer2], get_ongoing_transfers_for_file(Provider2, FileGuid), ?ATTEMPTS),
+    ?assertEqual(BothTransfers, get_ended_transfers_for_file(Provider1, FileGuid), ?ATTEMPTS),
+    ?assertMatch(BothTransfers, get_ended_transfers_for_file(Provider2, FileGuid), ?ATTEMPTS),
 
     rpc:call(Provider1, transferred_file, report_transfer_finish, [FileGuid, Transfer2, ScheduleTime + 10]),
     ?assertEqual([], get_ongoing_transfers_for_file(Provider1, FileGuid), ?ATTEMPTS),
     ?assertMatch([], get_ongoing_transfers_for_file(Provider2, FileGuid), ?ATTEMPTS),
+    ?assertEqual(BothTransfers, get_ended_transfers_for_file(Provider1, FileGuid), ?ATTEMPTS),
+    ?assertMatch(BothTransfers, get_ended_transfers_for_file(Provider2, FileGuid), ?ATTEMPTS),
 
     rpc:call(Provider1, transferred_file, report_transfer_start, [FileGuid, Transfer1, ScheduleTime + 20]),
     ?assertEqual([Transfer1], get_ongoing_transfers_for_file(Provider1, FileGuid), ?ATTEMPTS),
     ?assertMatch([Transfer1], get_ongoing_transfers_for_file(Provider2, FileGuid), ?ATTEMPTS),
+    ?assertEqual(BothTransfers, get_ended_transfers_for_file(Provider1, FileGuid)),
+    ?assertMatch(BothTransfers, get_ended_transfers_for_file(Provider2, FileGuid), ?ATTEMPTS),
 
     rpc:call(Provider1, transferred_file, report_transfer_finish, [FileGuid, Transfer1, ScheduleTime + 20]),
     ?assertEqual([], get_ongoing_transfers_for_file(Provider1, FileGuid), ?ATTEMPTS),
     ?assertMatch([], get_ongoing_transfers_for_file(Provider2, FileGuid), ?ATTEMPTS),
-=======
-    ?assertEqual([Transfer1], get_ongoing_transfers_for_file(Provider1, FileGuid)),
-    ?assertMatch([Transfer1], get_ongoing_transfers_for_file(Provider2, FileGuid), 60),
-    ?assertEqual([], get_ended_transfers_for_file(Provider1, FileGuid)),
-    ?assertMatch([], get_ended_transfers_for_file(Provider2, FileGuid), 60),
-
-    rpc:call(Provider1, transferred_file, report_transfer_start, [FileGuid, Transfer2, ScheduleTime]),
-    ?assertEqual(BothTransfers, get_ongoing_transfers_for_file(Provider1, FileGuid)),
-    ?assertMatch(BothTransfers, get_ongoing_transfers_for_file(Provider2, FileGuid), 60),
-    ?assertEqual([], get_ended_transfers_for_file(Provider1, FileGuid)),
-    ?assertMatch([], get_ended_transfers_for_file(Provider2, FileGuid), 60),
-
-    rpc:call(Provider1, transferred_file, report_transfer_start, [FileGuid, Transfer2, ScheduleTime + 10]),
-    ?assertEqual(BothTransfers, get_ongoing_transfers_for_file(Provider1, FileGuid)),
-    ?assertMatch(BothTransfers, get_ongoing_transfers_for_file(Provider2, FileGuid), 60),
-    % Transfer 2 should be in ended transfers as it was rerun
-    ?assertEqual([Transfer2], get_ended_transfers_for_file(Provider1, FileGuid)),
-    ?assertMatch([Transfer2], get_ended_transfers_for_file(Provider2, FileGuid), 60),
-
-    rpc:call(Provider1, transferred_file, report_transfer_finish, [FileGuid, Transfer1, ScheduleTime]),
-    ?assertEqual([Transfer2], get_ongoing_transfers_for_file(Provider1, FileGuid)),
-    ?assertMatch([Transfer2], get_ongoing_transfers_for_file(Provider2, FileGuid), 60),
-    ?assertEqual(BothTransfers, get_ended_transfers_for_file(Provider1, FileGuid)),
-    ?assertMatch(BothTransfers, get_ended_transfers_for_file(Provider2, FileGuid), 60),
-
-    rpc:call(Provider1, transferred_file, report_transfer_finish, [FileGuid, Transfer2, ScheduleTime + 10]),
-    ?assertEqual([], get_ongoing_transfers_for_file(Provider1, FileGuid)),
-    ?assertMatch([], get_ongoing_transfers_for_file(Provider2, FileGuid), 60),
-    ?assertEqual(BothTransfers, get_ended_transfers_for_file(Provider1, FileGuid)),
-    ?assertMatch(BothTransfers, get_ended_transfers_for_file(Provider2, FileGuid), 60),
-
-    rpc:call(Provider1, transferred_file, report_transfer_start, [FileGuid, Transfer1, ScheduleTime + 20]),
-    ?assertEqual([Transfer1], get_ongoing_transfers_for_file(Provider1, FileGuid)),
-    ?assertMatch([Transfer1], get_ongoing_transfers_for_file(Provider2, FileGuid), 60),
-    ?assertEqual(BothTransfers, get_ended_transfers_for_file(Provider1, FileGuid)),
-    ?assertMatch(BothTransfers, get_ended_transfers_for_file(Provider2, FileGuid), 60),
-
-    rpc:call(Provider1, transferred_file, report_transfer_finish, [FileGuid, Transfer1, ScheduleTime + 20]),
-    ?assertEqual([], get_ongoing_transfers_for_file(Provider1, FileGuid)),
-    ?assertMatch([], get_ongoing_transfers_for_file(Provider2, FileGuid), 60),
-    ?assertEqual(BothTransfers, get_ended_transfers_for_file(Provider1, FileGuid)),
-    ?assertMatch(BothTransfers, get_ended_transfers_for_file(Provider2, FileGuid), 60),
->>>>>>> 2d4996b6
+    ?assertEqual(BothTransfers, get_ended_transfers_for_file(Provider1, FileGuid), ?ATTEMPTS),
+    ?assertMatch(BothTransfers, get_ended_transfers_for_file(Provider2, FileGuid), ?ATTEMPTS),
 
     % Check if changes from concurrent operations on two providers are reconciled correctly
     rpc:call(Provider1, transferred_file, report_transfer_start, [FileGuid, Transfer1, ScheduleTime + 30]),
     rpc:call(Provider2, transferred_file, report_transfer_finish, [FileGuid, Transfer1, ScheduleTime + 30]),
     % Cross checks to make sure the changes have been propagated
-<<<<<<< HEAD
     ?assertMatch([], get_ongoing_transfers_for_file(Provider1, FileGuid), ?ATTEMPTS),
     ?assertMatch([], get_ongoing_transfers_for_file(Provider2, FileGuid), ?ATTEMPTS),
     ?assertMatch([], get_ongoing_transfers_for_file(Provider1, FileGuid), ?ATTEMPTS),
-=======
-    ?assertMatch([], get_ongoing_transfers_for_file(Provider1, FileGuid), 60),
-    ?assertMatch([], get_ongoing_transfers_for_file(Provider2, FileGuid), 60),
-    ?assertMatch([], get_ongoing_transfers_for_file(Provider1, FileGuid), 60),
-    ?assertMatch(BothTransfers, get_ended_transfers_for_file(Provider1, FileGuid), 60),
-    ?assertMatch(BothTransfers, get_ended_transfers_for_file(Provider2, FileGuid), 60),
-    ?assertMatch(BothTransfers, get_ended_transfers_for_file(Provider1, FileGuid), 60),
->>>>>>> 2d4996b6
+    ?assertMatch(BothTransfers, get_ended_transfers_for_file(Provider1, FileGuid), ?ATTEMPTS),
+    ?assertMatch(BothTransfers, get_ended_transfers_for_file(Provider2, FileGuid), ?ATTEMPTS),
+    ?assertMatch(BothTransfers, get_ended_transfers_for_file(Provider1, FileGuid), ?ATTEMPTS),
 
     rpc:call(Provider1, transferred_file, report_transfer_start, [FileGuid, Transfer1, ScheduleTime + 40]),
     % Wait until provider2 sees the transfer, simulate a cancellation and restart
@@ -3471,28 +3317,18 @@
     rpc:call(Provider2, transferred_file, report_transfer_start, [FileGuid, Transfer1, ScheduleTime + 50]),
     rpc:call(Provider1, transferred_file, report_transfer_finish, [FileGuid, Transfer1, ScheduleTime + 50]),
     % Cross checks to make sure the changes have been propagated
-<<<<<<< HEAD
     ?assertMatch([], get_ongoing_transfers_for_file(Provider2, FileGuid), ?ATTEMPTS),
     ?assertMatch([], get_ongoing_transfers_for_file(Provider1, FileGuid), ?ATTEMPTS),
     ?assertMatch([], get_ongoing_transfers_for_file(Provider2, FileGuid), ?ATTEMPTS),
-=======
-    ?assertMatch([], get_ongoing_transfers_for_file(Provider2, FileGuid), 60),
-    ?assertMatch([], get_ongoing_transfers_for_file(Provider1, FileGuid), 60),
-    ?assertMatch([], get_ongoing_transfers_for_file(Provider2, FileGuid), 60),
-    ?assertMatch(BothTransfers, get_ended_transfers_for_file(Provider2, FileGuid), 60),
-    ?assertMatch(BothTransfers, get_ended_transfers_for_file(Provider1, FileGuid), 60),
-    ?assertMatch(BothTransfers, get_ended_transfers_for_file(Provider2, FileGuid), 60),
->>>>>>> 2d4996b6
+    ?assertMatch(BothTransfers, get_ended_transfers_for_file(Provider2, FileGuid), ?ATTEMPTS),
+    ?assertMatch(BothTransfers, get_ended_transfers_for_file(Provider1, FileGuid), ?ATTEMPTS),
+    ?assertMatch(BothTransfers, get_ended_transfers_for_file(Provider2, FileGuid), ?ATTEMPTS),
 
     % Check if record cleanup works as expected
     rpc:call(Provider1, transferred_file, report_transfer_start, [FileGuid, Transfer2, ScheduleTime + 50]),
     rpc:call(Provider1, transferred_file, clean_up, [FileGuid]),
-<<<<<<< HEAD
     ?assertMatch([], get_ongoing_transfers_for_file(Provider1, FileGuid), ?ATTEMPTS),
-=======
-    ?assertMatch([], get_ongoing_transfers_for_file(Provider1, FileGuid)),
-    ?assertMatch([], get_ended_transfers_for_file(Provider1, FileGuid)),
->>>>>>> 2d4996b6
+    ?assertMatch([], get_ended_transfers_for_file(Provider1, FileGuid), ?ATTEMPTS),
 
     ok.
 
@@ -3756,10 +3592,6 @@
     #macaroon_auth{macaroon = Macaroon} = ?config({auth, <<"user1">>}, Config),
     {<<"Macaroon">>, Macaroon}.
 
-user_2_token_header(Config) ->
-    #macaroon_auth{macaroon = Macaroon} = ?config({auth, <<"user2">>}, Config),
-    {<<"Macaroon">>, Macaroon}.
-
 domain(Node) ->
     atom_to_binary(?GET_DOMAIN(Node), utf8).
 
