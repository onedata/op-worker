--- conflicted
+++ resolved
@@ -427,24 +427,13 @@
 
     % then
     ExpectedTransferStatus = erlang:iolist_to_binary([
-<<<<<<< HEAD
         <<"{\"targetProviderId\":\"">>, domain(WorkerP2),
-        <<"\",\"status\":\"completed\",\"path\":\"/space3/file\"}">>
-=======
-        <<"{\"path\":\"/space3/replicate_file_by_id\",\"status\":\"completed\",\"targetProviderId\":\"">>,
-        domain(WorkerP2),
-        <<"\"}">>
->>>>>>> 8bced439
+        <<"\",\"status\":\"completed\",\"path\":\"/space3/replicate_file_by_id\"}">>
     ]),
     ?assertMatch({ok, 200, _, ExpectedTransferStatus},
         do_request(WorkerP1, <<"transfers/", Tid/binary>>, get, [user_1_token_header(Config)], []), 5),
     {ok, 200, _, Body} = do_request(WorkerP2, <<"replicas-id/", FileObjectId/binary>>, get, [user_1_token_header(Config)], []),
-<<<<<<< HEAD
-    DecodedBody = json_utils:decode_map(Body),
-=======
-    DecodedBody = json_utils:decode(Body),
-    ct:print("~p", [DecodedBody]),
->>>>>>> 8bced439
+    DecodedBody = json_utils:decode_map(Body),
     assertLists(
         [
             #{<<"providerId">> => domain(WorkerP1), <<"blocks">> => [[0,4]]},
