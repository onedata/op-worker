--- conflicted
+++ resolved
@@ -35,20 +35,10 @@
 -export([
     get_simple_file_distribution/1,
     transfers_should_be_ordered_by_timestamps/1,
-<<<<<<< HEAD
-    replicate_not_synced_file/1,
-    replicate_file_to_source_provider/1,
     rerun_file_replication/1,
     rerun_file_replication_by_other_user/1,
-    cancel_file_replication/1,
     cancel_file_replication_on_2_providers_simultaneously/1,
-    replicate_dir/1,
     rerun_dir_replication/1,
-    replicate_file_by_id/1,
-    replicate_to_missing_provider/1,
-    replicate_to_nonsupporting_provider/1,
-=======
->>>>>>> 208d718c
     invalidate_file_replica/1,
     invalidate_file_replica_with_migration/1,
     invalidation_should_succeed_when_remote_provider_modified_file_replica/1,
@@ -106,29 +96,15 @@
     ?ALL([
         get_simple_file_distribution,
         transfers_should_be_ordered_by_timestamps,
-<<<<<<< HEAD
-        replicate_not_synced_file,
-        replicate_file_to_source_provider,
         rerun_file_replication,
         rerun_file_replication_by_other_user,
-        cancel_file_replication,
         cancel_file_replication_on_2_providers_simultaneously,
-        replicate_dir,
         rerun_dir_replication,
-        replicate_file_by_id,
-        replicate_to_missing_provider,
-        replicate_to_nonsupporting_provider,
-=======
->>>>>>> 208d718c
         invalidate_file_replica,
         invalidate_file_replica_with_migration,
         invalidation_should_succeed_when_remote_provider_modified_file_replica,
         invalidation_should_fail_when_invalidation_provider_modified_file_replica,
-<<<<<<< HEAD
         rerun_invalidation_of_file_replica_with_migration,
-=======
-        %% restart_invalidation_of_file_replica_with_migration, %TODO uncomment after resolving VFS-4410
->>>>>>> 208d718c
         invalidate_dir_replica,
         basic_autocleaning_test,
         automatic_cleanup_should_invalidate_unpopular_files,
@@ -283,167 +259,6 @@
     % then
     ?assertDistribution(WorkerP1, ExpectedDistribution, Config, File).
 
-<<<<<<< HEAD
-replicate_file(Config) ->
-    [WorkerP2, WorkerP1] = ?config(op_worker_nodes, Config),
-    SessionId = ?config({session_id, {<<"user1">>, ?GET_DOMAIN(WorkerP1)}}, Config),
-    SessionId2 = ?config({session_id, {<<"user1">>, ?GET_DOMAIN(WorkerP2)}}, Config),
-    SpaceId = ?config(space_id, Config),
-    DomainP1 = domain(WorkerP1),
-    DomainP2 = domain(WorkerP2),
-
-    File = ?absPath(SpaceId, <<"file">>),
-    Size = ?TEST_DATA_SIZE,
-    FileGuid = create_test_file(WorkerP1, SessionId, File, ?TEST_DATA),
-    {ok, FileObjectId} = cdmi_id:guid_to_objectid(FileGuid),
-
-    % when
-    ?assertMatch({ok, #file_attr{size = ?TEST_DATA_SIZE}}, lfm_proxy:stat(WorkerP2, SessionId2, {path, File}), ?ATTEMPTS),
-    ExpectedDistribution0 = [
-        #{<<"providerId">> => domain(WorkerP1), <<"blocks">> => [[0, ?TEST_DATA_SIZE]]}
-    ],
-    ?assertDistribution(WorkerP2, ExpectedDistribution0, Config, File),
-    Tid = schedule_file_replication(WorkerP1, DomainP2, File, Config),
-    ?assertEqual([Tid], get_ongoing_transfers_for_file(WorkerP1, FileGuid), ?ATTEMPTS),
-    ?assertEqual([], get_ended_transfers_for_file(WorkerP1, FileGuid), ?ATTEMPTS),
-
-    % then
-    ?assertTransferStatus(#{
-        <<"replicationStatus">> := <<"completed">>,
-        <<"replicatingProviderId">> := DomainP2,
-        <<"path">> := File,
-        <<"invalidationStatus">> := <<"skipped">>,
-        <<"fileId">> := FileObjectId,
-        <<"callback">> := null,
-        <<"filesToProcess">> := 1,
-        <<"filesProcessed">> := 1,
-        <<"filesReplicated">> := 1,
-        <<"filesInvalidated">> := 0,
-        <<"failedFiles">> := 0,
-        <<"bytesReplicated">> := Size,
-        <<"minHist">> := #{DomainP1 := [Size | _]},
-        <<"hrHist">> := #{DomainP1 := [Size | _]},
-        <<"dyHist">> := #{DomainP1 := [Size | _]},
-        <<"mthHist">> := #{DomainP1 := [Size | _]}
-    }, WorkerP1, Tid, Config),
-
-    ExpectedDistribution = [
-        #{<<"providerId">> => domain(WorkerP1), <<"blocks">> => [[0, ?TEST_DATA_SIZE]]},
-        #{<<"providerId">> => domain(WorkerP2), <<"blocks">> => [[0, ?TEST_DATA_SIZE]]}
-    ],
-    ?assertDistribution(WorkerP1, ExpectedDistribution, Config, File),
-    ?assertDistribution(WorkerP2, ExpectedDistribution, Config, File),
-
-    ?assertEqual([], list_waiting_transfers(WorkerP1, SpaceId), ?ATTEMPTS),
-    ?assertEqual([], list_ongoing_transfers(WorkerP1, SpaceId), ?ATTEMPTS),
-    ?assertEqual([Tid], list_ended_transfers(WorkerP1, SpaceId), ?ATTEMPTS),
-    ?assertEqual([], get_ongoing_transfers_for_file(WorkerP1, FileGuid), ?ATTEMPTS),
-    ?assertEqual([Tid], get_ended_transfers_for_file(WorkerP1, FileGuid), ?ATTEMPTS),
-
-    ?assertEqual([], list_waiting_transfers(WorkerP2, SpaceId), ?ATTEMPTS),
-    ?assertEqual([], list_ongoing_transfers(WorkerP2, SpaceId), ?ATTEMPTS),
-    ?assertEqual([Tid], list_ended_transfers(WorkerP2, SpaceId), ?ATTEMPTS),
-    ?assertEqual([], get_ongoing_transfers_for_file(WorkerP2, FileGuid), ?ATTEMPTS),
-    ?assertEqual([Tid], get_ended_transfers_for_file(WorkerP2, FileGuid), ?ATTEMPTS).
-
-replicate_already_replicated_file(Config) ->
-    [WorkerP2, WorkerP1] = ?config(op_worker_nodes, Config),
-    SessionId = ?config({session_id, {<<"user1">>, ?GET_DOMAIN(WorkerP1)}}, Config),
-    SessionId2 = ?config({session_id, {<<"user1">>, ?GET_DOMAIN(WorkerP2)}}, Config),
-    SpaceId = ?config(space_id, Config),
-    DomainP1 = domain(WorkerP1),
-    DomainP2 = domain(WorkerP2),
-
-    File = ?absPath(SpaceId, <<"file_already_replicated">>),
-    FileGuid = create_test_file(WorkerP1, SessionId, File, ?TEST_DATA),
-    {ok, FileObjectId} = cdmi_id:guid_to_objectid(FileGuid),
-
-    % when
-    ?assertMatch({ok, #file_attr{size = ?TEST_DATA_SIZE}}, lfm_proxy:stat(WorkerP2, SessionId2, {path, File}), ?ATTEMPTS),
-    Tid = schedule_file_replication(WorkerP1, DomainP2, File, Config),
-    ?assertEqual([Tid], get_ongoing_transfers_for_file(WorkerP1, FileGuid), ?ATTEMPTS),
-    ?assertEqual([], get_ended_transfers_for_file(WorkerP1, FileGuid), ?ATTEMPTS),
-
-    % then
-    ?assertTransferStatus(#{
-        <<"replicationStatus">> := <<"completed">>,
-        <<"replicatingProviderId">> := DomainP2,
-        <<"path">> := File,
-        <<"invalidationStatus">> := <<"skipped">>,
-        <<"fileId">> := FileObjectId,
-        <<"callback">> := null,
-        <<"filesToProcess">> := 1,
-        <<"filesProcessed">> := 1,
-        <<"filesReplicated">> := 1,
-        <<"filesInvalidated">> := 0,
-        <<"failedFiles">> := 0,
-        <<"bytesReplicated">> := ?TEST_DATA_SIZE,
-        <<"minHist">> := #{DomainP1 := [?TEST_DATA_SIZE | _]},
-        <<"hrHist">> := #{DomainP1 := [?TEST_DATA_SIZE | _]},
-        <<"dyHist">> := #{DomainP1 := [?TEST_DATA_SIZE | _]},
-        <<"mthHist">> := #{DomainP1 := [?TEST_DATA_SIZE | _]}
-    }, WorkerP1, Tid, Config),
-
-    ExpectedDistribution = [
-        #{<<"providerId">> => domain(WorkerP1), <<"blocks">> => [[0, ?TEST_DATA_SIZE]]},
-        #{<<"providerId">> => domain(WorkerP2), <<"blocks">> => [[0, ?TEST_DATA_SIZE]]}
-    ],
-    ?assertDistribution(WorkerP1, ExpectedDistribution, Config, File),
-    ?assertDistribution(WorkerP2, ExpectedDistribution, Config, File),
-
-    ?assertEqual([], list_waiting_transfers(WorkerP1, SpaceId), ?ATTEMPTS),
-    ?assertEqual([], list_ongoing_transfers(WorkerP1, SpaceId), ?ATTEMPTS),
-    ?assertEqual([Tid], list_ended_transfers(WorkerP1, SpaceId), ?ATTEMPTS),
-    ?assertEqual([], get_ongoing_transfers_for_file(WorkerP1, FileGuid), ?ATTEMPTS),
-    ?assertEqual([Tid], get_ended_transfers_for_file(WorkerP1, FileGuid), ?ATTEMPTS),
-
-    ?assertEqual([], list_waiting_transfers(WorkerP2, SpaceId), ?ATTEMPTS),
-    ?assertEqual([], list_ongoing_transfers(WorkerP2, SpaceId), ?ATTEMPTS),
-    ?assertEqual([Tid], list_ended_transfers(WorkerP2, SpaceId), ?ATTEMPTS),
-    ?assertEqual([], get_ongoing_transfers_for_file(WorkerP2, FileGuid), ?ATTEMPTS),
-    ?assertEqual([Tid], get_ended_transfers_for_file(WorkerP2, FileGuid), ?ATTEMPTS),
-
-    Tid2 = schedule_file_replication(WorkerP1, DomainP2, File, Config),
-    ?assertEqual([Tid2], get_ongoing_transfers_for_file(WorkerP1, FileGuid), ?ATTEMPTS),
-    ?assertEqual([Tid], get_ended_transfers_for_file(WorkerP1, FileGuid), ?ATTEMPTS),
-
-    % then
-    ?assertTransferStatus(#{
-        <<"replicationStatus">> := <<"completed">>,
-        <<"replicatingProviderId">> := DomainP2,
-        <<"path">> := File,
-        <<"invalidationStatus">> := <<"skipped">>,
-        <<"fileId">> := FileObjectId,
-        <<"callback">> := null,
-        <<"filesToProcess">> := 1,
-        <<"filesProcessed">> := 1,
-        <<"failedFiles">> := 0,
-        <<"filesReplicated">> := 0,
-        <<"filesInvalidated">> := 0,
-        <<"bytesReplicated">> := 0,
-        <<"minHist">> := #{},
-        <<"hrHist">> := #{},
-        <<"dyHist">> := #{},
-        <<"mthHist">> := #{}
-    }, WorkerP1, Tid2, Config),
-
-    ?assertDistribution(WorkerP1, ExpectedDistribution, Config, File),
-    ?assertDistribution(WorkerP2, ExpectedDistribution, Config, File),
-
-    ?assertEqual([], list_waiting_transfers(WorkerP1, SpaceId), ?ATTEMPTS),
-    ?assertEqual([], list_ongoing_transfers(WorkerP1, SpaceId), ?ATTEMPTS),
-    ?assertEqual([Tid2, Tid], list_ended_transfers(WorkerP1, SpaceId), ?ATTEMPTS),
-    ?assertEqual([], get_ongoing_transfers_for_file(WorkerP1, FileGuid), ?ATTEMPTS),
-    ?assertEqual([Tid2, Tid], get_ended_transfers_for_file(WorkerP1, FileGuid), ?ATTEMPTS),
-
-    ?assertEqual([], list_waiting_transfers(WorkerP2, SpaceId), ?ATTEMPTS),
-    ?assertEqual([], list_ongoing_transfers(WorkerP2, SpaceId), ?ATTEMPTS),
-    ?assertEqual([Tid2, Tid], list_ended_transfers(WorkerP2, SpaceId), ?ATTEMPTS),
-    ?assertEqual([], get_ongoing_transfers_for_file(WorkerP2, FileGuid), ?ATTEMPTS),
-    ?assertEqual([Tid2, Tid], get_ended_transfers_for_file(WorkerP2, FileGuid), ?ATTEMPTS).
-
-=======
->>>>>>> 208d718c
 transfers_should_be_ordered_by_timestamps(Config) ->
     [WorkerP2, WorkerP1] = ?config(op_worker_nodes, Config),
     SessionId = ?config({session_id, {<<"user1">>, ?GET_DOMAIN(WorkerP1)}}, Config),
@@ -470,14 +285,17 @@
     ?assertDistribution(WorkerP2, ExpectedDistribution, Config, File),
     ?assertDistribution(WorkerP2, ExpectedDistribution2, Config, File2),
 
-<<<<<<< HEAD
-=======
+%%    tracer:start(WorkerP2),
+%%    tracer:trace_calls(replication_worker, replicate_file),
+%%    tracer:trace_calls(replication_controller, handle_cast),
+%%    tracer:trace_calls(sync_req, replicate_dir),
+%%    tracer:trace_calls(sync_req, replicate_file_insecure),
+
     Tid2 = schedule_file_replication(WorkerP1, DomainP2, File2, Config),
     ?assertEqual([Tid2], get_ongoing_transfers_for_file(WorkerP1, FileGuid2), ?ATTEMPTS),
     ?assertEqual([], get_ended_transfers_for_file(WorkerP1, FileGuid2), ?ATTEMPTS),
     % Wait 1 second to be sure that transfer Tid will have greater timestamp than transfer Tid2
     timer:sleep(timer:seconds(1)),
->>>>>>> 208d718c
     Tid = schedule_file_replication(WorkerP1, DomainP2, File, Config),
     ?assertEqual([Tid], get_ongoing_transfers_for_file(WorkerP1, FileGuid), ?ATTEMPTS),
     ?assertEqual([], get_ended_transfers_for_file(WorkerP1, FileGuid), ?ATTEMPTS),
@@ -499,9 +317,9 @@
         <<"mthHist">> := #{DomainP1 := [Size | _]}
     }, WorkerP1, Tid, Config),
 
-    Tid2 = schedule_file_replication(WorkerP1, DomainP2, File2, Config),
-    ?assertEqual([Tid2], get_ongoing_transfers_for_file(WorkerP1, FileGuid2), ?ATTEMPTS),
-    ?assertEqual([], get_ended_transfers_for_file(WorkerP1, FileGuid2), ?ATTEMPTS),
+%%    Tid2 = schedule_file_replication(WorkerP1, DomainP2, File2, Config),
+%%    ?assertEqual([Tid2], get_ongoing_transfers_for_file(WorkerP1, FileGuid2), ?ATTEMPTS),
+%%    ?assertEqual([], get_ended_transfers_for_file(WorkerP1, FileGuid2), ?ATTEMPTS),
 
     ?assertTransferStatus(#{
         <<"replicationStatus">> := <<"completed">>,
@@ -523,7 +341,6 @@
     ?assertEqual([Tid2, Tid], list_ended_transfers(WorkerP1, SpaceId), ?ATTEMPTS),
     ?assertEqual([], get_ongoing_transfers_for_file(WorkerP1, FileGuid), ?ATTEMPTS),
     ?assertEqual([], get_ongoing_transfers_for_file(WorkerP1, FileGuid2), ?ATTEMPTS),
-<<<<<<< HEAD
     ?assertEqual([Tid], get_ended_transfers_for_file(WorkerP1, FileGuid), ?ATTEMPTS),
     ?assertEqual([Tid2], get_ended_transfers_for_file(WorkerP1, FileGuid2), ?ATTEMPTS),
 
@@ -532,99 +349,7 @@
     ?assertEqual([Tid2, Tid], list_ended_transfers(WorkerP2, SpaceId), ?ATTEMPTS),
     ?assertEqual([], get_ongoing_transfers_for_file(WorkerP2, FileGuid), ?ATTEMPTS),
     ?assertEqual([], get_ongoing_transfers_for_file(WorkerP2, FileGuid2), ?ATTEMPTS),
-    ?assertEqual([Tid], get_ended_transfers_for_file(WorkerP2, FileGuid), ?ATTEMPTS),
-    ?assertEqual([Tid2], get_ended_transfers_for_file(WorkerP2, FileGuid2), ?ATTEMPTS),
-    ?assert(get_finish_time(WorkerP2, Tid, Config) < get_finish_time(WorkerP2, Tid2, Config)).
-
-replicate_not_synced_file(Config) ->
-    % list on Dir1 is mocked to return not existing file
-    [WorkerP2, WorkerP1] = ?config(op_worker_nodes, Config),
-    SessionId = ?config({session_id, {<<"user1">>, ?GET_DOMAIN(WorkerP1)}}, Config),
-    SpaceId = ?config(space_id, Config),
-    Dir1 = ?absPath(SpaceId, <<"dir1_not_synced">>),
-    {ok, Dir1Guid} = lfm_proxy:mkdir(WorkerP1, SessionId, Dir1),
-    DomainP2 = domain(WorkerP2),
-    {ok, FileObjectId} = cdmi_id:guid_to_objectid(Dir1Guid),
-
-    % when
-    Tid = schedule_file_replication(WorkerP1, DomainP2, Dir1, Config),
-    ?assertEqual([Tid], get_ongoing_transfers_for_file(WorkerP1, Dir1Guid), ?ATTEMPTS),
-    ?assertEqual([], get_ended_transfers_for_file(WorkerP1, Dir1Guid), ?ATTEMPTS),
-
-    % then
-    ?assertTransferStatus(#{
-        <<"replicationStatus">> := <<"completed">>,
-        <<"replicatingProviderId">> := DomainP2,
-        <<"path">> := Dir1,
-        <<"invalidationStatus">> := <<"skipped">>,
-        <<"fileId">> := FileObjectId,
-        <<"callback">> := null,
-        <<"filesToProcess">> := 2,
-        <<"filesProcessed">> := 2,
-        <<"failedFiles">> := 0,
-        <<"filesInvalidated">> := 0,
-        <<"filesReplicated">> := 0
-    }, WorkerP1, Tid, Config),
-
-    ?assertEqual([], list_waiting_transfers(WorkerP1, SpaceId), ?ATTEMPTS),
-    ?assertEqual([], list_ongoing_transfers(WorkerP1, SpaceId), ?ATTEMPTS),
-    ?assertEqual([Tid], list_ended_transfers(WorkerP1, SpaceId), ?ATTEMPTS),
-    ?assertEqual([], get_ongoing_transfers_for_file(WorkerP1, Dir1Guid), ?ATTEMPTS),
-    ?assertEqual([Tid], get_ended_transfers_for_file(WorkerP1, Dir1Guid), ?ATTEMPTS),
-
-    ?assertEqual([], list_waiting_transfers(WorkerP2, SpaceId), ?ATTEMPTS),
-    ?assertEqual([], list_ongoing_transfers(WorkerP2, SpaceId), ?ATTEMPTS),
-    ?assertEqual([Tid], list_ended_transfers(WorkerP2, SpaceId), ?ATTEMPTS),
-    ?assertEqual([], get_ongoing_transfers_for_file(WorkerP2, Dir1Guid), ?ATTEMPTS),
-    ?assertEqual([Tid], get_ended_transfers_for_file(WorkerP2, Dir1Guid), ?ATTEMPTS).
-
-replicate_file_to_source_provider(Config) ->
-    [WorkerP2, WorkerP1] = ?config(op_worker_nodes, Config),
-    SessionId = ?config({session_id, {<<"user1">>, ?GET_DOMAIN(WorkerP1)}}, Config),
-    SpaceId = ?config(space_id, Config),
-    DomainP1 = domain(WorkerP1),
-
-    File = ?absPath(SpaceId, <<"file_schedule_provider">>),
-    FileGuid = create_test_file(WorkerP1, SessionId, File, ?TEST_DATA),
-    {ok, FileObjectId} = cdmi_id:guid_to_objectid(FileGuid),
-
-    % when
-    Tid = schedule_file_replication(WorkerP2, DomainP1, File, Config),
-    ?assertEqual([Tid], get_ongoing_transfers_for_file(WorkerP2, FileGuid), ?ATTEMPTS),
-    ?assertEqual([], get_ended_transfers_for_file(WorkerP2, FileGuid), ?ATTEMPTS),
-
-    % then
-    ?assertTransferStatus(#{
-        <<"replicationStatus">> := <<"completed">>,
-        <<"replicatingProviderId">> := DomainP1,
-        <<"path">> := File,
-        <<"invalidationStatus">> := <<"skipped">>,
-        <<"fileId">> := FileObjectId,
-        <<"callback">> := null,
-        <<"filesToProcess">> := 1,
-        <<"filesProcessed">> := 1,
-        <<"failedFiles">> := 0,
-        <<"filesInvalidated">> := 0,
-        <<"filesReplicated">> := 0,
-        <<"bytesReplicated">> := 0
-    }, WorkerP1, Tid, Config),
-
-    ExpectedDistribution = [
-        #{<<"providerId">> => domain(WorkerP1), <<"blocks">> => [[0, 4]]}
-    ],
-    ?assertDistribution(WorkerP1, ExpectedDistribution, Config, File),
-    ?assertDistribution(WorkerP2, ExpectedDistribution, Config, File),
-    ?assertEqual([], list_waiting_transfers(WorkerP1, SpaceId), ?ATTEMPTS),
-    ?assertEqual([], list_ongoing_transfers(WorkerP1, SpaceId), ?ATTEMPTS),
-    ?assertEqual([Tid], list_ended_transfers(WorkerP1, SpaceId), ?ATTEMPTS),
-    ?assertEqual([], get_ongoing_transfers_for_file(WorkerP1, FileGuid), ?ATTEMPTS),
-    ?assertEqual([Tid], get_ended_transfers_for_file(WorkerP1, FileGuid), ?ATTEMPTS),
-
-    ?assertEqual([], list_waiting_transfers(WorkerP2, SpaceId), ?ATTEMPTS),
-    ?assertEqual([], list_ongoing_transfers(WorkerP2, SpaceId), ?ATTEMPTS),
-    ?assertEqual([Tid], list_ended_transfers(WorkerP2, SpaceId), ?ATTEMPTS),
-    ?assertEqual([], get_ongoing_transfers_for_file(WorkerP2, FileGuid), ?ATTEMPTS),
-    ?assertEqual([Tid], get_ended_transfers_for_file(WorkerP2, FileGuid), ?ATTEMPTS).
+    ?assert(get_finish_time(WorkerP2, Tid, Config) =< get_finish_time(WorkerP2, Tid2, Config)).
 
 rerun_file_replication(Config) ->
     [WorkerP2, WorkerP1] = ?config(op_worker_nodes, Config),
@@ -852,7 +577,7 @@
     ?assertEqual([NewTransferId, Tid],
         get_ended_transfers_for_file(WorkerP2, FileGuid), ?ATTEMPTS).
 
-cancel_file_replication(Config) ->
+cancel_file_replication_on_2_providers_simultaneously(Config) ->
     ct:timetrap({minutes, 10}),
     [WorkerP2, WorkerP1] = ?config(op_worker_nodes, Config),
     SessionId = ?config({session_id, {<<"user1">>, ?GET_DOMAIN(WorkerP1)}}, Config),
@@ -861,7 +586,7 @@
     DomainP2 = domain(WorkerP2),
 
     Size = 1024 * 1024 * 1024,
-    File = <<"/space3/file_cancel_replication">>,
+    File = <<"/space3/file_cancel_replication_simultaneously">>,
     FileGuid = create_test_file(WorkerP1, SessionId, File, crypto:strong_rand_bytes(Size)),
     {ok, FileObjectId} = cdmi_id:guid_to_objectid(FileGuid),
 
@@ -872,9 +597,9 @@
     Tid = schedule_file_replication(WorkerP1, DomainP2, File, Config),
 
     ?assertEqual([Tid], get_ongoing_transfers_for_file(WorkerP1, FileGuid), ?ATTEMPTS),
+    ?assertEqual([Tid], list_ongoing_transfers(WorkerP1, SpaceId), ?ATTEMPTS),
+    ?assertEqual([Tid], list_ongoing_transfers(WorkerP2, SpaceId), ?ATTEMPTS),
     ?assertEqual([], get_ended_transfers_for_file(WorkerP1, FileGuid), ?ATTEMPTS),
-    ?assertEqual([Tid], list_waiting_or_ongoing_transfers(WorkerP1, SpaceId), ?ATTEMPTS),
-    ?assertEqual([Tid], list_waiting_or_ongoing_transfers(WorkerP2, SpaceId), ?ATTEMPTS),
 
     % then
     ?assertTransferStatus(#{
@@ -884,6 +609,8 @@
         <<"replicationStatus">> := <<"active">>
     }, WorkerP2, Tid, Config),
 
+    %% cancel transfer on 2 providers simultaneously
+    cancel_transfer(WorkerP2, Tid, Config),
     cancel_transfer(WorkerP1, Tid, Config),
 
     ?assertTransferStatus(#{
@@ -904,137 +631,8 @@
     ?assertEqual([], list_ongoing_transfers(WorkerP2, SpaceId), ?ATTEMPTS),
     ?assertEqual([Tid], list_ended_transfers(WorkerP2, SpaceId), ?ATTEMPTS),
     ?assertEqual([], get_ongoing_transfers_for_file(WorkerP2, FileGuid), ?ATTEMPTS),
-    ?assertEqual([Tid], get_ended_transfers_for_file(WorkerP1, FileGuid), ?ATTEMPTS).
-
-cancel_file_replication_on_2_providers_simultaneously(Config) ->
-    ct:timetrap({minutes, 10}),
-    [WorkerP2, WorkerP1] = ?config(op_worker_nodes, Config),
-    SessionId = ?config({session_id, {<<"user1">>, ?GET_DOMAIN(WorkerP1)}}, Config),
-    SessionId2 = ?config({session_id, {<<"user1">>, ?GET_DOMAIN(WorkerP2)}}, Config),
-    SpaceId = <<"space3">>,
-    DomainP2 = domain(WorkerP2),
-
-    Size = 1024 * 1024 * 1024,
-    File = <<"/space3/file_cancel_replication_simultaneously">>,
-    FileGuid = create_test_file(WorkerP1, SessionId, File, crypto:strong_rand_bytes(Size)),
-    {ok, FileObjectId} = cdmi_id:guid_to_objectid(FileGuid),
-
-    % when
-    ?assertMatch({ok, #file_attr{}}, lfm_proxy:stat(WorkerP2, SessionId2, {path, File}), ?ATTEMPTS),
-    ExpectedDistribution = [#{<<"providerId">> => domain(WorkerP1), <<"blocks">> => [[0, Size]]}],
-    ?assertDistribution(WorkerP2, ExpectedDistribution, Config, File),
-    Tid = schedule_file_replication(WorkerP1, DomainP2, File, Config),
-
-    ?assertEqual([Tid], get_ongoing_transfers_for_file(WorkerP1, FileGuid), ?ATTEMPTS),
-    ?assertEqual([Tid], list_ongoing_transfers(WorkerP1, SpaceId), ?ATTEMPTS),
-    ?assertEqual([Tid], list_ongoing_transfers(WorkerP2, SpaceId), ?ATTEMPTS),
-    ?assertEqual([], get_ended_transfers_for_file(WorkerP1, FileGuid), ?ATTEMPTS),
-
-    % then
-    ?assertTransferStatus(#{
-        <<"replicatingProviderId">> := DomainP2,
-        <<"path">> := File,
-        <<"fileId">> := FileObjectId,
-        <<"replicationStatus">> := <<"active">>
-    }, WorkerP2, Tid, Config),
-
-    %% cancel transfer on 2 providers simultaneously
-    cancel_transfer(WorkerP2, Tid, Config),
-    cancel_transfer(WorkerP1, Tid, Config),
-
-    ?assertTransferStatus(#{
-        <<"replicationStatus">> := <<"cancelled">>,
-        <<"replicatingProviderId">> := DomainP2,
-        <<"path">> := File,
-        <<"fileId">> := FileObjectId,
-        <<"invalidationStatus">> := <<"skipped">>
-    }, WorkerP2, Tid, Config),
-
-    ?assertEqual([], list_waiting_transfers(WorkerP1, SpaceId), ?ATTEMPTS),
-    ?assertEqual([], list_ongoing_transfers(WorkerP1, SpaceId), ?ATTEMPTS),
-    ?assertEqual([Tid], list_ended_transfers(WorkerP1, SpaceId), ?ATTEMPTS),
-    ?assertEqual([], get_ongoing_transfers_for_file(WorkerP1, FileGuid), ?ATTEMPTS),
-    ?assertEqual([Tid], get_ended_transfers_for_file(WorkerP1, FileGuid), ?ATTEMPTS),
-
-    ?assertEqual([], list_waiting_transfers(WorkerP2, SpaceId), ?ATTEMPTS),
-    ?assertEqual([], list_ongoing_transfers(WorkerP2, SpaceId), ?ATTEMPTS),
-    ?assertEqual([Tid], list_ended_transfers(WorkerP2, SpaceId), ?ATTEMPTS),
-    ?assertEqual([], get_ongoing_transfers_for_file(WorkerP2, FileGuid), ?ATTEMPTS),
     ?assertEqual([Tid], get_ended_transfers_for_file(WorkerP2, FileGuid), ?ATTEMPTS).
 
-replicate_dir(Config) ->
-    [WorkerP2, WorkerP1] = ?config(op_worker_nodes, Config),
-    SessionId = ?config({session_id, {<<"user1">>, ?GET_DOMAIN(WorkerP1)}}, Config),
-    SessionId2 = ?config({session_id, {<<"user1">>, ?GET_DOMAIN(WorkerP2)}}, Config),
-    SpaceId = ?config(space_id, Config),
-    DomainP2 = domain(WorkerP2),
-
-    Dir1 = ?absPath(SpaceId, <<"dir1_rd">>),
-    Dir2 = ?absPath(SpaceId, <<"dir1_rd/dir2">>),
-    File1 = ?absPath(SpaceId, <<"dir1_rd/file1">>),
-    File2 = ?absPath(SpaceId, <<"dir1_rd/file2">>),
-    File3 = ?absPath(SpaceId, <<"dir1_rd/dir2/file3">>),
-
-    {ok, Dir1Guid} = lfm_proxy:mkdir(WorkerP1, SessionId, Dir1),
-    {ok, _} = lfm_proxy:mkdir(WorkerP1, SessionId, Dir2),
-    create_test_file(WorkerP1, SessionId, File1, ?TEST_DATA),
-    create_test_file(WorkerP1, SessionId, File2, ?TEST_DATA),
-    create_test_file(WorkerP1, SessionId, File3, ?TEST_DATA),
-    {ok, FileObjectId} = cdmi_id:guid_to_objectid(Dir1Guid),
-
-    % when
-    ?assertMatch({ok, #file_attr{}}, lfm_proxy:stat(WorkerP2, SessionId2, {path, File1}), ?ATTEMPTS),
-    ?assertMatch({ok, #file_attr{}}, lfm_proxy:stat(WorkerP2, SessionId2, {path, File2}), ?ATTEMPTS),
-    ?assertMatch({ok, #file_attr{}}, lfm_proxy:stat(WorkerP2, SessionId2, {path, File3}), ?ATTEMPTS),
-    ExpectedDistribution = [
-        #{<<"providerId">> => domain(WorkerP1), <<"blocks">> => [[0, ?TEST_DATA_SIZE]]}
-    ],
-    ?assertDistribution(WorkerP2, ExpectedDistribution, Config, File1),
-    ?assertDistribution(WorkerP2, ExpectedDistribution, Config, File2),
-    ?assertDistribution(WorkerP2, ExpectedDistribution, Config, File3),
-    Tid = schedule_file_replication(WorkerP1, DomainP2, Dir1, Config),
-    ?assertEqual([Tid], get_ongoing_transfers_for_file(WorkerP1, Dir1Guid), ?ATTEMPTS),
-    ?assertEqual([], get_ended_transfers_for_file(WorkerP1, Dir1Guid), ?ATTEMPTS),
-
-    % then
-    ?assertTransferStatus(#{
-        <<"replicationStatus">> := <<"completed">>,
-        <<"replicatingProviderId">> := DomainP2,
-        <<"path">> := Dir1,
-        <<"invalidationStatus">> := <<"skipped">>,
-        <<"fileId">> := FileObjectId,
-        <<"callback">> := null,
-        <<"filesToProcess">> := 5,
-        <<"filesProcessed">> := 5,
-        <<"failedFiles">> := 0,
-        <<"filesInvalidated">> := 0,
-        <<"filesReplicated">> := 3,
-        <<"bytesReplicated">> := 12
-    }, WorkerP1, Tid, Config),
-
-    ExpectedDistribution2 = [
-        #{<<"providerId">> => domain(WorkerP1), <<"blocks">> => [[0, 4]]},
-        #{<<"providerId">> => domain(WorkerP2), <<"blocks">> => [[0, 4]]}
-    ],
-    ?assertDistribution(WorkerP1, ExpectedDistribution2, Config, File1),
-    ?assertDistribution(WorkerP1, ExpectedDistribution2, Config, File2),
-    ?assertDistribution(WorkerP1, ExpectedDistribution2, Config, File3),
-    ?assertDistribution(WorkerP2, ExpectedDistribution2, Config, File1),
-    ?assertDistribution(WorkerP2, ExpectedDistribution2, Config, File2),
-    ?assertDistribution(WorkerP2, ExpectedDistribution2, Config, File3),
-
-
-    ?assertEqual([], list_waiting_transfers(WorkerP1, SpaceId), ?ATTEMPTS),
-    ?assertEqual([], list_ongoing_transfers(WorkerP1, SpaceId), ?ATTEMPTS),
-    ?assertEqual([Tid], list_ended_transfers(WorkerP1, SpaceId), ?ATTEMPTS),
-    ?assertEqual([], get_ongoing_transfers_for_file(WorkerP1, Dir1Guid), ?ATTEMPTS),
-    ?assertEqual([Tid], get_ended_transfers_for_file(WorkerP1, Dir1Guid), ?ATTEMPTS),
-
-    ?assertEqual([], list_waiting_transfers(WorkerP2, SpaceId), ?ATTEMPTS),
-    ?assertEqual([], list_ongoing_transfers(WorkerP2, SpaceId), ?ATTEMPTS),
-    ?assertEqual([Tid], list_ended_transfers(WorkerP2, SpaceId), ?ATTEMPTS),
-    ?assertEqual([], get_ongoing_transfers_for_file(WorkerP2, Dir1Guid), ?ATTEMPTS),
-    ?assertEqual([Tid], get_ended_transfers_for_file(WorkerP2, Dir1Guid), ?ATTEMPTS).
 
 rerun_dir_replication(Config) ->
     [WorkerP2, WorkerP1] = ?config(op_worker_nodes, Config),
@@ -1144,91 +742,6 @@
     ?assertEqual([], get_ongoing_transfers_for_file(WorkerP2, Dir1Guid), ?ATTEMPTS),
     ?assertEqual([NewTransferId, Tid],
         get_ended_transfers_for_file(WorkerP2, Dir1Guid), ?ATTEMPTS).
-
-replicate_file_by_id(Config) ->
-    [WorkerP2, WorkerP1] = ?config(op_worker_nodes, Config),
-    SessionId = ?config({session_id, {<<"user1">>, ?GET_DOMAIN(WorkerP1)}}, Config),
-    SessionId2 = ?config({session_id, {<<"user1">>, ?GET_DOMAIN(WorkerP2)}}, Config),
-    SpaceId = ?config(space_id, Config),
-    DomainP2 = domain(WorkerP2),
-
-    File = ?absPath(SpaceId, <<"replicate_file_by_id">>),
-    FileGuid = create_test_file(WorkerP1, SessionId, File, ?TEST_DATA),
-    {ok, FileObjectId} = cdmi_id:guid_to_objectid(FileGuid),
-
-    % when
-    ?assertMatch({ok, #file_attr{}}, lfm_proxy:stat(WorkerP2, SessionId2, {path, File}), ?ATTEMPTS),
-    Tid = schedule_file_replication_by_id(WorkerP1, DomainP2, FileObjectId, Config),
-    ?assertEqual([Tid], get_ongoing_transfers_for_file(WorkerP1, FileGuid), ?ATTEMPTS),
-    ?assertEqual([], get_ended_transfers_for_file(WorkerP1, FileGuid)),
-
-    % then
-    ?assertTransferStatus(#{
-        <<"replicationStatus">> := <<"completed">>,
-        <<"replicatingProviderId">> := DomainP2,
-        <<"path">> := File,
-        <<"invalidationStatus">> := <<"skipped">>,
-        <<"fileId">> := FileObjectId,
-        <<"callback">> := null,
-        <<"filesToProcess">> := 1,
-        <<"filesProcessed">> := 1,
-        <<"failedFiles">> := 0,
-        <<"filesInvalidated">> := 0,
-        <<"filesReplicated">> := 1,
-        <<"bytesReplicated">> := 4
-    }, WorkerP1, Tid, Config),
-
-    ExpectedDistribution = [
-        #{<<"providerId">> => domain(WorkerP1), <<"blocks">> => [[0, 4]]},
-        #{<<"providerId">> => domain(WorkerP2), <<"blocks">> => [[0, 4]]}
-    ],
-
-    ?assertDistributionById(WorkerP1, ExpectedDistribution, Config, FileObjectId),
-    ?assertDistributionById(WorkerP2, ExpectedDistribution, Config, FileObjectId),
-
-    ?assertEqual([], list_waiting_transfers(WorkerP1, SpaceId), ?ATTEMPTS),
-    ?assertEqual([], list_ongoing_transfers(WorkerP1, SpaceId), ?ATTEMPTS),
-    ?assertEqual([Tid], list_ended_transfers(WorkerP1, SpaceId), ?ATTEMPTS),
-    ?assertEqual([], get_ongoing_transfers_for_file(WorkerP1, FileGuid), ?ATTEMPTS),
-    ?assertEqual([Tid], get_ended_transfers_for_file(WorkerP1, FileGuid), ?ATTEMPTS),
-
-    ?assertEqual([], list_waiting_transfers(WorkerP2, SpaceId), ?ATTEMPTS),
-    ?assertEqual([], list_ongoing_transfers(WorkerP2, SpaceId), ?ATTEMPTS),
-    ?assertEqual([Tid], list_ended_transfers(WorkerP2, SpaceId), ?ATTEMPTS),
-    ?assertEqual([], get_ongoing_transfers_for_file(WorkerP2, FileGuid), ?ATTEMPTS),
-    ?assertEqual([Tid], get_ended_transfers_for_file(WorkerP2, FileGuid), ?ATTEMPTS).
-
-replicate_to_missing_provider(Config) ->
-    [_WorkerP2, WorkerP1] = ?config(op_worker_nodes, Config),
-    SessionId = ?config({session_id, {<<"user1">>, ?GET_DOMAIN(WorkerP1)}}, Config),
-    SpaceId = ?config(space_id, Config),
-    File = ?absPath(SpaceId, <<"replicate_to_missing_provider">>),
-    {ok, FileGuid} = lfm_proxy:create(WorkerP1, SessionId, File, 8#700),
-    {ok, Handle} = lfm_proxy:open(WorkerP1, SessionId, {guid, FileGuid}, write),
-    lfm_proxy:write(WorkerP1, Handle, 0, ?TEST_DATA),
-    lfm_proxy:fsync(WorkerP1, Handle),
-
-    % when
-    timer:sleep(timer:seconds(30)), % for hooks todo VFS-3462
-    ?assertMatch({ok, 400, _, _},
-        do_request(WorkerP1, <<"replicas", File/binary, "?provider_id=missing_id">>,
-            post, [user_1_token_header(Config)], [])
-    ).
-
-replicate_to_nonsupporting_provider(Config) ->
-    [WorkerP2, WorkerP1] = ?config(op_worker_nodes, Config),
-    SessionId = ?config({session_id, {<<"user1">>, ?GET_DOMAIN(WorkerP1)}}, Config),
-    File = <<"/space1/file">>,
-    create_test_file(WorkerP1, SessionId, File, ?TEST_DATA),
-=======
->>>>>>> 208d718c
-
-    ?assertEqual([], list_waiting_transfers(WorkerP2, SpaceId), ?ATTEMPTS),
-    ?assertEqual([], list_ongoing_transfers(WorkerP2, SpaceId), ?ATTEMPTS),
-    ?assertEqual([Tid2, Tid], list_ended_transfers(WorkerP2, SpaceId), ?ATTEMPTS),
-    ?assertEqual([], get_ongoing_transfers_for_file(WorkerP2, FileGuid), ?ATTEMPTS),
-    ?assertEqual([], get_ongoing_transfers_for_file(WorkerP2, FileGuid2), ?ATTEMPTS),
-    ?assert(get_finish_time(WorkerP2, Tid, Config) =< get_finish_time(WorkerP2, Tid2, Config)).
 
 invalidate_file_replica(Config) ->
     [WorkerP2, WorkerP1] = ?config(op_worker_nodes, Config),
@@ -2821,189 +2334,9 @@
     [_WorkerP2, WorkerP1] = ?config(op_worker_nodes, Config),
     [{SpaceId, _SpaceName} | _] = ?config({spaces, <<"user1">>}, Config),
 
-<<<<<<< HEAD
-    ?assertMatch({ok, 404, _, _}, do_request(WorkerP1, <<"query-index/file-popularity-", SpaceId/binary>>, get, [user_1_token_header(Config)], [])),
-    ?assertMatch({ok, 400, _, _}, do_request(WorkerP1, <<"query-index/file-popularity-", SpaceId/binary, "?spatial">>, get, [user_1_token_header(Config)], [])),
-    ?assertMatch({ok, 200, _, _}, do_request(WorkerP1, <<"query-index/file-popularity-", SpaceId/binary, "?spatial=true">>, get, [user_1_token_header(Config)], [])).
-
-quota_exceeded_during_file_replication(Config) ->
-    [WorkerP2, WorkerP1] = ?config(op_worker_nodes, Config),
-    SessionId = ?config({session_id, {<<"user1">>, ?GET_DOMAIN(WorkerP1)}}, Config),
-    SessionId2 = ?config({session_id, {<<"user1">>, ?GET_DOMAIN(WorkerP2)}}, Config),
-    SpaceId = ?config(space_id, Config),
-    File = ?absPath(SpaceId, <<"file_quota_exceeded">>),
-    FileGuid = create_test_file(WorkerP1, SessionId, File, <<"0123456789">>),
-    ?assertMatch({ok, #file_attr{}}, lfm_proxy:stat(WorkerP2, SessionId2, {path, File}), ?ATTEMPTS),
-    DomainP2 = domain(WorkerP2),
-    {ok, FileObjectId} = cdmi_id:guid_to_objectid(FileGuid),
-
-    ExpectedDistribution0 = [
-        #{<<"providerId">> => domain(WorkerP1), <<"blocks">> => [[0, 10]]}
-    ],
-    ?assertDistributionProxyByGuid(WorkerP2, SessionId2, ExpectedDistribution0, FileGuid),
-
-    % when
-    Tid = schedule_file_replication(WorkerP1, DomainP2, File, Config),
-    ?assertEqual([Tid], get_ongoing_transfers_for_file(WorkerP1, FileGuid), ?ATTEMPTS),
-    ?assertEqual([], get_ongoing_transfers_for_file(WorkerP1, FileGuid), ?ATTEMPTS),
-
-    % then
-    ?assertTransferStatus(#{
-        <<"replicationStatus">> := <<"failed">>,
-        <<"replicatingProviderId">> := DomainP2,
-        <<"path">> := File,
-        <<"invalidationStatus">> := <<"skipped">>,
-        <<"fileId">> := FileObjectId,
-        <<"callback">> := null,
-        <<"filesToProcess">> := 1,
-        <<"filesProcessed">> := 1,
-        <<"failedFiles">> := 1,
-        <<"filesReplicated">> := 0,
-        <<"bytesReplicated">> := 0
-    }, WorkerP1, Tid, Config),
-
-    FailedTransfers = list_ended_transfers(WorkerP2, <<"space4">>),
-    ?assert(lists:member(Tid, FailedTransfers)),
-    ExpectedDistribution = [
-        #{<<"providerId">> => domain(WorkerP1), <<"blocks">> => [[0, 10]]},
-        #{<<"providerId">> => domain(WorkerP2), <<"blocks">> => []}
-    ],
-
-    ?assertEqual([], get_ongoing_transfers_for_file(WorkerP1, FileGuid), ?ATTEMPTS),
-    ?assertEqual([Tid], get_ended_transfers_for_file(WorkerP1, FileGuid), ?ATTEMPTS),
-
-    ?assertEqual([], get_ongoing_transfers_for_file(WorkerP2, FileGuid), ?ATTEMPTS),
-    ?assertEqual([Tid], get_ended_transfers_for_file(WorkerP2, FileGuid), ?ATTEMPTS),
-
-    ?assertDistribution(WorkerP1, ExpectedDistribution, Config, File),
-    ?assertDistribution(WorkerP2, ExpectedDistribution, Config, File).
-
-many_simultaneous_failed_transfers(Config) ->
-    ct:timetrap({hours, 1}),
-    [WorkerP2, WorkerP1] = ?config(op_worker_nodes, Config),
-    SessionId = ?config({session_id, {<<"user1">>, ?GET_DOMAIN(WorkerP1)}}, Config),
-    SessionId2 = ?config({session_id, {<<"user1">>, ?GET_DOMAIN(WorkerP2)}}, Config),
-    Space = <<"/space4">>,
-    RootDir = filename:join(Space, <<"simultaneous_failed_transfers">>),
-    FilesNum = 100,
-    Structure = [FilesNum],
-    FilesToCreate = lists:foldl(fun(N, AccIn) ->
-        1 + AccIn * N end, 1, Structure),
-    DomainP1 = domain(WorkerP1),
-    DomainP2 = domain(WorkerP2),
-
-    true = register(?CREATE_FILE_COUNTER, spawn_link(?MODULE, create_file_counter, [0, FilesToCreate, self(), []])),
-    true = register(?SYNC_FILE_COUNTER, spawn_link(?MODULE, sync_file_counter, [0, FilesToCreate, self()])),
-
-    create_nested_directory_tree(WorkerP1, SessionId, Structure, RootDir),
-    FileGuidsAndPaths = receive {create, FileGuidsAndPaths0} ->
-        FileGuidsAndPaths0 end,
-
-    lists:foreach(fun({FileGuid, _FilePath}) ->
-        worker_pool:cast(?VERIFY_POOL, {?MODULE, verify_file, [WorkerP2, SessionId2, FileGuid]})
-    end, FileGuidsAndPaths),
-    receive files_synchronized -> ok end,
-
-    ExpectedDistribution0 = [#{<<"providerId">> => DomainP1, <<"blocks">> => [[0, 4]]}],
-    verify_files_distribution(WorkerP2, FilesToCreate, ExpectedDistribution0, FileGuidsAndPaths, SessionId2, Config),
-
-    {ok, #file_attr{guid = DirGuid}} = ?assertMatch({ok, #file_attr{}}, lfm_proxy:stat(WorkerP2, SessionId2, {path, RootDir})),
-
-    FileGuidsAndPaths2 = proplists:delete(DirGuid, FileGuidsAndPaths),
-
-    mock_file_replication_failure(WorkerP2),
-    TidsAndGuids = lists:map(fun({FileGuid, FilePath}) ->
-        {ok, FileObjectId} = cdmi_id:guid_to_objectid(FileGuid),
-        Tid = schedule_file_replication_by_id(WorkerP1, DomainP2, FileObjectId, Config),
-        ?assertEqual([Tid], get_ongoing_transfers_for_file(WorkerP1, FileGuid), ?ATTEMPTS),
-        ?assertEqual([], get_ended_transfers_for_file(WorkerP1, FileGuid), ?ATTEMPTS),
-        {Tid, FileObjectId, FilePath, FileGuid}
-    end, FileGuidsAndPaths2),
-
-    % then
-    lists:foreach(fun({Tid, FileObjectId, FilePath, FileGuid}) ->
-        ?assertTransferStatus(#{
-            <<"replicationStatus">> := <<"failed">>,
-            <<"replicatingProviderId">> := DomainP2,
-            <<"invalidationStatus">> := <<"skipped">>,
-            <<"fileId">> := FileObjectId,
-            <<"callback">> := null,
-            <<"filesToProcess">> := 1,
-            <<"filesProcessed">> := 1,
-            <<"failedFiles">> := 1,
-            <<"filesReplicated">> := 0,
-            <<"bytesReplicated">> := 0,
-            <<"path">> := FilePath
-        }, WorkerP1, Tid, Config),
-        ?assertEqual([], get_ongoing_transfers_for_file(WorkerP1, FileGuid), ?ATTEMPTS),
-        ?assertEqual([Tid], get_ended_transfers_for_file(WorkerP1, FileGuid), ?ATTEMPTS)
-    end, TidsAndGuids).
-
-many_simultaneous_transfers(Config) ->
-    ct:timetrap({hours, 1}),
-    [WorkerP2, WorkerP1] = ?config(op_worker_nodes, Config),
-    SessionId = ?config({session_id, {<<"user1">>, ?GET_DOMAIN(WorkerP1)}}, Config),
-    SessionId2 = ?config({session_id, {<<"user1">>, ?GET_DOMAIN(WorkerP2)}}, Config),
-    Space = <<"/space10">>,
-    RootDir = filename:join(Space, <<"simultaneous_transfers">>),
-    FilesNum = 10,
-    Structure = [FilesNum],
-    FilesToCreate = lists:foldl(fun(N, AccIn) ->
-        1 + AccIn * N end, 1, Structure),
-    DomainP1 = domain(WorkerP1),
-    DomainP2 = domain(WorkerP2),
-
-    true = register(?CREATE_FILE_COUNTER, spawn_link(?MODULE, create_file_counter, [0, FilesToCreate, self(), []])),
-    true = register(?SYNC_FILE_COUNTER, spawn_link(?MODULE, sync_file_counter, [0, FilesToCreate, self()])),
-
-    create_nested_directory_tree(WorkerP1, SessionId, Structure, RootDir),
-    FileGuidsAndPaths = receive {create, FileGuidsAndPaths0} ->
-        FileGuidsAndPaths0 end,
-
-    lists:foreach(fun({FileGuid, _FilePath}) ->
-        worker_pool:cast(?VERIFY_POOL, {?MODULE, verify_file, [WorkerP2, SessionId2, FileGuid]})
-    end, FileGuidsAndPaths),
-    receive files_synchronized -> ok end,
-
-    ExpectedDistribution0 = [#{<<"providerId">> => DomainP1, <<"blocks">> => [[0, 4]]}],
-    verify_files_distribution(WorkerP2, FilesToCreate, ExpectedDistribution0, FileGuidsAndPaths, SessionId2, Config),
-
-    {ok, #file_attr{guid = DirGuid}} = ?assertMatch({ok, #file_attr{}}, lfm_proxy:stat(WorkerP2, SessionId2, {path, RootDir})),
-
-    FileGuidsAndPaths2 = proplists:delete(DirGuid, FileGuidsAndPaths),
-
-    TidsAndIds = lists:map(fun({FileGuid, FilePath}) ->
-        {ok, FileObjectId} = cdmi_id:guid_to_objectid(FileGuid),
-        Tid = schedule_file_replication_by_id(WorkerP1, DomainP2, FileObjectId, Config),
-        ?assertEqual([Tid], get_ongoing_transfers_for_file(WorkerP1, FileGuid), ?ATTEMPTS),
-        ?assertEqual([], get_ended_transfers_for_file(WorkerP1, FileGuid), ?ATTEMPTS),
-        {Tid, FileObjectId, FilePath, FileGuid}
-    end, FileGuidsAndPaths2),
-
-    % then
-    lists:foreach(fun({Tid, FileObjectId, FilePath, FileGuid}) ->
-        ?assertTransferStatus(#{
-            <<"replicationStatus">> := <<"completed">>,
-            <<"replicatingProviderId">> := DomainP2,
-            <<"invalidationStatus">> := <<"skipped">>,
-            <<"fileId">> := FileObjectId,
-            <<"callback">> := null,
-            <<"filesToProcess">> := 1,
-            <<"filesProcessed">> := 1,
-            <<"failedFiles">> := 0,
-            <<"filesInvalidated">> := 0,
-            <<"filesReplicated">> := 1,
-            <<"bytesReplicated">> := 4,
-            <<"path">> := FilePath
-        }, WorkerP1, Tid, Config),
-        ?assertEqual([], get_ongoing_transfers_for_file(WorkerP1, FileGuid), ?ATTEMPTS),
-        ?assertEqual([Tid], get_ended_transfers_for_file(WorkerP1, FileGuid), ?ATTEMPTS)
-    end, TidsAndIds).
-=======
     ?assertMatch({ok, 404, _, _}, rest_test_utils:request(WorkerP1, <<"query-index/file-popularity-", SpaceId/binary>>, get, ?USER_1_AUTH_HEADERS(Config), [])),
     ?assertMatch({ok, 400, _, _}, rest_test_utils:request(WorkerP1, <<"query-index/file-popularity-", SpaceId/binary, "?spatial">>, get, ?USER_1_AUTH_HEADERS(Config), [])),
     ?assertMatch({ok, 200, _, _}, rest_test_utils:request(WorkerP1, <<"query-index/file-popularity-", SpaceId/binary, "?spatial=true">>, get, ?USER_1_AUTH_HEADERS(Config), [])).
->>>>>>> 208d718c
 
 list_transfers(Config) ->
     ct:timetrap({hours, 1}),
@@ -3255,149 +2588,6 @@
     ?assertEqual([], get_ongoing_transfers_for_file(WorkerP2, FileGuid), ?ATTEMPTS),
     ?assertEqual([Tid4, Tid3, Tid2, Tid], get_ended_transfers_for_file(WorkerP2, FileGuid), ?ATTEMPTS).
 
-<<<<<<< HEAD
-file_replication_failures_should_fail_whole_transfer(Config) ->
-    [WorkerP2, WorkerP1] = ?config(op_worker_nodes, Config),
-    SessionId = ?config({session_id, {<<"user1">>, ?GET_DOMAIN(WorkerP1)}}, Config),
-    SessionId2 = ?config({session_id, {<<"user1">>, ?GET_DOMAIN(WorkerP2)}}, Config),
-    Dir = <<"/space8/fail_failures_exceeded">>,
-    {ok, DirGuid} = lfm_proxy:mkdir(WorkerP1, SessionId, Dir),
-    {ok, OverallFileFailuresLimit} = test_utils:get_env(WorkerP2, op_worker, max_file_transfer_failures_per_transfer),
-    FilesNum = OverallFileFailuresLimit + 1,
-
-    {ok, DirObjectGuid} = cdmi_id:guid_to_objectid(DirGuid),
-    DomainP2 = domain(WorkerP2),
-
-    FileGuids = lists:map(fun(I) ->
-        File = <<Dir/binary, "/", (integer_to_binary(I))/binary>>,
-        create_test_file(WorkerP1, SessionId, File, ?TEST_DATA)
-    end, lists:seq(1, FilesNum)),
-
-    % when
-    lists:foreach(fun(FileGuid) ->
-        ?assertMatch({ok, #file_attr{}}, lfm_proxy:stat(WorkerP2, SessionId2, {guid, FileGuid}), ?ATTEMPTS)
-    end, FileGuids),
-    mock_file_replication_failure(WorkerP2),
-    Tid = schedule_file_replication(WorkerP1, DomainP2, Dir, Config),
-    ?assertEqual([Tid], get_ongoing_transfers_for_file(WorkerP1, DirGuid), ?ATTEMPTS),
-    ?assertEqual([], get_ended_transfers_for_file(WorkerP1, DirGuid), ?ATTEMPTS),
-
-    % then
-    %replication of files will fail because space quota is set to 0 on WorkerP2
-    FilesToProcess = FilesNum + 1,
-    ?assertTransferStatus(#{
-        <<"replicationStatus">> := <<"failed">>,
-        <<"replicatingProviderId">> := DomainP2,
-        <<"path">> := Dir,
-        <<"invalidationStatus">> := <<"skipped">>,
-        <<"fileId">> := DirObjectGuid,
-        <<"callback">> := null,
-        <<"filesToProcess">> := FilesToProcess,
-        <<"filesProcessed">> := FilesToProcess,
-        <<"failedFiles">> := FilesNum,
-        <<"filesReplicated">> := 0,
-        <<"bytesReplicated">> := 0
-    }, WorkerP1, Tid, Config),
-    ?assertEqual([], get_ongoing_transfers_for_file(WorkerP1, DirGuid), ?ATTEMPTS),
-    ?assertEqual([Tid], get_ended_transfers_for_file(WorkerP1, DirGuid), ?ATTEMPTS),
-    ?assertEqual([], get_ongoing_transfers_for_file(WorkerP2, DirGuid), ?ATTEMPTS),
-    ?assertEqual([Tid], get_ended_transfers_for_file(WorkerP2, DirGuid), ?ATTEMPTS).
-
-replicate_big_dir(Config) ->
-    ct:timetrap({hours, 1}),
-    [WorkerP2, WorkerP1] = ?config(op_worker_nodes, Config),
-    SessionId = ?config({session_id, {<<"user1">>, ?GET_DOMAIN(WorkerP1)}}, Config),
-    SessionId2 = ?config({session_id, {<<"user1">>, ?GET_DOMAIN(WorkerP2)}}, Config),
-    Space = <<"/space3">>,
-    RootDir = filename:join(Space, <<"big_dir_replication">>),
-    Structure = [10, 10], % last level are files
-    FilesToCreate = lists:foldl(fun(N, AccIn) ->
-        1 + AccIn * N end, 1, Structure),
-    RegularFilesNum = lists:foldl(fun(N, AccIn) -> N * AccIn end, 1, Structure),
-    BytesSum = byte_size(?TEST_DATA) * lists:foldl(fun(N, AccIn) ->
-        AccIn * N end, 1, Structure),
-
-    true = register(?CREATE_FILE_COUNTER, spawn_link(?MODULE, create_file_counter, [0, FilesToCreate, self(), []])),
-    true = register(?SYNC_FILE_COUNTER, spawn_link(?MODULE, sync_file_counter, [0, FilesToCreate, self()])),
-
-    DirGuid = create_nested_directory_tree(WorkerP1, SessionId, Structure, RootDir),
-
-    FileGuidsAndPaths = receive {create, FileGuidsAndPaths0} ->
-        FileGuidsAndPaths0 end,
-
-    lists:foreach(fun({FileGuid, _FilePath}) ->
-        worker_pool:cast(?VERIFY_POOL, {?MODULE, verify_file, [WorkerP2, SessionId2, FileGuid]})
-    end, FileGuidsAndPaths),
-
-    receive files_synchronized -> ok end,
-    DomainP2 = domain(WorkerP2),
-    DomainP1 = domain(WorkerP1),
-
-    ExpectedDistribution = [
-        #{<<"providerId">> => DomainP1, <<"blocks">> => [[0, 4]]}
-    ],
-    verify_files_distribution(WorkerP2, FilesToCreate, ExpectedDistribution, FileGuidsAndPaths, SessionId2, Config),
-
-    Tid = schedule_file_replication(WorkerP1, DomainP2, RootDir, Config),
-    ?assertEqual([Tid], get_ongoing_transfers_for_file(WorkerP1, DirGuid), ?ATTEMPTS),
-    ?assertEqual([], get_ended_transfers_for_file(WorkerP1, DirGuid), ?ATTEMPTS),
-
-    % then
-    ?assertTransferStatus(#{
-        <<"replicationStatus">> := <<"completed">>,
-        <<"replicatingProviderId">> := DomainP2,
-        <<"path">> := RootDir,
-        <<"invalidationStatus">> := <<"skipped">>,
-        <<"callback">> := null,
-        <<"filesToProcess">> := FilesToCreate,
-        <<"filesProcessed">> := FilesToCreate,
-        <<"filesReplicated">> := RegularFilesNum,
-        <<"bytesReplicated">> := BytesSum
-    }, WorkerP1, Tid, Config, 600),
-
-    ExpectedDistribution2 = [
-        #{<<"providerId">> => DomainP1, <<"blocks">> => [[0, 4]]},
-        #{<<"providerId">> => DomainP2, <<"blocks">> => [[0, 4]]}
-    ],
-    verify_files_distribution(WorkerP2, FilesToCreate, ExpectedDistribution2, FileGuidsAndPaths, SessionId2, Config),
-    verify_files_distribution(WorkerP2, FilesToCreate, ExpectedDistribution2, FileGuidsAndPaths, SessionId2, Config).
-
-
-replicate_big_file(Config) ->
-    ct:timetrap({hours, 1}),
-    [WorkerP2, WorkerP1] = ?config(op_worker_nodes, Config),
-    SessionId = ?config({session_id, {<<"user1">>, ?GET_DOMAIN(WorkerP1)}}, Config),
-    SessionId2 = ?config({session_id, {<<"user1">>, ?GET_DOMAIN(WorkerP2)}}, Config),
-    Space = <<"/space7">>,
-    DomainP2 = domain(WorkerP2),
-    File = filename:join(Space, <<"big_file">>),
-    {ok, FileGuid} = lfm_proxy:create(WorkerP1, SessionId, File, 8#700),
-    {ok, Handle} = lfm_proxy:open(WorkerP1, SessionId, {guid, FileGuid}, write),
-    Size = 1024 * 1024 * 1024,
-    lfm_proxy:write(WorkerP1, Handle, 0, crypto:strong_rand_bytes(Size)),
-    lfm_proxy:fsync(WorkerP1, Handle),
-    lfm_proxy:close(WorkerP1, Handle),
-    ?assertMatch({ok, #file_attr{}}, lfm_proxy:stat(WorkerP2, SessionId2, {path, File}), ?ATTEMPTS),
-    ExpectedDistribution = [#{<<"providerId">> => domain(WorkerP1), <<"blocks">> => [[0, Size]]}],
-    ?assertDistribution(WorkerP2, ExpectedDistribution, Config, File),
-    Tid = schedule_file_replication(WorkerP1, DomainP2, File, Config),
-
-    % then
-    ?assertTransferStatus(#{
-        <<"replicationStatus">> := <<"completed">>,
-        <<"path">> := File,
-        <<"invalidationStatus">> := <<"skipped">>,
-        <<"callback">> := null,
-        <<"filesToProcess">> := 1,
-        <<"filesProcessed">> := 1,
-        <<"filesReplicated">> := 1,
-        <<"failedFiles">> := 0,
-        <<"filesInvalidated">> := 0,
-        <<"bytesReplicated">> := Size
-    }, WorkerP1, Tid, Config, 3600).
-
-=======
->>>>>>> 208d718c
 invalidate_big_dir(Config) ->
     ct:timetrap({hours, 1}),
     [WorkerP2, WorkerP1] = ?config(op_worker_nodes, Config),
@@ -3657,29 +2847,16 @@
 
 init_per_testcase(Case, Config) when
     Case =:= transfers_should_be_ordered_by_timestamps;
-<<<<<<< HEAD
     Case =:= rerun_file_replication;
     Case =:= rerun_file_replication_by_other_user;
-    Case =:= cancel_file_replication;
-    Case =:= replicate_dir;
     Case =:= rerun_dir_replication;
-    Case =:= replicate_to_missing_provider;
-    Case =:= replicate_file_by_id;
-=======
->>>>>>> 208d718c
     Case =:= invalidate_file_replica;
     Case =:= fail_to_invalidate_file_replica_without_permissions;
     Case =:= invalidate_file_replica_with_migration;
     Case =:= invalidation_should_succeed_when_remote_provider_modified_file_replica;
     Case =:= invalidation_should_fail_when_invalidation_provider_modified_file_replica;
-<<<<<<< HEAD
     Case =:= rerun_invalidation_of_file_replica_with_migration;
-    Case =:= invalidate_dir_replica;
-    Case =:= many_simultaneous_transfers
-=======
-    Case =:= restart_invalidation_of_file_replica_with_migration;
     Case =:= invalidate_dir_replica
->>>>>>> 208d718c
     ->
     init_per_testcase(all, [{space_id, <<"space3">>} | Config]);
 
@@ -3787,30 +2964,16 @@
 
 end_per_testcase(Case, Config) when
     Case =:= transfers_should_be_ordered_by_timestamps;
-<<<<<<< HEAD
     Case =:= rerun_file_replication;
     Case =:= rerun_file_replication_by_other_user;
-    Case =:= cancel_file_replication;
-    Case =:= replicate_file_to_source_provider;
-    Case =:= replicate_dir;
     Case =:= rerun_dir_replication;
-    Case =:= replicate_file_by_id;
-    Case =:= replicate_to_missing_provider;
-=======
->>>>>>> 208d718c
     Case =:= invalidate_file_replica;
     Case =:= fail_to_invalidate_file_replica_without_permissions;
     Case =:= invalidate_file_replica_with_migration;
     Case =:= invalidation_should_succeed_when_remote_provider_modified_file_replica;
     Case =:= invalidation_should_fail_when_invalidation_provider_modified_file_replica;
-<<<<<<< HEAD
     Case =:= rerun_invalidation_of_file_replica_with_migration;
-    Case =:= invalidate_dir_replica;
-    Case =:= many_simultaneous_transfers
-=======
-    Case =:= restart_invalidation_of_file_replica_with_migration;
     Case =:= invalidate_dir_replica
->>>>>>> 208d718c
     ->
     end_per_testcase(all, Config);
 
@@ -3826,48 +2989,6 @@
 %%% Internal functions
 %%%===================================================================
 
-<<<<<<< HEAD
-do_request(Node, URL, Method, Headers, Body) ->
-    do_request(Node, URL, Method, Headers, Body, [{recv_timeout, 15000}]).
-do_request(Node, URL, Method, Headers, Body, Opts) ->
-    CaCerts = rpc:call(Node, https_listener, get_cert_chain_pems, []),
-    Opts2 = [{ssl_options, [{cacerts, CaCerts}]} | Opts],
-    Result = http_client:request(
-        Method, <<(rest_endpoint(Node))/binary, URL/binary>>,
-        maps:from_list(Headers), Body, Opts2
-    ),
-    case Result of
-        {ok, RespCode, RespHeaders, RespBody} ->
-            {ok, RespCode, maps:to_list(RespHeaders), RespBody};
-        Other ->
-            Other
-    end.
-
-rest_endpoint(Node) ->
-    Port = case get(port) of
-        undefined ->
-            {ok, P} = test_utils:get_env(Node, ?APP_NAME, https_server_port),
-            PStr = case P of
-                443 -> <<"">>;
-                _ -> <<":", (integer_to_binary(P))/binary>>
-            end,
-            put(port, PStr),
-            PStr;
-        P -> P
-    end,
-    {ok, Domain} = test_utils:get_env(Node, ?APP_NAME, test_web_cert_domain),
-    <<"https://", (str_utils:to_binary(Domain))/binary, Port/binary, "/api/v3/oneprovider/">>.
-
-
-user_1_token_header(Config) ->
-    user_token_header(<<"user1">>, Config).
-
-user_token_header(UserId, Config) ->
-    #macaroon_auth{macaroon = Macaroon} = ?config({auth, UserId}, Config),
-    {<<"Macaroon">>, Macaroon}.
-
-=======
->>>>>>> 208d718c
 domain(Node) ->
     atom_to_binary(?GET_DOMAIN(Node), utf8).
 
@@ -4029,22 +3150,16 @@
     #{<<"transferId">> := Tid} = ?assertMatch(#{<<"transferId">> := _}, DecodedBody),
     Tid.
 
-<<<<<<< HEAD
 rerun_file_replication(Worker, Tid, Config) ->
     rerun_file_replication(<<"user1">>, Worker, Tid, Config).
 
 rerun_file_replication(UserId, Worker, Tid, Config) ->
     {ok, 201, Headers, _} =
-        do_request(Worker, <<"transfers/", Tid/binary, "/rerun">>, post,
-            [user_token_header(UserId, Config)], []),
+        rest_test_utils:request(Worker, <<"transfers/", Tid/binary, "/rerun">>, post,
+            ?USER_AUTH_HEADERS(Config, UserId), []),
     Location = proplists:get_value(<<"location">>, Headers),
     [_, NewTransferId] = binary:split(Location, <<"transfers/">>),
     {ok, NewTransferId}.
-=======
-restart_file_replication(Worker, Tid, Config) ->
-    {ok, 204, _, _} =
-        rest_test_utils:request(Worker, <<"transfers/", Tid/binary>>, patch, ?USER_1_AUTH_HEADERS(Config), []).
->>>>>>> 208d718c
 
 schedule_replica_invalidation(Worker, ProviderId, File, Config) ->
     schedule_replica_invalidation(Worker, ProviderId, undefined, File, Config).
@@ -4065,6 +3180,10 @@
     DecodedBody = json_utils:decode(Body),
     #{<<"transferId">> := Tid} = ?assertMatch(#{<<"transferId">> := _}, DecodedBody),
     Tid.
+
+cancel_transfer(Worker, Tid, Config) ->
+    {ok, 204, _, _} = rest_test_utils:request(Worker, <<"transfers/", Tid/binary>>, delete, ?USER_1_AUTH_HEADERS(Config), []).
+
 
 create_test_file(Worker, SessionId, File, TestData) ->
     {ok, FileGuid} = lfm_proxy:create(Worker, SessionId, File, 8#700),
