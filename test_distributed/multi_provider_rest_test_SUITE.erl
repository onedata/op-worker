--- conflicted
+++ resolved
@@ -757,13 +757,7 @@
         NewConfig1 = [{space_storage_mock, false} | NewConfig],
         NewConfig2 = initializer:setup_storage(NewConfig1),
         lists:foreach(fun(Worker) ->
-<<<<<<< HEAD
             test_utils:set_env(Worker, ?APP_NAME, dbsync_out_stream_handling_interval, timer:seconds(1)),
-            test_utils:set_env(Worker, ?CLUSTER_WORKER_APP_NAME, couchbase_changes_update_interval, timer:seconds(1)),
-            test_utils:set_env(Worker, ?CLUSTER_WORKER_APP_NAME, couchbase_changes_stream_update_interval, timer:seconds(1)),
-=======
-            test_utils:set_env(Worker, ?APP_NAME, dbsync_changes_broadcast_interval, timer:seconds(1)),
->>>>>>> 945909a4
             test_utils:set_env(Worker, ?CLUSTER_WORKER_APP_NAME, cache_to_disk_delay_ms, timer:seconds(1)),
             test_utils:set_env(Worker, ?CLUSTER_WORKER_APP_NAME, cache_to_disk_force_delay_ms, timer:seconds(1)), % TODO - change to 2 seconds
             test_utils:set_env(Worker, ?APP_NAME, public_block_size_treshold, 0),
