--- conflicted
+++ resolved
@@ -16,21 +16,12 @@
 -include("registered_names.hrl").
 -include("communication_protocol_pb.hrl").
 -include("fuse_messages_pb.hrl").
-<<<<<<< HEAD
--include("veil_modules/fslogic/fslogic.hrl").
--include("veil_modules/fslogic/fslogic_acl.hrl").
--include("veil_modules/dao/dao.hrl").
--include("veil_modules/dao/dao_vfs.hrl").
--include("veil_modules/dao/dao.hrl").
--include("veil_modules/dao/dao_share.hrl").
-=======
 -include("oneprovider_modules/fslogic/fslogic.hrl").
 -include("oneprovider_modules/fslogic/fslogic_acl.hrl").
 -include("oneprovider_modules/dao/dao.hrl").
 -include("oneprovider_modules/dao/dao_vfs.hrl").
 -include("oneprovider_modules/dao/dao.hrl").
 -include("oneprovider_modules/dao/dao_share.hrl").
->>>>>>> dfbfadbb
 -include_lib("ctool/include/test/assertions.hrl").
 -include_lib("ctool/include/test/test_node_starter.hrl").
 
@@ -2443,19 +2434,6 @@
         ,VirtualAclAns),
     {ok, VirtualAcl} = VirtualAclAns,
     ?assertEqual([[{<<"acetype">>,<<"ALLOW">>},
-<<<<<<< HEAD
-        {<<"identifier">>,<<"global_id_for_veilfstestuser">>},
-        {<<"aceflags">>,<<"NO_FLAGS">>},
-        {<<"acemask">>,<<"READ, WRITE">>}]],
-        fslogic_acl:from_acl_to_json_format(VirtualAcl)),
-
-    % test setting and getting acl
-    Acl = fslogic_acl:from_json_fromat_to_acl(
-        [
-            [
-                {<<"acetype">>, <<"ALLOW">>},
-                {<<"identifier">>, <<"OWNER@">>},
-=======
         {<<"identifier">>,<<"veilfstestuser veilfstestuser#globa">>},
         {<<"aceflags">>,<<"NO_FLAGS">>},
         {<<"acemask">>,<<"READ, WRITE">>}]],
@@ -2467,32 +2445,20 @@
             [
                 {<<"acetype">>, <<"ALLOW">>},
                 {<<"identifier">>, <<"veilfstestuser veilfstestuser#">>},
->>>>>>> dfbfadbb
                 {<<"aceflags">>, <<"NO_FLAGS">>},
                 {<<"acemask">>, <<"READ, WRITE">>}
             ],
             [
                 {<<"acetype">>, <<"DENY">>},
-<<<<<<< HEAD
-                {<<"identifier">>, <<"some_user">>},
-=======
                 {<<"identifier">>, <<"veilfstestuser veilfstestuser#">>},
->>>>>>> dfbfadbb
                 {<<"aceflags">>, <<"IDENTIFIER_GROUP">>},
                 {<<"acemask">>, <<"WRITE">>}
             ]
         ]
-<<<<<<< HEAD
-    ),
-    ?assertEqual(Acl, [
-        #accesscontrolentity{acetype = ?allow_mask, identifier = ?owner, aceflags = ?no_flags_mask, acemask = ?read_mask bor ?write_mask},
-        #accesscontrolentity{acetype = ?deny_mask, identifier = <<"some_user">>, aceflags = ?identifier_group_mask, acemask = ?write_mask}
-=======
     ]),
     ?assertEqual(Acl, [
         #accesscontrolentity{acetype = ?allow_mask, identifier = <<"global_id_for_veilfstestuser">>, aceflags = ?no_flags_mask, acemask = ?read_mask bor ?write_mask},
         #accesscontrolentity{acetype = ?deny_mask, identifier = <<"global_id_for_veilfstestuser">>, aceflags = ?identifier_group_mask, acemask = ?write_mask}
->>>>>>> dfbfadbb
     ]),
 
     Ans1 = rpc:call(Node1, logical_files_manager, set_acl, [DirName, Acl]),
