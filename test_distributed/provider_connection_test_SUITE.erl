%%%-------------------------------------------------------------------
%%% @author Bartosz Walkowicz
%%% @copyright (C) 2018 ACK CYFRONET AGH
%%% This software is released under the MIT license
%%% cited in 'LICENSE.txt'.
%%% @end
%%%-------------------------------------------------------------------
%%% @doc
%%% Provider connection tests
%%% @end
%%%-------------------------------------------------------------------
-module(provider_connection_test_SUITE).
-author("Bartosz Walkowicz").

-include("global_definitions.hrl").
-include("http/rest/cdmi/cdmi_capabilities.hrl").
-include("modules/fslogic/fslogic_common.hrl").
-include_lib("ctool/include/logging.hrl").
-include_lib("ctool/include/test/test_utils.hrl").
-include_lib("ctool/include/test/assertions.hrl").
-include_lib("ctool/include/test/performance.hrl").
-include_lib("ctool/include/posix/file_attr.hrl").
-include_lib("ctool/include/posix/errors.hrl").

%% API
-export([
    all/0,
    init_per_suite/1, end_per_suite/1,
    init_per_testcase/2, end_per_testcase/2
]).

-export([
    incompatible_providers_should_not_connect/1,
    deprecated_configuration_endpoint_is_served/1,
<<<<<<< HEAD
    configuration_endpoints_give_same_results/1
=======
    configuration_endpoints_give_same_results/1,
    provider_logic_should_correctly_resolve_nodes_to_connect/1
>>>>>>> 418789aa
]).

all() ->
    ?ALL([
        incompatible_providers_should_not_connect,
        deprecated_configuration_endpoint_is_served,
<<<<<<< HEAD
        configuration_endpoints_give_same_results
=======
        configuration_endpoints_give_same_results,
        provider_logic_should_correctly_resolve_nodes_to_connect
>>>>>>> 418789aa
    ]).


%%%===================================================================
%%% Test functions
%%%===================================================================


% Providers should not connect because incorrect compatible_op_versions
% env variables are defined using in env_up_posthook
incompatible_providers_should_not_connect(Config) ->
    % providers should start connecting right after init_per_testcase
    % (spaces creation); just in case wait some time before checking
    % that connection failed
    timer:sleep(30 * 1000),

    % There are 2 providers and 3 nodes:
    %   * P1 -> 1 node
    %   * P2 -> 2 nodes
    Nodes = ?config(op_worker_nodes, Config),
    [Domain1, Domain2] = lists:usort([?GET_DOMAIN(N) || N <- Nodes]),
    Nodes1 = [N || N <- Nodes, ?GET_DOMAIN(N) =:= Domain1],
    Nodes2 = [N || N <- Nodes, ?GET_DOMAIN(N) =:= Domain2],
    P1 = hd(Nodes1),
    P2 = hd(Nodes2),

    ?assertMatch(false, connection_exists(P1, P2)),
    ?assertMatch(false, connection_exists(P2, P1)),

    {_AppId, _AppName, AppVersion} = lists:keyfind(
        ?APP_NAME, 1, rpc:call(hd(Nodes), application, loaded_applications, [])
    ),
    rpc:multicall(Nodes, application, set_env, [
        ?APP_NAME, compatible_op_versions, [AppVersion]
    ]),
    ?assertMatch(true, connection_exists(P1, P2), 90),
    ?assertMatch(true, connection_exists(P2, P1), 90),

    ok.


deprecated_configuration_endpoint_is_served(Config) ->
    Nodes = ?config(op_worker_nodes, Config),

    lists:foreach(fun(Node) ->
        ExpectedConfiguration = expected_configuration(Node),
        URL = str_utils:format("https://~s/configuration/",
            [maps:get(<<"domain">>, ExpectedConfiguration)]),
        {_, _, _, Body} = ?assertMatch({ok, 200, _, _},
            http_client:get(URL, #{}, <<>>, [{ssl_options, [{secure, false}]}])),
        ?assertMatch(ExpectedConfiguration, json_utils:decode(Body))
    end, Nodes).


configuration_endpoints_give_same_results(Config) ->
    Nodes = ?config(op_worker_nodes, Config),

    lists:foreach(fun(Node) ->
        {ok, Domain} = rpc:call(Node, provider_logic, get_domain, []),
        OldURL = str_utils:format("https://~s/configuration", [Domain]),
        NewURL = str_utils:format("https://~s/api/v3/oneprovider/configuration", [Domain]),

        {_, _, _, OldBody} = ?assertMatch({ok, 200, _, _},
            http_client:get(OldURL, #{}, <<>>, [{ssl_options, [{secure, false}]}])),
        {_, _, _, NewBody} = ?assertMatch({ok, 200, _, _},
            http_client:get(NewURL, #{}, <<>>, [{ssl_options, [{secure, false}]}])),
        ?assertEqual(json_utils:decode(OldBody), json_utils:decode(NewBody))
    end, Nodes).


<<<<<<< HEAD
=======
provider_logic_should_correctly_resolve_nodes_to_connect(Config) ->
    % There are 2 providers and 3 nodes:
    %   * P1 -> 1 node
    %   * P2 -> 2 nodes
    Nodes = ?config(op_worker_nodes, Config),
    [Domain1Atom, Domain2Atom] = lists:usort([?GET_DOMAIN(N) || N <- Nodes]),
    Domain1Bin = atom_to_binary(Domain1Atom, utf8),
    Domain2Bin = atom_to_binary(Domain2Atom, utf8),
    Nodes1 = [N || N <- Nodes, ?GET_DOMAIN(N) =:= Domain1Atom],
    Nodes2 = [N || N <- Nodes, ?GET_DOMAIN(N) =:= Domain2Atom],
    P1 = initializer:domain_to_provider_id(?GET_DOMAIN(hd(Nodes1))),
    P2 = initializer:domain_to_provider_id(?GET_DOMAIN(hd(Nodes2))),
    IPs1 = [node_ip(N) || N <- Nodes1],
    IPs2 = [node_ip(N) || N <- Nodes2],
    IPsBin1 = [ip_to_binary(IP) || IP <- IPs1],
    IPsBin2 = [ip_to_binary(IP) || IP <- IPs2],

    % I) provider is registered using an IP address
    test_utils:mock_expect(Nodes, provider_logic, get_domain, fun(_, ProviderId) ->
        case ProviderId of
            P1 -> {ok, <<"172.17.0.10">>};
            P2 -> {ok, <<"172.17.0.74">>}
        end
    end),
    ?assertMatch({ok, [<<"172.17.0.10">>]}, rpc:call(hd(Nodes2), provider_logic, get_nodes, [P1])),
    ?assertMatch({ok, [<<"172.17.0.74">>]}, rpc:call(hd(Nodes1), provider_logic, get_nodes, [P2])),

    % II) provider is registered using a domain that resolves to IPs that host
    % the same service
    test_utils:mock_expect(Nodes, provider_logic, get_domain, fun(_, ProviderId) ->
        case ProviderId of
            P1 -> {ok, Domain1Bin};
            P2 -> {ok, Domain2Bin}
        end
    end),
    test_utils:mock_expect(Nodes, inet, getaddrs, fun(Domain, inet) ->
        case list_to_atom(Domain) of
            Domain1Atom -> {ok, IPs1};
            Domain2Atom -> {ok, IPs2}
        end
    end),

    ?assertMatch({ok, IPsBin1}, rpc:call(hd(Nodes2), provider_logic, get_nodes, [P1])),
    ?assertMatch({ok, IPsBin2}, rpc:call(hd(Nodes1), provider_logic, get_nodes, [P2])),

    % III) provider is registered using a domain, but the IPs that it resolves to
    % do not point to the same service (e.g. when reverse proxy is used).
    test_utils:mock_expect(Nodes, inet, getaddrs, fun(Domain, inet) ->
        case list_to_atom(Domain) of
            Domain1Atom -> {ok, [{192, 168, 200, 200}, {192, 168, 200, 201}]};
            Domain2Atom -> {ok, [{192, 168, 200, 202}]}
        end
    end),

    % in such case, provider should fall back to using domain for connections
    ?assertMatch({ok, [Domain1Bin]}, rpc:call(hd(Nodes2), provider_logic, get_nodes, [P1])),
    ?assertMatch({ok, [Domain2Bin]}, rpc:call(hd(Nodes1), provider_logic, get_nodes, [P2])).


>>>>>>> 418789aa
%%%===================================================================
%%% SetUp and TearDown functions
%%%===================================================================


init_per_suite(Config) ->
    Posthook = fun(NewConfig) ->
        Nodes = ?config(op_worker_nodes, NewConfig),
        rpc:multicall(Nodes, application, set_env, [
            ?APP_NAME, compatible_op_versions, ["16.04-rc5"]
        ]),
        NewConfig
    end,
    [{?ENV_UP_POSTHOOK, Posthook}, {?LOAD_MODULES, [initializer]} | Config].


end_per_suite(_Config) ->
    ok.

<<<<<<< HEAD
=======
init_per_testcase(provider_logic_should_correctly_resolve_nodes_to_connect, Config) ->
    Nodes = ?config(op_worker_nodes, Config),
    test_utils:mock_new(Nodes, inet, [unstick, passthrough]),
    ssl:start(),
    hackney:start(),

    % Disable caching of resolved nodes
    rpc:multicall(Nodes, application, set_env, [?APP_NAME, provider_nodes_cache_ttl, -1]),

    init_per_testcase(default, Config),
    % get_nodes/1 is mocked in initializer - unmock
    test_utils:mock_expect(Nodes, provider_logic, get_nodes, fun(ProviderId) ->
        meck:passthrough([ProviderId])
    end),
    Config;

>>>>>>> 418789aa
init_per_testcase(Case, Config) when
    Case == deprecated_configuration_endpoint_is_served;
    Case == configuration_endpoints_give_same_results ->
    ssl:start(),
    hackney:start(),
    init_per_testcase(default, Config);

init_per_testcase(_Case, Config) ->
    initializer:create_test_users_and_spaces(?TEST_FILE(Config, "env_desc.json"), Config).


end_per_testcase(provider_logic_should_correctly_resolve_nodes_to_connect, Config) ->
    Nodes = ?config(op_worker_nodes, Config),
    test_utils:mock_unload(Nodes, [inet]),
    end_per_testcase(default, Config);

end_per_testcase(Case, Config) when
    Case == deprecated_configuration_endpoint_is_served;
    Case == configuration_endpoints_give_same_results ->
    hackney:stop(),
    ssl:stop(),
    end_per_testcase(default, Config);

end_per_testcase(Case, Config) when
    Case == deprecated_configuration_endpoint_is_served;
    Case == configuration_endpoints_give_same_results ->
    hackney:stop(),
    ssl:stop(),
    end_per_testcase(default, Config);

end_per_testcase(_Case, Config) ->
    %% TODO change for initializer:clean_test_users_and_spaces after resolving VFS-1811
    initializer:clean_test_users_and_spaces_no_validate(Config).


%%%===================================================================
%%% Internal functions
%%%===================================================================


connection_exists(Provider, PeerProvider) ->
    PeerProviderId = initializer:domain_to_provider_id(?GET_DOMAIN(PeerProvider)),
    IncomingSessId = get_provider_session_id(Provider, incoming, PeerProviderId),
    OutgoingSessId = get_provider_session_id(Provider, outgoing, PeerProviderId),
    session_exists(Provider, IncomingSessId)
        orelse session_exists(Provider, OutgoingSessId).


get_provider_session_id(Worker, Type, ProviderId) ->
    rpc:call(Worker, session_utils, get_provider_session_id,
        [Type, ProviderId]
    ).


session_exists(Provider, SessId) ->
    rpc:call(Provider, session, exists, [SessId]).


-spec expected_configuration(node()) -> #{binary() := binary() | [binary()]}.
expected_configuration(Node) ->
    {ok, CompOzVersions} = test_utils:get_env(Node, ?APP_NAME, compatible_oz_versions),
    {ok, CompOpVersions} = test_utils:get_env(Node, ?APP_NAME, compatible_op_versions),
    {ok, CompOcVersions} = test_utils:get_env(Node, ?APP_NAME, compatible_oc_versions),
    {ok, Name} = rpc:call(Node, provider_logic, get_name, []),
    {ok, Domain} = rpc:call(Node, provider_logic, get_domain, []),

    #{
        <<"providerId">> => rpc:call(Node, oneprovider, get_id_or_undefined, []),
        <<"name">> => Name,
        <<"domain">> => Domain,
        <<"onezoneDomain">> => list_to_binary(rpc:call(Node, oneprovider, get_oz_domain, [])),
        <<"version">> => rpc:call(Node, oneprovider, get_version, []),
        <<"build">> => rpc:call(Node, oneprovider, get_build, []),
        <<"compatibleOnezoneVersions">> => to_binaries(CompOzVersions),
        <<"compatibleOneproviderVersions">> => to_binaries(CompOpVersions),
        <<"compatibleOneclientVersions">> => to_binaries(CompOcVersions)
    }.


-spec to_binaries([string()]) -> [binary()].
to_binaries(Strings) ->
<<<<<<< HEAD
    [list_to_binary(S) || S <- Strings].
=======
    [list_to_binary(S) || S <- Strings].


-spec ip_to_binary(inet:ip4_address()) -> binary().
ip_to_binary(IP) ->
    list_to_binary(inet:ntoa(IP)).


-spec node_ip(node()) -> inet:ip4_address().
node_ip(Node) ->
    {ok, [IP]} = inet:getaddrs(?GET_HOSTNAME(Node), inet),
    IP.
>>>>>>> 418789aa
<|MERGE_RESOLUTION|>--- conflicted
+++ resolved
@@ -32,24 +32,16 @@
 -export([
     incompatible_providers_should_not_connect/1,
     deprecated_configuration_endpoint_is_served/1,
-<<<<<<< HEAD
-    configuration_endpoints_give_same_results/1
-=======
     configuration_endpoints_give_same_results/1,
     provider_logic_should_correctly_resolve_nodes_to_connect/1
->>>>>>> 418789aa
 ]).
 
 all() ->
     ?ALL([
         incompatible_providers_should_not_connect,
         deprecated_configuration_endpoint_is_served,
-<<<<<<< HEAD
-        configuration_endpoints_give_same_results
-=======
         configuration_endpoints_give_same_results,
         provider_logic_should_correctly_resolve_nodes_to_connect
->>>>>>> 418789aa
     ]).
 
 
@@ -120,8 +112,6 @@
     end, Nodes).
 
 
-<<<<<<< HEAD
-=======
 provider_logic_should_correctly_resolve_nodes_to_connect(Config) ->
     % There are 2 providers and 3 nodes:
     %   * P1 -> 1 node
@@ -181,7 +171,6 @@
     ?assertMatch({ok, [Domain2Bin]}, rpc:call(hd(Nodes1), provider_logic, get_nodes, [P2])).
 
 
->>>>>>> 418789aa
 %%%===================================================================
 %%% SetUp and TearDown functions
 %%%===================================================================
@@ -201,8 +190,6 @@
 end_per_suite(_Config) ->
     ok.
 
-<<<<<<< HEAD
-=======
 init_per_testcase(provider_logic_should_correctly_resolve_nodes_to_connect, Config) ->
     Nodes = ?config(op_worker_nodes, Config),
     test_utils:mock_new(Nodes, inet, [unstick, passthrough]),
@@ -219,7 +206,6 @@
     end),
     Config;
 
->>>>>>> 418789aa
 init_per_testcase(Case, Config) when
     Case == deprecated_configuration_endpoint_is_served;
     Case == configuration_endpoints_give_same_results ->
@@ -234,13 +220,6 @@
 end_per_testcase(provider_logic_should_correctly_resolve_nodes_to_connect, Config) ->
     Nodes = ?config(op_worker_nodes, Config),
     test_utils:mock_unload(Nodes, [inet]),
-    end_per_testcase(default, Config);
-
-end_per_testcase(Case, Config) when
-    Case == deprecated_configuration_endpoint_is_served;
-    Case == configuration_endpoints_give_same_results ->
-    hackney:stop(),
-    ssl:stop(),
     end_per_testcase(default, Config);
 
 end_per_testcase(Case, Config) when
@@ -301,9 +280,6 @@
 
 -spec to_binaries([string()]) -> [binary()].
 to_binaries(Strings) ->
-<<<<<<< HEAD
-    [list_to_binary(S) || S <- Strings].
-=======
     [list_to_binary(S) || S <- Strings].
 
 
@@ -315,5 +291,4 @@
 -spec node_ip(node()) -> inet:ip4_address().
 node_ip(Node) ->
     {ok, [IP]} = inet:getaddrs(?GET_HOSTNAME(Node), inet),
-    IP.
->>>>>>> 418789aa
+    IP.