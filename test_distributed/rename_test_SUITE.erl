%%%-------------------------------------------------------------------
%%% @author Mateusz Paciorek
%%% @copyright (C) 2016 ACK CYFRONET AGH
%%% This software is released under the MIT license
%%% cited in 'LICENSE.txt'.
%%% @end
%%%-------------------------------------------------------------------
%%% @doc
%%% This test suite verifies correct behaviour of rename
%%% @end
%%%-------------------------------------------------------------------
-module(rename_test_SUITE).
-author("Mateusz Paciorek").

-include("global_definitions.hrl").
-include("modules/events/definitions.hrl").
-include("modules/fslogic/acl.hrl").
-include("modules/fslogic/fslogic_common.hrl").
-include("modules/fslogic/file_attr.hrl").
-include("modules/logical_file_manager/lfm.hrl").
-include_lib("ctool/include/errors.hrl").
-include_lib("ctool/include/test/assertions.hrl").
-include_lib("ctool/include/test/performance.hrl").
-include_lib("ctool/include/test/test_utils.hrl").

-define(FAILURE_RETURN_VALUE, deliberate_failure).
-define(TIMEOUT, timer:seconds(15)).

%%%-------------------------------------------------------------------
%%% API
%%%-------------------------------------------------------------------

-export([all/0, init_per_suite/1, end_per_suite/1, init_per_testcase/2,
    end_per_testcase/2]).

-export([
    rename_file_test/1,
    rename_dbsync_test/1,
    move_file_test/1,
    move_file_interspace_test/1,
    move_file_interprovider_test/1,
    rename_dir_test/1,
    move_dir_test/1,
    move_dir_interspace_test/1,
    move_dir_interprovider_test/1,
    attributes_retaining_test/1,
    times_update_test/1,
    moving_dir_into_itself_test/1,
    moving_dir_into_child_test/1,
    moving_dir_permutated_path_test/1,
    moving_file_onto_itself_test/1,
    reading_from_open_file_after_rename_test/1,
    redirecting_event_to_renamed_file_test/1]).

all() ->
    ?ALL([
        rename_dbsync_test,
        rename_file_test,
        move_file_test,
        move_file_interspace_test,
        move_file_interprovider_test,
        rename_dir_test,
        move_dir_test,
        move_dir_interspace_test,
        move_dir_interprovider_test,
        attributes_retaining_test,
        times_update_test,
        moving_dir_into_itself_test,
        moving_dir_into_child_test,
        moving_dir_permutated_path_test,
        moving_file_onto_itself_test,
        reading_from_open_file_after_rename_test,
        redirecting_event_to_renamed_file_test
    ]).

%%%===================================================================
%%% Test functions
%%%===================================================================

rename_file_test(Config) ->
    [W | _] = sorted_workers(Config),
    TestDir = ?config(test_dir, Config),
    SessId = ?config({session_id, {<<"user1">>, ?GET_DOMAIN(W)}}, Config),

    {_, DirGuid} = ?assertMatch({ok, _}, lfm_proxy:mkdir(W, SessId, filename(1, TestDir, ""))),
    {_, File1Guid} = ?assertMatch({ok, _}, lfm_proxy:create(W, SessId, filename(1, TestDir, "/renamed_file1"))),
    {_, File2Guid} = ?assertMatch({ok, _}, lfm_proxy:create(W, SessId, filename(1, TestDir, "/renamed_file2"))),
    {_, File3Guid} = ?assertMatch({ok, _}, lfm_proxy:create(W, SessId, filename(1, TestDir, "/renamed_file3"))),
    {_, Handle1} = ?assertMatch({ok, _}, lfm_proxy:open(W, SessId, ?FILE_REF(File1Guid), write)),
    {_, Handle2} = ?assertMatch({ok, _}, lfm_proxy:open(W, SessId, ?FILE_REF(File2Guid), write)),
    ?assertEqual({ok, 5}, lfm_proxy:write(W, Handle1, 0, <<"test1">>)),
    ?assertEqual({ok, 5}, lfm_proxy:write(W, Handle2, 0, <<"test2">>)),
    ?assertEqual(ok, lfm_proxy:close(W, Handle1)),
    ?assertEqual(ok, lfm_proxy:close(W, Handle2)),

    %% with overwrite
    ?assertMatch({ok, _}, lfm_proxy:create(W, SessId, filename(1, TestDir, "/renamed_file1_target"))),
    ?assertMatch({ok, _}, lfm_proxy:mv(W, SessId, ?FILE_REF(File1Guid), filename(1, TestDir, "/renamed_file1_target"))),
    {_, Handle3} = ?assertMatch({ok, _}, lfm_proxy:open(W, SessId, {path, filename(1, TestDir, "/renamed_file1_target")}, read)),
    ?assertEqual({ok, <<"test1">>}, lfm_proxy:read(W, Handle3, 0, 10)),
    ?assertEqual(ok, lfm_proxy:close(W, Handle3)),

    %% without overwrite
    ?assertMatch({ok, _}, lfm_proxy:mv(W, SessId, ?FILE_REF(File2Guid), filename(1, TestDir, "/renamed_file2_target"))),
    {_, Handle4} = ?assertMatch({ok, _}, lfm_proxy:open(W, SessId, {path, filename(1, TestDir, "/renamed_file2_target")}, read)),
    ?assertEqual({ok, <<"test2">>}, lfm_proxy:read(W, Handle4, 0, 10)),
    ?assertEqual(ok, lfm_proxy:close(W, Handle4)),

    %% with illegal overwrite
    ?assertMatch({ok, _}, lfm_proxy:mkdir(W, SessId, filename(1, TestDir, "/renamed_file3_target"))),
<<<<<<< HEAD
    ?assertEqual({error, ?EISDIR}, lfm_proxy:mv(W, SessId, ?FILE_REF(File3Guid), filename(1, TestDir, "/renamed_file3_target"))),
=======
    ?assertEqual({error, ?EISDIR}, lfm_proxy:mv(W, SessId, {guid, File3Guid}, filename(1, TestDir, "/renamed_file3_target"))),
    
    %% with illegal target filename
    ?assertEqual({error, ?EINVAL}, lfm_proxy:mv(W, SessId, {guid, File3Guid}, {path, filename(1, TestDir, "")}, <<"path/with/slash">>)),
>>>>>>> 23084a83

    {ok, Children} = lfm_proxy:get_children(W, SessId, ?FILE_REF(DirGuid), 0, 10),
    ActualLs = ordsets:from_list([Name || {_, Name} <- Children]),
    ExpectedLs = ordsets:from_list([
        <<"renamed_file1_target">>,
        <<"renamed_file2_target">>,
        <<"renamed_file3_target">>,
        <<"renamed_file3">>
    ]),
    ?assertEqual(ExpectedLs, ActualLs).

rename_dbsync_test(Config) ->
    [W1, W2] = sorted_workers(Config),
    TestDir = ?config(test_dir, Config),
    SessId1 = ?config({session_id, {<<"user1">>, ?GET_DOMAIN(W1)}}, Config),
    SessId2 = ?config({session_id, {<<"user1">>, ?GET_DOMAIN(W2)}}, Config),

    {_, _BaseDir} = ?assertMatch({ok, _}, lfm_proxy:mkdir(W1, SessId1, filename(4, TestDir, ""))),
    {_, _NestedDir} = ?assertMatch({ok, _}, lfm_proxy:mkdir(W1, SessId1, filename(4, TestDir, "/nested"))),
    {_, File1Guid} = ?assertMatch({ok, _}, lfm_proxy:create(W1, SessId1, filename(4, TestDir, "/renamed_file1"))),
    {_, Handle1} = ?assertMatch({ok, _}, lfm_proxy:open(W1, SessId1, ?FILE_REF(File1Guid), write)),

    ?assertEqual({ok, 5}, lfm_proxy:write(W1, Handle1, 0, <<"test1">>)),
    ?assertEqual(ok, lfm_proxy:close(W1, Handle1)),
    ?assertMatch({ok, _}, lfm_proxy:mv(W1, SessId1, ?FILE_REF(File1Guid), filename(4, TestDir, "/nested/renamed_file1_target"))),
    ?assertMatch({ok, [{_, <<"renamed_file1_target">>}]}, lfm_proxy:get_children(W2, SessId2, {path, filename(4, TestDir, "/nested")}, 0, 10), 30),
    {_, Handle3} = ?assertMatch({ok, _}, lfm_proxy:open(W2, SessId2, {path, filename(4, TestDir, "/nested/renamed_file1_target")}, read), 30),
    ?assertEqual({ok, <<"test1">>}, lfm_proxy:read(W2, Handle3, 0, 10), 30),
    ?assertEqual(ok, lfm_proxy:close(W2, Handle3)).

move_file_test(Config) ->
    [W | _] = sorted_workers(Config),
    TestDir = ?config(test_dir, Config),
    SessId = ?config({session_id, {<<"user1">>, ?GET_DOMAIN(W)}}, Config),

    ?assertMatch({ok, _}, lfm_proxy:mkdir(W, SessId, filename(1, TestDir, ""))),
    ?assertMatch({ok, _}, lfm_proxy:mkdir(W, SessId, filename(1, TestDir, "/target_dir"))),
    {_, File1Guid} = ?assertMatch({ok, _}, lfm_proxy:create(W, SessId, filename(1, TestDir, "/moved_file1"))),
    {_, File2Guid} = ?assertMatch({ok, _}, lfm_proxy:create(W, SessId, filename(1, TestDir, "/moved_file2"))),
    {_, File3Guid} = ?assertMatch({ok, _}, lfm_proxy:create(W, SessId, filename(1, TestDir, "/moved_file3"))),
    {_, Handle1} = ?assertMatch({ok, _}, lfm_proxy:open(W, SessId, ?FILE_REF(File1Guid), write)),
    {_, Handle2} = ?assertMatch({ok, _}, lfm_proxy:open(W, SessId, ?FILE_REF(File2Guid), write)),
    ?assertEqual({ok, 5}, lfm_proxy:write(W, Handle1, 0, <<"test1">>)),
    ?assertEqual({ok, 5}, lfm_proxy:write(W, Handle2, 0, <<"test2">>)),
    ?assertEqual(ok, lfm_proxy:close(W, Handle1)),
    ?assertEqual(ok, lfm_proxy:close(W, Handle2)),


    %% with overwrite
    ?assertMatch({ok, _}, lfm_proxy:create(W, SessId, filename(1, TestDir, "/target_dir/moved_file1_target"))),
    ?assertMatch({ok, _}, lfm_proxy:mv(W, SessId, ?FILE_REF(File1Guid), filename(1, TestDir, "/target_dir/moved_file1_target"))),
    {_, Handle3} = ?assertMatch({ok, _}, lfm_proxy:open(W, SessId, {path, filename(1, TestDir, "/target_dir/moved_file1_target")}, read)),
    ?assertEqual({ok, <<"test1">>}, lfm_proxy:read(W, Handle3, 0, 10)),
    ?assertEqual(ok, lfm_proxy:close(W, Handle3)),


    %% without overwrite
    ?assertMatch({ok, _}, lfm_proxy:mv(W, SessId, ?FILE_REF(File2Guid), filename(1, TestDir, "/target_dir/moved_file2_target"))),
    {_, Handle4} = ?assertMatch({ok, _}, lfm_proxy:open(W, SessId, {path, filename(1, TestDir, "/target_dir/moved_file2_target")}, read)),
    ?assertEqual({ok, <<"test2">>}, lfm_proxy:read(W, Handle4, 0, 10)),
    ?assertEqual(ok, lfm_proxy:close(W, Handle4)),
    
    %% with illegal target filename
    ?assertEqual({error, ?EINVAL}, lfm_proxy:mv(W, SessId, {guid, File3Guid}, {path, filename(1, TestDir, "")}, <<"path/with/slash">>)),

    %% with illegal overwrite
    ?assertMatch({ok, _}, lfm_proxy:mkdir(W, SessId, filename(1, TestDir, "/target_dir/moved_file3_target"))),
    ?assertEqual({error, ?EISDIR}, lfm_proxy:mv(W, SessId, ?FILE_REF(File3Guid), filename(1, TestDir, "/target_dir/moved_file3_target"))).

move_file_interspace_test(Config) ->
    [W | _] = sorted_workers(Config),
    TestDir = ?config(test_dir, Config),
    SessId = ?config({session_id, {<<"user1">>, ?GET_DOMAIN(W)}}, Config),

    ?assertMatch({ok, _}, lfm_proxy:mkdir(W, SessId, filename(2, TestDir, ""))),
    ?assertMatch({ok, _}, lfm_proxy:mkdir(W, SessId, filename(2, TestDir, "/target_dir"))),
    ?assertMatch({ok, _}, lfm_proxy:mkdir(W, SessId, filename(1, TestDir, ""))),
    {_, File1Guid} = ?assertMatch({ok, _}, lfm_proxy:create(W, SessId, filename(1, TestDir, "/moved_file1"))),
    {_, File2Guid} = ?assertMatch({ok, _}, lfm_proxy:create(W, SessId, filename(1, TestDir, "/moved_file2"))),
    {_, File3Guid} = ?assertMatch({ok, _}, lfm_proxy:create(W, SessId, filename(1, TestDir, "/moved_file3"))),
    {_, Handle1} = ?assertMatch({ok, _}, lfm_proxy:open(W, SessId, ?FILE_REF(File1Guid), write)),
    {_, Handle2} = ?assertMatch({ok, _}, lfm_proxy:open(W, SessId, ?FILE_REF(File2Guid), write)),
    ?assertEqual({ok, 5}, lfm_proxy:write(W, Handle1, 0, <<"test1">>)),
    ?assertEqual({ok, 5}, lfm_proxy:write(W, Handle2, 0, <<"test2">>)),
    ?assertEqual(ok, lfm_proxy:close(W, Handle1)),
    ?assertEqual(ok, lfm_proxy:close(W, Handle2)),


    %% with overwrite
    ?assertMatch({ok, _}, lfm_proxy:create(W, SessId, filename(2, TestDir, "/target_dir/moved_file1_target"))),
    ?assertMatch({ok, _}, lfm_proxy:mv(W, SessId, ?FILE_REF(File1Guid), filename(2, TestDir, "/target_dir/moved_file1_target"))),
    {_, Handle3} = ?assertMatch({ok, _}, lfm_proxy:open(W, SessId, {path, filename(2, TestDir, "/target_dir/moved_file1_target")}, read)),
    ?assertEqual({ok, <<"test1">>}, lfm_proxy:read(W, Handle3, 0, 10)),
    ?assertEqual(ok, lfm_proxy:close(W, Handle3)),


    %% without overwrite
    ?assertMatch({ok, _}, lfm_proxy:mv(W, SessId, ?FILE_REF(File2Guid), filename(2, TestDir, "/target_dir/moved_file2_target"))),
    {_, Handle4} = ?assertMatch({ok, _}, lfm_proxy:open(W, SessId, {path, filename(2, TestDir, "/target_dir/moved_file2_target")}, read)),
    ?assertEqual({ok, <<"test2">>}, lfm_proxy:read(W, Handle4, 0, 10)),
    ?assertEqual(ok, lfm_proxy:close(W, Handle4)),

    %% with illegal overwrite
    ?assertMatch({ok, _}, lfm_proxy:mkdir(W, SessId, filename(2, TestDir, "/target_dir/moved_file3_target"))),
    ?assertEqual({error, ?EISDIR}, lfm_proxy:mv(W, SessId, ?FILE_REF(File3Guid), filename(2, TestDir, "/target_dir/moved_file3_target"))).

move_file_interprovider_test(Config) ->
    [W1, W2] = sorted_workers(Config),
    TestDir = ?config(test_dir, Config),
    SessId1 = ?config({session_id, {<<"user1">>, ?GET_DOMAIN(W1)}}, Config),
    SessId2 = ?config({session_id, {<<"user1">>, ?GET_DOMAIN(W2)}}, Config),

    ?assertMatch({ok, _}, lfm_proxy:mkdir(W2, SessId2, filename(3, TestDir, ""))),
    ?assertMatch({ok, _}, lfm_proxy:mkdir(W2, SessId2, filename(3, TestDir, "/target_dir"))),
    ?assertMatch({ok, _}, lfm_proxy:mkdir(W1, SessId1, filename(1, TestDir, ""))),
    {_, File1Guid} = ?assertMatch({ok, _}, lfm_proxy:create(W1, SessId1, filename(1, TestDir, "/moved_file1"))),
    {_, File2Guid} = ?assertMatch({ok, _}, lfm_proxy:create(W1, SessId1, filename(1, TestDir, "/moved_file2"))),
    {_, File3Guid} = ?assertMatch({ok, _}, lfm_proxy:create(W1, SessId1, filename(1, TestDir, "/moved_file3"))),
    {_, Handle1} = ?assertMatch({ok, _}, lfm_proxy:open(W1, SessId1, ?FILE_REF(File1Guid), write)),
    {_, Handle2} = ?assertMatch({ok, _}, lfm_proxy:open(W1, SessId1, ?FILE_REF(File2Guid), write)),
    ?assertEqual({ok, 5}, lfm_proxy:write(W1, Handle1, 0, <<"test1">>)),
    ?assertEqual({ok, 5}, lfm_proxy:write(W1, Handle2, 0, <<"test2">>)),
    ?assertEqual(ok, lfm_proxy:close(W1, Handle1)),
    ?assertEqual(ok, lfm_proxy:close(W1, Handle2)),

    %% with overwrite
    ?assertMatch({ok, _}, lfm_proxy:create(W2, SessId2, filename(3, TestDir, "/target_dir/moved_file1_target"))),
    ?assertMatch({ok, _}, lfm_proxy:mv(W1, SessId1, ?FILE_REF(File1Guid), filename(3, TestDir, "/target_dir/moved_file1_target"))),
    {_, Handle3} = ?assertMatch({ok, _}, lfm_proxy:open(W2, SessId2, {path, filename(3, TestDir, "/target_dir/moved_file1_target")}, read)),
    ?assertEqual({ok, <<"test1">>}, lfm_proxy:read(W2, Handle3, 0, 10)),
    ?assertEqual(ok, lfm_proxy:close(W2, Handle3)),

    %% without overwrite
    ?assertMatch({ok, _}, lfm_proxy:mv(W1, SessId1, ?FILE_REF(File2Guid), filename(3, TestDir, "/target_dir/moved_file2_target"))),
    {_, Handle4} = ?assertMatch({ok, _}, lfm_proxy:open(W2, SessId2, {path, filename(3, TestDir, "/target_dir/moved_file2_target")}, read)),
    ?assertEqual({ok, <<"test2">>}, lfm_proxy:read(W2, Handle4, 0, 10)),
    ?assertEqual(ok, lfm_proxy:close(W2, Handle4)),

    %% with illegal overwrite
    ?assertMatch({ok, _}, lfm_proxy:mkdir(W2, SessId2, filename(3, TestDir, "/target_dir/moved_file3_target"))),
    ?assertEqual({error, ?EISDIR}, lfm_proxy:mv(W1, SessId1, ?FILE_REF(File3Guid), filename(3, TestDir, "/target_dir/moved_file3_target"))).

rename_dir_test(Config) ->
    [W | _] = sorted_workers(Config),
    TestDir = ?config(test_dir, Config),
    SessId = ?config({session_id, {<<"user1">>, ?GET_DOMAIN(W)}}, Config),

    {_, DirGuid} = ?assertMatch({ok, _}, lfm_proxy:mkdir(W, SessId, filename(1, TestDir, ""))),
    {_, Dir1Guid} = ?assertMatch({ok, _}, lfm_proxy:mkdir(W, SessId, filename(1, TestDir, "/renamed_dir1"))),
    {_, File1Guid} = ?assertMatch({ok, _}, lfm_proxy:create(W, SessId, filename(1, TestDir, "/renamed_dir1/inner_file1"))),
    {_, Dir2Guid} = ?assertMatch({ok, _}, lfm_proxy:mkdir(W, SessId, filename(1, TestDir, "/renamed_dir2"))),
    {_, File2Guid} = ?assertMatch({ok, _}, lfm_proxy:create(W, SessId, filename(1, TestDir, "/renamed_dir2/inner_file2"))),
    {_, Dir3Guid} = ?assertMatch({ok, _}, lfm_proxy:mkdir(W, SessId, filename(1, TestDir, "/renamed_dir3"))),
    {_, Dir4Guid} = ?assertMatch({ok, _}, lfm_proxy:mkdir(W, SessId, filename(1, TestDir, "/renamed_dir4"))),
    {_, Handle1} = ?assertMatch({ok, _}, lfm_proxy:open(W, SessId, ?FILE_REF(File1Guid), write)),
    {_, Handle2} = ?assertMatch({ok, _}, lfm_proxy:open(W, SessId, ?FILE_REF(File2Guid), write)),
    ?assertEqual({ok, 5}, lfm_proxy:write(W, Handle1, 0, <<"test1">>)),
    ?assertEqual({ok, 5}, lfm_proxy:write(W, Handle2, 0, <<"test2">>)),
    ?assertEqual(ok, lfm_proxy:close(W, Handle1)),
    ?assertEqual(ok, lfm_proxy:close(W, Handle2)),

    %% with overwrite
    ?assertMatch({ok, _}, lfm_proxy:mkdir(W, SessId, filename(1, TestDir, "/renamed_dir1_target"))),
    ?assertMatch({ok, _}, lfm_proxy:mv(W, SessId, ?FILE_REF(Dir1Guid), filename(1, TestDir, "/renamed_dir1_target"))),
    {_, Handle3} = ?assertMatch({ok, _}, lfm_proxy:open(W, SessId, {path, filename(1, TestDir, "/renamed_dir1_target/inner_file1")}, read)),
    ?assertEqual({ok, <<"test1">>}, lfm_proxy:read(W, Handle3, 0, 10)),
    ?assertEqual(ok, lfm_proxy:close(W, Handle3)),


    %% without overwrite
    ?assertMatch({ok, _}, lfm_proxy:mv(W, SessId, ?FILE_REF(Dir2Guid), filename(1, TestDir, "/renamed_dir2_target"))),
    {_, Handle4} = ?assertMatch({ok, _}, lfm_proxy:open(W, SessId, {path, filename(1, TestDir, "/renamed_dir2_target/inner_file2")}, read)),
    ?assertEqual({ok, <<"test2">>}, lfm_proxy:read(W, Handle4, 0, 10)),
    ?assertEqual(ok, lfm_proxy:close(W, Handle4)),

    %% with illegal overwrite
    ?assertMatch({ok, _}, lfm_proxy:create(W, SessId, filename(1, TestDir, "/renamed_dir3_target"))),
    ?assertEqual({error, ?ENOTDIR}, lfm_proxy:mv(W, SessId, ?FILE_REF(Dir3Guid), filename(1, TestDir, "/renamed_dir3_target"))),

    ?assertMatch({ok, _}, lfm_proxy:mkdir(W, SessId, filename(1, TestDir, "/renamed_dir4_target"))),
    ?assertMatch({ok, _}, lfm_proxy:create(W, SessId, filename(1, TestDir, "/renamed_dir4_target/some_file"))),
    ?assertEqual({error, ?ENOTEMPTY}, lfm_proxy:mv(W, SessId, ?FILE_REF(Dir4Guid), filename(1, TestDir, "/renamed_dir4_target"))),

    {ok, Children} = lfm_proxy:get_children(W, SessId, ?FILE_REF(DirGuid), 0, 10),
    ActualLs = ordsets:from_list([Name || {_, Name} <- Children]),
    ExpectedLs = ordsets:from_list([
        <<"renamed_dir1_target">>,
        <<"renamed_dir2_target">>,
        <<"renamed_dir3_target">>,
        <<"renamed_dir4_target">>,
        <<"renamed_dir3">>,
        <<"renamed_dir4">>
    ]),
    ?assertEqual(ExpectedLs, ActualLs).

move_dir_test(Config) ->
    [W | _] = sorted_workers(Config),
    TestDir = ?config(test_dir, Config),
    SessId = ?config({session_id, {<<"user1">>, ?GET_DOMAIN(W)}}, Config),

    ?assertMatch({ok, _}, lfm_proxy:mkdir(W, SessId, filename(1, TestDir, ""))),
    ?assertMatch({ok, _}, lfm_proxy:mkdir(W, SessId, filename(1, TestDir, "/target_dir"))),
    {_, Dir1Guid} = ?assertMatch({ok, _}, lfm_proxy:mkdir(W, SessId, filename(1, TestDir, "/moved_dir1"))),
    {_, File1Guid} = ?assertMatch({ok, _}, lfm_proxy:create(W, SessId, filename(1, TestDir, "/moved_dir1/inner_file1"))),
    {_, Dir2Guid} = ?assertMatch({ok, _}, lfm_proxy:mkdir(W, SessId, filename(1, TestDir, "/moved_dir2"))),
    {_, File2Guid} = ?assertMatch({ok, _}, lfm_proxy:create(W, SessId, filename(1, TestDir, "/moved_dir2/inner_file2"))),
    {_, Dir3Guid} = ?assertMatch({ok, _}, lfm_proxy:mkdir(W, SessId, filename(1, TestDir, "/moved_dir3"))),
    {_, Dir4Guid} = ?assertMatch({ok, _}, lfm_proxy:mkdir(W, SessId, filename(1, TestDir, "/moved_dir4"))),
    {_, Handle1} = ?assertMatch({ok, _}, lfm_proxy:open(W, SessId, ?FILE_REF(File1Guid), write)),
    {_, Handle2} = ?assertMatch({ok, _}, lfm_proxy:open(W, SessId, ?FILE_REF(File2Guid), write)),
    ?assertEqual({ok, 5}, lfm_proxy:write(W, Handle1, 0, <<"test1">>)),
    ?assertEqual({ok, 5}, lfm_proxy:write(W, Handle2, 0, <<"test2">>)),
    ?assertEqual(ok, lfm_proxy:close(W, Handle1)),
    ?assertEqual(ok, lfm_proxy:close(W, Handle2)),


    %% with overwrite
    ?assertMatch({ok, _}, lfm_proxy:mkdir(W, SessId, filename(1, TestDir, "/target_dir/moved_dir1_target"))),
    ?assertMatch({ok, _}, lfm_proxy:mv(W, SessId, ?FILE_REF(Dir1Guid), filename(1, TestDir, "/target_dir/moved_dir1_target"))),
    {_, Handle3} = ?assertMatch({ok, _}, lfm_proxy:open(W, SessId, {path, filename(1, TestDir, "/target_dir/moved_dir1_target/inner_file1")}, read)),
    ?assertEqual({ok, <<"test1">>}, lfm_proxy:read(W, Handle3, 0, 10)),
    ?assertEqual(ok, lfm_proxy:close(W, Handle3)),

    %% move directory one more time as there has been a bug which occurred in an error after 2nd move
    ?assertMatch({ok, _}, lfm_proxy:mkdir(W, SessId, filename(1, TestDir, "/target_dir/moved_dir1_target2"))),
    ?assertMatch({ok, _}, lfm_proxy:mv(W, SessId, ?FILE_REF(Dir1Guid), filename(1, TestDir, "/target_dir/moved_dir1_target2"))),
    {_, Handle4} = ?assertMatch({ok, _}, lfm_proxy:open(W, SessId, {path, filename(1, TestDir, "/target_dir/moved_dir1_target2/inner_file1")}, read)),
    ?assertEqual({ok, <<"test1">>}, lfm_proxy:read(W, Handle4, 0, 10)),
    ?assertEqual(ok, lfm_proxy:close(W, Handle4)),

    %% without overwrite
    ?assertMatch({ok, _}, lfm_proxy:mv(W, SessId, ?FILE_REF(Dir2Guid), filename(1, TestDir, "/target_dir/moved_dir2_target"))),
    {_, Handle5} = ?assertMatch({ok, _}, lfm_proxy:open(W, SessId, {path, filename(1, TestDir, "/target_dir/moved_dir2_target/inner_file2")}, read)),
    ?assertEqual({ok, <<"test2">>}, lfm_proxy:read(W, Handle5, 0, 10)),
    ?assertEqual(ok, lfm_proxy:close(W, Handle5)),

    %% with illegal overwrite
    ?assertMatch({ok, _}, lfm_proxy:create(W, SessId, filename(1, TestDir, "/target_dir/moved_dir3_target"))),
    ?assertEqual({error, ?ENOTDIR}, lfm_proxy:mv(W, SessId, ?FILE_REF(Dir3Guid), filename(1, TestDir, "/target_dir/moved_dir3_target"))),

    ?assertMatch({ok, _}, lfm_proxy:mkdir(W, SessId, filename(1, TestDir, "/target_dir/moved_dir4_target"))),
    ?assertMatch({ok, _}, lfm_proxy:create(W, SessId, filename(1, TestDir, "/target_dir/moved_dir4_target/some_file"))),
    ?assertEqual({error, ?ENOTEMPTY}, lfm_proxy:mv(W, SessId, ?FILE_REF(Dir4Guid), filename(1, TestDir, "/target_dir/moved_dir4_target"))).

move_dir_interspace_test(Config) ->
    [W | _] = sorted_workers(Config),
    TestDir = ?config(test_dir, Config),
    SessId = ?config({session_id, {<<"user1">>, ?GET_DOMAIN(W)}}, Config),

    ?assertMatch({ok, _}, lfm_proxy:mkdir(W, SessId, filename(2, TestDir, ""))),
    ?assertMatch({ok, _}, lfm_proxy:mkdir(W, SessId, filename(2, TestDir, "/target_dir"))),
    ?assertMatch({ok, _}, lfm_proxy:mkdir(W, SessId, filename(1, TestDir, ""))),
    {_, Dir1Guid} = ?assertMatch({ok, _}, lfm_proxy:mkdir(W, SessId, filename(1, TestDir, "/moved_dir1"))),
    {_, File1Guid} = ?assertMatch({ok, _}, lfm_proxy:create(W, SessId, filename(1, TestDir, "/moved_dir1/inner_file1"))),
    {_, Dir2Guid} = ?assertMatch({ok, _}, lfm_proxy:mkdir(W, SessId, filename(1, TestDir, "/moved_dir2"))),
    {_, File2Guid} = ?assertMatch({ok, _}, lfm_proxy:create(W, SessId, filename(1, TestDir, "/moved_dir2/inner_file2"))),
    {_, Dir3Guid} = ?assertMatch({ok, _}, lfm_proxy:mkdir(W, SessId, filename(1, TestDir, "/moved_dir3"))),
    {_, Dir4Guid} = ?assertMatch({ok, _}, lfm_proxy:mkdir(W, SessId, filename(1, TestDir, "/moved_dir4"))),
    {_, Handle1} = ?assertMatch({ok, _}, lfm_proxy:open(W, SessId, ?FILE_REF(File1Guid), write)),
    {_, Handle2} = ?assertMatch({ok, _}, lfm_proxy:open(W, SessId, ?FILE_REF(File2Guid), write)),
    ?assertEqual({ok, 5}, lfm_proxy:write(W, Handle1, 0, <<"test1">>)),
    ?assertEqual({ok, 5}, lfm_proxy:write(W, Handle2, 0, <<"test2">>)),
    ?assertEqual(ok, lfm_proxy:close(W, Handle1)),
    ?assertEqual(ok, lfm_proxy:close(W, Handle2)),

    %% with overwrite
    ?assertMatch({ok, _}, lfm_proxy:mkdir(W, SessId, filename(2, TestDir, "/target_dir/moved_dir1_target"))),
    ?assertMatch({ok, _}, lfm_proxy:mv(W, SessId, ?FILE_REF(Dir1Guid), filename(2, TestDir, "/target_dir/moved_dir1_target"))),
    {_, Handle3} = ?assertMatch({ok, _}, lfm_proxy:open(W, SessId, {path, filename(2, TestDir, "/target_dir/moved_dir1_target/inner_file1")}, read)),
    ?assertEqual({ok, <<"test1">>}, lfm_proxy:read(W, Handle3, 0, 10)),
    ?assertEqual(ok, lfm_proxy:close(W, Handle3)),

    %% without overwrite
    ?assertMatch({ok, _}, lfm_proxy:mv(W, SessId, ?FILE_REF(Dir2Guid), filename(2, TestDir, "/target_dir/moved_dir2_target"))),
    {_, Handle4} = ?assertMatch({ok, _}, lfm_proxy:open(W, SessId, {path, filename(2, TestDir, "/target_dir/moved_dir2_target/inner_file2")}, read)),
    ?assertEqual({ok, <<"test2">>}, lfm_proxy:read(W, Handle4, 0, 10)),
    ?assertEqual(ok, lfm_proxy:close(W, Handle4)),

    %% with illegal overwrite
    ?assertMatch({ok, _}, lfm_proxy:create(W, SessId, filename(2, TestDir, "/target_dir/moved_dir3_target"))),
    ?assertEqual({error, ?ENOTDIR}, lfm_proxy:mv(W, SessId, ?FILE_REF(Dir3Guid), filename(2, TestDir, "/target_dir/moved_dir3_target"))),

    ?assertMatch({ok, _}, lfm_proxy:mkdir(W, SessId, filename(2, TestDir, "/target_dir/moved_dir4_target"))),
    ?assertMatch({ok, _}, lfm_proxy:create(W, SessId, filename(2, TestDir, "/target_dir/moved_dir4_target/some_file"))),
    ?assertEqual({error, ?ENOTEMPTY}, lfm_proxy:mv(W, SessId, ?FILE_REF(Dir4Guid), filename(2, TestDir, "/target_dir/moved_dir4_target"))).

move_dir_interprovider_test(Config) ->
    [W1, W2] = sorted_workers(Config),
    TestDir = ?config(test_dir, Config),
    SessId1 = ?config({session_id, {<<"user1">>, ?GET_DOMAIN(W1)}}, Config),
    SessId2 = ?config({session_id, {<<"user1">>, ?GET_DOMAIN(W2)}}, Config),

    ?assertMatch({ok, _}, lfm_proxy:mkdir(W2, SessId2, filename(3, TestDir, ""))),
    ?assertMatch({ok, _}, lfm_proxy:mkdir(W2, SessId2, filename(3, TestDir, "/target_dir"))),
    ?assertMatch({ok, _}, lfm_proxy:mkdir(W1, SessId1, filename(1, TestDir, ""))),
    {_, Dir1Guid} = ?assertMatch({ok, _}, lfm_proxy:mkdir(W1, SessId1, filename(1, TestDir, "/moved_dir1"))),
    {_, File1Guid} = ?assertMatch({ok, _}, lfm_proxy:create(W1, SessId1, filename(1, TestDir, "/moved_dir1/inner_file1"))),
    {_, Dir2Guid} = ?assertMatch({ok, _}, lfm_proxy:mkdir(W1, SessId1, filename(1, TestDir, "/moved_dir2"))),
    {_, File2Guid} = ?assertMatch({ok, _}, lfm_proxy:create(W1, SessId1, filename(1, TestDir, "/moved_dir2/inner_file2"))),
    {_, Dir3Guid} = ?assertMatch({ok, _}, lfm_proxy:mkdir(W1, SessId1, filename(1, TestDir, "/moved_dir3"))),
    {_, Dir4Guid} = ?assertMatch({ok, _}, lfm_proxy:mkdir(W1, SessId1, filename(1, TestDir, "/moved_dir4"))),
    {_, Handle1} = ?assertMatch({ok, _}, lfm_proxy:open(W1, SessId1, ?FILE_REF(File1Guid), write)),
    {_, Handle2} = ?assertMatch({ok, _}, lfm_proxy:open(W1, SessId1, ?FILE_REF(File2Guid), write)),
    ?assertEqual({ok, 5}, lfm_proxy:write(W1, Handle1, 0, <<"test1">>)),
    ?assertEqual({ok, 5}, lfm_proxy:write(W1, Handle2, 0, <<"test2">>)),
    ?assertEqual(ok, lfm_proxy:close(W1, Handle1)),
    ?assertEqual(ok, lfm_proxy:close(W1, Handle2)),

    %% with overwrite
    ?assertMatch({ok, _}, lfm_proxy:mkdir(W2, SessId2, filename(3, TestDir, "/target_dir/moved_dir1_target"))),
    ?assertMatch({ok, _}, lfm_proxy:mv(W1, SessId1, ?FILE_REF(Dir1Guid), filename(3, TestDir, "/target_dir/moved_dir1_target"))),
    {_, Handle3} = ?assertMatch({ok, _}, lfm_proxy:open(W2, SessId2, {path, filename(3, TestDir, "/target_dir/moved_dir1_target/inner_file1")}, read)),
    ?assertEqual({ok, <<"test1">>}, lfm_proxy:read(W2, Handle3, 0, 10)),
    ?assertEqual(ok, lfm_proxy:close(W2, Handle3)),

    %% without overwrite
    ?assertMatch({ok, _}, lfm_proxy:mv(W1, SessId1, ?FILE_REF(Dir2Guid), filename(3, TestDir, "/target_dir/moved_dir2_target"))),
    {_, Handle4} = ?assertMatch({ok, _}, lfm_proxy:open(W2, SessId2, {path, filename(3, TestDir, "/target_dir/moved_dir2_target/inner_file2")}, read)),
    ?assertEqual({ok, <<"test2">>}, lfm_proxy:read(W2, Handle4, 0, 10)),
    ?assertEqual(ok, lfm_proxy:close(W2, Handle4)),

    %% with illegal overwrite
    ?assertMatch({ok, _}, lfm_proxy:create(W2, SessId2, filename(3, TestDir, "/target_dir/moved_dir3_target"))),
    ?assertEqual({error, ?ENOTDIR}, lfm_proxy:mv(W1, SessId1, ?FILE_REF(Dir3Guid), filename(3, TestDir, "/target_dir/moved_dir3_target"))),

    ?assertMatch({ok, _}, lfm_proxy:mkdir(W2, SessId2, filename(3, TestDir, "/target_dir/moved_dir4_target"))),
    ?assertMatch({ok, _}, lfm_proxy:create(W2, SessId2, filename(3, TestDir, "/target_dir/moved_dir4_target/some_file"))),
    ?assertEqual({error, ?ENOTEMPTY}, lfm_proxy:mv(W1, SessId1, ?FILE_REF(Dir4Guid), filename(3, TestDir, "/target_dir/moved_dir4_target"))).

attributes_retaining_test(Config) ->
    [W1, W2] = sorted_workers(Config),
    TestDir = ?config(test_dir, Config),
    SessId1 = ?config({session_id, {<<"user1">>, ?GET_DOMAIN(W1)}}, Config),
    SessId2 = ?config({session_id, {<<"user1">>, ?GET_DOMAIN(W2)}}, Config),
    UserId = ?config({user_id, <<"user1">>}, Config),
    UserName = ?config({user_name, <<"user1">>}, Config),

    ?assertMatch({ok, _}, lfm_proxy:mkdir(W1, SessId1, filename(1, TestDir, ""))),
    ?assertMatch({ok, _}, lfm_proxy:mkdir(W1, SessId1, filename(2, TestDir, ""))),
    ?assertMatch({ok, _}, lfm_proxy:mkdir(W2, SessId2, filename(3, TestDir, ""))),
    {_, Dir1Guid} = ?assertMatch({ok, _}, lfm_proxy:mkdir(W1, SessId1, filename(1, TestDir, "/dir1"))),
    {_, File1Guid} = ?assertMatch({ok, _}, lfm_proxy:create(W1, SessId1, filename(1, TestDir, "/dir1/file1"))),
    {_, Dir2Guid} = ?assertMatch({ok, _}, lfm_proxy:mkdir(W1, SessId1, filename(1, TestDir, "/dir2"))),
    {_, File2Guid} = ?assertMatch({ok, _}, lfm_proxy:create(W1, SessId1, filename(1, TestDir, "/dir2/file2"))),
    {_, Dir3Guid} = ?assertMatch({ok, _}, lfm_proxy:mkdir(W1, SessId1, filename(1, TestDir, "/dir3"))),
    {_, File3Guid} = ?assertMatch({ok, _}, lfm_proxy:create(W1, SessId1, filename(1, TestDir, "/dir3/file3"))),

    FileAce = #access_control_entity{
        acetype = ?allow_mask,
        aceflags = ?no_flags_mask,
        identifier = UserId,
        name = UserName,
        acemask = ?all_object_perms_mask
    },
    DirAce = #access_control_entity{
        acetype = ?allow_mask,
        aceflags = ?no_flags_mask,
        identifier = UserId,
        name = UserName,
        acemask = ?all_container_perms_mask
    },
    Mimetype = <<"text/html">>,
    TransferEncoding = <<"base64">>,
    CompletionStatus = <<"Completed">>,
    Xattrs = [
        #xattr{name = <<"xattr_name1">>, value = <<"xattr1">>},
        #xattr{name = <<"xattr_name2">>, value = <<"xattr2">>}
    ],

    PreRenameGuids = [
        {Dir1Guid, DirAce},
        {File1Guid, FileAce},
        {Dir2Guid, DirAce},
        {File2Guid, FileAce},
        {Dir3Guid, DirAce},
        {File3Guid, FileAce}
    ],

    lists:foreach(
        fun({Guid, Ace}) ->
            ?assertEqual(ok, lfm_proxy:set_acl(W1, SessId1, ?FILE_REF(Guid), [Ace])),
            ?assertEqual(ok, lfm_proxy:set_mimetype(W1, SessId1, ?FILE_REF(Guid), Mimetype)),
            ?assertEqual(ok, lfm_proxy:set_transfer_encoding(W1, SessId1, ?FILE_REF(Guid), TransferEncoding)),
            ?assertEqual(ok, lfm_proxy:set_cdmi_completion_status(W1, SessId1, ?FILE_REF(Guid), CompletionStatus)),
            lists:foreach(
                fun(Xattr) ->
                    ?assertEqual(ok, lfm_proxy:set_xattr(W1, SessId1, ?FILE_REF(Guid), Xattr))
                end, Xattrs)
        end, PreRenameGuids),

    ?assertMatch({ok, _}, lfm_proxy:mv(W1, SessId1, ?FILE_REF(Dir1Guid), filename(1, TestDir, "/dir1_target"))),
    ?assertMatch({ok, _}, lfm_proxy:mv(W1, SessId1, ?FILE_REF(Dir2Guid), filename(2, TestDir, "/dir2_target"))),
    ?assertMatch({ok, _}, lfm_proxy:mv(W1, SessId1, ?FILE_REF(Dir3Guid), filename(3, TestDir, "/dir3_target"))),

    PostRenamePathsAndWorkers = [
        {filename(1, TestDir, "/dir1_target"), DirAce, W1},
        {filename(1, TestDir, "/dir1_target/file1"), FileAce, W1},
        {filename(2, TestDir, "/dir2_target"), DirAce, W1},
        {filename(2, TestDir, "/dir2_target/file2"), FileAce, W1},
        {filename(3, TestDir, "/dir3_target"), DirAce, W2},
        {filename(3, TestDir, "/dir3_target/file3"), FileAce, W2}
    ],

    lists:foreach(
        fun({Path, Ace, Worker}) ->
            SessId = ?config({session_id, {<<"user1">>, ?GET_DOMAIN(Worker)}}, Config),
            ?assertEqual({ok, [Ace]}, lfm_proxy:get_acl(Worker, SessId, {path, Path})),
            ?assertEqual({ok, Mimetype}, lfm_proxy:get_mimetype(Worker, SessId, {path, Path})),
            ?assertEqual({ok, TransferEncoding}, lfm_proxy:get_transfer_encoding(Worker, SessId, {path, Path})),
            lists:foreach(
                fun(#xattr{name = XattrName} = Xattr) ->
                    ?assertEqual({ok, Xattr}, lfm_proxy:get_xattr(Worker, SessId, {path, Path}, XattrName))
                end, Xattrs)
        end, PostRenamePathsAndWorkers).

times_update_test(Config) ->
    [W1, W2] = sorted_workers(Config),
    TestDir = ?config(test_dir, Config),
    SessId1 = ?config({session_id, {<<"user1">>, ?GET_DOMAIN(W1)}}, Config),
    SessId2 = ?config({session_id, {<<"user1">>, ?GET_DOMAIN(W2)}}, Config),

    {_, SourceParentGuid} = ?assertMatch({ok, _}, lfm_proxy:mkdir(W1, SessId1, filename(1, TestDir, ""))),
    ?assertMatch({ok, _}, lfm_proxy:mkdir(W1, SessId1, filename(2, TestDir, ""))),
    ?assertMatch({ok, _}, lfm_proxy:mkdir(W2, SessId2, filename(3, TestDir, ""))),
    {_, TargetParent1Guid} = ?assertMatch({ok, _}, lfm_proxy:mkdir(W1, SessId1, filename(1, TestDir, "/target1"))),
    {_, TargetParent2Guid} = ?assertMatch({ok, _}, lfm_proxy:mkdir(W1, SessId1, filename(2, TestDir, "/target2"))),
    {_, TargetParent3Guid} = ?assertMatch({ok, _}, lfm_proxy:mkdir(W2, SessId2, filename(3, TestDir, "/target3"))),
    {_, Dir1Guid} = ?assertMatch({ok, _}, lfm_proxy:mkdir(W1, SessId1, filename(1, TestDir, "/dir1"))),
    {_, InnerFile1Guid} = ?assertMatch({ok, _}, lfm_proxy:create(W1, SessId1, filename(1, TestDir, "/dir1/inner_file1"))),
    {_, Dir2Guid} = ?assertMatch({ok, _}, lfm_proxy:mkdir(W1, SessId1, filename(1, TestDir, "/dir2"))),
    {_, InnerFile2Guid} = ?assertMatch({ok, _}, lfm_proxy:create(W1, SessId1, filename(1, TestDir, "/dir2/inner_file2"))),
    {_, Dir3Guid} = ?assertMatch({ok, _}, lfm_proxy:mkdir(W1, SessId1, filename(1, TestDir, "/dir3"))),
    {_, InnerFile3Guid} = ?assertMatch({ok, _}, lfm_proxy:create(W1, SessId1, filename(1, TestDir, "/dir3/inner_file3"))),

    ParentGuids = [SourceParentGuid, TargetParent1Guid, TargetParent2Guid, TargetParent3Guid],
    PreRenameDirGuids = [Dir1Guid],
    PreRenameBetweenSpacesDirGuids = [Dir2Guid, Dir3Guid],
    PreRenameInnerGuids = [InnerFile1Guid],
    PreRenameBetweenSpacesInnerGuids = [InnerFile2Guid, InnerFile3Guid],

    PreRenameParentTimes = get_times(W1, SessId1, guid, ParentGuids),
    PreRenameDirTimes = get_times(W1, SessId1, guid, PreRenameDirGuids),
    PreRenameBetweenSpacesDirTimes = get_times(W1, SessId1, guid, PreRenameBetweenSpacesDirGuids),
    PreRenameInnerTimes = get_times(W1, SessId1, guid, PreRenameInnerGuids),
    PreRenameBetweenSpacesInnerTimes = get_times(W1, SessId1, guid, PreRenameBetweenSpacesInnerGuids),

    %% ensure time difference
    ct:sleep(timer:seconds(1)),

    ?assertMatch({ok, _}, lfm_proxy:mv(W1, SessId1, ?FILE_REF(Dir1Guid), filename(1, TestDir, "/target1/dir1_target"))),
    ?assertMatch({ok, _}, lfm_proxy:mv(W1, SessId1, ?FILE_REF(Dir2Guid), filename(2, TestDir, "/target2/dir2_target"))),
    ?assertMatch({ok, _}, lfm_proxy:mv(W1, SessId1, ?FILE_REF(Dir3Guid), filename(3, TestDir, "/target3/dir3_target"))),

    PostRenameDirPaths = [
        filename(1, TestDir, "/target1/dir1_target")
    ],
    PostRenameBetweenSpacesDirPaths = [
        filename(2, TestDir, "/target2/dir2_target"),
        filename(3, TestDir, "/target3/dir3_target")
    ],
    PostRenameInnerPaths = [
        filename(1, TestDir, "/target1/dir1_target/inner_file1")
    ],
    PostRenameBetweenSpacesInnerPaths = [
        filename(2, TestDir, "/target2/dir2_target/inner_file2"),
        filename(3, TestDir, "/target3/dir3_target/inner_file3")
    ],

    PostRenameParentTimes = get_times(W1, SessId1, guid, ParentGuids),
    PostRenameDirTimes = get_times(W1, SessId1, path, PostRenameDirPaths),
    PostRenameBetweenSpacesDirTimes = get_times(W1, SessId1, path, PostRenameBetweenSpacesDirPaths),
    PostRenameInnerTimes = get_times(W1, SessId1, path, PostRenameInnerPaths),
    PostRenameBetweenSpacesInnerTimes = get_times(W1, SessId1, path, PostRenameBetweenSpacesInnerPaths),

    lists:foreach(
        fun({{PreATime, PreMTime, PreCTime}, {PostATime, PostMTime, PostCTime}}) ->
            ?assert(PreATime =:= PostATime),
            ?assert(PreMTime < PostMTime),
            ?assert(PreCTime < PostCTime)
        end, lists:zip(PreRenameParentTimes, PostRenameParentTimes)),

    lists:foreach(
        fun({{PreATime, PreMTime, PreCTime}, {PostATime, PostMTime, PostCTime}}) ->
            ?assert(PreATime =:= PostATime),
            ?assert(PreMTime =:= PostMTime),
            ?assert(PreCTime < PostCTime)
        end, lists:zip(PreRenameDirTimes, PostRenameDirTimes)),

    lists:foreach(
        fun({{PreATime, PreMTime, PreCTime}, {PostATime, PostMTime, PostCTime}}) ->
            ?assert(PreATime < PostATime),
            ?assert(PreMTime < PostMTime),
            ?assert(PreCTime < PostCTime)
        end, lists:zip(PreRenameBetweenSpacesDirTimes, PostRenameBetweenSpacesDirTimes)),

    lists:foreach(
        fun({{PreATime, PreMTime, PreCTime}, {PostATime, PostMTime, PostCTime}}) ->
            ?assert(PreATime =:= PostATime),
            ?assert(PreMTime =:= PostMTime),
            ?assert(PreCTime =:= PostCTime)
        end, lists:zip(PreRenameInnerTimes, PostRenameInnerTimes)),

    lists:foreach(
        fun({{PreATime, PreMTime, PreCTime}, {PostATime, PostMTime, PostCTime}}) ->
            ?assert(PreATime < PostATime),
            ?assert(PreMTime < PostMTime),
            ?assert(PreCTime < PostCTime)
        end, lists:zip(PreRenameBetweenSpacesInnerTimes, PostRenameBetweenSpacesInnerTimes)).

moving_dir_into_itself_test(Config) ->
    [W | _] = sorted_workers(Config),
    TestDir = ?config(test_dir, Config),
    SessId = ?config({session_id, {<<"user1">>, ?GET_DOMAIN(W)}}, Config),

    ?assertMatch({ok, _}, lfm_proxy:mkdir(W, SessId, filename(1, TestDir, ""))),
    ?assertMatch({ok, _}, lfm_proxy:mkdir(W, SessId, filename(1, TestDir, "/dir"))),
    ?assertMatch({ok, [{_, <<"dir">>}]},
        lfm_proxy:get_children(W, SessId, {path, filename(1, TestDir, "")}, 0, 100)),

    ?assertEqual({error, ?EINVAL}, lfm_proxy:mv(W, SessId, {path, filename(1, TestDir, "/dir")},
        filename(1, TestDir, "/dir/dir_target"))),

    ?assertMatch({ok, [{_, <<"dir">>}]},
        lfm_proxy:get_children(W, SessId, {path, filename(1, TestDir, "")}, 0, 100)).

moving_dir_into_child_test(Config) ->
    [W | _] = sorted_workers(Config),
    TestDir = ?config(test_dir, Config),
    SessId = ?config({session_id, {<<"user1">>, ?GET_DOMAIN(W)}}, Config),

    ?assertMatch({ok, _}, lfm_proxy:mkdir(W, SessId, filename(1, TestDir, ""))),
    ?assertMatch({ok, _}, lfm_proxy:mkdir(W, SessId, filename(1, TestDir, "/dir"))),
    ?assertMatch({ok, _}, lfm_proxy:mkdir(W, SessId, filename(1, TestDir, "/dir/dir2"))),
    ?assertMatch({ok, [{_, <<"dir">>}]},
        lfm_proxy:get_children(W, SessId, {path, filename(1, TestDir, "")}, 0, 100)),

    ?assertEqual({error, ?EINVAL}, lfm_proxy:mv(W, SessId, {path, filename(1, TestDir, "/dir")},
        filename(1, TestDir, "/dir/dir2/dir_target"))),
    ?assertMatch({ok, [{_, <<"dir">>}]},
        lfm_proxy:get_children(W, SessId, {path, filename(1, TestDir, "")}, 0, 100)),

    ?assertEqual({error, ?EINVAL}, lfm_proxy:mv(W, SessId, {path, filename(1, TestDir, "/dir")},
        filename(1, TestDir, "/dir/dir2"))),
    ?assertMatch({ok, [{_, <<"dir">>}]},
        lfm_proxy:get_children(W, SessId, {path, filename(1, TestDir, "")}, 0, 100)),

    ?assertMatch({ok, _}, lfm_proxy:mkdir(W, SessId, filename(1, TestDir, "/dir/dir2/dir3"))),
    ?assertEqual({error, ?EINVAL}, lfm_proxy:mv(W, SessId, {path, filename(1, TestDir, "/dir")},
        filename(1, TestDir, "/dir/dir2/dir3/dir_target"))),
    ?assertMatch({ok, [{_, <<"dir">>}]},
        lfm_proxy:get_children(W, SessId, {path, filename(1, TestDir, "")}, 0, 100)).

moving_dir_permutated_path_test(Config) ->
    [W | _] = sorted_workers(Config),
    TestDir = ?config(test_dir, Config),
    SessId = ?config({session_id, {<<"user1">>, ?GET_DOMAIN(W)}}, Config),

    ?assertMatch({ok, _}, lfm_proxy:mkdir(W, SessId, filename(1, TestDir, ""))),
    ?assertMatch({ok, _}, lfm_proxy:mkdir(W, SessId, filename(1, TestDir, "/dir"))),
    ?assertMatch({ok, _}, lfm_proxy:mkdir(W, SessId, filename(1, TestDir, "/dir/dir2"))),
    ?assertMatch({ok, _}, lfm_proxy:mkdir(W, SessId, filename(1, TestDir, "/dir2"))),
    ?assertMatch({ok, _}, lfm_proxy:mkdir(W, SessId, filename(1, TestDir, "/dir2/dir"))),
    ?assertMatch({ok, [{_, <<"dir">>}, {_, <<"dir2">>}]},
        lfm_proxy:get_children(W, SessId, {path, filename(1, TestDir, "")}, 0, 100)),

    ?assertMatch({ok, _}, lfm_proxy:mv(W, SessId, {path, filename(1, TestDir, "/dir/dir2")},
        filename(1, TestDir, "/dir2/dir/dir_target"))),

    ?assertMatch({ok, [{_, <<"dir">>}, {_, <<"dir2">>}]},
        lfm_proxy:get_children(W, SessId, {path, filename(1, TestDir, "")}, 0, 100)),
    ?assertMatch({ok, []},
        lfm_proxy:get_children(W, SessId, {path, filename(1, TestDir, "/dir")}, 0, 100)),
    ?assertMatch({ok, [{_, <<"dir_target">>}]},
        lfm_proxy:get_children(W, SessId, {path, filename(1, TestDir, "/dir2/dir")}, 0, 100)).

moving_file_onto_itself_test(Config) ->
    [W | _] = sorted_workers(Config),
    TestDir = ?config(test_dir, Config),
    SessId = ?config({session_id, {<<"user1">>, ?GET_DOMAIN(W)}}, Config),

    ?assertMatch({ok, _}, lfm_proxy:mkdir(W, SessId, filename(1, TestDir, ""))),
    ?assertMatch({ok, _}, lfm_proxy:create(W, SessId, filename(1, TestDir, "/file"))),

    ?assertMatch({ok, _}, lfm_proxy:mv(W, SessId, {path, filename(1, TestDir, "/file")},
        filename(1, TestDir, "/file"))),
    ?assertMatch({ok, [{_, <<"file">>}]},
        lfm_proxy:get_children(W, SessId, {path, filename(1, TestDir, "")}, 0, 100)).

reading_from_open_file_after_rename_test(Config) ->
    [W | _] = sorted_workers(Config),
    TestDir = ?config(test_dir, Config),
    SessId = ?config({session_id, {<<"user1">>, ?GET_DOMAIN(W)}}, Config),

    ?assertMatch({ok, _}, lfm_proxy:mkdir(W, SessId, filename(1, TestDir, ""))),
    ?assertMatch({ok, _}, lfm_proxy:mkdir(W, SessId, filename(2, TestDir, ""))),
    ?assertMatch({ok, _}, lfm_proxy:mkdir(W, SessId, filename(3, TestDir, ""))),
    {_, File1Guid} = ?assertMatch({ok, _}, lfm_proxy:create(W, SessId, filename(1, TestDir, "/file1"))),
    {_, File2Guid} = ?assertMatch({ok, _}, lfm_proxy:create(W, SessId, filename(1, TestDir, "/file2"))),
    {_, File3Guid} = ?assertMatch({ok, _}, lfm_proxy:create(W, SessId, filename(1, TestDir, "/file3"))),

    {_, Handle1} = ?assertMatch({ok, _}, lfm_proxy:open(W, SessId, ?FILE_REF(File1Guid), write)),
    ?assertEqual({ok, 5}, lfm_proxy:write(W, Handle1, 0, <<"test1">>)),
    ?assertEqual(ok, lfm_proxy:close(W, Handle1)),
    {_, Handle2} = ?assertMatch({ok, _}, lfm_proxy:open(W, SessId, ?FILE_REF(File2Guid), write)),
    ?assertEqual({ok, 5}, lfm_proxy:write(W, Handle2, 0, <<"test2">>)),
    ?assertEqual(ok, lfm_proxy:close(W, Handle2)),
    {_, Handle3} = ?assertMatch({ok, _}, lfm_proxy:open(W, SessId, ?FILE_REF(File3Guid), write)),
    ?assertEqual({ok, 5}, lfm_proxy:write(W, Handle3, 0, <<"test3">>)),
    ?assertEqual(ok, lfm_proxy:close(W, Handle3)),

    {_, Handle4} = ?assertMatch({ok, _}, lfm_proxy:open(W, SessId, ?FILE_REF(File1Guid), read)),
    ?assertMatch({ok, _}, lfm_proxy:mv(W, SessId, ?FILE_REF(File1Guid), filename(1, TestDir, "/file1_target"))),
    ?assertEqual({ok, <<"test1">>}, lfm_proxy:read(W, Handle4, 0, 5)),
    ?assertEqual(ok, lfm_proxy:close(W, Handle4)),

    {_, Handle5} = ?assertMatch({ok, _}, lfm_proxy:open(W, SessId, ?FILE_REF(File2Guid), read)),
    ?assertMatch({ok, _}, lfm_proxy:mv(W, SessId, ?FILE_REF(File2Guid), filename(2, TestDir, "/file2_target"))),
    ?assertEqual({ok, <<"test2">>}, lfm_proxy:read(W, Handle5, 0, 5)),
    ?assertEqual(ok, lfm_proxy:close(W, Handle5)),
%% TODO: VFS-2007
    {_, Handle6} = ?assertMatch({ok, _}, lfm_proxy:open(W, SessId, ?FILE_REF(File3Guid), read)),
    ?assertMatch({ok, _}, lfm_proxy:mv(W, SessId, ?FILE_REF(File3Guid), filename(3, TestDir, "/file3_target"))),
    ?assertEqual({ok, <<"test3">>}, lfm_proxy:read(W, Handle6, 0, 5)),
    ?assertEqual(ok, lfm_proxy:close(W, Handle6)).

redirecting_event_to_renamed_file_test(Config) ->
    [W1 | _] = sorted_workers(Config),
    TestDir = ?config(test_dir, Config),
    SessId = ?config({session_id, {<<"user1">>, ?GET_DOMAIN(W1)}}, Config),

    ?assertMatch({ok, _}, lfm_proxy:mkdir(W1, SessId, filename(1, TestDir, ""))),
    {_, File1Guid} = ?assertMatch({ok, _}, lfm_proxy:create(W1, SessId, filename(1, TestDir, "/file1"))),
    {_, NewFile1Guid} = ?assertMatch({ok, _}, lfm_proxy:mv(W1, SessId, ?FILE_REF(File1Guid), filename(1, TestDir, "/file1_target"))),

    flush(),
    BaseEvent = #file_written_event{size = 1, file_size = 1,
        blocks = [#file_block{offset = 0, size = 1}]},
    ?assertEqual(ok, rpc:call(W1, event, emit, [BaseEvent#file_written_event{
        file_guid = File1Guid
    }, SessId])),
    {_, [#file_written_event{file_guid = Evt1Guid}]} =
        ?assertReceivedMatch({events, [#file_written_event{}]}, ?TIMEOUT),
    ?assertEqual(file_id:guid_to_uuid(NewFile1Guid), file_id:guid_to_uuid(Evt1Guid)).

%%%===================================================================
%%% SetUp and TearDown functions
%%%===================================================================

init_per_suite(Config) ->
    Posthook = fun(NewConfig) -> initializer:setup_storage(NewConfig) end,
    [{?ENV_UP_POSTHOOK, Posthook}, {?LOAD_MODULES, [initializer]} | Config].


end_per_suite(Config) ->
    initializer:teardown_storage(Config).

init_per_testcase(Case = redirecting_event_to_renamed_file_test, Config) ->
    Workers = ?config(op_worker_nodes, Config),
    Self = self(),
    Stm = event_stream_factory:create(#file_written_subscription{time_threshold = 1000}),
    rpc:multicall(Workers, subscription, save, [#document{
        key = ?FILE_WRITTEN_SUB_ID,
        value = #subscription{
            id = ?FILE_WRITTEN_SUB_ID,
            type = #file_written_subscription{},
            stream = Stm#event_stream{
                event_handler = fun(Events, Ctx) ->
                    Self ! {events, Events},
                    apply(Stm#event_stream.event_handler, [Events, Ctx])
                end
            }
        }
    }]),
    init_per_testcase(?DEFAULT_CASE(Case), Config);

init_per_testcase(CaseName, Config) ->
    ConfigWithSessionInfo = initializer:create_test_users_and_spaces(?TEST_FILE(Config, "env_desc.json"), Config),
    NewConfig = lfm_proxy:init(ConfigWithSessionInfo),
    initializer:disable_quota_limit(NewConfig),

    CaseNameBinary = atom_to_binary(CaseName, 'utf8'),
    [{test_dir, <<CaseNameBinary/binary, "_dir">>} | NewConfig].

end_per_testcase(_CaseName, Config) ->
    initializer:unload_quota_mocks(Config),
    lfm_proxy:teardown(Config),
    initializer:clean_test_users_and_spaces_no_validate(Config).

%%%===================================================================
%%% Internal functions
%%%===================================================================

flush() ->
    receive
        _ -> flush()
    after timer:seconds(1) ->
        ok
    end.

filename(SpaceNo, TestDir, Suffix) ->
    SpaceNoBinary = integer_to_binary(SpaceNo),
    SuffixBinary = list_to_binary(Suffix),
    <<"/space_name", SpaceNoBinary/binary, "/", TestDir/binary, SuffixBinary/binary>>.

get_times(W, SessId, IdType, Ids) ->
    lists:map(fun(Id) ->
        FileKey = case IdType of
            guid -> ?FILE_REF(Id);
            path -> {path, Id}
        end,
        {_, Stat} = ?assertMatch({ok, _}, lfm_proxy:stat(W, SessId, FileKey)),
        #file_attr{atime = ATime, mtime = MTime, ctime = CTime} = Stat,
        {ATime, MTime, CTime}
    end, Ids).

sorted_workers(Config) ->
    [W1, W2] = ?config(op_worker_nodes, Config),
    [P1Domain | _] = [V || {K, V} <- ?config(domain_mappings, Config), K =:= p1],
    case ?GET_DOMAIN(W1) of
        P1Domain ->
            [W1, W1];
        _ ->
            [W2, W1]
    end.<|MERGE_RESOLUTION|>--- conflicted
+++ resolved
@@ -108,14 +108,10 @@
 
     %% with illegal overwrite
     ?assertMatch({ok, _}, lfm_proxy:mkdir(W, SessId, filename(1, TestDir, "/renamed_file3_target"))),
-<<<<<<< HEAD
     ?assertEqual({error, ?EISDIR}, lfm_proxy:mv(W, SessId, ?FILE_REF(File3Guid), filename(1, TestDir, "/renamed_file3_target"))),
-=======
-    ?assertEqual({error, ?EISDIR}, lfm_proxy:mv(W, SessId, {guid, File3Guid}, filename(1, TestDir, "/renamed_file3_target"))),
     
     %% with illegal target filename
-    ?assertEqual({error, ?EINVAL}, lfm_proxy:mv(W, SessId, {guid, File3Guid}, {path, filename(1, TestDir, "")}, <<"path/with/slash">>)),
->>>>>>> 23084a83
+    ?assertEqual({error, ?EINVAL}, lfm_proxy:mv(W, SessId, ?FILE_REF(File3Guid), {path, filename(1, TestDir, "")}, <<"path/with/slash">>)),
 
     {ok, Children} = lfm_proxy:get_children(W, SessId, ?FILE_REF(DirGuid), 0, 10),
     ActualLs = ordsets:from_list([Name || {_, Name} <- Children]),
@@ -179,7 +175,7 @@
     ?assertEqual(ok, lfm_proxy:close(W, Handle4)),
     
     %% with illegal target filename
-    ?assertEqual({error, ?EINVAL}, lfm_proxy:mv(W, SessId, {guid, File3Guid}, {path, filename(1, TestDir, "")}, <<"path/with/slash">>)),
+    ?assertEqual({error, ?EINVAL}, lfm_proxy:mv(W, SessId, ?FILE_REF(File2Guid), {path, filename(1, TestDir, "")}, <<"path/with/slash">>)),
 
     %% with illegal overwrite
     ?assertMatch({ok, _}, lfm_proxy:mkdir(W, SessId, filename(1, TestDir, "/target_dir/moved_file3_target"))),
