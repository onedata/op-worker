--- conflicted
+++ resolved
@@ -33,13 +33,9 @@
     lfm_create_and_access_test/1,
     lfm_write_test/1,
     lfm_stat_test/1,
-<<<<<<< HEAD
+    lfm_synch_stat_test/1,
     lfm_truncate_test/1,
     lfm_acl_test/1
-=======
-    lfm_synch_stat_test/1,
-    lfm_truncate_test/1
->>>>>>> aeb62273
 ]).
 
 -performance({test_cases, []}).
@@ -49,13 +45,9 @@
     lfm_create_and_access_test,
     lfm_write_test,
     lfm_stat_test,
-<<<<<<< HEAD
+    lfm_synch_stat_test,
     lfm_truncate_test,
     lfm_acl_test
-=======
-    lfm_synch_stat_test,
-    lfm_truncate_test
->>>>>>> aeb62273
 ].
 
 -define(TIMEOUT, timer:seconds(10)).
