%%%-------------------------------------------------------------------
%%% @author Rafal Slota
%%% @copyright (C) 2015 ACK CYFRONET AGH
%%% This software is released under the MIT license
%%% cited in 'LICENSE.txt'.
%%% @end
%%%-------------------------------------------------------------------
%%% @doc
%%% This file contains tests of logical_file_manager API.
%%% @end
%%%-------------------------------------------------------------------
-module(lfm_files_test_SUITE).
-author("Rafal Slota").

-include_lib("cluster_worker/include/modules/datastore/datastore.hrl").
-include("modules/datastore/datastore_specific_models_def.hrl").
-include("proto/oneclient/fuse_messages.hrl").
-include("modules/fslogic/fslogic_common.hrl").
-include_lib("ctool/include/posix/file_attr.hrl").
-include_lib("ctool/include/logging.hrl").
-include_lib("ctool/include/test/test_utils.hrl").
-include_lib("ctool/include/test/assertions.hrl").

%% export for ct
-export([all/0, init_per_suite/1, end_per_suite/1, init_per_testcase/2,
    end_per_testcase/2]).

%% tests
-export([
    fslogic_new_file_test/1,
    lfm_create_and_unlink_test/1,
    lfm_create_and_access_test/1,
    lfm_write_test/1,
    lfm_stat_test/1,
<<<<<<< HEAD
    lfm_truncate_test/1,
    mkdir_test/1
=======
    lfm_synch_stat_test/1,
    lfm_truncate_test/1
>>>>>>> f5cf1844
]).

-performance({test_cases, []}).
all() -> [
    fslogic_new_file_test,
    lfm_create_and_unlink_test,
    lfm_create_and_access_test,
    lfm_write_test,
    lfm_stat_test,
    lfm_synch_stat_test,
    lfm_truncate_test
].

-define(TIMEOUT, timer:seconds(10)).
-define(req(W, SessId, FuseRequest), rpc:call(W, worker_proxy, call, [fslogic_worker, {fuse_request, SessId, FuseRequest}], ?TIMEOUT)).
-define(lfm_req(W, Method, Args), rpc:call(W, file_manager, Method, Args, ?TIMEOUT)).

%%%====================================================================
%%% Test function
%%%====================================================================

<<<<<<< HEAD

mkdir_test(Config) ->
    [Worker | _] = ?config(op_worker_nodes, Config),

    {SessId1, _UserId1} = {?config({session_id, 1}, Config), ?config({user_id, 1}, Config)},
    {SessId2, _UserId2} = {?config({session_id, 2}, Config), ?config({user_id, 2}, Config)},

    lists:foreach(
        fun(N) ->
                    D0 = gen_filename(),
                    D1 = gen_filename(),
                    D2 = gen_filename(),
                    D3 = gen_filename(),

                    F = gen_filename(),

                    ct:print("~p: ~p", [N, fslogic_path:join([<<?DIRECTORY_SEPARATOR>>, D0, D1, D2, D3, F])]),

                    mkdir(Worker, SessId1, <<"/", D0/binary>>, 8#755),
                    mkdir(Worker, SessId1, <<"/", D0/binary, "/", D0/binary>>, 8#755),
                    mkdir(Worker, SessId1, <<"/", D0/binary, "/", D0/binary, "/", D0/binary>>, 8#755),
                    mkdir(Worker, SessId1, <<"/", D0/binary, "/", D0/binary, "/", D0/binary, "/", D0/binary>>, 8#755),
                    mkdir(Worker, SessId1, <<"/", D0/binary, "/", D0/binary, "/", D0/binary, "/", D0/binary, "/", D0/binary>>, 8#755),
                    mkdir(Worker, SessId1, <<"/", D0/binary, "/", D0/binary, "/", D0/binary, "/", D0/binary, "/", D0/binary, "/", D0/binary>>, 8#755),
                    mkdir(Worker, SessId1, <<"/", D0/binary, "/", D0/binary, "/", D0/binary, "/", D0/binary, "/", D0/binary, "/", D0/binary, "/", D0/binary>>, 8#755),
                    mkdir(Worker, SessId1, <<"/", D0/binary, "/", D0/binary, "/", D0/binary, "/", D0/binary, "/", D0/binary, "/", D0/binary, "/", D0/binary>>, 8#755),
                    mkdir(Worker, SessId1, <<"/", D0/binary, "/", D0/binary, "/", D0/binary, "/", D0/binary, "/", D0/binary, "/", D0/binary, "/", D0/binary, "/", D0/binary>>, 8#755),
                    mkdir(Worker, SessId1, <<"/", D0/binary, "/", D0/binary, "/", D0/binary, "/", D0/binary, "/", D0/binary, "/", D0/binary, "/", D0/binary, "/", D0/binary, "/", D0/binary>>, 8#755),
                    mkdir(Worker, SessId1, <<"/", D0/binary, "/", D0/binary, "/", D0/binary, "/", D0/binary, "/", D0/binary, "/", D0/binary, "/", D0/binary, "/", D0/binary, "/", D0/binary, "/", D0/binary>>, 8#755),

%%                    create(Worker, SessId1, <<"/", F/binary>>, 8#755),

                    create(Worker, SessId1, <<"/", D0/binary, "/", D0/binary, "/", D0/binary, "/", D0/binary, "/", D0/binary, "/", D0/binary, "/", D0/binary, "/", D0/binary, "/", D0/binary, "/", D0/binary, "/", F/binary>>, 8#755),

                    ok
        end, lists:seq(1, 10000)),
    timer:sleep(20).

gen_filename() ->
    list_to_binary(ibrowse_lib:url_encode("helpers_test_" ++ binary_to_list(base64:encode(crypto:rand_bytes(20))))).


=======
>>>>>>> f5cf1844
fslogic_new_file_test(Config) ->
    [Worker | _] = ?config(op_worker_nodes, Config),

    {SessId1, _UserId1} = {?config({session_id, 1}, Config), ?config({user_id, 1}, Config)},
    {SessId2, _UserId2} = {?config({session_id, 2}, Config), ?config({user_id, 2}, Config)},

    RootUUID1 = get_uuid_privileged(Worker, SessId1, <<"/">>),
    RootUUID2 = get_uuid_privileged(Worker, SessId2, <<"/">>),

    Resp11 = ?req(Worker, SessId1, #get_new_file_location{parent_uuid = RootUUID1, name = <<"test">>}),
    Resp21 = ?req(Worker, SessId2, #get_new_file_location{parent_uuid = RootUUID2, name = <<"test">>}),

    ?assertMatch(#fuse_response{status = #status{code = ?OK}, fuse_response = #file_location{}}, Resp11),
    ?assertMatch(#fuse_response{status = #status{code = ?OK}, fuse_response = #file_location{}}, Resp21),

    #fuse_response{fuse_response = #file_location{
        file_id = FileId11,
        storage_id = StorageId11,
        provider_id = ProviderId11}} = Resp11,

    #fuse_response{fuse_response = #file_location{
        file_id = FileId21,
        storage_id = StorageId21,
        provider_id = ProviderId21}} = Resp21,

    ?assertNotMatch(undefined, FileId11),
    ?assertNotMatch(undefined, FileId21),

    TestStorageId = ?config(storage_id, Config),
    ?assertMatch(TestStorageId, StorageId11),
    ?assertMatch(TestStorageId, StorageId21),

    TestProviderId = rpc:call(Worker, oneprovider, get_provider_id, []),
    ?assertMatch(TestProviderId, ProviderId11),
    ?assertMatch(TestProviderId, ProviderId21).

lfm_create_and_access_test(Config) ->
    [W | _] = ?config(op_worker_nodes, Config),

    {SessId1, _UserId1} = {?config({session_id, 1}, Config), ?config({user_id, 1}, Config)},
    {SessId2, _UserId2} = {?config({session_id, 2}, Config), ?config({user_id, 2}, Config)},

    FilePath1 = <<"/spaces/space_name3/", (generator:gen_name())/binary>>,
    FilePath2 = <<"/spaces/space_name3/", (generator:gen_name())/binary>>,
    FilePath3 = <<"/spaces/space_name3/", (generator:gen_name())/binary>>,
    FilePath4 = <<"/spaces/space_name3/", (generator:gen_name())/binary>>,

    ?assertMatch({ok, _}, lfm_proxy:create(W, SessId1, FilePath1, 8#240)),
    ?assertMatch({ok, _}, lfm_proxy:create(W, SessId1, FilePath2, 8#640)),
    ?assertMatch({ok, _}, lfm_proxy:create(W, SessId1, FilePath3, 8#670)),
    ?assertMatch({ok, _}, lfm_proxy:create(W, SessId1, FilePath4, 8#540)),

    %% File #1
    ?assertMatch({ok, _}, lfm_proxy:open(W, SessId1, {path, FilePath1}, write)),
    ?assertMatch({ok, _}, lfm_proxy:open(W, SessId2, {path, FilePath1}, read)),
    ?assertMatch(ok,      lfm_proxy:truncate(W, SessId1, {path, FilePath1}, 10)),

    ?assertMatch({error, ?EACCES}, lfm_proxy:open(W, SessId1, {path, FilePath1}, read)),
    ?assertMatch({error, ?EACCES}, lfm_proxy:open(W, SessId2, {path, FilePath1}, write)),
    ?assertMatch({error, ?EACCES}, lfm_proxy:open(W, SessId1, {path, FilePath1}, rdwr)),
    ?assertMatch({error, ?EACCES}, lfm_proxy:open(W, SessId2, {path, FilePath1}, rdwr)),
    ?assertMatch({error, ?EACCES}, lfm_proxy:truncate(W, SessId2, {path, FilePath1}, 10)),

    %% File #2
    ?assertMatch({ok, _}, lfm_proxy:open(W, SessId1, {path, FilePath2}, write)),
    ?assertMatch({ok, _}, lfm_proxy:open(W, SessId1, {path, FilePath2}, read)),
    ?assertMatch({ok, _}, lfm_proxy:open(W, SessId1, {path, FilePath2}, rdwr)),
    ?assertMatch({ok, _}, lfm_proxy:open(W, SessId2, {path, FilePath2}, read)),
    ?assertMatch(ok,      lfm_proxy:truncate(W, SessId1, {path, FilePath2}, 10)),

    ?assertMatch({error, ?EACCES}, lfm_proxy:open(W, SessId2, {path, FilePath2}, write)),
    ?assertMatch({error, ?EACCES}, lfm_proxy:open(W, SessId2, {path, FilePath2}, rdwr)),
    ?assertMatch({error, ?EACCES}, lfm_proxy:truncate(W, SessId2, {path, FilePath2}, 10)),

    %% File #3
    ?assertMatch({ok, _}, lfm_proxy:open(W, SessId1, {path, FilePath3}, write)),
    ?assertMatch({ok, _}, lfm_proxy:open(W, SessId1, {path, FilePath3}, read)),
    ?assertMatch({ok, _}, lfm_proxy:open(W, SessId1, {path, FilePath3}, rdwr)),
    ?assertMatch({ok, _}, lfm_proxy:open(W, SessId2, {path, FilePath3}, write)),
    ?assertMatch({ok, _}, lfm_proxy:open(W, SessId2, {path, FilePath3}, read)),
    ?assertMatch({ok, _}, lfm_proxy:open(W, SessId2, {path, FilePath3}, rdwr)),
    ?assertMatch(ok,      lfm_proxy:truncate(W, SessId1, {path, FilePath3}, 10)),
    ?assertMatch(ok,      lfm_proxy:truncate(W, SessId1, {path, FilePath3}, 10)),

    %% File #4
    ?assertMatch({ok, _}, lfm_proxy:open(W, SessId1, {path, FilePath4}, read)),
    ?assertMatch({ok, _}, lfm_proxy:open(W, SessId2, {path, FilePath4}, read)),

    ?assertMatch({error, ?EACCES}, lfm_proxy:open(W, SessId1, {path, FilePath4}, write)),
    ?assertMatch({error, ?EACCES}, lfm_proxy:open(W, SessId1, {path, FilePath4}, rdwr)),
    ?assertMatch({error, ?EACCES}, lfm_proxy:open(W, SessId2, {path, FilePath4}, write)),
    ?assertMatch({error, ?EACCES}, lfm_proxy:open(W, SessId2, {path, FilePath4}, rdwr)),
    ?assertMatch({error, ?EACCES}, lfm_proxy:truncate(W, SessId1, {path, FilePath4}, 10)),
    ?assertMatch({error, ?EACCES}, lfm_proxy:truncate(W, SessId2, {path, FilePath4}, 10)).

lfm_create_and_unlink_test(Config) ->
    [W | _] = ?config(op_worker_nodes, Config),

    {SessId1, _UserId1} = {?config({session_id, 1}, Config), ?config({user_id, 1}, Config)},
    {SessId2, _UserId2} = {?config({session_id, 2}, Config), ?config({user_id, 2}, Config)},

    _RootUUID1 = get_uuid_privileged(W, SessId1, <<"/">>),
    _RootUUID2 = get_uuid_privileged(W, SessId2, <<"/">>),

    FilePath1 = <<"/", (generator:gen_name())/binary>>,
    FilePath2 = <<"/", (generator:gen_name())/binary>>,

    ?assertMatch({ok, _}, lfm_proxy:create(W, SessId1, FilePath1, 8#755)),
    ?assertMatch({ok, _}, lfm_proxy:create(W, SessId1, FilePath2, 8#755)),
    ?assertMatch({error, ?EEXIST}, lfm_proxy:create(W, SessId1, FilePath1, 8#755)),

    ?assertMatch({ok, _}, lfm_proxy:create(W, SessId2, FilePath1, 8#755)),
    ?assertMatch({ok, _}, lfm_proxy:create(W, SessId2, FilePath2, 8#755)),
    ?assertMatch({error, ?EEXIST}, lfm_proxy:create(W, SessId2, FilePath1, 8#755)),

    ?assertMatch(ok, lfm_proxy:unlink(W, SessId1, {path, FilePath1})),
    ?assertMatch(ok, lfm_proxy:unlink(W, SessId2, {path, FilePath2})),

    ?assertMatch({error, ?ENOENT}, lfm_proxy:unlink(W, SessId1, {path, FilePath1})),
    ?assertMatch({error, ?ENOENT}, lfm_proxy:unlink(W, SessId2, {path, FilePath2})),

    ?assertMatch({ok, _}, lfm_proxy:create(W, SessId1, FilePath1, 8#755)),
    ?assertMatch({ok, _}, lfm_proxy:create(W, SessId2, FilePath2, 8#755)).

lfm_write_test(Config) ->
    [W | _] = ?config(op_worker_nodes, Config),

    {SessId1, _UserId1} = {?config({session_id, 1}, Config), ?config({user_id, 1}, Config)},
    {SessId2, _UserId2} = {?config({session_id, 2}, Config), ?config({user_id, 2}, Config)},

    _RootUUID1 = get_uuid_privileged(W, SessId1, <<"/">>),
    _RootUUID2 = get_uuid_privileged(W, SessId2, <<"/">>),

    ?assertMatch({ok, _}, lfm_proxy:create(W, SessId1, <<"/test3">>, 8#755)),
    ?assertMatch({ok, _}, lfm_proxy:create(W, SessId1, <<"/test4">>, 8#755)),

    ?assertMatch({ok, _}, lfm_proxy:create(W, SessId2, <<"/test3">>, 8#755)),
    ?assertMatch({ok, _}, lfm_proxy:create(W, SessId2, <<"/test4">>, 8#755)),

    O11 = lfm_proxy:open(W, SessId1, {path, <<"/test3">>}, rdwr),
    O12 = lfm_proxy:open(W, SessId1, {path, <<"/test4">>}, rdwr),

    ?assertMatch({ok, _}, O11),
    ?assertMatch({ok, _}, O12),

    {ok, Handle11} = O11,
    {ok, Handle12} = O12,

    WriteAndTest =
        fun(Worker, Handle, Offset, Bytes) ->
            Size = size(Bytes),
            ?assertMatch({ok, Size}, lfm_proxy:write(Worker, Handle, Offset, Bytes)),
            for(Offset, Offset + Size - 1,
                fun(I) ->
                    for(1, Offset + Size - I,
                        fun(J) ->
                            SubBytes = binary:part(Bytes, I - Offset, J),
                            ?assertMatch({ok, SubBytes}, lfm_proxy:read(Worker, Handle, I, J))
                        end)
                end)
        end,

    WriteAndTest(W, Handle11, 0, <<"abc">>),
    WriteAndTest(W, Handle12, 0, <<"abc">>),

    WriteAndTest(W, Handle11, 3, <<"def">>),
    WriteAndTest(W, Handle12, 3, <<"def">>),

    WriteAndTest(W, Handle11, 2, <<"qwerty">>),
    WriteAndTest(W, Handle12, 2, <<"qwerty">>),

    WriteAndTest(W, Handle11, 8, <<"zxcvbnm">>),
    WriteAndTest(W, Handle12, 8, <<"zxcvbnm">>),

    WriteAndTest(W, Handle11, 6, <<"qwerty">>),
    WriteAndTest(W, Handle12, 6, <<"qwerty">>),

    WriteAndTest(W, Handle11, 10, crypto:rand_bytes(100)),
    WriteAndTest(W, Handle12, 10, crypto:rand_bytes(100)).

lfm_stat_test(Config) ->
    [W | _] = ?config(op_worker_nodes, Config),

    {SessId1, _UserId1} = {?config({session_id, 1}, Config), ?config({user_id, 1}, Config)},

    ?assertMatch({ok, _}, lfm_proxy:create(W, SessId1, <<"/test5">>, 8#755)),

    O11 = lfm_proxy:open(W, SessId1, {path, <<"/test5">>}, rdwr),

    ?assertMatch({ok, _}, O11),
    {ok, Handle11} = O11,

    ?assertMatch({ok, #file_attr{size = 0}}, lfm_proxy:stat(W, SessId1, {path, <<"/test5">>})),

    ?assertMatch({ok, 3}, lfm_proxy:write(W, Handle11, 0, <<"abc">>)),
    ?assertMatch({ok, #file_attr{size = 3}}, lfm_proxy:stat(W, SessId1, {path, <<"/test5">>}), 10),

    ?assertMatch({ok, 3}, lfm_proxy:write(W, Handle11, 3, <<"abc">>)),
    ?assertMatch({ok, #file_attr{size = 6}}, lfm_proxy:stat(W, SessId1, {path, <<"/test5">>}), 10),

    ?assertMatch({ok, 3}, lfm_proxy:write(W, Handle11, 2, <<"abc">>)),
    ?assertMatch({ok, #file_attr{size = 6}}, lfm_proxy:stat(W, SessId1, {path, <<"/test5">>}), 10),

    ?assertMatch({ok, 9}, lfm_proxy:write(W, Handle11, 1, <<"123456789">>)),
    ?assertMatch({ok, #file_attr{size = 10}}, lfm_proxy:stat(W, SessId1, {path, <<"/test5">>}), 10).

lfm_synch_stat_test(Config) ->
    [W | _] = ?config(op_worker_nodes, Config),

    {SessId1, _UserId1} = {?config({session_id, 1}, Config), ?config({user_id, 1}, Config)},

    ?assertMatch({ok, _}, lfm_proxy:create(W, SessId1, <<"/test5">>, 8#755)),

    O11 = lfm_proxy:open(W, SessId1, {path, <<"/test5">>}, rdwr),

    ?assertMatch({ok, _}, O11),
    {ok, Handle11} = O11,

    ?assertMatch({ok, #file_attr{size = 0}}, lfm_proxy:stat(W, SessId1, {path, <<"/test5">>})),

    ?assertMatch({ok, 3, {ok, #file_attr{size = 3}}}, lfm_proxy:write_and_check(W, Handle11, 0, <<"abc">>)),

    ?assertMatch({ok, 3, {ok, #file_attr{size = 6}}}, lfm_proxy:write_and_check(W, Handle11, 3, <<"abc">>)),

    ?assertMatch({ok, 3, {ok, #file_attr{size = 6}}}, lfm_proxy:write_and_check(W, Handle11, 2, <<"abc">>)),

    ?assertMatch({ok, 9, {ok, #file_attr{size = 10}}}, lfm_proxy:write_and_check(W, Handle11, 1, <<"123456789">>)).

lfm_truncate_test(Config) ->
    [W | _] = ?config(op_worker_nodes, Config),

    {SessId1, _UserId1} = {?config({session_id, 1}, Config), ?config({user_id, 1}, Config)},

    ?assertMatch({ok, _}, lfm_proxy:create(W, SessId1, <<"/test6">>, 8#755)),

    O11 = lfm_proxy:open(W, SessId1, {path, <<"/test6">>}, rdwr),

    ?assertMatch({ok, _}, O11),
    {ok, Handle11} = O11,

    ?assertMatch({ok, #file_attr{size = 0}}, lfm_proxy:stat(W, SessId1, {path, <<"/test6">>})),

    ?assertMatch({ok, 3}, lfm_proxy:write(W, Handle11, 0, <<"abc">>)),
    ?assertMatch({ok, #file_attr{size = 3}}, lfm_proxy:stat(W, SessId1, {path, <<"/test6">>}), 10),

    ?assertMatch(ok, lfm_proxy:truncate(W, SessId1, {path, <<"/test6">>}, 1)),
    ?assertMatch({ok, #file_attr{size = 1}}, lfm_proxy:stat(W, SessId1, {path, <<"/test6">>}), 10),
    ?assertMatch({ok, <<"a">>}, lfm_proxy:read(W, Handle11, 0, 10)),

    ?assertMatch(ok, lfm_proxy:truncate(W, SessId1, {path, <<"/test6">>}, 10)),
    ?assertMatch({ok, #file_attr{size = 10}}, lfm_proxy:stat(W, SessId1, {path, <<"/test6">>}), 10),
    ?assertMatch({ok, <<"a">>}, lfm_proxy:read(W, Handle11, 0, 1)),

    ?assertMatch({ok, 3}, lfm_proxy:write(W, Handle11, 1, <<"abc">>)),
    ?assertMatch({ok, #file_attr{size = 10}}, lfm_proxy:stat(W, SessId1, {path, <<"/test6">>}), 10),

    ?assertMatch(ok, lfm_proxy:truncate(W, SessId1, {path, <<"/test6">>}, 5)),
    ?assertMatch({ok, #file_attr{size = 5}}, lfm_proxy:stat(W, SessId1, {path, <<"/test6">>}), 10),
    ?assertMatch({ok, <<"aabc">>}, lfm_proxy:read(W, Handle11, 0, 4)).

%% Get uuid of given by path file. Possible as root to bypass permissions checks.
get_uuid_privileged(Worker, SessId, Path) ->
    get_uuid(Worker, SessId, Path).

get_uuid(Worker, SessId, Path) ->
    #fuse_response{fuse_response = #file_attr{uuid = UUID}} = ?assertMatch(
        #fuse_response{status = #status{code = ?OK}},
        ?req(Worker, SessId, #get_file_attr{entry = {path, Path}}),
        30
    ),
    UUID.

%%%===================================================================
%%% SetUp and TearDown functions
%%%===================================================================

init_per_suite(Config) ->
    ConfigWithNodes = ?TEST_INIT(Config, ?TEST_FILE(Config, "env_desc.json")),
    initializer:setup_storage(ConfigWithNodes).

end_per_suite(Config) ->
    initializer:teardown_storage(Config),
    test_node_starter:clean_environment(Config).

init_per_testcase(_, Config) ->
    Workers = ?config(op_worker_nodes, Config),
    communicator_mock_setup(Workers),
    ConfigWithSessionInfo = initializer:create_test_users_and_spaces(Config),
    lfm_proxy:init(ConfigWithSessionInfo).

end_per_testcase(_, Config) ->
    Workers = ?config(op_worker_nodes, Config),
    lfm_proxy:teardown(Config),
    initializer:clean_test_users_and_spaces(Config),
    test_utils:mock_validate_and_unload(Workers, communicator).

%%%===================================================================
%%% Internal functions
%%%===================================================================

%%--------------------------------------------------------------------
%% @private
%% @doc
%% Mocks communicator module, so that it ignores all messages.
%% @end
%%--------------------------------------------------------------------
-spec communicator_mock_setup(Workers :: node() | [node()]) -> ok.
communicator_mock_setup(Workers) ->
    test_utils:mock_new(Workers, communicator),
    test_utils:mock_expect(Workers, communicator, send,
        fun(_, _) -> ok end
    ).

<<<<<<< HEAD
name(Text, Num) ->
    list_to_binary(Text ++ "_" ++ integer_to_list(Num)).

gen_name() ->
    binary:replace(base64:encode(crypto:rand_bytes(12)), <<"/">>, <<"">>, [global]).


stat(Worker, SessId, FileKey) ->
    exec(Worker, fun(Host) ->
        Result =
            logical_file_manager:stat(SessId, FileKey),
        Host ! {self(), Result}
    end).


truncate(Worker, SessId, FileKey, Size) ->
    exec(Worker, fun(Host) ->
        Result =
            logical_file_manager:truncate(SessId, FileKey, Size),
        Host ! {self(), Result}
    end).


create(Worker, SessId, FilePath, Mode) ->
    exec(Worker, fun(Host) ->
        Result =
            logical_file_manager:create(SessId, FilePath, Mode),
        Host ! {self(), Result}
    end).


mkdir(Worker, SessId, FilePath, Mode) ->
    exec(Worker, fun(Host) ->
        Result =
            logical_file_manager:mkdir(SessId, FilePath, Mode),
        Host ! {self(), Result}
                 end).

unlink(Worker, SessId, File) ->
    exec(Worker, fun(Host) ->
        Result =
            logical_file_manager:unlink(SessId, File),
        Host ! {self(), Result}
    end).


open(Worker, SessId, FileKey, OpenMode) ->
    exec(Worker, fun(Host) ->
        Result =
            case logical_file_manager:open(SessId, FileKey, OpenMode) of
                {ok, Handle} ->
                    TestHandle = crypto:rand_bytes(10),
                    ets:insert(lfm_handles, {TestHandle, Handle}),
                    {ok, TestHandle};
                Other -> Other
            end,
        Host ! {self(), Result}
    end).

read(Worker, TestHandle, Offset, Size) ->
    exec(Worker, fun(Host) ->
        [{_, Handle}] = ets:lookup(lfm_handles, TestHandle),
        Result =
            case logical_file_manager:read(Handle, Offset, Size) of
                {ok, NewHandle, Res} ->
                    ets:insert(lfm_handles, {TestHandle, NewHandle}),
                    {ok, Res};
                Other -> Other
            end,
        Host ! {self(), Result}
    end).

write(Worker, TestHandle, Offset, Bytes) ->
    exec(Worker, fun(Host) ->
        [{_, Handle}] = ets:lookup(lfm_handles, TestHandle),
        Result =
            case logical_file_manager:write(Handle, Offset, Bytes) of
                {ok, NewHandle, Res} ->
                    ets:insert(lfm_handles, {TestHandle, NewHandle}),
                    {ok, Res};
                Other -> Other
            end,
        Host ! {self(), Result}
    end).


exec(Worker, Fun) ->
    Host = self(),
    Pid = spawn_link(Worker, fun() ->
        try
            Fun(Host)
        catch
            _:Reason ->
                Host ! {self(), {error, {test_exec, Reason, erlang:get_stacktrace()}}}
        end
    end),
    receive
        {Pid, Result} -> Result
    after timer:seconds(30) ->
        {error, test_timeout}
    end.

=======
>>>>>>> f5cf1844
for(From, To, Fun) ->
    for(From, To, 1, Fun).
for(From, To, Step, Fun) ->
    [Fun(I) || I <- lists:seq(From, To, Step)].
<|MERGE_RESOLUTION|>--- conflicted
+++ resolved
@@ -32,13 +32,8 @@
     lfm_create_and_access_test/1,
     lfm_write_test/1,
     lfm_stat_test/1,
-<<<<<<< HEAD
-    lfm_truncate_test/1,
-    mkdir_test/1
-=======
     lfm_synch_stat_test/1,
     lfm_truncate_test/1
->>>>>>> f5cf1844
 ]).
 
 -performance({test_cases, []}).
@@ -60,51 +55,6 @@
 %%% Test function
 %%%====================================================================
 
-<<<<<<< HEAD
-
-mkdir_test(Config) ->
-    [Worker | _] = ?config(op_worker_nodes, Config),
-
-    {SessId1, _UserId1} = {?config({session_id, 1}, Config), ?config({user_id, 1}, Config)},
-    {SessId2, _UserId2} = {?config({session_id, 2}, Config), ?config({user_id, 2}, Config)},
-
-    lists:foreach(
-        fun(N) ->
-                    D0 = gen_filename(),
-                    D1 = gen_filename(),
-                    D2 = gen_filename(),
-                    D3 = gen_filename(),
-
-                    F = gen_filename(),
-
-                    ct:print("~p: ~p", [N, fslogic_path:join([<<?DIRECTORY_SEPARATOR>>, D0, D1, D2, D3, F])]),
-
-                    mkdir(Worker, SessId1, <<"/", D0/binary>>, 8#755),
-                    mkdir(Worker, SessId1, <<"/", D0/binary, "/", D0/binary>>, 8#755),
-                    mkdir(Worker, SessId1, <<"/", D0/binary, "/", D0/binary, "/", D0/binary>>, 8#755),
-                    mkdir(Worker, SessId1, <<"/", D0/binary, "/", D0/binary, "/", D0/binary, "/", D0/binary>>, 8#755),
-                    mkdir(Worker, SessId1, <<"/", D0/binary, "/", D0/binary, "/", D0/binary, "/", D0/binary, "/", D0/binary>>, 8#755),
-                    mkdir(Worker, SessId1, <<"/", D0/binary, "/", D0/binary, "/", D0/binary, "/", D0/binary, "/", D0/binary, "/", D0/binary>>, 8#755),
-                    mkdir(Worker, SessId1, <<"/", D0/binary, "/", D0/binary, "/", D0/binary, "/", D0/binary, "/", D0/binary, "/", D0/binary, "/", D0/binary>>, 8#755),
-                    mkdir(Worker, SessId1, <<"/", D0/binary, "/", D0/binary, "/", D0/binary, "/", D0/binary, "/", D0/binary, "/", D0/binary, "/", D0/binary>>, 8#755),
-                    mkdir(Worker, SessId1, <<"/", D0/binary, "/", D0/binary, "/", D0/binary, "/", D0/binary, "/", D0/binary, "/", D0/binary, "/", D0/binary, "/", D0/binary>>, 8#755),
-                    mkdir(Worker, SessId1, <<"/", D0/binary, "/", D0/binary, "/", D0/binary, "/", D0/binary, "/", D0/binary, "/", D0/binary, "/", D0/binary, "/", D0/binary, "/", D0/binary>>, 8#755),
-                    mkdir(Worker, SessId1, <<"/", D0/binary, "/", D0/binary, "/", D0/binary, "/", D0/binary, "/", D0/binary, "/", D0/binary, "/", D0/binary, "/", D0/binary, "/", D0/binary, "/", D0/binary>>, 8#755),
-
-%%                    create(Worker, SessId1, <<"/", F/binary>>, 8#755),
-
-                    create(Worker, SessId1, <<"/", D0/binary, "/", D0/binary, "/", D0/binary, "/", D0/binary, "/", D0/binary, "/", D0/binary, "/", D0/binary, "/", D0/binary, "/", D0/binary, "/", D0/binary, "/", F/binary>>, 8#755),
-
-                    ok
-        end, lists:seq(1, 10000)),
-    timer:sleep(20).
-
-gen_filename() ->
-    list_to_binary(ibrowse_lib:url_encode("helpers_test_" ++ binary_to_list(base64:encode(crypto:rand_bytes(20))))).
-
-
-=======
->>>>>>> f5cf1844
 fslogic_new_file_test(Config) ->
     [Worker | _] = ?config(op_worker_nodes, Config),
 
@@ -418,111 +368,6 @@
         fun(_, _) -> ok end
     ).
 
-<<<<<<< HEAD
-name(Text, Num) ->
-    list_to_binary(Text ++ "_" ++ integer_to_list(Num)).
-
-gen_name() ->
-    binary:replace(base64:encode(crypto:rand_bytes(12)), <<"/">>, <<"">>, [global]).
-
-
-stat(Worker, SessId, FileKey) ->
-    exec(Worker, fun(Host) ->
-        Result =
-            logical_file_manager:stat(SessId, FileKey),
-        Host ! {self(), Result}
-    end).
-
-
-truncate(Worker, SessId, FileKey, Size) ->
-    exec(Worker, fun(Host) ->
-        Result =
-            logical_file_manager:truncate(SessId, FileKey, Size),
-        Host ! {self(), Result}
-    end).
-
-
-create(Worker, SessId, FilePath, Mode) ->
-    exec(Worker, fun(Host) ->
-        Result =
-            logical_file_manager:create(SessId, FilePath, Mode),
-        Host ! {self(), Result}
-    end).
-
-
-mkdir(Worker, SessId, FilePath, Mode) ->
-    exec(Worker, fun(Host) ->
-        Result =
-            logical_file_manager:mkdir(SessId, FilePath, Mode),
-        Host ! {self(), Result}
-                 end).
-
-unlink(Worker, SessId, File) ->
-    exec(Worker, fun(Host) ->
-        Result =
-            logical_file_manager:unlink(SessId, File),
-        Host ! {self(), Result}
-    end).
-
-
-open(Worker, SessId, FileKey, OpenMode) ->
-    exec(Worker, fun(Host) ->
-        Result =
-            case logical_file_manager:open(SessId, FileKey, OpenMode) of
-                {ok, Handle} ->
-                    TestHandle = crypto:rand_bytes(10),
-                    ets:insert(lfm_handles, {TestHandle, Handle}),
-                    {ok, TestHandle};
-                Other -> Other
-            end,
-        Host ! {self(), Result}
-    end).
-
-read(Worker, TestHandle, Offset, Size) ->
-    exec(Worker, fun(Host) ->
-        [{_, Handle}] = ets:lookup(lfm_handles, TestHandle),
-        Result =
-            case logical_file_manager:read(Handle, Offset, Size) of
-                {ok, NewHandle, Res} ->
-                    ets:insert(lfm_handles, {TestHandle, NewHandle}),
-                    {ok, Res};
-                Other -> Other
-            end,
-        Host ! {self(), Result}
-    end).
-
-write(Worker, TestHandle, Offset, Bytes) ->
-    exec(Worker, fun(Host) ->
-        [{_, Handle}] = ets:lookup(lfm_handles, TestHandle),
-        Result =
-            case logical_file_manager:write(Handle, Offset, Bytes) of
-                {ok, NewHandle, Res} ->
-                    ets:insert(lfm_handles, {TestHandle, NewHandle}),
-                    {ok, Res};
-                Other -> Other
-            end,
-        Host ! {self(), Result}
-    end).
-
-
-exec(Worker, Fun) ->
-    Host = self(),
-    Pid = spawn_link(Worker, fun() ->
-        try
-            Fun(Host)
-        catch
-            _:Reason ->
-                Host ! {self(), {error, {test_exec, Reason, erlang:get_stacktrace()}}}
-        end
-    end),
-    receive
-        {Pid, Result} -> Result
-    after timer:seconds(30) ->
-        {error, test_timeout}
-    end.
-
-=======
->>>>>>> f5cf1844
 for(From, To, Fun) ->
     for(From, To, 1, Fun).
 for(From, To, Step, Fun) ->
