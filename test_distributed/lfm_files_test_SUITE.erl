%%%-------------------------------------------------------------------
%%% @author Rafal Slota
%%% @copyright (C) 2015 ACK CYFRONET AGH
%%% This software is released under the MIT license
%%% cited in 'LICENSE.txt'.
%%% @end
%%%-------------------------------------------------------------------
%%% @doc
%%% This file contains tests of logical_file_manager API.
%%% @end
%%%-------------------------------------------------------------------
-module(lfm_files_test_SUITE).
-author("Rafal Slota").

-include_lib("cluster_worker/include/modules/datastore/datastore.hrl").
-include("modules/datastore/datastore_specific_models_def.hrl").
-include("proto/oneclient/fuse_messages.hrl").
-include("modules/fslogic/fslogic_common.hrl").
-include_lib("ctool/include/posix/acl.hrl").
-include_lib("ctool/include/posix/file_attr.hrl").
-include_lib("ctool/include/logging.hrl").
-include_lib("ctool/include/test/test_utils.hrl").
-include_lib("ctool/include/test/assertions.hrl").
-include_lib("ctool/include/test/performance.hrl").

%% export for ct
-export([all/0, init_per_suite/1, end_per_suite/1, init_per_testcase/2,
    end_per_testcase/2]).

%% tests
-export([
    fslogic_new_file_test/1,
    lfm_create_and_unlink_test/1,
    lfm_create_and_access_test/1,
    lfm_write_test/1,
    lfm_stat_test/1,
    lfm_synch_stat_test/1,
    lfm_truncate_test/1,
    lfm_acl_test/1,
    rm_recursive_test/1,
    file_gap_test/1,
<<<<<<< HEAD
    ls_test/1, ls_test_base/1,
    ls_with_stats_test/1, ls_with_stats_test_base/1
=======
    ls_test/1,
    ls_with_stats_test/1, ls_with_stats_test_base/1,
    create_share_dir_test/1,
    create_share_file_test/1,
    share_getattr_test/1,
    share_list_test/1,
    share_read_test/1,
    share_child_getattr_test/1,
    share_child_list_test/1,
    share_child_read_test/1,
    share_permission_denied_test/1
>>>>>>> 999f2936
]).

-define(TEST_CASES, [
    fslogic_new_file_test,
    lfm_create_and_unlink_test,
    lfm_create_and_access_test,
    lfm_write_test,
    lfm_stat_test,
    lfm_synch_stat_test,
    lfm_truncate_test,
    lfm_acl_test,
    rm_recursive_test,
    file_gap_test,
    ls_test,
    ls_with_stats_test,
    create_share_dir_test,
    create_share_file_test,
    share_getattr_test,
    share_list_test,
    share_read_test,
    share_child_getattr_test,
    share_child_list_test,
    share_child_read_test,
    share_permission_denied_test
]).

-define(PERFORMANCE_TEST_CASES, [
    ls_test, ls_with_stats_test
]).

all() ->
    ?ALL(?TEST_CASES, ?PERFORMANCE_TEST_CASES).

-define(TIMEOUT, timer:seconds(10)).
-define(REPEATS, 5).
-define(SUCCESS_RATE, 100).

-define(req(W, SessId, FuseRequest), rpc:call(W, worker_proxy, call,
    [fslogic_worker, {fuse_request, SessId, #fuse_request{fuse_request = FuseRequest}}])).

-define(file_req(W, SessId, ContextGuid, FileRequest), ?req(W, SessId,
    #file_request{context_guid = ContextGuid, file_request = FileRequest})).

-define(lfm_req(W, Method, Args), rpc:call(W, file_manager, Method, Args, ?TIMEOUT)).

%%%====================================================================
%%% Test function
%%%====================================================================

ls_with_stats_test(Config) ->
    ?PERFORMANCE(Config, [
        {repeats, ?REPEATS},
        {success_rate, ?SUCCESS_RATE},
        {parameters, [
            [{name, proc_num}, {value, 1}, {description, "Number of threads used during the test."}],
            [{name, dir_level}, {value, 10}, {description, "Level of test directory."}],
            [{name, dirs_num_per_proc}, {value, 10}, {description, "Number of dirs tested by single thread."}]
        ]},
        {description, "Tests performance of ls with gettin stats operation"},
        {config, [{name, low_level_single_thread_small_dir},
            {parameters, [
                [{name, dir_level}, {value, 1}],
                [{name, dirs_num_per_proc}, {value, 5}]
            ]},
            {description, ""}
        ]},
        {config, [{name, low_level_single_thread_large_dir},
            {parameters, [
                [{name, dir_level}, {value, 1}],
                [{name, dirs_num_per_proc}, {value, 100}]
            ]},
            {description, ""}
        ]},
        {config, [{name, low_level_10_threads_large_dir},
            {parameters, [
                [{name, proc_num}, {value, 10}],
                [{name, dir_level}, {value, 1}],
                [{name, dirs_num_per_proc}, {value, 10}]
            ]},
            {description, ""}
        ]},
%%        {config, [{name, low_level_many_threads_large_dir},
%%            {parameters, [
%%                [{name, proc_num}, {value, 100}],
%%                [{name, dir_level}, {value, 1}],
%%                [{name, dirs_num_per_proc}, {value, 1}]
%%            ]},
%%            {description, ""}
%%        ]},
        {config, [{name, high_level_single_thread_small_dir},
            {parameters, [
                [{name, dir_level}, {value, 100}],
                [{name, dirs_num_per_proc}, {value, 5}]
            ]},
            {description, ""}
        ]},
        {config, [{name, high_level_single_thread_large_dir},
            {parameters, [
                [{name, dir_level}, {value, 100}],
                [{name, dirs_num_per_proc}, {value, 100}]
            ]},
            {description, ""}
        ]},
        {config, [{name, high_level_10_threads_large_dir},
            {parameters, [
                [{name, proc_num}, {value, 10}],
                [{name, dir_level}, {value, 100}],
                [{name, dirs_num_per_proc}, {value, 10}]
            ]},
            {description, ""}
        ]}
%%        {config, [{name, high_level_many_threads_large_dir},
%%            {parameters, [
%%                [{name, proc_num}, {value, 100}],
%%                [{name, dir_level}, {value, 100}],
%%                [{name, dirs_num_per_proc}, {value, 1}]
%%            ]},
%%            {description, ""}
%%        ]}
    ]).
ls_with_stats_test_base(Config) ->
    % Get test and environment description
    DirLevel = ?config(dir_level, Config),
    ProcNum = ?config(proc_num, Config),
    DirsNumPerProc = ?config(dirs_num_per_proc, Config),

    [Worker | _] = ?config(op_worker_nodes, Config),
    {SessId1, _UserId1} =
        {?config({session_id, {<<"user1">>, ?GET_DOMAIN(Worker)}}, Config), ?config({user_id, <<"user1">>}, Config)},
    Master = self(),

    %%%%%%%%%%%%%%%%%%%%%%%%%%%%%%%%%%%%%%%%%%%%%%%%%%%%%%

    % Generate names of dirs in test directory tree
    [LastTreeDir | _] = TreeDirsReversed = lists:foldl(fun(_, [H | _] = Acc) ->
        NewDir = <<H/binary, "/", (generator:gen_name())/binary>>,
        [NewDir | Acc]
    end, [<<"/space_name1">>], lists:seq(1,DirLevel)),
    [_ | TreeDirs] = lists:reverse(TreeDirsReversed),

    % Create dirs tree
    {CreateTreeTime, _} = measure_execution_time(fun() ->
        lists:foreach(fun(D) ->
            ?assertMatch({ok, _}, lfm_proxy:mkdir(Worker, SessId1, D, 8#755))
        end, TreeDirs)
    end),

    % Create dirs at last level of tree (to be listed)
    {CreateDirsTime, _} = measure_execution_time(fun() ->
        Fun = fun() ->
            lists:foreach(fun(_) ->
                D = <<LastTreeDir/binary, "/", (generator:gen_name())/binary>>,
                ?assertMatch({ok, _}, lfm_proxy:mkdir(Worker, SessId1, D, 8#755))
            end, lists:seq(1,DirsNumPerProc))
        end,
        case ProcNum of
            1 ->
                [Fun()];
            _ ->
                lists:foreach(fun(_) ->
                    spawn(fun() ->
                        Fun(),
                        report_success(Master)
                    end)
                end, lists:seq(1,ProcNum)),
                check_run_parallel_ans(ProcNum)
        end
    end),

    % List directory
    {LsTime, LSDirs} = measure_execution_time(fun() ->
        LSAns = lfm_proxy:ls(Worker, SessId1, {path, LastTreeDir}, 0, DirsNumPerProc*ProcNum),
        ?assertMatch({ok, _}, LSAns),
        {ok, ListedDirs} = LSAns,
        ?assertEqual(DirsNumPerProc*ProcNum, length(ListedDirs)),
        ListedDirs
    end),

    % Stat listed directories
    {StatTime, _} = measure_execution_time(fun() ->
        Fun = fun(Dirs) ->
            lists:foreach(fun({D, _}) ->
                StatAns = lfm_proxy:stat(Worker, SessId1,  {guid, D}),
                ?assertMatch({ok, #file_attr{}}, StatAns)
            end, Dirs)
        end,
        case ProcNum of
            1 ->
                Fun(LSDirs);
            _ ->
                {Dirs, _} = lists:foldl(fun(D, {[H | T] = Acc, Count}) ->
                    case Count =< DirsNumPerProc of
                        true ->
                            {[[D | H] | T], Count + 1};
                        _ ->
                            {[[D] | Acc], 1}
                    end
                end, {[[]], 0}, LSDirs),

                lists:foreach(fun(ProcDirs) ->
                    spawn(fun() ->
                        Fun(ProcDirs),
                        Master ! run_parallel_ok
                          end)
                end, Dirs),
                check_run_parallel_ans(ProcNum)
        end
    end),

    LsWithStatTime = LsTime + StatTime,

    [
        #parameter{name = create_tree_time, value = CreateTreeTime, unit = "us",
            description = "Time of test tree creation"},
        #parameter{name = create_dirs_time, value = CreateDirsTime, unit = "us",
            description = "Time of test dirs creation"},
        #parameter{name = ls_time, value = LsTime, unit = "us",
            description = "Time of ls operation"},
        #parameter{name = stat_time, value = StatTime, unit = "us",
            description = "Time of all stat operations"},
        #parameter{name = ls_stat_time, value = LsWithStatTime, unit = "us",
            description = "Total time of ls and all stat operations"}
    ].

ls_test(Config) ->
    ?PERFORMANCE(Config, [
        {repeats, ?REPEATS},
        {success_rate, ?SUCCESS_RATE},
        {parameters, [
            [{name, dir_size_multiplier}, {value, 1}, {description, "Parametr for dir size tunning."}]
        ]},
        {description, "Tests ls operation"},
        {config, [{name, medium_dir},
            {parameters, [
                [{name, dir_size_multiplier}, {value, 1}]
            ]},
            {description, ""}
        ]},
        {config, [{name, large_dir},
            {parameters, [
                [{name, dir_size_multiplier}, {value, 10}]
            ]},
            {description, ""}
        ]}
    ]).
ls_test_base(Config) ->
    DSM = ?config(dir_size_multiplier, Config),

    [Worker | _] = ?config(op_worker_nodes, Config),
    {SessId1, _UserId1} =
        {?config({session_id, {<<"user1">>, ?GET_DOMAIN(Worker)}}, Config), ?config({user_id, <<"user1">>}, Config)},

    MainDir = generator:gen_name(),
    MainDirPath = <<"/space_name1/", MainDir/binary, "/">>,
    ?assertMatch({ok, _}, lfm_proxy:mkdir(Worker, SessId1, MainDirPath, 8#755)),

    VerifyLS = fun(Offset0, Limit0, ElementsList) ->
        Offset = Offset0 * DSM,
        Limit = Limit0 * DSM,
        LSAns = lfm_proxy:ls(Worker, SessId1, {path, MainDirPath}, Offset, Limit),
        LSAns2 = lfm_proxy:ls(Worker, SessId1, {path, MainDirPath}, 0, Offset),
        LSAns3 = lfm_proxy:ls(Worker, SessId1, {path, MainDirPath}, Offset + Limit, length(ElementsList)),
        ?assertMatch({ok, _}, LSAns),
        ?assertMatch({ok, _}, LSAns2),
        ?assertMatch({ok, _}, LSAns3),
        {_, ListedElements} = LSAns,
        {_, ListedElements2} = LSAns2,
        {_, ListedElements3} = LSAns3,

        ?assertEqual({min(Limit, max(length(ElementsList) - Offset, 0)), min(Offset, length(ElementsList)),
            max(length(ElementsList) - Offset - Limit, 0)},
            {length(ListedElements), length(ListedElements2), length(ListedElements3)}),
        ?assertEqual(ElementsList,
            lists:sort(lists:map(fun({_, Name}) -> Name  end, ListedElements ++ ListedElements2 ++ ListedElements3)))
    end,

    Files = lists:sort(lists:map(fun(_) ->
        generator:gen_name() end, lists:seq(1, 30*DSM))),
    lists:foreach(fun(F) ->
        ?assertMatch({ok, _}, lfm_proxy:create(Worker, SessId1, <<MainDirPath/binary, F/binary>>, 8#755))
    end, Files),

    VerifyLS(0,30, Files),
    VerifyLS(0,4, Files),
    VerifyLS(0,15, Files),
    VerifyLS(0,23, Files),
    VerifyLS(12,11, Files),
    VerifyLS(20,3, Files),
    VerifyLS(22,8, Files),
    VerifyLS(0,40, Files),
    VerifyLS(30,10, Files),
    VerifyLS(35,5, Files),

    Dirs = lists:map(fun(_) ->
        generator:gen_name() end, lists:seq(1, 30*DSM)),
    lists:foreach(fun(D) ->
        ?assertMatch({ok, _}, lfm_proxy:mkdir(Worker, SessId1, <<MainDirPath/binary, D/binary>>, 8#755))
    end, Dirs),
    FandD = lists:sort(Files ++ Dirs),

    VerifyLS(0,60, FandD),
    VerifyLS(0,23, FandD),
    VerifyLS(12,11, FandD),
    VerifyLS(20,3, FandD),
    VerifyLS(22,8, FandD),
    VerifyLS(22,23, FandD),
    VerifyLS(45,5, FandD),
    VerifyLS(45,15, FandD),
    VerifyLS(10,35, FandD),

    {FinalLSTime, _} = measure_execution_time(fun() ->
        VerifyLS(0,80, FandD)
    end),

    #parameter{name = final_ls_time, value = FinalLSTime, unit = "us",
        description = "Time of last full dir listing"}.


fslogic_new_file_test(Config) ->
    [Worker | _] = ?config(op_worker_nodes, Config),

    {SessId1, _UserId1} = {?config({session_id, {<<"user1">>, ?GET_DOMAIN(Worker)}}, Config), ?config({user_id, <<"user1">>}, Config)},
    {SessId2, _UserId2} = {?config({session_id, {<<"user2">>, ?GET_DOMAIN(Worker)}}, Config), ?config({user_id, <<"user2">>}, Config)},

    RootUUID1 = get_uuid_privileged(Worker, SessId1, <<"/space_name1">>),
    RootUUID2 = get_uuid_privileged(Worker, SessId2, <<"/space_name2">>),

    Resp11 = ?file_req(Worker, SessId1, RootUUID1, #get_new_file_location{name = <<"test">>, create_handle = false}),
    Resp21 = ?file_req(Worker, SessId2, RootUUID2, #get_new_file_location{name = <<"test">>, create_handle = false}),

    ?assertMatch(#fuse_response{status = #status{code = ?OK}, fuse_response = #file_location{}}, Resp11),
    ?assertMatch(#fuse_response{status = #status{code = ?OK}, fuse_response = #file_location{}}, Resp21),

    #fuse_response{fuse_response = #file_location{
        file_id = FileId11,
        storage_id = StorageId11,
        provider_id = ProviderId11}} = Resp11,

    #fuse_response{fuse_response = #file_location{
        file_id = FileId21,
        storage_id = StorageId21,
        provider_id = ProviderId21}} = Resp21,

    ?assertNotMatch(undefined, FileId11),
    ?assertNotMatch(undefined, FileId21),

    TestStorageId = ?config({storage_id, ?GET_DOMAIN(Worker)}, Config),
    ?assertMatch(TestStorageId, StorageId11),
    ?assertMatch(TestStorageId, StorageId21),

    TestProviderId = rpc:call(Worker, oneprovider, get_provider_id, []),
    ?assertMatch(TestProviderId, ProviderId11),
    ?assertMatch(TestProviderId, ProviderId21).

lfm_create_and_access_test(Config) ->
    [W | _] = ?config(op_worker_nodes, Config),

    {SessId1, _UserId1} = {?config({session_id, {<<"user1">>, ?GET_DOMAIN(W)}}, Config), ?config({user_id, <<"user1">>}, Config)},
    {SessId2, _UserId2} = {?config({session_id, {<<"user2">>, ?GET_DOMAIN(W)}}, Config), ?config({user_id, <<"user2">>}, Config)},

    FilePath1 = <<"/space_name3/", (generator:gen_name())/binary>>,
    FilePath2 = <<"/space_name3/", (generator:gen_name())/binary>>,
    FilePath3 = <<"/space_name3/", (generator:gen_name())/binary>>,
    FilePath4 = <<"/space_name3/", (generator:gen_name())/binary>>,

    ?assertMatch({ok, _}, lfm_proxy:create(W, SessId1, FilePath1, 8#240)),
    ?assertMatch({ok, _}, lfm_proxy:create(W, SessId1, FilePath2, 8#640)),
    ?assertMatch({ok, _}, lfm_proxy:create(W, SessId1, FilePath3, 8#670)),
    ?assertMatch({ok, _}, lfm_proxy:create(W, SessId1, FilePath4, 8#540)),

    %% File #1
    ?assertMatch({ok, _}, lfm_proxy:open(W, SessId1, {path, FilePath1}, write)),
    ?assertMatch({ok, _}, lfm_proxy:open(W, SessId2, {path, FilePath1}, read)),
    ?assertMatch(ok,      lfm_proxy:truncate(W, SessId1, {path, FilePath1}, 10)),

    ?assertMatch({error, ?EACCES}, lfm_proxy:open(W, SessId1, {path, FilePath1}, read)),
    ?assertMatch({error, ?EACCES}, lfm_proxy:open(W, SessId2, {path, FilePath1}, write)),
    ?assertMatch({error, ?EACCES}, lfm_proxy:open(W, SessId1, {path, FilePath1}, rdwr)),
    ?assertMatch({error, ?EACCES}, lfm_proxy:open(W, SessId2, {path, FilePath1}, rdwr)),
    ?assertMatch({error, ?EACCES}, lfm_proxy:truncate(W, SessId2, {path, FilePath1}, 10)),

    %% File #2
    ?assertMatch({ok, _}, lfm_proxy:open(W, SessId1, {path, FilePath2}, write)),
    ?assertMatch({ok, _}, lfm_proxy:open(W, SessId1, {path, FilePath2}, read)),
    ?assertMatch({ok, _}, lfm_proxy:open(W, SessId1, {path, FilePath2}, rdwr)),
    ?assertMatch({ok, _}, lfm_proxy:open(W, SessId2, {path, FilePath2}, read)),
    ?assertMatch(ok,      lfm_proxy:truncate(W, SessId1, {path, FilePath2}, 10)),

    ?assertMatch({error, ?EACCES}, lfm_proxy:open(W, SessId2, {path, FilePath2}, write)),
    ?assertMatch({error, ?EACCES}, lfm_proxy:open(W, SessId2, {path, FilePath2}, rdwr)),
    ?assertMatch({error, ?EACCES}, lfm_proxy:truncate(W, SessId2, {path, FilePath2}, 10)),

    %% File #3
    ?assertMatch({ok, _}, lfm_proxy:open(W, SessId1, {path, FilePath3}, write)),
    ?assertMatch({ok, _}, lfm_proxy:open(W, SessId1, {path, FilePath3}, read)),
    ?assertMatch({ok, _}, lfm_proxy:open(W, SessId1, {path, FilePath3}, rdwr)),
    ?assertMatch({ok, _}, lfm_proxy:open(W, SessId2, {path, FilePath3}, write)),
    ?assertMatch({ok, _}, lfm_proxy:open(W, SessId2, {path, FilePath3}, read)),
    ?assertMatch({ok, _}, lfm_proxy:open(W, SessId2, {path, FilePath3}, rdwr)),
    ?assertMatch(ok,      lfm_proxy:truncate(W, SessId1, {path, FilePath3}, 10)),
    ?assertMatch(ok,      lfm_proxy:truncate(W, SessId1, {path, FilePath3}, 10)),

    %% File #4
    ?assertMatch({ok, _}, lfm_proxy:open(W, SessId1, {path, FilePath4}, read)),
    ?assertMatch({ok, _}, lfm_proxy:open(W, SessId2, {path, FilePath4}, read)),

    ?assertMatch({error, ?EACCES}, lfm_proxy:open(W, SessId1, {path, FilePath4}, write)),
    ?assertMatch({error, ?EACCES}, lfm_proxy:open(W, SessId1, {path, FilePath4}, rdwr)),
    ?assertMatch({error, ?EACCES}, lfm_proxy:open(W, SessId2, {path, FilePath4}, write)),
    ?assertMatch({error, ?EACCES}, lfm_proxy:open(W, SessId2, {path, FilePath4}, rdwr)),
    ?assertMatch({error, ?EACCES}, lfm_proxy:truncate(W, SessId1, {path, FilePath4}, 10)),
    ?assertMatch({error, ?EACCES}, lfm_proxy:truncate(W, SessId2, {path, FilePath4}, 10)).

lfm_create_and_unlink_test(Config) ->
    [W | _] = ?config(op_worker_nodes, Config),

    {SessId1, _UserId1} = {?config({session_id, {<<"user1">>, ?GET_DOMAIN(W)}}, Config), ?config({user_id, <<"user1">>}, Config)},
    {SessId2, _UserId2} = {?config({session_id, {<<"user2">>, ?GET_DOMAIN(W)}}, Config), ?config({user_id, <<"user2">>}, Config)},

    FilePath11 = <<"/space_name2/", (generator:gen_name())/binary>>,
    FilePath12 = <<"/space_name2/", (generator:gen_name())/binary>>,
    FilePath21 = <<"/space_name2/", (generator:gen_name())/binary>>,
    FilePath22 = <<"/space_name2/", (generator:gen_name())/binary>>,

    ?assertMatch({ok, _}, lfm_proxy:create(W, SessId1, FilePath11, 8#755)),
    ?assertMatch({ok, _}, lfm_proxy:create(W, SessId1, FilePath12, 8#755)),
    ?assertMatch({error, ?EEXIST}, lfm_proxy:create(W, SessId1, FilePath11, 8#755)),

    ?assertMatch({ok, _}, lfm_proxy:create(W, SessId2, FilePath21, 8#755)),
    ?assertMatch({ok, _}, lfm_proxy:create(W, SessId2, FilePath22, 8#755)),
    ?assertMatch({error, ?EEXIST}, lfm_proxy:create(W, SessId2, FilePath21, 8#755)),

    ?assertMatch(ok, lfm_proxy:unlink(W, SessId1, {path, FilePath11})),
    ?assertMatch(ok, lfm_proxy:unlink(W, SessId2, {path, FilePath21})),

    ?assertMatch({error, ?ENOENT}, lfm_proxy:unlink(W, SessId1, {path, FilePath11})),
    ?assertMatch({error, ?ENOENT}, lfm_proxy:unlink(W, SessId2, {path, FilePath21})),

    ?assertMatch({ok, _}, lfm_proxy:create(W, SessId1, FilePath11, 8#755)),
    ?assertMatch({ok, _}, lfm_proxy:create(W, SessId2, FilePath21, 8#755)).

lfm_write_test(Config) ->
    [W | _] = ?config(op_worker_nodes, Config),

    {SessId1, _UserId1} = {?config({session_id, {<<"user1">>, ?GET_DOMAIN(W)}}, Config), ?config({user_id, <<"user1">>}, Config)},
    {SessId2, _UserId2} = {?config({session_id, {<<"user2">>, ?GET_DOMAIN(W)}}, Config), ?config({user_id, <<"user2">>}, Config)},

    ?assertMatch({ok, _}, lfm_proxy:create(W, SessId1, <<"/space_name1/test3">>, 8#755)),
    ?assertMatch({ok, _}, lfm_proxy:create(W, SessId1, <<"/space_name1/test4">>, 8#755)),

    ?assertMatch({ok, _}, lfm_proxy:create(W, SessId2, <<"/space_name2/test3">>, 8#755)),
    ?assertMatch({ok, _}, lfm_proxy:create(W, SessId2, <<"/space_name2/test4">>, 8#755)),

    O11 = lfm_proxy:open(W, SessId1, {path, <<"/space_name1/test3">>}, rdwr),
    O12 = lfm_proxy:open(W, SessId1, {path, <<"/space_name1/test4">>}, rdwr),

    ?assertMatch({ok, _}, O11),
    ?assertMatch({ok, _}, O12),

    {ok, Handle11} = O11,
    {ok, Handle12} = O12,

    WriteAndTest =
        fun(Worker, Handle, Offset, Bytes) ->
            Size = size(Bytes),
            ?assertMatch({ok, Size}, lfm_proxy:write(Worker, Handle, Offset, Bytes)),
            for(Offset, Offset + Size - 1,
                fun(I) ->
                    for(1, Offset + Size - I,
                        fun(J) ->
                            SubBytes = binary:part(Bytes, I - Offset, J),
                            ?assertMatch({ok, SubBytes}, lfm_proxy:read(Worker, Handle, I, J))
                        end)
                end)
        end,

    WriteAndTest(W, Handle11, 0, <<"abc">>),
    WriteAndTest(W, Handle12, 0, <<"abc">>),

    WriteAndTest(W, Handle11, 3, <<"def">>),
    WriteAndTest(W, Handle12, 3, <<"def">>),

    WriteAndTest(W, Handle11, 2, <<"qwerty">>),
    WriteAndTest(W, Handle12, 2, <<"qwerty">>),

    WriteAndTest(W, Handle11, 8, <<"zxcvbnm">>),
    WriteAndTest(W, Handle12, 8, <<"zxcvbnm">>),

    WriteAndTest(W, Handle11, 6, <<"qwerty">>),
    WriteAndTest(W, Handle12, 6, <<"qwerty">>),

    WriteAndTest(W, Handle11, 10, crypto:rand_bytes(40)).

lfm_stat_test(Config) ->
    [W | _] = ?config(op_worker_nodes, Config),

    {SessId1, _UserId1} = {?config({session_id, {<<"user1">>, ?GET_DOMAIN(W)}}, Config), ?config({user_id, <<"user1">>}, Config)},

    ?assertMatch({ok, _}, lfm_proxy:create(W, SessId1, <<"/space_name2/test5">>, 8#755)),

    O11 = lfm_proxy:open(W, SessId1, {path, <<"/space_name2/test5">>}, rdwr),

    ?assertMatch({ok, _}, O11),
    {ok, Handle11} = O11,

    ?assertMatch({ok, #file_attr{size = 0}}, lfm_proxy:stat(W, SessId1, {path, <<"/space_name2/test5">>})),

    ?assertMatch({ok, 3}, lfm_proxy:write(W, Handle11, 0, <<"abc">>)),
    ?assertMatch({ok, #file_attr{size = 3}}, lfm_proxy:stat(W, SessId1, {path, <<"/space_name2/test5">>}), 10),

    ?assertMatch({ok, 3}, lfm_proxy:write(W, Handle11, 3, <<"abc">>)),
    ?assertMatch({ok, #file_attr{size = 6}}, lfm_proxy:stat(W, SessId1, {path, <<"/space_name2/test5">>}), 10),

    ?assertMatch({ok, 3}, lfm_proxy:write(W, Handle11, 2, <<"abc">>)),
    ?assertMatch({ok, #file_attr{size = 6}}, lfm_proxy:stat(W, SessId1, {path, <<"/space_name2/test5">>}), 10),

    ?assertMatch({ok, 9}, lfm_proxy:write(W, Handle11, 1, <<"123456789">>)),
    ?assertMatch({ok, #file_attr{size = 10}}, lfm_proxy:stat(W, SessId1, {path, <<"/space_name2/test5">>}), 10).

lfm_synch_stat_test(Config) ->
    [W | _] = ?config(op_worker_nodes, Config),

    {SessId1, _UserId1} = {?config({session_id, {<<"user1">>, ?GET_DOMAIN(W)}}, Config), ?config({user_id, <<"user1">>}, Config)},

    ?assertMatch({ok, _}, lfm_proxy:create(W, SessId1, <<"/space_name2/test6">>, 8#755)),

    O11 = lfm_proxy:open(W, SessId1, {path, <<"/space_name2/test6">>}, rdwr),

    ?assertMatch({ok, _}, O11),
    {ok, Handle11} = O11,

    ?assertMatch({ok, #file_attr{size = 0}}, lfm_proxy:stat(W, SessId1, {path, <<"/space_name2/test6">>})),

    ?assertMatch({ok, 3, {ok, #file_attr{size = 3}}}, lfm_proxy:write_and_check(W, Handle11, 0, <<"abc">>)),

    ?assertMatch({ok, 3, {ok, #file_attr{size = 6}}}, lfm_proxy:write_and_check(W, Handle11, 3, <<"abc">>)),

    ?assertMatch({ok, 3, {ok, #file_attr{size = 6}}}, lfm_proxy:write_and_check(W, Handle11, 2, <<"abc">>)),

    ?assertMatch({ok, 9, {ok, #file_attr{size = 10}}}, lfm_proxy:write_and_check(W, Handle11, 1, <<"123456789">>)).

lfm_truncate_test(Config) ->
    [W | _] = ?config(op_worker_nodes, Config),

    {SessId1, _UserId1} = {?config({session_id, {<<"user1">>, ?GET_DOMAIN(W)}}, Config), ?config({user_id, <<"user1">>}, Config)},

    ?assertMatch({ok, _}, lfm_proxy:create(W, SessId1, <<"/space_name2/test7">>, 8#755)),

    O11 = lfm_proxy:open(W, SessId1, {path, <<"/space_name2/test7">>}, rdwr),

    ?assertMatch({ok, _}, O11),
    {ok, Handle11} = O11,

    ?assertMatch({ok, #file_attr{size = 0}}, lfm_proxy:stat(W, SessId1, {path, <<"/space_name2/test7">>})),

    ?assertMatch({ok, 3}, lfm_proxy:write(W, Handle11, 0, <<"abc">>)),
    ?assertMatch({ok, #file_attr{size = 3}}, lfm_proxy:stat(W, SessId1, {path, <<"/space_name2/test7">>}), 10),

    ?assertMatch(ok, lfm_proxy:truncate(W, SessId1, {path, <<"/space_name2/test7">>}, 1)),
    ?assertMatch({ok, #file_attr{size = 1}}, lfm_proxy:stat(W, SessId1, {path, <<"/space_name2/test7">>}), 10),
    ?assertMatch({ok, <<"a">>}, lfm_proxy:read(W, Handle11, 0, 10)),

    ?assertMatch(ok, lfm_proxy:truncate(W, SessId1, {path, <<"/space_name2/test7">>}, 10)),
    ?assertMatch({ok, #file_attr{size = 10}}, lfm_proxy:stat(W, SessId1, {path, <<"/space_name2/test7">>}), 10),
    ?assertMatch({ok, <<"a">>}, lfm_proxy:read(W, Handle11, 0, 1)),

    ?assertMatch({ok, 3}, lfm_proxy:write(W, Handle11, 1, <<"abc">>)),
    ?assertMatch({ok, #file_attr{size = 10}}, lfm_proxy:stat(W, SessId1, {path, <<"/space_name2/test7">>}), 10),

    ?assertMatch(ok, lfm_proxy:truncate(W, SessId1, {path, <<"/space_name2/test7">>}, 5)),
    ?assertMatch({ok, #file_attr{size = 5}}, lfm_proxy:stat(W, SessId1, {path, <<"/space_name2/test7">>}), 10),
    ?assertMatch({ok, <<"aabc">>}, lfm_proxy:read(W, Handle11, 0, 4)).

lfm_acl_test(Config) ->
    [W | _] = ?config(op_worker_nodes, Config),

    SessId1 = ?config({session_id, {<<"user1">>, ?GET_DOMAIN(W)}}, Config),
    UserId1 = ?config({user_id, <<"user1">>}, Config),
    [{GroupId1, _GroupName1} | _] = ?config({groups, <<"user1">>}, Config),
    FileName = <<"/space_name2/test_file_acl">>,
    DirName = <<"/space_name2/test_dir_acl">>,

    {ok, FileGUID} = lfm_proxy:create(W, SessId1, FileName, 8#755),
    {ok, _} = lfm_proxy:mkdir(W, SessId1, DirName),

    % test setting and getting acl
    Acl = [
        #accesscontrolentity{acetype = ?allow_mask, identifier = UserId1, aceflags = ?no_flags_mask, acemask = ?read_mask bor ?write_mask},
        #accesscontrolentity{acetype = ?deny_mask, identifier = GroupId1, aceflags = ?identifier_group_mask, acemask = ?write_mask}
    ],
    Ans1 = lfm_proxy:set_acl(W, SessId1, {guid, FileGUID}, Acl),
    ?assertEqual(ok, Ans1),
    Ans2 = lfm_proxy:get_acl(W, SessId1, {guid, FileGUID}),
    ?assertEqual({ok, Acl}, Ans2).

rm_recursive_test(Config) ->
    [W | _] = ?config(op_worker_nodes, Config),
    SessId = ?config({session_id, {<<"user1">>, ?GET_DOMAIN(W)}}, Config),
    DirA =  <<"/space_name1/a">>,
    DirB =    <<"/space_name1/a/b">>,
    DirC =    <<"/space_name1/a/c">>,
    FileG =     <<"/space_name1/a/c/g">>,
    FileH =     <<"/space_name1/a/c/h">>,
    DirD =    <<"/space_name1/a/d">>,
    FileI =     <<"/space_name1/a/d/i">>,
    DirE =      <<"/space_name1/a/d/e">>,
    FileF =   <<"/space_name1/a/f">>,
    DirX =    <<"/space_name1/a/x">>,
    FileJ =     <<"/space_name1/a/x/j">>,
    {ok, DirAGuid} = lfm_proxy:mkdir(W, SessId, DirA, 8#700),
    {ok, DirBGuid} = lfm_proxy:mkdir(W, SessId, DirB, 8#300),
    {ok, DirCGuid} = lfm_proxy:mkdir(W, SessId, DirC, 8#700),
    {ok, DirDGuid} = lfm_proxy:mkdir(W, SessId, DirD, 8#700),
    {ok, DirEGuid} = lfm_proxy:mkdir(W, SessId, DirE, 8#000),
    {ok, DirXGuid} = lfm_proxy:mkdir(W, SessId, DirX, 8#700),
    {ok, FileFGuid} = lfm_proxy:create(W, SessId, FileF, 8#000),
    {ok, FileGGuid} = lfm_proxy:create(W, SessId, FileG, 8#000),
    {ok, FileHGuid} = lfm_proxy:create(W, SessId, FileH, 8#000),
    {ok, FileIGuid} = lfm_proxy:create(W, SessId, FileI, 8#000),
    {ok, FileJGuid} = lfm_proxy:create(W, SessId, FileJ, 8#000),
    ok = lfm_proxy:set_perms(W, SessId, {guid, DirXGuid}, 8#500),

    % when
    ?assertEqual({error, ?EACCES}, lfm_proxy:rm_recursive(W, SessId, {guid, DirAGuid})),

    % then
    ?assertMatch({ok, _}, lfm_proxy:stat(W, SessId, {guid, DirAGuid})),
    ?assertMatch({ok, _}, lfm_proxy:stat(W, SessId, {guid, DirBGuid})),
    ?assertMatch({error, ?ENOENT}, lfm_proxy:stat(W, SessId, {guid, DirCGuid})),
    ?assertMatch({ok, _}, lfm_proxy:stat(W, SessId, {guid, DirDGuid})),
    ?assertMatch({ok, _}, lfm_proxy:stat(W, SessId, {guid, DirEGuid})),
    ?assertMatch({ok, _}, lfm_proxy:stat(W, SessId, {guid, DirXGuid})),
    ?assertMatch({error, ?ENOENT}, lfm_proxy:stat(W, SessId, {guid, FileFGuid})),
    ?assertMatch({error, ?ENOENT}, lfm_proxy:stat(W, SessId, {guid, FileGGuid})),
    ?assertMatch({error, ?ENOENT}, lfm_proxy:stat(W, SessId, {guid, FileHGuid})),
    ?assertMatch({error, ?ENOENT}, lfm_proxy:stat(W, SessId, {guid, FileIGuid})),
    ?assertMatch({ok, _}, lfm_proxy:stat(W, SessId, {guid, FileJGuid})).

file_gap_test(Config) ->
    [W | _] = ?config(op_worker_nodes, Config),
    SessId = ?config({session_id, {<<"user1">>, ?GET_DOMAIN(W)}}, Config),
    {ok, Guid} = lfm_proxy:create(W, SessId, <<"/space_name2/f">>, 8#777),
    {ok, Handle} = lfm_proxy:open(W, SessId, {guid, Guid}, rdwr),

    % when
    {ok, 3} = lfm_proxy:write(W, Handle, 3, <<"abc">>),
    ok = lfm_proxy:fsync(W, Handle),

    % then
    ?assertEqual({ok, <<0, 0, 0, $a, $b, $c>>},
        lfm_proxy:read(W, Handle, 0, 6)),
    ?assertEqual({ok, <<0, 0, 0, $a, $b, $c>>},
        lfm_proxy:read(W, Handle, 0, 100)),

    % when
    {ok, 4} = lfm_proxy:write(W, Handle, 8, <<"defg">>),
    ok = lfm_proxy:fsync(W, Handle),

    % then
    ?assertEqual({ok, <<0, 0, 0, $a, $b, $c, 0, 0, $d, $e, $f, $g>>},
        lfm_proxy:read(W, Handle, 0, 12)).

create_share_dir_test(Config) ->
    [W | _] = ?config(op_worker_nodes, Config),
    SessId = ?config({session_id, {<<"user1">>, ?GET_DOMAIN(W)}}, Config),
    Path = <<"/space_name1/share_dir">>,
    {ok, Guid} = lfm_proxy:mkdir(W, SessId, Path, 8#700),

    ?assertMatch({ok, {<<_/binary>>, <<_/binary>>}}, lfm_proxy:create_share(W, SessId, {guid, Guid}, <<"share_name">>)).

create_share_file_test(Config) ->
    [W | _] = ?config(op_worker_nodes, Config),
    SessId = ?config({session_id, {<<"user1">>, ?GET_DOMAIN(W)}}, Config),
    Path = <<"/space_name1/share_file">>,
    {ok, Guid} = lfm_proxy:create(W, SessId, Path, 8#700),

    ?assertMatch({ok, {<<_/binary>>, <<_/binary>>}}, lfm_proxy:create_share(W, SessId, {guid, Guid}, <<"share_name">>)).

share_getattr_test(Config) ->
    [W | _] = ?config(op_worker_nodes, Config),
    SessId = ?config({session_id, {<<"user1">>, ?GET_DOMAIN(W)}}, Config),
    DirPath = <<"/space_name1/share_dir">>,
    {ok, Guid} = lfm_proxy:mkdir(W, SessId, DirPath, 8#704),
    {ok, {ShareId, ShareGuid}} = lfm_proxy:create_share(W, SessId, {guid, Guid}, <<"share_name">>),

    ?assertMatch({ok, #file_attr{mode = 8#704, name = <<"share_dir">>, type = ?DIRECTORY_TYPE, uuid = ShareGuid, shares = [ShareId]}},
        lfm_proxy:stat(W, ?GUEST_SESS_ID, {guid, ShareGuid})).

share_list_test(Config) ->
    [W | _] = ?config(op_worker_nodes, Config),
    SessId = ?config({session_id, {<<"user1">>, ?GET_DOMAIN(W)}}, Config),
    DirPath = <<"/space_name1/share_dir">>,
    {ok, Guid} = lfm_proxy:mkdir(W, SessId, DirPath, 8#707),
    {ok, {_, ShareGuid}} = lfm_proxy:create_share(W, SessId, {guid, Guid}, <<"share_name">>),
    {ok, _Guid1} = lfm_proxy:mkdir(W, SessId, <<"/space_name1/share_dir/1">>, 8#700),
    {ok, _Guid2} = lfm_proxy:mkdir(W, SessId, <<"/space_name1/share_dir/2">>, 8#700),
    {ok, _Guid3} = lfm_proxy:create(W, SessId, <<"/space_name1/share_dir/3">>, 8#700),

    {ok, Result} = ?assertMatch({ok, _}, lfm_proxy:ls(W, ?GUEST_SESS_ID, {guid, ShareGuid}, 0, 10)),
    ?assertMatch([{<<_/binary>>, <<"1">>}, {<<_/binary>>, <<"2">>}, {<<_/binary>>, <<"3">>}], Result).

share_read_test(Config) ->
    [W | _] = ?config(op_worker_nodes, Config),
    SessId = ?config({session_id, {<<"user1">>, ?GET_DOMAIN(W)}}, Config),
    Path = <<"/space_name1/share_file">>,
    {ok, Guid} = lfm_proxy:create(W, SessId, Path, 8#707),
    {ok, Handle} = lfm_proxy:open(W, SessId, {guid, Guid}, write),
    {ok, 4} = lfm_proxy:write(W, Handle, 0, <<"data">>),
    {ok, {_, ShareGuid}} = lfm_proxy:create_share(W, SessId, {guid, Guid}, <<"share_name">>),

    {ok, ShareHandle} = ?assertMatch({ok, <<_/binary>>}, lfm_proxy:open(W, ?GUEST_SESS_ID, {guid, ShareGuid}, read)),
    ?assertEqual({ok, <<"data">>}, lfm_proxy:read(W, ShareHandle, 0, 4)).

share_child_getattr_test(Config) ->
    [W | _] = ?config(op_worker_nodes, Config),
    SessId = ?config({session_id, {<<"user1">>, ?GET_DOMAIN(W)}}, Config),
    DirPath = <<"/space_name1/share_dir">>,
    {ok, Guid} = lfm_proxy:mkdir(W, SessId, DirPath, 8#707),
    {ok, _} = lfm_proxy:create(W, SessId, <<"/space_name1/share_dir/file">>, 8#700),
    {ok, {_, ShareGuid}} = lfm_proxy:create_share(W, SessId, {guid, Guid}, <<"share_name">>),
    {ok, [{ShareChildGuid, _}]} = lfm_proxy:ls(W, ?GUEST_SESS_ID, {guid, ShareGuid}, 0, 1),

    ?assertMatch({ok, #file_attr{mode = 8#700, name = <<"file">>, type = ?REGULAR_FILE_TYPE, shares = []}},
        lfm_proxy:stat(W, ?GUEST_SESS_ID, {guid, ShareChildGuid})).

share_child_list_test(Config) ->
    [W | _] = ?config(op_worker_nodes, Config),
    SessId = ?config({session_id, {<<"user1">>, ?GET_DOMAIN(W)}}, Config),
    DirPath = <<"/space_name1/share_dir">>,
    {ok, Guid} = lfm_proxy:mkdir(W, SessId, DirPath, 8#707),
    {ok, {_, ShareGuid}} = lfm_proxy:create_share(W, SessId, {guid, Guid}, <<"share_name">>),
    {ok, _Guid1} = lfm_proxy:mkdir(W, SessId, <<"/space_name1/share_dir/1">>, 8#707),
    {ok, _Guid2} = lfm_proxy:mkdir(W, SessId, <<"/space_name1/share_dir/1/2">>, 8#707),
    {ok, _Guid3} = lfm_proxy:create(W, SessId, <<"/space_name1/share_dir/1/3">>, 8#707),
    {ok, [{ShareChildGuid, _}]} = lfm_proxy:ls(W, ?GUEST_SESS_ID, {guid, ShareGuid}, 0, 1),

    {ok, Result} = ?assertMatch({ok, _}, lfm_proxy:ls(W, ?GUEST_SESS_ID, {guid, ShareChildGuid}, 0, 10)),
    ?assertMatch([{<<_/binary>>, <<"2">>}, {<<_/binary>>, <<"3">>}], Result).

share_child_read_test(Config) ->
    [W | _] = ?config(op_worker_nodes, Config),
    SessId = ?config({session_id, {<<"user1">>, ?GET_DOMAIN(W)}}, Config),
    DirPath = <<"/space_name1/share_dir">>,
    {ok, Guid} = lfm_proxy:mkdir(W, SessId, DirPath, 8#707),
    {ok, {_, ShareGuid}} = lfm_proxy:create_share(W, SessId, {guid, Guid}, <<"share_name">>),
    Path = <<"/space_name1/share_dir/file">>,
    {ok, FileGuid} = lfm_proxy:create(W, SessId, Path, 8#707),
    {ok, Handle} = lfm_proxy:open(W, SessId, {guid, FileGuid}, write),
    {ok, 4} = lfm_proxy:write(W, Handle, 0, <<"data">>),
    {ok, [{ShareFileGuid, _}]} = lfm_proxy:ls(W, ?GUEST_SESS_ID, {guid, ShareGuid}, 0, 1),

    {ok, ShareHandle} = ?assertMatch({ok, <<_/binary>>}, lfm_proxy:open(W, ?GUEST_SESS_ID, {guid, ShareFileGuid}, read)),
    ?assertEqual({ok, <<"data">>}, lfm_proxy:read(W, ShareHandle, 0, 4)).

share_permission_denied_test(Config) ->
    [W | _] = ?config(op_worker_nodes, Config),
    SessId = ?config({session_id, {<<"user1">>, ?GET_DOMAIN(W)}}, Config),
    DirPath = <<"/space_name1/share_dir">>,
    {ok, Guid} = lfm_proxy:mkdir(W, SessId, DirPath, 8#707),

    ?assertEqual({error, ?EACCES}, lfm_proxy:stat(W, ?GUEST_SESS_ID, {guid, Guid})).

%%%===================================================================
%%% SetUp and TearDown functions
%%%===================================================================

init_per_suite(Config) ->
    ConfigWithNodes = ?TEST_INIT(Config, ?TEST_FILE(Config, "env_desc.json"), [initializer]),
    initializer:setup_storage(ConfigWithNodes).

end_per_suite(Config) ->
    initializer:teardown_storage(Config),
    ?TEST_STOP(Config).

<<<<<<< HEAD
init_per_testcase(Case, Config) ->
    ?CASE_START(Case),
=======
init_per_testcase(ShareTest, Config) when
    ShareTest =:= create_share_dir_test orelse
    ShareTest =:= create_share_file_test orelse
    ShareTest =:= share_getattr_test orelse
    ShareTest =:= share_list_test orelse
    ShareTest =:= share_read_test orelse
    ShareTest =:= share_child_getattr_test orelse
    ShareTest =:= share_child_list_test orelse
    ShareTest =:= share_child_read_test orelse
    ShareTest =:= share_permission_denied_test ->
    Workers = ?config(op_worker_nodes, Config),
    test_utils:mock_new(Workers, oz_shares),
    test_utils:mock_expect(Workers, oz_shares, create, fun(_Auth, ShareId, _SpaceId, _Parameters) -> {ok, ShareId} end),
    init_per_testcase(default, Config);
init_per_testcase(_, Config) ->
>>>>>>> 999f2936
    Workers = ?config(op_worker_nodes, Config),
    initializer:communicator_mock(Workers),
    ConfigWithSessionInfo = initializer:create_test_users_and_spaces(?TEST_FILE(Config, "env_desc.json"), Config),
    lfm_proxy:init(ConfigWithSessionInfo).

<<<<<<< HEAD
end_per_testcase(Case, Config) ->
    ?CASE_STOP(Case),
=======
end_per_testcase(ShareTest, Config) when
    ShareTest =:= create_share_dir_test orelse
        ShareTest =:= create_share_file_test orelse
        ShareTest =:= share_getattr_test orelse
        ShareTest =:= share_list_test orelse
        ShareTest =:= share_read_test orelse
        ShareTest =:= share_child_getattr_test orelse
        ShareTest =:= share_child_list_test orelse
        ShareTest =:= share_child_read_test orelse
        ShareTest =:= share_permission_denied_test ->
    Workers = ?config(op_worker_nodes, Config),
    test_utils:mock_validate_and_unload(Workers, oz_shares),
    end_per_testcase(default, Config);
end_per_testcase(_, Config) ->
>>>>>>> 999f2936
    Workers = ?config(op_worker_nodes, Config),
    lfm_proxy:teardown(Config),
    initializer:clean_test_users_and_spaces_no_validate(Config),
    test_utils:mock_validate_and_unload(Workers, [communicator]).

%%%===================================================================
%%% Internal functions
%%%===================================================================

%% Get uuid of given by path file. Possible as root to bypass permissions checks.
get_uuid_privileged(Worker, SessId, Path) ->
    get_uuid(Worker, SessId, Path).

get_uuid(Worker, SessId, Path) ->
    #fuse_response{fuse_response = #file_attr{uuid = UUID}} = ?assertMatch(
        #fuse_response{status = #status{code = ?OK}},
        ?req(Worker, SessId, #resolve_guid{path = Path}),
        30
    ),
    UUID.

for(From, To, Fun) ->
    for(From, To, 1, Fun).
for(From, To, Step, Fun) ->
    [Fun(I) || I <- lists:seq(From, To, Step)].

measure_execution_time(Fun) ->
    StartTime = os:timestamp(),
    Ans = Fun(),
    Now = os:timestamp(),
    {timer:now_diff(Now, StartTime), Ans}.

check_run_parallel_ans(0) ->
    ok;
check_run_parallel_ans(Num) ->
    RStatus = receive
        run_parallel_ok ->
            ok
    after
        100000 ->
            timeout
    end,
    ?assertEqual(ok, RStatus),
    check_run_parallel_ans(Num - 1).

report_success(Master) ->
    Master ! run_parallel_ok.<|MERGE_RESOLUTION|>--- conflicted
+++ resolved
@@ -39,11 +39,7 @@
     lfm_acl_test/1,
     rm_recursive_test/1,
     file_gap_test/1,
-<<<<<<< HEAD
     ls_test/1, ls_test_base/1,
-    ls_with_stats_test/1, ls_with_stats_test_base/1
-=======
-    ls_test/1,
     ls_with_stats_test/1, ls_with_stats_test_base/1,
     create_share_dir_test/1,
     create_share_file_test/1,
@@ -54,7 +50,6 @@
     share_child_list_test/1,
     share_child_read_test/1,
     share_permission_denied_test/1
->>>>>>> 999f2936
 ]).
 
 -define(TEST_CASES, [
@@ -829,10 +824,6 @@
     initializer:teardown_storage(Config),
     ?TEST_STOP(Config).
 
-<<<<<<< HEAD
-init_per_testcase(Case, Config) ->
-    ?CASE_START(Case),
-=======
 init_per_testcase(ShareTest, Config) when
     ShareTest =:= create_share_dir_test orelse
     ShareTest =:= create_share_file_test orelse
@@ -843,21 +834,18 @@
     ShareTest =:= share_child_list_test orelse
     ShareTest =:= share_child_read_test orelse
     ShareTest =:= share_permission_denied_test ->
+    ?CASE_START(ShareTest),
     Workers = ?config(op_worker_nodes, Config),
     test_utils:mock_new(Workers, oz_shares),
     test_utils:mock_expect(Workers, oz_shares, create, fun(_Auth, ShareId, _SpaceId, _Parameters) -> {ok, ShareId} end),
     init_per_testcase(default, Config);
-init_per_testcase(_, Config) ->
->>>>>>> 999f2936
+init_per_testcase(Case, Config) ->
+    ?CASE_START(Case),
     Workers = ?config(op_worker_nodes, Config),
     initializer:communicator_mock(Workers),
     ConfigWithSessionInfo = initializer:create_test_users_and_spaces(?TEST_FILE(Config, "env_desc.json"), Config),
     lfm_proxy:init(ConfigWithSessionInfo).
 
-<<<<<<< HEAD
-end_per_testcase(Case, Config) ->
-    ?CASE_STOP(Case),
-=======
 end_per_testcase(ShareTest, Config) when
     ShareTest =:= create_share_dir_test orelse
         ShareTest =:= create_share_file_test orelse
@@ -868,11 +856,12 @@
         ShareTest =:= share_child_list_test orelse
         ShareTest =:= share_child_read_test orelse
         ShareTest =:= share_permission_denied_test ->
+    ?CASE_STOP(ShareTest),
     Workers = ?config(op_worker_nodes, Config),
     test_utils:mock_validate_and_unload(Workers, oz_shares),
     end_per_testcase(default, Config);
-end_per_testcase(_, Config) ->
->>>>>>> 999f2936
+end_per_testcase(Case, Config) ->
+    ?CASE_STOP(Case),
     Workers = ?config(op_worker_nodes, Config),
     lfm_proxy:teardown(Config),
     initializer:clean_test_users_and_spaces_no_validate(Config),
