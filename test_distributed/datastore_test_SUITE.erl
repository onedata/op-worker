%%%-------------------------------------------------------------------
%%% @author Rafal Slota
%%% @copyright (C) 2015 ACK CYFRONET AGH
%%% This software is released under the MIT license
%%% cited in 'LICENSE.txt'.
%%% @end
%%%-------------------------------------------------------------------
%%% @doc Tests datastore main API based on 'some_record' model.
%%% @end
%%%-------------------------------------------------------------------
-module(datastore_test_SUITE).
-author("Rafal Slota").

-include("global_definitions.hrl").
-include_lib("ctool/include/logging.hrl").
-include_lib("ctool/include/test/test_utils.hrl").
-include_lib("ctool/include/test/assertions.hrl").
-include_lib("annotations/include/annotations.hrl").
-include("modules/datastore/datastore_models.hrl").
-include("modules/datastore/datastore.hrl").

-define(call_store(N, M, A), ?call_store(N, datastore, M, A)).
-define(call_store(N, Mod, M, A), rpc:call(N, Mod, M, A)).
-define(upload_test_code(CONFIG),
    begin
        {Mod, Bin, File} = code:get_object_code(?MODULE),
        {_Replies, _} = rpc:multicall(?config(op_worker_nodes, CONFIG), code, load_binary,
            [Mod, File, Bin])
    end).

%% export for ct
-export([all/0, init_per_suite/1, end_per_suite/1]).
-export([local_cache_test/1, global_cache_test/1, global_cache_atomic_update_test/1,
            global_cache_list_test/1, persistance_test/1, links_test/1, link_walk_test/1]).

-perf_test({perf_cases, []}).
all() ->
    [local_cache_test, global_cache_test, global_cache_atomic_update_test,
     global_cache_list_test, persistance_test, links_test, link_walk_test].

%%%===================================================================
%%% Test function
%% ====================================================================

%% Simple usage of get/update/create/exists/delete on local cache driver (on several nodes)
local_cache_test(Config) ->
    [Worker1, Worker2] = ?config(op_worker_nodes, Config),

    Level = local_only,

    local_access_only(Worker1, Level),
    local_access_only(Worker2, Level),

    ?assertMatch({ok, _},
        ?call_store(Worker1, create, [Level,
            #document{
                key = some_other_key,
                value = #some_record{field1 = 1, field2 = <<"abc">>, field3 = {test, tuple}}
            }])),

    ?assertMatch({ok, false},
        ?call_store(Worker2, exists, [Level,
            some_record, some_other_key])),

<<<<<<< HEAD
    ?assertMatch(true,
=======
    ?assertMatch({ok, false},
        ?call_store(CCM, exists, [Level,
            some_record, some_other_key])),

    ?assertMatch({ok, true},
>>>>>>> 2425fe5a
        ?call_store(Worker1, exists, [Level,
            some_record, some_other_key])),

    ok.


%% Simple usage of get/update/create/exists/delete on global cache driver (on several nodes)
global_cache_test(Config) ->
    [Worker1, Worker2] = ?config(op_worker_nodes, Config),

    Level = global_only,

    local_access_only(Worker1, Level),
    local_access_only(Worker2, Level),

    global_access(Config, Level),

    ok.


%% Simple usage of get/update/create/exists/delete on persistamce driver (on several nodes)
persistance_test(Config) ->
    [CCM] = ?config(op_ccm_nodes, Config),
    [Worker1, Worker2] = ?config(op_worker_nodes, Config),

    Level = disk_only,

    local_access_only(CCM, Level),
    local_access_only(Worker1, Level),
    local_access_only(Worker2, Level),

    global_access(Config, Level),

    ok.


%% Atomic update on global cache driver (on several nodes)
global_cache_atomic_update_test(Config) ->
    [Worker1, Worker2] = ?config(op_worker_nodes, Config),

    Level = global_only,
    Key = some_key_atomic,

    %% Load this module into oneprovider nodes so that update fun() will be available
    ?upload_test_code(Config),

    ?assertMatch({ok, _},
        ?call_store(Worker1, create, [Level,
            #document{
                key = Key,
                value = #some_record{field1 = 0, field2 = <<"abc">>, field3 = {test, tuple}}
            }])),

    Pid = self(),
    ?assertMatch({ok, Key},
        ?call_store(Worker2, update, [Level,
            some_record, Key,
            fun(#some_record{field1 = 0} = Record) ->
                Record#some_record{field2 = Pid}
            end])),

    ?assertMatch({ok, #document{value = #some_record{field1 = 0, field2 = Pid}}},
        ?call_store(Worker1, get, [Level,
            some_record, Key])),

    UpdateFun = fun(#some_record{field1 = Value} = Record) ->
        Record#some_record{field1 = Value + 1}
    end,

    Self = self(),
    Timeout = timer:seconds(30),
    utils:pforeach(fun(Node) ->
        ?call_store(Node, update, [Level, some_record, Key, UpdateFun]),
        Self ! done
    end, lists:duplicate(100, Worker1) ++ lists:duplicate(100, Worker2)),
    [receive done -> ok after Timeout -> ok end || _ <- lists:seq(1, 200)],

    ?assertMatch({ok, #document{value = #some_record{field1 = 200}}},
        ?call_store(Worker1, get, [Level,
            some_record, Key])),

    ok.


%% list operation on global cache driver (on several nodes)
global_cache_list_test(Config) ->
    [Worker1, Worker2] = ?config(op_worker_nodes, Config),

    Level = global_only,

    ?upload_test_code(Config),

    Ret0 = ?call_store(Worker1, list, [Level, some_record, ?GET_ALL, []]),
    ?assertMatch({ok, _}, Ret0),
    {ok, Objects0} = Ret0,

    ?assertMatch({ok, _},
        ?call_store(Worker1, create, [Level,
            #document{
                key = obj1,
                value = #some_record{field1 = 1, field2 = <<"abc">>, field3 = {test, tuple}}
            }])),

    ?assertMatch({ok, _},
        ?call_store(Worker1, create, [Level,
            #document{
                key = obj2,
                value = #some_record{field1 = 2, field2 = <<"abc">>, field3 = {test, tuple}}
            }])),

    ?assertMatch({ok, _},
        ?call_store(Worker2, create, [Level,
            #document{
                key = obj3,
                value = #some_record{field1 = 3, field2 = <<"abc">>, field3 = {test, tuple}}
            }])),

    Ret1 = ?call_store(Worker2, list, [Level, some_record, ?GET_ALL, []]),
    ?assertMatch({ok, _}, Ret1),
    {ok, Objects1} = Ret1,
    ?assertMatch(3, erlang:length(Objects1) - erlang:length(Objects0)),

    ok.

%% Simple usege of link_walk
link_walk_test(Config) ->
    [Worker1, Worker2] = ?config(op_worker_nodes, Config),
    ?upload_test_code(Config),

    Level = disk_only,

    Doc1 = #document{
        key = k1,
        value = #some_record{field1 = 1}
    },

    Doc2 = #document{
        key = k2,
        value = #some_record{field1 = 2}
    },

    Doc3 = #document{
        key = k3,
        value = #some_record{field1 = 3}
    },

    %% Create some documents and links
    ?assertMatch({ok, _},
        ?call_store(Worker1, some_record, create, [Doc1])),

    ?assertMatch({ok, _},
        ?call_store(Worker1, some_record, create, [Doc2])),

    ?assertMatch({ok, _},
        ?call_store(Worker1, some_record, create, [Doc3])),

    ?assertMatch(ok, ?call_store(Worker2, add_links, [Level, Doc1, [{some, Doc2}, {other, Doc1}]])),
    ?assertMatch(ok, ?call_store(Worker1, add_links, [Level, Doc2, [{link, Doc3}, {parent, Doc1}]])),

    Res0 = ?call_store(Worker1, link_walk, [Level, Doc1, [some, link], get_leaf]),
    Res1 = ?call_store(Worker2, link_walk, [Level, Doc1, [some, parent], get_leaf]),

    ?assertMatch({ok, #document{key = k3, value = #some_record{field1 = 3}}}, Res0),
    ?assertMatch({ok, #document{key = k1, value = #some_record{field1 = 1}}}, Res1),

    ok.

%% Simple usege of (add/fetch/delete/foreach)_link
links_test(Config) ->
    [Worker1, Worker2] = ?config(op_worker_nodes, Config),
    ?upload_test_code(Config),

    Level = disk_only,

    Doc1 = #document{
        key = doc1,
        value = #some_record{field1 = 1}
    },

    Doc2 = #document{
        key = doc2,
        value = #some_record{field1 = 2}
    },

    Doc3 = #document{
        key = doc3,
        value = #some_record{field1 = 3}
    },


    %% Create some documents and links
    ?assertMatch({ok, _},
        ?call_store(Worker1, some_record, create, [Doc1])),

    ?assertMatch({ok, _},
        ?call_store(Worker2, some_record, create, [Doc2])),

    ?assertMatch({ok, _},
        ?call_store(Worker1, some_record, create, [Doc3])),

    ?assertMatch(ok, ?call_store(Worker2, add_links, [Level, Doc1, [{link2, Doc2}, {link3, Doc3}]])),

    %% Fetch all links and theirs targets
    Ret0 = ?call_store(Worker2, fetch_link_target, [Level, Doc1, link2]),
    Ret1 = ?call_store(Worker1, fetch_link_target, [Level, Doc1, link3]),
    Ret2 = ?call_store(Worker2, fetch_link, [Level, Doc1, link2]),
    Ret3 = ?call_store(Worker1, fetch_link, [Level, Doc1, link3]),

    ?assertMatch({ok, {doc2, some_record}}, Ret2),
    ?assertMatch({ok, {doc3, some_record}}, Ret3),
    ?assertMatch({ok, #document{key = doc2, value = #some_record{field1 = 2}}}, Ret0),
    ?assertMatch({ok, #document{key = doc3, value = #some_record{field1 = 3}}}, Ret1),

    ?assertMatch(ok, ?call_store(Worker1, delete_links, [Level, Doc1, [link2, link3]])),

    Ret4 = ?call_store(Worker2, fetch_link_target, [Level, Doc1, link2]),
    Ret5 = ?call_store(Worker1, fetch_link_target, [Level, Doc1, link3]),
    Ret6 = ?call_store(Worker2, fetch_link, [Level, Doc1, link2]),
    Ret7 = ?call_store(Worker1, fetch_link, [Level, Doc1, link3]),

    ?assertMatch({error, link_not_found}, Ret6),
    ?assertMatch({error, link_not_found}, Ret7),
    ?assertMatch({error, link_not_found}, Ret4),
    ?assertMatch({error, link_not_found}, Ret5),

    ?assertMatch(ok, ?call_store(Worker2, add_links, [Level, Doc1, [{link2, Doc2}, {link3, Doc3}]])),
    ?assertMatch(ok,
        ?call_store(Worker1, some_record, delete, [doc2])),
    ?assertMatch(ok, ?call_store(Worker1, delete_links, [Level, Doc1, link3])),

    Ret8 = ?call_store(Worker1, fetch_link_target, [Level, Doc1, link2]),
    Ret9 = ?call_store(Worker2, fetch_link_target, [Level, Doc1, link3]),
    Ret10 = ?call_store(Worker1, fetch_link, [Level, Doc1, link2]),
    Ret11 = ?call_store(Worker2, fetch_link, [Level, Doc1, link3]),

    ?assertMatch({ok, {doc2, some_record}}, Ret10),
    ?assertMatch({error, link_not_found}, Ret11),
    ?assertMatch({error, link_not_found}, Ret9),
    ?assertMatch({error, {not_found, _}}, Ret8),

    %% Delete on document shall delete all its links
    ?assertMatch(ok,
        ?call_store(Worker1, some_record, delete, [doc1])),
    timer:sleep(timer:seconds(1)),

    Ret12 = ?call_store(Worker2, fetch_link, [Level, Doc1, link2]),
    ?assertMatch({error, link_not_found}, Ret12),

    ok.


%%%===================================================================
%%% SetUp and TearDown functions
%%%===================================================================

init_per_suite(Config) ->
    ?TEST_INIT(Config, ?TEST_FILE(Config, "env_desc.json")).

end_per_suite(Config) ->
    test_node_starter:clean_environment(Config).


-spec local_access_only(Node :: atom(), Level :: datastore:store_level()) -> ok.
local_access_only(Node, Level) ->
    Key = some_key,

    ?assertMatch({ok, Key},
        ?call_store(Node, create, [Level,
            #document{
                key = Key,
                value = #some_record{field1 = 1, field2 = <<"abc">>, field3 = {test, tuple}}
            }])),

    ?assertMatch({error, already_exists},
        ?call_store(Node, create, [Level,
            #document{
                key = Key,
                value = #some_record{field1 = 1, field2 = <<"abc">>, field3 = {test, tuple}}
            }])),

    ?assertMatch({ok, true},
        ?call_store(Node, exists, [Level,
            some_record, Key])),

    ?assertMatch({ok, #document{value = #some_record{field3 = {test, tuple}}}},
        ?call_store(Node, get, [Level,
            some_record, Key])),

    Pid = self(),
    ?assertMatch({ok, Key},
        ?call_store(Node, update, [Level,
            some_record, Key, #{field2 => Pid}])),

    ?assertMatch({ok, #document{value = #some_record{field2 = Pid}}},
        ?call_store(Node, get, [Level,
            some_record, Key])),

    ?assertMatch(ok,
        ?call_store(Node, delete, [Level,
            some_record, Key, fun() -> false end])),

    ?assertMatch({ok, #document{value = #some_record{field2 = Pid}}},
        ?call_store(Node, get, [Level,
            some_record, Key])),

    ?assertMatch(ok,
        ?call_store(Node, delete, [Level,
            some_record, Key])),

    ?assertMatch({error, {not_found, _}},
        ?call_store(Node, get, [Level,
            some_record, Key])),

    ?assertMatch({error, {not_found, _}},
        ?call_store(Node, update, [Level,
            some_record, Key, #{field2 => self()}])),

    ok.


-spec global_access(Config :: term(), Level :: datastore:store_level()) -> ok.
global_access(Config, Level) ->
    [Worker1, Worker2] = ?config(op_worker_nodes, Config),

    Key = some_other_key,

    ?assertMatch({ok, _},
        ?call_store(Worker1, create, [Level,
            #document{
                key = Key,
                value = #some_record{field1 = 1, field2 = <<"abc">>, field3 = {test, tuple}}
            }])),

    ?assertMatch({ok, true},
        ?call_store(Worker2, exists, [Level,
            some_record, Key])),

<<<<<<< HEAD
    ?assertMatch(true,
=======
    ?assertMatch({ok, true},
        ?call_store(CCM, exists, [Level,
            some_record, Key])),

    ?assertMatch({ok, true},
>>>>>>> 2425fe5a
        ?call_store(Worker1, exists, [Level,
            some_record, Key])),

    ?assertMatch({error, already_exists},
        ?call_store(Worker2, create, [Level,
            #document{
                key = Key,
                value = #some_record{field1 = 1, field2 = <<"abc">>, field3 = {test, tuple}}
            }])),

    ?assertMatch({ok, #document{value = #some_record{field1 = 1, field3 = {test, tuple}}}},
        ?call_store(Worker1, get, [Level,
            some_record, Key])),

    ?assertMatch({ok, #document{value = #some_record{field1 = 1, field3 = {test, tuple}}}},
        ?call_store(Worker2, get, [Level,
            some_record, some_other_key])),

    ?assertMatch({ok, _},
        ?call_store(Worker1, update, [Level,
            some_record, Key, #{field1 => 2}])),

    ?assertMatch({ok, #document{value = #some_record{field1 = 2}}},
        ?call_store(Worker2, get, [Level,
            some_record, Key])),

    ok.<|MERGE_RESOLUTION|>--- conflicted
+++ resolved
@@ -21,7 +21,7 @@
 
 -define(call_store(N, M, A), ?call_store(N, datastore, M, A)).
 -define(call_store(N, Mod, M, A), rpc:call(N, Mod, M, A)).
--define(upload_test_code(CONFIG),
+-define(upload_test_code(CONFIG), %todo probably unnecessary
     begin
         {Mod, Bin, File} = code:get_object_code(?MODULE),
         {_Replies, _} = rpc:multicall(?config(op_worker_nodes, CONFIG), code, load_binary,
@@ -62,15 +62,7 @@
         ?call_store(Worker2, exists, [Level,
             some_record, some_other_key])),
 
-<<<<<<< HEAD
-    ?assertMatch(true,
-=======
-    ?assertMatch({ok, false},
-        ?call_store(CCM, exists, [Level,
-            some_record, some_other_key])),
-
     ?assertMatch({ok, true},
->>>>>>> 2425fe5a
         ?call_store(Worker1, exists, [Level,
             some_record, some_other_key])),
 
@@ -93,12 +85,10 @@
 
 %% Simple usage of get/update/create/exists/delete on persistamce driver (on several nodes)
 persistance_test(Config) ->
-    [CCM] = ?config(op_ccm_nodes, Config),
     [Worker1, Worker2] = ?config(op_worker_nodes, Config),
 
     Level = disk_only,
 
-    local_access_only(CCM, Level),
     local_access_only(Worker1, Level),
     local_access_only(Worker2, Level),
 
@@ -408,15 +398,7 @@
         ?call_store(Worker2, exists, [Level,
             some_record, Key])),
 
-<<<<<<< HEAD
-    ?assertMatch(true,
-=======
     ?assertMatch({ok, true},
-        ?call_store(CCM, exists, [Level,
-            some_record, Key])),
-
-    ?assertMatch({ok, true},
->>>>>>> 2425fe5a
         ?call_store(Worker1, exists, [Level,
             some_record, Key])),
 
