%%%-------------------------------------------------------------------
%%% @author Jakub Kudzia
%%% @copyright (C) 2018 ACK CYFRONET AGH
%%% This software is released under the MIT license
%%% cited in 'LICENSE.txt'.
%%%--------------------------------------------------------------------
%%% @doc
%%% This module contains tests of cleaning up files from storage.
%%% @end
%%%-------------------------------------------------------------------
-module(storage_cleanup_test_SUITE).
-author("Jakub Kudzia").

-include("global_definitions.hrl").
-include("proto/oneclient/fuse_messages.hrl").
-include("modules/fslogic/fslogic_common.hrl").
-include("modules/fslogic/fslogic_suffix.hrl").
-include_lib("ctool/include/test/test_utils.hrl").
-include_lib("ctool/include/test/assertions.hrl").
-include_lib("ctool/include/test/performance.hrl").
-include_lib("ctool/include/errors.hrl").
-include_lib("cluster_worker/include/global_definitions.hrl").
-include_lib("kernel/include/file.hrl").

%% API
-export([all/0, init_per_suite/1, end_per_suite/1, init_per_testcase/2, end_per_testcase/2]).

-export([
    file_should_be_deleted_from_storage_after_deletion/1,
    file_should_be_truncated_on_storage_after_truncate/1,
    directory_should_be_deleted_from_storage_after_deletion/1,
    empty_directory_should_be_deleted_from_storage_after_deletion/1,
    file_should_be_deleted_from_storage_after_releasing_handle/1,
    directory_should_be_deleted_from_storage_after_releasing_handle_to_its_child/1,
    remote_replica_should_be_deleted_from_storage_after_deletion/1,
    remote_directory_replica_should_be_deleted_from_storage_after_deletion/1,
    remote_replica_should_be_truncated_on_storage_after_truncate/1,
    empty_remote_directory_replica_should_be_deleted_from_storage_after_deletion/1,
    replica_should_be_deleted_from_storage_after_releasing_handle_to_remotely_deleted_file/1,
    parent_dir_of_replica_should_be_deleted_from_storage_after_releasing_handle_to_remotely_deleted_file/1,
    race_on_remote_deletion_of_parent_and_child/1,

    % Tests of conflicting files
    file_with_suffix_is_deleted_from_storage_after_deletion/1,
    deleted_open_file_with_suffix_is_deleted_from_storage_after_release/1,
    suffix_in_metadata_and_storage_test/1,
    suffix_in_dir_metadata_test/1
]).

-define(ATTEMPTS, 60).

-define(TEST_DATA, <<"test_data">>).
-define(TEST_DATA_LENGTH, byte_size(?TEST_DATA)).
-define(DIR_NAME, <<"dir_", (atom_to_binary(?FUNCTION_NAME, latin1))/binary>>).
-define(FILE_NAME, <<"file_", (atom_to_binary(?FUNCTION_NAME, latin1))/binary>>).

%%%===================================================================
%%% API
%%%===================================================================

all() -> [
    file_should_be_deleted_from_storage_after_deletion,
    file_should_be_truncated_on_storage_after_truncate,
    directory_should_be_deleted_from_storage_after_deletion,
    empty_directory_should_be_deleted_from_storage_after_deletion,
    file_should_be_deleted_from_storage_after_releasing_handle,
    directory_should_be_deleted_from_storage_after_releasing_handle_to_its_child,
    remote_replica_should_be_deleted_from_storage_after_deletion,
    remote_replica_should_be_truncated_on_storage_after_truncate,
    remote_directory_replica_should_be_deleted_from_storage_after_deletion,
    empty_remote_directory_replica_should_be_deleted_from_storage_after_deletion,
    replica_should_be_deleted_from_storage_after_releasing_handle_to_remotely_deleted_file,
    parent_dir_of_replica_should_be_deleted_from_storage_after_releasing_handle_to_remotely_deleted_file,
    race_on_remote_deletion_of_parent_and_child,

    % Tests of conflicting files
    file_with_suffix_is_deleted_from_storage_after_deletion,
    deleted_open_file_with_suffix_is_deleted_from_storage_after_release,
    suffix_in_metadata_and_storage_test,
    suffix_in_dir_metadata_test
].

%%%===================================================================
%%% Test functions
%%%===================================================================

file_should_be_deleted_from_storage_after_deletion(Config) ->
    [Worker | _] = ?config(op_worker_nodes, Config),
    [{SpaceId, SpaceName} | _] = ?config({spaces, <<"user1">>}, Config),
    SessId = ?config({session_id, {<<"user1">>, ?GET_DOMAIN(Worker)}}, Config),
    StorageFilePath = storage_file_path(Worker, SpaceId, ?FILE_NAME),

    % when
    {ok, FileGuid} = lfm_proxy:create(Worker, SessId, <<"/", SpaceName/binary, "/", ?FILE_NAME/binary>>, 8#770),
    {ok, FileHandle} = lfm_proxy:open(Worker, SessId, {guid, FileGuid}, write),
    {ok, _} = lfm_proxy:write(Worker, FileHandle, 0, ?TEST_DATA),
    ok = lfm_proxy:close(Worker, FileHandle),
    ?assertEqual({ok, ?TEST_DATA}, read_file(Worker, StorageFilePath)),
    ?assertMatch({ok, _}, read_file_info(Worker, StorageFilePath)),

    % and
    ?assertEqual(ok, lfm_proxy:unlink(Worker, SessId, {guid, FileGuid})),

    % then
    ?assertEqual({error, ?ENOENT}, read_file(Worker, StorageFilePath)),
    ?assertEqual({error, ?ENOENT}, read_file_info(Worker, StorageFilePath)).

file_should_be_truncated_on_storage_after_truncate(Config) ->
    [Worker | _] = ?config(op_worker_nodes, Config),
    [{SpaceId, SpaceName} | _] = ?config({spaces, <<"user1">>}, Config),
    TruncateSize = 5,
    TestDataSize2 = ?TEST_DATA_LENGTH - TruncateSize,
    TestData2 = binary_part(?TEST_DATA, 0, TestDataSize2),
    SessId = ?config({session_id, {<<"user1">>, ?GET_DOMAIN(Worker)}}, Config),
    StorageFilePath = storage_file_path(Worker, SpaceId, ?FILE_NAME),

    % when
    {ok, FileGuid} = lfm_proxy:create(Worker, SessId, <<"/", SpaceName/binary, "/", ?FILE_NAME/binary>>, 8#770),
    {ok, FileHandle} = lfm_proxy:open(Worker, SessId, {guid, FileGuid}, write),
    {ok, _} = lfm_proxy:write(Worker, FileHandle, 0, ?TEST_DATA),
    ok = lfm_proxy:close(Worker, FileHandle),
    ?assertEqual({ok, ?TEST_DATA}, read_file(Worker, StorageFilePath)),
    ?assertMatch({ok, _}, read_file_info(Worker, StorageFilePath)),

    % and
    ?assertEqual(ok, lfm_proxy:truncate(Worker, SessId, {guid, FileGuid}, TestDataSize2)),

    % then
    ?assertEqual({ok, TestData2}, read_file(Worker, StorageFilePath), ?ATTEMPTS),
    ?assertMatch({ok, #file_info{size = TestDataSize2}}, read_file_info(Worker, StorageFilePath), ?ATTEMPTS).

directory_should_be_deleted_from_storage_after_deletion(Config) ->
    [Worker | _] = ?config(op_worker_nodes, Config),
    [{SpaceId, SpaceName} | _] = ?config({spaces, <<"user1">>}, Config),
    DirPath = filename:join([<<"/">>, SpaceName, ?DIR_NAME]),
    SessId = ?config({session_id, {<<"user1">>, ?GET_DOMAIN(Worker)}}, Config),
    StorageDirPath = storage_file_path(Worker, SpaceId, ?DIR_NAME),
    StorageFilePath = storage_file_path(Worker, SpaceId, filename:join(?DIR_NAME, ?FILE_NAME)),

    % when
    {ok, DirGuid} = lfm_proxy:mkdir(Worker, SessId, DirPath, 8#775),
    {ok, FileGuid} = lfm_proxy:create(Worker, SessId, DirGuid, ?FILE_NAME, 8#664),
    {ok, FileHandle} = lfm_proxy:open(Worker, SessId, {guid, FileGuid}, write),
    {ok, _} = lfm_proxy:write(Worker, FileHandle, 0, ?TEST_DATA),
    ok = lfm_proxy:close(Worker, FileHandle),
    ?assertEqual({ok, [binary_to_list(?FILE_NAME)]}, list_dir(Worker, StorageDirPath)),
    ?assertMatch({ok, _}, read_file_info(Worker, StorageDirPath)),
    ?assertEqual({ok, ?TEST_DATA}, read_file(Worker, StorageFilePath)),
    ?assertMatch({ok, _}, read_file_info(Worker, StorageFilePath)),

    % and
    ?assertEqual(ok, lfm_proxy:rm_recursive(Worker, SessId, {guid, DirGuid})),

    % then
    ?assertEqual({error, ?ENOENT}, list_dir(Worker, StorageDirPath)),
    ?assertEqual({error, ?ENOENT}, read_file_info(Worker, StorageFilePath)),
    ?assertEqual({error, ?ENOENT}, read_file(Worker, StorageFilePath)),
    ?assertEqual({error, ?ENOENT}, read_file_info(Worker, StorageDirPath)).

empty_directory_should_be_deleted_from_storage_after_deletion(Config) ->
    [Worker | _] = ?config(op_worker_nodes, Config),
    [{SpaceId, SpaceName} | _] = ?config({spaces, <<"user1">>}, Config),
    DirPath = filename:join([<<"/">>, SpaceName, ?DIR_NAME]),
    SessId = ?config({session_id, {<<"user1">>, ?GET_DOMAIN(Worker)}}, Config),
    StorageDirPath = storage_file_path(Worker, SpaceId, ?DIR_NAME),
    StorageFilePath = storage_file_path(Worker, SpaceId, filename:join(?DIR_NAME, ?FILE_NAME)),

    % when
    {ok, DirGuid} = lfm_proxy:mkdir(Worker, SessId, DirPath, 8#775),
    {ok, FileGuid} = lfm_proxy:create(Worker, SessId, DirGuid, ?FILE_NAME, 8#664),
    {ok, FileHandle} = lfm_proxy:open(Worker, SessId, {guid, FileGuid}, write),
    {ok, _} = lfm_proxy:write(Worker, FileHandle, 0, ?TEST_DATA),
    ok = lfm_proxy:close(Worker, FileHandle),
    ?assertEqual({ok, ?TEST_DATA}, read_file(Worker, StorageFilePath)),
    ?assertMatch({ok, _}, read_file_info(Worker, StorageFilePath)),
    ?assertEqual({ok, [binary_to_list(?FILE_NAME)]}, list_dir(Worker, StorageDirPath)),
    ?assertMatch({ok, _}, read_file_info(Worker, StorageDirPath)),

    % remove file to leave empty directory on storage
    ?assertEqual(ok, lfm_proxy:unlink(Worker, SessId, {guid, FileGuid})),
    ?assertEqual({ok, []}, list_dir(Worker, StorageDirPath)),
    ?assertEqual({error, ?ENOENT}, read_file(Worker, StorageFilePath)),

    % and
    ?assertEqual(ok, lfm_proxy:rm_recursive(Worker, SessId, {guid, DirGuid})),

    % then
    ?assertEqual({error, ?ENOENT}, list_dir(Worker, StorageDirPath)),
    ?assertMatch({error, ?ENOENT}, read_file_info(Worker, StorageDirPath)).

file_should_be_deleted_from_storage_after_releasing_handle(Config) ->
    [Worker | _] = ?config(op_worker_nodes, Config),
    [{SpaceId, SpaceName} | _] = ?config({spaces, <<"user1">>}, Config),
    SessId = ?config({session_id, {<<"user1">>, ?GET_DOMAIN(Worker)}}, Config),
    StorageFilePath = storage_file_path(Worker, SpaceId, ?FILE_NAME),

    % when
    {ok, FileGuid} = lfm_proxy:create(Worker, SessId, <<"/", SpaceName/binary, "/", ?FILE_NAME/binary>>, 8#770),
    {ok, FileHandle} = lfm_proxy:open(Worker, SessId, {guid, FileGuid}, write),
    {ok, _} = lfm_proxy:write(Worker, FileHandle, 0, ?TEST_DATA),
    ?assertEqual({ok, ?TEST_DATA}, read_file(Worker, StorageFilePath)),

    % and
    ?assertEqual(ok, lfm_proxy:unlink(Worker, SessId, {guid, FileGuid})),
    ?assertEqual({ok, ?TEST_DATA}, read_file(Worker, StorageFilePath)),
    ok = lfm_proxy:close(Worker, FileHandle),

    % then
    ?assertEqual({error, ?ENOENT}, read_file(Worker, StorageFilePath), ?ATTEMPTS),
    ?assertEqual({error, ?ENOENT}, read_file_info(Worker, StorageFilePath), ?ATTEMPTS).

directory_should_be_deleted_from_storage_after_releasing_handle_to_its_child(Config) ->
    [Worker | _] = ?config(op_worker_nodes, Config),
    [{SpaceId, SpaceName} | _] = ?config({spaces, <<"user1">>}, Config),
    DirPath = filename:join([<<"/">>, SpaceName, ?DIR_NAME]),
    SessId = ?config({session_id, {<<"user1">>, ?GET_DOMAIN(Worker)}}, Config),
    StorageDirPath = storage_file_path(Worker, SpaceId, ?DIR_NAME),
    StorageFilePath = storage_file_path(Worker, SpaceId, filename:join(?DIR_NAME, ?FILE_NAME)),

    % when
    {ok, DirGuid} = lfm_proxy:mkdir(Worker, SessId, DirPath, 8#775),
    {ok, FileGuid} = lfm_proxy:create(Worker, SessId, DirGuid, ?FILE_NAME, 8#664),
    {ok, FileHandle} = lfm_proxy:open(Worker, SessId, {guid, FileGuid}, write),
    {ok, _} = lfm_proxy:write(Worker, FileHandle, 0, ?TEST_DATA),
    ok = lfm_proxy:fsync(Worker, FileHandle),
    ?assertEqual({ok, [binary_to_list(?FILE_NAME)]}, list_dir(Worker, StorageDirPath)),
    ?assertMatch({ok, _}, read_file_info(Worker, StorageDirPath)),
    ?assertEqual({ok, ?TEST_DATA}, read_file(Worker, StorageFilePath)),
    ?assertMatch({ok, _}, read_file_info(Worker, StorageFilePath)),

    % and
    ?assertEqual(ok, lfm_proxy:rm_recursive(Worker, SessId, {guid, DirGuid})),

    % then
    ?assertMatch({error, ?ENOENT}, lfm_proxy:stat(Worker, SessId, {guid, DirGuid})),
    ?assertMatch({error, ?ENOENT}, lfm_proxy:ls(Worker, SessId, {guid, DirGuid}, 0, 1)),
    ?assertMatch({error, ?ENOENT}, lfm_proxy:stat(Worker, SessId, {guid, FileGuid})),
    ?assertMatch({error, ?ENOENT}, lfm_proxy:open(Worker, SessId, {guid, FileGuid}, read)),

    ?assertEqual({ok, [binary_to_list(?FILE_NAME)]}, list_dir(Worker, StorageDirPath)),
    ?assertMatch({ok, _}, read_file_info(Worker, StorageDirPath)),
    ?assertEqual({ok, ?TEST_DATA}, read_file(Worker, StorageFilePath)),
    ?assertMatch({ok, _}, read_file_info(Worker, StorageFilePath)),

    % and
    lfm_proxy:close(Worker, FileHandle),

    % then
    ?assertEqual({error, ?ENOENT}, list_dir(Worker, StorageDirPath)),
    ?assertEqual({error, ?ENOENT}, read_file_info(Worker, StorageFilePath)),
    ?assertEqual({error, ?ENOENT}, read_file(Worker, StorageFilePath)),
    ?assertEqual({error, ?ENOENT}, read_file_info(Worker, StorageDirPath)).

remote_replica_should_be_deleted_from_storage_after_deletion(Config) ->
    [WorkerP2, WorkerP1] = ?config(op_worker_nodes, Config),
    SessionId = ?config({session_id, {<<"user1">>, ?GET_DOMAIN(WorkerP1)}}, Config),
    SessionId2 = ?config({session_id, {<<"user1">>, ?GET_DOMAIN(WorkerP2)}}, Config),
    [{SpaceId, SpaceName} | _] = ?config({spaces, <<"user1">>}, Config),
    FilePath = filename:join([<<"/">>, SpaceName, ?FILE_NAME]),
    StorageFilePath2 = storage_file_path(WorkerP2, SpaceId, ?FILE_NAME),

    % when
    {ok, FileGuid} = lfm_proxy:create(WorkerP1, SessionId, FilePath, 8#644),
    {ok, FileHandle} = lfm_proxy:open(WorkerP1, SessionId, {guid, FileGuid}, write),
    {ok, _} = lfm_proxy:write(WorkerP1, FileHandle, 0, ?TEST_DATA),
    ok = lfm_proxy:close(WorkerP1, FileHandle),

    % and
    {ok, FileHandle2} = ?assertMatch({ok, _},
        lfm_proxy:open(WorkerP2, SessionId2, {guid, FileGuid}, read), ?ATTEMPTS),
    ?assertMatch({ok, ?TEST_DATA},
        lfm_proxy:read(WorkerP2, FileHandle2, 0, ?TEST_DATA_LENGTH), ?ATTEMPTS),
    ?assertMatch({ok, ?TEST_DATA}, read_file(WorkerP2, StorageFilePath2), ?ATTEMPTS),
    ok = lfm_proxy:close(WorkerP2, FileHandle2),
    ok = lfm_proxy:unlink(WorkerP1, SessionId, {guid, FileGuid}),

    %then
    ?assertMatch({error, ?ENOENT}, read_file_info(WorkerP2, StorageFilePath2), ?ATTEMPTS),
    ?assertMatch({error, ?ENOENT}, read_file(WorkerP2, StorageFilePath2), ?ATTEMPTS).

remote_replica_should_be_truncated_on_storage_after_truncate(Config) ->
    [WorkerP2, WorkerP1] = ?config(op_worker_nodes, Config),
    SessionId = ?config({session_id, {<<"user1">>, ?GET_DOMAIN(WorkerP1)}}, Config),
    SessionId2 = ?config({session_id, {<<"user1">>, ?GET_DOMAIN(WorkerP2)}}, Config),
    [{SpaceId, SpaceName} | _] = ?config({spaces, <<"user1">>}, Config),
    TruncateSize = 5,
    TestDataSize2 = ?TEST_DATA_LENGTH - TruncateSize,
    TestData2 = binary_part(?TEST_DATA, 0, TestDataSize2),
    FilePath = filename:join([<<"/">>, SpaceName, ?FILE_NAME]),
    StorageFilePath2 = storage_file_path(WorkerP2, SpaceId, ?FILE_NAME),

    % when
    {ok, FileGuid} = lfm_proxy:create(WorkerP1, SessionId, FilePath, 8#644),
    {ok, FileHandle} = lfm_proxy:open(WorkerP1, SessionId, {guid, FileGuid}, write),
    {ok, _} = lfm_proxy:write(WorkerP1, FileHandle, 0, ?TEST_DATA),
    ok = lfm_proxy:close(WorkerP1, FileHandle),

    % and
    {ok, FileHandle2} = ?assertMatch({ok, _},
        lfm_proxy:open(WorkerP2, SessionId2, {guid, FileGuid}, read), ?ATTEMPTS),
    ?assertMatch({ok, ?TEST_DATA},
        lfm_proxy:read(WorkerP2, FileHandle2, 0, ?TEST_DATA_LENGTH), ?ATTEMPTS),
    ?assertMatch({ok, ?TEST_DATA}, read_file(WorkerP2, StorageFilePath2), ?ATTEMPTS),
    ok = lfm_proxy:close(WorkerP2, FileHandle2),
    ?assertEqual(ok, lfm_proxy:truncate(WorkerP1, SessionId, {guid, FileGuid}, TestDataSize2)),

    %then
    ?assertMatch({ok, TestData2}, read_file(WorkerP2, StorageFilePath2), ?ATTEMPTS),
    ?assertMatch({ok, #file_info{size = TestDataSize2}}, read_file_info(WorkerP2, StorageFilePath2), ?ATTEMPTS).

remote_directory_replica_should_be_deleted_from_storage_after_deletion(Config) ->
    [WorkerP2, WorkerP1 | _] = ?config(op_worker_nodes, Config),
    [{SpaceId, SpaceName} | _] = ?config({spaces, <<"user1">>}, Config),
    DirPath = filename:join([<<"/">>, SpaceName, ?DIR_NAME]),
    SessionId = ?config({session_id, {<<"user1">>, ?GET_DOMAIN(WorkerP1)}}, Config),
    SessionId2 = ?config({session_id, {<<"user1">>, ?GET_DOMAIN(WorkerP2)}}, Config),
    StorageDirPath2 = storage_file_path(WorkerP2, SpaceId, ?DIR_NAME),
    StorageFilePath2 = storage_file_path(WorkerP2, SpaceId, filename:join(?DIR_NAME, ?FILE_NAME)),

    % when
    {ok, DirGuid} = lfm_proxy:mkdir(WorkerP1, SessionId, DirPath, 8#775),
    {ok, FileGuid} = lfm_proxy:create(WorkerP1, SessionId, DirGuid, ?FILE_NAME, 8#664),
    {ok, FileHandle} = lfm_proxy:open(WorkerP1, SessionId, {guid, FileGuid}, write),
    {ok, _} = lfm_proxy:write(WorkerP1, FileHandle, 0, ?TEST_DATA),
    ok = lfm_proxy:close(WorkerP1, FileHandle),

    %and
    {ok, FileHandle2} = ?assertMatch({ok, _},
        lfm_proxy:open(WorkerP2, SessionId2, {guid, FileGuid}, read), ?ATTEMPTS),
    ?assertMatch({ok, ?TEST_DATA},
        lfm_proxy:read(WorkerP2, FileHandle2, 0, ?TEST_DATA_LENGTH), ?ATTEMPTS),
    ?assertMatch({ok, ?TEST_DATA}, read_file(WorkerP2, StorageFilePath2), ?ATTEMPTS),
    ok = lfm_proxy:close(WorkerP2, FileHandle2),
    ?assertEqual({ok, [binary_to_list(?FILE_NAME)]}, list_dir(WorkerP2, StorageDirPath2)),
    ?assertEqual({ok, ?TEST_DATA}, read_file(WorkerP2, StorageFilePath2)),

    ?assertEqual(ok, lfm_proxy:rm_recursive(WorkerP1, SessionId, {guid, DirGuid})),

    % then
    ?assertEqual({error, ?ENOENT}, list_dir(WorkerP2, StorageDirPath2), ?ATTEMPTS),
    ?assertEqual({error, ?ENOENT}, read_file(WorkerP2, StorageFilePath2), ?ATTEMPTS).

empty_remote_directory_replica_should_be_deleted_from_storage_after_deletion(Config) ->
    [WorkerP2, WorkerP1 | _] = ?config(op_worker_nodes, Config),
    [{SpaceId, SpaceName} | _] = ?config({spaces, <<"user1">>}, Config),
    DirPath = filename:join([<<"/">>, SpaceName, ?DIR_NAME]),
    SessionId = ?config({session_id, {<<"user1">>, ?GET_DOMAIN(WorkerP1)}}, Config),
    SessionId2 = ?config({session_id, {<<"user1">>, ?GET_DOMAIN(WorkerP2)}}, Config),
    StorageDirPath2 = storage_file_path(WorkerP2, SpaceId, ?DIR_NAME),
    StorageFilePath2 = storage_file_path(WorkerP2, SpaceId, filename:join(?DIR_NAME, ?FILE_NAME)),

    % when
    {ok, DirGuid} = lfm_proxy:mkdir(WorkerP1, SessionId, DirPath, 8#775),
    % create file so that directory will be created on storage
    {ok, FileGuid} = lfm_proxy:create(WorkerP1, SessionId, DirGuid, ?FILE_NAME, 8#664),
    {ok, FileHandle} = lfm_proxy:open(WorkerP1, SessionId, {guid, FileGuid}, write),
    {ok, _} = lfm_proxy:write(WorkerP1, FileHandle, 0, ?TEST_DATA),
    ok = lfm_proxy:close(WorkerP1, FileHandle),

    %and
    {ok, FileHandle2} = ?assertMatch({ok, _},
        lfm_proxy:open(WorkerP2, SessionId2, {guid, FileGuid}, read), ?ATTEMPTS),
    ?assertMatch({ok, ?TEST_DATA},
        lfm_proxy:read(WorkerP2, FileHandle2, 0, ?TEST_DATA_LENGTH), ?ATTEMPTS),
    ?assertMatch({ok, ?TEST_DATA}, read_file(WorkerP2, StorageFilePath2), ?ATTEMPTS),
    ok = lfm_proxy:close(WorkerP2, FileHandle2),
    ?assertEqual({ok, [binary_to_list(?FILE_NAME)]}, list_dir(WorkerP2, StorageDirPath2)),
    ?assertEqual({ok, ?TEST_DATA}, read_file(WorkerP2, StorageFilePath2)),
    % delete file to leave an empty directory on storage
    ?assertEqual(ok, lfm_proxy:unlink(WorkerP1, SessionId, {guid, FileGuid})),
    ?assertEqual({error, ?ENOENT}, read_file(WorkerP2, StorageFilePath2), ?ATTEMPTS),
    ?assertEqual({error, ?ENOENT}, read_file_info(WorkerP2, StorageFilePath2), ?ATTEMPTS),
    % delete empty directory
    ?assertEqual(ok, lfm_proxy:rm_recursive(WorkerP1, SessionId, {guid, DirGuid})),

    % then
    ?assertEqual({error, ?ENOENT}, list_dir(WorkerP2, StorageDirPath2), ?ATTEMPTS),
    ?assertEqual({error, ?ENOENT}, read_file_info(WorkerP2, StorageDirPath2), ?ATTEMPTS).

replica_should_be_deleted_from_storage_after_releasing_handle_to_remotely_deleted_file(Config) ->
    [WorkerP2, WorkerP1] = ?config(op_worker_nodes, Config),
    SessionId = ?config({session_id, {<<"user1">>, ?GET_DOMAIN(WorkerP1)}}, Config),
    SessionId2 = ?config({session_id, {<<"user1">>, ?GET_DOMAIN(WorkerP2)}}, Config),
    [{SpaceId, SpaceName} | _] = ?config({spaces, <<"user1">>}, Config),
    FilePath = filename:join([<<"/">>, SpaceName, ?FILE_NAME]),
    StorageFilePath1 = storage_file_path(WorkerP1, SpaceId, ?FILE_NAME),
    StorageFilePath2 = storage_file_path(WorkerP2, SpaceId, ?FILE_NAME),

    % when
    {ok, FileGuid} = lfm_proxy:create(WorkerP1, SessionId, FilePath, 8#644),
    {ok, FileHandle} = lfm_proxy:open(WorkerP1, SessionId, {guid, FileGuid}, write),
    {ok, _} = lfm_proxy:write(WorkerP1, FileHandle, 0, ?TEST_DATA),
    ok = lfm_proxy:close(WorkerP1, FileHandle),

    % and
    {ok, FileHandle2} = ?assertMatch({ok, _},
        lfm_proxy:open(WorkerP2, SessionId2, {guid, FileGuid}, read), ?ATTEMPTS),
    ?assertMatch({ok, ?TEST_DATA},
        lfm_proxy:read(WorkerP2, FileHandle2, 0, ?TEST_DATA_LENGTH), ?ATTEMPTS),
    ?assertMatch({ok, ?TEST_DATA}, read_file(WorkerP2, StorageFilePath2), ?ATTEMPTS),
    ok = lfm_proxy:unlink(WorkerP1, SessionId, {guid, FileGuid}),

    %then
    ?assertMatch({error, ?ENOENT}, lfm_proxy:stat(WorkerP1, SessionId, {guid, FileGuid})),
    ?assertMatch({error, ?ENOENT}, read_file(WorkerP1, StorageFilePath1)),

    % ensure that unlinking file is synced
    ?assertMatch({error, ?ENOENT}, lfm_proxy:stat(WorkerP2, SessionId2, {guid, FileGuid}), ?ATTEMPTS),

    ?assertMatch({ok, ?TEST_DATA},
        lfm_proxy:read(WorkerP2, FileHandle2, 0, ?TEST_DATA_LENGTH), ?ATTEMPTS),
    ?assertMatch({ok, ?TEST_DATA}, read_file(WorkerP2, StorageFilePath2)),

    ok = lfm_proxy:close(WorkerP2, FileHandle2),
    ?assertMatch({error, ?ENOENT}, read_file(WorkerP2, StorageFilePath2)).

parent_dir_of_replica_should_be_deleted_from_storage_after_releasing_handle_to_remotely_deleted_file(Config) ->
    [WorkerP2, WorkerP1] = ?config(op_worker_nodes, Config),
    SessionId = ?config({session_id, {<<"user1">>, ?GET_DOMAIN(WorkerP1)}}, Config),
    SessionId2 = ?config({session_id, {<<"user1">>, ?GET_DOMAIN(WorkerP2)}}, Config),
    [{SpaceId, SpaceName} | _] = ?config({spaces, <<"user1">>}, Config),
    DirPath = filename:join([<<"/">>, SpaceName, ?DIR_NAME]),
    FilePath = filename:join([DirPath, ?FILE_NAME]),
    StorageDirPath = storage_file_path(WorkerP1, SpaceId, ?DIR_NAME),
    StorageFilePath1 = filename:join([StorageDirPath, ?FILE_NAME]),
    StorageDirPath2 = storage_file_path(WorkerP2, SpaceId, ?DIR_NAME),
    StorageFilePath2 = filename:join([StorageDirPath2, ?FILE_NAME]),

    % when
    {ok, DirGuid} = lfm_proxy:mkdir(WorkerP1, SessionId, DirPath, 8#775),
    {ok, FileGuid} = lfm_proxy:create(WorkerP1, SessionId, FilePath, 8#644),
    {ok, FileHandle} = lfm_proxy:open(WorkerP1, SessionId, {guid, FileGuid}, write),
    {ok, _} = lfm_proxy:write(WorkerP1, FileHandle, 0, ?TEST_DATA),
    ok = lfm_proxy:close(WorkerP1, FileHandle),

    % and
    {ok, FileHandle2} = ?assertMatch({ok, _},
        lfm_proxy:open(WorkerP2, SessionId2, {guid, FileGuid}, read), ?ATTEMPTS),
    ?assertMatch({ok, ?TEST_DATA},
        lfm_proxy:read(WorkerP2, FileHandle2, 0, ?TEST_DATA_LENGTH), ?ATTEMPTS),


<<<<<<< HEAD
    SpacePath = <<"/space1">>,
    FileName = generator:gen_name(),
    FilePath = <<SpacePath/binary, "/",  FileName/binary>>,
    StorageSpacePathW1 = storage_file_path(Worker1, SpaceId, <<>>),
    
    ListDir = fun(Worker, Session, Path) ->
        {ok, List} = lfm_proxy:get_children(Worker, Session, {path, Path}, 0, 100),
        List
    end,
    StorageFiles= case list_dir(Worker1, StorageSpacePathW1) of
        {ok, Files} -> Files;
        {error, _} -> []
    end,
    ListStorageDir = fun() ->
        {ok, List} = list_dir(Worker1, StorageSpacePathW1),
        lists:sort(List -- StorageFiles)
    end,
=======
    % File is intentionally left opened on WorkerP2
    ?assertMatch({ok, ?TEST_DATA}, read_file(WorkerP2, StorageFilePath2), ?ATTEMPTS),
    ok = lfm_proxy:rm_recursive(WorkerP1, SessionId, {guid, DirGuid}),
>>>>>>> bc61dc7d

    %then
    ?assertMatch({error, ?ENOENT}, lfm_proxy:stat(WorkerP1, SessionId, {guid, DirGuid})),
    ?assertMatch({error, ?ENOENT}, lfm_proxy:stat(WorkerP1, SessionId, {guid, FileGuid})),
    ?assertMatch({error, ?ENOENT}, list_dir(WorkerP1, StorageDirPath)),
    ?assertMatch({error, ?ENOENT}, read_file(WorkerP1, StorageFilePath1)),

    % ensure that directory was removed on 2nd provider
    ?assertMatch({error, ?ENOENT}, lfm_proxy:stat(WorkerP2, SessionId2, {guid, DirGuid}), ?ATTEMPTS),
    ?assertMatch({error, ?ENOENT}, lfm_proxy:stat(WorkerP2, SessionId2, {guid, FileGuid}), ?ATTEMPTS),

    % but not on it's storage as the file is still opened
    ?assertMatch({ok, ?TEST_DATA},
        lfm_proxy:read(WorkerP2, FileHandle2, 0, ?TEST_DATA_LENGTH), ?ATTEMPTS),
    ?assertMatch({ok, ?TEST_DATA}, read_file(WorkerP2, StorageFilePath2)),
    ?assertEqual({ok, [binary_to_list(?FILE_NAME)]}, list_dir(WorkerP2, StorageDirPath2)),

    ok = lfm_proxy:close(WorkerP2, FileHandle2),

    % after closing the file, it should be deleted, as well as its parent directory
    ?assertMatch({error, ?ENOENT}, list_dir(WorkerP2, StorageDirPath2)),
    ?assertMatch({error, ?ENOENT}, read_file(WorkerP2, StorageFilePath2)).

race_on_remote_deletion_of_parent_and_child(Config) ->
    [Worker | _] = ?config(op_worker_nodes, Config),
    [{SpaceId, SpaceName} | _] = ?config({spaces, <<"user1">>}, Config),
    DirPath = filename:join([<<"/">>, SpaceName, ?DIR_NAME]),
    SessId = ?config({session_id, {<<"user1">>, ?GET_DOMAIN(Worker)}}, Config),
    StorageDirPath = storage_file_path(Worker, SpaceId, ?DIR_NAME),
    StorageFilePath = storage_file_path(Worker, SpaceId, filename:join(?DIR_NAME, ?FILE_NAME)),

    % when
    {ok, DirGuid} = lfm_proxy:mkdir(Worker, SessId, DirPath, 8#775),
    {ok, FileGuid} = lfm_proxy:create(Worker, SessId, DirGuid, ?FILE_NAME, 8#664),
    {ok, FileHandle} = lfm_proxy:open(Worker, SessId, {guid, FileGuid}, write),
    {ok, _} = lfm_proxy:write(Worker, FileHandle, 0, ?TEST_DATA),
    ok = lfm_proxy:close(Worker, FileHandle),
    ?assertEqual({ok, [binary_to_list(?FILE_NAME)]}, list_dir(Worker, StorageDirPath)),
    ?assertMatch({ok, _}, read_file_info(Worker, StorageDirPath)),
    ?assertEqual({ok, ?TEST_DATA}, read_file(Worker, StorageFilePath)),
    ?assertMatch({ok, _}, read_file_info(Worker, StorageFilePath)),

    % and
    {DirUuid, SpaceId} = file_id:unpack_guid(DirGuid),
    {FileUuid, SpaceId} = file_id:unpack_guid(FileGuid),

    % pretend that files were deleted
    ok = rpc:call(Worker, file_meta, delete, [FileUuid]),
    ok = rpc:call(Worker, file_meta, delete, [DirUuid]),

    % pretend that directory doc is synchronized before its child doc
    {ok, DirDoc} = rpc:call(Worker, file_meta, get_including_deleted, [DirUuid]),
    {ok, FileDoc} = rpc:call(Worker, file_meta, get_including_deleted, [FileUuid]),
    ok = rpc:call(Worker, dbsync_events, change_replicated, [SpaceId, DirDoc]),
    % check that directory was not deleted from storage
    ?assertMatch({ok, _}, read_file_info(Worker, StorageDirPath), 10),
    ok = rpc:call(Worker, dbsync_events, change_replicated, [SpaceId, FileDoc]),

    % then
    ?assertEqual({error, ?ENOENT}, list_dir(Worker, StorageDirPath), 10),
    ?assertEqual({error, ?ENOENT}, read_file_info(Worker, StorageFilePath), 10),
    ?assertEqual({error, ?ENOENT}, read_file(Worker, StorageFilePath), 10),
    ?assertEqual({error, ?ENOENT}, read_file_info(Worker, StorageDirPath), 10).


file_with_suffix_is_deleted_from_storage_after_deletion(Config) ->
    file_with_suffix_is_deleted_from_storage_after_deletion_base(Config, true).

deleted_open_file_with_suffix_is_deleted_from_storage_after_release(Config) ->
    file_with_suffix_is_deleted_from_storage_after_deletion_base(Config, false).

suffix_in_metadata_and_storage_test(Config) ->
    [Worker2, Worker1] = ?config(op_worker_nodes, Config),
    [{SpaceId, _SpaceName} | _] = ?config({spaces, <<"user1">>}, Config),

    SessionId1 = ?config({session_id, {<<"user1">>, ?GET_DOMAIN(Worker1)}}, Config),
    SessionId2 = ?config({session_id, {<<"user1">>, ?GET_DOMAIN(Worker2)}}, Config),

    SpacePath = <<"/space1">>,
    FileName = generator:gen_name(),
    FilePath = <<SpacePath/binary, "/",  FileName/binary>>,
    StorageSpacePathW1 = storage_file_path(Worker1, SpaceId, <<>>),

    ListDir = fun(Worker, Session, Path) ->
        {ok, List} = lfm_proxy:get_children(Worker, Session, {path, Path}, 0, 100),
        List
              end,
    {ok, StorageFiles} = list_dir(Worker1, StorageSpacePathW1),
    ListStorageDir = fun() ->
        {ok, List} = list_dir(Worker1, StorageSpacePathW1),
        lists:sort(List -- StorageFiles)
    end,

    % create files
    {ok, Guid1} = lfm_proxy:create(Worker1, SessionId1, FilePath, 8#664),
    {ok, Guid2} = lfm_proxy:create(Worker2, SessionId2, FilePath, 8#664),

    StorageFilePath1 = storage_file_path(Worker1, SpaceId, FileName),
    Uuid = rpc:call(Worker1, file_id, guid_to_uuid, [Guid2]),
    StorageFilePath2 = storage_file_path(Worker1, SpaceId, ?CONFLICTING_STORAGE_FILE_NAME(FileName, Uuid)),

    ?assertMatch({ok, _}, lfm_proxy:stat(Worker1, SessionId1, {guid, Guid1}), ?ATTEMPTS),
    ?assertMatch({ok, _}, lfm_proxy:stat(Worker1, SessionId1, {guid, Guid2}), ?ATTEMPTS),

    ?assertEqual(2, length(ListDir(Worker1, SessionId1, SpacePath)), ?ATTEMPTS),

    % open, write and read
    Content1 = <<"data_file1">>,
    Content2 = <<"data_file2">>,

    {ok, Handle1} = lfm_proxy:open(Worker1, SessionId1, {guid, Guid1}, rdwr),
    {ok, Handle2} = lfm_proxy:open(Worker1, SessionId1, {guid, Guid2}, rdwr),

    ExpectedStorageFileList = [binary_to_list(FileName), binary_to_list(?CONFLICTING_STORAGE_FILE_NAME(FileName, Uuid))],

    ?assertEqual(ExpectedStorageFileList, ListStorageDir(), ?ATTEMPTS),

    {ok, _} = lfm_proxy:write(Worker1, Handle1, 0, Content1),
    {ok, _} = lfm_proxy:write(Worker1, Handle2, 0, Content2),

    ?assertMatch({ok, Content1}, lfm_proxy:read(Worker1, Handle1, 0, byte_size(Content1)), ?ATTEMPTS),
    ?assertMatch({ok, Content2}, lfm_proxy:read(Worker1, Handle2, 0, byte_size(Content2)), ?ATTEMPTS),

    % check data on storage
    ?assertMatch({ok, Content1}, read_file(Worker1, StorageFilePath1)),
    ?assertMatch({ok, Content2}, read_file(Worker1, StorageFilePath2)),

    ?assertEqual(ok, lfm_proxy:close(Worker1, Handle1)),
    ?assertEqual(ok, lfm_proxy:unlink(Worker1, SessionId1, {guid, Guid1})),

    [{_, Name}] = ListDir(Worker1, SessionId1, SpacePath),
    ?assertEqual(FileName, Name),
    % File on storage is not renamed currently
%%    ?assertEqual([Name], ListStorageDir()),

    ok = lfm_proxy:close_all(Worker1),
    ok = lfm_proxy:unlink(Worker1, SessionId1, {path, FilePath}).

suffix_in_dir_metadata_test(Config) ->
    [Worker2, Worker1] = ?config(op_worker_nodes, Config),
    [{SpaceId, _SpaceName} | _] = ?config({spaces, <<"user1">>}, Config),

    SessionId1 = ?config({session_id, {<<"user1">>, ?GET_DOMAIN(Worker1)}}, Config),
    SessionId2 = ?config({session_id, {<<"user1">>, ?GET_DOMAIN(Worker2)}}, Config),

    SpacePath = <<"/space1">>,
    DirName = generator:gen_name(),
    FileName = generator:gen_name(),
    DirPath = <<SpacePath/binary, "/",  DirName/binary>>,
    FilePath = <<DirPath/binary, "/",  FileName/binary>>,
    StorageSpacePathW1 = storage_file_path(Worker1, SpaceId, <<>>),

    ListDir = fun(Worker, Session, Path) ->
        {ok, List} = lfm_proxy:get_children(Worker, Session, {path, Path}, 0, 100),
        List
              end,

    % create files
    {ok, _} = lfm_proxy:mkdir(Worker1, SessionId1, DirPath, 8#777),
    {ok, _} = lfm_proxy:mkdir(Worker2, SessionId2, DirPath, 8#777),
    {ok, Guid1} = lfm_proxy:create(Worker1, SessionId1, FilePath, 8#664),
    {ok, Guid2} = lfm_proxy:create(Worker2, SessionId2, FilePath, 8#664),


    DirStoragePath = storage_file_path(Worker1, SpaceId, DirName),
    StorageFilePath1 = filename:join([DirStoragePath, FileName]),
    Uuid = rpc:call(Worker1, file_id, guid_to_uuid, [Guid2]),
    StorageFilePath2 = filename:join([DirStoragePath, ?CONFLICTING_STORAGE_FILE_NAME(FileName, Uuid)]),

    {ok, StorageFiles} = list_dir(Worker1, StorageSpacePathW1),
    ListStorageDir = fun() ->
        {ok, List} = list_dir(Worker1, DirStoragePath),
        lists:sort(List -- StorageFiles)
                     end,

    ?assertMatch({ok, _}, lfm_proxy:stat(Worker1, SessionId1, {guid, Guid1}), ?ATTEMPTS),
    ?assertMatch({ok, _}, lfm_proxy:stat(Worker1, SessionId1, {guid, Guid2}), ?ATTEMPTS),

    ?assertEqual(2, length(ListDir(Worker1, SessionId1, SpacePath))),
    [{_, D1}, {_, D2}] = ListDir(Worker1, SessionId1, SpacePath),

    % open, write and read
    Content1 = <<"data_file1">>,
    Content2 = <<"data_file2">>,

    {ok, Handle1} = lfm_proxy:open(Worker1, SessionId1, {guid, Guid1}, rdwr),
    {ok, Handle2} = lfm_proxy:open(Worker1, SessionId1, {guid, Guid2}, rdwr),

    ExpectedStorageFileList = [binary_to_list(FileName), binary_to_list(?CONFLICTING_STORAGE_FILE_NAME(FileName, Uuid))],

    ?assertEqual(ExpectedStorageFileList, ListStorageDir(), ?ATTEMPTS),

    {ok, _} = lfm_proxy:write(Worker1, Handle1, 0, Content1),
    {ok, _} = lfm_proxy:write(Worker1, Handle2, 0, Content2),

    ?assertMatch({ok, Content1}, lfm_proxy:read(Worker1, Handle1, 0, byte_size(Content1)), ?ATTEMPTS),
    ?assertMatch({ok, Content2}, lfm_proxy:read(Worker1, Handle2, 0, byte_size(Content2)), ?ATTEMPTS),

    % check data on storage
    ?assertMatch({ok, Content1}, read_file(Worker1, StorageFilePath1)),
    ?assertMatch({ok, Content2}, read_file(Worker1, StorageFilePath2)),

    ?assertEqual(ok, lfm_proxy:close(Worker1, Handle1)),
    ?assertEqual(ok, lfm_proxy:close(Worker1, Handle2)),

    ?assertMatch({ok, _}, lfm_proxy:mv(Worker1, SessionId1,
        {path, <<SpacePath/binary, "/",  D1/binary, "/",  FileName/binary>>},
        <<SpacePath/binary, "/",  D2/binary, "/test">>)),
    ?assertMatch({ok, _}, lfm_proxy:create_and_open(Worker1, SessionId1,
        <<SpacePath/binary, "/",  D1/binary, "/",  FileName/binary>>, 8#664)),
    ?assertEqual(3, length(ListStorageDir())),

    ?assertMatch(ok, lfm_proxy:rm_recursive(Worker1, SessionId1,
        {path, <<SpacePath/binary, "/",  D2/binary, "/">>})),
    ?assertEqual(1, length(ListStorageDir())),

    ok = lfm_proxy:close_all(Worker1).

%%%===================================================================
%%% Test base functions
%%%===================================================================

file_with_suffix_is_deleted_from_storage_after_deletion_base(Config, ReleaseBeforeDeletion) ->
    [Worker2, Worker1] = ?config(op_worker_nodes, Config),
    [{SpaceId, _SpaceName} | _] = ?config({spaces, <<"user1">>}, Config),

    SessionId1 = ?config({session_id, {<<"user1">>, ?GET_DOMAIN(Worker1)}}, Config),
    SessionId2 = ?config({session_id, {<<"user1">>, ?GET_DOMAIN(Worker2)}}, Config),

    SpacePath = <<"/space1">>,
    FileName = generator:gen_name(),
    FilePath = <<SpacePath/binary, "/",  FileName/binary>>,
    StorageSpacePathW1 = storage_file_path(Worker1, SpaceId, <<>>),

    ListDir = fun(Worker, Session, Path) ->
        {ok, List} = lfm_proxy:ls(Worker, Session, {path, Path}, 0, 100),
        List
    end,
    StorageFiles= case list_dir(Worker1, StorageSpacePathW1) of
        {ok, Files} -> Files;
        {error, _} -> []
    end,
    ListStorageDir = fun() ->
        {ok, List} = list_dir(Worker1, StorageSpacePathW1),
        lists:sort(List -- StorageFiles)
    end,

    % create files
    {ok, Guid1} = lfm_proxy:create(Worker1, SessionId1, FilePath, 8#664),
    {ok, Guid2} = lfm_proxy:create(Worker2, SessionId2, FilePath, 8#664),

    StorageFilePath1 = storage_file_path(Worker1, SpaceId, FileName),
    Uuid = rpc:call(Worker1, file_id, guid_to_uuid, [Guid2]),
    StorageFilePath2 = storage_file_path(Worker1, SpaceId, ?CONFLICTING_STORAGE_FILE_NAME(FileName, Uuid)),

    ?assertMatch({ok, _}, lfm_proxy:stat(Worker1, SessionId1, {guid, Guid1}), ?ATTEMPTS),
    ?assertMatch({ok, _}, lfm_proxy:stat(Worker1, SessionId1, {guid, Guid2}), ?ATTEMPTS),

    ?assertEqual(2, length(ListDir(Worker1, SessionId1, SpacePath)), ?ATTEMPTS),

    % open, write and read
    Content1 = <<"data_file1">>,
    Content2 = <<"data_file2">>,

    {ok, Handle1} = lfm_proxy:open(Worker1, SessionId1, {guid, Guid1}, rdwr),
    {ok, Handle2} = lfm_proxy:open(Worker1, SessionId1, {guid, Guid2}, rdwr),

    ExpectedStorageFileList = [binary_to_list(FileName), binary_to_list(?CONFLICTING_STORAGE_FILE_NAME(FileName, Uuid))],

    ?assertEqual(ExpectedStorageFileList, ListStorageDir(), ?ATTEMPTS),

    {ok, _} = lfm_proxy:write(Worker1, Handle1, 0, Content1),
    {ok, _} = lfm_proxy:write(Worker1, Handle2, 0, Content2),

    ?assertMatch({ok, Content1}, lfm_proxy:read(Worker1, Handle1, 0, byte_size(Content1)), ?ATTEMPTS),
    ?assertMatch({ok, Content2}, lfm_proxy:read(Worker1, Handle2, 0, byte_size(Content2)), ?ATTEMPTS),

    % check data on storage
    ?assertMatch({ok, Content1}, read_file(Worker1, StorageFilePath1)),
    ?assertMatch({ok, Content2}, read_file(Worker1, StorageFilePath2)),

    case ReleaseBeforeDeletion of
        true ->
            ok = lfm_proxy:close_all(Worker1),
            ok = lfm_proxy:unlink(Worker1, SessionId1, {path, FilePath});
        false ->
            ok = lfm_proxy:unlink(Worker1, SessionId1, {path, FilePath}),
            ?assertEqual(1, length(ListDir(Worker1, SessionId1, SpacePath)), ?ATTEMPTS),
            ?assertEqual(ExpectedStorageFileList, ListStorageDir(), ?ATTEMPTS),
            ok = lfm_proxy:close_all(Worker1)
    end,

    ?assertEqual([{Guid2, FileName}], ListDir(Worker1, SessionId1, SpacePath), ?ATTEMPTS),
    ?assertEqual([binary_to_list(?CONFLICTING_STORAGE_FILE_NAME(FileName, Uuid))], ListStorageDir(), ?ATTEMPTS),

    ok = lfm_proxy:unlink(Worker2, SessionId2, {path, FilePath}),

    ?assertEqual([], ListDir(Worker1, SessionId1, SpacePath), ?ATTEMPTS),
    ?assertEqual([], ListStorageDir(), ?ATTEMPTS).

%%%===================================================================
%%% SetUp and TearDown functions
%%%===================================================================

init_per_suite(Config) ->
    Posthook = fun(NewConfig) ->
        NewConfig1 = [{space_storage_mock, false} | NewConfig],
        NewConfig2 = initializer:setup_storage(NewConfig1),
        lists:foreach(fun(Worker) ->
            test_utils:set_env(Worker, ?APP_NAME, dbsync_changes_broadcast_interval, timer:seconds(1)),
            test_utils:set_env(Worker, ?CLUSTER_WORKER_APP_NAME, couchbase_changes_update_interval, timer:seconds(1)),
            test_utils:set_env(Worker, ?CLUSTER_WORKER_APP_NAME, couchbase_changes_stream_update_interval, timer:seconds(1)),
            test_utils:set_env(Worker, ?CLUSTER_WORKER_APP_NAME, cache_to_disk_delay_ms, timer:seconds(1)),
            test_utils:set_env(Worker, ?CLUSTER_WORKER_APP_NAME, cache_to_disk_force_delay_ms, timer:seconds(1)), % TODO - change to 2 seconds
            test_utils:set_env(Worker, ?APP_NAME, prefetching, off)
        end, ?config(op_worker_nodes, NewConfig2)),

        application:start(ssl),
        hackney:start(),
        NewConfig2
    end,
    [
        {?ENV_UP_POSTHOOK, Posthook},
        {?LOAD_MODULES, [initializer]}
        | Config
    ].

end_per_suite(Config) ->
    %% TODO change for initializer:clean_test_users_and_spaces after resolving VFS-1811
    initializer:clean_test_users_and_spaces_no_validate(Config),
    hackney:stop(),
    application:stop(ssl),
    initializer:teardown_storage(Config).

init_per_testcase(_Case, Config) ->
    Workers = ?config(op_worker_nodes, Config),
    test_utils:mock_new(Workers, fslogic_delete, [passthrough]),
    test_utils:mock_expect(Workers, fslogic_delete, get_open_file_handling_method,
        fun(Ctx) -> {deletion_link, Ctx} end),
    NewConfig = initializer:create_test_users_and_spaces(?TEST_FILE(Config, "env_desc.json"), Config),
    ct:timetrap({minutes, 60}),
    lfm_proxy:init(NewConfig).

end_per_testcase(_Case, Config) ->
    initializer:clean_test_users_and_spaces_no_validate(Config),
    lfm_proxy:teardown(Config),
    Workers = ?config(op_worker_nodes, Config),
    test_utils:mock_unload(Workers, [fslogic_delete]).

%%%===================================================================
%%% Internal functions
%%%===================================================================

read_file(Worker, FilePath) ->
    rpc:call(Worker, file, read_file, [FilePath]).

read_file_info(Worker, FilePath) ->
    rpc:call(Worker, file, read_file_info, [FilePath]).

list_dir(Worker, DirPath) ->
    rpc:call(Worker, file, list_dir, [DirPath]).

storage_file_path(Worker, SpaceId, FilePath) ->
    SpaceMnt = get_space_mount_point(Worker, SpaceId),
    filename:join([SpaceMnt, SpaceId, FilePath]).

get_space_mount_point(Worker, SpaceId) ->
    StorageId = initializer:get_supporting_storage_id(Worker, SpaceId),
    storage_mount_point(Worker, StorageId).

storage_mount_point(Worker, StorageId) ->
    Helper = rpc:call(Worker, storage, get_helper, [StorageId]),
    HelperArgs = helper:get_args(Helper),
    maps:get(<<"mountPoint">>, HelperArgs).<|MERGE_RESOLUTION|>--- conflicted
+++ resolved
@@ -233,7 +233,7 @@
 
     % then
     ?assertMatch({error, ?ENOENT}, lfm_proxy:stat(Worker, SessId, {guid, DirGuid})),
-    ?assertMatch({error, ?ENOENT}, lfm_proxy:ls(Worker, SessId, {guid, DirGuid}, 0, 1)),
+    ?assertMatch({error, ?ENOENT}, lfm_proxy:get_children(Worker, SessId, {guid, DirGuid}, 0, 1)),
     ?assertMatch({error, ?ENOENT}, lfm_proxy:stat(Worker, SessId, {guid, FileGuid})),
     ?assertMatch({error, ?ENOENT}, lfm_proxy:open(Worker, SessId, {guid, FileGuid}, read)),
 
@@ -440,12 +440,243 @@
         lfm_proxy:read(WorkerP2, FileHandle2, 0, ?TEST_DATA_LENGTH), ?ATTEMPTS),
 
 
-<<<<<<< HEAD
+    % File is intentionally left opened on WorkerP2
+    ?assertMatch({ok, ?TEST_DATA}, read_file(WorkerP2, StorageFilePath2), ?ATTEMPTS),
+    ok = lfm_proxy:rm_recursive(WorkerP1, SessionId, {guid, DirGuid}),
+
+    %then
+    ?assertMatch({error, ?ENOENT}, lfm_proxy:stat(WorkerP1, SessionId, {guid, DirGuid})),
+    ?assertMatch({error, ?ENOENT}, lfm_proxy:stat(WorkerP1, SessionId, {guid, FileGuid})),
+    ?assertMatch({error, ?ENOENT}, list_dir(WorkerP1, StorageDirPath)),
+    ?assertMatch({error, ?ENOENT}, read_file(WorkerP1, StorageFilePath1)),
+
+    % ensure that directory was removed on 2nd provider
+    ?assertMatch({error, ?ENOENT}, lfm_proxy:stat(WorkerP2, SessionId2, {guid, DirGuid}), ?ATTEMPTS),
+    ?assertMatch({error, ?ENOENT}, lfm_proxy:stat(WorkerP2, SessionId2, {guid, FileGuid}), ?ATTEMPTS),
+
+    % but not on it's storage as the file is still opened
+    ?assertMatch({ok, ?TEST_DATA},
+        lfm_proxy:read(WorkerP2, FileHandle2, 0, ?TEST_DATA_LENGTH), ?ATTEMPTS),
+    ?assertMatch({ok, ?TEST_DATA}, read_file(WorkerP2, StorageFilePath2)),
+    ?assertEqual({ok, [binary_to_list(?FILE_NAME)]}, list_dir(WorkerP2, StorageDirPath2)),
+
+    ok = lfm_proxy:close(WorkerP2, FileHandle2),
+
+    % after closing the file, it should be deleted, as well as its parent directory
+    ?assertMatch({error, ?ENOENT}, list_dir(WorkerP2, StorageDirPath2)),
+    ?assertMatch({error, ?ENOENT}, read_file(WorkerP2, StorageFilePath2)).
+
+race_on_remote_deletion_of_parent_and_child(Config) ->
+    [Worker | _] = ?config(op_worker_nodes, Config),
+    [{SpaceId, SpaceName} | _] = ?config({spaces, <<"user1">>}, Config),
+    DirPath = filename:join([<<"/">>, SpaceName, ?DIR_NAME]),
+    SessId = ?config({session_id, {<<"user1">>, ?GET_DOMAIN(Worker)}}, Config),
+    StorageDirPath = storage_file_path(Worker, SpaceId, ?DIR_NAME),
+    StorageFilePath = storage_file_path(Worker, SpaceId, filename:join(?DIR_NAME, ?FILE_NAME)),
+
+    % when
+    {ok, DirGuid} = lfm_proxy:mkdir(Worker, SessId, DirPath, 8#775),
+    {ok, FileGuid} = lfm_proxy:create(Worker, SessId, DirGuid, ?FILE_NAME, 8#664),
+    {ok, FileHandle} = lfm_proxy:open(Worker, SessId, {guid, FileGuid}, write),
+    {ok, _} = lfm_proxy:write(Worker, FileHandle, 0, ?TEST_DATA),
+    ok = lfm_proxy:close(Worker, FileHandle),
+    ?assertEqual({ok, [binary_to_list(?FILE_NAME)]}, list_dir(Worker, StorageDirPath)),
+    ?assertMatch({ok, _}, read_file_info(Worker, StorageDirPath)),
+    ?assertEqual({ok, ?TEST_DATA}, read_file(Worker, StorageFilePath)),
+    ?assertMatch({ok, _}, read_file_info(Worker, StorageFilePath)),
+
+    % and
+    {DirUuid, SpaceId} = file_id:unpack_guid(DirGuid),
+    {FileUuid, SpaceId} = file_id:unpack_guid(FileGuid),
+
+    % pretend that files were deleted
+    ok = rpc:call(Worker, file_meta, delete, [FileUuid]),
+    ok = rpc:call(Worker, file_meta, delete, [DirUuid]),
+
+    % pretend that directory doc is synchronized before its child doc
+    {ok, DirDoc} = rpc:call(Worker, file_meta, get_including_deleted, [DirUuid]),
+    {ok, FileDoc} = rpc:call(Worker, file_meta, get_including_deleted, [FileUuid]),
+    ok = rpc:call(Worker, dbsync_events, change_replicated, [SpaceId, DirDoc]),
+    % check that directory was not deleted from storage
+    ?assertMatch({ok, _}, read_file_info(Worker, StorageDirPath), 10),
+    ok = rpc:call(Worker, dbsync_events, change_replicated, [SpaceId, FileDoc]),
+
+    % then
+    ?assertEqual({error, ?ENOENT}, list_dir(Worker, StorageDirPath), 10),
+    ?assertEqual({error, ?ENOENT}, read_file_info(Worker, StorageFilePath), 10),
+    ?assertEqual({error, ?ENOENT}, read_file(Worker, StorageFilePath), 10),
+    ?assertEqual({error, ?ENOENT}, read_file_info(Worker, StorageDirPath), 10).
+
+
+file_with_suffix_is_deleted_from_storage_after_deletion(Config) ->
+    file_with_suffix_is_deleted_from_storage_after_deletion_base(Config, true).
+
+deleted_open_file_with_suffix_is_deleted_from_storage_after_release(Config) ->
+    file_with_suffix_is_deleted_from_storage_after_deletion_base(Config, false).
+
+suffix_in_metadata_and_storage_test(Config) ->
+    [Worker2, Worker1] = ?config(op_worker_nodes, Config),
+    [{SpaceId, _SpaceName} | _] = ?config({spaces, <<"user1">>}, Config),
+
+    SessionId1 = ?config({session_id, {<<"user1">>, ?GET_DOMAIN(Worker1)}}, Config),
+    SessionId2 = ?config({session_id, {<<"user1">>, ?GET_DOMAIN(Worker2)}}, Config),
+
     SpacePath = <<"/space1">>,
     FileName = generator:gen_name(),
     FilePath = <<SpacePath/binary, "/",  FileName/binary>>,
     StorageSpacePathW1 = storage_file_path(Worker1, SpaceId, <<>>),
-    
+
+    ListDir = fun(Worker, Session, Path) ->
+        {ok, List} = lfm_proxy:get_children(Worker, Session, {path, Path}, 0, 100),
+        List
+              end,
+    {ok, StorageFiles} = list_dir(Worker1, StorageSpacePathW1),
+    ListStorageDir = fun() ->
+        {ok, List} = list_dir(Worker1, StorageSpacePathW1),
+        lists:sort(List -- StorageFiles)
+    end,
+
+    % create files
+    {ok, Guid1} = lfm_proxy:create(Worker1, SessionId1, FilePath, 8#664),
+    {ok, Guid2} = lfm_proxy:create(Worker2, SessionId2, FilePath, 8#664),
+
+    StorageFilePath1 = storage_file_path(Worker1, SpaceId, FileName),
+    Uuid = rpc:call(Worker1, file_id, guid_to_uuid, [Guid2]),
+    StorageFilePath2 = storage_file_path(Worker1, SpaceId, ?CONFLICTING_STORAGE_FILE_NAME(FileName, Uuid)),
+
+    ?assertMatch({ok, _}, lfm_proxy:stat(Worker1, SessionId1, {guid, Guid1}), ?ATTEMPTS),
+    ?assertMatch({ok, _}, lfm_proxy:stat(Worker1, SessionId1, {guid, Guid2}), ?ATTEMPTS),
+
+    ?assertEqual(2, length(ListDir(Worker1, SessionId1, SpacePath)), ?ATTEMPTS),
+
+    % open, write and read
+    Content1 = <<"data_file1">>,
+    Content2 = <<"data_file2">>,
+
+    {ok, Handle1} = lfm_proxy:open(Worker1, SessionId1, {guid, Guid1}, rdwr),
+    {ok, Handle2} = lfm_proxy:open(Worker1, SessionId1, {guid, Guid2}, rdwr),
+
+    ExpectedStorageFileList = [binary_to_list(FileName), binary_to_list(?CONFLICTING_STORAGE_FILE_NAME(FileName, Uuid))],
+
+    ?assertEqual(ExpectedStorageFileList, ListStorageDir(), ?ATTEMPTS),
+
+    {ok, _} = lfm_proxy:write(Worker1, Handle1, 0, Content1),
+    {ok, _} = lfm_proxy:write(Worker1, Handle2, 0, Content2),
+
+    ?assertMatch({ok, Content1}, lfm_proxy:read(Worker1, Handle1, 0, byte_size(Content1)), ?ATTEMPTS),
+    ?assertMatch({ok, Content2}, lfm_proxy:read(Worker1, Handle2, 0, byte_size(Content2)), ?ATTEMPTS),
+
+    % check data on storage
+    ?assertMatch({ok, Content1}, read_file(Worker1, StorageFilePath1)),
+    ?assertMatch({ok, Content2}, read_file(Worker1, StorageFilePath2)),
+
+    ?assertEqual(ok, lfm_proxy:close(Worker1, Handle1)),
+    ?assertEqual(ok, lfm_proxy:unlink(Worker1, SessionId1, {guid, Guid1})),
+
+    [{_, Name}] = ListDir(Worker1, SessionId1, SpacePath),
+    ?assertEqual(FileName, Name),
+    % File on storage is not renamed currently
+%%    ?assertEqual([Name], ListStorageDir()),
+
+    ok = lfm_proxy:close_all(Worker1),
+    ok = lfm_proxy:unlink(Worker1, SessionId1, {path, FilePath}).
+
+suffix_in_dir_metadata_test(Config) ->
+    [Worker2, Worker1] = ?config(op_worker_nodes, Config),
+    [{SpaceId, _SpaceName} | _] = ?config({spaces, <<"user1">>}, Config),
+
+    SessionId1 = ?config({session_id, {<<"user1">>, ?GET_DOMAIN(Worker1)}}, Config),
+    SessionId2 = ?config({session_id, {<<"user1">>, ?GET_DOMAIN(Worker2)}}, Config),
+
+    SpacePath = <<"/space1">>,
+    DirName = generator:gen_name(),
+    FileName = generator:gen_name(),
+    DirPath = <<SpacePath/binary, "/",  DirName/binary>>,
+    FilePath = <<DirPath/binary, "/",  FileName/binary>>,
+    StorageSpacePathW1 = storage_file_path(Worker1, SpaceId, <<>>),
+
+    ListDir = fun(Worker, Session, Path) ->
+        {ok, List} = lfm_proxy:get_children(Worker, Session, {path, Path}, 0, 100),
+        List
+              end,
+
+    % create files
+    {ok, _} = lfm_proxy:mkdir(Worker1, SessionId1, DirPath, 8#777),
+    {ok, _} = lfm_proxy:mkdir(Worker2, SessionId2, DirPath, 8#777),
+    {ok, Guid1} = lfm_proxy:create(Worker1, SessionId1, FilePath, 8#664),
+    {ok, Guid2} = lfm_proxy:create(Worker2, SessionId2, FilePath, 8#664),
+
+
+    DirStoragePath = storage_file_path(Worker1, SpaceId, DirName),
+    StorageFilePath1 = filename:join([DirStoragePath, FileName]),
+    Uuid = rpc:call(Worker1, file_id, guid_to_uuid, [Guid2]),
+    StorageFilePath2 = filename:join([DirStoragePath, ?CONFLICTING_STORAGE_FILE_NAME(FileName, Uuid)]),
+
+    {ok, StorageFiles} = list_dir(Worker1, StorageSpacePathW1),
+    ListStorageDir = fun() ->
+        {ok, List} = list_dir(Worker1, DirStoragePath),
+        lists:sort(List -- StorageFiles)
+                     end,
+
+    ?assertMatch({ok, _}, lfm_proxy:stat(Worker1, SessionId1, {guid, Guid1}), ?ATTEMPTS),
+    ?assertMatch({ok, _}, lfm_proxy:stat(Worker1, SessionId1, {guid, Guid2}), ?ATTEMPTS),
+
+    ?assertEqual(2, length(ListDir(Worker1, SessionId1, SpacePath))),
+    [{_, D1}, {_, D2}] = ListDir(Worker1, SessionId1, SpacePath),
+
+    % open, write and read
+    Content1 = <<"data_file1">>,
+    Content2 = <<"data_file2">>,
+
+    {ok, Handle1} = lfm_proxy:open(Worker1, SessionId1, {guid, Guid1}, rdwr),
+    {ok, Handle2} = lfm_proxy:open(Worker1, SessionId1, {guid, Guid2}, rdwr),
+
+    ExpectedStorageFileList = [binary_to_list(FileName), binary_to_list(?CONFLICTING_STORAGE_FILE_NAME(FileName, Uuid))],
+
+    ?assertEqual(ExpectedStorageFileList, ListStorageDir(), ?ATTEMPTS),
+
+    {ok, _} = lfm_proxy:write(Worker1, Handle1, 0, Content1),
+    {ok, _} = lfm_proxy:write(Worker1, Handle2, 0, Content2),
+
+    ?assertMatch({ok, Content1}, lfm_proxy:read(Worker1, Handle1, 0, byte_size(Content1)), ?ATTEMPTS),
+    ?assertMatch({ok, Content2}, lfm_proxy:read(Worker1, Handle2, 0, byte_size(Content2)), ?ATTEMPTS),
+
+    % check data on storage
+    ?assertMatch({ok, Content1}, read_file(Worker1, StorageFilePath1)),
+    ?assertMatch({ok, Content2}, read_file(Worker1, StorageFilePath2)),
+
+    ?assertEqual(ok, lfm_proxy:close(Worker1, Handle1)),
+    ?assertEqual(ok, lfm_proxy:close(Worker1, Handle2)),
+
+    ?assertMatch({ok, _}, lfm_proxy:mv(Worker1, SessionId1,
+        {path, <<SpacePath/binary, "/",  D1/binary, "/",  FileName/binary>>},
+        <<SpacePath/binary, "/",  D2/binary, "/test">>)),
+    ?assertMatch({ok, _}, lfm_proxy:create_and_open(Worker1, SessionId1,
+        <<SpacePath/binary, "/",  D1/binary, "/",  FileName/binary>>, 8#664)),
+    ?assertEqual(3, length(ListStorageDir())),
+
+    ?assertMatch(ok, lfm_proxy:rm_recursive(Worker1, SessionId1,
+        {path, <<SpacePath/binary, "/",  D2/binary, "/">>})),
+    ?assertEqual(1, length(ListStorageDir())),
+
+    ok = lfm_proxy:close_all(Worker1).
+
+%%%===================================================================
+%%% Test base functions
+%%%===================================================================
+
+file_with_suffix_is_deleted_from_storage_after_deletion_base(Config, ReleaseBeforeDeletion) ->
+    [Worker2, Worker1] = ?config(op_worker_nodes, Config),
+    [{SpaceId, _SpaceName} | _] = ?config({spaces, <<"user1">>}, Config),
+
+    SessionId1 = ?config({session_id, {<<"user1">>, ?GET_DOMAIN(Worker1)}}, Config),
+    SessionId2 = ?config({session_id, {<<"user1">>, ?GET_DOMAIN(Worker2)}}, Config),
+
+    SpacePath = <<"/space1">>,
+    FileName = generator:gen_name(),
+    FilePath = <<SpacePath/binary, "/",  FileName/binary>>,
+    StorageSpacePathW1 = storage_file_path(Worker1, SpaceId, <<>>),
+
     ListDir = fun(Worker, Session, Path) ->
         {ok, List} = lfm_proxy:get_children(Worker, Session, {path, Path}, 0, 100),
         List
@@ -458,257 +689,6 @@
         {ok, List} = list_dir(Worker1, StorageSpacePathW1),
         lists:sort(List -- StorageFiles)
     end,
-=======
-    % File is intentionally left opened on WorkerP2
-    ?assertMatch({ok, ?TEST_DATA}, read_file(WorkerP2, StorageFilePath2), ?ATTEMPTS),
-    ok = lfm_proxy:rm_recursive(WorkerP1, SessionId, {guid, DirGuid}),
->>>>>>> bc61dc7d
-
-    %then
-    ?assertMatch({error, ?ENOENT}, lfm_proxy:stat(WorkerP1, SessionId, {guid, DirGuid})),
-    ?assertMatch({error, ?ENOENT}, lfm_proxy:stat(WorkerP1, SessionId, {guid, FileGuid})),
-    ?assertMatch({error, ?ENOENT}, list_dir(WorkerP1, StorageDirPath)),
-    ?assertMatch({error, ?ENOENT}, read_file(WorkerP1, StorageFilePath1)),
-
-    % ensure that directory was removed on 2nd provider
-    ?assertMatch({error, ?ENOENT}, lfm_proxy:stat(WorkerP2, SessionId2, {guid, DirGuid}), ?ATTEMPTS),
-    ?assertMatch({error, ?ENOENT}, lfm_proxy:stat(WorkerP2, SessionId2, {guid, FileGuid}), ?ATTEMPTS),
-
-    % but not on it's storage as the file is still opened
-    ?assertMatch({ok, ?TEST_DATA},
-        lfm_proxy:read(WorkerP2, FileHandle2, 0, ?TEST_DATA_LENGTH), ?ATTEMPTS),
-    ?assertMatch({ok, ?TEST_DATA}, read_file(WorkerP2, StorageFilePath2)),
-    ?assertEqual({ok, [binary_to_list(?FILE_NAME)]}, list_dir(WorkerP2, StorageDirPath2)),
-
-    ok = lfm_proxy:close(WorkerP2, FileHandle2),
-
-    % after closing the file, it should be deleted, as well as its parent directory
-    ?assertMatch({error, ?ENOENT}, list_dir(WorkerP2, StorageDirPath2)),
-    ?assertMatch({error, ?ENOENT}, read_file(WorkerP2, StorageFilePath2)).
-
-race_on_remote_deletion_of_parent_and_child(Config) ->
-    [Worker | _] = ?config(op_worker_nodes, Config),
-    [{SpaceId, SpaceName} | _] = ?config({spaces, <<"user1">>}, Config),
-    DirPath = filename:join([<<"/">>, SpaceName, ?DIR_NAME]),
-    SessId = ?config({session_id, {<<"user1">>, ?GET_DOMAIN(Worker)}}, Config),
-    StorageDirPath = storage_file_path(Worker, SpaceId, ?DIR_NAME),
-    StorageFilePath = storage_file_path(Worker, SpaceId, filename:join(?DIR_NAME, ?FILE_NAME)),
-
-    % when
-    {ok, DirGuid} = lfm_proxy:mkdir(Worker, SessId, DirPath, 8#775),
-    {ok, FileGuid} = lfm_proxy:create(Worker, SessId, DirGuid, ?FILE_NAME, 8#664),
-    {ok, FileHandle} = lfm_proxy:open(Worker, SessId, {guid, FileGuid}, write),
-    {ok, _} = lfm_proxy:write(Worker, FileHandle, 0, ?TEST_DATA),
-    ok = lfm_proxy:close(Worker, FileHandle),
-    ?assertEqual({ok, [binary_to_list(?FILE_NAME)]}, list_dir(Worker, StorageDirPath)),
-    ?assertMatch({ok, _}, read_file_info(Worker, StorageDirPath)),
-    ?assertEqual({ok, ?TEST_DATA}, read_file(Worker, StorageFilePath)),
-    ?assertMatch({ok, _}, read_file_info(Worker, StorageFilePath)),
-
-    % and
-    {DirUuid, SpaceId} = file_id:unpack_guid(DirGuid),
-    {FileUuid, SpaceId} = file_id:unpack_guid(FileGuid),
-
-    % pretend that files were deleted
-    ok = rpc:call(Worker, file_meta, delete, [FileUuid]),
-    ok = rpc:call(Worker, file_meta, delete, [DirUuid]),
-
-    % pretend that directory doc is synchronized before its child doc
-    {ok, DirDoc} = rpc:call(Worker, file_meta, get_including_deleted, [DirUuid]),
-    {ok, FileDoc} = rpc:call(Worker, file_meta, get_including_deleted, [FileUuid]),
-    ok = rpc:call(Worker, dbsync_events, change_replicated, [SpaceId, DirDoc]),
-    % check that directory was not deleted from storage
-    ?assertMatch({ok, _}, read_file_info(Worker, StorageDirPath), 10),
-    ok = rpc:call(Worker, dbsync_events, change_replicated, [SpaceId, FileDoc]),
-
-    % then
-    ?assertEqual({error, ?ENOENT}, list_dir(Worker, StorageDirPath), 10),
-    ?assertEqual({error, ?ENOENT}, read_file_info(Worker, StorageFilePath), 10),
-    ?assertEqual({error, ?ENOENT}, read_file(Worker, StorageFilePath), 10),
-    ?assertEqual({error, ?ENOENT}, read_file_info(Worker, StorageDirPath), 10).
-
-
-file_with_suffix_is_deleted_from_storage_after_deletion(Config) ->
-    file_with_suffix_is_deleted_from_storage_after_deletion_base(Config, true).
-
-deleted_open_file_with_suffix_is_deleted_from_storage_after_release(Config) ->
-    file_with_suffix_is_deleted_from_storage_after_deletion_base(Config, false).
-
-suffix_in_metadata_and_storage_test(Config) ->
-    [Worker2, Worker1] = ?config(op_worker_nodes, Config),
-    [{SpaceId, _SpaceName} | _] = ?config({spaces, <<"user1">>}, Config),
-
-    SessionId1 = ?config({session_id, {<<"user1">>, ?GET_DOMAIN(Worker1)}}, Config),
-    SessionId2 = ?config({session_id, {<<"user1">>, ?GET_DOMAIN(Worker2)}}, Config),
-
-    SpacePath = <<"/space1">>,
-    FileName = generator:gen_name(),
-    FilePath = <<SpacePath/binary, "/",  FileName/binary>>,
-    StorageSpacePathW1 = storage_file_path(Worker1, SpaceId, <<>>),
-
-    ListDir = fun(Worker, Session, Path) ->
-        {ok, List} = lfm_proxy:get_children(Worker, Session, {path, Path}, 0, 100),
-        List
-              end,
-    {ok, StorageFiles} = list_dir(Worker1, StorageSpacePathW1),
-    ListStorageDir = fun() ->
-        {ok, List} = list_dir(Worker1, StorageSpacePathW1),
-        lists:sort(List -- StorageFiles)
-    end,
-
-    % create files
-    {ok, Guid1} = lfm_proxy:create(Worker1, SessionId1, FilePath, 8#664),
-    {ok, Guid2} = lfm_proxy:create(Worker2, SessionId2, FilePath, 8#664),
-
-    StorageFilePath1 = storage_file_path(Worker1, SpaceId, FileName),
-    Uuid = rpc:call(Worker1, file_id, guid_to_uuid, [Guid2]),
-    StorageFilePath2 = storage_file_path(Worker1, SpaceId, ?CONFLICTING_STORAGE_FILE_NAME(FileName, Uuid)),
-
-    ?assertMatch({ok, _}, lfm_proxy:stat(Worker1, SessionId1, {guid, Guid1}), ?ATTEMPTS),
-    ?assertMatch({ok, _}, lfm_proxy:stat(Worker1, SessionId1, {guid, Guid2}), ?ATTEMPTS),
-
-    ?assertEqual(2, length(ListDir(Worker1, SessionId1, SpacePath)), ?ATTEMPTS),
-
-    % open, write and read
-    Content1 = <<"data_file1">>,
-    Content2 = <<"data_file2">>,
-
-    {ok, Handle1} = lfm_proxy:open(Worker1, SessionId1, {guid, Guid1}, rdwr),
-    {ok, Handle2} = lfm_proxy:open(Worker1, SessionId1, {guid, Guid2}, rdwr),
-
-    ExpectedStorageFileList = [binary_to_list(FileName), binary_to_list(?CONFLICTING_STORAGE_FILE_NAME(FileName, Uuid))],
-
-    ?assertEqual(ExpectedStorageFileList, ListStorageDir(), ?ATTEMPTS),
-
-    {ok, _} = lfm_proxy:write(Worker1, Handle1, 0, Content1),
-    {ok, _} = lfm_proxy:write(Worker1, Handle2, 0, Content2),
-
-    ?assertMatch({ok, Content1}, lfm_proxy:read(Worker1, Handle1, 0, byte_size(Content1)), ?ATTEMPTS),
-    ?assertMatch({ok, Content2}, lfm_proxy:read(Worker1, Handle2, 0, byte_size(Content2)), ?ATTEMPTS),
-
-    % check data on storage
-    ?assertMatch({ok, Content1}, read_file(Worker1, StorageFilePath1)),
-    ?assertMatch({ok, Content2}, read_file(Worker1, StorageFilePath2)),
-
-    ?assertEqual(ok, lfm_proxy:close(Worker1, Handle1)),
-    ?assertEqual(ok, lfm_proxy:unlink(Worker1, SessionId1, {guid, Guid1})),
-
-    [{_, Name}] = ListDir(Worker1, SessionId1, SpacePath),
-    ?assertEqual(FileName, Name),
-    % File on storage is not renamed currently
-%%    ?assertEqual([Name], ListStorageDir()),
-
-    ok = lfm_proxy:close_all(Worker1),
-    ok = lfm_proxy:unlink(Worker1, SessionId1, {path, FilePath}).
-
-suffix_in_dir_metadata_test(Config) ->
-    [Worker2, Worker1] = ?config(op_worker_nodes, Config),
-    [{SpaceId, _SpaceName} | _] = ?config({spaces, <<"user1">>}, Config),
-
-    SessionId1 = ?config({session_id, {<<"user1">>, ?GET_DOMAIN(Worker1)}}, Config),
-    SessionId2 = ?config({session_id, {<<"user1">>, ?GET_DOMAIN(Worker2)}}, Config),
-
-    SpacePath = <<"/space1">>,
-    DirName = generator:gen_name(),
-    FileName = generator:gen_name(),
-    DirPath = <<SpacePath/binary, "/",  DirName/binary>>,
-    FilePath = <<DirPath/binary, "/",  FileName/binary>>,
-    StorageSpacePathW1 = storage_file_path(Worker1, SpaceId, <<>>),
-
-    ListDir = fun(Worker, Session, Path) ->
-        {ok, List} = lfm_proxy:get_children(Worker, Session, {path, Path}, 0, 100),
-        List
-              end,
-
-    % create files
-    {ok, _} = lfm_proxy:mkdir(Worker1, SessionId1, DirPath, 8#777),
-    {ok, _} = lfm_proxy:mkdir(Worker2, SessionId2, DirPath, 8#777),
-    {ok, Guid1} = lfm_proxy:create(Worker1, SessionId1, FilePath, 8#664),
-    {ok, Guid2} = lfm_proxy:create(Worker2, SessionId2, FilePath, 8#664),
-
-
-    DirStoragePath = storage_file_path(Worker1, SpaceId, DirName),
-    StorageFilePath1 = filename:join([DirStoragePath, FileName]),
-    Uuid = rpc:call(Worker1, file_id, guid_to_uuid, [Guid2]),
-    StorageFilePath2 = filename:join([DirStoragePath, ?CONFLICTING_STORAGE_FILE_NAME(FileName, Uuid)]),
-
-    {ok, StorageFiles} = list_dir(Worker1, StorageSpacePathW1),
-    ListStorageDir = fun() ->
-        {ok, List} = list_dir(Worker1, DirStoragePath),
-        lists:sort(List -- StorageFiles)
-                     end,
-
-    ?assertMatch({ok, _}, lfm_proxy:stat(Worker1, SessionId1, {guid, Guid1}), ?ATTEMPTS),
-    ?assertMatch({ok, _}, lfm_proxy:stat(Worker1, SessionId1, {guid, Guid2}), ?ATTEMPTS),
-
-    ?assertEqual(2, length(ListDir(Worker1, SessionId1, SpacePath))),
-    [{_, D1}, {_, D2}] = ListDir(Worker1, SessionId1, SpacePath),
-
-    % open, write and read
-    Content1 = <<"data_file1">>,
-    Content2 = <<"data_file2">>,
-
-    {ok, Handle1} = lfm_proxy:open(Worker1, SessionId1, {guid, Guid1}, rdwr),
-    {ok, Handle2} = lfm_proxy:open(Worker1, SessionId1, {guid, Guid2}, rdwr),
-
-    ExpectedStorageFileList = [binary_to_list(FileName), binary_to_list(?CONFLICTING_STORAGE_FILE_NAME(FileName, Uuid))],
-
-    ?assertEqual(ExpectedStorageFileList, ListStorageDir(), ?ATTEMPTS),
-
-    {ok, _} = lfm_proxy:write(Worker1, Handle1, 0, Content1),
-    {ok, _} = lfm_proxy:write(Worker1, Handle2, 0, Content2),
-
-    ?assertMatch({ok, Content1}, lfm_proxy:read(Worker1, Handle1, 0, byte_size(Content1)), ?ATTEMPTS),
-    ?assertMatch({ok, Content2}, lfm_proxy:read(Worker1, Handle2, 0, byte_size(Content2)), ?ATTEMPTS),
-
-    % check data on storage
-    ?assertMatch({ok, Content1}, read_file(Worker1, StorageFilePath1)),
-    ?assertMatch({ok, Content2}, read_file(Worker1, StorageFilePath2)),
-
-    ?assertEqual(ok, lfm_proxy:close(Worker1, Handle1)),
-    ?assertEqual(ok, lfm_proxy:close(Worker1, Handle2)),
-
-    ?assertMatch({ok, _}, lfm_proxy:mv(Worker1, SessionId1,
-        {path, <<SpacePath/binary, "/",  D1/binary, "/",  FileName/binary>>},
-        <<SpacePath/binary, "/",  D2/binary, "/test">>)),
-    ?assertMatch({ok, _}, lfm_proxy:create_and_open(Worker1, SessionId1,
-        <<SpacePath/binary, "/",  D1/binary, "/",  FileName/binary>>, 8#664)),
-    ?assertEqual(3, length(ListStorageDir())),
-
-    ?assertMatch(ok, lfm_proxy:rm_recursive(Worker1, SessionId1,
-        {path, <<SpacePath/binary, "/",  D2/binary, "/">>})),
-    ?assertEqual(1, length(ListStorageDir())),
-
-    ok = lfm_proxy:close_all(Worker1).
-
-%%%===================================================================
-%%% Test base functions
-%%%===================================================================
-
-file_with_suffix_is_deleted_from_storage_after_deletion_base(Config, ReleaseBeforeDeletion) ->
-    [Worker2, Worker1] = ?config(op_worker_nodes, Config),
-    [{SpaceId, _SpaceName} | _] = ?config({spaces, <<"user1">>}, Config),
-
-    SessionId1 = ?config({session_id, {<<"user1">>, ?GET_DOMAIN(Worker1)}}, Config),
-    SessionId2 = ?config({session_id, {<<"user1">>, ?GET_DOMAIN(Worker2)}}, Config),
-
-    SpacePath = <<"/space1">>,
-    FileName = generator:gen_name(),
-    FilePath = <<SpacePath/binary, "/",  FileName/binary>>,
-    StorageSpacePathW1 = storage_file_path(Worker1, SpaceId, <<>>),
-
-    ListDir = fun(Worker, Session, Path) ->
-        {ok, List} = lfm_proxy:ls(Worker, Session, {path, Path}, 0, 100),
-        List
-    end,
-    StorageFiles= case list_dir(Worker1, StorageSpacePathW1) of
-        {ok, Files} -> Files;
-        {error, _} -> []
-    end,
-    ListStorageDir = fun() ->
-        {ok, List} = list_dir(Worker1, StorageSpacePathW1),
-        lists:sort(List -- StorageFiles)
-    end,
 
     % create files
     {ok, Guid1} = lfm_proxy:create(Worker1, SessionId1, FilePath, 8#664),
