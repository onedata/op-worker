--- conflicted
+++ resolved
@@ -65,11 +65,7 @@
     end,
     lists:foreach(RunWorkerCode, WorkerNodes),
     ?assertEqual(ok, rpc:call(CCM, ?MODULE, ccm_code2, [])),
-<<<<<<< HEAD
-    timer:sleep(3500),
-=======
     nodes_manager:wait_for_cluster_init(),
->>>>>>> ecb2624c
 
     %% Worker ports: 6666, 7777, 8888
     Host = "localhost",
