--- conflicted
+++ resolved
@@ -73,10 +73,6 @@
         multiprovider_test,
         remove_file_on_remote_provider_should_unlock_space,
         replicate_file_smaller_than_quota_should_not_fail,
-<<<<<<< HEAD
-        % TODO uncomment after fixing rtransfer not respecting quota
-=======
->>>>>>> 09205ebf
         replicate_file_bigger_than_quota_should_fail,
 
         % gui upload tests
@@ -674,7 +670,7 @@
     {ok, FileHandle} = open_file(Worker, SessionId, FileKey, write),
     Result = lfm_proxy:write(Worker, FileHandle, Offset, Data),
     lfm_proxy:fsync(Worker, FileHandle),
-    %% @todo: remove after fixing fsync
+    timer:sleep(500), %% @todo: remove after fixing fsync
     lfm_proxy:close(Worker, FileHandle),
     Result.
 
@@ -693,7 +689,7 @@
     {ok, FileHandle} = open_file(Worker, SessionId, FileKey, write),
     Result = lfm_proxy:truncate(Worker, SessionId, FileKey, Size),
     lfm_proxy:fsync(Worker, FileHandle),
-    %@todo: remove after fixing fsync
+    timer:sleep(500), %% @todo: remove after fixing fsync
     lfm_proxy:close(Worker, FileHandle),
     Result.
 
