--- conflicted
+++ resolved
@@ -791,11 +791,7 @@
     storage_mount_point(Worker, StorageId).
 
 get_supporting_storage_id(Worker, SpaceId) ->
-<<<<<<< HEAD
-    {ok, [StorageId]} = rpc:call(Worker, space_storage, get_storage_ids, [SpaceId]),
-=======
     {ok, [StorageId]} = rpc:call(Worker, space_logic, get_local_storage_ids, [SpaceId]),
->>>>>>> 171ef3b4
     StorageId.
 
 storage_mount_point(Worker, StorageId) ->
