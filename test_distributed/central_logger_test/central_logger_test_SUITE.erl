%% ===================================================================
%% @author Lukasz Opiola
%% @copyright (C): 2013 ACK CYFRONET AGH
%% This software is released under the MIT license
%% cited in 'LICENSE.txt'.
%% @end
%% ===================================================================
%% @doc: This module 
%% @end
%% ===================================================================

-module(central_logger_test_SUITE).
-include("test_utils.hrl").
-include("registered_names.hrl").
-include_lib("ctool/include/test/assertions.hrl").
-include_lib("ctool/include/test/test_node_starter.hrl").

%% export for ct
-export([all/0, init_per_testcase/2, end_per_testcase/2]).
-export([init_and_cleanup_test/1, logging_test/1]).

%% export nodes' codes
-export([perform_10_logs/1, get_lager_traces/0, check_console_loglevel_functionalities/0]).

all() -> [logging_test, init_and_cleanup_test].

%% ====================================================================
%% Code of nodes used during the test
%% ====================================================================

perform_10_logs(0) ->
    ok;

perform_10_logs(NumberOfRepeats) ->
    % Error logger logs
    error_logger:error_msg("test_log"),
    error_logger:error_msg("test_log"),

    error_logger:info_msg("test_log"),
    error_logger:info_msg("test_log"),

    % Lager logs
    lager:log(info, [], "test_log"),
    lager:log(info, [], "test_log"),

    lager:log(error, [{tag, tag_value}], "test_log"),
    lager:log(critical, [{tag, tag_value}], "test_log"),

    lager:log(alert, [{tag, tag_value}, {node, node()}], "test_log"),
    lager:log(emergency, [{tag, tag_value}, {node, node()}], "test_log"),

    perform_10_logs(NumberOfRepeats - 1).


get_lager_traces() ->
    gen_event:which_handlers(lager_event).


%% This test function checks logger functionality of switching console loglevel (logger module)
check_console_loglevel_functionalities() ->
    try
        ?assertEqual(ok, logger:set_console_loglevel(0)),
        ?assertEqual(logger:get_console_loglevel(), 0),

        ?assertEqual(ok, logger:set_console_loglevel(info)),
        ?assertEqual(logger:get_console_loglevel(), 1),

        ?assertEqual(ok, logger:set_console_loglevel(error)),
        ?assertEqual(logger:get_console_loglevel(), 4),

        ?assertEqual(ok, logger:set_console_loglevel(default)),
        {ok, Proplist} = application:get_env(lager, handlers),
        Default = proplists:get_value(lager_console_backend, Proplist),
        ?assertEqual(logger:get_console_loglevel(), logger:loglevel_atom_to_int(Default)),

        ok
    catch Type:Message ->
        {Type, Message}
    end.


%% ====================================================================
%% Test functions
%% ====================================================================


%% This test function checks if central_logger properly
%% sets up lager traces and if it cleans up after termination

init_and_cleanup_test(Config) ->
<<<<<<< HEAD
  NodesUp = ?config(nodes, Config),
  [CCM, W] = NodesUp,

  % Get standard trace configuration from worker node
  StandardTraces = rpc:call(W, ?MODULE, get_lager_traces, []),

  % Init cluster
  gen_server:cast({?Node_Manager_Name, CCM}, do_heart_beat),
  gen_server:cast({global, ?CCM}, {set_monitoring, on}),
  test_utils:wait_for_cluster_cast(),
  gen_server:cast({global, ?CCM}, init_cluster),
  test_utils:wait_for_cluster_init(),

  % Test logger's console loglevel switching functionalities
  ?assertEqual(ok, rpc:call(W, ?MODULE, check_console_loglevel_functionalities, [])),
  ?assertEqual(ok, rpc:call(CCM, ?MODULE, check_console_loglevel_functionalities, [])),

  % Get new trace configuration after start of central_logger module
  NewTraces = rpc:call(W, ?MODULE, get_lager_traces, []),

  % Check if new configuration contains standard entries plus global log files
  lists:foreach(
    fun(Trace) ->
      ?assert(lists:member(Trace, NewTraces))
    end, StandardTraces), 
  ?assert(lists:member({lager_file_backend,"log/global_error.log"}, NewTraces)),
  ?assert(lists:member({lager_file_backend,"log/global_info.log"}, NewTraces)),
  ?assert(lists:member({lager_file_backend,"log/global_debug.log"}, NewTraces)),
  % And only those
  ?assertEqual(length(StandardTraces) + 3, length(NewTraces)),

  % Terminate central_logger worker
  gen_server:cast({global, ?CCM}, {stop_worker, W, central_logger}),
  test_utils:wait_for_cluster_cast(),

  % Check if traces were reset to default
  TracesAfterCleanup = rpc:call(W, ?MODULE, get_lager_traces, []),
  ?assertEqual(StandardTraces, TracesAfterCleanup),

  % Check if lager still works at worker node
  ?assertEqual(ok, rpc:call(W, lager, log, [info, [], "log"])).

=======
    nodes_manager:check_start_assertions(Config),

    NodesUp = ?config(nodes, Config),
    [CCM, W] = NodesUp,

    % Get standard trace configuration from worker node
    StandardTraces = rpc:call(W, ?MODULE, get_lager_traces, []),

    % Init cluster
    gen_server:cast({?Node_Manager_Name, CCM}, do_heart_beat),
    gen_server:cast({global, ?CCM}, {set_monitoring, on}),
    nodes_manager:wait_for_cluster_cast(),
    gen_server:cast({global, ?CCM}, init_cluster),
    nodes_manager:wait_for_cluster_init(),

    % Test logger's console loglevel switching functionalities
    ?assertEqual(ok, rpc:call(W, ?MODULE, check_console_loglevel_functionalities, [])),
    ?assertEqual(ok, rpc:call(CCM, ?MODULE, check_console_loglevel_functionalities, [])),

    % Get new trace configuration after start of central_logger module
    NewTraces = rpc:call(W, ?MODULE, get_lager_traces, []),

    % Check if new configuration contains standard entries plus global log files
    lists:foreach(
        fun(Trace) ->
            ?assert(lists:member(Trace, NewTraces))
        end, StandardTraces),
    ?assert(lists:member({lager_file_backend, "log/global_error.log"}, NewTraces)),
    ?assert(lists:member({lager_file_backend, "log/global_info.log"}, NewTraces)),
    ?assert(lists:member({lager_file_backend, "log/global_debug.log"}, NewTraces)),
    ?assert(lists:member({lager_file_backend, "log/client_error.log"}, NewTraces)),
    ?assert(lists:member({lager_file_backend, "log/client_info.log"}, NewTraces)),
    ?assert(lists:member({lager_file_backend, "log/client_debug.log"}, NewTraces)),
    % And only those
    ?assertEqual(length(StandardTraces) + 6, length(NewTraces)),

    % Terminate central_logger worker
    gen_server:cast({global, ?CCM}, {stop_worker, W, central_logger}),
    nodes_manager:wait_for_cluster_cast(),

    % Check if traces were reset to default
    TracesAfterCleanup = rpc:call(W, ?MODULE, get_lager_traces, []),
    ?assertEqual(StandardTraces, TracesAfterCleanup),

    % Check if lager still works at worker node
    ?assertEqual(ok, rpc:call(W, lager, log, [info, [], "log"])).
>>>>>>> 1e92282b


%% ====================================================
%% This test function checks following functionalities:
%% central_logging_backend:dispatch_log() 
%% central_logger subscribing and log stream

logging_test(Config) ->
<<<<<<< HEAD
  NodesUp = ?config(nodes, Config),
  [CCM, W1, W2, W3, W4] = NodesUp,

  % Init cluster
  gen_server:cast({?Node_Manager_Name, CCM}, do_heart_beat),
  gen_server:cast({global, ?CCM}, {set_monitoring, on}),
  test_utils:wait_for_cluster_cast(),
  test_utils:wait_for_nodes_registration(length(NodesUp) - 1),
  gen_server:cast({global, ?CCM}, init_cluster),
  test_utils:wait_for_cluster_init(),
=======
    nodes_manager:check_start_assertions(Config),

    NodesUp = ?config(nodes, Config),
    [CCM, W1, W2, W3, W4] = NodesUp,
>>>>>>> 1e92282b

    % Init cluster
    gen_server:cast({?Node_Manager_Name, CCM}, do_heart_beat),
    gen_server:cast({global, ?CCM}, {set_monitoring, on}),
    nodes_manager:wait_for_cluster_cast(),
    nodes_manager:wait_for_nodes_registration(length(NodesUp) - 1),
    gen_server:cast({global, ?CCM}, init_cluster),
    nodes_manager:wait_for_cluster_init(),

    % Subscribe for log stream
    Pid = self(),
    ?assertEqual(ok, gen_server:call({?Dispatcher_Name, W3}, {central_logger, 1, {subscribe, cluster, Pid}}, 1000)),

    % Every call will produce [10 * Arg1] of logs
    ?assertEqual(ok, rpc:call(CCM, ?MODULE, perform_10_logs, [5])),
    ?assertEqual(ok, rpc:call(W1, ?MODULE, perform_10_logs, [3])),
    ?assertEqual(ok, rpc:call(W2, ?MODULE, perform_10_logs, [2])),
    ?assertEqual(ok, rpc:call(W3, ?MODULE, perform_10_logs, [11])),
    ?assertEqual(ok, rpc:call(W4, ?MODULE, perform_10_logs, [4])),

    % Assert that logs arrived and are correctly tagged
    check_logs(250),

    % Unsubscribe from log stream
    ?assertEqual(ok, gen_server:call({?Dispatcher_Name, W3}, {central_logger, 1, {unsubscribe, cluster, Pid}}, 1000)),
    % Ask for subscribers list
    ?assertEqual(ok, gen_server:call({?Dispatcher_Name, W3}, {central_logger, 1, self(), message_id, {get_subscribers, cluster}}, 1000)),
    % To confirm, that this pid is no longer subscribed
    ?assertEqual([], receive {worker_answer, message_id, Response} -> Response after 1000 -> timeout end).


%% ====================================================================
%% Auxiliary functions
%% ====================================================================

check_logs(ExpectedLogNumber) ->
    {StartTime, _} = statistics(wall_clock),
    {ErrorLoggerLogs, LagerLogs} = count_logs(0, 0, ExpectedLogNumber, StartTime),

    %% 4/10 of logs should have been classified as error_logger logs
    ?assertEqual(ExpectedLogNumber div 10 * 4, ErrorLoggerLogs),

    %% 6/10 of logs should have been classified as standard lager logs
    ?assertEqual(ExpectedLogNumber div 10 * 6, LagerLogs).


count_logs(ErrorLoggerLogs, LagerLogs, Expected, StartTime) ->
    {CurrentTime, _} = statistics(wall_clock),
    case CurrentTime - StartTime < 5000 of
        false ->
            {ErrorLoggerLogs, LagerLogs};
        true ->
            case ErrorLoggerLogs + LagerLogs of
                Expected ->
                    {ErrorLoggerLogs, LagerLogs};
                _ ->
                    receive
                        {log, {"test_log", _, _, [{node, _}, {pid, _}]}} ->
                            count_logs(ErrorLoggerLogs + 1, LagerLogs, Expected, StartTime);

                        {log, {"test_log", _, _, Metadata}} ->
                            true = (proplists:get_value(node, Metadata) /= undefined),
                            count_logs(ErrorLoggerLogs, LagerLogs + 1, Expected, StartTime)

                    after 100 ->
                        count_logs(ErrorLoggerLogs, LagerLogs, Expected, StartTime)
                    end
            end
    end.


%% ====================================================================
%% SetUp and TearDown functions
%% ====================================================================

init_per_testcase(logging_test, Config) ->
<<<<<<< HEAD
  ?INIT_CODE_PATH,?CLEAN_TEST_DIRS,
  test_node_starter:start_deps_for_tester_node(),

  Nodes = test_node_starter:start_test_nodes(5),
  [CCM | _] = Nodes,

  test_node_starter:start_app_on_nodes(?APP_Name, ?VEIL_DEPS, Nodes,
    [[{node_type, ccm}, 
      {dispatcher_port, 5055}, 
      {ccm_nodes, [CCM]}, 
      {dns_port, 1308}, {control_panel_port, 2308}, {control_panel_redirect_port, 1354}, {rest_port, 3308}, {heart_beat, 1},{nif_prefix, './'},{ca_dir, './cacerts/'}],
    [{node_type, worker}, 
      {dispatcher_port, 5056}, 
      {ccm_nodes, [CCM]}, 
      {dns_port, 1309}, {control_panel_port, 2309}, {control_panel_redirect_port, 1355}, {rest_port, 3309}, {heart_beat, 1},{nif_prefix, './'},{ca_dir, './cacerts/'}],
    [{node_type, worker}, 
      {dispatcher_port, 5057}, 
      {ccm_nodes, [CCM]}, 
      {dns_port, 1310}, {control_panel_port, 2310}, {control_panel_redirect_port, 1356}, {rest_port, 3310}, {heart_beat, 1},{nif_prefix, './'},{ca_dir, './cacerts/'}],
    [{node_type, worker}, 
      {dispatcher_port, 5058}, 
      {ccm_nodes, [CCM]}, 
      {dns_port, 1311}, {control_panel_port, 2311}, {control_panel_redirect_port, 1357}, {rest_port, 3311}, {heart_beat, 1},{nif_prefix, './'},{ca_dir, './cacerts/'}],
    [{node_type, worker}, 
      {dispatcher_port, 5059}, 
      {ccm_nodes, [CCM]}, 
      {dns_port, 1312}, {control_panel_port, 2312}, {control_panel_redirect_port, 1358}, {rest_port, 3312}, {heart_beat, 1},{nif_prefix, './'},{ca_dir, './cacerts/'}]]),
=======
    ?INIT_DIST_TEST,
    nodes_manager:start_deps_for_tester_node(),

    Nodes = nodes_manager:start_test_on_nodes(5),
    [CCM | _] = Nodes,

    StartLog = nodes_manager:start_app_on_nodes(Nodes,
        [[{node_type, ccm},
            {dispatcher_port, 5055},
            {ccm_nodes, [CCM]},
            {dns_port, 1308}, {control_panel_port, 2308}, {control_panel_redirect_port, 1354}, {rest_port, 3308}, {heart_beat, 1}],
            [{node_type, worker},
                {dispatcher_port, 5056},
                {ccm_nodes, [CCM]},
                {dns_port, 1309}, {control_panel_port, 2309}, {control_panel_redirect_port, 1355}, {rest_port, 3309}, {heart_beat, 1}],
            [{node_type, worker},
                {dispatcher_port, 5057},
                {ccm_nodes, [CCM]},
                {dns_port, 1310}, {control_panel_port, 2310}, {control_panel_redirect_port, 1356}, {rest_port, 3310}, {heart_beat, 1}],
            [{node_type, worker},
                {dispatcher_port, 5058},
                {ccm_nodes, [CCM]},
                {dns_port, 1311}, {control_panel_port, 2311}, {control_panel_redirect_port, 1357}, {rest_port, 3311}, {heart_beat, 1}],
            [{node_type, worker},
                {dispatcher_port, 5059},
                {ccm_nodes, [CCM]},
                {dns_port, 1312}, {control_panel_port, 2312}, {control_panel_redirect_port, 1358}, {rest_port, 3312}, {heart_beat, 1}]]),

    Assertions = [{false, lists:member(error, Nodes)}, {false, lists:member(error, StartLog)}],
    lists:append([{nodes, Nodes}, {assertions, Assertions}], Config);
>>>>>>> 1e92282b

  lists:append([{nodes, Nodes}], Config);

init_per_testcase(init_and_cleanup_test, Config) ->
<<<<<<< HEAD
  ?INIT_CODE_PATH,?CLEAN_TEST_DIRS,
  test_node_starter:start_deps_for_tester_node(),

  Nodes = test_node_starter:start_test_nodes(2),
  [CCM | _] = Nodes,
   
  test_node_starter:start_app_on_nodes(?APP_Name, ?VEIL_DEPS, Nodes,
    [[{node_type, ccm}, 
      {dispatcher_port, 5055}, 
      {ccm_nodes, [CCM]}, 
      {dns_port, 1308}, {control_panel_port, 2308}, {control_panel_redirect_port, 1354},  {rest_port, 3308}, {initialization_time, 1}, {heart_beat, 1},{nif_prefix, './'},{ca_dir, './cacerts/'}],
    [{node_type, worker}, 
      {dispatcher_port, 5056}, 
      {ccm_nodes, [CCM]}, 
      {dns_port, 1309}, {control_panel_port, 2309}, {control_panel_redirect_port, 1355},  {rest_port, 3309}, {heart_beat, 1},{nif_prefix, './'},{ca_dir, './cacerts/'}]]),
=======
    ?INIT_DIST_TEST,
    nodes_manager:start_deps_for_tester_node(),

    Nodes = nodes_manager:start_test_on_nodes(2),
    [CCM | _] = Nodes,

    StartLog = nodes_manager:start_app_on_nodes(Nodes,
        [[{node_type, ccm},
            {dispatcher_port, 5055},
            {ccm_nodes, [CCM]},
            {dns_port, 1308}, {control_panel_port, 2308}, {control_panel_redirect_port, 1354}, {rest_port, 3308}, {initialization_time, 1}, {heart_beat, 1}],
            [{node_type, worker},
                {dispatcher_port, 5056},
                {ccm_nodes, [CCM]},
                {dns_port, 1309}, {control_panel_port, 2309}, {control_panel_redirect_port, 1355}, {rest_port, 3309}, {heart_beat, 1}]]),

    Assertions = [{false, lists:member(error, Nodes)}, {false, lists:member(error, StartLog)}],
    lists:append([{nodes, Nodes}, {assertions, Assertions}], Config).
>>>>>>> 1e92282b

  lists:append([{nodes, Nodes}], Config).

end_per_testcase(_, Config) ->
<<<<<<< HEAD
  Nodes = ?config(nodes, Config),
  test_node_starter:stop_app_on_nodes(?APP_Name, ?VEIL_DEPS, Nodes),
  test_node_starter:stop_test_nodes(Nodes).
=======
    Nodes = ?config(nodes, Config),
    StopLog = nodes_manager:stop_app_on_nodes(Nodes),
    StopAns = nodes_manager:stop_nodes(Nodes),
    ?assertEqual(false, lists:member(error, StopLog)),
    ?assertEqual(ok, StopAns).
>>>>>>> 1e92282b
<|MERGE_RESOLUTION|>--- conflicted
+++ resolved
@@ -88,51 +88,6 @@
 %% sets up lager traces and if it cleans up after termination
 
 init_and_cleanup_test(Config) ->
-<<<<<<< HEAD
-  NodesUp = ?config(nodes, Config),
-  [CCM, W] = NodesUp,
-
-  % Get standard trace configuration from worker node
-  StandardTraces = rpc:call(W, ?MODULE, get_lager_traces, []),
-
-  % Init cluster
-  gen_server:cast({?Node_Manager_Name, CCM}, do_heart_beat),
-  gen_server:cast({global, ?CCM}, {set_monitoring, on}),
-  test_utils:wait_for_cluster_cast(),
-  gen_server:cast({global, ?CCM}, init_cluster),
-  test_utils:wait_for_cluster_init(),
-
-  % Test logger's console loglevel switching functionalities
-  ?assertEqual(ok, rpc:call(W, ?MODULE, check_console_loglevel_functionalities, [])),
-  ?assertEqual(ok, rpc:call(CCM, ?MODULE, check_console_loglevel_functionalities, [])),
-
-  % Get new trace configuration after start of central_logger module
-  NewTraces = rpc:call(W, ?MODULE, get_lager_traces, []),
-
-  % Check if new configuration contains standard entries plus global log files
-  lists:foreach(
-    fun(Trace) ->
-      ?assert(lists:member(Trace, NewTraces))
-    end, StandardTraces), 
-  ?assert(lists:member({lager_file_backend,"log/global_error.log"}, NewTraces)),
-  ?assert(lists:member({lager_file_backend,"log/global_info.log"}, NewTraces)),
-  ?assert(lists:member({lager_file_backend,"log/global_debug.log"}, NewTraces)),
-  % And only those
-  ?assertEqual(length(StandardTraces) + 3, length(NewTraces)),
-
-  % Terminate central_logger worker
-  gen_server:cast({global, ?CCM}, {stop_worker, W, central_logger}),
-  test_utils:wait_for_cluster_cast(),
-
-  % Check if traces were reset to default
-  TracesAfterCleanup = rpc:call(W, ?MODULE, get_lager_traces, []),
-  ?assertEqual(StandardTraces, TracesAfterCleanup),
-
-  % Check if lager still works at worker node
-  ?assertEqual(ok, rpc:call(W, lager, log, [info, [], "log"])).
-
-=======
-    nodes_manager:check_start_assertions(Config),
 
     NodesUp = ?config(nodes, Config),
     [CCM, W] = NodesUp,
@@ -143,9 +98,9 @@
     % Init cluster
     gen_server:cast({?Node_Manager_Name, CCM}, do_heart_beat),
     gen_server:cast({global, ?CCM}, {set_monitoring, on}),
-    nodes_manager:wait_for_cluster_cast(),
+    test_utils:wait_for_cluster_cast(),
     gen_server:cast({global, ?CCM}, init_cluster),
-    nodes_manager:wait_for_cluster_init(),
+    test_utils:wait_for_cluster_init(),
 
     % Test logger's console loglevel switching functionalities
     ?assertEqual(ok, rpc:call(W, ?MODULE, check_console_loglevel_functionalities, [])),
@@ -178,7 +133,6 @@
 
     % Check if lager still works at worker node
     ?assertEqual(ok, rpc:call(W, lager, log, [info, [], "log"])).
->>>>>>> 1e92282b
 
 
 %% ====================================================
@@ -187,31 +141,16 @@
 %% central_logger subscribing and log stream
 
 logging_test(Config) ->
-<<<<<<< HEAD
-  NodesUp = ?config(nodes, Config),
-  [CCM, W1, W2, W3, W4] = NodesUp,
-
-  % Init cluster
-  gen_server:cast({?Node_Manager_Name, CCM}, do_heart_beat),
-  gen_server:cast({global, ?CCM}, {set_monitoring, on}),
-  test_utils:wait_for_cluster_cast(),
-  test_utils:wait_for_nodes_registration(length(NodesUp) - 1),
-  gen_server:cast({global, ?CCM}, init_cluster),
-  test_utils:wait_for_cluster_init(),
-=======
-    nodes_manager:check_start_assertions(Config),
-
     NodesUp = ?config(nodes, Config),
     [CCM, W1, W2, W3, W4] = NodesUp,
->>>>>>> 1e92282b
 
     % Init cluster
     gen_server:cast({?Node_Manager_Name, CCM}, do_heart_beat),
     gen_server:cast({global, ?CCM}, {set_monitoring, on}),
-    nodes_manager:wait_for_cluster_cast(),
-    nodes_manager:wait_for_nodes_registration(length(NodesUp) - 1),
+    test_utils:wait_for_cluster_cast(),
+    test_utils:wait_for_nodes_registration(length(NodesUp) - 1),
     gen_server:cast({global, ?CCM}, init_cluster),
-    nodes_manager:wait_for_cluster_init(),
+    test_utils:wait_for_cluster_init(),
 
     % Subscribe for log stream
     Pid = self(),
@@ -280,118 +219,58 @@
 %% ====================================================================
 
 init_per_testcase(logging_test, Config) ->
-<<<<<<< HEAD
-  ?INIT_CODE_PATH,?CLEAN_TEST_DIRS,
-  test_node_starter:start_deps_for_tester_node(),
-
-  Nodes = test_node_starter:start_test_nodes(5),
-  [CCM | _] = Nodes,
-
-  test_node_starter:start_app_on_nodes(?APP_Name, ?VEIL_DEPS, Nodes,
-    [[{node_type, ccm}, 
-      {dispatcher_port, 5055}, 
-      {ccm_nodes, [CCM]}, 
-      {dns_port, 1308}, {control_panel_port, 2308}, {control_panel_redirect_port, 1354}, {rest_port, 3308}, {heart_beat, 1},{nif_prefix, './'},{ca_dir, './cacerts/'}],
-    [{node_type, worker}, 
-      {dispatcher_port, 5056}, 
-      {ccm_nodes, [CCM]}, 
-      {dns_port, 1309}, {control_panel_port, 2309}, {control_panel_redirect_port, 1355}, {rest_port, 3309}, {heart_beat, 1},{nif_prefix, './'},{ca_dir, './cacerts/'}],
-    [{node_type, worker}, 
-      {dispatcher_port, 5057}, 
-      {ccm_nodes, [CCM]}, 
-      {dns_port, 1310}, {control_panel_port, 2310}, {control_panel_redirect_port, 1356}, {rest_port, 3310}, {heart_beat, 1},{nif_prefix, './'},{ca_dir, './cacerts/'}],
-    [{node_type, worker}, 
-      {dispatcher_port, 5058}, 
-      {ccm_nodes, [CCM]}, 
-      {dns_port, 1311}, {control_panel_port, 2311}, {control_panel_redirect_port, 1357}, {rest_port, 3311}, {heart_beat, 1},{nif_prefix, './'},{ca_dir, './cacerts/'}],
-    [{node_type, worker}, 
-      {dispatcher_port, 5059}, 
-      {ccm_nodes, [CCM]}, 
-      {dns_port, 1312}, {control_panel_port, 2312}, {control_panel_redirect_port, 1358}, {rest_port, 3312}, {heart_beat, 1},{nif_prefix, './'},{ca_dir, './cacerts/'}]]),
-=======
-    ?INIT_DIST_TEST,
-    nodes_manager:start_deps_for_tester_node(),
-
-    Nodes = nodes_manager:start_test_on_nodes(5),
+    ?INIT_CODE_PATH, ?CLEAN_TEST_DIRS,
+    test_node_starter:start_deps_for_tester_node(),
+
+    Nodes = test_node_starter:start_test_nodes(5),
     [CCM | _] = Nodes,
 
-    StartLog = nodes_manager:start_app_on_nodes(Nodes,
+    test_node_starter:start_app_on_nodes(?APP_Name, ?VEIL_DEPS, Nodes,
         [[{node_type, ccm},
             {dispatcher_port, 5055},
             {ccm_nodes, [CCM]},
-            {dns_port, 1308}, {control_panel_port, 2308}, {control_panel_redirect_port, 1354}, {rest_port, 3308}, {heart_beat, 1}],
+            {dns_port, 1308}, {control_panel_port, 2308}, {control_panel_redirect_port, 1354}, {rest_port, 3308}, {heart_beat, 1}, {nif_prefix, './'}, {ca_dir, './cacerts/'}],
             [{node_type, worker},
                 {dispatcher_port, 5056},
                 {ccm_nodes, [CCM]},
-                {dns_port, 1309}, {control_panel_port, 2309}, {control_panel_redirect_port, 1355}, {rest_port, 3309}, {heart_beat, 1}],
+                {dns_port, 1309}, {control_panel_port, 2309}, {control_panel_redirect_port, 1355}, {rest_port, 3309}, {heart_beat, 1}, {nif_prefix, './'}, {ca_dir, './cacerts/'}],
             [{node_type, worker},
                 {dispatcher_port, 5057},
                 {ccm_nodes, [CCM]},
-                {dns_port, 1310}, {control_panel_port, 2310}, {control_panel_redirect_port, 1356}, {rest_port, 3310}, {heart_beat, 1}],
+                {dns_port, 1310}, {control_panel_port, 2310}, {control_panel_redirect_port, 1356}, {rest_port, 3310}, {heart_beat, 1}, {nif_prefix, './'}, {ca_dir, './cacerts/'}],
             [{node_type, worker},
                 {dispatcher_port, 5058},
                 {ccm_nodes, [CCM]},
-                {dns_port, 1311}, {control_panel_port, 2311}, {control_panel_redirect_port, 1357}, {rest_port, 3311}, {heart_beat, 1}],
+                {dns_port, 1311}, {control_panel_port, 2311}, {control_panel_redirect_port, 1357}, {rest_port, 3311}, {heart_beat, 1}, {nif_prefix, './'}, {ca_dir, './cacerts/'}],
             [{node_type, worker},
                 {dispatcher_port, 5059},
                 {ccm_nodes, [CCM]},
-                {dns_port, 1312}, {control_panel_port, 2312}, {control_panel_redirect_port, 1358}, {rest_port, 3312}, {heart_beat, 1}]]),
-
-    Assertions = [{false, lists:member(error, Nodes)}, {false, lists:member(error, StartLog)}],
-    lists:append([{nodes, Nodes}, {assertions, Assertions}], Config);
->>>>>>> 1e92282b
-
-  lists:append([{nodes, Nodes}], Config);
+                {dns_port, 1312}, {control_panel_port, 2312}, {control_panel_redirect_port, 1358}, {rest_port, 3312}, {heart_beat, 1}, {nif_prefix, './'}, {ca_dir, './cacerts/'}]]),
+
+
+    lists:append([{nodes, Nodes}], Config);
 
 init_per_testcase(init_and_cleanup_test, Config) ->
-<<<<<<< HEAD
-  ?INIT_CODE_PATH,?CLEAN_TEST_DIRS,
-  test_node_starter:start_deps_for_tester_node(),
-
-  Nodes = test_node_starter:start_test_nodes(2),
-  [CCM | _] = Nodes,
-   
-  test_node_starter:start_app_on_nodes(?APP_Name, ?VEIL_DEPS, Nodes,
-    [[{node_type, ccm}, 
-      {dispatcher_port, 5055}, 
-      {ccm_nodes, [CCM]}, 
-      {dns_port, 1308}, {control_panel_port, 2308}, {control_panel_redirect_port, 1354},  {rest_port, 3308}, {initialization_time, 1}, {heart_beat, 1},{nif_prefix, './'},{ca_dir, './cacerts/'}],
-    [{node_type, worker}, 
-      {dispatcher_port, 5056}, 
-      {ccm_nodes, [CCM]}, 
-      {dns_port, 1309}, {control_panel_port, 2309}, {control_panel_redirect_port, 1355},  {rest_port, 3309}, {heart_beat, 1},{nif_prefix, './'},{ca_dir, './cacerts/'}]]),
-=======
-    ?INIT_DIST_TEST,
-    nodes_manager:start_deps_for_tester_node(),
-
-    Nodes = nodes_manager:start_test_on_nodes(2),
+    ?INIT_CODE_PATH, ?CLEAN_TEST_DIRS,
+    test_node_starter:start_deps_for_tester_node(),
+
+    Nodes = test_node_starter:start_test_nodes(2),
     [CCM | _] = Nodes,
 
-    StartLog = nodes_manager:start_app_on_nodes(Nodes,
+    test_node_starter:start_app_on_nodes(?APP_Name, ?VEIL_DEPS, Nodes,
         [[{node_type, ccm},
             {dispatcher_port, 5055},
             {ccm_nodes, [CCM]},
-            {dns_port, 1308}, {control_panel_port, 2308}, {control_panel_redirect_port, 1354}, {rest_port, 3308}, {initialization_time, 1}, {heart_beat, 1}],
+            {dns_port, 1308}, {control_panel_port, 2308}, {control_panel_redirect_port, 1354}, {rest_port, 3308}, {initialization_time, 1}, {heart_beat, 1}, {nif_prefix, './'}, {ca_dir, './cacerts/'}],
             [{node_type, worker},
                 {dispatcher_port, 5056},
                 {ccm_nodes, [CCM]},
-                {dns_port, 1309}, {control_panel_port, 2309}, {control_panel_redirect_port, 1355}, {rest_port, 3309}, {heart_beat, 1}]]),
-
-    Assertions = [{false, lists:member(error, Nodes)}, {false, lists:member(error, StartLog)}],
-    lists:append([{nodes, Nodes}, {assertions, Assertions}], Config).
->>>>>>> 1e92282b
-
-  lists:append([{nodes, Nodes}], Config).
+                {dns_port, 1309}, {control_panel_port, 2309}, {control_panel_redirect_port, 1355}, {rest_port, 3309}, {heart_beat, 1}, {nif_prefix, './'}, {ca_dir, './cacerts/'}]]),
+
+
+    lists:append([{nodes, Nodes}], Config).
 
 end_per_testcase(_, Config) ->
-<<<<<<< HEAD
-  Nodes = ?config(nodes, Config),
-  test_node_starter:stop_app_on_nodes(?APP_Name, ?VEIL_DEPS, Nodes),
-  test_node_starter:stop_test_nodes(Nodes).
-=======
     Nodes = ?config(nodes, Config),
-    StopLog = nodes_manager:stop_app_on_nodes(Nodes),
-    StopAns = nodes_manager:stop_nodes(Nodes),
-    ?assertEqual(false, lists:member(error, StopLog)),
-    ?assertEqual(ok, StopAns).
->>>>>>> 1e92282b
+    test_node_starter:stop_app_on_nodes(?APP_Name, ?VEIL_DEPS, Nodes),
+    test_node_starter:stop_test_nodes(Nodes).