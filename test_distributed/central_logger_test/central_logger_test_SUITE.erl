%% ===================================================================
%% @author Lukasz Opiola
%% @copyright (C): 2013 ACK CYFRONET AGH
%% This software is released under the MIT license
%% cited in 'LICENSE.txt'.
%% @end
%% ===================================================================
%% @doc: This module 
%% @end
%% ===================================================================

-module(central_logger_test_SUITE).
-include("test_utils.hrl").
-include("registered_names.hrl").
-include_lib("ctool/include/test/assertions.hrl").
-include_lib("ctool/include/test/test_node_starter.hrl").

% TSubscribing process will wait up to this time for logs
-define(LOGS_COUNTING_TIME, 10000).

%% export for ct
-export([all/0, init_per_testcase/2, end_per_testcase/2]).
-export([init_and_cleanup_test/1, logging_test/1]).

%% export nodes' codes
-export([perform_10_logs/1, get_lager_traces/0, check_console_loglevel_functionalities/0]).

% Max time for the subscribing process to collect logs
-define(logs_collection_timeout, 10000).

all() -> [logging_test, init_and_cleanup_test].

%% ====================================================================
%% Code of nodes used during the test
%% ====================================================================

perform_10_logs(0) ->
    ok;

perform_10_logs(NumberOfRepeats) ->
    % Error logger logs
    error_logger:error_msg("test_log"),
    error_logger:error_msg("test_log"),

    error_logger:info_msg("test_log"),
    error_logger:info_msg("test_log"),

    % Lager logs
    lager:log(info, [], "test_log"),
    lager:log(info, [], "test_log"),

    lager:log(error, [{tag, tag_value}], "test_log"),
    lager:log(critical, [{tag, tag_value}], "test_log"),

    lager:log(alert, [{tag, tag_value}, {node, node()}], "test_log"),
    lager:log(emergency, [{tag, tag_value}, {node, node()}], "test_log"),

    perform_10_logs(NumberOfRepeats - 1).


get_lager_traces() ->
    gen_event:which_handlers(lager_event).


%% This test function checks logger functionality of switching console loglevel (logger module)
check_console_loglevel_functionalities() ->
    try
        ?assertEqual(ok, logger:set_console_loglevel(0)),
        ?assertEqual(logger:get_console_loglevel(), 0),

        ?assertEqual(ok, logger:set_console_loglevel(info)),
        ?assertEqual(logger:get_console_loglevel(), 1),

        ?assertEqual(ok, logger:set_console_loglevel(error)),
        ?assertEqual(logger:get_console_loglevel(), 4),

        ?assertEqual(ok, logger:set_console_loglevel(default)),
        {ok, Proplist} = application:get_env(lager, handlers),
        Default = proplists:get_value(lager_console_backend, Proplist),
        ?assertEqual(logger:get_console_loglevel(), logger:loglevel_atom_to_int(Default)),

        ok
    catch Type:Message ->
        {Type, Message}
    end.


%% ====================================================================
%% Test functions
%% ====================================================================


%% This test function checks if central_logger properly
%% sets up lager traces and if it cleans up after termination

init_and_cleanup_test(Config) ->

    NodesUp = ?config(nodes, Config),
    [CCM, W] = NodesUp,

    % Get standard trace configuration from worker node
    StandardTraces = rpc:call(W, ?MODULE, get_lager_traces, []),

    % Init cluster
    gen_server:cast({?Node_Manager_Name, CCM}, do_heart_beat),
    gen_server:cast({global, ?CCM}, {set_monitoring, on}),
    test_utils:wait_for_cluster_cast(),
    gen_server:cast({global, ?CCM}, init_cluster),
    test_utils:wait_for_cluster_init(),

    % Test logger's console loglevel switching functionalities
    ?assertEqual(ok, rpc:call(W, ?MODULE, check_console_loglevel_functionalities, [])),
    ?assertEqual(ok, rpc:call(CCM, ?MODULE, check_console_loglevel_functionalities, [])),

    % Get new trace configuration after start of central_logger module
    NewTraces = rpc:call(W, ?MODULE, get_lager_traces, []),

    % Check if new configuration contains standard entries plus global log files
    lists:foreach(
        fun(Trace) ->
            ?assert(lists:member(Trace, NewTraces))
        end, StandardTraces),
    ?assert(lists:member({lager_file_backend, "log/global_error.log"}, NewTraces)),
    ?assert(lists:member({lager_file_backend, "log/global_info.log"}, NewTraces)),
    ?assert(lists:member({lager_file_backend, "log/global_debug.log"}, NewTraces)),
    ?assert(lists:member({lager_file_backend, "log/client_error.log"}, NewTraces)),
    ?assert(lists:member({lager_file_backend, "log/client_info.log"}, NewTraces)),
    ?assert(lists:member({lager_file_backend, "log/client_debug.log"}, NewTraces)),
    % And only those
    ?assertEqual(length(StandardTraces) + 6, length(NewTraces)),

    % Terminate central_logger worker
    gen_server:cast({global, ?CCM}, {stop_worker, W, central_logger}),
    test_utils:wait_for_cluster_cast(),

    % Check if traces were reset to default
    TracesAfterCleanup = rpc:call(W, ?MODULE, get_lager_traces, []),
    ?assertEqual(StandardTraces, TracesAfterCleanup),

    % Check if lager still works at worker node
    ?assertEqual(ok, rpc:call(W, lager, log, [info, [], "log"])).


%% ====================================================
%% This test function checks following functionalities:
%% central_logging_backend:dispatch_log() 
%% central_logger subscribing and log stream

logging_test(Config) ->
    NodesUp = ?config(nodes, Config),
    [CCM, W1, W2, W3, W4] = NodesUp,

    % Init cluster
    gen_server:cast({?Node_Manager_Name, CCM}, do_heart_beat),
    gen_server:cast({global, ?CCM}, {set_monitoring, on}),
    test_utils:wait_for_cluster_cast(),
    test_utils:wait_for_nodes_registration(length(NodesUp) - 1),
    gen_server:cast({global, ?CCM}, init_cluster),
    test_utils:wait_for_cluster_init(),

    % Subscribe for log stream
    Pid = self(),
    ?assertEqual(ok, gen_server:call({?Dispatcher_Name, W3}, {central_logger, 1, {subscribe, cluster, Pid}}, 1000)),

    % Every call will produce [10 * Arg1] of logs
    ?assertEqual(ok, rpc:call(CCM, ?MODULE, perform_10_logs, [5])),
    ?assertEqual(ok, rpc:call(W1, ?MODULE, perform_10_logs, [3])),
    ?assertEqual(ok, rpc:call(W2, ?MODULE, perform_10_logs, [2])),
    ?assertEqual(ok, rpc:call(W3, ?MODULE, perform_10_logs, [11])),
    ?assertEqual(ok, rpc:call(W4, ?MODULE, perform_10_logs, [4])),

    % Assert that logs arrived and are correctly tagged
    check_logs(250),

    % Unsubscribe from log stream
    ?assertEqual(ok, gen_server:call({?Dispatcher_Name, W3}, {central_logger, 1, {unsubscribe, cluster, Pid}}, 1000)),
    % Ask for subscribers list
    ?assertEqual(ok, gen_server:call({?Dispatcher_Name, W3}, {central_logger, 1, self(), message_id, {get_subscribers, cluster}}, 1000)),
    % To confirm, that this pid is no longer subscribed
    ?assertEqual([], receive {worker_answer, message_id, Response} -> Response after 1000 -> timeout end).


%% ====================================================================
%% Auxiliary functions
%% ====================================================================

check_logs(ExpectedLogNumber) ->
    {StartTime, _} = statistics(wall_clock),
    {ErrorLoggerLogs, LagerLogs} = count_logs(0, 0, ExpectedLogNumber, StartTime),

    %% 4/10 of logs should have been classified as error_logger logs
    ?assertEqual(ExpectedLogNumber div 10 * 4, ErrorLoggerLogs),

    %% 6/10 of logs should have been classified as standard lager logs
    ?assertEqual(ExpectedLogNumber div 10 * 6, LagerLogs).


count_logs(ErrorLoggerLogs, LagerLogs, Expected, StartTime) ->
    {CurrentTime, _} = statistics(wall_clock),
<<<<<<< HEAD
    case CurrentTime - StartTime < ?LOGS_COUNTING_TIME of
=======
    case CurrentTime - StartTime < ?logs_collection_timeout of
>>>>>>> e60fc74f
        false ->
            {ErrorLoggerLogs, LagerLogs};
        true ->
            case ErrorLoggerLogs + LagerLogs of
                Expected ->
                    {ErrorLoggerLogs, LagerLogs};
                _ ->
                    receive
                        {log, {"test_log", _, _, [{node, _}, {pid, _}]}} ->
                            count_logs(ErrorLoggerLogs + 1, LagerLogs, Expected, StartTime);

                        {log, {"test_log", _, _, Metadata}} ->
                            true = (proplists:get_value(node, Metadata) /= undefined),
                            count_logs(ErrorLoggerLogs, LagerLogs + 1, Expected, StartTime)

                    after 100 ->
                        count_logs(ErrorLoggerLogs, LagerLogs, Expected, StartTime)
                    end
            end
    end.


%% ====================================================================
%% SetUp and TearDown functions
%% ====================================================================

init_per_testcase(logging_test, Config) ->
    ?INIT_CODE_PATH, ?CLEAN_TEST_DIRS,
    test_node_starter:start_deps_for_tester_node(),

    Nodes = test_node_starter:start_test_nodes(5),
    [CCM | _] = Nodes,

    test_node_starter:start_app_on_nodes(?APP_Name, ?VEIL_DEPS, Nodes,
        [[{node_type, ccm},
            {dispatcher_port, 5055},
            {ccm_nodes, [CCM]},
            {dns_port, 1308}, {control_panel_port, 2308}, {control_panel_redirect_port, 1354}, {rest_port, 3308}, {heart_beat, 1}, {nif_prefix, './'}, {ca_dir, './cacerts/'}],
            [{node_type, worker},
                {dispatcher_port, 5056},
                {ccm_nodes, [CCM]},
                {dns_port, 1309}, {control_panel_port, 2309}, {control_panel_redirect_port, 1355}, {rest_port, 3309}, {heart_beat, 1}, {nif_prefix, './'}, {ca_dir, './cacerts/'}],
            [{node_type, worker},
                {dispatcher_port, 5057},
                {ccm_nodes, [CCM]},
                {dns_port, 1310}, {control_panel_port, 2310}, {control_panel_redirect_port, 1356}, {rest_port, 3310}, {heart_beat, 1}, {nif_prefix, './'}, {ca_dir, './cacerts/'}],
            [{node_type, worker},
                {dispatcher_port, 5058},
                {ccm_nodes, [CCM]},
                {dns_port, 1311}, {control_panel_port, 2311}, {control_panel_redirect_port, 1357}, {rest_port, 3311}, {heart_beat, 1}, {nif_prefix, './'}, {ca_dir, './cacerts/'}],
            [{node_type, worker},
                {dispatcher_port, 5059},
                {ccm_nodes, [CCM]},
                {dns_port, 1312}, {control_panel_port, 2312}, {control_panel_redirect_port, 1358}, {rest_port, 3312}, {heart_beat, 1}, {nif_prefix, './'}, {ca_dir, './cacerts/'}]]),


    lists:append([{nodes, Nodes}], Config);

init_per_testcase(init_and_cleanup_test, Config) ->
    ?INIT_CODE_PATH, ?CLEAN_TEST_DIRS,
    test_node_starter:start_deps_for_tester_node(),

    Nodes = test_node_starter:start_test_nodes(2),
    [CCM | _] = Nodes,

    test_node_starter:start_app_on_nodes(?APP_Name, ?VEIL_DEPS, Nodes,
        [[{node_type, ccm},
            {dispatcher_port, 5055},
            {ccm_nodes, [CCM]},
            {dns_port, 1308}, {control_panel_port, 2308}, {control_panel_redirect_port, 1354}, {rest_port, 3308}, {initialization_time, 1}, {heart_beat, 1}, {nif_prefix, './'}, {ca_dir, './cacerts/'}],
            [{node_type, worker},
                {dispatcher_port, 5056},
                {ccm_nodes, [CCM]},
                {dns_port, 1309}, {control_panel_port, 2309}, {control_panel_redirect_port, 1355}, {rest_port, 3309}, {heart_beat, 1}, {nif_prefix, './'}, {ca_dir, './cacerts/'}]]),


    lists:append([{nodes, Nodes}], Config).

end_per_testcase(_, Config) ->
    Nodes = ?config(nodes, Config),
    test_node_starter:stop_app_on_nodes(?APP_Name, ?VEIL_DEPS, Nodes),
    test_node_starter:stop_test_nodes(Nodes).<|MERGE_RESOLUTION|>--- conflicted
+++ resolved
@@ -14,9 +14,6 @@
 -include("registered_names.hrl").
 -include_lib("ctool/include/test/assertions.hrl").
 -include_lib("ctool/include/test/test_node_starter.hrl").
-
-% TSubscribing process will wait up to this time for logs
--define(LOGS_COUNTING_TIME, 10000).
 
 %% export for ct
 -export([all/0, init_per_testcase/2, end_per_testcase/2]).
@@ -197,11 +194,7 @@
 
 count_logs(ErrorLoggerLogs, LagerLogs, Expected, StartTime) ->
     {CurrentTime, _} = statistics(wall_clock),
-<<<<<<< HEAD
-    case CurrentTime - StartTime < ?LOGS_COUNTING_TIME of
-=======
     case CurrentTime - StartTime < ?logs_collection_timeout of
->>>>>>> e60fc74f
         false ->
             {ErrorLoggerLogs, LagerLogs};
         true ->
