%%%-------------------------------------------------------------------
%%% @author Tomasz Lichon
%%% @copyright (C) 2015 ACK CYFRONET AGH
%%% This software is released under the MIT license
%%% cited in 'LICENSE.txt'.
%%% @end
%%%-------------------------------------------------------------------
%%% @doc
%%% CDMI tests
%%% @end
%%%-------------------------------------------------------------------
-module(cdmi_test_SUITE).
-author("Tomasz Lichon").

-include("global_definitions.hrl").
-include("modules/http_worker/rest/cdmi/cdmi_errors.hrl").
-include("modules/http_worker/rest/cdmi/cdmi_capabilities.hrl").
-include_lib("ctool/include/logging.hrl").
-include_lib("ctool/include/test/test_utils.hrl").
-include_lib("ctool/include/test/assertions.hrl").
-include_lib("ctool/include/posix/file_attr.hrl").
-include_lib("ctool/include/posix/errors.hrl").
-include_lib("annotations/include/annotations.hrl").

%% API
-export([all/0, init_per_suite/1, end_per_suite/1, init_per_testcase/2,
    end_per_testcase/2]).

<<<<<<< HEAD
-export([list_dir_test/1, get_file_test/1, metadata_test/1, delete_file_test/1,
    create_file_test/1, update_file_test/1, create_dir_test/1, capabilities_test/1,
    choose_adequate_handler/1, use_supported_cdmi_version/1,
    use_unsupported_cdmi_version/1, objectid_test/1, request_format_check_test/1,
    mimetype_and_encoding_test/1, out_of_range_test/1, partial_upload_test/1,
    acl_test/1]).
=======
-export([list_dir_test/1, get_file_test/1, metadata_test/1, delete_file_test/1, create_file_test/1,
    update_file_test/1, create_dir_test/1, capabilities_test/1, choose_adequate_handler/1,
    use_supported_cdmi_version/1, use_unsupported_cdmi_version/1, errors_test/1]).
>>>>>>> 3741742f

-performance({test_cases, []}).
all() ->
    [
        list_dir_test, get_file_test, metadata_test, delete_file_test, create_file_test,
        update_file_test, create_dir_test, capabilities_test,
        choose_adequate_handler, use_supported_cdmi_version,
<<<<<<< HEAD
        use_unsupported_cdmi_version, objectid_test,
%%         request_format_check_test, todo merge JK changes and enable
        mimetype_and_encoding_test, out_of_range_test, partial_upload_test,
        acl_test
=======
        use_unsupported_cdmi_version, errors_test
>>>>>>> 3741742f
    ].

-define(MACAROON, "macaroon").
-define(TIMEOUT, timer:seconds(5)).

-define(USER_1_TOKEN_HEADER, {<<"X-Auth-Token">>, <<"1">>}).
-define(CDMI_VERSION_HEADER, {<<"X-CDMI-Specification-Version">>, <<"1.1.1">>}).
-define(CONTAINER_CONTENT_TYPE_HEADER, {<<"content-type">>, <<"application/cdmi-container">>}).
-define(OBJECT_CONTENT_TYPE_HEADER, {<<"content-type">>, <<"application/cdmi-object">>}).

-define(FILE_PERMISSIONS, 8#664).

-define(DEFAULT_FILE_MODE, 8#664).
-define(FILE_BEGINNING, 0).
-define(INFINITY, 9999).


%%%===================================================================
%%% Test functions
%%%===================================================================

% Tests cdmi container GET request (also refered as LIST)
list_dir_test(Config) ->
    [Worker | _] = ?config(op_worker_nodes, Config),
    {TestDirName, _TestFileName, _FullTestFileName, _TestFileContent} =
        create_test_dir_and_file(Config),

    %%------ list basic dir --------
    {ok, Code1, Headers1, Response1} =
        do_request(Worker, TestDirName ++ "/", get,
            [?USER_1_TOKEN_HEADER, ?CDMI_VERSION_HEADER], []),

    ?assertEqual(200, Code1),
    ?assertEqual(proplists:get_value(<<"content-type">>, Headers1),
        <<"application/cdmi-container">>),
    CdmiResponse1 = json_utils:decode(Response1),
    ?assertEqual(<<"application/cdmi-container">>,
        proplists:get_value(<<"objectType">>, CdmiResponse1)),
    ?assertEqual(<<"dir/">>,
        proplists:get_value(<<"objectName">>, CdmiResponse1)),
    ?assertEqual(<<"Complete">>,
        proplists:get_value(<<"completionStatus">>, CdmiResponse1)),
    ?assertEqual([<<"file.txt">>],
        proplists:get_value(<<"children">>, CdmiResponse1)),
    ?assert(proplists:get_value(<<"metadata">>, CdmiResponse1) =/= <<>>),
    %%------------------------------

    %%------ list root dir ---------
    {ok, Code2, _Headers2, Response2} =
        do_request(Worker, [], get,
            [?USER_1_TOKEN_HEADER, ?CDMI_VERSION_HEADER], []),
    ?assertEqual(200, Code2),
    CdmiResponse2 = json_utils:decode(Response2),
    ?assertEqual(<<"/">>, proplists:get_value(<<"objectName">>, CdmiResponse2)),
    ?assertEqual([<<"spaces/">>, <<"dir/">>],
        proplists:get_value(<<"children">>, CdmiResponse2)),
    %%------------------------------

    %%--- list nonexisting dir -----
    {ok, Code3, _Headers3, _Response3} =
        do_request(Worker, "nonexisting_dir/",
            get, [?USER_1_TOKEN_HEADER, ?CDMI_VERSION_HEADER], []),
    ?assertEqual(404, Code3),
    %%------------------------------

    %%-- selective params list -----
    {ok, Code4, _Headers4, Response4} =
        do_request(Worker, TestDirName ++ "/?children;objectName",
            get, [?USER_1_TOKEN_HEADER, ?CDMI_VERSION_HEADER], []),
    ?assertEqual(200, Code4),
    CdmiResponse4 = json_utils:decode(Response4),
    ?assertEqual(<<"dir/">>,
        proplists:get_value(<<"objectName">>, CdmiResponse4)),
    ?assertEqual([<<"file.txt">>],
        proplists:get_value(<<"children">>, CdmiResponse4)),
    ?assertEqual(2, length(CdmiResponse4)),
    %%------------------------------

    %%---- childrenrange list ------
    ChildrangeDir = "childrange/",
    mkdir(Config, ChildrangeDir),
    Childs = ["0", "1", "2", "3", "4", "5", "6", "7", "8", "9", "10", "11",
        "12", "13", "14"],
    ChildsBinaries = lists:map(fun(X) -> list_to_binary(X) end, Childs),
    lists:map(fun(FileName) ->
        create_file(Config, filename:join(ChildrangeDir, FileName))
    end, Childs),

    {ok, Code5, _Headers5, Response5} =
        do_request(Worker, ChildrangeDir ++ "?children;childrenrange",
            get, [?USER_1_TOKEN_HEADER, ?CDMI_VERSION_HEADER], []),
    ?assertEqual(200, Code5),
    CdmiResponse5 = json_utils:decode(Response5),
    ChildrenResponse1 = proplists:get_value(<<"children">>, CdmiResponse5),
    ?assert(is_list(ChildrenResponse1)),
    lists:foreach(fun(Name) ->
        ?assert(lists:member(Name, ChildrenResponse1))
    end, ChildsBinaries),
    ?assertEqual(<<"0-14">>,
        proplists:get_value(<<"childrenrange">>, CdmiResponse5)),

    {ok, Code6, _, Response6} =
        do_request(Worker, ChildrangeDir ++ "?children:2-13;childrenrange", get,
            [?USER_1_TOKEN_HEADER, ?CDMI_VERSION_HEADER], []),
    {ok, Code7, _, Response7} =
        do_request(Worker, ChildrangeDir ++ "?children:0-1;childrenrange", get,
            [?USER_1_TOKEN_HEADER, ?CDMI_VERSION_HEADER], []),
    {ok, Code8, _, Response8} =
        do_request(Worker, ChildrangeDir ++ "?children:14-14;childrenrange", get,
            [?USER_1_TOKEN_HEADER, ?CDMI_VERSION_HEADER], []),
    ?assertEqual(200, Code6),
    ?assertEqual(200, Code7),
    ?assertEqual(200, Code8),
    CdmiResponse6 = json_utils:decode(Response6),
    CdmiResponse7 = json_utils:decode(Response7),
    CdmiResponse8 = json_utils:decode(Response8),
    ChildrenResponse6 = proplists:get_value(<<"children">>, CdmiResponse6),
    ChildrenResponse7 = proplists:get_value(<<"children">>, CdmiResponse7),
    ChildrenResponse8 = proplists:get_value(<<"children">>, CdmiResponse8),

    ?assert(is_list(ChildrenResponse6)),
    ?assert(is_list(ChildrenResponse7)),
    ?assert(is_list(ChildrenResponse8)),
    ?assertEqual(12, length(ChildrenResponse6)),
    ?assertEqual(2, length(ChildrenResponse7)),
    ?assertEqual(1, length(ChildrenResponse8)),
    ?assertEqual(<<"2-13">>,
        proplists:get_value(<<"childrenrange">>, CdmiResponse6)),
    ?assertEqual(<<"0-1">>,
        proplists:get_value(<<"childrenrange">>, CdmiResponse7)),
    ?assertEqual(<<"14-14">>,
        proplists:get_value(<<"childrenrange">>, CdmiResponse8)),
    lists:foreach(
        fun(Name) ->
            ?assert(lists:member(Name,
                ChildrenResponse6 ++ ChildrenResponse7 ++ ChildrenResponse8))
        end, ChildsBinaries).
%%------------------------------

%%  Tests cdmi object GET request. Request can be done without cdmi header (in that case
%%  file conent is returned as response body), or with cdmi header (the response
%%  contains json string of type: application/cdmi-object, and we can specify what
%%  parameters we need by listing then as ';' separated list after '?' in URL )
get_file_test(Config) ->
    FileName = "toRead.txt",
    FileContent = <<"Some content...">>,
    [Worker | _] = ?config(op_worker_nodes, Config),

    {ok, _} = create_file(Config, FileName),
    ?assert(object_exists(Config, FileName)),
    {ok, _} = write_to_file(Config, FileName, FileContent, ?FILE_BEGINNING),
    ?assertEqual(FileContent, get_file_content(Config, FileName)),

    %%-------- basic read ----------
    RequestHeaders1 = [?CDMI_VERSION_HEADER, ?USER_1_TOKEN_HEADER],
    {ok, Code1, _Headers1, Response1} = do_request(Worker, FileName, get, RequestHeaders1, []),
    ?assertEqual(200, Code1),
    CdmiResponse1 = json_utils:decode(Response1),

    ?assertEqual(<<"application/cdmi-object">>, proplists:get_value(<<"objectType">>, CdmiResponse1)),
    ?assertEqual(<<"toRead.txt">>, proplists:get_value(<<"objectName">>, CdmiResponse1)),
    ?assertEqual(<<"/">>, proplists:get_value(<<"parentURI">>, CdmiResponse1)),
    ?assertEqual(<<"Complete">>, proplists:get_value(<<"completionStatus">>, CdmiResponse1)),
    ?assertEqual(<<"base64">>, proplists:get_value(<<"valuetransferencoding">>, CdmiResponse1)),
    ?assertEqual(<<"application/octet-stream">>, proplists:get_value(<<"mimetype">>, CdmiResponse1)),
    ?assertEqual(<<"0-14">>, proplists:get_value(<<"valuerange">>, CdmiResponse1)),
    ?assert(proplists:get_value(<<"metadata">>, CdmiResponse1) =/= <<>>),
    ?assertEqual(FileContent, base64:decode(proplists:get_value(<<"value">>, CdmiResponse1))),
    %%------------------------------

    %%-- selective params read -----
    RequestHeaders2 = [?CDMI_VERSION_HEADER, ?USER_1_TOKEN_HEADER],
    {ok, Code2, _Headers2, Response2} = do_request(Worker, FileName ++ "?parentURI;completionStatus", get, RequestHeaders2, []),
    ?assertEqual(200, Code2),
    CdmiResponse2 = json_utils:decode(Response2),

    ?assertEqual(<<"/">>, proplists:get_value(<<"parentURI">>, CdmiResponse2)),
    ?assertEqual(<<"Complete">>, proplists:get_value(<<"completionStatus">>, CdmiResponse2)),
    ?assertEqual(2, length(CdmiResponse2)),
    %%------------------------------

    %%--- selective value read -----
    RequestHeaders3 = [?CDMI_VERSION_HEADER, ?USER_1_TOKEN_HEADER],
    {ok, Code3, _Headers3, Response3} = do_request(Worker, FileName ++ "?value:1-3;valuerange", get, RequestHeaders3, []),
    ?assertEqual(200, Code3),
    CdmiResponse3 = json_utils:decode(Response3),

    ?assertEqual(<<"1-3">>, proplists:get_value(<<"valuerange">>, CdmiResponse3)),
    ?assertEqual(<<"ome">>, base64:decode(proplists:get_value(<<"value">>, CdmiResponse3))), % 1-3 from FileContent = <<"Some content...">>
    %%------------------------------

    %%------- noncdmi read --------
    {ok, Code4, Headers4, Response4} =
        do_request(Worker, FileName, get, [?USER_1_TOKEN_HEADER]),
    ?assertEqual(200, Code4),

    ?assertEqual(<<"application/octet-stream">>, proplists:get_value(<<"content-type">>, Headers4)),
    ?assertEqual(FileContent, Response4),
    %%------------------------------

    %%------- objectid read --------
    RequestHeaders5 = [?CDMI_VERSION_HEADER, ?USER_1_TOKEN_HEADER],
    {ok, Code5, _Headers5, Response5} = do_request(Worker, FileName ++ "?objectID", get, RequestHeaders5, []),
    ?assertEqual(200, Code5),

    CdmiResponse5 = json_utils:decode(Response5),
    ObjectID = proplists:get_value(<<"objectID">>, CdmiResponse5),
    ?assert(is_binary(ObjectID)),
    %%------------------------------

    %%-------- read by id ----------
    RequestHeaders6 = [?CDMI_VERSION_HEADER, ?USER_1_TOKEN_HEADER],
    {ok, Code6, _Headers6, Response6} = do_request(Worker, "cdmi_objectid/" ++ binary_to_list(ObjectID), get, RequestHeaders6, []),
    ?assertEqual(200, Code6),

    CdmiResponse6 = json_utils:decode(Response6),
    ?assertEqual(FileContent, base64:decode(proplists:get_value(<<"value">>, CdmiResponse6))),
    %%------------------------------

    %% selective value read non-cdmi
<<<<<<< HEAD
    RequestHeaders7 = [{<<"Range">>, <<"1-3,5-5,-3">>}],
=======
    RequestHeaders7 = [{<<"Range">>,<<"1-3,5-5,-3">>}],
>>>>>>> 3741742f
    {ok, Code7, _Headers7, Response7} =
        do_request(Worker, FileName, get, [?USER_1_TOKEN_HEADER | RequestHeaders7]),
    ?assertEqual(206, Code7),
    ?assertEqual(<<"omec...">>, Response7), % 1-3,5-5,12-14  from FileContent = <<"Some content...">>
    %%------------------------------

    %% selective value read non-cdmi error
<<<<<<< HEAD
    RequestHeaders8 = [{<<"Range">>, <<"1-3,6-4,-3">>}],
=======
    RequestHeaders8 = [{<<"Range">>,<<"1-3,6-4,-3">>}],
>>>>>>> 3741742f
    {ok, Code8, _Headers8, _Response8} =
        do_request(Worker, FileName, get, [?USER_1_TOKEN_HEADER | RequestHeaders8]),
    ?assertEqual(400, Code8).
%%------------------------------

% Tests cdmi metadata read on object GET request.
metadata_test(Config) ->
    [Worker | _] = ?config(op_worker_nodes, Config),
    FileName = "metadataTest.txt",
    FileContent = <<"Some content...">>,
    DirName = "metadataTestDir/",

    %%-------- create file with user metadata --------
    ?assert(not object_exists(Config, FileName)),

    RequestHeaders1 = [?OBJECT_CONTENT_TYPE_HEADER, ?CDMI_VERSION_HEADER, ?USER_1_TOKEN_HEADER],
    RequestBody1 = [
        {<<"value">>, FileContent}, {<<"valuetransferencoding">>, <<"utf-8">>}, {<<"mimetype">>, <<"text/plain">>},
        {<<"metadata">>, [{<<"my_metadata">>, <<"my_value">>}, {<<"cdmi_not_allowed">>, <<"my_value">>}]}],
    RawRequestBody1 = json_utils:encode(RequestBody1),
    Before = now_in_secs(),
    {ok, Code1, _Headers1, Response1} = do_request(Worker, FileName, put, RequestHeaders1, RawRequestBody1),
    After = now_in_secs(),

    ?assertEqual(201, Code1),
    CdmiResponse1 = json_utils:decode(Response1),
    Metadata1 = proplists:get_value(<<"metadata">>, CdmiResponse1),
%%     ?assertEqual(<<"15">>, proplists:get_value(<<"cdmi_size">>, Metadata1)), todo fix wrong size (0) in attrs
    CTime1 = binary_to_integer(proplists:get_value(<<"cdmi_ctime">>, Metadata1)),
    ATime1 = binary_to_integer(proplists:get_value(<<"cdmi_atime">>, Metadata1)),
    MTime1 = binary_to_integer(proplists:get_value(<<"cdmi_mtime">>, Metadata1)),
    ?assert(Before =< CTime1),
    ?assert(CTime1 =< After),
    ?assert(CTime1 =< ATime1),
    ?assert(CTime1 =< MTime1),
    ?assertMatch(<<_/binary>>, proplists:get_value(<<"cdmi_owner">>, Metadata1)),
    ?assertEqual(<<"my_value">>, proplists:get_value(<<"my_metadata">>, Metadata1)),
    ?assertEqual(6, length(Metadata1)),

    %%-- selective metadata read -----
    {ok, 200, _Headers2, Response2} = do_request(Worker, FileName ++ "?metadata", get, RequestHeaders1, []),
    CdmiResponse2 = json_utils:decode(Response2),
    ?assertEqual(1, length(CdmiResponse2)),
    Metadata2 = proplists:get_value(<<"metadata">>, CdmiResponse2),
    ?assertEqual(6, length(Metadata2)),

    %%-- selective metadata read with prefix -----
    {ok, 200, _Headers3, Response3} = do_request(Worker, FileName ++ "?metadata:cdmi_", get, RequestHeaders1, []),
    CdmiResponse3 = json_utils:decode(Response3),
    ?assertEqual(1, length(CdmiResponse3)),
    Metadata3 = proplists:get_value(<<"metadata">>, CdmiResponse3),
    ?assertEqual(5, length(Metadata3)),

    {ok, 200, _Headers4, Response4} = do_request(Worker, FileName ++ "?metadata:cdmi_o", get, RequestHeaders1, []),
    CdmiResponse4 = json_utils:decode(Response4),
    ?assertEqual(1, length(CdmiResponse4)),
    Metadata4 = proplists:get_value(<<"metadata">>, CdmiResponse4),
    ?assertMatch(<<_/binary>>, proplists:get_value(<<"cdmi_owner">>, Metadata4)),
    ?assertEqual(1, length(Metadata4)),

    {ok, 200, _Headers5, Response5} = do_request(Worker, FileName ++ "?metadata:cdmi_size", get, RequestHeaders1, []),
    CdmiResponse5 = json_utils:decode(Response5),
    ?assertEqual(1, length(CdmiResponse5)),
    Metadata5 = proplists:get_value(<<"metadata">>, CdmiResponse5),
    ?assertEqual(<<"15">>, proplists:get_value(<<"cdmi_size">>, Metadata5)),
    ?assertEqual(1, length(Metadata5)),

    {ok, 200, _Headers6, Response6} = do_request(Worker, FileName ++ "?metadata:cdmi_no_such_metadata", get, RequestHeaders1, []),
    CdmiResponse6 = json_utils:decode(Response6),
    ?assertEqual(1, length(CdmiResponse6)),
    ?assertEqual([], proplists:get_value(<<"metadata">>, CdmiResponse6)),

    %%------ update user metadata of a file ----------
    RequestBody7 = [{<<"metadata">>, [{<<"my_new_metadata">>, <<"my_new_value">>}]}],
    RawRequestBody7 = json_utils:encode(RequestBody7),
    {ok, 204, _, _} = do_request(Worker, FileName, put, RequestHeaders1, RawRequestBody7),
    {ok, 200, _Headers7, Response7} = do_request(Worker, FileName ++ "?metadata:my", get, RequestHeaders1, []),
    CdmiResponse7 = json_utils:decode(Response7),
    ?assertEqual(1, length(CdmiResponse7)),
    Metadata7 = proplists:get_value(<<"metadata">>, CdmiResponse7),
    ?assertEqual(<<"my_new_value">>, proplists:get_value(<<"my_new_metadata">>, Metadata7)),
    ?assertEqual(1, length(Metadata7)),

    RequestBody8 = [{<<"metadata">>, [{<<"my_new_metadata_add">>, <<"my_new_value_add">>},
        {<<"my_new_metadata">>, <<"my_new_value_update">>}, {<<"cdmi_not_allowed">>, <<"my_value">>}]}],
    RawRequestBody8 = json_utils:encode(RequestBody8),
    {ok, 204, _, _} = do_request(Worker, FileName ++ "?metadata:my_new_metadata_add;metadata:my_new_metadata;metadata:cdmi_not_allowed",
        put, RequestHeaders1, RawRequestBody8),
    {ok, 200, _Headers8, Response8} = do_request(Worker, FileName ++ "?metadata:my", get, RequestHeaders1, []),
    CdmiResponse8 = json_utils:decode(Response8),
    ?assertEqual(1, length(CdmiResponse8)),
    Metadata8 = proplists:get_value(<<"metadata">>, CdmiResponse8),
    ?assertEqual(<<"my_new_value_add">>, proplists:get_value(<<"my_new_metadata_add">>, Metadata8)),
    ?assertEqual(<<"my_new_value_update">>, proplists:get_value(<<"my_new_metadata">>, Metadata8)),
    ?assertEqual(2, length(Metadata8)),
    {ok, 200, _Headers9, Response9} = do_request(Worker, FileName ++ "?metadata:cdmi_", get, RequestHeaders1, []),
    CdmiResponse9 = json_utils:decode(Response9),
    ?assertEqual(1, length(CdmiResponse9)),
    Metadata9 = proplists:get_value(<<"metadata">>, CdmiResponse9),
    ?assertEqual(5, length(Metadata9)),

    RequestBody10 = [{<<"metadata">>, [{<<"my_new_metadata">>, <<"my_new_value_ignore">>}]}],
    RawRequestBody10 = json_utils:encode(RequestBody10),
    {ok, 204, _, _} = do_request(Worker, FileName ++ "?metadata:my_new_metadata_add", put, RequestHeaders1,
        RawRequestBody10),
    {ok, 200, _Headers10, Response10} = do_request(Worker, FileName ++ "?metadata:my", get, RequestHeaders1, []),
    CdmiResponse10 = json_utils:decode(Response10),
    ?assertEqual(1, length(CdmiResponse10)),
    Metadata10 = proplists:get_value(<<"metadata">>, CdmiResponse10),
    ?assertEqual(<<"my_new_value_update">>, proplists:get_value(<<"my_new_metadata">>, Metadata10)),
    ?assertEqual(1, length(Metadata10)),

    %%------ create directory with user metadata  ----------
    RequestHeaders2 = [?CONTAINER_CONTENT_TYPE_HEADER, ?CDMI_VERSION_HEADER, ?USER_1_TOKEN_HEADER],
    RequestBody11 = [{<<"metadata">>, [{<<"my_metadata">>, <<"my_dir_value">>}]}],
    RawRequestBody11 = json_utils:encode(RequestBody11),
    {ok, 201, _Headers11, Response11} = do_request(Worker, DirName, put, RequestHeaders2, RawRequestBody11),
    CdmiResponse11 = json_utils:decode(Response11),
    Metadata11 = proplists:get_value(<<"metadata">>, CdmiResponse11),
    ?assertEqual(<<"my_dir_value">>, proplists:get_value(<<"my_metadata">>, Metadata11)),

    %%------ update user metadata of a directory ----------
    RequestBody12 = [{<<"metadata">>, [{<<"my_metadata">>, <<"my_dir_value_update">>}]}],
    RawRequestBody12 = json_utils:encode(RequestBody12),
    {ok, 204, _, _} = do_request(Worker, DirName, put, RequestHeaders2, RawRequestBody12),
    {ok, 200, _Headers13, Response13} = do_request(Worker, DirName ++ "?metadata:my", get, RequestHeaders1, []),
    CdmiResponse13 = json_utils:decode(Response13),
    ?assertEqual(1, length(CdmiResponse13)),
    Metadata13 = proplists:get_value(<<"metadata">>, CdmiResponse13),
    ?assertEqual(<<"my_dir_value_update">>, proplists:get_value(<<"my_metadata">>, Metadata13)),
    ?assertEqual(1, length(Metadata13)),
    %%------------------------------

    %%------ read acl metadata ---------- todo consider mapping posix perms to acls
%%     {ok, Code14, _Headers14, Response14} = do_request(DirName ++ "?metadata:cdmi_acl", get, RequestHeaders1, []),
%%     ?assertEqual(200, Code14),
%%     CdmiResponse14 = mochijson2:decode(Response14),
%%     ?assertEqual(1, length(CdmiResponse14)),
%%     Metadata14 = proplists:get_value(<<"metadata">>, CdmiResponse14),
%%     ?assertEqual(
%%         [[{<<"acetype">>, <<"ALLOW">>},
%%             {<<"identifier">>, UserId1},
%%             {<<"aceflags">>, <<"NO_FLAGS">>},
%%             {<<"acemask">>, <<"READ, WRITE">>}]],
%%         proplists:get_value(<<"cdmi_acl">>, Metadata14)),
    %%------------------------------

    %%------ write acl metadata ----------
    UserId1 = ?config({user_id, 1}, Config),
    UserName1 = ?config({user_name, 1}, Config),
    FileName2 = "acl_test_file.txt",
    Ace1 = [
        {<<"acetype">>, <<"ALLOW">>},
        {<<"identifier">>, <<UserName1/binary, "#", UserId1/binary>>},
        {<<"aceflags">>, <<"NO_FLAGS">>},
        {<<"acemask">>, <<"READ">>}
    ],
    Ace2 = [
        {<<"acetype">>, <<"DENY">>},
        {<<"identifier">>, <<UserName1/binary, "#", UserId1/binary>>},
        {<<"aceflags">>, <<"NO_FLAGS">>},
        {<<"acemask">>, <<"READ, EXECUTE">>}
    ],
    Ace3 = [
        {<<"acetype">>, <<"ALLOW">>},
        {<<"identifier">>, <<UserName1/binary, "#", UserId1/binary>>},
        {<<"aceflags">>, <<"NO_FLAGS">>},
        {<<"acemask">>, <<"WRITE">>}
    ],

    create_file(Config, FileName2),
    write_to_file(Config, FileName2, <<"data">>, 0),
    RequestBody15 = [{<<"metadata">>, [{<<"cdmi_acl">>, [Ace1, Ace2, Ace3]}]}],
    RawRequestBody15 = json_utils:encode(RequestBody15),
    RequestHeaders15 = [?OBJECT_CONTENT_TYPE_HEADER, ?CDMI_VERSION_HEADER, ?USER_1_TOKEN_HEADER],

    {ok, Code15, _Headers15, Response15} = do_request(Worker, FileName2 ++ "?metadata:cdmi_acl", put, RequestHeaders15, RawRequestBody15),
    ?assertMatch({204, _}, {Code15, Response15}),

    {ok, Code16, _Headers16, Response16} = do_request(Worker, FileName2 ++ "?metadata", get, RequestHeaders1, []),
    ?assertEqual(200, Code16),
    CdmiResponse16 = json_utils:decode(Response16),
    ?assertEqual(1, length(CdmiResponse16)),
    Metadata16 = proplists:get_value(<<"metadata">>, CdmiResponse16),
    ?assertEqual(6, length(Metadata16)),
    ?assertEqual([Ace1, Ace2, Ace3], proplists:get_value(<<"cdmi_acl">>, Metadata16)),

    {ok, Code17, _Headers17, Response17} = do_request(Worker, FileName2, get, [?USER_1_TOKEN_HEADER], []),
    ?assertEqual(200, Code17),
    ?assertEqual(<<"data">>, Response17),
    %%------------------------------

    %%-- create forbidden by acl ---
    Ace4 = [
        {<<"acetype">>, <<"DENY">>},
        {<<"identifier">>, <<UserName1/binary, "#", UserId1/binary>>},
        {<<"aceflags">>, <<"NO_FLAGS">>},
        {<<"acemask">>, <<"WRITE">>}],
    RequestBody18 = [{<<"metadata">>, [{<<"cdmi_acl">>, [Ace1, Ace4]}]}],
    RawRequestBody18 = json_utils:encode(RequestBody18),
    RequestHeaders18 = [?USER_1_TOKEN_HEADER, ?CONTAINER_CONTENT_TYPE_HEADER, ?CDMI_VERSION_HEADER],

    {ok, Code18, _Headers18, _Response18} = do_request(Worker, DirName ++ "?metadata:cdmi_acl", put, RequestHeaders18, RawRequestBody18),
    ?assertEqual(204, Code18),

    {ok, Code19, _Headers19, _Response19} = do_request(Worker, filename:join(DirName, "some_file"), put, [?USER_1_TOKEN_HEADER], []),
    ?assertEqual(500, Code19). %todo change to 403 after merging with VFS-1401
    %%------------------------------

% Tests cdmi object DELETE requests
delete_file_test(Config) ->
    FileName = "toDelete",
    [Worker | _] = ?config(op_worker_nodes, Config),
    [{_SpaceId, SpaceName} | _] = ?config({spaces, 1}, Config),
    GroupFileName =
        filename:join(["spaces", binary_to_list(SpaceName), "groupFile"]),

    %%----- basic delete -----------
    {ok, _} = create_file(Config, "/" ++ FileName),
    ?assert(object_exists(Config, FileName)),
    RequestHeaders1 = [?CDMI_VERSION_HEADER],
    {ok, Code1, _Headers1, _Response1} =
        do_request(
            Worker, FileName, delete, [?USER_1_TOKEN_HEADER | RequestHeaders1]),
    ?assertEqual(204, Code1),

    ?assert(not object_exists(Config, FileName)),
    %%------------------------------

    %%----- delete group file ------
    {ok, _} = create_file(Config, GroupFileName),

    RequestHeaders2 = [?CDMI_VERSION_HEADER],
    {ok, Code2, _Headers2, _Response2} =
        do_request(Worker, GroupFileName, delete,
            [?USER_1_TOKEN_HEADER | RequestHeaders2]),
    ?assertEqual(204, Code2),

    ?assert(not object_exists(Config, GroupFileName)).
    %%------------------------------

% Tests file creation (cdmi object PUT), It can be done with cdmi header (when file data is provided as cdmi-object
% json string), or without (when we treat request body as new file content)
create_file_test(Config) ->
    [Worker | _] = ?config(op_worker_nodes, Config),
    [{_SpaceId, SpaceName} | _] = ?config({spaces, 1}, Config),
    ToCreate = "file.txt",
    ToCreate2 = filename:join(["spaces", binary_to_list(SpaceName), "file1.txt"]),
    ToCreate4 = "file2",
    ToCreate5 = "file3",
    FileContent = <<"File content!">>,

    %%-------- basic create --------
    ?assert(not object_exists(Config, ToCreate)),

    RequestHeaders1 = [?OBJECT_CONTENT_TYPE_HEADER, ?CDMI_VERSION_HEADER, ?USER_1_TOKEN_HEADER],
    RequestBody1 = [{<<"value">>, FileContent}],
    RawRequestBody1 = json_utils:encode(RequestBody1),
    {ok, Code1, _Headers1, Response1} = do_request(Worker, ToCreate, put, RequestHeaders1, RawRequestBody1),

    ?assertEqual(201, Code1),
    CdmiResponse1 = json_utils:decode(Response1),
    ?assertEqual(<<"application/cdmi-object">>, proplists:get_value(<<"objectType">>, CdmiResponse1)),
    ?assertEqual(<<"file.txt">>, proplists:get_value(<<"objectName">>, CdmiResponse1)),
    ?assertEqual(<<"/">>, proplists:get_value(<<"parentURI">>, CdmiResponse1)),
    ?assertEqual(<<"Complete">>, proplists:get_value(<<"completionStatus">>, CdmiResponse1)),
    Metadata1 = proplists:get_value(<<"metadata">>, CdmiResponse1),
    ?assertNotEqual([], Metadata1),

    ?assert(object_exists(Config, ToCreate)),
    ?assertEqual(FileContent, get_file_content(Config, ToCreate)),
    %%------------------------------

    %%------ base64 create ---------
    ?assert(not object_exists(Config, ToCreate2)),

    RequestHeaders2 = [?OBJECT_CONTENT_TYPE_HEADER, ?CDMI_VERSION_HEADER, ?USER_1_TOKEN_HEADER],
    RequestBody2 = [{<<"valuetransferencoding">>, <<"base64">>}, {<<"value">>, base64:encode(FileContent)}],
    RawRequestBody2 = json_utils:encode(RequestBody2),

    {ok, Code2, _Headers2, Response2} =
        do_request(Worker, ToCreate2, put, RequestHeaders2, RawRequestBody2),
    ?assertEqual(201, Code2),
    CdmiResponse2 = json_utils:decode(Response2),
    ?assertEqual(<<"application/cdmi-object">>, proplists:get_value(<<"objectType">>, CdmiResponse2)),
    ?assertEqual(<<"file1.txt">>, proplists:get_value(<<"objectName">>, CdmiResponse2)),
    ?assertEqual(<<"/spaces/", SpaceName/binary, "/">>, proplists:get_value(<<"parentURI">>, CdmiResponse2)),
    ?assertEqual(<<"Complete">>, proplists:get_value(<<"completionStatus">>, CdmiResponse2)),
    ?assert(proplists:get_value(<<"metadata">>, CdmiResponse2) =/= <<>>),

    ?assert(object_exists(Config, ToCreate2)),
    ?assertEqual(FileContent, get_file_content(Config, ToCreate2)),
    %%------------------------------

    %%------- create empty ---------
    ?assert(not object_exists(Config, ToCreate4)),

    RequestHeaders4 = [?OBJECT_CONTENT_TYPE_HEADER, ?CDMI_VERSION_HEADER, ?USER_1_TOKEN_HEADER],
    {ok, Code4, _Headers4, _Response4} = do_request(Worker, ToCreate4, put, RequestHeaders4, []),
    ?assertEqual(201, Code4),

    ?assert(object_exists(Config, ToCreate4)),
    ?assertEqual(<<>>, get_file_content(Config, ToCreate4)),
    %%------------------------------

    %%------ create noncdmi --------
    ?assert(not object_exists(Config, ToCreate5)),

    RequestHeaders5 = [{<<"content-type">>, <<"application/binary">>}],
    {ok, Code5, _Headers5, _Response5} =
        do_request(Worker, ToCreate5, put,
            [?USER_1_TOKEN_HEADER | RequestHeaders5], FileContent),

    ?assertEqual(201, Code5),

    ?assert(object_exists(Config, ToCreate5)),
    ?assertEqual(FileContent, get_file_content(Config, ToCreate5)).
    %%------------------------------

% Tests cdmi object PUT requests (updating content)
update_file_test(Config) ->
    [Worker | _] = ?config(op_worker_nodes, Config),
    {_TestDirName, _TestFileName, FullTestFileName, TestFileContent} =
        create_test_dir_and_file(Config),
    NewValue = <<"New Value!">>,
    UpdatedValue = <<"123 Value!">>,

    %%--- value replace, cdmi ------
    ?assert(object_exists(Config, FullTestFileName)),
    ?assertEqual(TestFileContent, get_file_content(Config, FullTestFileName)),

    RequestHeaders1 = [?OBJECT_CONTENT_TYPE_HEADER, ?CDMI_VERSION_HEADER, ?USER_1_TOKEN_HEADER],
    RequestBody1 = [{<<"value">>, NewValue}],
    RawRequestBody1 = json_utils:encode(RequestBody1),
    {ok, Code1, _Headers1, _Response1} = do_request(Worker, FullTestFileName, put, RequestHeaders1, RawRequestBody1),
    ?assertEqual(204, Code1),

    ?assert(object_exists(Config, FullTestFileName)),
    ?assertEqual(NewValue, get_file_content(Config, FullTestFileName)),
    %%------------------------------

    %%---- value update, cdmi ------
    UpdateValue = <<"123">>,
    RequestHeaders2 = [?OBJECT_CONTENT_TYPE_HEADER, ?CDMI_VERSION_HEADER, ?USER_1_TOKEN_HEADER],
    RequestBody2 = [{<<"value">>, base64:encode(UpdateValue)}],
    RawRequestBody2 = json_utils:encode(RequestBody2),
    {ok, Code2, _Headers2, _Response2} = do_request(Worker, FullTestFileName ++ "?value:0-2", put, RequestHeaders2, RawRequestBody2),
    ?assertEqual(204, Code2),

    ?assert(object_exists(Config, FullTestFileName)),
    ?assertEqual(UpdatedValue, get_file_content(Config, FullTestFileName)),
    %%------------------------------

    %%--- value replace, http ------
    RequestBody3 = TestFileContent,
    {ok, Code3, _Headers3, _Response3} =
        do_request(Worker, FullTestFileName, put, [?USER_1_TOKEN_HEADER], RequestBody3),
    ?assertEqual(204, Code3),

    ?assert(object_exists(Config, FullTestFileName)),
    ?assertEqual(TestFileContent,
        get_file_content(Config, FullTestFileName)),
    %%------------------------------

    %%---- value update, http ------
    UpdateValue = <<"123">>,
    RequestHeaders4 = [{<<"content-range">>, <<"0-2">>}],
    {ok, Code4, _Headers4, _Response4} =
        do_request(Worker, FullTestFileName,
            put, [?USER_1_TOKEN_HEADER | RequestHeaders4], UpdateValue),
    ?assertEqual(204, Code4),

    ?assert(object_exists(Config, FullTestFileName)),
    ?assertEqual(<<"123t_file_content">>,
        get_file_content(Config, FullTestFileName)),
    %%------------------------------

    %%---- value update, http error ------
    UpdateValue = <<"123">>,
    RequestHeaders5 = [{<<"content-range">>, <<"0-2,3-4">>}],
    {ok, Code5, _Headers5, _Response5} =
        do_request(Worker, FullTestFileName, put, [?USER_1_TOKEN_HEADER | RequestHeaders5],
            UpdateValue),
    ?assertEqual(400, Code5),

    ?assert(object_exists(Config, FullTestFileName)),
    ?assertEqual(<<"123t_file_content">>,
        get_file_content(Config, FullTestFileName)).
    %%------------------------------

choose_adequate_handler(Config) ->
    % given
    [Worker | _] = ?config(op_worker_nodes, Config),
    File = "file",
    Dir = "dir/",

    % when
    {ok, _, _, _} = do_request(Worker, File, get, [], []),
    % then
    ?assert(rpc:call(Worker, meck, called, [cdmi_object_handler, rest_init, '_'])),

    % when
    {ok, _, _, _} = do_request(Worker, Dir, get, [], []),
    % then
    ?assert(rpc:call(Worker, meck, called, [cdmi_container_handler, rest_init, '_'])).

use_supported_cdmi_version(Config) ->
    % given
    [Worker | _] = ?config(op_worker_nodes, Config),
    RequestHeaders = [?CDMI_VERSION_HEADER, ?USER_1_TOKEN_HEADER],

    % when
    {ok, Code, _ResponseHeaders, _Response} =
        do_request(Worker, "/random", get, RequestHeaders),

    % then
    ?assertEqual(404, Code).

use_unsupported_cdmi_version(Config) ->
    % given
    [Worker | _] = ?config(op_worker_nodes, Config),
    RequestHeaders = [{<<"X-CDMI-Specification-Version">>, <<"1.0.2">>}],

    % when
    {ok, Code, _ResponseHeaders, _Response} =
        do_request(Worker, "/random", get, RequestHeaders),

    % then
    ?assertEqual(400, Code).

% Tests dir creation (cdmi container PUT), remember that every container URI ends
% with '/'
create_dir_test(Config) ->
    [Worker | _] = ?config(op_worker_nodes, Config),
    DirName = "toCreate/",
    DirName2 = "toCreate2/",
    MissingParentName = "unknown/",
    DirWithoutParentName = filename:join(MissingParentName, "dir") ++ "/",

    %%------ non-cdmi create -------
    ?assert(not object_exists(Config, DirName)),

    {ok, Code1, _Headers1, _Response1} =
        do_request(Worker, DirName, put, [?USER_1_TOKEN_HEADER]),
    ?assertEqual(201, Code1),

    ?assert(object_exists(Config, DirName)),
    %%------------------------------

    %%------ basic create ----------
    ?assert(not object_exists(Config, DirName2)),

    RequestHeaders2 = [?USER_1_TOKEN_HEADER, ?CDMI_VERSION_HEADER, ?CONTAINER_CONTENT_TYPE_HEADER],
    {ok, Code2, _Headers2, Response2} = do_request(Worker, DirName2, put, RequestHeaders2, []),

<<<<<<< HEAD
    ?assertEqual(201, Code2),
=======
    ?assertEqual(201,Code2),
>>>>>>> 3741742f
    CdmiResponse2 = json_utils:decode(Response2),
    ?assertEqual(<<"application/cdmi-container">>, proplists:get_value(<<"objectType">>, CdmiResponse2)),
    ?assertEqual(list_to_binary(DirName2), proplists:get_value(<<"objectName">>, CdmiResponse2)),
    ?assertEqual(<<"/">>, proplists:get_value(<<"parentURI">>, CdmiResponse2)),
    ?assertEqual(<<"Complete">>, proplists:get_value(<<"completionStatus">>, CdmiResponse2)),
    ?assertEqual([], proplists:get_value(<<"children">>, CdmiResponse2)),
    ?assert(proplists:get_value(<<"metadata">>, CdmiResponse2) =/= <<>>),

    ?assert(object_exists(Config, DirName2)),
    %%------------------------------

    %%---------- update ------------
    ?assert(object_exists(Config, DirName)),

    RequestHeaders3 = [
        ?USER_1_TOKEN_HEADER, ?CDMI_VERSION_HEADER, ?CONTAINER_CONTENT_TYPE_HEADER
    ],
    {ok, Code3, _Headers3, _Response3} =
        do_request(Worker, DirName, put, RequestHeaders3, []),
    ?assertEqual(204, Code3),


    ?assert(object_exists(Config, DirName)),
    %%------------------------------

    %%----- missing parent ---------
    ?assert(not object_exists(Config, MissingParentName)),

<<<<<<< HEAD
    RequestHeaders4 = [?USER_1_TOKEN_HEADER, ?CDMI_VERSION_HEADER, ?CONTAINER_CONTENT_TYPE_HEADER],
    {ok, Code4, _Headers4, _Response4} = do_request(Worker, DirWithoutParentName, put, RequestHeaders4, []),
    ?assertEqual(500, Code4). %todo handle this error in lfm
    %%------------------------------

% tests access to file by objectid
objectid_test(Config) ->
    [Worker | _] = ?config(op_worker_nodes, Config),
    {TestDirName, TestFileName, _FullTestFileName, _TestFileContent} =
        create_test_dir_and_file(Config),

    %%-------- / objectid ----------
    RequestHeaders1 = [?CDMI_VERSION_HEADER, ?USER_1_TOKEN_HEADER],
    {ok, Code1, Headers1, Response1} = do_request(Worker, "", get, RequestHeaders1, []),
    ?assertEqual(200, Code1),

    ?assertEqual(<<"application/cdmi-container">>, proplists:get_value(<<"content-type">>, Headers1)),
    CdmiResponse1 = json_utils:decode(Response1),
    ?assertEqual(<<"/">>, proplists:get_value(<<"objectName">>, CdmiResponse1)),
    RootId = proplists:get_value(<<"objectID">>, CdmiResponse1),
    ?assertNotEqual(RootId, undefined),
    ?assert(is_binary(RootId)),
    ?assertEqual(<<>>, proplists:get_value(<<"parentURI">>, CdmiResponse1)),
    ?assertEqual(undefined, proplists:get_value(<<"parentID">>, CdmiResponse1)),
    ?assertEqual(<<"cdmi_capabilities/container/">>, proplists:get_value(<<"capabilitiesURI">>, CdmiResponse1)),
    %%------------------------------

    %%------ /dir objectid ---------
    RequestHeaders2 = [?CDMI_VERSION_HEADER, ?USER_1_TOKEN_HEADER],
    {ok, Code2, _Headers2, Response2} = do_request(Worker, TestDirName ++ "/", get, RequestHeaders2, []),
    ?assertEqual(200, Code2),

    CdmiResponse2 = json_utils:decode(Response2),
    ?assertEqual(<<"dir/">>, proplists:get_value(<<"objectName">>, CdmiResponse2)),
    DirId = proplists:get_value(<<"objectID">>, CdmiResponse2),
    ?assertNotEqual(DirId, undefined),
    ?assert(is_binary(DirId)),
    ?assertEqual(<<"/">>, proplists:get_value(<<"parentURI">>, CdmiResponse2)),
    ?assertEqual(RootId, proplists:get_value(<<"parentID">>, CdmiResponse2)),
    ?assertEqual(<<"cdmi_capabilities/container/">>, proplists:get_value(<<"capabilitiesURI">>, CdmiResponse2)),
    %%------------------------------

    %%--- /dir/file.txt objectid ---
    RequestHeaders3 = [?CDMI_VERSION_HEADER, ?USER_1_TOKEN_HEADER],
    {ok, Code3, _Headers3, Response3} = do_request(Worker, filename:join(TestDirName, TestFileName), get, RequestHeaders3, []),
    ?assertEqual(200, Code3),

    CdmiResponse3 = json_utils:decode(Response3),
    ?assertEqual(<<"file.txt">>, proplists:get_value(<<"objectName">>, CdmiResponse3)),
    FileId = proplists:get_value(<<"objectID">>, CdmiResponse3),
    ?assertNotEqual(FileId, undefined),
    ?assert(is_binary(FileId)),
    ?assertEqual(<<"/dir/">>, proplists:get_value(<<"parentURI">>, CdmiResponse3)),
    ?assertEqual(DirId, proplists:get_value(<<"parentID">>, CdmiResponse3)),
    ?assertEqual(<<"cdmi_capabilities/dataobject/">>, proplists:get_value(<<"capabilitiesURI">>, CdmiResponse3)),
    %%------------------------------

    %%---- get / by objectid -------
    RequestHeaders4 = [?CDMI_VERSION_HEADER, ?USER_1_TOKEN_HEADER],
    {ok, Code4, _Headers4, Response4} = do_request(Worker, "cdmi_objectid/" ++ binary_to_list(RootId) ++ "/", get, RequestHeaders4, []),
    ?assertEqual(200, Code4),
    CdmiResponse4 = json_utils:decode(Response4),
    ?assertEqual(CdmiResponse1, CdmiResponse4), % should be the same as in 1
    %%------------------------------

    %%--- get /dir/ by objectid ----
    RequestHeaders5 = [?CDMI_VERSION_HEADER, ?USER_1_TOKEN_HEADER],
    {ok, Code5, _Headers5, Response5} = do_request(Worker, "cdmi_objectid/" ++ binary_to_list(DirId) ++ "/", get, RequestHeaders5, []),
    ?assertEqual(200, Code5),
    CdmiResponse5 = json_utils:decode(Response5),
    ?assertEqual( % should be the same as in 2 (except parent)
        proplists:delete(<<"parentURI">>, proplists:delete(<<"parentID">>, CdmiResponse2)),
        proplists:delete(<<"parentURI">>, proplists:delete(<<"parentID">>, CdmiResponse5))
    ),
    %%------------------------------

    %% get /dir/file.txt by objectid
    RequestHeaders6 = [?CDMI_VERSION_HEADER, ?USER_1_TOKEN_HEADER],
    {ok, Code6, _Headers6, Response6} = do_request(Worker, "cdmi_objectid/" ++ binary_to_list(DirId) ++ "/file.txt", get, RequestHeaders6, []),
    ?assertEqual(200, Code6),
    CdmiResponse6 = json_utils:decode(Response6),
    ?assertEqual( % should be the same as in 3
        proplists:delete(<<"parentURI">>, proplists:delete(<<"parentID">>, CdmiResponse3)),
        proplists:delete(<<"parentURI">>, proplists:delete(<<"parentID">>, CdmiResponse6))
    ),

    {ok, Code7, _Headers7, Response7} = do_request(Worker, "cdmi_objectid/" ++ binary_to_list(FileId), get, RequestHeaders6, []),
    ?assertEqual(200, Code7),
    CdmiResponse7 = json_utils:decode(Response7),
    ?assertEqual( % should be the same as in 6 (except parent)
        proplists:delete(<<"parentURI">>, proplists:delete(<<"parentID">>, CdmiResponse6)),
        proplists:delete(<<"parentURI">>, proplists:delete(<<"parentID">>, CdmiResponse7))
    ).
=======
    RequestHeaders4 = [
        ?USER_1_TOKEN_HEADER,
        ?CDMI_VERSION_HEADER,
        ?CONTAINER_CONTENT_TYPE_HEADER
    ],
    {ok, Code4, _Headers4, _Response4} =
        do_request(Worker, DirWithoutParentName, put, RequestHeaders4, []),
    ?assertEqual(404, Code4).
>>>>>>> 3741742f
    %%------------------------------

% tests if capabilities of objects, containers, and whole storage system are set properly
capabilities_test(Config) ->
    [Worker | _] = ?config(op_worker_nodes, Config),

    %%--- system capabilities ------
    RequestHeaders8 = [?CDMI_VERSION_HEADER],
    {ok, Code8, Headers8, Response8} =
        do_request(Worker, "cdmi_capabilities/", get, RequestHeaders8, []),
    ?assertEqual(200, Code8),

    ?assertEqual(<<"application/cdmi-capability">>,
        proplists:get_value(<<"content-type">>, Headers8)),
    CdmiResponse8 = json_utils:decode(Response8),
    ?assertEqual(?root_capability_id, proplists:get_value(<<"objectID">>, CdmiResponse8)),
    ?assertEqual(?root_capability_path,
        proplists:get_value(<<"objectName">>, CdmiResponse8)),
    ?assertEqual(<<"0-1">>,
        proplists:get_value(<<"childrenrange">>, CdmiResponse8)),
    ?assertEqual([<<"container/">>, <<"dataobject/">>],
        proplists:get_value(<<"children">>, CdmiResponse8)),
    Capabilities = proplists:get_value(<<"capabilities">>, CdmiResponse8),
    ?assertEqual(?root_capability_list, Capabilities),
    %%------------------------------

    %%-- container capabilities ----
    RequestHeaders9 = [?CDMI_VERSION_HEADER],
    {ok, Code9, _Headers9, Response9} =
        do_request(Worker, "cdmi_capabilities/container/", get, RequestHeaders9, []),
    ?assertEqual(200, Code9),
    ?assertMatch({ok, Code9, _, Response9}, do_request(Worker, "cdmi_objectid/" ++ binary_to_list(?container_capability_id) ++ "/", get, RequestHeaders9, [])),

    CdmiResponse9 = json_utils:decode(Response9),
    ?assertEqual(?root_capability_path,
        proplists:get_value(<<"parentURI">>, CdmiResponse9)),
    ?assertEqual(?root_capability_id, proplists:get_value(<<"parentID">>, CdmiResponse9)),
    ?assertEqual(?container_capability_id, proplists:get_value(<<"objectID">>, CdmiResponse9)),
    ?assertEqual(<<"container/">>,
        proplists:get_value(<<"objectName">>, CdmiResponse9)),
    Capabilities2 = proplists:get_value(<<"capabilities">>, CdmiResponse9),
    ?assertEqual(?container_capability_list, Capabilities2),
    %%------------------------------

    %%-- dataobject capabilities ---
    RequestHeaders10 = [?CDMI_VERSION_HEADER],
    {ok, Code10, _Headers10, Response10} =
<<<<<<< HEAD
    do_request(Worker, "cdmi_capabilities/dataobject/", get, RequestHeaders10, []),
=======
        do_request(Worker, "cdmi_capabilities/dataobject/", get, RequestHeaders10, []),
>>>>>>> 3741742f
    ?assertEqual(200, Code10),
    ?assertMatch({ok, Code10, _, Response10}, do_request(Worker, "cdmi_objectid/" ++ binary_to_list(?dataobject_capability_id) ++ "/", get, RequestHeaders10, [])),

    CdmiResponse10 = json_utils:decode(Response10),
    ?assertEqual(?root_capability_path,
        proplists:get_value(<<"parentURI">>, CdmiResponse10)),
    ?assertEqual(?root_capability_id, proplists:get_value(<<"parentID">>, CdmiResponse10)),
    ?assertEqual(?dataobject_capability_id, proplists:get_value(<<"objectID">>, CdmiResponse10)),
    ?assertEqual(<<"dataobject/">>,
        proplists:get_value(<<"objectName">>, CdmiResponse10)),
    Capabilities3 = proplists:get_value(<<"capabilities">>, CdmiResponse10),
    ?assertEqual(?dataobject_capability_list, Capabilities3).
    %%------------------------------

% tests req format checking
request_format_check_test(Config) ->
    [Worker | _] = ?config(op_worker_nodes, Config),
    FileToCreate = "file.txt",
    DirToCreate = "dir/",
    FileContent = <<"File content!">>,

    %%-- obj missing content-type --
    RequestHeaders1 = [?CDMI_VERSION_HEADER, ?USER_1_TOKEN_HEADER],
    RequestBody1 = [{<<"value">>, FileContent}],
    RawRequestBody1 = json_utils:encode(RequestBody1),
    {ok, Code1, _Headers1, _Response1} = do_request(Worker, FileToCreate, put, RequestHeaders1, RawRequestBody1),
    ?assertEqual(415, Code1),
    %%------------------------------

    %%-- dir missing content-type --
    RequestHeaders3 = [?CDMI_VERSION_HEADER, ?USER_1_TOKEN_HEADER],
    RequestBody3 = [{<<"metadata">>, <<"">>}],
    RawRequestBody3 = json_utils:encode(RequestBody3),
    {ok, Code3, _Headers3, _Response3} = do_request(Worker, DirToCreate, put, RequestHeaders3, RawRequestBody3),
    ?assertEqual(415, Code3).
    %%------------------------------

% tests mimetype and valuetransferencoding properties, they are part of cdmi-object and cdmi-container
% and should be changeble
mimetype_and_encoding_test(Config) ->
    [Worker | _] = ?config(op_worker_nodes, Config),
    {TestDirName, TestFileName, _FullTestFileName, _TestFileContent} =
        create_test_dir_and_file(Config),

    %% get mimetype and valuetransferencoding of non-cdmi file
    RequestHeaders1 = [?CDMI_VERSION_HEADER, ?USER_1_TOKEN_HEADER],
    {ok, Code1, _Headers1, Response1} = do_request(Worker, filename:join(TestDirName, TestFileName) ++ "?mimetype;valuetransferencoding", get, RequestHeaders1, []),
    ?assertEqual(200, Code1),
    CdmiResponse1 = json_utils:decode(Response1),
    ?assertEqual(<<"application/octet-stream">>, proplists:get_value(<<"mimetype">>, CdmiResponse1)),
    ?assertEqual(<<"base64">>, proplists:get_value(<<"valuetransferencoding">>, CdmiResponse1)),
    %%------------------------------

    %%-- update mime and encoding --
    RequestHeaders2 = [?CDMI_VERSION_HEADER, ?OBJECT_CONTENT_TYPE_HEADER, ?USER_1_TOKEN_HEADER],
    RawBody2 = json_utils:encode([{<<"valuetransferencoding">>, <<"utf-8">>}, {<<"mimetype">>, <<"application/binary">>}]),
    {ok, Code2, _Headers2, _Response2} = do_request(Worker, filename:join(TestDirName, TestFileName), put, RequestHeaders2, RawBody2),
    ?assertEqual(204, Code2),

    {ok, Code3, _Headers3, Response3} = do_request(Worker, filename:join(TestDirName, TestFileName) ++ "?mimetype;valuetransferencoding", get, RequestHeaders2, []),
    ?assertEqual(200, Code3),
    CdmiResponse3 = json_utils:decode(Response3),
    ?assertEqual(<<"application/binary">>, proplists:get_value(<<"mimetype">>, CdmiResponse3)),
    ?assertEqual(<<"utf-8">>, proplists:get_value(<<"valuetransferencoding">>, CdmiResponse3)),
    %%------------------------------

    %% create file with given mime and encoding
    FileName4 = "mime_file.txt",
    FileContent4 = <<"some content">>,
    RequestHeaders4 = [?CDMI_VERSION_HEADER, ?OBJECT_CONTENT_TYPE_HEADER, ?USER_1_TOKEN_HEADER],
    RawBody4 = json_utils:encode([{<<"valuetransferencoding">>, <<"utf-8">>}, {<<"mimetype">>, <<"text/plain">>}, {<<"value">>, FileContent4}]),
    {ok, Code4, _Headers4, Response4} = do_request(Worker, FileName4, put, RequestHeaders4, RawBody4),
    ?assertEqual(201, Code4),
    CdmiResponse4 = json_utils:decode(Response4),
    ?assertEqual(<<"text/plain">>, proplists:get_value(<<"mimetype">>, CdmiResponse4)),

    RequestHeaders5 = [?CDMI_VERSION_HEADER, ?USER_1_TOKEN_HEADER],
    {ok, Code5, _Headers5, Response5} = do_request(Worker, FileName4 ++ "?value;mimetype;valuetransferencoding", get, RequestHeaders5, []),
    ?assertEqual(200, Code5),
    CdmiResponse5 = json_utils:decode(Response5),
    ?assertEqual(<<"text/plain">>, proplists:get_value(<<"mimetype">>, CdmiResponse5)),
    ?assertEqual(<<"utf-8">>, proplists:get_value(<<"valuetransferencoding">>, CdmiResponse5)), %todo what do we return here if file contains valid utf-8 string and we read byte range?
    ?assertEqual(FileContent4, proplists:get_value(<<"value">>, CdmiResponse5)),
    %%------------------------------

    %% create file with given mime and encoding using non-cdmi request
    FileName6 = "mime_file_noncdmi.txt",
    FileContent6 = <<"some content">>,
    RequestHeaders6 = [{<<"Content-Type">>, <<"text/plain; charset=utf-8">>}, ?USER_1_TOKEN_HEADER],
    {ok, Code6, _Headers6, _Response6} = do_request(Worker, FileName6, put, RequestHeaders6, FileContent6),
    ?assertEqual(201, Code6),

    RequestHeaders7 = [?CDMI_VERSION_HEADER, ?USER_1_TOKEN_HEADER],
    {ok, Code7, _Headers7, Response7} = do_request(Worker, FileName6 ++ "?value;mimetype;valuetransferencoding", get, RequestHeaders7, []),
    ?assertEqual(200, Code7),
    CdmiResponse7 = json_utils:decode(Response7),
    ?assertEqual(<<"text/plain">>, proplists:get_value(<<"mimetype">>, CdmiResponse7)),
    ?assertEqual(<<"utf-8">>, proplists:get_value(<<"valuetransferencoding">>, CdmiResponse7)),
    ?assertEqual(FileContent6, proplists:get_value(<<"value">>, CdmiResponse7)).
    %%------------------------------

%todo put moved_pemanently_test from demo here

%todo put errors_test from demo here

% tests reading&writing file at random ranges
out_of_range_test(Config) ->
    [Worker | _] = ?config(op_worker_nodes, Config),
    {TestDirName, _TestFileName, _FullTestFileName, _TestFileContent} =
        create_test_dir_and_file(Config),
    FileName = "random_range_file.txt",
    {ok, _} = create_file(Config, FileName),

    %%---- reading out of range ---- (shuld return empty binary)
    ?assertEqual(<<>>, get_file_content(Config, FileName)),
    RequestHeaders1 = [?USER_1_TOKEN_HEADER, ?CDMI_VERSION_HEADER],

    RequestBody1 = json_utils:encode([{<<"value">>, <<"data">>}]),
    {ok, Code1, _Headers1, Response1} = do_request(Worker, FileName ++ "?value:0-3", get, RequestHeaders1, RequestBody1),
    ?assertEqual(200, Code1),
    CdmiResponse1 = json_utils:decode(Response1),
    ?assertEqual(<<>>, proplists:get_value(<<"value">>, CdmiResponse1)),
    %%------------------------------

    %%------ writing at end -------- (shuld extend file)
    ?assertEqual(<<>>, get_file_content(Config, FileName)),

    RequestHeaders2 = [?USER_1_TOKEN_HEADER, ?CDMI_VERSION_HEADER, ?OBJECT_CONTENT_TYPE_HEADER],
    RequestBody2 = json_utils:encode([{<<"value">>, base64:encode(<<"data">>)}]),
    {ok, Code2, _Headers2, _Response2} = do_request(Worker, FileName ++ "?value:0-3", put, RequestHeaders2, RequestBody2),
    ?assertEqual(204, Code2),

    ?assertEqual(<<"data">>, get_file_content(Config, FileName)),
    %%------------------------------

    %%------ writing at random -------- (should return zero bytes in any gaps)
%%     RequestBody3 = json_utils:encode([{<<"value">>, base64:encode(<<"data">>)}]), todo fix https://jira.plgrid.pl/jira/browse/VFS-1443 and uncomment
%%     {ok, Code3, _Headers3, _Response3} = do_request(Worker, FileName ++ "?value:10-13", put, RequestHeaders2, RequestBody3),
%%     ?assertEqual(204, Code3),
%%
%%     ?assertEqual(<<100, 97, 116, 97, 0, 0, 0, 0, 0, 0, 100, 97, 116, 97>>, get_file_content(Config, FileName)), % "data(6x<0_byte>)data"
    %%------------------------------

    %%----- random childrange ------ (shuld fail)
    {ok, Code4, _Headers4, Response4} = do_request(Worker, TestDirName ++ "/?children:100-132", get, RequestHeaders2, []),
    ?assertEqual(400, Code4),
    CdmiResponse4 = json_utils:decode(Response4),

    ?assertMatch([{<<"error_invalid_childrenrange">>, _}], CdmiResponse4).
    %%------------------------------

%todo put copy_move_test from demo here, after implementing mv and cp in logical_file_manager

% tests cdmi and non-cdmi partial upload feature (requests with x-cdmi-partial flag set to true)
partial_upload_test(Config) ->
    [Worker | _] = ?config(op_worker_nodes, Config),
    FileName = "partial.txt",
    FileName2 = "partial2.txt",
    Chunk1 = <<"some">>,
    Chunk2 = <<"_">>,
    Chunk3 = <<"value">>,

    %%------ cdmi request partial upload ------
    ?assert(not object_exists(Config, FileName)),

    % upload first chunk of file
    RequestHeaders1 = [?USER_1_TOKEN_HEADER, ?CDMI_VERSION_HEADER, ?OBJECT_CONTENT_TYPE_HEADER, {"X-CDMI-Partial", "true"}],
    RequestBody1 = json_utils:encode([{<<"value">>, Chunk1}]),
    {ok, Code1, _Headers1, Response1} = do_request(Worker, FileName, put, RequestHeaders1, RequestBody1),
    ?assertEqual(201, Code1),
    CdmiResponse1 = json_utils:decode(Response1),
    ?assertEqual(<<"Processing">>, proplists:get_value(<<"completionStatus">>, CdmiResponse1)),

    % upload second chunk of file
    RequestBody2 = json_utils:encode([{<<"value">>, base64:encode(Chunk2)}]),
    {ok, Code2, _Headers2, _Response2} = do_request(Worker, FileName ++ "?value:4-4", put, RequestHeaders1, RequestBody2),
    ?assertEqual(204, Code2),

    % upload third chunk of file
    RequestHeaders3 = [?USER_1_TOKEN_HEADER, ?CDMI_VERSION_HEADER, ?OBJECT_CONTENT_TYPE_HEADER],
    RequestBody3 = json_utils:encode([{<<"value">>, base64:encode(Chunk3)}]),
    {ok, Code3, _Headers3, _Response3} = do_request(Worker, FileName ++ "?value:5-9", put, RequestHeaders3, RequestBody3),
    ?assertEqual(204, Code3),

    % get created file and check its consistency
    RequestHeaders4 = [?USER_1_TOKEN_HEADER, ?CDMI_VERSION_HEADER],
    {ok, Code4, _Headers4, Response4} = do_request(Worker, FileName, get, RequestHeaders4, []),
    ?assertEqual(200, Code4),
    CdmiResponse4 = json_utils:decode(Response4),
    ?assertEqual(<<"Complete">>, proplists:get_value(<<"completionStatus">>, CdmiResponse4)),
    ?assertEqual(<<"utf-8">>, proplists:get_value(<<"valuetransferencoding">>, CdmiResponse4)),
    ?assertEqual(<<Chunk1/binary, Chunk2/binary, Chunk3/binary>>, proplists:get_value(<<"value">>, CdmiResponse4)),
    %%------------------------------

    %%----- non-cdmi request partial upload -------
    ?assert(not object_exists(Config, FileName2)),

    % upload first chunk of file
    RequestHeaders5 = [?USER_1_TOKEN_HEADER, {<<"X-CDMI-Partial">>, <<"true">>}],
    {ok, Code5, _Headers5, _Response5} = do_request(Worker, FileName2, put, RequestHeaders5, Chunk1),
    ?assertEqual(201, Code5),

    % check "completionStatus", should be set to "Processing"
    {ok, Code5_1, _Headers5_1, Response5_1} = do_request(Worker, FileName2 ++ "?completionStatus", get, RequestHeaders4, Chunk1),
    CdmiResponse5_1 = json_utils:decode(Response5_1),
    ?assertEqual(200, Code5_1),
    ?assertEqual(<<"Processing">>, proplists:get_value(<<"completionStatus">>, CdmiResponse5_1)),

    % upload second chunk of file
    RequestHeaders6 = [?USER_1_TOKEN_HEADER, {<<"content-range">>, <<"4-4">>}, {<<"X-CDMI-Partial">>, <<"true">>}],
    {ok, Code6, _Headers6, _Response6} = do_request(Worker, FileName2, put, RequestHeaders6, Chunk2),
    ?assertEqual(204, Code6),

    % upload third chunk of file
    RequestHeaders7 = [?USER_1_TOKEN_HEADER, {<<"content-range">>, <<"5-9">>}, {<<"X-CDMI-Partial">>, <<"false">>}],
    {ok, Code7, _Headers7, _Response7} = do_request(Worker, FileName2, put, RequestHeaders7, Chunk3),
    ?assertEqual(204, Code7),

    % get created file and check its consistency
    RequestHeaders8 = [?USER_1_TOKEN_HEADER, ?CDMI_VERSION_HEADER],
    {ok, Code8, _Headers8, Response8} = do_request(Worker, FileName2, get, RequestHeaders8, []),
    ?assertEqual(200, Code8),
    CdmiResponse8 = json_utils:decode(Response8),
    ?assertEqual(<<"Complete">>, proplists:get_value(<<"completionStatus">>, CdmiResponse8)),
    ?assertEqual(<<Chunk1/binary, Chunk2/binary, Chunk3/binary>>, base64:decode(proplists:get_value(<<"value">>, CdmiResponse8))).
    %%------------------------------

% tests access control lists
acl_test(Config) ->
    [Worker | _] = ?config(op_worker_nodes, Config),
    Filename1 = "acl_test_file1",
    Dirname1 = "acl_test_dir1/",
    UserId1 = ?config({user_id, 1}, Config),
    UserName1 = ?config({user_name, 1}, Config),
    Identifier1 = <<UserName1/binary, "#", UserId1/binary>>,

    Read = [
        {<<"acetype">>, <<"ALLOW">>},
        {<<"identifier">>, Identifier1},
        {<<"aceflags">>, <<"NO_FLAGS">>},
        {<<"acemask">>, <<"READ">>}
    ],
    Write = [
        {<<"acetype">>, <<"ALLOW">>},
        {<<"identifier">>, Identifier1},
        {<<"aceflags">>, <<"NO_FLAGS">>},
        {<<"acemask">>, <<"WRITE">>}
    ],
    _Execute = [
        {<<"acetype">>, <<"ALLOW">>},
        {<<"identifier">>, Identifier1},
        {<<"aceflags">>, <<"NO_FLAGS">>},
        {<<"acemask">>, <<"EXECUTE">>}
    ],

    MetadataAclRead = json_utils:encode([{<<"metadata">>, [{<<"cdmi_acl">>, [Read]}]}]),
    MetadataAclWrite = json_utils:encode([{<<"metadata">>, [{<<"cdmi_acl">>, [Write]}]}]),
    MetadataAclReadWrite = json_utils:encode([{<<"metadata">>, [{<<"cdmi_acl">>, [Write, Read]}]}]),

    %%----- read file test ---------
    % create test file with dummy data
    ?assert(not object_exists(Config, Filename1)),
    create_file(Config, filename:join("/", Filename1)),
    write_to_file(Config, Filename1, <<"data">>, 0),

    % set acl to 'write' and test cdmi/non-cdmi get request (should return 403 forbidden)
    RequestHeaders1 = [?USER_1_TOKEN_HEADER, ?CDMI_VERSION_HEADER, ?OBJECT_CONTENT_TYPE_HEADER],
    {ok, 204, _, _} = do_request(Worker, Filename1, put, RequestHeaders1, MetadataAclWrite),
    {ok, 403, _, _} = do_request(Worker, Filename1, get, RequestHeaders1, []),
    {ok, 403, _, _} = do_request(Worker, Filename1, get, [], []),
    ?assertEqual({wrong_open_return_code, -13}, get_file_content(Config, Filename1)),


    % set acl to 'read&write' and test cdmi/non-cdmi get request (should succeed)
    {ok, 204, _, _} = do_request(Worker, Filename1, put, RequestHeaders1, MetadataAclReadWrite),
    {ok, 200, _, _} = do_request(Worker, Filename1, get, RequestHeaders1, []),
    {ok, 200, _, _} = do_request(Worker, Filename1, get, [], []),
    %%------------------------------

    %%------- write file test ------
    % set acl to 'read&write' and test cdmi/non-cdmi put request (should succeed)
    {ok, 204, _, _} = do_request(Worker, Filename1, put, RequestHeaders1, MetadataAclReadWrite),
    RequestBody4 = json_utils:encode([{<<"value">>, <<"new_data">>}]),
    {ok, 204, _, _} = do_request(Worker, Filename1, put, RequestHeaders1, RequestBody4),
    ?assertEqual(<<"new_data">>, get_file_content(Config, Filename1)),
    write_to_file(Config, Filename1, <<"1">>, 0),
    ?assertEqual(<<"new_data1">>, get_file_content(Config, Filename1)),
    {ok, 204, _, _} = do_request(Worker, Filename1, put, [], <<"new_data2">>),
    ?assertEqual(<<"new_data2">>, get_file_content(Config, Filename1)),

    % set acl to 'read' and test cdmi/non-cdmi put request (should return 403 forbidden)
    {ok, 204, _, _} = do_request(Worker, Filename1, put, RequestHeaders1, MetadataAclRead),
    RequestBody6 = json_utils:encode([{<<"value">>, <<"new_data3">>}]),
    {ok, 403, _, _} = do_request(Worker, Filename1, put, RequestHeaders1, RequestBody6),
    {ok, 403, _, _} = do_request(Worker, Filename1, put, [], <<"new_data4">>),
    ?assertEqual(<<"new_data2">>, get_file_content(Config, Filename1)),
    ?assertEqual({wrong_open_return_code, -13}, write_to_file(Config, Filename1, <<"some_data">>, 0)),
    ?assertEqual(<<"new_data2">>, get_file_content(Config, Filename1)),
    %%------------------------------

    %%------ delete file test ------
    {ok, 204, _, _} = do_request(Worker, Filename1, delete, [], []),
    ?assert(not object_exists(Config, Filename1)),
    %%------------------------------

    %%--- read write dir test ------
    ?assert(not object_exists(Config, Dirname1)),
    mkdir(Config, filename:join("/", Dirname1)),
    File1 = filename:join(Dirname1, "1"),
    File2 = filename:join(Dirname1, "2"),
    File3 = filename:join(Dirname1, "3"),
    File4 = filename:join(Dirname1, "4"),

    % set acl to 'read&write' and test cdmi get request (should succeed)
    RequestHeaders2 = [?USER_1_TOKEN_HEADER, ?CDMI_VERSION_HEADER, ?CONTAINER_CONTENT_TYPE_HEADER],
    {ok, 204, _, _} = do_request(Worker, Dirname1, put, RequestHeaders2, MetadataAclReadWrite),
    {ok, 200, _, _} = do_request(Worker, Dirname1, get, RequestHeaders2, []),

    % create files in directory (shoul succeed)
    {ok, 201, _, _} = do_request(Worker, File1, put, [], []),
    ?assert(object_exists(Config, File1)),
    {ok, 201, _, _} = do_request(Worker, File2, put, RequestHeaders1, <<"{\"value\":\"val\"}">>),
    ?assert(object_exists(Config, File2)),
    create_file(Config, File3),
    ?assert(object_exists(Config, File3)),

    % delete files (should succeed)
    {ok, 204, _, _} = do_request(Worker, File1, delete, [], []),
    ?assert(not object_exists(Config, File1)),
    {ok, 204, _, _} = do_request(Worker, File2, delete, [], []),
    ?assert(not object_exists(Config, File2)),

    % set acl to 'write' and test cdmi get request (should return 403 forbidden)
    {ok, 204, _, _} = do_request(Worker, Dirname1, put, RequestHeaders2, MetadataAclWrite),
    {ok, 403, _, _} = do_request(Worker, Dirname1, get, RequestHeaders2, []),

    % set acl to 'read' and test cdmi put request (should return 403 forbidden)
    {ok, 204, _, _} = do_request(Worker, Dirname1, put, RequestHeaders2, MetadataAclRead),
    {ok, 200, _, _} = do_request(Worker, Dirname1, get, RequestHeaders2, []),
    {ok, 403, _, _} = do_request(Worker, Dirname1, put, RequestHeaders2, json_utils:encode([{<<"metadata">>, [{<<"my_meta">>, <<"value">>}]}])),

    % create files (should return 403 forbidden)
    {ok, 403, _, _} = do_request(Worker, File1, put, [], []),
    ?assert(not object_exists(Config, File1)),
    {ok, 403, _, _} = do_request(Worker, File2, put, RequestHeaders1, <<"{\"value\":\"val\"}">>),
    ?assert(not object_exists(Config, File2)),
    ?assertEqual({logical_file_system_error, "eacces"}, create_file(Config, File4)),
    ?assert(not object_exists(Config, File4)),

    % delete files (should return 403 forbidden)
    {ok, 403, _, _} = do_request(Worker, File3, delete, [], []),
    ?assert(object_exists(Config, File3)).
    %%------------------------------

% test error handling
errors_test(Config) ->
    [Worker | _] = ?config(op_worker_nodes, Config),

    %%---- unauthorized access -----
    {ok, Code1, _Headers1, _Response1} =
        do_request(Worker, ?TEST_DIR_NAME, get, [], []),
    ?assertEqual(401, Code1),
    %%------------------------------

    %%----- wrong create path ------
    RequestHeaders2 = [
        ?USER_1_TOKEN_HEADER,
        ?CDMI_VERSION_HEADER,
        ?CONTAINER_CONTENT_TYPE_HEADER
    ],
    {ok, Code2, _Headers2, _Response2} =
        do_request(Worker, "dir", put, RequestHeaders2, []),
    ?assertEqual(415, Code2),
    %%------------------------------

    %%---- wrong create path 2 -----
    RequestHeaders3 = [
        ?USER_1_TOKEN_HEADER,
        ?CDMI_VERSION_HEADER,
        ?OBJECT_CONTENT_TYPE_HEADER
    ],
    {ok, Code3, _Headers3, _Response3} =
        do_request(Worker, "dir/", put, RequestHeaders3, []),
    ?assertEqual(415, Code3),
    %%------------------------------

    %%-------- wrong base64 --------
    RequestHeaders4 = [
        ?USER_1_TOKEN_HEADER,
        ?CDMI_VERSION_HEADER,
        ?OBJECT_CONTENT_TYPE_HEADER
    ],
    RequestBody4 = json_utils:encode([{<<"valuetransferencoding">>, <<"base64">>}, {<<"value">>, <<"#$%">>}]),
    {ok, Code4, _Headers4, _Response4} =
        do_request(Worker, "some_file_b64", put, RequestHeaders4, RequestBody4),
    ?assertEqual(400, Code4),
    %%------------------------------

    %%-- duplicated body fields ----
    RawBody5 = [{<<"metadata">>, [{<<"a">>, <<"a">>}]}, {<<"metadata">>, [{<<"b">>, <<"b">>}]}],
    RequestBody5 = json_utils:encode(RawBody5),
    RequestHeaders5 = [
        ?USER_1_TOKEN_HEADER,
        ?CDMI_VERSION_HEADER,
        ?CONTAINER_CONTENT_TYPE_HEADER
    ],
    {ok, Code5, _Headers5, Response5} =
        do_request(Worker, "dir_dupl/", put, RequestHeaders5, RequestBody5),
    ?assertEqual(400, Code5),
    CdmiResponse5 = json_utils:decode(Response5),
    ?assertMatch([{<<"error_duplicated_body_fields">>, _}], CdmiResponse5),

    %%-- reding non-existing file --
    RequestHeaders6 = [
        ?USER_1_TOKEN_HEADER,
        ?CDMI_VERSION_HEADER,
        ?OBJECT_CONTENT_TYPE_HEADER
    ],
    {ok, Code6, _Headers6, _Response6} =
        do_request(Worker, "nonexistent_file", get, RequestHeaders6),
    ?assertMatch(404, Code6),
    %%------------------------------

    %%--- list nonexisting dir -----
    RequestHeaders7 = [
        ?USER_1_TOKEN_HEADER,
        ?CDMI_VERSION_HEADER,
        ?CONTAINER_CONTENT_TYPE_HEADER
    ],
    {ok, Code7, _Headers7, _Response7} =
        do_request(Worker, "nonexisting_dir/", get, RequestHeaders7),
    ?assertEqual(404, Code7),
    %%------------------------------

    %%--- open binary file without permission -----
    File8 = "file",
    FileContent8 = <<"File content...">>,
    create_file(Config, File8),
    ?assertEqual(object_exists(Config, File8), true),
    write_to_file(Config, File8, FileContent8, ?FILE_BEGINNING),
    ?assertEqual(get_file_content(Config, File8),FileContent8),
    RequestHeaders8 = [?USER_1_TOKEN_HEADER],

    mock_opening_file_without_perms(Config),
    {ok, Code8, _Headers8, _Response8} =
        do_request(Worker, File8, get, RequestHeaders8),
    unmock_opening_file_without_perms(Config),
    ?assertEqual(403, Code8),
    %%------------------------------
    
    %%--- open cdmi file without permission -----
    File9 = "file",
    FileContent9 = <<"File content...">>,
    create_file(Config, File9),
    ?assertEqual(object_exists(Config, File9), true),
    write_to_file(Config, File9, FileContent9, ?FILE_BEGINNING),
    ?assertEqual(get_file_content(Config, File9),FileContent9),
    RequestHeaders9 = [
        ?USER_1_TOKEN_HEADER,
        ?CDMI_VERSION_HEADER,
        ?OBJECT_CONTENT_TYPE_HEADER
    ],

    mock_opening_file_without_perms(Config),
    {ok, Code9, _Headers9, _Response9} =
        do_request(Worker, File9, get, RequestHeaders9),
    unmock_opening_file_without_perms(Config),
    ?assertEqual(403, Code9).
    %%------------------------------

%%%===================================================================
%%% SetUp and TearDown functions
%%%===================================================================

init_per_suite(Config) ->
    ConfigWithNodes = ?TEST_INIT(Config, ?TEST_FILE(Config, "env_desc.json")),
    initializer:setup_storage(ConfigWithNodes).
end_per_suite(Config) ->
    initializer:teardown_storage(Config),
    test_node_starter:clean_environment(Config).

init_per_testcase(choose_adequate_handler, Config) ->
    Workers = ?config(op_worker_nodes, Config),
    test_utils:mock_new(Workers, [cdmi_object_handler, cdmi_container_handler]),
    init_per_testcase(default, Config);
init_per_testcase(_, Config) ->
    application:start(ssl2),
    hackney:start(),
    ConfigWithSessionInfo = initializer:create_test_users_and_spaces(Config),
    mock_user_auth(ConfigWithSessionInfo),
    lfm_proxy:init(ConfigWithSessionInfo).

end_per_testcase(choose_adequate_handler, Config) ->
    Workers = ?config(op_worker_nodes, Config),
    test_utils:mock_unload(Workers, [cdmi_object_handler, cdmi_container_handler]),
    end_per_testcase(default, Config);
end_per_testcase(_, Config) ->
    lfm_proxy:teardown(Config),
    unmock_user_auth(Config),
    initializer:clean_test_users_and_spaces(Config),
    hackney:stop(),
    application:stop(ssl2).

%%%===================================================================
%%% Internal functions
%%%===================================================================

% Performs a single request using http_client
do_request(Node, RestSubpath, Method, Headers) ->
    do_request(Node, RestSubpath, Method, Headers, []).

% Performs a single request using http_client
do_request(Node, RestSubpath, Method, Headers, Body) ->
    http_client:request(
        Method,
        cdmi_endpoint(Node) ++ RestSubpath,
        Headers,
        Body,
        [insecure]
    ).

cdmi_endpoint(Node) ->
    Port =
        case get(port) of
            undefined ->
                {ok, P} = test_utils:get_env(Node, ?APP_NAME, http_worker_rest_port),
                PStr = integer_to_list(P),
                put(port, PStr),
                PStr;
            P -> P
        end,
    string:join(["https://", utils:get_host(Node), ":", Port, "/cdmi/"], "").

mock_user_auth(Config) ->
    Workers = ?config(op_worker_nodes, Config),
    test_utils:mock_new(Workers, identity),
    test_utils:mock_expect(Workers, identity, get_or_fetch,
        fun
            (#auth{macaroon = Token}) when size(Token) == 1 ->
                UserId = ?config({user_id, binary_to_integer(Token)}, Config),
                {ok, #document{value = #identity{user_id = UserId}}};
            (Auth) ->
                meck:passthrough(Auth)
        end
    ).

unmock_user_auth(Config) ->
    Workers = ?config(op_worker_nodes, Config),
    test_utils:mock_validate_and_unload(Workers, identity).

create_test_dir_and_file(Config) ->
    TestDirName = "dir",
    TestFileName = "file.txt",
    FullTestFileName = filename:join(["/",TestDirName, TestFileName]),
    TestFileContent = <<"test_file_content">>,

    case object_exists(Config, TestDirName) of
        false ->
            ok = mkdir(Config, TestDirName),
            ?assert(object_exists(Config, TestDirName)),
            {ok, _} = create_file(Config, FullTestFileName),
            ?assert(object_exists(Config, FullTestFileName)),
            {ok, _} = write_to_file(Config, FullTestFileName, TestFileContent, 0),
            ?assertEqual(TestFileContent, get_file_content(Config, FullTestFileName));
        true -> ok
    end,

    {TestDirName, TestFileName, FullTestFileName, TestFileContent}.

object_exists(Config, Path) ->
    [Worker | _] = ?config(op_worker_nodes, Config),
    SessionId = ?config({session_id, 1}, Config),

    case lfm_proxy:stat(Worker, SessionId,
        {path, absolute_binary_path(Path)}) of
        {ok, _} ->
            true;
        {error, ?ENOENT} ->
            false
    end.

create_file(Config, Path) ->
    [Worker | _] = ?config(op_worker_nodes, Config),
    SessionId = ?config({session_id, 1}, Config),
<<<<<<< HEAD
    lfm_proxy:create(Worker, SessionId, absolute_binary_path(Path), ?FILE_PERMISSIONS).
=======
    lfm_proxy:create(Worker, SessionId, absolute_binary_path(Path), ?DEFAULT_FILE_MODE).
>>>>>>> 3741742f

open_file(Config, Path, OpenMode) ->
    [Worker | _] = ?config(op_worker_nodes, Config),
    SessionId = ?config({session_id, 1}, Config),
    lfm_proxy:open(Worker, SessionId, {path, absolute_binary_path(Path)}, OpenMode).

write_to_file(Config, Path, Data, Offset) ->
    [Worker | _] = ?config(op_worker_nodes, Config),
    {ok, FileHandle} = open_file(Config, Path, write),
    lfm_proxy:write(Worker, FileHandle, Offset, Data).

get_file_content(Config, Path) ->
    [Worker | _] = ?config(op_worker_nodes, Config),
    {ok, FileHandle} = open_file(Config, Path, write),
    case lfm_proxy:read(Worker, FileHandle, ?FILE_BEGINNING, ?INFINITY) of
        {error, Error} -> {error, Error};
        {ok, Content} -> Content
    end.

mkdir(Config, Path) ->
    [Worker | _] = ?config(op_worker_nodes, Config),
    SessionId = ?config({session_id, 1}, Config),
    lfm_proxy:mkdir(Worker, SessionId, absolute_binary_path(Path)).

absolute_binary_path(Path) ->
    list_to_binary(ensure_begins_with_slash(Path)).

ensure_begins_with_slash(Path) ->
    ReversedBinary = list_to_binary(lists:reverse(Path)),
    lists:reverse(binary_to_list(str_utils:ensure_ends_with_slash(ReversedBinary))).

% Returns current time in seconds
now_in_secs() ->
    {MegaSecs, Secs, _MicroSecs} = erlang:now(),
    MegaSecs * 1000000 + Secs.

mock_opening_file_without_perms(Config) ->
    [Worker | _] = ?config(op_worker_nodes, Config),
    test_utils:mock_new(Worker, onedata_file_api),
    test_utils:mock_expect(
        Worker, onedata_file_api, open, fun (_, _ ,_) -> {error, ?EACCES} end).

unmock_opening_file_without_perms(Config) ->
    [Worker | _] = ?config(op_worker_nodes, Config),
    test_utils:mock_validate_and_unload(Worker, onedata_file_api).<|MERGE_RESOLUTION|>--- conflicted
+++ resolved
@@ -26,18 +26,12 @@
 -export([all/0, init_per_suite/1, end_per_suite/1, init_per_testcase/2,
     end_per_testcase/2]).
 
-<<<<<<< HEAD
 -export([list_dir_test/1, get_file_test/1, metadata_test/1, delete_file_test/1,
     create_file_test/1, update_file_test/1, create_dir_test/1, capabilities_test/1,
     choose_adequate_handler/1, use_supported_cdmi_version/1,
     use_unsupported_cdmi_version/1, objectid_test/1, request_format_check_test/1,
     mimetype_and_encoding_test/1, out_of_range_test/1, partial_upload_test/1,
-    acl_test/1]).
-=======
--export([list_dir_test/1, get_file_test/1, metadata_test/1, delete_file_test/1, create_file_test/1,
-    update_file_test/1, create_dir_test/1, capabilities_test/1, choose_adequate_handler/1,
-    use_supported_cdmi_version/1, use_unsupported_cdmi_version/1, errors_test/1]).
->>>>>>> 3741742f
+    acl_test/1, errors_test/1]).
 
 -performance({test_cases, []}).
 all() ->
@@ -45,14 +39,10 @@
         list_dir_test, get_file_test, metadata_test, delete_file_test, create_file_test,
         update_file_test, create_dir_test, capabilities_test,
         choose_adequate_handler, use_supported_cdmi_version,
-<<<<<<< HEAD
         use_unsupported_cdmi_version, objectid_test,
 %%         request_format_check_test, todo merge JK changes and enable
         mimetype_and_encoding_test, out_of_range_test, partial_upload_test,
-        acl_test
-=======
-        use_unsupported_cdmi_version, errors_test
->>>>>>> 3741742f
+        acl_test, errors_test
     ].
 
 -define(MACAROON, "macaroon").
@@ -273,11 +263,7 @@
     %%------------------------------
 
     %% selective value read non-cdmi
-<<<<<<< HEAD
     RequestHeaders7 = [{<<"Range">>, <<"1-3,5-5,-3">>}],
-=======
-    RequestHeaders7 = [{<<"Range">>,<<"1-3,5-5,-3">>}],
->>>>>>> 3741742f
     {ok, Code7, _Headers7, Response7} =
         do_request(Worker, FileName, get, [?USER_1_TOKEN_HEADER | RequestHeaders7]),
     ?assertEqual(206, Code7),
@@ -285,15 +271,11 @@
     %%------------------------------
 
     %% selective value read non-cdmi error
-<<<<<<< HEAD
     RequestHeaders8 = [{<<"Range">>, <<"1-3,6-4,-3">>}],
-=======
-    RequestHeaders8 = [{<<"Range">>,<<"1-3,6-4,-3">>}],
->>>>>>> 3741742f
     {ok, Code8, _Headers8, _Response8} =
         do_request(Worker, FileName, get, [?USER_1_TOKEN_HEADER | RequestHeaders8]),
     ?assertEqual(400, Code8).
-%%------------------------------
+    %%------------------------------
 
 % Tests cdmi metadata read on object GET request.
 metadata_test(Config) ->
@@ -745,11 +727,7 @@
     RequestHeaders2 = [?USER_1_TOKEN_HEADER, ?CDMI_VERSION_HEADER, ?CONTAINER_CONTENT_TYPE_HEADER],
     {ok, Code2, _Headers2, Response2} = do_request(Worker, DirName2, put, RequestHeaders2, []),
 
-<<<<<<< HEAD
     ?assertEqual(201, Code2),
-=======
-    ?assertEqual(201,Code2),
->>>>>>> 3741742f
     CdmiResponse2 = json_utils:decode(Response2),
     ?assertEqual(<<"application/cdmi-container">>, proplists:get_value(<<"objectType">>, CdmiResponse2)),
     ?assertEqual(list_to_binary(DirName2), proplists:get_value(<<"objectName">>, CdmiResponse2)),
@@ -771,17 +749,20 @@
         do_request(Worker, DirName, put, RequestHeaders3, []),
     ?assertEqual(204, Code3),
 
-
     ?assert(object_exists(Config, DirName)),
     %%------------------------------
 
     %%----- missing parent ---------
     ?assert(not object_exists(Config, MissingParentName)),
 
-<<<<<<< HEAD
-    RequestHeaders4 = [?USER_1_TOKEN_HEADER, ?CDMI_VERSION_HEADER, ?CONTAINER_CONTENT_TYPE_HEADER],
-    {ok, Code4, _Headers4, _Response4} = do_request(Worker, DirWithoutParentName, put, RequestHeaders4, []),
-    ?assertEqual(500, Code4). %todo handle this error in lfm
+    RequestHeaders4 = [
+        ?USER_1_TOKEN_HEADER,
+        ?CDMI_VERSION_HEADER,
+        ?CONTAINER_CONTENT_TYPE_HEADER
+    ],
+    {ok, Code4, _Headers4, _Response4} =
+        do_request(Worker, DirWithoutParentName, put, RequestHeaders4, []),
+    ?assertEqual(404, Code4).
     %%------------------------------
 
 % tests access to file by objectid
@@ -872,16 +853,6 @@
         proplists:delete(<<"parentURI">>, proplists:delete(<<"parentID">>, CdmiResponse6)),
         proplists:delete(<<"parentURI">>, proplists:delete(<<"parentID">>, CdmiResponse7))
     ).
-=======
-    RequestHeaders4 = [
-        ?USER_1_TOKEN_HEADER,
-        ?CDMI_VERSION_HEADER,
-        ?CONTAINER_CONTENT_TYPE_HEADER
-    ],
-    {ok, Code4, _Headers4, _Response4} =
-        do_request(Worker, DirWithoutParentName, put, RequestHeaders4, []),
-    ?assertEqual(404, Code4).
->>>>>>> 3741742f
     %%------------------------------
 
 % tests if capabilities of objects, containers, and whole storage system are set properly
@@ -929,11 +900,7 @@
     %%-- dataobject capabilities ---
     RequestHeaders10 = [?CDMI_VERSION_HEADER],
     {ok, Code10, _Headers10, Response10} =
-<<<<<<< HEAD
     do_request(Worker, "cdmi_capabilities/dataobject/", get, RequestHeaders10, []),
-=======
-        do_request(Worker, "cdmi_capabilities/dataobject/", get, RequestHeaders10, []),
->>>>>>> 3741742f
     ?assertEqual(200, Code10),
     ?assertMatch({ok, Code10, _, Response10}, do_request(Worker, "cdmi_objectid/" ++ binary_to_list(?dataobject_capability_id) ++ "/", get, RequestHeaders10, [])),
 
@@ -1383,7 +1350,7 @@
     unmock_opening_file_without_perms(Config),
     ?assertEqual(403, Code8),
     %%------------------------------
-    
+
     %%--- open cdmi file without permission -----
     File9 = "file",
     FileContent9 = <<"File content...">>,
@@ -1402,7 +1369,7 @@
         do_request(Worker, File9, get, RequestHeaders9),
     unmock_opening_file_without_perms(Config),
     ?assertEqual(403, Code9).
-    %%------------------------------
+%%------------------------------
 
 %%%===================================================================
 %%% SetUp and TearDown functions
@@ -1518,11 +1485,7 @@
 create_file(Config, Path) ->
     [Worker | _] = ?config(op_worker_nodes, Config),
     SessionId = ?config({session_id, 1}, Config),
-<<<<<<< HEAD
-    lfm_proxy:create(Worker, SessionId, absolute_binary_path(Path), ?FILE_PERMISSIONS).
-=======
     lfm_proxy:create(Worker, SessionId, absolute_binary_path(Path), ?DEFAULT_FILE_MODE).
->>>>>>> 3741742f
 
 open_file(Config, Path, OpenMode) ->
     [Worker | _] = ?config(op_worker_nodes, Config),
