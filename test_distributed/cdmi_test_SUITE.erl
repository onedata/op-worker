%%%-------------------------------------------------------------------
%%% @author Tomasz Lichon
%%% @copyright (C) 2015 ACK CYFRONET AGH
%%% This software is released under the MIT license
%%% cited in 'LICENSE.txt'.
%%% @end
%%%-------------------------------------------------------------------
%%% @doc
%%% CDMI tests
%%% @end
%%%-------------------------------------------------------------------
-module(cdmi_test_SUITE).
-author("Tomasz Lichon").

-include("global_definitions.hrl").
-include("modules/http_worker/rest/cdmi/cdmi_errors.hrl").
-include("modules/http_worker/rest/cdmi/cdmi_capabilities.hrl").
-include("modules/http_worker/rest/http_status.hrl").
-include_lib("ctool/include/logging.hrl").
-include_lib("ctool/include/test/test_utils.hrl").
-include_lib("ctool/include/test/assertions.hrl").
-include_lib("ctool/include/posix/file_attr.hrl").
-include_lib("ctool/include/posix/errors.hrl").
-include_lib("annotations/include/annotations.hrl").

%% API
-export([all/0, init_per_suite/1, end_per_suite/1, init_per_testcase/2,
    end_per_testcase/2]).

<<<<<<< HEAD
-export([get_file_test/1, delete_file_test/1, create_file_test/1, update_file_test/1,
    create_dir_test/1, capabilities_test/1, choose_adequate_handler/1,
    use_supported_cdmi_version/1, use_unsupported_cdmi_version/1, moved_pemanently_test/1]).
=======
-export([list_dir_test/1, get_file_test/1, metadata_test/1, delete_file_test/1, create_file_test/1, 
    update_file_test/1, create_dir_test/1, capabilities_test/1, choose_adequate_handler/1,
    use_supported_cdmi_version/1, use_unsupported_cdmi_version/1]).
>>>>>>> b9d120dc

-performance({test_cases, []}).
all() ->
    [
<<<<<<< HEAD
        get_file_test, delete_file_test, create_file_test, update_file_test,
        create_dir_test, capabilities_test, choose_adequate_handler,
        use_supported_cdmi_version, use_unsupported_cdmi_version, moved_pemanently_test
=======
        list_dir_test, get_file_test, metadata_test, delete_file_test, create_file_test, 
        update_file_test, create_dir_test, capabilities_test, 
        choose_adequate_handler, use_supported_cdmi_version, 
        use_unsupported_cdmi_version
>>>>>>> b9d120dc
    ].

-define(MACAROON, "macaroon").
-define(TIMEOUT, timer:seconds(5)).

-define(USER_1_TOKEN_HEADER, {<<"X-Auth-Token">>, <<"1">>}).
-define(CDMI_VERSION_HEADER, {<<"X-CDMI-Specification-Version">>, <<"1.1.1">>}).
-define(CONTAINER_CONTENT_TYPE_HEADER, {<<"content-type">>, <<"application/cdmi-container">>}).
-define(OBJECT_CONTENT_TYPE_HEADER, {<<"content-type">>, <<"application/cdmi-object">>}).

-define(TEST_DIR_NAME, "dir").
-define(TEST_FILE_NAME, "file.txt").
-define(TEST_FILE_CONTENT, <<"test_file_content">>).

-define(FILE_BEGINNING, 0).
-define(INFINITY, 9999).


%%%===================================================================
%%% Test functions
%%%===================================================================

% Tests cdmi container GET request (also refered as LIST)
list_dir_test(Config) ->
    [Worker | _] = ?config(op_worker_nodes, Config),
    mkdir(Config, ?TEST_DIR_NAME ++ "/"),
    ?assertEqual(true, object_exists(Config, ?TEST_DIR_NAME ++ "/")),
    create_file(Config, filename:join(?TEST_DIR_NAME, ?TEST_FILE_NAME)),
    ?assertEqual(true,
        object_exists(Config, filename:join(?TEST_DIR_NAME, ?TEST_FILE_NAME))),

    %%------ list basic dir --------
    {ok, Code1, Headers1, Response1} =
        do_request(Worker, ?TEST_DIR_NAME++"/", get,
            [?USER_1_TOKEN_HEADER, ?CDMI_VERSION_HEADER], []),

    ?assertEqual(200, Code1),
    ?assertEqual(proplists:get_value(<<"content-type">>, Headers1),
        <<"application/cdmi-container">>),
    CdmiResponse1 = json_utils:decode(Response1),
    ?assertEqual(<<"application/cdmi-container">>,
        proplists:get_value(<<"objectType">>,CdmiResponse1)),
    ?assertEqual(<<"dir/">>,
        proplists:get_value(<<"objectName">>,CdmiResponse1)),
    ?assertEqual(<<"Complete">>,
        proplists:get_value(<<"completionStatus">>,CdmiResponse1)),
    ?assertEqual([<<"file.txt">>],
        proplists:get_value(<<"children">>,CdmiResponse1)),
    ?assert(proplists:get_value(<<"metadata">>,CdmiResponse1) =/= <<>>),
    %%------------------------------

    %%------ list root dir ---------
    {ok, Code2, _Headers2, Response2} =
        do_request(Worker, [], get,
            [?USER_1_TOKEN_HEADER, ?CDMI_VERSION_HEADER ], []),
    ?assertEqual(200, Code2),
    CdmiResponse2 = json_utils:decode(Response2),
    ?assertEqual(<<"/">>, proplists:get_value(<<"objectName">>,CdmiResponse2)),
    ?assertEqual([<<"spaces/">>,<<"dir/">>],
        proplists:get_value(<<"children">>,CdmiResponse2)),
    %%------------------------------

    %%--- list nonexisting dir -----
    {ok, Code3, _Headers3, _Response3} =
        do_request(Worker, "nonexisting_dir/",
            get, [?USER_1_TOKEN_HEADER, ?CDMI_VERSION_HEADER], []),
    ?assertEqual(404,Code3),
    %%------------------------------

    %%-- selective params list -----
    {ok, Code4, _Headers4, Response4} =
        do_request(Worker, ?TEST_DIR_NAME ++ "/?children;objectName",
            get, [?USER_1_TOKEN_HEADER, ?CDMI_VERSION_HEADER ], []),
    ?assertEqual(200, Code4),
    CdmiResponse4 = json_utils:decode(Response4),
    ?assertEqual(<<"dir/">>,
        proplists:get_value(<<"objectName">>,CdmiResponse4)),
    ?assertEqual([<<"file.txt">>],
        proplists:get_value(<<"children">>,CdmiResponse4)),
    ?assertEqual(2,length(CdmiResponse4)),
    %%------------------------------

    %%---- childrenrange list ------
    ChildrangeDir = "childrange/",
    mkdir(Config, ChildrangeDir),
    Childs = ["0", "1", "2", "3", "4", "5", "6", "7", "8", "9", "10", "11",
              "12", "13", "14"],
    ChildsBinaries = lists:map(fun(X) -> list_to_binary(X) end, Childs),
    lists:map(fun(FileName) ->
                create_file(Config, filename:join(ChildrangeDir, FileName))
              end, Childs),

    {ok, Code5, _Headers5, Response5} =
        do_request(Worker, ChildrangeDir ++ "?children;childrenrange",
            get, [?USER_1_TOKEN_HEADER, ?CDMI_VERSION_HEADER ], []),
    ?assertEqual(200, Code5),
    CdmiResponse5 = json_utils:decode(Response5),
    ChildrenResponse1 = proplists:get_value(<<"children">>, CdmiResponse5),
    ?assert(is_list(ChildrenResponse1)),
    lists:foreach(fun(Name) ->
                    ?assert(lists:member(Name, ChildrenResponse1))
                  end, ChildsBinaries),
    ?assertEqual(<<"0-14">>,
        proplists:get_value(<<"childrenrange">>, CdmiResponse5)),

    {ok, Code6, _, Response6} =
        do_request(Worker, ChildrangeDir ++ "?children:2-13;childrenrange", get,
            [?USER_1_TOKEN_HEADER, ?CDMI_VERSION_HEADER ], []),
    {ok, Code7, _, Response7} =
        do_request(Worker, ChildrangeDir ++ "?children:0-1;childrenrange", get,
            [?USER_1_TOKEN_HEADER, ?CDMI_VERSION_HEADER ], []),
    {ok, Code8, _, Response8} =
        do_request(Worker, ChildrangeDir ++ "?children:14-14;childrenrange", get,
            [?USER_1_TOKEN_HEADER, ?CDMI_VERSION_HEADER ], []),
    ?assertEqual(200, Code6),
    ?assertEqual(200, Code7),
    ?assertEqual(200, Code8),
    CdmiResponse6 = json_utils:decode(Response6),
    CdmiResponse7 = json_utils:decode(Response7),
    CdmiResponse8 = json_utils:decode(Response8),
    ChildrenResponse6 = proplists:get_value(<<"children">>,CdmiResponse6),
    ChildrenResponse7 = proplists:get_value(<<"children">>,CdmiResponse7),
    ChildrenResponse8 = proplists:get_value(<<"children">>,CdmiResponse8),

    ?assert(is_list(ChildrenResponse6)),
    ?assert(is_list(ChildrenResponse7)),
    ?assert(is_list(ChildrenResponse8)),
    ?assertEqual(12, length(ChildrenResponse6)),
    ?assertEqual(2, length(ChildrenResponse7)),
    ?assertEqual(1, length(ChildrenResponse8)),
    ?assertEqual(<<"2-13">>,
        proplists:get_value(<<"childrenrange">>, CdmiResponse6)),
    ?assertEqual(<<"0-1">>,
        proplists:get_value(<<"childrenrange">>, CdmiResponse7)),
    ?assertEqual(<<"14-14">>,
        proplists:get_value(<<"childrenrange">>, CdmiResponse8)),
    lists:foreach(
        fun(Name) ->
            ?assert(lists:member(Name,
                ChildrenResponse6 ++ ChildrenResponse7 ++ ChildrenResponse8))
        end, ChildsBinaries).
%%------------------------------

%%  Tests cdmi object GET request. Request can be done without cdmi header (in that case
%%  file conent is returned as response body), or with cdmi header (the response
%%  contains json string of type: application/cdmi-object, and we can specify what
%%  parameters we need by listing then as ';' separated list after '?' in URL )
get_file_test(Config) ->
    FileName = "toRead.txt",
    FileContent = <<"Some content...">>,
    [Worker | _] = ?config(op_worker_nodes, Config),

    {ok, _} = create_file(Config, FileName),
    ?assert(object_exists(Config, FileName)),
    {ok, _} = write_to_file(Config, FileName,FileContent, ?FILE_BEGINNING),
    ?assertEqual(FileContent, get_file_content(Config, FileName)),

    %%-------- basic read ----------
    RequestHeaders1 = [?CDMI_VERSION_HEADER, ?USER_1_TOKEN_HEADER],
    {ok, Code1, _Headers1, Response1} = do_request(Worker, FileName, get, RequestHeaders1, []),
    ?assertEqual(200, Code1),
    CdmiResponse1 = json_utils:decode(Response1),

    ?assertEqual(<<"application/cdmi-object">>, proplists:get_value(<<"objectType">>, CdmiResponse1)),
    ?assertEqual(<<"toRead.txt">>, proplists:get_value(<<"objectName">>, CdmiResponse1)),
    ?assertEqual(<<"/">>, proplists:get_value(<<"parentURI">>, CdmiResponse1)),
    ?assertEqual(<<"Complete">>, proplists:get_value(<<"completionStatus">>, CdmiResponse1)),
    ?assertEqual(<<"base64">>, proplists:get_value(<<"valuetransferencoding">>, CdmiResponse1)),
    ?assertEqual(<<"application/octet-stream">>, proplists:get_value(<<"mimetype">>, CdmiResponse1)),
    ?assertEqual(<<"0-14">>, proplists:get_value(<<"valuerange">>, CdmiResponse1)),
    ?assert(proplists:get_value(<<"metadata">>, CdmiResponse1) =/= <<>>),
    ?assertEqual(FileContent, base64:decode(proplists:get_value(<<"value">>, CdmiResponse1))),
    %%------------------------------

    %%-- selective params read -----
    RequestHeaders2 = [?CDMI_VERSION_HEADER, ?USER_1_TOKEN_HEADER],
    {ok, Code2, _Headers2, Response2} = do_request(Worker, FileName ++ "?parentURI;completionStatus", get, RequestHeaders2, []),
    ?assertEqual(200, Code2),
    CdmiResponse2 = json_utils:decode(Response2),

    ?assertEqual(<<"/">>, proplists:get_value(<<"parentURI">>, CdmiResponse2)),
    ?assertEqual(<<"Complete">>, proplists:get_value(<<"completionStatus">>, CdmiResponse2)),
    ?assertEqual(2, length(CdmiResponse2)),
    %%------------------------------

    %%--- selective value read -----
    RequestHeaders3 = [?CDMI_VERSION_HEADER, ?USER_1_TOKEN_HEADER],
    {ok, Code3, _Headers3, Response3} = do_request(Worker, FileName ++ "?value:1-3;valuerange", get, RequestHeaders3, []),
    ?assertEqual(200, Code3),
    CdmiResponse3 = json_utils:decode(Response3),

    ?assertEqual(<<"1-3">>, proplists:get_value(<<"valuerange">>, CdmiResponse3)),
    ?assertEqual(<<"ome">>, base64:decode(proplists:get_value(<<"value">>, CdmiResponse3))), % 1-3 from FileContent = <<"Some content...">>
    %%------------------------------

    %%------- noncdmi read --------
    {ok, Code4, Headers4, Response4} = 
        do_request(Worker, FileName, get, [?USER_1_TOKEN_HEADER]),
    ?assertEqual(200,Code4),

    ?assertEqual(<<"application/octet-stream">>, proplists:get_value(<<"content-type">>, Headers4)),
    ?assertEqual(FileContent, Response4),
    %%------------------------------

    %% selective value read non-cdmi
    RequestHeaders7 = [{<<"Range">>,<<"1-3,5-5,-3">>}],
    {ok, Code7, _Headers7, Response7} = 
        do_request(Worker, FileName, get, [?USER_1_TOKEN_HEADER | RequestHeaders7]),
    ?assertEqual(206,Code7),
    ?assertEqual(<<"omec...">>, Response7), % 1-3,5-5,12-14  from FileContent = <<"Some content...">>
    %%------------------------------

    %% selective value read non-cdmi error
    RequestHeaders8 = [{<<"Range">>,<<"1-3,6-4,-3">>}],
    {ok, Code8, _Headers8, _Response8} = 
        do_request(Worker, FileName, get, [?USER_1_TOKEN_HEADER | RequestHeaders8]),
    ?assertEqual(400, Code8).
    %%------------------------------

% Tests cdmi metadata read on object GET request.
metadata_test(Config) ->
    [Worker | _] = ?config(op_worker_nodes, Config),
    FileName = "metadataTest.txt",
    FileContent = <<"Some content...">>,
    DirName = "metadataTestDir/",
    {SessId, _UserId} = {?config({session_id, 1}, Config), ?config({user_id, 1}, Config)},

    %%-------- create file with user metadata --------
    ?assert(not object_exists(Config, FileName)),

    RequestHeaders1 = [?OBJECT_CONTENT_TYPE_HEADER, ?CDMI_VERSION_HEADER, ?USER_1_TOKEN_HEADER],
    RequestBody1 = [
        {<<"value">>, FileContent}, {<<"valuetransferencoding">>, <<"utf-8">>}, {<<"mimetype">>, <<"text/plain">>},
        {<<"metadata">>, [{<<"my_metadata">>, <<"my_value">>}, {<<"cdmi_not_allowed">>, <<"my_value">>}]}],
    RawRequestBody1 = json_utils:encode(RequestBody1),
    Before = now_in_secs(),
    {ok, Code1, _Headers1, Response1} = do_request(Worker, FileName, put, RequestHeaders1, RawRequestBody1),
    After = now_in_secs(),

    ?assertEqual(201, Code1),
    CdmiResponse1 = json_utils:decode(Response1),
    Metadata1 = proplists:get_value(<<"metadata">>, CdmiResponse1),
%%     ?assertEqual(<<"15">>, proplists:get_value(<<"cdmi_size">>, Metadata1)), todo fix wrong size (0) in attrs
    CTime1 = binary_to_integer(proplists:get_value(<<"cdmi_ctime">>, Metadata1)),
    ATime1 = binary_to_integer(proplists:get_value(<<"cdmi_atime">>, Metadata1)),
    MTime1 = binary_to_integer(proplists:get_value(<<"cdmi_mtime">>, Metadata1)),
    ?assert(Before =< CTime1),
    ?assert(CTime1 =< After),
    ?assert(CTime1 =< ATime1),
    ?assert(CTime1 =< MTime1),
    ?assertMatch(<<_/binary>>, proplists:get_value(<<"cdmi_owner">>, Metadata1)),
    ?assertEqual(<<"my_value">>, proplists:get_value(<<"my_metadata">>, Metadata1)),
    ?assertEqual(6, length(Metadata1)),

    %%-- selective metadata read -----
    {ok, 200, _Headers2, Response2} = do_request(Worker, FileName ++ "?metadata", get, RequestHeaders1, []),
    CdmiResponse2 = json_utils:decode(Response2),
    ?assertEqual(1, length(CdmiResponse2)),
    Metadata2 = proplists:get_value(<<"metadata">>, CdmiResponse2),
    ?assertEqual(6, length(Metadata2)),

    %%-- selective metadata read with prefix -----
    {ok, 200, _Headers3, Response3} = do_request(Worker, FileName ++ "?metadata:cdmi_", get, RequestHeaders1, []),
    CdmiResponse3 = json_utils:decode(Response3),
    ?assertEqual(1, length(CdmiResponse3)),
    Metadata3 = proplists:get_value(<<"metadata">>, CdmiResponse3),
    ?assertEqual(5, length(Metadata3)),

    {ok, 200, _Headers4, Response4} = do_request(Worker, FileName ++ "?metadata:cdmi_o", get, RequestHeaders1, []),
    CdmiResponse4 = json_utils:decode(Response4),
    ?assertEqual(1, length(CdmiResponse4)),
    Metadata4 = proplists:get_value(<<"metadata">>, CdmiResponse4),
    ?assertMatch(<<_/binary>>, proplists:get_value(<<"cdmi_owner">>, Metadata4)),
    ?assertEqual(1, length(Metadata4)),

    {ok, 200, _Headers5, Response5} = do_request(Worker, FileName ++ "?metadata:cdmi_size", get, RequestHeaders1, []),
    CdmiResponse5 = json_utils:decode(Response5),
    ?assertEqual(1, length(CdmiResponse5)),
    Metadata5 = proplists:get_value(<<"metadata">>, CdmiResponse5),
    ?assertEqual(<<"15">>, proplists:get_value(<<"cdmi_size">>, Metadata5)),
    ?assertEqual(1, length(Metadata5)),

    {ok, 200, _Headers6, Response6} = do_request(Worker, FileName ++ "?metadata:cdmi_no_such_metadata", get, RequestHeaders1, []),
    CdmiResponse6 = json_utils:decode(Response6),
    ?assertEqual(1, length(CdmiResponse6)),
    ?assertEqual([], proplists:get_value(<<"metadata">>, CdmiResponse6)),

    %%------ update user metadata of a file ----------
    RequestBody7 = [{<<"metadata">>, [{<<"my_new_metadata">>, <<"my_new_value">>}]}],
    RawRequestBody7 = json_utils:encode(RequestBody7),
    {ok, 204, _, _} = do_request(Worker, FileName, put, RequestHeaders1, RawRequestBody7),
    {ok, 200, _Headers7, Response7} = do_request(Worker, FileName ++ "?metadata:my", get, RequestHeaders1, []),
    CdmiResponse7 = json_utils:decode(Response7),
    ?assertEqual(1, length(CdmiResponse7)),
    Metadata7 = proplists:get_value(<<"metadata">>, CdmiResponse7),
    ?assertEqual(<<"my_new_value">>, proplists:get_value(<<"my_new_metadata">>, Metadata7)),
    ?assertEqual(1, length(Metadata7)),

    RequestBody8 = [{<<"metadata">>, [{<<"my_new_metadata_add">>, <<"my_new_value_add">>},
        {<<"my_new_metadata">>, <<"my_new_value_update">>}, {<<"cdmi_not_allowed">>, <<"my_value">>}]}],
    RawRequestBody8 = json_utils:encode(RequestBody8),
    {ok, 204, _, _} = do_request(Worker, FileName ++ "?metadata:my_new_metadata_add;metadata:my_new_metadata;metadata:cdmi_not_allowed",
        put, RequestHeaders1, RawRequestBody8),
    {ok, 200, _Headers8, Response8} = do_request(Worker, FileName ++ "?metadata:my", get, RequestHeaders1, []),
    CdmiResponse8 = json_utils:decode(Response8),
    ?assertEqual(1, length(CdmiResponse8)),
    Metadata8 = proplists:get_value(<<"metadata">>, CdmiResponse8),
    ?assertEqual(<<"my_new_value_add">>, proplists:get_value(<<"my_new_metadata_add">>, Metadata8)),
    ?assertEqual(<<"my_new_value_update">>, proplists:get_value(<<"my_new_metadata">>, Metadata8)),
    ?assertEqual(2, length(Metadata8)),
    {ok, 200, _Headers9, Response9} = do_request(Worker, FileName ++ "?metadata:cdmi_", get, RequestHeaders1, []),
    CdmiResponse9 = json_utils:decode(Response9),
    ?assertEqual(1, length(CdmiResponse9)),
    Metadata9 = proplists:get_value(<<"metadata">>, CdmiResponse9),
    ?assertEqual(5, length(Metadata9)),

    RequestBody10 = [{<<"metadata">>, [{<<"my_new_metadata">>, <<"my_new_value_ignore">>}]}],
    RawRequestBody10 = json_utils:encode(RequestBody10),
    {ok, 204, _, _} = do_request(Worker, FileName ++ "?metadata:my_new_metadata_add", put, RequestHeaders1,
        RawRequestBody10),
    {ok, 200, _Headers10, Response10} = do_request(Worker, FileName ++ "?metadata:my", get, RequestHeaders1, []),
    CdmiResponse10 = json_utils:decode(Response10),
    ?assertEqual(1, length(CdmiResponse10)),
    Metadata10 = proplists:get_value(<<"metadata">>, CdmiResponse10),
    ?assertEqual(<<"my_new_value_update">>, proplists:get_value(<<"my_new_metadata">>, Metadata10)),
    ?assertEqual(1, length(Metadata10)),

    %%------ create directory with user metadata  ----------
    RequestHeaders2 =[?CONTAINER_CONTENT_TYPE_HEADER, ?CDMI_VERSION_HEADER, ?USER_1_TOKEN_HEADER],
    RequestBody11 = [{<<"metadata">>, [{<<"my_metadata">>, <<"my_dir_value">>}]}],
    RawRequestBody11 = json_utils:encode(RequestBody11),
    {ok, 201, _Headers11, Response11} = do_request(Worker, DirName, put, RequestHeaders2, RawRequestBody11),
    ct:print("~p", [Response11]),
    CdmiResponse11 = json_utils:decode(Response11),
    Metadata11 = proplists:get_value(<<"metadata">>, CdmiResponse11),
    ?assertEqual(<<"my_dir_value">>, proplists:get_value(<<"my_metadata">>, Metadata11)),

    %%------ update user metadata of a directory ----------
    RequestBody12 = [{<<"metadata">>, [{<<"my_metadata">>, <<"my_dir_value_update">>}]}],
    RawRequestBody12 = json_utils:encode(RequestBody12),
    {ok, 204, _, _} = do_request(Worker, DirName, put, RequestHeaders2, RawRequestBody12).
%%     {ok, 200, _Headers13, Response13} = do_request(Worker, DirName ++ "?metadata:my", get, RequestHeaders1, []), todo uncomment when cdmi get will be implemented
%%     CdmiResponse13 = json_utils:decode(Response13),
%%     ?assertEqual(1, length(CdmiResponse13)),
%%     Metadata13 = proplists:get_value(<<"metadata">>, CdmiResponse13),
%%     ?assertEqual(<<"my_dir_value_update">>, proplists:get_value(<<"my_metadata">>, Metadata13)),
%%     ?assertEqual(1, length(Metadata13)).
    %%------------------------------

% Tests cdmi object DELETE requests
delete_file_test(Config) ->
    FileName = "toDelete",
    [Worker | _] = ?config(op_worker_nodes, Config),
    [{_SpaceId, SpaceName} | _] = ?config({spaces, 1}, Config),
    GroupFileName =
        filename:join(["spaces", binary_to_list(SpaceName),"groupFile"]),

    %%----- basic delete -----------
    {ok, _} = create_file(Config, "/" ++ FileName),
    ?assert(object_exists(Config, FileName)),
    RequestHeaders1 = [?CDMI_VERSION_HEADER],
    {ok, Code1, _Headers1, _Response1} = 
        do_request(
            Worker, FileName, delete, [?USER_1_TOKEN_HEADER | RequestHeaders1]),
    ?assertEqual(204,Code1),

    ?assert(not object_exists(Config, FileName)),
    %%------------------------------

    %%----- delete group file ------
    {ok, _} = create_file(Config, GroupFileName),

    RequestHeaders2 = [?CDMI_VERSION_HEADER],
    {ok, Code2, _Headers2, _Response2} = 
        do_request(Worker, GroupFileName, delete, 
            [?USER_1_TOKEN_HEADER | RequestHeaders2]),
    ?assertEqual(204,Code2),

    ?assert(not object_exists(Config, GroupFileName)).
    %%------------------------------

% Tests file creation (cdmi object PUT), It can be done with cdmi header (when file data is provided as cdmi-object
% json string), or without (when we treat request body as new file content)
create_file_test(Config) ->
    [Worker | _] = ?config(op_worker_nodes, Config),
    [{_SpaceId, SpaceName} | _] = ?config({spaces, 1}, Config),
    ToCreate = "file.txt",
    ToCreate2 = filename:join(["spaces", binary_to_list(SpaceName), "file1.txt"]),
    ToCreate4 = "file2",
    ToCreate5 = "file3",
    FileContent = <<"File content!">>,

    %%-------- basic create --------
    ?assert(not object_exists(Config, ToCreate)),

    RequestHeaders1 = [?OBJECT_CONTENT_TYPE_HEADER, ?CDMI_VERSION_HEADER, ?USER_1_TOKEN_HEADER],
    RequestBody1 = [{<<"value">>, FileContent}],
    RawRequestBody1 = json_utils:encode(RequestBody1),
    {ok, Code1, _Headers1, Response1} = do_request(Worker, ToCreate, put, RequestHeaders1, RawRequestBody1),

    ?assertEqual(201, Code1),
    CdmiResponse1 = json_utils:decode(Response1),
    ?assertEqual(<<"application/cdmi-object">>, proplists:get_value(<<"objectType">>, CdmiResponse1)),
    ?assertEqual(<<"file.txt">>, proplists:get_value(<<"objectName">>, CdmiResponse1)),
    ?assertEqual(<<"/">>, proplists:get_value(<<"parentURI">>, CdmiResponse1)),
    ?assertEqual(<<"Complete">>, proplists:get_value(<<"completionStatus">>, CdmiResponse1)),
    Metadata1 = proplists:get_value(<<"metadata">>, CdmiResponse1),
    ?assertNotEqual([], Metadata1),

    ?assert(object_exists(Config, ToCreate)),
    ?assertEqual(FileContent, get_file_content(Config, ToCreate)),
    %%------------------------------

    %%------ base64 create ---------
    ?assert(not object_exists(Config, ToCreate2)),

    RequestHeaders2 = [?OBJECT_CONTENT_TYPE_HEADER, ?CDMI_VERSION_HEADER, ?USER_1_TOKEN_HEADER],
    RequestBody2 = [{<<"valuetransferencoding">>, <<"base64">>}, {<<"value">>, base64:encode(FileContent)}],
    RawRequestBody2 = json_utils:encode(RequestBody2),
    {ok, Code2, _Headers2, Response2} = do_request(Worker, ToCreate2, put, RequestHeaders2, RawRequestBody2),

    ?assertEqual(201, Code2),
    CdmiResponse2 = json_utils:decode(Response2),
    ?assertEqual(<<"application/cdmi-object">>, proplists:get_value(<<"objectType">>, CdmiResponse2)),
    ?assertEqual(<<"file1.txt">>, proplists:get_value(<<"objectName">>, CdmiResponse2)),
    ?assertEqual(<<"/spaces/", SpaceName/binary, "/">>, proplists:get_value(<<"parentURI">>, CdmiResponse2)),
    ?assertEqual(<<"Complete">>, proplists:get_value(<<"completionStatus">>, CdmiResponse2)),
    ?assert(proplists:get_value(<<"metadata">>, CdmiResponse2) =/= <<>>),

    ?assert(object_exists(Config, ToCreate2)),
    ?assertEqual(FileContent, get_file_content(Config, ToCreate2)),
    %%------------------------------

    %%------- create empty ---------
    ?assert(not object_exists(Config, ToCreate4)),

    RequestHeaders4 = [?OBJECT_CONTENT_TYPE_HEADER, ?CDMI_VERSION_HEADER, ?USER_1_TOKEN_HEADER],
    {ok, Code4, _Headers4, _Response4} = do_request(Worker, ToCreate4, put, RequestHeaders4, []),
    ?assertEqual(201, Code4),

    ?assert(object_exists(Config, ToCreate4)),
    ?assertEqual(<<>>, get_file_content(Config, ToCreate4)),
    %%------------------------------

    %%------ create noncdmi --------
    ?assert(not object_exists(Config, ToCreate5)),

    RequestHeaders5 = [{<<"content-type">>, <<"application/binary">>}],
    {ok, Code5, _Headers5, _Response5} =
        do_request(Worker, ToCreate5, put,
            [?USER_1_TOKEN_HEADER | RequestHeaders5], FileContent),

    ?assertEqual(201,Code5),

    ?assert(object_exists(Config, ToCreate5)),
    ?assertEqual(FileContent, get_file_content(Config, ToCreate5)).
    %%------------------------------

% Tests cdmi object PUT requests (updating content)
update_file_test(Config) ->
    [Worker | _] = ?config(op_worker_nodes, Config),
    TestDirName = "dir",
    TestFileName = "file.txt",
    TestFileContent = <<"test_file_content">>,
    FullName = filename:join(["/", TestDirName, TestFileName]),
    NewValue = <<"New Value!">>,
    UpdatedValue = <<"123 Value!">>,

    ok = mkdir(Config, TestDirName),
    ?assert(object_exists(Config, TestDirName)),
    {ok, _} = create_file(Config, FullName),
    ?assert(object_exists(Config, FullName)),
    {ok, _} = write_to_file(Config, FullName, TestFileContent, 0),
    ?assertEqual(TestFileContent, get_file_content(Config, FullName)),

    %%--- value replace, cdmi ------
    ?assert(object_exists(Config, FullName)),
    ?assertEqual(TestFileContent, get_file_content(Config, FullName)),

    RequestHeaders1 = [?OBJECT_CONTENT_TYPE_HEADER, ?CDMI_VERSION_HEADER, ?USER_1_TOKEN_HEADER],
    RequestBody1 = [{<<"value">>, NewValue}],
    RawRequestBody1 = json_utils:encode(RequestBody1),
    {ok, Code1, _Headers1, _Response1} = do_request(Worker, FullName, put, RequestHeaders1, RawRequestBody1),
    ?assertEqual(204, Code1),

    ?assert(object_exists(Config, FullName)),
    ?assertEqual(NewValue, get_file_content(Config, FullName)),
    %%------------------------------

    %%---- value update, cdmi ------
    UpdateValue = <<"123">>,
    RequestHeaders2 = [?OBJECT_CONTENT_TYPE_HEADER, ?CDMI_VERSION_HEADER, ?USER_1_TOKEN_HEADER],
    RequestBody2 = [{<<"value">>, base64:encode(UpdateValue)}],
    RawRequestBody2 = json_utils:encode(RequestBody2),
    {ok, Code2, _Headers2, _Response2} = do_request(Worker, FullName ++ "?value:0-2", put, RequestHeaders2, RawRequestBody2),
    ?assertEqual(204, Code2),

    ?assert(object_exists(Config, FullName)),
    ?assertEqual(UpdatedValue, get_file_content(Config, FullName)),
    %%------------------------------

    %%--- value replace, http ------
    RequestBody3 = ?TEST_FILE_CONTENT,
    {ok, Code3, _Headers3, _Response3} =
        do_request(Worker, FullName, put, [?USER_1_TOKEN_HEADER ], RequestBody3),
    ?assertEqual(204,Code3),

    ?assert(object_exists(Config, FullName)),
    ?assertEqual(?TEST_FILE_CONTENT,
        get_file_content(Config, FullName)),
    %%------------------------------

    %%---- value update, http ------
    UpdateValue = <<"123">>,
    RequestHeaders4 = [{<<"content-range">>, <<"0-2">>}],
    {ok, Code4, _Headers4, _Response4} =
        do_request(Worker, FullName,
            put, [?USER_1_TOKEN_HEADER | RequestHeaders4], UpdateValue),
    ?assertEqual(204,Code4),

    ?assert(object_exists(Config, FullName)),
    ?assertEqual(<<"123t_file_content">>,
        get_file_content(Config, FullName)),
    %%------------------------------

    %%---- value update, http error ------
    UpdateValue = <<"123">>,
    RequestHeaders5 = [{<<"content-range">>, <<"0-2,3-4">>}],
    {ok, Code5, _Headers5, _Response5} =
        do_request(Worker, FullName, put, [?USER_1_TOKEN_HEADER | RequestHeaders5],
            UpdateValue),
    ?assertEqual(400,Code5),

    ?assert(object_exists(Config, FullName)),
    ?assertEqual(<<"123t_file_content">>,
        get_file_content(Config, FullName)).
    %%------------------------------

choose_adequate_handler(Config) ->
    % given
    [Worker | _] = ?config(op_worker_nodes, Config),
    File = "file",
    Dir = "dir/",

    % when
    {ok, _, _, _} = do_request(Worker, File, get, [], []),
    % then
    ?assert(rpc:call(Worker, meck, called, [cdmi_object_handler, rest_init, '_'])),

    % when
    {ok, _, _, _} = do_request(Worker, Dir, get, [], []),
    % then
    ?assert(rpc:call(Worker, meck, called, [cdmi_container_handler, rest_init, '_'])).

use_supported_cdmi_version(Config) ->
    % given
    [Worker | _] = ?config(op_worker_nodes, Config),
    RequestHeaders = [?CDMI_VERSION_HEADER, ?USER_1_TOKEN_HEADER],

    % when
    {ok, Code, _ResponseHeaders, _Response} =
        do_request(Worker, "/random", get, RequestHeaders),

    % then
    ?assertEqual(404, Code).

use_unsupported_cdmi_version(Config) ->
    % given
    [Worker | _] = ?config(op_worker_nodes, Config),
    RequestHeaders = [{<<"X-CDMI-Specification-Version">>, <<"1.0.2">>}],

    % when
    {ok, Code, _ResponseHeaders, _Response} =
        do_request(Worker, "/random", get, RequestHeaders),

    % then
    ?assertEqual(400, Code).

% Tests dir creation (cdmi container PUT), remember that every container URI ends
% with '/'
create_dir_test(Config) ->
    [Worker | _] = ?config(op_worker_nodes, Config),
    DirName = "toCreate/",
    DirName2 = "toCreate2/",
    MissingParentName="unknown/",
    DirWithoutParentName = filename:join(MissingParentName,"dir")++"/",

    %%------ non-cdmi create -------
    ?assert(not object_exists(Config, DirName)),

    {ok, Code1, _Headers1, _Response1} = 
        do_request(Worker, DirName, put, [?USER_1_TOKEN_HEADER]),
    ?assertEqual(201,Code1),

    ?assert(object_exists(Config, DirName)),
    %%------------------------------

    %%------ basic create ----------
    ?assert(not object_exists(Config, DirName2)),

    RequestHeaders2 = [?USER_1_TOKEN_HEADER, ?CDMI_VERSION_HEADER, ?CONTAINER_CONTENT_TYPE_HEADER],
    {ok, Code2, _Headers2, Response2} = do_request(Worker, DirName2, put, RequestHeaders2, []),
    
    ?assertEqual(201,Code2),
    CdmiResponse2 = json_utils:decode(Response2),
    ?assertEqual(<<"application/cdmi-container">>, proplists:get_value(<<"objectType">>,CdmiResponse2)),
    ?assertEqual(list_to_binary(DirName2), proplists:get_value(<<"objectName">>,CdmiResponse2)),
    ?assertEqual(<<"/">>, proplists:get_value(<<"parentURI">>,CdmiResponse2)),
    ?assertEqual(<<"Complete">>, proplists:get_value(<<"completionStatus">>,CdmiResponse2)),
    ?assertEqual([], proplists:get_value(<<"children">>,CdmiResponse2)),
    ?assert(proplists:get_value(<<"metadata">>,CdmiResponse2) =/= <<>>),

    ?assert(object_exists(Config, DirName2)),
    %%------------------------------

    %%---------- update ------------
    ?assert(object_exists(Config, DirName)),

    RequestHeaders3 = [
        ?USER_1_TOKEN_HEADER, ?CDMI_VERSION_HEADER, ?CONTAINER_CONTENT_TYPE_HEADER
    ],
    {ok, Code3, _Headers3, _Response3} = 
        do_request(Worker, DirName, put, RequestHeaders3, []),
    ?assertEqual(204,Code3),

    ?assert(object_exists(Config, DirName)),
    %%------------------------------

    %%----- missing parent ---------
    ?assert(not object_exists(Config, MissingParentName)),

    RequestHeaders4 = [?USER_1_TOKEN_HEADER, ?CDMI_VERSION_HEADER, ?CONTAINER_CONTENT_TYPE_HEADER],
    {ok, Code4, _Headers4, _Response4} = do_request(Worker, DirWithoutParentName, put, RequestHeaders4, []),
    ?assertEqual(500,Code4). %todo handle this error in lfm
    %%------------------------------

% tests if capabilities of objects, containers, and whole storage system are set properly
capabilities_test(Config) ->
%%   todo uncomment tests with IDs
    [Worker | _] = ?config(op_worker_nodes, Config),

    %%--- system capabilities ------
    RequestHeaders8 = [?CDMI_VERSION_HEADER],
    {ok, Code8, Headers8, Response8} = 
        do_request(Worker, "cdmi_capabilities/", get, RequestHeaders8, []),
    ?assertEqual(200, Code8),

    ?assertEqual(<<"application/cdmi-capability">>, 
        proplists:get_value(<<"content-type">>, Headers8)),
    CdmiResponse8 = json_utils:decode(Response8),
%%   ?assertEqual(?root_capability_id, proplists:get_value(<<"objectID">>,CdmiResponse8)),
    ?assertEqual(?root_capability_path,
        proplists:get_value(<<"objectName">>, CdmiResponse8)),
    ?assertEqual(<<"0-1">>,
        proplists:get_value(<<"childrenrange">>, CdmiResponse8)),
    ?assertEqual([<<"container/">>, <<"dataobject/">>],
        proplists:get_value(<<"children">>, CdmiResponse8)),
    Capabilities = proplists:get_value(<<"capabilities">>, CdmiResponse8),
    ?assertEqual(?root_capability_list, Capabilities),
    %%------------------------------

    %%-- container capabilities ----
    RequestHeaders9 = [?CDMI_VERSION_HEADER],
    {ok, Code9, _Headers9, Response9} = 
        do_request(Worker, "cdmi_capabilities/container/", get, RequestHeaders9, []),
    ?assertEqual(200, Code9),
%%   ?assertMatch({ok, Code9, _, Response9},do_request("cdmi_objectid/"++binary_to_list(?container_capability_id)++"/", get, RequestHeaders9, [])),

    CdmiResponse9 = json_utils:decode(Response9),
    ?assertEqual(?root_capability_path, 
        proplists:get_value(<<"parentURI">>, CdmiResponse9)),
%%   ?assertEqual(?root_capability_id, proplists:get_value(<<"parentID">>,CdmiResponse9)),
%%   ?assertEqual(?container_capability_id, proplists:get_value(<<"objectID">>,CdmiResponse9)),
    ?assertEqual(<<"container/">>,
        proplists:get_value(<<"objectName">>, CdmiResponse9)),
    Capabilities2 = proplists:get_value(<<"capabilities">>, CdmiResponse9),
    ?assertEqual(?container_capability_list, Capabilities2),
    %%------------------------------

    %%-- dataobject capabilities ---
    RequestHeaders10 = [?CDMI_VERSION_HEADER],
    {ok, Code10, _Headers10, Response10} = 
        do_request(Worker, "cdmi_capabilities/dataobject/", get, RequestHeaders10, []),
    ?assertEqual(200, Code10),
%%   ?assertMatch({ok, Code10, _, Response10},do_request("cdmi_objectid/"++binary_to_list(?dataobject_capability_id)++"/", get, RequestHeaders10, [])),

    CdmiResponse10 = json_utils:decode(Response10),
    ?assertEqual(?root_capability_path, 
        proplists:get_value(<<"parentURI">>, CdmiResponse10)),
%%   ?assertEqual(?root_capability_id, proplists:get_value(<<"parentID">>,CdmiResponse10)),
%%   ?assertEqual(?dataobject_capability_id, proplists:get_value(<<"objectID">>,CdmiResponse10)),
    ?assertEqual(<<"dataobject/">>,
        proplists:get_value(<<"objectName">>, CdmiResponse10)),
    Capabilities3 = proplists:get_value(<<"capabilities">>, CdmiResponse10),
    ?assertEqual(?dataobject_capability_list, Capabilities3).
    %%------------------------------

% tests if cdmi returns 'moved pemanently' code when we forget about '/' in path
moved_pemanently_test(Config) ->
    [Worker | _] = ?config(op_worker_nodes, Config),
    DirName = "somedir/",
    DirNameWithoutSlash = "somedir",
    FileName = "somedir/somefile.txt",
    FileNameWithSlash = "somedir/somefile.txt/",
    mkdir(Config, DirName),
    ?assert(object_exists(Config, DirName)),
    create_file(Config, FileName),
    ?assert(object_exists(Config, FileName)),

    %%--------- dir test -----------
    RequestHeaders1 = [?CONTAINER_CONTENT_TYPE_HEADER, ?CDMI_VERSION_HEADER, ?USER_1_TOKEN_HEADER],
    {ok, Code1, Headers1, _Response1} = do_request(Worker, DirNameWithoutSlash, get, RequestHeaders1, []),
    ?assertEqual(?MOVED_PERMANENTLY, Code1),
    ?assertEqual(iolist_to_binary(["/", DirName]), proplists:get_value(<<"Location">>, Headers1)),
    %%------------------------------

    %%--------- file test ----------
    RequestHeaders2 = [?OBJECT_CONTENT_TYPE_HEADER, ?CDMI_VERSION_HEADER, ?USER_1_TOKEN_HEADER],
    {ok, Code2, Headers2, _Response2} = do_request(Worker, FileNameWithSlash, get, RequestHeaders2, []),
    ?assertEqual(?MOVED_PERMANENTLY,Code2),
    ?assertEqual(iolist_to_binary(["/", FileName]), proplists:get_value("Location",Headers2)).
    %%------------------------------

%%%===================================================================
%%% SetUp and TearDown functions
%%%===================================================================

init_per_suite(Config) ->
    ConfigWithNodes = ?TEST_INIT(Config, ?TEST_FILE(Config, "env_desc.json")),
    initializer:setup_storage(ConfigWithNodes).
end_per_suite(Config) ->
    initializer:teardown_storage(Config),
    test_node_starter:clean_environment(Config).

init_per_testcase(choose_adequate_handler, Config) ->
    Workers = ?config(op_worker_nodes, Config),
    test_utils:mock_new(Workers, [cdmi_object_handler, cdmi_container_handler]),
    init_per_testcase(default, Config);
init_per_testcase(_, Config) ->
    application:start(ssl2),
    hackney:start(),
    ConfigWithSessionInfo = initializer:create_test_users_and_spaces(Config),
    mock_user_auth(ConfigWithSessionInfo),
    lfm_proxy:init(ConfigWithSessionInfo).

end_per_testcase(choose_adequate_handler, Config) ->
    Workers = ?config(op_worker_nodes, Config),
    test_utils:mock_unload(Workers, [cdmi_object_handler, cdmi_container_handler]),
    end_per_testcase(default, Config);
end_per_testcase(_, Config) ->
    lfm_proxy:teardown(Config),
    unmock_user_auth(Config),
    initializer:clean_test_users_and_spaces(Config),
    hackney:stop(),
    application:stop(ssl2).

%%%===================================================================
%%% Internal functions
%%%===================================================================

% Performs a single request using http_client
do_request(Node, RestSubpath, Method, Headers) ->
    do_request(Node, RestSubpath, Method, Headers, []).

% Performs a single request using http_client
do_request(Node, RestSubpath, Method, Headers, Body) ->
    http_client:request(
        Method,
        cdmi_endpoint(Node) ++ RestSubpath,
        Headers,
        Body,
        [insecure]
    ).

cdmi_endpoint(Node) ->
    Port =
        case get(port) of
            undefined ->
                {ok, P} = test_utils:get_env(Node, ?APP_NAME, http_worker_rest_port),
                PStr = integer_to_list(P),
                put(port, PStr),
                PStr;
            P -> P
        end,
    string:join(["https://", utils:get_host(Node), ":", Port, "/cdmi/"], "").

mock_user_auth(Config) ->
    Workers = ?config(op_worker_nodes, Config),
    test_utils:mock_new(Workers, identity),
    test_utils:mock_expect(Workers, identity, get_or_fetch,
        fun
            (#auth{macaroon = Token}) when size(Token) == 1 ->
                UserId = ?config({user_id, binary_to_integer(Token)}, Config),
                {ok, #document{value = #identity{user_id = UserId}}};
            (Auth) ->
                meck:passthrough(Auth)
        end
    ).

unmock_user_auth(Config) ->
    Workers = ?config(op_worker_nodes, Config),
    test_utils:mock_validate_and_unload(Workers, identity).

object_exists(Config, Path) ->
    [Worker | _] = ?config(op_worker_nodes, Config),
    SessionId = ?config({session_id, 1}, Config),

    case lfm_proxy:stat(Worker, SessionId, 
        {path, absolute_binary_path(Path)}) of
        {ok, _} ->
            true;
        {error, ?ENOENT} ->
            false
    end.

create_file(Config, Path) ->
    [Worker | _] = ?config(op_worker_nodes, Config),
    SessionId = ?config({session_id, 1}, Config),

    Mode = 8#664,
    lfm_proxy:create(Worker, SessionId, absolute_binary_path(Path), Mode).

open_file(Config, Path, OpenMode) ->
    [Worker | _] = ?config(op_worker_nodes, Config),
    SessionId = ?config({session_id, 1}, Config),
    lfm_proxy:open(Worker, SessionId, {path, absolute_binary_path(Path)}, OpenMode).

write_to_file(Config, Path, Data, Offset) ->
    [Worker | _] = ?config(op_worker_nodes, Config),
    {ok, FileHandle} = open_file(Config, Path, write),
    lfm_proxy:write(Worker, FileHandle, Offset, Data).

get_file_content(Config, Path) ->
    [Worker | _] = ?config(op_worker_nodes, Config),
    {ok, FileHandle} = open_file(Config, Path, write),
    case lfm_proxy:read(Worker, FileHandle, ?FILE_BEGINNING, ?INFINITY) of
        {error, Error} -> {error, Error};
        {ok, Content} -> Content
    end.

mkdir(Config, Path) ->
    [Worker | _] = ?config(op_worker_nodes, Config),
    SessionId = ?config({session_id, 1}, Config),
    lfm_proxy:mkdir(Worker, SessionId, absolute_binary_path(Path)).

absolute_binary_path(Path) ->
    list_to_binary(ensure_begins_with_slash(Path)).

ensure_begins_with_slash(Path) ->
    ReversedBinary = list_to_binary(lists:reverse(Path)),
    lists:reverse(binary_to_list(str_utils:ensure_ends_with_slash(ReversedBinary))).

% Returns current time in seconds
now_in_secs() ->
    {MegaSecs, Secs, _MicroSecs} = erlang:now(),
    MegaSecs * 1000000 + Secs.<|MERGE_RESOLUTION|>--- conflicted
+++ resolved
@@ -27,29 +27,17 @@
 -export([all/0, init_per_suite/1, end_per_suite/1, init_per_testcase/2,
     end_per_testcase/2]).
 
-<<<<<<< HEAD
--export([get_file_test/1, delete_file_test/1, create_file_test/1, update_file_test/1,
-    create_dir_test/1, capabilities_test/1, choose_adequate_handler/1,
-    use_supported_cdmi_version/1, use_unsupported_cdmi_version/1, moved_pemanently_test/1]).
-=======
 -export([list_dir_test/1, get_file_test/1, metadata_test/1, delete_file_test/1, create_file_test/1, 
     update_file_test/1, create_dir_test/1, capabilities_test/1, choose_adequate_handler/1,
-    use_supported_cdmi_version/1, use_unsupported_cdmi_version/1]).
->>>>>>> b9d120dc
+    use_supported_cdmi_version/1, use_unsupported_cdmi_version/1, moved_pemanently_test/1]).
 
 -performance({test_cases, []}).
 all() ->
     [
-<<<<<<< HEAD
-        get_file_test, delete_file_test, create_file_test, update_file_test,
-        create_dir_test, capabilities_test, choose_adequate_handler,
-        use_supported_cdmi_version, use_unsupported_cdmi_version, moved_pemanently_test
-=======
         list_dir_test, get_file_test, metadata_test, delete_file_test, create_file_test, 
         update_file_test, create_dir_test, capabilities_test, 
         choose_adequate_handler, use_supported_cdmi_version, 
-        use_unsupported_cdmi_version
->>>>>>> b9d120dc
+        use_unsupported_cdmi_version, moved_pemanently_test
     ].
 
 -define(MACAROON, "macaroon").
@@ -751,9 +739,9 @@
 moved_pemanently_test(Config) ->
     [Worker | _] = ?config(op_worker_nodes, Config),
     DirName = "somedir/",
-    DirNameWithoutSlash = "somedir",
+    DirNameWithoutSlash = <<"somedir">>,
     FileName = "somedir/somefile.txt",
-    FileNameWithSlash = "somedir/somefile.txt/",
+    FileNameWithSlash = <<"somedir/somefile.txt/">>,
     mkdir(Config, DirName),
     ?assert(object_exists(Config, DirName)),
     create_file(Config, FileName),
@@ -770,7 +758,7 @@
     RequestHeaders2 = [?OBJECT_CONTENT_TYPE_HEADER, ?CDMI_VERSION_HEADER, ?USER_1_TOKEN_HEADER],
     {ok, Code2, Headers2, _Response2} = do_request(Worker, FileNameWithSlash, get, RequestHeaders2, []),
     ?assertEqual(?MOVED_PERMANENTLY,Code2),
-    ?assertEqual(iolist_to_binary(["/", FileName]), proplists:get_value("Location",Headers2)).
+    ?assertEqual(iolist_to_binary(["/", FileName]), proplists:get_value(<<"Location">>, Headers2)).
     %%------------------------------
 
 %%%===================================================================
