%%%-------------------------------------------------------------------
%%% @author Tomasz Lichon
%%% @copyright (C) 2015 ACK CYFRONET AGH
%%% This software is released under the MIT license
%%% cited in 'LICENSE.txt'.
%%% @end
%%%-------------------------------------------------------------------
%%% @doc
%%% CDMI tests
%%% @end
%%%-------------------------------------------------------------------
-module(cdmi_test_SUITE).
-author("Tomasz Lichon").

-include("global_definitions.hrl").
-include("modules/http_worker/rest/cdmi/cdmi_errors.hrl").
-include("modules/http_worker/rest/cdmi/cdmi_capabilities.hrl").
-include_lib("ctool/include/logging.hrl").
-include_lib("ctool/include/test/test_utils.hrl").
-include_lib("ctool/include/test/assertions.hrl").
-include_lib("ctool/include/posix/file_attr.hrl").
-include_lib("ctool/include/posix/errors.hrl").
-include_lib("annotations/include/annotations.hrl").

%% API
-export([all/0, init_per_suite/1, end_per_suite/1, init_per_testcase/2,
    end_per_testcase/2]).

-export([get_file_test/1, delete_file_test/1, choose_adequate_handler/1, use_supported_cdmi_version/1,
    use_unsupported_cdmi_version/1, create_dir_test/1, capabilities_test/1]).

-performance({test_cases, []}).
all() ->
    [
        get_file_test, delete_file_test, choose_adequate_handler,
        use_supported_cdmi_version, use_unsupported_cdmi_version,
        create_dir_test, capabilities_test
    ].

-define(MACAROON, "macaroon").
-define(TIMEOUT, timer:seconds(5)).

<<<<<<< HEAD
-define(USER_1_TOKEN_HEADER, {"X-Auth-Token", "1"}).
-define(CDMI_VERSION_HEADER, {"X-CDMI-Specification-Version", "1.1.1"}).
-define(CONTAINER_CONTENT_TYPE_HEADER, {"content-type", "application/cdmi-container"}).
=======
-define(USER_1_TOKEN_HEADER, {<<"X-Auth-Token">>, <<"1">>}).
-define(CDMI_VERSION_HEADER, {<<"X-CDMI-Specification-Version">>, <<"1.1.1">>}).
>>>>>>> 185a7eeb

-define(FILE_PERMISSIONS, 8#664).

-define(FILE_BEGINNING, 0).


%%%===================================================================
%%% Test functions
%%%===================================================================

%%  Tests cdmi object GET request. Request can be done without cdmi header (in that case
%%  file conent is returned as response body), or with cdmi header (the response
%%  contains json string of type: application/cdmi-object, and we can specify what
%%  parameters we need by listing then as ';' separated list after '?' in URL )
get_file_test(Config) ->
    FileName = "toRead.txt",
    FileContent = <<"Some content...">>,
    Size = string:len(binary_to_list(FileContent)),
    [Worker | _] = ?config(op_worker_nodes, Config),

    create_file(Config, FileName),
    ?assert(object_exists(Config, FileName)),
    write_to_file(Config, FileName,FileContent, ?FILE_BEGINNING),
    ?assertEqual(FileContent, get_file_content(Config, FileName, Size, ?FILE_BEGINNING)),

    %%-------- basic read ----------
    RequestHeaders1 = [?CDMI_VERSION_HEADER, ?USER_1_TOKEN_HEADER],
    {ok, Code1, _Headers1, Response1} = do_request(Worker, FileName, get, RequestHeaders1, []),
    ?assertEqual("200", Code1),
    {struct, CdmiResponse1} = mochijson2:decode(Response1),

    ?assertEqual(<<"application/cdmi-object">>, proplists:get_value(<<"objectType">>, CdmiResponse1)),
    ?assertEqual(<<"toRead.txt">>, proplists:get_value(<<"objectName">>, CdmiResponse1)),
    ?assertEqual(<<"/">>, proplists:get_value(<<"parentURI">>, CdmiResponse1)),
    ?assertEqual(<<"Complete">>, proplists:get_value(<<"completionStatus">>, CdmiResponse1)),
    ?assertEqual(<<"base64">>, proplists:get_value(<<"valuetransferencoding">>, CdmiResponse1)),
    ?assertEqual(<<"application/octet-stream">>, proplists:get_value(<<"mimetype">>, CdmiResponse1)),
    ?assertEqual(<<"0-14">>, proplists:get_value(<<"valuerange">>, CdmiResponse1)),
    ?assert(proplists:get_value(<<"metadata">>, CdmiResponse1) =/= <<>>),
    ?assertEqual(FileContent, base64:decode(proplists:get_value(<<"value">>, CdmiResponse1))),
    %%------------------------------

    %%-- selective params read -----
    RequestHeaders2 = [?CDMI_VERSION_HEADER, ?USER_1_TOKEN_HEADER],
    {ok, Code2, _Headers2, Response2} = do_request(Worker, FileName ++ "?parentURI;completionStatus", get, RequestHeaders2, []),
    ?assertEqual("200", Code2),
    {struct, CdmiResponse2} = mochijson2:decode(Response2),

    ?assertEqual(<<"/">>, proplists:get_value(<<"parentURI">>, CdmiResponse2)),
    ?assertEqual(<<"Complete">>, proplists:get_value(<<"completionStatus">>, CdmiResponse2)),
    ?assertEqual(2, length(CdmiResponse2)),
    %%------------------------------

    %%--- selective value read -----
    RequestHeaders3 = [?CDMI_VERSION_HEADER, ?USER_1_TOKEN_HEADER],
    {ok, Code3, _Headers3, Response3} = do_request(Worker, FileName ++ "?value:1-3;valuerange", get, RequestHeaders3, []),
    ?assertEqual("200", Code3),
    {struct, CdmiResponse3} = mochijson2:decode(Response3),

    ?assertEqual(<<"1-3">>, proplists:get_value(<<"valuerange">>, CdmiResponse3)),
    ?assertEqual(<<"ome">>, base64:decode(proplists:get_value(<<"value">>, CdmiResponse3))), % 1-3 from FileContent = <<"Some content...">>
    %%------------------------------

    %%------- noncdmi read --------
    {ok, Code4, Headers4, Response4} = do_request(Worker, FileName, get, [?USER_1_TOKEN_HEADER]),
    ?assertEqual(200,Code4),

<<<<<<< HEAD
    ?assertEqual(binary_to_list(<<"application/octet-stream">>), proplists:get_value("content-type",Headers4)),
=======
    ?assertEqual(binary_to_list(?MIMETYPE_DEFAULT_VALUE), proplists:get_value(<<"content-type">>,Headers4)),
>>>>>>> 185a7eeb
    ?assertEqual(binary_to_list(FileContent), Response4),
    %%------------------------------

    %% selective value read non-cdmi
    RequestHeaders7 = [{<<"Range">>,<<"1-3,5-5,-3">>}],
    {ok, Code7, _Headers7, Response7} = do_request(Worker, FileName, get, [?USER_1_TOKEN_HEADER | RequestHeaders7]),
    ?assertEqual(206,Code7),
    ?assertEqual("omec...", Response7), % 1-3,5-5,12-14  from FileContent = <<"Some content...">>
    %%------------------------------

    %% selective value read non-cdmi error
    RequestHeaders8 = [{<<"Range">>,<<"1-3,6-4,-3">>}],
    {ok, Code8, _Headers8, _Response8} = do_request(Worker, FileName, get, [?USER_1_TOKEN_HEADER | RequestHeaders8]),
    ?assertEqual(400,Code8).
    %%------------------------------

% Tests cdmi object DELETE requests
delete_file_test(Config) ->
    FileName = "toDelete",
    [Worker | _] = ?config(op_worker_nodes, Config),
    [{_SpaceId, SpaceName} | _] = ?config({spaces, 1}, Config),
    GroupFileName = string:join(["spaces", binary_to_list(SpaceName),"groupFile"], "/"),

    %%----- basic delete -----------
    create_file(Config, "/" ++ FileName),
    ?assert(object_exists(Config, FileName)),
    RequestHeaders1 = [?CDMI_VERSION_HEADER],
    {ok, Code1, _Headers1, _Response1} = do_request(Worker, FileName, delete, [?USER_1_TOKEN_HEADER | RequestHeaders1]),
    ?assertEqual(204,Code1),

    ?assert(not object_exists(Config, FileName)),
    %%------------------------------

    %%----- delete group file ------
    create_file(Config, GroupFileName),
    ?assert(object_exists(Config, GroupFileName)),

    RequestHeaders2 = [?CDMI_VERSION_HEADER],
    {ok, Code2, _Headers2, _Response2} = do_request(Worker, GroupFileName, delete, [?USER_1_TOKEN_HEADER | RequestHeaders2]),
    ?assertEqual(204,Code2),

    ?assert(not object_exists(Config, GroupFileName)).
    %%------------------------------


choose_adequate_handler(Config) ->
    % given
    [Worker | _] = ?config(op_worker_nodes, Config),
    File = "file",
    Dir = "dir/",

    % when
    {ok, _, _, _} = do_request(Worker, File, get, [], []),
    % then
    ?assert(rpc:call(Worker, meck, called, [cdmi_object_handler, rest_init, '_'])),

    % when
    {ok, _, _, _} = do_request(Worker, Dir, get, [], []),
    % then
    ?assert(rpc:call(Worker, meck, called, [cdmi_container_handler, rest_init, '_'])).

use_supported_cdmi_version(Config) ->
    % given
    [Worker | _] = ?config(op_worker_nodes, Config),
    RequestHeaders = [?CDMI_VERSION_HEADER, ?USER_1_TOKEN_HEADER],

    % when
    {ok, Code, _ResponseHeaders, _Response} = do_request(Worker, "/random", get, RequestHeaders),

    % then
    ?assertEqual(404, Code).

use_unsupported_cdmi_version(Config) ->
    % given
    [Worker | _] = ?config(op_worker_nodes, Config),
    RequestHeaders = [{<<"X-CDMI-Specification-Version">>, <<"1.0.2">>}],

    % when
    {ok, Code, _ResponseHeaders, _Response} = do_request(Worker, "/random", get, RequestHeaders),

    % then
    ?assertEqual(400, Code).

% Tests dir creation (cdmi container PUT), remember that every container URI ends
% with '/'
create_dir_test(Config) ->
    [Worker | _] = ?config(op_worker_nodes, Config),
    DirName = "toCreate/",
    DirName2 = "toCreate2/",
    MissingParentName="unknown/",
    DirWithoutParentName = filename:join(MissingParentName,"dir")++"/",

    %%------ non-cdmi create -------
    ?assert(not object_exists(Config, DirName)),

    {ok, Code1, _Headers1, _Response1} = do_request(Worker, DirName, put, [?USER_1_TOKEN_HEADER]),
    ?assertEqual(201,Code1),

    ?assert(object_exists(Config, DirName)),
    %%------------------------------

    %%------ basic create ----------
    ?assert(not object_exists(Config, DirName2)),

    RequestHeaders2 = [?USER_1_TOKEN_HEADER, ?CDMI_VERSION_HEADER, ?CONTAINER_CONTENT_TYPE_HEADER],
    {ok, Code2, _Headers2, Response2} = do_request(Worker, DirName2, put, RequestHeaders2, []),
    ?assertEqual("201",Code2),
    {struct,CdmiResponse2} = mochijson2:decode(Response2),
    ?assertEqual(<<"application/cdmi-container">>, proplists:get_value(<<"objectType">>,CdmiResponse2)),
    ?assertEqual(list_to_binary(DirName2), proplists:get_value(<<"objectName">>,CdmiResponse2)),
    ?assertEqual(<<"/">>, proplists:get_value(<<"parentURI">>,CdmiResponse2)),
    ?assertEqual(<<"Complete">>, proplists:get_value(<<"completionStatus">>,CdmiResponse2)),
    ?assertEqual([], proplists:get_value(<<"children">>,CdmiResponse2)),
    ?assert(proplists:get_value(<<"metadata">>,CdmiResponse2) =/= <<>>),

    ?assert(object_exists(Config, DirName2)),
    %%------------------------------

    %%---------- update ------------
    ?assert(object_exists(Config, DirName)),

    RequestHeaders3 = [?USER_1_TOKEN_HEADER, ?CDMI_VERSION_HEADER, ?CONTAINER_CONTENT_TYPE_HEADER],
    {ok, Code3, _Headers3, _Response3} = do_request(Worker, DirName, put, RequestHeaders3, []),
    ?assertEqual("204",Code3),

    ?assert(object_exists(Config, DirName)),
    %%------------------------------

    %%----- missing parent ---------
    ?assert(not object_exists(Config, MissingParentName)),

    RequestHeaders4 = [?USER_1_TOKEN_HEADER, ?CDMI_VERSION_HEADER, ?CONTAINER_CONTENT_TYPE_HEADER],
    {ok, Code4, _Headers4, _Response4} = do_request(Worker, DirWithoutParentName, put, RequestHeaders4, []),
    ?assertEqual("500",Code4). %todo handle this error in lfm
    %%------------------------------

% tests if capabilities of objects, containers, and whole storage system are set properly
capabilities_test(Config) ->
%%   todo uncomment tests with IDs
    [Worker | _] = ?config(op_worker_nodes, Config),

    %%--- system capabilities ------
    RequestHeaders8 = [?CDMI_VERSION_HEADER],
    {ok, Code8, Headers8, Response8} = do_request(Worker, "cdmi_capabilities/", get, RequestHeaders8, []),
    ?assertEqual(200, Code8),

    ?assertEqual(<<"application/cdmi-capability">>, proplists:get_value(<<"content-type">>, Headers8)),
    CdmiResponse8 = json_utils:decode(Response8),
%%   ?assertEqual(?root_capability_id, proplists:get_value(<<"objectID">>,CdmiResponse8)),
    ?assertEqual(?root_capability_path, proplists:get_value(<<"objectName">>, CdmiResponse8)),
    ?assertEqual(<<"0-1">>, proplists:get_value(<<"childrenrange">>, CdmiResponse8)),
    ?assertEqual([<<"container/">>, <<"dataobject/">>], proplists:get_value(<<"children">>, CdmiResponse8)),
    Capabilities = proplists:get_value(<<"capabilities">>, CdmiResponse8),
    ?assertEqual(?root_capability_list, Capabilities),
    %%------------------------------

    %%-- container capabilities ----
    RequestHeaders9 = [?CDMI_VERSION_HEADER],
    {ok, Code9, _Headers9, Response9} = do_request(Worker, "cdmi_capabilities/container/", get, RequestHeaders9, []),
    ?assertEqual(200, Code9),
%%   ?assertMatch({Code9, _, Response9},do_request("cdmi_objectid/"++binary_to_list(?container_capability_id)++"/", get, RequestHeaders9, [])),

    CdmiResponse9 = json_utils:decode(Response9),
    ?assertEqual(?root_capability_path, proplists:get_value(<<"parentURI">>, CdmiResponse9)),
%%   ?assertEqual(?root_capability_id, proplists:get_value(<<"parentID">>,CdmiResponse9)),
%%   ?assertEqual(?container_capability_id, proplists:get_value(<<"objectID">>,CdmiResponse9)),
    ?assertEqual(<<"container/">>, proplists:get_value(<<"objectName">>, CdmiResponse9)),
    Capabilities2 = proplists:get_value(<<"capabilities">>, CdmiResponse9),
    ?assertEqual(?container_capability_list, Capabilities2),
    %%------------------------------

    %%-- dataobject capabilities ---
    RequestHeaders10 = [?CDMI_VERSION_HEADER],
    {ok, Code10, _Headers10, Response10} = do_request(Worker, "cdmi_capabilities/dataobject/", get, RequestHeaders10, []),
    ?assertEqual(200, Code10),
%%   ?assertMatch({Code10, _, Response10},do_request("cdmi_objectid/"++binary_to_list(?dataobject_capability_id)++"/", get, RequestHeaders10, [])),

    CdmiResponse10 = json_utils:decode(Response10),
    ?assertEqual(?root_capability_path, proplists:get_value(<<"parentURI">>, CdmiResponse10)),
%%   ?assertEqual(?root_capability_id, proplists:get_value(<<"parentID">>,CdmiResponse10)),
%%   ?assertEqual(?dataobject_capability_id, proplists:get_value(<<"objectID">>,CdmiResponse10)),
    ?assertEqual(<<"dataobject/">>, proplists:get_value(<<"objectName">>, CdmiResponse10)),
    Capabilities3 = proplists:get_value(<<"capabilities">>, CdmiResponse10),
    ?assertEqual(?dataobject_capability_list, Capabilities3).
%%------------------------------

%%%===================================================================
%%% SetUp and TearDown functions
%%%===================================================================

init_per_suite(Config) ->
    ConfigWithNodes = ?TEST_INIT(Config, ?TEST_FILE(Config, "env_desc.json")),
    initializer:setup_storage(ConfigWithNodes).
end_per_suite(Config) ->
    initializer:teardown_storage(Config),
    test_node_starter:clean_environment(Config).

init_per_testcase(choose_adequate_handler, Config) ->
    Workers = ?config(op_worker_nodes, Config),
    test_utils:mock_new(Workers, [cdmi_object_handler, cdmi_container_handler]),
    init_per_testcase(default, Config);
init_per_testcase(_, Config) ->
    application:start(ssl2),
    hackney:start(),
    ConfigWithSessionInfo = initializer:create_test_users_and_spaces(Config),
    mock_user_auth(ConfigWithSessionInfo),
    lfm_proxy:init(ConfigWithSessionInfo).

end_per_testcase(choose_adequate_handler, Config) ->
    Workers = ?config(op_worker_nodes, Config),
    test_utils:mock_unload(Workers, [cdmi_object_handler, cdmi_container_handler]),
    end_per_testcase(default, Config);
end_per_testcase(_, Config) ->
    lfm_proxy:teardown(Config),
    unmock_user_auth(Config),
    initializer:clean_test_users_and_spaces(Config),
    hackney:stop(),
    application:stop(ssl2).

%%%===================================================================
%%% Internal functions
%%%===================================================================

% Performs a single request using http_client
do_request(Node, RestSubpath, Method, Headers) ->
    do_request(Node, RestSubpath, Method, Headers, []).

% Performs a single request using http_client
do_request(Node, RestSubpath, Method, Headers, Body) ->
    http_client:request(
        Method,
        cdmi_endpoint(Node) ++ RestSubpath,
        Headers,
        Body,
        [insecure]
    ).

cdmi_endpoint(Node) ->
    Port =
        case get(port) of
            undefined ->
                {ok, P} = test_utils:get_env(Node, ?APP_NAME, http_worker_rest_port),
                PStr = integer_to_list(P),
                put(port, PStr),
                PStr;
            P -> P
        end,
    string:join(["https://", utils:get_host(Node), ":", Port, "/cdmi/"], "").

mock_user_auth(Config) ->
    Workers = ?config(op_worker_nodes, Config),
    test_utils:mock_new(Workers, identity),
    test_utils:mock_expect(Workers, identity, get_or_fetch,
        fun
            (#auth{macaroon = Token}) when size(Token) == 1 ->
                UserId = ?config({user_id, binary_to_integer(Token)}, Config),
                {ok, #document{value = #identity{user_id = UserId}}};
            (Auth) ->
                meck:passthrough(Auth)
        end
    ).

unmock_user_auth(Config) ->
    Workers = ?config(op_worker_nodes, Config),
    test_utils:mock_validate(Workers, identity),
    test_utils:mock_unload(Workers, identity).

object_exists(Config, Path) ->
    [Worker | _] = ?config(op_worker_nodes, Config),
    SessionId = ?config({session_id, 1}, Config),

    case lfm_proxy:stat(Worker, SessionId, {path, str_utils:unicode_list_to_binary("/" ++ Path)}) of
        {ok, _} ->
            true;
        {error, ?ENOENT} ->
            false
    end.

create_file(Config, Path) ->
    [Worker | _] = ?config(op_worker_nodes, Config),
    SessionId = ?config({session_id, 1}, Config),

    case lfm_proxy:create(Worker, SessionId, str_utils:unicode_list_to_binary("/" ++ Path), ?FILE_PERMISSIONS) of
        {ok, UUID} -> UUID;
        {error, Code} -> {error, Code}
    end.

open_file(Config, Path, OpenMode) ->
    [Worker | _] = ?config(op_worker_nodes, Config),
    SessionId = ?config({session_id, 1}, Config),

    case lfm_proxy:open(Worker, SessionId, {path, str_utils:unicode_list_to_binary("/" ++ Path)}, OpenMode) of
        {error, Error} -> {error, Error};
        FileHandle -> FileHandle
    end.

write_to_file(Config, Path, Data, Offset) ->
    [Worker | _] = ?config(op_worker_nodes, Config),

    {ok, FileHandle} = open_file(Config, Path, write),
    case lfm_proxy:write(Worker, FileHandle, Offset, Data) of
        {error, Error} -> {error, Error};
        {ok, Bytes} -> Bytes
    end.

get_file_content(Config, Path, Size, Offset) ->
    [Worker | _] = ?config(op_worker_nodes, Config),

    {ok, FileHandle} = open_file(Config, Path, write),
    case lfm_proxy:read(Worker, FileHandle, Offset, Size) of
        {error, Error} -> {error, Error};
        {ok, Content} -> Content
    end.<|MERGE_RESOLUTION|>--- conflicted
+++ resolved
@@ -40,14 +40,9 @@
 -define(MACAROON, "macaroon").
 -define(TIMEOUT, timer:seconds(5)).
 
-<<<<<<< HEAD
--define(USER_1_TOKEN_HEADER, {"X-Auth-Token", "1"}).
--define(CDMI_VERSION_HEADER, {"X-CDMI-Specification-Version", "1.1.1"}).
--define(CONTAINER_CONTENT_TYPE_HEADER, {"content-type", "application/cdmi-container"}).
-=======
 -define(USER_1_TOKEN_HEADER, {<<"X-Auth-Token">>, <<"1">>}).
 -define(CDMI_VERSION_HEADER, {<<"X-CDMI-Specification-Version">>, <<"1.1.1">>}).
->>>>>>> 185a7eeb
+-define(CONTAINER_CONTENT_TYPE_HEADER, {<<"content-type">>, <<"application/cdmi-container">>}).
 
 -define(FILE_PERMISSIONS, 8#664).
 
@@ -76,7 +71,7 @@
     %%-------- basic read ----------
     RequestHeaders1 = [?CDMI_VERSION_HEADER, ?USER_1_TOKEN_HEADER],
     {ok, Code1, _Headers1, Response1} = do_request(Worker, FileName, get, RequestHeaders1, []),
-    ?assertEqual("200", Code1),
+    ?assertEqual(200, Code1),
     {struct, CdmiResponse1} = mochijson2:decode(Response1),
 
     ?assertEqual(<<"application/cdmi-object">>, proplists:get_value(<<"objectType">>, CdmiResponse1)),
@@ -93,7 +88,7 @@
     %%-- selective params read -----
     RequestHeaders2 = [?CDMI_VERSION_HEADER, ?USER_1_TOKEN_HEADER],
     {ok, Code2, _Headers2, Response2} = do_request(Worker, FileName ++ "?parentURI;completionStatus", get, RequestHeaders2, []),
-    ?assertEqual("200", Code2),
+    ?assertEqual(200, Code2),
     {struct, CdmiResponse2} = mochijson2:decode(Response2),
 
     ?assertEqual(<<"/">>, proplists:get_value(<<"parentURI">>, CdmiResponse2)),
@@ -104,7 +99,7 @@
     %%--- selective value read -----
     RequestHeaders3 = [?CDMI_VERSION_HEADER, ?USER_1_TOKEN_HEADER],
     {ok, Code3, _Headers3, Response3} = do_request(Worker, FileName ++ "?value:1-3;valuerange", get, RequestHeaders3, []),
-    ?assertEqual("200", Code3),
+    ?assertEqual(200, Code3),
     {struct, CdmiResponse3} = mochijson2:decode(Response3),
 
     ?assertEqual(<<"1-3">>, proplists:get_value(<<"valuerange">>, CdmiResponse3)),
@@ -115,11 +110,7 @@
     {ok, Code4, Headers4, Response4} = do_request(Worker, FileName, get, [?USER_1_TOKEN_HEADER]),
     ?assertEqual(200,Code4),
 
-<<<<<<< HEAD
-    ?assertEqual(binary_to_list(<<"application/octet-stream">>), proplists:get_value("content-type",Headers4)),
-=======
-    ?assertEqual(binary_to_list(?MIMETYPE_DEFAULT_VALUE), proplists:get_value(<<"content-type">>,Headers4)),
->>>>>>> 185a7eeb
+    ?assertEqual(binary_to_list(<<"application/octet-stream">>), proplists:get_value(<<"content-type">>, Headers4)),
     ?assertEqual(binary_to_list(FileContent), Response4),
     %%------------------------------
 
@@ -226,7 +217,7 @@
 
     RequestHeaders2 = [?USER_1_TOKEN_HEADER, ?CDMI_VERSION_HEADER, ?CONTAINER_CONTENT_TYPE_HEADER],
     {ok, Code2, _Headers2, Response2} = do_request(Worker, DirName2, put, RequestHeaders2, []),
-    ?assertEqual("201",Code2),
+    ?assertEqual(201,Code2),
     {struct,CdmiResponse2} = mochijson2:decode(Response2),
     ?assertEqual(<<"application/cdmi-container">>, proplists:get_value(<<"objectType">>,CdmiResponse2)),
     ?assertEqual(list_to_binary(DirName2), proplists:get_value(<<"objectName">>,CdmiResponse2)),
@@ -243,7 +234,7 @@
 
     RequestHeaders3 = [?USER_1_TOKEN_HEADER, ?CDMI_VERSION_HEADER, ?CONTAINER_CONTENT_TYPE_HEADER],
     {ok, Code3, _Headers3, _Response3} = do_request(Worker, DirName, put, RequestHeaders3, []),
-    ?assertEqual("204",Code3),
+    ?assertEqual(204,Code3),
 
     ?assert(object_exists(Config, DirName)),
     %%------------------------------
@@ -253,7 +244,7 @@
 
     RequestHeaders4 = [?USER_1_TOKEN_HEADER, ?CDMI_VERSION_HEADER, ?CONTAINER_CONTENT_TYPE_HEADER],
     {ok, Code4, _Headers4, _Response4} = do_request(Worker, DirWithoutParentName, put, RequestHeaders4, []),
-    ?assertEqual("500",Code4). %todo handle this error in lfm
+    ?assertEqual(500,Code4). %todo handle this error in lfm
     %%------------------------------
 
 % tests if capabilities of objects, containers, and whole storage system are set properly
