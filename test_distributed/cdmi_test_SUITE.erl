--- conflicted
+++ resolved
@@ -26,50 +26,30 @@
 -export([all/0, init_per_suite/1, end_per_suite/1, init_per_testcase/2,
     end_per_testcase/2]).
 
-<<<<<<< HEAD
--export([list_dir_test/1, get_file_test/1, delete_file_test/1, choose_adequate_handler/1,
-    use_supported_cdmi_version/1, use_unsupported_cdmi_version/1,
-    create_dir_test/1, capabilities_test/1, create_file_test/1,
-    update_file_test/1]).
-=======
--export([get_file_test/1, delete_file_test/1, create_file_test/1, update_file_test/1,
-    create_dir_test/1, capabilities_test/1, choose_adequate_handler/1,
+-export([list_dir_test/1, get_file_test/1, delete_file_test/1, create_file_test/1, 
+    update_file_test/1, create_dir_test/1, capabilities_test/1, choose_adequate_handler/1,
     use_supported_cdmi_version/1, use_unsupported_cdmi_version/1]).
->>>>>>> d5701271
 
 -performance({test_cases, []}).
 all() ->
     [
-<<<<<<< HEAD
-        list_dir_test, get_file_test, create_file_test, update_file_test,
-        delete_file_test, choose_adequate_handler, use_supported_cdmi_version,
-        use_unsupported_cdmi_version, create_dir_test, capabilities_test
-=======
-        get_file_test, delete_file_test, create_file_test, update_file_test,
-        create_dir_test, capabilities_test, choose_adequate_handler,
-        use_supported_cdmi_version, use_unsupported_cdmi_version
->>>>>>> d5701271
+        list_dir_test, get_file_test, delete_file_test, create_file_test, 
+        update_file_test, create_dir_test, capabilities_test, 
+        choose_adequate_handler, use_supported_cdmi_version, 
+        use_unsupported_cdmi_version
     ].
 
 -define(MACAROON, "macaroon").
 -define(TIMEOUT, timer:seconds(5)).
 
-<<<<<<< HEAD
--define(USER_1_TOKEN_HEADER, {"X-Auth-Token", "1"}).
--define(CDMI_VERSION_HEADER, {"X-CDMI-Specification-Version", "1.1.1"}).
--define(CONTAINER_CONTENT_TYPE_HEADER,
-    {"content-type", "application/cdmi-container"}).
-
--define(TEST_DIR_NAME, "dir").
--define(TEST_FILE_NAME, "file.txt").
--define(TEST_FILE_CONTENT, <<"test_file_content">>).
-=======
 -define(USER_1_TOKEN_HEADER, {<<"X-Auth-Token">>, <<"1">>}).
 -define(CDMI_VERSION_HEADER, {<<"X-CDMI-Specification-Version">>, <<"1.1.1">>}).
 -define(CONTAINER_CONTENT_TYPE_HEADER, {<<"content-type">>, <<"application/cdmi-container">>}).
 -define(OBJECT_CONTENT_TYPE_HEADER, {<<"content-type">>, <<"application/cdmi-object">>}).
->>>>>>> d5701271
-
+
+-define(TEST_DIR_NAME, "dir").
+-define(TEST_FILE_NAME, "file.txt").
+-define(TEST_FILE_CONTENT, <<"test_file_content">>).
 
 -define(FILE_BEGINNING, 0).
 -define(INFINITY, 9999).
@@ -211,19 +191,8 @@
 
     {ok, _} = create_file(Config, FileName),
     ?assert(object_exists(Config, FileName)),
-<<<<<<< HEAD
-    tracer:start(Worker),
-    tracer:trace_calls(cdmi_test_SUITE, write_to_file),
-    tracer:trace_calls(cdmi_test_SUITE, open_file),
-    tracer:trace_calls(lfm_proxy, open),
-    write_to_file(Config, FileName,FileContent, ?FILE_BEGINNING),
-    tracer:stop(),
-    ?assertEqual(FileContent,
-        get_file_content(Config, FileName, Size, ?FILE_BEGINNING)),
-=======
     {ok, _} = write_to_file(Config, FileName,FileContent, ?FILE_BEGINNING),
     ?assertEqual(FileContent, get_file_content(Config, FileName)),
->>>>>>> d5701271
 
     %%-------- basic read ----------
     RequestHeaders1 = [?CDMI_VERSION_HEADER, ?USER_1_TOKEN_HEADER],
@@ -264,130 +233,27 @@
     %%------------------------------
 
     %%------- noncdmi read --------
-<<<<<<< HEAD
-
-    {ok, Code4, Headers4, Response4} =
+    {ok, Code4, Headers4, Response4} = 
         do_request(Worker, FileName, get, [?USER_1_TOKEN_HEADER]),
-    ?assertEqual("200",Code4),
-=======
-    {ok, Code4, Headers4, Response4} = do_request(Worker, FileName, get, [?USER_1_TOKEN_HEADER]),
     ?assertEqual(200,Code4),
->>>>>>> d5701271
 
     ?assertEqual(<<"application/octet-stream">>, proplists:get_value(<<"content-type">>, Headers4)),
     ?assertEqual(FileContent, Response4),
     %%------------------------------
 
     %% selective value read non-cdmi
-<<<<<<< HEAD
-    RequestHeaders7 = [{"Range","1-3,5-5,-3"}],
-    {ok, Code7, _Headers7, Response7} =
+    RequestHeaders7 = [{<<"Range">>,<<"1-3,5-5,-3">>}],
+    {ok, Code7, _Headers7, Response7} = 
         do_request(Worker, FileName, get, [?USER_1_TOKEN_HEADER | RequestHeaders7]),
-    ?assertEqual("206",Code7),
-    ?assertEqual("omec...", Response7), % 1-3,5-5,12-14  from FileContent = <<"Some content...">>
-    %%------------------------------
-
-    %% selective value read non-cdmi error
-    RequestHeaders8 = [{"Range","1-3,6-4,-3"}],
-    {ok, Code8, _Headers8, _Response8} =
-        do_request(Worker, FileName, get, [?USER_1_TOKEN_HEADER | RequestHeaders8]),
-    ?assertEqual("400",Code8).
-=======
-    RequestHeaders7 = [{<<"Range">>,<<"1-3,5-5,-3">>}],
-    {ok, Code7, _Headers7, Response7} = do_request(Worker, FileName, get, [?USER_1_TOKEN_HEADER | RequestHeaders7]),
     ?assertEqual(206,Code7),
     ?assertEqual(<<"omec...">>, Response7), % 1-3,5-5,12-14  from FileContent = <<"Some content...">>
     %%------------------------------
 
     %% selective value read non-cdmi error
     RequestHeaders8 = [{<<"Range">>,<<"1-3,6-4,-3">>}],
-    {ok, Code8, _Headers8, _Response8} = do_request(Worker, FileName, get, [?USER_1_TOKEN_HEADER | RequestHeaders8]),
-    ?assertEqual(400,Code8).
->>>>>>> d5701271
-    %%------------------------------
-
-% Tests file creation (cdmi object PUT), It can be done with cdmi header
-% (when file data is provided as cdmi-object
-% json string), or without (when we treat request body as new file content)
-create_file_test(Config) ->
-    [Worker | _] = ?config(op_worker_nodes, Config),
-    [{_SpaceId, SpaceName} | _] = ?config({spaces, 1}, Config),
-    GroupFileName =
-        filename:join(["spaces", binary_to_list(SpaceName),"groupFile"]),
-    ToCreate = "file.txt",
-    ToCreate2 = filename:join(["spaces", GroupFileName, "file1.txt"]),
-    ToCreate4 = "file2",
-    ToCreate5 = "file3",
-    FileContent = <<"File content!">>,
-    Size = string:len(binary_to_list(FileContent)),
-
-    %%------ create noncdmi --------
-    ?assert(not object_exists(Config, ToCreate5)),
-
-    RequestHeaders5 = [{"content-type", "application/binary"}],
-    {ok, Code5, _Headers5, _Response5} =
-        do_request(Worker, ToCreate5, put,
-            [?USER_1_TOKEN_HEADER | RequestHeaders5], FileContent),
-
-    ?assertEqual("201",Code5),
-
-    ?assert(object_exists(Config, ToCreate5)),
-    ?assertEqual(FileContent,
-        get_file_content(Config, ToCreate5, Size, ?FILE_BEGINNING)).
-%%------------------------------
-
-% Tests cdmi object PUT requests (updating content)
-update_file_test(Config) ->
-    [Worker | _] = ?config(op_worker_nodes, Config),
-    FullName = filename:join(["/",?TEST_DIR_NAME,?TEST_FILE_NAME]),
-    NewValue = <<"New Value!">>,
-    UpdatedValue = <<"123 Value!">>,
-    TestSize = get_content_size(?TEST_FILE_CONTENT),
-    NewSize = get_content_size(NewValue),
-    UpdatedSize = get_content_size(UpdatedValue),
-
-    create_dir(Config, ?TEST_DIR_NAME ++"/"),
-    ?assert(object_exists(Config, ?TEST_DIR_NAME ++"/")),
-
-    %%--- value replace, http ------
-    RequestBody3 = ?TEST_FILE_CONTENT,
-    {ok, Code3, _Headers3, _Response3} =
-        do_request(Worker, FullName, put, [?USER_1_TOKEN_HEADER ], RequestBody3),
-    %%TODO change code to 204 after adding tests for cdmi cases
-    ?assertEqual("201",Code3),
-
-    ?assert(object_exists(Config, FullName)),
-    ?assertEqual(?TEST_FILE_CONTENT,
-        get_file_content(Config, FullName, TestSize, ?FILE_BEGINNING)),
-    %%------------------------------
-
-    %%---- value update, http ------
-    UpdateValue = <<"123">>,
-    RequestHeaders4 = [{"content-range", "0-2"}],
-    {ok, Code4, _Headers4, _Response4} =
-        do_request(Worker, FullName,
-            put, [?USER_1_TOKEN_HEADER | RequestHeaders4], UpdateValue),
-    ?assertEqual("204",Code4),
-
-    ?assert(object_exists(Config, FullName)),
-    ?assertEqual(<<"123t_file_content">>,
-        get_file_content(
-            Config, FullName, get_content_size(<<"123t_file_content">>), ?FILE_BEGINNING)),
-    %%------------------------------
-
-    %%---- value update, http error ------
-    UpdateValue = <<"123">>,
-    RequestHeaders5 = [{"content-range", "0-2,3-4"}],
-    {ok, Code5, _Headers5, _Response5} =
-        do_request(Worker, FullName, put, [?USER_1_TOKEN_HEADER | RequestHeaders5],
-            UpdateValue),
-    ?assertEqual("400",Code5),
-
-    ?assert(object_exists(Config, FullName)),
-    ?assertEqual(<<"123t_file_content">>,
-        get_file_content(
-            Config, FullName, get_content_size(<<"123t_file_content">>), ?FILE_BEGINNING)).
-
+    {ok, Code8, _Headers8, _Response8} = 
+        do_request(Worker, FileName, get, [?USER_1_TOKEN_HEADER | RequestHeaders8]),
+    ?assertEqual(400, Code8).
     %%------------------------------
 
 % Tests cdmi object DELETE requests
@@ -402,33 +268,22 @@
     {ok, _} = create_file(Config, "/" ++ FileName),
     ?assert(object_exists(Config, FileName)),
     RequestHeaders1 = [?CDMI_VERSION_HEADER],
-<<<<<<< HEAD
-    {ok, Code1, _Headers1, _Response1} =
+    {ok, Code1, _Headers1, _Response1} = 
         do_request(
             Worker, FileName, delete, [?USER_1_TOKEN_HEADER | RequestHeaders1]),
-    ?assertEqual("204",Code1),
-=======
-    {ok, Code1, _Headers1, _Response1} = do_request(Worker, FileName, delete, [?USER_1_TOKEN_HEADER | RequestHeaders1]),
     ?assertEqual(204,Code1),
->>>>>>> d5701271
 
     ?assert(not object_exists(Config, FileName)),
     %%------------------------------
 
     %%----- delete group file ------
     {ok, _} = create_file(Config, GroupFileName),
-    ?assert(object_exists(Config, GroupFileName)),
 
     RequestHeaders2 = [?CDMI_VERSION_HEADER],
-<<<<<<< HEAD
-    {ok, Code2, _Headers2, _Response2} =
-        do_request(Worker, GroupFileName, delete,
-                   [?USER_1_TOKEN_HEADER | RequestHeaders2]),
-    ?assertEqual("204",Code2),
-=======
-    {ok, Code2, _Headers2, _Response2} = do_request(Worker, GroupFileName, delete, [?USER_1_TOKEN_HEADER | RequestHeaders2]),
+    {ok, Code2, _Headers2, _Response2} = 
+        do_request(Worker, GroupFileName, delete, 
+            [?USER_1_TOKEN_HEADER | RequestHeaders2]),
     ?assertEqual(204,Code2),
->>>>>>> d5701271
 
     ?assert(not object_exists(Config, GroupFileName)).
     %%------------------------------
@@ -492,7 +347,21 @@
     ?assertEqual(201, Code4),
 
     ?assert(object_exists(Config, ToCreate4)),
-    ?assertEqual(<<>>, get_file_content(Config, ToCreate4)).
+    ?assertEqual(<<>>, get_file_content(Config, ToCreate4)),
+    %%------------------------------
+
+    %%------ create noncdmi --------
+    ?assert(not object_exists(Config, ToCreate5)),
+
+    RequestHeaders5 = [{<<"content-type">>, <<"application/binary">>}],
+    {ok, Code5, _Headers5, _Response5} =
+        do_request(Worker, ToCreate5, put,
+            [?USER_1_TOKEN_HEADER | RequestHeaders5], FileContent),
+
+    ?assertEqual(201,Code5),
+
+    ?assert(object_exists(Config, ToCreate5)),
+    ?assertEqual(FileContent, get_file_content(Config, ToCreate5)).
     %%------------------------------
 
 % Tests cdmi object PUT requests (updating content)
@@ -535,7 +404,47 @@
     ?assertEqual(204, Code2),
 
     ?assert(object_exists(Config, FullName)),
-    ?assertEqual(UpdatedValue, get_file_content(Config, FullName)).
+    ?assertEqual(UpdatedValue, get_file_content(Config, FullName)),
+    %%------------------------------
+
+    %%--- value replace, http ------
+    RequestBody3 = ?TEST_FILE_CONTENT,
+    {ok, Code3, _Headers3, _Response3} =
+        do_request(Worker, FullName, put, [?USER_1_TOKEN_HEADER ], RequestBody3),
+    %%TODO change code to 204 after adding tests for cdmi cases
+    ?assertEqual("201",Code3),
+
+    ?assert(object_exists(Config, FullName)),
+    ?assertEqual(?TEST_FILE_CONTENT,
+        get_file_content(Config, FullName, TestSize, ?FILE_BEGINNING)),
+    %%------------------------------
+
+    %%---- value update, http ------
+    UpdateValue = <<"123">>,
+    RequestHeaders4 = [{"content-range", "0-2"}],
+    {ok, Code4, _Headers4, _Response4} =
+        do_request(Worker, FullName,
+            put, [?USER_1_TOKEN_HEADER | RequestHeaders4], UpdateValue),
+    ?assertEqual("204",Code4),
+
+    ?assert(object_exists(Config, FullName)),
+    ?assertEqual(<<"123t_file_content">>,
+        get_file_content(
+            Config, FullName, get_content_size(<<"123t_file_content">>), ?FILE_BEGINNING)),
+    %%------------------------------
+
+    %%---- value update, http error ------
+    UpdateValue = <<"123">>,
+    RequestHeaders5 = [{"content-range", "0-2,3-4"}],
+    {ok, Code5, _Headers5, _Response5} =
+        do_request(Worker, FullName, put, [?USER_1_TOKEN_HEADER | RequestHeaders5],
+            UpdateValue),
+    ?assertEqual("400",Code5),
+
+    ?assert(object_exists(Config, FullName)),
+    ?assertEqual(<<"123t_file_content">>,
+        get_file_content(
+            Config, FullName, get_content_size(<<"123t_file_content">>), ?FILE_BEGINNING)).
     %%------------------------------
 
 choose_adequate_handler(Config) ->
@@ -590,14 +499,9 @@
     %%------ non-cdmi create -------
     ?assert(not object_exists(Config, DirName)),
 
-<<<<<<< HEAD
-    {ok, Code1, _Headers1, _Response1} =
+    {ok, Code1, _Headers1, _Response1} = 
         do_request(Worker, DirName, put, [?USER_1_TOKEN_HEADER]),
-    ?assertEqual("201",Code1),
-=======
-    {ok, Code1, _Headers1, _Response1} = do_request(Worker, DirName, put, [?USER_1_TOKEN_HEADER]),
     ?assertEqual(201,Code1),
->>>>>>> d5701271
 
     ?assert(object_exists(Config, DirName)),
     %%------------------------------
@@ -607,14 +511,9 @@
 
     RequestHeaders2 = [?USER_1_TOKEN_HEADER, ?CDMI_VERSION_HEADER, ?CONTAINER_CONTENT_TYPE_HEADER],
     {ok, Code2, _Headers2, Response2} = do_request(Worker, DirName2, put, RequestHeaders2, []),
-<<<<<<< HEAD
-
-    ?assertEqual("201",Code2),
-    {struct,CdmiResponse2} = mochijson2:decode(Response2),
-=======
+    
     ?assertEqual(201,Code2),
     CdmiResponse2 = json_utils:decode(Response2),
->>>>>>> d5701271
     ?assertEqual(<<"application/cdmi-container">>, proplists:get_value(<<"objectType">>,CdmiResponse2)),
     ?assertEqual(list_to_binary(DirName2), proplists:get_value(<<"objectName">>,CdmiResponse2)),
     ?assertEqual(<<"/">>, proplists:get_value(<<"parentURI">>,CdmiResponse2)),
@@ -628,18 +527,12 @@
     %%---------- update ------------
     ?assert(object_exists(Config, DirName)),
 
-<<<<<<< HEAD
     RequestHeaders3 = [
         ?USER_1_TOKEN_HEADER, ?CDMI_VERSION_HEADER, ?CONTAINER_CONTENT_TYPE_HEADER
     ],
-    {ok, Code3, _Headers3, _Response3} =
+    {ok, Code3, _Headers3, _Response3} = 
         do_request(Worker, DirName, put, RequestHeaders3, []),
-    ?assertEqual("204",Code3),
-=======
-    RequestHeaders3 = [?USER_1_TOKEN_HEADER, ?CDMI_VERSION_HEADER, ?CONTAINER_CONTENT_TYPE_HEADER],
-    {ok, Code3, _Headers3, _Response3} = do_request(Worker, DirName, put, RequestHeaders3, []),
     ?assertEqual(204,Code3),
->>>>>>> d5701271
 
     ?assert(object_exists(Config, DirName)),
     %%------------------------------
@@ -658,23 +551,14 @@
     [Worker | _] = ?config(op_worker_nodes, Config),
 
     %%--- system capabilities ------
-<<<<<<< HEAD
-    RequestHeaders8 = [{"X-CDMI-Specification-Version", "1.1.1"}],
-    {ok, Code8, Headers8, Response8} = do_request(Worker, "cdmi_capabilities/",
-        get, RequestHeaders8, []),
-    ?assertEqual("200", Code8),
-
-    ?assertEqual("application/cdmi-capability",
-        proplists:get_value("content-type", Headers8)),
-    CdmiResponse8 = json:decode(Response8),
-=======
     RequestHeaders8 = [?CDMI_VERSION_HEADER],
-    {ok, Code8, Headers8, Response8} = do_request(Worker, "cdmi_capabilities/", get, RequestHeaders8, []),
+    {ok, Code8, Headers8, Response8} = 
+        do_request(Worker, "cdmi_capabilities/", get, RequestHeaders8, []),
     ?assertEqual(200, Code8),
 
-    ?assertEqual(<<"application/cdmi-capability">>, proplists:get_value(<<"content-type">>, Headers8)),
+    ?assertEqual(<<"application/cdmi-capability">>, 
+        proplists:get_value(<<"content-type">>, Headers8)),
     CdmiResponse8 = json_utils:decode(Response8),
->>>>>>> d5701271
 %%   ?assertEqual(?root_capability_id, proplists:get_value(<<"objectID">>,CdmiResponse8)),
     ?assertEqual(?root_capability_path,
         proplists:get_value(<<"objectName">>, CdmiResponse8)),
@@ -687,26 +571,15 @@
     %%------------------------------
 
     %%-- container capabilities ----
-<<<<<<< HEAD
-    RequestHeaders9 = [{"X-CDMI-Specification-Version", "1.1.1"}],
-    {ok, Code9, _Headers9, Response9} =
-        do_request(
-            Worker, "cdmi_capabilities/container/", get, RequestHeaders9, []),
-    ?assertEqual("200", Code9),
-%%   ?assertMatch({Code9, _, Response9},do_request("cdmi_objectid/"++binary_to_list(?container_capability_id)++"/", get, RequestHeaders9, [])),
-
-    CdmiResponse9 = json:decode(Response9),
-    ?assertEqual(?root_capability_path,
-        proplists:get_value(<<"parentURI">>, CdmiResponse9)),
-=======
     RequestHeaders9 = [?CDMI_VERSION_HEADER],
-    {ok, Code9, _Headers9, Response9} = do_request(Worker, "cdmi_capabilities/container/", get, RequestHeaders9, []),
+    {ok, Code9, _Headers9, Response9} = 
+        do_request(Worker, "cdmi_capabilities/container/", get, RequestHeaders9, []),
     ?assertEqual(200, Code9),
 %%   ?assertMatch({ok, Code9, _, Response9},do_request("cdmi_objectid/"++binary_to_list(?container_capability_id)++"/", get, RequestHeaders9, [])),
 
     CdmiResponse9 = json_utils:decode(Response9),
-    ?assertEqual(?root_capability_path, proplists:get_value(<<"parentURI">>, CdmiResponse9)),
->>>>>>> d5701271
+    ?assertEqual(?root_capability_path, 
+        proplists:get_value(<<"parentURI">>, CdmiResponse9)),
 %%   ?assertEqual(?root_capability_id, proplists:get_value(<<"parentID">>,CdmiResponse9)),
 %%   ?assertEqual(?container_capability_id, proplists:get_value(<<"objectID">>,CdmiResponse9)),
     ?assertEqual(<<"container/">>,
@@ -716,25 +589,15 @@
     %%------------------------------
 
     %%-- dataobject capabilities ---
-<<<<<<< HEAD
-    RequestHeaders10 = [{"X-CDMI-Specification-Version", "1.1.1"}],
-    {ok, Code10, _Headers10, Response10} =
+    RequestHeaders10 = [?CDMI_VERSION_HEADER],
+    {ok, Code10, _Headers10, Response10} = 
         do_request(Worker, "cdmi_capabilities/dataobject/", get, RequestHeaders10, []),
-    ?assertEqual("200", Code10),
-%%   ?assertMatch({Code10, _, Response10},do_request("cdmi_objectid/"++binary_to_list(?dataobject_capability_id)++"/", get, RequestHeaders10, [])),
-
-    CdmiResponse10 = json:decode(Response10),
-    ?assertEqual(?root_capability_path,
-        proplists:get_value(<<"parentURI">>, CdmiResponse10)),
-=======
-    RequestHeaders10 = [?CDMI_VERSION_HEADER],
-    {ok, Code10, _Headers10, Response10} = do_request(Worker, "cdmi_capabilities/dataobject/", get, RequestHeaders10, []),
     ?assertEqual(200, Code10),
 %%   ?assertMatch({ok, Code10, _, Response10},do_request("cdmi_objectid/"++binary_to_list(?dataobject_capability_id)++"/", get, RequestHeaders10, [])),
 
     CdmiResponse10 = json_utils:decode(Response10),
-    ?assertEqual(?root_capability_path, proplists:get_value(<<"parentURI">>, CdmiResponse10)),
->>>>>>> d5701271
+    ?assertEqual(?root_capability_path, 
+        proplists:get_value(<<"parentURI">>, CdmiResponse10)),
 %%   ?assertEqual(?root_capability_id, proplists:get_value(<<"parentID">>,CdmiResponse10)),
 %%   ?assertEqual(?dataobject_capability_id, proplists:get_value(<<"objectID">>,CdmiResponse10)),
     ?assertEqual(<<"dataobject/">>,
@@ -827,12 +690,8 @@
     [Worker | _] = ?config(op_worker_nodes, Config),
     SessionId = ?config({session_id, 1}, Config),
 
-<<<<<<< HEAD
-    case lfm_proxy:stat(Worker, SessionId,
-            {path, utils:ensure_unicode_binary("/" ++ Path)}) of
-=======
-    case lfm_proxy:stat(Worker, SessionId, {path, absolute_binary_path(Path)}) of
->>>>>>> d5701271
+    case lfm_proxy:stat(Worker, SessionId, 
+        {path, absolute_binary_path(Path)}) of
         {ok, _} ->
             true;
         {error, ?ENOENT} ->
@@ -842,31 +701,13 @@
 create_file(Config, Path) ->
     [Worker | _] = ?config(op_worker_nodes, Config),
     SessionId = ?config({session_id, 1}, Config),
-<<<<<<< HEAD
     {ok, Mode} = application:get_env(?APP_NAME, default_file_mode),
-
-    case lfm_proxy:create(Worker, SessionId,
-            utils:ensure_unicode_binary("/" ++ Path), Mode)of
-        {ok, UUID} -> UUID;
-        {error, Code} -> {error, Code}
-    end.
-=======
-    lfm_proxy:create(Worker, SessionId, absolute_binary_path(Path), ?FILE_PERMISSIONS).
->>>>>>> d5701271
+    lfm_proxy:create(Worker, SessionId, absolute_binary_path(Path), Mode).
 
 open_file(Config, Path, OpenMode) ->
     [Worker | _] = ?config(op_worker_nodes, Config),
     SessionId = ?config({session_id, 1}, Config),
-<<<<<<< HEAD
-
-    case lfm_proxy:open(Worker, SessionId,
-            {path, utils:ensure_unicode_binary("/" ++ Path)}, OpenMode) of
-        {error, Error} -> {error, Error};
-        FileHandle -> FileHandle
-    end.
-=======
     lfm_proxy:open(Worker, SessionId, {path, absolute_binary_path(Path)}, OpenMode).
->>>>>>> d5701271
 
 write_to_file(Config, Path, Data, Offset) ->
     [Worker | _] = ?config(op_worker_nodes, Config),
@@ -886,26 +727,9 @@
     SessionId = ?config({session_id, 1}, Config),
     lfm_proxy:mkdir(Worker, SessionId, absolute_binary_path(Path)).
 
-<<<<<<< HEAD
-    {ok, FileHandle} = open_file(Config, Path, read),
-    case lfm_proxy:read(Worker, FileHandle, Offset, Size) of
-        {error, Error} -> {error, Error};
-        {ok, Content} -> Content
-    end.
-
-get_content_size(Content) ->
-    string:len(binary_to_list(Content)).
-
-create_dir(Config, Path) ->
-    [Worker | _] = ?config(op_worker_nodes, Config),
-    SessionId = ?config({session_id, 1}, Config),
-    lfm_proxy:mkdir(Worker, SessionId, utils:ensure_unicode_binary("/" ++ Path)).
-        
-=======
 absolute_binary_path(Path) ->
     list_to_binary(ensure_begins_with_slash(Path)).
 
 ensure_begins_with_slash(Path) ->
     ReversedBinary = list_to_binary(lists:reverse(Path)),
-    lists:reverse(binary_to_list(str_utils:ensure_ends_with_slash(ReversedBinary))).
->>>>>>> d5701271
+    lists:reverse(binary_to_list(str_utils:ensure_ends_with_slash(ReversedBinary))).