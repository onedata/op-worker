%%%-------------------------------------------------------------------
%%% @author Tomasz Lichon
%%% @copyright (C) 2015 ACK CYFRONET AGH
%%% This software is released under the MIT license
%%% cited in 'LICENSE.txt'.
%%% @end
%%%-------------------------------------------------------------------
%%% @doc
%%% CDMI tests
%%% @end
%%%-------------------------------------------------------------------
-module(cdmi_test_SUITE).
-author("Tomasz Lichon").

-include("global_definitions.hrl").
-include("http/rest/cdmi/cdmi_errors.hrl").
-include("http/rest/cdmi/cdmi_capabilities.hrl").
-include("http/rest/http_status.hrl").
-include("proto/common/credentials.hrl").
-include_lib("ctool/include/logging.hrl").
-include_lib("ctool/include/test/test_utils.hrl").
-include_lib("ctool/include/test/assertions.hrl").
-include_lib("ctool/include/posix/file_attr.hrl").
-include_lib("ctool/include/posix/errors.hrl").
-include_lib("ctool/include/posix/acl.hrl").
-include_lib("annotations/include/annotations.hrl").

%% API
-export([all/0, init_per_suite/1, end_per_suite/1, init_per_testcase/2,
    end_per_testcase/2]).

-export([
    list_dir_test/1,
    get_file_test/1,
    metadata_test/1,
    delete_file_test/1,
    delete_dir_test/1,
    create_file_test/1,
    update_file_test/1,
    create_dir_test/1,
    capabilities_test/1,
    choose_adequate_handler/1,
    use_supported_cdmi_version/1,
    use_unsupported_cdmi_version/1,
    moved_permanently_test/1,
    objectid_test/1,
    request_format_check_test/1,
    mimetype_and_encoding_test/1,
    out_of_range_test/1,
    partial_upload_test/1,
    acl_test/1,
    errors_test/1,
    accept_header_test/1
]).

-performance({test_cases, []}).
all() ->
    [
        list_dir_test,
        get_file_test,
        metadata_test,
        delete_file_test,
        delete_dir_test,
        create_file_test,
        update_file_test,
        create_dir_test,
        capabilities_test,
        choose_adequate_handler,
        use_supported_cdmi_version,
        use_unsupported_cdmi_version,
        moved_permanently_test,
        objectid_test,
        request_format_check_test,
        mimetype_and_encoding_test,
        out_of_range_test,
        partial_upload_test,
        acl_test,
        errors_test,
        accept_header_test
    ].

-define(MACAROON, "macaroon").
-define(TIMEOUT, timer:seconds(5)).

-define(USER_1_TOKEN_HEADER, {<<"X-Auth-Token">>, <<"1">>}).
-define(CDMI_VERSION_HEADER, {<<"X-CDMI-Specification-Version">>, <<"1.1.1">>}).
-define(CONTAINER_CONTENT_TYPE_HEADER, {<<"content-type">>, <<"application/cdmi-container">>}).
-define(OBJECT_CONTENT_TYPE_HEADER, {<<"content-type">>, <<"application/cdmi-object">>}).

-define(DEFAULT_FILE_MODE, 8#664).
-define(FILE_BEGINNING, 0).
-define(INFINITY, 9999).


%%%===================================================================
%%% Test functions
%%%===================================================================

% Tests cdmi container GET request (also refered as LIST)
list_dir_test(Config) ->
    [Worker | _] = ?config(op_worker_nodes, Config),
    {TestDirName, _TestFileName, _FullTestFileName, _TestFileContent} =
        create_test_dir_and_file(Config),

    %%------ list basic dir --------
    {ok, Code1, Headers1, Response1} =
        do_request(Worker, TestDirName ++ "/", get,
            [?USER_1_TOKEN_HEADER, ?CDMI_VERSION_HEADER], []),

    ?assertEqual(200, Code1),
    ?assertEqual(proplists:get_value(<<"content-type">>, Headers1),
        <<"application/cdmi-container">>),
    CdmiResponse1 = json_utils:decode(Response1),
    ?assertEqual(<<"application/cdmi-container">>,
        proplists:get_value(<<"objectType">>, CdmiResponse1)),
    ?assertEqual(<<"dir/">>,
        proplists:get_value(<<"objectName">>, CdmiResponse1)),
    ?assertEqual(<<"Complete">>,
        proplists:get_value(<<"completionStatus">>, CdmiResponse1)),
    ?assertEqual([<<"file.txt">>],
        proplists:get_value(<<"children">>, CdmiResponse1)),
    ?assert(proplists:get_value(<<"metadata">>, CdmiResponse1) =/= <<>>),
    %%------------------------------

    %%------ list root dir ---------
    {ok, Code2, _Headers2, Response2} =
        do_request(Worker, [], get,
            [?USER_1_TOKEN_HEADER, ?CDMI_VERSION_HEADER], []),
    ?assertEqual(200, Code2),
    CdmiResponse2 = json_utils:decode(Response2),
    ?assertEqual(<<"/">>, proplists:get_value(<<"objectName">>, CdmiResponse2)),
    ?assertEqual([<<"spaces/">>, <<"dir/">>],
        proplists:get_value(<<"children">>, CdmiResponse2)),
    %%------------------------------

    %%--- list nonexisting dir -----
    {ok, Code3, _Headers3, _Response3} =
        do_request(Worker, "nonexisting_dir/",
            get, [?USER_1_TOKEN_HEADER, ?CDMI_VERSION_HEADER], []),
    ?assertEqual(404, Code3),
    %%------------------------------

    %%-- selective params list -----
    {ok, Code4, _Headers4, Response4} =
        do_request(Worker, TestDirName ++ "/?children;objectName",
            get, [?USER_1_TOKEN_HEADER, ?CDMI_VERSION_HEADER], []),
    ?assertEqual(200, Code4),
    CdmiResponse4 = json_utils:decode(Response4),
    ?assertEqual(<<"dir/">>,
        proplists:get_value(<<"objectName">>, CdmiResponse4)),
    ?assertEqual([<<"file.txt">>],
        proplists:get_value(<<"children">>, CdmiResponse4)),
    ?assertEqual(2, length(CdmiResponse4)),
    %%------------------------------

    %%---- childrenrange list ------
    ChildrangeDir = "childrange/",
    mkdir(Config, ChildrangeDir),
    Childs = ["0", "1", "2", "3", "4", "5", "6", "7", "8", "9", "10", "11",
        "12", "13", "14"],
    ChildsBinaries = lists:map(fun(X) -> list_to_binary(X) end, Childs),
    lists:map(fun(FileName) ->
        create_file(Config, filename:join(ChildrangeDir, FileName))
    end, Childs),

    {ok, Code5, _Headers5, Response5} =
        do_request(Worker, ChildrangeDir ++ "?children;childrenrange",
            get, [?USER_1_TOKEN_HEADER, ?CDMI_VERSION_HEADER], []),
    ?assertEqual(200, Code5),
    CdmiResponse5 = json_utils:decode(Response5),
    ChildrenResponse1 = proplists:get_value(<<"children">>, CdmiResponse5),
    ?assert(is_list(ChildrenResponse1)),
    lists:foreach(fun(Name) ->
        ?assert(lists:member(Name, ChildrenResponse1))
    end, ChildsBinaries),
    ?assertEqual(<<"0-14">>,
        proplists:get_value(<<"childrenrange">>, CdmiResponse5)),

    {ok, Code6, _, Response6} =
        do_request(Worker, ChildrangeDir ++ "?children:2-13;childrenrange", get,
            [?USER_1_TOKEN_HEADER, ?CDMI_VERSION_HEADER], []),
    {ok, Code7, _, Response7} =
        do_request(Worker, ChildrangeDir ++ "?children:0-1;childrenrange", get,
            [?USER_1_TOKEN_HEADER, ?CDMI_VERSION_HEADER], []),
    {ok, Code8, _, Response8} =
        do_request(Worker, ChildrangeDir ++ "?children:14-14;childrenrange", get,
            [?USER_1_TOKEN_HEADER, ?CDMI_VERSION_HEADER], []),
    ?assertEqual(200, Code6),
    ?assertEqual(200, Code7),
    ?assertEqual(200, Code8),
    CdmiResponse6 = json_utils:decode(Response6),
    CdmiResponse7 = json_utils:decode(Response7),
    CdmiResponse8 = json_utils:decode(Response8),
    ChildrenResponse6 = proplists:get_value(<<"children">>, CdmiResponse6),
    ChildrenResponse7 = proplists:get_value(<<"children">>, CdmiResponse7),
    ChildrenResponse8 = proplists:get_value(<<"children">>, CdmiResponse8),

    ?assert(is_list(ChildrenResponse6)),
    ?assert(is_list(ChildrenResponse7)),
    ?assert(is_list(ChildrenResponse8)),
    ?assertEqual(12, length(ChildrenResponse6)),
    ?assertEqual(2, length(ChildrenResponse7)),
    ?assertEqual(1, length(ChildrenResponse8)),
    ?assertEqual(<<"2-13">>,
        proplists:get_value(<<"childrenrange">>, CdmiResponse6)),
    ?assertEqual(<<"0-1">>,
        proplists:get_value(<<"childrenrange">>, CdmiResponse7)),
    ?assertEqual(<<"14-14">>,
        proplists:get_value(<<"childrenrange">>, CdmiResponse8)),
    lists:foreach(
        fun(Name) ->
            ?assert(lists:member(Name,
                ChildrenResponse6 ++ ChildrenResponse7 ++ ChildrenResponse8))
        end, ChildsBinaries).
    %%------------------------------

%%  Tests cdmi object GET request. Request can be done without cdmi header (in that case
%%  file conent is returned as response body), or with cdmi header (the response
%%  contains json string of type: application/cdmi-object, and we can specify what
%%  parameters we need by listing then as ';' separated list after '?' in URL )
get_file_test(Config) ->
    FileName = "toRead.txt",
    FileContent = <<"Some content...">>,
    [Worker | _] = ?config(op_worker_nodes, Config),

    {ok, _} = create_file(Config, FileName),
    ?assert(object_exists(Config, FileName)),
    {ok, _} = write_to_file(Config, FileName, FileContent, ?FILE_BEGINNING),
    ?assertEqual(FileContent, get_file_content(Config, FileName)),

    %%-------- basic read ----------
    RequestHeaders1 = [?CDMI_VERSION_HEADER, ?USER_1_TOKEN_HEADER],
    {ok, Code1, _Headers1, Response1} = do_request(Worker, FileName, get, RequestHeaders1, []),
    ?assertEqual(200, Code1),
    CdmiResponse1 = json_utils:decode(Response1),

    ?assertEqual(<<"application/cdmi-object">>, proplists:get_value(<<"objectType">>, CdmiResponse1)),
    ?assertEqual(<<"toRead.txt">>, proplists:get_value(<<"objectName">>, CdmiResponse1)),
    ?assertEqual(<<"/">>, proplists:get_value(<<"parentURI">>, CdmiResponse1)),
    ?assertEqual(<<"Complete">>, proplists:get_value(<<"completionStatus">>, CdmiResponse1)),
    ?assertEqual(<<"base64">>, proplists:get_value(<<"valuetransferencoding">>, CdmiResponse1)),
    ?assertEqual(<<"application/octet-stream">>, proplists:get_value(<<"mimetype">>, CdmiResponse1)),
    ?assertEqual(<<"0-14">>, proplists:get_value(<<"valuerange">>, CdmiResponse1)),
    ?assert(proplists:get_value(<<"metadata">>, CdmiResponse1) =/= <<>>),
    ?assertEqual(FileContent, base64:decode(proplists:get_value(<<"value">>, CdmiResponse1))),
    %%------------------------------

    %%-- selective params read -----
    RequestHeaders2 = [?CDMI_VERSION_HEADER, ?USER_1_TOKEN_HEADER],
    {ok, Code2, _Headers2, Response2} = do_request(Worker, FileName ++ "?parentURI;completionStatus", get, RequestHeaders2, []),
    ?assertEqual(200, Code2),
    CdmiResponse2 = json_utils:decode(Response2),

    ?assertEqual(<<"/">>, proplists:get_value(<<"parentURI">>, CdmiResponse2)),
    ?assertEqual(<<"Complete">>, proplists:get_value(<<"completionStatus">>, CdmiResponse2)),
    ?assertEqual(2, length(CdmiResponse2)),
    %%------------------------------

    %%--- selective value read -----
    RequestHeaders3 = [?CDMI_VERSION_HEADER, ?USER_1_TOKEN_HEADER],
    {ok, Code3, _Headers3, Response3} = do_request(Worker, FileName ++ "?value:1-3;valuerange", get, RequestHeaders3, []),
    ?assertEqual(200, Code3),
    CdmiResponse3 = json_utils:decode(Response3),

    ?assertEqual(<<"1-3">>, proplists:get_value(<<"valuerange">>, CdmiResponse3)),
    ?assertEqual(<<"ome">>, base64:decode(proplists:get_value(<<"value">>, CdmiResponse3))), % 1-3 from FileContent = <<"Some content...">>
    %%------------------------------

    %%------- noncdmi read --------
    {ok, Code4, Headers4, Response4} =
        do_request(Worker, FileName, get, [?USER_1_TOKEN_HEADER]),
    ?assertEqual(200, Code4),

    ?assertEqual(<<"application/octet-stream">>, proplists:get_value(<<"content-type">>, Headers4)),
    ?assertEqual(FileContent, Response4),
    %%------------------------------

    %%------- objectid read --------
    RequestHeaders5 = [?CDMI_VERSION_HEADER, ?USER_1_TOKEN_HEADER],
    {ok, Code5, _Headers5, Response5} = do_request(Worker, FileName ++ "?objectID", get, RequestHeaders5, []),
    ?assertEqual(200, Code5),

    CdmiResponse5 = json_utils:decode(Response5),
    ObjectID = proplists:get_value(<<"objectID">>, CdmiResponse5),
    ?assert(is_binary(ObjectID)),
    %%------------------------------

    %%-------- read by id ----------
    RequestHeaders6 = [?CDMI_VERSION_HEADER, ?USER_1_TOKEN_HEADER],
    {ok, Code6, _Headers6, Response6} = do_request(Worker, "cdmi_objectid/" ++ binary_to_list(ObjectID), get, RequestHeaders6, []),
    ?assertEqual(200, Code6),

    CdmiResponse6 = json_utils:decode(Response6),
    ?assertEqual(FileContent, base64:decode(proplists:get_value(<<"value">>, CdmiResponse6))),
    %%------------------------------

    %% selective value read non-cdmi
    RequestHeaders7 = [{<<"Range">>, <<"1-3,5-5,-3">>}],
    {ok, Code7, _Headers7, Response7} =
        do_request(Worker, FileName, get, [?USER_1_TOKEN_HEADER | RequestHeaders7]),
    ?assertEqual(206, Code7),
    ?assertEqual(<<"omec...">>, Response7), % 1-3,5-5,12-14  from FileContent = <<"Some content...">>
    %%------------------------------

    %% selective value read non-cdmi error
    RequestHeaders8 = [{<<"Range">>, <<"1-3,6-4,-3">>}],
    {ok, Code8, _Headers8, _Response8} =
        do_request(Worker, FileName, get, [?USER_1_TOKEN_HEADER | RequestHeaders8]),
    ?assertEqual(400, Code8).
    %%------------------------------

% Tests cdmi metadata read on object GET request.
metadata_test(Config) ->
    [Worker | _] = ?config(op_worker_nodes, Config),
    FileName = "metadataTest.txt",
    FileContent = <<"Some content...">>,
    DirName = "metadataTestDir/",

    %%-------- create file with user metadata --------
    ?assert(not object_exists(Config, FileName)),

    RequestHeaders1 = [?OBJECT_CONTENT_TYPE_HEADER, ?CDMI_VERSION_HEADER, ?USER_1_TOKEN_HEADER],
    RequestBody1 = [
        {<<"value">>, FileContent}, {<<"valuetransferencoding">>, <<"utf-8">>}, {<<"mimetype">>, <<"text/plain">>},
        {<<"metadata">>, [{<<"my_metadata">>, <<"my_value">>}, {<<"cdmi_not_allowed">>, <<"my_value">>}]}],
    RawRequestBody1 = json_utils:encode(RequestBody1),
    Before = now_in_secs(),
    {ok, Code1, _Headers1, Response1} = do_request(Worker, FileName, put, RequestHeaders1, RawRequestBody1),
    After = now_in_secs(),

    ?assertEqual(201, Code1),
    CdmiResponse1 = json_utils:decode(Response1),
    Metadata1 = proplists:get_value(<<"metadata">>, CdmiResponse1),
    ?assertEqual(<<"15">>, proplists:get_value(<<"cdmi_size">>, Metadata1)),
    CTime1 = binary_to_integer(proplists:get_value(<<"cdmi_ctime">>, Metadata1)),
    ATime1 = binary_to_integer(proplists:get_value(<<"cdmi_atime">>, Metadata1)),
    MTime1 = binary_to_integer(proplists:get_value(<<"cdmi_mtime">>, Metadata1)),
    ?assert(Before =< CTime1),
    ?assert(CTime1 =< After),
    ?assert(CTime1 =< ATime1),
    ?assert(CTime1 =< MTime1),
    ?assertMatch(<<_/binary>>, proplists:get_value(<<"cdmi_owner">>, Metadata1)),
    ?assertEqual(<<"my_value">>, proplists:get_value(<<"my_metadata">>, Metadata1)),
    ?assertEqual(6, length(Metadata1)),

    %%-- selective metadata read -----
    {ok, 200, _Headers2, Response2} = do_request(Worker, FileName ++ "?metadata", get, RequestHeaders1, []),
    CdmiResponse2 = json_utils:decode(Response2),
    ?assertEqual(1, length(CdmiResponse2)),
    Metadata2 = proplists:get_value(<<"metadata">>, CdmiResponse2),
    ?assertEqual(6, length(Metadata2)),

    %%-- selective metadata read with prefix -----
    {ok, 200, _Headers3, Response3} = do_request(Worker, FileName ++ "?metadata:cdmi_", get, RequestHeaders1, []),
    CdmiResponse3 = json_utils:decode(Response3),
    ?assertEqual(1, length(CdmiResponse3)),
    Metadata3 = proplists:get_value(<<"metadata">>, CdmiResponse3),
    ?assertEqual(5, length(Metadata3)),

    {ok, 200, _Headers4, Response4} = do_request(Worker, FileName ++ "?metadata:cdmi_o", get, RequestHeaders1, []),
    CdmiResponse4 = json_utils:decode(Response4),
    ?assertEqual(1, length(CdmiResponse4)),
    Metadata4 = proplists:get_value(<<"metadata">>, CdmiResponse4),
    ?assertMatch(<<_/binary>>, proplists:get_value(<<"cdmi_owner">>, Metadata4)),
    ?assertEqual(1, length(Metadata4)),

    {ok, 200, _Headers5, Response5} = do_request(Worker, FileName ++ "?metadata:cdmi_size", get, RequestHeaders1, []),
    CdmiResponse5 = json_utils:decode(Response5),
    ?assertEqual(1, length(CdmiResponse5)),
    Metadata5 = proplists:get_value(<<"metadata">>, CdmiResponse5),
    ?assertEqual(<<"15">>, proplists:get_value(<<"cdmi_size">>, Metadata5)),
    ?assertEqual(1, length(Metadata5)),

    {ok, 200, _Headers6, Response6} = do_request(Worker, FileName ++ "?metadata:cdmi_no_such_metadata", get, RequestHeaders1, []),
    CdmiResponse6 = json_utils:decode(Response6),
    ?assertEqual(1, length(CdmiResponse6)),
    ?assertEqual([], proplists:get_value(<<"metadata">>, CdmiResponse6)),

    %%------ update user metadata of a file ----------
    RequestBody7 = [{<<"metadata">>, [{<<"my_new_metadata">>, <<"my_new_value">>}]}],
    RawRequestBody7 = json_utils:encode(RequestBody7),
    {ok, 204, _, _} = do_request(Worker, FileName, put, RequestHeaders1, RawRequestBody7),
    {ok, 200, _Headers7, Response7} = do_request(Worker, FileName ++ "?metadata:my", get, RequestHeaders1, []),
    CdmiResponse7 = json_utils:decode(Response7),
    ?assertEqual(1, length(CdmiResponse7)),
    Metadata7 = proplists:get_value(<<"metadata">>, CdmiResponse7),
    ?assertEqual(<<"my_new_value">>, proplists:get_value(<<"my_new_metadata">>, Metadata7)),
    ?assertEqual(1, length(Metadata7)),

    RequestBody8 = [{<<"metadata">>, [{<<"my_new_metadata_add">>, <<"my_new_value_add">>},
        {<<"my_new_metadata">>, <<"my_new_value_update">>}, {<<"cdmi_not_allowed">>, <<"my_value">>}]}],
    RawRequestBody8 = json_utils:encode(RequestBody8),
    {ok, 204, _, _} = do_request(Worker, FileName ++ "?metadata:my_new_metadata_add;metadata:my_new_metadata;metadata:cdmi_not_allowed",
        put, RequestHeaders1, RawRequestBody8),
    {ok, 200, _Headers8, Response8} = do_request(Worker, FileName ++ "?metadata:my", get, RequestHeaders1, []),
    CdmiResponse8 = json_utils:decode(Response8),
    ?assertEqual(1, length(CdmiResponse8)),
    Metadata8 = proplists:get_value(<<"metadata">>, CdmiResponse8),
    ?assertEqual(<<"my_new_value_add">>, proplists:get_value(<<"my_new_metadata_add">>, Metadata8)),
    ?assertEqual(<<"my_new_value_update">>, proplists:get_value(<<"my_new_metadata">>, Metadata8)),
    ?assertEqual(2, length(Metadata8)),
    {ok, 200, _Headers9, Response9} = do_request(Worker, FileName ++ "?metadata:cdmi_", get, RequestHeaders1, []),
    CdmiResponse9 = json_utils:decode(Response9),
    ?assertEqual(1, length(CdmiResponse9)),
    Metadata9 = proplists:get_value(<<"metadata">>, CdmiResponse9),
    ?assertEqual(5, length(Metadata9)),

    RequestBody10 = [{<<"metadata">>, [{<<"my_new_metadata">>, <<"my_new_value_ignore">>}]}],
    RawRequestBody10 = json_utils:encode(RequestBody10),
    {ok, 204, _, _} = do_request(Worker, FileName ++ "?metadata:my_new_metadata_add", put, RequestHeaders1,
        RawRequestBody10),
    {ok, 200, _Headers10, Response10} = do_request(Worker, FileName ++ "?metadata:my", get, RequestHeaders1, []),
    CdmiResponse10 = json_utils:decode(Response10),
    ?assertEqual(1, length(CdmiResponse10)),
    Metadata10 = proplists:get_value(<<"metadata">>, CdmiResponse10),
    ?assertEqual(<<"my_new_value_update">>, proplists:get_value(<<"my_new_metadata">>, Metadata10)),
    ?assertEqual(1, length(Metadata10)),

    %%------ create directory with user metadata  ----------
    RequestHeaders2 = [?CONTAINER_CONTENT_TYPE_HEADER, ?CDMI_VERSION_HEADER, ?USER_1_TOKEN_HEADER],
    RequestBody11 = [{<<"metadata">>, [{<<"my_metadata">>, <<"my_dir_value">>}]}],
    RawRequestBody11 = json_utils:encode(RequestBody11),
    {ok, 201, _Headers11, Response11} = do_request(Worker, DirName, put, RequestHeaders2, RawRequestBody11),
    CdmiResponse11 = json_utils:decode(Response11),
    Metadata11 = proplists:get_value(<<"metadata">>, CdmiResponse11),
    ?assertEqual(<<"my_dir_value">>, proplists:get_value(<<"my_metadata">>, Metadata11)),

    %%------ update user metadata of a directory ----------
    RequestBody12 = [{<<"metadata">>, [{<<"my_metadata">>, <<"my_dir_value_update">>}]}],
    RawRequestBody12 = json_utils:encode(RequestBody12),
    {ok, 204, _, _} = do_request(Worker, DirName, put, RequestHeaders2, RawRequestBody12),
    {ok, 200, _Headers13, Response13} = do_request(Worker, DirName ++ "?metadata:my", get, RequestHeaders1, []),
    CdmiResponse13 = json_utils:decode(Response13),
    ?assertEqual(1, length(CdmiResponse13)),
    Metadata13 = proplists:get_value(<<"metadata">>, CdmiResponse13),
    ?assertEqual(<<"my_dir_value_update">>, proplists:get_value(<<"my_metadata">>, Metadata13)),
    ?assertEqual(1, length(Metadata13)),
    %%------------------------------

    %%------ write acl metadata ----------
    UserId1 = ?config({user_id, 1}, Config),
    UserName1 = ?config({user_name, 1}, Config),
    FileName2 = "acl_test_file.txt",
    Ace1 = [
        {<<"acetype">>, ?allow},
        {<<"identifier">>, <<UserName1/binary, "#", UserId1/binary>>},
        {<<"aceflags">>, ?no_flags},
        {<<"acemask">>, ?read}
    ],
    Ace2 = [
        {<<"acetype">>, ?deny},
        {<<"identifier">>, <<UserName1/binary, "#", UserId1/binary>>},
        {<<"aceflags">>, ?no_flags},
        {<<"acemask">>, <<(?read)/binary, ", ", (?execute)/binary>>}
    ],
    Ace3 = [
        {<<"acetype">>, ?allow},
        {<<"identifier">>, <<UserName1/binary, "#", UserId1/binary>>},
        {<<"aceflags">>, ?no_flags},
        {<<"acemask">>, ?write}
    ],

    create_file(Config, FileName2),
    write_to_file(Config, FileName2, <<"data">>, 0),
    RequestBody15 = [{<<"metadata">>, [{<<"cdmi_acl">>, [Ace1, Ace2, Ace3]}]}],
    RawRequestBody15 = json_utils:encode(RequestBody15),
    RequestHeaders15 = [?OBJECT_CONTENT_TYPE_HEADER, ?CDMI_VERSION_HEADER, ?USER_1_TOKEN_HEADER],

    {ok, Code15, _Headers15, Response15} = do_request(Worker, FileName2 ++ "?metadata:cdmi_acl", put, RequestHeaders15, RawRequestBody15),
    ?assertMatch({204, _}, {Code15, Response15}),

    {ok, Code16, _Headers16, Response16} = do_request(Worker, FileName2 ++ "?metadata", get, RequestHeaders1, []),
    ?assertEqual(200, Code16),
    CdmiResponse16 = json_utils:decode(Response16),
    ?assertEqual(1, length(CdmiResponse16)),
    Metadata16 = proplists:get_value(<<"metadata">>, CdmiResponse16),
    ?assertEqual(6, length(Metadata16)),
    ?assertEqual([Ace1, Ace2, Ace3], proplists:get_value(<<"cdmi_acl">>, Metadata16)),

    {ok, Code17, _Headers17, Response17} = do_request(Worker, FileName2, get, [?USER_1_TOKEN_HEADER], []),
    ?assertEqual(200, Code17),
    ?assertEqual(<<"data">>, Response17),
    %%------------------------------

    %%-- create forbidden by acl ---
    Ace4 = [
        {<<"acetype">>, ?deny},
        {<<"identifier">>, <<UserName1/binary, "#", UserId1/binary>>},
        {<<"aceflags">>, ?no_flags},
        {<<"acemask">>, ?write}],
    RequestBody18 = [{<<"metadata">>, [{<<"cdmi_acl">>, [Ace1, Ace4]}]}],
    RawRequestBody18 = json_utils:encode(RequestBody18),
    RequestHeaders18 = [?USER_1_TOKEN_HEADER, ?CONTAINER_CONTENT_TYPE_HEADER, ?CDMI_VERSION_HEADER],

    {ok, Code18, _Headers18, _Response18} = do_request(Worker, DirName ++ "?metadata:cdmi_acl", put, RequestHeaders18, RawRequestBody18),
    ?assertEqual(204, Code18),

    {ok, Code19, _Headers19, _Response19} = do_request(Worker, filename:join(DirName, "some_file"), put, [?USER_1_TOKEN_HEADER], []),
    ?assertEqual(403, Code19).
    %%------------------------------

% Tests cdmi object DELETE requests
delete_file_test(Config) ->
    FileName = "toDelete",
    [Worker | _] = ?config(op_worker_nodes, Config),
    [{_SpaceId, SpaceName} | _] = ?config({spaces, 1}, Config),
    GroupFileName =
        filename:join(["spaces", binary_to_list(SpaceName), "groupFile"]),

    %%----- basic delete -----------
    {ok, _} = create_file(Config, "/" ++ FileName),
    ?assert(object_exists(Config, FileName)),
    RequestHeaders1 = [?CDMI_VERSION_HEADER],
    {ok, Code1, _Headers1, _Response1} =
        do_request(
            Worker, FileName, delete, [?USER_1_TOKEN_HEADER | RequestHeaders1]),
    ?assertEqual(204, Code1),

    ?assert(not object_exists(Config, FileName)),
    %%------------------------------

    %%----- delete group file ------
    {ok, _} = create_file(Config, GroupFileName),

    RequestHeaders2 = [?CDMI_VERSION_HEADER],
    {ok, Code2, _Headers2, _Response2} =
        do_request(Worker, GroupFileName, delete,
            [?USER_1_TOKEN_HEADER | RequestHeaders2]),
    ?assertEqual(204, Code2),

    ?assert(not object_exists(Config, GroupFileName)).
    %%------------------------------

% Tests cdmi container DELETE requests
delete_dir_test(Config) ->
    [Worker | _] = ?config(op_worker_nodes, Config),
    DirName = "toDelete/",
    ChildDirName = "toDelete/child/",
    SpacesDirName = "spaces/",

    %%----- basic delete -----------
    mkdir(Config, DirName),
    ?assert(object_exists(Config, DirName)),

    RequestHeaders1 = [
        ?USER_1_TOKEN_HEADER,
        ?CDMI_VERSION_HEADER,
        ?CONTAINER_CONTENT_TYPE_HEADER
    ],
    {ok, Code1, _Headers1, _Response1} =
        do_request(Worker, DirName, delete, RequestHeaders1, []),

    ?assertEqual(204, Code1),
    ?assert(not object_exists(Config, DirName)),
    %%------------------------------

    %%------ recursive delete ------
    mkdir(Config, DirName),
    ?assert(object_exists(Config, DirName)),
    mkdir(Config, ChildDirName),
    ?assert(object_exists(Config, DirName)),

    RequestHeaders2 = [
        ?USER_1_TOKEN_HEADER,
        ?CDMI_VERSION_HEADER,
        ?CONTAINER_CONTENT_TYPE_HEADER
    ],
    {ok, Code2, _Headers2, _Response2} =
        do_request(Worker, DirName, delete, RequestHeaders2, []),

    ?assertEqual(204,Code2),
    ?assert(not object_exists(Config, DirName)),
    ?assert(not object_exists(Config, ChildDirName)),
    %%------------------------------

    %%----- delete group dir -------
    ?assert(object_exists(Config, SpacesDirName)),

    RequestHeaders3 = [?USER_1_TOKEN_HEADER, ?CDMI_VERSION_HEADER],
    ?assert(object_exists(Config, SpacesDirName)),
    {ok, Code3, _Headers3, _Response3} =
        do_request(Worker, SpacesDirName, delete, RequestHeaders3, []),
    ?assertEqual(403, Code3),
    ?assert(object_exists(Config, SpacesDirName)).
    %%------------------------------

% Tests file creation (cdmi object PUT), It can be done with cdmi header (when file data is provided as cdmi-object
% json string), or without (when we treat request body as new file content)
create_file_test(Config) ->
    [Worker | _] = ?config(op_worker_nodes, Config),
    [{_SpaceId, SpaceName} | _] = ?config({spaces, 1}, Config),
    ToCreate = "file.txt",
    ToCreate2 = filename:join(["spaces", binary_to_list(SpaceName), "file1.txt"]),
    ToCreate4 = "file2",
    ToCreate5 = "file3",
    FileContent = <<"File content!">>,

    %%-------- basic create --------
    ?assert(not object_exists(Config, ToCreate)),

    RequestHeaders1 = [?OBJECT_CONTENT_TYPE_HEADER, ?CDMI_VERSION_HEADER, ?USER_1_TOKEN_HEADER],
    RequestBody1 = [{<<"value">>, FileContent}],
    RawRequestBody1 = json_utils:encode(RequestBody1),
    {ok, Code1, _Headers1, Response1} = do_request(Worker, ToCreate, put, RequestHeaders1, RawRequestBody1),

    ?assertEqual(201, Code1),
    CdmiResponse1 = json_utils:decode(Response1),
    ?assertEqual(<<"application/cdmi-object">>, proplists:get_value(<<"objectType">>, CdmiResponse1)),
    ?assertEqual(<<"file.txt">>, proplists:get_value(<<"objectName">>, CdmiResponse1)),
    ?assertEqual(<<"/">>, proplists:get_value(<<"parentURI">>, CdmiResponse1)),
    ?assertEqual(<<"Complete">>, proplists:get_value(<<"completionStatus">>, CdmiResponse1)),
    Metadata1 = proplists:get_value(<<"metadata">>, CdmiResponse1),
    ?assertNotEqual([], Metadata1),

    ?assert(object_exists(Config, ToCreate)),
    ?assertEqual(FileContent, get_file_content(Config, ToCreate)),
    %%------------------------------

    %%------ base64 create ---------
    ?assert(not object_exists(Config, ToCreate2)),

    RequestHeaders2 = [?OBJECT_CONTENT_TYPE_HEADER, ?CDMI_VERSION_HEADER, ?USER_1_TOKEN_HEADER],
    RequestBody2 = [{<<"valuetransferencoding">>, <<"base64">>}, {<<"value">>, base64:encode(FileContent)}],
    RawRequestBody2 = json_utils:encode(RequestBody2),
    {ok, Code2, _Headers2, Response2} =
        do_request(Worker, ToCreate2, put, RequestHeaders2, RawRequestBody2),

    ?assertEqual(201, Code2),
    CdmiResponse2 = json_utils:decode(Response2),
    ?assertEqual(<<"application/cdmi-object">>, proplists:get_value(<<"objectType">>, CdmiResponse2)),
    ?assertEqual(<<"file1.txt">>, proplists:get_value(<<"objectName">>, CdmiResponse2)),
    ?assertEqual(<<"/spaces/", SpaceName/binary, "/">>, proplists:get_value(<<"parentURI">>, CdmiResponse2)),
    ?assertEqual(<<"Complete">>, proplists:get_value(<<"completionStatus">>, CdmiResponse2)),
    ?assert(proplists:get_value(<<"metadata">>, CdmiResponse2) =/= <<>>),

    ?assert(object_exists(Config, ToCreate2)),
    ?assertEqual(FileContent, get_file_content(Config, ToCreate2)),
    %%------------------------------

    %%------- create empty ---------
    ?assert(not object_exists(Config, ToCreate4)),

    RequestHeaders4 = [?OBJECT_CONTENT_TYPE_HEADER, ?CDMI_VERSION_HEADER, ?USER_1_TOKEN_HEADER],
    {ok, Code4, _Headers4, _Response4} = do_request(Worker, ToCreate4, put, RequestHeaders4, []),
    ?assertEqual(201, Code4),

    ?assert(object_exists(Config, ToCreate4)),
    ?assertEqual(<<>>, get_file_content(Config, ToCreate4)),
    %%------------------------------

    %%------ create noncdmi --------
    ?assert(not object_exists(Config, ToCreate5)),

    RequestHeaders5 = [{<<"content-type">>, <<"application/binary">>}],
    {ok, Code5, _Headers5, _Response5} =
        do_request(Worker, ToCreate5, put,
            [?USER_1_TOKEN_HEADER | RequestHeaders5], FileContent),

    ?assertEqual(201, Code5),

    ?assert(object_exists(Config, ToCreate5)),
    ?assertEqual(FileContent, get_file_content(Config, ToCreate5)).
    %%------------------------------

% Tests cdmi object PUT requests (updating content)
update_file_test(Config) ->
    [Worker | _] = ?config(op_worker_nodes, Config),
    {_TestDirName, _TestFileName, FullTestFileName, TestFileContent} =
        create_test_dir_and_file(Config),
    NewValue = <<"New Value!">>,
    UpdatedValue = <<"123 Value!">>,

    %%--- value replace, cdmi ------
    ?assert(object_exists(Config, FullTestFileName)),
    ?assertEqual(TestFileContent, get_file_content(Config, FullTestFileName)),

    RequestHeaders1 = [?OBJECT_CONTENT_TYPE_HEADER, ?CDMI_VERSION_HEADER, ?USER_1_TOKEN_HEADER],
    RequestBody1 = [{<<"value">>, NewValue}],
    RawRequestBody1 = json_utils:encode(RequestBody1),
    {ok, Code1, _Headers1, _Response1} = do_request(Worker, FullTestFileName, put, RequestHeaders1, RawRequestBody1),
    ?assertEqual(204, Code1),

    ?assert(object_exists(Config, FullTestFileName)),
    ?assertEqual(NewValue, get_file_content(Config, FullTestFileName)),
    %%------------------------------

    %%---- value update, cdmi ------
    UpdateValue = <<"123">>,
    RequestHeaders2 = [?OBJECT_CONTENT_TYPE_HEADER, ?CDMI_VERSION_HEADER, ?USER_1_TOKEN_HEADER],
    RequestBody2 = [{<<"value">>, base64:encode(UpdateValue)}],
    RawRequestBody2 = json_utils:encode(RequestBody2),
    {ok, Code2, _Headers2, _Response2} = do_request(Worker, FullTestFileName ++ "?value:0-2", put, RequestHeaders2, RawRequestBody2),
    ?assertEqual(204, Code2),

    ?assert(object_exists(Config, FullTestFileName)),
    ?assertEqual(UpdatedValue, get_file_content(Config, FullTestFileName)),
    %%------------------------------

    %%--- value replace, http ------
    RequestBody3 = TestFileContent,
    {ok, Code3, _Headers3, _Response3} =
        do_request(Worker, FullTestFileName, put, [?USER_1_TOKEN_HEADER], RequestBody3),
    ?assertEqual(204, Code3),

    ?assert(object_exists(Config, FullTestFileName)),
    ?assertEqual(TestFileContent,
        get_file_content(Config, FullTestFileName)),
    %%------------------------------

    %%---- value update, http ------
    UpdateValue = <<"123">>,
    RequestHeaders4 = [{<<"content-range">>, <<"0-2">>}],
    {ok, Code4, _Headers4, _Response4} =
        do_request(Worker, FullTestFileName,
            put, [?USER_1_TOKEN_HEADER | RequestHeaders4], UpdateValue),
    ?assertEqual(204, Code4),

    ?assert(object_exists(Config, FullTestFileName)),
    ?assertEqual(<<"123t_file_content">>,
        get_file_content(Config, FullTestFileName)),
    %%------------------------------

    %%---- value update, http error ------
    UpdateValue = <<"123">>,
    RequestHeaders5 = [{<<"content-range">>, <<"0-2,3-4">>}],
    {ok, Code5, _Headers5, _Response5} =
        do_request(Worker, FullTestFileName, put, [?USER_1_TOKEN_HEADER | RequestHeaders5],
            UpdateValue),
    ?assertEqual(400, Code5),

    ?assert(object_exists(Config, FullTestFileName)),
    ?assertEqual(<<"123t_file_content">>,
        get_file_content(Config, FullTestFileName)).
    %%------------------------------

choose_adequate_handler(Config) ->
    % given
    [Worker | _] = ?config(op_worker_nodes, Config),
    File = "file",
    Dir = "dir/",

    % when
    {ok, _, _, _} = do_request(Worker, File, get, [], []),
    % then
    ?assert(rpc:call(Worker, meck, called, [cdmi_object_handler, rest_init, '_'])),

    % when
    {ok, _, _, _} = do_request(Worker, Dir, get, [], []),
    % then
    ?assert(rpc:call(Worker, meck, called, [cdmi_container_handler, rest_init, '_'])).

use_supported_cdmi_version(Config) ->
    % given
    [Worker | _] = ?config(op_worker_nodes, Config),
    RequestHeaders = [?CDMI_VERSION_HEADER, ?USER_1_TOKEN_HEADER],

    % when
    {ok, Code, _ResponseHeaders, _Response} =
        do_request(Worker, "/random", get, RequestHeaders),

    % then
    ?assertEqual(404, Code).

use_unsupported_cdmi_version(Config) ->
    % given
    [Worker | _] = ?config(op_worker_nodes, Config),
    RequestHeaders = [{<<"X-CDMI-Specification-Version">>, <<"1.0.2">>}],

    % when
    {ok, Code, _ResponseHeaders, _Response} =
        do_request(Worker, "/random", get, RequestHeaders),

    % then
    ?assertEqual(400, Code).

% Tests dir creation (cdmi container PUT), remember that every container URI ends
% with '/'
create_dir_test(Config) ->
    [Worker | _] = ?config(op_worker_nodes, Config),
    DirName = "toCreate/",
    DirName2 = "toCreate2/",
    MissingParentName = "unknown/",
    DirWithoutParentName = filename:join(MissingParentName, "dir") ++ "/",

    %%------ non-cdmi create -------
    ?assert(not object_exists(Config, DirName)),

    {ok, Code1, _Headers1, _Response1} =
        do_request(Worker, DirName, put, [?USER_1_TOKEN_HEADER]),
    ?assertEqual(201, Code1),

    ?assert(object_exists(Config, DirName)),
    %%------------------------------

    %%------ basic create ----------
    ?assert(not object_exists(Config, DirName2)),

    RequestHeaders2 = [?USER_1_TOKEN_HEADER, ?CDMI_VERSION_HEADER, ?CONTAINER_CONTENT_TYPE_HEADER],
    {ok, Code2, _Headers2, Response2} = do_request(Worker, DirName2, put, RequestHeaders2, []),

    ?assertEqual(201, Code2),
    CdmiResponse2 = json_utils:decode(Response2),
    ?assertEqual(<<"application/cdmi-container">>, proplists:get_value(<<"objectType">>, CdmiResponse2)),
    ?assertEqual(list_to_binary(DirName2), proplists:get_value(<<"objectName">>, CdmiResponse2)),
    ?assertEqual(<<"/">>, proplists:get_value(<<"parentURI">>, CdmiResponse2)),
    ?assertEqual(<<"Complete">>, proplists:get_value(<<"completionStatus">>, CdmiResponse2)),
    ?assertEqual([], proplists:get_value(<<"children">>, CdmiResponse2)),
    ?assert(proplists:get_value(<<"metadata">>, CdmiResponse2) =/= <<>>),

    ?assert(object_exists(Config, DirName2)),
    %%------------------------------

    %%---------- update ------------
    ?assert(object_exists(Config, DirName)),

    RequestHeaders3 = [
        ?USER_1_TOKEN_HEADER, ?CDMI_VERSION_HEADER, ?CONTAINER_CONTENT_TYPE_HEADER
    ],
    {ok, Code3, _Headers3, _Response3} =
        do_request(Worker, DirName, put, RequestHeaders3, []),
    ?assertEqual(204, Code3),

    ?assert(object_exists(Config, DirName)),
    %%------------------------------

    %%----- missing parent ---------
    ?assert(not object_exists(Config, MissingParentName)),

    RequestHeaders4 = [
        ?USER_1_TOKEN_HEADER,
        ?CDMI_VERSION_HEADER,
        ?CONTAINER_CONTENT_TYPE_HEADER
    ],
    {ok, Code4, _Headers4, _Response4} =
        do_request(Worker, DirWithoutParentName, put, RequestHeaders4, []),
    ?assertEqual(404, Code4).
    %%------------------------------

% tests access to file by objectid
objectid_test(Config) ->
    [Worker | _] = ?config(op_worker_nodes, Config),
    {TestDirName, TestFileName, _FullTestFileName, _TestFileContent} =
        create_test_dir_and_file(Config),

    %%-------- / objectid ----------
    RequestHeaders1 = [?CDMI_VERSION_HEADER, ?USER_1_TOKEN_HEADER],
    {ok, Code1, Headers1, Response1} = do_request(Worker, "", get, RequestHeaders1, []),
    ?assertEqual(200, Code1),

    ?assertEqual(<<"application/cdmi-container">>, proplists:get_value(<<"content-type">>, Headers1)),
    CdmiResponse1 = json_utils:decode(Response1),
    ?assertEqual(<<"/">>, proplists:get_value(<<"objectName">>, CdmiResponse1)),
    RootId = proplists:get_value(<<"objectID">>, CdmiResponse1),
    ?assertNotEqual(RootId, undefined),
    ?assert(is_binary(RootId)),
    ?assertEqual(<<>>, proplists:get_value(<<"parentURI">>, CdmiResponse1)),
    ?assertEqual(undefined, proplists:get_value(<<"parentID">>, CdmiResponse1)),
    ?assertEqual(<<"cdmi_capabilities/container/">>, proplists:get_value(<<"capabilitiesURI">>, CdmiResponse1)),
    %%------------------------------

    %%------ /dir objectid ---------
    RequestHeaders2 = [?CDMI_VERSION_HEADER, ?USER_1_TOKEN_HEADER],
    {ok, Code2, _Headers2, Response2} = do_request(Worker, TestDirName ++ "/", get, RequestHeaders2, []),
    ?assertEqual(200, Code2),

    CdmiResponse2 = json_utils:decode(Response2),
    ?assertEqual(<<"dir/">>, proplists:get_value(<<"objectName">>, CdmiResponse2)),
    DirId = proplists:get_value(<<"objectID">>, CdmiResponse2),
    ?assertNotEqual(DirId, undefined),
    ?assert(is_binary(DirId)),
    ?assertEqual(<<"/">>, proplists:get_value(<<"parentURI">>, CdmiResponse2)),
    ?assertEqual(RootId, proplists:get_value(<<"parentID">>, CdmiResponse2)),
    ?assertEqual(<<"cdmi_capabilities/container/">>, proplists:get_value(<<"capabilitiesURI">>, CdmiResponse2)),
    %%------------------------------

    %%--- /dir/file.txt objectid ---
    RequestHeaders3 = [?CDMI_VERSION_HEADER, ?USER_1_TOKEN_HEADER],
    {ok, Code3, _Headers3, Response3} = do_request(Worker, filename:join(TestDirName, TestFileName), get, RequestHeaders3, []),
    ?assertEqual(200, Code3),

    CdmiResponse3 = json_utils:decode(Response3),
    ?assertEqual(<<"file.txt">>, proplists:get_value(<<"objectName">>, CdmiResponse3)),
    FileId = proplists:get_value(<<"objectID">>, CdmiResponse3),
    ?assertNotEqual(FileId, undefined),
    ?assert(is_binary(FileId)),
    ?assertEqual(<<"/dir/">>, proplists:get_value(<<"parentURI">>, CdmiResponse3)),
    ?assertEqual(DirId, proplists:get_value(<<"parentID">>, CdmiResponse3)),
    ?assertEqual(<<"cdmi_capabilities/dataobject/">>, proplists:get_value(<<"capabilitiesURI">>, CdmiResponse3)),
    %%------------------------------

    %%---- get / by objectid -------
    RequestHeaders4 = [?CDMI_VERSION_HEADER, ?USER_1_TOKEN_HEADER],
    {ok, Code4, _Headers4, Response4} = do_request(Worker, "cdmi_objectid/" ++ binary_to_list(RootId) ++ "/", get, RequestHeaders4, []),
    ?assertEqual(200, Code4),
    CdmiResponse4 = json_utils:decode(Response4),
    ?assertEqual(CdmiResponse1, CdmiResponse4), % should be the same as in 1
    %%------------------------------

    %%--- get /dir/ by objectid ----
    RequestHeaders5 = [?CDMI_VERSION_HEADER, ?USER_1_TOKEN_HEADER],
    {ok, Code5, _Headers5, Response5} = do_request(Worker, "cdmi_objectid/" ++ binary_to_list(DirId) ++ "/", get, RequestHeaders5, []),
    ?assertEqual(200, Code5),
    CdmiResponse5 = json_utils:decode(Response5),
    ?assertEqual( % should be the same as in 2 (except parent)
        proplists:delete(<<"parentURI">>, proplists:delete(<<"parentID">>, CdmiResponse2)),
        proplists:delete(<<"parentURI">>, proplists:delete(<<"parentID">>, CdmiResponse5))
    ),
    %%------------------------------

    %% get /dir/file.txt by objectid
    RequestHeaders6 = [?CDMI_VERSION_HEADER, ?USER_1_TOKEN_HEADER],
    {ok, Code6, _Headers6, Response6} = do_request(Worker, "cdmi_objectid/" ++ binary_to_list(DirId) ++ "/file.txt", get, RequestHeaders6, []),
    ?assertEqual(200, Code6),
    CdmiResponse6 = json_utils:decode(Response6),
    ?assertEqual( % should be the same as in 3
        proplists:delete(<<"parentURI">>, proplists:delete(<<"parentID">>, CdmiResponse3)),
        proplists:delete(<<"parentURI">>, proplists:delete(<<"parentID">>, CdmiResponse6))
    ),

    {ok, Code7, _Headers7, Response7} = do_request(Worker, "cdmi_objectid/" ++ binary_to_list(FileId), get, RequestHeaders6, []),
    ?assertEqual(200, Code7),
    CdmiResponse7 = json_utils:decode(Response7),
    ?assertEqual( % should be the same as in 6 (except parent)
        proplists:delete(<<"parentURI">>, proplists:delete(<<"parentID">>, CdmiResponse6)),
        proplists:delete(<<"parentURI">>, proplists:delete(<<"parentID">>, CdmiResponse7))
    ),
    %%------------------------------

    %%---- unauthorized access to / by objectid -------
    RequestHeaders8 = [?CDMI_VERSION_HEADER],
    {ok, Code8, _, _} = do_request(Worker, "cdmi_objectid/" ++ binary_to_list(RootId) ++ "/", get, RequestHeaders8, []),
    ?assertEqual(401, Code8).
    %%------------------------------

% tests if capabilities of objects, containers, and whole storage system are set properly
capabilities_test(Config) ->
    [Worker | _] = ?config(op_worker_nodes, Config),

    %%--- system capabilities ------
    RequestHeaders8 = [?CDMI_VERSION_HEADER],
    {ok, Code8, Headers8, Response8} =
        do_request(Worker, "cdmi_capabilities/", get, RequestHeaders8, []),
    ?assertEqual(200, Code8),

    ?assertEqual(<<"application/cdmi-capability">>,
        proplists:get_value(<<"content-type">>, Headers8)),
    CdmiResponse8 = json_utils:decode(Response8),
    ?assertEqual(?root_capability_id, proplists:get_value(<<"objectID">>, CdmiResponse8)),
    ?assertEqual(?root_capability_path,
        proplists:get_value(<<"objectName">>, CdmiResponse8)),
    ?assertEqual(<<"0-1">>,
        proplists:get_value(<<"childrenrange">>, CdmiResponse8)),
    ?assertEqual([<<"container/">>, <<"dataobject/">>],
        proplists:get_value(<<"children">>, CdmiResponse8)),
    Capabilities = proplists:get_value(<<"capabilities">>, CdmiResponse8),
    ?assertEqual(?root_capability_list, Capabilities),
    %%------------------------------

    %%-- container capabilities ----
    RequestHeaders9 = [?CDMI_VERSION_HEADER],
    {ok, Code9, _Headers9, Response9} =
        do_request(Worker, "cdmi_capabilities/container/", get, RequestHeaders9, []),
    ?assertEqual(200, Code9),
    ?assertMatch({ok, Code9, _, Response9}, do_request(Worker, "cdmi_objectid/" ++ binary_to_list(?container_capability_id) ++ "/", get, RequestHeaders9, [])),

    CdmiResponse9 = json_utils:decode(Response9),
    ?assertEqual(?root_capability_path,
        proplists:get_value(<<"parentURI">>, CdmiResponse9)),
    ?assertEqual(?root_capability_id, proplists:get_value(<<"parentID">>, CdmiResponse9)),
    ?assertEqual(?container_capability_id, proplists:get_value(<<"objectID">>, CdmiResponse9)),
    ?assertEqual(<<"container/">>,
        proplists:get_value(<<"objectName">>, CdmiResponse9)),
    Capabilities2 = proplists:get_value(<<"capabilities">>, CdmiResponse9),
    ?assertEqual(?container_capability_list, Capabilities2),
    %%------------------------------

    %%-- dataobject capabilities ---
    RequestHeaders10 = [?CDMI_VERSION_HEADER],
    {ok, Code10, _Headers10, Response10} =
    do_request(Worker, "cdmi_capabilities/dataobject/", get, RequestHeaders10, []),
    ?assertEqual(200, Code10),
    ?assertMatch({ok, Code10, _, Response10}, do_request(Worker, "cdmi_objectid/" ++ binary_to_list(?dataobject_capability_id) ++ "/", get, RequestHeaders10, [])),

    CdmiResponse10 = json_utils:decode(Response10),
    ?assertEqual(?root_capability_path,
        proplists:get_value(<<"parentURI">>, CdmiResponse10)),
    ?assertEqual(?root_capability_id, proplists:get_value(<<"parentID">>, CdmiResponse10)),
    ?assertEqual(?dataobject_capability_id, proplists:get_value(<<"objectID">>, CdmiResponse10)),
    ?assertEqual(<<"dataobject/">>,
        proplists:get_value(<<"objectName">>, CdmiResponse10)),
    Capabilities3 = proplists:get_value(<<"capabilities">>, CdmiResponse10),
    ?assertEqual(?dataobject_capability_list, Capabilities3).
    %%------------------------------

% tests if cdmi returns 'moved permanently' code when we forget about '/' in path
moved_permanently_test(Config) ->
    [Worker | _] = ?config(op_worker_nodes, Config),
    DirName = "somedir/",
    DirNameWithoutSlash = "somedir",
    FileName = "somedir/somefile.txt",
    FileNameWithSlash = "somedir/somefile.txt/",
    mkdir(Config, DirName),
    ?assert(object_exists(Config, DirName)),
    create_file(Config, FileName),
    ?assert(object_exists(Config, FileName)),

    CDMIEndpoint = cdmi_endpoint(Worker),
    %%--------- dir test -----------
    RequestHeaders1 = [
        ?CONTAINER_CONTENT_TYPE_HEADER,
        ?CDMI_VERSION_HEADER,
        ?USER_1_TOKEN_HEADER
    ],
    Location1 = list_to_binary(CDMIEndpoint ++ DirName),
    {ok, Code1, Headers1, _Response1} =
        do_request(Worker, DirNameWithoutSlash, get, RequestHeaders1, []),
    ?assertEqual(?MOVED_PERMANENTLY, Code1),
    ?assertEqual(Location1,
        proplists:get_value(<<"Location">>, Headers1)),
    %%------------------------------

    %%--------- dir test with QS-----------
    RequestHeaders2 = [
        ?CONTAINER_CONTENT_TYPE_HEADER,
        ?CDMI_VERSION_HEADER,
        ?USER_1_TOKEN_HEADER
    ],
    Location2 = list_to_binary(CDMIEndpoint ++ DirName++"?example_qs=1"),
    {ok, Code2, Headers2, _Response2} =
        do_request(Worker, DirNameWithoutSlash++"?example_qs=1", get, RequestHeaders2, []),
    ?assertEqual(?MOVED_PERMANENTLY, Code2),
    ?assertEqual(Location2,
        proplists:get_value(<<"Location">>, Headers2)),
    %%------------------------------

    %%--------- file test ----------
    RequestHeaders3 = [
        ?OBJECT_CONTENT_TYPE_HEADER,
        ?CDMI_VERSION_HEADER,
        ?USER_1_TOKEN_HEADER
    ],
    Location3 = list_to_binary(CDMIEndpoint ++ FileName),
    {ok, Code3, Headers3, _Response3} =
        do_request(Worker, FileNameWithSlash, get, RequestHeaders3, []),
    ?assertEqual(?MOVED_PERMANENTLY, Code3),
    ?assertEqual(Location3,
        proplists:get_value(<<"Location">>, Headers3)).
    %%------------------------------

% tests req format checking
request_format_check_test(Config) ->
    [Worker | _] = ?config(op_worker_nodes, Config),
    FileToCreate = "file.txt",
    DirToCreate = "dir/",
    FileContent = <<"File content!">>,

    %%-- obj missing content-type --
    RequestHeaders1 = [?CDMI_VERSION_HEADER, ?USER_1_TOKEN_HEADER],
    RequestBody1 = [{<<"value">>, FileContent}],
    RawRequestBody1 = json_utils:encode(RequestBody1),
    {ok, Code1, _Headers1, _Response1} = do_request(Worker, FileToCreate, put, RequestHeaders1, RawRequestBody1),
    ?assertEqual(415, Code1),
    %%------------------------------

    %%-- dir missing content-type --
    RequestHeaders3 = [?CDMI_VERSION_HEADER, ?USER_1_TOKEN_HEADER],
    RequestBody3 = [{<<"metadata">>, <<"">>}],
    RawRequestBody3 = json_utils:encode(RequestBody3),
    {ok, Code3, _Headers3, _Response3} = do_request(Worker, DirToCreate, put, RequestHeaders3, RawRequestBody3),
    ?assertEqual(415, Code3).
    %%------------------------------

% tests mimetype and valuetransferencoding properties, they are part of cdmi-object and cdmi-container
% and should be changeble
mimetype_and_encoding_test(Config) ->
    [Worker | _] = ?config(op_worker_nodes, Config),
    {TestDirName, TestFileName, _FullTestFileName, _TestFileContent} =
        create_test_dir_and_file(Config),

    %% get mimetype and valuetransferencoding of non-cdmi file
    RequestHeaders1 = [?CDMI_VERSION_HEADER, ?USER_1_TOKEN_HEADER],
    {ok, Code1, _Headers1, Response1} = do_request(Worker, filename:join(TestDirName, TestFileName) ++ "?mimetype;valuetransferencoding", get, RequestHeaders1, []),
    ?assertEqual(200, Code1),
    CdmiResponse1 = json_utils:decode(Response1),
    ?assertEqual(<<"application/octet-stream">>, proplists:get_value(<<"mimetype">>, CdmiResponse1)),
    ?assertEqual(<<"base64">>, proplists:get_value(<<"valuetransferencoding">>, CdmiResponse1)),
    %%------------------------------

    %%-- update mime and encoding --
    RequestHeaders2 = [?CDMI_VERSION_HEADER, ?OBJECT_CONTENT_TYPE_HEADER, ?USER_1_TOKEN_HEADER],
    RawBody2 = json_utils:encode([{<<"valuetransferencoding">>, <<"utf-8">>}, {<<"mimetype">>, <<"application/binary">>}]),
    {ok, Code2, _Headers2, _Response2} = do_request(Worker, filename:join(TestDirName, TestFileName), put, RequestHeaders2, RawBody2),
    ?assertEqual(204, Code2),

    {ok, Code3, _Headers3, Response3} = do_request(Worker, filename:join(TestDirName, TestFileName) ++ "?mimetype;valuetransferencoding", get, RequestHeaders2, []),
    ?assertEqual(200, Code3),
    CdmiResponse3 = json_utils:decode(Response3),
    ?assertEqual(<<"application/binary">>, proplists:get_value(<<"mimetype">>, CdmiResponse3)),
    ?assertEqual(<<"utf-8">>, proplists:get_value(<<"valuetransferencoding">>, CdmiResponse3)),
    %%------------------------------

    %% create file with given mime and encoding
    FileName4 = "mime_file.txt",
    FileContent4 = <<"some content">>,
    RequestHeaders4 = [?CDMI_VERSION_HEADER, ?OBJECT_CONTENT_TYPE_HEADER, ?USER_1_TOKEN_HEADER],
    RawBody4 = json_utils:encode([{<<"valuetransferencoding">>, <<"utf-8">>}, {<<"mimetype">>, <<"text/plain">>}, {<<"value">>, FileContent4}]),
    {ok, Code4, _Headers4, Response4} = do_request(Worker, FileName4, put, RequestHeaders4, RawBody4),
    ?assertEqual(201, Code4),
    CdmiResponse4 = json_utils:decode(Response4),
    ?assertEqual(<<"text/plain">>, proplists:get_value(<<"mimetype">>, CdmiResponse4)),

    RequestHeaders5 = [?CDMI_VERSION_HEADER, ?USER_1_TOKEN_HEADER],
    {ok, Code5, _Headers5, Response5} = do_request(Worker, FileName4 ++ "?value;mimetype;valuetransferencoding", get, RequestHeaders5, []),
    ?assertEqual(200, Code5),
    CdmiResponse5 = json_utils:decode(Response5),
    ?assertEqual(<<"text/plain">>, proplists:get_value(<<"mimetype">>, CdmiResponse5)),
    ?assertEqual(<<"utf-8">>, proplists:get_value(<<"valuetransferencoding">>, CdmiResponse5)), %todo what do we return here if file contains valid utf-8 string and we read byte range?
    ?assertEqual(FileContent4, proplists:get_value(<<"value">>, CdmiResponse5)),
    %%------------------------------

    %% create file with given mime and encoding using non-cdmi request
    FileName6 = "mime_file_noncdmi.txt",
    FileContent6 = <<"some content">>,
    RequestHeaders6 = [{<<"Content-Type">>, <<"text/plain; charset=utf-8">>}, ?USER_1_TOKEN_HEADER],
    {ok, Code6, _Headers6, _Response6} = do_request(Worker, FileName6, put, RequestHeaders6, FileContent6),
    ?assertEqual(201, Code6),

    RequestHeaders7 = [?CDMI_VERSION_HEADER, ?USER_1_TOKEN_HEADER],
    {ok, Code7, _Headers7, Response7} = do_request(Worker, FileName6 ++ "?value;mimetype;valuetransferencoding", get, RequestHeaders7, []),
    ?assertEqual(200, Code7),
    CdmiResponse7 = json_utils:decode(Response7),
    ?assertEqual(<<"text/plain">>, proplists:get_value(<<"mimetype">>, CdmiResponse7)),
    ?assertEqual(<<"utf-8">>, proplists:get_value(<<"valuetransferencoding">>, CdmiResponse7)),
    ?assertEqual(FileContent6, proplists:get_value(<<"value">>, CdmiResponse7)).
    %%------------------------------

% tests reading&writing file at random ranges
out_of_range_test(Config) ->
    [Worker | _] = ?config(op_worker_nodes, Config),
    {TestDirName, _TestFileName, _FullTestFileName, _TestFileContent} =
        create_test_dir_and_file(Config),
    FileName = "random_range_file.txt",
    {ok, _} = create_file(Config, FileName),

    %%---- reading out of range ---- (shuld return empty binary)
    ?assertEqual(<<>>, get_file_content(Config, FileName)),
    RequestHeaders1 = [?USER_1_TOKEN_HEADER, ?CDMI_VERSION_HEADER],

    RequestBody1 = json_utils:encode([{<<"value">>, <<"data">>}]),
    {ok, Code1, _Headers1, Response1} = do_request(Worker, FileName ++ "?value:0-3", get, RequestHeaders1, RequestBody1),
    ?assertEqual(200, Code1),
    CdmiResponse1 = json_utils:decode(Response1),
    ?assertEqual(<<>>, proplists:get_value(<<"value">>, CdmiResponse1)),
    %%------------------------------

    %%------ writing at end -------- (shuld extend file)
    ?assertEqual(<<>>, get_file_content(Config, FileName)),

    RequestHeaders2 = [?USER_1_TOKEN_HEADER, ?CDMI_VERSION_HEADER, ?OBJECT_CONTENT_TYPE_HEADER],
    RequestBody2 = json_utils:encode([{<<"value">>, base64:encode(<<"data">>)}]),
    {ok, Code2, _Headers2, _Response2} = do_request(Worker, FileName ++ "?value:0-3", put, RequestHeaders2, RequestBody2),
    ?assertEqual(204, Code2),

    ?assertEqual(<<"data">>, get_file_content(Config, FileName)),
    %%------------------------------

    %%------ writing at random -------- (should return zero bytes in any gaps)
%%     RequestBody3 = json_utils:encode([{<<"value">>, base64:encode(<<"data">>)}]), todo fix https://jira.plgrid.pl/jira/browse/VFS-1443 and uncomment
%%     {ok, Code3, _Headers3, _Response3} = do_request(Worker, FileName ++ "?value:10-13", put, RequestHeaders2, RequestBody3),
%%     ?assertEqual(204, Code3),
%%
%%     ?assertEqual(<<100, 97, 116, 97, 0, 0, 0, 0, 0, 0, 100, 97, 116, 97>>, get_file_content(Config, FileName)), % "data(6x<0_byte>)data"
    %%------------------------------

    %%----- random childrange ------ (shuld fail)
    {ok, Code4, _Headers4, Response4} = do_request(Worker, TestDirName ++ "/?children:100-132", get, RequestHeaders2, []),
    ?assertEqual(400, Code4),
    CdmiResponse4 = json_utils:decode(Response4),

    ?assertMatch([{<<"error_invalid_childrenrange">>, _}], CdmiResponse4).
    %%------------------------------

%todo put copy_move_test from demo here, after implementing mv and cp in logical_file_manager

% tests cdmi and non-cdmi partial upload feature (requests with x-cdmi-partial flag set to true)
partial_upload_test(Config) ->
    [Worker | _] = ?config(op_worker_nodes, Config),
    FileName = "partial.txt",
    FileName2 = "partial2.txt",
    Chunk1 = <<"some">>,
    Chunk2 = <<"_">>,
    Chunk3 = <<"value">>,

    %%------ cdmi request partial upload ------
    ?assert(not object_exists(Config, FileName)),

    % upload first chunk of file
    RequestHeaders1 = [?USER_1_TOKEN_HEADER, ?CDMI_VERSION_HEADER, ?OBJECT_CONTENT_TYPE_HEADER, {"X-CDMI-Partial", "true"}],
    RequestBody1 = json_utils:encode([{<<"value">>, Chunk1}]),
    {ok, Code1, _Headers1, Response1} = do_request(Worker, FileName, put, RequestHeaders1, RequestBody1),
    ?assertEqual(201, Code1),
    CdmiResponse1 = json_utils:decode(Response1),
    ?assertEqual(<<"Processing">>, proplists:get_value(<<"completionStatus">>, CdmiResponse1)),

    % upload second chunk of file
    RequestBody2 = json_utils:encode([{<<"value">>, base64:encode(Chunk2)}]),
    {ok, Code2, _Headers2, _Response2} = do_request(Worker, FileName ++ "?value:4-4", put, RequestHeaders1, RequestBody2),
    ?assertEqual(204, Code2),

    % upload third chunk of file
    RequestHeaders3 = [?USER_1_TOKEN_HEADER, ?CDMI_VERSION_HEADER, ?OBJECT_CONTENT_TYPE_HEADER],
    RequestBody3 = json_utils:encode([{<<"value">>, base64:encode(Chunk3)}]),
    {ok, Code3, _Headers3, _Response3} = do_request(Worker, FileName ++ "?value:5-9", put, RequestHeaders3, RequestBody3),
    ?assertEqual(204, Code3),

    % get created file and check its consistency
    RequestHeaders4 = [?USER_1_TOKEN_HEADER, ?CDMI_VERSION_HEADER],
    {ok, Code4, _Headers4, Response4} = do_request(Worker, FileName, get, RequestHeaders4, []),
    ?assertEqual(200, Code4),
    CdmiResponse4 = json_utils:decode(Response4),
    ?assertEqual(<<"Complete">>, proplists:get_value(<<"completionStatus">>, CdmiResponse4)),
    ?assertEqual(<<"utf-8">>, proplists:get_value(<<"valuetransferencoding">>, CdmiResponse4)),
    ?assertEqual(<<Chunk1/binary, Chunk2/binary, Chunk3/binary>>, proplists:get_value(<<"value">>, CdmiResponse4)),
    %%------------------------------

    %%----- non-cdmi request partial upload -------
    ?assert(not object_exists(Config, FileName2)),

    % upload first chunk of file
    RequestHeaders5 = [?USER_1_TOKEN_HEADER, {<<"X-CDMI-Partial">>, <<"true">>}],
    {ok, Code5, _Headers5, _Response5} = do_request(Worker, FileName2, put, RequestHeaders5, Chunk1),
    ?assertEqual(201, Code5),

    % check "completionStatus", should be set to "Processing"
    {ok, Code5_1, _Headers5_1, Response5_1} = do_request(Worker, FileName2 ++ "?completionStatus", get, RequestHeaders4, Chunk1),
    CdmiResponse5_1 = json_utils:decode(Response5_1),
    ?assertEqual(200, Code5_1),
    ?assertEqual(<<"Processing">>, proplists:get_value(<<"completionStatus">>, CdmiResponse5_1)),

    % upload second chunk of file
    RequestHeaders6 = [?USER_1_TOKEN_HEADER, {<<"content-range">>, <<"4-4">>}, {<<"X-CDMI-Partial">>, <<"true">>}],
    {ok, Code6, _Headers6, _Response6} = do_request(Worker, FileName2, put, RequestHeaders6, Chunk2),
    ?assertEqual(204, Code6),

    % upload third chunk of file
    RequestHeaders7 = [?USER_1_TOKEN_HEADER, {<<"content-range">>, <<"5-9">>}, {<<"X-CDMI-Partial">>, <<"false">>}],
    {ok, Code7, _Headers7, _Response7} = do_request(Worker, FileName2, put, RequestHeaders7, Chunk3),
    ?assertEqual(204, Code7),

    % get created file and check its consistency
    RequestHeaders8 = [?USER_1_TOKEN_HEADER, ?CDMI_VERSION_HEADER],
    {ok, Code8, _Headers8, Response8} = do_request(Worker, FileName2, get, RequestHeaders8, []),
    ?assertEqual(200, Code8),
    CdmiResponse8 = json_utils:decode(Response8),
    ?assertEqual(<<"Complete">>, proplists:get_value(<<"completionStatus">>, CdmiResponse8)),
    ?assertEqual(<<Chunk1/binary, Chunk2/binary, Chunk3/binary>>, base64:decode(proplists:get_value(<<"value">>, CdmiResponse8))).
    %%------------------------------

% tests access control lists
acl_test(Config) ->
    [Worker | _] = ?config(op_worker_nodes, Config),
    Filename1 = "acl_test_file1",
    Dirname1 = "acl_test_dir1/",
    UserId1 = ?config({user_id, 1}, Config),
    UserName1 = ?config({user_name, 1}, Config),
    Identifier1 = <<UserName1/binary, "#", UserId1/binary>>,

    Read = [
        {<<"acetype">>, ?allow},
        {<<"identifier">>, Identifier1},
        {<<"aceflags">>, ?no_flags},
        {<<"acemask">>, ?read}
    ],
    Write = [
        {<<"acetype">>, ?allow},
        {<<"identifier">>, Identifier1},
        {<<"aceflags">>, ?no_flags},
        {<<"acemask">>, ?write}
    ],
    Execute = [
        {<<"acetype">>, ?allow},
        {<<"identifier">>, Identifier1},
        {<<"aceflags">>, ?no_flags},
        {<<"acemask">>, ?execute}
    ],
    WriteAcl = [
        {<<"acetype">>, ?allow},
        {<<"identifier">>, Identifier1},
        {<<"aceflags">>, ?no_flags},
        {<<"acemask">>, ?write_acl}
    ],
    Delete = [
        {<<"acetype">>, ?allow},
        {<<"identifier">>, Identifier1},
        {<<"aceflags">>, ?no_flags},
        {<<"acemask">>, ?delete}
    ],

    MetadataAclRead = json_utils:encode([{<<"metadata">>, [{<<"cdmi_acl">>, [Read, WriteAcl]}]}]),
    MetadataAclReadExecute = json_utils:encode([{<<"metadata">>, [{<<"cdmi_acl">>, [Read, Execute, WriteAcl]}]}]),
    MetadataAclDelete = json_utils:encode([{<<"metadata">>, [{<<"cdmi_acl">>, [Delete]}]}]),
    MetadataAclWrite = json_utils:encode([{<<"metadata">>, [{<<"cdmi_acl">>, [Write]}]}]),
    MetadataAclReadWrite = json_utils:encode([{<<"metadata">>, [{<<"cdmi_acl">>, [Write, Read]}]}]),
    MetadataAclReadWriteExecute = json_utils:encode([{<<"metadata">>, [{<<"cdmi_acl">>, [Write, Read, Execute]}]}]),

    %%----- read file test ---------
    % create test file with dummy data
    ?assert(not object_exists(Config, Filename1)),
    create_file(Config, filename:join("/", Filename1)),
    write_to_file(Config, Filename1, <<"data">>, 0),

    % set acl to 'write' and test cdmi/non-cdmi get request (should return 403 forbidden)
    RequestHeaders1 = [?USER_1_TOKEN_HEADER, ?CDMI_VERSION_HEADER, ?OBJECT_CONTENT_TYPE_HEADER],
    {ok, 204, _, _} = do_request(Worker, Filename1, put, RequestHeaders1, MetadataAclWrite),
    {ok, 403, _, _} = do_request(Worker, Filename1, get, RequestHeaders1, []),
    {ok, 403, _, _} = do_request(Worker, Filename1, get, [?USER_1_TOKEN_HEADER], []),
    ?assertEqual({error, ?EACCES}, open_file(Config, Filename1, read)),

    % set acl to 'read&write' and test cdmi/non-cdmi get request (should succeed)
    {ok, 204, _, _} = do_request(Worker, Filename1, put, RequestHeaders1, MetadataAclReadWrite),
    {ok, 200, _, _} = do_request(Worker, Filename1, get, RequestHeaders1, []),
    {ok, 200, _, _} = do_request(Worker, Filename1, get, [?USER_1_TOKEN_HEADER], []),
    %%------------------------------

    %%------- write file test ------
    % set acl to 'read&write' and test cdmi/non-cdmi put request (should succeed)
    {ok, 204, _, _} = do_request(Worker, Filename1, put, RequestHeaders1, MetadataAclReadWrite),
    RequestBody4 = json_utils:encode([{<<"value">>, <<"new_data">>}]),
    {ok, 204, _, _} = do_request(Worker, Filename1, put, RequestHeaders1, RequestBody4),
    ?assertEqual(<<"new_data">>, get_file_content(Config, Filename1)),
    write_to_file(Config, Filename1, <<"1">>, 8),
    ?assertEqual(<<"new_data1">>, get_file_content(Config, Filename1)),
    {ok, 204, _, _} = do_request(Worker, Filename1, put, [?USER_1_TOKEN_HEADER], <<"new_data2">>),
    ?assertEqual(<<"new_data2">>, get_file_content(Config, Filename1)),

    % set acl to 'read' and test cdmi/non-cdmi put request (should return 403 forbidden)
    {ok, 204, _, _} = do_request(Worker, Filename1, put, RequestHeaders1, MetadataAclRead),
    RequestBody6 = json_utils:encode([{<<"value">>, <<"new_data3">>}]),
    {ok, 403, _, _} = do_request(Worker, Filename1, put, RequestHeaders1, RequestBody6),
    {ok, 403, _, _} = do_request(Worker, Filename1, put, [?USER_1_TOKEN_HEADER], <<"new_data4">>),
    ?assertEqual(<<"new_data2">>, get_file_content(Config, Filename1)),
    ?assertEqual({error, ?EACCES}, open_file(Config, Filename1, write)),
    ?assertEqual(<<"new_data2">>, get_file_content(Config, Filename1)),
    %%------------------------------

    %%------ delete file test ------
    % set acl to 'delete'
    {ok, 204, _, _} = do_request(Worker, Filename1, put, RequestHeaders1, MetadataAclDelete),

    % delete file
    {ok, 204, _, _} = do_request(Worker, Filename1, delete, [?USER_1_TOKEN_HEADER], []),
    ?assert(not object_exists(Config, Filename1)),
    %%------------------------------

    %%--- read write dir test ------
    ?assert(not object_exists(Config, Dirname1)),
    mkdir(Config, filename:join("/", Dirname1)),
    File1 = filename:join(Dirname1, "1"),
    File2 = filename:join(Dirname1, "2"),
    File3 = filename:join(Dirname1, "3"),
    File4 = filename:join(Dirname1, "4"),

    % set acl to 'read&write' and test cdmi get request (should succeed)
    RequestHeaders2 = [?USER_1_TOKEN_HEADER, ?CDMI_VERSION_HEADER, ?CONTAINER_CONTENT_TYPE_HEADER],
    {ok, 204, _, _} = do_request(Worker, Dirname1, put, RequestHeaders2, MetadataAclReadWriteExecute),
    {ok, 200, _, _} = do_request(Worker, Dirname1, get, RequestHeaders2, []),

    % create files in directory (should succeed)
    {ok, 201, _, _} = do_request(Worker, File1, put, [?USER_1_TOKEN_HEADER], []),
    ?assert(object_exists(Config, File1)),
    {ok, 201, _, _} = do_request(Worker, File2, put, RequestHeaders1, <<"{\"value\":\"val\"}">>),
    ?assert(object_exists(Config, File2)),
    create_file(Config, File3),
    ?assert(object_exists(Config, File3)),

    % delete files (should succeed)
    {ok, 204, _, _} = do_request(Worker, File1, delete, [?USER_1_TOKEN_HEADER], []),
    ?assert(not object_exists(Config, File1)),
    {ok, 204, _, _} = do_request(Worker, File2, delete, [?USER_1_TOKEN_HEADER], []),
    ?assert(not object_exists(Config, File2)),

    % set acl to 'write' and test cdmi get request (should return 403 forbidden)
    {ok, 204, _, _} = do_request(Worker, Dirname1, put, RequestHeaders2, MetadataAclWrite),
    {ok, 403, _, _} = do_request(Worker, Dirname1, get, RequestHeaders2, []),

    % set acl to 'read' and test cdmi put request (should return 403 forbidden)
    {ok, 204, _, _} = do_request(Worker, Dirname1, put, RequestHeaders2, MetadataAclReadExecute),
    {ok, 200, _, _} = do_request(Worker, Dirname1, get, RequestHeaders2, []),
    {ok, 403, _, _} = do_request(Worker, Dirname1, put, RequestHeaders2, json_utils:encode([{<<"metadata">>, [{<<"my_meta">>, <<"value">>}]}])),

    % create files (should return 403 forbidden)
    {ok, 403, _, _} = do_request(Worker, File1, put, [?USER_1_TOKEN_HEADER], []),
    ?assert(not object_exists(Config, File1)),
    {ok, 403, _, _} = do_request(Worker, File2, put, RequestHeaders1, <<"{\"value\":\"val\"}">>),
    ?assert(not object_exists(Config, File2)),
    ?assertEqual({error,?EACCES}, create_file(Config, File4)),
    ?assert(not object_exists(Config, File4)),

    % delete files (should return 403 forbidden)
    {ok, 403, _, _} = do_request(Worker, File3, delete, [?USER_1_TOKEN_HEADER], []),
    ?assert(object_exists(Config, File3)).
    %%------------------------------

% test error handling
errors_test(Config) ->
    [Worker | _] = ?config(op_worker_nodes, Config),
    {TestDirName, _TestFileName, _FullTestFileName, _TestFileContent} =
        create_test_dir_and_file(Config),

    %%---- unauthorized access -----
    {ok, Code1, _Headers1, _Response1} =
        do_request(Worker, TestDirName, get, [], []),
    ?assertEqual(401, Code1),
    %%------------------------------

    %%----- wrong create path ------
    RequestHeaders2 = [
        ?USER_1_TOKEN_HEADER,
        ?CDMI_VERSION_HEADER,
        ?CONTAINER_CONTENT_TYPE_HEADER
    ],
    {ok, Code2, _Headers2, _Response2} =
        do_request(Worker, "test_dir", put, RequestHeaders2, []),
    ?assertEqual(400, Code2),
    %%------------------------------

    %%---- wrong create path 2 -----
    RequestHeaders3 = [
        ?USER_1_TOKEN_HEADER,
        ?CDMI_VERSION_HEADER,
        ?OBJECT_CONTENT_TYPE_HEADER
    ],
    {ok, Code3, _Headers3, _Response3} =
        do_request(Worker, "test_dir/", put, RequestHeaders3, []),
    ?assertEqual(400, Code3),
    %%------------------------------

    %%-------- wrong base64 --------
    RequestHeaders4 = [
        ?USER_1_TOKEN_HEADER,
        ?CDMI_VERSION_HEADER,
        ?OBJECT_CONTENT_TYPE_HEADER
    ],
    RequestBody4 = json_utils:encode([{<<"valuetransferencoding">>, <<"base64">>}, {<<"value">>, <<"#$%">>}]),
    {ok, Code4, _Headers4, _Response4} =
        do_request(Worker, "some_file_b64", put, RequestHeaders4, RequestBody4),
    ?assertEqual(400, Code4),
    %%------------------------------

    %%-- duplicated body fields ----
    RawBody5 = [{<<"metadata">>, [{<<"a">>, <<"a">>}]}, {<<"metadata">>, [{<<"b">>, <<"b">>}]}],
    RequestBody5 = json_utils:encode(RawBody5),
    RequestHeaders5 = [
        ?USER_1_TOKEN_HEADER,
        ?CDMI_VERSION_HEADER,
        ?CONTAINER_CONTENT_TYPE_HEADER
    ],
    {ok, Code5, _Headers5, Response5} =
        do_request(Worker, "dir_dupl/", put, RequestHeaders5, RequestBody5),
    ?assertEqual(400, Code5),
    CdmiResponse5 = json_utils:decode(Response5),
    ?assertMatch([{<<"error_duplicated_body_fields">>, _}], CdmiResponse5),

    %%-- reding non-existing file --
    RequestHeaders6 = [
        ?USER_1_TOKEN_HEADER,
        ?CDMI_VERSION_HEADER,
        ?OBJECT_CONTENT_TYPE_HEADER
    ],
    {ok, Code6, _Headers6, _Response6} =
        do_request(Worker, "nonexistent_file", get, RequestHeaders6),
    ?assertMatch(404, Code6),
    %%------------------------------

    %%--- list nonexisting dir -----
    RequestHeaders7 = [
        ?USER_1_TOKEN_HEADER,
        ?CDMI_VERSION_HEADER,
        ?CONTAINER_CONTENT_TYPE_HEADER
    ],
    {ok, Code7, _Headers7, _Response7} =
        do_request(Worker, "nonexisting_dir/", get, RequestHeaders7),
    ?assertEqual(404, Code7),
    %%------------------------------

    %%--- open binary file without permission -----
    File8 = "file",
    FileContent8 = <<"File content...">>,
    create_file(Config, File8),
    ?assertEqual(object_exists(Config, File8), true),
    write_to_file(Config, File8, FileContent8, ?FILE_BEGINNING),
    ?assertEqual(get_file_content(Config, File8), FileContent8),
    RequestHeaders8 = [?USER_1_TOKEN_HEADER],

    mock_opening_file_without_perms(Config),
    {ok, Code8, _Headers8, _Response8} =
        do_request(Worker, File8, get, RequestHeaders8),
    unmock_opening_file_without_perms(Config),
    ?assertEqual(403, Code8),
    %%------------------------------

    %%--- open cdmi file without permission -----
    File9 = "file",
    FileContent9 = <<"File content...">>,
    create_file(Config, File9),
    ?assertEqual(object_exists(Config, File9), true),
    write_to_file(Config, File9, FileContent9, ?FILE_BEGINNING),
    ?assertEqual(get_file_content(Config, File9), FileContent9),
    RequestHeaders9 = [
        ?USER_1_TOKEN_HEADER,
        ?CDMI_VERSION_HEADER,
        ?OBJECT_CONTENT_TYPE_HEADER
    ],

    mock_opening_file_without_perms(Config),
    {ok, Code9, _Headers9, _Response9} =
        do_request(Worker, File9, get, RequestHeaders9),
    unmock_opening_file_without_perms(Config),
    ?assertEqual(403, Code9).
    %%------------------------------

accept_header_test(Config) ->
    [Worker | _] = ?config(op_worker_nodes, Config),
    AcceptHeader = {<<"Accept">>, <<"*/*">>},

    {ok, Code1, _Headers1, _Response1} =
        do_request(Worker, [], get,
            [?USER_1_TOKEN_HEADER, ?CDMI_VERSION_HEADER, AcceptHeader], []),

    ?assertEqual(200, Code1).

%%%===================================================================
%%% SetUp and TearDown functions
%%%===================================================================

init_per_suite(Config) ->
    ConfigWithNodes = ?TEST_INIT(Config, ?TEST_FILE(Config, "env_desc.json")),
    initializer:setup_storage(ConfigWithNodes).

end_per_suite(Config) ->
    initializer:teardown_storage(Config),
    test_node_starter:clean_environment(Config).

init_per_testcase(choose_adequate_handler, Config) ->
    Workers = ?config(op_worker_nodes, Config),
    test_utils:mock_new(Workers, [cdmi_object_handler, cdmi_container_handler]),
    init_per_testcase(default, Config);
init_per_testcase(_, Config) ->
    application:start(ssl2),
    hackney:start(),
    Workers = ?config(op_worker_nodes, Config),
    StorageId = ?config(storage_id, Config),
    initializer:space_storage_mock(Workers, StorageId),
    ConfigWithSessionInfo = initializer:create_test_users_and_spaces(Config),
    mock_user_auth(ConfigWithSessionInfo),
    lfm_proxy:init(ConfigWithSessionInfo).

end_per_testcase(choose_adequate_handler, Config) ->
    Workers = ?config(op_worker_nodes, Config),
    test_utils:mock_unload(Workers, [cdmi_object_handler, cdmi_container_handler]),
    end_per_testcase(default, Config);
end_per_testcase(_, Config) ->
    Workers = ?config(op_worker_nodes, Config),
    lfm_proxy:teardown(Config),
    unmock_user_auth(Config),
    initializer:clean_test_users_and_spaces(Config),
    test_utils:mock_validate_and_unload(Workers, space_storage),
    hackney:stop(),
    application:stop(ssl2).

%%%===================================================================
%%% Internal functions
%%%===================================================================

% Performs a single request using http_client
do_request(Node, RestSubpath, Method, Headers) ->
    do_request(Node, RestSubpath, Method, Headers, []).

% Performs a single request using http_client
do_request(Node, RestSubpath, Method, Headers, Body) ->
    http_client:request(
        Method,
        cdmi_endpoint(Node) ++ RestSubpath,
        Headers,
        Body,
        [insecure]
    ).

cdmi_endpoint(Node) ->
    Port =
        case get(port) of
            undefined ->
                {ok, P} = test_utils:get_env(Node, ?APP_NAME, rest_port),
                PStr = integer_to_list(P),
                put(port, PStr),
                PStr;
            P -> P
        end,
    string:join(["https://", utils:get_host(Node), ":", Port, "/cdmi/"], "").

mock_user_auth(Config) ->
    Workers = ?config(op_worker_nodes, Config),
    test_utils:mock_new(Workers, identity),
    test_utils:mock_expect(Workers, identity, get_or_fetch,
        fun
            (#auth{macaroon = Token}) when size(Token) == 1 ->
                UserId = ?config({user_id, binary_to_integer(Token)}, Config),
                {ok, #document{value = #identity{user_id = UserId}}};
            (Auth) ->
                meck:passthrough(Auth)
        end
    ).

unmock_user_auth(Config) ->
    Workers = ?config(op_worker_nodes, Config),
    test_utils:mock_validate_and_unload(Workers, identity).

create_test_dir_and_file(Config) ->
    TestDirName = "dir",
    TestFileName = "file.txt",
    FullTestFileName = filename:join(["/",TestDirName, TestFileName]),
    TestFileContent = <<"test_file_content">>,

    case object_exists(Config, TestDirName) of
        false ->
            {ok, _} = mkdir(Config, TestDirName),
            ?assert(object_exists(Config, TestDirName)),
            {ok, _} = create_file(Config, FullTestFileName),
            ?assert(object_exists(Config, FullTestFileName)),
            {ok, _} = write_to_file(Config, FullTestFileName, TestFileContent, 0),
            ?assertEqual(TestFileContent, get_file_content(Config, FullTestFileName));
        true -> ok
    end,

    {TestDirName, TestFileName, FullTestFileName, TestFileContent}.

object_exists(Config, Path) ->
    [Worker | _] = ?config(op_worker_nodes, Config),
    SessionId = ?config({session_id, 1}, Config),

    case lfm_proxy:stat(Worker, SessionId,
        {path, absolute_binary_path(Path)}) of
        {ok, _} ->
            true;
        {error, ?ENOENT} ->
            false
    end.

create_file(Config, Path) ->
    [Worker | _] = ?config(op_worker_nodes, Config),
    SessionId = ?config({session_id, 1}, Config),
    lfm_proxy:create(Worker, SessionId, absolute_binary_path(Path), ?DEFAULT_FILE_MODE).

open_file(Config, Path, OpenMode) ->
    [Worker | _] = ?config(op_worker_nodes, Config),
    SessionId = ?config({session_id, 1}, Config),
    lfm_proxy:open(Worker, SessionId, {path, absolute_binary_path(Path)}, OpenMode).

write_to_file(Config, Path, Data, Offset) ->
    [Worker | _] = ?config(op_worker_nodes, Config),
    {ok, FileHandle} = open_file(Config, Path, write),
    Result = lfm_proxy:write(Worker, FileHandle, Offset, Data),
    lfm_proxy:close(Worker, FileHandle),
    Result.

get_file_content(Config, Path) ->
    [Worker | _] = ?config(op_worker_nodes, Config),
    {ok, FileHandle} = open_file(Config, Path, read),
<<<<<<< HEAD
    case lfm_proxy:read(Worker, FileHandle, ?FILE_BEGINNING, ?INFINITY) of
=======
    Result = case lfm_proxy:read(Worker, FileHandle, ?FILE_BEGINNING, ?INFINITY) of
>>>>>>> 54ba3510
        {error, Error} -> {error, Error};
        {ok, Content} -> Content
    end,
    lfm_proxy:close(Worker, FileHandle),
    Result.

mkdir(Config, Path) ->
    [Worker | _] = ?config(op_worker_nodes, Config),
    SessionId = ?config({session_id, 1}, Config),
    lfm_proxy:mkdir(Worker, SessionId, absolute_binary_path(Path)).

absolute_binary_path(Path) ->
    list_to_binary(ensure_begins_with_slash(Path)).

ensure_begins_with_slash(Path) ->
    ReversedBinary = list_to_binary(lists:reverse(Path)),
    lists:reverse(binary_to_list(filepath_utils:ensure_ends_with_slash(ReversedBinary))).

% Returns current time in seconds
now_in_secs() ->
    {MegaSecs, Secs, _MicroSecs} = erlang:now(),
    MegaSecs * 1000000 + Secs.

mock_opening_file_without_perms(Config) ->
    [Worker | _] = ?config(op_worker_nodes, Config),
    test_utils:mock_new(Worker, onedata_file_api),
    test_utils:mock_expect(
        Worker, onedata_file_api, open, fun (_, _ ,_) -> {error, ?EACCES} end).

unmock_opening_file_without_perms(Config) ->
    [Worker | _] = ?config(op_worker_nodes, Config),
    test_utils:mock_validate_and_unload(Worker, onedata_file_api).<|MERGE_RESOLUTION|>--- conflicted
+++ resolved
@@ -1666,11 +1666,7 @@
 get_file_content(Config, Path) ->
     [Worker | _] = ?config(op_worker_nodes, Config),
     {ok, FileHandle} = open_file(Config, Path, read),
-<<<<<<< HEAD
-    case lfm_proxy:read(Worker, FileHandle, ?FILE_BEGINNING, ?INFINITY) of
-=======
     Result = case lfm_proxy:read(Worker, FileHandle, ?FILE_BEGINNING, ?INFINITY) of
->>>>>>> 54ba3510
         {error, Error} -> {error, Error};
         {ok, Content} -> Content
     end,
