%-------------------------------------
%%% @author Tomasz Lichon
%%% @copyright (C) 2015 ACK CYFRONET AGH
%%% This software is released under the MIT license
%%% cited in 'LICENSE.txt'.
%%% @end
%-------------------------------------
%%% @doc
%%% CDMI tests
%%% @end
%-------------------------------------
-module(cdmi_test_SUITE).
-author("Tomasz Lichon").

-include("global_definitions.hrl").
-include("http/rest/cdmi/cdmi_errors.hrl").
-include("http/rest/cdmi/cdmi_capabilities.hrl").
-include("http/rest/http_status.hrl").
-include("proto/common/credentials.hrl").
-include_lib("ctool/include/logging.hrl").
-include_lib("ctool/include/test/test_utils.hrl").
-include_lib("ctool/include/test/assertions.hrl").
-include_lib("ctool/include/test/performance.hrl").
-include_lib("ctool/include/posix/file_attr.hrl").
-include_lib("ctool/include/posix/errors.hrl").
-include_lib("ctool/include/posix/acl.hrl").

%% API
-export([all/0, init_per_suite/1, end_per_suite/1, init_per_testcase/2,
    end_per_testcase/2]).

-export([
    list_dir_test/1,
    get_file_test/1,
    metadata_test/1,
    delete_file_test/1,
    delete_dir_test/1,
    create_file_test/1,
    update_file_test/1,
    create_dir_test/1,
    capabilities_test/1,
    choose_adequate_handler_test/1,
    use_supported_cdmi_version_test/1,
    use_unsupported_cdmi_version_test/1,
    moved_permanently_test/1,
    objectid_test/1,
    request_format_check_test/1,
    mimetype_and_encoding_test/1,
    out_of_range_test/1,
    partial_upload_test/1,
    acl_test/1,
    errors_test/1,
    accept_header_test/1,
    copy_move_test/1
]).

all() ->
    ?ALL([
        list_dir_test,
        get_file_test,
        metadata_test,
        delete_file_test,
        delete_dir_test,
        create_file_test,
        update_file_test,
        create_dir_test,
        capabilities_test,
        choose_adequate_handler_test,
        use_supported_cdmi_version_test,
        use_unsupported_cdmi_version_test,
        moved_permanently_test,
        objectid_test,
        request_format_check_test,
        mimetype_and_encoding_test,
        out_of_range_test,
        partial_upload_test,
        acl_test,
        errors_test,
        accept_header_test
%%        copy_move_test %todo split into smaller tests and enable when copy/move will be working properly
    ]).

-define(TIMEOUT, timer:seconds(5)).

user_1_token_header() ->
    {ok, Srlzd} = macaroon:serialize(macaroon:create("a", "b", "c")),
    {<<"X-Auth-Token">>, Srlzd}.

-define(CDMI_VERSION_HEADER, {<<"X-CDMI-Specification-Version">>, <<"1.1.1">>}).
-define(CONTAINER_CONTENT_TYPE_HEADER, {<<"content-type">>, <<"application/cdmi-container">>}).
-define(OBJECT_CONTENT_TYPE_HEADER, {<<"content-type">>, <<"application/cdmi-object">>}).

-define(DEFAULT_FILE_MODE, 8#664).
-define(FILE_BEGINNING, 0).
-define(INFINITY, 9999).


%%%===================================================================
%%% Test functions
%%%===================================================================

list_dir_test(Config) ->
    cdmi_test_base:list_dir(Config).

get_file_test(Config) ->
    cdmi_test_base:get_file(Config).

metadata_test(Config) ->
    cdmi_test_base:metadata(Config).

delete_file_test(Config) ->
    cdmi_test_base:delete_file(Config).

delete_dir_test(Config) ->
    cdmi_test_base:delete_dir(Config).

create_file_test(Config) ->
    cdmi_test_base:create_file(Config).

update_file_test(Config) ->
    cdmi_test_base:update_file(Config).

create_dir_test(Config) ->
    cdmi_test_base:create_dir(Config).

objectid_test(Config) ->
    cdmi_test_base:objectid(Config).

capabilities_test(Config) ->
    cdmi_test_base:capabilities(Config).

choose_adequate_handler_test(Config) ->
    cdmi_test_base:choose_adequate_handler(Config).

use_supported_cdmi_version_test(Config) ->
    cdmi_test_base:use_supported_cdmi_version(Config).

use_unsupported_cdmi_version_test(Config) ->
    cdmi_test_base:use_unsupported_cdmi_version(Config).

moved_permanently_test(Config) ->
    cdmi_test_base:moved_permanently(Config).

request_format_check_test(Config) ->
    cdmi_test_base:request_format_check(Config).

mimetype_and_encoding_test(Config) ->
    cdmi_test_base:mimetype_and_encoding(Config).

out_of_range_test(Config) ->
    cdmi_test_base:out_of_range(Config).

copy_move_test(Config) ->
    cdmi_test_base:copy_move(Config).

partial_upload_test(Config) ->
<<<<<<< HEAD
    [Worker | _] = ?config(op_worker_nodes, Config),
    FileName = "partial.txt",
    FileName2 = "partial2.txt",
    Chunk1 = <<"some">>,
    Chunk2 = <<"_">>,
    Chunk3 = <<"value">>,

    %%------ cdmi request partial upload ------
    ?assert(not object_exists(Config, FileName)),

    % upload first chunk of file
    RequestHeaders1 = [user_1_token_header(), ?CDMI_VERSION_HEADER, ?OBJECT_CONTENT_TYPE_HEADER, {"X-CDMI-Partial", "true"}],
    RequestBody1 = json_utils:encode([{<<"value">>, Chunk1}]),
    {ok, Code1, _Headers1, Response1} = do_request(Worker, FileName, put, RequestHeaders1, RequestBody1),
    ?assertEqual(201, Code1),
    CdmiResponse1 = json_utils:decode(Response1),
    ?assertEqual(<<"Processing">>, proplists:get_value(<<"completionStatus">>, CdmiResponse1)),

    % upload second chunk of file
    RequestBody2 = json_utils:encode([{<<"value">>, base64:encode(Chunk2)}]),
    {ok, Code2, _Headers2, _Response2} = do_request(Worker, FileName ++ "?value:4-4", put, RequestHeaders1, RequestBody2),
    ?assertEqual(204, Code2),

    % upload third chunk of file
    RequestHeaders3 = [user_1_token_header(), ?CDMI_VERSION_HEADER, ?OBJECT_CONTENT_TYPE_HEADER],
    RequestBody3 = json_utils:encode([{<<"value">>, base64:encode(Chunk3)}]),
    {ok, Code3, _Headers3, _Response3} = do_request(Worker, FileName ++ "?value:5-9", put, RequestHeaders3, RequestBody3),
    ?assertEqual(204, Code3),

    % get created file and check its consistency
    RequestHeaders4 = [user_1_token_header(), ?CDMI_VERSION_HEADER],
    CheckAllChunks = fun() ->
        {ok, Code4, _Headers4, Response4} = do_request(Worker, FileName, get, RequestHeaders4, []),
        ?assertEqual(200, Code4),
        CdmiResponse4 = json_utils:decode(Response4),
        ?assertEqual(<<"Complete">>, proplists:get_value(<<"completionStatus">>, CdmiResponse4)),
        ?assertEqual(<<"utf-8">>, proplists:get_value(<<"valuetransferencoding">>, CdmiResponse4)),
        proplists:get_value(<<"value">>, CdmiResponse4)
    end,
    % File size event change is async
    Chunks123 = <<Chunk1/binary, Chunk2/binary, Chunk3/binary>>,
    ?assertMatch(Chunks123, CheckAllChunks(), 2),
    %%------------------------------

    %%----- non-cdmi request partial upload -------
    ?assert(not object_exists(Config, FileName2)),

    % upload first chunk of file
    RequestHeaders5 = [user_1_token_header(), {<<"X-CDMI-Partial">>, <<"true">>}],
    {ok, Code5, _Headers5, _Response5} = do_request(Worker, FileName2, put, RequestHeaders5, Chunk1),
    ?assertEqual(201, Code5),

    % check "completionStatus", should be set to "Processing"
    {ok, Code5_1, _Headers5_1, Response5_1} = do_request(Worker, FileName2 ++ "?completionStatus", get, RequestHeaders4, Chunk1),
    CdmiResponse5_1 = json_utils:decode(Response5_1),
    ?assertEqual(200, Code5_1),
    ?assertEqual(<<"Processing">>, proplists:get_value(<<"completionStatus">>, CdmiResponse5_1)),

    % upload second chunk of file
    RequestHeaders6 = [user_1_token_header(), {<<"content-range">>, <<"4-4">>}, {<<"X-CDMI-Partial">>, <<"true">>}],
    {ok, Code6, _Headers6, _Response6} = do_request(Worker, FileName2, put, RequestHeaders6, Chunk2),
    ?assertEqual(204, Code6),

    % upload third chunk of file
    RequestHeaders7 = [user_1_token_header(), {<<"content-range">>, <<"5-9">>}, {<<"X-CDMI-Partial">>, <<"false">>}],
    {ok, Code7, _Headers7, _Response7} = do_request(Worker, FileName2, put, RequestHeaders7, Chunk3),
    ?assertEqual(204, Code7),

    % get created file and check its consistency
    RequestHeaders8 = [user_1_token_header(), ?CDMI_VERSION_HEADER],
    CheckAllChunks2 = fun() ->
        {ok, Code8, _Headers8, Response8} = do_request(Worker, FileName2, get, RequestHeaders8, []),
        ?assertEqual(200, Code8),
        CdmiResponse8 = json_utils:decode(Response8),
        ?assertEqual(<<"Complete">>, proplists:get_value(<<"completionStatus">>, CdmiResponse8)),
        base64:decode(proplists:get_value(<<"value">>, CdmiResponse8))
    end,
    % File size event change is async
    ?assertMatch(Chunks123, CheckAllChunks2(), 2).
    %%------------------------------
=======
    cdmi_test_base:partial_upload(Config).
>>>>>>> 2512ef59

acl_test(Config) ->
    cdmi_test_base:acl(Config).

errors_test(Config) ->
    cdmi_test_base:errors(Config).

accept_header_test(Config) ->
    cdmi_test_base:accept_header(Config).

%%%===================================================================
%%% SetUp and TearDown functions
%%%===================================================================

init_per_suite(Config) ->
    ConfigWithNodes = ?TEST_INIT(Config, ?TEST_FILE(Config, "env_desc.json"), [initializer]),
%%    [Worker | _] = ?config(op_worker_nodes, ConfigWithNodes),
%%    Config0 = proplists:delete(op_worker_nodes, ConfigWithNodes),
%%    [{op_worker_nodes, [Worker, Worker]} | Config0].
    ConfigWithNodes.

end_per_suite(Config) ->
    test_node_starter:clean_environment(Config).

init_per_testcase(choose_adequate_handler_test, Config) ->
    Workers = ?config(op_worker_nodes, Config),
    test_utils:mock_new(Workers, [cdmi_object_handler, cdmi_container_handler]),
    init_per_testcase(default, Config);
init_per_testcase(_, Config) ->
    application:start(ssl2),
    hackney:start(),
    ConfigWithSessionInfo = initializer:create_test_users_and_spaces(?TEST_FILE(Config, "env_desc.json"), Config),
    lfm_proxy:init(ConfigWithSessionInfo).

end_per_testcase(choose_adequate_handler_test, Config) ->
    Workers = ?config(op_worker_nodes, Config),
    test_utils:mock_unload(Workers, [cdmi_object_handler, cdmi_container_handler]),
    end_per_testcase(default, Config);
end_per_testcase(_, Config) ->
    lfm_proxy:teardown(Config),
     %% TODO change for initializer:clean_test_users_and_spaces after resolving VFS-1811
    initializer:clean_test_users_and_spaces_no_validate(Config),
    hackney:stop(),
    application:stop(ssl2).

%%%===================================================================
%%% Internal functions
%%%===================================================================<|MERGE_RESOLUTION|>--- conflicted
+++ resolved
@@ -154,90 +154,7 @@
     cdmi_test_base:copy_move(Config).
 
 partial_upload_test(Config) ->
-<<<<<<< HEAD
-    [Worker | _] = ?config(op_worker_nodes, Config),
-    FileName = "partial.txt",
-    FileName2 = "partial2.txt",
-    Chunk1 = <<"some">>,
-    Chunk2 = <<"_">>,
-    Chunk3 = <<"value">>,
-
-    %%------ cdmi request partial upload ------
-    ?assert(not object_exists(Config, FileName)),
-
-    % upload first chunk of file
-    RequestHeaders1 = [user_1_token_header(), ?CDMI_VERSION_HEADER, ?OBJECT_CONTENT_TYPE_HEADER, {"X-CDMI-Partial", "true"}],
-    RequestBody1 = json_utils:encode([{<<"value">>, Chunk1}]),
-    {ok, Code1, _Headers1, Response1} = do_request(Worker, FileName, put, RequestHeaders1, RequestBody1),
-    ?assertEqual(201, Code1),
-    CdmiResponse1 = json_utils:decode(Response1),
-    ?assertEqual(<<"Processing">>, proplists:get_value(<<"completionStatus">>, CdmiResponse1)),
-
-    % upload second chunk of file
-    RequestBody2 = json_utils:encode([{<<"value">>, base64:encode(Chunk2)}]),
-    {ok, Code2, _Headers2, _Response2} = do_request(Worker, FileName ++ "?value:4-4", put, RequestHeaders1, RequestBody2),
-    ?assertEqual(204, Code2),
-
-    % upload third chunk of file
-    RequestHeaders3 = [user_1_token_header(), ?CDMI_VERSION_HEADER, ?OBJECT_CONTENT_TYPE_HEADER],
-    RequestBody3 = json_utils:encode([{<<"value">>, base64:encode(Chunk3)}]),
-    {ok, Code3, _Headers3, _Response3} = do_request(Worker, FileName ++ "?value:5-9", put, RequestHeaders3, RequestBody3),
-    ?assertEqual(204, Code3),
-
-    % get created file and check its consistency
-    RequestHeaders4 = [user_1_token_header(), ?CDMI_VERSION_HEADER],
-    CheckAllChunks = fun() ->
-        {ok, Code4, _Headers4, Response4} = do_request(Worker, FileName, get, RequestHeaders4, []),
-        ?assertEqual(200, Code4),
-        CdmiResponse4 = json_utils:decode(Response4),
-        ?assertEqual(<<"Complete">>, proplists:get_value(<<"completionStatus">>, CdmiResponse4)),
-        ?assertEqual(<<"utf-8">>, proplists:get_value(<<"valuetransferencoding">>, CdmiResponse4)),
-        proplists:get_value(<<"value">>, CdmiResponse4)
-    end,
-    % File size event change is async
-    Chunks123 = <<Chunk1/binary, Chunk2/binary, Chunk3/binary>>,
-    ?assertMatch(Chunks123, CheckAllChunks(), 2),
-    %%------------------------------
-
-    %%----- non-cdmi request partial upload -------
-    ?assert(not object_exists(Config, FileName2)),
-
-    % upload first chunk of file
-    RequestHeaders5 = [user_1_token_header(), {<<"X-CDMI-Partial">>, <<"true">>}],
-    {ok, Code5, _Headers5, _Response5} = do_request(Worker, FileName2, put, RequestHeaders5, Chunk1),
-    ?assertEqual(201, Code5),
-
-    % check "completionStatus", should be set to "Processing"
-    {ok, Code5_1, _Headers5_1, Response5_1} = do_request(Worker, FileName2 ++ "?completionStatus", get, RequestHeaders4, Chunk1),
-    CdmiResponse5_1 = json_utils:decode(Response5_1),
-    ?assertEqual(200, Code5_1),
-    ?assertEqual(<<"Processing">>, proplists:get_value(<<"completionStatus">>, CdmiResponse5_1)),
-
-    % upload second chunk of file
-    RequestHeaders6 = [user_1_token_header(), {<<"content-range">>, <<"4-4">>}, {<<"X-CDMI-Partial">>, <<"true">>}],
-    {ok, Code6, _Headers6, _Response6} = do_request(Worker, FileName2, put, RequestHeaders6, Chunk2),
-    ?assertEqual(204, Code6),
-
-    % upload third chunk of file
-    RequestHeaders7 = [user_1_token_header(), {<<"content-range">>, <<"5-9">>}, {<<"X-CDMI-Partial">>, <<"false">>}],
-    {ok, Code7, _Headers7, _Response7} = do_request(Worker, FileName2, put, RequestHeaders7, Chunk3),
-    ?assertEqual(204, Code7),
-
-    % get created file and check its consistency
-    RequestHeaders8 = [user_1_token_header(), ?CDMI_VERSION_HEADER],
-    CheckAllChunks2 = fun() ->
-        {ok, Code8, _Headers8, Response8} = do_request(Worker, FileName2, get, RequestHeaders8, []),
-        ?assertEqual(200, Code8),
-        CdmiResponse8 = json_utils:decode(Response8),
-        ?assertEqual(<<"Complete">>, proplists:get_value(<<"completionStatus">>, CdmiResponse8)),
-        base64:decode(proplists:get_value(<<"value">>, CdmiResponse8))
-    end,
-    % File size event change is async
-    ?assertMatch(Chunks123, CheckAllChunks2(), 2).
-    %%------------------------------
-=======
     cdmi_test_base:partial_upload(Config).
->>>>>>> 2512ef59
 
 acl_test(Config) ->
     cdmi_test_base:acl(Config).
