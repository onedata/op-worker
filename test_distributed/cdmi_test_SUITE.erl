%%%-------------------------------------------------------------------
%%% @author Tomasz Lichon
%%% @copyright (C) 2015 ACK CYFRONET AGH
%%% This software is released under the MIT license
%%% cited in 'LICENSE.txt'.
%%% @end
%%%-------------------------------------------------------------------
%%% @doc
%%% CDMI tests
%%% @end
%%%-------------------------------------------------------------------
-module(cdmi_test_SUITE).
-author("Tomasz Lichon").

-include("global_definitions.hrl").
-include("modules/http_worker/rest/cdmi/cdmi_errors.hrl").
-include("modules/http_worker/rest/cdmi/cdmi_capabilities.hrl").
<<<<<<< HEAD
-include("modules/http_worker/rest/http_status.hrl").
=======
-include("proto/common/credentials.hrl").
>>>>>>> 00ab444d
-include_lib("ctool/include/logging.hrl").
-include_lib("ctool/include/test/test_utils.hrl").
-include_lib("ctool/include/test/assertions.hrl").
-include_lib("ctool/include/posix/file_attr.hrl").
-include_lib("ctool/include/posix/errors.hrl").
-include_lib("annotations/include/annotations.hrl").

%% API
-export([all/0, init_per_suite/1, end_per_suite/1, init_per_testcase/2,
    end_per_testcase/2]).

<<<<<<< HEAD
-export([list_dir_test/1, get_file_test/1, metadata_test/1, delete_file_test/1, delete_dir_test/1,
    create_file_test/1, update_file_test/1, create_dir_test/1, capabilities_test/1,
    choose_adequate_handler/1, use_supported_cdmi_version/1, use_unsupported_cdmi_version/1,
    moved_permanently_test/1]).
=======
-export([list_dir_test/1, get_file_test/1, metadata_test/1, delete_file_test/1, create_file_test/1,
    update_file_test/1, create_dir_test/1, capabilities_test/1, choose_adequate_handler/1,
    use_supported_cdmi_version/1, use_unsupported_cdmi_version/1]).
>>>>>>> 00ab444d

-performance({test_cases, []}).
all() ->
    [
<<<<<<< HEAD
        list_dir_test, get_file_test, metadata_test, delete_file_test, delete_dir_test,
        create_file_test, update_file_test, create_dir_test, capabilities_test,
        choose_adequate_handler, use_supported_cdmi_version, use_unsupported_cdmi_version,
        moved_permanently_test
=======
        list_dir_test, get_file_test, metadata_test, delete_file_test, create_file_test,
        update_file_test, create_dir_test, capabilities_test,
        choose_adequate_handler, use_supported_cdmi_version,
        use_unsupported_cdmi_version
>>>>>>> 00ab444d
    ].

-define(MACAROON, "macaroon").
-define(TIMEOUT, timer:seconds(5)).

-define(USER_1_TOKEN_HEADER, {<<"X-Auth-Token">>, <<"1">>}).
-define(CDMI_VERSION_HEADER, {<<"X-CDMI-Specification-Version">>, <<"1.1.1">>}).
-define(CONTAINER_CONTENT_TYPE_HEADER, {<<"content-type">>, <<"application/cdmi-container">>}).
-define(OBJECT_CONTENT_TYPE_HEADER, {<<"content-type">>, <<"application/cdmi-object">>}).

-define(TEST_DIR_NAME, "dir").
-define(TEST_FILE_NAME, "file.txt").
-define(TEST_FILE_CONTENT, <<"test_file_content">>).

-define(FILE_BEGINNING, 0).
-define(INFINITY, 9999).


%%%===================================================================
%%% Test functions
%%%===================================================================

% Tests cdmi container GET request (also refered as LIST)
list_dir_test(Config) ->
    [Worker | _] = ?config(op_worker_nodes, Config),
    mkdir(Config, ?TEST_DIR_NAME ++ "/"),
    ?assertEqual(true, object_exists(Config, ?TEST_DIR_NAME ++ "/")),
    create_file(Config, filename:join(?TEST_DIR_NAME, ?TEST_FILE_NAME)),
    ?assertEqual(true,
        object_exists(Config, filename:join(?TEST_DIR_NAME, ?TEST_FILE_NAME))),

    %%------ list basic dir --------
    {ok, Code1, Headers1, Response1} =
        do_request(Worker, ?TEST_DIR_NAME++"/", get,
            [?USER_1_TOKEN_HEADER, ?CDMI_VERSION_HEADER], []),

    ?assertEqual(200, Code1),
    ?assertEqual(proplists:get_value(<<"content-type">>, Headers1),
        <<"application/cdmi-container">>),
    CdmiResponse1 = json_utils:decode(Response1),
    ?assertEqual(<<"application/cdmi-container">>,
        proplists:get_value(<<"objectType">>,CdmiResponse1)),
    ?assertEqual(<<"dir/">>,
        proplists:get_value(<<"objectName">>,CdmiResponse1)),
    ?assertEqual(<<"Complete">>,
        proplists:get_value(<<"completionStatus">>,CdmiResponse1)),
    ?assertEqual([<<"file.txt">>],
        proplists:get_value(<<"children">>,CdmiResponse1)),
    ?assert(proplists:get_value(<<"metadata">>,CdmiResponse1) =/= <<>>),
    %%------------------------------

    %%------ list root dir ---------
    {ok, Code2, _Headers2, Response2} =
        do_request(Worker, [], get,
            [?USER_1_TOKEN_HEADER, ?CDMI_VERSION_HEADER ], []),
    ?assertEqual(200, Code2),
    CdmiResponse2 = json_utils:decode(Response2),
    ?assertEqual(<<"/">>, proplists:get_value(<<"objectName">>,CdmiResponse2)),
    ?assertEqual([<<"spaces/">>,<<"dir/">>],
        proplists:get_value(<<"children">>,CdmiResponse2)),
    %%------------------------------

    %%--- list nonexisting dir -----
    {ok, Code3, _Headers3, _Response3} =
        do_request(Worker, "nonexisting_dir/",
            get, [?USER_1_TOKEN_HEADER, ?CDMI_VERSION_HEADER], []),
    ?assertEqual(404,Code3),
    %%------------------------------

    %%-- selective params list -----
    {ok, Code4, _Headers4, Response4} =
        do_request(Worker, ?TEST_DIR_NAME ++ "/?children;objectName",
            get, [?USER_1_TOKEN_HEADER, ?CDMI_VERSION_HEADER ], []),
    ?assertEqual(200, Code4),
    CdmiResponse4 = json_utils:decode(Response4),
    ?assertEqual(<<"dir/">>,
        proplists:get_value(<<"objectName">>,CdmiResponse4)),
    ?assertEqual([<<"file.txt">>],
        proplists:get_value(<<"children">>,CdmiResponse4)),
    ?assertEqual(2,length(CdmiResponse4)),
    %%------------------------------

    %%---- childrenrange list ------
    ChildrangeDir = "childrange/",
    mkdir(Config, ChildrangeDir),
    Childs = ["0", "1", "2", "3", "4", "5", "6", "7", "8", "9", "10", "11",
              "12", "13", "14"],
    ChildsBinaries = lists:map(fun(X) -> list_to_binary(X) end, Childs),
    lists:map(fun(FileName) ->
                create_file(Config, filename:join(ChildrangeDir, FileName))
              end, Childs),

    {ok, Code5, _Headers5, Response5} =
        do_request(Worker, ChildrangeDir ++ "?children;childrenrange",
            get, [?USER_1_TOKEN_HEADER, ?CDMI_VERSION_HEADER ], []),
    ?assertEqual(200, Code5),
    CdmiResponse5 = json_utils:decode(Response5),
    ChildrenResponse1 = proplists:get_value(<<"children">>, CdmiResponse5),
    ?assert(is_list(ChildrenResponse1)),
    lists:foreach(fun(Name) ->
                    ?assert(lists:member(Name, ChildrenResponse1))
                  end, ChildsBinaries),
    ?assertEqual(<<"0-14">>,
        proplists:get_value(<<"childrenrange">>, CdmiResponse5)),

    {ok, Code6, _, Response6} =
        do_request(Worker, ChildrangeDir ++ "?children:2-13;childrenrange", get,
            [?USER_1_TOKEN_HEADER, ?CDMI_VERSION_HEADER ], []),
    {ok, Code7, _, Response7} =
        do_request(Worker, ChildrangeDir ++ "?children:0-1;childrenrange", get,
            [?USER_1_TOKEN_HEADER, ?CDMI_VERSION_HEADER ], []),
    {ok, Code8, _, Response8} =
        do_request(Worker, ChildrangeDir ++ "?children:14-14;childrenrange", get,
            [?USER_1_TOKEN_HEADER, ?CDMI_VERSION_HEADER ], []),
    ?assertEqual(200, Code6),
    ?assertEqual(200, Code7),
    ?assertEqual(200, Code8),
    CdmiResponse6 = json_utils:decode(Response6),
    CdmiResponse7 = json_utils:decode(Response7),
    CdmiResponse8 = json_utils:decode(Response8),
    ChildrenResponse6 = proplists:get_value(<<"children">>,CdmiResponse6),
    ChildrenResponse7 = proplists:get_value(<<"children">>,CdmiResponse7),
    ChildrenResponse8 = proplists:get_value(<<"children">>,CdmiResponse8),

    ?assert(is_list(ChildrenResponse6)),
    ?assert(is_list(ChildrenResponse7)),
    ?assert(is_list(ChildrenResponse8)),
    ?assertEqual(12, length(ChildrenResponse6)),
    ?assertEqual(2, length(ChildrenResponse7)),
    ?assertEqual(1, length(ChildrenResponse8)),
    ?assertEqual(<<"2-13">>,
        proplists:get_value(<<"childrenrange">>, CdmiResponse6)),
    ?assertEqual(<<"0-1">>,
        proplists:get_value(<<"childrenrange">>, CdmiResponse7)),
    ?assertEqual(<<"14-14">>,
        proplists:get_value(<<"childrenrange">>, CdmiResponse8)),
    lists:foreach(
        fun(Name) ->
            ?assert(lists:member(Name,
                ChildrenResponse6 ++ ChildrenResponse7 ++ ChildrenResponse8))
        end, ChildsBinaries).
%%------------------------------

%%  Tests cdmi object GET request. Request can be done without cdmi header (in that case
%%  file conent is returned as response body), or with cdmi header (the response
%%  contains json string of type: application/cdmi-object, and we can specify what
%%  parameters we need by listing then as ';' separated list after '?' in URL )
get_file_test(Config) ->
    FileName = "toRead.txt",
    FileContent = <<"Some content...">>,
    [Worker | _] = ?config(op_worker_nodes, Config),

    {ok, _} = create_file(Config, FileName),
    ?assert(object_exists(Config, FileName)),
    {ok, _} = write_to_file(Config, FileName,FileContent, ?FILE_BEGINNING),
    ?assertEqual(FileContent, get_file_content(Config, FileName)),

    %%-------- basic read ----------
    RequestHeaders1 = [?CDMI_VERSION_HEADER, ?USER_1_TOKEN_HEADER],
    {ok, Code1, _Headers1, Response1} = do_request(Worker, FileName, get, RequestHeaders1, []),
    ?assertEqual(200, Code1),
    CdmiResponse1 = json_utils:decode(Response1),

    ?assertEqual(<<"application/cdmi-object">>, proplists:get_value(<<"objectType">>, CdmiResponse1)),
    ?assertEqual(<<"toRead.txt">>, proplists:get_value(<<"objectName">>, CdmiResponse1)),
    ?assertEqual(<<"/">>, proplists:get_value(<<"parentURI">>, CdmiResponse1)),
    ?assertEqual(<<"Complete">>, proplists:get_value(<<"completionStatus">>, CdmiResponse1)),
    ?assertEqual(<<"base64">>, proplists:get_value(<<"valuetransferencoding">>, CdmiResponse1)),
    ?assertEqual(<<"application/octet-stream">>, proplists:get_value(<<"mimetype">>, CdmiResponse1)),
    ?assertEqual(<<"0-14">>, proplists:get_value(<<"valuerange">>, CdmiResponse1)),
    ?assert(proplists:get_value(<<"metadata">>, CdmiResponse1) =/= <<>>),
    ?assertEqual(FileContent, base64:decode(proplists:get_value(<<"value">>, CdmiResponse1))),
    %%------------------------------

    %%-- selective params read -----
    RequestHeaders2 = [?CDMI_VERSION_HEADER, ?USER_1_TOKEN_HEADER],
    {ok, Code2, _Headers2, Response2} = do_request(Worker, FileName ++ "?parentURI;completionStatus", get, RequestHeaders2, []),
    ?assertEqual(200, Code2),
    CdmiResponse2 = json_utils:decode(Response2),

    ?assertEqual(<<"/">>, proplists:get_value(<<"parentURI">>, CdmiResponse2)),
    ?assertEqual(<<"Complete">>, proplists:get_value(<<"completionStatus">>, CdmiResponse2)),
    ?assertEqual(2, length(CdmiResponse2)),
    %%------------------------------

    %%--- selective value read -----
    RequestHeaders3 = [?CDMI_VERSION_HEADER, ?USER_1_TOKEN_HEADER],
    {ok, Code3, _Headers3, Response3} = do_request(Worker, FileName ++ "?value:1-3;valuerange", get, RequestHeaders3, []),
    ?assertEqual(200, Code3),
    CdmiResponse3 = json_utils:decode(Response3),

    ?assertEqual(<<"1-3">>, proplists:get_value(<<"valuerange">>, CdmiResponse3)),
    ?assertEqual(<<"ome">>, base64:decode(proplists:get_value(<<"value">>, CdmiResponse3))), % 1-3 from FileContent = <<"Some content...">>
    %%------------------------------

    %%------- noncdmi read --------
    {ok, Code4, Headers4, Response4} =
        do_request(Worker, FileName, get, [?USER_1_TOKEN_HEADER]),
    ?assertEqual(200,Code4),

    ?assertEqual(<<"application/octet-stream">>, proplists:get_value(<<"content-type">>, Headers4)),
    ?assertEqual(FileContent, Response4),
    %%------------------------------

    %% selective value read non-cdmi
    RequestHeaders7 = [{<<"Range">>,<<"1-3,5-5,-3">>}],
    {ok, Code7, _Headers7, Response7} =
        do_request(Worker, FileName, get, [?USER_1_TOKEN_HEADER | RequestHeaders7]),
    ?assertEqual(206,Code7),
    ?assertEqual(<<"omec...">>, Response7), % 1-3,5-5,12-14  from FileContent = <<"Some content...">>
    %%------------------------------

    %% selective value read non-cdmi error
    RequestHeaders8 = [{<<"Range">>,<<"1-3,6-4,-3">>}],
    {ok, Code8, _Headers8, _Response8} =
        do_request(Worker, FileName, get, [?USER_1_TOKEN_HEADER | RequestHeaders8]),
    ?assertEqual(400, Code8).
    %%------------------------------

% Tests cdmi metadata read on object GET request.
metadata_test(Config) ->
    [Worker | _] = ?config(op_worker_nodes, Config),
    FileName = "metadataTest.txt",
    FileContent = <<"Some content...">>,
    DirName = "metadataTestDir/",
    {_SessId, _UserId} = {?config({session_id, 1}, Config), ?config({user_id, 1}, Config)},

    %%-------- create file with user metadata --------
    ?assert(not object_exists(Config, FileName)),

    RequestHeaders1 = [?OBJECT_CONTENT_TYPE_HEADER, ?CDMI_VERSION_HEADER, ?USER_1_TOKEN_HEADER],
    RequestBody1 = [
        {<<"value">>, FileContent}, {<<"valuetransferencoding">>, <<"utf-8">>}, {<<"mimetype">>, <<"text/plain">>},
        {<<"metadata">>, [{<<"my_metadata">>, <<"my_value">>}, {<<"cdmi_not_allowed">>, <<"my_value">>}]}],
    RawRequestBody1 = json_utils:encode(RequestBody1),
    Before = now_in_secs(),
    {ok, Code1, _Headers1, Response1} = do_request(Worker, FileName, put, RequestHeaders1, RawRequestBody1),
    After = now_in_secs(),

    ?assertEqual(201, Code1),
    CdmiResponse1 = json_utils:decode(Response1),
    Metadata1 = proplists:get_value(<<"metadata">>, CdmiResponse1),
%%     ?assertEqual(<<"15">>, proplists:get_value(<<"cdmi_size">>, Metadata1)), todo fix wrong size (0) in attrs
    CTime1 = binary_to_integer(proplists:get_value(<<"cdmi_ctime">>, Metadata1)),
    ATime1 = binary_to_integer(proplists:get_value(<<"cdmi_atime">>, Metadata1)),
    MTime1 = binary_to_integer(proplists:get_value(<<"cdmi_mtime">>, Metadata1)),
    ?assert(Before =< CTime1),
    ?assert(CTime1 =< After),
    ?assert(CTime1 =< ATime1),
    ?assert(CTime1 =< MTime1),
    ?assertMatch(<<_/binary>>, proplists:get_value(<<"cdmi_owner">>, Metadata1)),
    ?assertEqual(<<"my_value">>, proplists:get_value(<<"my_metadata">>, Metadata1)),
    ?assertEqual(6, length(Metadata1)),

    %%-- selective metadata read -----
    {ok, 200, _Headers2, Response2} = do_request(Worker, FileName ++ "?metadata", get, RequestHeaders1, []),
    CdmiResponse2 = json_utils:decode(Response2),
    ?assertEqual(1, length(CdmiResponse2)),
    Metadata2 = proplists:get_value(<<"metadata">>, CdmiResponse2),
    ?assertEqual(6, length(Metadata2)),

    %%-- selective metadata read with prefix -----
    {ok, 200, _Headers3, Response3} = do_request(Worker, FileName ++ "?metadata:cdmi_", get, RequestHeaders1, []),
    CdmiResponse3 = json_utils:decode(Response3),
    ?assertEqual(1, length(CdmiResponse3)),
    Metadata3 = proplists:get_value(<<"metadata">>, CdmiResponse3),
    ?assertEqual(5, length(Metadata3)),

    {ok, 200, _Headers4, Response4} = do_request(Worker, FileName ++ "?metadata:cdmi_o", get, RequestHeaders1, []),
    CdmiResponse4 = json_utils:decode(Response4),
    ?assertEqual(1, length(CdmiResponse4)),
    Metadata4 = proplists:get_value(<<"metadata">>, CdmiResponse4),
    ?assertMatch(<<_/binary>>, proplists:get_value(<<"cdmi_owner">>, Metadata4)),
    ?assertEqual(1, length(Metadata4)),

    {ok, 200, _Headers5, Response5} = do_request(Worker, FileName ++ "?metadata:cdmi_size", get, RequestHeaders1, []),
    CdmiResponse5 = json_utils:decode(Response5),
    ?assertEqual(1, length(CdmiResponse5)),
    Metadata5 = proplists:get_value(<<"metadata">>, CdmiResponse5),
    ?assertEqual(<<"15">>, proplists:get_value(<<"cdmi_size">>, Metadata5)),
    ?assertEqual(1, length(Metadata5)),

    {ok, 200, _Headers6, Response6} = do_request(Worker, FileName ++ "?metadata:cdmi_no_such_metadata", get, RequestHeaders1, []),
    CdmiResponse6 = json_utils:decode(Response6),
    ?assertEqual(1, length(CdmiResponse6)),
    ?assertEqual([], proplists:get_value(<<"metadata">>, CdmiResponse6)),

    %%------ update user metadata of a file ----------
    RequestBody7 = [{<<"metadata">>, [{<<"my_new_metadata">>, <<"my_new_value">>}]}],
    RawRequestBody7 = json_utils:encode(RequestBody7),
    {ok, 204, _, _} = do_request(Worker, FileName, put, RequestHeaders1, RawRequestBody7),
    {ok, 200, _Headers7, Response7} = do_request(Worker, FileName ++ "?metadata:my", get, RequestHeaders1, []),
    CdmiResponse7 = json_utils:decode(Response7),
    ?assertEqual(1, length(CdmiResponse7)),
    Metadata7 = proplists:get_value(<<"metadata">>, CdmiResponse7),
    ?assertEqual(<<"my_new_value">>, proplists:get_value(<<"my_new_metadata">>, Metadata7)),
    ?assertEqual(1, length(Metadata7)),

    RequestBody8 = [{<<"metadata">>, [{<<"my_new_metadata_add">>, <<"my_new_value_add">>},
        {<<"my_new_metadata">>, <<"my_new_value_update">>}, {<<"cdmi_not_allowed">>, <<"my_value">>}]}],
    RawRequestBody8 = json_utils:encode(RequestBody8),
    {ok, 204, _, _} = do_request(Worker, FileName ++ "?metadata:my_new_metadata_add;metadata:my_new_metadata;metadata:cdmi_not_allowed",
        put, RequestHeaders1, RawRequestBody8),
    {ok, 200, _Headers8, Response8} = do_request(Worker, FileName ++ "?metadata:my", get, RequestHeaders1, []),
    CdmiResponse8 = json_utils:decode(Response8),
    ?assertEqual(1, length(CdmiResponse8)),
    Metadata8 = proplists:get_value(<<"metadata">>, CdmiResponse8),
    ?assertEqual(<<"my_new_value_add">>, proplists:get_value(<<"my_new_metadata_add">>, Metadata8)),
    ?assertEqual(<<"my_new_value_update">>, proplists:get_value(<<"my_new_metadata">>, Metadata8)),
    ?assertEqual(2, length(Metadata8)),
    {ok, 200, _Headers9, Response9} = do_request(Worker, FileName ++ "?metadata:cdmi_", get, RequestHeaders1, []),
    CdmiResponse9 = json_utils:decode(Response9),
    ?assertEqual(1, length(CdmiResponse9)),
    Metadata9 = proplists:get_value(<<"metadata">>, CdmiResponse9),
    ?assertEqual(5, length(Metadata9)),

    RequestBody10 = [{<<"metadata">>, [{<<"my_new_metadata">>, <<"my_new_value_ignore">>}]}],
    RawRequestBody10 = json_utils:encode(RequestBody10),
    {ok, 204, _, _} = do_request(Worker, FileName ++ "?metadata:my_new_metadata_add", put, RequestHeaders1,
        RawRequestBody10),
    {ok, 200, _Headers10, Response10} = do_request(Worker, FileName ++ "?metadata:my", get, RequestHeaders1, []),
    CdmiResponse10 = json_utils:decode(Response10),
    ?assertEqual(1, length(CdmiResponse10)),
    Metadata10 = proplists:get_value(<<"metadata">>, CdmiResponse10),
    ?assertEqual(<<"my_new_value_update">>, proplists:get_value(<<"my_new_metadata">>, Metadata10)),
    ?assertEqual(1, length(Metadata10)),

    %%------ create directory with user metadata  ----------
    RequestHeaders2 =[?CONTAINER_CONTENT_TYPE_HEADER, ?CDMI_VERSION_HEADER, ?USER_1_TOKEN_HEADER],
    RequestBody11 = [{<<"metadata">>, [{<<"my_metadata">>, <<"my_dir_value">>}]}],
    RawRequestBody11 = json_utils:encode(RequestBody11),
    {ok, 201, _Headers11, Response11} = do_request(Worker, DirName, put, RequestHeaders2, RawRequestBody11),
    CdmiResponse11 = json_utils:decode(Response11),
    Metadata11 = proplists:get_value(<<"metadata">>, CdmiResponse11),
    ?assertEqual(<<"my_dir_value">>, proplists:get_value(<<"my_metadata">>, Metadata11)),

    %%------ update user metadata of a directory ----------
    RequestBody12 = [{<<"metadata">>, [{<<"my_metadata">>, <<"my_dir_value_update">>}]}],
    RawRequestBody12 = json_utils:encode(RequestBody12),
    {ok, 204, _, _} = do_request(Worker, DirName, put, RequestHeaders2, RawRequestBody12).
%%     {ok, 200, _Headers13, Response13} = do_request(Worker, DirName ++ "?metadata:my", get, RequestHeaders1, []), todo uncomment when cdmi get will be implemented
%%     CdmiResponse13 = json_utils:decode(Response13),
%%     ?assertEqual(1, length(CdmiResponse13)),
%%     Metadata13 = proplists:get_value(<<"metadata">>, CdmiResponse13),
%%     ?assertEqual(<<"my_dir_value_update">>, proplists:get_value(<<"my_metadata">>, Metadata13)),
%%     ?assertEqual(1, length(Metadata13)).
    %%------------------------------

% Tests cdmi object DELETE requests
delete_file_test(Config) ->
    FileName = "toDelete",
    [Worker | _] = ?config(op_worker_nodes, Config),
    [{_SpaceId, SpaceName} | _] = ?config({spaces, 1}, Config),
    GroupFileName =
        filename:join(["spaces", binary_to_list(SpaceName),"groupFile"]),

    %%----- basic delete -----------
    {ok, _} = create_file(Config, "/" ++ FileName),
    ?assert(object_exists(Config, FileName)),
    RequestHeaders1 = [?CDMI_VERSION_HEADER],
    {ok, Code1, _Headers1, _Response1} =
        do_request(
            Worker, FileName, delete, [?USER_1_TOKEN_HEADER | RequestHeaders1]),
    ?assertEqual(204,Code1),

    ?assert(not object_exists(Config, FileName)),
    %%------------------------------

    %%----- delete group file ------
    {ok, _} = create_file(Config, GroupFileName),

    RequestHeaders2 = [?CDMI_VERSION_HEADER],
    {ok, Code2, _Headers2, _Response2} =
        do_request(Worker, GroupFileName, delete,
            [?USER_1_TOKEN_HEADER | RequestHeaders2]),
    ?assertEqual(204,Code2),

    ?assert(not object_exists(Config, GroupFileName)).
    %%------------------------------

% Tests cdmi container DELETE requests
delete_dir_test(Config) ->
    [Worker | _] = ?config(op_worker_nodes, Config),
    DirName = "toDelete/",
    ChildDirName = "toDelete/child/",
    SpacesDirName = "spaces/",

    %%----- basic delete -----------
    mkdir(Config, DirName),
    ?assert(object_exists(Config, DirName)),

    RequestHeaders1 = [
        ?USER_1_TOKEN_HEADER,
        ?CDMI_VERSION_HEADER,
        ?CONTAINER_CONTENT_TYPE_HEADER
    ],
    {ok, Code1, _Headers1, _Response1} =
        do_request(Worker, DirName, delete, RequestHeaders1, []),

    ?assertEqual(204, Code1),
    ?assert(not object_exists(Config, DirName)),
    %%------------------------------

    %%------ recursive delete ------
    mkdir(Config, DirName),
    ?assert(object_exists(Config, DirName)),
    mkdir(Config, ChildDirName),
    ?assert(object_exists(Config, DirName)),

    RequestHeaders2 = [
        ?USER_1_TOKEN_HEADER,
        ?CDMI_VERSION_HEADER,
        ?CONTAINER_CONTENT_TYPE_HEADER
    ],
    {ok, Code2, _Headers2, _Response2} =
        do_request(Worker, DirName, delete, RequestHeaders2, []),

    ?assertEqual(204,Code2),
    ?assert(not object_exists(Config, DirName)),
    ?assert(not object_exists(Config, ChildDirName)),
    %%------------------------------

    %%----- delete group dir -------
    ?assert(object_exists(Config, SpacesDirName)),

    RequestHeaders3 = [?USER_1_TOKEN_HEADER, ?CDMI_VERSION_HEADER],
    ?assert(object_exists(Config, SpacesDirName)),
    {ok, Code3, _Headers3, _Response3} =
        do_request(Worker, SpacesDirName, delete, RequestHeaders3, []),
%%     ?assertEqual(403, Code3), TODO uncomment this line after merging with VFS-1401
    ?assert(object_exists(Config, SpacesDirName)).
    %%------------------------------

% Tests file creation (cdmi object PUT), It can be done with cdmi header (when file data is provided as cdmi-object
% json string), or without (when we treat request body as new file content)
create_file_test(Config) ->
    [Worker | _] = ?config(op_worker_nodes, Config),
    [{_SpaceId, SpaceName} | _] = ?config({spaces, 1}, Config),
    ToCreate = "file.txt",
    ToCreate2 = filename:join(["spaces", binary_to_list(SpaceName), "file1.txt"]),
    ToCreate4 = "file2",
    ToCreate5 = "file3",
    FileContent = <<"File content!">>,

    %%-------- basic create --------
    ?assert(not object_exists(Config, ToCreate)),

    RequestHeaders1 = [?OBJECT_CONTENT_TYPE_HEADER, ?CDMI_VERSION_HEADER, ?USER_1_TOKEN_HEADER],
    RequestBody1 = [{<<"value">>, FileContent}],
    RawRequestBody1 = json_utils:encode(RequestBody1),
    {ok, Code1, _Headers1, Response1} = do_request(Worker, ToCreate, put, RequestHeaders1, RawRequestBody1),

    ?assertEqual(201, Code1),
    CdmiResponse1 = json_utils:decode(Response1),
    ?assertEqual(<<"application/cdmi-object">>, proplists:get_value(<<"objectType">>, CdmiResponse1)),
    ?assertEqual(<<"file.txt">>, proplists:get_value(<<"objectName">>, CdmiResponse1)),
    ?assertEqual(<<"/">>, proplists:get_value(<<"parentURI">>, CdmiResponse1)),
    ?assertEqual(<<"Complete">>, proplists:get_value(<<"completionStatus">>, CdmiResponse1)),
    Metadata1 = proplists:get_value(<<"metadata">>, CdmiResponse1),
    ?assertNotEqual([], Metadata1),

    ?assert(object_exists(Config, ToCreate)),
    ?assertEqual(FileContent, get_file_content(Config, ToCreate)),
    %%------------------------------

    %%------ base64 create ---------
    ?assert(not object_exists(Config, ToCreate2)),

    RequestHeaders2 = [?OBJECT_CONTENT_TYPE_HEADER, ?CDMI_VERSION_HEADER, ?USER_1_TOKEN_HEADER],
    RequestBody2 = [{<<"valuetransferencoding">>, <<"base64">>}, {<<"value">>, base64:encode(FileContent)}],
    RawRequestBody2 = json_utils:encode(RequestBody2),
    {ok, Code2, _Headers2, Response2} = do_request(Worker, ToCreate2, put, RequestHeaders2, RawRequestBody2),

    ?assertEqual(201, Code2),
    CdmiResponse2 = json_utils:decode(Response2),
    ?assertEqual(<<"application/cdmi-object">>, proplists:get_value(<<"objectType">>, CdmiResponse2)),
    ?assertEqual(<<"file1.txt">>, proplists:get_value(<<"objectName">>, CdmiResponse2)),
    ?assertEqual(<<"/spaces/", SpaceName/binary, "/">>, proplists:get_value(<<"parentURI">>, CdmiResponse2)),
    ?assertEqual(<<"Complete">>, proplists:get_value(<<"completionStatus">>, CdmiResponse2)),
    ?assert(proplists:get_value(<<"metadata">>, CdmiResponse2) =/= <<>>),

    ?assert(object_exists(Config, ToCreate2)),
    ?assertEqual(FileContent, get_file_content(Config, ToCreate2)),
    %%------------------------------

    %%------- create empty ---------
    ?assert(not object_exists(Config, ToCreate4)),

    RequestHeaders4 = [?OBJECT_CONTENT_TYPE_HEADER, ?CDMI_VERSION_HEADER, ?USER_1_TOKEN_HEADER],
    {ok, Code4, _Headers4, _Response4} = do_request(Worker, ToCreate4, put, RequestHeaders4, []),
    ?assertEqual(201, Code4),

    ?assert(object_exists(Config, ToCreate4)),
    ?assertEqual(<<>>, get_file_content(Config, ToCreate4)),
    %%------------------------------

    %%------ create noncdmi --------
    ?assert(not object_exists(Config, ToCreate5)),

    RequestHeaders5 = [{<<"content-type">>, <<"application/binary">>}],
    {ok, Code5, _Headers5, _Response5} =
        do_request(Worker, ToCreate5, put,
            [?USER_1_TOKEN_HEADER | RequestHeaders5], FileContent),

    ?assertEqual(201,Code5),

    ?assert(object_exists(Config, ToCreate5)),
    ?assertEqual(FileContent, get_file_content(Config, ToCreate5)).
    %%------------------------------

% Tests cdmi object PUT requests (updating content)
update_file_test(Config) ->
    [Worker | _] = ?config(op_worker_nodes, Config),
    TestDirName = "dir",
    TestFileName = "file.txt",
    TestFileContent = <<"test_file_content">>,
    FullName = filename:join(["/", TestDirName, TestFileName]),
    NewValue = <<"New Value!">>,
    UpdatedValue = <<"123 Value!">>,

    ok = mkdir(Config, TestDirName),
    ?assert(object_exists(Config, TestDirName)),
    {ok, _} = create_file(Config, FullName),
    ?assert(object_exists(Config, FullName)),
    {ok, _} = write_to_file(Config, FullName, TestFileContent, 0),
    ?assertEqual(TestFileContent, get_file_content(Config, FullName)),

    %%--- value replace, cdmi ------
    ?assert(object_exists(Config, FullName)),
    ?assertEqual(TestFileContent, get_file_content(Config, FullName)),

    RequestHeaders1 = [?OBJECT_CONTENT_TYPE_HEADER, ?CDMI_VERSION_HEADER, ?USER_1_TOKEN_HEADER],
    RequestBody1 = [{<<"value">>, NewValue}],
    RawRequestBody1 = json_utils:encode(RequestBody1),
    {ok, Code1, _Headers1, _Response1} = do_request(Worker, FullName, put, RequestHeaders1, RawRequestBody1),
    ?assertEqual(204, Code1),

    ?assert(object_exists(Config, FullName)),
    ?assertEqual(NewValue, get_file_content(Config, FullName)),
    %%------------------------------

    %%---- value update, cdmi ------
    UpdateValue = <<"123">>,
    RequestHeaders2 = [?OBJECT_CONTENT_TYPE_HEADER, ?CDMI_VERSION_HEADER, ?USER_1_TOKEN_HEADER],
    RequestBody2 = [{<<"value">>, base64:encode(UpdateValue)}],
    RawRequestBody2 = json_utils:encode(RequestBody2),
    {ok, Code2, _Headers2, _Response2} = do_request(Worker, FullName ++ "?value:0-2", put, RequestHeaders2, RawRequestBody2),
    ?assertEqual(204, Code2),

    ?assert(object_exists(Config, FullName)),
    ?assertEqual(UpdatedValue, get_file_content(Config, FullName)),
    %%------------------------------

    %%--- value replace, http ------
    RequestBody3 = ?TEST_FILE_CONTENT,
    {ok, Code3, _Headers3, _Response3} =
        do_request(Worker, FullName, put, [?USER_1_TOKEN_HEADER ], RequestBody3),
    ?assertEqual(204,Code3),

    ?assert(object_exists(Config, FullName)),
    ?assertEqual(?TEST_FILE_CONTENT,
        get_file_content(Config, FullName)),
    %%------------------------------

    %%---- value update, http ------
    UpdateValue = <<"123">>,
    RequestHeaders4 = [{<<"content-range">>, <<"0-2">>}],
    {ok, Code4, _Headers4, _Response4} =
        do_request(Worker, FullName,
            put, [?USER_1_TOKEN_HEADER | RequestHeaders4], UpdateValue),
    ?assertEqual(204,Code4),

    ?assert(object_exists(Config, FullName)),
    ?assertEqual(<<"123t_file_content">>,
        get_file_content(Config, FullName)),
    %%------------------------------

    %%---- value update, http error ------
    UpdateValue = <<"123">>,
    RequestHeaders5 = [{<<"content-range">>, <<"0-2,3-4">>}],
    {ok, Code5, _Headers5, _Response5} =
        do_request(Worker, FullName, put, [?USER_1_TOKEN_HEADER | RequestHeaders5],
            UpdateValue),
    ?assertEqual(400,Code5),

    ?assert(object_exists(Config, FullName)),
    ?assertEqual(<<"123t_file_content">>,
        get_file_content(Config, FullName)).
    %%------------------------------

choose_adequate_handler(Config) ->
    % given
    [Worker | _] = ?config(op_worker_nodes, Config),
    File = "file",
    Dir = "dir/",

    % when
    {ok, _, _, _} = do_request(Worker, File, get, [], []),
    % then
    ?assert(rpc:call(Worker, meck, called, [cdmi_object_handler, rest_init, '_'])),

    % when
    {ok, _, _, _} = do_request(Worker, Dir, get, [], []),
    % then
    ?assert(rpc:call(Worker, meck, called, [cdmi_container_handler, rest_init, '_'])).

use_supported_cdmi_version(Config) ->
    % given
    [Worker | _] = ?config(op_worker_nodes, Config),
    RequestHeaders = [?CDMI_VERSION_HEADER, ?USER_1_TOKEN_HEADER],

    % when
    {ok, Code, _ResponseHeaders, _Response} =
        do_request(Worker, "/random", get, RequestHeaders),

    % then
    ?assertEqual(404, Code).

use_unsupported_cdmi_version(Config) ->
    % given
    [Worker | _] = ?config(op_worker_nodes, Config),
    RequestHeaders = [{<<"X-CDMI-Specification-Version">>, <<"1.0.2">>}],

    % when
    {ok, Code, _ResponseHeaders, _Response} =
        do_request(Worker, "/random", get, RequestHeaders),

    % then
    ?assertEqual(400, Code).

% Tests dir creation (cdmi container PUT), remember that every container URI ends
% with '/'
create_dir_test(Config) ->
    [Worker | _] = ?config(op_worker_nodes, Config),
    DirName = "toCreate/",
    DirName2 = "toCreate2/",
    MissingParentName="unknown/",
    DirWithoutParentName = filename:join(MissingParentName,"dir")++"/",

    %%------ non-cdmi create -------
    ?assert(not object_exists(Config, DirName)),

    {ok, Code1, _Headers1, _Response1} =
        do_request(Worker, DirName, put, [?USER_1_TOKEN_HEADER]),
    ?assertEqual(201,Code1),

    ?assert(object_exists(Config, DirName)),
    %%------------------------------

    %%------ basic create ----------
    ?assert(not object_exists(Config, DirName2)),

    RequestHeaders2 = [?USER_1_TOKEN_HEADER, ?CDMI_VERSION_HEADER, ?CONTAINER_CONTENT_TYPE_HEADER],
    {ok, Code2, _Headers2, Response2} = do_request(Worker, DirName2, put, RequestHeaders2, []),

    ?assertEqual(201,Code2),
    CdmiResponse2 = json_utils:decode(Response2),
    ?assertEqual(<<"application/cdmi-container">>, proplists:get_value(<<"objectType">>,CdmiResponse2)),
    ?assertEqual(list_to_binary(DirName2), proplists:get_value(<<"objectName">>,CdmiResponse2)),
    ?assertEqual(<<"/">>, proplists:get_value(<<"parentURI">>,CdmiResponse2)),
    ?assertEqual(<<"Complete">>, proplists:get_value(<<"completionStatus">>,CdmiResponse2)),
    ?assertEqual([], proplists:get_value(<<"children">>,CdmiResponse2)),
    ?assert(proplists:get_value(<<"metadata">>,CdmiResponse2) =/= <<>>),

    ?assert(object_exists(Config, DirName2)),
    %%------------------------------

    %%---------- update ------------
    ?assert(object_exists(Config, DirName)),

    RequestHeaders3 = [
        ?USER_1_TOKEN_HEADER, ?CDMI_VERSION_HEADER, ?CONTAINER_CONTENT_TYPE_HEADER
    ],
    {ok, Code3, _Headers3, _Response3} =
        do_request(Worker, DirName, put, RequestHeaders3, []),
    ?assertEqual(204,Code3),

    ?assert(object_exists(Config, DirName)),
    %%------------------------------

    %%----- missing parent ---------
    ?assert(not object_exists(Config, MissingParentName)),

    RequestHeaders4 = [?USER_1_TOKEN_HEADER, ?CDMI_VERSION_HEADER, ?CONTAINER_CONTENT_TYPE_HEADER],
    {ok, Code4, _Headers4, _Response4} = do_request(Worker, DirWithoutParentName, put, RequestHeaders4, []),
    ?assertEqual(500,Code4). %todo handle this error in lfm
    %%------------------------------

% tests if capabilities of objects, containers, and whole storage system are set properly
capabilities_test(Config) ->
%%   todo uncomment tests with IDs
    [Worker | _] = ?config(op_worker_nodes, Config),

    %%--- system capabilities ------
    RequestHeaders8 = [?CDMI_VERSION_HEADER],
    {ok, Code8, Headers8, Response8} =
        do_request(Worker, "cdmi_capabilities/", get, RequestHeaders8, []),
    ?assertEqual(200, Code8),

    ?assertEqual(<<"application/cdmi-capability">>,
        proplists:get_value(<<"content-type">>, Headers8)),
    CdmiResponse8 = json_utils:decode(Response8),
%%   ?assertEqual(?root_capability_id, proplists:get_value(<<"objectID">>,CdmiResponse8)),
    ?assertEqual(?root_capability_path,
        proplists:get_value(<<"objectName">>, CdmiResponse8)),
    ?assertEqual(<<"0-1">>,
        proplists:get_value(<<"childrenrange">>, CdmiResponse8)),
    ?assertEqual([<<"container/">>, <<"dataobject/">>],
        proplists:get_value(<<"children">>, CdmiResponse8)),
    Capabilities = proplists:get_value(<<"capabilities">>, CdmiResponse8),
    ?assertEqual(?root_capability_list, Capabilities),
    %%------------------------------

    %%-- container capabilities ----
    RequestHeaders9 = [?CDMI_VERSION_HEADER],
    {ok, Code9, _Headers9, Response9} =
        do_request(Worker, "cdmi_capabilities/container/", get, RequestHeaders9, []),
    ?assertEqual(200, Code9),
%%   ?assertMatch({ok, Code9, _, Response9},do_request("cdmi_objectid/"++binary_to_list(?container_capability_id)++"/", get, RequestHeaders9, [])),

    CdmiResponse9 = json_utils:decode(Response9),
    ?assertEqual(?root_capability_path,
        proplists:get_value(<<"parentURI">>, CdmiResponse9)),
%%   ?assertEqual(?root_capability_id, proplists:get_value(<<"parentID">>,CdmiResponse9)),
%%   ?assertEqual(?container_capability_id, proplists:get_value(<<"objectID">>,CdmiResponse9)),
    ?assertEqual(<<"container/">>,
        proplists:get_value(<<"objectName">>, CdmiResponse9)),
    Capabilities2 = proplists:get_value(<<"capabilities">>, CdmiResponse9),
    ?assertEqual(?container_capability_list, Capabilities2),
    %%------------------------------

    %%-- dataobject capabilities ---
    RequestHeaders10 = [?CDMI_VERSION_HEADER],
    {ok, Code10, _Headers10, Response10} =
        do_request(Worker, "cdmi_capabilities/dataobject/", get, RequestHeaders10, []),
    ?assertEqual(200, Code10),
%%   ?assertMatch({ok, Code10, _, Response10},do_request("cdmi_objectid/"++binary_to_list(?dataobject_capability_id)++"/", get, RequestHeaders10, [])),

    CdmiResponse10 = json_utils:decode(Response10),
    ?assertEqual(?root_capability_path,
        proplists:get_value(<<"parentURI">>, CdmiResponse10)),
%%   ?assertEqual(?root_capability_id, proplists:get_value(<<"parentID">>,CdmiResponse10)),
%%   ?assertEqual(?dataobject_capability_id, proplists:get_value(<<"objectID">>,CdmiResponse10)),
    ?assertEqual(<<"dataobject/">>,
        proplists:get_value(<<"objectName">>, CdmiResponse10)),
    Capabilities3 = proplists:get_value(<<"capabilities">>, CdmiResponse10),
    ?assertEqual(?dataobject_capability_list, Capabilities3).
    %%------------------------------

% tests if cdmi returns 'moved permanently' code when we forget about '/' in path
moved_permanently_test(Config) ->
    [Worker | _] = ?config(op_worker_nodes, Config),
    DirName = "somedir/",
    DirNameWithoutSlash = "somedir",
    FileName = "somedir/somefile.txt",
    FileNameWithSlash = "somedir/somefile.txt/",
    mkdir(Config, DirName),
    ?assert(object_exists(Config, DirName)),
    create_file(Config, FileName),
    ?assert(object_exists(Config, FileName)),

    CDMIEndpoint = cdmi_endpoint(Worker),
    %%--------- dir test -----------
    RequestHeaders1 = [
        ?CONTAINER_CONTENT_TYPE_HEADER,
        ?CDMI_VERSION_HEADER,
        ?USER_1_TOKEN_HEADER
    ],
    Location1 = list_to_binary(CDMIEndpoint ++ DirName),
    {ok, Code1, Headers1, _Response1} =
        do_request(Worker, DirNameWithoutSlash, get, RequestHeaders1, []),
    ?assertEqual(?MOVED_PERMANENTLY, Code1),
    ?assertEqual(Location1,
        proplists:get_value(<<"Location">>, Headers1)),
    %%------------------------------

    %%--------- dir test with QS-----------
    RequestHeaders2 = [
        ?CONTAINER_CONTENT_TYPE_HEADER,
        ?CDMI_VERSION_HEADER,
        ?USER_1_TOKEN_HEADER
    ],
    Location2 = list_to_binary(CDMIEndpoint ++ DirName++"?example_qs=1"),
    {ok, Code2, Headers2, _Response2} =
        do_request(Worker, DirNameWithoutSlash++"?example_qs=1", get, RequestHeaders2, []),
    ?assertEqual(?MOVED_PERMANENTLY, Code2),
    ?assertEqual(Location2,
        proplists:get_value(<<"Location">>, Headers2)),
    %%------------------------------

    %%--------- file test ----------
    RequestHeaders3 = [
        ?OBJECT_CONTENT_TYPE_HEADER,
        ?CDMI_VERSION_HEADER,
        ?USER_1_TOKEN_HEADER
    ],
    Location3 = list_to_binary(CDMIEndpoint ++ FileName),
    {ok, Code3, Headers3, _Response3} =
        do_request(Worker, FileNameWithSlash, get, RequestHeaders3, []),
    ?assertEqual(?MOVED_PERMANENTLY, Code3),
    ?assertEqual(Location3,
        proplists:get_value(<<"Location">>, Headers3)).
    %%------------------------------

%%%===================================================================
%%% SetUp and TearDown functions
%%%===================================================================

init_per_suite(Config) ->
    ConfigWithNodes = ?TEST_INIT(Config, ?TEST_FILE(Config, "env_desc.json")),
    initializer:setup_storage(ConfigWithNodes).

end_per_suite(Config) ->
    initializer:teardown_storage(Config),
    test_node_starter:clean_environment(Config).

init_per_testcase(choose_adequate_handler, Config) ->
    Workers = ?config(op_worker_nodes, Config),
    test_utils:mock_new(Workers, [cdmi_object_handler, cdmi_container_handler]),
    init_per_testcase(default, Config);
init_per_testcase(_, Config) ->
    application:start(ssl2),
    hackney:start(),
    ConfigWithSessionInfo = initializer:create_test_users_and_spaces(Config),
    mock_user_auth(ConfigWithSessionInfo),
    lfm_proxy:init(ConfigWithSessionInfo).

end_per_testcase(choose_adequate_handler, Config) ->
    Workers = ?config(op_worker_nodes, Config),
    test_utils:mock_unload(Workers, [cdmi_object_handler, cdmi_container_handler]),
    end_per_testcase(default, Config);
end_per_testcase(_, Config) ->
    lfm_proxy:teardown(Config),
    unmock_user_auth(Config),
    initializer:clean_test_users_and_spaces(Config),
    hackney:stop(),
    application:stop(ssl2).

%%%===================================================================
%%% Internal functions
%%%===================================================================

% Performs a single request using http_client
do_request(Node, RestSubpath, Method, Headers) ->
    do_request(Node, RestSubpath, Method, Headers, []).

% Performs a single request using http_client
do_request(Node, RestSubpath, Method, Headers, Body) ->
    http_client:request(
        Method,
        cdmi_endpoint(Node) ++ RestSubpath,
        Headers,
        Body,
        [insecure]
    ).

cdmi_endpoint(Node) ->
    Port =
        case get(port) of
            undefined ->
                {ok, P} = test_utils:get_env(Node, ?APP_NAME, http_worker_rest_port),
                PStr = integer_to_list(P),
                put(port, PStr),
                PStr;
            P -> P
        end,
    string:join(["https://", utils:get_host(Node), ":", Port, "/cdmi/"], "").

mock_user_auth(Config) ->
    Workers = ?config(op_worker_nodes, Config),
    test_utils:mock_new(Workers, identity),
    test_utils:mock_expect(Workers, identity, get_or_fetch,
        fun
            (#auth{macaroon = Token}) when size(Token) == 1 ->
                UserId = ?config({user_id, binary_to_integer(Token)}, Config),
                {ok, #document{value = #identity{user_id = UserId}}};
            (Auth) ->
                meck:passthrough(Auth)
        end
    ).

unmock_user_auth(Config) ->
    Workers = ?config(op_worker_nodes, Config),
    test_utils:mock_validate_and_unload(Workers, identity).

object_exists(Config, Path) ->
    [Worker | _] = ?config(op_worker_nodes, Config),
    SessionId = ?config({session_id, 1}, Config),

    case lfm_proxy:stat(Worker, SessionId,
        {path, absolute_binary_path(Path)}) of
        {ok, _} ->
            true;
        {error, ?ENOENT} ->
            false
    end.

create_file(Config, Path) ->
    [Worker | _] = ?config(op_worker_nodes, Config),
    SessionId = ?config({session_id, 1}, Config),

    Mode = 8#664,
    lfm_proxy:create(Worker, SessionId, absolute_binary_path(Path), Mode).

open_file(Config, Path, OpenMode) ->
    [Worker | _] = ?config(op_worker_nodes, Config),
    SessionId = ?config({session_id, 1}, Config),
    lfm_proxy:open(Worker, SessionId, {path, absolute_binary_path(Path)}, OpenMode).

write_to_file(Config, Path, Data, Offset) ->
    [Worker | _] = ?config(op_worker_nodes, Config),
    {ok, FileHandle} = open_file(Config, Path, write),
    lfm_proxy:write(Worker, FileHandle, Offset, Data).

get_file_content(Config, Path) ->
    [Worker | _] = ?config(op_worker_nodes, Config),
    {ok, FileHandle} = open_file(Config, Path, write),
    case lfm_proxy:read(Worker, FileHandle, ?FILE_BEGINNING, ?INFINITY) of
        {error, Error} -> {error, Error};
        {ok, Content} -> Content
    end.

mkdir(Config, Path) ->
    [Worker | _] = ?config(op_worker_nodes, Config),
    SessionId = ?config({session_id, 1}, Config),
    lfm_proxy:mkdir(Worker, SessionId, absolute_binary_path(Path)).

absolute_binary_path(Path) ->
    list_to_binary(ensure_begins_with_slash(Path)).

ensure_begins_with_slash(Path) ->
    ReversedBinary = list_to_binary(lists:reverse(Path)),
    lists:reverse(binary_to_list(str_utils:ensure_ends_with_slash(ReversedBinary))).

% Returns current time in seconds
now_in_secs() ->
    {MegaSecs, Secs, _MicroSecs} = erlang:now(),
    MegaSecs * 1000000 + Secs.<|MERGE_RESOLUTION|>--- conflicted
+++ resolved
@@ -15,11 +15,8 @@
 -include("global_definitions.hrl").
 -include("modules/http_worker/rest/cdmi/cdmi_errors.hrl").
 -include("modules/http_worker/rest/cdmi/cdmi_capabilities.hrl").
-<<<<<<< HEAD
 -include("modules/http_worker/rest/http_status.hrl").
-=======
 -include("proto/common/credentials.hrl").
->>>>>>> 00ab444d
 -include_lib("ctool/include/logging.hrl").
 -include_lib("ctool/include/test/test_utils.hrl").
 -include_lib("ctool/include/test/assertions.hrl").
@@ -31,31 +28,18 @@
 -export([all/0, init_per_suite/1, end_per_suite/1, init_per_testcase/2,
     end_per_testcase/2]).
 
-<<<<<<< HEAD
 -export([list_dir_test/1, get_file_test/1, metadata_test/1, delete_file_test/1, delete_dir_test/1,
     create_file_test/1, update_file_test/1, create_dir_test/1, capabilities_test/1,
     choose_adequate_handler/1, use_supported_cdmi_version/1, use_unsupported_cdmi_version/1,
     moved_permanently_test/1]).
-=======
--export([list_dir_test/1, get_file_test/1, metadata_test/1, delete_file_test/1, create_file_test/1,
-    update_file_test/1, create_dir_test/1, capabilities_test/1, choose_adequate_handler/1,
-    use_supported_cdmi_version/1, use_unsupported_cdmi_version/1]).
->>>>>>> 00ab444d
 
 -performance({test_cases, []}).
 all() ->
     [
-<<<<<<< HEAD
         list_dir_test, get_file_test, metadata_test, delete_file_test, delete_dir_test,
         create_file_test, update_file_test, create_dir_test, capabilities_test,
         choose_adequate_handler, use_supported_cdmi_version, use_unsupported_cdmi_version,
         moved_permanently_test
-=======
-        list_dir_test, get_file_test, metadata_test, delete_file_test, create_file_test,
-        update_file_test, create_dir_test, capabilities_test,
-        choose_adequate_handler, use_supported_cdmi_version,
-        use_unsupported_cdmi_version
->>>>>>> 00ab444d
     ].
 
 -define(MACAROON, "macaroon").
