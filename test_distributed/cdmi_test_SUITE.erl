%%%-------------------------------------------------------------------
%%% @author Tomasz Lichon
%%% @copyright (C) 2015 ACK CYFRONET AGH
%%% This software is released under the MIT license
%%% cited in 'LICENSE.txt'.
%%% @end
%%%-------------------------------------------------------------------
%%% @doc
%%% CDMI tests
%%% @end
%%%-------------------------------------------------------------------
-module(cdmi_test_SUITE).
-author("Tomasz Lichon").

-include("global_definitions.hrl").
-include("modules/http_worker/rest/cdmi/cdmi_errors.hrl").
-include("modules/http_worker/rest/cdmi/cdmi_capabilities.hrl").
-include("proto/common/credentials.hrl").
-include_lib("ctool/include/logging.hrl").
-include_lib("ctool/include/test/test_utils.hrl").
-include_lib("ctool/include/test/assertions.hrl").
-include_lib("ctool/include/posix/file_attr.hrl").
-include_lib("ctool/include/posix/errors.hrl").
-include_lib("annotations/include/annotations.hrl").

%% API
-export([all/0, init_per_suite/1, end_per_suite/1, init_per_testcase/2,
    end_per_testcase/2]).

-export([list_dir_test/1, get_file_test/1, metadata_test/1, delete_file_test/1, create_file_test/1,
    update_file_test/1, create_dir_test/1, capabilities_test/1, choose_adequate_handler/1,
    use_supported_cdmi_version/1, use_unsupported_cdmi_version/1, errors_test/1]).

-performance({test_cases, []}).
all() ->
    [
        list_dir_test, get_file_test, metadata_test, delete_file_test, create_file_test,
        update_file_test, create_dir_test, capabilities_test,
        choose_adequate_handler, use_supported_cdmi_version,
<<<<<<< HEAD
        use_unsupported_cdmi_version, errors_test
=======
        use_unsupported_cdmi_version
>>>>>>> 00ab444d
    ].

-define(MACAROON, "macaroon").
-define(TIMEOUT, timer:seconds(5)).

-define(USER_1_TOKEN_HEADER, {<<"X-Auth-Token">>, <<"1">>}).
-define(CDMI_VERSION_HEADER, {<<"X-CDMI-Specification-Version">>, <<"1.1.1">>}).
-define(CONTAINER_CONTENT_TYPE_HEADER, {<<"content-type">>, <<"application/cdmi-container">>}).
-define(OBJECT_CONTENT_TYPE_HEADER, {<<"content-type">>, <<"application/cdmi-object">>}).

-define(TEST_DIR_NAME, "dir").
-define(TEST_FILE_NAME, "file.txt").
-define(TEST_FILE_CONTENT, <<"test_file_content">>).

-define(DEFAULT_FILE_MODE, 8#664).
-define(FILE_BEGINNING, 0).
-define(INFINITY, 9999).


%%%===================================================================
%%% Test functions
%%%===================================================================

% Tests cdmi container GET request (also refered as LIST)
list_dir_test(Config) ->
    [Worker | _] = ?config(op_worker_nodes, Config),
    mkdir(Config, ?TEST_DIR_NAME ++ "/"),
    ?assertEqual(true, object_exists(Config, ?TEST_DIR_NAME ++ "/")),
    create_file(Config, filename:join(?TEST_DIR_NAME, ?TEST_FILE_NAME)),
    ?assertEqual(true,
        object_exists(Config, filename:join(?TEST_DIR_NAME, ?TEST_FILE_NAME))),

    %%------ list basic dir --------
    {ok, Code1, Headers1, Response1} =
        do_request(Worker, ?TEST_DIR_NAME++"/", get,
            [?USER_1_TOKEN_HEADER, ?CDMI_VERSION_HEADER], []),

    ?assertEqual(200, Code1),
    ?assertEqual(proplists:get_value(<<"content-type">>, Headers1),
        <<"application/cdmi-container">>),
    CdmiResponse1 = json_utils:decode(Response1),
    ?assertEqual(<<"application/cdmi-container">>,
        proplists:get_value(<<"objectType">>,CdmiResponse1)),
    ?assertEqual(<<"dir/">>,
        proplists:get_value(<<"objectName">>,CdmiResponse1)),
    ?assertEqual(<<"Complete">>,
        proplists:get_value(<<"completionStatus">>,CdmiResponse1)),
    ?assertEqual([<<"file.txt">>],
        proplists:get_value(<<"children">>,CdmiResponse1)),
    ?assert(proplists:get_value(<<"metadata">>,CdmiResponse1) =/= <<>>),
    %%------------------------------

    %%------ list root dir ---------
    {ok, Code2, _Headers2, Response2} =
        do_request(Worker, [], get,
            [?USER_1_TOKEN_HEADER, ?CDMI_VERSION_HEADER ], []),
    ?assertEqual(200, Code2),
    CdmiResponse2 = json_utils:decode(Response2),
    ?assertEqual(<<"/">>, proplists:get_value(<<"objectName">>,CdmiResponse2)),
    ?assertEqual([<<"spaces/">>,<<"dir/">>],
        proplists:get_value(<<"children">>,CdmiResponse2)),
    %%------------------------------

    %%--- list nonexisting dir -----
    {ok, Code3, _Headers3, _Response3} =
        do_request(Worker, "nonexisting_dir/",
            get, [?USER_1_TOKEN_HEADER, ?CDMI_VERSION_HEADER], []),
    ?assertEqual(404,Code3),
    %%------------------------------

    %%-- selective params list -----
    {ok, Code4, _Headers4, Response4} =
        do_request(Worker, ?TEST_DIR_NAME ++ "/?children;objectName",
            get, [?USER_1_TOKEN_HEADER, ?CDMI_VERSION_HEADER ], []),
    ?assertEqual(200, Code4),
    CdmiResponse4 = json_utils:decode(Response4),
    ?assertEqual(<<"dir/">>,
        proplists:get_value(<<"objectName">>,CdmiResponse4)),
    ?assertEqual([<<"file.txt">>],
        proplists:get_value(<<"children">>,CdmiResponse4)),
    ?assertEqual(2,length(CdmiResponse4)),
    %%------------------------------

    %%---- childrenrange list ------
    ChildrangeDir = "childrange/",
    mkdir(Config, ChildrangeDir),
    Childs = ["0", "1", "2", "3", "4", "5", "6", "7", "8", "9", "10", "11",
              "12", "13", "14"],
    ChildsBinaries = lists:map(fun(X) -> list_to_binary(X) end, Childs),
    lists:map(fun(FileName) ->
                create_file(Config, filename:join(ChildrangeDir, FileName))
              end, Childs),

    {ok, Code5, _Headers5, Response5} =
        do_request(Worker, ChildrangeDir ++ "?children;childrenrange",
            get, [?USER_1_TOKEN_HEADER, ?CDMI_VERSION_HEADER ], []),
    ?assertEqual(200, Code5),
    CdmiResponse5 = json_utils:decode(Response5),
    ChildrenResponse1 = proplists:get_value(<<"children">>, CdmiResponse5),
    ?assert(is_list(ChildrenResponse1)),
    lists:foreach(fun(Name) ->
                    ?assert(lists:member(Name, ChildrenResponse1))
                  end, ChildsBinaries),
    ?assertEqual(<<"0-14">>,
        proplists:get_value(<<"childrenrange">>, CdmiResponse5)),

    {ok, Code6, _, Response6} =
        do_request(Worker, ChildrangeDir ++ "?children:2-13;childrenrange", get,
            [?USER_1_TOKEN_HEADER, ?CDMI_VERSION_HEADER ], []),
    {ok, Code7, _, Response7} =
        do_request(Worker, ChildrangeDir ++ "?children:0-1;childrenrange", get,
            [?USER_1_TOKEN_HEADER, ?CDMI_VERSION_HEADER ], []),
    {ok, Code8, _, Response8} =
        do_request(Worker, ChildrangeDir ++ "?children:14-14;childrenrange", get,
            [?USER_1_TOKEN_HEADER, ?CDMI_VERSION_HEADER ], []),
    ?assertEqual(200, Code6),
    ?assertEqual(200, Code7),
    ?assertEqual(200, Code8),
    CdmiResponse6 = json_utils:decode(Response6),
    CdmiResponse7 = json_utils:decode(Response7),
    CdmiResponse8 = json_utils:decode(Response8),
    ChildrenResponse6 = proplists:get_value(<<"children">>,CdmiResponse6),
    ChildrenResponse7 = proplists:get_value(<<"children">>,CdmiResponse7),
    ChildrenResponse8 = proplists:get_value(<<"children">>,CdmiResponse8),

    ?assert(is_list(ChildrenResponse6)),
    ?assert(is_list(ChildrenResponse7)),
    ?assert(is_list(ChildrenResponse8)),
    ?assertEqual(12, length(ChildrenResponse6)),
    ?assertEqual(2, length(ChildrenResponse7)),
    ?assertEqual(1, length(ChildrenResponse8)),
    ?assertEqual(<<"2-13">>,
        proplists:get_value(<<"childrenrange">>, CdmiResponse6)),
    ?assertEqual(<<"0-1">>,
        proplists:get_value(<<"childrenrange">>, CdmiResponse7)),
    ?assertEqual(<<"14-14">>,
        proplists:get_value(<<"childrenrange">>, CdmiResponse8)),
    lists:foreach(
        fun(Name) ->
            ?assert(lists:member(Name,
                ChildrenResponse6 ++ ChildrenResponse7 ++ ChildrenResponse8))
        end, ChildsBinaries).
%%------------------------------

%%  Tests cdmi object GET request. Request can be done without cdmi header (in that case
%%  file conent is returned as response body), or with cdmi header (the response
%%  contains json string of type: application/cdmi-object, and we can specify what
%%  parameters we need by listing then as ';' separated list after '?' in URL )
get_file_test(Config) ->
    FileName = "toRead.txt",
    FileContent = <<"Some content...">>,
    [Worker | _] = ?config(op_worker_nodes, Config),

    {ok, _} = create_file(Config, FileName),
    ?assert(object_exists(Config, FileName)),
    {ok, _} = write_to_file(Config, FileName,FileContent, ?FILE_BEGINNING),
    ?assertEqual(FileContent, get_file_content(Config, FileName)),

    %%-------- basic read ----------
    RequestHeaders1 = [?CDMI_VERSION_HEADER, ?USER_1_TOKEN_HEADER],
    {ok, Code1, _Headers1, Response1} = do_request(Worker, FileName, get, RequestHeaders1, []),
    ?assertEqual(200, Code1),
    CdmiResponse1 = json_utils:decode(Response1),

    ?assertEqual(<<"application/cdmi-object">>, proplists:get_value(<<"objectType">>, CdmiResponse1)),
    ?assertEqual(<<"toRead.txt">>, proplists:get_value(<<"objectName">>, CdmiResponse1)),
    ?assertEqual(<<"/">>, proplists:get_value(<<"parentURI">>, CdmiResponse1)),
    ?assertEqual(<<"Complete">>, proplists:get_value(<<"completionStatus">>, CdmiResponse1)),
    ?assertEqual(<<"base64">>, proplists:get_value(<<"valuetransferencoding">>, CdmiResponse1)),
    ?assertEqual(<<"application/octet-stream">>, proplists:get_value(<<"mimetype">>, CdmiResponse1)),
    ?assertEqual(<<"0-14">>, proplists:get_value(<<"valuerange">>, CdmiResponse1)),
    ?assert(proplists:get_value(<<"metadata">>, CdmiResponse1) =/= <<>>),
    ?assertEqual(FileContent, base64:decode(proplists:get_value(<<"value">>, CdmiResponse1))),
    %%------------------------------

    %%-- selective params read -----
    RequestHeaders2 = [?CDMI_VERSION_HEADER, ?USER_1_TOKEN_HEADER],
    {ok, Code2, _Headers2, Response2} = do_request(Worker, FileName ++ "?parentURI;completionStatus", get, RequestHeaders2, []),
    ?assertEqual(200, Code2),
    CdmiResponse2 = json_utils:decode(Response2),

    ?assertEqual(<<"/">>, proplists:get_value(<<"parentURI">>, CdmiResponse2)),
    ?assertEqual(<<"Complete">>, proplists:get_value(<<"completionStatus">>, CdmiResponse2)),
    ?assertEqual(2, length(CdmiResponse2)),
    %%------------------------------

    %%--- selective value read -----
    RequestHeaders3 = [?CDMI_VERSION_HEADER, ?USER_1_TOKEN_HEADER],
    {ok, Code3, _Headers3, Response3} = do_request(Worker, FileName ++ "?value:1-3;valuerange", get, RequestHeaders3, []),
    ?assertEqual(200, Code3),
    CdmiResponse3 = json_utils:decode(Response3),

    ?assertEqual(<<"1-3">>, proplists:get_value(<<"valuerange">>, CdmiResponse3)),
    ?assertEqual(<<"ome">>, base64:decode(proplists:get_value(<<"value">>, CdmiResponse3))), % 1-3 from FileContent = <<"Some content...">>
    %%------------------------------

    %%------- noncdmi read --------
    {ok, Code4, Headers4, Response4} =
        do_request(Worker, FileName, get, [?USER_1_TOKEN_HEADER]),
    ?assertEqual(200,Code4),

    ?assertEqual(<<"application/octet-stream">>, proplists:get_value(<<"content-type">>, Headers4)),
    ?assertEqual(FileContent, Response4),
    %%------------------------------

    %% selective value read non-cdmi
    RequestHeaders7 = [{<<"Range">>,<<"1-3,5-5,-3">>}],
    {ok, Code7, _Headers7, Response7} =
        do_request(Worker, FileName, get, [?USER_1_TOKEN_HEADER | RequestHeaders7]),
    ?assertEqual(206,Code7),
    ?assertEqual(<<"omec...">>, Response7), % 1-3,5-5,12-14  from FileContent = <<"Some content...">>
    %%------------------------------

    %% selective value read non-cdmi error
    RequestHeaders8 = [{<<"Range">>,<<"1-3,6-4,-3">>}],
    {ok, Code8, _Headers8, _Response8} =
        do_request(Worker, FileName, get, [?USER_1_TOKEN_HEADER | RequestHeaders8]),
    ?assertEqual(400, Code8).
    %%------------------------------

% Tests cdmi metadata read on object GET request.
metadata_test(Config) ->
    [Worker | _] = ?config(op_worker_nodes, Config),
    FileName = "metadataTest.txt",
    FileContent = <<"Some content...">>,
    DirName = "metadataTestDir/",
    {_SessId, _UserId} = {?config({session_id, 1}, Config), ?config({user_id, 1}, Config)},

    %%-------- create file with user metadata --------
    ?assert(not object_exists(Config, FileName)),

    RequestHeaders1 = [?OBJECT_CONTENT_TYPE_HEADER, ?CDMI_VERSION_HEADER, ?USER_1_TOKEN_HEADER],
    RequestBody1 = [
        {<<"value">>, FileContent}, {<<"valuetransferencoding">>, <<"utf-8">>}, {<<"mimetype">>, <<"text/plain">>},
        {<<"metadata">>, [{<<"my_metadata">>, <<"my_value">>}, {<<"cdmi_not_allowed">>, <<"my_value">>}]}],
    RawRequestBody1 = json_utils:encode(RequestBody1),
    Before = now_in_secs(),
    {ok, Code1, _Headers1, Response1} = do_request(Worker, FileName, put, RequestHeaders1, RawRequestBody1),
    After = now_in_secs(),

    ?assertEqual(201, Code1),
    CdmiResponse1 = json_utils:decode(Response1),
    Metadata1 = proplists:get_value(<<"metadata">>, CdmiResponse1),
%%     ?assertEqual(<<"15">>, proplists:get_value(<<"cdmi_size">>, Metadata1)), todo fix wrong size (0) in attrs
    CTime1 = binary_to_integer(proplists:get_value(<<"cdmi_ctime">>, Metadata1)),
    ATime1 = binary_to_integer(proplists:get_value(<<"cdmi_atime">>, Metadata1)),
    MTime1 = binary_to_integer(proplists:get_value(<<"cdmi_mtime">>, Metadata1)),
    ?assert(Before =< CTime1),
    ?assert(CTime1 =< After),
    ?assert(CTime1 =< ATime1),
    ?assert(CTime1 =< MTime1),
    ?assertMatch(<<_/binary>>, proplists:get_value(<<"cdmi_owner">>, Metadata1)),
    ?assertEqual(<<"my_value">>, proplists:get_value(<<"my_metadata">>, Metadata1)),
    ?assertEqual(6, length(Metadata1)),

    %%-- selective metadata read -----
    {ok, 200, _Headers2, Response2} = do_request(Worker, FileName ++ "?metadata", get, RequestHeaders1, []),
    CdmiResponse2 = json_utils:decode(Response2),
    ?assertEqual(1, length(CdmiResponse2)),
    Metadata2 = proplists:get_value(<<"metadata">>, CdmiResponse2),
    ?assertEqual(6, length(Metadata2)),

    %%-- selective metadata read with prefix -----
    {ok, 200, _Headers3, Response3} = do_request(Worker, FileName ++ "?metadata:cdmi_", get, RequestHeaders1, []),
    CdmiResponse3 = json_utils:decode(Response3),
    ?assertEqual(1, length(CdmiResponse3)),
    Metadata3 = proplists:get_value(<<"metadata">>, CdmiResponse3),
    ?assertEqual(5, length(Metadata3)),

    {ok, 200, _Headers4, Response4} = do_request(Worker, FileName ++ "?metadata:cdmi_o", get, RequestHeaders1, []),
    CdmiResponse4 = json_utils:decode(Response4),
    ?assertEqual(1, length(CdmiResponse4)),
    Metadata4 = proplists:get_value(<<"metadata">>, CdmiResponse4),
    ?assertMatch(<<_/binary>>, proplists:get_value(<<"cdmi_owner">>, Metadata4)),
    ?assertEqual(1, length(Metadata4)),

    {ok, 200, _Headers5, Response5} = do_request(Worker, FileName ++ "?metadata:cdmi_size", get, RequestHeaders1, []),
    CdmiResponse5 = json_utils:decode(Response5),
    ?assertEqual(1, length(CdmiResponse5)),
    Metadata5 = proplists:get_value(<<"metadata">>, CdmiResponse5),
    ?assertEqual(<<"15">>, proplists:get_value(<<"cdmi_size">>, Metadata5)),
    ?assertEqual(1, length(Metadata5)),

    {ok, 200, _Headers6, Response6} = do_request(Worker, FileName ++ "?metadata:cdmi_no_such_metadata", get, RequestHeaders1, []),
    CdmiResponse6 = json_utils:decode(Response6),
    ?assertEqual(1, length(CdmiResponse6)),
    ?assertEqual([], proplists:get_value(<<"metadata">>, CdmiResponse6)),

    %%------ update user metadata of a file ----------
    RequestBody7 = [{<<"metadata">>, [{<<"my_new_metadata">>, <<"my_new_value">>}]}],
    RawRequestBody7 = json_utils:encode(RequestBody7),
    {ok, 204, _, _} = do_request(Worker, FileName, put, RequestHeaders1, RawRequestBody7),
    {ok, 200, _Headers7, Response7} = do_request(Worker, FileName ++ "?metadata:my", get, RequestHeaders1, []),
    CdmiResponse7 = json_utils:decode(Response7),
    ?assertEqual(1, length(CdmiResponse7)),
    Metadata7 = proplists:get_value(<<"metadata">>, CdmiResponse7),
    ?assertEqual(<<"my_new_value">>, proplists:get_value(<<"my_new_metadata">>, Metadata7)),
    ?assertEqual(1, length(Metadata7)),

    RequestBody8 = [{<<"metadata">>, [{<<"my_new_metadata_add">>, <<"my_new_value_add">>},
        {<<"my_new_metadata">>, <<"my_new_value_update">>}, {<<"cdmi_not_allowed">>, <<"my_value">>}]}],
    RawRequestBody8 = json_utils:encode(RequestBody8),
    {ok, 204, _, _} = do_request(Worker, FileName ++ "?metadata:my_new_metadata_add;metadata:my_new_metadata;metadata:cdmi_not_allowed",
        put, RequestHeaders1, RawRequestBody8),
    {ok, 200, _Headers8, Response8} = do_request(Worker, FileName ++ "?metadata:my", get, RequestHeaders1, []),
    CdmiResponse8 = json_utils:decode(Response8),
    ?assertEqual(1, length(CdmiResponse8)),
    Metadata8 = proplists:get_value(<<"metadata">>, CdmiResponse8),
    ?assertEqual(<<"my_new_value_add">>, proplists:get_value(<<"my_new_metadata_add">>, Metadata8)),
    ?assertEqual(<<"my_new_value_update">>, proplists:get_value(<<"my_new_metadata">>, Metadata8)),
    ?assertEqual(2, length(Metadata8)),
    {ok, 200, _Headers9, Response9} = do_request(Worker, FileName ++ "?metadata:cdmi_", get, RequestHeaders1, []),
    CdmiResponse9 = json_utils:decode(Response9),
    ?assertEqual(1, length(CdmiResponse9)),
    Metadata9 = proplists:get_value(<<"metadata">>, CdmiResponse9),
    ?assertEqual(5, length(Metadata9)),

    RequestBody10 = [{<<"metadata">>, [{<<"my_new_metadata">>, <<"my_new_value_ignore">>}]}],
    RawRequestBody10 = json_utils:encode(RequestBody10),
    {ok, 204, _, _} = do_request(Worker, FileName ++ "?metadata:my_new_metadata_add", put, RequestHeaders1,
        RawRequestBody10),
    {ok, 200, _Headers10, Response10} = do_request(Worker, FileName ++ "?metadata:my", get, RequestHeaders1, []),
    CdmiResponse10 = json_utils:decode(Response10),
    ?assertEqual(1, length(CdmiResponse10)),
    Metadata10 = proplists:get_value(<<"metadata">>, CdmiResponse10),
    ?assertEqual(<<"my_new_value_update">>, proplists:get_value(<<"my_new_metadata">>, Metadata10)),
    ?assertEqual(1, length(Metadata10)),

    %%------ create directory with user metadata  ----------
    RequestHeaders2 =[?CONTAINER_CONTENT_TYPE_HEADER, ?CDMI_VERSION_HEADER, ?USER_1_TOKEN_HEADER],
    RequestBody11 = [{<<"metadata">>, [{<<"my_metadata">>, <<"my_dir_value">>}]}],
    RawRequestBody11 = json_utils:encode(RequestBody11),
    {ok, 201, _Headers11, Response11} = do_request(Worker, DirName, put, RequestHeaders2, RawRequestBody11),
    CdmiResponse11 = json_utils:decode(Response11),
    Metadata11 = proplists:get_value(<<"metadata">>, CdmiResponse11),
    ?assertEqual(<<"my_dir_value">>, proplists:get_value(<<"my_metadata">>, Metadata11)),

    %%------ update user metadata of a directory ----------
    RequestBody12 = [{<<"metadata">>, [{<<"my_metadata">>, <<"my_dir_value_update">>}]}],
    RawRequestBody12 = json_utils:encode(RequestBody12),
    {ok, 204, _, _} = do_request(Worker, DirName, put, RequestHeaders2, RawRequestBody12).
%%     {ok, 200, _Headers13, Response13} = do_request(Worker, DirName ++ "?metadata:my", get, RequestHeaders1, []), todo uncomment when cdmi get will be implemented
%%     CdmiResponse13 = json_utils:decode(Response13),
%%     ?assertEqual(1, length(CdmiResponse13)),
%%     Metadata13 = proplists:get_value(<<"metadata">>, CdmiResponse13),
%%     ?assertEqual(<<"my_dir_value_update">>, proplists:get_value(<<"my_metadata">>, Metadata13)),
%%     ?assertEqual(1, length(Metadata13)).
    %%------------------------------

% Tests cdmi object DELETE requests
delete_file_test(Config) ->
    FileName = "toDelete",
    [Worker | _] = ?config(op_worker_nodes, Config),
    [{_SpaceId, SpaceName} | _] = ?config({spaces, 1}, Config),
    GroupFileName =
        filename:join(["spaces", binary_to_list(SpaceName),"groupFile"]),

    %%----- basic delete -----------
    {ok, _} = create_file(Config, "/" ++ FileName),
    ?assert(object_exists(Config, FileName)),
    RequestHeaders1 = [?CDMI_VERSION_HEADER],
    {ok, Code1, _Headers1, _Response1} =
        do_request(
            Worker, FileName, delete, [?USER_1_TOKEN_HEADER | RequestHeaders1]),
    ?assertEqual(204,Code1),

    ?assert(not object_exists(Config, FileName)),
    %%------------------------------

    %%----- delete group file ------
    {ok, _} = create_file(Config, GroupFileName),

    RequestHeaders2 = [?CDMI_VERSION_HEADER],
    {ok, Code2, _Headers2, _Response2} =
        do_request(Worker, GroupFileName, delete,
            [?USER_1_TOKEN_HEADER | RequestHeaders2]),
    ?assertEqual(204,Code2),

    ?assert(not object_exists(Config, GroupFileName)).
    %%------------------------------

% Tests file creation (cdmi object PUT), It can be done with cdmi header (when file data is provided as cdmi-object
% json string), or without (when we treat request body as new file content)
create_file_test(Config) ->
    [Worker | _] = ?config(op_worker_nodes, Config),
    [{_SpaceId, SpaceName} | _] = ?config({spaces, 1}, Config),
    ToCreate = "file.txt",
    ToCreate2 = filename:join(["spaces", binary_to_list(SpaceName), "file1.txt"]),
    ToCreate4 = "file2",
    ToCreate5 = "file3",
    FileContent = <<"File content!">>,

    %%-------- basic create --------
    ?assert(not object_exists(Config, ToCreate)),

    RequestHeaders1 = [?OBJECT_CONTENT_TYPE_HEADER, ?CDMI_VERSION_HEADER, ?USER_1_TOKEN_HEADER],
    RequestBody1 = [{<<"value">>, FileContent}],
    RawRequestBody1 = json_utils:encode(RequestBody1),
    {ok, Code1, _Headers1, Response1} = do_request(Worker, ToCreate, put, RequestHeaders1, RawRequestBody1),

    ?assertEqual(201, Code1),
    CdmiResponse1 = json_utils:decode(Response1),
    ?assertEqual(<<"application/cdmi-object">>, proplists:get_value(<<"objectType">>, CdmiResponse1)),
    ?assertEqual(<<"file.txt">>, proplists:get_value(<<"objectName">>, CdmiResponse1)),
    ?assertEqual(<<"/">>, proplists:get_value(<<"parentURI">>, CdmiResponse1)),
    ?assertEqual(<<"Complete">>, proplists:get_value(<<"completionStatus">>, CdmiResponse1)),
    Metadata1 = proplists:get_value(<<"metadata">>, CdmiResponse1),
    ?assertNotEqual([], Metadata1),

    ?assert(object_exists(Config, ToCreate)),
    ?assertEqual(FileContent, get_file_content(Config, ToCreate)),
    %%------------------------------

    %%------ base64 create ---------
    ?assert(not object_exists(Config, ToCreate2)),

    RequestHeaders2 = [?OBJECT_CONTENT_TYPE_HEADER, ?CDMI_VERSION_HEADER, ?USER_1_TOKEN_HEADER],
    RequestBody2 = [{<<"valuetransferencoding">>, <<"base64">>}, {<<"value">>, base64:encode(FileContent)}],
    RawRequestBody2 = json_utils:encode(RequestBody2),

    {ok, Code2, _Headers2, Response2} =
        do_request(Worker, ToCreate2, put, RequestHeaders2, RawRequestBody2),
    ?assertEqual(201, Code2),
    CdmiResponse2 = json_utils:decode(Response2),
    ?assertEqual(<<"application/cdmi-object">>, proplists:get_value(<<"objectType">>, CdmiResponse2)),
    ?assertEqual(<<"file1.txt">>, proplists:get_value(<<"objectName">>, CdmiResponse2)),
    ?assertEqual(<<"/spaces/", SpaceName/binary, "/">>, proplists:get_value(<<"parentURI">>, CdmiResponse2)),
    ?assertEqual(<<"Complete">>, proplists:get_value(<<"completionStatus">>, CdmiResponse2)),
    ?assert(proplists:get_value(<<"metadata">>, CdmiResponse2) =/= <<>>),

    ?assert(object_exists(Config, ToCreate2)),
    ?assertEqual(FileContent, get_file_content(Config, ToCreate2)),
    %%------------------------------

    %%------- create empty ---------
    ?assert(not object_exists(Config, ToCreate4)),

    RequestHeaders4 = [?OBJECT_CONTENT_TYPE_HEADER, ?CDMI_VERSION_HEADER, ?USER_1_TOKEN_HEADER],
    {ok, Code4, _Headers4, _Response4} = do_request(Worker, ToCreate4, put, RequestHeaders4, []),
    ?assertEqual(201, Code4),

    ?assert(object_exists(Config, ToCreate4)),
    ?assertEqual(<<>>, get_file_content(Config, ToCreate4)),
    %%------------------------------

    %%------ create noncdmi --------
    ?assert(not object_exists(Config, ToCreate5)),

    RequestHeaders5 = [{<<"content-type">>, <<"application/binary">>}],
    {ok, Code5, _Headers5, _Response5} =
        do_request(Worker, ToCreate5, put,
            [?USER_1_TOKEN_HEADER | RequestHeaders5], FileContent),

    ?assertEqual(201,Code5),

    ?assert(object_exists(Config, ToCreate5)),
    ?assertEqual(FileContent, get_file_content(Config, ToCreate5)).
    %%------------------------------

% Tests cdmi object PUT requests (updating content)
update_file_test(Config) ->
    [Worker | _] = ?config(op_worker_nodes, Config),
    TestDirName = "dir",
    TestFileName = "file.txt",
    TestFileContent = <<"test_file_content">>,
    FullName = filename:join(["/", TestDirName, TestFileName]),
    NewValue = <<"New Value!">>,
    UpdatedValue = <<"123 Value!">>,

    ok = mkdir(Config, TestDirName),
    ?assert(object_exists(Config, TestDirName)),
    {ok, _} = create_file(Config, FullName),
    ?assert(object_exists(Config, FullName)),
    {ok, _} = write_to_file(Config, FullName, TestFileContent, 0),
    ?assertEqual(TestFileContent, get_file_content(Config, FullName)),

    %%--- value replace, cdmi ------
    ?assert(object_exists(Config, FullName)),
    ?assertEqual(TestFileContent, get_file_content(Config, FullName)),

    RequestHeaders1 = [?OBJECT_CONTENT_TYPE_HEADER, ?CDMI_VERSION_HEADER, ?USER_1_TOKEN_HEADER],
    RequestBody1 = [{<<"value">>, NewValue}],
    RawRequestBody1 = json_utils:encode(RequestBody1),
    {ok, Code1, _Headers1, _Response1} = do_request(Worker, FullName, put, RequestHeaders1, RawRequestBody1),
    ?assertEqual(204, Code1),

    ?assert(object_exists(Config, FullName)),
    ?assertEqual(NewValue, get_file_content(Config, FullName)),
    %%------------------------------

    %%---- value update, cdmi ------
    UpdateValue = <<"123">>,
    RequestHeaders2 = [?OBJECT_CONTENT_TYPE_HEADER, ?CDMI_VERSION_HEADER, ?USER_1_TOKEN_HEADER],
    RequestBody2 = [{<<"value">>, base64:encode(UpdateValue)}],
    RawRequestBody2 = json_utils:encode(RequestBody2),
    {ok, Code2, _Headers2, _Response2} = do_request(Worker, FullName ++ "?value:0-2", put, RequestHeaders2, RawRequestBody2),
    ?assertEqual(204, Code2),

    ?assert(object_exists(Config, FullName)),
    ?assertEqual(UpdatedValue, get_file_content(Config, FullName)),
    %%------------------------------

    %%--- value replace, http ------
    RequestBody3 = ?TEST_FILE_CONTENT,
    {ok, Code3, _Headers3, _Response3} =
        do_request(Worker, FullName, put, [?USER_1_TOKEN_HEADER ], RequestBody3),
    ?assertEqual(204,Code3),

    ?assert(object_exists(Config, FullName)),
    ?assertEqual(?TEST_FILE_CONTENT,
        get_file_content(Config, FullName)),
    %%------------------------------

    %%---- value update, http ------
    UpdateValue = <<"123">>,
    RequestHeaders4 = [{<<"content-range">>, <<"0-2">>}],
    {ok, Code4, _Headers4, _Response4} =
        do_request(Worker, FullName,
            put, [?USER_1_TOKEN_HEADER | RequestHeaders4], UpdateValue),
    ?assertEqual(204,Code4),

    ?assert(object_exists(Config, FullName)),
    ?assertEqual(<<"123t_file_content">>,
        get_file_content(Config, FullName)),
    %%------------------------------

    %%---- value update, http error ------
    UpdateValue = <<"123">>,
    RequestHeaders5 = [{<<"content-range">>, <<"0-2,3-4">>}],
    {ok, Code5, _Headers5, _Response5} =
        do_request(Worker, FullName, put, [?USER_1_TOKEN_HEADER | RequestHeaders5],
            UpdateValue),
    ?assertEqual(400,Code5),

    ?assert(object_exists(Config, FullName)),
    ?assertEqual(<<"123t_file_content">>,
        get_file_content(Config, FullName)).
    %%------------------------------

choose_adequate_handler(Config) ->
    % given
    [Worker | _] = ?config(op_worker_nodes, Config),
    File = "file",
    Dir = "dir/",

    % when
    {ok, _, _, _} = do_request(Worker, File, get, [], []),
    % then
    ?assert(rpc:call(Worker, meck, called, [cdmi_object_handler, rest_init, '_'])),

    % when
    {ok, _, _, _} = do_request(Worker, Dir, get, [], []),
    % then
    ?assert(rpc:call(Worker, meck, called, [cdmi_container_handler, rest_init, '_'])).

use_supported_cdmi_version(Config) ->
    % given
    [Worker | _] = ?config(op_worker_nodes, Config),
    RequestHeaders = [?CDMI_VERSION_HEADER, ?USER_1_TOKEN_HEADER],

    % when
    {ok, Code, _ResponseHeaders, _Response} =
        do_request(Worker, "/random", get, RequestHeaders),

    % then
    ?assertEqual(404, Code).

use_unsupported_cdmi_version(Config) ->
    % given
    [Worker | _] = ?config(op_worker_nodes, Config),
    RequestHeaders = [{<<"X-CDMI-Specification-Version">>, <<"1.0.2">>}],

    % when
    {ok, Code, _ResponseHeaders, _Response} =
        do_request(Worker, "/random", get, RequestHeaders),

    % then
    ?assertEqual(400, Code).

% Tests dir creation (cdmi container PUT), remember that every container URI ends
% with '/'
create_dir_test(Config) ->
    [Worker | _] = ?config(op_worker_nodes, Config),
    DirName = "toCreate/",
    DirName2 = "toCreate2/",
    MissingParentName="unknown/",
    DirWithoutParentName = filename:join(MissingParentName,"dir")++"/",

    %%------ non-cdmi create -------
    ?assert(not object_exists(Config, DirName)),

    {ok, Code1, _Headers1, _Response1} =
        do_request(Worker, DirName, put, [?USER_1_TOKEN_HEADER]),
    ?assertEqual(201,Code1),

    ?assert(object_exists(Config, DirName)),
    %%------------------------------

    %%------ basic create ----------
    ?assert(not object_exists(Config, DirName2)),

    RequestHeaders2 = [?USER_1_TOKEN_HEADER, ?CDMI_VERSION_HEADER, ?CONTAINER_CONTENT_TYPE_HEADER],
    {ok, Code2, _Headers2, Response2} = do_request(Worker, DirName2, put, RequestHeaders2, []),

    ?assertEqual(201,Code2),
    CdmiResponse2 = json_utils:decode(Response2),
    ?assertEqual(<<"application/cdmi-container">>, proplists:get_value(<<"objectType">>,CdmiResponse2)),
    ?assertEqual(list_to_binary(DirName2), proplists:get_value(<<"objectName">>,CdmiResponse2)),
    ?assertEqual(<<"/">>, proplists:get_value(<<"parentURI">>,CdmiResponse2)),
    ?assertEqual(<<"Complete">>, proplists:get_value(<<"completionStatus">>,CdmiResponse2)),
    ?assertEqual([], proplists:get_value(<<"children">>,CdmiResponse2)),
    ?assert(proplists:get_value(<<"metadata">>,CdmiResponse2) =/= <<>>),

    ?assert(object_exists(Config, DirName2)),
    %%------------------------------

    %%---------- update ------------
    ?assert(object_exists(Config, DirName)),

    RequestHeaders3 = [
        ?USER_1_TOKEN_HEADER, ?CDMI_VERSION_HEADER, ?CONTAINER_CONTENT_TYPE_HEADER
    ],
    {ok, Code3, _Headers3, _Response3} =
        do_request(Worker, DirName, put, RequestHeaders3, []),
    ?assertEqual(204,Code3),


    ?assert(object_exists(Config, DirName)),
    %%------------------------------

    %%----- missing parent ---------
    ?assert(not object_exists(Config, MissingParentName)),

    RequestHeaders4 = [
        ?USER_1_TOKEN_HEADER,
        ?CDMI_VERSION_HEADER,
        ?CONTAINER_CONTENT_TYPE_HEADER
    ],
    {ok, Code4, _Headers4, _Response4} =
        do_request(Worker, DirWithoutParentName, put, RequestHeaders4, []),
    ?assertEqual(404, Code4).
    %%------------------------------

% tests if capabilities of objects, containers, and whole storage system are set properly
capabilities_test(Config) ->
%%   todo uncomment tests with IDs
    [Worker | _] = ?config(op_worker_nodes, Config),

    %%--- system capabilities ------
    RequestHeaders8 = [?CDMI_VERSION_HEADER],
    {ok, Code8, Headers8, Response8} =
        do_request(Worker, "cdmi_capabilities/", get, RequestHeaders8, []),
    ?assertEqual(200, Code8),

    ?assertEqual(<<"application/cdmi-capability">>,
        proplists:get_value(<<"content-type">>, Headers8)),
    CdmiResponse8 = json_utils:decode(Response8),
%%   ?assertEqual(?root_capability_id, proplists:get_value(<<"objectID">>,CdmiResponse8)),
    ?assertEqual(?root_capability_path,
        proplists:get_value(<<"objectName">>, CdmiResponse8)),
    ?assertEqual(<<"0-1">>,
        proplists:get_value(<<"childrenrange">>, CdmiResponse8)),
    ?assertEqual([<<"container/">>, <<"dataobject/">>],
        proplists:get_value(<<"children">>, CdmiResponse8)),
    Capabilities = proplists:get_value(<<"capabilities">>, CdmiResponse8),
    ?assertEqual(?root_capability_list, Capabilities),
    %%------------------------------

    %%-- container capabilities ----
    RequestHeaders9 = [?CDMI_VERSION_HEADER],
    {ok, Code9, _Headers9, Response9} =
        do_request(Worker, "cdmi_capabilities/container/", get, RequestHeaders9, []),
    ?assertEqual(200, Code9),
%%   ?assertMatch({ok, Code9, _, Response9},do_request("cdmi_objectid/"++binary_to_list(?container_capability_id)++"/", get, RequestHeaders9, [])),

    CdmiResponse9 = json_utils:decode(Response9),
    ?assertEqual(?root_capability_path,
        proplists:get_value(<<"parentURI">>, CdmiResponse9)),
%%   ?assertEqual(?root_capability_id, proplists:get_value(<<"parentID">>,CdmiResponse9)),
%%   ?assertEqual(?container_capability_id, proplists:get_value(<<"objectID">>,CdmiResponse9)),
    ?assertEqual(<<"container/">>,
        proplists:get_value(<<"objectName">>, CdmiResponse9)),
    Capabilities2 = proplists:get_value(<<"capabilities">>, CdmiResponse9),
    ?assertEqual(?container_capability_list, Capabilities2),
    %%------------------------------

    %%-- dataobject capabilities ---
    RequestHeaders10 = [?CDMI_VERSION_HEADER],
    {ok, Code10, _Headers10, Response10} =
        do_request(Worker, "cdmi_capabilities/dataobject/", get, RequestHeaders10, []),
    ?assertEqual(200, Code10),
%%   ?assertMatch({ok, Code10, _, Response10},do_request("cdmi_objectid/"++binary_to_list(?dataobject_capability_id)++"/", get, RequestHeaders10, [])),

    CdmiResponse10 = json_utils:decode(Response10),
    ?assertEqual(?root_capability_path,
        proplists:get_value(<<"parentURI">>, CdmiResponse10)),
%%   ?assertEqual(?root_capability_id, proplists:get_value(<<"parentID">>,CdmiResponse10)),
%%   ?assertEqual(?dataobject_capability_id, proplists:get_value(<<"objectID">>,CdmiResponse10)),
    ?assertEqual(<<"dataobject/">>,
        proplists:get_value(<<"objectName">>, CdmiResponse10)),
    Capabilities3 = proplists:get_value(<<"capabilities">>, CdmiResponse10),
    ?assertEqual(?dataobject_capability_list, Capabilities3).
%%------------------------------

% test error handling
errors_test(Config) ->
    [Worker | _] = ?config(op_worker_nodes, Config),

    %%---- unauthorized access -----
    {ok, Code1, _Headers1, _Response1} =
        do_request(Worker, ?TEST_DIR_NAME, get, [], []),
    ?assertEqual(401, Code1),
    %%------------------------------

    %%----- wrong create path ------
    RequestHeaders2 = [
        ?USER_1_TOKEN_HEADER,
        ?CDMI_VERSION_HEADER,
        ?CONTAINER_CONTENT_TYPE_HEADER
    ],
    {ok, Code2, _Headers2, _Response2} =
        do_request(Worker, "dir", put, RequestHeaders2, []),
    ?assertEqual(415, Code2),
    %%------------------------------

    %%---- wrong create path 2 -----
    RequestHeaders3 = [
        ?USER_1_TOKEN_HEADER,
        ?CDMI_VERSION_HEADER,
        ?OBJECT_CONTENT_TYPE_HEADER
    ],
    {ok, Code3, _Headers3, _Response3} =
        do_request(Worker, "dir/", put, RequestHeaders3, []),
    ?assertEqual(415, Code3),
    %%------------------------------

    %%-------- wrong base64 --------
    RequestHeaders4 = [
        ?USER_1_TOKEN_HEADER,
        ?CDMI_VERSION_HEADER,
        ?OBJECT_CONTENT_TYPE_HEADER
    ],
    RequestBody4 = json_utils:encode([{<<"valuetransferencoding">>, <<"base64">>}, {<<"value">>, <<"#$%">>}]),
    {ok, Code4, _Headers4, _Response4} =
        do_request(Worker, "some_file_b64", put, RequestHeaders4, RequestBody4),
    ?assertEqual(400, Code4),
    %%------------------------------

    %%-- duplicated body fields ----
    RawBody5 = [{<<"metadata">>, [{<<"a">>, <<"a">>}]}, {<<"metadata">>, [{<<"b">>, <<"b">>}]}],
    RequestBody5 = json_utils:encode(RawBody5),
    RequestHeaders5 = [
        ?USER_1_TOKEN_HEADER,
        ?CDMI_VERSION_HEADER,
        ?CONTAINER_CONTENT_TYPE_HEADER
    ],
    {ok, Code5, _Headers5, Response5} =
        do_request(Worker, "dir_dupl/", put, RequestHeaders5, RequestBody5),
    ?assertEqual(400, Code5),
    CdmiResponse5 = json_utils:decode(Response5),
    ?assertMatch([{<<"error_duplicated_body_fields">>, _}], CdmiResponse5),

    %%-- reding non-existing file --
    RequestHeaders6 = [
        ?USER_1_TOKEN_HEADER,
        ?CDMI_VERSION_HEADER,
        ?OBJECT_CONTENT_TYPE_HEADER
    ],
    {ok, Code6, _Headers6, _Response6} =
        do_request(Worker, "nonexistent_file", get, RequestHeaders6),
    ?assertMatch(404, Code6),
    %%------------------------------

    %%--- list nonexisting dir -----
    RequestHeaders7 = [
        ?USER_1_TOKEN_HEADER,
        ?CDMI_VERSION_HEADER,
        ?CONTAINER_CONTENT_TYPE_HEADER
    ],
    {ok, Code7, _Headers7, _Response7} =
        do_request(Worker, "nonexisting_dir/", get, RequestHeaders7),
    ?assertEqual(404, Code7),
    %%------------------------------

    %%--- open binary file without permission -----
    File8 = "file",
    FileContent8 = <<"File content...">>,
    create_file(Config, File8),
    ?assertEqual(object_exists(Config, File8), true),
    write_to_file(Config, File8, FileContent8, ?FILE_BEGINNING),
    ?assertEqual(get_file_content(Config, File8),FileContent8),
    RequestHeaders8 = [?USER_1_TOKEN_HEADER],

    mock_opening_file_without_perms(Config),
    {ok, Code8, _Headers8, _Response8} =
        do_request(Worker, File8, get, RequestHeaders8),
    unmock_opening_file_without_perms(Config),
    ?assertEqual(403, Code8),
    %%------------------------------
    
    %%--- open cdmi file without permission -----
    File9 = "file",
    FileContent9 = <<"File content...">>,
    create_file(Config, File9),
    ?assertEqual(object_exists(Config, File9), true),
    write_to_file(Config, File9, FileContent9, ?FILE_BEGINNING),
    ?assertEqual(get_file_content(Config, File9),FileContent9),
    RequestHeaders9 = [
        ?USER_1_TOKEN_HEADER,
        ?CDMI_VERSION_HEADER,
        ?OBJECT_CONTENT_TYPE_HEADER
    ],

    mock_opening_file_without_perms(Config),
    {ok, Code9, _Headers9, _Response9} =
        do_request(Worker, File9, get, RequestHeaders9),
    unmock_opening_file_without_perms(Config),
    ?assertEqual(403, Code9).
    %%------------------------------

%%%===================================================================
%%% SetUp and TearDown functions
%%%===================================================================

init_per_suite(Config) ->
    ConfigWithNodes = ?TEST_INIT(Config, ?TEST_FILE(Config, "env_desc.json")),
    initializer:setup_storage(ConfigWithNodes).

end_per_suite(Config) ->
    initializer:teardown_storage(Config),
    test_node_starter:clean_environment(Config).

init_per_testcase(choose_adequate_handler, Config) ->
    Workers = ?config(op_worker_nodes, Config),
    test_utils:mock_new(Workers, [cdmi_object_handler, cdmi_container_handler]),
    init_per_testcase(default, Config);
init_per_testcase(_, Config) ->
    application:start(ssl2),
    hackney:start(),
    ConfigWithSessionInfo = initializer:create_test_users_and_spaces(Config),
    mock_user_auth(ConfigWithSessionInfo),
    lfm_proxy:init(ConfigWithSessionInfo).

end_per_testcase(choose_adequate_handler, Config) ->
    Workers = ?config(op_worker_nodes, Config),
    test_utils:mock_unload(Workers, [cdmi_object_handler, cdmi_container_handler]),
    end_per_testcase(default, Config);
end_per_testcase(_, Config) ->
    lfm_proxy:teardown(Config),
    unmock_user_auth(Config),
    initializer:clean_test_users_and_spaces(Config),
    hackney:stop(),
    application:stop(ssl2).

%%%===================================================================
%%% Internal functions
%%%===================================================================

% Performs a single request using http_client
do_request(Node, RestSubpath, Method, Headers) ->
    do_request(Node, RestSubpath, Method, Headers, []).

% Performs a single request using http_client
do_request(Node, RestSubpath, Method, Headers, Body) ->
    http_client:request(
        Method,
        cdmi_endpoint(Node) ++ RestSubpath,
        Headers,
        Body,
        [insecure]
    ).

cdmi_endpoint(Node) ->
    Port =
        case get(port) of
            undefined ->
                {ok, P} = test_utils:get_env(Node, ?APP_NAME, http_worker_rest_port),
                PStr = integer_to_list(P),
                put(port, PStr),
                PStr;
            P -> P
        end,
    string:join(["https://", utils:get_host(Node), ":", Port, "/cdmi/"], "").

mock_user_auth(Config) ->
    Workers = ?config(op_worker_nodes, Config),
    test_utils:mock_new(Workers, identity),
    test_utils:mock_expect(Workers, identity, get_or_fetch,
        fun
            (#auth{macaroon = Token}) when size(Token) == 1 ->
                UserId = ?config({user_id, binary_to_integer(Token)}, Config),
                {ok, #document{value = #identity{user_id = UserId}}};
            (Auth) ->
                meck:passthrough(Auth)
        end
    ).

unmock_user_auth(Config) ->
    Workers = ?config(op_worker_nodes, Config),
    test_utils:mock_validate_and_unload(Workers, identity).

object_exists(Config, Path) ->
    [Worker | _] = ?config(op_worker_nodes, Config),
    SessionId = ?config({session_id, 1}, Config),

    case lfm_proxy:stat(Worker, SessionId,
        {path, absolute_binary_path(Path)}) of
        {ok, _} ->
            true;
        {error, ?ENOENT} ->
            false
    end.

create_file(Config, Path) ->
    [Worker | _] = ?config(op_worker_nodes, Config),
    SessionId = ?config({session_id, 1}, Config),
    lfm_proxy:create(Worker, SessionId, absolute_binary_path(Path), ?DEFAULT_FILE_MODE).

open_file(Config, Path, OpenMode) ->
    [Worker | _] = ?config(op_worker_nodes, Config),
    SessionId = ?config({session_id, 1}, Config),
    lfm_proxy:open(Worker, SessionId, {path, absolute_binary_path(Path)}, OpenMode).

write_to_file(Config, Path, Data, Offset) ->
    [Worker | _] = ?config(op_worker_nodes, Config),
    {ok, FileHandle} = open_file(Config, Path, write),
    lfm_proxy:write(Worker, FileHandle, Offset, Data).

get_file_content(Config, Path) ->
    [Worker | _] = ?config(op_worker_nodes, Config),
    {ok, FileHandle} = open_file(Config, Path, write),
    case lfm_proxy:read(Worker, FileHandle, ?FILE_BEGINNING, ?INFINITY) of
        {error, Error} -> {error, Error};
        {ok, Content} -> Content
    end.

mkdir(Config, Path) ->
    [Worker | _] = ?config(op_worker_nodes, Config),
    SessionId = ?config({session_id, 1}, Config),
    lfm_proxy:mkdir(Worker, SessionId, absolute_binary_path(Path)).

absolute_binary_path(Path) ->
    list_to_binary(ensure_begins_with_slash(Path)).

ensure_begins_with_slash(Path) ->
    ReversedBinary = list_to_binary(lists:reverse(Path)),
    lists:reverse(binary_to_list(str_utils:ensure_ends_with_slash(ReversedBinary))).

% Returns current time in seconds
now_in_secs() ->
    {MegaSecs, Secs, _MicroSecs} = erlang:now(),
    MegaSecs * 1000000 + Secs.

mock_opening_file_without_perms(Config) ->
    [Worker | _] = ?config(op_worker_nodes, Config),
    test_utils:mock_new(Worker, onedata_file_api),
    test_utils:mock_expect(
        Worker, onedata_file_api, open, fun (_, _ ,_) -> {error, ?EACCES} end).

unmock_opening_file_without_perms(Config) ->
    [Worker | _] = ?config(op_worker_nodes, Config),
    test_utils:mock_validate_and_unload(Worker, onedata_file_api).<|MERGE_RESOLUTION|>--- conflicted
+++ resolved
@@ -37,11 +37,7 @@
         list_dir_test, get_file_test, metadata_test, delete_file_test, create_file_test,
         update_file_test, create_dir_test, capabilities_test,
         choose_adequate_handler, use_supported_cdmi_version,
-<<<<<<< HEAD
         use_unsupported_cdmi_version, errors_test
-=======
-        use_unsupported_cdmi_version
->>>>>>> 00ab444d
     ].
 
 -define(MACAROON, "macaroon").
@@ -461,9 +457,9 @@
     RequestHeaders2 = [?OBJECT_CONTENT_TYPE_HEADER, ?CDMI_VERSION_HEADER, ?USER_1_TOKEN_HEADER],
     RequestBody2 = [{<<"valuetransferencoding">>, <<"base64">>}, {<<"value">>, base64:encode(FileContent)}],
     RawRequestBody2 = json_utils:encode(RequestBody2),
-
     {ok, Code2, _Headers2, Response2} =
         do_request(Worker, ToCreate2, put, RequestHeaders2, RawRequestBody2),
+    
     ?assertEqual(201, Code2),
     CdmiResponse2 = json_utils:decode(Response2),
     ?assertEqual(<<"application/cdmi-object">>, proplists:get_value(<<"objectType">>, CdmiResponse2)),
@@ -667,7 +663,6 @@
     {ok, Code3, _Headers3, _Response3} =
         do_request(Worker, DirName, put, RequestHeaders3, []),
     ?assertEqual(204,Code3),
-
 
     ?assert(object_exists(Config, DirName)),
     %%------------------------------
