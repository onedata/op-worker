--- conflicted
+++ resolved
@@ -487,7 +487,7 @@
 
     ok = sd_test_utils:recursive_rm(W1, SDHandle),
     ?assertMatch({ok, []}, sd_test_utils:listobjects(W1, SDHandle, ?SPACE_PATH, 0, 100)),
-    ?assertMatch({ok, []}, lfm_proxy:ls(W1, SessId, {path, ?SPACE_PATH}, 0, 100), ?ATTEMPTS).
+    ?assertMatch({ok, []}, lfm_proxy:get_children(W1, SessId, {path, ?SPACE_PATH}, 0, 100), ?ATTEMPTS).
 
 
 delete_non_empty_directory_update_test(Config, MountSpaceInRoot) ->
@@ -866,33 +866,6 @@
     storage_sync_test_base:enable_import(Config, ?SPACE_ID, SyncedStorage),
     storage_sync_test_base:assertImportTimes(W1, ?SPACE_ID),
 
-<<<<<<< HEAD
-    % there should be no files visible in the space
-    ?assertMatch({ok, []},
-        lfm_proxy:get_children(W1, SessId, {path, <<"/", (?SPACE_NAME)/binary>>}, 0, 100)),
-
-    ?assertMonitoring(W1, #{
-        <<"scans">> => 1,
-        <<"toProcess">> => 2,
-        <<"imported">> => 0,
-        <<"updated">> => 1,
-        <<"deleted">> => 0,
-        <<"failed">> => 0,
-        <<"otherProcessed">> => 1,
-        <<"importedSum">> => 0,
-        <<"updatedSum">> => 1,
-        <<"deletedSum">> => 0,
-        <<"importedMinHist">> => 0,
-        <<"importedHourHist">> => 0,
-        <<"importedDayHist">> => 0,
-        <<"updatedMinHist">> => 1,
-        <<"updatedHourHist">> => 1,
-        <<"updatedDayHist">> => 1,
-        <<"deletedMinHist">> => 0,
-        <<"deletedHourHist">> => 0,
-        <<"deletedDayHist">> => 0
-    }, ?SPACE_ID).
-=======
     TestPid = self(),
     ok = test_utils:mock_new(W1, storage_driver),
     ok = test_utils:mock_expect(W1, storage_driver, listobjects, fun(SDHandle, Marker, Offset, BatchSize) ->
@@ -906,7 +879,6 @@
         end,
         meck:passthrough([SDHandle, Marker, Offset, BatchSize])
     end),
->>>>>>> bc61dc7d
 
     storage_sync_test_base:enable_update(Config, ?SPACE_ID, SyncedStorage),
 
@@ -920,12 +892,6 @@
     FileToDeleteByLFMPath = ?SPACE_TEST_FILE_PATH(FileToDeleteByLFM),
     FileToDeleteOnStoragePath = storage_sync_test_base:storage_path(?SPACE_ID, FileToDeleteOnStorage, MountSpaceInRoot),
 
-<<<<<<< HEAD
-    % there should be only 1 file visible in the space
-    ?assertMatch({ok, [_]},
-        lfm_proxy:get_children(W1, SessId, {path, <<"/", (?SPACE_NAME)/binary>>}, 0, 100)),
-=======
->>>>>>> bc61dc7d
 
     receive
         {waiting, Pid2, 2, _} ->
@@ -963,45 +929,9 @@
     LeftFilePath = ?SPACE_TEST_FILE_PATH(LeftFile),
     ?assertMatch({ok, _}, lfm_proxy:stat(W1, SessId, {path, LeftFilePath}), ?ATTEMPTS),
 
-<<<<<<< HEAD
-    % there should be 2 files on storage
-    ?assertMatch({ok, [_, _]}, sd_test_utils:listobjects(W1, SpaceSDHandle, ?SPACE_CANONICAL_PATH, 0, 10)),
-    SyncedStorage = storage_sync_test_base:get_synced_storage(Config, W1),
-    storage_sync_test_base:enable_import(Config, ?SPACE_ID, SyncedStorage),
-    storage_sync_test_base:assertImportTimes(W1, ?SPACE_ID),
-
-    % there should be only 1 file visible in the space
-    ?assertMatch({ok, [_]}, lfm_proxy:get_children(W1, SessId, {path, <<"/", (?SPACE_NAME)/binary>>}, 0, 100)),
-
-    ?assertMonitoring(W1, #{
-        <<"scans">> => 1,
-        <<"toProcess">> => 3,
-        <<"imported">> => 0,
-        <<"updated">> => 2,
-        <<"deleted">> => 0,
-        <<"failed">> => 0,
-        <<"otherProcessed">> => 1,
-        <<"importedSum">> => 0,
-        <<"updatedSum">> => 2,
-        <<"deletedSum">> => 0,
-        <<"importedMinHist">> => 0,
-        <<"importedHourHist">> => 0,
-        <<"importedDayHist">> => 0,
-        <<"updatedMinHist">> => 2,
-        <<"updatedHourHist">> => 2,
-        <<"updatedDayHist">> => 2,
-        <<"deletedMinHist">> => 0,
-        <<"deletedHourHist">> => 0,
-        <<"deletedDayHist">> => 0
-    }, ?SPACE_ID),
-
-    % change one byte in the suffixed file
-    {ok, 1} = sd_test_utils:write_file(W1, FileWithSuffixHandle, ?CHANGED_BYTE_OFFSET, ?CHANGED_BYTE),
-=======
     {ok, Handle2} = lfm_proxy:open(W1, SessId, {path, LeftFilePath}, read),
     ?assertMatch({ok, ?TEST_DATA}, lfm_proxy:read(W1, Handle2, 0, byte_size(?TEST_DATA))),
     lfm_proxy:close(W1, Handle2),
->>>>>>> bc61dc7d
 
     ok = test_utils:mock_unload(W1, storage_driver),
     storage_sync_test_base:enable_update(Config, ?SPACE_ID, SyncedStorage),
@@ -1035,14 +965,9 @@
     ?assertMatch({ok, ?TEST_DATA}, lfm_proxy:read(W1, Handle3, 0, byte_size(?TEST_DATA))),
     lfm_proxy:close(W1, Handle3),
 
-<<<<<<< HEAD
-    % there should be only 2 files visible in the space
-    ?assertMatch({ok, [_, _]}, lfm_proxy:get_children(W1, SessId, {path, <<"/", (?SPACE_NAME)/binary>>}, 0, 100)),
-=======
     {ok, Handle4} = ?assertMatch({ok, _}, lfm_proxy:open(W2, SessId2, {path, LeftFilePath}, read), ?ATTEMPTS),
     ?assertMatch({ok, ?TEST_DATA}, lfm_proxy:read(W2, Handle4, 0, byte_size(?TEST_DATA))),
     lfm_proxy:close(W2, Handle4).
->>>>>>> bc61dc7d
 
 change_file_type_test(Config, MountSpaceInRoot) ->
     % this test checks whether sync properly handles
@@ -1093,13 +1018,6 @@
         <<"deletedDayHist">> => 0
     }, ?SPACE_ID),
 
-<<<<<<< HEAD
-    % there should be only 2 files visible in the space
-    ?assertMatch({ok, [_, _]}, lfm_proxy:get_children(W1, SessId, {path, <<"/", (?SPACE_NAME)/binary>>}, 0, 100), ?ATTEMPTS),
-
-    % change one byte in the suffixed file
-    {ok, 1} = sd_test_utils:write_file(W1, FileWithSuffixHandle, ?CHANGED_BYTE_OFFSET, ?CHANGED_BYTE),
-=======
     ok = sd_test_utils:unlink(W1, SDHandle, ?TEST_DATA_SIZE),
     ok = sd_test_utils:mkdir(W1, SDHandle, 8#755),
     % create file in the directory on storage
@@ -1108,7 +1026,6 @@
     SDHandle2 = sd_test_utils:new_handle(W1, ?SPACE_ID, StorageTestFileinDirPath, RDWRStorage),
     ok = sd_test_utils:create_file(W1, SDHandle2, 8#664),
     {ok, _} = sd_test_utils:write_file(W1, SDHandle2, 0, ?TEST_DATA2),
->>>>>>> bc61dc7d
 
     storage_sync_test_base:enable_update(Config, ?SPACE_ID, SyncedStorage),
     storage_sync_test_base:assertUpdateTimes(W1, ?SPACE_ID),
@@ -1136,47 +1053,6 @@
         <<"deletedDayHist">> => 1
     }, ?SPACE_ID),
 
-<<<<<<< HEAD
-    {ok, H4} = ?assertMatch({ok, _},
-        lfm_proxy:open(W1, SessId, {guid, G2}, read)),
-    ?assertMatch({ok, ?TEST_DATA_ONE_BYTE_CHANGED},
-        lfm_proxy:read(W1, H4, 0, 100), ?ATTEMPTS),
-
-    %% Check if file was imported on W2
-    {ok, H5} = ?assertMatch({ok, _},
-        lfm_proxy:open(W2, SessId2, {guid, G2}, read)),
-    ?assertMatch({ok, ?TEST_DATA_ONE_BYTE_CHANGED},
-        lfm_proxy:read(W2, H5, 0, 100), ?ATTEMPTS).
-
-create_subfiles_and_delete_before_import_is_finished_test(Config, MountSpaceInRoot) ->
-    [W1 | _] = ?config(op_worker_nodes, Config),
-    SessId = ?config({session_id, {?USER1, ?GET_DOMAIN(W1)}}, Config),
-    StorageTestDirPath = storage_sync_test_base:storage_path(?SPACE_ID, ?TEST_DIR, MountSpaceInRoot),
-    RDWRStorage = storage_sync_test_base:get_rdwr_storage(Config, W1),
-    %% Create dir on storage
-    SDHandle = sd_test_utils:new_handle(W1, ?SPACE_ID, StorageTestDirPath, RDWRStorage),
-    ok = sd_test_utils:mkdir(W1, SDHandle, 8#775),
-    SyncedStorage = storage_sync_test_base:get_synced_storage(Config, W1),
-    storage_sync_test_base:enable_import(Config, ?SPACE_ID, SyncedStorage),
-    storage_sync_test_base:assertImportTimes(W1, ?SPACE_ID),
-
-    %% Create nested tree structure
-    DirStructure = [10, 10, 10],
-    storage_sync_test_base:create_nested_directory_tree(W1, DirStructure, SDHandle),
-    storage_sync_test_base:enable_update(Config, ?SPACE_ID, SyncedStorage),
-
-    ?assertEqual(true, 10 =< rpc:call(W1, storage_sync_monitoring, get_unhandled_jobs_value,
-        [?SPACE_ID, initializer:get_supporting_storage_id(W1, ?SPACE_ID)]), ?ATTEMPTS),
-
-    ok = sd_test_utils:recursive_rm(W1, SDHandle),
-    ?assertMatch({ok, []}, sd_test_utils:listobjects(W1, SDHandle, ?SPACE_PATH, 0, 100)),
-    ?assertMatch({ok, []},
-        lfm_proxy:get_children(W1, SessId, {path, ?SPACE_PATH}, 0, 100), 5 * ?ATTEMPTS),
-    storage_sync_test_base:disable_update(Config),
-    storage_sync_test_base:assertUpdateTimes(W1, ?SPACE_ID).
-
-should_not_sync_file_during_replication(Config) ->
-=======
     % check whether directory has been imported
     ?assertMatch({ok, #file_attr{type = ?DIRECTORY_TYPE}},
         lfm_proxy:stat(W1, SessId, {path, ?SPACE_TEST_FILE_PATH1})),
@@ -1190,7 +1066,7 @@
     {ok, #file_attr{guid = FileGuid2}} = ?assertMatch({ok, #file_attr{type = ?REGULAR_FILE_TYPE}},
         lfm_proxy:stat(W2, SessId2, {path, SpaceTestFileinDirPath}), ?ATTEMPTS),
     ?assertMatch({ok, [{FileGuid2, ?TEST_FILE2}]},
-        lfm_proxy:ls(W2, SessId2, {path, ?SPACE_TEST_FILE_PATH1}, 0, 10), ?ATTEMPTS),
+        lfm_proxy:get_children(W2, SessId2, {path, ?SPACE_TEST_FILE_PATH1}, 0, 10), ?ATTEMPTS),
     {ok, Handle2} = ?assertMatch({ok, _}, lfm_proxy:open(W2, SessId2, {path, SpaceTestFileinDirPath}, read), ?ATTEMPTS),
     ?assertMatch({ok, ?TEST_DATA2}, lfm_proxy:read(W2, Handle2, 0, ?TEST_DATA_SIZE2), ?ATTEMPTS),
 
@@ -1202,7 +1078,6 @@
 change_file_type3_test(Config, MountSpaceInRoot) ->
     % this test checks whether sync properly handles
     % deleting non-empty directory and creating file with the same name on storage
->>>>>>> bc61dc7d
     [W1, W2 | _] = ?config(op_worker_nodes, Config),
     SessId = ?config({session_id, {?USER1, ?GET_DOMAIN(W1)}}, Config),
     SessId2 = ?config({session_id, {?USER1, ?GET_DOMAIN(W2)}}, Config),
@@ -1226,7 +1101,7 @@
     {ok, #file_attr{guid = DirGuid}} = ?assertMatch({ok, #file_attr{}},
         lfm_proxy:stat(W1, SessId, {path, ?SPACE_TEST_DIR_PATH}), ?ATTEMPTS),
     {ok, [{FileGuid, _}]} = ?assertMatch({ok, [{_, _}]},
-        lfm_proxy:ls(W1, SessId, {path, ?SPACE_TEST_DIR_PATH}, 0, 1)),
+        lfm_proxy:get_children(W1, SessId, {path, ?SPACE_TEST_DIR_PATH}, 0, 1)),
 
     ?assertMonitoring(W1, #{
         <<"scans">> => 1,
