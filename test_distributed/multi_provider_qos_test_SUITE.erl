%%%--------------------------------------------------------------------
%%% @author Michal Cwiertnia
%%% @author Michal Stanisz
%%% @copyright (C) 2019 ACK CYFRONET AGH
%%% This software is released under the MIT license
%%% cited in 'LICENSE.txt'.
%%% @end
%%%--------------------------------------------------------------------
%%% @doc
%%% This module contains tests for QoS management on multiple providers.
%%% @end
%%%--------------------------------------------------------------------
-module(multi_provider_qos_test_SUITE).
-author("Michal Cwiertnia").
-author("Michal Stanisz").

-include("qos_tests_utils.hrl").
-include("global_definitions.hrl").
-include("proto/oneclient/fuse_messages.hrl").
-include("modules/fslogic/fslogic_common.hrl").
-include("modules/datastore/datastore_models.hrl").
-include_lib("ctool/include/test/test_utils.hrl").

%% API
-export([
    all/0,
    init_per_suite/1, init_per_testcase/2,
    end_per_suite/1, end_per_testcase/2
]).

%% tests
-export([
    simple_key_val_qos/1,
    qos_with_intersection/1,
    qos_with_complement/1,
    qos_with_union/1,
    qos_with_multiple_replicas/1,
    qos_with_intersection_and_union/1,
    qos_with_union_and_complement/1,
    qos_with_intersection_and_complement/1,
    qos_with_multiple_replicas_and_union/1,
    key_val_qos_that_cannot_be_fulfilled/1,
    qos_that_cannot_be_fulfilled/1,
    qos_with_parens/1,

    multi_qos_resulting_in_different_storages/1,
    multi_qos_resulting_in_the_same_storages/1,
    same_qos_multiple_times/1,
    contrary_qos/1,
    multi_qos_where_one_cannot_be_satisfied/1,
    multi_qos_that_overlaps/1,

    effective_qos_for_file_in_directory/1,
    effective_qos_for_file_in_nested_directories/1,
    effective_qos_for_files_in_different_directories_of_tree_structure/1,

    qos_restoration_file_test/1,
    qos_restoration_dir_test/1,
    reconcile_qos_using_file_meta_posthooks_test/1,
    
    qos_status_during_traverse_test/1,
    qos_status_during_traverse_with_file_deletion_test/1,
    qos_status_during_traverse_with_dir_deletion_test/1,
    qos_status_during_reconciliation_test/1,
    qos_status_during_reconciliation_prefix_file_test/1,
    qos_status_during_reconciliation_with_file_deletion_test/1,
    qos_status_during_reconciliation_with_dir_deletion_test/1,
    qos_status_during_traverse_file_without_qos_test/1,
    qos_status_after_failed_transfers/1,
    qos_status_after_failed_transfers_deleted_file/1,
    qos_status_after_failed_transfers_deleted_entry/1,

    reevaluate_impossible_qos_test/1,
    reevaluate_impossible_qos_race_test/1,
    reevaluate_impossible_qos_conflict_test/1,
    
    qos_traverse_cancellation_test/1
]).

all() -> [
    simple_key_val_qos,
    qos_with_intersection,
    qos_with_complement,
    qos_with_union,
    qos_with_multiple_replicas,
    qos_with_intersection_and_union,
    qos_with_union_and_complement,
    qos_with_intersection_and_complement,
    qos_with_multiple_replicas_and_union,
    key_val_qos_that_cannot_be_fulfilled,
    qos_that_cannot_be_fulfilled,
    qos_with_parens,

    multi_qos_resulting_in_different_storages,
    multi_qos_resulting_in_the_same_storages,
    same_qos_multiple_times,
    contrary_qos,
    multi_qos_where_one_cannot_be_satisfied,
    multi_qos_that_overlaps,

    effective_qos_for_file_in_directory,
    effective_qos_for_file_in_nested_directories,
    effective_qos_for_files_in_different_directories_of_tree_structure,

    qos_restoration_file_test,
    qos_restoration_dir_test,
    reconcile_qos_using_file_meta_posthooks_test,

    qos_status_during_traverse_test,
    qos_status_during_traverse_with_file_deletion_test,
    qos_status_during_traverse_with_dir_deletion_test,
    qos_status_during_reconciliation_test,
    qos_status_during_reconciliation_prefix_file_test,
    qos_status_during_reconciliation_with_file_deletion_test,
    qos_status_during_reconciliation_with_dir_deletion_test,
    qos_status_during_traverse_file_without_qos_test,
    qos_status_after_failed_transfers,
    qos_status_after_failed_transfers_deleted_file,
    qos_status_after_failed_transfers_deleted_entry,

    reevaluate_impossible_qos_test,
    reevaluate_impossible_qos_race_test,
    reevaluate_impossible_qos_conflict_test,
    
    qos_traverse_cancellation_test
].


-define(FILE_PATH(FileName), filename:join([?SPACE_PATH1, FileName])).
-define(TEST_FILE_PATH, ?FILE_PATH(<<"file1">>)).
-define(TEST_DIR_PATH, ?FILE_PATH(<<"dir1">>)).

-define(SPACE_ID, <<"space1">>).
-define(SPACE_PATH1, <<"/space1">>).

-define(PROVIDER_ID(Worker), ?GET_DOMAIN_BIN(Worker)).
-define(GET_FILE_UUID(Worker, SessId, FilePath), qos_tests_utils:get_guid(Worker, SessId, FilePath)).


-define(simple_dir_structure(Name, Distribution),
    {?SPACE_ID, [
        {Name, ?TEST_DATA, Distribution}
    ]}
).
-define(nested_dir_structure(Name, Distribution),
    {?SPACE_ID, [
        {Name, [
            {?filename(Name, 1), [
                {?filename(Name, 1), ?TEST_DATA, Distribution},
                {?filename(Name, 2), ?TEST_DATA, Distribution},
                {?filename(Name, 3), ?TEST_DATA, Distribution},
                {?filename(Name, 4), ?TEST_DATA, Distribution}
            ]},
            {?filename(Name, 2), [
                {?filename(Name, 1), ?TEST_DATA, Distribution},
                {?filename(Name, 2), ?TEST_DATA, Distribution},
                {?filename(Name, 3), ?TEST_DATA, Distribution},
                {?filename(Name, 4), ?TEST_DATA, Distribution}
            ]}
        ]}
    ]}
).

-define(ATTEMPTS, 60).

%%%====================================================================
%%% Test function
%%%====================================================================

%%%===================================================================
%%% Group of tests that adds single QoS expression for file or directory
%%% and checks QoS docs and file distribution.
%%% Each test case is executed once for file and once for directory.
%%%===================================================================

simple_key_val_qos(Config) ->
    Workers = [WorkerP1, WorkerP2 | _] = qos_tests_utils:get_op_nodes_sorted(Config),
    run_tests(Config, [file, dir], WorkerP1, [?PROVIDER_ID(WorkerP1), ?PROVIDER_ID(WorkerP2)],
        fun(Path, InitialDirStructure, ExpectedDirStructure) ->
            QosSpec = qos_test_base:simple_key_val_qos_spec(Path, WorkerP1, Workers, get_provider_to_storage_mappings(Config)),
            #fulfill_qos_test_spec{
                initial_dir_structure = InitialDirStructure,
                qos_to_add = QosSpec#qos_spec.qos_to_add,
                expected_qos_entries = QosSpec#qos_spec.expected_qos_entries,
                expected_file_qos = QosSpec#qos_spec.expected_file_qos,
                expected_dir_structure = ExpectedDirStructure
            }
        end
    ).


qos_with_intersection(Config) ->
    Workers = [WorkerP1, _WorkerP2, WorkerP3 | _] = qos_tests_utils:get_op_nodes_sorted(Config),
    run_tests(Config, [file, dir], WorkerP1, [?PROVIDER_ID(WorkerP1), ?PROVIDER_ID(WorkerP3)],
        fun(Path, InitialDirStructure, ExpectedDirStructure) ->
            QosSpec = qos_test_base:qos_with_intersection_spec(Path, WorkerP1, Workers, get_provider_to_storage_mappings(Config)),
            #fulfill_qos_test_spec{
                initial_dir_structure = InitialDirStructure,
                qos_to_add = QosSpec#qos_spec.qos_to_add,
                expected_qos_entries = QosSpec#qos_spec.expected_qos_entries,
                expected_file_qos = QosSpec#qos_spec.expected_file_qos,
                expected_dir_structure = ExpectedDirStructure
            }
        end
    ).


qos_with_complement(Config) ->
    Workers = [WorkerP1 | _] = qos_tests_utils:get_op_nodes_sorted(Config),
    run_tests(Config, [file, dir], WorkerP1, [?PROVIDER_ID(WorkerP1)],
        fun(Path, InitialDirStructure, ExpectedDirStructure) ->
            QosSpec = qos_test_base:qos_with_complement_spec(Path, WorkerP1, Workers, get_provider_to_storage_mappings(Config)),
            #fulfill_qos_test_spec{
                initial_dir_structure = InitialDirStructure,
                qos_to_add = QosSpec#qos_spec.qos_to_add,
                expected_qos_entries = QosSpec#qos_spec.expected_qos_entries,
                expected_file_qos = QosSpec#qos_spec.expected_file_qos,
                expected_dir_structure = ExpectedDirStructure
            }
        end
    ).


qos_with_union(Config) ->
    Workers = [WorkerP1, _WorkerP2, _WorkerP3 | _] = qos_tests_utils:get_op_nodes_sorted(Config),
    run_tests(Config, [file, dir], WorkerP1, [?PROVIDER_ID(WorkerP1)],
        fun(Path, InitialDirStructure, ExpectedDirStructure) ->
            QosSpec = qos_test_base:qos_with_union_spec(Path, WorkerP1, Workers, get_provider_to_storage_mappings(Config)),
            #fulfill_qos_test_spec{
                initial_dir_structure = InitialDirStructure,
                qos_to_add = QosSpec#qos_spec.qos_to_add,
                expected_qos_entries = QosSpec#qos_spec.expected_qos_entries,
                expected_file_qos = QosSpec#qos_spec.expected_file_qos,
                expected_dir_structure = ExpectedDirStructure
            }
        end
    ).


qos_with_multiple_replicas(Config) ->
    Workers = [WorkerP1, _WorkerP2, WorkerP3 | _] = qos_tests_utils:get_op_nodes_sorted(Config),
    run_tests(Config, [file, dir], WorkerP1, [?PROVIDER_ID(WorkerP1), ?PROVIDER_ID(WorkerP3)],
        fun(Path, InitialDirStructure, ExpectedDirStructure) ->
            QosSpec = qos_test_base:qos_with_multiple_replicas_spec(Path, WorkerP1, Workers, get_provider_to_storage_mappings(Config)),
            #fulfill_qos_test_spec{
                initial_dir_structure = InitialDirStructure,
                qos_to_add = QosSpec#qos_spec.qos_to_add,
                expected_qos_entries = QosSpec#qos_spec.expected_qos_entries,
                expected_file_qos = QosSpec#qos_spec.expected_file_qos,
                expected_dir_structure = ExpectedDirStructure
            }
        end
    ).


qos_with_intersection_and_union(Config) ->
    Workers = [WorkerP1, WorkerP2, WorkerP3 | _] = qos_tests_utils:get_op_nodes_sorted(Config),
    run_tests(Config, [file, dir], WorkerP1, [?PROVIDER_ID(WorkerP1), ?PROVIDER_ID(WorkerP2), ?PROVIDER_ID(WorkerP3)],
        fun(Path, InitialDirStructure, ExpectedDirStructure) ->
            QosSpec = qos_test_base:qos_with_intersection_and_union_spec(Path, WorkerP1, Workers, get_provider_to_storage_mappings(Config)),
            #fulfill_qos_test_spec{
                initial_dir_structure = InitialDirStructure,
                qos_to_add = QosSpec#qos_spec.qos_to_add,
                expected_qos_entries = QosSpec#qos_spec.expected_qos_entries,
                expected_file_qos = QosSpec#qos_spec.expected_file_qos,
                expected_dir_structure = ExpectedDirStructure
            }
        end
    ).


qos_with_union_and_complement(Config) ->
    Workers = [WorkerP1 | _] = qos_tests_utils:get_op_nodes_sorted(Config),
    run_tests(Config, [file, dir], WorkerP1, [?PROVIDER_ID(WorkerP1)],
        fun(Path, InitialDirStructure, ExpectedDirStructure) ->
            QosSpec = qos_test_base:qos_with_union_and_complement_spec(Path, WorkerP1, Workers, get_provider_to_storage_mappings(Config)),
            #fulfill_qos_test_spec{
                initial_dir_structure = InitialDirStructure,
                qos_to_add = QosSpec#qos_spec.qos_to_add,
                expected_qos_entries = QosSpec#qos_spec.expected_qos_entries,
                expected_file_qos = QosSpec#qos_spec.expected_file_qos,
                expected_dir_structure = ExpectedDirStructure
            }
        end
    ).


qos_with_intersection_and_complement(Config) ->
    Workers = [WorkerP1, _WorkerP2, WorkerP3 | _] = qos_tests_utils:get_op_nodes_sorted(Config),
    run_tests(Config, [file, dir], WorkerP1, [?PROVIDER_ID(WorkerP1), ?PROVIDER_ID(WorkerP3)],
        fun(Path, InitialDirStructure, ExpectedDirStructure) ->
            QosSpec = qos_test_base:qos_with_intersection_and_complement_spec(Path, WorkerP1, Workers, get_provider_to_storage_mappings(Config)),
            #fulfill_qos_test_spec{
                initial_dir_structure = InitialDirStructure,
                qos_to_add = QosSpec#qos_spec.qos_to_add,
                expected_qos_entries = QosSpec#qos_spec.expected_qos_entries,
                expected_file_qos = QosSpec#qos_spec.expected_file_qos,
                expected_dir_structure = ExpectedDirStructure
            }
        end
    ).

qos_with_multiple_replicas_and_union(Config) ->
    Workers = [WorkerP1, WorkerP2, WorkerP3 | _] = qos_tests_utils:get_op_nodes_sorted(Config),
    run_tests(Config, [file, dir], WorkerP1, [?PROVIDER_ID(WorkerP1), ?PROVIDER_ID(WorkerP2), ?PROVIDER_ID(WorkerP3)],
        fun(Path, InitialDirStructure, ExpectedDirStructure) ->
            QosSpec = qos_test_base:qos_with_multiple_replicas_and_union_spec(Path, WorkerP1, Workers, get_provider_to_storage_mappings(Config)),
            #fulfill_qos_test_spec{
                initial_dir_structure = InitialDirStructure,
                qos_to_add = QosSpec#qos_spec.qos_to_add,
                expected_qos_entries = QosSpec#qos_spec.expected_qos_entries,
                expected_file_qos = QosSpec#qos_spec.expected_file_qos,
                expected_dir_structure = ExpectedDirStructure
            }
        end
    ).


key_val_qos_that_cannot_be_fulfilled(Config) ->
    Workers = [WorkerP1 | _] = qos_tests_utils:get_op_nodes_sorted(Config),
    run_tests(Config, [file, dir], WorkerP1, [?PROVIDER_ID(WorkerP1)],
        fun(Path, InitialDirStructure, ExpectedDirStructure) ->
            QosSpec = qos_test_base:key_val_qos_that_cannot_be_fulfilled_spec(Path, WorkerP1, Workers, get_provider_to_storage_mappings(Config)),
            #fulfill_qos_test_spec{
                initial_dir_structure = InitialDirStructure,
                qos_to_add = QosSpec#qos_spec.qos_to_add,
                expected_qos_entries = QosSpec#qos_spec.expected_qos_entries,
                expected_file_qos = QosSpec#qos_spec.expected_file_qos,
                expected_dir_structure = ExpectedDirStructure
            }
        end
    ).


qos_that_cannot_be_fulfilled(Config) ->
    Workers = [WorkerP1 | _] = qos_tests_utils:get_op_nodes_sorted(Config),
    run_tests(Config, [file, dir], WorkerP1, [?PROVIDER_ID(WorkerP1)],
        fun(Path, InitialDirStructure, ExpectedDirStructure) ->
            QosSpec = qos_test_base:qos_that_cannot_be_fulfilled_spec(Path, WorkerP1, Workers, get_provider_to_storage_mappings(Config)),
            #fulfill_qos_test_spec{
                initial_dir_structure = InitialDirStructure,
                qos_to_add = QosSpec#qos_spec.qos_to_add,
                expected_qos_entries = QosSpec#qos_spec.expected_qos_entries,
                expected_file_qos = QosSpec#qos_spec.expected_file_qos,
                expected_dir_structure = ExpectedDirStructure
            }
        end
    ).


qos_with_parens(Config) ->
    Workers = [WorkerP1 | _] = qos_tests_utils:get_op_nodes_sorted(Config),
    run_tests(Config, [file, dir], WorkerP1, [?PROVIDER_ID(WorkerP1)],
        fun(Path, InitialDirStructure, ExpectedDirStructure) ->
            QosSpec = qos_test_base:qos_with_parens_spec(Path, WorkerP1, Workers, get_provider_to_storage_mappings(Config)),
            #fulfill_qos_test_spec{
                initial_dir_structure = InitialDirStructure,
                qos_to_add = QosSpec#qos_spec.qos_to_add,
                expected_qos_entries = QosSpec#qos_spec.expected_qos_entries,
                expected_file_qos = QosSpec#qos_spec.expected_file_qos,
                expected_dir_structure = ExpectedDirStructure
            }
        end
    ).


%%%===================================================================
%%% Group of tests that adds multiple QoS expression for single file or
%%% directory and checks QoS docs and file distribution.
%%% Each test case is executed once for file and once for directory.
%%%===================================================================

multi_qos_resulting_in_different_storages(Config) ->
    Workers = [WorkerP1, WorkerP2, WorkerP3 | _] = qos_tests_utils:get_op_nodes_sorted(Config),
    run_tests(Config, [file, dir], WorkerP1, [?PROVIDER_ID(WorkerP1), ?PROVIDER_ID(WorkerP2), ?PROVIDER_ID(WorkerP3)],
        fun(Path, InitialDirStructure, ExpectedDirStructure) ->
            QosSpec = qos_test_base:multi_qos_resulting_in_different_storages_spec(Path, [WorkerP1, WorkerP2], Workers, get_provider_to_storage_mappings(Config)),
            #fulfill_qos_test_spec{
                initial_dir_structure = InitialDirStructure,
                qos_to_add = QosSpec#qos_spec.qos_to_add,
                expected_qos_entries = QosSpec#qos_spec.expected_qos_entries,
                expected_file_qos = QosSpec#qos_spec.expected_file_qos,
                expected_dir_structure = ExpectedDirStructure
            }
        end
    ).


multi_qos_resulting_in_the_same_storages(Config) ->
    Workers = [WorkerP1, WorkerP2, WorkerP3 | _] = qos_tests_utils:get_op_nodes_sorted(Config),
    run_tests(Config, [file, dir], WorkerP1, [?PROVIDER_ID(WorkerP1), ?PROVIDER_ID(WorkerP2)],
        fun(Path, InitialDirStructure, ExpectedDirStructure) ->
            QosSpec = qos_test_base:multi_qos_resulting_in_the_same_storages_spec(Path, [WorkerP2, WorkerP3], Workers, get_provider_to_storage_mappings(Config)),
            #fulfill_qos_test_spec{
                initial_dir_structure = InitialDirStructure,
                qos_to_add = QosSpec#qos_spec.qos_to_add,
                expected_qos_entries = QosSpec#qos_spec.expected_qos_entries,
                expected_file_qos = QosSpec#qos_spec.expected_file_qos,
                expected_dir_structure = ExpectedDirStructure
            }
        end
    ).


same_qos_multiple_times(Config) ->
    Workers = [WorkerP1, WorkerP2, WorkerP3 | _] = qos_tests_utils:get_op_nodes_sorted(Config),
    run_tests(Config, [file, dir], WorkerP1, [?PROVIDER_ID(WorkerP1), ?PROVIDER_ID(WorkerP2)],
        fun(Path, InitialDirStructure, ExpectedDirStructure) ->
            QosSpec = qos_test_base:same_qos_multiple_times_spec(Path, [WorkerP1, WorkerP2, WorkerP3], Workers, get_provider_to_storage_mappings(Config)),
            #fulfill_qos_test_spec{
                initial_dir_structure = InitialDirStructure,
                qos_to_add = QosSpec#qos_spec.qos_to_add,
                expected_qos_entries = QosSpec#qos_spec.expected_qos_entries,
                expected_file_qos = QosSpec#qos_spec.expected_file_qos,
                expected_dir_structure = ExpectedDirStructure
            }
        end
    ).


contrary_qos(Config) ->
    Workers = [WorkerP1, WorkerP2, WorkerP3 | _] = qos_tests_utils:get_op_nodes_sorted(Config),
    run_tests(Config, [file, dir], WorkerP2, [?PROVIDER_ID(WorkerP1), ?PROVIDER_ID(WorkerP2)],
        fun(Path, InitialDirStructure, ExpectedDirStructure) ->
            QosSpec = qos_test_base:contrary_qos_spec(Path, [WorkerP2, WorkerP3], Workers, get_provider_to_storage_mappings(Config)),
            #fulfill_qos_test_spec{
                initial_dir_structure = InitialDirStructure,
                qos_to_add = QosSpec#qos_spec.qos_to_add,
                expected_qos_entries = QosSpec#qos_spec.expected_qos_entries,
                expected_file_qos = QosSpec#qos_spec.expected_file_qos,
                expected_dir_structure = ExpectedDirStructure
            }
        end
    ).


multi_qos_where_one_cannot_be_satisfied(Config) ->
    Workers = [WorkerP1, WorkerP2, WorkerP3 | _] = qos_tests_utils:get_op_nodes_sorted(Config),
    run_tests(Config, [file, dir], WorkerP1, [?PROVIDER_ID(WorkerP1), ?PROVIDER_ID(WorkerP2)],
        fun(Path, InitialDirStructure, ExpectedDirStructure) ->
            QosSpec = qos_test_base:multi_qos_where_one_cannot_be_satisfied_spec(Path, [WorkerP1, WorkerP3], Workers, get_provider_to_storage_mappings(Config)),
            #fulfill_qos_test_spec{
                initial_dir_structure = InitialDirStructure,
                qos_to_add = QosSpec#qos_spec.qos_to_add,
                expected_qos_entries = QosSpec#qos_spec.expected_qos_entries,
                expected_file_qos = QosSpec#qos_spec.expected_file_qos,
                expected_dir_structure = ExpectedDirStructure
            }
        end
    ).


multi_qos_that_overlaps(Config) ->
    Workers = [WorkerP1, WorkerP2, WorkerP3 | _] = qos_tests_utils:get_op_nodes_sorted(Config),
    run_tests(Config, [file, dir], WorkerP1, [?PROVIDER_ID(WorkerP1), ?PROVIDER_ID(WorkerP2), ?PROVIDER_ID(WorkerP3)],
        fun(Path, InitialDirStructure, ExpectedDirStructure) ->
            QosSpec = qos_test_base:multi_qos_that_overlaps_spec(Path, [WorkerP2, WorkerP3], Workers, get_provider_to_storage_mappings(Config)),
            #fulfill_qos_test_spec{
                initial_dir_structure = InitialDirStructure,
                qos_to_add = QosSpec#qos_spec.qos_to_add,
                expected_qos_entries = QosSpec#qos_spec.expected_qos_entries,
                expected_file_qos = QosSpec#qos_spec.expected_file_qos,
                expected_dir_structure = ExpectedDirStructure
            }
        end
    ).


%%%===================================================================
%%% Group of tests that creates directory structure, adds QoS on different
%%% levels of created structure and checks effective QoS and QoS docs.
%%%===================================================================

effective_qos_for_file_in_directory(Config) ->
    Workers = [WorkerP1, WorkerP2, Worker1P3, Worker2P3 | _] = qos_tests_utils:get_op_nodes_sorted(Config),

    WorkersConfigurations = [
        [WorkerP1],
        [Worker1P3],
        [Worker2P3]
    ],

    lists:foreach(fun([Worker1] = WorkerConf) ->
        ct:pal("Starting for workers: ~p~n", [WorkerConf]),
        DirName = generator:gen_name(),
        DirPath = filename:join(?SPACE_PATH1, DirName),
        FilePath = filename:join(DirPath, <<"file1">>),

        QosSpec = qos_test_base:effective_qos_for_file_in_directory_spec(DirPath,
            FilePath, Worker1, Workers, get_provider_to_storage_mappings(Config)),
        add_qos_for_dir_and_check_effective_qos(Config,
            #effective_qos_test_spec{
                initial_dir_structure = #test_dir_structure{
                    worker = WorkerP1,
                    dir_structure = {?SPACE_PATH1, [
                        {DirName, [
                            {<<"file1">>, ?TEST_DATA, [?PROVIDER_ID(WorkerP1)]}
                        ]}
                    ]}
                },
                qos_to_add = QosSpec#qos_spec.qos_to_add,
                expected_qos_entries = QosSpec#qos_spec.expected_qos_entries,
                expected_effective_qos = QosSpec#qos_spec.expected_effective_qos,
                expected_dir_structure = #test_dir_structure{
                    dir_structure = {?SPACE_PATH1, [
                        {DirName, [
                            {<<"file1">>, ?TEST_DATA, [?PROVIDER_ID(WorkerP1), ?PROVIDER_ID(WorkerP2)]}
                        ]}
                    ]}
                }
            }
        )
    end, WorkersConfigurations).


effective_qos_for_file_in_nested_directories(Config) ->
    Workers = [WorkerP1, WorkerP2, Worker1P3, Worker2P3, Worker3P3] = qos_tests_utils:get_op_nodes_sorted(Config),
    WorkersConfigurations = [
        [WorkerP1, WorkerP2, Worker1P3],
        [Worker1P3, Worker2P3, Worker3P3],
        [WorkerP1, Worker2P3, Worker3P3]
    ],

    lists:foreach(fun(WorkerConf) ->
        ct:pal("Starting for workers: ~p~n", [WorkerConf]),
        DirName = generator:gen_name(),
        Dir1Path = filename:join(?SPACE_PATH1, DirName),
        Dir2Path = filename:join(Dir1Path, <<"dir2">>),
        Dir3Path = filename:join(Dir2Path, <<"dir3">>),
        File21Path = filename:join(Dir2Path, <<"file21">>),
        File31Path = filename:join(Dir3Path, <<"file31">>),

        QosSpec = qos_test_base:effective_qos_for_file_in_nested_directories_spec(
            [Dir1Path, Dir2Path, Dir3Path], [File21Path, File31Path], WorkerConf, Workers, get_provider_to_storage_mappings(Config)
        ),
        add_qos_for_dir_and_check_effective_qos(Config,
            #effective_qos_test_spec{
                initial_dir_structure = #test_dir_structure{
                    worker = WorkerP1,
                    dir_structure = {?SPACE_PATH1, [
                        {DirName, [
                            {<<"dir2">>, [
                                {<<"file21">>, ?TEST_DATA, [?PROVIDER_ID(WorkerP1)]},
                                {<<"dir3">>, [
                                    {<<"file31">>, ?TEST_DATA, [?PROVIDER_ID(WorkerP1)]}
                                ]}
                            ]}
                        ]}
                    ]}
                },
                qos_to_add = QosSpec#qos_spec.qos_to_add,
                expected_qos_entries = QosSpec#qos_spec.expected_qos_entries,
                expected_effective_qos = QosSpec#qos_spec.expected_effective_qos,
                expected_dir_structure = #test_dir_structure{
                    dir_structure = {?SPACE_PATH1, [
                        {DirName, [
                            {<<"dir2">>, [
                                {<<"file21">>, ?TEST_DATA, [?PROVIDER_ID(WorkerP1), ?PROVIDER_ID(WorkerP2)]},
                                {<<"dir3">>, [
                                    {<<"file31">>, ?TEST_DATA, [
                                        ?PROVIDER_ID(WorkerP1), ?PROVIDER_ID(WorkerP2), ?PROVIDER_ID(Worker1P3)
                                    ]}
                                ]}
                            ]}
                        ]}
                    ]}
                }
            }
        )
    end, WorkersConfigurations).


effective_qos_for_files_in_different_directories_of_tree_structure(Config) ->
    Workers = [WorkerP1, WorkerP2, Worker1P3, Worker2P3, Worker3P3] = qos_tests_utils:get_op_nodes_sorted(Config),
    WorkersConfigurations = [
        [WorkerP1, WorkerP2, Worker1P3],
        [Worker1P3, Worker2P3, Worker3P3],
        [WorkerP1, Worker2P3, Worker3P3]
    ],

    lists:foreach(fun(WorkerConf) ->
        ct:pal("Starting for workers: ~p~n", [WorkerConf]),
        DirName = generator:gen_name(),
        Dir1Path = filename:join(?SPACE_PATH1, DirName),
        Dir2Path = filename:join(Dir1Path, <<"dir2">>),
        Dir3Path = filename:join(Dir1Path, <<"dir3">>),
        File21Path = filename:join(Dir2Path, <<"file21">>),
        File31Path = filename:join(Dir3Path, <<"file31">>),
        QosSpec = qos_test_base:effective_qos_for_files_in_different_directories_of_tree_structure_spec(
            [Dir1Path, Dir2Path, Dir3Path], [File21Path, File31Path], WorkerConf, Workers, get_provider_to_storage_mappings(Config)
        ),

        add_qos_for_dir_and_check_effective_qos(Config,
            #effective_qos_test_spec{
                initial_dir_structure = #test_dir_structure{
                    dir_structure = {?SPACE_PATH1, [
                        {DirName, [
                            {<<"dir2">>, [{<<"file21">>, ?TEST_DATA, [?PROVIDER_ID(WorkerP1)]}]},
                            {<<"dir3">>, [{<<"file31">>, ?TEST_DATA, [?PROVIDER_ID(WorkerP1)]}]}
                        ]}
                    ]}
                },
                qos_to_add = QosSpec#qos_spec.qos_to_add,
                expected_qos_entries = QosSpec#qos_spec.expected_qos_entries,
                expected_effective_qos = QosSpec#qos_spec.expected_effective_qos,
                expected_dir_structure = #test_dir_structure{
                    dir_structure = {?SPACE_PATH1, [
                        {DirName, [
                            {<<"dir2">>, [{<<"file21">>, ?TEST_DATA, [
                                ?PROVIDER_ID(WorkerP1), ?PROVIDER_ID(WorkerP2)]}
                            ]},
                            {<<"dir3">>, [{<<"file31">>, ?TEST_DATA, [
                                ?PROVIDER_ID(WorkerP1), ?PROVIDER_ID(Worker1P3)]}
                            ]}
                        ]}
                    ]}
                }
            }
        )
    end, WorkersConfigurations).


%%%===================================================================
%%% QoS restoration tests
%%%===================================================================

qos_restoration_file_test(Config) ->
    basic_qos_restoration_test_base(Config, simple).

qos_restoration_dir_test(Config) ->
    basic_qos_restoration_test_base(Config, nested).


reconcile_qos_using_file_meta_posthooks_test(Config) ->
    [Worker1, Worker2 | _] = qos_tests_utils:get_op_nodes_sorted(Config),
    SessId = ?config({session_id, {<<"user1">>, ?GET_DOMAIN(Worker1)}}, Config),
    DirName = <<"dir1">>,
    DirPath = filename:join(?SPACE_PATH1, DirName),
    FilePath = filename:join(DirPath, <<"file1">>),

    QosSpec = #fulfill_qos_test_spec{
        initial_dir_structure = #test_dir_structure{
            worker = Worker1,
            dir_structure = {?SPACE_PATH1, [
                {DirName, []}
            ]}
        },
        qos_to_add = [
            #qos_to_add{
                worker = Worker1,
                qos_name = ?QOS1,
                path = DirPath,
                expression = <<"country=FR">>
            }
        ]
    },

    {_, _} = qos_tests_utils:fulfill_qos_test_base(Config, QosSpec),

    mock_dbsync_changes(Config),
    mock_file_meta_posthooks(Config),

    Guid = qos_tests_utils:create_file(Worker1, SessId, FilePath, <<"test_data">>),

    DirStructureBefore = get_expected_structure_for_single_dir([?PROVIDER_ID(Worker1)]),
    DirStructureBefore2 = DirStructureBefore#test_dir_structure{assertion_workers = [Worker1]},
    qos_tests_utils:assert_distribution_in_dir_structure(
        Config, DirStructureBefore2, #{files => [{Guid, FilePath}], dirs => []}
    ),

    receive
        post_hook_created ->
            unmock_file_meta_posthooks(Config),
            unmock_dbsync_changes(Config)
    end,

    save_file_meta_docs(Config),

    DirStructureAfter = get_expected_structure_for_single_dir([?PROVIDER_ID(Worker1), ?PROVIDER_ID(Worker2)]),
    qos_tests_utils:assert_distribution_in_dir_structure(Config, DirStructureAfter,  #{files => [{Guid, FilePath}], dirs => []}).


%%%===================================================================
%%% QoS status tests
%%%===================================================================

qos_status_during_traverse_test(Config) ->
    qos_test_base:qos_status_during_traverse_test_base(Config, ?SPACE_ID, 8).

qos_status_during_traverse_with_file_deletion_test(Config) ->
    qos_test_base:qos_status_during_traverse_with_file_deletion_test_base(Config, ?SPACE_ID, 8).

qos_status_during_traverse_with_dir_deletion_test(Config) ->
    qos_test_base:qos_status_during_traverse_with_dir_deletion_test_base(Config, ?SPACE_ID, 1).

qos_status_during_reconciliation_test(Config) ->
    [Worker1 | _] = qos_tests_utils:get_op_nodes_sorted(Config),
    Filename = generator:gen_name(),
    DirStructure = ?nested_dir_structure(Filename, [?GET_DOMAIN_BIN(Worker1)]),
    qos_test_base:qos_status_during_reconciliation_test_base(Config, ?SPACE_ID, DirStructure, Filename).

qos_status_during_reconciliation_prefix_file_test(Config) ->
    [Worker1 | _] = qos_tests_utils:get_op_nodes_sorted(Config),
    Name = generator:gen_name(),
    DirStructure =
        {?SPACE_ID, [
            {Name, [
                {?filename(Name, 1), ?TEST_DATA, [?GET_DOMAIN_BIN(Worker1)]},
                {?filename(Name, 11), ?TEST_DATA, [?GET_DOMAIN_BIN(Worker1)]}
            ]}
        ]},
    
    qos_test_base:qos_status_during_reconciliation_test_base(Config, ?SPACE_ID, DirStructure, Name).

qos_status_during_reconciliation_with_file_deletion_test(Config) ->
    qos_test_base:qos_status_during_reconciliation_with_file_deletion_test_base(Config, ?SPACE_ID).

qos_status_during_reconciliation_with_dir_deletion_test(Config) ->
    qos_test_base:qos_status_during_reconciliation_with_dir_deletion_test_base(Config, ?SPACE_ID).

qos_status_during_traverse_file_without_qos_test(Config) ->
    qos_test_base:qos_status_during_traverse_file_without_qos_test_base(Config, ?SPACE_ID).

qos_status_after_failed_transfers(Config) ->
    [_Worker1, _Worker2, Worker3 | _] = qos_tests_utils:get_op_nodes_sorted(Config),
    qos_test_base:qos_status_after_failed_transfer(Config, ?SPACE_ID, Worker3).

qos_status_after_failed_transfers_deleted_file(Config) ->
    [_Worker1, _Worker2, Worker3 | _] = qos_tests_utils:get_op_nodes_sorted(Config),
    qos_test_base:qos_status_after_failed_transfer_deleted_file(Config, ?SPACE_ID, Worker3).

qos_status_after_failed_transfers_deleted_entry(Config) ->
    [_Worker1, _Worker2, Worker3 | _] = qos_tests_utils:get_op_nodes_sorted(Config),
    qos_test_base:qos_status_after_failed_transfer_deleted_entry(Config, ?SPACE_ID, Worker3).


%%%===================================================================
%%% QoS reevaluate
%%%===================================================================

reevaluate_impossible_qos_test(Config) ->
    [Worker1, Worker2, _Worker3 | _] = Workers = qos_tests_utils:get_op_nodes_sorted(Config),

    DirName = <<"dir1">>,
    DirPath = filename:join(?SPACE_PATH1, DirName),
    FileName = <<"file1">>,

    QosSpec = #fulfill_qos_test_spec{
        initial_dir_structure = #test_dir_structure{
            worker = Worker2,
            dir_structure = {?SPACE_PATH1, [
                {DirName, [{FileName, ?TEST_DATA, [?PROVIDER_ID(Worker2)]}]}
            ]}
        },
        qos_to_add = [
            #qos_to_add{
                worker = Worker1,
                qos_name = ?QOS1,
                path = DirPath,
                expression = <<"country=PL">>,
                replicas_num = 2
            }
        ],
        expected_qos_entries = [
            #expected_qos_entry{
                workers = Workers,
                qos_name = ?QOS1,
                file_key = {path, DirPath},
                replicas_num = 2,
                qos_expression = [<<"country=PL">>],
                possibility_check = {impossible, ?PROVIDER_ID(Worker1)}
            }
        ],
        wait_for_qos_fulfillment = []
    },

    {_GuidsAndPaths, QosNameIdMapping} = qos_tests_utils:fulfill_qos_test_base(Config, QosSpec),

    ok = qos_tests_utils:set_qos_parameters(Worker2, #{<<"country">> => <<"PL">>}),
    % Impossible qos reevaluation is called after successful set_qos_parameters

    ExpectedQosEntriesAfter = [
        #expected_qos_entry{
            workers = Workers,
            qos_name = ?QOS1,
            file_key = {path, DirPath},
            replicas_num = 2,
            qos_expression = [<<"country=PL">>],
            possibility_check = {possible, ?PROVIDER_ID(Worker2)}
        }
    ],
    qos_tests_utils:wait_for_qos_fulfillment_in_parallel(Config, undefined, QosNameIdMapping, ExpectedQosEntriesAfter),

    ExpectedFileQos = [
        #expected_file_qos{
            workers = Workers,
            path = DirPath,
            qos_entries = [?QOS1],
            assigned_entries = #{
                initializer:get_storage_id(Worker1) => [?QOS1],
                initializer:get_storage_id(Worker2) => [?QOS1]
            }
        }
    ],
    qos_tests_utils:assert_file_qos_documents(Config, ExpectedFileQos, QosNameIdMapping, true, 10).


reevaluate_impossible_qos_race_test(Config) ->
    % this test checks appropriate handling of situation, when provider, on which entry was created,
    % do not have full knowledge of remote QoS parameters
    [Worker1, Worker2, _Worker3 | _] = Workers = qos_tests_utils:get_op_nodes_sorted(Config),

    DirName = <<"dir1">>,
    DirPath = filename:join(?SPACE_PATH1, DirName),
    FileName = <<"file1">>,

    ok = qos_tests_utils:set_qos_parameters(Worker2, #{<<"country">> => <<"other">>}),

    QosSpec = #fulfill_qos_test_spec{
        initial_dir_structure = #test_dir_structure{
            worker = Worker2,
            dir_structure = {?SPACE_PATH1, [
                {DirName, [{FileName, ?TEST_DATA, [?PROVIDER_ID(Worker2)]}]}
            ]}
        },
        qos_to_add = [
            #qos_to_add{
                worker = Worker1,
                qos_name = ?QOS1,
                path = DirPath,
                expression = <<"country=other">>
            }
        ],
        expected_qos_entries = [
            #expected_qos_entry{
                workers = Workers,
                qos_name = ?QOS1,
                file_key = {path, DirPath},
                replicas_num = 1,
                qos_expression = [<<"country=other">>],
                possibility_check = {possible, ?PROVIDER_ID(Worker2)}
            }
        ],
        wait_for_qos_fulfillment = []
    },

    {_GuidsAndPaths, QosNameIdMapping} = qos_tests_utils:fulfill_qos_test_base(Config, QosSpec),

    ExpectedFileQos = [
        #expected_file_qos{
            workers = Workers,
            path = DirPath,
            qos_entries = [?QOS1],
            assigned_entries = #{initializer:get_storage_id(Worker2) => [?QOS1]}
        }
    ],
    qos_tests_utils:assert_file_qos_documents(Config, ExpectedFileQos, QosNameIdMapping, true, 10).


reevaluate_impossible_qos_conflict_test(Config) ->
    % this test checks conflict resolution, when multiple providers mark entry as possible
    [Worker1, Worker2, _Worker3 | _] = Workers = qos_tests_utils:get_op_nodes_sorted(Config),

    DirName = <<"dir1">>,
    DirPath = filename:join(?SPACE_PATH1, DirName),
    FileName = <<"file1">>,

    QosSpec = #fulfill_qos_test_spec{
        initial_dir_structure = #test_dir_structure{
            worker = Worker2,
            dir_structure = {?SPACE_PATH1, [
                {DirName, [{FileName, ?TEST_DATA, [?PROVIDER_ID(Worker2)]}]}
            ]}
        },
        qos_to_add = [
            #qos_to_add{
                worker = Worker1,
                qos_name = ?QOS1,
                path = DirPath,
                expression = <<"country=other">>
            }
        ],
        expected_qos_entries = [
            #expected_qos_entry{
                workers = Workers,
                qos_name = ?QOS1,
                file_key = {path, DirPath},
                replicas_num = 1,
                qos_expression = [<<"country=other">>],
                possibility_check = {impossible, ?PROVIDER_ID(Worker1)}
            }
        ],
        wait_for_qos_fulfillment = []
    },

    {_GuidsAndPaths, QosNameIdMapping} = qos_tests_utils:fulfill_qos_test_base(Config, QosSpec),

    lists_utils:pforeach(fun(Worker) ->
        ok = qos_tests_utils:set_qos_parameters(Worker, #{<<"country">> => <<"other">>})
        % Impossible qos reevaluation is called after successful set_qos_parameters
    end, Workers),

    ExpectedQosEntriesAfter = [
        #expected_qos_entry{
            workers = Workers,
            qos_name = ?QOS1,
            file_key = {path, DirPath},
            replicas_num = 1,
            qos_expression = [<<"country=other">>],
            possibility_check = {possible, ?PROVIDER_ID(Worker1)}
        }
    ],
    qos_tests_utils:wait_for_qos_fulfillment_in_parallel(Config, undefined, QosNameIdMapping, ExpectedQosEntriesAfter),

    ExpectedFileQos = [
        #expected_file_qos{
            workers = Workers,
            path = DirPath,
            qos_entries = [?QOS1],
            assigned_entries = #{initializer:get_storage_id(Worker1) => [?QOS1]}
        }
    ],
    qos_tests_utils:assert_file_qos_documents(Config, ExpectedFileQos, QosNameIdMapping, true, 40).


%%%===================================================================
%%% QoS traverse tests
%%%===================================================================

qos_traverse_cancellation_test(Config) ->
    [Worker1, Worker2 | _] = Workers = qos_tests_utils:get_op_nodes_sorted(Config),
    Name = generator:gen_name(),
    QosRootFilePath = filename:join([<<"/">>, ?SPACE_ID, Name]),
    SessId = fun(Worker) -> ?config({session_id, {<<"user1">>, ?GET_DOMAIN(Worker)}}, Config) end,
    
    DirStructure =
        {?SPACE_ID, [
            {Name, % Dir1
                [
                    {?filename(Name, 0), ?TEST_DATA, [?GET_DOMAIN_BIN(Worker1)]},
                    {?filename(Name, 1), ?TEST_DATA, [?GET_DOMAIN_BIN(Worker1)]},
                    {?filename(Name, 2), ?TEST_DATA, [?GET_DOMAIN_BIN(Worker1)]},
                    {?filename(Name, 3), ?TEST_DATA, [?GET_DOMAIN_BIN(Worker1)]}
                ]
            }
        ]},
    
    QosSpec = #fulfill_qos_test_spec{
        initial_dir_structure = #test_dir_structure{
            dir_structure = DirStructure
        },
        qos_to_add = [
            #qos_to_add{
                worker = Worker1,
                qos_name = ?QOS1,
                path = QosRootFilePath,
                expression = <<"country=PL">>
            }
        ],
        % do not wait for QoS fulfillment
        wait_for_qos_fulfillment = [],
        expected_qos_entries = [
            #expected_qos_entry{
                workers = Workers,
                qos_name = ?QOS1,
                file_key = {path, QosRootFilePath},
                qos_expression = [<<"country=PL">>],
                replicas_num = 1,
                possibility_check = {possible, ?GET_DOMAIN_BIN(Worker1)}
            }
        ]
    },
    
    {GuidsAndPaths, QosNameIdMapping} = qos_tests_utils:fulfill_qos_test_base(Config, QosSpec),
    [QosEntryId] = maps:values(QosNameIdMapping),
    
    DirGuid = qos_tests_utils:get_guid(QosRootFilePath, GuidsAndPaths),
    
    % create file and write to it on remote provider to trigger reconcile transfer
    {ok, {FileGuid, FileHandle}} = lfm_proxy:create_and_open(Worker2, SessId(Worker2), DirGuid, generator:gen_name(), 8#664),
    {ok, _} = lfm_proxy:write(Worker2, FileHandle, 0, <<"new_data">>),
    ok = lfm_proxy:close(Worker2, FileHandle),
    
    % wait for reconciliation transfer to start
    receive {qos_slave_job, _Pid, FileGuid} = Msg ->
        self() ! Msg
    end,
    
    % remove entry to trigger transfer cancellation
    lfm_proxy:remove_qos_entry(Worker1, SessId(Worker1), QosEntryId),
    
    % check that 5 transfers were cancelled (4 from traverse and 1 reconciliation)
    test_utils:mock_assert_num_calls(Worker1, replica_synchronizer, cancel, 1, 5, ?ATTEMPTS),
    
    % check that qos_entry document is deleted
    lists:foreach(fun(Worker) ->
        ?assertEqual(?ERROR_NOT_FOUND, rpc:call(Worker, qos_entry, get, [QosEntryId]), ?ATTEMPTS)
    end, Workers),
    
    % finish transfers to unlock waiting slave job processes
    ok = qos_tests_utils:finish_all_transfers([F || {F, _} <- maps:get(files, GuidsAndPaths)] ++ [FileGuid]).
    

%%%===================================================================
%%% SetUp and TearDown functions
%%%===================================================================

init_per_suite(Config) ->
    Posthook = fun(NewConfig) ->
        lists:foreach(fun(Worker) ->
<<<<<<< HEAD
            test_utils:set_env(Worker, ?APP_NAME, dbsync_out_stream_handling_interval, timer:seconds(1)),
            test_utils:set_env(Worker, ?CLUSTER_WORKER_APP_NAME, couchbase_changes_update_interval, timer:seconds(1)),
            test_utils:set_env(Worker, ?CLUSTER_WORKER_APP_NAME, couchbase_changes_stream_update_interval, timer:seconds(1)),
=======
            test_utils:set_env(Worker, ?APP_NAME, dbsync_changes_broadcast_interval, timer:seconds(1)),
>>>>>>> 945909a4
            test_utils:set_env(Worker, ?CLUSTER_WORKER_APP_NAME, cache_to_disk_delay_ms, timer:seconds(1)),
            test_utils:set_env(Worker, ?APP_NAME, qos_retry_failed_files_interval_seconds, 5)
        end, ?config(op_worker_nodes, NewConfig)),

        application:start(ssl),
        hackney:start(),
        NewConfig
    end,
    [
        {?ENV_UP_POSTHOOK, Posthook},
        {?LOAD_MODULES, [initializer, transfers_test_utils, transfers_test_mechanism, qos_tests_utils, ?MODULE]}
        | Config
    ].


end_per_suite(_Config) ->
    hackney:stop(),
    application:stop(ssl).


init_per_testcase(Case, Config) when
    Case =:= qos_status_during_traverse_test;
    Case =:= qos_status_during_traverse_with_file_deletion_test;
    Case =:= qos_status_during_traverse_with_dir_deletion_test;
    Case =:= qos_status_during_reconciliation_test;
    Case =:= qos_status_during_reconciliation_prefix_file_test;
    Case =:= qos_status_during_reconciliation_with_file_deletion_test;
    Case =:= qos_status_during_reconciliation_with_dir_deletion_test;
    Case =:= qos_status_during_traverse_file_without_qos_test;
    Case =:= qos_status_after_failed_transfers;
    Case =:= qos_status_after_failed_transfers_deleted_file;
    Case =:= qos_status_after_failed_transfers_deleted_entry;
    Case =:= qos_status_after_failed_transfers; 
    Case =:= qos_traverse_cancellation_test ->
    
    Workers = ?config(op_worker_nodes, Config),
    qos_tests_utils:mock_transfers(Workers),
    init_per_testcase(default, Config);
init_per_testcase(_, Config) ->
    ct:timetrap(timer:minutes(10)),
    NewConfig = initializer:create_test_users_and_spaces(?TEST_FILE(Config, "env_desc.json"), Config),
    lfm_proxy:init(NewConfig),
    NewConfig.


end_per_testcase(_, Config) ->
    Workers = ?config(op_worker_nodes, Config),
    transfers_test_utils:unmock_replication_worker(Workers),
    transfers_test_utils:unmock_replica_synchronizer_failure(Workers),
    transfers_test_utils:remove_transfers(Config),
    transfers_test_utils:remove_all_views(Workers, ?SPACE_ID),
    transfers_test_utils:ensure_transfers_removed(Config),
    test_utils:mock_unload(Workers, providers_qos),
    initializer:clean_test_users_and_spaces_no_validate(Config).

%%%===================================================================
%%% Test bases
%%%===================================================================

add_qos_for_dir_and_check_effective_qos(Config, TestSpec) ->
    #effective_qos_test_spec{
        initial_dir_structure = InitialDirStructure,
        qos_to_add = QosToAddList,
        wait_for_qos_fulfillment = WaitForQosFulfillment,
        expected_qos_entries = ExpectedQosEntries,
        expected_effective_qos = ExpectedEffectiveQos
    } = TestSpec,

    % create initial dir structure
    GuidsAndPaths = qos_tests_utils:create_dir_structure(Config, InitialDirStructure),
    ?assertMatch(true, qos_tests_utils:assert_distribution_in_dir_structure(Config, InitialDirStructure, GuidsAndPaths)),

    % add QoS and wait for fulfillment
    QosNameIdMapping = qos_tests_utils:add_multiple_qos(Config, QosToAddList),
    qos_tests_utils:wait_for_qos_fulfillment_in_parallel(Config, WaitForQosFulfillment, QosNameIdMapping, ExpectedQosEntries),

    % check documents
    qos_tests_utils:assert_qos_entry_documents(Config, ExpectedQosEntries, QosNameIdMapping, ?ATTEMPTS),
    qos_tests_utils:assert_effective_qos(Config, ExpectedEffectiveQos, QosNameIdMapping, true).


basic_qos_restoration_test_base(Config, DirStructureType) ->
    [Worker1, _Worker2, Worker3 | _] = qos_tests_utils:get_op_nodes_sorted(Config),
    SessionId1 = ?config({session_id, {<<"user1">>, ?GET_DOMAIN(Worker1)}}, Config),

    Filename = generator:gen_name(),
    QosSpec = create_basic_qos_test_spec(Config, DirStructureType, Filename, undefined),
    {GuidsAndPaths, _} = qos_tests_utils:fulfill_qos_test_base(Config, QosSpec),
    NewData = <<"new_test_data">>,
    StoragePaths = lists:map(fun({Guid, Path}) ->
        SpaceId = file_id:guid_to_space_id(Guid),
        % remove leading slash and space id
        [_, _ | PathTokens] = binary:split(Path, <<"/">>, [global]),
        StoragePath = storage_file_path(Worker3, SpaceId, filename:join(PathTokens)),
        ?assertEqual({ok, ?TEST_DATA}, read_file(Worker3, StoragePath)),
        {ok, FileHandle} = lfm_proxy:open(Worker1, SessionId1, {guid, Guid}, write),
        {ok, _} = lfm_proxy:write(Worker1, FileHandle, 0, NewData),
        ok = lfm_proxy:close(Worker1, FileHandle),
        StoragePath
    end, maps:get(files, GuidsAndPaths)),
    lists:foreach(fun(StoragePath) ->
        ?assertEqual({ok, NewData}, read_file(Worker3, StoragePath), ?ATTEMPTS)
    end, StoragePaths).


create_basic_qos_test_spec(Config, DirStructureType, QosFilename, WaitForQos) ->
    [Worker1, _Worker2, Worker3 | _] = qos_tests_utils:get_op_nodes_sorted(Config),
    {DirStructure, DirStructureAfter} = case DirStructureType of
        simple ->
            {?simple_dir_structure(QosFilename, [?GET_DOMAIN_BIN(Worker1)]),
                ?simple_dir_structure(QosFilename, [?GET_DOMAIN_BIN(Worker1), ?GET_DOMAIN_BIN(Worker3)])};
        nested ->
            {?nested_dir_structure(QosFilename, [?GET_DOMAIN_BIN(Worker1)]),
                ?nested_dir_structure(QosFilename, [?GET_DOMAIN_BIN(Worker1), ?GET_DOMAIN_BIN(Worker3)])}
    end,

    #fulfill_qos_test_spec{
        initial_dir_structure = #test_dir_structure{
            dir_structure = DirStructure
        },
        qos_to_add = [
            #qos_to_add{
                worker = Worker1,
                qos_name = ?QOS1,
                path = ?FILE_PATH(QosFilename),
                expression = <<"country=PT">>
            }
        ],
        wait_for_qos_fulfillment = WaitForQos,
        expected_qos_entries = [
            #expected_qos_entry{
                qos_name = ?QOS1,
                file_key = {path, ?FILE_PATH(QosFilename)},
                qos_expression = [<<"country=PT">>],
                replicas_num = 1,
                possibility_check = {possible, ?GET_DOMAIN_BIN(Worker1)}
            }
        ],
        expected_file_qos = [
            #expected_file_qos{
                path = ?FILE_PATH(QosFilename),
                qos_entries = [?QOS1],
                assigned_entries = #{
                    initializer:get_storage_id(Worker3) => [?QOS1]
                }
            }
        ],
        expected_dir_structure = #test_dir_structure{
            dir_structure = DirStructureAfter
        }
    }.


%%%===================================================================
%%% Internal functions
%%%===================================================================

run_tests(Config, FileTypes, SourceProviderWorker, TargetProvidersWorkers, TestSpecFun) ->
    lists:foreach(fun(FileType) ->
        TestSpec = case FileType of
            file ->
                ct:pal("Starting for file"),
                InitialDirStructure = get_initial_structure_with_single_file(SourceProviderWorker),
                ExpectedDirStructure = get_expected_structure_for_single_file(TargetProvidersWorkers),
                TestSpecFun(?TEST_FILE_PATH, InitialDirStructure, ExpectedDirStructure);
            dir ->
                ct:pal("Starting for dir"),
                InitialDirStructure = get_initial_structure_with_single_dir(SourceProviderWorker),
                ExpectedDirStructure = get_expected_structure_for_single_dir(TargetProvidersWorkers),
                TestSpecFun(?TEST_DIR_PATH, InitialDirStructure, ExpectedDirStructure)
        end,
        qos_tests_utils:fulfill_qos_test_base(Config, TestSpec)
    end, FileTypes).


get_initial_structure_with_single_file(Worker) ->
    #test_dir_structure{
        worker = Worker,
        dir_structure = {?SPACE_ID, [
            {<<"file1">>, <<"test_data">>, [?PROVIDER_ID(Worker)]}
        ]}
    }.


get_expected_structure_for_single_file(ProviderIdList) ->
    #test_dir_structure{
        dir_structure = {?SPACE_ID, [
            {<<"file1">>, <<"test_data">>, ProviderIdList}
        ]}
    }.



get_initial_structure_with_single_dir(Worker) ->
    #test_dir_structure{
        worker = Worker,
        dir_structure = {?SPACE_ID, [
            {<<"dir1">>, [
                {<<"file1">>, <<"test_data">>, [?PROVIDER_ID(Worker)]}  
            ]}
        ]}
    }.


get_expected_structure_for_single_dir(ProviderIdList) ->
    #test_dir_structure{
        dir_structure = {?SPACE_ID, [
            {<<"dir1">>, [
                {<<"file1">>, <<"test_data">>, ProviderIdList}
            ]}
        ]}
    }.


storage_file_path(Worker, SpaceId, FilePath) ->
    SpaceMnt = get_space_mount_point(Worker, SpaceId),
    filename:join([SpaceMnt, SpaceId, FilePath]).


get_space_mount_point(Worker, SpaceId) ->
    StorageId = initializer:get_supporting_storage_id(Worker, SpaceId),
    storage_mount_point(Worker, StorageId).


storage_mount_point(Worker, StorageId) ->
    Helper = rpc:call(Worker, storage, get_helper, [StorageId]),
    HelperArgs = helper:get_args(Helper),
    maps:get(<<"mountPoint">>, HelperArgs).


read_file(Worker, FilePath) ->
    rpc:call(Worker, file, read_file, [FilePath]).


get_provider_to_storage_mappings(Config) ->
    [WorkerP1, WorkerP2, WorkerP3 | _] = qos_tests_utils:get_op_nodes_sorted(Config),
    #{
        ?P1 => initializer:get_storage_id(WorkerP1),
        ?P2 => initializer:get_storage_id(WorkerP2),
        ?P3 => initializer:get_storage_id(WorkerP3)
    }.


mock_dbsync_changes(Config) ->
    [Worker1 | _] = ?config(op_worker_nodes, Config),
    test_utils:mock_new(Worker1, dbsync_changes, [passthrough]),
    TestPid = self(),

    ok = test_utils:mock_expect(Worker1, dbsync_changes, apply,
        fun
            (Doc = #document{value = #file_meta{}}, ProviderId) ->
                TestPid ! {file_meta, Doc, ProviderId},
                {ok, undefined};
            (Doc, ProviderId) ->
                meck:passthrough([Doc, ProviderId])
        end).


mock_file_meta_posthooks(Config) ->
    Workers = ?config(op_worker_nodes, Config),
    test_utils:mock_new(Workers, file_meta_posthooks, [passthrough]),
    TestPid = self(),
    ok = test_utils:mock_expect(Workers, file_meta_posthooks, add_hook,
        fun(FileUuid, Identifier, Module, Function, Args) ->
            Res = meck:passthrough([FileUuid, Identifier, Module, Function, Args]),
            TestPid ! post_hook_created,
            Res
        end).


unmock_dbsync_changes(Config) ->
    [Worker1 | _] = ?config(op_worker_nodes, Config),
    test_utils:mock_unload(Worker1, dbsync_changes).


unmock_file_meta_posthooks(Config) ->
    Workers = ?config(op_worker_nodes, Config),
    test_utils:mock_unload(Workers, file_meta_posthooks).


save_file_meta_docs(Config) ->
    [Worker1 | _] = ?config(op_worker_nodes, Config),
    receive
        {file_meta, Doc, ProviderId} ->
            ?assertMatch({ok, _}, rpc:call(Worker1, dbsync_changes, apply, [Doc, ProviderId])),
            save_file_meta_docs(Config)
    after 0 ->
        ok
    end.<|MERGE_RESOLUTION|>--- conflicted
+++ resolved
@@ -1008,13 +1008,7 @@
 init_per_suite(Config) ->
     Posthook = fun(NewConfig) ->
         lists:foreach(fun(Worker) ->
-<<<<<<< HEAD
             test_utils:set_env(Worker, ?APP_NAME, dbsync_out_stream_handling_interval, timer:seconds(1)),
-            test_utils:set_env(Worker, ?CLUSTER_WORKER_APP_NAME, couchbase_changes_update_interval, timer:seconds(1)),
-            test_utils:set_env(Worker, ?CLUSTER_WORKER_APP_NAME, couchbase_changes_stream_update_interval, timer:seconds(1)),
-=======
-            test_utils:set_env(Worker, ?APP_NAME, dbsync_changes_broadcast_interval, timer:seconds(1)),
->>>>>>> 945909a4
             test_utils:set_env(Worker, ?CLUSTER_WORKER_APP_NAME, cache_to_disk_delay_ms, timer:seconds(1)),
             test_utils:set_env(Worker, ?APP_NAME, qos_retry_failed_files_interval_seconds, 5)
         end, ?config(op_worker_nodes, NewConfig)),
