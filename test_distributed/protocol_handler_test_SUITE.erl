--- conflicted
+++ resolved
@@ -44,14 +44,7 @@
     % given
     ssl:start(),
     [Worker1, _] = ?config(op_worker_nodes, Config),
-<<<<<<< HEAD
-    TokenAuthMessage = #'ClientMessage'{client_message =
-    {handshake_request, #'HandshakeRequest'{auth_method = #'AuthMethod'{
-        auth_method = {certificate, #'Certificate'{value = <<"VAL">>}}
-    }}}},
-=======
     TokenAuthMessage = #'ClientMessage'{client_message = {handshake_request, #'HandshakeRequest'{}}},
->>>>>>> 830c45b1
     TokenAuthMessageRaw = client_messages:encode_msg(TokenAuthMessage),
 
     % when
@@ -68,33 +61,27 @@
     % given
     ssl:start(),
     [Worker1, _] = ?config(op_worker_nodes, Config),
-    ok = rpc:call(Worker1, meck, new, [router, [passthrough, non_strict, unstick, no_link]]),
-    ok = rpc:call(Worker1, meck, expect, [router, preroute_message,
-        fun(
-            #client_message{
-                credentials = #credentials{},
-                client_message = #read_event{}
-            }
-        ) ->
-            ok
-        end]),
+    test_utils:mock_new(Worker1, router),
+    test_utils:mock_expect(Worker1, router, preroute_message, fun(
+        #client_message{
+            credentials = #credentials{},
+            client_message = #read_event{}
+        }) -> ok
+    end),
     Msg = #'ClientMessage'{
         message_id = 0,
         client_message =
         {event, #'Event'{event =
-            {read_event, #'ReadEvent'{counter = 1, file_id = <<"id">>, size=1, blocks = []}}}}
+        {read_event, #'ReadEvent'{counter = 1, file_id = <<"id">>, size = 1, blocks = []}}}}
     },
     RawMsg = client_messages:encode_msg(Msg),
 
     % when
     {ok, Sock} = connect_via_token(Worker1),
     ok = ssl:send(Sock, RawMsg),
-    ?assertMatch({ok, _}, ssl:connection_info(Sock)),
-    test_utils:mock_validate(Worker1, router),
-    ok = ssl:send(Sock, <<"non_protobuff">>),
 
     %then
-    ?assertEqual(true, rpc:call(Worker1, meck, validate, [router])),
+    test_utils:mock_validate(Worker1, router),
     ?assertMatch({ok, _}, ssl:connection_info(Sock)),
     ssl:stop().
 
@@ -114,14 +101,8 @@
 connect_via_token(Node) ->
     %given
     TokenAuthMessage = #'ClientMessage'{client_message =
-<<<<<<< HEAD
-    {handshake_request, #'HandshakeRequest'{auth_method = #'AuthMethod'{
-        auth_method = {token, #'Token'{value = <<"VAL">>}}
-    }}}},
-=======
     {handshake_request, #'HandshakeRequest'{auth_method =
     #'AuthMethod'{auth_method = {token, #'Token'{value = <<"VAL">>}}}}}},
->>>>>>> 830c45b1
     TokenAuthMessageRaw = client_messages:encode_msg(TokenAuthMessage),
 
     %when
@@ -129,8 +110,9 @@
     ok = ssl:send(Sock, TokenAuthMessageRaw),
 
     %then
-    Data = receive_msg(),
-    ?assertNotEqual(timeout, Data),
+    ReceiveAnswer = test_utils:receive_any(timer:seconds(5)),
+    ?assertMatch({ok, _}, ReceiveAnswer),
+    {ok, Data} = ReceiveAnswer,
     ?assert(is_binary(Data)),
     ServerMsg = server_messages:decode_msg(Data, 'ServerMessage'),
     ?assertMatch(#'ServerMessage'{server_message = {handshake_response, #'HandshakeResponse'{}}}, ServerMsg),
