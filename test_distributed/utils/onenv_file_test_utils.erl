%%%-------------------------------------------------------------------
%%% @author Bartosz Walkowicz
%%% @copyright (C) 2020-2021 ACK CYFRONET AGH
%%% This software is released under the MIT license
%%% cited in 'LICENSE.txt'.
%%% @end
%%%-------------------------------------------------------------------
%%% @doc
%%% Utility functions operating on files used in ct tests.
%%%
%%% FUTURE IMPROVEMENTS:
%%% * flag to ensure files are created on storage
%%% @end
%%%-------------------------------------------------------------------
-module(onenv_file_test_utils).
-author("Bartosz Walkowicz").

-include("onenv_test_utils.hrl").
-include("distribution_assert.hrl").
-include_lib("ctool/include/test/test_utils.hrl").
-include_lib("ctool/include/errors.hrl").


<<<<<<< HEAD
-export([
    resolve_file/1,
    create_and_sync_file_tree/3, create_and_sync_file_tree/4,
    mv_and_sync_file/3, rm_and_sync_file/2
]).

-type share_spec() :: #share_spec{}.

-type space_selector() :: oct_background:entity_selector().
-type object_selector() :: file_id:file_guid() | space_selector().
-type object_spec() :: #file_spec{} | #dir_spec{}.
=======
-export([create_and_sync_file_tree/3, create_and_sync_file_tree/4]).
-export([get_object_attributes/3]).

-type share_spec() :: #share_spec{}.

-type object_selector() :: file_id:file_guid() | oct_background:entity_selector().
-type object_spec() :: #file_spec{} | #dir_spec{} | #symlink_spec{}.
>>>>>>> ac143c81

-type object() :: #object{}.

-export_type([share_spec/0, space_selector/0, object_selector/0, object_spec/0, object/0]).

-define(LS_SIZE, 1000).

-define(ATTEMPTS, 30).


%%%===================================================================
%%% API
%%%===================================================================


-spec resolve_file(object_selector()) -> {file_id:file_guid(), od_space:id()}.
resolve_file(FileSelector) ->
    try
        SpaceId = oct_background:get_space_id(FileSelector),
        {fslogic_uuid:spaceid_to_space_dir_guid(SpaceId), SpaceId}
    catch error:{badkeys, _} ->
        {FileSelector, file_id:guid_to_space_id(FileSelector)}
    end.


-spec create_and_sync_file_tree(oct_background:entity_selector(), object_selector(), object_spec()) ->
    object().
create_and_sync_file_tree(UserSelector, ParentSelector, FileDesc) ->
    {_ParentGuid, SpaceId} = resolve_file(ParentSelector),
    [CreationProvider | _] = oct_background:get_space_supporting_providers(
        SpaceId
    ),
    create_and_sync_file_tree(UserSelector, ParentSelector, FileDesc, CreationProvider).


-spec create_and_sync_file_tree(
    oct_background:entity_selector(),
    object_selector(),
    object_spec(),
    oct_background:entity_selector()
) ->
    object().
create_and_sync_file_tree(UserSelector, ParentSelector, FileDesc, CreationProviderSelector) ->
    UserId = oct_background:get_user_id(UserSelector),
    {ParentGuid, SpaceId} = resolve_file(ParentSelector),
    SupportingProviders = oct_background:get_space_supporting_providers(SpaceId),
    CreationProvider = oct_background:get_provider_id(CreationProviderSelector),
    SyncProviders = SupportingProviders -- [CreationProvider],

    FileTree = create_file_tree(UserId, ParentGuid, CreationProvider, FileDesc),
    await_sync(CreationProvider, SyncProviders, UserId, FileTree),
    await_parent_links_sync(SyncProviders, UserId, ParentGuid, FileTree),

    FileTree.


-spec mv_and_sync_file(oct_background:entity_selector(), object_selector(), file_meta:path()) ->
    ok.
mv_and_sync_file(UserSelector, FileSelector, DstPath) ->
    UserId = oct_background:get_user_id(UserSelector),
    {FileGuid, SpaceId} = resolve_file(FileSelector),
    [MvProvider | RestProviders] = lists_utils:shuffle(oct_background:get_space_supporting_providers(
        SpaceId
    )),

    mv_file(UserId, FileGuid, DstPath, MvProvider),

    lists:foreach(fun(Provider) ->
        Node = ?OCT_RAND_OP_NODE(Provider),
        UserSessId = oct_background:get_user_session_id(UserId, Provider),
        ?assertEqual({ok, DstPath}, lfm_proxy:get_file_path(Node, UserSessId, FileGuid), ?ATTEMPTS)
    end, RestProviders).


-spec rm_and_sync_file(oct_background:entity_selector(), object_selector()) ->
    ok.
rm_and_sync_file(UserSelector, FileSelector) ->
    UserId = oct_background:get_user_id(UserSelector),
    {FileGuid, SpaceId} = resolve_file(FileSelector),
    [RmProvider | RestProviders] = lists_utils:shuffle(oct_background:get_space_supporting_providers(
        SpaceId
    )),

    rm_file(UserId, FileGuid, RmProvider),

    lists:foreach(fun(Provider) ->
        Node = ?OCT_RAND_OP_NODE(Provider),
        UserSessId = oct_background:get_user_session_id(UserId, Provider),
        ?assertEqual({error, ?ENOENT}, lfm_proxy:stat(Node, UserSessId, {guid, FileGuid}), ?ATTEMPTS)
    end, RestProviders).


-spec get_object_attributes(oct_background:entity_selector(), session:id(), file_id:file_guid()) ->
    {ok, object()} | {error, term()}.
get_object_attributes(Node, SessId, Guid) ->
    case file_test_utils:get_attrs(Node, SessId, Guid) of
        {ok, #file_attr{guid = Guid, name = Name, type = Type, mode = Mode, shares = Shares}} ->
            {ok, #object{
                guid = Guid, name = Name,
                type = Type, mode = Mode,
                shares = lists:sort(Shares)
            }};
        {error, _} = Error ->
            Error
    end.


%%%===================================================================
%%% Internal functions
%%%===================================================================


%% @private
-spec create_file_tree(
    od_user:id(),
    file_id:file_guid(),
    oct_background:entity_selector(),
    object_spec()
) ->
    object().
create_file_tree(UserId, ParentGuid, CreationProvider, #file_spec{
    name = NameOrUndefined,
    mode = FileMode,
    shares = ShareSpecs,
    dataset = DatasetSpec,
    content = Content
}) ->
    FileName = utils:ensure_defined(NameOrUndefined, str_utils:rand_hex(20)),
    UserSessId = oct_background:get_user_session_id(UserId, CreationProvider),
    CreationNode = ?OCT_RAND_OP_NODE(CreationProvider),

    {ok, FileGuid} = create_file(CreationNode, UserSessId, ParentGuid, FileName, FileMode),
    Content /= <<>> andalso write_file(CreationNode, UserSessId, FileGuid, Content),

    DatasetObj = onenv_dataset_test_utils:set_up_dataset(
        CreationProvider, UserId, FileGuid, DatasetSpec
    ),

    #object{
        guid = FileGuid,
        name = FileName,
        type = ?REGULAR_FILE_TYPE,
        mode = FileMode,
        shares = create_shares(CreationProvider, UserSessId, FileGuid, ShareSpecs),
        dataset = DatasetObj,
        content = Content,
        children = undefined
    };

create_file_tree(UserId, ParentGuid, CreationProvider, #symlink_spec{
    name = NameOrUndefined,
    shares = ShareSpecs,
    symlink_value = LinkPath
}) ->
    FileName = utils:ensure_defined(NameOrUndefined, str_utils:rand_hex(20)),
    UserSessId = oct_background:get_user_session_id(UserId, CreationProvider),
    CreationNode = lists_utils:random_element(oct_background:get_provider_nodes(CreationProvider)),
    
    {ok, #file_attr{guid = SymlinkGuid}} = create_symlink(CreationNode, UserSessId, ParentGuid, FileName, LinkPath),
    
    #object{
        guid = SymlinkGuid,
        name = FileName,
        type = ?SYMLINK_TYPE,
        shares = create_shares(CreationProvider, UserSessId, SymlinkGuid, ShareSpecs),
        children = undefined,
        content = undefined,
        mode = ?DEFAULT_SYMLINK_PERMS,
        symlink_value = LinkPath
    };

create_file_tree(UserId, ParentGuid, CreationProvider, #dir_spec{
    name = NameOrUndefined,
    mode = DirMode,
    shares = ShareSpecs,
    dataset = DatasetSpec,
    children = ChildrenSpec
}) ->
    DirName = utils:ensure_defined(NameOrUndefined, str_utils:rand_hex(20)),
    UserSessId = oct_background:get_user_session_id(UserId, CreationProvider),
    CreationNode = ?OCT_RAND_OP_NODE(CreationProvider),

    {ok, DirGuid} = create_dir(CreationNode, UserSessId, ParentGuid, DirName, DirMode),

    Children = lists_utils:pmap(fun(File) ->
        create_file_tree(UserId, DirGuid, CreationProvider, File)
    end, ChildrenSpec),

    DatasetObj = onenv_dataset_test_utils:set_up_dataset(
        CreationProvider, UserId, DirGuid, DatasetSpec
    ),

    #object{
        guid = DirGuid,
        name = DirName,
        type = ?DIRECTORY_TYPE,
        mode = DirMode,
        shares = create_shares(CreationProvider, UserSessId, DirGuid, ShareSpecs),
        dataset = DatasetObj,
        children = Children
    }.


%% @private
-spec create_shares(oct_background:entity_selector(), session:id(), file_id:file_guid(), [share_spec()]) ->
    [od_share:id()] | no_return().
create_shares(CreationProvider, SessId, FileGuid, ShareSpecs) ->
    CreationNode = ?OCT_RAND_OP_NODE(CreationProvider),
    lists:sort(lists:map(fun(#share_spec{name = Name, description = Description}) ->
        {ok, ShareId} = ?assertMatch(
            {ok, _},
            lfm_proxy:create_share(CreationNode, SessId, {guid, FileGuid}, Name, Description),
            ?ATTEMPTS
        ),
        ShareId
    end, ShareSpecs)).


%% @private
-spec await_sync(oct_background:entity_selector(), [oct_background:entity_selector()], od_user:id(), object()) ->
    ok | no_return().
await_sync(CreationProvider, SyncProviders, UserId, #object{
    type = ?REGULAR_FILE_TYPE,
    dataset = DatasetObj
} = Object) ->
    await_file_attr_sync(SyncProviders, UserId, Object),
    onenv_dataset_test_utils:await_dataset_sync(CreationProvider, SyncProviders, UserId, DatasetObj),
    await_file_distribution_sync(CreationProvider, SyncProviders, UserId, Object);

await_sync(_CreationProvider, SyncProviders, UserId, #object{type = ?SYMLINK_TYPE} = Object) ->
    % file_attr construction uses file_meta document, so this checks symlink value synchronization
    await_file_attr_sync(SyncProviders, UserId, Object);

await_sync(CreationProvider, SyncProviders, UserId, #object{
    guid = DirGuid,
    type = ?DIRECTORY_TYPE,
    dataset = DatasetObj,
    children = Children
} = Object) ->
    await_file_attr_sync(SyncProviders, UserId, Object#object{children = undefined}),
    onenv_dataset_test_utils:await_dataset_sync(CreationProvider, SyncProviders, UserId, DatasetObj),

    ExpChildrenList = lists:keysort(2, lists_utils:pmap(fun(#object{guid = ChildGuid, name = ChildName} = Child) ->
        await_sync(CreationProvider, SyncProviders, UserId, Child),
        {ChildGuid, ChildName}
    end, Children)),

    await_dir_links_sync(SyncProviders, UserId, DirGuid, ExpChildrenList).


%% @private
-spec await_file_attr_sync([oct_background:entity_selector()], od_user:id(), object()) ->
    ok | no_return().
await_file_attr_sync(SyncProviders, UserId, #object{guid = Guid} = Object) ->
    lists:foreach(fun(SyncProvider) ->
        SessId = oct_background:get_user_session_id(UserId, SyncProvider),
<<<<<<< HEAD
        SyncNode = ?OCT_RAND_OP_NODE(SyncProvider),
        ExpObjectAttrs = Object#object{dataset = undefined, content = undefined, children = undefined},
        ?assertEqual({ok, ExpObjectAttrs}, get_object_attributes(SyncNode, SessId, Guid), ?ATTEMPTS)
=======
        SyncNode = lists_utils:random_element(oct_background:get_provider_nodes(SyncProvider)),
        ObjectAttributes = Object#object{content = undefined, children = undefined, symlink_value = undefined},
        ?assertEqual({ok, ObjectAttributes}, get_object_attributes(SyncNode, SessId, Guid), ?ATTEMPTS)
>>>>>>> ac143c81
    end, SyncProviders).


%% @private
-spec await_file_distribution_sync(
    oct_background:entity_selector(),
    [oct_background:entity_selector()],
    od_user:id(),
    object()
) ->
    ok | no_return().
await_file_distribution_sync(_, _, _, #object{type = ?DIRECTORY_TYPE}) ->
    ok;
await_file_distribution_sync(CreationProvider, SyncProviders, UserId, #object{
    type = ?REGULAR_FILE_TYPE, guid = Guid, content = Content
}) ->
    lists:foreach(fun(SyncProvider) ->
        SessId = oct_background:get_user_session_id(UserId, SyncProvider),
        SyncNode = ?OCT_RAND_OP_NODE(SyncProvider),
        ?assertDistribution(SyncNode, SessId, ?DIST(CreationProvider, byte_size(Content)), Guid, ?ATTEMPTS)
    end, SyncProviders).


%% @private
-spec await_dir_links_sync(
    [oct_background:entity_selector()],
    od_user:id(),
    file_id:file_guid(),
    [{file_meta:name(), file_id:file_guid()}]
) ->
    ok | no_return().
await_dir_links_sync(SyncProviders, UserId, DirGuid, ExpChildrenList) ->
    lists:foreach(fun(SyncProvider) ->
        SyncNode = ?OCT_RAND_OP_NODE(SyncProvider),
        SessId = oct_background:get_user_session_id(UserId, SyncProvider),
        ?assertEqual({ok, ExpChildrenList}, ls(SyncNode, SessId, DirGuid), ?ATTEMPTS)
    end, SyncProviders).


%% @private
-spec ls(oct_background:entity_selector(), session:id(), file_id:file_guid()) ->
    {ok, [{file_id:file_guid(), file_meta:name()}]} | {error, term()}.
ls(Node, SessId, Guid) ->
    ls(Node, SessId, Guid, <<>>, []).


%% @private
-spec ls(
    node(),
    session:id(),
    file_id:file_guid(),
    file_meta:list_token(),
    [{file_id:file_guid(), file_meta:name()}]
) ->
    {ok, [{file_meta:name(), file_id:file_guid()}]} | {error, term()}.
ls(Node, SessId, Guid, Token, ChildEntriesAcc) ->
    case lfm_proxy:get_children(Node, SessId, {guid, Guid}, #{token => Token, size => ?LS_SIZE}) of
        {ok, Children, ListExtendedInfo} ->
            AllChildEntries = ChildEntriesAcc ++ Children,

            case maps:get(is_last, ListExtendedInfo) of
                true -> {ok, AllChildEntries};
                false -> ls(Node, SessId, Guid, maps:get(token, ListExtendedInfo), AllChildEntries)
            end;
        Error ->
            Error
    end.


%% @private
-spec await_parent_links_sync(
    [oct_background:entity_selector()],
    od_user:id(),
    file_id:file_guid(),
    object()
) ->
    ok | no_return().
await_parent_links_sync(SyncProviders, UserId, ParentGuid, #object{
    guid = ChildGuid,
    name = ChildName
}) ->
    lists:foreach(fun(SyncProvider) ->
        SyncNode = ?OCT_RAND_OP_NODE(SyncProvider),
        SessId = oct_background:get_user_session_id(UserId, SyncProvider),

        ?assertMatch(
            {ok, #file_attr{guid = ChildGuid}},
            lfm_proxy:get_child_attr(SyncNode, SessId, ParentGuid, ChildName),
            ?ATTEMPTS
        )
    end, SyncProviders).


%% @private
-spec create_file(node(), session:id(), file_id:file_guid(), file_meta:name(), file_meta:mode()) ->
    {ok, file_id:file_guid()} | no_return().
create_file(Node, SessId, ParentGuid, FileName, FileMode) ->
    ?assertMatch({ok, _}, lfm_proxy:create(Node, SessId, ParentGuid, FileName, FileMode)).


%% @private
-spec create_dir(node(), session:id(), file_id:file_guid(), file_meta:name(), file_meta:mode()) ->
    {ok, file_id:file_guid()} | no_return().
create_dir(Node, SessId, ParentGuid, FileName, FileMode) ->
    ?assertMatch({ok, _}, lfm_proxy:mkdir(Node, SessId, ParentGuid, FileName, FileMode)).


%% @private
<<<<<<< HEAD
=======
-spec create_symlink(node(), session:id(), file_id:file_guid(), file_meta:name(), file_meta_symlinks:symlink()) ->
    {ok, file_id:file_guid()} | no_return().
create_symlink(Node, SessId, ParentGuid, FileName, LinkPath) ->
    ?assertMatch({ok, _}, lfm_proxy:make_symlink(Node, SessId, {guid, ParentGuid}, FileName, LinkPath)).


%% @private
-spec resolve_file(object_selector()) -> {file_id:file_guid(), od_space:id()}.
resolve_file(FileSelector) ->
    try
        SpaceId = oct_background:get_space_id(FileSelector),
        {fslogic_uuid:spaceid_to_space_dir_guid(SpaceId), SpaceId}
    catch error:{badkeys, _} ->
        {FileSelector, file_id:guid_to_space_id(FileSelector)}
    end.


%% @private
>>>>>>> ac143c81
-spec write_file(node(), session:id(), file_id:file_guid(), binary()) ->
    ok | no_return().
write_file(Node, SessId, FileGuid, Content) ->
    {ok, FileHandle} = ?assertMatch({ok, _}, lfm_proxy:open(Node, SessId, {guid, FileGuid}, write)),
    ?assertMatch({ok, _}, lfm_proxy:write(Node, FileHandle, 0, Content)),
    ?assertMatch(ok, lfm_proxy:close(Node, FileHandle)).


%% @private
-spec mv_file(od_user:id(), file_id:file_guid(), file_meta:path(), oct_background:entity_selector()) ->
    ok.
mv_file(UserId, FileGuid, DstPath, MvProvider) ->
    MvNode = ?OCT_RAND_OP_NODE(MvProvider),
    UserSessId = oct_background:get_user_session_id(UserId, MvProvider),

    ?assertMatch({ok, _}, lfm_proxy:mv(MvNode, UserSessId, {guid, FileGuid}, DstPath)),
    ok.


%% @private
-spec rm_file(od_user:id(), file_id:file_guid(), oct_background:entity_selector()) ->
    ok.
rm_file(UserId, FileGuid, RmProvider) ->
    RmNode = ?OCT_RAND_OP_NODE(RmProvider),
    UserSessId = oct_background:get_user_session_id(UserId, RmProvider),

    ?assertMatch(ok, lfm_proxy:unlink(RmNode, UserSessId, {guid, FileGuid})).<|MERGE_RESOLUTION|>--- conflicted
+++ resolved
@@ -21,27 +21,18 @@
 -include_lib("ctool/include/errors.hrl").
 
 
-<<<<<<< HEAD
 -export([
     resolve_file/1,
     create_and_sync_file_tree/3, create_and_sync_file_tree/4,
     mv_and_sync_file/3, rm_and_sync_file/2
 ]).
+-export([get_object_attributes/3]).
 
 -type share_spec() :: #share_spec{}.
 
 -type space_selector() :: oct_background:entity_selector().
 -type object_selector() :: file_id:file_guid() | space_selector().
--type object_spec() :: #file_spec{} | #dir_spec{}.
-=======
--export([create_and_sync_file_tree/3, create_and_sync_file_tree/4]).
--export([get_object_attributes/3]).
-
--type share_spec() :: #share_spec{}.
-
--type object_selector() :: file_id:file_guid() | oct_background:entity_selector().
 -type object_spec() :: #file_spec{} | #dir_spec{} | #symlink_spec{}.
->>>>>>> ac143c81
 
 -type object() :: #object{}.
 
@@ -199,9 +190,9 @@
     FileName = utils:ensure_defined(NameOrUndefined, str_utils:rand_hex(20)),
     UserSessId = oct_background:get_user_session_id(UserId, CreationProvider),
     CreationNode = lists_utils:random_element(oct_background:get_provider_nodes(CreationProvider)),
-    
+
     {ok, #file_attr{guid = SymlinkGuid}} = create_symlink(CreationNode, UserSessId, ParentGuid, FileName, LinkPath),
-    
+
     #object{
         guid = SymlinkGuid,
         name = FileName,
@@ -298,15 +289,9 @@
 await_file_attr_sync(SyncProviders, UserId, #object{guid = Guid} = Object) ->
     lists:foreach(fun(SyncProvider) ->
         SessId = oct_background:get_user_session_id(UserId, SyncProvider),
-<<<<<<< HEAD
         SyncNode = ?OCT_RAND_OP_NODE(SyncProvider),
-        ExpObjectAttrs = Object#object{dataset = undefined, content = undefined, children = undefined},
+        ExpObjectAttrs = Object#object{dataset = undefined, content = undefined, children = undefined, symlink_value = undefined},
         ?assertEqual({ok, ExpObjectAttrs}, get_object_attributes(SyncNode, SessId, Guid), ?ATTEMPTS)
-=======
-        SyncNode = lists_utils:random_element(oct_background:get_provider_nodes(SyncProvider)),
-        ObjectAttributes = Object#object{content = undefined, children = undefined, symlink_value = undefined},
-        ?assertEqual({ok, ObjectAttributes}, get_object_attributes(SyncNode, SessId, Guid), ?ATTEMPTS)
->>>>>>> ac143c81
     end, SyncProviders).
 
 
@@ -415,8 +400,6 @@
 
 
 %% @private
-<<<<<<< HEAD
-=======
 -spec create_symlink(node(), session:id(), file_id:file_guid(), file_meta:name(), file_meta_symlinks:symlink()) ->
     {ok, file_id:file_guid()} | no_return().
 create_symlink(Node, SessId, ParentGuid, FileName, LinkPath) ->
@@ -424,18 +407,6 @@
 
 
 %% @private
--spec resolve_file(object_selector()) -> {file_id:file_guid(), od_space:id()}.
-resolve_file(FileSelector) ->
-    try
-        SpaceId = oct_background:get_space_id(FileSelector),
-        {fslogic_uuid:spaceid_to_space_dir_guid(SpaceId), SpaceId}
-    catch error:{badkeys, _} ->
-        {FileSelector, file_id:guid_to_space_id(FileSelector)}
-    end.
-
-
-%% @private
->>>>>>> ac143c81
 -spec write_file(node(), session:id(), file_id:file_guid(), binary()) ->
     ok | no_return().
 write_file(Node, SessId, FileGuid, Content) ->
