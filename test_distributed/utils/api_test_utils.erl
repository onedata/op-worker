--- conflicted
+++ resolved
@@ -671,15 +671,9 @@
 
         {<<"fileId">>, NonExistentFileObjectId, ?ERROR_POSIX(?ENOENT)},
 
-<<<<<<< HEAD
         % operation is not available in share mode - it should result in ?EPERM
         {<<"fileId">>, ShareFileObjectId, ?ERROR_POSIX(?EPERM)},
         {<<"fileId">>, NonExistentFileShareObjectId, ?ERROR_POSIX(?EPERM)}
-=======
-        % operation on shared file is forbidden - it should result in ?EACCES
-        {<<"fileId">>, ShareFileObjectId, ?ERROR_POSIX(?EACCES)},
-        {<<"fileId">>, NonExistentFileShareObjectId, ?ERROR_POSIX(?EACCES)}
->>>>>>> 70f0d98b
     ],
 
     add_bad_values_to_data_spec(BadFileIdValues, DataSpec).
