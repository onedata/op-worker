%%%-------------------------------------------------------------------
%%% @author Bartosz Walkowicz
%%% @copyright (C) 2022 ACK CYFRONET AGH
%%% This software is released under the MIT license
%%% cited in 'LICENSE.txt'.
%%% @end
%%%-------------------------------------------------------------------
%%% @doc
%%% Helper module allowing definition and modification of atm workflow execution
%%% exp state which consists of:
%%% - exp state of atm_workflow_execution model
%%% - exp state of each atm_task_execution model
%%% - exp state of each atm_store model (to be implemented)
%%%
%%% NOTE: exp states are created and stored as json object similar to responses
%%% send to clients via API endpoints. Model records definitions from op are
%%% not reused as they contain many irrelevant (to clients) fields considered
%%% as implementation details and omitted from said responses.
%%% @end
%%%-------------------------------------------------------------------
-module(atm_workflow_execution_exp_state_builder).
-author("Bartosz Walkowicz").

-include("modules/automation/atm_execution.hrl").
-include_lib("ctool/include/test/assertions.hrl").

%% API
-export([
    init/5,

    set_current_lane_run/3,
    expect_lane_run_automatic_retry_scheduled/2,
    expect_lane_run_manual_repeat_scheduled/4,
    expect_lane_run_started_preparing/2,
    expect_current_lane_run_started_preparing/2,
    expect_lane_run_started_preparing_in_advance/2,
    expect_lane_run_created/2,
    expect_lane_run_enqueued/2,
<<<<<<< HEAD
=======
    expect_lane_run_active/2,
>>>>>>> 559e2f66
    expect_lane_run_stopping/2,
    expect_lane_run_finished/2,
    expect_lane_run_failed/2,
    expect_lane_run_cancelled/2,
    expect_lane_run_crashed/2,
    expect_lane_run_interrupted/2,
<<<<<<< HEAD
    expect_lane_run_rerunable/2,
    expect_lane_run_retriable/2,
=======
    expect_lane_run_paused/2,
    expect_lane_run_resuming/2,
    expect_lane_run_rerunable/2,
    expect_lane_run_retriable/2,
    expect_lane_run_repeatable/4,
>>>>>>> 559e2f66
    expect_lane_run_num_set/3,
    expect_lane_run_removed/2,

    get_task_selector/2,
    get_task_id/2,
    get_task_stats/2,
    get_task_status/2,
    expect_task_items_in_processing_increased/3,
    expect_task_items_moved_from_processing_to_processed/3,
    expect_task_items_moved_from_processing_to_failed_and_processed/3,
    expect_task_transitioned_to_active_status_if_was_in_pending_status/2,
    expect_task_parallel_box_transitioned_to_active_status_if_was_in_pending_status/2,
    expect_task_lane_run_transitioned_to_active_status_if_was_in_enqueued_status/2,
    expect_task_finished/2,
    expect_task_skipped/2,
    expect_task_failed/2,
    expect_task_interrupted/2,
<<<<<<< HEAD
=======
    expect_task_paused/2,
>>>>>>> 559e2f66
    expect_task_cancelled/2,
    expect_task_parallel_box_transitioned_to_inferred_status/3,
    expect_all_tasks_pending/2,
    expect_all_tasks_active/2,
    expect_all_tasks_skipped/2,
<<<<<<< HEAD
    expect_all_tasks_stopping/2,

=======
    expect_all_tasks_paused/2,
    expect_all_tasks_interrupted/2,
    expect_all_tasks_cancelled/2,
    expect_all_tasks_failed/2,
    expect_all_tasks_stopping/3,

    expect_workflow_execution_scheduled/1,
    expect_workflow_execution_active/1,
>>>>>>> 559e2f66
    expect_workflow_execution_stopping/1,
    expect_workflow_execution_finished/1,
    expect_workflow_execution_failed/1,
    expect_workflow_execution_cancelled/1,
    expect_workflow_execution_crashed/1,
    expect_workflow_execution_paused/1,
    expect_workflow_execution_interrupted/1,
    expect_workflow_execution_resuming/1,

    assert_matches_with_backend/2
]).

% json object similar in structure to translations returned via API endpoints
% (has the same keys but as for values instead of concrete values it may contain
% validator functions - e.g. timestamp fields should check approx time rather
% than concrete value)
-type workflow_execution_state() :: json_utils:json_term().
-type lane_run_state() :: json_utils:json_term().
-type parallel_box_execution_state() :: json_utils:json_term().
-type task_execution_state() :: json_utils:json_term().

-record(exp_task_execution_state_ctx, {
    lane_run_selector :: atm_lane_execution:lane_run_selector(),
    parallel_box_schema_id :: automation:id(),
    exp_state :: task_execution_state()
}).
-type exp_task_execution_state_ctx() :: #exp_task_execution_state_ctx{}.
-type exp_task_execution_state_ctx_registry() :: #{atm_task_execution:id() => exp_task_execution_state_ctx()}.

-record(exp_workflow_execution_state_ctx, {
    provider_selector :: oct_background:entity_selector(),
    lane_schemas :: [atm_lane_schema:record()],

    workflow_execution_id :: atm_workflow_execution:id(),
    current_lane_index :: atm_lane_execution:index(),
    current_run_num :: atm_lane_execution:run_num(),

    exp_workflow_execution_state :: workflow_execution_state(),
    exp_task_execution_state_ctx_registry :: exp_task_execution_state_ctx_registry()
}).
-type ctx() :: #exp_workflow_execution_state_ctx{}.

-type task_registry() :: #{AtmTaskSchemaId :: automation:id() => atm_task_execution:id()}.
-type task_selector() :: {atm_lane_execution:lane_run_selector(), automation:id(), automation:id()}.

-type log_fun() :: fun((binary(), [term()]) -> ok).

-export_type([ctx/0, task_selector/0]).


-define(JSON_PATH(__QUERY_BIN), binary:split(__QUERY_BIN, <<".">>, [global])).
-define(JSON_PATH(__FORMAT, __ARGS), ?JSON_PATH(str_utils:format_bin(__FORMAT, __ARGS))).

-define(NOW(), global_clock:timestamp_seconds()).


%%%===================================================================
%%% API
%%%===================================================================


-spec init(
    oct_background:entity_selector(),
    od_space:id(),
    atm_workflow_execution:id(),
    time:seconds(),
    [atm_lane_schema:record()]
) ->
    ctx().
init(
    ProviderSelector,
    SpaceId,
    AtmWorkflowExecutionId,
    ApproxScheduleTime,
    AtmLaneSchemas = [FirstAtmLaneSchema | RestAtmLaneSchemas]
) ->
    ExpFirstAtmLaneExecutionState = #{
        <<"schemaId">> => FirstAtmLaneSchema#atm_lane_schema.id,
        <<"runs">> => [build_initial_regular_lane_run_exp_state(1, <<"scheduled">>)]
    },
    ExpRestAtmLaneExecutionStates = lists:map(fun(#atm_lane_schema{id = AtmLaneSchemaId}) ->
        #{
            <<"schemaId">> => AtmLaneSchemaId,
            <<"runs">> => []
        }
    end, RestAtmLaneSchemas),

    #exp_workflow_execution_state_ctx{
        provider_selector = ProviderSelector,
        lane_schemas = AtmLaneSchemas,

        workflow_execution_id = AtmWorkflowExecutionId,
        current_lane_index = 1,
        current_run_num = 1,

        exp_workflow_execution_state = #{
            <<"spaceId">> => SpaceId,

            <<"lanes">> => [ExpFirstAtmLaneExecutionState | ExpRestAtmLaneExecutionStates],

            <<"status">> => <<"scheduled">>,

            <<"scheduleTime">> => build_timestamp_field_validator(ApproxScheduleTime),
            <<"startTime">> => 0,
            <<"suspendTime">> => 0,
            <<"finishTime">> => 0
        },
        exp_task_execution_state_ctx_registry = #{}
    }.


-spec set_current_lane_run(non_neg_integer(), non_neg_integer(), ctx()) -> ctx().
set_current_lane_run(AtmLaneIndex, AtmRunNum, ExpState) ->
    ExpState#exp_workflow_execution_state_ctx{
        current_lane_index = AtmLaneIndex,
        current_run_num = AtmRunNum
    }.


-spec expect_lane_run_automatic_retry_scheduled(atm_lane_execution:lane_run_selector(), ctx()) ->
    ctx().
expect_lane_run_automatic_retry_scheduled({AtmLaneSelector, _}, ExpStateCtx = #exp_workflow_execution_state_ctx{
    exp_workflow_execution_state = ExpAtmWorkflowExecutionState0
}) ->
    AtmLaneIndex = resolve_lane_selector(AtmLaneSelector, ExpStateCtx),
    Path = ?JSON_PATH("lanes.[~B].runs", [AtmLaneIndex - 1]),

    {ok, PrevAtmLaneExecutionRuns = [FailedLaneRun | _]} = json_utils:query(
        ExpAtmWorkflowExecutionState0, Path
    ),
    NewLaneRun = build_initial_regular_lane_run_exp_state(
        maps:get(<<"runNumber">>, FailedLaneRun) + 1,
        <<"scheduled">>,
        <<"retry">>,
        maps:get(<<"runNumber">>, FailedLaneRun),
        maps:get(<<"exceptionStoreId">>, FailedLaneRun)
    ),
    {ok, ExpAtmWorkflowExecutionState1} = json_utils:insert(
        ExpAtmWorkflowExecutionState0,
        [NewLaneRun | PrevAtmLaneExecutionRuns],
        Path
    ),
    ExpStateCtx#exp_workflow_execution_state_ctx{
        exp_workflow_execution_state = ExpAtmWorkflowExecutionState1
    }.


-spec expect_lane_run_manual_repeat_scheduled(
    atm_workflow_execution:repeat_type(),
    atm_lane_execution:lane_run_selector(),
    non_neg_integer(),
    ctx()
) ->
    ctx().
expect_lane_run_manual_repeat_scheduled(
    RepeatType,
    AtmLaneRunSelector,
    NewRunNum,
    ExpStateCtx = #exp_workflow_execution_state_ctx{exp_workflow_execution_state = ExpAtmWorkflowExecutionState0}
) ->
    {AtmLaneSelector, AtmRunSelector} = AtmLaneRunSelector,
    AtmLaneIndex = resolve_lane_selector(AtmLaneSelector, ExpStateCtx),
    AtmRunNum = resolve_run_selector(AtmRunSelector, ExpStateCtx),

    AtmLaneExecutionPath = ?JSON_PATH("lanes.[~B].runs", [AtmLaneIndex - 1]),
    {ok, PrevAtmLaneExecutionRuns} = json_utils:query(ExpAtmWorkflowExecutionState0, AtmLaneExecutionPath),
    {ok, {_, PrevAtmLaneRunState}} = locate_lane_run(AtmLaneRunSelector, ExpStateCtx),

    {RepeatTypeBin, IteratedStoreId} = case RepeatType of
        retry -> {<<"retry">>, maps:get(<<"exceptionStoreId">>, PrevAtmLaneRunState)};
        rerun -> {<<"rerun">>, maps:get(<<"iteratedStoreId">>, PrevAtmLaneRunState)}
    end,
    NewLaneRun = build_initial_regular_lane_run_exp_state(
        NewRunNum,
        <<"scheduled">>,
        RepeatTypeBin,
        AtmRunNum,
        IteratedStoreId
    ),
    {ok, ExpAtmWorkflowExecutionState1} = json_utils:insert(
        ExpAtmWorkflowExecutionState0,
        [NewLaneRun | PrevAtmLaneExecutionRuns],
        AtmLaneExecutionPath
    ),
    ExpStateCtx#exp_workflow_execution_state_ctx{
        exp_workflow_execution_state = ExpAtmWorkflowExecutionState1
    }.


-spec expect_lane_run_started_preparing(atm_lane_execution:lane_run_selector(), ctx()) ->
    ctx().
expect_lane_run_started_preparing(AtmLaneRunSelector, ExpStateCtx) ->
    case is_current_lane_run(AtmLaneRunSelector, ExpStateCtx) of
        true -> expect_current_lane_run_started_preparing(AtmLaneRunSelector, ExpStateCtx);
        false -> expect_lane_run_started_preparing_in_advance(AtmLaneRunSelector, ExpStateCtx)
    end.


-spec expect_current_lane_run_started_preparing(atm_lane_execution:lane_run_selector(), ctx()) ->
    ctx().
expect_current_lane_run_started_preparing(AtmLaneRunSelector, ExpStateCtx0) ->
    ExpAtmLaneRunStateDiff = #{<<"status">> => <<"preparing">>},
    ExpStateCtx1 = update_exp_lane_run_state(AtmLaneRunSelector, ExpAtmLaneRunStateDiff, ExpStateCtx0),

    ExpAtmWorkflowExecutionStateDiff = fun
        (ExpAtmWorkflowExecutionState = #{<<"status">> := <<"scheduled">>}) ->
            ExpAtmWorkflowExecutionState#{
                <<"status">> => <<"active">>,
                <<"startTime">> => build_timestamp_field_validator(?NOW())
            };
        (ExpAtmWorkflowExecutionState) ->
            ExpAtmWorkflowExecutionState
    end,
    update_workflow_execution_exp_state(ExpAtmWorkflowExecutionStateDiff, ExpStateCtx1).


-spec expect_lane_run_started_preparing_in_advance(atm_lane_execution:lane_run_selector(), ctx()) ->
    ctx().
expect_lane_run_started_preparing_in_advance(AtmLaneRunSelector, ExpStateCtx = #exp_workflow_execution_state_ctx{
    exp_workflow_execution_state = ExpAtmWorkflowExecutionState0
}) ->
    {ok, ExpAtmWorkflowExecutionState1} = case locate_lane_run(AtmLaneRunSelector, ExpStateCtx) of
        {ok, {Path, Run = #{<<"status">> := <<"scheduled">>}}} ->
            json_utils:insert(
                ExpAtmWorkflowExecutionState0,
                Run#{<<"status">> => <<"preparing">>},
                Path
            );
        ?ERROR_NOT_FOUND ->
            AtmLaneIndex = resolve_lane_selector(element(1, AtmLaneRunSelector), ExpStateCtx),
            Path = ?JSON_PATH("lanes.[~B].runs", [AtmLaneIndex - 1]),
            {ok, PrevRuns} = json_utils:query(ExpAtmWorkflowExecutionState0, Path),

            json_utils:insert(
                ExpAtmWorkflowExecutionState0,
                [build_initial_regular_lane_run_exp_state(undefined, <<"preparing">>) | PrevRuns],
                Path
            )
    end,
    ExpStateCtx#exp_workflow_execution_state_ctx{
        exp_workflow_execution_state = ExpAtmWorkflowExecutionState1
    }.


-spec expect_lane_run_created(atm_lane_execution:lane_run_selector(), ctx()) ->
    ctx().
expect_lane_run_created(AtmLaneRunSelector, ExpStateCtx = #exp_workflow_execution_state_ctx{
    workflow_execution_id = AtmWorkflowExecutionId,
    exp_task_execution_state_ctx_registry = ExpAtmTaskExecutionStateCtxRegistry0
}) ->
    AtmLaneSchema = get_lane_schema(AtmLaneRunSelector, ExpStateCtx),
    {ok, AtmLaneRun} = atm_lane_execution:get_run(AtmLaneRunSelector, fetch_workflow_execution(ExpStateCtx)),

    {ExpAtmParallelBoxExecutionStates, ExpAtmTaskExecutionStateCtxRegistry1} = lists:mapfoldl(
        fun({AtmParallelBoxSchema, AtmParallelBoxExecution}, OuterAcc) ->
            AtmParallelBoxSchemaId = AtmParallelBoxSchema#atm_parallel_box_schema.id,
            AtmTasksRegistry = get_task_registry(AtmParallelBoxExecution, AtmParallelBoxSchema),

            ExpAtmParallelBoxExecutionState = build_exp_initial_parallel_box_execution_state(
                AtmParallelBoxSchemaId,
                AtmTasksRegistry
            ),
            UpdatedOuterAcc = maps:fold(fun(AtmTaskSchemaId, AtmTaskExecutionId, InnerAcc) ->
                InnerAcc#{AtmTaskExecutionId => #exp_task_execution_state_ctx{
                    lane_run_selector = AtmLaneRunSelector,
                    parallel_box_schema_id = AtmParallelBoxSchemaId,
                    exp_state = build_task_execution_initial_exp_state(
                        AtmWorkflowExecutionId, AtmTaskSchemaId
                    )
                }}
            end, OuterAcc, AtmTasksRegistry),

            {ExpAtmParallelBoxExecutionState, UpdatedOuterAcc}
        end,
        ExpAtmTaskExecutionStateCtxRegistry0,
        lists:zip(
            AtmLaneSchema#atm_lane_schema.parallel_boxes,
            AtmLaneRun#atm_lane_execution_run.parallel_boxes
        )
    ),

    ExpAtmLaneRunStateDiff = #{
        <<"iteratedStoreId">> => AtmLaneRun#atm_lane_execution_run.iterated_store_id,
        <<"exceptionStoreId">> => AtmLaneRun#atm_lane_execution_run.exception_store_id,
        <<"parallelBoxes">> => ExpAtmParallelBoxExecutionStates
    },
    update_exp_lane_run_state(AtmLaneRunSelector, ExpAtmLaneRunStateDiff, ExpStateCtx#exp_workflow_execution_state_ctx{
        exp_task_execution_state_ctx_registry = ExpAtmTaskExecutionStateCtxRegistry1
    }).


-spec expect_lane_run_enqueued(atm_lane_execution:lane_run_selector(), ctx()) ->
    ctx().
expect_lane_run_enqueued(AtmLaneRunSelector, ExpStateCtx) ->
    ExpAtmLaneRunStateDiff = #{<<"status">> => <<"enqueued">>},
    update_exp_lane_run_state(AtmLaneRunSelector, ExpAtmLaneRunStateDiff, ExpStateCtx).


<<<<<<< HEAD
-spec expect_lane_run_stopping(atm_lane_execution:lane_run_selector(), ctx()) ->
    ctx().
=======
-spec expect_lane_run_active(atm_lane_execution:lane_run_selector(), ctx()) ->
    ctx().
expect_lane_run_active(AtmLaneRunSelector, ExpStateCtx) ->
    ExpAtmLaneRunStateDiff = #{<<"status">> => <<"active">>},
    update_exp_lane_run_state(AtmLaneRunSelector, ExpAtmLaneRunStateDiff, ExpStateCtx).


-spec expect_lane_run_stopping(atm_lane_execution:lane_run_selector(), ctx()) ->
    ctx().
>>>>>>> 559e2f66
expect_lane_run_stopping(AtmLaneRunSelector, ExpStateCtx) ->
    ExpAtmLaneRunStateDiff = #{<<"status">> => <<"stopping">>},
    update_exp_lane_run_state(AtmLaneRunSelector, ExpAtmLaneRunStateDiff, ExpStateCtx).


-spec expect_lane_run_finished(atm_lane_execution:lane_run_selector(), ctx()) ->
    ctx().
expect_lane_run_finished(AtmLaneRunSelector, ExpStateCtx) ->
    ExpAtmLaneRunStateDiff = #{<<"status">> => <<"finished">>},
    update_exp_lane_run_state(AtmLaneRunSelector, ExpAtmLaneRunStateDiff, ExpStateCtx).


-spec expect_lane_run_failed(atm_lane_execution:lane_run_selector(), ctx()) ->
    ctx().
expect_lane_run_failed(AtmLaneRunSelector, ExpStateCtx) ->
    ExpAtmLaneRunStateDiff = #{<<"status">> => <<"failed">>},
<<<<<<< HEAD
=======
    update_exp_lane_run_state(AtmLaneRunSelector, ExpAtmLaneRunStateDiff, ExpStateCtx).


-spec expect_lane_run_cancelled(atm_lane_execution:lane_run_selector(), ctx()) ->
    ctx().
expect_lane_run_cancelled(AtmLaneRunSelector, ExpStateCtx) ->
    ExpAtmLaneRunStateDiff = #{<<"status">> => <<"cancelled">>},
>>>>>>> 559e2f66
    update_exp_lane_run_state(AtmLaneRunSelector, ExpAtmLaneRunStateDiff, ExpStateCtx).


-spec expect_lane_run_crashed(atm_lane_execution:lane_run_selector(), ctx()) ->
    ctx().
<<<<<<< HEAD
expect_lane_run_cancelled(AtmLaneRunSelector, ExpStateCtx) ->
    ExpAtmLaneRunStateDiff = #{<<"status">> => <<"cancelled">>},
=======
expect_lane_run_crashed(AtmLaneRunSelector, ExpStateCtx) ->
    ExpAtmLaneRunStateDiff = #{<<"status">> => <<"crashed">>},
>>>>>>> 559e2f66
    update_exp_lane_run_state(AtmLaneRunSelector, ExpAtmLaneRunStateDiff, ExpStateCtx).


-spec expect_lane_run_interrupted(atm_lane_execution:lane_run_selector(), ctx()) ->
    ctx().
expect_lane_run_interrupted(AtmLaneRunSelector, ExpStateCtx) ->
    ExpAtmLaneRunStateDiff = #{<<"status">> => <<"interrupted">>},
    update_exp_lane_run_state(AtmLaneRunSelector, ExpAtmLaneRunStateDiff, ExpStateCtx).


<<<<<<< HEAD
=======
-spec expect_lane_run_paused(atm_lane_execution:lane_run_selector(), ctx()) ->
    ctx().
expect_lane_run_paused(AtmLaneRunSelector, ExpStateCtx) ->
    ExpAtmLaneRunStateDiff = #{<<"status">> => <<"paused">>},
    update_exp_lane_run_state(AtmLaneRunSelector, ExpAtmLaneRunStateDiff, ExpStateCtx).


-spec expect_lane_run_resuming(atm_lane_execution:lane_run_selector(), ctx()) ->
    ctx().
expect_lane_run_resuming(AtmLaneRunSelector, ExpStateCtx) ->
    ExpAtmLaneRunStateDiff = #{<<"status">> => <<"resuming">>},
    update_exp_lane_run_state(AtmLaneRunSelector, ExpAtmLaneRunStateDiff, ExpStateCtx).


>>>>>>> 559e2f66
-spec expect_lane_run_rerunable(atm_lane_execution:lane_run_selector(), ctx()) ->
    ctx().
expect_lane_run_rerunable(AtmLaneRunSelector, ExpStateCtx) ->
    ExpAtmLaneRunStateDiff = #{<<"isRerunable">> => true},
    update_exp_lane_run_state(AtmLaneRunSelector, ExpAtmLaneRunStateDiff, ExpStateCtx).


-spec expect_lane_run_retriable(atm_lane_execution:lane_run_selector(), ctx()) ->
    ctx().
expect_lane_run_retriable(AtmLaneRunSelector, ExpStateCtx) ->
    ExpAtmLaneRunStateDiff = #{<<"isRetriable">> => true},
    update_exp_lane_run_state(AtmLaneRunSelector, ExpAtmLaneRunStateDiff, ExpStateCtx).


<<<<<<< HEAD
=======
-spec expect_lane_run_repeatable(atm_lane_execution:lane_run_selector(), boolean(), boolean(), ctx()) ->
    ctx().
expect_lane_run_repeatable(AtmLaneRunSelector, IsRerunable, IsRepeatable, ExpStateCtx) ->
    ExpAtmLaneRunStateDiff = #{
        <<"isRerunable">> => IsRerunable,
        <<"isRetriable">> => IsRepeatable
    },
    update_exp_lane_run_state(AtmLaneRunSelector, ExpAtmLaneRunStateDiff, ExpStateCtx).


>>>>>>> 559e2f66
-spec expect_lane_run_num_set(
    atm_lane_execution:lane_run_selector(),
    atm_lane_execution:run_num(),
    ctx()
) ->
    ctx().
expect_lane_run_num_set(AtmLaneRunSelector, RunNum, ExpStateCtx) ->
    ExpAtmLaneRunStateDiff = #{<<"runNumber">> => RunNum},
    update_exp_lane_run_state(AtmLaneRunSelector, ExpAtmLaneRunStateDiff, ExpStateCtx).


-spec expect_lane_run_removed(atm_lane_execution:lane_run_selector(), ctx()) ->
    ctx().
expect_lane_run_removed({AtmLaneSelector, AtmRunSelector}, ExpStateCtx = #exp_workflow_execution_state_ctx{
    current_run_num = CurrentRunNum,
    exp_workflow_execution_state = ExpAtmWorkflowExecutionState = #{<<"lanes">> := AtmLaneExecutions},
    exp_task_execution_state_ctx_registry = ExpAtmTaskExecutionsRegistry
}) ->
    AtmLaneIndex = resolve_lane_selector(AtmLaneSelector, ExpStateCtx),
    TargetRunNum = resolve_run_selector(AtmRunSelector, ExpStateCtx),

    AtmLaneExecutionWithRun = #{<<"runs">> := AtmLaneRuns} = lists:nth(AtmLaneIndex, AtmLaneExecutions),
    {#{<<"parallelBoxes">> := AtmParallelBoxes}, RestAtmLaneRuns} = take_run(
        TargetRunNum, CurrentRunNum, AtmLaneRuns, []
    ),
    AtmLaneExecutionWithoutRun = AtmLaneExecutionWithRun#{<<"runs">> => RestAtmLaneRuns},

    AtmTaskExecutionIds = lists:foldl(fun(#{<<"taskRegistry">> := AtmTaskRegistry}, Acc) ->
        maps:values(AtmTaskRegistry) ++ Acc
    end, [], AtmParallelBoxes),

    ExpStateCtx#exp_workflow_execution_state_ctx{
        exp_workflow_execution_state = ExpAtmWorkflowExecutionState#{
            <<"lanes">> => lists_utils:replace_at(
                AtmLaneExecutionWithoutRun, AtmLaneIndex, AtmLaneExecutions
            )
        },
        exp_task_execution_state_ctx_registry = maps:without(
            AtmTaskExecutionIds, ExpAtmTaskExecutionsRegistry
        )
    }.


-spec get_task_selector(atm_task_execution:id(), ctx()) -> task_selector().
get_task_selector(AtmTaskExecutionId, #exp_workflow_execution_state_ctx{
    exp_task_execution_state_ctx_registry = ExpAtmTaskExecutionsRegistry
}) ->
    #exp_task_execution_state_ctx{
        lane_run_selector = AtmLaneRunSelector,
        parallel_box_schema_id = AtmParallelBoxSchemaId,
        exp_state = #{<<"schemaId">> := AtmTaskSchemaId}
    } = maps:get(AtmTaskExecutionId, ExpAtmTaskExecutionsRegistry),

    {AtmLaneRunSelector, AtmParallelBoxSchemaId, AtmTaskSchemaId}.


-spec get_task_id(task_selector(), ctx()) -> atm_task_execution:id().
get_task_id({AtmLaneRunSelector, AtmParallelBoxSchemaId, AtmTaskSchemaId}, ExpStateCtx) ->
    {ok, {_, #{<<"parallelBoxes">> := ExpParallelBoxExecutionStates}}} = locate_lane_run(
        AtmLaneRunSelector, ExpStateCtx
    ),
    {ok, #{<<"taskRegistry">> := AtmTaskRegistry}} = lists_utils:find(
        fun(#{<<"schemaId">> := SchemaId}) -> SchemaId == AtmParallelBoxSchemaId end,
        ExpParallelBoxExecutionStates
    ),
    maps:get(AtmTaskSchemaId, AtmTaskRegistry).


-spec get_task_stats(atm_task_execution:id(), ctx()) -> {integer(), integer(), integer()}.
get_task_stats(AtmTaskExecutionId, #exp_workflow_execution_state_ctx{
    exp_task_execution_state_ctx_registry = ExpAtmTaskExecutionsRegistry
}) ->
    #exp_task_execution_state_ctx{exp_state = #{
        <<"itemsInProcessing">> := IIP,
        <<"itemsFailed">> := IF,
        <<"itemsProcessed">> := IP
    }} = maps:get(AtmTaskExecutionId, ExpAtmTaskExecutionsRegistry),

    {IIP, IF, IP}.


-spec get_task_status(atm_task_execution:id(), ctx()) -> binary().
get_task_status(AtmTaskExecutionId, #exp_workflow_execution_state_ctx{
    exp_task_execution_state_ctx_registry = ExpAtmTaskExecutionsRegistry
}) ->
    #exp_task_execution_state_ctx{exp_state = #{<<"status">> := ExpStatus}} = maps:get(
        AtmTaskExecutionId, ExpAtmTaskExecutionsRegistry
    ),
    ExpStatus.


-spec expect_task_items_in_processing_increased(
    atm_task_execution:id(),
    pos_integer(),
    ctx()
) ->
    ctx().
expect_task_items_in_processing_increased(AtmTaskExecutionId, Inc, ExpStateCtx) ->
    ExpAtmTaskExecutionStateDiff = fun(AtmTaskExecution = #{<<"itemsInProcessing">> := IIP}) ->
        AtmTaskExecution#{<<"itemsInProcessing">> => IIP + Inc}
    end,
    update_task_execution_exp_state(AtmTaskExecutionId, ExpAtmTaskExecutionStateDiff, ExpStateCtx).


-spec expect_task_items_moved_from_processing_to_processed(
    atm_task_execution:id(),
    pos_integer(),
    ctx()
) ->
    ctx().
expect_task_items_moved_from_processing_to_processed(AtmTaskExecutionId, Count, ExpStateCtx) ->
    ExpAtmTaskExecutionStateDiff = fun(ExpAtmTaskExecutionState = #{
        <<"itemsInProcessing">> := IIP,
        <<"itemsProcessed">> := IP
    }) ->
        ExpAtmTaskExecutionState#{
            <<"itemsInProcessing">> => IIP - Count,
            <<"itemsProcessed">> => IP + Count
        }
    end,
    update_task_execution_exp_state(AtmTaskExecutionId, ExpAtmTaskExecutionStateDiff, ExpStateCtx).


-spec expect_task_items_moved_from_processing_to_failed_and_processed(
    atm_task_execution:id(),
    pos_integer(),
    ctx()
) ->
    ctx().
expect_task_items_moved_from_processing_to_failed_and_processed(AtmTaskExecutionId, Count, ExpStateCtx) ->
    ExpAtmTaskExecutionStateDiff = fun(ExpAtmTaskExecutionState = #{
        <<"itemsInProcessing">> := IIP,
        <<"itemsFailed">> := IF,
        <<"itemsProcessed">> := IP
    }) ->
        ExpAtmTaskExecutionState#{
            <<"itemsInProcessing">> => IIP - Count,
            <<"itemsFailed">> => IF + Count,
            <<"itemsProcessed">> => IP + Count
        }
    end,
    update_task_execution_exp_state(AtmTaskExecutionId, ExpAtmTaskExecutionStateDiff, ExpStateCtx).


-spec expect_task_transitioned_to_active_status_if_was_in_pending_status(
    atm_task_execution:id(),
    ctx()
) ->
    ctx().
expect_task_transitioned_to_active_status_if_was_in_pending_status(AtmTaskExecutionId, ExpStateCtx) ->
    update_task_execution_exp_state(
        AtmTaskExecutionId,
        build_transition_to_status_if_in_status_diff(<<"pending">>, <<"active">>),
        ExpStateCtx
    ).


-spec expect_task_parallel_box_transitioned_to_active_status_if_was_in_pending_status(
    atm_task_execution:id(),
    ctx()
) ->
    ctx().
expect_task_parallel_box_transitioned_to_active_status_if_was_in_pending_status(
    AtmTaskExecutionId,
    ExpStateCtx = #exp_workflow_execution_state_ctx{
        exp_task_execution_state_ctx_registry = ExpAtmTaskExecutionsRegistry
    }
) ->
    TaskExecutionExtStateCtx = maps:get(AtmTaskExecutionId, ExpAtmTaskExecutionsRegistry),

    update_exp_parallel_box_execution_state(
        TaskExecutionExtStateCtx#exp_task_execution_state_ctx.lane_run_selector,
        TaskExecutionExtStateCtx#exp_task_execution_state_ctx.parallel_box_schema_id,
        build_transition_to_status_if_in_status_diff(<<"pending">>, <<"active">>),
        ExpStateCtx
    ).


-spec expect_task_lane_run_transitioned_to_active_status_if_was_in_enqueued_status(
    atm_task_execution:id(),
    ctx()
) ->
    ctx().
expect_task_lane_run_transitioned_to_active_status_if_was_in_enqueued_status(
    AtmTaskExecutionId,
    ExpStateCtx = #exp_workflow_execution_state_ctx{
        exp_task_execution_state_ctx_registry = ExpAtmTaskExecutionsRegistry
    }
) ->
    #exp_task_execution_state_ctx{lane_run_selector = AtmLaneRunSelector} = maps:get(
        AtmTaskExecutionId, ExpAtmTaskExecutionsRegistry
    ),
    update_exp_lane_run_state(
        AtmLaneRunSelector,
        build_transition_to_status_if_in_status_diff(<<"enqueued">>, <<"active">>),
        ExpStateCtx
    ).


-spec expect_task_finished(atm_task_execution:id(), ctx()) ->
    ctx().
expect_task_finished(AtmTaskExecutionId, ExpStateCtx) ->
    expect_task_transitioned_to(AtmTaskExecutionId, <<"finished">>, ExpStateCtx).


-spec expect_task_skipped(atm_task_execution:id(), ctx()) ->
    ctx().
expect_task_skipped(AtmTaskExecutionId, ExpStateCtx) ->
    expect_task_transitioned_to(AtmTaskExecutionId, <<"skipped">>, ExpStateCtx).


-spec expect_task_failed(atm_task_execution:id(), ctx()) ->
    ctx().
expect_task_failed(AtmTaskExecutionId, ExpStateCtx) ->
    expect_task_transitioned_to(AtmTaskExecutionId, <<"failed">>, ExpStateCtx).


-spec expect_task_interrupted(atm_task_execution:id(), ctx()) ->
    ctx().
expect_task_interrupted(AtmTaskExecutionId, ExpStateCtx) ->
    expect_task_transitioned_to(AtmTaskExecutionId, <<"interrupted">>, ExpStateCtx).


<<<<<<< HEAD
=======
-spec expect_task_paused(atm_task_execution:id(), ctx()) -> ctx().
expect_task_paused(AtmTaskExecutionId, ExpStateCtx) ->
    expect_task_transitioned_to(AtmTaskExecutionId, <<"paused">>, ExpStateCtx).


>>>>>>> 559e2f66
-spec expect_task_cancelled(atm_task_execution:id(), ctx()) ->
    ctx().
expect_task_cancelled(AtmTaskExecutionId, ExpStateCtx) ->
    expect_task_transitioned_to(AtmTaskExecutionId, <<"cancelled">>, ExpStateCtx).


-spec expect_task_parallel_box_transitioned_to_inferred_status(
    atm_task_execution:id(),
    fun((CurrentParallelBoxStatus :: binary(), [AtmTaskStatus :: binary()]) -> binary()),
    ctx()
) ->
    ctx().
expect_task_parallel_box_transitioned_to_inferred_status(AtmTaskExecutionId, InferStatusFun, ExpStateCtx) ->
    Diff = fun(ExpParallelBoxState = #{<<"status">> := CurrentStatus}) ->
        ExpParallelBoxState#{<<"status">> => InferStatusFun(CurrentStatus, get_parallel_box_tasks_statuses(
            ExpParallelBoxState, ExpStateCtx
        ))}
    end,
    update_exp_task_parallel_box_execution_state(AtmTaskExecutionId, Diff, ExpStateCtx).


-spec expect_all_tasks_pending(atm_lane_execution:lane_run_selector(), ctx()) ->
    ctx().
expect_all_tasks_pending(AtmLaneRunSelector, ExpStateCtx) ->
    expect_all_tasks_transitioned_to(AtmLaneRunSelector, <<"pending">>, ExpStateCtx).


-spec expect_all_tasks_active(atm_lane_execution:lane_run_selector(), ctx()) ->
    ctx().
expect_all_tasks_active(AtmLaneRunSelector, ExpStateCtx) ->
    expect_all_tasks_transitioned_to(AtmLaneRunSelector, <<"active">>, ExpStateCtx).


-spec expect_all_tasks_skipped(atm_lane_execution:lane_run_selector(), ctx()) ->
    ctx().
expect_all_tasks_skipped(AtmLaneRunSelector, ExpStateCtx) ->
<<<<<<< HEAD
    ExpAtmTaskExecutionStatusChangeFun = fun(ExpAtmTaskExecution = #exp_task_execution_state_ctx{exp_state = ExpState}) ->
=======
    expect_all_tasks_transitioned_to(AtmLaneRunSelector, <<"skipped">>, ExpStateCtx).


-spec expect_all_tasks_paused(atm_lane_execution:lane_run_selector(), ctx()) ->
    ctx().
expect_all_tasks_paused(AtmLaneRunSelector, ExpStateCtx) ->
    expect_all_tasks_transitioned_to(AtmLaneRunSelector, <<"paused">>, ExpStateCtx).


-spec expect_all_tasks_interrupted(atm_lane_execution:lane_run_selector(), ctx()) ->
    ctx().
expect_all_tasks_interrupted(AtmLaneRunSelector, ExpStateCtx) ->
    expect_all_tasks_transitioned_to(AtmLaneRunSelector, <<"interrupted">>, ExpStateCtx).


-spec expect_all_tasks_cancelled(atm_lane_execution:lane_run_selector(), ctx()) ->
    ctx().
expect_all_tasks_cancelled(AtmLaneRunSelector, ExpStateCtx) ->
    expect_all_tasks_transitioned_to(AtmLaneRunSelector, <<"cancelled">>, ExpStateCtx).


-spec expect_all_tasks_failed(atm_lane_execution:lane_run_selector(), ctx()) ->
    ctx().
expect_all_tasks_failed(AtmLaneRunSelector, ExpStateCtx) ->
    expect_all_tasks_transitioned_to(AtmLaneRunSelector, <<"failed">>, ExpStateCtx).


-spec expect_all_tasks_stopping(
    atm_lane_execution:lane_run_selector(),
    atm_lane_execution:run_stopping_reason(),
    ctx()
) ->
    ctx().
expect_all_tasks_stopping(AtmLaneRunSelector, Reason, ExpStateCtx) ->
    Status = case Reason of
        pause -> <<"paused">>;
        interrupt -> <<"interrupted">>;
        cancel -> <<"cancelled">>
    end,
    ExpAtmTaskExecutionStatusChangeFun = fun(ExpAtmTaskExecution = #exp_task_execution_state_ctx{
        exp_state = ExpState
    }) ->
>>>>>>> 559e2f66
        ExpAtmTaskExecution#exp_task_execution_state_ctx{exp_state = ExpState#{
            <<"status">> => case maps:get(<<"status">>, ExpState) of
                <<"pending">> -> Status;
                <<"active">> -> <<"stopping">>;
                <<"stopping">> -> <<"stopping">>;
                Status -> Status
            end
        }}
    end,
<<<<<<< HEAD
    ExpAtmParallelBoxExecutionStatusChangeFun = fun(ExpAtmParallelBoxExecutionState, _AtmTaskExecutionStatuses) ->
        ExpAtmParallelBoxExecutionState#{<<"status">> => <<"skipped">>}
=======
    ExpAtmParallelBoxExecutionStatusChangeFun = fun(ExpAtmParallelBoxExecutionState, AtmTaskExecutionStatuses) ->
        ExpAtmParallelBoxExecutionState#{
            <<"status">> => case lists:usort(AtmTaskExecutionStatuses) of
                [Status] -> Status;
                _ -> <<"stopping">>
            end
        }
>>>>>>> 559e2f66
    end,
    expect_all_tasks_transitioned(
        AtmLaneRunSelector,
        ExpAtmTaskExecutionStatusChangeFun,
        ExpAtmParallelBoxExecutionStatusChangeFun,
        ExpStateCtx
    ).


<<<<<<< HEAD
-spec expect_all_tasks_stopping(atm_lane_execution:lane_run_selector(), ctx()) ->
    ctx().
expect_all_tasks_stopping(AtmLaneRunSelector, ExpStateCtx) ->
    ExpAtmTaskExecutionStatusChangeFun = fun(ExpAtmTaskExecution = #exp_task_execution_state_ctx{
        exp_state = ExpState
    }) ->
        ExpAtmTaskExecution#exp_task_execution_state_ctx{exp_state = ExpState#{
            <<"status">> => case maps:get(<<"status">>, ExpState) of
                <<"pending">> -> <<"skipped">>;
                <<"skipped">> -> <<"skipped">>;
                <<"active">> -> <<"stopping">>;
                <<"stopping">> -> <<"stopping">>
            end
        }}
    end,
    ExpAtmParallelBoxExecutionStatusChangeFun = fun(ExpAtmParallelBoxExecutionState, AtmTaskExecutionStatuses) ->
        ExpAtmParallelBoxExecutionState#{
            <<"status">> => case lists:usort(AtmTaskExecutionStatuses) of
                [<<"skipped">>] -> <<"skipped">>;
                _ -> <<"stopping">>
            end
        }
    end,
    expect_all_tasks_transitioned(
        AtmLaneRunSelector,
        ExpAtmTaskExecutionStatusChangeFun,
        ExpAtmParallelBoxExecutionStatusChangeFun,
        ExpStateCtx
    ).
=======
-spec expect_workflow_execution_scheduled(ctx()) -> ctx().
expect_workflow_execution_scheduled(ExpStateCtx) ->
    ExpAtmWorkflowExecutionStateDiff = fun(ExpAtmWorkflowExecutionState) ->
        ExpAtmWorkflowExecutionState#{
            <<"status">> => <<"scheduled">>,
            <<"scheduleTime">> => build_timestamp_field_validator(?NOW())
        }
    end,
    update_workflow_execution_exp_state(ExpAtmWorkflowExecutionStateDiff, ExpStateCtx).

>>>>>>> 559e2f66

-spec expect_workflow_execution_active(ctx()) -> ctx().
expect_workflow_execution_active(ExpStateCtx) ->
    ExpAtmWorkflowExecutionStateDiff = fun(ExpAtmWorkflowExecutionState) ->
        ExpAtmWorkflowExecutionState#{
            <<"status">> => <<"active">>,
            <<"startTime">> => build_timestamp_field_validator(?NOW())
        }
    end,
    update_workflow_execution_exp_state(ExpAtmWorkflowExecutionStateDiff, ExpStateCtx).

<<<<<<< HEAD
-spec expect_workflow_execution_stopping(ctx()) -> ctx().
expect_workflow_execution_stopping(ExpStateCtx) ->
    ExpAtmWorkflowExecutionStateDiff = fun
        (ExpAtmWorkflowExecutionState = #{<<"startTime">> := 0}) ->
            % atm workflow execution failure/cancel while in schedule status
            ExpAtmWorkflowExecutionState#{
                <<"status">> => <<"stopping">>,
                <<"startTime">> => build_timestamp_field_validator(?NOW())
            };
        (ExpAtmWorkflowExecutionState) ->
            ExpAtmWorkflowExecutionState#{<<"status">> => <<"stopping">>}
=======

-spec expect_workflow_execution_stopping(ctx()) -> ctx().
expect_workflow_execution_stopping(ExpStateCtx) ->
    ExpAtmWorkflowExecutionStateDiff = fun(ExpAtmWorkflowExecutionState) ->
        ExpAtmWorkflowExecutionState#{
            <<"status">> => <<"stopping">>,
            <<"startTime">> => build_timestamp_field_validator(?NOW())
        }
>>>>>>> 559e2f66
    end,
    update_workflow_execution_exp_state(ExpAtmWorkflowExecutionStateDiff, ExpStateCtx).


-spec expect_workflow_execution_finished(ctx()) -> ctx().
expect_workflow_execution_finished(ExpStateCtx) ->
    ExpAtmWorkflowExecutionStateDiff = #{
        <<"status">> => <<"finished">>,
        <<"finishTime">> => build_timestamp_field_validator(?NOW())
    },
    update_workflow_execution_exp_state(ExpAtmWorkflowExecutionStateDiff, ExpStateCtx).


-spec expect_workflow_execution_failed(ctx()) -> ctx().
expect_workflow_execution_failed(ExpStateCtx) ->
    ExpAtmWorkflowExecutionStateDiff = #{
        <<"status">> => <<"failed">>,
        <<"finishTime">> => build_timestamp_field_validator(?NOW())
    },
    update_workflow_execution_exp_state(ExpAtmWorkflowExecutionStateDiff, ExpStateCtx).


-spec expect_workflow_execution_cancelled(ctx()) -> ctx().
expect_workflow_execution_cancelled(ExpStateCtx) ->
    ExpAtmWorkflowExecutionStateDiff = #{
        <<"status">> => <<"cancelled">>,
        <<"finishTime">> => build_timestamp_field_validator(?NOW())
    },
    update_workflow_execution_exp_state(ExpAtmWorkflowExecutionStateDiff, ExpStateCtx).


-spec expect_workflow_execution_crashed(ctx()) -> ctx().
expect_workflow_execution_crashed(ExpStateCtx) ->
    ExpAtmWorkflowExecutionStateDiff = #{
        <<"status">> => <<"crashed">>,
        <<"suspendTime">> => build_timestamp_field_validator(?NOW())
    },
    update_workflow_execution_exp_state(ExpAtmWorkflowExecutionStateDiff, ExpStateCtx).


-spec expect_workflow_execution_paused(ctx()) -> ctx().
expect_workflow_execution_paused(ExpStateCtx) ->
    ExpAtmWorkflowExecutionStateDiff = #{
        <<"status">> => <<"paused">>,
        <<"suspendTime">> => build_timestamp_field_validator(?NOW())
    },
    update_workflow_execution_exp_state(ExpAtmWorkflowExecutionStateDiff, ExpStateCtx).


-spec expect_workflow_execution_interrupted(ctx()) -> ctx().
expect_workflow_execution_interrupted(ExpStateCtx) ->
    ExpAtmWorkflowExecutionStateDiff = #{
        <<"status">> => <<"interrupted">>,
        <<"suspendTime">> => build_timestamp_field_validator(?NOW())
    },
    update_workflow_execution_exp_state(ExpAtmWorkflowExecutionStateDiff, ExpStateCtx).


-spec expect_workflow_execution_resuming(ctx()) -> ctx().
expect_workflow_execution_resuming(ExpStateCtx) ->
    ExpAtmWorkflowExecutionStateDiff = fun(ExpAtmWorkflowExecutionState) ->
        ExpAtmWorkflowExecutionState#{
            <<"status">> => <<"resuming">>,
            <<"scheduleTime">> => build_timestamp_field_validator(?NOW())
        }
    end,
    update_workflow_execution_exp_state(ExpAtmWorkflowExecutionStateDiff, ExpStateCtx).


-spec assert_matches_with_backend(ctx(), non_neg_integer()) -> boolean().
assert_matches_with_backend(ExpStateCtx, 0) ->
    assert_matches_with_backend_internal(ExpStateCtx, fun ct:pal/2);

assert_matches_with_backend(ExpStateCtx, Retries) ->
    case assert_matches_with_backend_internal(ExpStateCtx, fun(_, _) -> ok end) of
        true ->
            true;
        false ->
            timer:sleep(timer:seconds(1)),
            assert_matches_with_backend(ExpStateCtx, Retries - 1)
    end.


%%%===================================================================
%%% Internal functions
%%%===================================================================


%% @private
-spec fetch_workflow_execution(ctx()) -> atm_workflow_execution:record().
fetch_workflow_execution(#exp_workflow_execution_state_ctx{
    provider_selector = ProviderSelector,
    workflow_execution_id = AtmWorkflowExecutionId
}) ->
    {ok, #document{value = AtmWorkflowExecution}} = opw_test_rpc:call(
        ProviderSelector, atm_workflow_execution, get, [AtmWorkflowExecutionId]
    ),
    AtmWorkflowExecution.


%%--------------------------------------------------------------------
%% @private
%% @doc
%% Task registry must be fetched from model stored in op as it is not
%% possible to tell beforehand (and later assert) what ids will be generated
%% for task executions.
%% @end
%%--------------------------------------------------------------------
-spec get_task_registry(atm_parallel_box_execution:record(), atm_parallel_box_schema:record()) ->
    task_registry().
get_task_registry(AtmParallelBoxExecution, #atm_parallel_box_schema{tasks = AtmTaskSchemas}) ->
    AtmTasksRegistry = maps:get(
        <<"taskRegistry">>,
        atm_parallel_box_execution:to_json(AtmParallelBoxExecution)
    ),

    % Assert task executions are generated for all task schemas
    ExpTaskSchemaIds = lists:sort(lists:map(
        fun(#atm_task_schema{id = AtmTaskSchemaId}) -> AtmTaskSchemaId end,
        AtmTaskSchemas
    )),
    case lists:sort(maps:keys(AtmTasksRegistry)) of
        ExpTaskSchemaIds ->
            ok;
        _ ->
            ct:pal("ERROR - task executions not generated for every task schema"),
            ?assert(false)
    end,

    AtmTasksRegistry.


%% @private
-spec get_lane_schema(atm_lane_execution:lane_run_selector(), ctx()) ->
    atm_lane_schema:record().
get_lane_schema({AtmLaneSelector, _}, ExpStateCtx = #exp_workflow_execution_state_ctx{
    lane_schemas = AtmLaneSchemas
}) ->
    AtmLaneIndex = resolve_lane_selector(AtmLaneSelector, ExpStateCtx),
    lists:nth(AtmLaneIndex, AtmLaneSchemas).


%% @private
-spec build_transition_to_status_if_in_status_diff(binary(), binary()) ->
    fun((json_utils:json_map()) -> json_utils:json_map()).
build_transition_to_status_if_in_status_diff(RequiredStatus, NewStatus) ->
    fun
        (ExpState = #{<<"status">> := Status}) when Status =:= RequiredStatus ->
            ExpState#{<<"status">> => NewStatus};
        (ExpState) ->
            ExpState
    end.


%% @private
-spec update_workflow_execution_exp_state(
    json_utils:json_map() | fun((workflow_execution_state()) -> workflow_execution_state()),
    ctx()
) ->
    ctx().
update_workflow_execution_exp_state(Diff, ExpStateCtx) when is_map(Diff) ->
    update_workflow_execution_exp_state(
        fun(ExpAtmWorkflowExecutionState) -> maps:merge(ExpAtmWorkflowExecutionState, Diff) end,
        ExpStateCtx
    );

update_workflow_execution_exp_state(Diff, ExpStateCtx = #exp_workflow_execution_state_ctx{
    exp_workflow_execution_state = ExpAtmWorkflowExecutionState
}) ->
    ExpStateCtx#exp_workflow_execution_state_ctx{
        exp_workflow_execution_state = Diff(ExpAtmWorkflowExecutionState)
    }.


%% @private
-spec update_exp_lane_run_state(
    atm_lane_execution:lane_run_selector(),
    json_utils:json_map() | fun((lane_run_state()) -> lane_run_state()),
    ctx()
) ->
    ctx().
update_exp_lane_run_state(AtmLaneRunSelector, Diff, ExpStateCtx) when is_map(Diff) ->
    update_exp_lane_run_state(
        AtmLaneRunSelector,
        fun(ExpAtmLaneRunState) -> maps:merge(ExpAtmLaneRunState, Diff) end,
        ExpStateCtx
    );

update_exp_lane_run_state(AtmLaneRunSelector, Diff, ExpStateCtx = #exp_workflow_execution_state_ctx{
    exp_workflow_execution_state = ExpAtmWorkflowExecutionState0
}) ->
    {ok, {AtmLaneRunPath, AtmLaneRun}} = locate_lane_run(AtmLaneRunSelector, ExpStateCtx),
    {ok, ExpAtmWorkflowExecutionState1} = json_utils:insert(
        ExpAtmWorkflowExecutionState0,
        Diff(AtmLaneRun),
        AtmLaneRunPath
    ),
    ExpStateCtx#exp_workflow_execution_state_ctx{exp_workflow_execution_state = ExpAtmWorkflowExecutionState1}.


%% @private
-spec get_parallel_box_tasks_statuses(parallel_box_execution_state(), ctx()) ->
    [binary()].
get_parallel_box_tasks_statuses(#{<<"taskRegistry">> := AtmTasksRegistry}, #exp_workflow_execution_state_ctx{
    exp_task_execution_state_ctx_registry = ExpAtmTaskExecutionsRegistry
}) ->
    lists:usort(lists:map(fun(ExpTaskExecutionId) ->
        ExpAtmTaskExecutionStateCtx = maps:get(ExpTaskExecutionId, ExpAtmTaskExecutionsRegistry),
        maps:get(<<"status">>, ExpAtmTaskExecutionStateCtx#exp_task_execution_state_ctx.exp_state)
    end, maps:values(AtmTasksRegistry))).


%% @private
-spec update_exp_task_parallel_box_execution_state(
    atm_task_execution:id(),
    json_utils:json_map() | fun((parallel_box_execution_state()) -> parallel_box_execution_state()),
    ctx()
) ->
    ctx().
update_exp_task_parallel_box_execution_state(AtmTaskExecutionId, Diff, ExpStateCtx = #exp_workflow_execution_state_ctx{
    exp_task_execution_state_ctx_registry = ExpAtmTaskExecutionsRegistry
}) ->
    #exp_task_execution_state_ctx{
        lane_run_selector = AtmLaneRunSelector,
        parallel_box_schema_id = AtmParallelBoxSchemaId
    } = maps:get(AtmTaskExecutionId, ExpAtmTaskExecutionsRegistry),

    update_exp_parallel_box_execution_state(AtmLaneRunSelector, AtmParallelBoxSchemaId, Diff, ExpStateCtx).


%% @private
-spec update_exp_parallel_box_execution_state(
    atm_lane_execution:lane_run_selector(),
    automation:id(),
    json_utils:json_map() | fun((parallel_box_execution_state()) -> parallel_box_execution_state()),
    ctx()
) ->
    ctx().
update_exp_parallel_box_execution_state(AtmLaneRunSelector, AtmParallelBoxSchemaId, Diff, ExpStateCtx) when
    is_map(Diff)
->
    update_exp_parallel_box_execution_state(
        AtmLaneRunSelector,
        AtmParallelBoxSchemaId,
        fun(ExpAtmTaskExecutionState) -> maps:merge(ExpAtmTaskExecutionState, Diff) end,
        ExpStateCtx
    );

update_exp_parallel_box_execution_state(
    AtmLaneRunSelector,
    AtmParallelBoxSchemaId,
    ExpParallelBoxStateDiff,
    ExpStateCtx
) ->
    ExpAtmLaneRunStateDiff = fun(ExpAtmLaneRunState = #{<<"parallelBoxes">> := ExpAtmParallelBoxes}) ->
        ExpAtmLaneRunState#{<<"parallelBoxes">> => lists:map(fun
            (ExpAtmParallelBoxState = #{<<"schemaId">> := Id}) when Id =:= AtmParallelBoxSchemaId ->
                ExpParallelBoxStateDiff(ExpAtmParallelBoxState);
            (ExpAtmParallelBoxState) ->
                ExpAtmParallelBoxState
        end, ExpAtmParallelBoxes)}
    end,
    update_exp_lane_run_state(AtmLaneRunSelector, ExpAtmLaneRunStateDiff, ExpStateCtx).



%% @private
-spec expect_all_tasks_transitioned(
    atm_lane_execution:lane_run_selector(),
    fun((exp_task_execution_state_ctx()) -> exp_task_execution_state_ctx()),
    fun((json_utils:json_map()) -> json_utils:json_map()),
    ctx()
) ->
    ctx().
expect_all_tasks_transitioned(
    AtmLaneRunSelector,
    ExpAtmTaskExecutionStatusChangeFun,
    ExpAtmParallelBoxExecutionStatusChangeFun,
    ExpStateCtx = #exp_workflow_execution_state_ctx{
        exp_task_execution_state_ctx_registry = ExpAtmTaskExecutionStateCtxRegistry0
    }
) ->
    {ok, {_AtmLaneRunPath, ExpAtmLaneRunState}} = locate_lane_run(AtmLaneRunSelector, ExpStateCtx),

    {ExpAtmParallelBoxExecutionStates, ExpAtmTaskExecutionStateCtxRegistry1} = lists:mapfoldl(
        fun(ExpAtmParallelBoxExecutionState = #{<<"taskRegistry">> := AtmTaskRegistry}, OuterAcc) ->
            UpdatedOuterAcc = maps:fold(fun(_AtmTaskSchemaId, AtmTaskExecutionId, InnerAcc) ->
                maps:update_with(AtmTaskExecutionId, ExpAtmTaskExecutionStatusChangeFun, InnerAcc)
            end, OuterAcc, AtmTaskRegistry),

            AtmTaskExecutionStatuses = maps:values(maps:map(fun(_AtmTaskSchemaId, AtmTaskExecutionId) ->
                #exp_task_execution_state_ctx{exp_state = ExpState} = maps:get(AtmTaskExecutionId, UpdatedOuterAcc),
                maps:get(<<"status">>, ExpState)
            end, AtmTaskRegistry)),

            UpdatedExpAtmParallelBoxExecutionState = ExpAtmParallelBoxExecutionStatusChangeFun(
                ExpAtmParallelBoxExecutionState, AtmTaskExecutionStatuses
            ),

            {UpdatedExpAtmParallelBoxExecutionState, UpdatedOuterAcc}
        end,
        ExpAtmTaskExecutionStateCtxRegistry0,
        maps:get(<<"parallelBoxes">>, ExpAtmLaneRunState)
    ),

    ExpAtmLaneRunStateDiff = #{<<"parallelBoxes">> => ExpAtmParallelBoxExecutionStates},

    update_exp_lane_run_state(AtmLaneRunSelector, ExpAtmLaneRunStateDiff, ExpStateCtx#exp_workflow_execution_state_ctx{
        exp_task_execution_state_ctx_registry = ExpAtmTaskExecutionStateCtxRegistry1
    }).


%% @private
-spec expect_all_tasks_transitioned_to(atm_lane_execution:lane_run_selector(), binary(), ctx()) ->
    ctx().
expect_all_tasks_transitioned_to(AtmLaneRunSelector, Status, ExpStateCtx) ->
    ExpAtmTaskExecutionStatusChangeFun = fun(ExpAtmTaskExecution = #exp_task_execution_state_ctx{exp_state = ExpState}) ->
        ExpAtmTaskExecution#exp_task_execution_state_ctx{exp_state = ExpState#{
            <<"status">> => Status
        }}
    end,
    ExpAtmParallelBoxExecutionStatusChangeFun = fun(ExpAtmParallelBoxExecutionState, _AtmTaskExecutionStatuses) ->
        ExpAtmParallelBoxExecutionState#{<<"status">> => Status}
    end,
    expect_all_tasks_transitioned(
        AtmLaneRunSelector,
        ExpAtmTaskExecutionStatusChangeFun,
        ExpAtmParallelBoxExecutionStatusChangeFun,
        ExpStateCtx
    ).


%% @private
-spec expect_all_tasks_transitioned(
    atm_lane_execution:lane_run_selector(),
    fun((exp_task_execution_state_ctx()) -> exp_task_execution_state_ctx()),
    fun((json_utils:json_map()) -> json_utils:json_map()),
    ctx()
) ->
    ctx().
expect_all_tasks_transitioned(
    AtmLaneRunSelector,
    ExpAtmTaskExecutionStatusChangeFun,
    ExpAtmParallelBoxExecutionStatusChangeFun,
    ExpStateCtx = #exp_workflow_execution_state_ctx{
        exp_task_execution_state_ctx_registry = ExpAtmTaskExecutionStateCtxRegistry0
    }
) ->
    {ok, {_AtmLaneRunPath, ExpAtmLaneRunState}} = locate_lane_run(AtmLaneRunSelector, ExpStateCtx),

    {ExpAtmParallelBoxExecutionStates, ExpAtmTaskExecutionStateCtxRegistry1} = lists:mapfoldl(
        fun(ExpAtmParallelBoxExecutionState = #{<<"taskRegistry">> := AtmTaskRegistry}, OuterAcc) ->
            UpdatedOuterAcc = maps:fold(fun(_AtmTaskSchemaId, AtmTaskExecutionId, InnerAcc) ->
                maps:update_with(AtmTaskExecutionId, ExpAtmTaskExecutionStatusChangeFun, InnerAcc)
            end, OuterAcc, AtmTaskRegistry),

            AtmTaskExecutionStatuses = maps:values(maps:map(fun(_AtmTaskSchemaId, AtmTaskExecutionId) ->
                #exp_task_execution_state_ctx{exp_state = ExpState} = maps:get(AtmTaskExecutionId, UpdatedOuterAcc),
                maps:get(<<"status">>, ExpState)
            end, AtmTaskRegistry)),

            UpdatedExpAtmParallelBoxExecutionState = ExpAtmParallelBoxExecutionStatusChangeFun(
                ExpAtmParallelBoxExecutionState, AtmTaskExecutionStatuses
            ),

            {UpdatedExpAtmParallelBoxExecutionState, UpdatedOuterAcc}
        end,
        ExpAtmTaskExecutionStateCtxRegistry0,
        maps:get(<<"parallelBoxes">>, ExpAtmLaneRunState)
    ),

    ExpAtmLaneRunStateDiff = #{<<"parallelBoxes">> => ExpAtmParallelBoxExecutionStates},

    update_exp_lane_run_state(AtmLaneRunSelector, ExpAtmLaneRunStateDiff, ExpStateCtx#exp_workflow_execution_state_ctx{
        exp_task_execution_state_ctx_registry = ExpAtmTaskExecutionStateCtxRegistry1
    }).


%% @private
-spec expect_task_transitioned_to(atm_task_execution:id(), binary(), ctx()) ->
    ctx().
expect_task_transitioned_to(AtmTaskExecutionId, EndedStatus, ExpStateCtx) ->
    ExpAtmTaskExecutionStateDiff = fun(ExpAtmTaskExecutionState) ->
        ExpAtmTaskExecutionState#{<<"status">> => EndedStatus}
    end,
    update_task_execution_exp_state(AtmTaskExecutionId, ExpAtmTaskExecutionStateDiff, ExpStateCtx).


%% @private
-spec update_task_execution_exp_state(
    atm_task_execution:id(),
    json_utils:json_map() | fun((task_execution_state()) -> task_execution_state()),
    ctx()
) ->
    ctx().
update_task_execution_exp_state(AtmTaskExecutionId, Diff, ExpStateCtx) when is_map(Diff) ->
    update_task_execution_exp_state(
        AtmTaskExecutionId,
        fun(ExpAtmTaskExecutionState) -> maps:merge(ExpAtmTaskExecutionState, Diff) end,
        ExpStateCtx
    );

update_task_execution_exp_state(AtmTaskExecutionId, ExpStateDiff, ExpStateCtx = #exp_workflow_execution_state_ctx{
    exp_task_execution_state_ctx_registry = ExpAtmTaskExecutionsRegistry
}) ->
    Diff = fun(ExpAtmTaskExecution = #exp_task_execution_state_ctx{exp_state = ExpState}) ->
        ExpAtmTaskExecution#exp_task_execution_state_ctx{exp_state = ExpStateDiff(ExpState)}
    end,
    ExpStateCtx#exp_workflow_execution_state_ctx{exp_task_execution_state_ctx_registry = maps:update_with(
        AtmTaskExecutionId, Diff, ExpAtmTaskExecutionsRegistry
    )}.


%% @private
take_run(_TargetRunNum, _CurrentRunNum, [], _) ->
    error;

take_run(TargetRunNum, CurrentRunNum, [Run = #{<<"runNumber">> := null} | RestRuns], NewerRunsReversed) when
    CurrentRunNum =< TargetRunNum
->
    {Run, lists:reverse(NewerRunsReversed) ++ RestRuns};

take_run(TargetRunNum, _CurrentRunNum, [Run = #{<<"runNumber">> := TargetRunNum} | RestRuns], NewerRunsReversed) ->
    {Run, lists:reverse(NewerRunsReversed) ++ RestRuns};

take_run(TargetRunNum, CurrentRunNum, [Run | RestRuns], NewerRunsReversed) ->
    take_run(TargetRunNum, CurrentRunNum, RestRuns, [Run | NewerRunsReversed]).


%% @private
-spec locate_lane_run(atm_lane_execution:lane_run_selector(), ctx()) ->
    {ok, {json_utils:query(), json_utils:json_map()}} | ?ERROR_NOT_FOUND.
locate_lane_run({AtmLaneSelector, AtmRunSelector}, ExpStateCtx = #exp_workflow_execution_state_ctx{
    current_run_num = CurrentRunNum,
    exp_workflow_execution_state = #{<<"lanes">> := AtmLaneExecutions}
}) ->
    AtmLaneIndex = resolve_lane_selector(AtmLaneSelector, ExpStateCtx),
    TargetRunNum = resolve_run_selector(AtmRunSelector, ExpStateCtx),

    SearchResult = lists_utils:foldl_while(fun
        (Run = #{<<"runNumber">> := null}, Acc) when CurrentRunNum =< TargetRunNum ->
            {halt, {ok, Acc + 1, Run}};
        (Run = #{<<"runNumber">> := RunNum}, Acc) when RunNum =:= TargetRunNum ->
            {halt, {ok, Acc + 1, Run}};
        (#{<<"runNumber">> := RunNum}, _) when RunNum < TargetRunNum ->
            {halt, ?ERROR_NOT_FOUND};
        (_, Acc) ->
            {cont, Acc + 1}
    end, 0, maps:get(<<"runs">>, lists:nth(AtmLaneIndex, AtmLaneExecutions))),

    case SearchResult of
        {ok, AtmRunIndex, AtmLaneRun} ->
            Path = ?JSON_PATH("lanes.[~B].runs.[~B]", [AtmLaneIndex - 1, AtmRunIndex - 1]),
            {ok, {Path, AtmLaneRun}};
        _ ->
            ?ERROR_NOT_FOUND
    end.


%% @private
-spec is_current_lane_run(
    atm_lane_execution:lane_run_selector(),
    atm_workflow_execution:record()
) ->
    boolean().
is_current_lane_run({AtmLaneSelector, AtmRunSelector}, ExpStateCtx = #exp_workflow_execution_state_ctx{
    current_lane_index = CurrentAtmLaneIndex,
    current_run_num = CurrentRunNum
}) ->
    CurrentAtmLaneIndex == resolve_lane_selector(AtmLaneSelector, ExpStateCtx) andalso
        CurrentRunNum == resolve_run_selector(AtmRunSelector, ExpStateCtx).


%% @private
-spec resolve_lane_selector(atm_lane_execution:selector(), ctx()) ->
    atm_lane_execution:index().
resolve_lane_selector(current, #exp_workflow_execution_state_ctx{current_lane_index = CurrentAtmLaneIndex}) ->
    CurrentAtmLaneIndex;
resolve_lane_selector(AtmLaneIndex, _) ->
    AtmLaneIndex.


%% @private
-spec resolve_run_selector(atm_lane_execution:run_selector(), ctx()) ->
    atm_lane_execution:run_num().
resolve_run_selector(current, #exp_workflow_execution_state_ctx{current_run_num = CurrentRunNum}) ->
    CurrentRunNum;
resolve_run_selector(RunNum, _) ->
    RunNum.


%% @private
-spec build_timestamp_field_validator(non_neg_integer()) ->
    fun((non_neg_integer()) -> boolean()).
build_timestamp_field_validator(ApproxTime) ->
    fun(RecordedTime) -> abs(RecordedTime - ApproxTime) < 10 end.


%% @private
-spec build_initial_regular_lane_run_exp_state(
    undefined | atm_lane_execution:run_num(),
    binary()
) ->
    lane_run_state().
build_initial_regular_lane_run_exp_state(ExpRunNum, ExpInitialStatus) ->
    build_initial_regular_lane_run_exp_state(
        ExpRunNum, ExpInitialStatus, <<"regular">>, undefined, undefined
    ).


%% @private
-spec build_initial_regular_lane_run_exp_state(
    undefined | atm_lane_execution:run_num(),
    binary(),
    binary(),
    undefined | atm_lane_execution:run_num(),
    undefined | atm_store:id()
) ->
    lane_run_state().
build_initial_regular_lane_run_exp_state(
    ExpRunNum,
    ExpInitialStatus,
    ExpRunType,
    ExpOriginalRunNum,
    ExpIteratedStoreId
) ->
    #{
        <<"runNumber">> => utils:undefined_to_null(ExpRunNum),
        <<"originRunNumber">> => utils:undefined_to_null(ExpOriginalRunNum),
        <<"status">> => ExpInitialStatus,
        <<"iteratedStoreId">> => utils:undefined_to_null(ExpIteratedStoreId),
        <<"exceptionStoreId">> => null,
        <<"parallelBoxes">> => [],
        <<"runType">> => ExpRunType,
        <<"isRetriable">> => false,
        <<"isRerunable">> => false
    }.


%% @private
-spec build_exp_initial_parallel_box_execution_state(automation:id(), task_registry()) ->
    parallel_box_execution_state().
build_exp_initial_parallel_box_execution_state(AtmParallelBoxSchemaId, AtmTasksRegistry) ->
    #{
        <<"schemaId">> => AtmParallelBoxSchemaId,
        <<"status">> => <<"pending">>,
        <<"taskRegistry">> => AtmTasksRegistry
    }.


%% @private
-spec build_task_execution_initial_exp_state(atm_workflow_execution:id(), automation:id()) ->
    task_execution_state().
build_task_execution_initial_exp_state(AtmWorkflowExecutionId, AtmTaskSchemaId) ->
    #{
        <<"atmWorkflowExecutionId">> => AtmWorkflowExecutionId,
        <<"schemaId">> => AtmTaskSchemaId,
        <<"status">> => <<"pending">>,
        <<"itemsInProcessing">> => 0,
        <<"itemsProcessed">> => 0,
        <<"itemsFailed">> => 0
    }.


%% @private
-spec assert_matches_with_backend_internal(ctx(), log_fun()) -> boolean().
assert_matches_with_backend_internal(ExpStateCtx, LogFun) ->
    assert_workflow_execution_expectations(ExpStateCtx, LogFun) and
        assert_task_execution_expectations(ExpStateCtx, LogFun).


%% @private
-spec assert_workflow_execution_expectations(ctx(), log_fun()) -> boolean().
assert_workflow_execution_expectations(ExpStateCtx = #exp_workflow_execution_state_ctx{
    exp_workflow_execution_state = ExpAtmWorkflowExecutionState
}, LogFun) ->
    AtmWorkflowExecutionState = atm_workflow_execution_to_json(fetch_workflow_execution(ExpStateCtx)),

    case catch assert_json_expectations(
        <<"atmWorkflowExecution">>, ExpAtmWorkflowExecutionState, AtmWorkflowExecutionState, LogFun
    ) of
        ok ->
            true;
        badmatch ->
            LogFun(
                "Error: mismatch between exp workflow execution state: ~n~p~n~nand model stored in op: ~n~p",
                [ExpAtmWorkflowExecutionState, AtmWorkflowExecutionState]
            ),
            false
    end.


%% @private
-spec assert_task_execution_expectations(ctx(), log_fun()) -> boolean().
assert_task_execution_expectations(#exp_workflow_execution_state_ctx{
    provider_selector = ProviderSelector,
    exp_task_execution_state_ctx_registry = ExpAtmTaskExecutionStateCtxRegistry
}, LogFun) ->
    maps_utils:fold_while(fun(AtmTaskExecutionId, ExpAtmTaskExecution, true) ->
        {ok, #document{value = AtmTaskExecution}} = opw_test_rpc:call(
            ProviderSelector, atm_task_execution, get, [AtmTaskExecutionId]
        ),
        AtmTaskExecutionState = atm_task_execution_to_json(AtmTaskExecution),
        ExpAtmTaskExecutionState = ExpAtmTaskExecution#exp_task_execution_state_ctx.exp_state,

        case catch assert_json_expectations(
            <<"atmTaskExecution">>, ExpAtmTaskExecutionState, AtmTaskExecutionState, LogFun
        ) of
            ok ->
                {cont, true};
            badmatch ->
                LogFun(
                    "Error: mismatch between exp task execution state: ~n~p~n~nand model stored in op: ~n~p",
                    [ExpAtmTaskExecutionState, AtmTaskExecutionState]
                ),
                {halt, false}
        end
    end, true, ExpAtmTaskExecutionStateCtxRegistry).


%% @private
-spec atm_workflow_execution_to_json(atm_workflow_execution:record()) ->
    workflow_execution_state().
atm_workflow_execution_to_json(AtmWorkflowExecution = #atm_workflow_execution{
    space_id = SpaceId,

    lanes_count = AtmLanesCount,

    status = Status,

    schedule_time = ScheduleTime,
    start_time = StartTime,
    suspend_time = SuspendTime,
    finish_time = FinishTime
}) ->
    #{
        <<"spaceId">> => SpaceId,

        <<"lanes">> => lists:map(
            fun(AtmLaneIndex) -> atm_lane_execution:to_json(AtmLaneIndex, AtmWorkflowExecution) end,
            lists:seq(1, AtmLanesCount)
        ),

        <<"status">> => atom_to_binary(Status, utf8),

        <<"scheduleTime">> => ScheduleTime,
        <<"startTime">> => StartTime,
        <<"suspendTime">> => SuspendTime,
        <<"finishTime">> => FinishTime
    }.


%% @private
-spec atm_task_execution_to_json(atm_task_execution:record()) ->
    task_execution_state().
atm_task_execution_to_json(#atm_task_execution{
    workflow_execution_id = AtmWorkflowExecutionId,
    schema_id = AtmTaskSchemaId,

    status = AtmTaskExecutionStatus,

    items_in_processing = ItemsInProcessing,
    items_processed = ItemsProcessed,
    items_failed = ItemsFailed
}) ->
    #{
        <<"atmWorkflowExecutionId">> => AtmWorkflowExecutionId,
        <<"schemaId">> => AtmTaskSchemaId,

        <<"status">> => atom_to_binary(AtmTaskExecutionStatus, utf8),

        <<"itemsInProcessing">> => ItemsInProcessing,
        <<"itemsProcessed">> => ItemsProcessed,
        <<"itemsFailed">> => ItemsFailed
    }.


%% private
-spec assert_json_expectations(
    binary(),
    json_utils:json_term(),
    json_utils:json_term(),
    log_fun()
) ->
    ok | no_return().
assert_json_expectations(Path, Expected, Value, LogFun) when is_map(Expected), is_map(Value) ->
    ExpectedKeys = lists:sort(maps:keys(Expected)),
    ValueKeys = lists:sort(maps:keys(Value)),

    case ExpectedKeys == ValueKeys of
        true ->
            ok;
        false ->
            LogFun("Error: unmatching keys in objects at '~p'.~nExpected: ~p~nGot: ~p", [
                Path, Expected, Value
            ]),
            throw(badmatch)
    end,

    maps:foreach(fun(Key, ExpectedField) ->
        ValueField = maps:get(Key, Value),
        assert_json_expectations(<<Path/binary, ".", Key/binary>>, ExpectedField, ValueField, LogFun)
    end, Expected);

assert_json_expectations(Path, Expected, Value, LogFun) when is_list(Expected), is_list(Value) ->
    case length(Expected) == length(Value) of
        true ->
            lists:foreach(fun({Index, {ExpectedItem, ValueItem}}) ->
                assert_json_expectations(
                    str_utils:format_bin("~s.[~B]", [Path, Index - 1]),
                    ExpectedItem,
                    ValueItem,
                    LogFun
                )
            end, lists_utils:enumerate(lists:zip(Expected, Value)));
        false ->
            LogFun("Error: unmatching arrays at '~p'.~nExpected: ~p~nGot: ~p", [
                Path, Expected, Value
            ]),
            throw(badmatch)
    end;

assert_json_expectations(Path, Expected, Value, LogFun) when is_function(Expected, 1) ->
    case Expected(Value) of
        true ->
            ok;
        false ->
            LogFun("Error: predicate for '~p' failed.~nGot: ~p", [Path, Value]),
            throw(badmatch)
    end;

assert_json_expectations(Path, Expected, Value, LogFun) ->
    case Expected == Value of
        true ->
            ok;
        false ->
            LogFun("Error: unmatching items at '~p'.~nExpected: ~p~nGot: ~p", [
                Path, Expected, Value
            ]),
            throw(badmatch)
    end.<|MERGE_RESOLUTION|>--- conflicted
+++ resolved
@@ -36,26 +36,18 @@
     expect_lane_run_started_preparing_in_advance/2,
     expect_lane_run_created/2,
     expect_lane_run_enqueued/2,
-<<<<<<< HEAD
-=======
     expect_lane_run_active/2,
->>>>>>> 559e2f66
     expect_lane_run_stopping/2,
     expect_lane_run_finished/2,
     expect_lane_run_failed/2,
     expect_lane_run_cancelled/2,
     expect_lane_run_crashed/2,
     expect_lane_run_interrupted/2,
-<<<<<<< HEAD
-    expect_lane_run_rerunable/2,
-    expect_lane_run_retriable/2,
-=======
     expect_lane_run_paused/2,
     expect_lane_run_resuming/2,
     expect_lane_run_rerunable/2,
     expect_lane_run_retriable/2,
     expect_lane_run_repeatable/4,
->>>>>>> 559e2f66
     expect_lane_run_num_set/3,
     expect_lane_run_removed/2,
 
@@ -73,19 +65,12 @@
     expect_task_skipped/2,
     expect_task_failed/2,
     expect_task_interrupted/2,
-<<<<<<< HEAD
-=======
     expect_task_paused/2,
->>>>>>> 559e2f66
     expect_task_cancelled/2,
     expect_task_parallel_box_transitioned_to_inferred_status/3,
     expect_all_tasks_pending/2,
     expect_all_tasks_active/2,
     expect_all_tasks_skipped/2,
-<<<<<<< HEAD
-    expect_all_tasks_stopping/2,
-
-=======
     expect_all_tasks_paused/2,
     expect_all_tasks_interrupted/2,
     expect_all_tasks_cancelled/2,
@@ -94,7 +79,6 @@
 
     expect_workflow_execution_scheduled/1,
     expect_workflow_execution_active/1,
->>>>>>> 559e2f66
     expect_workflow_execution_stopping/1,
     expect_workflow_execution_finished/1,
     expect_workflow_execution_failed/1,
@@ -393,10 +377,6 @@
     update_exp_lane_run_state(AtmLaneRunSelector, ExpAtmLaneRunStateDiff, ExpStateCtx).
 
 
-<<<<<<< HEAD
--spec expect_lane_run_stopping(atm_lane_execution:lane_run_selector(), ctx()) ->
-    ctx().
-=======
 -spec expect_lane_run_active(atm_lane_execution:lane_run_selector(), ctx()) ->
     ctx().
 expect_lane_run_active(AtmLaneRunSelector, ExpStateCtx) ->
@@ -406,7 +386,6 @@
 
 -spec expect_lane_run_stopping(atm_lane_execution:lane_run_selector(), ctx()) ->
     ctx().
->>>>>>> 559e2f66
 expect_lane_run_stopping(AtmLaneRunSelector, ExpStateCtx) ->
     ExpAtmLaneRunStateDiff = #{<<"status">> => <<"stopping">>},
     update_exp_lane_run_state(AtmLaneRunSelector, ExpAtmLaneRunStateDiff, ExpStateCtx).
@@ -423,8 +402,6 @@
     ctx().
 expect_lane_run_failed(AtmLaneRunSelector, ExpStateCtx) ->
     ExpAtmLaneRunStateDiff = #{<<"status">> => <<"failed">>},
-<<<<<<< HEAD
-=======
     update_exp_lane_run_state(AtmLaneRunSelector, ExpAtmLaneRunStateDiff, ExpStateCtx).
 
 
@@ -432,19 +409,13 @@
     ctx().
 expect_lane_run_cancelled(AtmLaneRunSelector, ExpStateCtx) ->
     ExpAtmLaneRunStateDiff = #{<<"status">> => <<"cancelled">>},
->>>>>>> 559e2f66
     update_exp_lane_run_state(AtmLaneRunSelector, ExpAtmLaneRunStateDiff, ExpStateCtx).
 
 
 -spec expect_lane_run_crashed(atm_lane_execution:lane_run_selector(), ctx()) ->
     ctx().
-<<<<<<< HEAD
-expect_lane_run_cancelled(AtmLaneRunSelector, ExpStateCtx) ->
-    ExpAtmLaneRunStateDiff = #{<<"status">> => <<"cancelled">>},
-=======
 expect_lane_run_crashed(AtmLaneRunSelector, ExpStateCtx) ->
     ExpAtmLaneRunStateDiff = #{<<"status">> => <<"crashed">>},
->>>>>>> 559e2f66
     update_exp_lane_run_state(AtmLaneRunSelector, ExpAtmLaneRunStateDiff, ExpStateCtx).
 
 
@@ -455,8 +426,6 @@
     update_exp_lane_run_state(AtmLaneRunSelector, ExpAtmLaneRunStateDiff, ExpStateCtx).
 
 
-<<<<<<< HEAD
-=======
 -spec expect_lane_run_paused(atm_lane_execution:lane_run_selector(), ctx()) ->
     ctx().
 expect_lane_run_paused(AtmLaneRunSelector, ExpStateCtx) ->
@@ -471,7 +440,6 @@
     update_exp_lane_run_state(AtmLaneRunSelector, ExpAtmLaneRunStateDiff, ExpStateCtx).
 
 
->>>>>>> 559e2f66
 -spec expect_lane_run_rerunable(atm_lane_execution:lane_run_selector(), ctx()) ->
     ctx().
 expect_lane_run_rerunable(AtmLaneRunSelector, ExpStateCtx) ->
@@ -486,8 +454,6 @@
     update_exp_lane_run_state(AtmLaneRunSelector, ExpAtmLaneRunStateDiff, ExpStateCtx).
 
 
-<<<<<<< HEAD
-=======
 -spec expect_lane_run_repeatable(atm_lane_execution:lane_run_selector(), boolean(), boolean(), ctx()) ->
     ctx().
 expect_lane_run_repeatable(AtmLaneRunSelector, IsRerunable, IsRepeatable, ExpStateCtx) ->
@@ -498,7 +464,6 @@
     update_exp_lane_run_state(AtmLaneRunSelector, ExpAtmLaneRunStateDiff, ExpStateCtx).
 
 
->>>>>>> 559e2f66
 -spec expect_lane_run_num_set(
     atm_lane_execution:lane_run_selector(),
     atm_lane_execution:run_num(),
@@ -722,14 +687,11 @@
     expect_task_transitioned_to(AtmTaskExecutionId, <<"interrupted">>, ExpStateCtx).
 
 
-<<<<<<< HEAD
-=======
 -spec expect_task_paused(atm_task_execution:id(), ctx()) -> ctx().
 expect_task_paused(AtmTaskExecutionId, ExpStateCtx) ->
     expect_task_transitioned_to(AtmTaskExecutionId, <<"paused">>, ExpStateCtx).
 
 
->>>>>>> 559e2f66
 -spec expect_task_cancelled(atm_task_execution:id(), ctx()) ->
     ctx().
 expect_task_cancelled(AtmTaskExecutionId, ExpStateCtx) ->
@@ -766,9 +728,6 @@
 -spec expect_all_tasks_skipped(atm_lane_execution:lane_run_selector(), ctx()) ->
     ctx().
 expect_all_tasks_skipped(AtmLaneRunSelector, ExpStateCtx) ->
-<<<<<<< HEAD
-    ExpAtmTaskExecutionStatusChangeFun = fun(ExpAtmTaskExecution = #exp_task_execution_state_ctx{exp_state = ExpState}) ->
-=======
     expect_all_tasks_transitioned_to(AtmLaneRunSelector, <<"skipped">>, ExpStateCtx).
 
 
@@ -811,7 +770,6 @@
     ExpAtmTaskExecutionStatusChangeFun = fun(ExpAtmTaskExecution = #exp_task_execution_state_ctx{
         exp_state = ExpState
     }) ->
->>>>>>> 559e2f66
         ExpAtmTaskExecution#exp_task_execution_state_ctx{exp_state = ExpState#{
             <<"status">> => case maps:get(<<"status">>, ExpState) of
                 <<"pending">> -> Status;
@@ -821,10 +779,6 @@
             end
         }}
     end,
-<<<<<<< HEAD
-    ExpAtmParallelBoxExecutionStatusChangeFun = fun(ExpAtmParallelBoxExecutionState, _AtmTaskExecutionStatuses) ->
-        ExpAtmParallelBoxExecutionState#{<<"status">> => <<"skipped">>}
-=======
     ExpAtmParallelBoxExecutionStatusChangeFun = fun(ExpAtmParallelBoxExecutionState, AtmTaskExecutionStatuses) ->
         ExpAtmParallelBoxExecutionState#{
             <<"status">> => case lists:usort(AtmTaskExecutionStatuses) of
@@ -832,7 +786,6 @@
                 _ -> <<"stopping">>
             end
         }
->>>>>>> 559e2f66
     end,
     expect_all_tasks_transitioned(
         AtmLaneRunSelector,
@@ -842,37 +795,6 @@
     ).
 
 
-<<<<<<< HEAD
--spec expect_all_tasks_stopping(atm_lane_execution:lane_run_selector(), ctx()) ->
-    ctx().
-expect_all_tasks_stopping(AtmLaneRunSelector, ExpStateCtx) ->
-    ExpAtmTaskExecutionStatusChangeFun = fun(ExpAtmTaskExecution = #exp_task_execution_state_ctx{
-        exp_state = ExpState
-    }) ->
-        ExpAtmTaskExecution#exp_task_execution_state_ctx{exp_state = ExpState#{
-            <<"status">> => case maps:get(<<"status">>, ExpState) of
-                <<"pending">> -> <<"skipped">>;
-                <<"skipped">> -> <<"skipped">>;
-                <<"active">> -> <<"stopping">>;
-                <<"stopping">> -> <<"stopping">>
-            end
-        }}
-    end,
-    ExpAtmParallelBoxExecutionStatusChangeFun = fun(ExpAtmParallelBoxExecutionState, AtmTaskExecutionStatuses) ->
-        ExpAtmParallelBoxExecutionState#{
-            <<"status">> => case lists:usort(AtmTaskExecutionStatuses) of
-                [<<"skipped">>] -> <<"skipped">>;
-                _ -> <<"stopping">>
-            end
-        }
-    end,
-    expect_all_tasks_transitioned(
-        AtmLaneRunSelector,
-        ExpAtmTaskExecutionStatusChangeFun,
-        ExpAtmParallelBoxExecutionStatusChangeFun,
-        ExpStateCtx
-    ).
-=======
 -spec expect_workflow_execution_scheduled(ctx()) -> ctx().
 expect_workflow_execution_scheduled(ExpStateCtx) ->
     ExpAtmWorkflowExecutionStateDiff = fun(ExpAtmWorkflowExecutionState) ->
@@ -883,7 +805,6 @@
     end,
     update_workflow_execution_exp_state(ExpAtmWorkflowExecutionStateDiff, ExpStateCtx).
 
->>>>>>> 559e2f66
 
 -spec expect_workflow_execution_active(ctx()) -> ctx().
 expect_workflow_execution_active(ExpStateCtx) ->
@@ -895,19 +816,6 @@
     end,
     update_workflow_execution_exp_state(ExpAtmWorkflowExecutionStateDiff, ExpStateCtx).
 
-<<<<<<< HEAD
--spec expect_workflow_execution_stopping(ctx()) -> ctx().
-expect_workflow_execution_stopping(ExpStateCtx) ->
-    ExpAtmWorkflowExecutionStateDiff = fun
-        (ExpAtmWorkflowExecutionState = #{<<"startTime">> := 0}) ->
-            % atm workflow execution failure/cancel while in schedule status
-            ExpAtmWorkflowExecutionState#{
-                <<"status">> => <<"stopping">>,
-                <<"startTime">> => build_timestamp_field_validator(?NOW())
-            };
-        (ExpAtmWorkflowExecutionState) ->
-            ExpAtmWorkflowExecutionState#{<<"status">> => <<"stopping">>}
-=======
 
 -spec expect_workflow_execution_stopping(ctx()) -> ctx().
 expect_workflow_execution_stopping(ExpStateCtx) ->
@@ -916,7 +824,6 @@
             <<"status">> => <<"stopping">>,
             <<"startTime">> => build_timestamp_field_validator(?NOW())
         }
->>>>>>> 559e2f66
     end,
     update_workflow_execution_exp_state(ExpAtmWorkflowExecutionStateDiff, ExpStateCtx).
 
@@ -1180,53 +1087,6 @@
         end, ExpAtmParallelBoxes)}
     end,
     update_exp_lane_run_state(AtmLaneRunSelector, ExpAtmLaneRunStateDiff, ExpStateCtx).
-
-
-
-%% @private
--spec expect_all_tasks_transitioned(
-    atm_lane_execution:lane_run_selector(),
-    fun((exp_task_execution_state_ctx()) -> exp_task_execution_state_ctx()),
-    fun((json_utils:json_map()) -> json_utils:json_map()),
-    ctx()
-) ->
-    ctx().
-expect_all_tasks_transitioned(
-    AtmLaneRunSelector,
-    ExpAtmTaskExecutionStatusChangeFun,
-    ExpAtmParallelBoxExecutionStatusChangeFun,
-    ExpStateCtx = #exp_workflow_execution_state_ctx{
-        exp_task_execution_state_ctx_registry = ExpAtmTaskExecutionStateCtxRegistry0
-    }
-) ->
-    {ok, {_AtmLaneRunPath, ExpAtmLaneRunState}} = locate_lane_run(AtmLaneRunSelector, ExpStateCtx),
-
-    {ExpAtmParallelBoxExecutionStates, ExpAtmTaskExecutionStateCtxRegistry1} = lists:mapfoldl(
-        fun(ExpAtmParallelBoxExecutionState = #{<<"taskRegistry">> := AtmTaskRegistry}, OuterAcc) ->
-            UpdatedOuterAcc = maps:fold(fun(_AtmTaskSchemaId, AtmTaskExecutionId, InnerAcc) ->
-                maps:update_with(AtmTaskExecutionId, ExpAtmTaskExecutionStatusChangeFun, InnerAcc)
-            end, OuterAcc, AtmTaskRegistry),
-
-            AtmTaskExecutionStatuses = maps:values(maps:map(fun(_AtmTaskSchemaId, AtmTaskExecutionId) ->
-                #exp_task_execution_state_ctx{exp_state = ExpState} = maps:get(AtmTaskExecutionId, UpdatedOuterAcc),
-                maps:get(<<"status">>, ExpState)
-            end, AtmTaskRegistry)),
-
-            UpdatedExpAtmParallelBoxExecutionState = ExpAtmParallelBoxExecutionStatusChangeFun(
-                ExpAtmParallelBoxExecutionState, AtmTaskExecutionStatuses
-            ),
-
-            {UpdatedExpAtmParallelBoxExecutionState, UpdatedOuterAcc}
-        end,
-        ExpAtmTaskExecutionStateCtxRegistry0,
-        maps:get(<<"parallelBoxes">>, ExpAtmLaneRunState)
-    ),
-
-    ExpAtmLaneRunStateDiff = #{<<"parallelBoxes">> => ExpAtmParallelBoxExecutionStates},
-
-    update_exp_lane_run_state(AtmLaneRunSelector, ExpAtmLaneRunStateDiff, ExpStateCtx#exp_workflow_execution_state_ctx{
-        exp_task_execution_state_ctx_registry = ExpAtmTaskExecutionStateCtxRegistry1
-    }).
 
 
 %% @private
