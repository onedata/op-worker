%%%--------------------------------------------------------------------
%%% @author Tomasz Lichon
%%% @copyright (C) 2015 ACK CYFRONET AGH
%%% This software is released under the MIT license
%%% cited in 'LICENSE.txt'.
%%% @end
%%%--------------------------------------------------------------------
%%% @doc
%%% Proxy for logical files manager operations
%%% @end
%%%--------------------------------------------------------------------
-module(lfm_proxy).
-author("Tomasz Lichon").

-include_lib("common_test/include/ct.hrl").
-include("modules/fslogic/lfm_internal.hrl").
-include("modules/fslogic/fslogic_common.hrl").
-include("types.hrl").

%% API
<<<<<<< HEAD
-export([init/1, teardown/1, stat/3, truncate/4, create/4, unlink/3, open/4,
    read/4, write/4, mkdir/3, mkdir/4, ls/5, set_perms/4, get_xattr/4,
    set_xattr/4, remove_xattr/4, list_xattr/3, get_acl/3, set_acl/4,
    write_and_check/4, get_transfer_encoding/3, set_transfer_encoding/4, get_completion_status/3, set_completion_status/4, get_mimetype/3, set_mimetype/4]).
=======
-export([init/1, teardown/1, stat/3, truncate/4, create/4, unlink/3, open/4, close/2,
    read/4, write/4, mkdir/3, get_xattr/4, set_xattr/4, remove_xattr/4, list_xattr/3,
    write_and_check/4]).
>>>>>>> 54ba3510

%%%===================================================================
%%% API
%%%===================================================================

-spec init(Config :: list()) -> list().
init(Config) ->
    Host = self(),
    Servers = lists:map(
        fun(W) ->
            spawn_link(W,
                fun() ->
                    lfm_handles = ets:new(lfm_handles, [public, set, named_table]),
                    Host ! {self(), done},
                    receive
                        exit -> ok
                    end
                end)
        end, ?config(op_worker_nodes, Config)),

    lists:foreach(
        fun(Server) ->
            receive
                {Server, done} -> ok
            after timer:seconds(5) ->
                error("Cannot setup lfm_handles ETS")
            end
        end, Servers),

    [{servers, Servers} | Config].

-spec teardown(Config :: list()) -> ok.
teardown(Config) ->
    lists:foreach(
        fun(Pid) ->
            Pid ! exit
        end, ?config(servers, Config)).

-spec stat(node(), session:id(), file_key()) -> {ok, file_attributes()} | error_reply().
stat(Worker, SessId, FileKey) ->
    exec(Worker,
        fun(Host) ->
            Result =
                logical_file_manager:stat(SessId, FileKey),
            Host ! {self(), Result}
        end).

-spec truncate(node(), session:id(), file_key(), non_neg_integer()) -> term().
truncate(Worker, SessId, FileKey, Size) ->
    exec(Worker,
        fun(Host) ->
            Result =
                logical_file_manager:truncate(SessId, FileKey, Size),
            Host ! {self(), Result}
        end).

-spec create(node(), session:id(), file_path(), file_meta:posix_permissions()) ->
    {ok, file_uuid()} | error_reply().
create(Worker, SessId, FilePath, Mode) ->
    exec(Worker,
        fun(Host) ->
            Result =
                logical_file_manager:create(SessId, FilePath, Mode),
            Host ! {self(), Result}
        end).

-spec unlink(node(), session:id(), fslogic_worker:file()) -> ok | error_reply().
unlink(Worker, SessId, File) ->
    exec(Worker,
        fun(Host) ->
            Result =
                logical_file_manager:unlink(SessId, File),
            Host ! {self(), Result}
        end).

-spec open(node(), session:id(), FileKey :: file_id_or_path(), OpenType :: open_mode()) ->
    {ok, logical_file_manager:handle()} | error_reply().
open(Worker, SessId, FileKey, OpenMode) ->
    exec(Worker,
        fun(Host) ->
            Result =
                case logical_file_manager:open(SessId, FileKey, OpenMode) of
                    {ok, Handle} ->
                        TestHandle = crypto:rand_bytes(10),
                        ets:insert(lfm_handles, {TestHandle, Handle}),
                        {ok, TestHandle};
                    Other -> Other
                end,
            Host ! {self(), Result}
        end).

-spec close(node(), logical_file_manager:handle()) -> ok| error_reply().
close(Worker, TestHandle) ->
    exec(Worker,
        fun(Host) ->
            ets:delete(lfm_handles, TestHandle),
            Host ! {self(), ok}
        end).

-spec read(node(), logical_file_manager:handle(), integer(), integer()) ->
    {ok, binary()} | error_reply().
read(Worker, TestHandle, Offset, Size) ->
    exec(Worker,
        fun(Host) ->
            [{_, Handle}] = ets:lookup(lfm_handles, TestHandle),
            Result =
                case logical_file_manager:read(Handle, Offset, Size) of
                    {ok, NewHandle, Res}  ->
                        ets:insert(lfm_handles, {TestHandle, NewHandle}),
                        {ok, Res};
                    Other -> Other
                end,
            Host ! {self(), Result}
        end).

-spec write(node(), logical_file_manager:handle(), integer(), binary()) ->
    {ok, integer()} | error_reply().
write(Worker, TestHandle, Offset, Bytes) ->
    exec(Worker,
        fun(Host) ->
            [{_, Handle}] = ets:lookup(lfm_handles, TestHandle),
            Result =
                case logical_file_manager:write(Handle, Offset, Bytes) of
                    {ok, NewHandle, Res}  ->
                        ets:insert(lfm_handles, {TestHandle, NewHandle}),
                        {ok, Res};
                    Other -> Other
                end,
            Host ! {self(), Result}
        end).

-spec write_and_check(node(), logical_file_manager:handle(), integer(), binary()) ->
    {ok, integer(), StatAns} | error_reply() when
    StatAns :: {ok, file_attributes()} | error_reply().
write_and_check(Worker, TestHandle, Offset, Bytes) ->
    exec(Worker,
        fun(Host) ->
            [{_, Handle}] = ets:lookup(lfm_handles, TestHandle),
            #lfm_handle{file_uuid = UUID,
                fslogic_ctx = #fslogic_ctx{session_id = SessId}} = Handle,
            Result =
                case logical_file_manager:write(Handle, Offset, Bytes) of
                    {ok, NewHandle, Res}  ->
                        ets:insert(lfm_handles, {TestHandle, NewHandle}),
                        case logical_file_manager:fsync(NewHandle) of
                            ok ->
                                {ok, Res, logical_file_manager:stat(SessId, {uuid, UUID})};
                            Other2 ->
                                Other2
                        end;
                    Other -> Other
                end,
            Host ! {self(), Result}
        end).

-spec mkdir(node(), session:id(), binary()) -> {ok, file_uuid()} | error_reply().
mkdir(Worker, SessId, Path) ->
    exec(Worker,
        fun(Host) ->
            Result =
                logical_file_manager:mkdir(SessId, Path),
            Host ! {self(), Result}
        end).

-spec mkdir(node(), session:id(), binary(), file_meta:posix_permissions()) ->
    {ok, DirUUID :: file_uuid()} | error_reply().
mkdir(Worker, SessId, Path, Mode) ->
    exec(Worker,
        fun(Host) ->
            Result =
                logical_file_manager:mkdir(SessId, Path, Mode),
            Host ! {self(), Result}
        end).

-spec ls(node(), session:id(), file_id_or_path(), integer(), integer()) -> {ok, [{file_uuid(), file_name()}]} | error_reply().
ls(Worker, SessId, FileKey, Limit, Offset) ->
    exec(Worker,
        fun(Host) ->
            Result =
                logical_file_manager:ls(SessId, FileKey, Limit, Offset),
            Host ! {self(), Result}
        end).

-spec set_perms(node(), session:id(), file_key(), file_meta:posix_permissions()) -> ok | error_reply().
set_perms(Worker, SessId, FileKey, NewPerms) ->
  exec(Worker,
    fun(Host) ->
      Result =
        logical_file_manager:set_perms(SessId, FileKey, NewPerms),
      Host ! {self(), Result}
    end).

-spec get_xattr(node(), session:id(), file_id_or_path(), xattr:name()) ->
    {ok, #xattr{}} | error_reply().
get_xattr(Worker, SessId, FileKey, XattrKey) ->
    exec(Worker,
        fun(Host) ->
            Result =
                logical_file_manager:get_xattr(SessId, FileKey, XattrKey),
            Host ! {self(), Result}
        end).

-spec set_xattr(node(), session:id(), file_id_or_path(), #xattr{}) -> ok | error_reply().
set_xattr(Worker, SessId, FileKey, Xattr) ->
    exec(Worker,
        fun(Host) ->
            Result =
                logical_file_manager:set_xattr(SessId, FileKey, Xattr),
            Host ! {self(), Result}
        end).

-spec remove_xattr(node(), session:id(), file_id_or_path(), xattr:name()) -> ok | error_reply().
remove_xattr(Worker, SessId, FileKey, XattrKey) ->
    exec(Worker,
        fun(Host) ->
            Result =
                logical_file_manager:remove_xattr(SessId, FileKey, XattrKey),
            Host ! {self(), Result}
        end).

-spec list_xattr(node(), session:id(), file_id_or_path()) -> {ok, [xattr:name()]} | error_reply().
list_xattr(Worker, SessId, FileKey) ->
    exec(Worker,
        fun(Host) ->
            Result =
                logical_file_manager:list_xattr(SessId, FileKey),
            Host ! {self(), Result}
        end).

-spec get_acl(node(), session:id(), file_id_or_path()) ->
    {ok, [access_control_entity()]} | error_reply().
get_acl(Worker, SessId, FileKey) ->
    exec(Worker,
        fun(Host) ->
            Result =
                logical_file_manager:get_acl(SessId, FileKey),
            Host ! {self(), Result}
        end).

-spec set_acl(node(), session:id(), file_id_or_path(), [access_control_entity()]) ->
    ok | error_reply().
set_acl(Worker, SessId, FileKey, EntityList) ->
    exec(Worker,
        fun(Host) ->
            Result =
                logical_file_manager:set_acl(SessId, FileKey, EntityList),
            Host ! {self(), Result}
        end).

-spec get_transfer_encoding(node(), session:id(), file_key()) ->
    {ok, transfer_encoding()} | error_reply().
get_transfer_encoding(Worker, SessId, FileKey) ->
    exec(Worker,
        fun(Host) ->
            Result =
                logical_file_manager:get_transfer_encoding(SessId, FileKey),
            Host ! {self(), Result}
        end).

-spec set_transfer_encoding(node(), session:id(), file_key(), transfer_encoding()) ->
    ok | error_reply().
set_transfer_encoding(Worker, SessId, FileKey, Encoding) ->
    exec(Worker,
        fun(Host) ->
            Result =
                logical_file_manager:set_transfer_encoding(SessId, FileKey, Encoding),
            Host ! {self(), Result}
        end).

-spec get_completion_status(node(), session:id(), file_key()) ->
    {ok, completion_status()} | error_reply().
get_completion_status(Worker, SessId, FileKey) ->
    exec(Worker,
        fun(Host) ->
            Result =
                logical_file_manager:get_completion_status(SessId, FileKey),
            Host ! {self(), Result}
        end).

-spec set_completion_status(node(), session:id(), file_key(), completion_status()) ->
    ok | error_reply().
set_completion_status(Worker, SessId, FileKey, CompletionStatus) ->
    exec(Worker,
        fun(Host) ->
            Result =
                logical_file_manager:set_completion_status(SessId, FileKey, CompletionStatus),
            Host ! {self(), Result}
        end).

-spec get_mimetype(node(), session:id(), file_key()) ->
    {ok, mimetype()} | error_reply().
get_mimetype(Worker, SessId, FileKey) ->
    exec(Worker,
        fun(Host) ->
            Result =
                logical_file_manager:get_mimetype(SessId, FileKey),
            Host ! {self(), Result}
        end).

-spec set_mimetype(node(), session:id(), file_key(), mimetype()) ->
ok | error_reply().
set_mimetype(Worker, SessId, FileKey, Mimetype) ->
    exec(Worker,
        fun(Host) ->
            Result =
                logical_file_manager:set_mimetype(SessId, FileKey, Mimetype),
            Host ! {self(), Result}
        end).

%%%===================================================================
%%% Internal functions
%%%===================================================================

exec(Worker, Fun) ->
    Host = self(),
    Pid = spawn_link(Worker,
        fun() ->
            try
                Fun(Host)
            catch
                _:Reason ->
                    Host ! {self(), {error, {test_exec, Reason, erlang:get_stacktrace()}}}
            end
        end),
    receive
        {Pid, Result} -> Result
    after timer:seconds(5) ->
        {error, test_timeout}
    end.<|MERGE_RESOLUTION|>--- conflicted
+++ resolved
@@ -18,16 +18,10 @@
 -include("types.hrl").
 
 %% API
-<<<<<<< HEAD
--export([init/1, teardown/1, stat/3, truncate/4, create/4, unlink/3, open/4,
+-export([init/1, teardown/1, stat/3, truncate/4, create/4, unlink/3, open/4, close/2,
     read/4, write/4, mkdir/3, mkdir/4, ls/5, set_perms/4, get_xattr/4,
     set_xattr/4, remove_xattr/4, list_xattr/3, get_acl/3, set_acl/4,
     write_and_check/4, get_transfer_encoding/3, set_transfer_encoding/4, get_completion_status/3, set_completion_status/4, get_mimetype/3, set_mimetype/4]).
-=======
--export([init/1, teardown/1, stat/3, truncate/4, create/4, unlink/3, open/4, close/2,
-    read/4, write/4, mkdir/3, get_xattr/4, set_xattr/4, remove_xattr/4, list_xattr/3,
-    write_and_check/4]).
->>>>>>> 54ba3510
 
 %%%===================================================================
 %%% API
