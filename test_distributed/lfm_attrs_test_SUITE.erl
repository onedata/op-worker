--- conflicted
+++ resolved
@@ -118,8 +118,6 @@
     ?assertEqual({ok, [Name1, Name2]}, lfm_proxy:list_xattr(Worker, SessId, {guid, Guid}, false, true)),
     ?assertEqual(ok, lfm_proxy:remove_xattr(Worker, SessId, {guid, Guid}, Name1)),
     ?assertEqual({ok, [Name2]}, lfm_proxy:list_xattr(Worker, SessId, {guid, Guid}, false, true)).
-<<<<<<< HEAD
-=======
 
 xattr_create_flag(Config) ->
     [Worker | _] = ?config(op_worker_nodes, Config),
@@ -203,7 +201,6 @@
 
     % fail to create second xattr due to replace flag
     ?assertEqual({error, ?ENODATA}, lfm_proxy:set_xattr(Worker, SessId, {guid, Guid}, OtherXattr, true, true)).
->>>>>>> 86bf1858
 
 remove_file_test(Config) ->
     [Worker | _] = ?config(op_worker_nodes, Config),
