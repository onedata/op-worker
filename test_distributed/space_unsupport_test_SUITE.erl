%%%--------------------------------------------------------------------
%%% @author Michal Stanisz
%%% @copyright (C) 2020 ACK CYFRONET AGH
%%% This software is released under the MIT license
%%% cited in 'LICENSE.txt'.
%%% @end
%%%--------------------------------------------------------------------
%%% @doc
%%% This module contains tests for space unsupport.
%%% @end
%%%--------------------------------------------------------------------
-module(space_unsupport_test_SUITE).
-author("Michal Stanisz").

-include("global_definitions.hrl").
-include("modules/datastore/datastore_models.hrl").
-include_lib("ctool/include/errors.hrl").
-include_lib("ctool/include/test/test_utils.hrl").

%% API
-export([
    all/0,
    init_per_suite/1, init_per_testcase/2,
    end_per_suite/1, end_per_testcase/2
]).

%% test functions
-export([
    replicate_stage_test/1,
    replicate_stage_persistence_test/1,
    cleanup_traverse_stage_test/1,
    cleanup_traverse_stage_with_import_test/1,
    cleanup_traverse_stage_persistence_test/1,
    delete_synced_documents_stage_test/1,
    delete_local_documents_stage_test/1,
    overall_test/1
]).

% Exported for rpc calls
-export([get_keys/1]).

all() -> [
    replicate_stage_test,
    replicate_stage_persistence_test,
    cleanup_traverse_stage_test,
    cleanup_traverse_stage_with_import_test,
    cleanup_traverse_stage_persistence_test,
    delete_synced_documents_stage_test,
    delete_local_documents_stage_test,
    overall_test
].

-define(SPACE_ID, <<"space1">>).
-define(TASK_ID, <<"task_id">>).
-define(TEST_DATA, <<"test_data">>).
-define(ATTEMPTS, 60).

%%%===================================================================
%%% Test functions
%%%===================================================================

replicate_stage_test(Config) ->
    [Worker1, Worker2] = Workers = ?config(op_worker_nodes, Config),
    SessId = fun(Worker) -> ?config({session_id, {<<"user1">>, ?GET_DOMAIN(Worker)}}, Config) end,
    SpaceGuid = fslogic_uuid:spaceid_to_space_dir_guid(?SPACE_ID),
    StorageId = initializer:get_supporting_storage_id(Worker1, ?SPACE_ID),
    
    {{DirGuid, _}, {G1, _}, {G2, _}} = create_files_and_dirs(Worker1, SessId),
    StageJob = #space_unsupport_job{
        stage = replicate,
        space_id = ?SPACE_ID,
        storage_id = StorageId
    },
    
    Promise = rpc:async_call(Worker1, space_unsupport, do_slave_job, [StageJob, ?TASK_ID]),
    
    {ok, {EntriesMap, _}} = ?assertMatch({ok, {Map, _}} when map_size(Map) =/= 0, 
        lfm_proxy:get_effective_file_qos(Worker1, SessId(Worker1), {guid, SpaceGuid}), 
        ?ATTEMPTS),
    [QosEntryId] = maps:keys(EntriesMap),
    
    % check that space unsupport QoS entry cannot be deleted
    ?assertEqual({error, ?EACCES}, lfm_proxy:remove_qos_entry(Worker1, SessId(Worker1), QosEntryId)),
    ?assertMatch({ok, _}, lfm_proxy:get_qos_entry(Worker1, SessId(Worker1), QosEntryId)),
    
    ok = rpc:yield(Promise),
    
    ?assertMatch(?ERROR_NOT_FOUND, lfm_proxy:get_qos_entry(Worker1, SessId(Worker1), QosEntryId)),
    
    Size = size(?TEST_DATA),
    check_distribution(Workers, SessId, [{Worker1, Size}, {Worker2, Size}], G1),
    check_distribution(Workers, SessId, [{Worker1, Size}, {Worker2, Size}], G2),
    
    ok = lfm_proxy:unlink(Worker1, SessId(Worker1), {guid, G1}),
    ok = lfm_proxy:unlink(Worker1, SessId(Worker1), {guid, G2}),
    ok = lfm_proxy:unlink(Worker1, SessId(Worker1), {guid, DirGuid}).


replicate_stage_persistence_test(Config) ->
    [Worker1, _Worker2] = ?config(op_worker_nodes, Config),
    SessId = fun(Worker) -> ?config({session_id, {<<"user1">>, ?GET_DOMAIN(Worker)}}, Config) end,
    SpaceGuid = fslogic_uuid:spaceid_to_space_dir_guid(?SPACE_ID),
    StorageId = initializer:get_supporting_storage_id(Worker1, ?SPACE_ID),
    
    % Create new QoS entry representing entry created before provider restart.
    % Running stage again with existing entry should not create new one, 
    % but wait for fulfillment of previous one.
    Expression = <<?QOS_ANY_STORAGE, "\\ storageId = ", StorageId/binary>>,
    {ok, QosEntryId} = create_qos_entry(Worker1, SessId, SpaceGuid, Expression),
    
    StageJob = #space_unsupport_job{
        stage = replicate,
        space_id = ?SPACE_ID,
        storage_id = StorageId,
        subtask_id = QosEntryId
    },
    
    test_utils:mock_new(Worker1, qos_entry, [passthrough]),
    ok = rpc:call(Worker1, space_unsupport, do_slave_job, [StageJob, ?TASK_ID]),
    % check that no additional entry was created
    test_utils:mock_assert_num_calls(Worker1, qos_entry, create, 5, 0, 1),
    test_utils:mock_assert_num_calls(Worker1, qos_entry, create, 7, 0, 1),
    test_utils:mock_unload(Worker1, [qos_entry]),
    
    ?assertMatch(?ERROR_NOT_FOUND, lfm_proxy:get_qos_entry(Worker1, SessId(Worker1), QosEntryId)).


cleanup_traverse_stage_test(Config) ->
    Workers = ?config(op_worker_nodes, Config),
    SessId = fun(Worker) -> ?config({session_id, {<<"user1">>, ?GET_DOMAIN(Worker)}}, Config) end,
    
    Worker = select_provider_without_imported_storage(Workers),
    StorageId = initializer:get_supporting_storage_id(Worker, ?SPACE_ID),
    {{DirGuid, DirPath}, {G1, F1Path}, {G2, F2Path}} = create_files_and_dirs(Worker, SessId),
    
    % Relative paths to space dir. Empty binary represents space dir.
    AllPaths = [<<"">>, DirPath, F1Path, F2Path],
    AllPathsWithoutSpace = [DirPath, F1Path, F2Path],
    check_files_on_storage(Worker, AllPaths, true, false),
    
    StageJob = #space_unsupport_job{
        stage = cleanup_traverse,
        space_id = ?SPACE_ID,
        storage_id = StorageId
    },
    
    ok = rpc:call(Worker, space_unsupport, do_slave_job, [StageJob, ?TASK_ID]),
    rpc:call(Worker, unsupport_cleanup_traverse, delete_ended, [?SPACE_ID, StorageId]),
    check_files_on_storage(Worker, AllPathsWithoutSpace, false, false),
    assert_storage_cleaned_up(Worker, StorageId),
    check_distribution(Workers, SessId, [], G1),
    check_distribution(Workers, SessId, [], G2),
    
    ok = lfm_proxy:unlink(Worker, SessId(Worker), {guid, G1}),
    ok = lfm_proxy:unlink(Worker, SessId(Worker), {guid, G2}),
    ok = lfm_proxy:unlink(Worker, SessId(Worker), {guid, DirGuid}).


cleanup_traverse_stage_with_import_test(Config) ->
    Workers = ?config(op_worker_nodes, Config),
    SessId = fun(Worker) -> ?config({session_id, {<<"user1">>, ?GET_DOMAIN(Worker)}}, Config) end,
    Worker = select_provider_with_imported_storage(Workers),
    StorageId = initializer:get_supporting_storage_id(Worker, ?SPACE_ID),
    
<<<<<<< HEAD
    {{DirGuid, DirPath}, {G1, F1Path}, {G2, F2Path}} = create_files_and_dirs(Worker1, SessId),
    ok = rpc:call(Worker1, storage_import, configure_auto_mode, [?SPACE_ID,
        #{enabled => true, max_depth => 5, sync_acl => true}]),
=======
    {{DirGuid, DirPath}, {G1, F1Path}, {G2, F2Path}} = create_files_and_dirs(Worker, SessId),
    ok = rpc:call(Worker, storage_sync, configure_import, [?SPACE_ID, true, #{max_depth => 5, sync_acl => true}]),
>>>>>>> 910a1c7a
    
    % Relative paths to space dir. Empty binary represents space dir.
    AllPaths = [<<"">>, DirPath, F1Path, F2Path],
    check_files_on_storage(Worker, AllPaths, true, true),
    
    StageJob = #space_unsupport_job{
        stage = cleanup_traverse,
        space_id = ?SPACE_ID,
        storage_id = StorageId
    },
    
    ok = rpc:call(Worker, space_unsupport, do_slave_job, [StageJob, ?TASK_ID]),
    % do not delete ended unsupport_cleanup_traverse - it will be deleted in `delete_local_documents_stage_test`
    
    check_files_on_storage(Worker, AllPaths, true, true),
    check_distribution(Workers, SessId, [], G1),
    check_distribution(Workers, SessId, [], G2),
    
    ok = lfm_proxy:unlink(Worker, SessId(Worker), {guid, G1}),
    ok = lfm_proxy:unlink(Worker, SessId(Worker), {guid, G2}),
    ok = lfm_proxy:unlink(Worker, SessId(Worker), {guid, DirGuid}).


cleanup_traverse_stage_persistence_test(Config) ->
    Workers = ?config(op_worker_nodes, Config),
    Worker = select_provider_without_imported_storage(Workers),
    StorageId = initializer:get_supporting_storage_id(Worker, ?SPACE_ID),
    
    % Create new cleanup traverse representing traverse created before provider restart.
    % Running stage again with existing traverse should not create new one, 
    % but wait for previous one to finish.
    {ok, TaskId} = rpc:call(Worker, unsupport_cleanup_traverse, start, [?SPACE_ID, StorageId]),
    
    StageJob = #space_unsupport_job{
        stage = cleanup_traverse,
        space_id = ?SPACE_ID,
        storage_id = StorageId,
        subtask_id = TaskId
    },
    
    ok = rpc:call(Worker, space_unsupport, do_slave_job, [StageJob, ?TASK_ID]),
    rpc:call(Worker, unsupport_cleanup_traverse, delete_ended, [?SPACE_ID, StorageId]),
    % check that no additional traverse was started
    test_utils:mock_assert_num_calls(Worker, unsupport_cleanup_traverse, start, 1, 0, 1).


delete_synced_documents_stage_test(Config) ->
    Workers = ?config(op_worker_nodes, Config),
    % TODO VFS-6135 before stopping dbsync during unsupport is implemented run this stage on the 
    % same worker as the `overall_test` is ran on. Otherwise running this stage may 
    % cause dbsync hooks to create documents for files, which were deleted long ago (e.g file_meta_posthooks), 
    % and these documents will never be deleted resulting in a failure of the aforementioned test.
    Worker1 = select_provider_without_imported_storage(Workers),
    Worker2 = select_provider_with_imported_storage(Workers),
    SessId = fun(Worker) -> ?config({session_id, {<<"user1">>, ?GET_DOMAIN(Worker)}}, Config) end,
    StorageId = initializer:get_supporting_storage_id(Worker1, ?SPACE_ID),
    
    % create synced documents on remote provider
    {{DirGuid,_}, {G1, _}, {G2, _}} = create_files_and_dirs(Worker2, SessId),
    {ok, _} = create_qos_entry(Worker2, SessId, DirGuid, <<"key=value">>),
    {ok, _} = create_replication(Worker2, SessId, G2, Worker1),
    {ok, _} = create_eviction(Worker2, SessId, G1, Worker1),
    ok = create_view(Worker2, ?SPACE_ID, Worker1),
    ok = create_custom_metadata(Worker2, SessId, G1),
    
    StageJob = #space_unsupport_job{
        stage = delete_synced_documents,
        space_id = ?SPACE_ID,
        storage_id = StorageId
    },
    
    % wait for documents to be dbsynced and saved in database
    timer:sleep(timer:seconds(60)),
    
    ok = rpc:call(Worker1, space_unsupport, do_slave_job, [StageJob, ?TASK_ID]),
    
    % wait for documents to expire 
    timer:sleep(timer:seconds(70)),
    
    assert_synced_documents_cleaned_up(Worker1, ?SPACE_ID).
    

delete_local_documents_stage_test(Config) ->
<<<<<<< HEAD
    [Worker1, _Worker2] = ?config(op_worker_nodes, Config),
    StorageId = initializer:get_supporting_storage_id(Worker1, ?SPACE_ID),
    ok = rpc:call(Worker1, storage_import, configure_auto_mode, [?SPACE_ID,
        #{enabled => true, max_depth => 5, sync_acl => true}]),
    ok = rpc:call(Worker1, file_popularity_api, enable, [?SPACE_ID]),
=======
    Workers = ?config(op_worker_nodes, Config),
    % select provider with imported storage because storage sync is being enabled later on
    Worker = select_provider_with_imported_storage(Workers),
    StorageId = initializer:get_supporting_storage_id(Worker, ?SPACE_ID),
    ok = rpc:call(Worker, storage_sync, configure_import, [?SPACE_ID, true, #{max_depth => 5, sync_acl => true}]),
    ok = rpc:call(Worker, storage_sync_worker, schedule_spaces_check, [0]),
    ok = rpc:call(Worker, file_popularity_api, enable, [?SPACE_ID]),
>>>>>>> 910a1c7a
    ACConfig =  #{
        enabled => true,
        target => 0,
        threshold => 100
    },
<<<<<<< HEAD
    ok = rpc:call(Worker1, autocleaning_api, configure, [?SPACE_ID, ACConfig]),
    ok = rpc:call(Worker1, storage_import_worker, schedule_spaces_check, [0]),
    
    ?assertMatch({ok, _}, rpc:call(Worker1, storage_import_config, get, [?SPACE_ID])),
    ?assertMatch({ok, _}, rpc:call(Worker1, storage_import_monitoring, get, [?SPACE_ID]), 10),
    ?assertMatch({ok, _}, rpc:call(Worker1, autocleaning, get, [?SPACE_ID])),
    ?assertMatch({ok, _}, rpc:call(Worker1, file_popularity_config, get, [?SPACE_ID])),
    ?assertMatch(true, rpc:call(Worker1, file_popularity_api, is_enabled, [?SPACE_ID])),
=======
    ok = rpc:call(Worker, autocleaning_api, configure, [?SPACE_ID, ACConfig]),
    
    ?assertMatch({ok, _}, rpc:call(Worker, space_strategies, get, [?SPACE_ID])),
    ?assertMatch({ok, _}, rpc:call(Worker, storage_sync_monitoring, get, [?SPACE_ID, StorageId]), 10),
    ?assertMatch({ok, _}, rpc:call(Worker, autocleaning, get, [?SPACE_ID])),
    ?assertMatch({ok, _}, rpc:call(Worker, file_popularity_config, get, [?SPACE_ID])),
    ?assertMatch(true, rpc:call(Worker, file_popularity_api, is_enabled, [?SPACE_ID])),
    % wait for storage sync to finish
    ?assertEqual(finished, rpc:call(Worker, storage_sync_monitoring, get_import_status, [?SPACE_ID, StorageId]), 30),
>>>>>>> 910a1c7a
    
    StageJob = #space_unsupport_job{
        stage = delete_local_documents,
        space_id = ?SPACE_ID,
        storage_id = StorageId
    },
    ok = rpc:call(Worker, space_unsupport, do_slave_job, [StageJob, ?TASK_ID]),
    
    assert_local_documents_cleaned_up(Worker, ?SPACE_ID, StorageId).


overall_test(Config) ->
    Workers = ?config(op_worker_nodes, Config),
    SessId = fun(Worker) -> ?config({session_id, {<<"user1">>, ?GET_DOMAIN(Worker)}}, Config) end,
    Worker = select_provider_without_imported_storage(Workers),
    StorageId = initializer:get_supporting_storage_id(Worker, ?SPACE_ID),
    
    create_files_and_dirs(Worker, SessId),
    ok = rpc:call(Worker, space_unsupport, run, [?SPACE_ID, StorageId]),
    
    % mocked in init_per_testcase
    receive task_finished -> ok end,
    
    % check that all stages have been executed
    lists:foreach(fun(Stage) ->
        test_utils:mock_assert_num_calls(
            Worker, space_unsupport, do_slave_job,
            [{space_unsupport_job, Stage, '_', ?SPACE_ID, StorageId, '_', '_'}, '_'],
            1, 1
        )
    end, space_unsupport:get_all_stages()),
    
    % check that stages have been executed in correct order 
    % (sending message mocked in init_per_testcase)
    lists:foldl(fun(Stage, CallNum) ->
        receive {Stage, Num} ->
            ct:pal("Stage: ~p - ~p", [Stage, Num]),
            ?assertEqual(CallNum, Num)
        end,
        CallNum + 1
    end, 0, space_unsupport:get_all_stages()),
    
    % wait for documents to expire 
    timer:sleep(timer:seconds(70)),

    assert_storage_cleaned_up(Worker, StorageId),
    assert_synced_documents_cleaned_up(Worker, ?SPACE_ID),
    assert_local_documents_cleaned_up(Worker).

%%%===================================================================
%%% SetUp and TearDown functions
%%%===================================================================

init_per_suite(Config) ->
    Posthook = fun(NewConfig) ->
        hackney:start(),
        application:start(ssl),
        initializer:create_test_users_and_spaces(?TEST_FILE(Config, "env_desc.json"), NewConfig)
    end,
    [{?ENV_UP_POSTHOOK, Posthook}, {?LOAD_MODULES, [initializer, pool_utils]} | Config].


end_per_suite(Config) ->
    hackney:stop(),
    application:stop(ssl),
    initializer:clean_test_users_and_spaces_no_validate(Config).


init_per_testcase(cleanup_traverse_stage_persistence_test, Config) ->
    Workers = ?config(op_worker_nodes, Config),
    test_utils:mock_new(Workers, unsupport_cleanup_traverse, [passthrough]),
    test_utils:mock_expect(Workers, unsupport_cleanup_traverse, start, fun(SpaceId, StorageId) ->
        % delay traverse start, so it does not finish before stage is even called
        timer:sleep(timer:seconds(5)), 
        meck:passthrough([SpaceId, StorageId])
    end),
    init_per_testcase(default, Config);
init_per_testcase(overall_test, Config) ->
    Workers = ?config(op_worker_nodes, Config),
    Self = self(),
    test_utils:mock_new(Workers, space_unsupport, [passthrough]),
    test_utils:mock_expect(Workers, space_unsupport, do_slave_job,
        fun(#space_unsupport_job{stage = Stage} = Job, TaskId) ->
            Self ! {Stage, meck:num_calls(space_unsupport, do_slave_job, 2)},
            meck:passthrough([Job, TaskId])
        end),
    test_utils:mock_expect(Workers, space_unsupport, task_finished, 
        fun(TaskId, Pool) ->
            Self ! task_finished,
            meck:passthrough([TaskId, Pool])
        end),
    init_per_testcase(default, Config);
init_per_testcase(_, Config) ->
    ct:timetrap({minutes, 30}),
    lfm_proxy:init(Config).


end_per_testcase(cleanup_traverse_stage_persistence_test, Config) ->
    Workers = ?config(op_worker_nodes, Config),
    test_utils:mock_unload(Workers, [unsupport_cleanup_traverse]),
    end_per_testcase(default, Config);
end_per_testcase(overall_test, Config) ->
    Workers = ?config(op_worker_nodes, Config),
    test_utils:mock_unload(Workers, [space_unsupport]),
    end_per_testcase(default, Config);
end_per_testcase(_, Config) ->
    lfm_proxy:teardown(Config).


%%%===================================================================
%%% Assertion helper functions
%%%===================================================================

assert_storage_cleaned_up(Worker, StorageId) ->
    Path = storage_mount_point(Worker, StorageId),
    {ok, FileList} = rpc:call(Worker, file, list_dir_all, [Path]),
    ?assertEqual([], FileList).


assert_local_documents_cleaned_up(Worker, SpaceId, StorageId) ->
    ?assertEqual({error, not_found}, rpc:call(Worker, storage_import_config, get, [SpaceId])),
    ?assertEqual({error, not_found}, rpc:call(Worker, storage_import_monitoring, get, [SpaceId])),
    ?assertEqual(undefined, rpc:call(Worker, autocleaning, get_config, [SpaceId])),
    ?assertEqual({error, not_found}, rpc:call(Worker, autocleaning, get, [SpaceId])),
    ?assertEqual(false, rpc:call(Worker, file_popularity_api, is_enabled, [SpaceId])),
    ?assertEqual({error, not_found}, rpc:call(Worker, file_popularity_config, get, [SpaceId])),
    ?assertMatch({ok, [], _}, rpc:call(Worker, traverse_task_list, list, [<<"unsupport_cleanup_traverse">>, ended])).


assert_local_documents_cleaned_up(Worker) ->
    AllModels = datastore_config_plugin:get_models(),
    ModelsToCheck = AllModels
        -- [storage_config, provider_auth, % Models not associated with space support
            file_meta, times, %% These documents without scope are related to user root dir,
                              %% which is not cleaned up during unsupport
            dbsync_state,
            file_local_blocks, %% @TODO VFS-6275 check after file_local_blocks cleanup is properly implemented
            luma_db % These documents are associated with storage, not with space support
        ],
    assert_documents_cleaned_up(Worker, <<>>, ModelsToCheck).


assert_synced_documents_cleaned_up(Worker, SpaceId) ->
    SyncedModels = lists:filter(fun(Model) ->
        case lists:member({get_ctx, 0}, Model:module_info(exports)) of
            false -> false;
            true ->
                case Model:get_ctx() of
                    #{sync_enabled := true} -> true;
                    _ -> false
                end
        end
    end, datastore_config_plugin:get_models()),
    %% @TODO VFS-6135 Add model transferred_file when stopping dbsync is implemented
    SyncedModels1 = SyncedModels -- [transferred_file],
    assert_documents_cleaned_up(Worker, SpaceId, SyncedModels1).


assert_documents_cleaned_up(Worker, Scope, Models) ->
    {PoolActiveEntries, _} = pool_utils:get_pools_entries_and_sizes(Worker, memory),
    ActiveMemoryKeys = lists:map(fun(Entry) ->
        element(2, Entry)
    end, lists:flatten(PoolActiveEntries)),
    
    ProviderId = ?GET_DOMAIN_BIN(Worker),
    ?assert(lists:foldl(fun(Model, AccOut) ->
        Keys = rpc:call(Worker, ?MODULE, get_keys, [Model]),
        
        Ctx = datastore_model_default:set_defaults(datastore_model_default:get_ctx(Model)),
        #{disc_driver := DiscDriver} = Ctx,
        Result = case DiscDriver of
            undefined -> 
                % ignore memory only models because there are no od_* models in tests as zone is mocked 
                % and other models are not related to space support
                [];
            _ ->
                ?assertEqual([], lists_utils:intersect(Keys, ActiveMemoryKeys)),
                #{disc_driver_ctx := DiscDriverCtx} = Ctx,
                rpc:call(Worker, DiscDriver, get, [DiscDriverCtx, Keys])
        end,
        AccOut and lists:foldl(
            fun (?ERROR_NOT_FOUND, AccIn) -> AccIn;
                ({ok, _, #document{scope = S}}, AccIn) when S =/= Scope -> AccIn;
                ({ok, _, #document{deleted = true}}, AccIn) -> AccIn;
                ({ok, _, #document{value = #links_forest{}}}, AccIn) -> AccIn; %% @TODO VFS-6278 Sometimes links_forest documents are not properly deleted
                ({ok, _, #document{mutators = [M]}}, AccIn) when M =/= ProviderId-> AccIn; %% @TODO VFS-6135 Remove when stopping dbsync during unsupport is implemented
                ({ok, _, Doc}, _) ->
                    ct:pal("Document not cleaned up in model ~p:~n ~p", [Model, Doc]),
                    false
            end, true, Result)
    end, true, Models)).


get_keys(Model) ->
    Ctx = datastore_model_default:set_defaults(datastore_model_default:get_ctx(Model)),
    #{memory_driver := MemoryDriver, memory_driver_ctx := MemoryDriverCtx} = Ctx,
    get_keys(MemoryDriver, MemoryDriverCtx).


get_keys(ets_driver, MemoryDriverCtx) ->
    lists:foldl(fun(#{table := Table}, AccOut) ->
        AccOut ++ lists:map(fun
            ({Key, _Doc}) -> Key
        end, ets:tab2list(Table))
    end, [], datastore_multiplier:get_names(MemoryDriverCtx));
get_keys(mnesia_driver, MemoryDriverCtx) ->
    lists:foldl(fun(#{table := Table}, AccOut) ->
        AccOut ++ mnesia:async_dirty(fun() ->
            mnesia:foldl(fun({entry, Key, _Doc}, Acc) -> [Key | Acc] end, [], Table)
        end)
    end, [], datastore_multiplier:get_names(MemoryDriverCtx)).

%%%===================================================================
%%% Internal functions
%%%===================================================================

-define(filename(Name, Num), <<Name/binary,(integer_to_binary(Num))/binary>>).

create_files_and_dirs(Worker, SessId) ->
    SpaceGuid = fslogic_uuid:spaceid_to_space_dir_guid(?SPACE_ID),
    Name = generator:gen_name(),
    {ok, DirGuid} = lfm_proxy:mkdir(Worker, SessId(Worker), SpaceGuid, ?filename(Name, 0), 8#775),
    {ok, {G1, H1}} = lfm_proxy:create_and_open(Worker, SessId(Worker), DirGuid, ?filename(Name, 1), 8#664),
    {ok, _} = lfm_proxy:write(Worker, H1, 0, ?TEST_DATA),
    ok = lfm_proxy:close(Worker, H1),
    {ok, {G2, H2}} = lfm_proxy:create_and_open(Worker, SessId(Worker), SpaceGuid, ?filename(Name, 2), 8#664),
    {ok, _} = lfm_proxy:write(Worker, H2, 0, ?TEST_DATA),
    ok = lfm_proxy:close(Worker, H2),
    {{DirGuid, ?filename(Name, 0)}, {G1, filename:join([?filename(Name, 0), ?filename(Name, 1)])}, {G2, ?filename(Name, 2)}}.

create_qos_entry(Worker, SessId, FileGuid, Expression) ->
    lfm_proxy:add_qos_entry(Worker, SessId(Worker), {guid, FileGuid}, Expression, 1).

create_custom_metadata(Worker, SessId, FileGuid) ->
    lfm_proxy:set_metadata(Worker, SessId(Worker), {guid, FileGuid}, json,
        #{<<"key">> => <<"value">>}, []).

create_replication(Worker, SessId, FileGuid, TargetWorker) ->
    lfm_proxy:schedule_file_replication(Worker, SessId(Worker), {guid, FileGuid},
        ?GET_DOMAIN_BIN(TargetWorker)).

create_eviction(Worker, SessId, FileGuid, TargetWorker) ->
    lfm_proxy:schedule_file_replica_eviction(Worker, SessId(Worker), {guid, FileGuid},
        ?GET_DOMAIN_BIN(TargetWorker), undefined).

create_view(Worker, SpaceId, TargetWorker) ->
    ViewFunction =
        <<"function (id, type, meta, ctx) {
             if(type == 'custom_metadata'
                && meta['onedata_json']
                && meta['onedata_json']['meta']
                && meta['onedata_json']['meta']['color'])
             {
                 return [meta['onedata_json']['meta']['color'], id];
             }
             return null;
       }">>,
    ok = rpc:call(Worker, index, save, [SpaceId, <<"view_name">>, ViewFunction, undefined,
        [], false, [?GET_DOMAIN_BIN(TargetWorker)]]).

check_distribution(Workers, SessId, Desc, Guid) ->
    ExpectedDistribution = lists:map(fun({W, TotalBlocksSize}) ->
        #{
            <<"providerId">> => ?GET_DOMAIN_BIN(W), 
            <<"totalBlocksSize">> => TotalBlocksSize, 
            <<"blocks">> => [[0, TotalBlocksSize]]
        }
    end, Desc),
    ExpectedDistributionSorted = lists:sort(fun(#{<<"providerId">> := ProviderIdA}, #{<<"providerId">> := ProviderIdB}) ->
        ProviderIdA =< ProviderIdB
    end, ExpectedDistribution),
    lists:foreach(fun(Worker) ->
    ?assertEqual({ok, ExpectedDistributionSorted}, 
            lfm_proxy:get_file_distribution(Worker, SessId(Worker), {guid, Guid}), ?ATTEMPTS
        )
    end, Workers).

check_files_on_storage(Worker, FilesList, ShouldExist, IsImportedStorage) ->
    lists:foreach(fun(FileRelativePath) ->
        StoragePath = storage_file_path(Worker, ?SPACE_ID, FileRelativePath, IsImportedStorage),
        ?assertEqual(ShouldExist, check_exists_on_storage(Worker, StoragePath), ?ATTEMPTS)
    end, FilesList).

check_exists_on_storage(Worker, StorageFilePath) ->
    rpc:call(Worker, filelib, is_file, [StorageFilePath]).

storage_file_path(Worker, SpaceId, FilePath, true) ->
    SpaceMnt = get_space_mount_point(Worker, SpaceId),
    filename:join([SpaceMnt, FilePath]);
storage_file_path(Worker, SpaceId, FilePath, false) ->
    SpaceMnt = get_space_mount_point(Worker, SpaceId),
    filename:join([SpaceMnt, SpaceId, FilePath]).

get_space_mount_point(Worker, SpaceId) ->
    StorageId = initializer:get_supporting_storage_id(Worker, SpaceId),
    storage_mount_point(Worker, StorageId).

storage_mount_point(Worker, StorageId) ->
    Helper = rpc:call(Worker, storage, get_helper, [StorageId]),
    HelperArgs = helper:get_args(Helper),
    maps:get(<<"mountPoint">>, HelperArgs).

select_provider_with_imported_storage(Workers) ->
    select_provider_by_imported_storage_value(Workers, true).

select_provider_without_imported_storage(Workers) ->
    select_provider_by_imported_storage_value(Workers, false).

select_provider_by_imported_storage_value(Workers, Expected) ->
    [Worker | _] = lists:filter(fun(W) ->
        StorageId = initializer:get_supporting_storage_id(W, ?SPACE_ID),
        Expected == rpc:call(W, storage, is_imported, [StorageId])
    end, Workers),
    Worker.<|MERGE_RESOLUTION|>--- conflicted
+++ resolved
@@ -162,14 +162,9 @@
     Worker = select_provider_with_imported_storage(Workers),
     StorageId = initializer:get_supporting_storage_id(Worker, ?SPACE_ID),
     
-<<<<<<< HEAD
-    {{DirGuid, DirPath}, {G1, F1Path}, {G2, F2Path}} = create_files_and_dirs(Worker1, SessId),
-    ok = rpc:call(Worker1, storage_import, configure_auto_mode, [?SPACE_ID,
+    {{DirGuid, DirPath}, {G1, F1Path}, {G2, F2Path}} = create_files_and_dirs(Worker, SessId),
+    ok = rpc:call(Worker, storage_import, configure_auto_mode, [?SPACE_ID,
         #{enabled => true, max_depth => 5, sync_acl => true}]),
-=======
-    {{DirGuid, DirPath}, {G1, F1Path}, {G2, F2Path}} = create_files_and_dirs(Worker, SessId),
-    ok = rpc:call(Worker, storage_sync, configure_import, [?SPACE_ID, true, #{max_depth => 5, sync_acl => true}]),
->>>>>>> 910a1c7a
     
     % Relative paths to space dir. Empty binary represents space dir.
     AllPaths = [<<"">>, DirPath, F1Path, F2Path],
@@ -218,9 +213,9 @@
 
 delete_synced_documents_stage_test(Config) ->
     Workers = ?config(op_worker_nodes, Config),
-    % TODO VFS-6135 before stopping dbsync during unsupport is implemented run this stage on the 
-    % same worker as the `overall_test` is ran on. Otherwise running this stage may 
-    % cause dbsync hooks to create documents for files, which were deleted long ago (e.g file_meta_posthooks), 
+    % TODO VFS-6135 before stopping dbsync during unsupport is implemented run this stage on the
+    % same worker as the `overall_test` is ran on. Otherwise running this stage may
+    % cause dbsync hooks to create documents for files, which were deleted long ago (e.g file_meta_posthooks),
     % and these documents will never be deleted resulting in a failure of the aforementioned test.
     Worker1 = select_provider_without_imported_storage(Workers),
     Worker2 = select_provider_with_imported_storage(Workers),
@@ -253,46 +248,28 @@
     
 
 delete_local_documents_stage_test(Config) ->
-<<<<<<< HEAD
-    [Worker1, _Worker2] = ?config(op_worker_nodes, Config),
-    StorageId = initializer:get_supporting_storage_id(Worker1, ?SPACE_ID),
-    ok = rpc:call(Worker1, storage_import, configure_auto_mode, [?SPACE_ID,
-        #{enabled => true, max_depth => 5, sync_acl => true}]),
-    ok = rpc:call(Worker1, file_popularity_api, enable, [?SPACE_ID]),
-=======
     Workers = ?config(op_worker_nodes, Config),
     % select provider with imported storage because storage sync is being enabled later on
     Worker = select_provider_with_imported_storage(Workers),
     StorageId = initializer:get_supporting_storage_id(Worker, ?SPACE_ID),
-    ok = rpc:call(Worker, storage_sync, configure_import, [?SPACE_ID, true, #{max_depth => 5, sync_acl => true}]),
-    ok = rpc:call(Worker, storage_sync_worker, schedule_spaces_check, [0]),
+    ok = rpc:call(Worker, storage_import, configure_auto_mode, [?SPACE_ID,
+        #{continuous_scan => true, max_depth => 5, sync_acl => true}]),
+    ok = rpc:call(Worker, storage_import_worker, schedule_spaces_check, [0]),
     ok = rpc:call(Worker, file_popularity_api, enable, [?SPACE_ID]),
->>>>>>> 910a1c7a
     ACConfig =  #{
         enabled => true,
         target => 0,
         threshold => 100
     },
-<<<<<<< HEAD
-    ok = rpc:call(Worker1, autocleaning_api, configure, [?SPACE_ID, ACConfig]),
-    ok = rpc:call(Worker1, storage_import_worker, schedule_spaces_check, [0]),
-    
-    ?assertMatch({ok, _}, rpc:call(Worker1, storage_import_config, get, [?SPACE_ID])),
-    ?assertMatch({ok, _}, rpc:call(Worker1, storage_import_monitoring, get, [?SPACE_ID]), 10),
-    ?assertMatch({ok, _}, rpc:call(Worker1, autocleaning, get, [?SPACE_ID])),
-    ?assertMatch({ok, _}, rpc:call(Worker1, file_popularity_config, get, [?SPACE_ID])),
-    ?assertMatch(true, rpc:call(Worker1, file_popularity_api, is_enabled, [?SPACE_ID])),
-=======
     ok = rpc:call(Worker, autocleaning_api, configure, [?SPACE_ID, ACConfig]),
     
-    ?assertMatch({ok, _}, rpc:call(Worker, space_strategies, get, [?SPACE_ID])),
-    ?assertMatch({ok, _}, rpc:call(Worker, storage_sync_monitoring, get, [?SPACE_ID, StorageId]), 10),
+    ?assertMatch({ok, _}, rpc:call(Worker, storage_import_config, get, [?SPACE_ID])),
+    ?assertMatch({ok, _}, rpc:call(Worker, storage_import_monitoring, get, [?SPACE_ID]), 10),
     ?assertMatch({ok, _}, rpc:call(Worker, autocleaning, get, [?SPACE_ID])),
     ?assertMatch({ok, _}, rpc:call(Worker, file_popularity_config, get, [?SPACE_ID])),
     ?assertMatch(true, rpc:call(Worker, file_popularity_api, is_enabled, [?SPACE_ID])),
     % wait for storage sync to finish
     ?assertEqual(finished, rpc:call(Worker, storage_sync_monitoring, get_import_status, [?SPACE_ID, StorageId]), 30),
->>>>>>> 910a1c7a
     
     StageJob = #space_unsupport_job{
         stage = delete_local_documents,
@@ -379,7 +356,7 @@
             Self ! {Stage, meck:num_calls(space_unsupport, do_slave_job, 2)},
             meck:passthrough([Job, TaskId])
         end),
-    test_utils:mock_expect(Workers, space_unsupport, task_finished, 
+    test_utils:mock_expect(Workers, space_unsupport, task_finished,
         fun(TaskId, Pool) ->
             Self ! task_finished,
             meck:passthrough([TaskId, Pool])
