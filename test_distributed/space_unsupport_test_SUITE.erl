--- conflicted
+++ resolved
@@ -385,19 +385,12 @@
 assert_local_documents_cleaned_up(Worker) ->
     AllModels = datastore_config_plugin:get_models(),
     ModelsToCheck = AllModels
-<<<<<<< HEAD
         -- [storage_config, provider_auth, % Models not associated with space support
             file_meta, times, %% These documents without scope are related to user root dir,
                               %% which is not cleaned up during unsupport
-            dbsync_state, %% @TODO VFS-6135 check after dbsync is stopped in space unsupport
+            dbsync_state,
             file_local_blocks, %% @TODO VFS-6275 check after file_local_blocks cleanup is properly implemented
             luma_db % These documents are associated with storage, not with space support
-=======
-        -- [storage_config, provider_auth, % Models not connected with space support
-            file_meta, times, %% These documents without scope are related to user root dir, which is not cleaned up during unsupport
-            dbsync_state,
-            file_local_blocks %% @TODO VFS-6275 check after file_local_blocks cleanup is properly implemented
->>>>>>> 72fdcc7c
         ],
     assert_documents_cleaned_up(Worker, <<>>, ModelsToCheck).
 
