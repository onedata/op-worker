--- conflicted
+++ resolved
@@ -104,7 +104,7 @@
     StorageId = initializer:get_supporting_storage_id(Worker1, ?SPACE_ID),
     
     % Create new QoS entry representing entry created before provider restart.
-    % Running step again with existing entry should not create new one, 
+    % Running step again with existing entry should not create new one,
     % but wait for fulfillment of previous one.
     Expression = <<?QOS_ANY_STORAGE, "\\ storageId = ", StorageId/binary>>,
     {ok, QosEntryId} = create_qos_entry(Worker1, SessId, SpaceGuid, Expression),
@@ -138,15 +138,9 @@
     AllPaths = [<<"">>, DirPath, F1Path, F2Path],
     AllPathsWithoutSpace = [DirPath, F1Path, F2Path],
     check_files_on_storage(Worker, AllPaths, true, false),
-<<<<<<< HEAD
-    
+
     StepJob = #space_unsupport_job{
         step = 'purge#cleanup_traverse',
-=======
-
-    StageJob = #space_unsupport_job{
-        stage = cleanup_traverse,
->>>>>>> 945909a4
         space_id = ?SPACE_ID,
         storage_id = StorageId
     },
@@ -207,7 +201,7 @@
     StorageId = initializer:get_supporting_storage_id(Worker, ?SPACE_ID),
     
     % Create new cleanup traverse representing traverse created before provider restart.
-    % Running step again with existing traverse should not create new one, 
+    % Running step again with existing traverse should not create new one,
     % but wait for previous one to finish.
     {ok, TaskId} = rpc:call(Worker, unsupport_cleanup_traverse, start, [?SPACE_ID, StorageId]),
     
@@ -321,7 +315,7 @@
         )
     end, space_unsupport_engine:get_all_steps()),
     
-    % check that steps have been executed in correct order 
+    % check that steps have been executed in correct order
     % (sending message mocked in init_per_testcase)
     lists:foldl(fun(Step, CallNum) ->
         receive {Step, Num} ->
