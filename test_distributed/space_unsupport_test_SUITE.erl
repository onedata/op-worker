%%%--------------------------------------------------------------------
%%% @author Michal Stanisz
%%% @copyright (C) 2020 ACK CYFRONET AGH
%%% This software is released under the MIT license
%%% cited in 'LICENSE.txt'.
%%% @end
%%%--------------------------------------------------------------------
%%% @doc
%%% This module contains tests for space unsupport.
%%% @end
%%%--------------------------------------------------------------------
-module(space_unsupport_test_SUITE).
-author("Michal Stanisz").

-include("global_definitions.hrl").
-include("modules/datastore/datastore_models.hrl").
-include_lib("ctool/include/errors.hrl").
-include_lib("ctool/include/test/test_utils.hrl").

%% API
-export([
    all/0,
    init_per_suite/1, init_per_testcase/2,
    end_per_suite/1, end_per_testcase/2
]).

%% test functions
-export([
    replicate_stage_test/1,
    replicate_stage_persistence_test/1,
    cleanup_traverse_stage_test/1,
    cleanup_traverse_stage_with_import_test/1,
    cleanup_traverse_stage_persistence_test/1,
    delete_synced_documents_stage_test/1,
    delete_local_documents_stage_test/1,
    overall_test/1
]).

all() -> [
    replicate_stage_test,
    replicate_stage_persistence_test,
    cleanup_traverse_stage_test,
    cleanup_traverse_stage_with_import_test,
    cleanup_traverse_stage_persistence_test,
    delete_synced_documents_stage_test,
    delete_local_documents_stage_test,
    overall_test
].

-define(SPACE_ID, <<"space1">>).
-define(TASK_ID, <<"task_id">>).
-define(TEST_DATA, <<"test_data">>).
-define(ATTEMPTS, 60).

%%%===================================================================
%%% Test functions
%%%===================================================================

replicate_stage_test(Config) ->
    [Worker1, Worker2] = Workers = ?config(op_worker_nodes, Config),
    SessId = fun(Worker) -> ?config({session_id, {<<"user1">>, ?GET_DOMAIN(Worker)}}, Config) end,
    SpaceGuid = fslogic_uuid:spaceid_to_space_dir_guid(?SPACE_ID),
    StorageId = initializer:get_supporting_storage_id(Worker1, ?SPACE_ID),
    
    {{DirGuid, _}, {G1, _}, {G2, _}} = create_files_and_dirs(Worker1, SessId),
    StageJob = #space_unsupport_job{
        stage = replicate,
        space_id = ?SPACE_ID,
        storage_id = StorageId
    },
    
    Promise = rpc:async_call(Worker1, space_unsupport, do_slave_job, [StageJob, ?TASK_ID]),
    
    {ok, {[QosEntryId], _}} = ?assertMatch({ok, {[_], _}}, 
        lfm_proxy:get_effective_file_qos(Worker1, SessId(Worker1), {guid, SpaceGuid}), 
        ?ATTEMPTS),
    
    % check that space unsupport QoS entry cannot be deleted
    ?assertEqual({error, ?EACCES}, lfm_proxy:remove_qos_entry(Worker1, SessId(Worker1), QosEntryId)),
    ?assertMatch({ok, _}, lfm_proxy:get_qos_entry(Worker1, SessId(Worker1), QosEntryId)),
    
    ok = rpc:yield(Promise),
    
    ?assertMatch(?ERROR_NOT_FOUND, lfm_proxy:get_qos_entry(Worker1, SessId(Worker1), QosEntryId)),
    
    Size = size(?TEST_DATA),
    check_distribution(Workers, SessId, [{Worker1, Size}, {Worker2, Size}], G1),
    check_distribution(Workers, SessId, [{Worker1, Size}, {Worker2, Size}], G2),
    
    lfm_proxy:unlink(Worker1, SessId(Worker1), {guid, G1}),
    lfm_proxy:unlink(Worker1, SessId(Worker1), {guid, G2}),
    lfm_proxy:unlink(Worker1, SessId(Worker1), {guid, DirGuid}).


replicate_stage_persistence_test(Config) ->
    [Worker1, _Worker2] = ?config(op_worker_nodes, Config),
    SessId = fun(Worker) -> ?config({session_id, {<<"user1">>, ?GET_DOMAIN(Worker)}}, Config) end,
    SpaceGuid = fslogic_uuid:spaceid_to_space_dir_guid(?SPACE_ID),
    StorageId = initializer:get_supporting_storage_id(Worker1, ?SPACE_ID),
    
    % Create new QoS entry representing entry created before provider restart.
    % Running stage again with existing entry should not create new one, 
    % but wait for fulfillment of previous one.
    Expression = <<?QOS_ANY_STORAGE/binary, " - storageId = ", StorageId/binary>>,
    {ok, QosEntryId} = create_qos_entry(Worker1, SessId, SpaceGuid, Expression),
    
    StageJob = #space_unsupport_job{
        stage = replicate,
        space_id = ?SPACE_ID,
        storage_id = StorageId,
        subtask_id = QosEntryId
    },
    
    test_utils:mock_new(Worker1, qos_entry, [passthrough]),
    ok = rpc:call(Worker1, space_unsupport, do_slave_job, [StageJob, ?TASK_ID]),
    % check that no additional entry was created
    test_utils:mock_assert_num_calls(Worker1, qos_entry, create, 5, 0, 1),
    test_utils:mock_assert_num_calls(Worker1, qos_entry, create, 7, 0, 1),
    test_utils:mock_unload(Worker1, [qos_entry]),
    
    ?assertMatch(?ERROR_NOT_FOUND, lfm_proxy:get_qos_entry(Worker1, SessId(Worker1), QosEntryId)).


cleanup_traverse_stage_test(Config) ->
    [Worker1, _Worker2] = Workers = ?config(op_worker_nodes, Config),
    SessId = fun(Worker) -> ?config({session_id, {<<"user1">>, ?GET_DOMAIN(Worker)}}, Config) end,
    StorageId = initializer:get_supporting_storage_id(Worker1, ?SPACE_ID),
    
    {{DirGuid, DirPath}, {G1, F1Path}, {G2, F2Path}} = create_files_and_dirs(Worker1, SessId),
    
    % Relative paths to space dir. Empty binary represents space dir.
    AllPaths = [<<"">>, DirPath, F1Path, F2Path],
    check_files_on_storage(Worker1, AllPaths, true),
    
    StageJob = #space_unsupport_job{
        stage = cleanup_traverse,
        space_id = ?SPACE_ID,
        storage_id = StorageId
    },
    
    ok = rpc:call(Worker1, space_unsupport, do_slave_job, [StageJob, ?TASK_ID]),
    
    check_files_on_storage(Worker1, AllPaths, false),
    check_distribution(Workers, SessId, [], G1),
    check_distribution(Workers, SessId, [], G2),
    
    lfm_proxy:unlink(Worker1, SessId(Worker1), {guid, G1}),
    lfm_proxy:unlink(Worker1, SessId(Worker1), {guid, G2}),
    lfm_proxy:unlink(Worker1, SessId(Worker1), {guid, DirGuid}),
    rpc:call(Worker1, unsupport_cleanup_traverse, delete_ended, [?SPACE_ID, StorageId]).


cleanup_traverse_stage_with_import_test(Config) ->
    [Worker1, _Worker2] = Workers = ?config(op_worker_nodes, Config),
    SessId = fun(Worker) -> ?config({session_id, {<<"user1">>, ?GET_DOMAIN(Worker)}}, Config) end,
    StorageId = initializer:get_supporting_storage_id(Worker1, ?SPACE_ID),
    
    {{DirGuid, DirPath}, {G1, F1Path}, {G2, F2Path}} = create_files_and_dirs(Worker1, SessId),
    ok = rpc:call(Worker1, storage_sync, configure_import, [?SPACE_ID, true, #{max_depth => 5, sync_acl => true}]),
    
    % Relative paths to space dir. Empty binary represents space dir.
    AllPaths = [<<"">>, DirPath, F1Path, F2Path],
    check_files_on_storage(Worker1, AllPaths, true),
    
    StageJob = #space_unsupport_job{
        stage = cleanup_traverse,
        space_id = ?SPACE_ID,
        storage_id = StorageId
    },
    
    ok = rpc:call(Worker1, space_unsupport, do_slave_job, [StageJob, ?TASK_ID]),
    
<<<<<<< HEAD
    check_files_on_storage(Worker1, AllPaths, true),
=======
%%    @TODO Uncomment after resolving VFS-6165
%%    lists:foreach(fun(FileRelativePath) ->
%%        StoragePath = storage_file_path(Worker1, ?SPACE_ID, FileRelativePath),
%%        ?assertEqual(false, check_exists_on_storage(Worker1, StoragePath))
%%    end, AllPaths),
    
%%    assert_storage_cleaned_up(Worker1, StorageId),
    
>>>>>>> 43f56552
    check_distribution(Workers, SessId, [], G1),
    check_distribution(Workers, SessId, [], G2),
    
    lfm_proxy:unlink(Worker1, SessId(Worker1), {guid, G1}),
    lfm_proxy:unlink(Worker1, SessId(Worker1), {guid, G2}),
    lfm_proxy:unlink(Worker1, SessId(Worker1), {guid, DirGuid}),
    rpc:call(Worker1, unsupport_cleanup_traverse, delete_ended, [?SPACE_ID, StorageId]).


cleanup_traverse_stage_persistence_test(Config) ->
    [Worker1, _Worker2] = ?config(op_worker_nodes, Config),
    StorageId = initializer:get_supporting_storage_id(Worker1, ?SPACE_ID),
    
    % Create new cleanup traverse representing traverse created before provider restart.
    % Running stage again with existing traverse should not create new one, 
    % but wait for previous one to finish.
    {ok, TaskId} = rpc:call(Worker1, unsupport_cleanup_traverse, start, [?SPACE_ID, StorageId]),
    
    StageJob = #space_unsupport_job{
        stage = cleanup_traverse,
        space_id = ?SPACE_ID,
        storage_id = StorageId,
        subtask_id = TaskId
    },
    
    ok = rpc:call(Worker1, space_unsupport, do_slave_job, [StageJob, ?TASK_ID]),
    % check that no additional traverse was started
    test_utils:mock_assert_num_calls(Worker1, unsupport_cleanup_traverse, start, 1, 0, 1).


delete_synced_documents_stage_test(Config) ->
    [Worker1, Worker2] = ?config(op_worker_nodes, Config),
    SessId = fun(Worker) -> ?config({session_id, {<<"user1">>, ?GET_DOMAIN(Worker)}}, Config) end,
    StorageId = initializer:get_supporting_storage_id(Worker1, ?SPACE_ID),
    
    % create synced documents on remote provider
    {{DirGuid,_}, {G1, _}, {G2, _}} = create_files_and_dirs(Worker2, SessId),
    {ok, _} = create_qos_entry(Worker2, SessId, DirGuid, <<"key=value">>),
    {ok, _} = create_replication(Worker2, SessId, G2, Worker1),
    {ok, _} = create_eviction(Worker2, SessId, G1, Worker1),
    ok = create_view(Worker2, ?SPACE_ID, Worker1),
    ok = create_custom_metadata(Worker2, SessId, G1),
    
    StageJob = #space_unsupport_job{
        stage = delete_synced_documents,
        space_id = ?SPACE_ID,
        storage_id = StorageId
    },
    
    % wait for documents to be dbsynced and saved in database
    timer:sleep(timer:seconds(60)),
    
    ok = rpc:call(Worker1, space_unsupport, do_slave_job, [StageJob, ?TASK_ID]),
    
    % wait for documents to expire 
    timer:sleep(timer:seconds(70)),
    
<<<<<<< HEAD
    %% @TODO VFS-6135 Add model transferred_file when stopping dbsync is implemented
    SyncedModels = [
        file_meta, file_location, custom_metadata, times, space_transfer_stats, transfer,
        replica_deletion, index, tree_traverse_job, qos_entry, qos_status
    ], 
    
    lists:foreach(fun(Model) ->
        #{
            memory_driver_ctx := #{table := Table},
            disc_driver_ctx := DiscDriverCtx
        } = 
            datastore_model_default:set_defaults(datastore_model_default:get_ctx(Model)),
        Keys = lists:foldl(fun(Num, AccOut) ->
            TableName = list_to_atom(atom_to_list(Table) ++ integer_to_list(Num)),
            AccOut ++ rpc:call(Worker1, ets, foldl, [fun
                ({Key, _Doc}, AccIn) -> [Key | AccIn]
            end, [], TableName])
        end, [], lists:seq(1,20)),
    
        Result = rpc:call(Worker1, couchbase_driver, get, [DiscDriverCtx, Keys]),
        ?assert(lists:foldl(
            fun (?ERROR_NOT_FOUND, Acc) -> Acc;
                ({ok, _, #document{scope = <<>>}}, Acc) -> Acc;
                ({ok, _, #document{deleted = true}}, Acc) -> Acc; 
                ({ok, _, Doc}, _) ->
                    ct:pal("Document not cleaned up in model ~p:~n ~p", [Model, Doc]),
                    false
            end, true, Result))
    end, SyncedModels).
=======
    assert_synced_documents_cleaned_up(Worker1, ?SPACE_ID).
>>>>>>> 43f56552
    

delete_local_documents_stage_test(Config) ->
    [Worker1, _Worker2] = ?config(op_worker_nodes, Config),
    StorageId = initializer:get_supporting_storage_id(Worker1, ?SPACE_ID),
    ok = rpc:call(Worker1, storage_sync, configure_import, [?SPACE_ID, true, #{max_depth => 5, sync_acl => true}]),
    ok = rpc:call(Worker1, file_popularity_api, enable, [?SPACE_ID]),
    ACConfig =  #{
        enabled => true,
        target => 0,
        threshold => 100
    },
    ok = rpc:call(Worker1, autocleaning_api, configure, [?SPACE_ID, ACConfig]),
    ok = rpc:call(Worker1, storage_sync_worker, schedule_spaces_check, [0]),
    
    ?assertMatch({ok, _}, rpc:call(Worker1, space_strategies, get, [?SPACE_ID])),
    ?assertMatch({ok, _}, rpc:call(Worker1, storage_sync_monitoring, get, [?SPACE_ID, StorageId]), 10),
    ?assertMatch({ok, _}, rpc:call(Worker1, autocleaning, get, [?SPACE_ID])),
    ?assertMatch({ok, _}, rpc:call(Worker1, file_popularity_config, get, [?SPACE_ID])),
    ?assertMatch(true, rpc:call(Worker1, file_popularity_api, is_enabled, [?SPACE_ID])),
    ?assertMatch({ok, [_], _}, rpc:call(Worker1, traverse_task_list, list, [<<"unsupport_cleanup_traverse">>, ended])),
    
    StageJob = #space_unsupport_job{
        stage = delete_local_documents,
        space_id = ?SPACE_ID,
        storage_id = StorageId
    },
    ok = rpc:call(Worker1, space_unsupport, do_slave_job, [StageJob, ?TASK_ID]),
    
    assert_local_documents_cleaned_up(Worker1, ?SPACE_ID, StorageId).


overall_test(Config) ->
    [Worker1, _Worker2] = ?config(op_worker_nodes, Config),
    SessId = fun(Worker) -> ?config({session_id, {<<"user1">>, ?GET_DOMAIN(Worker)}}, Config) end,
    StorageId = initializer:get_supporting_storage_id(Worker1, ?SPACE_ID),
    
    create_files_and_dirs(Worker1, SessId),
    ok = rpc:call(Worker1, space_unsupport, run, [?SPACE_ID, StorageId]),
    
    % mocked in init_per_testcase
    receive task_finished -> ok end,
    
    % check that all stages have been executed
    lists:foreach(fun(Stage) ->
        test_utils:mock_assert_num_calls(
            Worker1, space_unsupport, do_slave_job,
            [{space_unsupport_job, Stage, '_', ?SPACE_ID, StorageId, '_', '_'}, '_'],
            1, 1
        )
    end, space_unsupport:get_all_stages()),
    
    % check that stages have been executed in correct order 
    % (sending message mocked in init_per_testcase)
    lists:foldl(fun(Stage, CallNum) ->
        receive {Stage, Num} ->
            ct:pal("Stage: ~p - ~p", [Stage, Num]),
            ?assertEqual(CallNum, Num)
        end,
        CallNum + 1
    end, 0, space_unsupport:get_all_stages()),
    
    % wait for documents to expire 
    timer:sleep(timer:seconds(70)),

%%    @TODO Uncomment after resolving VFS-6165
%%    assert_storage_cleaned_up(Worker1, StorageId),
    assert_synced_documents_cleaned_up(Worker1, ?SPACE_ID),
    assert_local_documents_cleaned_up(Worker1, ?SPACE_ID, StorageId).

%%%===================================================================
%%% SetUp and TearDown functions
%%%===================================================================

init_per_suite(Config) ->
    Posthook = fun(NewConfig) ->
        hackney:start(),
        application:start(ssl),
        initializer:create_test_users_and_spaces(?TEST_FILE(Config, "env_desc.json"), NewConfig)
    end,
    [{?ENV_UP_POSTHOOK, Posthook}, {?LOAD_MODULES, [initializer, pool_utils]} | Config].


end_per_suite(Config) ->
    hackney:stop(),
    application:stop(ssl),
    initializer:clean_test_users_and_spaces_no_validate(Config).


init_per_testcase(cleanup_traverse_stage_persistence_test, Config) ->
    [Worker1, _Worker2] = ?config(op_worker_nodes, Config),
    test_utils:mock_new(Worker1, unsupport_cleanup_traverse, [passthrough]),
    test_utils:mock_expect(Worker1, unsupport_cleanup_traverse, start, fun(SpaceId, StorageId) ->
        % delay traverse start, so it does not finish before stage is even called
        timer:sleep(timer:seconds(5)), 
        meck:passthrough([SpaceId, StorageId])
    end),
    init_per_testcase(default, Config);
init_per_testcase(overall_test, Config) ->
    [Worker1, _Worker2] = ?config(op_worker_nodes, Config),
    Self = self(),
    test_utils:mock_new(Worker1, space_unsupport, [passthrough]),
    test_utils:mock_expect(Worker1, space_unsupport, do_slave_job,
        fun(#space_unsupport_job{stage = Stage} = Job, TaskId) ->
            Self ! {Stage, meck:num_calls(space_unsupport, do_slave_job, 2)},
            meck:passthrough([Job, TaskId])
        end),
    test_utils:mock_expect(Worker1, space_unsupport, task_finished, 
        fun(TaskId, Pool) ->
            Self ! task_finished,
            meck:passthrough([TaskId, Pool])
        end),
    init_per_testcase(default, Config);
init_per_testcase(_, Config) ->
    ct:timetrap({minutes, 10}),
    lfm_proxy:init(Config).


end_per_testcase(cleanup_traverse_stage_persistence_test, Config) ->
    [Worker1, _Worker2] = ?config(op_worker_nodes, Config),
    test_utils:mock_unload(Worker1, [unsupport_cleanup_traverse]),
    end_per_testcase(default, Config);
end_per_testcase(overall_test, Config) ->
    [Worker1, _Worker2] = ?config(op_worker_nodes, Config),
    test_utils:mock_unload(Worker1, [space_unsupport]),
    end_per_testcase(default, Config);
end_per_testcase(_, Config) ->
    lfm_proxy:teardown(Config).


%%%===================================================================
%%% Assertion helper functions
%%%===================================================================

assert_local_documents_cleaned_up(Worker, SpaceId, StorageId) ->
    ?assertEqual({error, not_found}, rpc:call(Worker, space_strategies, get, [SpaceId])),
    ?assertEqual({error, not_found}, rpc:call(Worker, storage_sync_monitoring, get, [SpaceId, StorageId])),
    ?assertEqual(undefined, rpc:call(Worker, autocleaning, get_config, [SpaceId])),
    ?assertEqual({error, not_found}, rpc:call(Worker, autocleaning, get, [SpaceId])),
    ?assertEqual(false, rpc:call(Worker, file_popularity_api, is_enabled, [SpaceId])),
    ?assertEqual({error, not_found}, rpc:call(Worker, file_popularity_config, get, [SpaceId])),
    ?assertMatch({ok, [], _}, rpc:call(Worker, traverse_task_list, list, [<<"unsupport_cleanup_traverse">>, ended])).


assert_synced_documents_cleaned_up(Worker, SpaceId) ->
    SyncedModels = lists:filter(fun(Model) ->
        case lists:member({get_ctx, 0}, Model:module_info(exports)) of
            false -> false;
            true ->
                case Model:get_ctx() of
                    #{sync_enabled := true} -> true;
                    _ -> false
                end
        end
    end, datastore_config_plugin:get_models()),
    %% @TODO VFS-6135 Add model transferred_file when stopping dbsync is implemented
    SyncedModels1 = SyncedModels -- [transferred_file],
    
    {PoolActiveEntries, _} = pool_utils:get_pools_entries_and_sizes(Worker, memory),
    ActiveMemoryKeys = lists:map(fun(Entry) ->
        element(2, Entry)
    end, lists:flatten(PoolActiveEntries)),
    
    lists:foreach(fun(Model) ->
        #{
            memory_driver_ctx := MemoryDriverContext,
            disc_driver_ctx := DiscDriverCtx
        } =
            datastore_model_default:set_defaults(datastore_model_default:get_ctx(Model)),
        Keys = lists:foldl(fun(#{table := Table}, AccOut) ->
            AccOut ++ lists:map(fun
                ({Key, _}) -> Key
            end, rpc:call(Worker, ets, tab2list, [Table]))
        end, [], datastore_multiplier:get_names(MemoryDriverContext)),
        
        Result = rpc:call(Worker, couchbase_driver, get, [DiscDriverCtx, Keys]),
        ?assert(lists:foldl(
            fun (?ERROR_NOT_FOUND, Acc) -> Acc;
                ({ok, _, #document{scope = Scope}}, Acc) when Scope =/= SpaceId -> Acc;
                ({ok, _, Doc}, _) ->
                    ct:pal("Document not cleaned up in model ~p:~n ~p", [Model, Doc]),
                    false
            end, true, Result)),
        ?assertEqual([], lists_utils:intersect(Keys, ActiveMemoryKeys))
    end, SyncedModels1).


assert_storage_cleaned_up(Worker, StorageId) ->
    Path = storage_mount_point(Worker, StorageId),
    {ok, FileList} = rpc:call(Worker, file, list_dir_all, [Path]),
    ?assertEqual([], FileList).

%%%===================================================================
%%% Internal functions
%%%===================================================================

-define(filename(Name, Num), <<Name/binary,(integer_to_binary(Num))/binary>>).

create_files_and_dirs(Worker, SessId) ->
    SpaceGuid = fslogic_uuid:spaceid_to_space_dir_guid(?SPACE_ID),
    Name = generator:gen_name(),
    {ok, DirGuid} = lfm_proxy:mkdir(Worker, SessId(Worker), SpaceGuid, ?filename(Name, 0), 8#775),
    {ok, {G1, H1}} = lfm_proxy:create_and_open(Worker, SessId(Worker), DirGuid, ?filename(Name, 1), 8#664),
    {ok, _} = lfm_proxy:write(Worker, H1, 0, ?TEST_DATA),
    ok = lfm_proxy:close(Worker, H1),
    {ok, {G2, H2}} = lfm_proxy:create_and_open(Worker, SessId(Worker), SpaceGuid, ?filename(Name, 2), 8#664),
    {ok, _} = lfm_proxy:write(Worker, H2, 0, ?TEST_DATA),
    ok = lfm_proxy:close(Worker, H2),
    {{DirGuid, ?filename(Name, 0)}, {G1, filename:join([?filename(Name, 0), ?filename(Name, 1)])}, {G2, ?filename(Name, 2)}}.

create_qos_entry(Worker, SessId, FileGuid, Expression) ->
    lfm_proxy:add_qos_entry(Worker, SessId(Worker), {guid, FileGuid}, Expression, 1).

create_custom_metadata(Worker, SessId, FileGuid) ->
    lfm_proxy:set_metadata(Worker, SessId(Worker), {guid, FileGuid}, json,
        #{<<"key">> => <<"value">>}, []).

create_replication(Worker, SessId, FileGuid, TargetWorker) ->
    lfm_proxy:schedule_file_replication(Worker, SessId(Worker), {guid, FileGuid},
        ?GET_DOMAIN_BIN(TargetWorker)).

create_eviction(Worker, SessId, FileGuid, TargetWorker) ->
    lfm_proxy:schedule_file_replica_eviction(Worker, SessId(Worker), {guid, FileGuid},
        ?GET_DOMAIN_BIN(TargetWorker), undefined).

create_view(Worker, SpaceId, TargetWorker) ->
    ViewFunction =
        <<"function (id, type, meta, ctx) {
             if(type == 'custom_metadata'
                && meta['onedata_json']
                && meta['onedata_json']['meta']
                && meta['onedata_json']['meta']['color'])
             {
                 return [meta['onedata_json']['meta']['color'], id];
             }
             return null;
       }">>,
    ok = rpc:call(Worker, index, save, [SpaceId, <<"view_name">>, ViewFunction, undefined,
        [], false, [?GET_DOMAIN_BIN(TargetWorker)]]).

check_distribution(Workers, SessId, Desc, Guid) ->
    ExpectedDistribution = lists:map(fun({W, TotalBlocksSize}) ->
        #{
            <<"providerId">> => ?GET_DOMAIN_BIN(W), 
            <<"totalBlocksSize">> => TotalBlocksSize, 
            <<"blocks">> => [[0, TotalBlocksSize]]
        }
    end, Desc),
    ExpectedDistributionSorted = lists:sort(fun(#{<<"providerId">> := ProviderIdA}, #{<<"providerId">> := ProviderIdB}) ->
        ProviderIdA =< ProviderIdB
    end, ExpectedDistribution),
    lists:foreach(fun(Worker) ->
    ?assertEqual({ok, ExpectedDistributionSorted}, 
            lfm_proxy:get_file_distribution(Worker, SessId(Worker), {guid, Guid}), ?ATTEMPTS
        )
    end, Workers).

check_files_on_storage(Worker, FilesList, ShouldExist) ->
    lists:foreach(fun(FileRelativePath) ->
        StoragePath = storage_file_path(Worker, ?SPACE_ID, FileRelativePath),
        ?assertEqual(ShouldExist, check_exists_on_storage(Worker, StoragePath))
    end, FilesList).

check_exists_on_storage(Worker, StorageFilePath) ->
    rpc:call(Worker, filelib, is_file, [StorageFilePath]).

storage_file_path(Worker, SpaceId, FilePath) ->
    SpaceMnt = get_space_mount_point(Worker, SpaceId),
    filename:join([SpaceMnt, SpaceId, FilePath]).

get_space_mount_point(Worker, SpaceId) ->
    StorageId = initializer:get_supporting_storage_id(Worker, SpaceId),
    storage_mount_point(Worker, StorageId).

storage_mount_point(Worker, StorageId) ->
    Helper = rpc:call(Worker, storage, get_helper, [StorageId]),
    HelperArgs = helper:get_args(Helper),
    maps:get(<<"mountPoint">>, HelperArgs).<|MERGE_RESOLUTION|>--- conflicted
+++ resolved
@@ -141,6 +141,7 @@
     ok = rpc:call(Worker1, space_unsupport, do_slave_job, [StageJob, ?TASK_ID]),
     
     check_files_on_storage(Worker1, AllPaths, false),
+    assert_storage_cleaned_up(Worker1, StorageId),
     check_distribution(Workers, SessId, [], G1),
     check_distribution(Workers, SessId, [], G2),
     
@@ -170,18 +171,7 @@
     
     ok = rpc:call(Worker1, space_unsupport, do_slave_job, [StageJob, ?TASK_ID]),
     
-<<<<<<< HEAD
     check_files_on_storage(Worker1, AllPaths, true),
-=======
-%%    @TODO Uncomment after resolving VFS-6165
-%%    lists:foreach(fun(FileRelativePath) ->
-%%        StoragePath = storage_file_path(Worker1, ?SPACE_ID, FileRelativePath),
-%%        ?assertEqual(false, check_exists_on_storage(Worker1, StoragePath))
-%%    end, AllPaths),
-    
-%%    assert_storage_cleaned_up(Worker1, StorageId),
-    
->>>>>>> 43f56552
     check_distribution(Workers, SessId, [], G1),
     check_distribution(Workers, SessId, [], G2),
     
@@ -239,39 +229,7 @@
     % wait for documents to expire 
     timer:sleep(timer:seconds(70)),
     
-<<<<<<< HEAD
-    %% @TODO VFS-6135 Add model transferred_file when stopping dbsync is implemented
-    SyncedModels = [
-        file_meta, file_location, custom_metadata, times, space_transfer_stats, transfer,
-        replica_deletion, index, tree_traverse_job, qos_entry, qos_status
-    ], 
-    
-    lists:foreach(fun(Model) ->
-        #{
-            memory_driver_ctx := #{table := Table},
-            disc_driver_ctx := DiscDriverCtx
-        } = 
-            datastore_model_default:set_defaults(datastore_model_default:get_ctx(Model)),
-        Keys = lists:foldl(fun(Num, AccOut) ->
-            TableName = list_to_atom(atom_to_list(Table) ++ integer_to_list(Num)),
-            AccOut ++ rpc:call(Worker1, ets, foldl, [fun
-                ({Key, _Doc}, AccIn) -> [Key | AccIn]
-            end, [], TableName])
-        end, [], lists:seq(1,20)),
-    
-        Result = rpc:call(Worker1, couchbase_driver, get, [DiscDriverCtx, Keys]),
-        ?assert(lists:foldl(
-            fun (?ERROR_NOT_FOUND, Acc) -> Acc;
-                ({ok, _, #document{scope = <<>>}}, Acc) -> Acc;
-                ({ok, _, #document{deleted = true}}, Acc) -> Acc; 
-                ({ok, _, Doc}, _) ->
-                    ct:pal("Document not cleaned up in model ~p:~n ~p", [Model, Doc]),
-                    false
-            end, true, Result))
-    end, SyncedModels).
-=======
     assert_synced_documents_cleaned_up(Worker1, ?SPACE_ID).
->>>>>>> 43f56552
     
 
 delete_local_documents_stage_test(Config) ->
@@ -337,8 +295,7 @@
     % wait for documents to expire 
     timer:sleep(timer:seconds(70)),
 
-%%    @TODO Uncomment after resolving VFS-6165
-%%    assert_storage_cleaned_up(Worker1, StorageId),
+    assert_storage_cleaned_up(Worker1, StorageId),
     assert_synced_documents_cleaned_up(Worker1, ?SPACE_ID),
     assert_local_documents_cleaned_up(Worker1, ?SPACE_ID, StorageId).
 
@@ -451,6 +408,7 @@
         ?assert(lists:foldl(
             fun (?ERROR_NOT_FOUND, Acc) -> Acc;
                 ({ok, _, #document{scope = Scope}}, Acc) when Scope =/= SpaceId -> Acc;
+                ({ok, _, #document{deleted = true}}, Acc) -> Acc; 
                 ({ok, _, Doc}, _) ->
                     ct:pal("Document not cleaned up in model ~p:~n ~p", [Model, Doc]),
                     false
