%%%-------------------------------------------------------------------
%%% @author Jakub Kudzia
%%% @copyright (C) 2018 ACK CYFRONET AGH
%%% This software is released under the MIT license
%%% cited in 'LICENSE.txt'.
%%%--------------------------------------------------------------------
%%% @doc
%%% This module contains implementation of generic mechanism for
%%% tests of transfers.
%%% It also contains implementation of test scenarios which are used to
%%% compose test cases.
%%% @end
%%%-------------------------------------------------------------------
-module(transfers_test_mechanism).
-author("Jakub Kudzia").

-include("modules/datastore/datastore_models.hrl").
-include("modules/storage/helpers/helpers.hrl").
-include("transfers_test_mechanism.hrl").
-include("countdown_server.hrl").
-include("rest_test_utils.hrl").
-include("proto/common/credentials.hrl").
-include_lib("ctool/include/errors.hrl").
-include_lib("ctool/include/logging.hrl").
-include_lib("ctool/include/privileges.hrl").
-include_lib("ctool/include/test/test_utils.hrl").
-include_lib("ctool/include/test/assertions.hrl").

%% API
-export([run_test/2]).

% test scenarios
-export([
    % replication scenarios
    replicate_root_directory/2,
    replicate_each_file_separately/2,
    error_on_replicating_files/2,
    change_storage_params/2,
    cancel_replication_on_target_nodes_by_scheduling_user/2,
    cancel_replication_on_target_nodes_by_other_user/2,
    rerun_replication/2,
    rerun_view_replication/2,
    replicate_files_from_view/2,
    fail_to_replicate_files_from_view/2,
    remove_file_during_replication/2,

    % replica eviction scenarios
    evict_root_directory/2,
    evict_each_file_replica_separately/2,
    schedule_replica_eviction_without_permissions/2,
    cancel_replica_eviction_on_target_nodes_by_scheduling_user/2,
    cancel_replica_eviction_on_target_nodes_by_other_user/2,
    rerun_evictions/2,
    rerun_view_evictions/2,
    evict_replicas_from_view/2,
    fail_to_evict_replicas_from_view/2,
    remove_file_during_eviction/2,

    % migration scenarios
    migrate_root_directory/2,
    migrate_each_file_replica_separately/2,
    schedule_replica_migration_without_permissions/2,
    cancel_migration_on_target_nodes_by_scheduling_user/2,
    cancel_migration_on_target_nodes_by_other_user/2,
    rerun_migrations/2,
    rerun_view_migrations/2,
    migrate_replicas_from_view/2,
    fail_to_migrate_replicas_from_view/2
]).

-export([move_transfer_ids_to_old_key/1]).

% functions exported to be called by rpc
-export([create_files_structure/11, create_file/7,
    assert_file_visible/5, assert_file_distribution/6, prereplicate_file/6,
    cast_files_prereplication/5, update_config/4, schedule_replication_by_view/8]).

-define(DEFAULT_USER_TOKEN_HEADERS(Config),
    [?USER_TOKEN_HEADER(Config, ?DEFAULT_USER)]).

-define(UPDATE_TRANSFERS_KEY(__NodesTransferIdsAndFiles, __Config),
    update_config(?TRANSFERS_KEY, fun(__OldNodesTransferIdsAndFiles) ->
        __NodesTransferIdsAndFiles ++ __OldNodesTransferIdsAndFiles
    end, __Config, [])
).

%%%===================================================================
%%% API
%%%===================================================================

run_test(Config, #transfer_test_spec{
    setup = Setup,
    scenario = Scenario,
    expected = Expected
}) ->

    try
        Config2 = setup_test(Config, Setup),
        Config3 = run_scenario(Config2, Scenario),
        assert_expectations(Config3, Expected),
        Config3
    catch
        throw:{test_timeout, Function} ->
            ct:fail(
                "Test timeout in function ~p:~p.~n~nStacktrace: ~s",
                [?MODULE, Function, lager:pr_stacktrace(erlang:get_stacktrace())]
            );
        throw:{wrong_assertion_key, Key, List} ->
            ct:fail(
                "Assertion key: ~p not found in list of keys: ~p~n"
                "Stacktrace: ~s",
                [Key, List, lager:pr_stacktrace(erlang:get_stacktrace())]
            );
        exit:Reason = {test_case_failed, _} ->
            erlang:exit(Reason);
        Type:Message ->
            ct:fail(
                "Unexpected error in ~p:run_scenario - ~p:~p~nStacktrace: ~s",
                [
                    ?MODULE, Type, Message,
                    lager:pr_stacktrace(erlang:get_stacktrace())
                ]
            )
    end.

%%%===================================================================
%%% Test scenarios
%%%===================================================================

%%%===================================================================
%%% Replication scenarios
%%%===================================================================

replicate_root_directory(Config, #scenario{
    user = User,
    type = Type,
    file_key_type = FileKeyType,
    schedule_node = ScheduleNode,
    replicating_nodes = ReplicatingNodes
}) ->
    {Guid, Path} = ?config(?ROOT_DIR_KEY, Config),
    FileKey = file_key(Guid, Path, FileKeyType),
    NodesTransferIdsAndFiles = lists:map(fun(TargetNode) ->
        TargetProviderId = transfers_test_utils:provider_id(TargetNode),
        {ok, Tid} = schedule_file_replication(ScheduleNode, TargetProviderId, User, FileKey, Config, Type),
        {TargetNode, Tid, Guid, Path}
    end, ReplicatingNodes),
    ?UPDATE_TRANSFERS_KEY(NodesTransferIdsAndFiles, Config).

replicate_each_file_separately(Config, #scenario{
    user = User,
    type = Type,
    file_key_type = FileKeyType,
    schedule_node = ScheduleNode,
    replicating_nodes = ReplicatingNodes
}) ->
    FilesGuidsAndPaths = ?config(?FILES_KEY, Config),
    NodesTransferIdsAndFiles = lists:flatmap(fun(TargetNode) ->
        lists:map(fun({Guid, Path}) ->
            FileKey = file_key(Guid, Path, FileKeyType),
            TargetProviderId = transfers_test_utils:provider_id(TargetNode),
            {ok, Tid} = schedule_file_replication(ScheduleNode, TargetProviderId, User, FileKey, Config, Type),
            {TargetNode, Tid, Guid, Path}
        end, FilesGuidsAndPaths)
    end, ReplicatingNodes),

    ?UPDATE_TRANSFERS_KEY(NodesTransferIdsAndFiles, Config).

error_on_replicating_files(Config, #scenario{
    user = User,
    type = Type,
    file_key_type = FileKeyType,
    schedule_node = ScheduleNode,
    replicating_nodes = ReplicatingNodes
}) ->
    FilesGuidsAndPaths = ?config(?FILES_KEY, Config),
    lists:foreach(fun(TargetNode) ->
        lists:foreach(fun({Guid, Path}) ->
            TargetProviderId = transfers_test_utils:provider_id(TargetNode),
            FileKey = file_key(Guid, Path, FileKeyType),
            ?assertMatch({error, _},
                schedule_file_replication(ScheduleNode, TargetProviderId, User, FileKey, Config, Type))
        end, FilesGuidsAndPaths)
    end, ReplicatingNodes),
    Config.

%% modify storage during a running transfer
%% to verify that transfer completes successfully despite
%% helper reload (rtransfer restart).
change_storage_params(Config, #scenario{
    user = User,
    type = Type,
    file_key_type = FileKeyType,
    schedule_node = ScheduleNode,
    replicating_nodes = ReplicatingNodes
}) ->
    SpaceId = ?config(?SPACE_ID_KEY, Config),

    {Guid, Path} = ?config(?ROOT_DIR_KEY, Config),
    FileKey = file_key(Guid, Path, FileKeyType),
    NodesTransferIdsAndFiles = lists:map(fun(TargetNode) ->
        TargetProviderId = transfers_test_utils:provider_id(TargetNode),
        {ok, Tid} = schedule_file_replication(ScheduleNode, TargetProviderId,
            User, FileKey, Config, Type),
        await_replication_starts(TargetNode, Tid),
        {TargetNode, Tid, Guid, Path}
    end, ReplicatingNodes),

    lists:foreach(fun(Node) ->
<<<<<<< HEAD
        {ok, [StorageId | _]} = rpc:call(Node, space_storage, get_storage_ids, [SpaceId]),
=======
        {ok, [StorageId | _]} = rpc:call(Node, space_logic, get_local_storage_ids, [SpaceId]),
>>>>>>> 171ef3b4
        modify_storage_timeout(Node, StorageId, <<"100000">>)
    end, ReplicatingNodes),

    ?UPDATE_TRANSFERS_KEY(NodesTransferIdsAndFiles, Config).

cancel_replication_on_target_nodes_by_scheduling_user(Config, #scenario{
    user = User,
    type = Type,
    file_key_type = FileKeyType,
    schedule_node = ScheduleNode,
    replicating_nodes = ReplicatingNodes
}) ->
    {Guid, Path} = ?config(?ROOT_DIR_KEY, Config),
    FileKey = file_key(Guid, Path, FileKeyType),
    NodesTransferIdsAndFiles = lists:map(fun(TargetNode) ->
        TargetProviderId = transfers_test_utils:provider_id(TargetNode),
        {ok, Tid} = schedule_file_replication(ScheduleNode, TargetProviderId, User, FileKey, Config, Type),
        {TargetNode, Tid, Guid, Path}
    end, ReplicatingNodes),

    utils:pforeach(fun({TargetNode, Tid, _Guid, _Path}) ->
        await_replication_starts(TargetNode, Tid),
        cancel_transfer(TargetNode, User, User, replication, Tid, Config, Type)
    end, NodesTransferIdsAndFiles),

    ?UPDATE_TRANSFERS_KEY(NodesTransferIdsAndFiles, Config).

cancel_replication_on_target_nodes_by_other_user(Config, #scenario{
    user = User1,
    cancelling_user = User2,
    type = Type,
    file_key_type = FileKeyType,
    schedule_node = ScheduleNode,
    replicating_nodes = ReplicatingNodes
}) ->
    {Guid, Path} = ?config(?ROOT_DIR_KEY, Config),
    FileKey = file_key(Guid, Path, FileKeyType),
    NodesTransferIdsAndFiles = lists:map(fun(TargetNode) ->
        TargetProviderId = transfers_test_utils:provider_id(TargetNode),
        {ok, Tid} = schedule_file_replication(ScheduleNode, TargetProviderId, User1, FileKey, Config, Type),
        {TargetNode, Tid, Guid, Path}
    end, ReplicatingNodes),

    utils:pforeach(fun({TargetNode, Tid, _Guid, _Path}) ->
        await_replication_starts(TargetNode, Tid),
        cancel_transfer(TargetNode, User1, User2, replication, Tid, Config, Type)
    end, NodesTransferIdsAndFiles),

    ?UPDATE_TRANSFERS_KEY(NodesTransferIdsAndFiles, Config).

rerun_replication(Config, #scenario{user = User}) ->
    NodesTransferIdsAndFiles = lists:map(fun({TargetNode, OldTid, Guid, Path}) ->
        {ok, NewTid} = rerun_transfer(TargetNode, User, replication, false, OldTid, Config),
        {TargetNode, NewTid, Guid, Path}
    end, ?config(?OLD_TRANSFERS_KEY, Config, [])),
    ?UPDATE_TRANSFERS_KEY(NodesTransferIdsAndFiles, Config).

rerun_view_replication(Config, #scenario{user = User}) ->
    NodesTransferIdsAndFiles = lists:map(fun({TargetNode, OldTid, Guid, Path}) ->
        {ok, NewTid} = rerun_transfer(TargetNode, User, replication, true, OldTid, Config),
        {TargetNode, NewTid, Guid, Path}
    end, ?config(?OLD_TRANSFERS_KEY, Config, [])),
    ?UPDATE_TRANSFERS_KEY(NodesTransferIdsAndFiles, Config).

replicate_files_from_view(Config, #scenario{
    user = User,
    type = Type,
    space_id = SpaceId,
    view_name = ViewName,
    query_view_params = QueryViewParams,
    schedule_node = ScheduleNode,
    replicating_nodes = ReplicatingNodes
}) ->
    NodesTransferIdsAndFiles = lists:map(fun(TargetNode) ->
        TargetProviderId = transfers_test_utils:provider_id(TargetNode),
        {ok, Tid} = schedule_replication_by_view(ScheduleNode,
            TargetProviderId, User, SpaceId, ViewName, QueryViewParams, Config, Type),
        {TargetNode, Tid, undefined, undefined}
    end, ReplicatingNodes),

    ?UPDATE_TRANSFERS_KEY(NodesTransferIdsAndFiles, Config).

fail_to_replicate_files_from_view(Config, #scenario{
    user = User,
    type = Type,
    space_id = SpaceId,
    view_name = ViewName,
    query_view_params = QueryViewParams,
    schedule_node = ScheduleNode,
    replicating_nodes = ReplicatingNodes
}) ->
    lists:foreach(fun(TargetNode) ->
        TargetProviderId = transfers_test_utils:provider_id(TargetNode),
        ?assertMatch({error, _}, schedule_replication_by_view(ScheduleNode,
            TargetProviderId, User, SpaceId, ViewName, QueryViewParams, Config, Type))
    end, ReplicatingNodes),
    Config.


remove_file_during_replication(Config, #scenario{
    user = User,
    type = Type,
    file_key_type = FileKeyType,
    schedule_node = ScheduleNode,
    replicating_nodes = ReplicatingNodes
}) ->
    FilesGuidsAndPaths = ?config(?FILES_KEY, Config),
    NodesTransferIdsAndFiles = lists:flatmap(fun(TargetNode) ->
        lists:map(fun({Guid, Path}) ->
            FileKey = file_key(Guid, Path, FileKeyType),
            TargetProviderId = transfers_test_utils:provider_id(TargetNode),
            {ok, Tid} = schedule_file_replication(ScheduleNode, TargetProviderId, User, FileKey, Config, Type),
            {TargetNode, Tid, Guid, Path}
        end, FilesGuidsAndPaths)
    end, ReplicatingNodes),

    utils:pforeach(fun({TargetNode, Tid, Guid, Path}) ->
        FileKey = file_key(Guid, Path, FileKeyType),
        await_replication_starts(TargetNode, Tid),
        ok = remove_file(TargetNode, User, FileKey, Config)
    end, NodesTransferIdsAndFiles),

    ?UPDATE_TRANSFERS_KEY(NodesTransferIdsAndFiles, Config).

%%%===================================================================
%%% Eviction scenarios
%%%===================================================================

evict_root_directory(Config, #scenario{
    user = User,
    type = Type,
    file_key_type = FileKeyType,
    schedule_node = ScheduleNode,
    evicting_nodes = EvictingNodes
}) ->
    {Guid, Path} = ?config(?ROOT_DIR_KEY, Config),
    FileKey = file_key(Guid, Path, FileKeyType),
    NodesTransferIdsAndFiles = lists:map(fun(EvictingNode) ->
        EvictingProviderId = transfers_test_utils:provider_id(EvictingNode),
        {ok, Tid} = schedule_replica_eviction(ScheduleNode, EvictingProviderId, User, FileKey, Config, Type),
        {EvictingNode, Tid, Guid, Path}
    end, EvictingNodes),
    ?UPDATE_TRANSFERS_KEY(NodesTransferIdsAndFiles, Config).

evict_each_file_replica_separately(Config, #scenario{
    user = User,
    type = Type,
    file_key_type = FileKeyType,
    schedule_node = ScheduleNode,
    evicting_nodes  = EvictingNodes
}) ->
    FilesGuidsAndPaths = ?config(?FILES_KEY, Config),
    NodesTransferIdsAndFiles = lists:flatmap(fun(EvictingNode) ->
        lists:map(fun({Guid, Path}) ->
            FileKey = file_key(Guid, Path, FileKeyType),
            EvictingProviderId = transfers_test_utils:provider_id(EvictingNode),
            {ok, Tid} = schedule_replica_eviction(ScheduleNode, EvictingProviderId, User, FileKey, Config, Type),
            {EvictingNode, Tid, Guid, Path}
        end, FilesGuidsAndPaths)
    end, EvictingNodes),

    ?UPDATE_TRANSFERS_KEY(NodesTransferIdsAndFiles, Config).

schedule_replica_eviction_without_permissions(Config, #scenario{
    user = User,
    type = Type,
    file_key_type = FileKeyType,
    schedule_node = ScheduleNode,
    evicting_nodes = EvictingNodes
}) ->

    FilesGuidsAndPaths = ?config(?FILES_KEY, Config),
    lists:foreach(fun(EvictingNode) ->
        lists:foreach(fun({Guid, Path}) ->
            FileKey = file_key(Guid, Path, FileKeyType),
            EvictingProviderId = transfers_test_utils:provider_id(EvictingNode),
            ?assertMatch({error, _},
                ok = lfm_proxy:set_perms(ScheduleNode, ?DEFAULT_SESSION(ScheduleNode, Config), FileKey, 8#644),
                schedule_replica_eviction(ScheduleNode, EvictingProviderId, User, FileKey, Config, Type))
        end, FilesGuidsAndPaths)
    end, EvictingNodes),
    Config.

cancel_replica_eviction_on_target_nodes_by_scheduling_user(Config, #scenario{
    user = User,
    type = Type,
    file_key_type = FileKeyType,
    schedule_node = ScheduleNode,
    evicting_nodes = EvictingNodes
}) ->
    {Guid, Path} = ?config(?ROOT_DIR_KEY, Config),
    FileKey = file_key(Guid, Path, FileKeyType),
    NodesTransferIdsAndFiles = lists:map(fun(EvictingNode) ->
        EvictingProviderId = transfers_test_utils:provider_id(EvictingNode),
        {ok, Tid} = schedule_replica_eviction(ScheduleNode, EvictingProviderId, User, FileKey, Config, Type),
        {EvictingNode, Tid, Guid, Path}
    end, EvictingNodes),

    utils:pforeach(fun({TargetNode, Tid, _Guid, _Path}) ->
        await_replica_eviction_starts(TargetNode, Tid),
        cancel_transfer(TargetNode, User, User, eviction, Tid, Config, Type)
    end, NodesTransferIdsAndFiles),

    ?UPDATE_TRANSFERS_KEY(NodesTransferIdsAndFiles, Config).

cancel_replica_eviction_on_target_nodes_by_other_user(Config, #scenario{
    user = User1,
    cancelling_user = User2,
    type = Type,
    file_key_type = FileKeyType,
    schedule_node = ScheduleNode,
    evicting_nodes = EvictingNodes
}) ->
    {Guid, Path} = ?config(?ROOT_DIR_KEY, Config),
    FileKey = file_key(Guid, Path, FileKeyType),
    NodesTransferIdsAndFiles = lists:map(fun(EvictingNode) ->
        EvictingProviderId = transfers_test_utils:provider_id(EvictingNode),
        {ok, Tid} = schedule_replica_eviction(ScheduleNode, EvictingProviderId, User1, FileKey, Config, Type),
        {EvictingNode, Tid, Guid, Path}
    end, EvictingNodes),

    utils:pforeach(fun({TargetNode, Tid, _Guid, _Path}) ->
        await_replica_eviction_starts(TargetNode, Tid),
        cancel_transfer(TargetNode, User1, User2, eviction, Tid, Config, Type)
    end, NodesTransferIdsAndFiles),

    ?UPDATE_TRANSFERS_KEY(NodesTransferIdsAndFiles, Config).

rerun_evictions(Config, #scenario{user = User}) ->
    NodesTransferIdsAndFiles = lists:map(fun({TargetNode, OldTid, Guid, Path}) ->
        {ok, NewTid} = rerun_transfer(TargetNode, User, eviction, false, OldTid, Config),
        {TargetNode, NewTid, Guid, Path}
    end, ?config(?OLD_TRANSFERS_KEY, Config, [])),
    ?UPDATE_TRANSFERS_KEY(NodesTransferIdsAndFiles, Config).

rerun_view_evictions(Config, #scenario{user = User}) ->
    NodesTransferIdsAndFiles = lists:map(fun({TargetNode, OldTid, Guid, Path}) ->
        {ok, NewTid} = rerun_transfer(TargetNode, User, eviction, true, OldTid, Config),
        {TargetNode, NewTid, Guid, Path}
    end, ?config(?OLD_TRANSFERS_KEY, Config, [])),
    ?UPDATE_TRANSFERS_KEY(NodesTransferIdsAndFiles, Config).

evict_replicas_from_view(Config, #scenario{
    user = User,
    type = Type,
    space_id = SpaceId,
    view_name = ViewName,
    query_view_params = QueryViewParams,
    schedule_node = ScheduleNode,
    evicting_nodes = EvictingNodes
}) ->
    NodesTransferIdsAndFiles = lists:map(fun(EvictingNode) ->
        EvictingProviderId = transfers_test_utils:provider_id(EvictingNode),
        {ok, Tid} = schedule_replica_eviction_by_view(ScheduleNode,
            EvictingProviderId, User, SpaceId, ViewName, QueryViewParams, Config, Type),
        {EvictingNode, Tid, undefined, undefined}
    end, EvictingNodes),

    ?UPDATE_TRANSFERS_KEY(NodesTransferIdsAndFiles, Config).

fail_to_evict_replicas_from_view(Config, #scenario{
    user = User,
    type = Type,
    space_id = SpaceId,
    view_name = ViewName,
    query_view_params = QueryViewParams,
    schedule_node = ScheduleNode,
    evicting_nodes = EvictingNodes
}) ->
    lists:foreach(fun(EvictingNode) ->
        EvictingProviderId = transfers_test_utils:provider_id(EvictingNode),
        ?assertMatch({error, _}, schedule_replica_eviction_by_view(ScheduleNode,
            EvictingProviderId, User, SpaceId, ViewName, QueryViewParams, Config, Type))
    end, EvictingNodes),
    Config.

remove_file_during_eviction(Config, #scenario{
    user = User,
    type = Type,
    file_key_type = FileKeyType,
    schedule_node = ScheduleNode,
    evicting_nodes  = EvictingNodes
}) ->
    FilesGuidsAndPaths = ?config(?FILES_KEY, Config),
    NodesTransferIdsAndFiles = lists:flatmap(fun(EvictingNode) ->
        lists:map(fun({Guid, Path}) ->
            FileKey = file_key(Guid, Path, FileKeyType),
            EvictingProviderId = transfers_test_utils:provider_id(EvictingNode),
            {ok, Tid} = schedule_replica_eviction(ScheduleNode, EvictingProviderId, User, FileKey, Config, Type),
            {EvictingNode, Tid, Guid, Path}
        end, FilesGuidsAndPaths)
    end, EvictingNodes),
    
    utils:pforeach(fun({EvictingNode, Tid, Guid, Path}) ->
        FileKey = file_key(Guid, Path, FileKeyType),
        await_transfer_starts(EvictingNode, Tid),
        ok = remove_file(EvictingNode, User, FileKey, Config)
    end, NodesTransferIdsAndFiles),

    ?UPDATE_TRANSFERS_KEY(NodesTransferIdsAndFiles, Config).

%%%===================================================================
%%% Migration scenarios
%%%===================================================================

migrate_root_directory(Config, #scenario{
    user = User,
    type = Type,
    file_key_type = FileKeyType,
    schedule_node = ScheduleNode,
    replicating_nodes = ReplicatingNodes,
    evicting_nodes = EvictingNodes
}) ->
    {Guid, Path} = ?config(?ROOT_DIR_KEY, Config),
    FileKey = file_key(Guid, Path, FileKeyType),
    NodesTransferIdsAndFiles = lists:flatmap(fun(ReplicatingNode) ->
        lists:map(fun(EvictingNode) ->
            ReplicatingProviderId = transfers_test_utils:provider_id(ReplicatingNode),
            EvictingProviderId = transfers_test_utils:provider_id(EvictingNode),
            {ok, Tid} = schedule_replica_migration(ScheduleNode, EvictingProviderId,
                User, FileKey, Config, Type, ReplicatingProviderId),
            {EvictingNode, Tid, Guid, Path}
        end, EvictingNodes)
    end, ReplicatingNodes),
    ?UPDATE_TRANSFERS_KEY(NodesTransferIdsAndFiles, Config).

migrate_each_file_replica_separately(Config, #scenario{
    user = User,
    type = Type,
    file_key_type = FileKeyType,
    schedule_node = ScheduleNode,
    replicating_nodes = ReplicatingNodes,
    evicting_nodes  = EvictingNodes
}) ->
    FilesGuidsAndPaths = ?config(?FILES_KEY, Config),
    NodesTransferIdsAndFiles = lists:flatmap(fun(ReplicatingNode) ->
        lists:flatmap(fun(EvictingNode) ->
            lists:map(fun({Guid, Path}) ->
                FileKey = file_key(Guid, Path, FileKeyType),
                ReplicatingProviderId = transfers_test_utils:provider_id(ReplicatingNode),
                EvictingProviderId = transfers_test_utils:provider_id(EvictingNode),
                {ok, Tid} = schedule_replica_migration(ScheduleNode,
                    EvictingProviderId,  User, FileKey, Config, Type, ReplicatingProviderId),
                {EvictingNode, Tid, Guid, Path}
            end, FilesGuidsAndPaths)
        end, EvictingNodes)
    end, ReplicatingNodes),

    ?UPDATE_TRANSFERS_KEY(NodesTransferIdsAndFiles, Config).

schedule_replica_migration_without_permissions(Config, #scenario{
    user = User,
    type = Type,
    file_key_type = FileKeyType,
    schedule_node = ScheduleNode,
    replicating_nodes = ReplicatingNodes,
    evicting_nodes  = EvictingNodes
}) ->

    FilesGuidsAndPaths = ?config(?FILES_KEY, Config),
    lists:foreach(fun(ReplicatingNode) ->
        lists:foreach(fun(EvictingNode) ->
            lists:foreach(fun({Guid, Path}) ->
                FileKey = file_key(Guid, Path, FileKeyType),
                ReplicatingProviderId = transfers_test_utils:provider_id(ReplicatingNode),
                EvictingProviderId = transfers_test_utils:provider_id(EvictingNode),
                ?assertMatch({error, _},
                    ok = lfm_proxy:set_perms(ScheduleNode, ?DEFAULT_SESSION(ScheduleNode, Config), FileKey, 8#644),
                    schedule_replica_migration(ScheduleNode, EvictingProviderId, User, FileKey, Config, Type, ReplicatingProviderId))
            end, FilesGuidsAndPaths)
        end, ReplicatingNodes)
    end, EvictingNodes),
    Config.

cancel_migration_on_target_nodes_by_scheduling_user(Config, #scenario{
    user = User,
    type = Type,
    file_key_type = FileKeyType,
    schedule_node = ScheduleNode,
    replicating_nodes = ReplicatingNodes,
    evicting_nodes = EvictingNodes
}) ->
    {Guid, Path} = ?config(?ROOT_DIR_KEY, Config),
    FileKey = file_key(Guid, Path, FileKeyType),
    NodesTransferIdsAndFiles = lists:flatmap(fun(ReplicatingNode) ->
        lists:map(fun(EvictingNode) ->
            ReplicatingProviderId = transfers_test_utils:provider_id(ReplicatingNode),
            EvictingProviderId = transfers_test_utils:provider_id(EvictingNode),
            {ok, Tid} = schedule_replica_migration(ScheduleNode, EvictingProviderId, User, FileKey, Config, Type, ReplicatingProviderId),
            {ReplicatingNode, Tid, Guid, Path}
        end, EvictingNodes)
    end, ReplicatingNodes),

    utils:pforeach(fun({TargetNode, Tid, _Guid, _Path}) ->
        await_replication_starts(TargetNode, Tid),
        cancel_transfer(TargetNode, User, User, migration, Tid, Config, Type)
    end, NodesTransferIdsAndFiles),

    ?UPDATE_TRANSFERS_KEY(NodesTransferIdsAndFiles, Config).

cancel_migration_on_target_nodes_by_other_user(Config, #scenario{
    user = User1,
    cancelling_user = User2,
    type = Type,
    file_key_type = FileKeyType,
    schedule_node = ScheduleNode,
    replicating_nodes = ReplicatingNodes,
    evicting_nodes = EvictingNodes
}) ->
    {Guid, Path} = ?config(?ROOT_DIR_KEY, Config),
    FileKey = file_key(Guid, Path, FileKeyType),
    NodesTransferIdsAndFiles = lists:flatmap(fun(ReplicatingNode) ->
        lists:map(fun(EvictingNode) ->
            ReplicatingProviderId = transfers_test_utils:provider_id(ReplicatingNode),
            EvictingProviderId = transfers_test_utils:provider_id(EvictingNode),
            {ok, Tid} = schedule_replica_migration(ScheduleNode, EvictingProviderId, User1, FileKey, Config, Type, ReplicatingProviderId),
            {ReplicatingNode, Tid, Guid, Path}
        end, EvictingNodes)
    end, ReplicatingNodes),

    utils:pforeach(fun({TargetNode, Tid, _Guid, _Path}) ->
        await_replication_starts(TargetNode, Tid),
        cancel_transfer(TargetNode, User1, User2, migration, Tid, Config, Type)
    end, NodesTransferIdsAndFiles),

    ?UPDATE_TRANSFERS_KEY(NodesTransferIdsAndFiles, Config).

rerun_migrations(Config, #scenario{user = User}) ->
    NodesTransferIdsAndFiles = lists:map(fun({TargetNode, OldTid, Guid, Path}) ->
        {ok, NewTid} = rerun_transfer(TargetNode, User, migration, false, OldTid, Config),
        {TargetNode, NewTid, Guid, Path}
    end, ?config(?OLD_TRANSFERS_KEY, Config, [])),
    ?UPDATE_TRANSFERS_KEY(NodesTransferIdsAndFiles, Config).

rerun_view_migrations(Config, #scenario{user = User}) ->
    NodesTransferIdsAndFiles = lists:map(fun({TargetNode, OldTid, Guid, Path}) ->
        {ok, NewTid} = rerun_transfer(TargetNode, User, migration, true, OldTid, Config),
        {TargetNode, NewTid, Guid, Path}
    end, ?config(?OLD_TRANSFERS_KEY, Config, [])),
    ?UPDATE_TRANSFERS_KEY(NodesTransferIdsAndFiles, Config).

migrate_replicas_from_view(Config, #scenario{
    user = User,
    type = Type,
    space_id = SpaceId,
    view_name = ViewName,
    query_view_params = QueryViewParams,
    schedule_node = ScheduleNode,
    replicating_nodes = ReplicatingNodes,
    evicting_nodes = EvictingNodes
}) ->
    NodesTransferIdsAndFiles = lists:flatmap(fun(ReplicatingNode) ->
        lists:map(fun(EvictingNode) ->
                ReplicatingProviderId = transfers_test_utils:provider_id(ReplicatingNode),
                EvictingProviderId = transfers_test_utils:provider_id(EvictingNode),

                {ok, Tid} = schedule_replica_migration_by_view(ScheduleNode,
                    EvictingProviderId, User, SpaceId, ViewName,
                    QueryViewParams, Config, Type, ReplicatingProviderId
                ),
                {EvictingNode, Tid, undefined, undefined}
        end, EvictingNodes)
    end, ReplicatingNodes),

    ?UPDATE_TRANSFERS_KEY(NodesTransferIdsAndFiles, Config).

fail_to_migrate_replicas_from_view(Config, #scenario{
    user = User,
    type = Type,
    space_id = SpaceId,
    view_name = ViewName,
    query_view_params = QueryViewParams,
    schedule_node = ScheduleNode,
    replicating_nodes = ReplicatingNodes,
    evicting_nodes = EvictingNodes
}) ->
    lists:foreach(fun(ReplicatingNode) ->
        lists:foreach(fun(EvictingNode) ->
            ReplicatingProviderId = transfers_test_utils:provider_id(ReplicatingNode),
            EvictingProviderId = transfers_test_utils:provider_id(EvictingNode),
            ?assertMatch({error, _}, schedule_replica_migration_by_view(ScheduleNode,
                EvictingProviderId, User, SpaceId, ViewName,
                QueryViewParams, Config, Type, ReplicatingProviderId
            ))
        end, EvictingNodes)
    end, ReplicatingNodes),
    Config.

%%%===================================================================
%%% Internal functions
%%%===================================================================

run_scenario(Config, undefined) ->
    Config;
run_scenario(Config, Scenario = #scenario{function = ScenarioFunction}) ->
    ScenarioFunction(Config, Scenario).

setup_test(Config, undefined) ->
    Config;
setup_test(Config, Setup = #setup{
    root_directory = undefined
}) ->
    setup_test(Config, Setup#setup{root_directory = <<"">>});
setup_test(Config, Setup) ->
    ensure_verification_pool_started(),
    Nodes = ?config(op_worker_nodes, Config),
    lists:foreach(fun(N) -> countdown_server:start_link(self(), N) end, Nodes),
    Config2 = create_files(Config, Setup),
    maybe_prereplicate_files(Config2, Setup),
    assert_setup(Config2, Setup),
    Config2.

maybe_prereplicate_files(Config, #setup{
    user = User,
    size = Size,
    replicate_to_nodes = ReplicateToNodes,
    attempts = Attempts,
    timeout = Timetrap
}) ->
    Refs = lists:map(fun(Node) ->
        cast_files_prereplication(Config, Node, User, Size, Attempts)
    end, ReplicateToNodes),
    await_countdown(Refs, Timetrap).

assert_expectations(_Config, undefined) ->
    ok;
assert_expectations(Config, Expected = #expected{
    user = User,
    assertion_nodes = AssertionNodes,
    distribution = ExpectedDistribution,
    assert_distribution_for_files = AssertDistributionForFiles,
    attempts = Attempts,
    timeout = Timetrap,
    assert_transferred_file_model = AssertTransferredFileModel
}) ->
    NodesTransferIdsAndFiles = ?config(?TRANSFERS_KEY, Config, []),
    OldNodesTransferIdsAndFiles = ?config(?OLD_TRANSFERS_KEY, Config, []),
    Tids = [Tid || {_, Tid, _, _} <- NodesTransferIdsAndFiles],
    OldTids = [Tid || {_, Tid, _, _} <- OldNodesTransferIdsAndFiles],
    AllTids = lists:usort(Tids ++ OldTids),

    lists:foreach(fun(AssertionNode) ->
        SpaceId = ?config(?SPACE_ID_KEY, Config),
        lists:foreach(fun({TargetNode, TransferId, FileGuid, FilePath}) ->
            assert_transfer(Config, AssertionNode, Expected, TransferId,
                FileGuid, FilePath, TargetNode),
            assert_files_distribution_on_all_nodes(Config, AssertionNodes, User,
                ExpectedDistribution, AssertDistributionForFiles, Attempts, Timetrap),

            case AssertTransferredFileModel of
                true ->
                    ?assertEqual([],
                        transfers_test_utils:get_ongoing_transfers_for_file(AssertionNode, FileGuid),
                    Attempts),

                    ?assertEqual(true, begin
                        EndedTransfersForFile =
                            transfers_test_utils:get_ended_transfers_for_file(AssertionNode, FileGuid),
                        lists:member(TransferId, EndedTransfersForFile)
                    end, Attempts);
                false ->
                    ok
            end,
            TransferId
        end, NodesTransferIdsAndFiles),

        ?assertEqual([], transfers_test_utils:list_waiting_transfers(AssertionNode, SpaceId), Attempts),
        ?assertEqual([], transfers_test_utils:list_ongoing_transfers(AssertionNode, SpaceId), Attempts),
        ?assertEqual(AllTids, lists:sort(transfers_test_utils:list_ended_transfers(AssertionNode, SpaceId)), Attempts)

    end, AssertionNodes).

assert_transfer(_Config, _Node, #expected{
    expected_transfer = undefined,
    attempts = _Attempts
}, _TransferId, _FileGuid, _FilePath, _TargetNode) ->
    ok;
assert_transfer(Config, Node, #expected{
    expected_transfer = TransferAssertion,
    attempts = Attempts
}, TransferId, FileGuid, FilePath, TargetNode) ->
    SpaceId = ?config(?SPACE_ID_KEY, Config),
    assert_transfer_state(Node, TransferId, SpaceId, FileGuid, FilePath,
        TargetNode, TransferAssertion, Attempts).

assert_transfer_state(Node, TransferId, SpaceId, FileGuid, FilePath, TargetNode,
    ExpectedTransfer, Attempts
) ->
    try
        Transfer = transfers_test_utils:get_transfer(Node, TransferId),
        assert(ExpectedTransfer, Transfer)
    catch
        throw:transfer_not_found ->
            case Attempts == 0 of
                false ->
                    timer:sleep(timer:seconds(1)),
                    assert_transfer_state(Node, TransferId, SpaceId, FileGuid,
                        FilePath, TargetNode, ExpectedTransfer, Attempts - 1);
                true ->
                    ct:pal("Transfer: ~p not found.", [TransferId]),
                    ct:fail("Transfer: ~p not found.", [TransferId])
            end;
        throw:{assertion_error, Field, Expected, Value} ->
            case Attempts == 0 of
                false ->
                    timer:sleep(timer:seconds(1)),
                    assert_transfer_state(Node, TransferId, SpaceId, FileGuid,
                        FilePath, TargetNode, ExpectedTransfer, Attempts - 1);
                true ->
                    {Format, Args} = transfer_fields_description(Node, TransferId),
                    ct:pal(
                        "Assertion of field \"~p\" in transfer ~p failed.~n"
                        "    Expected: ~p~n"
                        "    Value: ~p~n" ++ Format, [Field, TransferId, Expected, Value | Args]),
                    ct:fail("assertion failed")
            end
    end.

create_files(Config, #setup{
    root_directory = {RootDirGuid, RootDirPath},
    files_structure = {pre_created, GuidsAndPaths}
}) ->
    DirsGuidsAndPaths = maps:get(dirs, GuidsAndPaths, []),
    FilesGuidsAndPaths = maps:get(files, GuidsAndPaths, []),

    [
        {?ROOT_DIR_KEY, {RootDirGuid, RootDirPath}},
        {?DIRS_KEY, DirsGuidsAndPaths},
        {?FILES_KEY, FilesGuidsAndPaths} | Config
    ];

create_files(Config, #setup{
    user = User,
    setup_node = SetupNode,
    files_structure = FilesStructure,
    root_directory = RootDirectory,
    mode = Mode,
    size = Size,
    truncate = Truncate,
    file_prefix = FilePrefix,
    dir_prefix = DirPrefix,
    timeout = Timetrap
}) ->
    validate_root_directory(RootDirectory),
    RootDirectory2 = utils:ensure_defined(RootDirectory, undefined, <<"">>),
    SessionId = ?USER_SESSION(SetupNode, User, Config),
    SpaceId = ?config(?SPACE_ID_KEY, Config),
    {DirsToCreate, FilesToCreate} = count_files_and_dirs(FilesStructure),

    FilesCounterRef = countdown_server:init_counter(SetupNode, FilesToCreate),
    DirsCounterRef = countdown_server:init_counter(SetupNode, DirsToCreate),

    {RootDirGuid, RootDirPath} = maybe_create_root_dir(SetupNode, RootDirectory2, SessionId, SpaceId),
    cast_create_files_structure(SetupNode, SessionId, FilesStructure, Mode, Size,
        RootDirPath, FilesCounterRef, DirsCounterRef, FilePrefix, DirPrefix, Truncate
    ),

    DirsGuidsAndPaths = countdown_server:await(SetupNode, DirsCounterRef, Timetrap),
    FilesGuidsAndPaths = countdown_server:await(SetupNode, FilesCounterRef, Timetrap),

    [
        {?ROOT_DIR_KEY, {RootDirGuid, RootDirPath}},
        {?DIRS_KEY, DirsGuidsAndPaths},
        {?FILES_KEY, FilesGuidsAndPaths} | Config
    ].

assert_setup(Config, #setup{
    assertion_nodes = []
}) ->
    Config;
assert_setup(Config, #setup{
    user = User,
    assertion_nodes = AssertionNodes,
    distribution = ExpectedDistribution,
    attempts = Attempts,
    timeout = Timetrap
}) ->
    assert_files_visible_on_all_nodes(Config, AssertionNodes, User, Attempts, Timetrap),
    assert_files_distribution_on_all_nodes(Config, AssertionNodes, User,
        ExpectedDistribution, undefined, Attempts, Timetrap).

await_countdown(Refs, Timetrap) when is_list(Refs) ->
    await_countdown(sets:from_list(Refs), Timetrap);
await_countdown(Refs, Timetrap) ->
    await_countdown(Refs, #{}, Timetrap).

await_countdown(Refs, DataMap, Timetrap) ->
    case sets:size(Refs) of
        0 ->
            DataMap;
        _ ->
            receive
                {?COUNTDOWN_FINISHED, Ref, _AssertionNode, Data} ->
                    Refs2 = sets:del_element(Ref, Refs),
                    DataMap2 = DataMap#{Ref => Data},
                    await_countdown(Refs2, DataMap2, Timetrap)
            after
                Timetrap ->
                    throw(?TEST_TIMEOUT(?FUNCTION_NAME))
            end
    end.

assert_files_visible_on_all_nodes(Config, AssertionNodes, User, Attempts, Timetrap) ->
    Refs = lists:map(fun(AssertionNode) ->
        cast_files_visible_assertion(Config, AssertionNode, User, Attempts)
    end, AssertionNodes),
    await_countdown(Refs, Timetrap).

assert_files_distribution_on_all_nodes(_Config, _AssertionNodes, _User, undefined, _AssertDistributionForFiles, _Attempts, _Timetrap) ->
    ok;
assert_files_distribution_on_all_nodes(Config, AssertionNodes, User, ExpectedDistribution, AssertDistributionForFiles, Attempts, Timetrap) ->
    % Deduce expected block size automatically based on expected blocks
    ExpectedDistributionWithBlockSize = lists:map(fun(Distribution) ->
        Distribution#{
            <<"totalBlocksSize">> => lists:foldl(fun([_Offset, Size], SizeAcc) ->
                SizeAcc + Size
            end, 0, maps:get(<<"blocks">>, Distribution))
        }
    end, ExpectedDistribution),

    Refs = lists:map(fun(AssertionNode) ->
        cast_files_distribution_assertion(Config, AssertionNode, User, ExpectedDistributionWithBlockSize, AssertDistributionForFiles, Attempts)
    end, AssertionNodes),
    await_countdown(Refs, Timetrap).

cast_files_distribution_assertion(Config, Node, User, Expected, AssertDistributionForFiles, Attempts) ->
    FileGuidsAndPaths = ?config(?FILES_KEY, Config),
    FilesToPerformAssertion = case AssertDistributionForFiles of
        undefined ->  [G || {G, _} <- FileGuidsAndPaths];
        _ ->
            lists:filtermap(fun({G, _P}) ->
            case lists:member(G, AssertDistributionForFiles) of
                true -> {true, G};
                false -> false
            end
        end, FileGuidsAndPaths)
    end,
    SessionId = ?USER_SESSION(Node, User, Config),
    CounterRef = countdown_server:init_counter(Node, length(FilesToPerformAssertion)),
    lists:foreach(fun(FileGuid) ->
        cast_file_distribution_assertion(Expected, Node, SessionId, FileGuid, CounterRef, Attempts)
    end, FilesToPerformAssertion),
    CounterRef.

cast_files_prereplication(Config, Node, User, ExpectedSize, Attempts) ->
    FilesGuidsAndPaths = ?config(?FILES_KEY, Config),
    SessionId = ?USER_SESSION(Node, User, Config),
    CounterRef = countdown_server:init_counter(Node, length(FilesGuidsAndPaths)),
    lists:foreach(fun({FileGuid, _FilePath}) ->
        cast_files_prereplication(Node, SessionId, FileGuid, CounterRef, ExpectedSize, Attempts)
    end, FilesGuidsAndPaths),
    CounterRef.

cast_files_prereplication(Node, SessionId, FileGuid, CounterRef, ExpectedSize, Attempts) ->
    worker_pool:cast(?WORKER_POOL, {?MODULE, prereplicate_file,
        [Node, SessionId, FileGuid, CounterRef, ExpectedSize, Attempts]}
    ).

prereplicate_file(Node, SessionId, FileGuid, CounterRef, ExpectedSize, Attempts) ->
    execute_in_worker(fun() ->
        ?assertMatch(ExpectedSize, begin
            try
                {ok, Handle} = lfm_proxy:open(Node, SessionId, {guid, FileGuid}, read),
                {ok, Data} = lfm_proxy:read(Node, Handle, 0, ExpectedSize),
                lfm_proxy:close(Node, Handle),
                byte_size(Data)
            catch
                _E:_R ->
                    error
            end
        end, Attempts),
        countdown_server:decrease(Node, CounterRef, FileGuid)
    end).

cast_files_visible_assertion(Config, Node, User, Attempts) ->
    RootDirGuidAndPath = ?config(?ROOT_DIR_KEY, Config),
    FilesGuidsAndPaths = ?config(?FILES_KEY, Config),
    FilesGuidsAndPaths2 = utils:ensure_defined(FilesGuidsAndPaths, undefined, []),
    DirsGuidsAndPaths = ?config(?DIRS_KEY, Config),
    DirsGuidsAndPaths2 = utils:ensure_defined(DirsGuidsAndPaths, undefined, []),
    SessionId = ?USER_SESSION(Node, User, Config),

    GuidsAndPaths = FilesGuidsAndPaths2 ++ [RootDirGuidAndPath | DirsGuidsAndPaths2],
    CounterRef = countdown_server:init_counter(Node, length(GuidsAndPaths)),
    lists:foreach(fun({FileGuid, _FilePath}) ->
        cast_file_visible_assertion(Node, SessionId, FileGuid, CounterRef, Attempts)
    end, GuidsAndPaths),
    CounterRef.

cast_file_visible_assertion(Node, SessionId, FileGuid, CounterRef, Attempts) ->
    worker_pool:cast(?WORKER_POOL, {?MODULE, assert_file_visible,
        [Node, SessionId, FileGuid, CounterRef, Attempts]}
    ).

cast_file_distribution_assertion(Expected, Node, SessionId, FileGuid, CounterRef, Attempts) ->
    worker_pool:cast(?WORKER_POOL, {?MODULE, assert_file_distribution,
        [Expected, Node, SessionId, FileGuid, CounterRef, Attempts]}
    ).


assert_file_visible(Node, SessId, FileGuid, CounterRef, Attempts) ->
    execute_in_worker(fun() ->
        ?assertMatch({ok, _}, lfm_proxy:stat(Node, SessId, {guid, FileGuid}), Attempts),
        countdown_server:decrease(Node, CounterRef, FileGuid)
    end).

assert_file_distribution(Expected, Node, SessId, FileGuid, CounterRef, Attempts) ->
    Expected2 = lists:sort(Expected),
    execute_in_worker(fun() ->
        ?assertMatch(Expected2, begin
            {ok, Distribution} = lfm_proxy:get_file_distribution(Node, SessId, {guid, FileGuid}),
            lists:sort(Distribution)
        end, Attempts),
        countdown_server:decrease(Node, CounterRef, FileGuid)
    end).

execute_in_worker(Fun) ->
    try
        Fun()
    catch
        _:_ ->
            % this function is executed by worker_pool process
            % this catch is used to avoid "ugly" worker pool error log
            ok
    end.

maybe_create_root_dir(Node, RootDirectory, SessionId, SpaceId) ->
    case RootDirectory of
        <<"">> ->
            {space_guid(SpaceId), filename:join([<<"/">>, SpaceId])};
        _ ->
            Path = filename:join([<<"/">>, SpaceId, RootDirectory]),
            {ok, Guid} = lfm_proxy:mkdir(Node, SessionId, Path),
            {Guid, Path}
    end.

space_guid(SpaceId) ->
    fslogic_uuid:spaceid_to_space_dir_guid(SpaceId).

validate_root_directory(Path = <<"/", _>>) ->
    throw({absolute_root_path, Path});
validate_root_directory(_) -> ok.

create_files_structure(_Scheduler, _SessionId, [], _Mode, _Size,
    _RootDirPath, _FilesCounterRef, _DirsCounterRef, _FilePrefix, _DirPrefix, _Truncate) ->
    ok;
create_files_structure(Scheduler, SessionId, [{SubDirs, SubFiles} | Rest], Mode,
    Size, RootDirPath, FilesCounterRef, DirsCounterRef, FilePrefix, DirPrefix, Truncate
) ->
    cast_subfiles_creation(Scheduler, SessionId, SubFiles, Mode, Size,
        RootDirPath, FilesCounterRef, FilePrefix, Truncate),
    cast_subdirs_creation(Scheduler, SessionId, SubDirs, Rest, Mode, Size,
        RootDirPath, FilesCounterRef, DirsCounterRef, FilePrefix, DirPrefix, Truncate).

create_dir(Node, SessionId, DirPath, CounterRef) ->
    {ok, DirGuid} = lfm_proxy:mkdir(Node, SessionId, DirPath),
    mark_dir_created(Node, DirGuid, DirPath, CounterRef).

cast_subfiles_creation(Node, SessionId, SubfilesNum, Mode, Size, ParentPath,
    FilesCounterRef, FilePrefix, Truncate) ->
    lists:foreach(fun(N) ->
        FilePath = subfile_path(ParentPath, FilePrefix, N),
        cast_file_creation(Node, SessionId, FilePath, Mode, Size, FilesCounterRef, Truncate)
    end, lists:seq(1, SubfilesNum)).

cast_subdirs_creation(Node, SessionId, SubDirsNum, Structure, Mode, Size,
    ParentPath, FilesCounterRef, DirsCounterRef, FilePrefix, DirPrefix, Truncate) ->
    lists:foreach(fun(N) ->
        DirPath = subdir_path(ParentPath, DirPrefix, N),
        create_dir(Node, SessionId, DirPath, DirsCounterRef),
        cast_create_files_structure(Node, SessionId, Structure, Mode, Size,
            DirPath, FilesCounterRef, DirsCounterRef, FilePrefix, DirPrefix, Truncate)
    end, lists:seq(1, SubDirsNum)).

cast_file_creation(Node, SessionId, FilePath, Mode, Size, CounterRef, Truncate) ->
    ok = worker_pool:cast(?WORKER_POOL, {?MODULE, create_file,
        [Node, SessionId, FilePath, Mode, Size, CounterRef, Truncate]
    }).

create_file(Node, SessionId, FilePath, Mode, Size, CounterRef, Truncate) ->
    {ok, Guid} = lfm_proxy:create(Node, SessionId, FilePath, Mode),
    {ok, Handle} = lfm_proxy:open(Node, SessionId, {guid, Guid}, write),
    case Truncate of
        true ->
            ok = lfm_proxy:truncate(Node, SessionId, {guid, Guid}, Size);
        _ ->
            {ok, _} = lfm_proxy:write(Node, Handle, 0, crypto:strong_rand_bytes(Size))
    end,
    ok = lfm_proxy:close(Node, Handle),
    mark_file_created(Node, Guid, FilePath, CounterRef).

mark_file_created(Node, FileGuid, FilePath, CounterRef) ->
    countdown_server:decrease(Node, CounterRef, {FileGuid, FilePath}).

mark_dir_created(Node, DirGuid, DirPath, CounterRef) ->
    countdown_server:decrease(Node, CounterRef, {DirGuid, DirPath}).

cast_create_files_structure(Node, SessionId, Structure, Mode, Size, ParentPath,
    FilesCounterRef, DirsCounterRef, FilePrefix, DirPrefix, Truncate
) ->
    ok = worker_pool:cast(?WORKER_POOL, {?MODULE, create_files_structure,
        [Node, SessionId, Structure, Mode, Size, ParentPath, FilesCounterRef,
            DirsCounterRef, FilePrefix, DirPrefix, Truncate]}).

subfile_path(ParentPath, FilePrefix, N) ->
    filename:join([ParentPath, <<FilePrefix/binary, (integer_to_binary(N))/binary>>]).

subdir_path(ParentPath, DirPrefix, N) ->
    filename:join([ParentPath, <<DirPrefix/binary, (integer_to_binary(N))/binary>>]).

remove_file(Node, User, FileKey, Config) ->
    SessionId = ?USER_SESSION(Node, User, Config),
    lfm_proxy:unlink(Node, SessionId, FileKey).

%%-------------------------------------------------------------------
%% @private
%% @doc
%% Counts total number of directories and regular files in the Structure.
%% Structure is the list of tuples {DirsNum, FilesNum} specifying number
%% given file types on subsequent levels of a file tree.
%% @end
%%-------------------------------------------------------------------
-spec count_files_and_dirs([{non_neg_integer(), non_neg_integer()}]) -> {non_neg_integer(), non_neg_integer()}.
count_files_and_dirs(Structure) ->
    {DirsSum, FilesSum, _} = lists:foldl(fun({SubDirs, SubFiles}, {AccDirs, AccFiles, PrevLevelDirs}) ->
        CurrentLevelDirs = PrevLevelDirs * SubDirs,
        CurrentLevelFiles = PrevLevelDirs * SubFiles,
        {AccDirs + CurrentLevelDirs, AccFiles + CurrentLevelFiles, CurrentLevelDirs}
    end, {0, 0, 1}, Structure),
    {DirsSum, FilesSum}.

ensure_verification_pool_started() ->
    {ok, _} = application:ensure_all_started(worker_pool),
    worker_pool:start_sup_pool(?WORKER_POOL, [{workers, 8}]).

move_transfer_ids_to_old_key(Config) ->
    map_config_key(?TRANSFERS_KEY, ?OLD_TRANSFERS_KEY, Config).

map_config_key(Key0, NewKey, Config) ->
    lists:keymap(fun(Key) ->
        case Key of
            Key0 -> NewKey;
            (Other) -> Other
        end
    end, 1, Config).

update_config(Key, UpdateFun, Config, DefaultValue) ->
    case proplists:get_value(Key, Config, no_value) of
        no_value ->
            [{Key, UpdateFun(DefaultValue)} | Config];
        OldValue ->
            lists:keyreplace(Key, 1, Config, {Key, UpdateFun(OldValue)})
    end.

schedule_file_replication(ScheduleNode, ProviderId, User, FileKey, Config, lfm) ->
    schedule_file_replication_by_lfm(ScheduleNode, ProviderId, User, FileKey, Config);
schedule_file_replication(ScheduleNode, ProviderId, User, FileKey, Config, rest) ->
    schedule_file_replication_by_rest(ScheduleNode, ProviderId, User, FileKey, Config).

schedule_file_replication_by_lfm(_ScheduleNode, _ProviderId, _User, _FileKey, _Config) ->
    erlang:error(not_implemented).

schedule_file_replication_by_rest(Worker, ProviderId, User, {path, FilePath}, Config) ->
    schedule_transfer_by_rest(
        Worker,
        ?config(?SPACE_ID_KEY, Config),
        User,
        [?SPACE_SCHEDULE_REPLICATION],
        <<"replicas/", FilePath/binary, "?provider_id=", ProviderId/binary>>,
        post,
        Config
    );
schedule_file_replication_by_rest(Worker, ProviderId, User, {guid, FileGuid}, Config) ->
    {ok, FileObjectId} = file_id:guid_to_objectid(FileGuid),
    schedule_transfer_by_rest(
        Worker,
        file_id:guid_to_space_id(FileGuid),
        User,
        [?SPACE_SCHEDULE_REPLICATION],
        <<"replicas-id/", FileObjectId/binary, "?provider_id=", ProviderId/binary>>,
        post,
        Config
    ).

schedule_replication_by_view(ScheduleNode, ProviderId, User, SpaceId, ViewName, QueryViewParams, Config, lfm) ->
    schedule_replication_by_view_via_lfm(ScheduleNode, ProviderId, User, SpaceId, ViewName, QueryViewParams, Config);
schedule_replication_by_view(ScheduleNode, ProviderId, User, SpaceId, ViewName, QueryViewParams, Config, rest) ->
    schedule_replication_by_view_via_rest(ScheduleNode, ProviderId, User, SpaceId, ViewName, QueryViewParams, Config).

schedule_replication_by_view_via_rest(Worker, ProviderId, User, SpaceId, ViewName, QueryViewParams, Config) ->
    QueryParamsBin = create_query_string(QueryViewParams),
    schedule_transfer_by_rest(
        Worker,
        SpaceId,
        User,
        [?SPACE_SCHEDULE_REPLICATION, ?SPACE_QUERY_VIEWS],
        <<
            "replicas-view/", ViewName/binary, "?provider_id=", ProviderId/binary,
            "&space_id=", SpaceId/binary, QueryParamsBin/binary
        >>,
        post,
        Config
    ).

schedule_replication_by_view_via_lfm(_ScheduleNode, _ProviderId, _User, _SpaceId, _ViewName, _QueryViewParams, _Config) ->
    erlang:error(not_implemented).

schedule_replica_eviction(ScheduleNode, ProviderId, User, FileKey, Config, lfm) ->
    schedule_replica_eviction_by_lfm(ScheduleNode, ProviderId, User, FileKey, Config);
schedule_replica_eviction(ScheduleNode, ProviderId, User, FileKey, Config, rest) ->
    schedule_replica_eviction_by_rest(ScheduleNode, ProviderId, User, FileKey, Config, undefined).

schedule_replica_eviction_by_lfm(_ScheduleNode, _ProviderId, _User, _FileKey, _Config) ->
    erlang:error(not_implemented).

schedule_replica_eviction_by_rest(Worker, ProviderId, User, {path, FilePath}, Config, MigrationProviderId) ->
    case MigrationProviderId of
        % eviction
        undefined ->
            schedule_transfer_by_rest(
                Worker,
                ?config(?SPACE_ID_KEY, Config),
                User,
                [?SPACE_SCHEDULE_EVICTION],
                <<"replicas/", FilePath/binary, "?provider_id=", ProviderId/binary>>,
                delete,
                Config
            );
        % migration
        _ ->
            schedule_transfer_by_rest(
                Worker,
                ?config(?SPACE_ID_KEY, Config),
                User,
                [?SPACE_SCHEDULE_REPLICATION, ?SPACE_SCHEDULE_EVICTION],
                <<
                    "replicas/", FilePath/binary, "?provider_id=", ProviderId/binary,
                    "&migration_provider_id=", MigrationProviderId/binary
                >>,
                delete,
                Config
            )
    end;
schedule_replica_eviction_by_rest(Worker, ProviderId, User, {guid, FileGuid}, Config, MigrationProviderId) ->
    {ok, FileObjectId} = file_id:guid_to_objectid(FileGuid),
    case MigrationProviderId of
        % eviction
        undefined ->
            schedule_transfer_by_rest(
                Worker,
                file_id:guid_to_space_id(FileGuid),
                User,
                [?SPACE_SCHEDULE_EVICTION],
                <<"replicas-id/", FileObjectId/binary, "?provider_id=", ProviderId/binary>>,
                delete,
                Config
            );
        % migration
        _ ->
            schedule_transfer_by_rest(
                Worker,
                file_id:guid_to_space_id(FileGuid),
                User,
                [?SPACE_SCHEDULE_REPLICATION, ?SPACE_SCHEDULE_EVICTION],
                <<
                    "replicas-id/", FileObjectId/binary, "?provider_id=", ProviderId/binary,
                    "&migration_provider_id=", MigrationProviderId/binary
                >>,
                delete,
                Config
            )
    end.

schedule_replica_eviction_by_view(ScheduleNode, ProviderId, User, SpaceId, ViewName, QueryViewParams, Config, lfm) ->
    schedule_replica_eviction_by_view_via_lfm(ScheduleNode, ProviderId, User, SpaceId, ViewName, QueryViewParams, Config);
schedule_replica_eviction_by_view(ScheduleNode, ProviderId, User, SpaceId, ViewName, QueryViewParams, Config, rest) ->
    schedule_replica_eviction_by_view_via_rest(ScheduleNode, ProviderId, User, SpaceId, ViewName, QueryViewParams, Config).

schedule_replica_eviction_by_view_via_lfm(_ScheduleNode, _ProviderId, _User, _SpaceId, _ViewName, _QueryViewParams, _Config) ->
    erlang:error(not_implemented).

schedule_replica_eviction_by_view_via_rest(ScheduleNode, ProviderId, User, SpaceId, ViewName, QueryViewParams, Config) ->
    QueryParamsBin = create_query_string(QueryViewParams),
    schedule_transfer_by_rest(
        ScheduleNode,
        SpaceId,
        User,
        [?SPACE_SCHEDULE_EVICTION, ?SPACE_QUERY_VIEWS],
        <<
            "replicas-view/", ViewName/binary, "?provider_id=", ProviderId/binary,
            "&space_id=", SpaceId/binary, QueryParamsBin/binary
        >>,
        delete,
        Config
    ).

schedule_replica_migration(ScheduleNode, ProviderId, User, FileKey, Config, lfm, MigrationProviderId) ->
    schedule_replica_migration_by_lfm(ScheduleNode, ProviderId, User, FileKey, Config, MigrationProviderId);
schedule_replica_migration(ScheduleNode, ProviderId, User, FileKey, Config, rest, MigrationProviderId) ->
    schedule_replica_eviction_by_rest(ScheduleNode, ProviderId, User, FileKey, Config, MigrationProviderId).

schedule_replica_migration_by_lfm(_ScheduleNode, _ProviderId, _User, _FileKey, _Config, _MigrationProviderId) ->
    erlang:error(not_implemented).

schedule_replica_migration_by_view(ScheduleNode, ProviderId, User, SpaceId, ViewName, QueryViewParams, Config, lfm, MigrationProviderId) ->
    schedule_replica_migration_by_view_via_lfm(ScheduleNode, ProviderId, User, SpaceId, ViewName, QueryViewParams, Config, MigrationProviderId);
schedule_replica_migration_by_view(ScheduleNode, ProviderId, User, SpaceId, ViewName, QueryViewParams, Config, rest, MigrationProviderId) ->
    schedule_replica_migration_by_view_via_rest(ScheduleNode, ProviderId, User, SpaceId, ViewName, QueryViewParams, Config, MigrationProviderId).

schedule_replica_migration_by_view_via_lfm(_ScheduleNode, _ProviderId, _User, _SpaceId, _ViewName, _QueryViewParams, _Config, _MigrationProviderId) ->
    erlang:error(not_implemented).

schedule_replica_migration_by_view_via_rest(ScheduleNode, ProviderId, User, SpaceId, ViewName, QueryViewParams, Config, MigrationProviderId) ->
    QueryParamsBin = create_query_string(QueryViewParams),
    schedule_transfer_by_rest(
        ScheduleNode,
        SpaceId,
        User,
        [?SPACE_SCHEDULE_EVICTION, ?SPACE_QUERY_VIEWS],
        <<
            "replicas-view/", ViewName/binary, "?provider_id=", ProviderId/binary,
            "&migration_provider_id=", MigrationProviderId/binary, "&space_id=", SpaceId/binary, QueryParamsBin/binary
        >>,
        delete,
        Config
    ).

cancel_transfer(ScheduleNode, SchedulingUser, CancellingUser, TransferType, Tid, Config, lfm) ->
    cancel_transfer_by_lfm(ScheduleNode, SchedulingUser, CancellingUser, TransferType, Tid, Config);
cancel_transfer(ScheduleNode, SchedulingUser, CancellingUser, TransferType, Tid, Config, rest) ->
    cancel_transfer_by_rest(ScheduleNode, SchedulingUser, CancellingUser, TransferType, Tid, Config).

cancel_transfer_by_lfm(_Worker, _SchedulingUser, _CancellingUser, _TransferType, _Tid, _Config) ->
    erlang:error(not_implemented).

cancel_transfer_by_rest(Worker, SchedulingUser, CancellingUser, TransferType, Tid, Config) ->
    HTTPPath = <<"transfers/", Tid/binary>>,
    Headers = [?USER_TOKEN_HEADER(Config, CancellingUser)],
    SpaceId = ?config(?SPACE_ID_KEY, Config),

    UserSpacePrivs = rpc:call(Worker, initializer, node_get_mocked_space_user_privileges, [SpaceId, CancellingUser]),
    try
        case SchedulingUser =:= CancellingUser of
            true ->
                % User should always be able to cancel his transfers
                initializer:testmaster_mock_space_user_privileges([Worker], SpaceId, CancellingUser, []),
                ?assertMatch(
                    {ok, 204, _ , _},
                    rest_test_utils:request(Worker, HTTPPath, delete, Headers, [])
                );
            false ->
                AllSpacePrivs = privileges:space_privileges(),
                RequiredPrivs = case TransferType of
                    replication -> [?SPACE_CANCEL_REPLICATION];
                    eviction -> [?SPACE_CANCEL_EVICTION];
                    migration -> lists:sort([?SPACE_CANCEL_REPLICATION, ?SPACE_CANCEL_EVICTION])
                end,
                SpacePrivs = AllSpacePrivs -- RequiredPrivs,
                ErrorForbidden = rest_test_utils:get_rest_error(?ERROR_FORBIDDEN),

                lists:foreach(fun
                    (PrivsToAdd) when PrivsToAdd =:= RequiredPrivs ->
                        % success will be checked later
                        ok;
                    (PrivsToAdd) ->
                        initializer:testmaster_mock_space_user_privileges([Worker], SpaceId, CancellingUser, SpacePrivs ++ PrivsToAdd),
                        {ok, Code, _, Resp} = rest_test_utils:request(Worker, HTTPPath, delete, Headers, []),
                        ?assertMatch(ErrorForbidden, {Code, json_utils:decode(Resp)})
                end, combinations(RequiredPrivs)),

                initializer:testmaster_mock_space_user_privileges([Worker], SpaceId, CancellingUser, SpacePrivs ++ RequiredPrivs),
                ?assertMatch(
                    {ok, 204, _ , _},
                    rest_test_utils:request(Worker, HTTPPath, delete, Headers, [])
                )
        end
    after
        initializer:testmaster_mock_space_user_privileges([Worker], SpaceId, CancellingUser, UserSpacePrivs)
    end.

rerun_transfer(Worker, User, TransferType, ViewTransfer, OldTid, Config) ->
    TransferPrivs = case TransferType of
        replication -> [?SPACE_SCHEDULE_REPLICATION];
        eviction -> [?SPACE_SCHEDULE_EVICTION];
        migration -> [?SPACE_SCHEDULE_REPLICATION, ?SPACE_SCHEDULE_EVICTION]
    end,
    ViewPrivs = case ViewTransfer of
        true -> [?SPACE_QUERY_VIEWS];
        false -> []
    end,

    schedule_transfer_by_rest(
        Worker,
        ?config(?SPACE_ID_KEY, Config),
        User,
        TransferPrivs ++ ViewPrivs,
        <<"transfers/", OldTid/binary, "/rerun">>,
        post,
        Config
    ).

schedule_transfer_by_rest(Worker, SpaceId, UserId, RequiredPrivs, URL, Method, Config) ->
    AllWorkers = ?config(op_worker_nodes, Config),
    Headers = [?USER_TOKEN_HEADER(Config, UserId)],
    AllSpacePrivs = privileges:space_privileges(),
    SpacePrivs = AllSpacePrivs -- RequiredPrivs,
    UserSpacePrivs = rpc:call(Worker, initializer, node_get_mocked_space_user_privileges, [SpaceId, UserId]),
    SortedRequiredPrivs = lists:sort(RequiredPrivs),
    ErrorForbidden = rest_test_utils:get_rest_error(?ERROR_FORBIDDEN),

    try
        lists:foreach(fun
            (PrivsToAdd) when PrivsToAdd =:= SortedRequiredPrivs ->
                % success will be checked later
                ok;
            (PrivsToAdd) ->
                initializer:testmaster_mock_space_user_privileges(AllWorkers, SpaceId, UserId, SpacePrivs ++ PrivsToAdd),
                {ok, Code, _, Resp} = rest_test_utils:request(Worker, URL, Method, Headers, []),
                ?assertMatch(ErrorForbidden, {Code, json_utils:decode(Resp)})
        end, combinations(RequiredPrivs)),

        initializer:testmaster_mock_space_user_privileges(AllWorkers, SpaceId, UserId, SpacePrivs ++ RequiredPrivs),
        case rest_test_utils:request(Worker, URL, Method, Headers, []) of
            {ok, 200, _, Body} ->
                DecodedBody = json_utils:decode(Body),
                #{<<"transferId">> := Tid} = ?assertMatch(#{<<"transferId">> := _}, DecodedBody),
                {ok, Tid};
            {ok, 400, _, Body} ->
                {error, Body}
        end
    after
        initializer:testmaster_mock_space_user_privileges(AllWorkers, SpaceId, UserId, UserSpacePrivs)
    end.

%% Modifies storage timeout twice in order to
%% trigger helper reload and restore previous value.
-spec modify_storage_timeout(node(), od_storage:id(), NewValue :: binary()) -> ok.
modify_storage_timeout(Node, StorageId, NewValue) ->
    {ok, Doc} = rpc:call(Node, storage_config, get, [StorageId]),
    [Helper] = storage_config:get_helpers(Doc),
    HelperName = helper:get_name(Helper),
    OldValue = maps:get(<<"timeout">>, helper:get_args(Helper),
        integer_to_binary(?DEFAULT_HELPER_TIMEOUT)),

    ?assertEqual(ok, rpc:call(Node, storage_config, update_helper_args,
        [StorageId, HelperName, #{<<"timeout">> => NewValue}])),
    ?assertEqual(ok, rpc:call(Node, storage_config, update_helper_args,
        [StorageId, HelperName, #{<<"timeout">> => OldValue}])),
    ok.


file_key(Guid, _Path, guid) ->
    {guid, Guid};
file_key(_Guid, Path, path) ->
    {path, Path}.

assert(ExpectedTransfer, Transfer) ->
    maps:fold(fun(FieldName, ExpectedValueOrPredicate, _AccIn) ->
        assert_field(ExpectedValueOrPredicate, Transfer, FieldName)
    end, undefined, ExpectedTransfer).

assert_field(ExpectedValueOrPredicate, Transfer, FieldName) ->
    Value = get_transfer_value(Transfer, FieldName),
    try
        case is_function(ExpectedValueOrPredicate, 1) of
            true ->
                case ExpectedValueOrPredicate(Value) of
                    true ->
                        ok;
                    false ->
                        throw({assertion_error, FieldName, <<"<pred>">>, Value})
                end;
            false ->
                case Value of
                    ExpectedValueOrPredicate ->
                        ok;
                    _ ->
                        throw({assertion_error, FieldName, ExpectedValueOrPredicate, Value})
                end
        end
    catch
        error:{assertMatch_failed, _} ->
            throw({assertion_error, FieldName, ExpectedValueOrPredicate, Value})
    end.

get_transfer_value(Transfer, FieldName) ->
    FieldsList = record_info(fields, transfer),
    Index = index(FieldName, FieldsList),
    element(Index + 1, Transfer).

index(Key, List) ->
    case lists:keyfind(Key, 2, lists:zip(lists:seq(1, length(List)), List)) of
        false ->
            throw({wrong_assertion_key, Key, List});
        {Index, _} ->
            Index
    end.

transfer_fields_description(Node, TransferId) ->
    FieldsList = record_info(fields, transfer),
    Transfer = transfers_test_utils:get_transfer(Node, TransferId),
    lists:foldl(fun(FieldName, {AccFormat, AccArgs}) ->
        {AccFormat ++ "    ~p = ~p~n", AccArgs ++ [FieldName, get_transfer_value(Transfer, FieldName)]}
    end, {"~nTransfer ~p fields values:~n", [TransferId]}, FieldsList).

await_replication_starts(Node, TransferId) ->
    ?assertEqual(true, begin
        try
            #transfer{
                bytes_replicated = BytesReplicated,
                files_replicated = FilesReplicated
            } = transfers_test_utils:get_transfer(Node, TransferId),
            (BytesReplicated > 0) or (FilesReplicated > 0)
        catch
            throw:transfer_not_found ->
                false
        end
    end, 60).

await_replica_eviction_starts(Node, TransferId) ->
    ?assertEqual(true, begin
        try
            #transfer{
                eviction_status = active,
                files_evicted = FilesEvicted
            } = transfers_test_utils:get_transfer(Node, TransferId),
            FilesEvicted > 0
        catch
            throw:transfer_not_found ->
                false
        end
    end, 60).

await_transfer_starts(Node, TransferId) ->
    ?assertEqual(true, begin
        try
            #transfer{
               start_time = StartTime
            } = transfers_test_utils:get_transfer(Node, TransferId),
            StartTime > 0
        catch
            throw:transfer_not_found ->
               false
        end
    end, 60).

create_query_string(QueryViewParams) ->
    lists:foldl(fun(Option, TmpQuery) ->
        OptionBin = case Option of
            {Key, Val} ->
                KeyBin = atom_to_binary(Key, utf8),
                ValBin = binary_from_term(Val),
                <<KeyBin/binary, "=", ValBin/binary>>;
            _ ->
                TmpOptionBin = atom_to_binary(Option, utf8),
                <<TmpOptionBin/binary, "=true">>
        end,
        <<TmpQuery/binary, "&", OptionBin/binary>>
    end, <<>>, QueryViewParams).

binary_from_term(Val) when is_binary(Val) ->
    <<"\"", Val/binary, "\"">>;
binary_from_term(Val) when is_integer(Val) ->
    integer_to_binary(Val);
binary_from_term(Val) when is_float(Val) ->
    float_to_binary(Val);
binary_from_term(Val) when is_atom(Val) ->
    atom_to_binary(Val, utf8).


combinations([]) ->
    [[]];
combinations([Item]) ->
    [[Item], []];
combinations([Item | Items]) ->
    ItemsCombinations = combinations(Items),
    ItemsCombinations ++ lists:map(fun(Comb) ->
        lists:sort([Item | Comb])
    end, ItemsCombinations).<|MERGE_RESOLUTION|>--- conflicted
+++ resolved
@@ -207,11 +207,7 @@
     end, ReplicatingNodes),
 
     lists:foreach(fun(Node) ->
-<<<<<<< HEAD
-        {ok, [StorageId | _]} = rpc:call(Node, space_storage, get_storage_ids, [SpaceId]),
-=======
         {ok, [StorageId | _]} = rpc:call(Node, space_logic, get_local_storage_ids, [SpaceId]),
->>>>>>> 171ef3b4
         modify_storage_timeout(Node, StorageId, <<"100000">>)
     end, ReplicatingNodes),
 
