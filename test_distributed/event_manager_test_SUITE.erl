--- conflicted
+++ resolved
@@ -50,7 +50,6 @@
 event_stream_test(Config) ->
     [Worker1, Worker2 | _] = ?config(op_worker_nodes, Config),
     Self = self(),
-<<<<<<< HEAD
     SessId1 = <<"session_id_1">>,
     SessId2 = <<"session_id_2">>,
     Cred1 = #credentials{user_id = <<"user_id_1">>},
@@ -84,53 +83,6 @@
         blocks = [#file_block{offset = 0, size = 6}]
     }]}, ?TIMEOUT)),
     ?assertEqual({error, timeout}, test_utils:receive_any()),
-=======
-    SessionId1 = <<"session_id_1">>,
-    SessionId2 = <<"session_id_2">>,
-    Sub = #write_event_subscription{
-        producer = gui,
-        event_stream_spec = #event_stream{
-            metadata = 0,
-            admission_rule = fun(#write_event{}) -> true; (_) -> false end,
-            aggregation_rule = fun
-                (#write_event{file_id = FileId} = Evt1, #write_event{file_id = FileId} = Evt2) ->
-                    {ok, #write_event{
-                        file_id = Evt1#write_event.file_id,
-                        counter = Evt1#write_event.counter + Evt2#write_event.counter,
-                        size = Evt1#write_event.size + Evt2#write_event.size,
-                        file_size = Evt2#write_event.file_size,
-                        blocks = Evt1#write_event.blocks ++ Evt2#write_event.blocks
-                    }};
-                (_, _) -> {error, different}
-            end,
-            transition_rule = fun(Meta, #write_event{counter = Counter}) ->
-                Meta + Counter
-            end,
-            emission_rule = fun(Meta) -> Meta >= 6 end,
-            handlers = [fun(Evts) -> Self ! {handler, Evts} end]
-        }
-    },
-
-    {ok, _} = rpc:call(Worker1, event_manager,
-        get_or_create_event_dispatcher, [SessionId1]),
-
-    SubAnswer = rpc:call(Worker2, event_manager, subscribe, [Sub]),
-    ?assertMatch({ok, _}, SubAnswer),
-    {ok, SubId} = SubAnswer,
-
-    {ok, _} = rpc:call(Worker2, event_manager,
-        get_or_create_event_dispatcher, [SessionId2]),
-
-    lists:foldl(fun(Evt, N) ->
-        EmitAns = rpc:call(Worker1, event_manager, emit, [Evt#write_event{blocks = [{N, N}]}, SessionId1]),
-        ?assertEqual(ok, EmitAns),
-        N + 1
-    end, 1, lists:duplicate(6, #write_event{counter = 1, size = 1, file_size = 1})),
-
-    ?assertMatch({ok, _}, test_utils:receive_msg({handler, [#write_event{counter = 6,
-        size = 6, file_size = 1, blocks = [{1, 1}, {2, 2}, {3, 3}, {4, 4}, {5, 5}, {6, 6}]}]}, ?TIMEOUT)),
-    ?assertMatch({error, timeout}, test_utils:receive_any()),
->>>>>>> 0d4d59e6
 
     FileId1 = <<"file_id_1">>,
     FileId2 = <<"file_id_2">>,
