--- conflicted
+++ resolved
@@ -277,19 +277,13 @@
         (base64:encode(crypto:strong_rand_bytes(20)))/binary>>).
 
 helper_handle_server(Config) ->
-<<<<<<< HEAD
     UserCtx = helper:new_posix_user_ctx(0, 0),
-    Helper = helper:new_helper(
+    {ok, Helper} = helper:new_helper(
         ?POSIX_HELPER_NAME,
         #{<<"mountPoint">> => ?path(Config, "")},
         UserCtx,
         false,
         ?CANONICAL_STORAGE_PATH),
-=======
-    {ok, UserCtx} = helper:new_posix_user_ctx(0, 0),
-    {ok, Helper} = helper:new_posix_helper(?path(Config, ""), #{}, UserCtx,
-      ?CANONICAL_STORAGE_PATH),
->>>>>>> dda9dda5
     Handle = helpers:get_helper_handle(Helper, UserCtx),
     helper_handle_server(Config, Handle).
 helper_handle_server(Config, Handle) ->
