{
    "dirs_config": {
        "cluster_manager": {
            "input_dir": "rel/cluster_manager",
            "target_dir": "rel/test_cluster"
        },
        "op_worker": {
            "input_dir": "rel/op_worker",
            "target_dir": "rel/test_cluster"
        }
    },
    "os_configs": {
        "cfg1": {
            "storages": [],
            "users": [],
            "groups": {}
        }
    },
    "provider_domains": {
        "p1": {
<<<<<<< HEAD
            "db_driver": "couchdb",
            "op_ccm": {
                "ccm": {
=======
            "db_driver": "couchbase",
            "os_config": "cfg1",
            "cluster_manager": {
                "cm": {
>>>>>>> f5cf1844
                    "vm.args": {
                        "setcookie": "test_cookie"
                    },
                    "sys.config": {
                        "cm_nodes": [
                            "cm"
                        ],
                        "worker_num": 1
                    }
                }
            },
            "op_worker": {
                "worker1": {
                    "vm.args": {
                        "setcookie": "test_cookie"
                    },
                    "sys.config": {
                        "cm_nodes": [
                            "cm"
                        ],
                        "db_nodes": [
                            "127.0.0.1:49161"
                        ],
                        "verify_gr_cert": false
                    }
                }
            }
        }
    }
}<|MERGE_RESOLUTION|>--- conflicted
+++ resolved
@@ -18,16 +18,10 @@
     },
     "provider_domains": {
         "p1": {
-<<<<<<< HEAD
-            "db_driver": "couchdb",
-            "op_ccm": {
-                "ccm": {
-=======
             "db_driver": "couchbase",
             "os_config": "cfg1",
             "cluster_manager": {
                 "cm": {
->>>>>>> f5cf1844
                     "vm.args": {
                         "setcookie": "test_cookie"
                     },
