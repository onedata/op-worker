%%%--------------------------------------------------------------------
%%% @author Rafal Slota
%%% @author Jakub Kudzia
%%% @copyright (C) 2016 ACK CYFRONET AGH
%%% This software is released under the MIT license
%%% cited in 'LICENSE.txt'.
%%% @end
%%%--------------------------------------------------------------------
%%% @doc This module tests storage_sync
%%% @end
%%%--------------------------------------------------------------------
-module(storage_sync_test_SUITE).
-author("Rafal Slota").
-author("Jakub Kudzia").

-include("storage_sync_test.hrl").
-include("modules/fslogic/fslogic_common.hrl").
-include("modules/fslogic/fslogic_suffix.hrl").
-include_lib("ctool/include/test/assertions.hrl").
-include_lib("ctool/include/test/test_utils.hrl").
-include_lib("ctool/include/test/performance.hrl").
-include_lib("kernel/include/file.hrl").

% TODO VFS-6161 divide to smaller test suites

%% export for ct
-export([all/0, init_per_suite/1, end_per_suite/1, init_per_testcase/2,
    end_per_testcase/2]).

%% tests
-export([
    % tests of import
    empty_import_test/1,
    create_directory_import_test/1,
    create_directory_import_error_test/1,
    create_directory_import_check_user_id_test/1,
    create_directory_import_check_user_id_error_test/1,
    create_directory_import_without_read_permission_test/1,
    create_directory_import_many_test/1,
    create_empty_file_import_test/1,
    create_file_import_test/1,
    create_delete_import_test_read_both/1,
    create_delete_import_test_read_remote_only/1,
    create_file_import_check_user_id_test/1,
    create_file_import_check_user_id_error_test/1,
    create_file_in_dir_import_test/1,
    create_subfiles_import_many_test/1,
    create_subfiles_import_many2_test/1,
    create_remote_file_import_conflict_test/1,
    create_remote_dir_import_race_test/1,
    create_remote_file_import_race_test/1,
    cancel_scan/1,
    import_nfs_acl_test/1,
    import_nfs_acl_with_disabled_luma_should_fail_test/1,
    create_file_import_race_test/1,
    close_file_import_race_test/1,
    delete_file_reimport_race_test/1,
    delete_opened_file_reimport_race_test/1,

    % tests of update
    update_syncs_files_after_import_failed_test/1,
    update_syncs_files_after_previous_update_failed_test/1,
    sync_should_not_reimport_deleted_but_still_opened_file/1,
    sync_should_not_reimport_directory_that_was_not_successfully_deleted_from_storage/1,
    sync_should_not_reimport_file_that_was_not_successfully_deleted_from_storage/1,
    sync_should_not_import_recreated_file_with_suffix_on_storage/1,
    sync_should_update_blocks_of_recreated_file_with_suffix_on_storage/1,
    sync_should_not_import_replicated_file_with_suffix_on_storage/1,
    sync_should_update_replicated_file_with_suffix_on_storage/1,
    sync_should_not_process_file_if_hash_of_its_attrs_has_not_changed/1,
    create_delete_import2_test/1,
    create_subfiles_and_delete_before_import_is_finished_test/1,
    create_file_in_dir_update_test/1,
    create_file_in_dir_exceed_batch_update_test/1,

    delete_empty_directory_update_test/1,
    delete_non_empty_directory_update_test/1,
    sync_works_properly_after_delete_test/1,
    delete_and_update_files_simultaneously_update_test/1,
    delete_file_update_test/1,
    delete_many_subfiles_test/1,
    create_delete_race_test/1,
    create_list_race_test/1,

    append_file_update_test/1,
    append_file_not_changing_mtime_update_test/1,
    append_empty_file_update_test/1,
    copy_file_update_test/1,
    move_file_update_test/1,
    truncate_file_update_test/1,
    change_file_content_constant_size_test/1,
    change_file_content_update_test/1,
    change_file_content_the_same_moment_when_sync_performs_stat_on_file_test/1,
    chmod_file_update_test/1,
    chmod_file_update2_test/1,
    change_file_type_test/1,
    change_file_type2_test/1,
    change_file_type3_test/1,
    change_file_type4_test/1,
    update_timestamps_file_import_test/1,
    should_not_detect_timestamp_update_test/1,
    update_nfs_acl_test/1,
    recreate_file_deleted_by_sync_test/1,
    sync_should_not_delete_not_replicated_file_created_in_remote_provider/1,
    sync_should_not_delete_dir_created_in_remote_provider/1,
    sync_should_not_delete_not_replicated_files_created_in_remote_provider2/1,
    should_not_sync_file_during_replication/1,
    sync_should_not_invalidate_file_after_replication/1
]).

-define(TEST_CASES, [
    % tests of import
    empty_import_test,
    create_directory_import_test,
    create_directory_import_error_test,
    create_directory_import_check_user_id_test,
    create_directory_import_check_user_id_error_test,
    create_directory_import_without_read_permission_test,
    create_directory_import_many_test,
    create_empty_file_import_test,
    create_file_import_test,
    create_delete_import_test_read_both,
    create_delete_import_test_read_remote_only,
    create_file_import_check_user_id_test,
    create_file_import_check_user_id_error_test,
    create_file_in_dir_import_test,
    create_subfiles_import_many_test,
    create_subfiles_import_many2_test,
    create_remote_file_import_conflict_test,
    create_remote_dir_import_race_test,
    create_remote_file_import_race_test,
    cancel_scan,
    import_nfs_acl_test,
    import_nfs_acl_with_disabled_luma_should_fail_test,
    create_file_import_race_test,
    close_file_import_race_test,
    delete_file_reimport_race_test,
    delete_opened_file_reimport_race_test,

    % tests of update
    update_syncs_files_after_import_failed_test,
    update_syncs_files_after_previous_update_failed_test,
    % todo VFS-5203 add more tests of sync handling suffixed files
    sync_should_not_reimport_deleted_but_still_opened_file,
    sync_should_not_reimport_directory_that_was_not_successfully_deleted_from_storage,
    sync_should_not_reimport_file_that_was_not_successfully_deleted_from_storage,
    sync_should_not_import_recreated_file_with_suffix_on_storage,
    sync_should_update_blocks_of_recreated_file_with_suffix_on_storage,
    sync_should_not_import_replicated_file_with_suffix_on_storage,
    sync_should_update_replicated_file_with_suffix_on_storage,
    sync_should_not_process_file_if_hash_of_its_attrs_has_not_changed,
    create_delete_import2_test,
    create_subfiles_and_delete_before_import_is_finished_test,
    create_file_in_dir_update_test,
    create_file_in_dir_exceed_batch_update_test,

    delete_empty_directory_update_test,
    delete_non_empty_directory_update_test,
    sync_works_properly_after_delete_test,
    delete_and_update_files_simultaneously_update_test,
    delete_file_update_test,
    delete_many_subfiles_test,
    create_delete_race_test,
    create_list_race_test,

    append_file_update_test,
    append_file_not_changing_mtime_update_test,
    append_empty_file_update_test,
    copy_file_update_test,
    move_file_update_test,
    truncate_file_update_test,
    change_file_content_constant_size_test,
    change_file_content_update_test,
    change_file_content_the_same_moment_when_sync_performs_stat_on_file_test,
    chmod_file_update_test,
    chmod_file_update2_test,
    change_file_type_test,
    change_file_type2_test,
    change_file_type3_test,
    change_file_type4_test,
    update_timestamps_file_import_test,
    should_not_detect_timestamp_update_test,
    update_nfs_acl_test,
    recreate_file_deleted_by_sync_test,
    sync_should_not_delete_not_replicated_file_created_in_remote_provider,
    sync_should_not_delete_dir_created_in_remote_provider,
    sync_should_not_delete_not_replicated_files_created_in_remote_provider2,
    should_not_sync_file_during_replication,
    sync_should_not_invalidate_file_after_replication
]).

all() -> ?ALL(?TEST_CASES).

%%%==================================================================
%%% Test functions
%%%===================================================================

empty_import_test(Config) ->
    storage_sync_test_base:empty_import_test(Config).

create_directory_import_test(Config) ->
    storage_sync_test_base:create_directory_import_test(Config, false).

create_directory_import_error_test(Config) ->
    storage_sync_test_base:create_directory_import_error_test(Config, false).

create_directory_import_check_user_id_test(Config) ->
    storage_sync_test_base:create_directory_import_check_user_id_test(Config, false).

create_directory_import_check_user_id_error_test(Config) ->
    storage_sync_test_base:create_directory_import_check_user_id_error_test(Config, false).

create_directory_import_without_read_permission_test(Config) ->
    storage_sync_test_base:create_directory_import_without_read_permission_test(Config, false).

create_directory_import_many_test(Config) ->
    storage_sync_test_base:create_directory_import_many_test(Config, false).

create_empty_file_import_test(Config) ->
    storage_sync_test_base:create_empty_file_import_test(Config, false).

create_file_import_test(Config) ->
    storage_sync_test_base:create_file_import_test(Config, false).

create_delete_import_test_read_both(Config) ->
    storage_sync_test_base:create_delete_import_test_read_both(Config, false).

create_delete_import_test_read_remote_only(Config) ->
    storage_sync_test_base:create_delete_import_test_read_remote_only(Config, false).

create_file_import_check_user_id_test(Config) ->
    storage_sync_test_base:create_file_import_check_user_id_test(Config, false).

create_file_import_check_user_id_error_test(Config) ->
    storage_sync_test_base:create_file_import_check_user_id_error_test(Config, false).

create_file_in_dir_import_test(Config) ->
    storage_sync_test_base:create_file_in_dir_import_test(Config, false).

create_subfiles_import_many_test(Config) ->
    storage_sync_test_base:create_subfiles_import_many_test(Config, false).

create_subfiles_import_many2_test(Config) ->
    storage_sync_test_base:create_subfiles_import_many2_test(Config, false).

create_remote_file_import_conflict_test(Config) ->
    storage_sync_test_base:create_remote_file_import_conflict_test(Config, false).

create_remote_dir_import_race_test(Config) ->
    storage_sync_test_base:create_remote_dir_import_race_test(Config, false).

create_remote_file_import_race_test(Config) ->
    storage_sync_test_base:create_remote_file_import_race_test(Config, false).

cancel_scan(Config) ->
    storage_sync_test_base:cancel_scan(Config, false).

import_nfs_acl_test(Config) ->
    storage_sync_test_base:import_nfs_acl_test(Config, false).

import_nfs_acl_with_disabled_luma_should_fail_test(Config) ->
    storage_sync_test_base:import_nfs_acl_with_disabled_luma_should_fail_test(Config, false).

create_file_import_race_test(Config) ->
    storage_sync_test_base:create_file_import_race_test(Config).

close_file_import_race_test(Config) ->
    storage_sync_test_base:close_file_import_race_test(Config, ?POSIX_HELPER_NAME).

delete_file_reimport_race_test(Config) ->
    storage_sync_test_base:delete_file_reimport_race_test(Config, ?POSIX_HELPER_NAME).

delete_opened_file_reimport_race_test(Config) ->
    storage_sync_test_base:delete_opened_file_reimport_race_test(Config, ?POSIX_HELPER_NAME).

update_syncs_files_after_import_failed_test(Config) ->
    storage_sync_test_base:update_syncs_files_after_import_failed_test(Config, false).

update_syncs_files_after_previous_update_failed_test(Config) ->
    storage_sync_test_base:update_syncs_files_after_previous_update_failed_test(Config, false).

sync_should_not_reimport_deleted_but_still_opened_file(Config) ->
    storage_sync_test_base:sync_should_not_reimport_deleted_but_still_opened_file(Config, ?POSIX_HELPER_NAME).

sync_should_not_reimport_directory_that_was_not_successfully_deleted_from_storage(Config) ->
    storage_sync_test_base:sync_should_not_reimport_directory_that_was_not_successfully_deleted_from_storage(Config).

<<<<<<< HEAD
    % there should be no files visible in the space
    ?assertMatch({ok, []},
        lfm_proxy:get_children(W1, SessId, {path, <<"/", (?SPACE_NAME)/binary>>}, 0, 100)),

    ?assertMonitoring(W1, #{
        <<"scans">> => 1,
        <<"toProcess">> => 2,
        <<"imported">> => 0,
        <<"updated">> => 1,
        <<"deleted">> => 0,
        <<"failed">> => 0,
        <<"otherProcessed">> => 1,
        <<"importedSum">> => 0,
        <<"updatedSum">> => 1,
        <<"deletedSum">> => 0,
        <<"importedMinHist">> => 0,
        <<"importedHourHist">> => 0,
        <<"importedDayHist">> => 0,
        <<"updatedMinHist">> => 1,
        <<"updatedHourHist">> => 1,
        <<"updatedDayHist">> => 1,
        <<"deletedMinHist">> => 0,
        <<"deletedHourHist">> => 0,
        <<"deletedDayHist">> => 0
    }, ?SPACE_ID).

sync_should_not_import_recreated_file_with_suffix_on_storage(Config) ->
    [W1 | _] = ?config(op_worker_nodes, Config),
    SessId = ?config({session_id, {?USER1, ?GET_DOMAIN(W1)}}, Config),
    RDWRStorage = storage_sync_test_base:get_rdwr_storage(Config, W1),

    StorageSpacePath = storage_sync_test_base:storage_path(?SPACE_ID, <<"">>, false),
    SpaceSDHandle = sd_test_utils:new_handle(W1, ?SPACE_ID, StorageSpacePath, RDWRStorage),

    timer:sleep(timer:seconds(1)), %ensure that space_dir mtime will change

    % create first file
    {ok, G1} = lfm_proxy:create(W1, SessId, ?SPACE_TEST_FILE_PATH, 8#644),
    {ok, H1} = lfm_proxy:open(W1, SessId, {guid, G1}, write),
    {ok, _} = lfm_proxy:write(W1, H1, 0, ?TEST_DATA),
    ok = lfm_proxy:close(W1, H1),

    % open file
    ?assertMatch({ok, _}, lfm_proxy:open(W1, SessId, {guid, G1}, read), ?ATTEMPTS),

    % delete file
    ok = lfm_proxy:unlink(W1, SessId, {guid, G1}),

    % recreate file with the same name as the deleted file
    {ok, G2} = lfm_proxy:create(W1, SessId, ?SPACE_TEST_FILE_PATH, 8#644),
    {ok, H3} = lfm_proxy:open(W1, SessId, {guid, G2}, write),
    {ok, _} = lfm_proxy:write(W1, H3, 0, ?TEST_DATA),
    ok = lfm_proxy:close(W1, H3),

    % there should be 2 files on storage
    ?assertMatch({ok, [_, _]}, sd_test_utils:ls(W1, SpaceSDHandle, 0, 10)),
    SyncedStorage = storage_sync_test_base:get_synced_storage(Config, W1),
    storage_sync_test_base:enable_import(Config, ?SPACE_ID, SyncedStorage),
    storage_sync_test_base:assertImportTimes(W1, ?SPACE_ID),

    % there should be only 1 file visible in the space
    ?assertMatch({ok, [_]},
        lfm_proxy:get_children(W1, SessId, {path, <<"/", (?SPACE_NAME)/binary>>}, 0, 100)),

    ?assertMonitoring(W1, #{
        <<"scans">> => 1,
        <<"toProcess">> => 3,
        <<"imported">> => 0,
        <<"updated">> => 1,
        <<"deleted">> => 0,
        <<"failed">> => 0,
        <<"otherProcessed">> => 2,
        <<"importedSum">> => 0,
        <<"updatedSum">> => 1,
        <<"deletedSum">> => 0,
        <<"importedMinHist">> => 0,
        <<"importedHourHist">> => 0,
        <<"importedDayHist">> => 0,
        <<"updatedMinHist">> => 1,
        <<"updatedHourHist">> => 1,
        <<"updatedDayHist">> => 1,
        <<"deletedMinHist">> => 0,
        <<"deletedHourHist">> => 0,
        <<"deletedDayHist">> => 0
    }, ?SPACE_ID).

sync_should_update_blocks_of_recreated_file_with_suffix_on_storage(Config) ->
    [W1, W2 | _] = ?config(op_worker_nodes, Config),
    SessId = ?config({session_id, {?USER1, ?GET_DOMAIN(W1)}}, Config),
    SessId2 = ?config({session_id, {?USER1, ?GET_DOMAIN(W2)}}, Config),
    RDWRStorage = storage_sync_test_base:get_rdwr_storage(Config, W1),

    StorageSpacePath = storage_sync_test_base:storage_path(?SPACE_ID, <<"">>, false),
    SpaceSDHandle = sd_test_utils:new_handle(W1, ?SPACE_ID, StorageSpacePath, RDWRStorage),
    StorageTestFilePath = storage_sync_test_base:storage_path(?SPACE_ID, ?TEST_FILE1, false),

    timer:sleep(timer:seconds(1)), %ensure that space_dir mtime will change

    % create first file
    {ok, G1} = lfm_proxy:create(W1, SessId, ?SPACE_TEST_FILE_PATH, 8#644),
    {ok, H1} = lfm_proxy:open(W1, SessId, {guid, G1}, write),
    {ok, _} = lfm_proxy:write(W1, H1, 0, ?TEST_DATA2),
    ok = lfm_proxy:close(W1, H1),

    timer:sleep(timer:seconds(1)), %ensure that file1 will be updated

    % open file
    {ok, _} = ?assertMatch({ok, _}, lfm_proxy:open(W1, SessId, {guid, G1}, read), ?ATTEMPTS),

    % delete file
    ok = lfm_proxy:unlink(W1, SessId, {guid, G1}),

    % create second file with the same name as the deleted file
    {ok, G2} = lfm_proxy:create(W1, SessId, ?SPACE_TEST_FILE_PATH, 8#666),
    {ok, H3} = lfm_proxy:open(W1, SessId, {guid, G2}, write),
    {ok, _} = lfm_proxy:write(W1, H3, 0, ?TEST_DATA),
    ok = lfm_proxy:close(W1, H3),
    U2 = file_id:guid_to_uuid(G2),
    StorageTestFilePathWithSuffix = ?CONFLICTING_STORAGE_FILE_NAME(StorageTestFilePath, U2),
    FileWithSuffixHandle = sd_test_utils:new_handle(W1, ?SPACE_ID, StorageTestFilePathWithSuffix, RDWRStorage),

    % there should be 2 files on storage
    ?assertMatch({ok, [_, _]}, sd_test_utils:ls(W1, SpaceSDHandle, 0, 10)),
    SyncedStorage = storage_sync_test_base:get_synced_storage(Config, W1),
    storage_sync_test_base:enable_import(Config, ?SPACE_ID, SyncedStorage),
    storage_sync_test_base:assertImportTimes(W1, ?SPACE_ID),

    % there should be only 1 file visible in the space
    ?assertMatch({ok, [_]}, lfm_proxy:get_children(W1, SessId, {path, <<"/", (?SPACE_NAME)/binary>>}, 0, 100)),

    ?assertMonitoring(W1, #{
        <<"scans">> => 1,
        <<"toProcess">> => 3,
        <<"imported">> => 0,
        <<"updated">> => 1,
        <<"deleted">> => 0,
        <<"failed">> => 0,
        <<"otherProcessed">> => 2,
        <<"importedSum">> => 0,
        <<"updatedSum">> => 1,
        <<"deletedSum">> => 0,
        <<"importedMinHist">> => 0,
        <<"importedHourHist">> => 0,
        <<"importedDayHist">> => 0,
        <<"updatedMinHist">> => 1,
        <<"updatedHourHist">> => 1,
        <<"updatedDayHist">> => 1,
        <<"deletedMinHist">> => 0,
        <<"deletedHourHist">> => 0,
        <<"deletedDayHist">> => 0
    }, ?SPACE_ID),

    % change one byte in the suffixed file
    {ok, 1} = sd_test_utils:write_file(W1, FileWithSuffixHandle, ?CHANGED_BYTE_OFFSET, ?CHANGED_BYTE),

    storage_sync_test_base:enable_update(Config, ?SPACE_ID, SyncedStorage),
    storage_sync_test_base:assertUpdateTimes(W1, ?SPACE_ID),

    ?assertMonitoring(W1, #{
        <<"scans">> => 2,
        <<"toProcess">> => 3,
        <<"imported">> => 0,
        <<"updated">> => 1,
        <<"deleted">> => 0,
        <<"failed">> => 0,
        <<"otherProcessed">> => 2,
        <<"importedSum">> => 0,
        <<"updatedSum">> => 2,
        <<"deletedSum">> => 0,
        <<"importedMinHist">> => 0,
        <<"importedHourHist">> => 0,
        <<"importedDayHist">> => 0,
        <<"updatedMinHist">> => 1,
        <<"updatedHourHist">> => 2,
        <<"updatedDayHist">> => 2,
        <<"deletedMinHist">> => 0,
        <<"deletedHourHist">> => 0,
        <<"deletedDayHist">> => 0
    }, ?SPACE_ID),

    {ok, H4} = ?assertMatch({ok, _},
        lfm_proxy:open(W1, SessId, {guid, G2}, read)),
    ?assertMatch({ok, ?TEST_DATA_ONE_BYTE_CHANGED},
        lfm_proxy:read(W1, H4, 0, ?TEST_DATA_SIZE), ?ATTEMPTS),

    %% Check if file was updated on W2
    {ok, H5} = ?assertMatch({ok, _},
        lfm_proxy:open(W2, SessId2, {guid, G2}, read)),
    ?assertMatch({ok, ?TEST_DATA_ONE_BYTE_CHANGED},
        lfm_proxy:read(W2, H5, 0, ?TEST_DATA_SIZE), ?ATTEMPTS).

sync_should_not_import_replicated_file_with_suffix_on_storage(Config) ->
    [W1, W2 | _] = ?config(op_worker_nodes, Config),
    SessId = ?config({session_id, {?USER1, ?GET_DOMAIN(W1)}}, Config),
    SessId2 = ?config({session_id, {?USER1, ?GET_DOMAIN(W2)}}, Config),
    RDWRStorage = storage_sync_test_base:get_rdwr_storage(Config, W1),
    timer:sleep(timer:seconds(1)),

    StorageSpacePath = storage_sync_test_base:storage_path(?SPACE_ID, <<"">>, false),
    SpaceSDHandle = sd_test_utils:new_handle(W1, ?SPACE_ID, StorageSpacePath, RDWRStorage),

    {ok, G1} = lfm_proxy:create(W1, SessId, ?SPACE_TEST_FILE_PATH, 8#644),
    {ok, H1} = lfm_proxy:open(W1, SessId, {guid, G1}, write),
    {ok, _} = lfm_proxy:write(W1, H1, 0, ?TEST_DATA),
    ok = lfm_proxy:close(W1, H1),

    {ok, G2} = lfm_proxy:create(W2, SessId2, ?SPACE_TEST_FILE_PATH, 8#644),
    {ok, H2} = lfm_proxy:open(W2, SessId2, {guid, G2}, write),
    {ok, _} = lfm_proxy:write(W2, H2, 0, ?TEST_DATA2),
    ok = lfm_proxy:close(W2, H2),

    % replicate file to W1
    {ok, H3} = ?assertMatch({ok, _}, lfm_proxy:open(W1, SessId, {guid, G2}, read), ?ATTEMPTS),
    ?assertMatch({ok, ?TEST_DATA2}, lfm_proxy:read(W1, H3, 0, 100), ?ATTEMPTS),
    ok = lfm_proxy:close(W1, H3),

    % there should be 2 files on storage
    ?assertMatch({ok, [_, _]}, sd_test_utils:ls(W1, SpaceSDHandle, 0, 10)),
    SyncedStorage = storage_sync_test_base:get_synced_storage(Config, W1),
    storage_sync_test_base:enable_import(Config, ?SPACE_ID, SyncedStorage),
    storage_sync_test_base:assertImportTimes(W1, ?SPACE_ID),

    % there should be only 2 files visible in the space
    ?assertMatch({ok, [_, _]}, lfm_proxy:get_children(W1, SessId, {path, <<"/", (?SPACE_NAME)/binary>>}, 0, 100)),

    ?assertMonitoring(W1, #{
        <<"scans">> => 1,
        <<"toProcess">> => 3,
        <<"imported">> => 0,
        <<"deleted">> => 0,
        <<"failed">> => 0,
        <<"importedSum">> => 0,
        <<"deletedSum">> => 0,
        <<"importedMinHist">> => 0,
        <<"importedHourHist">> => 0,
        <<"importedDayHist">> => 0,
        <<"deletedMinHist">> => 0,
        <<"deletedHourHist">> => 0,
        <<"deletedDayHist">> => 0
    }, ?SPACE_ID),

    storage_sync_test_base:assertImportTimes(W1, ?SPACE_ID),
    % there still should be only 2 files visible in the space
    ?assertMatch({ok, [_, _]}, lfm_proxy:get_children(W1, SessId, {path, <<"/", (?SPACE_NAME)/binary>>}, 0, 100)).

sync_should_update_replicated_file_with_suffix_on_storage(Config) ->
    [W1, W2 | _] = ?config(op_worker_nodes, Config),
    SessId = ?config({session_id, {?USER1, ?GET_DOMAIN(W1)}}, Config),
    SessId2 = ?config({session_id, {?USER1, ?GET_DOMAIN(W2)}}, Config),
    StorageSpacePath = storage_sync_test_base:storage_path(?SPACE_ID, <<"">>, false),
    StorageTestFilePath = storage_sync_test_base:storage_path(?SPACE_ID, ?TEST_FILE1, false),
    RDWRStorage = storage_sync_test_base:get_rdwr_storage(Config, W1),
    SpaceSDHandle = sd_test_utils:new_handle(W1, ?SPACE_ID, StorageSpacePath, RDWRStorage),

    {ok, G1} = lfm_proxy:create(W1, SessId, ?SPACE_TEST_FILE_PATH, 8#644),
    {ok, H1} = lfm_proxy:open(W1, SessId, {guid, G1}, write),
    {ok, _} = lfm_proxy:write(W1, H1, 0, ?TEST_DATA2),
    ok = lfm_proxy:close(W1, H1),

    {ok, G2} = lfm_proxy:create(W2, SessId2, ?SPACE_TEST_FILE_PATH, 8#666),
    {ok, H2} = lfm_proxy:open(W2, SessId2, {guid, G2}, write),
    {ok, _} = lfm_proxy:write(W2, H2, 0, ?TEST_DATA),
    ok = lfm_proxy:close(W2, H2),
    U2 = file_id:guid_to_uuid(G2),
    StorageTestFilePathWithSuffix = ?CONFLICTING_STORAGE_FILE_NAME(StorageTestFilePath, U2),
    FileWithSuffixHandle = sd_test_utils:new_handle(W1, ?SPACE_ID, StorageTestFilePathWithSuffix, RDWRStorage),

    % replicate file to W1
    {ok, H3} = ?assertMatch({ok, _}, lfm_proxy:open(W1, SessId, {guid, G2}, read), ?ATTEMPTS),
    ?assertMatch({ok, ?TEST_DATA}, lfm_proxy:read(W1, H3, 0, 100)),
    ok = lfm_proxy:close(W1, H3),

    % there should be 2 files on storage
    ?assertMatch({ok, [_, _]}, sd_test_utils:ls(W1, SpaceSDHandle, 0, 10)),
    SyncedStorage = storage_sync_test_base:get_synced_storage(Config, W1),

    storage_sync_test_base:enable_import(Config, ?SPACE_ID, SyncedStorage),
    storage_sync_test_base:assertImportTimes(W1, ?SPACE_ID),

    % there should be only 2 files visible in the space
    ?assertMatch({ok, [_, _]}, lfm_proxy:get_children(W1, SessId, {path, <<"/", (?SPACE_NAME)/binary>>}, 0, 100), ?ATTEMPTS),

    ?assertMonitoring(W1, #{
        <<"scans">> => 1,
        <<"toProcess">> => 3,
        <<"imported">> => 0,
        <<"updated">> => 2,
        <<"deleted">> => 0,
        <<"failed">> => 0,
        <<"otherProcessed">> => 1,
        <<"importedSum">> => 0,
        <<"updatedSum">> => 2,
        <<"deletedSum">> => 0,
        <<"importedMinHist">> => 0,
        <<"importedHourHist">> => 0,
        <<"importedDayHist">> => 0,
        <<"updatedMinHist">> => 2,
        <<"updatedHourHist">> => 2,
        <<"updatedDayHist">> => 2,
        <<"deletedMinHist">> => 0,
        <<"deletedHourHist">> => 0,
        <<"deletedDayHist">> => 0
    }, ?SPACE_ID),

    % change one byte in the suffixed file
    {ok, 1} = sd_test_utils:write_file(W1, FileWithSuffixHandle, ?CHANGED_BYTE_OFFSET, ?CHANGED_BYTE),

    storage_sync_test_base:enable_update(Config, ?SPACE_ID, SyncedStorage),
    storage_sync_test_base:assertUpdateTimes(W1, ?SPACE_ID),
    storage_sync_test_base:disable_update(Config),

    ?assertMonitoring(W1, #{
        <<"scans">> => 2,
        <<"toProcess">> => 3,
        <<"imported">> => 0,
        <<"updated">> => 1,
        <<"deleted">> => 0,
        <<"failed">> => 0,
        <<"otherProcessed">> => 2,
        <<"importedSum">> => 0,
        <<"updatedSum">> => 3,
        <<"deletedSum">> => 0,
        <<"importedMinHist">> => 0,
        <<"importedHourHist">> => 0,
        <<"importedDayHist">> => 0,
        <<"updatedMinHist">> => 1,
        <<"updatedHourHist">> => 3,
        <<"updatedDayHist">> => 3,
        <<"deletedMinHist">> => 0,
        <<"deletedHourHist">> => 0,
        <<"deletedDayHist">> => 0
    }, ?SPACE_ID),

    {ok, H4} = ?assertMatch({ok, _},
        lfm_proxy:open(W1, SessId, {guid, G2}, read)),
    ?assertMatch({ok, ?TEST_DATA_ONE_BYTE_CHANGED},
        lfm_proxy:read(W1, H4, 0, 100), ?ATTEMPTS),

    %% Check if file was imported on W2
    {ok, H5} = ?assertMatch({ok, _},
        lfm_proxy:open(W2, SessId2, {guid, G2}, read)),
    ?assertMatch({ok, ?TEST_DATA_ONE_BYTE_CHANGED},
        lfm_proxy:read(W2, H5, 0, 100), ?ATTEMPTS).
=======
sync_should_not_reimport_file_that_was_not_successfully_deleted_from_storage(Config) ->
    storage_sync_test_base:sync_should_not_reimport_file_that_was_not_successfully_deleted_from_storage(Config, ?POSIX_HELPER_NAME).

sync_should_not_import_recreated_file_with_suffix_on_storage(Config) ->
    storage_sync_test_base:sync_should_not_import_recreated_file_with_suffix_on_storage(Config, ?POSIX_HELPER_NAME).

sync_should_update_blocks_of_recreated_file_with_suffix_on_storage(Config) ->
    storage_sync_test_base:sync_should_update_blocks_of_recreated_file_with_suffix_on_storage(Config, ?POSIX_HELPER_NAME).

sync_should_not_import_replicated_file_with_suffix_on_storage(Config) ->
    storage_sync_test_base:sync_should_not_import_replicated_file_with_suffix_on_storage(Config, ?POSIX_HELPER_NAME).

sync_should_update_replicated_file_with_suffix_on_storage(Config) ->
    storage_sync_test_base:sync_should_update_replicated_file_with_suffix_on_storage(Config, ?POSIX_HELPER_NAME).
>>>>>>> bc61dc7d

sync_should_not_process_file_if_hash_of_its_attrs_has_not_changed(Config) ->
    storage_sync_test_base:sync_should_not_process_file_if_hash_of_its_attrs_has_not_changed(Config, false).

create_delete_import2_test(Config) ->
    storage_sync_test_base:create_delete_import2_test(Config, false, true).

create_subfiles_and_delete_before_import_is_finished_test(Config) ->
    storage_sync_test_base:create_subfiles_and_delete_before_import_is_finished_test(Config, false).

create_file_in_dir_update_test(Config) ->
    storage_sync_test_base:create_file_in_dir_update_test(Config, false).

create_file_in_dir_exceed_batch_update_test(Config) ->
    storage_sync_test_base:create_file_in_dir_exceed_batch_update_test(Config, false).

delete_empty_directory_update_test(Config) ->
    storage_sync_test_base:delete_empty_directory_update_test(Config, false).

delete_non_empty_directory_update_test(Config) ->
    storage_sync_test_base:delete_non_empty_directory_update_test(Config, false).

sync_works_properly_after_delete_test(Config) ->
    storage_sync_test_base:sync_works_properly_after_delete_test(Config, false).

delete_and_update_files_simultaneously_update_test(Config) ->
    storage_sync_test_base:delete_and_update_files_simultaneously_update_test(Config, false).

delete_file_update_test(Config) ->
    storage_sync_test_base:delete_file_update_test(Config, false).

delete_many_subfiles_test(Config) ->
    storage_sync_test_base:delete_many_subfiles_test(Config, false).

create_delete_race_test(Config) ->
    storage_sync_test_base:create_delete_race_test(Config, false, ?POSIX_HELPER_NAME).

create_list_race_test(Config) ->
    storage_sync_test_base:create_list_race_test(Config, false).

append_file_update_test(Config) ->
    storage_sync_test_base:append_file_update_test(Config, false).

append_file_not_changing_mtime_update_test(Config) ->
    storage_sync_test_base:append_file_not_changing_mtime_update_test(Config, false).

append_empty_file_update_test(Config) ->
    storage_sync_test_base:append_empty_file_update_test(Config, false).

copy_file_update_test(Config) ->
    %% WARNING in this test we check whether copy of a file was detected
    %% and whether copied file's timestamps were updated
    %% for some reason when volume is mount as read_write to docker
    %% timestamp of a copied file is not updated
    %% because of that, this test was adapted to this bug

    MountSpaceInRoot = false,
    [W1 | _] = ?config(op_worker_nodes, Config),
    RDWRStorage = storage_sync_test_base:get_rdwr_storage(Config, W1),
    W1MountPoint = storage_sync_test_base:get_host_mount_point(Config, RDWRStorage),
    SessId = ?config({session_id, {?USER1, ?GET_DOMAIN(W1)}}, Config),
    StorageTestFilePath = storage_sync_test_base:storage_path(?SPACE_ID, ?TEST_FILE1, MountSpaceInRoot),
    SDHandle = sd_test_utils:new_handle(W1, ?SPACE_ID, StorageTestFilePath, RDWRStorage),
    SrcStorageFilePath =
        storage_sync_test_base:storage_path(W1MountPoint, ?SPACE_ID, ?TEST_FILE1, MountSpaceInRoot),
    DestStorageFilePath2 =
        storage_sync_test_base:storage_path(W1MountPoint, ?SPACE_ID, ?TEST_FILE2, MountSpaceInRoot),
    %% Create file on storage
    ok = sd_test_utils:create_file(W1, SDHandle, 8#664),
    {ok, _} = sd_test_utils:write_file(W1, SDHandle, 0, ?TEST_DATA),
    SyncedStorage = storage_sync_test_base:get_synced_storage(Config, W1),
    storage_sync_test_base:enable_import(Config, ?SPACE_ID, SyncedStorage),
    storage_sync_test_base:assertImportTimes(W1, ?SPACE_ID),

    ?assertMonitoring(W1, #{
        <<"scans">> => 1,
        <<"toProcess">> => 2,
        <<"imported">> => 1,
        <<"updated">> => 1,
        <<"deleted">> => 0,
        <<"failed">> => 0,
        <<"otherProcessed">> => 0,
        <<"importedSum">> => 1,
        <<"updatedSum">> => 1,
        <<"deletedSum">> => 0,
        <<"importedMinHist">> => 1,
        <<"importedHourHist">> => 1,
        <<"importedDayHist">> => 1,
        <<"updatedMinHist">> => 1,
        <<"updatedHourHist">> => 1,
        <<"updatedDayHist">> => 1,
        <<"deletedMinHist">> => 0,
        <<"deletedHourHist">> => 0,
        <<"deletedDayHist">> => 0
    }, ?SPACE_ID),

    %% Check if file was imported
    ?assertMatch({ok, #file_attr{}},
        lfm_proxy:stat(W1, SessId, {path, ?SPACE_TEST_FILE_PATH1}), ?ATTEMPTS),
    {ok, Handle1} = ?assertMatch({ok, _},
        lfm_proxy:open(W1, SessId, {path, ?SPACE_TEST_FILE_PATH1}, read)),
    ?assertMatch({ok, ?TEST_DATA},
        lfm_proxy:read(W1, Handle1, 0, byte_size(?TEST_DATA))),
    lfm_proxy:close(W1, Handle1),

    timer:sleep(timer:seconds(2)), %ensure that copy time is different from read time
    %% Copy file
    {ok, _} = file:copy(SrcStorageFilePath, DestStorageFilePath2),

    storage_sync_test_base:enable_update(Config, ?SPACE_ID, SyncedStorage),
    storage_sync_test_base:assertUpdateTimes(W1, ?SPACE_ID),
    storage_sync_test_base:disable_update(Config),

    ?assertMonitoring(W1, #{
        <<"scans">> => 2,
        <<"toProcess">> => 3,
        <<"imported">> => 1,
        <<"updated">> => 1,
        <<"deleted">> => 0,
        <<"failed">> => 0,
        <<"otherProcessed">> => 1,
        <<"importedSum">> => 2,
        <<"updatedSum">> => 2,
        <<"deletedSum">> => 0,
        <<"importedMinHist">> => 1,
        <<"importedHourHist">> => 2,
        <<"importedDayHist">> => 2,
        <<"updatedMinHist">> => 1,
        <<"updatedHourHist">> => 2,
        <<"updatedDayHist">> => 2,
        <<"deletedMinHist">> => 0,
        <<"deletedHourHist">> => 0,
        <<"deletedDayHist">> => 0
    }, ?SPACE_ID),

    %% Check if copied file was imported
    {ok, Handle2} = ?assertMatch({ok, _},
        lfm_proxy:open(W1, SessId, {path, ?SPACE_TEST_FILE_PATH2}, read), ?ATTEMPTS),
    ?assertMatch({ok, ?TEST_DATA},
        lfm_proxy:read(W1, Handle2, 0, byte_size(?TEST_DATA))),
    lfm_proxy:close(W1, Handle2),
    {ok, Handle3} = ?assertMatch({ok, _},
        lfm_proxy:open(W1, SessId, {path, ?SPACE_TEST_FILE_PATH1}, read)),
    ?assertMatch({ok, ?TEST_DATA},
        lfm_proxy:read(W1, Handle3, 0, byte_size(?TEST_DATA))),
    lfm_proxy:close(W1, Handle3).

move_file_update_test(Config) ->
    storage_sync_test_base:move_file_update_test(Config, false).

truncate_file_update_test(Config) ->
    storage_sync_test_base:truncate_file_update_test(Config, false).

change_file_content_constant_size_test(Config) ->
    storage_sync_test_base:change_file_content_constant_size_test(Config, false).

change_file_content_update_test(Config) ->
    storage_sync_test_base:change_file_content_update_test(Config, false).

change_file_content_the_same_moment_when_sync_performs_stat_on_file_test(Config) ->
    storage_sync_test_base:change_file_content_the_same_moment_when_sync_performs_stat_on_file_test(Config, false).

chmod_file_update_test(Config) ->
    storage_sync_test_base:chmod_file_update_test(Config, false).

chmod_file_update2_test(Config) ->
    storage_sync_test_base:chmod_file_update2_test(Config, false).

change_file_type_test(Config) ->
    storage_sync_test_base:change_file_type_test(Config, false).

change_file_type2_test(Config) ->
    storage_sync_test_base:change_file_type2_test(Config, false).

change_file_type3_test(Config) ->
    storage_sync_test_base:change_file_type3_test(Config, false).

change_file_type4_test(Config) ->
    storage_sync_test_base:change_file_type4_test(Config, false).

update_timestamps_file_import_test(Config) ->
    storage_sync_test_base:update_timestamps_file_import_test(Config, false).

should_not_detect_timestamp_update_test(Config) ->
    storage_sync_test_base:should_not_detect_timestamp_update_test(Config, false).

update_nfs_acl_test(Config) ->
    storage_sync_test_base:update_nfs_acl_test(Config, false).

recreate_file_deleted_by_sync_test(Config) ->
    storage_sync_test_base:recreate_file_deleted_by_sync_test(Config, false).

sync_should_not_delete_not_replicated_file_created_in_remote_provider(Config) ->
    storage_sync_test_base:sync_should_not_delete_not_replicated_file_created_in_remote_provider(Config, false).

sync_should_not_delete_dir_created_in_remote_provider(Config) ->
    storage_sync_test_base:sync_should_not_delete_dir_created_in_remote_provider(Config, false).

sync_should_not_delete_not_replicated_files_created_in_remote_provider2(Config) ->
    storage_sync_test_base:sync_should_not_delete_not_replicated_files_created_in_remote_provider2(Config, false).

should_not_sync_file_during_replication(Config) ->
    storage_sync_test_base:should_not_sync_file_during_replication(Config, 100 * 1024 * 1024).

sync_should_not_invalidate_file_after_replication(Config) ->
    storage_sync_test_base:sync_should_not_invalidate_file_after_replication(Config).

%===================================================================
% SetUp and TearDown functions
%===================================================================

init_per_suite(Config) ->
    storage_sync_test_base:init_per_suite(Config).

end_per_suite(Config) ->
    storage_sync_test_base:end_per_suite(Config).

init_per_testcase(Case, Config) ->
    storage_sync_test_base:init_per_testcase(Case, Config, false).

end_per_testcase(_Case, Config) ->
    storage_sync_test_base:end_per_testcase(_Case, Config, false).<|MERGE_RESOLUTION|>--- conflicted
+++ resolved
@@ -285,351 +285,6 @@
 sync_should_not_reimport_directory_that_was_not_successfully_deleted_from_storage(Config) ->
     storage_sync_test_base:sync_should_not_reimport_directory_that_was_not_successfully_deleted_from_storage(Config).
 
-<<<<<<< HEAD
-    % there should be no files visible in the space
-    ?assertMatch({ok, []},
-        lfm_proxy:get_children(W1, SessId, {path, <<"/", (?SPACE_NAME)/binary>>}, 0, 100)),
-
-    ?assertMonitoring(W1, #{
-        <<"scans">> => 1,
-        <<"toProcess">> => 2,
-        <<"imported">> => 0,
-        <<"updated">> => 1,
-        <<"deleted">> => 0,
-        <<"failed">> => 0,
-        <<"otherProcessed">> => 1,
-        <<"importedSum">> => 0,
-        <<"updatedSum">> => 1,
-        <<"deletedSum">> => 0,
-        <<"importedMinHist">> => 0,
-        <<"importedHourHist">> => 0,
-        <<"importedDayHist">> => 0,
-        <<"updatedMinHist">> => 1,
-        <<"updatedHourHist">> => 1,
-        <<"updatedDayHist">> => 1,
-        <<"deletedMinHist">> => 0,
-        <<"deletedHourHist">> => 0,
-        <<"deletedDayHist">> => 0
-    }, ?SPACE_ID).
-
-sync_should_not_import_recreated_file_with_suffix_on_storage(Config) ->
-    [W1 | _] = ?config(op_worker_nodes, Config),
-    SessId = ?config({session_id, {?USER1, ?GET_DOMAIN(W1)}}, Config),
-    RDWRStorage = storage_sync_test_base:get_rdwr_storage(Config, W1),
-
-    StorageSpacePath = storage_sync_test_base:storage_path(?SPACE_ID, <<"">>, false),
-    SpaceSDHandle = sd_test_utils:new_handle(W1, ?SPACE_ID, StorageSpacePath, RDWRStorage),
-
-    timer:sleep(timer:seconds(1)), %ensure that space_dir mtime will change
-
-    % create first file
-    {ok, G1} = lfm_proxy:create(W1, SessId, ?SPACE_TEST_FILE_PATH, 8#644),
-    {ok, H1} = lfm_proxy:open(W1, SessId, {guid, G1}, write),
-    {ok, _} = lfm_proxy:write(W1, H1, 0, ?TEST_DATA),
-    ok = lfm_proxy:close(W1, H1),
-
-    % open file
-    ?assertMatch({ok, _}, lfm_proxy:open(W1, SessId, {guid, G1}, read), ?ATTEMPTS),
-
-    % delete file
-    ok = lfm_proxy:unlink(W1, SessId, {guid, G1}),
-
-    % recreate file with the same name as the deleted file
-    {ok, G2} = lfm_proxy:create(W1, SessId, ?SPACE_TEST_FILE_PATH, 8#644),
-    {ok, H3} = lfm_proxy:open(W1, SessId, {guid, G2}, write),
-    {ok, _} = lfm_proxy:write(W1, H3, 0, ?TEST_DATA),
-    ok = lfm_proxy:close(W1, H3),
-
-    % there should be 2 files on storage
-    ?assertMatch({ok, [_, _]}, sd_test_utils:ls(W1, SpaceSDHandle, 0, 10)),
-    SyncedStorage = storage_sync_test_base:get_synced_storage(Config, W1),
-    storage_sync_test_base:enable_import(Config, ?SPACE_ID, SyncedStorage),
-    storage_sync_test_base:assertImportTimes(W1, ?SPACE_ID),
-
-    % there should be only 1 file visible in the space
-    ?assertMatch({ok, [_]},
-        lfm_proxy:get_children(W1, SessId, {path, <<"/", (?SPACE_NAME)/binary>>}, 0, 100)),
-
-    ?assertMonitoring(W1, #{
-        <<"scans">> => 1,
-        <<"toProcess">> => 3,
-        <<"imported">> => 0,
-        <<"updated">> => 1,
-        <<"deleted">> => 0,
-        <<"failed">> => 0,
-        <<"otherProcessed">> => 2,
-        <<"importedSum">> => 0,
-        <<"updatedSum">> => 1,
-        <<"deletedSum">> => 0,
-        <<"importedMinHist">> => 0,
-        <<"importedHourHist">> => 0,
-        <<"importedDayHist">> => 0,
-        <<"updatedMinHist">> => 1,
-        <<"updatedHourHist">> => 1,
-        <<"updatedDayHist">> => 1,
-        <<"deletedMinHist">> => 0,
-        <<"deletedHourHist">> => 0,
-        <<"deletedDayHist">> => 0
-    }, ?SPACE_ID).
-
-sync_should_update_blocks_of_recreated_file_with_suffix_on_storage(Config) ->
-    [W1, W2 | _] = ?config(op_worker_nodes, Config),
-    SessId = ?config({session_id, {?USER1, ?GET_DOMAIN(W1)}}, Config),
-    SessId2 = ?config({session_id, {?USER1, ?GET_DOMAIN(W2)}}, Config),
-    RDWRStorage = storage_sync_test_base:get_rdwr_storage(Config, W1),
-
-    StorageSpacePath = storage_sync_test_base:storage_path(?SPACE_ID, <<"">>, false),
-    SpaceSDHandle = sd_test_utils:new_handle(W1, ?SPACE_ID, StorageSpacePath, RDWRStorage),
-    StorageTestFilePath = storage_sync_test_base:storage_path(?SPACE_ID, ?TEST_FILE1, false),
-
-    timer:sleep(timer:seconds(1)), %ensure that space_dir mtime will change
-
-    % create first file
-    {ok, G1} = lfm_proxy:create(W1, SessId, ?SPACE_TEST_FILE_PATH, 8#644),
-    {ok, H1} = lfm_proxy:open(W1, SessId, {guid, G1}, write),
-    {ok, _} = lfm_proxy:write(W1, H1, 0, ?TEST_DATA2),
-    ok = lfm_proxy:close(W1, H1),
-
-    timer:sleep(timer:seconds(1)), %ensure that file1 will be updated
-
-    % open file
-    {ok, _} = ?assertMatch({ok, _}, lfm_proxy:open(W1, SessId, {guid, G1}, read), ?ATTEMPTS),
-
-    % delete file
-    ok = lfm_proxy:unlink(W1, SessId, {guid, G1}),
-
-    % create second file with the same name as the deleted file
-    {ok, G2} = lfm_proxy:create(W1, SessId, ?SPACE_TEST_FILE_PATH, 8#666),
-    {ok, H3} = lfm_proxy:open(W1, SessId, {guid, G2}, write),
-    {ok, _} = lfm_proxy:write(W1, H3, 0, ?TEST_DATA),
-    ok = lfm_proxy:close(W1, H3),
-    U2 = file_id:guid_to_uuid(G2),
-    StorageTestFilePathWithSuffix = ?CONFLICTING_STORAGE_FILE_NAME(StorageTestFilePath, U2),
-    FileWithSuffixHandle = sd_test_utils:new_handle(W1, ?SPACE_ID, StorageTestFilePathWithSuffix, RDWRStorage),
-
-    % there should be 2 files on storage
-    ?assertMatch({ok, [_, _]}, sd_test_utils:ls(W1, SpaceSDHandle, 0, 10)),
-    SyncedStorage = storage_sync_test_base:get_synced_storage(Config, W1),
-    storage_sync_test_base:enable_import(Config, ?SPACE_ID, SyncedStorage),
-    storage_sync_test_base:assertImportTimes(W1, ?SPACE_ID),
-
-    % there should be only 1 file visible in the space
-    ?assertMatch({ok, [_]}, lfm_proxy:get_children(W1, SessId, {path, <<"/", (?SPACE_NAME)/binary>>}, 0, 100)),
-
-    ?assertMonitoring(W1, #{
-        <<"scans">> => 1,
-        <<"toProcess">> => 3,
-        <<"imported">> => 0,
-        <<"updated">> => 1,
-        <<"deleted">> => 0,
-        <<"failed">> => 0,
-        <<"otherProcessed">> => 2,
-        <<"importedSum">> => 0,
-        <<"updatedSum">> => 1,
-        <<"deletedSum">> => 0,
-        <<"importedMinHist">> => 0,
-        <<"importedHourHist">> => 0,
-        <<"importedDayHist">> => 0,
-        <<"updatedMinHist">> => 1,
-        <<"updatedHourHist">> => 1,
-        <<"updatedDayHist">> => 1,
-        <<"deletedMinHist">> => 0,
-        <<"deletedHourHist">> => 0,
-        <<"deletedDayHist">> => 0
-    }, ?SPACE_ID),
-
-    % change one byte in the suffixed file
-    {ok, 1} = sd_test_utils:write_file(W1, FileWithSuffixHandle, ?CHANGED_BYTE_OFFSET, ?CHANGED_BYTE),
-
-    storage_sync_test_base:enable_update(Config, ?SPACE_ID, SyncedStorage),
-    storage_sync_test_base:assertUpdateTimes(W1, ?SPACE_ID),
-
-    ?assertMonitoring(W1, #{
-        <<"scans">> => 2,
-        <<"toProcess">> => 3,
-        <<"imported">> => 0,
-        <<"updated">> => 1,
-        <<"deleted">> => 0,
-        <<"failed">> => 0,
-        <<"otherProcessed">> => 2,
-        <<"importedSum">> => 0,
-        <<"updatedSum">> => 2,
-        <<"deletedSum">> => 0,
-        <<"importedMinHist">> => 0,
-        <<"importedHourHist">> => 0,
-        <<"importedDayHist">> => 0,
-        <<"updatedMinHist">> => 1,
-        <<"updatedHourHist">> => 2,
-        <<"updatedDayHist">> => 2,
-        <<"deletedMinHist">> => 0,
-        <<"deletedHourHist">> => 0,
-        <<"deletedDayHist">> => 0
-    }, ?SPACE_ID),
-
-    {ok, H4} = ?assertMatch({ok, _},
-        lfm_proxy:open(W1, SessId, {guid, G2}, read)),
-    ?assertMatch({ok, ?TEST_DATA_ONE_BYTE_CHANGED},
-        lfm_proxy:read(W1, H4, 0, ?TEST_DATA_SIZE), ?ATTEMPTS),
-
-    %% Check if file was updated on W2
-    {ok, H5} = ?assertMatch({ok, _},
-        lfm_proxy:open(W2, SessId2, {guid, G2}, read)),
-    ?assertMatch({ok, ?TEST_DATA_ONE_BYTE_CHANGED},
-        lfm_proxy:read(W2, H5, 0, ?TEST_DATA_SIZE), ?ATTEMPTS).
-
-sync_should_not_import_replicated_file_with_suffix_on_storage(Config) ->
-    [W1, W2 | _] = ?config(op_worker_nodes, Config),
-    SessId = ?config({session_id, {?USER1, ?GET_DOMAIN(W1)}}, Config),
-    SessId2 = ?config({session_id, {?USER1, ?GET_DOMAIN(W2)}}, Config),
-    RDWRStorage = storage_sync_test_base:get_rdwr_storage(Config, W1),
-    timer:sleep(timer:seconds(1)),
-
-    StorageSpacePath = storage_sync_test_base:storage_path(?SPACE_ID, <<"">>, false),
-    SpaceSDHandle = sd_test_utils:new_handle(W1, ?SPACE_ID, StorageSpacePath, RDWRStorage),
-
-    {ok, G1} = lfm_proxy:create(W1, SessId, ?SPACE_TEST_FILE_PATH, 8#644),
-    {ok, H1} = lfm_proxy:open(W1, SessId, {guid, G1}, write),
-    {ok, _} = lfm_proxy:write(W1, H1, 0, ?TEST_DATA),
-    ok = lfm_proxy:close(W1, H1),
-
-    {ok, G2} = lfm_proxy:create(W2, SessId2, ?SPACE_TEST_FILE_PATH, 8#644),
-    {ok, H2} = lfm_proxy:open(W2, SessId2, {guid, G2}, write),
-    {ok, _} = lfm_proxy:write(W2, H2, 0, ?TEST_DATA2),
-    ok = lfm_proxy:close(W2, H2),
-
-    % replicate file to W1
-    {ok, H3} = ?assertMatch({ok, _}, lfm_proxy:open(W1, SessId, {guid, G2}, read), ?ATTEMPTS),
-    ?assertMatch({ok, ?TEST_DATA2}, lfm_proxy:read(W1, H3, 0, 100), ?ATTEMPTS),
-    ok = lfm_proxy:close(W1, H3),
-
-    % there should be 2 files on storage
-    ?assertMatch({ok, [_, _]}, sd_test_utils:ls(W1, SpaceSDHandle, 0, 10)),
-    SyncedStorage = storage_sync_test_base:get_synced_storage(Config, W1),
-    storage_sync_test_base:enable_import(Config, ?SPACE_ID, SyncedStorage),
-    storage_sync_test_base:assertImportTimes(W1, ?SPACE_ID),
-
-    % there should be only 2 files visible in the space
-    ?assertMatch({ok, [_, _]}, lfm_proxy:get_children(W1, SessId, {path, <<"/", (?SPACE_NAME)/binary>>}, 0, 100)),
-
-    ?assertMonitoring(W1, #{
-        <<"scans">> => 1,
-        <<"toProcess">> => 3,
-        <<"imported">> => 0,
-        <<"deleted">> => 0,
-        <<"failed">> => 0,
-        <<"importedSum">> => 0,
-        <<"deletedSum">> => 0,
-        <<"importedMinHist">> => 0,
-        <<"importedHourHist">> => 0,
-        <<"importedDayHist">> => 0,
-        <<"deletedMinHist">> => 0,
-        <<"deletedHourHist">> => 0,
-        <<"deletedDayHist">> => 0
-    }, ?SPACE_ID),
-
-    storage_sync_test_base:assertImportTimes(W1, ?SPACE_ID),
-    % there still should be only 2 files visible in the space
-    ?assertMatch({ok, [_, _]}, lfm_proxy:get_children(W1, SessId, {path, <<"/", (?SPACE_NAME)/binary>>}, 0, 100)).
-
-sync_should_update_replicated_file_with_suffix_on_storage(Config) ->
-    [W1, W2 | _] = ?config(op_worker_nodes, Config),
-    SessId = ?config({session_id, {?USER1, ?GET_DOMAIN(W1)}}, Config),
-    SessId2 = ?config({session_id, {?USER1, ?GET_DOMAIN(W2)}}, Config),
-    StorageSpacePath = storage_sync_test_base:storage_path(?SPACE_ID, <<"">>, false),
-    StorageTestFilePath = storage_sync_test_base:storage_path(?SPACE_ID, ?TEST_FILE1, false),
-    RDWRStorage = storage_sync_test_base:get_rdwr_storage(Config, W1),
-    SpaceSDHandle = sd_test_utils:new_handle(W1, ?SPACE_ID, StorageSpacePath, RDWRStorage),
-
-    {ok, G1} = lfm_proxy:create(W1, SessId, ?SPACE_TEST_FILE_PATH, 8#644),
-    {ok, H1} = lfm_proxy:open(W1, SessId, {guid, G1}, write),
-    {ok, _} = lfm_proxy:write(W1, H1, 0, ?TEST_DATA2),
-    ok = lfm_proxy:close(W1, H1),
-
-    {ok, G2} = lfm_proxy:create(W2, SessId2, ?SPACE_TEST_FILE_PATH, 8#666),
-    {ok, H2} = lfm_proxy:open(W2, SessId2, {guid, G2}, write),
-    {ok, _} = lfm_proxy:write(W2, H2, 0, ?TEST_DATA),
-    ok = lfm_proxy:close(W2, H2),
-    U2 = file_id:guid_to_uuid(G2),
-    StorageTestFilePathWithSuffix = ?CONFLICTING_STORAGE_FILE_NAME(StorageTestFilePath, U2),
-    FileWithSuffixHandle = sd_test_utils:new_handle(W1, ?SPACE_ID, StorageTestFilePathWithSuffix, RDWRStorage),
-
-    % replicate file to W1
-    {ok, H3} = ?assertMatch({ok, _}, lfm_proxy:open(W1, SessId, {guid, G2}, read), ?ATTEMPTS),
-    ?assertMatch({ok, ?TEST_DATA}, lfm_proxy:read(W1, H3, 0, 100)),
-    ok = lfm_proxy:close(W1, H3),
-
-    % there should be 2 files on storage
-    ?assertMatch({ok, [_, _]}, sd_test_utils:ls(W1, SpaceSDHandle, 0, 10)),
-    SyncedStorage = storage_sync_test_base:get_synced_storage(Config, W1),
-
-    storage_sync_test_base:enable_import(Config, ?SPACE_ID, SyncedStorage),
-    storage_sync_test_base:assertImportTimes(W1, ?SPACE_ID),
-
-    % there should be only 2 files visible in the space
-    ?assertMatch({ok, [_, _]}, lfm_proxy:get_children(W1, SessId, {path, <<"/", (?SPACE_NAME)/binary>>}, 0, 100), ?ATTEMPTS),
-
-    ?assertMonitoring(W1, #{
-        <<"scans">> => 1,
-        <<"toProcess">> => 3,
-        <<"imported">> => 0,
-        <<"updated">> => 2,
-        <<"deleted">> => 0,
-        <<"failed">> => 0,
-        <<"otherProcessed">> => 1,
-        <<"importedSum">> => 0,
-        <<"updatedSum">> => 2,
-        <<"deletedSum">> => 0,
-        <<"importedMinHist">> => 0,
-        <<"importedHourHist">> => 0,
-        <<"importedDayHist">> => 0,
-        <<"updatedMinHist">> => 2,
-        <<"updatedHourHist">> => 2,
-        <<"updatedDayHist">> => 2,
-        <<"deletedMinHist">> => 0,
-        <<"deletedHourHist">> => 0,
-        <<"deletedDayHist">> => 0
-    }, ?SPACE_ID),
-
-    % change one byte in the suffixed file
-    {ok, 1} = sd_test_utils:write_file(W1, FileWithSuffixHandle, ?CHANGED_BYTE_OFFSET, ?CHANGED_BYTE),
-
-    storage_sync_test_base:enable_update(Config, ?SPACE_ID, SyncedStorage),
-    storage_sync_test_base:assertUpdateTimes(W1, ?SPACE_ID),
-    storage_sync_test_base:disable_update(Config),
-
-    ?assertMonitoring(W1, #{
-        <<"scans">> => 2,
-        <<"toProcess">> => 3,
-        <<"imported">> => 0,
-        <<"updated">> => 1,
-        <<"deleted">> => 0,
-        <<"failed">> => 0,
-        <<"otherProcessed">> => 2,
-        <<"importedSum">> => 0,
-        <<"updatedSum">> => 3,
-        <<"deletedSum">> => 0,
-        <<"importedMinHist">> => 0,
-        <<"importedHourHist">> => 0,
-        <<"importedDayHist">> => 0,
-        <<"updatedMinHist">> => 1,
-        <<"updatedHourHist">> => 3,
-        <<"updatedDayHist">> => 3,
-        <<"deletedMinHist">> => 0,
-        <<"deletedHourHist">> => 0,
-        <<"deletedDayHist">> => 0
-    }, ?SPACE_ID),
-
-    {ok, H4} = ?assertMatch({ok, _},
-        lfm_proxy:open(W1, SessId, {guid, G2}, read)),
-    ?assertMatch({ok, ?TEST_DATA_ONE_BYTE_CHANGED},
-        lfm_proxy:read(W1, H4, 0, 100), ?ATTEMPTS),
-
-    %% Check if file was imported on W2
-    {ok, H5} = ?assertMatch({ok, _},
-        lfm_proxy:open(W2, SessId2, {guid, G2}, read)),
-    ?assertMatch({ok, ?TEST_DATA_ONE_BYTE_CHANGED},
-        lfm_proxy:read(W2, H5, 0, 100), ?ATTEMPTS).
-=======
 sync_should_not_reimport_file_that_was_not_successfully_deleted_from_storage(Config) ->
     storage_sync_test_base:sync_should_not_reimport_file_that_was_not_successfully_deleted_from_storage(Config, ?POSIX_HELPER_NAME).
 
@@ -644,7 +299,6 @@
 
 sync_should_update_replicated_file_with_suffix_on_storage(Config) ->
     storage_sync_test_base:sync_should_update_replicated_file_with_suffix_on_storage(Config, ?POSIX_HELPER_NAME).
->>>>>>> bc61dc7d
 
 sync_should_not_process_file_if_hash_of_its_attrs_has_not_changed(Config) ->
     storage_sync_test_base:sync_should_not_process_file_if_hash_of_its_attrs_has_not_changed(Config, false).
