%%%--------------------------------------------------------------------
%%% @author Rafal Slota
%%% @author Jakub Kudzia
%%% @copyright (C) 2016 ACK CYFRONET AGH
%%% This software is released under the MIT license
%%% cited in 'LICENSE.txt'.
%%% @end
%%%--------------------------------------------------------------------
%%% @doc This module tests file deletion.
%%% @end
%%%--------------------------------------------------------------------
-module(storage_sync_test_SUITE).
-author("Rafal Slota").
-author("Jakub Kudzia").

-include("modules/fslogic/fslogic_common.hrl").
-include_lib("ctool/include/test/assertions.hrl").
-include_lib("ctool/include/test/test_utils.hrl").
-include_lib("ctool/include/test/performance.hrl").
-include_lib("kernel/include/file.hrl").

%% export for ct
-export([all/0, init_per_suite/1, init_per_testcase/2,
    end_per_testcase/2]).

%% tests
-export([
    create_directory_import_test/1, create_directory_export_test/1,
    create_file_import_test/1, create_file_export_test/1,
    delete_directory_import_test/1, delete_directory_export_test/1,
    delete_file_import_test/1, delete_file_export_test/1,
    append_file_import_test/1, append_file_export_test/1,
    copy_file_import_test/1, move_file_import_test/1,
    truncate_file_import_test/1, chmod_file_import_test/1,
    update_timestamps_file_import_test/1]).

-define(TEST_CASES, [
    create_directory_import_test,
    create_directory_export_test,
    create_file_import_test,
    create_file_export_test,
    delete_directory_import_test,
    delete_directory_export_test,
    delete_file_import_test,
    delete_file_export_test,
    append_file_import_test,
    append_file_export_test,
    copy_file_import_test,
    move_file_import_test,
    truncate_file_import_test,
    chmod_file_import_test,
    update_timestamps_file_import_test
]).

all() -> ?ALL(?TEST_CASES).

-define(ATTEMPTS, 15).

%% test data
-define(USER, <<"user1">>).
-define(SPACE_ID, <<"space1">>).
-define(SPACE_NAME, <<"space_name1">>).
-define(TEST_DIR, <<"test_dir">>).
-define(TEST_FILE, <<"test_file">>).
-define(TEST_FILE2, <<"test_file2">>).
-define(INIT_FILE, <<"___init_file">>).
-define(STORAGE_TEST_DIR_PATH(MountPath), filename:join([MountPath, ?SPACE_ID, ?TEST_DIR])).
-define(STORAGE_TEST_FILE_PATH(MountPath), filename:join([MountPath, ?SPACE_ID, ?TEST_FILE])).
-define(STORAGE_TEST_FILE_PATH2(MountPath), filename:join([MountPath, ?SPACE_ID, ?TEST_FILE2])).
-define(STORAGE_TEST_FILE_IN_DIR_PATH(MountPath),
    filename:join([?STORAGE_TEST_DIR_PATH(MountPath), ?TEST_FILE2])).
-define(STORAGE_INIT_FILE_PATH(MountPath), filename:join([MountPath, ?SPACE_ID, ?INIT_FILE])).
-define(SPACE_TEST_DIR_PATH, filename:join(["/", ?SPACE_NAME, ?TEST_DIR])).
-define(SPACE_TEST_FILE_PATH, filename:join(["/", ?SPACE_NAME, ?TEST_FILE])).
-define(SPACE_TEST_FILE_PATH2, filename:join(["/", ?SPACE_NAME, ?TEST_FILE2])).
-define(SPACE_TEST_FILE_IN_DIR_PATH, filename:join([?SPACE_TEST_DIR_PATH, ?TEST_FILE2])).
-define(SPACE_INIT_FILE_PATH, filename:join(["/", ?SPACE_NAME, ?INIT_FILE])).

-define(TEST_DATA, <<"test_data">>).
-define(TEST_DATA2, <<"test_data2">>).

%%%==================================================================
%%% Test functions
%%%===================================================================

create_directory_import_test(Config) ->
    [W1, _] = ?config(op_worker_nodes, Config),
    W1MountPoint = ?config(w1_mount_point, Config),
    SessId = ?config({session_id, {?USER, ?GET_DOMAIN(W1)}}, Config),
    StorageTestDirPath = ?STORAGE_TEST_DIR_PATH(W1MountPoint),
    %% Create dir on storage
    ok = mkdir(W1, StorageTestDirPath),
    %% Check if dir was imported
    ?assertMatch({ok, #file_attr{}},
        lfm_proxy:stat(W1, SessId, {path, ?SPACE_TEST_DIR_PATH}), ?ATTEMPTS).

create_directory_export_test(Config) ->
    [W1, _] = ?config(op_worker_nodes, Config),
    W1MountPoint = ?config(w1_mount_point, Config),
    SessId = ?config({session_id, {?USER, ?GET_DOMAIN(W1)}}, Config),
    StorageTestDirPath = ?STORAGE_TEST_DIR_PATH(W1MountPoint),
    % Create dir in space
    ?assertMatch({ok, _}, lfm_proxy:mkdir(W1, SessId, ?SPACE_TEST_DIR_PATH)),
    % Create file in created dir in space as directory won't be created if there
    % is no file in it
    ?assertMatch({ok, _}, lfm_proxy:create(W1, SessId, ?SPACE_TEST_FILE_IN_DIR_PATH, 8#777)),
    % Check if dir and file were exported
    ?assert(is_dir(W1, StorageTestDirPath)).

create_file_import_test(Config) ->
    [W1, _] = ?config(op_worker_nodes, Config),
    W1MountPoint = ?config(w1_mount_point, Config),
    SessId = ?config({session_id, {?USER, ?GET_DOMAIN(W1)}}, Config),
    StorageTestFilePath = ?STORAGE_TEST_FILE_PATH(W1MountPoint),
    %% Create file on storage
    ok = write_file(W1, StorageTestFilePath, ?TEST_DATA),
    %% Check if file was imported
    ?assertMatch({ok, #file_attr{}},
        lfm_proxy:stat(W1, SessId, {path, ?SPACE_TEST_FILE_PATH}), ?ATTEMPTS),
    {ok, Handle1} = ?assertMatch({ok, _},
        lfm_proxy:open(W1, SessId, {path, ?SPACE_TEST_FILE_PATH}, rdwr)),
    ?assertMatch({ok, ?TEST_DATA},
        lfm_proxy:read(W1, Handle1, 0, byte_size(?TEST_DATA))).

create_file_export_test(Config) ->
    [W1, _] = ?config(op_worker_nodes, Config),
    W1MountPoint = ?config(w1_mount_point, Config),
    SessId = ?config({session_id, {?USER, ?GET_DOMAIN(W1)}}, Config),
    StorageTestFilePath = ?STORAGE_TEST_FILE_PATH(W1MountPoint),
    % Create file in space
    {ok, FileGuid} =
        ?assertMatch({ok, _}, lfm_proxy:create(W1, SessId, ?SPACE_TEST_FILE_PATH, 8#777)),
    {ok, FileHandle} =
        ?assertMatch({ok, _}, lfm_proxy:open(W1, SessId, {guid, FileGuid}, write)),
    ?assertEqual({ok, byte_size(?TEST_DATA)}, lfm_proxy:write(W1, FileHandle, 0, ?TEST_DATA)),
    ?assertEqual(ok, lfm_proxy:fsync(W1, FileHandle)),
    % Check if file was exported
    ?assert(is_regular(W1, StorageTestFilePath)),
    ?assertEqual({ok, ?TEST_DATA}, read_file(W1, StorageTestFilePath)).

delete_directory_import_test(Config) ->
    [W1, _] = ?config(op_worker_nodes, Config),
    W1MountPoint = ?config(w1_mount_point, Config),
    SessId = ?config({session_id, {?USER, ?GET_DOMAIN(W1)}}, Config),
    StorageTestDirPath = ?STORAGE_TEST_DIR_PATH(W1MountPoint),
    %% Create dir on storage
    ok = mkdir(W1, StorageTestDirPath),
    %% Check if dir was imported
    ?assertMatch({ok, #file_attr{}}, lfm_proxy:stat(W1, SessId, {path, ?SPACE_TEST_DIR_PATH}), ?ATTEMPTS),
    %% Delete dir on storage
    ok = rmdir(W1, StorageTestDirPath),
    %% Check if dir was deleted in space
    ?assertMatch({error, enoent}, lfm_proxy:stat(W1, SessId, {path, ?SPACE_TEST_DIR_PATH}), ?ATTEMPTS).

delete_directory_export_test(Config) ->
    [W1, _] = ?config(op_worker_nodes, Config),
    W1MountPoint = ?config(w1_mount_point, Config),
    SessId = ?config({session_id, {?USER, ?GET_DOMAIN(W1)}}, Config),
    StorageTestDirPath = ?STORAGE_TEST_DIR_PATH(W1MountPoint),
    % Create dir in space
    ?assertMatch({ok, _}, lfm_proxy:mkdir(W1, SessId, ?SPACE_TEST_DIR_PATH)),
    % Create file in created dir in space as directory won't be created if there
    % is no file in it
    {ok, _} = ?assertMatch({ok, _},
        lfm_proxy:create(W1, SessId, ?SPACE_TEST_FILE_IN_DIR_PATH, 8#777)),
    % Check if dir was exported
    ?assert(is_dir(W1, StorageTestDirPath)),
    %% Delete dir in space
    ok = lfm_proxy:rm_recursive(W1, SessId, {path, ?SPACE_TEST_DIR_PATH}),
    %% Check if dir was deleted on storage
    ?assertMatch({error, enoent}, ls(W1, StorageTestDirPath)).

delete_file_import_test(Config) ->
    [W1, _] = ?config(op_worker_nodes, Config),
    W1MountPoint = ?config(w1_mount_point, Config),
    SessId = ?config({session_id, {?USER, ?GET_DOMAIN(W1)}}, Config),
    StorageTestFilePath = ?STORAGE_TEST_FILE_PATH(W1MountPoint),
    %% Create file on storage
    ok = write_file(W1, StorageTestFilePath, ?TEST_DATA),
    %% Check if file was imported
    ?assertMatch({ok, #file_attr{}},
        lfm_proxy:stat(W1, SessId, {path, ?SPACE_TEST_FILE_PATH}), ?ATTEMPTS),
    {ok, Handle1} =
        ?assertMatch({ok, _}, lfm_proxy:open(W1, SessId, {path, ?SPACE_TEST_FILE_PATH}, rdwr)),
    ?assertMatch({ok, ?TEST_DATA},
        lfm_proxy:read(W1, Handle1, 0, byte_size(?TEST_DATA))),
    %% Delete file on storage
    ok = rm(W1, StorageTestFilePath),
    %% Check if file was deleted in space
    ?assertMatch({error, enoent}, lfm_proxy:stat(W1, SessId, {path, ?SPACE_TEST_FILE_PATH}), ?ATTEMPTS).

delete_file_export_test(Config) ->
    [W1, _] = ?config(op_worker_nodes, Config),
    W1MountPoint = ?config(w1_mount_point, Config),
    SessId = ?config({session_id, {?USER, ?GET_DOMAIN(W1)}}, Config),
    StorageTestFilePath = ?STORAGE_TEST_FILE_PATH(W1MountPoint),
    % Create file in space
    {ok, FileGuid} = ?assertMatch({ok, _},
        lfm_proxy:create(W1, SessId, ?SPACE_TEST_FILE_PATH, 8#777)),
    {ok, FileHandle} = ?assertMatch({ok, _},
        lfm_proxy:open(W1, SessId, {guid, FileGuid}, write)),
    ?assertEqual({ok, byte_size(?TEST_DATA)}, lfm_proxy:write(W1, FileHandle, 0, ?TEST_DATA)),
    ?assertEqual(ok, lfm_proxy:fsync(W1, FileHandle)),
    % Check if file was exported
    ?assert(is_regular(W1, StorageTestFilePath)),
    ?assertEqual({ok, ?TEST_DATA}, read_file(W1, StorageTestFilePath)),
    % Delete file in space
    ok = lfm_proxy:unlink(W1, SessId, {path, ?SPACE_TEST_FILE_PATH}),
    %% Check if file was deleted on storage
    ?assertMatch({error, enoent}, read_file(W1, StorageTestFilePath)).

append_file_import_test(Config) ->
    [W1, _] = ?config(op_worker_nodes, Config),
    W1MountPoint = ?config(w1_mount_point, Config),
    SessId = ?config({session_id, {?USER, ?GET_DOMAIN(W1)}}, Config),
    StorageTestFilePath = ?STORAGE_TEST_FILE_PATH(W1MountPoint),
    %% Create file on storage
    ok = write_file(W1, StorageTestFilePath, ?TEST_DATA),
    %% Check if file was imported
    ?assertMatch({ok, #file_attr{}},
        lfm_proxy:stat(W1, SessId, {path, ?SPACE_TEST_FILE_PATH}), ?ATTEMPTS),
    {ok, Handle1} = ?assertMatch({ok, _},
        lfm_proxy:open(W1, SessId, {path, ?SPACE_TEST_FILE_PATH}, rdwr)),
    ?assertMatch({ok, ?TEST_DATA},
        lfm_proxy:read(W1, Handle1, 0, byte_size(?TEST_DATA))),
    %% Append to file
    append(W1, StorageTestFilePath, ?TEST_DATA2),
    %% Check if appended bytes were imported
    {ok, Handle2} = ?assertMatch({ok, _},
        lfm_proxy:open(W1, SessId, {path, ?SPACE_TEST_FILE_PATH}, rdwr)),
    AppendedData = <<(?TEST_DATA)/binary, (?TEST_DATA2)/binary>>,
    ?assertMatch({ok, AppendedData},
        lfm_proxy:read(W1, Handle2, 0, byte_size(AppendedData))).


append_file_export_test(Config) ->
    [W1, _] = ?config(op_worker_nodes, Config),
    W1MountPoint = ?config(w1_mount_point, Config),
    SessId = ?config({session_id, {?USER, ?GET_DOMAIN(W1)}}, Config),
    StorageTestFilePath = ?STORAGE_TEST_FILE_PATH(W1MountPoint),
    % Create file in space
    {ok, FileGuid} =
        ?assertMatch({ok, _}, lfm_proxy:create(W1, SessId, ?SPACE_TEST_FILE_PATH, 8#777)),
    {ok, FileHandle} =
        ?assertMatch({ok, _}, lfm_proxy:open(W1, SessId, {guid, FileGuid}, write)),
    ?assertEqual({ok, byte_size(?TEST_DATA)}, lfm_proxy:write(W1, FileHandle, 0, ?TEST_DATA)),
    ?assertEqual(ok, lfm_proxy:fsync(W1, FileHandle)),
    % Check if file was exported
    ?assert(is_regular(W1, StorageTestFilePath)),
    ?assertEqual({ok, ?TEST_DATA}, read_file(W1, StorageTestFilePath)),
    % Append
    AppendedData = <<(?TEST_DATA)/binary, (?TEST_DATA2)/binary>>,
    ?assertEqual({ok, byte_size(?TEST_DATA2)},
        lfm_proxy:write(W1, FileHandle, byte_size(?TEST_DATA), ?TEST_DATA2)),
    ?assertEqual(ok, lfm_proxy:fsync(W1, FileHandle)),
    ?assertEqual({ok, AppendedData}, read_file(W1, StorageTestFilePath)).

copy_file_import_test(Config) ->
    [W1, _] = ?config(op_worker_nodes, Config),
    W1MountPoint = ?config(w1_mount_point, Config),
    SessId = ?config({session_id, {?USER, ?GET_DOMAIN(W1)}}, Config),
    StorageTestFilePath = ?STORAGE_TEST_FILE_PATH(W1MountPoint),
    StorageTestFilePath2 = ?STORAGE_TEST_FILE_PATH2(W1MountPoint),
    %% Create file on storage
    ok = write_file(W1, StorageTestFilePath, ?TEST_DATA),
    %% Check if file was imported
    ?assertMatch({ok, #file_attr{}},
    lfm_proxy:stat(W1, SessId, {path, ?SPACE_TEST_FILE_PATH}), ?ATTEMPTS),
    {ok, Handle1} = ?assertMatch({ok, _},
    lfm_proxy:open(W1, SessId, {path, ?SPACE_TEST_FILE_PATH}, rdwr)),
    ?assertMatch({ok, ?TEST_DATA},
    lfm_proxy:read(W1, Handle1, 0, byte_size(?TEST_DATA))),
    %% Copy file
    copy(W1, StorageTestFilePath, StorageTestFilePath2),
    %% Check if appended bytes were imported
    {ok, Handle2} = ?assertMatch({ok, _},
        lfm_proxy:open(W1, SessId, {path, ?SPACE_TEST_FILE_PATH2}, rdwr), ?ATTEMPTS),
    ?assertMatch({ok, ?TEST_DATA},
        lfm_proxy:read(W1, Handle2, 0, byte_size(?TEST_DATA))),
    {ok, Handle3} = ?assertMatch({ok, _},
        lfm_proxy:open(W1, SessId, {path, ?SPACE_TEST_FILE_PATH}, rdwr)),
    ?assertMatch({ok, ?TEST_DATA},
        lfm_proxy:read(W1, Handle3, 0, byte_size(?TEST_DATA))).


move_file_import_test(Config) ->
    [W1, _] = ?config(op_worker_nodes, Config),
    W1MountPoint = ?config(w1_mount_point, Config),
    SessId = ?config({session_id, {?USER, ?GET_DOMAIN(W1)}}, Config),
    StorageTestFilePath = ?STORAGE_TEST_FILE_PATH(W1MountPoint),
    StorageTestFilePath2 = ?STORAGE_TEST_FILE_PATH2(W1MountPoint),
    %% Create file on storage
    ok = write_file(W1, StorageTestFilePath, ?TEST_DATA),
    %% Check if file was imported
    ?assertMatch({ok, #file_attr{}},
        lfm_proxy:stat(W1, SessId, {path, ?SPACE_TEST_FILE_PATH}), ?ATTEMPTS),
    {ok, Handle1} = ?assertMatch({ok, _},
        lfm_proxy:open(W1, SessId, {path, ?SPACE_TEST_FILE_PATH}, rdwr)),
    ?assertMatch({ok, ?TEST_DATA},
        lfm_proxy:read(W1, Handle1, 0, byte_size(?TEST_DATA))),
    %% Move file
    move(W1, StorageTestFilePath, StorageTestFilePath2),
    %% Check if appended bytes were imported
    {ok, Handle2} = ?assertMatch({ok, _},
        lfm_proxy:open(W1, SessId, {path, ?SPACE_TEST_FILE_PATH2}, rdwr), ?ATTEMPTS),
    ?assertMatch({ok, ?TEST_DATA},
        lfm_proxy:read(W1, Handle2, 0, byte_size(?TEST_DATA))),
    ?assertMatch({error, enoent},
        lfm_proxy:open(W1, SessId, {path, ?SPACE_TEST_FILE_PATH}, rdwr)).

truncate_file_import_test(Config) ->
    [W1, _] = ?config(op_worker_nodes, Config),
    W1MountPoint = ?config(w1_mount_point, Config),
    SessId = ?config({session_id, {?USER, ?GET_DOMAIN(W1)}}, Config),
    StorageTestFilePath = ?STORAGE_TEST_FILE_PATH(W1MountPoint),
    %% Create file on storage
    ok = write_file(W1, StorageTestFilePath, ?TEST_DATA),
    %% Check if file was imported
    ?assertMatch({ok, #file_attr{}},
        lfm_proxy:stat(W1, SessId, {path, ?SPACE_TEST_FILE_PATH}), ?ATTEMPTS),
    {ok, Handle1} = ?assertMatch({ok, _},
        lfm_proxy:open(W1, SessId, {path, ?SPACE_TEST_FILE_PATH}, rdwr)),
    ?assertMatch({ok, ?TEST_DATA},
        lfm_proxy:read(W1, Handle1, 0, byte_size(?TEST_DATA))),
    %% Truncate file
    truncate(W1, StorageTestFilePath, 1),
    %% Check if file was truncated
    ?assertMatch({ok, #file_attr{size = 1}},
        lfm_proxy:stat(W1, SessId, {path, ?SPACE_TEST_FILE_PATH}), ?ATTEMPTS).

chmod_file_import_test(Config) ->
    [W1, _] = ?config(op_worker_nodes, Config),
    W1MountPoint = ?config(w1_mount_point, Config),
    SessId = ?config({session_id, {?USER, ?GET_DOMAIN(W1)}}, Config),
    StorageTestFilePath = ?STORAGE_TEST_FILE_PATH(W1MountPoint),
    NewMode = 8#600,
    %% Create file on storage
    ok = write_file(W1, StorageTestFilePath, ?TEST_DATA),
    %% Check if file was imported
    ?assertMatch({ok, #file_attr{}},
        lfm_proxy:stat(W1, SessId, {path, ?SPACE_TEST_FILE_PATH}), ?ATTEMPTS),
    {ok, Handle1} = ?assertMatch({ok, _},
        lfm_proxy:open(W1, SessId, {path, ?SPACE_TEST_FILE_PATH}, rdwr)),
    ?assertMatch({ok, ?TEST_DATA},
        lfm_proxy:read(W1, Handle1, 0, byte_size(?TEST_DATA))),
    ?assertMatch({ok, #file_attr{mode = 8#666}},
        lfm_proxy:stat(W1, SessId, {path, ?SPACE_TEST_FILE_PATH}), ?ATTEMPTS),
    %% Change file permissions
    chmod(W1, StorageTestFilePath, NewMode),
    %% Check if file permissions were changed
    ?assertMatch({ok, #file_attr{mode = NewMode}},
        lfm_proxy:stat(W1, SessId, {path, ?SPACE_TEST_FILE_PATH}), ?ATTEMPTS).


update_timestamps_file_import_test(Config) ->
    [W1, _] = ?config(op_worker_nodes, Config),
    W1MountPoint = ?config(w1_mount_point, Config),
    SessId = ?config({session_id, {?USER, ?GET_DOMAIN(W1)}}, Config),
    StorageTestFilePath = ?STORAGE_TEST_FILE_PATH(W1MountPoint),
    %% Create file on storage
    ok = write_file(W1, StorageTestFilePath, ?TEST_DATA),
    %% Check if file was imported
    ?assertMatch({ok, #file_attr{}},
        lfm_proxy:stat(W1, SessId, {path, ?SPACE_TEST_FILE_PATH}), ?ATTEMPTS),
    {ok, Handle1} = ?assertMatch({ok, _},
        lfm_proxy:open(W1, SessId, {path, ?SPACE_TEST_FILE_PATH}, rdwr)),
    ?assertMatch({ok, ?TEST_DATA},
        lfm_proxy:read(W1, Handle1, 0, byte_size(?TEST_DATA))),
    ?assertMatch({ok, #file_attr{mode = 8#666}},
        lfm_proxy:stat(W1, SessId, {path, ?SPACE_TEST_FILE_PATH}), ?ATTEMPTS),
    %% Change file permissions
    change_time(W1, StorageTestFilePath, 1, 1),
    %% Check if timestamps were changed
    ?assertMatch({ok, #file_attr{atime = 1, mtime = 1}},
        lfm_proxy:stat(W1, SessId, {path, ?SPACE_TEST_FILE_PATH}), ?ATTEMPTS).


%===================================================================
% SetUp and TearDown functions
%===================================================================

init_per_suite(Config) ->
    [{?LOAD_MODULES, [initializer]} | Config].

init_per_testcase(_Case, Config) ->
    application:start(etls),
    hackney:start(),
    initializer:disable_quota_limit(Config),
    ConfigWithSessionInfo = initializer:create_test_users_and_spaces(?TEST_FILE(Config, "env_desc.json"), Config),
    initializer:enable_grpca_based_communication(Config),
    ConfigWithProxy = lfm_proxy:init(ConfigWithSessionInfo),
    enable_storage_sync(ConfigWithProxy).

end_per_testcase(_Case, Config) ->
    Workers = ?config(op_worker_nodes, Config),
    W1MountPoint = ?config(w1_mount_point, Config),
    rpc:multicall(Workers, os, cmd, ["rm -rf " ++ binary_to_list(W1MountPoint) ++ "/*"]),
    lfm_proxy:teardown(Config),
    %% TODO change for initializer:clean_test_users_and_spaces after resolving VFS-1811
    initializer:clean_test_users_and_spaces_no_validate(Config),
    initializer:unload_quota_mocks(Config),
    initializer:disable_grpca_based_communication(Config),
    ok.


%%%===================================================================
%%% Internal functions
%%%===================================================================

enable_storage_sync(Config) ->
    case ?config(w1_mount_point, Config) of
        undefined ->
<<<<<<< HEAD
            [W1, _] = ?config(op_worker_nodes, Config),
            SessId = ?config({session_id, {?USER, ?GET_DOMAIN(W1)}}, Config),
            {ok, _} = lfm_proxy:create(W1, SessId, ?SPACE_INIT_FILE_PATH, 8#777),
            {ok, [W1Storage | _]} = rpc:call(W1, storage, list, []),

            %% Enable import
            #document{value = #storage{helpers = [W1Helpers]}} = W1Storage,
            {ok, _ } = rpc:call(W1, storage_sync, start_storage_import, [?SPACE_ID, 10]),
            #helper_init{args = #{<<"root_path">> := W1MountPoint}} = W1Helpers,
=======
            [W1 | _] = ?config(op_worker_nodes, Config),
            SessId = ?config({session_id, {<<"user1">>, ?GET_DOMAIN(W1)}}, Config),
            {ok, _} = lfm_proxy:create(W1, SessId, <<"/space_name1/test1">>, 8#777),
            {ok, [W1Storage | _]} = rpc:call(W1, storage, list, []),

            %% Enable import
            #document{key = W1StorageId, value = #storage{helpers = [W1Helpers]}} = W1Storage,
            {ok, _} = rpc:call(W1, space_strategies, set_strategy, [
                <<"space1">>, W1StorageId, storage_import, bfs_scan, #{scan_interval => 10}]),
            #{<<"mountPoint">> := W1MountPoint} = helper:get_args(W1Helpers),
>>>>>>> 4b893540
            [{w1_mount_point, W1MountPoint} | Config];
        _ ->
            Config
    end.

mkdir(Worker, DirPath) ->
    rpc:call(Worker, file, make_dir, [DirPath]).

rmdir(Worker, DirPath) ->
    rpc:call(Worker, file, del_dir, [DirPath]).

rm(Worker, FilePath) ->
    rpc:call(Worker, file, delete, [FilePath]).

ls(Worker, DirPath) ->
    rpc:call(Worker, file, list_dir, [DirPath]).

is_dir(Worker, DirPath) ->
    rpc:call(Worker, filelib, is_dir, [DirPath]).

is_regular(Worker, FilePath) ->
    rpc:call(Worker, filelib, is_regular, [FilePath]).

write_file(Worker, FilePath, Data) ->
    rpc:call(Worker, file, write_file, [FilePath, Data]).

read_file(Worker, FilePath) ->
    rpc:call(Worker, file, read_file, [FilePath]).

append(Worker, FilePath, Bytes) ->
    Append = fun() ->
        {ok, IoDevice} = file:open(FilePath, [append]),
        ok = file:write(IoDevice, Bytes)
    end,
    ?assertMatch(ok, rpc:call(Worker, erlang, apply, [Append, []] )).

copy(Worker, SourcePath, DestinationPath) ->
    rpc:call(Worker, file, copy, [SourcePath, DestinationPath]).

move(Worker, SourcePath, DestinationPath) ->
    rpc:call(Worker, file, rename, [SourcePath, DestinationPath]).

truncate(Worker, FilePath, NewSize) ->
    Truncate = fun() ->
        {ok, IoDevice} = file:open(FilePath, [read, write]),
        {ok, NewSize} =  file:position(IoDevice, NewSize),
        ok = file:truncate(IoDevice)
    end,
    ?assertMatch(ok, rpc:call(Worker, erlang, apply, [Truncate, []])).

chmod(Worker, FilePath, NewMode) ->
    rpc:call(Worker, file, change_mode, [FilePath, NewMode]).

change_time(Worker, FilePath, Atime, Mtime) ->
    rpc:call(Worker, file, write_file_info, [FilePath,
        #file_info{atime=Atime, mtime=Mtime}, [{time, posix}]]).<|MERGE_RESOLUTION|>--- conflicted
+++ resolved
@@ -410,7 +410,6 @@
 enable_storage_sync(Config) ->
     case ?config(w1_mount_point, Config) of
         undefined ->
-<<<<<<< HEAD
             [W1, _] = ?config(op_worker_nodes, Config),
             SessId = ?config({session_id, {?USER, ?GET_DOMAIN(W1)}}, Config),
             {ok, _} = lfm_proxy:create(W1, SessId, ?SPACE_INIT_FILE_PATH, 8#777),
@@ -419,19 +418,7 @@
             %% Enable import
             #document{value = #storage{helpers = [W1Helpers]}} = W1Storage,
             {ok, _ } = rpc:call(W1, storage_sync, start_storage_import, [?SPACE_ID, 10]),
-            #helper_init{args = #{<<"root_path">> := W1MountPoint}} = W1Helpers,
-=======
-            [W1 | _] = ?config(op_worker_nodes, Config),
-            SessId = ?config({session_id, {<<"user1">>, ?GET_DOMAIN(W1)}}, Config),
-            {ok, _} = lfm_proxy:create(W1, SessId, <<"/space_name1/test1">>, 8#777),
-            {ok, [W1Storage | _]} = rpc:call(W1, storage, list, []),
-
-            %% Enable import
-            #document{key = W1StorageId, value = #storage{helpers = [W1Helpers]}} = W1Storage,
-            {ok, _} = rpc:call(W1, space_strategies, set_strategy, [
-                <<"space1">>, W1StorageId, storage_import, bfs_scan, #{scan_interval => 10}]),
             #{<<"mountPoint">> := W1MountPoint} = helper:get_args(W1Helpers),
->>>>>>> 4b893540
             [{w1_mount_point, W1MountPoint} | Config];
         _ ->
             Config
