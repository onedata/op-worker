%%%-------------------------------------------------------------------
%%% @author Michal Wrzeszcz
%%% @copyright (C) 2015 ACK CYFRONET AGH
%%% This software is released under the MIT license
%%% cited in 'LICENSE.txt'.
%%% @end
%%%-------------------------------------------------------------------
%%% @doc
%%% Tests of file operations in multi provider environment.
%%% @end
%%%-------------------------------------------------------------------
-module(multi_provider_file_ops_test_SUITE).
-author("Michal Wrzeszcz").

-include("global_definitions.hrl").
-include("modules/logical_file_manager/lfm.hrl").
-include("proto/oneclient/fuse_messages.hrl").
-include("transfers_test_mechanism.hrl").
-include_lib("ctool/include/test/test_utils.hrl").
-include_lib("ctool/include/test/assertions.hrl").
-include_lib("ctool/include/test/performance.hrl").

%% API
-export([all/0, init_per_suite/1, end_per_suite/1, init_per_testcase/2, end_per_testcase/2]).

-export([replicate_block/3]).

-export([
    create_on_different_providers_test/1,
    file_consistency_test/1,
    file_consistency_test_base/1,
    concurrent_create_test/1,
    multi_space_test/1,
    mkdir_and_rmdir_loop_test/1,
    mkdir_and_rmdir_loop_test_base/1,
    create_and_delete_file_loop_test/1,
    create_and_delete_file_loop_test_base/1,
    echo_and_delete_file_loop_test/1,
    echo_and_delete_file_loop_test_base/1,
    distributed_delete_test/1,
    remote_driver_test/1,
    rtransfer_fetch_test/1,
    rtransfer_cancel_for_session_test/1,
    remove_file_during_transfers_test/1,
    remove_file_on_remote_provider_ceph/1,
    evict_on_ceph/1,
    read_dir_collisions_test/1,
    check_fs_stats_on_different_providers/1,
    remote_driver_internal_call_test/1,
    list_children_recreated_remotely/1,
    registered_user_opens_remotely_created_file_test/1,
    registered_user_opens_remotely_created_share_test/1,
    guest_user_opens_remotely_created_file_test/1,
    guest_user_opens_remotely_created_share_test/1,
    truncate_on_storage_does_not_block_synchronizer/1,
    recreate_file_on_storage/1
]).

-define(TEST_CASES, [
    create_on_different_providers_test,
    file_consistency_test,
    concurrent_create_test,
    multi_space_test,
    mkdir_and_rmdir_loop_test,
    create_and_delete_file_loop_test,
    echo_and_delete_file_loop_test,
    distributed_delete_test,
    remote_driver_test,
    rtransfer_fetch_test,
    rtransfer_cancel_for_session_test,
    % TODO VFS-6618 Fix handling of file being removed during transfer and uncomment this test
    % remove_file_during_transfers_test,
    remove_file_on_remote_provider_ceph,
    evict_on_ceph,
    read_dir_collisions_test,
    check_fs_stats_on_different_providers,
    remote_driver_internal_call_test,
    list_children_recreated_remotely,
    registered_user_opens_remotely_created_file_test,
    registered_user_opens_remotely_created_share_test,
    guest_user_opens_remotely_created_file_test,
    guest_user_opens_remotely_created_share_test,
    truncate_on_storage_does_not_block_synchronizer,
    recreate_file_on_storage
]).

-define(PERFORMANCE_TEST_CASES, [
    mkdir_and_rmdir_loop_test,
    file_consistency_test,
    create_and_delete_file_loop_test,
    echo_and_delete_file_loop_test
]).

all() ->
    ?ALL(?TEST_CASES, ?PERFORMANCE_TEST_CASES).

%%%===================================================================
%%% Test functions
%%%===================================================================

-define(performance_description(Desc),
    [
        {repeats, 1},
        {success_rate, 100},
        {parameters, [
            [{name, dirs_num}, {value, 5}, {description, "Numbers of directories used during test."}],
            [{name, files_num}, {value, 5}, {description, "Numbers of files used during test."}]
        ]},
        {description, Desc},
        {config, [{name, large_config},
            {parameters, [
                [{name, dirs_num}, {value, 200}],
                [{name, files_num}, {value, 300}]
            ]},
            {description, ""}
        ]}
    ]).

create_on_different_providers_test(Config) ->
    multi_provider_file_ops_test_base:create_on_different_providers_test_base(Config).

distributed_delete_test(Config) ->
    multi_provider_file_ops_test_base:distributed_delete_test_base(Config, <<"user1">>, {4,0,0,2}, 60).

remote_driver_internal_call_test(Config0) ->
    User = <<"user1">>,
    Config = multi_provider_file_ops_test_base:extend_config(Config0, User, {4,0,0,2}, 60),
    SessId = ?config(session, Config),
    SpaceName = ?config(space_name, Config),
    Worker1 = ?config(worker1, Config),
    [Worker2 | _] = Workers2 = ?config(workers2, Config),

    % Init test
    Dir = <<"/", SpaceName/binary, "/",  (generator:gen_name())/binary>>,
    Level2Dir = <<Dir/binary, "/", (generator:gen_name())/binary>>,

    {ok, DirGuid} = ?assertMatch({ok, _}, lfm_proxy:mkdir(Worker1, SessId(Worker1), Dir)),
    ?assertMatch({ok, _}, lfm_proxy:mkdir(Worker1, SessId(Worker1), Level2Dir)),
    DirUniqueKey = datastore_model:get_unique_key(#{model => file_meta}, file_id:guid_to_uuid(DirGuid)),

    % Verify init and get link doc key
    Master = self(),
    test_utils:mock_expect(Workers2, datastore_doc, fetch, fun
        (Ctx, Key, Batch, true = LinkFetch) ->
            Ans = meck:passthrough([Ctx#{disc_driver => undefined}, Key, Batch, LinkFetch]),
            Master ! {link_node, Key, Ctx, Ans},
            Ans;
        (Ctx, Key, Batch, false = LinkFetch) ->
            meck:passthrough([Ctx, Key, Batch, LinkFetch])
        end),

    multi_provider_file_ops_test_base:verify_stats(Config, Dir, true),
    multi_provider_file_ops_test_base:verify_stats(Config, Level2Dir, true),

    RecAns = receive
        {link_node, Key, Ctx, {{ok, #document{value = #links_node{key = DirUniqueKey}}}, _}} -> {ok, Key, Ctx}
    after
        1000 -> receive_error
    end,
    {ok, LinkKey, LinkCtx} = ?assertMatch({ok, _, _}, RecAns),

    % Check remote driver usage
    delete_link_from_memory(Workers2, LinkKey, LinkCtx),
    test_utils:mock_expect(Workers2, datastore_remote_driver, get_async, fun(Ctx, Key) ->
        Master ! {link_remote_node, Key},
        put(tp_master, self()), % Mock code is executed in dedicated process so needed variables have to be set here
        meck:passthrough([Ctx, Key])
    end),
    test_utils:mock_expect(Workers2, datastore_remote_driver, wait, fun
        ({{error, {badmatch, {error, internal_call}}}, _SessId} = Future) ->
            Master ! internal_call,
            meck:passthrough([Future]);
        (Future) ->
            meck:passthrough([Future])
    end),

    multi_provider_file_ops_test_base:verify_stats(Config, Level2Dir, true),
    RecAns2 = receive
        {link_remote_node, LinkKey} -> ok
    after
        1000 -> receive_error
    end,
    ?assertEqual(ok, RecAns2),

    % Force datastore internal call in remote driver
    Worker1ProvId = rpc:call(Worker1, oneprovider, get_id, []),
    Worker2OutSessId = rpc:call(Worker2, session_utils, get_provider_session_id, [outgoing, Worker1ProvId]),
    ?assertEqual(ok, rpc:call(Worker2, session, delete, [Worker2OutSessId])),

    % Check remote driver usage
    delete_link_from_memory(Workers2, LinkKey, LinkCtx),
    multi_provider_file_ops_test_base:verify_stats(Config, Level2Dir, true),
    RecAns3 = receive
        {link_remote_node, LinkKey} -> ok
    after
        1000 -> receive_error
    end,
    ?assertEqual(ok, RecAns3),
    RecAns4 = receive
        internal_call -> ok
    after
        1000 -> receive_error
    end,
    ?assertEqual(ok, RecAns4),

    ok.

delete_link_from_memory([Worker | _] = Workers, LinkKey, LinkCtx) ->
    #{memory_driver_ctx := MemoryDriverCtx} = MemoryOnlyDocCtx =
        LinkCtx#{disc_driver => undefined, remote_driver := undefined},
    ?assertMatch({ok, _}, rpc:call(Worker, datastore_router, route, [get, [MemoryOnlyDocCtx, LinkKey]])),
    lists:foreach(fun(W) ->
        ?assertEqual(ok, rpc:call(W, ets_driver, delete, [MemoryDriverCtx, LinkKey]))
    end, Workers),
    ?assertEqual({error, not_found}, rpc:call(Worker, datastore_router, route,
        [get, [MemoryOnlyDocCtx#{include_deleted => false}, LinkKey]])).

concurrent_create_test(Config) ->
    FileCount = 3,
    [Worker1 | _] = Workers = ?config(op_worker_nodes, Config),
    ProvIDs0 = lists:map(fun(Worker) ->
        rpc:call(Worker, oneprovider, get_id, [])
    end, Workers),

    ProvIdCount = length(lists:usort(ProvIDs0)),

    ProvIDs = lists:zip(Workers, ProvIDs0),
    ProvMap = lists:foldl(
        fun({Worker, ProvId}, Acc) ->
            maps:put(ProvId, [Worker | maps:get(ProvId, Acc, [])], Acc)
        end, #{}, ProvIDs),

    Worker = fun(N) ->
        [W | _] = maps:get(lists:nth(N, lists:usort(ProvIDs0)), ProvMap),
        W
    end,

    User = <<"user1">>,

    [{_SpaceId, SpaceName} | _] = ?config({spaces, User}, Config),
    SessId = fun(W) -> ?config({session_id, {User, ?GET_DOMAIN(W)}}, Config) end,

%%    ct:print("WMap: ~p", [{W(1), W(2), ProvMap}]),

    Dir0Name = <<"/", SpaceName/binary, "/concurrent_create_test_dir0">>,
    ?assertMatch({ok, _}, lfm_proxy:mkdir(Worker1, SessId(Worker1), Dir0Name)),
    lists:foreach(fun(W) ->
        ?assertMatch({ok, #file_attr{type = ?DIRECTORY_TYPE}}, lfm_proxy:stat(W, SessId(W), {path, Dir0Name}), 15)
    end, Workers),

    DirBaseName = <<"/", Dir0Name/binary, "/concurrent_create_test_">>,

    TestMaster = self(),

    DirName = fun(N) ->
        NameSuffix = integer_to_binary(N),
        <<DirBaseName/binary, NameSuffix/binary>>
    end,

    AllFiles = lists:map(
        fun(N) ->

            Files = lists:foldl(fun
                (10, retry) ->
                    throw(unable_to_make_concurrent_create);
                (_, L) when is_list(L) ->
                    L;
                (_, _) ->
                    lists:foreach(
                        fun(WId) ->
                            lfm_proxy:unlink(Worker(WId), SessId(Worker(WId)), {path, DirName(N)})
                        end, lists:seq(1, ProvIdCount)),

                    lists:foreach(
                        fun(WId) ->
                            spawn(fun() ->
                                TestMaster ! {WId, lfm_proxy:mkdir(Worker(WId), SessId(Worker(WId)), DirName(N))}
                            end)
                        end, lists:seq(1, ProvIdCount)),

                    try
                        lists:map(
                            fun(WId) ->
                                receive
                                    {WId, {ok, GUID}} ->
                                        {WId, GUID};
                                    {WId, {error, _}} ->
                                        throw(not_concurrent)
                                end
                            end, lists:seq(1, ProvIdCount))
                    catch
                        not_concurrent ->
                            retry
                    end


            end, start, lists:seq(1, 10)),
            {N, Files}
        end, lists:seq(1, FileCount)),

    ct:print("AllFiles ~p", [AllFiles]),
    {_, IdsPerWorker} = lists:unzip(AllFiles),
    Ids = [GUID || {_, GUID} <- lists:flatten(IdsPerWorker)],
    ExpectedIds = lists:usort(Ids),

    lists:foreach(
        fun(WId) ->
            Check = fun() ->
                {ok, CL} = lfm_proxy:get_children(Worker(WId), SessId(Worker(WId)), {path, <<"/", Dir0Name/binary>>}, 0, 1000),
                {FetchedIds, FetchedNames} = lists:unzip(CL),

%%                ExpectedChildCount = ProvIdCount * FileCount,
%%                ct:print("Check ~p", [{lists:usort(Ids), lists:usort(FetchedIds)}]),
%%                ct:print("Check ~p", [{ExpectedChildCount, CL}]),

                {length(CL), length(lists:usort(FetchedNames)), lists:usort(FetchedIds)}
            end,
            ?assertMatch({ExpectedChildCount, ExpectedChildCount, ExpectedIds}, Check(), 15),

            {ok, ChildList} = lfm_proxy:get_children(Worker(WId), SessId(Worker(WId)), {path, <<"/", Dir0Name/binary>>}, 0, 1000),
            lists:foreach(
                fun(FileNo) ->
                    LocalIdsPerWorker = proplists:get_value(FileNo, AllFiles),
                    LocalGUID = proplists:get_value(WId, lists:flatten(LocalIdsPerWorker)),
                    LocalName = proplists:get_value(LocalGUID, ChildList),
                    ExpectedName = filename:basename(DirName(FileNo)),
%%                    ct:print("Local name test ~p", [{FileNo, LocalGUID, ExpectedName, LocalName}]),

                    ?assertMatch(ExpectedName, LocalName)
                end, lists:seq(1, FileCount))

        end, lists:seq(1, ProvIdCount)),

    ok.

file_consistency_test(Config) ->
    ?PERFORMANCE(Config, [
        {repeats, 1},
        {success_rate, 100},
        {parameters, [
            [{name, test_cases}, {value, [1,2,12,13]}, {description, "Number of test cases to be executed"}]
        ]},
        {description, "Tests file consistency"},
        {config, [{name, all_cases},
            {parameters, [
                [{name, test_cases}, {value, [1,2,3,4,5,6,7,8,9,10,11,12,13,14]}]
            ]},
            {description, ""}
        ]}
    ]).
file_consistency_test_base(Config) ->
    ConfigsNum = ?config(test_cases, Config),

    Workers = ?config(op_worker_nodes, Config),
    {Worker1, Worker2} = lists:foldl(fun(W, {Acc1, Acc2}) ->
        NAcc1 = case is_atom(Acc1) of
            true ->
                Acc1;
            _ ->
                case string:str(atom_to_list(W), "p1") of
                    0 -> Acc1;
                    _ -> W
                end
        end,
        NAcc2 = case is_atom(Acc2) of
            true ->
                Acc2;
            _ ->
                case string:str(atom_to_list(W), "p2") of
                    0 -> Acc2;
                    _ -> W
                end
        end,
        {NAcc1, NAcc2}
    end, {[], []}, Workers),

    multi_provider_file_ops_test_base:file_consistency_test_skeleton(Config, Worker1, Worker2, Worker1, ConfigsNum).

multi_space_test(Config) ->
    User = <<"user1">>,
    Spaces = ?config({spaces, User}, Config),
    Attempts = 30,

    SpaceConfigs = lists:foldl(fun({_, SN}, Acc) ->
        {SyncNodes, ProxyNodes, ProxyNodesWritten0, NodesOfProvider} = case SN of
            <<"space1">> ->
                {4,0,0,2};
            _ ->
                {0,4,1,2}
        end,
        EC = multi_provider_file_ops_test_base:extend_config(Config, User,
            {SyncNodes, ProxyNodes, ProxyNodesWritten0, NodesOfProvider}, Attempts),
        [{SN, EC} | Acc]
    end, [], Spaces),

    multi_provider_file_ops_test_base:multi_space_test_base(Config, SpaceConfigs, User).


mkdir_and_rmdir_loop_test(Config) ->
    ?PERFORMANCE(Config, [
        {repeats, 3},
        {success_rate, 100},
        {parameters, [
            [{name, iterations}, {value, 100}, {description, "Number of times sequence mkdir, rmdir will be repeated"}]
        ]},
        {description, "Simulates loop of sequence mkdir and rmdir operations performed by clients"},
        {config, [{name, performance},
            {parameters, [
                [{name, iterations}, {value, 3000}]
            ]},
            {description, "Basic performance configuration"}
        ]}
    ]).
mkdir_and_rmdir_loop_test_base(Config) ->
    IterationsNum = ?config(iterations, Config),
    multi_provider_file_ops_test_base:mkdir_and_rmdir_loop_test_base(Config, IterationsNum, <<"user1">>).

create_and_delete_file_loop_test(Config) ->
    ?PERFORMANCE(Config, [
        {repeats, 3},
        {success_rate, 100},
        {parameters, [
            [{name, iterations}, {value, 100}, {description, "Number of times sequence create, remove file will be repeated"}]
        ]},
        {description, "Simulates loop of sequence create and remove file operations performed by clients"},
        {config, [{name, performance},
            {parameters, [
                [{name, iterations}, {value, 3000}]
            ]},
            {description, "Basic performance configuration"}
        ]}
    ]).
create_and_delete_file_loop_test_base(Config) ->
    IterationsNum = ?config(iterations, Config),
    multi_provider_file_ops_test_base:create_and_delete_file_loop_test_base(Config, IterationsNum, <<"user1">>).

echo_and_delete_file_loop_test(Config) ->
    ?PERFORMANCE(Config, [
        {repeats, 3},
        {success_rate, 100},
        {parameters, [
            [{name, iterations}, {value, 100}, {description, "Number of times sequence echo, remove file will be repeated"}]
        ]},
        {description, "Simulates loop of sequence echo and remove file operations performed by clients"},
        {config, [{name, performance},
            {parameters, [
                [{name, iterations}, {value, 3000}]
            ]},
            {description, "Basic performance configuration"}
        ]}
    ]).
echo_and_delete_file_loop_test_base(Config) ->
    IterationsNum = ?config(iterations, Config),
    multi_provider_file_ops_test_base:echo_and_delete_file_loop_test_base(Config, IterationsNum, <<"user1">>).

remote_driver_test(Config) ->
    Config2 = multi_provider_file_ops_test_base:extend_config(Config, <<"user1">>, {0, 0, 0, 0}, 0),
    [Worker1 | _] = ?config(workers1, Config2),
    [Worker2 | _] = ?config(workers_not1, Config2),
    Key = <<"someKey">>,
    LinkName = <<"someName">>,
    LinkTarget = <<"someTarget">>,
    Link = {LinkName, LinkTarget},
    TreeId1 = rpc:call(Worker1, oneprovider, get_id, []),
    Ctx1 = rpc:call(Worker1, datastore_model_default, get_ctx, [file_meta]),
    Ctx2 = rpc:call(Worker2, datastore_model_default, get_ctx, [file_meta]),
    ?assertMatch({ok, #link{}}, rpc:call(Worker1, datastore_model, add_links, [
        Ctx1, Key, TreeId1, Link
    ])),
    ?assertMatch({ok, [#link{
        name = LinkName,
        target = LinkTarget
    }]}, rpc:call(Worker2, datastore_model, get_links, [
        Ctx2, Key, TreeId1, LinkName
    ])).

rtransfer_fetch_test(Config) ->
    [Worker1a, Worker1b, Worker2 | _] = ?config(op_worker_nodes, Config),
    Workers1 = [Worker1a, Worker1b],

    User1 = <<"user1">>,
    [{_SpaceId, SpaceName} | _] = ?config({spaces, User1}, Config),
    SessId = fun(W, User) ->
        ?config({session_id, {User, ?GET_DOMAIN(W)}}, Config)
    end,
    FilePath = <<"/", SpaceName/binary, "/",  (generator:gen_name())/binary>>,
    FileCtx = create_file(FilePath, 1, User1, Worker2, Worker1a, SessId),
    ct:pal("File created"),

    InitialBlock1 = {0, 100, 10},
    InitialBlocks2 = [{50, 150, 20}, {220, 5, 0}, {260, 6, 0}],
    FollowingBlocks = [
        % overlapping block, but with higher priority - should be fetched
        {90, 20, 0},

        % partially overlapping block - non-overlapping part should be fetched
        {190, 20, 32},

        % non overlapping block - should be fetched
        {300, 100, 255},

        % blocks overlapping/containing already started blocks;
        % taking into account min_hole_size 1st block should be wholly
        % replicated within 1 transfer but replication of 2nd one should be
        % split into 2 transfers
        {210, 30, 96}, {250, 30, 96},

        % overlapping blocks with lower priorities - should not be fetched
        {0, 5, 10}, {70, 20, 10}, {70, 130, 20},
        {90, 20, 32}, {5, 10, 32}, {150, 50, 32}, {110, 5, 32}, {190, 10, 32},
        {0, 15, 96}, {15, 15, 96}, {25, 15, 96}, {35, 15, 96}, {45, 15, 96},
        {55, 15, 96}, {65, 15, 96}, {75, 15, 96}, {85, 15, 96}, {95, 15, 96},
        {105, 15, 96}, {115, 15, 96}, {125, 15, 96}, {135, 15, 96},
        {145, 15, 96}, {155, 15, 96}, {165, 15, 96}, {175, 15, 96}
    ],
    ExpectedBlocks = lists:sort([
        {0, 100}, {100, 100}, {90, 20}, {200, 10}, {300, 100},
        {220, 5}, {210, 30}, {250, 10}, {260, 6}, {266, 14}
    ]),
    ExpectedBlocksNum = length(ExpectedBlocks),

    ok = test_utils:mock_new(Workers1, rtransfer_config, [passthrough]),
    ok = test_utils:mock_expect(Workers1, rtransfer_config, fetch,
        fun rtransfer_config_fetch_mock/6
    ),

    ct:timetrap(timer:minutes(5)),

    [Promise1] = async_replicate_blocks_start(
        Worker1a, SessId(Worker1a, User1), FileCtx, [InitialBlock1]
    ),
    timer:sleep(timer:seconds(5)),
    Promises2 = async_replicate_blocks_start(
        Worker1a, SessId(Worker1a, User1), FileCtx, InitialBlocks2
    ),
    timer:sleep(timer:seconds(5)),

    ExpectedResponses = lists:duplicate(length(FollowingBlocks), ok),
    ?assertMatch(ExpectedResponses, replicate_blocks(
        Worker1a, SessId(Worker1a, User1), FileCtx, FollowingBlocks
    )),
    ?assertMatch([ok, ok, ok, ok],
        async_replicate_blocks_end([Promise1 | Promises2])
    ),

    FetchRequests = lists:sum(meck_get_num_calls(
        Workers1, rtransfer_config, fetch, '_')
    ),
    ?assertMatch(ExpectedBlocksNum, FetchRequests),

    FetchedBlocks = lists:sort(get_fetched_blocks(Workers1)),
    ?assertMatch(ExpectedBlocks, FetchedBlocks),

    ok = test_utils:mock_unload(Workers1, rtransfer_config).

rtransfer_cancel_for_session_test(Config) ->
    [Worker1a, Worker1b, Worker2 | _] = ?config(op_worker_nodes, Config),
    Workers1 = [Worker1a, Worker1b],

    User1 = <<"user1">>,
    User2 = <<"user4">>,
    [{_SpaceId, SpaceName} | _] = ?config({spaces, User1}, Config),
    SessId = fun(W, User) ->
        ?config({session_id, {User, ?GET_DOMAIN(W)}}, Config)
    end,
    FilePath = <<"/", SpaceName/binary, "/",  (generator:gen_name())/binary>>,
    FileCtx = create_file(FilePath, 1, User1, Worker2, Worker1a, SessId),
    ct:pal("File created"),

    % Some blocks are overlapping so that more than 1 request would be made
    % for them, so that they should not be cancelled for others.
    Blocks1 = [
        {0, 15, 96}, {30, 15, 96}, {60, 15, 96}, {90, 30, 0}, {130, 30, 0},
        {170, 20, 0}
    ],
    Blocks2 = [
        {100, 30, 96}, {135, 15, 96}, {165, 15, 96}, {200, 100, 255}
    ],

    ok = test_utils:mock_new(Workers1, rtransfer_config, [passthrough]),
    ok = test_utils:mock_expect(Workers1, rtransfer_config, fetch,
        fun rtransfer_config_fetch_mock/6
    ),

    ct:timetrap(timer:minutes(5)),

    Promises1 = async_replicate_blocks_start(
        Worker1a, SessId(Worker1a, User1), FileCtx, Blocks1
    ),
    timer:sleep(timer:seconds(5)),

    Promises2 = async_replicate_blocks_start(
        Worker1a, SessId(Worker1a, User2), FileCtx, Blocks2
    ),
    timer:sleep(timer:seconds(5)),

    cancel_transfers_for_session_and_file(Worker1a, SessId(Worker1a, User1),
        FileCtx
    ),

    ExpectedResponses1 = lists:duplicate(length(Blocks1), {error, cancelled}),
    ?assertMatch(ExpectedResponses1, async_replicate_blocks_end(Promises1)),

    ExpectedResponses2 = lists:duplicate(length(Blocks2), ok),
    ?assertMatch(ExpectedResponses2, async_replicate_blocks_end(Promises2)),

    ok = test_utils:mock_unload(Workers1, rtransfer_config).

remove_file_during_transfers_test(Config0) ->
    % TODO VFS-6618 Fix handling of file being removed during transfer and uncomment this test
    User = <<"user2">>,
    Config = multi_provider_file_ops_test_base:extend_config(Config0, User, {0, 0, 0, 0}, 0),
    [Worker1 | _] = ?config(workers1, Config),
    [Worker2 | _] = ?config(workers_not1, Config),
    % Create file
    SessId = fun(U, W) ->
        ?config({session_id, {U, ?GET_DOMAIN(W)}}, Config)
    end,
    SpaceName = <<"space6">>,
    FilePath = <<"/", SpaceName/binary, "/",  (generator:gen_name())/binary>>, 
    BlocksCount = 10,
    BlockSize = 80 * 1024 * 1024,
    FileSize = BlocksCount * BlockSize,

    ?assertMatch({ok, _}, lfm_proxy:create(Worker2, SessId(User, Worker2), FilePath)),
    ?assertMatch(ok, lfm_proxy:truncate(Worker2, SessId(User, Worker2),
        {path, FilePath}, FileSize)
    ),

    {ok, #file_attr{guid = GUID}} =
        ?assertMatch({ok, #file_attr{size = FileSize}},
            lfm_proxy:stat(Worker1, SessId(User, Worker1), {path, FilePath}), 60
        ),

    Blocks = lists:map(
       fun(Num) -> 
           {Num*BlockSize, BlockSize, 96}
       end, lists:seq(0, BlocksCount -1)
    ),

    FileCtx = file_ctx:new_by_guid(GUID),

    Promises = async_replicate_blocks_start(Worker1, SessId(User, Worker1), FileCtx, Blocks),

    % delete file
    timer:sleep(timer:seconds(4)),
    lfm_proxy:unlink(Worker2, SessId(User, Worker2), ?FILE_REF(GUID)),
    lists:foreach(fun(Promise) ->
        ?assertMatch({error, file_deleted}, rpc:yield(Promise))
    end, Promises).

remove_file_on_remote_provider_ceph(Config0) ->
    Config = multi_provider_file_ops_test_base:extend_config(Config0, <<"user2">>, {0, 0, 0, 0}, 0),
    [Worker1 | _] = ?config(workers1, Config),
    [Worker2 | _] = ?config(workers_not1, Config),

    SessionId = ?config(session, Config),
    
    SpaceName = <<"space7">>,
    FilePath = <<"/", SpaceName/binary, "/",  (generator:gen_name())/binary>>,
    
    [{_, Ceph} | _] = proplists:get_value(cephrados, ?config(storages, Config)),
    ContainerId = proplists:get_value(container_id, Ceph),
    
    {ok, Guid} = lfm_proxy:create(Worker1, SessionId(Worker1), FilePath),
    {ok, Handle} = lfm_proxy:open(Worker1, SessionId(Worker1), ?FILE_REF(Guid), write),
    {ok, _} = lfm_proxy:write(Worker1, Handle, 0, crypto:strong_rand_bytes(100)),
    ok = lfm_proxy:close(Worker1, Handle),

    ?assertMatch({ok, _}, lfm_proxy:get_children(Worker2, SessionId(Worker2), ?FILE_REF(Guid), 0, 0), 60),
    L = utils:cmd(["docker exec", atom_to_list(ContainerId), "rados -p onedata ls -"]),
    ?assertEqual(true, length(L) > 0),
       
    lfm_proxy:unlink(Worker2, SessionId(Worker2), ?FILE_REF(Guid)),

    ?assertMatch({error, ?ENOENT}, lfm_proxy:get_children(Worker1, SessionId(Worker1), ?FILE_REF(Guid), 0, 0), 60),
    ?assertMatch([], utils:cmd(["docker exec", atom_to_list(ContainerId), "rados -p onedata ls -"])).

evict_on_ceph(Config0) ->
    Config = multi_provider_file_ops_test_base:extend_config(Config0, <<"user2">>, {0, 0, 0, 0}, 0),
    Type = rest,
    FileKeyType = guid,
    [Worker1 | _] = ?config(workers1, Config),
    [Worker2 | _] = ?config(workers_not1, Config),
    Size = 100,
    User = <<"user2">>,
    transfers_test_mechanism:run_test(
        Config, #transfer_test_spec{
            setup = #setup{
                user = User,
                setup_node = Worker2,
                assertion_nodes = [Worker1],
                files_structure = [{0, 1}],
                replicate_to_nodes = [Worker1],
                size = Size,
                distribution = [
                    #{<<"providerId">> => ?GET_DOMAIN_BIN(Worker1), <<"blocks">> => [[0, Size]]},
                    #{<<"providerId">> => ?GET_DOMAIN_BIN(Worker2), <<"blocks">> => [[0, Size]]}
                ]
            },
            scenario = #scenario{
                user = User,
                type = Type,
                file_key_type = FileKeyType,
                schedule_node = Worker2,
                evicting_nodes = [Worker1],
                function = fun transfers_test_mechanism:evict_each_file_replica_separately/2
            },
            expected = #expected{
                user = User,
                expected_transfer = #{
                    replication_status => skipped,
                    eviction_status => completed,
                    scheduling_provider => transfers_test_utils:provider_id(Worker2),
                    evicting_provider => transfers_test_utils:provider_id(Worker1),
                    files_to_process => 1,
                    files_processed => 1,
                    files_replicated => 0,
                    bytes_replicated => 0,
                    files_evicted => 1
                },
                distribution = [
                    #{<<"providerId">> => ?GET_DOMAIN_BIN(Worker2), <<"blocks">> => [[0, Size]]},
                    #{<<"providerId">> => ?GET_DOMAIN_BIN(Worker1), <<"blocks">> => []}
                ],
                assertion_nodes = [Worker1, Worker2]
            }
        }
    ),
    [{_, Ceph} | _] = proplists:get_value(cephrados, ?config(storages, Config)),
    ContainerId = proplists:get_value(container_id, Ceph),
    ?assertMatch([], utils:cmd(["docker exec", atom_to_list(ContainerId), "rados -p onedata ls -"])).

read_dir_collisions_test(Config0) ->
    Config = multi_provider_file_ops_test_base:extend_config(Config0, <<"user2">>, {0, 0, 0, 0}, 0),
    User = <<"user2">>,
    SessionId = fun(Node) -> ?config({session_id, {User, ?GET_DOMAIN(Node)}}, Config) end,

    [Worker1 | _] = ?config(workers1, Config),
    Domain1 = ?GET_DOMAIN_BIN(Worker1),

    [Worker2 | _] = ?config(workers_not1, Config),
    Domain2 = ?GET_DOMAIN_BIN(Worker2),

    SpaceName = <<"space7">>,
    RootDirPath = <<"/", SpaceName/binary, "/read_dir_collisions_test">>,
    {ok, RootDirGuid} = ?assertMatch({ok, _} , lfm_proxy:mkdir(Worker1, SessionId(Worker1), RootDirPath)),
    ?assertMatch({ok, #file_attr{}}, lfm_proxy:stat(Worker2, SessionId(Worker2), ?FILE_REF(RootDirGuid)), ?ATTEMPTS),
    ?assertMatch({ok, RootDirGuid}, lfm_proxy:resolve_guid(Worker2, SessionId(Worker2), RootDirPath), ?ATTEMPTS),

    GetNamesFromGetChildrenFun = fun(Node, Offset, Limit) ->
        {ok, Children} = ?assertMatch(
            {ok, _},
            lfm_proxy:get_children(Node, SessionId(Node), ?FILE_REF(RootDirGuid), Offset, Limit)
        ),
        lists:map(fun({_Guid, Name}) -> Name end, Children)
    end,
    GetNamesFromGetChildrenAttrsFun = fun(Node, Offset, Limit) ->
        {ok, ChildrenAttrs, _} = ?assertMatch(
            {ok, _, _},
            lfm_proxy:get_children_attrs(Node, SessionId(Node), ?FILE_REF(RootDirGuid), #{offset => Offset, size => Limit})
        ),
        lists:map(fun(#file_attr{name = Name}) -> Name end, ChildrenAttrs)
    end,
    GetNamesFromGetChildrenDetailsFun = fun(Node, Offset, Limit) ->
        {ok, ChildrenDetails, _} = ?assertMatch(
            {ok, _, _},
            lfm_proxy:get_children_details(Node, SessionId(Node), ?FILE_REF(RootDirGuid), #{offset => Offset, size => Limit})
        ),
        lists:map(fun(#file_details{file_attr = #file_attr{name = Name}}) ->
            Name
        end, ChildrenDetails)
    end,

    FileNames = lists:map(fun(Num) ->
        FileName = <<"file_", (integer_to_binary(Num))/binary>>,
        FilePath = <<RootDirPath/binary, "/", FileName/binary>>,
        {ok, Guid1} = ?assertMatch({ok, _} , lfm_proxy:create(Worker1, SessionId(Worker1), FilePath)),
        {ok, Guid2} = ?assertMatch({ok, _} , lfm_proxy:create(Worker2, SessionId(Worker2), FilePath)),

        % Wait for providers to synchronize state
        ?assertMatch({ok, #file_attr{}}, lfm_proxy:stat(Worker1, SessionId(Worker1), ?FILE_REF(Guid2)), ?ATTEMPTS),
        ?assertMatch({ok, #file_attr{}}, lfm_proxy:stat(Worker2, SessionId(Worker2), ?FILE_REF(Guid1)), ?ATTEMPTS),

        FileName
    end, lists:seq(0, 9)),

    FilesSeenOnWorker1 = lists:flatmap(fun(Name) ->
        [Name, <<Name/binary, "@", Domain2/binary>>]
    end, FileNames),
    FilesSeenOnWorker2 = lists:flatmap(fun(Name) ->
        [<<Name/binary, "@", Domain1/binary>>, Name]
    end, FileNames),

    % Assert proper listing when only one file from all conflicted is listed in batch
    % (it should still has suffix)
    lists:foreach(fun({Offset, Limit}) ->
        ExpBatchOnWorker1 = lists:sublist(FilesSeenOnWorker1, Offset+1, Limit),
        ?assertMatch(ExpBatchOnWorker1, GetNamesFromGetChildrenFun(Worker1, Offset, Limit)),
        ?assertMatch(ExpBatchOnWorker1, GetNamesFromGetChildrenAttrsFun(Worker1, Offset, Limit)),
        ?assertMatch(ExpBatchOnWorker1, GetNamesFromGetChildrenDetailsFun(Worker1, Offset, Limit)),

        ExpBatchOnWorker2 = lists:sublist(FilesSeenOnWorker2, Offset+1, Limit),
        ?assertMatch(ExpBatchOnWorker2, GetNamesFromGetChildrenFun(Worker2, Offset, Limit)),
        ?assertMatch(ExpBatchOnWorker2, GetNamesFromGetChildrenAttrsFun(Worker2, Offset, Limit)),
        ?assertMatch(ExpBatchOnWorker2, GetNamesFromGetChildrenDetailsFun(Worker2, Offset, Limit))
    end, [
        % Check listing all files
        {0, 100},

        % Check listing on batches containing only one of two conflicting files
        % (it should be suffixed nonetheless)
        {0, 3}, {1, 3},
        {2, 3}, {3, 3},
        {4, 3}, {5, 3},
        {6, 3}, {7, 3},
        {8, 3}, {9, 3},
        {10, 3}, {11, 3},
        {12, 3}, {13, 3},
        {14, 3}, {15, 3},
        {16, 3}, {17, 3},

        {0, 5}, {1, 5},
        {4, 5}, {5, 5},
        {8, 5}, {9, 5},
        {12, 5}, {13, 5},
        {16, 5}, {17, 5},

        {0, 7}, {1, 7},
        {6, 7}, {7, 7},
        {12, 7}, {13, 7},

        {0, 9}, {1, 9},
        {8, 9}, {9, 9},
        {16, 9}, {17, 9},

        {0, 11}, {1, 11},
        {10, 11}, {11, 11},

        {0, 13}, {1, 13},
        {12, 13}, {13, 13},

        {0, 15}, {1, 15},
        {14, 15}, {15, 15}
    ]).

check_fs_stats_on_different_providers(Config) ->
    [P2, _, P1 | _] = ?config(op_worker_nodes, Config),

    UserId = <<"user3">>,
    GetSessId = fun(W) -> ?config({session_id, {UserId, ?GET_DOMAIN(W)}}, Config) end,

    SpaceId = <<"space9">>,
    SpaceRootDir = <<"/space9/">>,

    % Values set and taken from env_desc.json
    P1StorageId = <<"cephrados">>,
    P1SupportSize = 10000,
    P2StorageId = <<"mntst2">>,
    P2SupportSize = 50000,
    ProviderToStorage = #{
        P1 => {P1StorageId, P1SupportSize},
        P2 => {P2StorageId, P2SupportSize}
    },

    % create file on provider1
    [F1, F2] = Files = lists:map(fun(Node) ->
        SessId = ?config({session_id, {<<"user3">>, ?GET_DOMAIN(Node)}}, Config),
        FileName = generator:gen_name(),
        FilePath = <<SpaceRootDir/binary, FileName/binary>>,
        {ok, FileGuid} = ?assertMatch({ok, _}, lfm_proxy:create(Node, SessId, FilePath)),
        FileGuid
    end, [P1, P2]),

    AssertEqualFSSTatsFun = fun(Node, Occupied) ->
        SessId = GetSessId(Node),
        {StorageId, SupportSize} = maps:get(Node, ProviderToStorage),

        lists:foreach(fun(FileGuid) ->
            ?assertEqual(
                {ok, #fs_stats{space_id = SpaceId, storage_stats = [
                    #storage_stats{
                        storage_id = StorageId,
                        size = SupportSize,
                        occupied = Occupied
                    }
                ]}},
                lfm_proxy:get_fs_stats(Node, SessId, ?FILE_REF(FileGuid)),
                ?ATTEMPTS
            )
        end, Files)
    end,
    WriteToFileFun = fun({Node, FileGuid, Offset, BytesNum}) ->
        Content = crypto:strong_rand_bytes(BytesNum),
        {ok, Handle} = lfm_proxy:open(Node, GetSessId(Node), ?FILE_REF(FileGuid), write),
        {ok, _} = lfm_proxy:write(Node, Handle, Offset, Content),
        ok = lfm_proxy:close(Node, Handle),
        Content
    end,

    % Assert empty storages at the beginning of test
    AssertEqualFSSTatsFun(P1, 0),
    AssertEqualFSSTatsFun(P2, 0),

    % Write to files and assert that quota was updated
    lists:foreach(WriteToFileFun, [{P1, F1, 0, 50}, {P2, F2, 0, 80}]),
    AssertEqualFSSTatsFun(P1, 50),
    AssertEqualFSSTatsFun(P2, 80),

    % Write to file on P2 and assert that only its quota was updated
    WrittenContent = WriteToFileFun({P2, F1, 100, 40}),
    AssertEqualFSSTatsFun(P1, 50),
    AssertEqualFSSTatsFun(P2, 120),

    % Read file on P1 (force rtransfer) and assert that its quota was updated
    ExpReadContent = binary:part(WrittenContent, 0, 20),
    {ok, ReadHandle} = lfm_proxy:open(P1, GetSessId(P1), ?FILE_REF(F1), read),
    ?assertMatch({ok, ExpReadContent}, lfm_proxy:read(P1, ReadHandle, 100, 20), ?ATTEMPTS),
    ok = lfm_proxy:close(P1, ReadHandle),

    % Quota should be updated not by read 20 bytes but by 40. That is due to
    % rtransfer fetching larger blocks at once (not only requested bytes)
    AssertEqualFSSTatsFun(P1, 90),
    AssertEqualFSSTatsFun(P2, 120).

% This test reproduces bug that appeared in Web GUI.
% Functions' arguments are the same as arguments generated by GUI as a result of user's activity.
list_children_recreated_remotely(Config0) ->
    User = <<"user1">>,
    Config = multi_provider_file_ops_test_base:extend_config(Config0, User, {4,0,0,2}, 60),
    Worker1 = ?config(worker1, Config),
    [Worker2 | _] = ?config(workers2, Config),
    SessId = ?config(session, Config),
    SpaceId = <<"space1">>,
    SpaceGuid = fslogic_uuid:spaceid_to_space_dir_guid(SpaceId),

    % Upload file on worker1
    {ok, G} = lfm_proxy:create(Worker1, SessId(Worker1), SpaceGuid, <<"file_name">>, undefined),
    {ok, _} = lfm_proxy:get_details(Worker1, SessId(Worker1), ?FILE_REF(G)),
    {ok, _, _} = lfm_proxy:get_children_details(Worker1, SessId(Worker1), ?FILE_REF(SpaceGuid),
        #{offset => 0, size => 24}),
    {ok, _} = lfm_proxy:stat(Worker1, SessId(Worker1), ?FILE_REF(G)),
    {ok, _, _} = lfm_proxy:get_children_details(Worker1, SessId(Worker1), ?FILE_REF(SpaceGuid),
        #{offset => -24, size => 24, last_name => <<"file_name">>}),
    {ok, H} = lfm_proxy:open(Worker1, SessId(Worker1), ?FILE_REF(G), write),
    {ok, _} = lfm_proxy:write(Worker1, H, 0, <<>>),
    ok = lfm_proxy:close(Worker1, H),
    {ok, _} = lfm_proxy:get_details(Worker1, SessId(Worker1), ?FILE_REF(G)),

    % Check on worker2
    {ok, _, _} = lfm_proxy:get_children_details(Worker2, SessId(Worker2), ?FILE_REF(SpaceGuid),
        #{offset => -24, size => 24, last_name => <<"file_name">>}),

    % Delete file on worker2
    ?assertMatch({ok, _}, lfm_proxy:stat(Worker2, SessId(Worker2), ?FILE_REF(G)), 30),
    ok = lfm_proxy:rm_recursive(Worker2, SessId(Worker2), ?FILE_REF(G)),
    ?assertMatch({error, ?EINVAL}, lfm_proxy:get_children_details(Worker2, SessId(Worker2), ?FILE_REF(SpaceGuid),
        #{offset => -24, size => 24})),
    ?assertMatch({ok, _, _}, lfm_proxy:get_children_details(Worker2, SessId(Worker2), ?FILE_REF(SpaceGuid),
        #{offset => -24, size => 24, last_name => <<"file_name">>})),
    ?assertMatch({ok, _, _}, lfm_proxy:get_children_details(Worker2, SessId(Worker2), ?FILE_REF(SpaceGuid),
        #{offset => 0, size => 24})),
    ?assertMatch({ok, _, _}, lfm_proxy:get_children_details(Worker2, SessId(Worker2), ?FILE_REF(SpaceGuid),
        #{offset => 0, size => 24, last_name => <<"file_name">>})),

    % Recreate file on worker2
    {ok, NewG} = lfm_proxy:create(Worker2, SessId(Worker2), SpaceGuid, <<"file_name">>, undefined),
    {ok, _} = lfm_proxy:get_details(Worker2, SessId(Worker2), ?FILE_REF(NewG)),
    {ok, _, _} = lfm_proxy:get_children_details(Worker2, SessId(Worker2), ?FILE_REF(SpaceGuid),
        #{offset => 0, size => 24}),
    {ok, _} = lfm_proxy:stat(Worker2, SessId(Worker2), ?FILE_REF(NewG)),

    % Another check on worker2
    % The bug appeared here (badmatch)
    {ok, _, _} = lfm_proxy:get_children_details(Worker2, SessId(Worker2), ?FILE_REF(SpaceGuid),
        #{offset => -24, size => 24, last_name => <<"file_name">>}),

    {ok, H2} = lfm_proxy:open(Worker2, SessId(Worker2), ?FILE_REF(NewG), write),
    {ok, _} = lfm_proxy:write(Worker2, H2, 0, <<>>),
    ok = lfm_proxy:close(Worker2, H2),
    {ok, _} = lfm_proxy:get_details(Worker2, SessId(Worker2), ?FILE_REF(NewG)).


registered_user_opens_remotely_created_file_test(Config) ->
    user_opens_file_test_base(Config, true, false, ?FUNCTION_NAME).

registered_user_opens_remotely_created_share_test(Config) ->
    user_opens_file_test_base(Config, true, true, ?FUNCTION_NAME).

guest_user_opens_remotely_created_file_test(Config) ->
    user_opens_file_test_base(Config, false, false, ?FUNCTION_NAME).

guest_user_opens_remotely_created_share_test(Config) ->
    user_opens_file_test_base(Config, false, true, ?FUNCTION_NAME).

user_opens_file_test_base(Config0, IsRegisteredUser, UseShareGuid, TestCase) ->
    Config = multi_provider_file_ops_test_base:extend_config(Config0, <<"user2">>, {0, 0, 0, 0}, 0),
    User = <<"user2">>,
    SessionId = fun(Node) -> ?config({session_id, {User, ?GET_DOMAIN(Node)}}, Config) end,
    [Worker1 | _] = ?config(workers1, Config),
    [Worker2 | _] = ?config(workers_not1, Config),

    % create file on 1st provider
    SpaceName = <<"space7">>,
    DirPath = filepath_utils:join([<<"/">>, SpaceName, atom_to_binary(TestCase, utf8)]),
    FilePath = filepath_utils:join([DirPath, <<"file">>]),
    {ok, _} = ?assertMatch({ok, _} , lfm_proxy:mkdir(Worker1, SessionId(Worker1), DirPath)),
    {ok, FileGuid} = ?assertMatch({ok, _} , lfm_proxy:create(Worker1, SessionId(Worker1), FilePath)),
    {ok, ShareId} = lfm_proxy:create_share(Worker1, SessionId(Worker1), ?FILE_REF(FileGuid), <<"share">>),
    ShareFileGuid = file_id:guid_to_share_guid(FileGuid, ShareId),

    % verify share on 2nd provider
    ?assertMatch({ok, #file_attr{}}, lfm_proxy:stat(Worker2, ?ROOT_SESS_ID, ?FILE_REF(ShareFileGuid)), ?ATTEMPTS),
    case {IsRegisteredUser, UseShareGuid} of
        {true, false} ->
             ?assertMatch({ok, _}, lfm_proxy:open(Worker2, SessionId(Worker2), ?FILE_REF(FileGuid), read), ?ATTEMPTS);
        {true, true} ->
            ?assertMatch({ok, _}, lfm_proxy:open(Worker2, SessionId(Worker2), ?FILE_REF(ShareFileGuid), read), ?ATTEMPTS);
        {false, false} ->
            ?assertMatch({error, ?ENOENT}, lfm_proxy:open(Worker2, ?GUEST_SESS_ID, ?FILE_REF(FileGuid), read), ?ATTEMPTS);
        {false, true} ->
            ?assertMatch({ok, _}, lfm_proxy:open(Worker2, ?GUEST_SESS_ID, ?FILE_REF(ShareFileGuid), read), ?ATTEMPTS)
    end.

truncate_on_storage_does_not_block_synchronizer(Config0) ->
    User = <<"user1">>,
    Config = multi_provider_file_ops_test_base:extend_config(Config0, User, {4,0,0,2}, 60),
    Worker1 = ?config(worker1, Config),
    [Worker2 | _] = ?config(workers2, Config),
    Workers = ?config(op_worker_nodes, Config),
    SessId = ?config(session, Config),
    SpaceId = <<"space1">>,
    SpaceGuid = fslogic_uuid:spaceid_to_space_dir_guid(SpaceId),
    FileContent = <<"xxx">>,
    FileSize = byte_size(FileContent),

    % Create file on worker1
    {ok, Guid} = lfm_proxy:create(Worker1, SessId(Worker1), SpaceGuid, <<"synch_blocking_test_file">>, undefined),
    {ok, Handle} = lfm_proxy:open(Worker1, SessId(Worker1), ?FILE_REF(Guid), write),
    {ok, _} = lfm_proxy:write(Worker1, Handle, 0, FileContent),
    ok = lfm_proxy:close(Worker1, Handle),

    % Wait for file sync and read
    ?assertMatch({ok, #file_attr{size = FileSize}}, lfm_proxy:stat(Worker2, SessId(Worker2), ?FILE_REF(Guid)), 60),
    {ok, Handle2} = lfm_proxy:open(Worker2, SessId(Worker2), ?FILE_REF(Guid), read),
    ?assertEqual({ok, FileContent}, lfm_proxy:read(Worker2, Handle2, 0, FileSize)),
    ok = lfm_proxy:close(Worker2, Handle2),

    % Mock hanging of storage truncate operation
    test_utils:mock_new(Workers, storage_driver),
    test_utils:mock_expect(Workers, storage_driver, truncate,
        fun(Handle, Size, CurrentSize) ->
            timer:sleep(timer:hours(1)),
            meck:passthrough([Handle, Size, CurrentSize])
        end
    ),

    % Test if file operations are not blocked by hanging storage truncate operation triggered by replica deletion
    Uuid = file_id:guid_to_uuid(Guid),
    {ok, FileLocation} = ?assertMatch({ok, _}, rpc:call(Worker1, file_location, get_local, [Uuid])),
    VersionVector = file_location:get_version_vector(FileLocation),
    spawn(fun() ->
        rpc:call(Worker1, replica_synchronizer, delete_whole_file_replica,
            [file_ctx:new_by_guid(Guid), VersionVector], timer:seconds(60))
    end),
    ?assertMatch({ok, #file_attr{size = FileSize}}, lfm_proxy:stat(Worker1, SessId(Worker1), ?FILE_REF(Guid)), 60),

    % Test if size change (triggered by event) is not blocked by hanging storage truncate operation
    ?assertEqual(ok, rpc:call(Worker1, lfm_event_emitter, emit_file_truncated, [Guid, 0, SessId(Worker1)])),
    ?assertMatch({ok, #file_attr{size = 0}}, lfm_proxy:stat(Worker1, SessId(Worker1), ?FILE_REF(Guid)), 60),
    ?assertMatch({ok, #file_attr{size = 0}}, lfm_proxy:stat(Worker2, SessId(Worker2), ?FILE_REF(Guid)), 60),

    ok.

recreate_file_on_storage(Config0) ->
    User = <<"user1">>,
    Config = multi_provider_file_ops_test_base:extend_config(Config0, User, {4,0,0,2}, 60),
    Worker1 = ?config(worker1, Config),
    [Worker2 | _] = ?config(workers2, Config),
    Workers = ?config(op_worker_nodes, Config),
    SessId = ?config(session, Config),
    SpaceId = <<"space1">>,
    SpaceGuid = fslogic_uuid:spaceid_to_space_dir_guid(SpaceId),
    FileContent = <<"xxx">>,
    FileSize = byte_size(FileContent),

    % Mock to prevent storage file creation (only metadata will be set)
    ?assertEqual(ok, test_utils:mock_new(Workers, storage_driver)),
    ?assertEqual(ok, test_utils:mock_expect(Workers, storage_driver, create, fun(_SDHandle, _Mode) -> ok end)),
    ?assertEqual(ok, test_utils:mock_expect(Workers, storage_driver, open, fun(SDHandle, _Flag) -> {ok, SDHandle} end)),
    ?assertEqual(ok, test_utils:mock_expect(Workers, storage_driver, release, fun(_SDHandle) -> ok end)),

    % Create file on worker1
    {ok, {Guid, Handle0}} = ?assertMatch({ok, _},
        lfm_proxy:create_and_open(Worker1, SessId(Worker1), SpaceGuid, <<"recreate_file_on_storage">>, undefined)),
    ?assertEqual(ok, lfm_proxy:close(Worker1, Handle0)),

    % Unload mock - file is created according to metadata but it has not been created on storage
    ?assertEqual(ok, test_utils:mock_unload(Workers, storage_driver)),

    % Wait for file sync
<<<<<<< HEAD
    ?assertMatch({ok, #file_attr{size = 0}}, lfm_proxy:stat(Worker2, SessId(Worker2), {guid, Guid}), 60),

    % Add data to file
    {ok, Handle} = lfm_proxy:open(Worker2, SessId(Worker2), {guid, Guid}, write),
=======
    ?assertMatch({ok, #file_attr{size = 0}}, lfm_proxy:stat(Worker2, SessId(Worker2), ?FILE_REF(Guid)), 60),

    % Add data to file
    {ok, Handle} = lfm_proxy:open(Worker2, SessId(Worker2), ?FILE_REF(Guid), write),
>>>>>>> efef742a
    {ok, _} = lfm_proxy:write(Worker2, Handle, 0, FileContent),
    ok = lfm_proxy:close(Worker2, Handle),

    % Wait for metadata sync and replicate file (replication should succeed even though file on storage is missing)
<<<<<<< HEAD
    ?assertMatch({ok, #file_attr{size = FileSize}}, lfm_proxy:stat(Worker1, SessId(Worker1), {guid, Guid}), 60),
    ProviderId = rpc:call(Worker1, oneprovider, get_id_or_undefined, []),
    {ok, TransferID} = ?assertMatch({ok, _}, lfm_proxy:schedule_file_replication(Worker1, SessId(Worker1),
        {guid, Guid}, ProviderId)),
=======
    ?assertMatch({ok, #file_attr{size = FileSize}}, lfm_proxy:stat(Worker1, SessId(Worker1), ?FILE_REF(Guid)), 60),
    ProviderId = rpc:call(Worker1, oneprovider, get_id_or_undefined, []),
    {ok, TransferID} = ?assertMatch({ok, _}, lfm_proxy:schedule_file_replication(Worker1, SessId(Worker1),
        ?FILE_REF(Guid), ProviderId)),
>>>>>>> efef742a
    multi_provider_file_ops_test_base:await_replication_end(Worker1 ,TransferID, 60).


%%%===================================================================
%%% Internal functions
%%%===================================================================

create_file(Path, Size, User, CreationNode, AssertionNode, SessionGetter) ->
    ChunkSize = 1024,
    ChunksNum = 1024,
    PartSize = ChunksNum * ChunkSize,
    FileSizeBytes = PartSize * Size, % size in MB

    % File creation
    ?assertMatch({ok, _}, lfm_proxy:create(
        CreationNode, SessionGetter(CreationNode, User), Path)
    ),
    {ok, Handle} = ?assertMatch({ok, _}, lfm_proxy:open(
        CreationNode, SessionGetter(CreationNode, User), {path, Path}, rdwr
    )),

    BytesChunk = crypto:strong_rand_bytes(ChunkSize),
    Bytes = lists:foldl(fun(_, Acc) ->
        <<Acc/binary, BytesChunk/binary>>
    end, <<>>, lists:seq(1, ChunksNum)),

    lists:foreach(fun(Num) ->
        ?assertEqual({ok, PartSize}, lfm_proxy:write(
            CreationNode, Handle, Num * PartSize, Bytes
        ))
    end, lists:seq(0, Size - 1)),

    ?assertEqual(ok, lfm_proxy:close(CreationNode, Handle)),

    {ok, #file_attr{guid = GUID}} =
        ?assertMatch({ok, #file_attr{size = FileSizeBytes}},
            lfm_proxy:stat(AssertionNode, SessionGetter(AssertionNode, User),
                {path, Path}), 60
        ),

    file_ctx:new_by_guid(GUID).

rtransfer_config_fetch_mock(Request, NotifyFun, CompleteFun, _, _, _) ->
    #{offset := O, size := S} = Request,
    Ref = make_ref(),
    spawn(fun() ->
        timer:sleep(timer:seconds(60)),
        NotifyFun(Ref, O, S),
        CompleteFun(Ref, {ok, ok})
    end),
    {ok, Ref}.

cancel_transfers_for_session_and_file(Node, SessionId, FileCtx) ->
    FileUuid = file_ctx:get_logical_uuid_const(FileCtx),
    rpc:call(Node, replica_synchronizer, cancel_transfers_of_session, [
        FileUuid, SessionId
    ]).

get_fetched_blocks(Nodes) ->
    Mod = rtransfer_config,
    Fun = fetch,
    lists:flatmap(fun(Node) ->
        [CallsNum] = meck_get_num_calls([Node], Mod, Fun, '_'),
        lists:foldl(fun(Num, Acc) ->
            case rpc:call(Node, meck, capture, [Num, Mod, Fun, '_', 1]) of
                #{offset := O, size := S} ->
                    [{O, S} | Acc];
                _ ->
                    Acc
            end
        end, [], lists:seq(1, CallsNum))
    end, Nodes).

replicate_blocks(Worker, SessionID, FileCtx, Blocks) ->
    Promises = async_replicate_blocks_start(Worker, SessionID, FileCtx, Blocks),
    async_replicate_blocks_end(Promises).

async_replicate_blocks_start(Worker, SessionID, FileCtx, Blocks) ->
    lists:map(fun(Block) ->
        rpc:async_call(Worker, ?MODULE, replicate_block, [
            SessionID, FileCtx, Block
        ])
    end, Blocks).

async_replicate_blocks_end(Promises) ->
    lists:map(fun(Promise) ->
        case rpc:yield(Promise) of
            {ok, _} -> ok;
            Error -> Error
        end
    end, Promises).

replicate_block(SessionID, FileCtx, {Offset, Size, Priority}) ->
    UserCtx = user_ctx:new(SessionID),
    replica_synchronizer:synchronize(UserCtx, FileCtx,
        #file_block{offset = Offset, size = Size}, false, undefined, Priority
    ).

meck_get_num_calls(Nodes, Module, Fun, Args) ->
    lists:map(fun(Node) ->
        rpc:call(Node, meck, num_calls, [Module, Fun, Args], timer:seconds(60))
    end, Nodes).

%%%===================================================================
%%% SetUp and TearDown functions
%%%===================================================================

init_per_suite(Config) ->
    Posthook = fun(NewConfig) ->
        initializer:mock_auth_manager(NewConfig),
        multi_provider_file_ops_test_base:init_env(NewConfig)
    end,
    [{?LOAD_MODULES, [initializer, multi_provider_file_ops_test_base]}, {?ENV_UP_POSTHOOK, Posthook} | Config].

end_per_suite(Config) ->
    multi_provider_file_ops_test_base:teardown_env(Config),
    initializer:unmock_auth_manager(Config).


init_per_testcase(file_consistency_test, Config) ->
    Workers = ?config(op_worker_nodes, Config),
    test_utils:mock_new(Workers, file_meta, [passthrough]),
    init_per_testcase(?DEFAULT_CASE(file_consistency_test), Config);
init_per_testcase(rtransfer_fetch_test, Config) ->
    Config2 = init_per_testcase(?DEFAULT_CASE(rtransfer_fetch_test), Config),

    [Node | _ ] = Nodes = ?config(op_worker_nodes, Config),
    {ok, HoleSize} = rpc:call(Node, application, get_env, [
        ?APP_NAME, rtransfer_min_hole_size
    ]),
    utils:rpc_multicall(Nodes, application, set_env, [
        ?APP_NAME, rtransfer_min_hole_size, 6
    ]),

    [{default_min_hole_size, HoleSize} | Config2];
init_per_testcase(TestCase, Config) when
    TestCase == evict_on_ceph;
    TestCase == read_dir_collisions_test
->
    init_per_testcase(all, [{?SPACE_ID_KEY, <<"space7">>} | Config]);
init_per_testcase(check_fs_stats_on_different_providers, Config) ->
    initializer:unload_quota_mocks(Config),
    init_per_testcase(all, Config);
init_per_testcase(remote_driver_internal_call_test, Config) ->
    Workers = ?config(op_worker_nodes, Config),
    test_utils:mock_new(Workers, [datastore_doc, datastore_remote_driver], [passthrough]),
    init_per_testcase(?DEFAULT_CASE(remote_driver_internal_call_test), Config);
init_per_testcase(Case, Config) when
    Case =:= registered_user_opens_remotely_created_file_test;
    Case =:= registered_user_opens_remotely_created_share_test;
    Case =:= guest_user_opens_remotely_created_file_test;
    Case =:= guest_user_opens_remotely_created_share_test
->
    initializer:mock_share_logic(Config),
    init_per_testcase(?DEFAULT_CASE(Case), Config);
init_per_testcase(truncate_on_storage_does_not_block_synchronizer = Case, Config) ->
    Workers = ?config(op_worker_nodes, Config),
    test_utils:mock_new(Workers, storage_driver),
    init_per_testcase(?DEFAULT_CASE(Case), Config);
init_per_testcase(_Case, Config) ->
    ct:timetrap({minutes, 60}),
    lfm_proxy:init(Config).


end_per_testcase(file_consistency_test, Config) ->
    Workers = ?config(op_worker_nodes, Config),
    test_utils:mock_unload(Workers, file_meta),
    end_per_testcase(?DEFAULT_CASE(file_consistency_test), Config);
end_per_testcase(rtransfer_fetch_test, Config) ->
    Nodes = ?config(op_worker_nodes, Config),
    MinHoleSize = ?config(default_min_hole_size, Config),
    utils:rpc_multicall(Nodes, application, set_env, [
        ?APP_NAME, rtransfer_min_hole_size, MinHoleSize
    ]),
    end_per_testcase(?DEFAULT_CASE(rtransfer_fetch_test), Config);
end_per_testcase(check_fs_stats_on_different_providers, Config) ->
    initializer:disable_quota_limit(Config),
    end_per_testcase(all, Config);
end_per_testcase(remote_driver_internal_call_test, Config) ->
    Workers = ?config(op_worker_nodes, Config),
    test_utils:mock_unload(Workers, [datastore_doc, datastore_remote_driver]),
    end_per_testcase(?DEFAULT_CASE(remote_driver_internal_call_test), Config);
end_per_testcase(Case, Config) when
    Case =:= registered_user_opens_remotely_created_file_test;
    Case =:= registered_user_opens_remotely_created_share_test;
    Case =:= guest_user_opens_remotely_created_file_test;
    Case =:= guest_user_opens_remotely_created_share_test
->
    initializer:unmock_share_logic(Config),
    end_per_testcase(?DEFAULT_CASE(Case), Config);
end_per_testcase(truncate_on_storage_does_not_block_synchronizer = Case, Config) ->
    Workers = ?config(op_worker_nodes, Config),
    test_utils:mock_unload(Workers, storage_driver),
    end_per_testcase(?DEFAULT_CASE(Case), Config);
end_per_testcase(_Case, Config) ->
    lfm_proxy:teardown(Config).<|MERGE_RESOLUTION|>--- conflicted
+++ resolved
@@ -1099,32 +1099,18 @@
     ?assertEqual(ok, test_utils:mock_unload(Workers, storage_driver)),
 
     % Wait for file sync
-<<<<<<< HEAD
-    ?assertMatch({ok, #file_attr{size = 0}}, lfm_proxy:stat(Worker2, SessId(Worker2), {guid, Guid}), 60),
-
-    % Add data to file
-    {ok, Handle} = lfm_proxy:open(Worker2, SessId(Worker2), {guid, Guid}, write),
-=======
     ?assertMatch({ok, #file_attr{size = 0}}, lfm_proxy:stat(Worker2, SessId(Worker2), ?FILE_REF(Guid)), 60),
 
     % Add data to file
     {ok, Handle} = lfm_proxy:open(Worker2, SessId(Worker2), ?FILE_REF(Guid), write),
->>>>>>> efef742a
     {ok, _} = lfm_proxy:write(Worker2, Handle, 0, FileContent),
     ok = lfm_proxy:close(Worker2, Handle),
 
     % Wait for metadata sync and replicate file (replication should succeed even though file on storage is missing)
-<<<<<<< HEAD
-    ?assertMatch({ok, #file_attr{size = FileSize}}, lfm_proxy:stat(Worker1, SessId(Worker1), {guid, Guid}), 60),
-    ProviderId = rpc:call(Worker1, oneprovider, get_id_or_undefined, []),
-    {ok, TransferID} = ?assertMatch({ok, _}, lfm_proxy:schedule_file_replication(Worker1, SessId(Worker1),
-        {guid, Guid}, ProviderId)),
-=======
     ?assertMatch({ok, #file_attr{size = FileSize}}, lfm_proxy:stat(Worker1, SessId(Worker1), ?FILE_REF(Guid)), 60),
     ProviderId = rpc:call(Worker1, oneprovider, get_id_or_undefined, []),
     {ok, TransferID} = ?assertMatch({ok, _}, lfm_proxy:schedule_file_replication(Worker1, SessId(Worker1),
         ?FILE_REF(Guid), ProviderId)),
->>>>>>> efef742a
     multi_provider_file_ops_test_base:await_replication_end(Worker1 ,TransferID, 60).
 
 
