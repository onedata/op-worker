--- conflicted
+++ resolved
@@ -507,11 +507,7 @@
     Ctx1 = rpc:call(Worker1, datastore_model_default, get_ctx, [file_meta]),
     Ctx2 = rpc:call(Worker2, datastore_model_default, get_ctx, [file_meta]),
     #{memory_driver_ctx := MemoryCtx} = datastore_model_default:set_defaults(
-<<<<<<< HEAD
         datastore_model:get_unique_key(file_meta, Key), Ctx1),
-=======
-        datastore_model:get_unique_key(Ctx1, Key), Ctx1),
->>>>>>> 05b0b2ee
 
     Master = self(),
     test_utils:mock_expect(Workers1, links_tree, update_node, fun(NodeId, Node, State) ->
@@ -955,35 +951,35 @@
     Config = multi_provider_file_ops_test_base:extend_config(Config0, <<"user2">>, {0, 0, 0, 0}, 0),
     User = <<"user2">>,
     SessionId = fun(Node) -> ?config({session_id, {User, ?GET_DOMAIN(Node)}}, Config) end,
-    
+
     [Worker1 | _] = ?config(workers1, Config),
     Domain1 = ?GET_DOMAIN_BIN(Worker1),
-    
+
     [Worker2 | _] = ?config(workers_not1, Config),
     Domain2 = ?GET_DOMAIN_BIN(Worker2),
-    
+
     lfm_ct:save_named_context(w1, Worker1, SessionId(Worker1)),
     lfm_ct:save_named_context(w2, Worker2, SessionId(Worker2)),
-    
+
     MainDir = generator:gen_name(),
     MainDirPath = <<"/space7/", MainDir/binary, "/">>,
     MainDirGuid = lfm_ct:mkdir_with_ctx(w1, [MainDirPath]),
     file_test_utils:await_sync(Worker2, MainDirGuid),
-    
+
     Dirname = generator:gen_name(),
     DirGuidW1 = lfm_ct:mkdir_with_ctx(w1, [<<MainDirPath/binary, Dirname/binary>>]),
     DirGuidW2 = lfm_ct:mkdir_with_ctx(w2, [<<MainDirPath/binary, Dirname/binary>>]),
-    
+
     file_test_utils:await_sync(Worker2, DirGuidW1),
     file_test_utils:await_sync(Worker1, DirGuidW2),
-    
+
     DirnameMapping = #{
         {Worker1, DirGuidW1} => Dirname,
         {Worker1, DirGuidW2} => <<Dirname/binary, "@", Domain2/binary>>,
         {Worker2, DirGuidW1} => <<Dirname/binary, "@", Domain1/binary>>,
         {Worker2, DirGuidW2} => Dirname
     },
-    
+
     Files = lists:sort(lists_utils:generate(fun generator:gen_name/0, 8)),
     {AllExpectedFilesW1, AllExpectedFilesW2} = lists:foldl(fun(DG, Acc) ->
         lists:foldl(fun(Filename, {FilesTmpW1, FilesTmpW2}) ->
@@ -991,11 +987,11 @@
             GW2 = lfm_ct:create_with_ctx(w2, [DG, Filename, ?DEFAULT_FILE_MODE]),
             {
                 FilesTmpW1 ++ [
-                    {GW1, filename:join([maps:get({Worker1, DG}, DirnameMapping), Filename])}, 
+                    {GW1, filename:join([maps:get({Worker1, DG}, DirnameMapping), Filename])},
                     {GW2, filename:join([maps:get({Worker1, DG}, DirnameMapping), <<Filename/binary, "@", Domain2/binary>>])}
                 ],
                 FilesTmpW2 ++ [
-                    {GW1, filename:join([maps:get({Worker2, DG}, DirnameMapping), <<Filename/binary, "@", Domain1/binary>>])}, 
+                    {GW1, filename:join([maps:get({Worker2, DG}, DirnameMapping), <<Filename/binary, "@", Domain1/binary>>])},
                     {GW2, filename:join([maps:get({Worker2, DG}, DirnameMapping), Filename])}
                 ]
             }
@@ -1004,7 +1000,7 @@
     lists:foreach(fun({Guid, _}) ->
         file_test_utils:await_sync([Worker1, Worker2], Guid)
     end, AllExpectedFilesW1),
-    
+
     lfm_files_test_base:check_list_recursive_start_after(Worker1, SessionId(Worker1), MainDirGuid, AllExpectedFilesW1),
     lfm_files_test_base:check_list_recursive_start_after(Worker2, SessionId(Worker2), MainDirGuid, AllExpectedFilesW2).
 
@@ -1858,7 +1854,6 @@
     test_utils:mock_new(Workers, storage_driver),
     init_per_testcase(?DEFAULT_CASE(Case), Config);
 init_per_testcase(Case, Config) when
-<<<<<<< HEAD
     Case =:= dir_stats_collector_test;
     Case =:= dir_stats_collector_trash_test;
     Case =:= dir_stats_collector_parallel_write_test;
@@ -1908,20 +1903,15 @@
 
     init_per_testcase(?DEFAULT_CASE(Case), [{stats_state_before_test, StatsState} | Config]);
 init_per_testcase(Case, Config) when
-=======
->>>>>>> 05b0b2ee
     Case =:= remote_driver_get_test orelse Case =:= remote_driver_fold_test
 ->
     Workers = ?config(op_worker_nodes, Config),
     ?assertEqual(ok, test_utils:mock_new(Workers, links_tree)),
     init_per_testcase(?DEFAULT_CASE(Case), Config);
-<<<<<<< HEAD
 init_per_testcase(tmp_files_delete_test = Case, Config) ->
     Workers = ?config(op_worker_nodes, Config),
     ?assertEqual(ok, test_utils:mock_new(Workers, dbsync_changes)),
     init_per_testcase(?DEFAULT_CASE(Case), Config);
-=======
->>>>>>> 05b0b2ee
 init_per_testcase(_Case, Config) ->
     ct:timetrap({minutes, 60}),
     lfm_proxy:init(Config).
@@ -2009,11 +1999,5 @@
     Workers = ?config(op_worker_nodes, Config),
     test_utils:mock_unload(Workers, dbsync_changes),
     end_per_testcase(?DEFAULT_CASE(Case), Config);
-end_per_testcase(Case, Config) when
-    Case =:= remote_driver_get_test orelse Case =:= remote_driver_fold_test
-->
-    Workers = ?config(op_worker_nodes, Config),
-    ?assertEqual(ok, test_utils:mock_unload(Workers, links_tree)),
-    end_per_testcase(?DEFAULT_CASE(Case), Config);
 end_per_testcase(_Case, Config) ->
     lfm_proxy:teardown(Config).