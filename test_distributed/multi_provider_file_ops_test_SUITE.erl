%%%-------------------------------------------------------------------
%%% @author Michał Wrzeszcz
%%% @copyright (C) 2015 ACK CYFRONET AGH
%%% This software is released under the MIT license
%%% cited in 'LICENSE.txt'.
%%% @end
%%%-------------------------------------------------------------------
%%% @doc
%%% Tests of db_sync and proxy
%%% @end
%%%-------------------------------------------------------------------
-module(multi_provider_file_ops_test_SUITE).
-author("Michał Wrzeszcz").

-include("global_definitions.hrl").
-include_lib("ctool/include/test/test_utils.hrl").
-include_lib("ctool/include/test/assertions.hrl").
-include_lib("ctool/include/test/performance.hrl").
-include_lib("ctool/include/posix/errors.hrl").
-include_lib("cluster_worker/include/modules/datastore/datastore_common_internal.hrl").

%% API
-export([all/0, init_per_suite/1, end_per_suite/1, init_per_testcase/2, end_per_testcase/2]).

-export([
    db_sync_test/1, proxy_test1/1, proxy_test2/1
]).
-export([synchronization_test_base/6]).

all() ->
    ?ALL([
        proxy_test1, proxy_test2, db_sync_test
    ]).

-define(match(Expect, Expr, Attempts),
    case Attempts of
        0 ->
            ?assertMatch(Expect, Expr);
        _ ->
            ?assertMatch(Expect, Expr, Attempts)
    end
).

%%%===================================================================
%%% Test functions
%%%===================================================================

db_sync_test(Config) ->
%%    synchronization_test_base(Config, <<"user1">>, {4,0,0,2}, 30, 10, 100).
    synchronization_test_base(Config, <<"user1">>, {4,0,0,2}, 30, 10, 35).

proxy_test1(Config) ->
    synchronization_test_base(Config, <<"user2">>, {0,4,1,2}, 0, 10, 100).

proxy_test2(Config) ->
    synchronization_test_base(Config, <<"user3">>, {0,4,1,2}, 0, 10, 100).

synchronization_test_base(Config, User, {SyncNodes, ProxyNodes, ProxyNodesWritten}, Attempts, DirsNum, FilesNum) ->
    synchronization_test_base(Config, User, {SyncNodes, ProxyNodes, ProxyNodesWritten, 1}, Attempts, DirsNum, FilesNum);

synchronization_test_base(Config, User, {SyncNodes, ProxyNodes, ProxyNodesWritten0, NodesOfWriteProvider},
    Attempts, DirsNum, FilesNum) ->
    ProxyNodesWritten = ProxyNodesWritten0 * NodesOfWriteProvider,
    Workers = ?config(op_worker_nodes, Config),
    Worker1 = lists:foldl(fun(W, Acc) ->
        case is_atom(Acc) of
            true ->
                Acc;
            _ ->
                case string:str(atom_to_list(W), "p1") of
                    0 -> Acc;
                    _ -> W
                end
        end
    end, [], Workers),
    timer:sleep(10000), % TODO - connection must appear after mock setup

    SessId = fun(W) -> ?config({session_id, {User, ?GET_DOMAIN(W)}}, Config) end,
    [{_SpaceId, SpaceName} | _] = ?config({spaces, User}, Config),
    ProvIDs = lists:map(fun(Worker) ->
        rpc:call(Worker, oneprovider, get_provider_id, [])
    end, Workers),

    Verify = fun(TestFun) ->
        lists:foldl(fun(W, Acc) ->
            [TestFun(W) | Acc]
        end, [], Workers)
    end,

    Dir = <<SpaceName/binary, "/",  (generator:gen_name())/binary>>,
    Level2Dir = <<Dir/binary, "/", (generator:gen_name())/binary>>,
    Level2File = <<Dir/binary, "/", (generator:gen_name())/binary>>,

    Level3Dirs = lists:map(fun(_) ->
        <<Level2Dir/binary, "/", (generator:gen_name())/binary>>
    end, lists:seq(1,DirsNum)),
    Level3Dirs2 = lists:map(fun(_) ->
        <<Level2Dir/binary, "/", (generator:gen_name())/binary>>
    end, lists:seq(1,DirsNum)),

    Level3Dir = <<Level2Dir/binary, "/", (generator:gen_name())/binary>>,
    Level4Files = lists:map(fun(Num) ->
        {Num, <<Level3Dir/binary, "/", (generator:gen_name())/binary>>}
    end, lists:seq(1,FilesNum)),

    ?assertMatch({ok, _}, lfm_proxy:mkdir(Worker1, SessId(Worker1), Dir, 8#755)),
    ?assertMatch({ok, _}, lfm_proxy:mkdir(Worker1, SessId(Worker1), Level2Dir, 8#755)),

    VerifyStats = fun(File, IsDir) ->
        VerAns = Verify(fun(W) ->
            case IsDir of
                true ->
                    ?match({ok, #file_attr{type = ?DIRECTORY_TYPE}},
                        lfm_proxy:stat(W, SessId(W), {path, File}), Attempts);
                _ ->
                    ?match({ok, #file_attr{type = ?REGULAR_FILE_TYPE}},
                        lfm_proxy:stat(W, SessId(W), {path, File}), Attempts)
            end,
            StatAns = lfm_proxy:stat(W, SessId(W), {path, File}),
            {ok, #file_attr{uuid = FileGUID}} = StatAns,
            FileUUID = fslogic_uuid:file_guid_to_uuid(FileGUID),
            rpc:call(W, file_meta, get, [FileUUID])
        end),

        NotFoundList = lists:filter(fun({error, {not_found, _}}) -> true; (_) -> false end, VerAns),
        OKList = lists:filter(fun({ok, _}) -> true; (_) -> false end, VerAns),

        ?assertEqual(ProxyNodes - ProxyNodesWritten, length(NotFoundList)),
        ?assertEqual(SyncNodes + ProxyNodesWritten, length(OKList))
    end,
    VerifyStats(Dir, true),
    VerifyStats(Level2Dir, true),

    FileBeg = <<"1234567890abcd">>,
    CreateFileOnWorker = fun(Offset, File, WriteWorker) ->
        ?assertMatch({ok, _}, lfm_proxy:create(WriteWorker, SessId(WriteWorker), File, 8#755)),
        OpenAns = lfm_proxy:open(WriteWorker, SessId(WriteWorker), {path, File}, rdwr),
        ?assertMatch({ok, _}, OpenAns),
        {ok, Handle} = OpenAns,
        FileBegSize = size(FileBeg),
        ?assertMatch({ok, FileBegSize}, lfm_proxy:write(WriteWorker, Handle, 0, FileBeg)),
        Size = size(File),
        Offset2 = Offset rem 5 + 1,
        ?assertMatch({ok, Size}, lfm_proxy:write(WriteWorker, Handle, Offset2, File)),
        ?assertMatch(ok, lfm_proxy:truncate(WriteWorker, SessId(WriteWorker), {path, File}, 2*Offset2))
    end,
    CreateFile = fun({Offset, File}) ->
        CreateFileOnWorker(Offset, File, Worker1)
    end,
    CreateFile({2, Level2File}),

    VerifyFile = fun({Offset, File}) ->
        Offset2 = Offset rem 5 + 1,
        Size = 2*Offset2,
        VerifyStats(File, false),

        Beg = binary:part(FileBeg, 0, Offset2),
        End = binary:part(File, 0, Offset2),
        FileCheck = <<Beg/binary, End/binary>>,

        VerifyLocation = fun() ->
            Verify(fun(W) ->
                StatAns = lfm_proxy:stat(W, SessId(W), {path, File}),
                ?assertMatch({ok, #file_attr{}}, StatAns),
                {ok, #file_attr{uuid = FileGUID}} = StatAns,
                FileUUID = fslogic_uuid:file_guid_to_uuid(FileGUID),

                lists:map(fun(ProvID) ->
                    case rpc:call(W, file_meta, get, [links_utils:links_doc_key(FileUUID, ProvID)]) of
                        {error, {not_found, _}} ->
                            0;
                        GetAns ->
                            ?assertMatch({ok, #document{value = #links{}}}, GetAns),
                            {ok, #document{value = Links}} = GetAns,
                            verify_locations(W, Links)
                    end
                end, ProvIDs)
            end)
        end,

        VerAns0 = VerifyLocation(),
%%        ct:print("Locations0 ~p", [{Offset, File, VerAns0}]),

        Verify(fun(W) ->
            OpenAns = lfm_proxy:open(W, SessId(W), {path, File}, rdwr),
            ?assertMatch({ok, _}, OpenAns),
            {ok, Handle} = OpenAns,
            ?match({ok, FileCheck}, lfm_proxy:read(W, Handle, 0, Size), Attempts)
        end),

<<<<<<< HEAD
        AssertLocations = fun() ->
            VerAns = VerifyLocation(),
            Flattened = lists:flatten(VerAns),
            ct:print("Locations1 ~p", [{Offset, File, VerAns}]),
=======
        VerAns = VerifyLocation(),
        Flattened = lists:flatten(VerAns),
%%        ct:print("Locations1 ~p", [{Offset, File, VerAns}]),

        ZerosList = lists:filter(fun(S) -> S == 0 end, Flattened),
        LocationsList = lists:filter(fun(S) -> S == 1 end, Flattened),
>>>>>>> bf2783b8

            ZerosList = lists:filter(fun(S) -> S == 0 end, Flattened),
            LocationsList = lists:filter(fun(S) -> S == 1 end, Flattened),
            {length(ZerosList), length(LocationsList)}
        end,
        ToMatch = {(SyncNodes+ProxyNodes)*(SyncNodes+ProxyNodes) - SyncNodes*SyncNodes
            - ProxyNodesWritten*NodesOfWriteProvider,
            SyncNodes*SyncNodes + ProxyNodesWritten*NodesOfWriteProvider},
        ?match(ToMatch, AssertLocations(), Attempts)
    end,
    VerifyFile({2, Level2File}),

    lists:foreach(fun(W) ->
        Level2TmpDir = <<Dir/binary, "/", (generator:gen_name())/binary>>,
        ?assertMatch({ok, _}, lfm_proxy:mkdir(W, SessId(W), Level2TmpDir, 8#755)),
        VerifyStats(Level2TmpDir, true),

        lists:foreach(fun(W2) ->
            Level3TmpDir = <<Level2TmpDir/binary, "/", (generator:gen_name())/binary>>,
            ?assertMatch({ok, _}, lfm_proxy:mkdir(W2, SessId(W2), Level3TmpDir, 8#755)),
            VerifyStats(Level3TmpDir, true)
        end, Workers)
    end, Workers),

    lists:map(fun(D) ->
        ?assertMatch({ok, _}, lfm_proxy:mkdir(Worker1, SessId(Worker1), D, 8#755))
    end, Level3Dirs),

    lists:map(fun(D) ->
        VerifyStats(D, true)
    end, Level3Dirs),

    lists:map(fun(D) ->
        ?assertMatch({ok, _}, lfm_proxy:mkdir(Worker1, SessId(Worker1), D, 8#755))
    end, Level3Dirs2),

    ?assertMatch({ok, _}, lfm_proxy:mkdir(Worker1, SessId(Worker1), Level3Dir, 8#755)),
    lists:map(fun(F) ->
        CreateFile(F)
    end, Level4Files),

    VerifyDirSize = fun(DirToCheck, DSize, Deleted) ->
        VerAns = Verify(fun(W) ->
            CountChilden = fun() ->
                LSAns = lfm_proxy:ls(W, SessId(W), {path, DirToCheck}, 0, 200),
                ?assertMatch({ok, _}, LSAns),
                {ok, ListerDirs} = LSAns,
                length(ListerDirs)
            end,
            ?match(DSize, CountChilden(), Attempts),

            StatAns = lfm_proxy:stat(W, SessId(W), {path, DirToCheck}),
            ?assertMatch({ok, #file_attr{}}, StatAns),
            {ok, #file_attr{uuid = FileGUID}} = StatAns,
            FileUUID = fslogic_uuid:file_guid_to_uuid(FileGUID),

            lists:map(fun(ProvID) ->
                case rpc:call(W, file_meta, get, [links_utils:links_doc_key(FileUUID, ProvID)]) of
                    {error, {not_found, _}} ->
                        0;
                    GetAns ->
                        ?assertMatch({ok, #document{value = #links{}}}, GetAns),
                        {ok, #document{value = Links}} = GetAns,
                        count_links(W, Links)
                end
            end, ProvIDs)
        end),
        Flattened = lists:flatten(VerAns),
%%        ct:print("Links ~p", [{DSize, Deleted, VerAns}]),

        ZerosList = lists:filter(fun(S) -> S == 0 end, Flattened),
        SList = lists:filter(fun(S) -> S == 2*DSize + Deleted + 1 end, Flattened),

        ?assertEqual((SyncNodes+ProxyNodes)*(SyncNodes+ProxyNodes) - SyncNodes*NodesOfWriteProvider
            - ProxyNodesWritten*NodesOfWriteProvider, length(ZerosList)),
        ?assertEqual(SyncNodes * NodesOfWriteProvider + ProxyNodesWritten*NodesOfWriteProvider, length(SList))
    end,
    VerifyDirSize(Level2Dir, length(Level3Dirs) + length(Level3Dirs2) + 1, 0),

    lists:map(fun(D) ->
        VerifyStats(D, true)
    end, Level3Dirs2),

    lists:map(fun(F) ->
        VerifyFile(F)
    end, Level4Files),
    VerifyDirSize(Level3Dir, length(Level4Files), 0),

    lists:map(fun({_, F}) ->
        ?assertMatch(ok, lfm_proxy:unlink(Worker1, SessId(Worker1), {path, F}))
    end, Level4Files),
    lists:map(fun(D) ->
        ?assertMatch(ok, lfm_proxy:unlink(Worker1, SessId(Worker1), {path, D}))
    end, Level3Dirs2),

    lists:map(fun({_, F}) ->
        Verify(fun(W) -> ?match({error, ?ENOENT}, lfm_proxy:stat(W, SessId(W), {path, F}), Attempts) end)
    end, Level4Files),
    lists:map(fun(D) ->
        Verify(fun(W) -> ?match({error, ?ENOENT}, lfm_proxy:stat(W, SessId(W), {path, D}), Attempts) end)
    end, Level3Dirs2),
    VerifyDirSize(Level3Dir, 0, length(Level4Files)),
    VerifyDirSize(Level2Dir, length(Level3Dirs) + 1, length(Level3Dirs2)),

    lists:foreach(fun(W) ->
        Level2TmpFile = <<Dir/binary, "/", (generator:gen_name())/binary>>,
        CreateFileOnWorker(4, Level2TmpFile, W),
        VerifyFile({4, Level2TmpFile})
    end, Workers),

    lists:foldl(fun(W, Acc) ->
        OpenAns = lfm_proxy:open(W, SessId(W), {path, Level2File}, rdwr),
        ?assertMatch({ok, _}, OpenAns),
        {ok, Handle} = OpenAns,
        WriteBuf = atom_to_binary(W, utf8),
        Offset = size(Acc),
        WriteSize = size(WriteBuf),
        ?assertMatch({ok, WriteSize}, lfm_proxy:write(W, Handle, Offset, WriteBuf)),
        NewAcc = <<Acc/binary, WriteBuf/binary>>,

        Verify(fun(W2) ->
            OpenAns2 = lfm_proxy:open(W2, SessId(W2), {path, Level2File}, rdwr),
            ?assertMatch({ok, _}, OpenAns2),
            {ok, Handle2} = OpenAns2,
            ?match({ok, NewAcc}, lfm_proxy:read(W2, Handle2, 0, 500), Attempts)
        end),
        NewAcc
    end, <<>>, Workers),

%%    Master = self(),
%%    lists:foreach(fun(W) ->
%%        spawn_link(fun() ->
%%            Level2TmpDir = <<Dir/binary, "/", (generator:gen_name())/binary>>,
%%            MkAns = lfm_proxy:mkdir(W, SessId(W), Level2TmpDir, 8#755),
%%            Master ! {mkdir_ans, Level2TmpDir, MkAns}
%%        end)
%%    end, Workers),
%%
%%    Level2TmpDirs = lists:foldl(fun(_, Acc) ->
%%        MkAnsCheck =
%%            receive
%%                {mkdir_ans, ReceivedLevel2TmpDir, MkAns} ->
%%                    {ReceivedLevel2TmpDir, MkAns}
%%            after timer:seconds(2*Attempts+2) ->
%%                {error, timeout}
%%            end,
%%        ?assertMatch({_, {ok, _}}, MkAnsCheck),
%%        {Level2TmpDir, _} = MkAnsCheck,
%%        VerifyStats(Level2TmpDir, true),
%%        [Level2TmpDir | Acc]
%%    end, [], Workers),
%%
%%    lists:foreach(fun(Level2TmpDir) ->
%%        lists:foreach(fun(W2) ->
%%            spawn_link(fun() ->
%%                Level3TmpDir = <<Level2TmpDir/binary, "/", (generator:gen_name())/binary>>,
%%                MkAns = lfm_proxy:mkdir(W2, SessId(W2), Level3TmpDir, 8#755),
%%                Master ! {mkdir_ans, Level3TmpDir, MkAns}
%%            end)
%%        end, Workers)
%%    end, Level2TmpDirs),
%%
%%    lists:foreach(fun(_) ->
%%        lists:foreach(fun(_) ->
%%            MkAnsCheck =
%%                receive
%%                    {mkdir_ans, ReceivedLevel2TmpDirLevel3TmpDir, MkAns} ->
%%                        {ReceivedLevel2TmpDirLevel3TmpDir, MkAns}
%%                after timer:seconds(2*Attempts+2) ->
%%                    {error, timeout}
%%                end,
%%            ?assertMatch({_, {ok, _}}, MkAnsCheck),
%%            {Level3TmpDir, _} = MkAnsCheck,
%%            VerifyStats(Level3TmpDir, true)
%%        end, Workers)
%%    end, Level2TmpDirs),

    ok.

%%%===================================================================
%%% SetUp and TearDown functions
%%%===================================================================

init_per_suite(Config) ->
    ?TEST_INIT(Config, ?TEST_FILE(Config, "env_desc.json"), [initializer]).

end_per_suite(Config) ->
    test_node_starter:clean_environment(Config).

init_per_testcase(_, Config) ->
    ct:timetrap({minutes, 30}),
    application:start(ssl2),
    hackney:start(),
    initializer:disable_quota_limit(Config),
    initializer:enable_grpca_based_communication(Config),
    ConfigWithSessionInfo = initializer:create_test_users_and_spaces(?TEST_FILE(Config, "env_desc.json"), Config),
    lfm_proxy:init(ConfigWithSessionInfo).

end_per_testcase(_, Config) ->
    lfm_proxy:teardown(Config),
     %% TODO change for initializer:clean_test_users_and_spaces after resolving VFS-1811
    initializer:clean_test_users_and_spaces_no_validate(Config),
    initializer:disable_grpca_based_communication(Config),
    initializer:unload_quota_mocks(Config),
    hackney:stop(),
    application:stop(ssl2).

%%%===================================================================
%%% Internal functions
%%%===================================================================

count_links(W, #links{link_map = Map, children = Children}) ->
    case maps:size(Children) of
        0 ->
            maps:size(Map);
        _ ->
            maps:fold(fun(_, Uuid, Acc) ->
                GetAns = rpc:call(W, file_meta, get, [Uuid]),
                ?assertMatch({ok, #document{value = #links{}}}, GetAns),
                {ok, #document{value = Links}} = GetAns,
                Acc + count_links(W, Links)
            end, maps:size(Map), Children)
    end.

verify_locations(W, #links{link_map = Map, children = Children}) ->
    case maps:size(Children) of
        0 ->
            check_locations(W, Map);
        _ ->
            maps:fold(fun(_, Uuid, Acc) ->
                GetAns = rpc:call(W, file_meta, get, [Uuid]),
                ?assertMatch({ok, #document{value = #links{}}}, GetAns),
                {ok, #document{value = Links}} = GetAns,
                Acc + verify_locations(W, Links)
            end, check_locations(W, Map), Children)
    end.

check_locations(W, Map) ->
    maps:fold(fun(_, V, Acc) ->
        case V of
            {ID, file_location} ->
                case rpc:call(W, file_location, get, [ID]) of
                    {ok, _} -> Acc + 1;
                    _ -> Acc
                end;
            _ ->
                Acc
        end
    end, 0, Map).<|MERGE_RESOLUTION|>--- conflicted
+++ resolved
@@ -188,19 +188,10 @@
             ?match({ok, FileCheck}, lfm_proxy:read(W, Handle, 0, Size), Attempts)
         end),
 
-<<<<<<< HEAD
         AssertLocations = fun() ->
             VerAns = VerifyLocation(),
             Flattened = lists:flatten(VerAns),
-            ct:print("Locations1 ~p", [{Offset, File, VerAns}]),
-=======
-        VerAns = VerifyLocation(),
-        Flattened = lists:flatten(VerAns),
-%%        ct:print("Locations1 ~p", [{Offset, File, VerAns}]),
-
-        ZerosList = lists:filter(fun(S) -> S == 0 end, Flattened),
-        LocationsList = lists:filter(fun(S) -> S == 1 end, Flattened),
->>>>>>> bf2783b8
+%%            ct:print("Locations1 ~p", [{Offset, File, VerAns}]),
 
             ZerosList = lists:filter(fun(S) -> S == 0 end, Flattened),
             LocationsList = lists:filter(fun(S) -> S == 1 end, Flattened),
