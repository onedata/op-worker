--- conflicted
+++ resolved
@@ -1390,15 +1390,11 @@
     Case =:= dir_stats_collector_parallel_write_with_sleep_test;
     Case =:= dir_stats_collector_parallel_write_to_empty_file_test
 ->
-<<<<<<< HEAD
     dir_stats_collector_test_base:init_and_enable_for_new_space(init_per_testcase(
         ?DEFAULT_CASE(Case), Config
     ));
-=======
-    dir_stats_collector_test_base:init(init_per_testcase(?DEFAULT_CASE(Case), Config), true);
 init_per_testcase(transfer_after_enabling_stats_test = Case, Config) ->
-    dir_stats_collector_test_base:init(init_per_testcase(?DEFAULT_CASE(Case), Config), false);
->>>>>>> f8146b7b
+    dir_stats_collector_test_base:init(init_per_testcase(?DEFAULT_CASE(Case), Config));
 init_per_testcase(_Case, Config) ->
     ct:timetrap({minutes, 60}),
     lfm_proxy:init(Config).
