--- conflicted
+++ resolved
@@ -642,11 +642,7 @@
        
     lfm_proxy:unlink(Worker2, SessionId(Worker2), {guid, Guid}),
 
-<<<<<<< HEAD
-    ?assertMatch({error, enoent}, lfm_proxy:get_children(Worker1, SessionId(Worker1), {guid, Guid}, 0, 0), 60),
-=======
-    ?assertMatch({error, ?ENOENT}, lfm_proxy:ls(Worker1, SessionId(Worker1), {guid, Guid}, 0, 0), 60),
->>>>>>> bc61dc7d
+    ?assertMatch({error, ?ENOENT}, lfm_proxy:get_children(Worker1, SessionId(Worker1), {guid, Guid}, 0, 0), 60),
     ?assertMatch([], utils:cmd(["docker exec", atom_to_list(ContainerId), "rados -p onedata ls -"])).
 
 evict_on_ceph(Config0) ->
