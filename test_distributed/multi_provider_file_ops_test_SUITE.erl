--- conflicted
+++ resolved
@@ -46,12 +46,7 @@
 %%%===================================================================
 
 db_sync_test(Config) ->
-<<<<<<< HEAD
-    synchronization_test_base(Config, <<"user1">>, {2,0,0}, 30, 10, 100).
-=======
-%%    synchronization_test_base(Config, <<"user1">>, {4,0,0,2}, 15, 10, 100).
-    synchronization_test_base(Config, <<"user1">>, {4,0,0,2}, 15, 10, 20).
->>>>>>> a8c585b1
+    synchronization_test_base(Config, <<"user1">>, {4,0,0,2}, 30, 10, 100).
 
 proxy_test1(Config) ->
     synchronization_test_base(Config, <<"user2">>, {0,4,1,2}, 0, 10, 100).
@@ -197,7 +192,6 @@
             Flattened = lists:flatten(VerAns),
             ct:print("Locations1 ~p", [{Offset, File, VerAns}]),
 
-<<<<<<< HEAD
             ZerosList = lists:filter(fun(S) -> S == 0 end, Flattened),
             LocationsList = lists:filter(fun(S) -> S == 1 end, Flattened),
             {length(ZerosList), length(LocationsList)}
@@ -205,12 +199,12 @@
         ToMatch = {(SyncNodes+ProxyNodes)*(SyncNodes+ProxyNodes) - SyncNodes*SyncNodes - ProxyNodesWritten,
             SyncNodes*SyncNodes + ProxyNodesWritten},
         ?match(ToMatch, AssertLocations(), Attempts)
-=======
+
         ?assertEqual((SyncNodes+ProxyNodes)*(SyncNodes+ProxyNodes) - SyncNodes*SyncNodes
-            - ProxyNodesWritten*NodesOfWriteProvider, length(ZerosList)),
-        ?assertEqual(SyncNodes*SyncNodes + ProxyNodesWritten*NodesOfWriteProvider, length(LocationsList))
->>>>>>> a8c585b1
-    end,
+    - ProxyNodesWritten*NodesOfWriteProvider, length(ZerosList)),
+?assertEqual(SyncNodes*SyncNodes + ProxyNodesWritten*NodesOfWriteProvider, length(LocationsList))
+
+end,
     VerifyFile({2, Level2File}),
 
     lists:foreach(fun(W) ->
@@ -329,7 +323,7 @@
         end),
         NewAcc
     end, <<>>, Workers),
-%%
+
 %%    Master = self(),
 %%    lists:foreach(fun(W) ->
 %%        spawn_link(fun() ->
@@ -377,7 +371,7 @@
 %%            VerifyStats(Level3TmpDir, true)
 %%        end, Workers)
 %%    end, Level2TmpDirs),
-%%
+
     ok.
 
 %%%===================================================================
