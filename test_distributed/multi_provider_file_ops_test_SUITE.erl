--- conflicted
+++ resolved
@@ -62,11 +62,8 @@
     remove_file_during_transfers_test/1,
     remove_file_on_remote_provider_ceph/1,
     evict_on_ceph/1,
-<<<<<<< HEAD
+    read_dir_collisions_test/1,
     remote_driver_internal_call_test/1
-=======
-    read_dir_collisions_test/1
->>>>>>> 5c23633b
 ]).
 
 -define(TEST_CASES, [
@@ -95,11 +92,8 @@
     remove_file_during_transfers_test,
     remove_file_on_remote_provider_ceph,
     evict_on_ceph,
-<<<<<<< HEAD
+    read_dir_collisions_test,
     remote_driver_internal_call_test
-=======
-    read_dir_collisions_test
->>>>>>> 5c23633b
 ]).
 
 -define(PERFORMANCE_TEST_CASES, [
