--- conflicted
+++ resolved
@@ -18,14 +18,10 @@
 %% API
 -export([all/0, init_per_suite/1, end_per_suite/1, init_per_testcase/2, end_per_testcase/2]).
 
-<<<<<<< HEAD
 -export([
     db_sync_test/1, proxy_test1/1, proxy_test2/1, file_consistency_test/1,
     concurrent_create_test/1
 ]).
-=======
--export([db_sync_test/1, proxy_test1/1, proxy_test2/1, file_consistency_test/1]).
->>>>>>> 5e9b52d7
 
 all() ->
     ?ALL([
@@ -36,11 +32,19 @@
 %%% Test functions
 %%%===================================================================
 
-<<<<<<< HEAD
+db_sync_test(Config) ->
+    % TODO change timeout after VFS-2197
+    multi_provider_file_ops_test_base:synchronization_test_base(Config, <<"user1">>, {4,0,0,2}, 60, 10, 100).
+
+proxy_test1(Config) ->
+    multi_provider_file_ops_test_base:synchronization_test_base(Config, <<"user2">>, {0,4,1,2}, 0, 10, 100).
+
+
+proxy_test2(Config) ->
+    multi_provider_file_ops_test_base:synchronization_test_base(Config, <<"user3">>, {0,4,1,2}, 0, 10, 100).
 
 concurrent_create_test(Config) ->
     FileCount = 3,
-
     Workers = ?config(op_worker_nodes, Config),
     ProvIDs0 = lists:map(fun(Worker) ->
         rpc:call(Worker, oneprovider, get_provider_id, [])
@@ -149,30 +153,6 @@
         end, lists:seq(1, ProvIdCount)),
 
     ok.
-=======
-db_sync_test(Config) ->
-    % TODO change timeout after VFS-2197
-    multi_provider_file_ops_test_base:synchronization_test_base(Config, <<"user1">>, {4,0,0,2}, 60, 10, 100).
-
-proxy_test1(Config) ->
-    multi_provider_file_ops_test_base:synchronization_test_base(Config, <<"user2">>, {0,4,1,2}, 0, 10, 100).
-
-proxy_test2(Config) ->
-    multi_provider_file_ops_test_base:synchronization_test_base(Config, <<"user3">>, {0,4,1,2}, 0, 10, 100).
-
->>>>>>> 5e9b52d7
-
-
-db_sync_test(Config) ->
-    % TODO change timeout after VFS-2197
-    multi_provider_file_ops_base:synchronization_test_base(Config, <<"user1">>, {4,0,0,2}, 50, 10, 100).
-%%synchronization_test_base(Config, <<"user1">>, {4,0,0,2}, 60, 10, 100).
-
-proxy_test1(Config) ->
-    multi_provider_file_ops_base:synchronization_test_base(Config, <<"user2">>, {0,4,1,2}, 0, 10, 100).
-
-proxy_test2(Config) ->
-    multi_provider_file_ops_base:synchronization_test_base(Config, <<"user3">>, {0,4,1,2}, 0, 10, 100).
 
 file_consistency_test(Config) ->
     Workers = ?config(op_worker_nodes, Config),
@@ -198,23 +178,15 @@
         {NAcc1, NAcc2}
     end, {[], []}, Workers),
 
-<<<<<<< HEAD
-    multi_provider_file_ops_base:file_consistency_test_base(Config, Worker1, Worker2, Worker1).
-=======
     multi_provider_file_ops_test_base:file_consistency_test_base(Config, Worker1, Worker2, Worker1).
 
->>>>>>> 5e9b52d7
 
 %%%===================================================================
 %%% SetUp and TearDown functions
 %%%===================================================================
 
 init_per_suite(Config) ->
-<<<<<<< HEAD
-    ?TEST_INIT(Config, ?TEST_FILE(Config, "env_desc.json"), [initializer, multi_provider_file_ops_base]).
-=======
     ?TEST_INIT(Config, ?TEST_FILE(Config, "env_desc.json"), [initializer, multi_provider_file_ops_test_base]).
->>>>>>> 5e9b52d7
 
 end_per_suite(Config) ->
     test_node_starter:clean_environment(Config).
@@ -235,12 +207,4 @@
     initializer:disable_grpca_based_communication(Config),
     initializer:unload_quota_mocks(Config),
     hackney:stop(),
-<<<<<<< HEAD
-    application:stop(etls).
-
-%%%===================================================================
-%%% Internal functions
-%%%===================================================================
-=======
-    application:stop(etls).
->>>>>>> 5e9b52d7
+    application:stop(etls).