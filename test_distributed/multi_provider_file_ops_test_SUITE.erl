--- conflicted
+++ resolved
@@ -63,11 +63,8 @@
     remove_file_on_remote_provider_ceph/1,
     evict_on_ceph/1,
     read_dir_collisions_test/1,
-<<<<<<< HEAD
+    check_fs_stats_on_different_providers/1,
     remote_driver_internal_call_test/1
-=======
-    check_fs_stats_on_different_providers/1
->>>>>>> 99f45c04
 ]).
 
 -define(TEST_CASES, [
@@ -97,11 +94,8 @@
     remove_file_on_remote_provider_ceph,
     evict_on_ceph,
     read_dir_collisions_test,
-<<<<<<< HEAD
+    check_fs_stats_on_different_providers,
     remote_driver_internal_call_test
-=======
-    check_fs_stats_on_different_providers
->>>>>>> 99f45c04
 ]).
 
 -define(PERFORMANCE_TEST_CASES, [
@@ -1165,16 +1159,13 @@
     TestCase == read_dir_collisions_test
 ->
     init_per_testcase(all, [{?SPACE_ID_KEY, <<"space7">>} | Config]);
-<<<<<<< HEAD
+init_per_testcase(check_fs_stats_on_different_providers, Config) ->
+    initializer:unload_quota_mocks(Config),
+    init_per_testcase(all, Config);
 init_per_testcase(remote_driver_internal_call_test, Config) ->
     Workers = ?config(op_worker_nodes, Config),
     test_utils:mock_new(Workers, [datastore_doc, datastore_remote_driver], [passthrough]),
     init_per_testcase(?DEFAULT_CASE(remote_driver_internal_call_test), Config);
-=======
-init_per_testcase(check_fs_stats_on_different_providers, Config) ->
-    initializer:unload_quota_mocks(Config),
-    init_per_testcase(all, Config);
->>>>>>> 99f45c04
 init_per_testcase(_Case, Config) ->
     ct:timetrap({minutes, 60}),
     lfm_proxy:init(Config).
@@ -1201,15 +1192,12 @@
         ?APP_NAME, rtransfer_min_hole_size, MinHoleSize
     ]),
     end_per_testcase(?DEFAULT_CASE(rtransfer_fetch_test), Config);
-<<<<<<< HEAD
+end_per_testcase(check_fs_stats_on_different_providers, Config) ->
+    initializer:disable_quota_limit(Config),
+    end_per_testcase(all, Config);
 end_per_testcase(remote_driver_internal_call_test, Config) ->
     Workers = ?config(op_worker_nodes, Config),
     test_utils:mock_unload(Workers, [datastore_doc, datastore_remote_driver]),
     end_per_testcase(?DEFAULT_CASE(remote_driver_internal_call_test), Config);
-=======
-end_per_testcase(check_fs_stats_on_different_providers, Config) ->
-    initializer:disable_quota_limit(Config),
-    end_per_testcase(all, Config);
->>>>>>> 99f45c04
 end_per_testcase(_Case, Config) ->
     lfm_proxy:teardown(Config).