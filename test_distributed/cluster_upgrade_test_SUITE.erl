--- conflicted
+++ resolved
@@ -236,7 +236,7 @@
     ?assertEqual({error, not_found}, get_doc(Worker, SpaceStrategiesCtx, SpaceId1)),
     ?assertEqual({error, not_found}, get_doc(Worker, SpaceStrategiesCtx, SpaceId2)),
     ?assertEqual({error, not_found}, get_doc(Worker, SpaceStrategiesCtx, SpaceId3)),
-    
+
     % storage_import_config docs should be created for spaces in which auto import is enabled
     ?assertEqual({error, not_found}, get_storage_import_scan_config(Worker, SpaceId1)),
     ?assertEqual({ok, ExpectedConfig2}, get_storage_import_scan_config(Worker, SpaceId2)),
@@ -454,27 +454,20 @@
     test_utils:mock_expect(Worker, storage_logic, delete_in_zone, fun(_) -> ok end),
     test_utils:mock_expect(Worker, storage_logic, upgrade_legacy_support, fun(_,_) -> ok end),
     test_utils:mock_expect(Worker, storage_logic, set_imported, fun(_,_) -> ok end),
-<<<<<<< HEAD
     init_per_testcase(default, Config);
-=======
-    test_utils:mock_new(Worker, gs_channel_service, [passthrough]),
-    test_utils:mock_expect(Worker, gs_channel_service, is_connected, fun() -> true end),
-    Config;
->>>>>>> 910a1c7a
 
 init_per_testcase(upgrade_from_20_02_0_beta3_storages, Config) ->
     [Worker | _] = ?config(op_worker_nodes, Config),
     
     test_utils:mock_new(Worker, storage_logic, [passthrough]),
     test_utils:mock_expect(Worker, storage_logic, set_imported, fun(_,_) -> ok end),
-<<<<<<< HEAD
     init_per_testcase(default, Config);
 
 init_per_testcase(upgrade_from_20_02_1_space_strategies, Config) ->
     [Worker | _] = ?config(op_worker_nodes, Config),
 
     test_utils:mock_new(Worker, storage_logic, [passthrough]),
-    test_utils:mock_expect(Worker, storage_logic, is_imported, fun(StorageId) -> 
+    test_utils:mock_expect(Worker, storage_logic, is_imported, fun(StorageId) ->
         {ok, lists:member(StorageId, [<<"storage2">>, <<"storage3">>, <<"storage4">>])}
     end),
 
@@ -482,17 +475,13 @@
 
 init_per_testcase(_Case, Config) ->
     [Worker | _] = ?config(op_worker_nodes, Config),
-    test_utils:mock_new(Worker, oneprovider),
-    test_utils:mock_expect(Worker, oneprovider, is_connected_to_oz, fun() -> true end),
-=======
     test_utils:mock_new(Worker, gs_channel_service, [passthrough]),
     test_utils:mock_expect(Worker, gs_channel_service, is_connected, fun() -> true end),
->>>>>>> 910a1c7a
     Config.
 
 end_per_testcase(_, Config) ->
     [Worker | _] = ?config(op_worker_nodes, Config),
-    test_utils:mock_unload(Worker, [storage_logic, oneprovider]),
+    test_utils:mock_unload(Worker, [storage_logic, gs_channel_service]),
     ok.
 
 
