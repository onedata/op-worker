%%%-------------------------------------------------------------------
%%% @author Michal Stanisz
%%% @copyright (C) 2019 ACK CYFRONET AGH
%%% This software is released under the MIT license
%%% cited in 'LICENSE.txt'.
%%% @end
%%%-------------------------------------------------------------------
%%% @doc
%%% This test verifies if cluster upgrade procedures (employed during software
%%% upgrades) work as expected.
%%% @end
%%%-------------------------------------------------------------------
-module(cluster_upgrade_test_SUITE).
-author("Michal Stanisz").

-include("modules/datastore/datastore_models.hrl").
-include("modules/storage/helpers/helpers.hrl").
-include("modules/storage/import/storage_import.hrl").
-include_lib("ctool/include/test/test_utils.hrl").
-include_lib("ctool/include/test/assertions.hrl").
-include_lib("ctool/include/test/performance.hrl").

%% API
-export([
    all/0,
    init_per_suite/1, end_per_suite/1,
    init_per_testcase/2, end_per_testcase/2
]).
-export([
    upgrade_20_02_1_to_20_02_2_space_strategies/1,
    upgrade_20_02_1_to_20_02_2_storage_sync_monitoring/1,
    upgrade_20_02_x_to_21_02_1_space_supports/1
]).

%%%===================================================================
%%% API functions
%%%===================================================================

all() -> ?ALL([
    upgrade_20_02_1_to_20_02_2_space_strategies,
    upgrade_20_02_1_to_20_02_2_storage_sync_monitoring,
    upgrade_20_02_x_to_21_02_1_space_supports
]).

%%%===================================================================
%%% Tests
%%%===================================================================

<<<<<<< HEAD
upgrade_20_02_1_to_20_02_2_space_strategies(Config) ->
=======
upgrade_from_19_02_x_storages(Config) ->
    [Worker | _] = ?config(op_worker_nodes, Config),
    SpaceId = <<"space_id1">>,

    St = <<"storage1">>,
    Readonly = false,
    Helper = {helper,
        <<"HelperName">>,
        Args = #{}, % args
        AdminCtx = #{}, % admin_ctx
        false, % insecure
        true, % extended_direct_io
        StoragePathType = <<"storage_path_type">> % storage_path_type
    },
    ExpectedHelper = {helper,
        <<"HelperName">>,
        Args#{
            <<"skipStorageDetection">> => atom_to_binary(Readonly, utf8),
            <<"storagePathType">> => StoragePathType
        }, % args
        AdminCtx
    },
    URL = <<"https://example.com">>,
    ApiKey = <<"api_key">>,
    LumaConfig = {luma_config, URL, ApiKey},
    ExpectedLumaConfig = luma_config:new_with_external_feed(URL, ApiKey),
    Storage = #storage{
        name = St,
        helpers = [Helper],
        readonly = Readonly,
        luma_config = LumaConfig
    },
    ExpectedStorageConfig = #storage_config{
        helper = ExpectedHelper,
        luma_config = ExpectedLumaConfig,
        imported_storage = false
    },
    create_doc(Worker, storage:get_ctx(), #document{key = St, value = Storage}),
    create_doc(Worker, space_storage:get_ctx(), #document{
        key = SpaceId,
        value = #space_storage{
            storage_ids = [St],
            mounted_in_root = [St]
        }
    }),

    ?assertEqual({ok, 2}, rpc:call(Worker, node_manager_plugin, upgrade_cluster, [1])),

    ?assertMatch({error, not_found}, get_doc(Worker, storage:get_ctx(), St)),
    ?assertMatch({error, not_found}, get_doc(Worker, space_storage:get_ctx(), SpaceId)),

    test_utils:mock_assert_num_calls_sum(Worker, storage_logic, upgrade_legacy_support, 2, 1),
    test_utils:mock_assert_num_calls_sum(Worker, storage_logic, create_in_zone, 5, 1),
    test_utils:mock_assert_num_calls_sum(Worker, storage_logic, set_imported, ['_', true], 1),
    % Virtual storage should be removed in onezone
    test_utils:mock_assert_num_calls_sum(Worker, storage_logic, delete_in_zone, 1, 1),
    ?assertMatch({ok, #document{value = ExpectedStorageConfig}}, rpc:call(Worker, storage_config, get, [St])).


upgrade_from_20_02_0_beta3_storages(Config) ->
    [Worker | _] = ?config(op_worker_nodes, Config),
    
    St = <<"storage2">>,
    {ok, _} = rpc:call(Worker, storage_config, create, [St, #helper{}, undefined]),
    {ok, _} = rpc:call(Worker, datastore_model, update, [storage_config:get_ctx(), St,
        fun(StorageConfig) -> {ok, StorageConfig#storage_config{imported_storage = true}} end]),
    test_utils:mock_expect(Worker, provider_logic, get_storages, fun() -> {ok, [St]} end),
    
    ?assertEqual({ok, 3}, rpc:call(Worker, node_manager_plugin, upgrade_cluster, [2])),
    
    test_utils:mock_assert_num_calls_sum(Worker, storage_logic, set_imported, ['_', true], 1).


upgrade_from_20_02_1_space_strategies(Config) ->
>>>>>>> 89633367
    [Worker | _] = ?config(op_worker_nodes, Config),
    SpaceStrategiesCtx = space_strategies:get_ctx(),

    % space supported by not imported storage
    SpaceId1 = <<"space_id1">>,
    StorageId1 = <<"storage1">>,
    SpaceStrategiesDoc1 = #document{
        key = SpaceId1,
        value = #space_strategies{
            sync_configs = #{
                StorageId1 => #storage_sync_config{
                    import_enabled = false
                }
            }
        }
    },

    % space supported by imported storage, with disabled import
    SpaceId2 = <<"space_id2">>,
    StorageId2 = <<"storage2">>,
    SpaceStrategiesDoc2 = #document{
        key = SpaceId2,
        value = #space_strategies{
            sync_configs = #{
                StorageId2 => #storage_sync_config{
                    import_enabled = false
                }
            }
        }
    },
    ExpectedConfig2 = #{mode => ?MANUAL_IMPORT},

    % space supported by imported storage, with enabled import
    SpaceId3 = <<"space_id3">>,
    StorageId3 = <<"storage3">>,
    MaxDepth3 = 10,
    SyncAcl3 = true,
    SpaceStrategiesDoc3 = #document{
        key = SpaceId3,
        value = #space_strategies{
            sync_configs = #{
                StorageId3 => #storage_sync_config{
                    import_enabled = true,
                    import_config = #{
                        max_depth => MaxDepth3,
                        sync_acl => SyncAcl3
                    }
                }
            }
        }
    },
    ExpectedConfig3 = #{
        mode => ?AUTO_IMPORT,
        auto_storage_import_config => #{
            continuous_scan => false,
            max_depth => MaxDepth3,
            sync_acl => SyncAcl3,
            detect_deletions => true,
            detect_modifications => true,
            scan_interval => 60
        }
    },

    % space supported by imported storage, with enabled import and continuous scans
    SpaceId4 = <<"space_id4">>,
    StorageId4 = <<"storage4">>,
    MaxDepth4 = 100,
    SyncAcl4 = false,
    ScanInterval = 60,
    DeleteEnable = false,
    WriteOnce = true,
    SpaceStrategiesDoc4 = #document{
        key = SpaceId4,
        value = #space_strategies{
            sync_configs = #{
                StorageId4 => #storage_sync_config{
                    import_enabled = true,
                    import_config = #{
                        max_depth => MaxDepth3,
                        sync_acl => SyncAcl3
                    },
                    update_enabled = true,
                    update_config = #{
                        max_depth => MaxDepth4,
                        sync_acl => SyncAcl4,
                        scan_interval => ScanInterval,
                        delete_enable => DeleteEnable,
                        write_once => WriteOnce
                    }
                }
            }
        }
    },
    ExpectedConfig4 = #{
        mode => ?AUTO_IMPORT,
        auto_storage_import_config => #{
            continuous_scan => true,
            max_depth => MaxDepth4,
            sync_acl => SyncAcl4,
            detect_deletions => DeleteEnable,
            detect_modifications => not WriteOnce,
            scan_interval => ScanInterval
        }
    },

    {ok, _} = create_doc(Worker, SpaceStrategiesCtx, SpaceStrategiesDoc1),
    {ok, _} = create_doc(Worker, SpaceStrategiesCtx, SpaceStrategiesDoc2),
    {ok, _} = create_doc(Worker, SpaceStrategiesCtx, SpaceStrategiesDoc3),
    {ok, _} = create_doc(Worker, SpaceStrategiesCtx, SpaceStrategiesDoc4),

    ?assertEqual({ok, 4}, rpc:call(Worker, node_manager_plugin, upgrade_cluster, [3])),

    % space_strategies docs should be deleted
    ?assertEqual({error, not_found}, get_doc(Worker, SpaceStrategiesCtx, SpaceId1)),
    ?assertEqual({error, not_found}, get_doc(Worker, SpaceStrategiesCtx, SpaceId2)),
    ?assertEqual({error, not_found}, get_doc(Worker, SpaceStrategiesCtx, SpaceId3)),

    % storage_import_config docs should be created for spaces in which auto import is enabled
    ?assertEqual({error, not_found}, get_storage_import_scan_config(Worker, SpaceId1)),
    ?assertEqual({ok, ExpectedConfig2}, get_storage_import_scan_config(Worker, SpaceId2)),
    ?assertEqual({ok, ExpectedConfig3}, get_storage_import_scan_config(Worker, SpaceId3)),
    ?assertEqual({ok, ExpectedConfig4}, get_storage_import_scan_config(Worker, SpaceId4)).


upgrade_20_02_1_to_20_02_2_storage_sync_monitoring(Config) ->
    [Worker | _] = ?config(op_worker_nodes, Config),
    SSMCtx = storage_sync_monitoring:get_ctx(),

    SpaceId1 = <<"space_id1">>,
    {ok, Storage1} = rpc:call(Worker, space_logic, get_local_supporting_storage, [SpaceId1]),
    SpaceId2 = <<"space_id2">>,
    {ok, Storage2} = rpc:call(Worker, space_logic, get_local_supporting_storage, [SpaceId2]),
    SpaceId3 = <<"space_id3">>,
    {ok, Storage3} = rpc:call(Worker, space_logic, get_local_supporting_storage, [SpaceId3]),
    SpaceId4 = <<"space_id4">>,
    {ok, Storage4} = rpc:call(Worker, space_logic, get_local_supporting_storage, [SpaceId4]),
    SpaceId5 = <<"space_id5">>,
    {ok, Storage5} = rpc:call(Worker, space_logic, get_local_supporting_storage, [SpaceId5]),

    Scans = 10,
    ToProcess = 100,
    Imported = 50,
    Updated = 25,
    Deleted = 5,
    Failed = 0,
    OtherProcessed = 20,
    ImportedSum = 1000,
    UpdatedSum = 2000,
    DeletedSum = 3000,
    Timestamp = global_clock:timestamp_seconds(),
    HistLength = 12,
    EmptyMinHist = time_slot_histogram:new(Timestamp, 60 div HistLength , HistLength),
    EmptyHourHist = time_slot_histogram:new(Timestamp, 3600 div HistLength, HistLength),
    EmptyDayHist = time_slot_histogram:new(Timestamp, 86400 div HistLength, HistLength),
    EmptyCumulativeMinHist = time_slot_histogram:new_cumulative(Timestamp, 60 div HistLength , HistLength),
    EmptyCumulativeHourHist = time_slot_histogram:new_cumulative(Timestamp, 3600 div HistLength, HistLength),
    EmptyCumulativeDayHist = time_slot_histogram:new_cumulative(Timestamp, 86400 div HistLength, HistLength),

    SSMBase = #storage_sync_monitoring{
        scans = Scans,
        to_process = ToProcess,
        imported = Imported,
        updated = Updated,
        deleted = Deleted,
        failed = Failed,
        other_processed = OtherProcessed,

        imported_sum = ImportedSum,
        updated_sum = UpdatedSum,
        deleted_sum = DeletedSum,

        imported_min_hist = EmptyMinHist,
        imported_hour_hist = EmptyHourHist,
        imported_day_hist = EmptyDayHist,

        updated_min_hist = EmptyMinHist,
        updated_hour_hist = EmptyHourHist,
        updated_day_hist = EmptyDayHist,

        deleted_min_hist = EmptyMinHist,
        deleted_hour_hist = EmptyHourHist,
        deleted_day_hist = EmptyDayHist,

        queue_length_min_hist = EmptyCumulativeMinHist,
        queue_length_hour_hist = EmptyCumulativeHourHist,
        queue_length_day_hist = EmptyCumulativeDayHist
    },

    SIMBase = #storage_import_monitoring{
        finished_scans = Scans,
        created = Imported,
        modified = Updated,
        deleted = Deleted,
        failed = Failed,
        unmodified = 0,
        created_min_hist = EmptyMinHist,
        created_hour_hist = EmptyHourHist,
        created_day_hist = EmptyDayHist,
        modified_min_hist = EmptyMinHist,
        modified_hour_hist = EmptyHourHist,
        modified_day_hist = EmptyDayHist,
        deleted_min_hist = EmptyMinHist,
        deleted_hour_hist = EmptyHourHist,
        deleted_day_hist = EmptyDayHist,
        queue_length_min_hist = EmptyCumulativeMinHist,
        queue_length_hour_hist = EmptyCumulativeHourHist,
        queue_length_day_hist = EmptyCumulativeDayHist
    },

    SSMDoc1 = #document{
        key = rpc:call(Worker, storage_sync_monitoring, id, [SpaceId1, Storage1]),
        value = SSMBase
    },
    SIMDoc1 = #document{
        key = SpaceId1,
        value = SIMBase#storage_import_monitoring{status = ?ENQUEUED},
        version = storage_import_monitoring:get_record_version()
    },

    ImportStartTime = 10,
    SSMDoc2 = #document{
        key = rpc:call(Worker, storage_sync_monitoring, id, [SpaceId2, Storage2]),
        value = SSMBase#storage_sync_monitoring{
            import_start_time = ImportStartTime
        }
    },
    SIMDoc2 = #document{
        key = SpaceId2,
        value = SIMBase#storage_import_monitoring{
            scan_start_time = ImportStartTime * 1000,
            status = ?RUNNING
        },
        version = storage_import_monitoring:get_record_version()
    },

    ImportFinishTime = 15,
    SSMDoc3 = #document{
        key = rpc:call(Worker, storage_sync_monitoring, id, [SpaceId3, Storage3]),
        value = SSMBase#storage_sync_monitoring{
            import_start_time = ImportStartTime,
            import_finish_time = ImportFinishTime
        }
    },
    SIMDoc3 = #document{
        key = SpaceId3,
        value = SIMBase#storage_import_monitoring{
            scan_start_time = ImportStartTime * 1000,
            scan_stop_time = ImportFinishTime * 1000,
            status = ?COMPLETED
        },
        version = storage_import_monitoring:get_record_version()
    },

    LastUpdateStartTime = 20,
    SSMDoc4 = #document{
        key = rpc:call(Worker, storage_sync_monitoring, id, [SpaceId4, Storage4]),
        value = SSMBase#storage_sync_monitoring{
            import_start_time = ImportStartTime,
            import_finish_time = ImportFinishTime,
            last_update_start_time = LastUpdateStartTime
        }
    },
    SIMDoc4 = #document{
        key = SpaceId4,
        value = SIMBase#storage_import_monitoring{
            scan_start_time = LastUpdateStartTime * 1000,
            scan_stop_time = ImportFinishTime * 1000,
            status = ?RUNNING
        },
        version = storage_import_monitoring:get_record_version()
    },

    LastUpdateStopTime = 25,
    SSMDoc5 = #document{
        key = rpc:call(Worker, storage_sync_monitoring, id, [SpaceId5, Storage5]),
        value = SSMBase#storage_sync_monitoring{
            import_start_time = ImportStartTime,
            import_finish_time = ImportFinishTime,
            last_update_start_time = LastUpdateStartTime,
            last_update_finish_time = LastUpdateStopTime
        }
    },
    SIMDoc5 = #document{
        key = SpaceId5,
        value = SIMBase#storage_import_monitoring{
            scan_start_time = LastUpdateStartTime * 1000,
            scan_stop_time = LastUpdateStopTime * 1000,
            status = ?COMPLETED
        },
        version = storage_import_monitoring:get_record_version()
    },

    create_doc(Worker, SSMCtx, SSMDoc1),
    create_doc(Worker, SSMCtx, SSMDoc2),
    create_doc(Worker, SSMCtx, SSMDoc3),
    create_doc(Worker, SSMCtx, SSMDoc4),
    create_doc(Worker, SSMCtx, SSMDoc5),

    ?assertEqual({ok, 4}, rpc:call(Worker, node_manager_plugin, upgrade_cluster, [3])),

    % storage_sync_monitoring doc should be deleted
    ?assertEqual({error, not_found}, rpc:call(Worker, storage_sync_monitoring, get, [SpaceId1, Storage1])),
    ?assertEqual({error, not_found}, rpc:call(Worker, storage_sync_monitoring, get, [SpaceId2, Storage2])),
    ?assertEqual({error, not_found}, rpc:call(Worker, storage_sync_monitoring, get, [SpaceId3, Storage3])),
    ?assertEqual({error, not_found}, rpc:call(Worker, storage_sync_monitoring, get, [SpaceId4, Storage4])),
    ?assertEqual({error, not_found}, rpc:call(Worker, storage_sync_monitoring, get, [SpaceId5, Storage5])),

    % storage_import_monitoring doc should be created
    ?assertMatch({ok, SIMDoc1}, rpc:call(Worker, storage_import_monitoring, get, [SpaceId1])),
    ?assertMatch({ok, SIMDoc2}, rpc:call(Worker, storage_import_monitoring, get, [SpaceId2])),
    ?assertMatch({ok, SIMDoc3}, rpc:call(Worker, storage_import_monitoring, get, [SpaceId3])),
    ?assertMatch({ok, SIMDoc4}, rpc:call(Worker, storage_import_monitoring, get, [SpaceId4])),
    ?assertMatch({ok, SIMDoc5}, rpc:call(Worker, storage_import_monitoring, get, [SpaceId5])).


upgrade_20_02_x_to_21_02_1_space_supports(Config) ->
    AllSpaces = [<<"space_id1">>, <<"space_id2">>, <<"space_id3">>, <<"space_id4">>, <<"space_id5">>],
    [Worker | _] = ?config(op_worker_nodes, Config),
    ?assertEqual({ok, 5}, rpc:call(Worker, node_manager_plugin, upgrade_cluster, [4])),
    test_utils:mock_assert_num_calls_sum(Worker, storage_logic, upgrade_support_to_21_02, 2, 5),
    lists:foreach(fun(SpaceId) ->
        {ok, StorageId} = rpc:call(Worker, space_logic, get_local_storage_id, [SpaceId]),
        test_utils:mock_assert_num_calls_sum(Worker, storage_logic, upgrade_support_to_21_02, [StorageId, SpaceId], 1)
    end, AllSpaces).

%%%===================================================================
%%% Setup/teardown functions
%%%===================================================================

init_per_suite(Config) ->
    Posthook = fun(NewConfig) ->
        NewConfig1 = initializer:setup_storage(NewConfig),
        initializer:create_test_users_and_spaces(?TEST_FILE(NewConfig1, "env_desc.json"), NewConfig1)
    end,
    [{?ENV_UP_POSTHOOK, Posthook}, {?LOAD_MODULES, [initializer]} | Config].


init_per_testcase(Case = upgrade_20_02_1_to_20_02_2_space_strategies, Config) ->
    Workers = ?config(op_worker_nodes, Config),

    test_utils:mock_new(Workers, storage_logic, [passthrough]),
    test_utils:mock_expect(Workers, storage_logic, is_imported, fun(StorageId) ->
        {ok, lists:member(StorageId, [<<"storage2">>, <<"storage3">>, <<"storage4">>])}
    end),

    init_per_testcase(?DEFAULT_CASE(Case), Config);

init_per_testcase(Case = upgrade_20_02_x_to_21_02_1_space_supports, Config) ->
    Workers = ?config(op_worker_nodes, Config),

    test_utils:mock_new(Workers, storage_logic, [passthrough]),
    test_utils:mock_expect(Workers, storage_logic, upgrade_support_to_21_02, fun(_, _) -> ok end),

    init_per_testcase(?DEFAULT_CASE(Case), Config);

init_per_testcase(_Case, Config) ->
    Workers = ?config(op_worker_nodes, Config),
    test_utils:mock_new(Workers, gs_channel_service, [passthrough]),
    test_utils:mock_expect(Workers, gs_channel_service, is_connected, fun() -> true end),
    Config.


end_per_testcase(_, Config) ->
    [Worker | _] = ?config(op_worker_nodes, Config),
    test_utils:mock_unload(Worker, [storage_logic, gs_channel_service]),
    ok.


end_per_suite(_Config) ->
    ok.

create_doc(Worker, Ctx, Doc) ->
    rpc:call(Worker, datastore_model, create, [Ctx, Doc]).

get_doc(Worker, Ctx, Key) ->
    rpc:call(Worker, datastore_model, get, [Ctx, Key]).

get_storage_import_scan_config(Worker, SpaceId) ->
    rpc:call(Worker, storage_import, get_configuration, [SpaceId]).<|MERGE_RESOLUTION|>--- conflicted
+++ resolved
@@ -46,84 +46,7 @@
 %%% Tests
 %%%===================================================================
 
-<<<<<<< HEAD
 upgrade_20_02_1_to_20_02_2_space_strategies(Config) ->
-=======
-upgrade_from_19_02_x_storages(Config) ->
-    [Worker | _] = ?config(op_worker_nodes, Config),
-    SpaceId = <<"space_id1">>,
-
-    St = <<"storage1">>,
-    Readonly = false,
-    Helper = {helper,
-        <<"HelperName">>,
-        Args = #{}, % args
-        AdminCtx = #{}, % admin_ctx
-        false, % insecure
-        true, % extended_direct_io
-        StoragePathType = <<"storage_path_type">> % storage_path_type
-    },
-    ExpectedHelper = {helper,
-        <<"HelperName">>,
-        Args#{
-            <<"skipStorageDetection">> => atom_to_binary(Readonly, utf8),
-            <<"storagePathType">> => StoragePathType
-        }, % args
-        AdminCtx
-    },
-    URL = <<"https://example.com">>,
-    ApiKey = <<"api_key">>,
-    LumaConfig = {luma_config, URL, ApiKey},
-    ExpectedLumaConfig = luma_config:new_with_external_feed(URL, ApiKey),
-    Storage = #storage{
-        name = St,
-        helpers = [Helper],
-        readonly = Readonly,
-        luma_config = LumaConfig
-    },
-    ExpectedStorageConfig = #storage_config{
-        helper = ExpectedHelper,
-        luma_config = ExpectedLumaConfig,
-        imported_storage = false
-    },
-    create_doc(Worker, storage:get_ctx(), #document{key = St, value = Storage}),
-    create_doc(Worker, space_storage:get_ctx(), #document{
-        key = SpaceId,
-        value = #space_storage{
-            storage_ids = [St],
-            mounted_in_root = [St]
-        }
-    }),
-
-    ?assertEqual({ok, 2}, rpc:call(Worker, node_manager_plugin, upgrade_cluster, [1])),
-
-    ?assertMatch({error, not_found}, get_doc(Worker, storage:get_ctx(), St)),
-    ?assertMatch({error, not_found}, get_doc(Worker, space_storage:get_ctx(), SpaceId)),
-
-    test_utils:mock_assert_num_calls_sum(Worker, storage_logic, upgrade_legacy_support, 2, 1),
-    test_utils:mock_assert_num_calls_sum(Worker, storage_logic, create_in_zone, 5, 1),
-    test_utils:mock_assert_num_calls_sum(Worker, storage_logic, set_imported, ['_', true], 1),
-    % Virtual storage should be removed in onezone
-    test_utils:mock_assert_num_calls_sum(Worker, storage_logic, delete_in_zone, 1, 1),
-    ?assertMatch({ok, #document{value = ExpectedStorageConfig}}, rpc:call(Worker, storage_config, get, [St])).
-
-
-upgrade_from_20_02_0_beta3_storages(Config) ->
-    [Worker | _] = ?config(op_worker_nodes, Config),
-    
-    St = <<"storage2">>,
-    {ok, _} = rpc:call(Worker, storage_config, create, [St, #helper{}, undefined]),
-    {ok, _} = rpc:call(Worker, datastore_model, update, [storage_config:get_ctx(), St,
-        fun(StorageConfig) -> {ok, StorageConfig#storage_config{imported_storage = true}} end]),
-    test_utils:mock_expect(Worker, provider_logic, get_storages, fun() -> {ok, [St]} end),
-    
-    ?assertEqual({ok, 3}, rpc:call(Worker, node_manager_plugin, upgrade_cluster, [2])),
-    
-    test_utils:mock_assert_num_calls_sum(Worker, storage_logic, set_imported, ['_', true], 1).
-
-
-upgrade_from_20_02_1_space_strategies(Config) ->
->>>>>>> 89633367
     [Worker | _] = ?config(op_worker_nodes, Config),
     SpaceStrategiesCtx = space_strategies:get_ctx(),
 
@@ -445,7 +368,7 @@
     ?assertEqual({ok, 5}, rpc:call(Worker, node_manager_plugin, upgrade_cluster, [4])),
     test_utils:mock_assert_num_calls_sum(Worker, storage_logic, upgrade_support_to_21_02, 2, 5),
     lists:foreach(fun(SpaceId) ->
-        {ok, StorageId} = rpc:call(Worker, space_logic, get_local_storage_id, [SpaceId]),
+        {ok, StorageId} = rpc:call(Worker, space_logic, get_local_supporting_storage, [SpaceId]),
         test_utils:mock_assert_num_calls_sum(Worker, storage_logic, upgrade_support_to_21_02, [StorageId, SpaceId], 1)
     end, AllSpaces).
 
