--- conflicted
+++ resolved
@@ -8,28 +8,6 @@
             "input_dir": "rel/op_worker",
             "target_dir": "rel/test_cluster"
         }
-<<<<<<< HEAD
-=======
-      },
-      "op_worker": {
-        "worker": {
-          "vm.args": {
-            "setcookie": "test_cookie"
-          },
-          "sys.config": {
-            "cm_nodes": [
-              "cm1"
-            ],
-            "db_nodes": [
-              "127.0.0.1:49161"
-            ],
-            "global_registry_domain": "gr",
-            "verify_gr_cert": false,
-            "start_rtransfer_on_init": false
-          }
-        }
-      }
->>>>>>> b1937ae1
     },
     "os_configs": {
         "cfg1": {
@@ -37,7 +15,6 @@
             "users": [],
             "groups": {}
         }
-<<<<<<< HEAD
     },
     "provider_domains": {
         "p1": {
@@ -69,7 +46,8 @@
                             "127.0.0.1:49161"
                         ],
                         "zone_domain": "oz",
-                        "verify_oz_cert": false
+                        "verify_oz_cert": false,
+                        "start_rtransfer_on_init": false
                     }
                 }
             }
@@ -103,29 +81,11 @@
                             "127.0.0.1:49161"
                         ],
                         "zone_domain": "oz",
-                        "verify_oz_cert": false
+                        "verify_oz_cert": false,
+                        "start_rtransfer_on_init": false
                     }
                 }
             }
-=======
-      },
-      "op_worker": {
-        "worker": {
-          "vm.args": {
-            "setcookie": "test_cookie2"
-          },
-          "sys.config": {
-            "cm_nodes": [
-              "cm1"
-            ],
-            "db_nodes": [
-              "127.0.0.1:49161"
-            ],
-            "global_registry_domain": "gr",
-            "verify_gr_cert": false,
-            "start_rtransfer_on_init": false
-          }
->>>>>>> b1937ae1
         }
     }
 }