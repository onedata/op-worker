--- conflicted
+++ resolved
@@ -625,16 +625,10 @@
     ssl:start(),
     initializer:remove_pending_messages(),
     mock_identity(Workers),
-<<<<<<< HEAD
-    test_utils:mock_new(Workers, provider_auth),
-    test_utils:mock_expect(Workers, provider_auth, get_provider_id, fun() ->
-        <<"providerId">> end),
-=======
 
     initializer:mock_provider_id(
         Workers, <<"providerId">>, <<"auth-macaroon">>, <<"identity-macaroon">>
     ),
->>>>>>> 83d5fde6
     Config;
 
 init_per_testcase(_Case, Config) ->
