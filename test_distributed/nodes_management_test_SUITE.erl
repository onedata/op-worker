%%%--------------------------------------------------------------------
%%% @author Michal Wrzeszcz
%%% @copyright (C) 2013 ACK CYFRONET AGH
%%% This software is released under the MIT license
%%% cited in 'LICENSE.txt'.
%%% @end
%%%--------------------------------------------------------------------
%%% @doc This test creates many Erlang virtual machines and uses them
%% to test how ccm manages workers and monitors nodes.
%%% @end
%%%--------------------------------------------------------------------
-module(nodes_management_test_SUITE).
-author("Michal Wrzeszcz").

-include("test_utils.hrl").
-include("registered_names.hrl").
-include_lib("ctool/include/global_registry/gr_users.hrl").
-include_lib("ctool/include/logging.hrl").
-include_lib("ctool/include/test/assertions.hrl").

%% export for ct
-export([all/0, init_per_testcase/2, end_per_testcase/2]).
-export([ ccm_and_worker_test/1]).

all() -> [ccm_and_worker_test].

%%%===================================================================
%%% Test function
%% ====================================================================

ccm_and_worker_test(Config) ->
    [Ccm] = ?config(op_ccm_nodes, Config),
    [Worker1, Worker2] = ?config(op_worker_nodes, Config),

    ?assertMatch(ccm, gen_server:call({?NODE_MANAGER_NAME, Ccm}, get_node_type)),
    ?assertMatch(worker, gen_server:call({?NODE_MANAGER_NAME, Worker1}, get_node_type)),

    ?assertEqual(pong, rpc:call(Ccm, worker_proxy, call, [http_worker, ping])),
    ?assertEqual(pong, rpc:call(Ccm, worker_proxy, call, [dns_worker, ping])),
    ?assertEqual(pong, rpc:call(Worker1, worker_proxy, call, [http_worker, ping])),
    ?assertEqual(pong, rpc:call(Worker1, worker_proxy, call, [dns_worker, ping])),
    ?assertEqual(pong, rpc:call(Worker2, worker_proxy, call, [http_worker, ping])),
    ?assertEqual(pong, rpc:call(Worker2, worker_proxy, call, [dns_worker, ping])).

%%%===================================================================
%%% SetUp and TearDown functions
%%%===================================================================

init_per_testcase(ccm_and_worker_test, Config) ->
<<<<<<< HEAD
    try
        ?INIT_CODE_PATH(Config),
        test_node_starter:prepare_test_environment(Config, ?TEST_FILE(Config, "env_desc.json"))
    catch T:M ->
        ct:print("ctprint: ~p:~p~n~p", [T, M, erlang:get_stacktrace()])
    end.
=======
  try
  test_node_starter:prepare_test_environment(Config, ?TEST_FILE(Config, "env_desc.json"))
  catch A:B -> ct:print("~p:~p~n~p", [A, B, erlang:get_stacktrace()]) end.

>>>>>>> 3b8dd711
end_per_testcase(ccm_and_worker_test, Config) ->
  test_node_starter:clean_environment(Config).<|MERGE_RESOLUTION|>--- conflicted
+++ resolved
@@ -20,7 +20,7 @@
 
 %% export for ct
 -export([all/0, init_per_testcase/2, end_per_testcase/2]).
--export([ ccm_and_worker_test/1]).
+-export([ccm_and_worker_test/1]).
 
 all() -> [ccm_and_worker_test].
 
@@ -47,18 +47,10 @@
 %%%===================================================================
 
 init_per_testcase(ccm_and_worker_test, Config) ->
-<<<<<<< HEAD
     try
-        ?INIT_CODE_PATH(Config),
         test_node_starter:prepare_test_environment(Config, ?TEST_FILE(Config, "env_desc.json"))
-    catch T:M ->
-        ct:print("ctprint: ~p:~p~n~p", [T, M, erlang:get_stacktrace()])
+    catch A:B ->
+        ct:print("~p:~p~n~p", [A, B, erlang:get_stacktrace()])
     end.
-=======
-  try
-  test_node_starter:prepare_test_environment(Config, ?TEST_FILE(Config, "env_desc.json"))
-  catch A:B -> ct:print("~p:~p~n~p", [A, B, erlang:get_stacktrace()]) end.
-
->>>>>>> 3b8dd711
 end_per_testcase(ccm_and_worker_test, Config) ->
-  test_node_starter:clean_environment(Config).+    test_node_starter:clean_environment(Config).