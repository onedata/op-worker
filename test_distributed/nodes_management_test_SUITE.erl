%%%--------------------------------------------------------------------
%%% @author Michal Wrzeszcz
%%% @copyright (C) 2013 ACK CYFRONET AGH
%%% This software is released under the MIT license
%%% cited in 'LICENSE.txt'.
%%% @end
%%%--------------------------------------------------------------------
%%% @doc This test creates many Erlang virtual machines and uses them
%% to test how ccm manages workers and monitors nodes.
%%% @end
%%%--------------------------------------------------------------------
-module(nodes_management_test_SUITE).
-author("Michal Wrzeszcz").

-include("test_utils.hrl").
<<<<<<< HEAD
-include("registered_names.hrl").
=======
-include("global_definitions.hrl").
-include_lib("ctool/include/global_registry/gr_users.hrl").
>>>>>>> e2636b24
-include_lib("ctool/include/logging.hrl").
-include_lib("ctool/include/test/assertions.hrl").

%% export for ct
-export([all/0, init_per_testcase/2, end_per_testcase/2]).
-export([ccm_and_worker_test/1]).

all() -> [ccm_and_worker_test].

%%%===================================================================
%%% Test function
%% ====================================================================

ccm_and_worker_test(Config) ->
    [CCM] = ?config(op_ccm_nodes, Config),
    [Worker1, Worker2] = ?config(op_worker_nodes, Config),

    ?assertMatch(ccm, gen_server:call({?NODE_MANAGER_NAME, CCM}, get_node_type)),
    ?assertMatch(worker, gen_server:call({?NODE_MANAGER_NAME, Worker1}, get_node_type)),

    ?assertEqual(pong, rpc:call(CCM, worker_proxy, call, [http_worker, ping])),
    ?assertEqual(pong, rpc:call(CCM, worker_proxy, call, [dns_worker, ping])),
    ?assertEqual(pong, rpc:call(Worker1, worker_proxy, call, [http_worker, ping])),
    ?assertEqual(pong, rpc:call(Worker1, worker_proxy, call, [dns_worker, ping])),
    ?assertEqual(pong, rpc:call(Worker2, worker_proxy, call, [http_worker, ping])),
    ?assertEqual(pong, rpc:call(Worker2, worker_proxy, call, [dns_worker, ping])).

%%%===================================================================
%%% SetUp and TearDown functions
%%%===================================================================

init_per_testcase(ccm_and_worker_test, Config) ->
    try
<<<<<<< HEAD
        test_node_starter:prepare_test_environment(Config,
            ?TEST_FILE(Config, "env_desc.json"), ?MODULE)
    catch
        A:B -> ct:print("~p:~p~n~p", [A, B, erlang:get_stacktrace()])
    end.

=======
        test_node_starter:prepare_test_environment(Config, ?TEST_FILE(Config, "env_desc.json"))
    catch A:B ->
        ct:print("~p:~p~n~p", [A, B, erlang:get_stacktrace()])
    end.
>>>>>>> e2636b24
end_per_testcase(ccm_and_worker_test, Config) ->
    test_node_starter:clean_environment(Config).<|MERGE_RESOLUTION|>--- conflicted
+++ resolved
@@ -13,12 +13,7 @@
 -author("Michal Wrzeszcz").
 
 -include("test_utils.hrl").
-<<<<<<< HEAD
--include("registered_names.hrl").
-=======
 -include("global_definitions.hrl").
--include_lib("ctool/include/global_registry/gr_users.hrl").
->>>>>>> e2636b24
 -include_lib("ctool/include/logging.hrl").
 -include_lib("ctool/include/test/assertions.hrl").
 
@@ -52,18 +47,11 @@
 
 init_per_testcase(ccm_and_worker_test, Config) ->
     try
-<<<<<<< HEAD
         test_node_starter:prepare_test_environment(Config,
             ?TEST_FILE(Config, "env_desc.json"), ?MODULE)
     catch
         A:B -> ct:print("~p:~p~n~p", [A, B, erlang:get_stacktrace()])
     end.
 
-=======
-        test_node_starter:prepare_test_environment(Config, ?TEST_FILE(Config, "env_desc.json"))
-    catch A:B ->
-        ct:print("~p:~p~n~p", [A, B, erlang:get_stacktrace()])
-    end.
->>>>>>> e2636b24
 end_per_testcase(ccm_and_worker_test, Config) ->
     test_node_starter:clean_environment(Config).