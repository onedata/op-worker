--- conflicted
+++ resolved
@@ -295,16 +295,9 @@
         }}
     end).
 
-<<<<<<< HEAD
 get_sd_handle(Worker, SpaceId, SessionId, Uuid, StorageId, FilePath) ->
     rpc:call(Worker, storage_driver, new_handle,
         [SessionId, SpaceId, Uuid, StorageId, FilePath, undefined]).
-=======
-get_sfm_handle(Worker, SpaceId, SessionId, Uuid, StorageId, FilePath) ->
-    {ok, StorageConfig} = rpc:call(Worker, storage_config, get, [StorageId]),
-    rpc:call(Worker, storage_file_manager, new_handle,
-        [SessionId, SpaceId, Uuid, StorageConfig, FilePath, undefined]).
->>>>>>> 171ef3b4
 
 setxattr(Worker, SDHandle, Key, Value) ->
     rpc:call(Worker, storage_driver, setxattr, [SDHandle, Key, Value, true, true]).