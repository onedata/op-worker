%%%-------------------------------------------------------------------
%%% @author Bartek Kryza
%%% @copyright (C) 2017 ACK CYFRONET AGH
%%% This software is released under the MIT license
%%% cited in 'LICENSE.txt'.
%%% @end
%%%-------------------------------------------------------------------
%%% @doc Tests for GlusterFS helper.
%%% @end
%%%-------------------------------------------------------------------
-module(glusterfs_helper_test_SUITE).
-author("Bartek Kryza").

-include("modules/storage_file_manager/helpers/helpers.hrl").
-include_lib("ctool/include/test/assertions.hrl").
-include_lib("ctool/include/test/test_utils.hrl").
-include_lib("ctool/include/test/performance.hrl").

%% export for ct
-export([all/0]).

%% tests
-export([create_test/1, mkdir_test/1, getattr_test/1, rmdir_test/1,
    unlink_test/1, symlink_test/1, rename_test/1, chmod_test/1,
    chown_test/1, flush_test/1, fsync_test/1, setxattr_test/1,
    removexattr_test/1, listxattr_test/1, write_test/1,
    multipart_write_test/1, truncate_test/1, write_read_test/1,
    multipart_read_test/1, write_unlink_test/1,
    write_read_truncate_unlink_test/1]).

%% test_bases
-export([create_test_base/1, write_test_base/1, multipart_write_test_base/1,
    truncate_test_base/1, write_read_test_base/1, multipart_read_test_base/1,
    write_unlink_test_base/1, write_read_truncate_unlink_test_base/1]).

-define(PERF_TEST_CASES, [
    create_test, write_test, multipart_write_test, truncate_test,
    write_read_test, multipart_read_test, write_unlink_test,
    write_read_truncate_unlink_test
]).

-define(TEST_CASES, [
    getattr_test, mkdir_test, rmdir_test, unlink_test, symlink_test,
    rename_test, chmod_test, chown_test, flush_test, fsync_test,
    setxattr_test, listxattr_test, removexattr_test
]).

all() -> ?ALL(?TEST_CASES, ?PERF_TEST_CASES).

-define(GLUSTERFS_PORT, 24007).
-define(GLUSTERFS_VOLUME, <<"data">>).

-define(FILE_ID_SIZE, 20).
-define(KB, 1024).
-define(MB, 1024 * 1024).
-define(TIMEOUT, timer:minutes(5)).

-define(THR_NUM(Value), [
    {name, threads_num}, {value, Value}, {description, "Number of threads."}
]).
-define(OP_NUM(Value), lists:keyreplace(description, 1, ?OP_NUM(op, Value),
    {description, "Number of operations."}
)).
-define(OP_NUM(Name, Value), [
    {name, list_to_atom(atom_to_list(Name) ++ "_num")},
    {value, Value},
    {description, "Number of " ++ atom_to_list(Name) ++ " operations."}
]).
-define(OP_SIZE(Value), lists:keyreplace(description, 1, ?OP_SIZE(op, Value),
    {description, "Size of single operation."}
)).
-define(OP_SIZE(Name, Value), [
    {name, list_to_atom(atom_to_list(Name) ++ "_size")},
    {value, Value},
    {description, "Size of single " ++ atom_to_list(Name) ++ " operation."},
    {unit, "MB"}
]).
-define(OP_BLK_SIZE(Name, Value), [
    {name, list_to_atom(atom_to_list(Name) ++ "_blk_size")},
    {value, Value},
    {description, "Size of " ++ atom_to_list(Name) ++ " operation block."},
    {unit, "KB"}
]).
-define(PERF_CFG(Name, Params), ?PERF_CFG(Name, "", Params)).
-define(PERF_CFG(Name, Description, Params), {config, [
    {name, Name},
    {description, Description},
    {parameters, Params}
]}).

% TODO - change to 10 when seg fault is fixed
-define(REPEATS, 1).
% TODO - change to 5 when seg fault is fixed
-define(TEST_SIZE_BASE, 1).

%%%===================================================================
%%% Test functions
%%%===================================================================
create_test(Config) ->
    ?PERFORMANCE(Config, [
        {repeats, ?REPEATS},
        {success_rate, 100},
        {parameters, [?THR_NUM(1), ?OP_NUM(write, 5), ?OP_SIZE(write, 1)]},
        {description, "Multiple parallel write operations."},
        ?PERF_CFG(small, [?THR_NUM(?TEST_SIZE_BASE), ?OP_NUM(write, 2 * ?TEST_SIZE_BASE), ?OP_SIZE(write, 1)]),
        ?PERF_CFG(medium, [?THR_NUM(2 * ?TEST_SIZE_BASE), ?OP_NUM(write, 2 * ?TEST_SIZE_BASE), ?OP_SIZE(write, 1)]),
        ?PERF_CFG(large, [?THR_NUM(4 * ?TEST_SIZE_BASE), ?OP_NUM(write, 2 * ?TEST_SIZE_BASE), ?OP_SIZE(write, 1)])
    ]).
create_test_base(Config) ->
    run(fun() ->
        Helper = new_helper(Config),
        lists:foreach(fun(_) ->
            FileId = random_file_id(),
            create(Helper, FileId)
        end, lists:seq(1, ?config(write_num, Config))),
        delete_helper(Helper)
    end, ?config(threads_num, Config)).

write_test(Config) ->
    ?PERFORMANCE(Config, [
        {repeats, ?REPEATS},
        {success_rate, 100},
        {parameters, [?THR_NUM(1), ?OP_NUM(write, 5), ?OP_SIZE(write, 1)]},
        {description, "Multiple parallel write operations."},
        ?PERF_CFG(small, [?THR_NUM(?TEST_SIZE_BASE), ?OP_NUM(write, 2 * ?TEST_SIZE_BASE), ?OP_SIZE(write, 1)]),
        ?PERF_CFG(medium, [?THR_NUM(2 * ?TEST_SIZE_BASE), ?OP_NUM(write, 2 * ?TEST_SIZE_BASE), ?OP_SIZE(write, 1)]),
        ?PERF_CFG(large, [?THR_NUM(4 * ?TEST_SIZE_BASE), ?OP_NUM(write, 2 * ?TEST_SIZE_BASE), ?OP_SIZE(write, 1)])
    ]).
write_test_base(Config) ->
    run(fun() ->
        Helper = new_helper(Config),
        lists:foreach(fun(_) ->
            FileId = random_file_id(),
            create(Helper, FileId),
            {ok, Handle} = open(Helper, FileId, write),
            write(Handle, ?config(write_size, Config) * ?MB)
        end, lists:seq(1, ?config(write_num, Config))),
        delete_helper(Helper)
    end, ?config(threads_num, Config)).


multipart_write_test(Config) ->
    ?PERFORMANCE(Config, [
        {repeats, ?REPEATS},
        {success_rate, 100},
        {parameters, [?OP_SIZE(write, 1), ?OP_BLK_SIZE(write, 4)]},
        {description, "Multipart write operation."},
        ?PERF_CFG(small, [?OP_SIZE(write, 2 * ?TEST_SIZE_BASE), ?OP_BLK_SIZE(write, ?TEST_SIZE_BASE)]),
        ?PERF_CFG(medium, [?OP_SIZE(write, 10 * ?TEST_SIZE_BASE), ?OP_BLK_SIZE(write, ?TEST_SIZE_BASE)]),
        ?PERF_CFG(large, [?OP_SIZE(write, 20 * ?TEST_SIZE_BASE), ?OP_BLK_SIZE(write, ?TEST_SIZE_BASE)])
    ]).
multipart_write_test_base(Config) ->
    Helper = new_helper(Config),
    FileId = random_file_id(),
    create(Helper, FileId),
    {ok, Handle} = open(Helper, FileId, write),
    Size = ?config(write_size, Config) * ?MB,
    BlockSize = ?config(write_blk_size, Config) * ?KB,
    multipart(Handle, fun write/3, Size, BlockSize),
    delete_helper(Helper).

truncate_test(Config) ->
    ?PERFORMANCE(Config, [
        {repeats, ?REPEATS},
        {success_rate, 100},
        {parameters, [?THR_NUM(1), ?OP_NUM(truncate, 5)]},
        {description, "Multiple parallel truncate operations."},
        ?PERF_CFG(small, [?THR_NUM(?TEST_SIZE_BASE), ?OP_NUM(truncate, 2 * ?TEST_SIZE_BASE)]),
        ?PERF_CFG(medium, [?THR_NUM(2 * ?TEST_SIZE_BASE), ?OP_NUM(truncate, 20 * ?TEST_SIZE_BASE)]),
        ?PERF_CFG(large, [?THR_NUM(4 * ?TEST_SIZE_BASE), ?OP_NUM(truncate, 20 * ?TEST_SIZE_BASE)])
    ]).
truncate_test_base(Config) ->
    run(fun() ->
        Helper = new_helper(Config),
        lists:foreach(fun(_) ->
            truncate(Helper, 0, 0)
        end, lists:seq(1, ?config(truncate_num, Config))),
        delete_helper(Helper)
    end, ?config(threads_num, Config)).

write_read_test(Config) ->
    ?PERFORMANCE(Config, [
        {repeats, ?REPEATS},
        {success_rate, 100},
        {parameters, [?THR_NUM(1), ?OP_NUM(5), ?OP_SIZE(1)]},
        {description, "Multiple parallel write followed by read operations."},
        ?PERF_CFG(small, [?THR_NUM(?TEST_SIZE_BASE), ?OP_NUM(2 * ?TEST_SIZE_BASE), ?OP_SIZE(1)]),
        ?PERF_CFG(medium, [?THR_NUM(2 * ?TEST_SIZE_BASE), ?OP_NUM(2 * ?TEST_SIZE_BASE), ?OP_SIZE(1)]),
        ?PERF_CFG(large, [?THR_NUM(4 * ?TEST_SIZE_BASE), ?OP_NUM(2 * ?TEST_SIZE_BASE), ?OP_SIZE(1)])
    ]).
write_read_test_base(Config) ->
    run(fun() ->
        Helper = new_helper(Config),
        lists:foreach(fun(_) ->
            FileId = random_file_id(),
            create(Helper, FileId),
            {ok, Handle} = open(Helper, FileId, rdwr),
            Content = write(Handle, 0, ?config(op_size, Config) * ?MB),
            ?assertEqual(Content, read(Handle, size(Content)))
        end, lists:seq(1, ?config(op_num, Config))),
        delete_helper(Helper)
    end, ?config(threads_num, Config)).

multipart_read_test(Config) ->
    ?PERFORMANCE(Config, [
        {repeats, ?REPEATS},
        {success_rate, 100},
        {parameters, [?OP_SIZE(read, 1), ?OP_BLK_SIZE(read, 4)]},
        {description, "Multipart read operation."},
        ?PERF_CFG(small, [?OP_SIZE(read, 2 * ?TEST_SIZE_BASE), ?OP_BLK_SIZE(read, ?TEST_SIZE_BASE)]),
        ?PERF_CFG(medium, [?OP_SIZE(read, 10 * ?TEST_SIZE_BASE), ?OP_BLK_SIZE(read, ?TEST_SIZE_BASE)]),
        ?PERF_CFG(large, [?OP_SIZE(read, 20 * ?TEST_SIZE_BASE), ?OP_BLK_SIZE(read, ?TEST_SIZE_BASE)])
    ]).
multipart_read_test_base(Config) ->
    Helper = new_helper(Config),
    FileId = random_file_id(),
    create(Helper, FileId),
    {ok, Handle} = open(Helper, FileId, read),
    Size = ?config(read_size, Config) * ?MB,
    BlockSize = ?config(read_blk_size, Config) * ?KB,
    write(Handle, 0, 0),
    truncate(Helper, FileId, Size, 0),
    multipart(Handle, fun read/3, 0, Size, BlockSize),
    delete_helper(Helper).

write_unlink_test(Config) ->
    ?PERFORMANCE(Config, [
        {repeats, ?REPEATS},
        {success_rate, 100},
        {parameters, [?THR_NUM(1), ?OP_NUM(5), ?OP_SIZE(1)]},
        {description, "Multiple parallel write followed by unlink operations."},
        ?PERF_CFG(small, [?THR_NUM(?TEST_SIZE_BASE), ?OP_NUM(2 * ?TEST_SIZE_BASE), ?OP_SIZE(1)]),
        ?PERF_CFG(medium, [?THR_NUM(2 * ?TEST_SIZE_BASE), ?OP_NUM(2 * ?TEST_SIZE_BASE), ?OP_SIZE(1)]),
        ?PERF_CFG(large, [?THR_NUM(4 * ?TEST_SIZE_BASE), ?OP_NUM(2 * ?TEST_SIZE_BASE), ?OP_SIZE(1)])
    ]).
write_unlink_test_base(Config) ->
    run(fun() ->
        Helper = new_helper(Config),
        lists:foreach(fun(_) ->
            FileId = random_file_id(),
            Size = ?config(op_size, Config) * ?MB,
            create(Helper, FileId),
            {ok, Handle} = open(Helper, FileId, write),
            write(Handle, 0, Size),
            unlink(Helper, FileId, Size)
        end, lists:seq(1, ?config(op_num, Config))),
        delete_helper(Helper)
    end, ?config(threads_num, Config)).

write_read_truncate_unlink_test(Config) ->
    ?PERFORMANCE(Config, [
        {repeats, ?REPEATS},
        {success_rate, 100},
        {parameters, [?THR_NUM(1), ?OP_NUM(5), ?OP_SIZE(1)]},
        {description, "Multiple parallel sequence of write, read, truncate
        and unlink operations."},
        ?PERF_CFG(small, [?THR_NUM(?TEST_SIZE_BASE), ?OP_NUM(2 * ?TEST_SIZE_BASE), ?OP_SIZE(1)]),
        ?PERF_CFG(medium, [?THR_NUM(2 * ?TEST_SIZE_BASE), ?OP_NUM(2 * ?TEST_SIZE_BASE), ?OP_SIZE(1)]),
        ?PERF_CFG(large, [?THR_NUM(4 * ?TEST_SIZE_BASE), ?OP_NUM(2 * ?TEST_SIZE_BASE), ?OP_SIZE(1)])
    ]).
write_read_truncate_unlink_test_base(Config) ->
    run(fun() ->
        Helper = new_helper(Config),
        lists:foreach(fun(_) ->
            FileId = random_file_id(),
            create(Helper, FileId),
            {ok, Handle} = open(Helper, FileId, rdwr),
            Size = ?config(op_size, Config) * ?MB,
            Content = write(Handle, 0, Size),
            ?assertEqual(Content, read(Handle, size(Content))),
            truncate(Helper, FileId, 0, Size),
            unlink(Helper, FileId, 0)
        end, lists:seq(1, ?config(op_num, Config))),
        delete_helper(Helper)
    end, ?config(threads_num, Config)).

getattr_test(Config) ->
    Helper = new_helper(Config),
    FileId = random_file_id(),
    create(Helper, FileId),
    ?assertMatch({ok, #statbuf{}}, call(Helper, getattr, [FileId])).

mkdir_test(Config) ->
    Helper = new_helper(Config),
    DirId = random_file_id(),
    ?assertMatch(ok, mkdir(Helper, DirId)).

rmdir_test(Config) ->
    Helper = new_helper(Config),
    DirId = random_file_id(),
    ?assertMatch(ok, mkdir(Helper, DirId)),
    ?assertMatch(ok, call(Helper, rmdir, [DirId])).

unlink_test(Config) ->
    Helper = new_helper(Config),
    FileId = random_file_id(),
    create(Helper, FileId),
    ?assertMatch(ok, call(Helper, unlink, [FileId, 0])).

symlink_test(Config) ->
    Helper = new_helper(Config),
    FileId = random_file_id(),
    SymLinkId = random_file_id(),
    create(Helper, FileId),
    ?assertMatch(ok, call(Helper, symlink, [FileId, SymLinkId])).

rename_test(Config) ->
    Helper = new_helper(Config),
    FileId = random_file_id(),
    NewFileId = random_file_id(),
    create(Helper, FileId),
    ?assertMatch(ok, call(Helper, rename, [FileId, NewFileId])),
    ?assertMatch({ok, _}, open(Helper, NewFileId, read)).

chmod_test(Config) ->
    Helper = new_helper(Config),
    FileId = random_file_id(),
    create(Helper, FileId),
    ?assertMatch(ok, call(Helper, chmod, [FileId, 0])).

chown_test(Config) ->
    Helper = new_helper(Config),
    FileId = random_file_id(),
    create(Helper, FileId),
    ?assertMatch(ok, call(Helper, chown, [FileId, -1, -1])).

setxattr_test(Config) ->
    Helper = new_helper(Config),
    FileId = random_file_id(),
    XattrName = str_utils:join_binary([<<"user.">>, random_file_id()]),
    XattrValue = random_file_id(),
    create(Helper, FileId),
    ?assertMatch(ok,
        call(Helper, setxattr, [FileId, XattrName, XattrValue, false, false])),
    ?assertMatch({ok, XattrValue}, call(Helper, getxattr, [FileId, XattrName])).

listxattr_test(Config) ->
    Helper = new_helper(Config),
    FileId = random_file_id(),
    create(Helper, FileId),
    ?assertMatch(ok,
        call(Helper, setxattr,
            [FileId, <<"user.XATTR1">>, random_file_id(), false, false])),
    ?assertMatch(ok,
        call(Helper, setxattr,
            [FileId, <<"user.XATTR2">>, random_file_id(), false, false])),
    ?assertMatch(ok,
        call(Helper, setxattr,
            [FileId, <<"user.XATTR3">>, random_file_id(), false, false])),
    {ok, XattrNames} = call(Helper, listxattr, [FileId]),
    ?assertEqual(3, length(XattrNames)).

removexattr_test(Config) ->
    Helper = new_helper(Config),
    FileId = random_file_id(),
    XattrName = str_utils:join_binary([<<"user.">>, random_file_id()]),
    XattrValue = random_file_id(),
    create(Helper, FileId),
    ?assertMatch(ok,
        call(Helper, setxattr, [FileId, XattrName, XattrValue, false, false])),
    {ok, XattrNames} = call(Helper, listxattr, [FileId]),
    ?assertEqual(1, length(XattrNames)),
    ?assertMatch(ok, call(Helper, removexattr, [FileId, XattrName])),
    ?assertMatch({ok, []}, call(Helper, listxattr, [FileId])).

flush_test(Config) ->
    Helper = new_helper(Config),
    FileId = random_file_id(),
    create(Helper, FileId),
    {ok, Handle} = call(Helper, open, [FileId, write]),
    write(Handle, 0, 1024),
    ?assertMatch(ok, call(Handle, flush, [])).

fsync_test(Config) ->
    Helper = new_helper(Config),
    FileId = random_file_id(),
    create(Helper, FileId),
    {ok, Handle} = call(Helper, open, [FileId, write]),
    write(Handle, 0, 1024),
    ?assertMatch(ok, call(Handle, fsync, [false])).


%%%===================================================================
%%% Internal functions
%%%===================================================================

new_helper(Config) ->
    process_flag(trap_exit, true),
    [Node | _] = ?config(op_worker_nodes, Config),
    GlusterFSConfig = ?config(glusterfs, ?config(glusterfs, ?config(storages, Config))),
<<<<<<< HEAD
    UserCtx = #{<<"uid">> => <<"0">>, <<"gid">> => <<"0">>},
    Helper = helper:new_helper(
        ?GLUSTERFS_HELPER_NAME,
=======
    {ok, UserCtx} = helper:new_glusterfs_user_ctx(0, 0),
    {ok, Helper} = helper:new_glusterfs_helper(
        ?GLUSTERFS_VOLUME,
        atom_to_binary(?config(host_name, GlusterFSConfig), utf8),
>>>>>>> dda9dda5
        #{
            <<"volume">> => ?GLUSTERFS_VOLUME,
            <<"hostname">> => atom_to_binary(?config(host_name, GlusterFSConfig), utf8),
            <<"port">> => integer_to_binary(?GLUSTERFS_PORT),
            <<"transport">> => atom_to_binary(?config(transport, GlusterFSConfig), utf8),
            <<"mountPoint">> => atom_to_binary(?config(mountpoint, GlusterFSConfig), utf8),
            <<"xlatorOptions">> => <<"cluster.write-freq-threshold=100;">>
        },
        UserCtx,
        true,
        ?CANONICAL_STORAGE_PATH
    ),
    spawn_link(Node, fun() ->
        helper_loop(Helper, UserCtx)
    end).

delete_helper(Helper) ->
    Helper ! exit.

helper_loop(Helper, UserCtx) ->
    Handle = helpers:get_helper_handle(Helper, UserCtx),
    helper_loop(Handle).

helper_loop(Handle) ->
    receive
        exit ->
            ok;

        {Pid, {run_helpers, open, Args}} ->
            {ok, FileHandle} = apply(helpers, open, [Handle | Args]),
            HandlePid = spawn_link(fun() -> helper_handle_loop(FileHandle) end),
            Pid ! {self(), {ok, HandlePid}},
            helper_loop(Handle);

        {Pid, {run_helpers, Method, Args}} ->
            Pid ! {self(), apply(helpers, Method, [Handle | Args])},
            helper_loop(Handle)
    end.

helper_handle_loop(FileHandle) ->
    process_flag(trap_exit, true),
    receive
        {'EXIT', _, _} ->
            helpers:release(FileHandle);

        {Pid, {run_helpers, Method, Args}} ->
            Pid ! {self(), apply(helpers, Method, [FileHandle | Args])},
            helper_handle_loop(FileHandle)
    end.

call(Helper, Method, Args) ->
    Helper ! {self(), {run_helpers, Method, Args}},
    receive_result(Helper).

receive_result(Helper) ->
    receive
        {'EXIT', Helper, normal} -> receive_result(Helper);
        {'EXIT', Helper, Reason} -> {error, Reason};
        {Helper, Ans} -> Ans
    after
        ?TIMEOUT -> {error, timeout}
    end.

run(Fun, ThreadsNum) ->
    Results = utils:pmap(fun(_) ->
        Fun(),
        ok
    end, lists:seq(1, ThreadsNum)),
    ?assert(lists:all(fun(Result) -> Result =:= ok end, Results)).

random_file_id() ->
    http_utils:url_encode(base64:encode(crypto:strong_rand_bytes(?FILE_ID_SIZE))).

create(Helper, FileId) ->
    call(Helper, mknod, [FileId, 8#644, reg]).

mkdir(Helper, FileId) ->
    call(Helper, mkdir, [FileId, 8#755]).

open(Helper, FileId, Flag) ->
    call(Helper, open, [FileId, Flag]).

read(FileHandle, Size) ->
    read(FileHandle, 0, Size).

read(FileHandle, Offset, Size) ->
    {ok, Content} =
        ?assertMatch({ok, _}, call(FileHandle, read, [Offset, Size])),
    Content.

write(FileHandle, Size) ->
    write(FileHandle, 0, Size).

write(FileHandle, Offset, Size) ->
    Content = crypto:strong_rand_bytes(Size),
    ActualSize = size(Content),
    ?assertEqual({ok, ActualSize}, call(FileHandle, write, [Offset, Content])),
    Content.

truncate(Helper, Size, CurrentSize) ->
    FileId = random_file_id(),
    create(Helper, FileId),
    truncate(Helper, FileId, Size, CurrentSize).

truncate(Helper, FileId, Size, CurrentSize) ->
    ?assertEqual(ok, call(Helper, truncate, [FileId, Size, CurrentSize])).

unlink(Helper, FileId, CurrentSize) ->
    ?assertEqual(ok, call(Helper, unlink, [FileId, CurrentSize])).

multipart(Helper, Method, Size, BlockSize) ->
    multipart(Helper, Method, 0, Size, BlockSize).

multipart(_Helper, _Method, _Offset, 0, _BlockSize) ->
    ok;
multipart(Helper, Method, Offset, Size, BlockSize)
    when Size >= BlockSize ->
    Method(Helper, Offset, BlockSize),
    multipart(Helper, Method, Offset + BlockSize, Size - BlockSize, BlockSize);
multipart(Helper, Method, Offset, Size, BlockSize) ->
    Method(Helper, Offset, Size),
    multipart(Helper, Method, Offset + Size, 0, BlockSize).<|MERGE_RESOLUTION|>--- conflicted
+++ resolved
@@ -388,16 +388,9 @@
     process_flag(trap_exit, true),
     [Node | _] = ?config(op_worker_nodes, Config),
     GlusterFSConfig = ?config(glusterfs, ?config(glusterfs, ?config(storages, Config))),
-<<<<<<< HEAD
     UserCtx = #{<<"uid">> => <<"0">>, <<"gid">> => <<"0">>},
-    Helper = helper:new_helper(
+    {ok, Helper} = helper:new_helper(
         ?GLUSTERFS_HELPER_NAME,
-=======
-    {ok, UserCtx} = helper:new_glusterfs_user_ctx(0, 0),
-    {ok, Helper} = helper:new_glusterfs_helper(
-        ?GLUSTERFS_VOLUME,
-        atom_to_binary(?config(host_name, GlusterFSConfig), utf8),
->>>>>>> dda9dda5
         #{
             <<"volume">> => ?GLUSTERFS_VOLUME,
             <<"hostname">> => atom_to_binary(?config(host_name, GlusterFSConfig), utf8),
