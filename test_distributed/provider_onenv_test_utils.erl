--- conflicted
+++ resolved
@@ -68,7 +68,7 @@
 -spec create_oz_temp_access_token(node(), UserId :: binary()) -> tokens:serialized().
 create_oz_temp_access_token(OzwNode, UserId) ->
     TimeCaveat = #cv_time{
-        valid_until = rpc:call(OzwNode, time_utils, timestamp_seconds, []) + 100000
+        valid_until = rpc:call(OzwNode, clock, timestamp_seconds, []) + 100000
     },
 
     {ok, AccessToken} = rpc:call(OzwNode, token_logic, create_user_temporary_token, [
@@ -87,15 +87,7 @@
 -spec setup_user_session(UserId :: binary(), OzwNode :: node(), OpwNode :: node()) ->
     {ok, SessId :: binary()}.
 setup_user_session(UserId, OzwNode, OpwNode) ->
-<<<<<<< HEAD
     AccessToken = create_oz_temp_access_token(OzwNode, UserId),
-=======
-    TimeCaveat = #cv_time{valid_until = rpc:call(OzwNode, clock, timestamp_seconds, []) + 100000},
-    {ok, AccessToken} =
-        rpc:call(OzwNode, token_logic, create_user_temporary_token,
-            [?ROOT, UserId, #{<<"caveats">> => [TimeCaveat]}]),
-    {ok, SerializedAccessToken} = rpc:call(OzwNode, tokens, serialize, [AccessToken]),
->>>>>>> f5a5eb46
     Nonce = base64:encode(crypto:strong_rand_bytes(8)),
     Identity = ?SUB(user, UserId),
     Credentials =
