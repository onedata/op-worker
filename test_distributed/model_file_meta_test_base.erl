--- conflicted
+++ resolved
@@ -53,13 +53,8 @@
     Space1Uuid = fslogic_uuid:spaceid_to_space_dir_uuid(SpaceId),
     {{ok, Space1Uuid}, CreateLevel1} = ?assertMatch(
         {{ok, _}, _},
-<<<<<<< HEAD
-        ?call_with_time(Worker2, create, [{uuid, RootUuid}, #document{key = <<"space basic 1">>,
-            value = #file_meta{name = <<"Space 1">>, is_scope = true}}])
-=======
         ?call_with_time(Worker2, create, [{uuid, RootUuid}, #document{key = Space1Uuid,
             value = #file_meta{name = SpaceId, is_scope = true}, scope = SpaceId}])
->>>>>>> 487a69d7
     ),
     {{ok, Dir1Uuid}, CreateLevel2} = ?assertMatch(
         {{ok, _}, _},
