--- conflicted
+++ resolved
@@ -281,28 +281,25 @@
          This variable determinates how often DAO fuse cache maintnance process shall fire up all its jobs (in seconds).
        value: 1800 # 30min
 
-<<<<<<< HEAD
+  - parameter:
+       name: storage_cache_loop_time
+       description: |
+         This variable determinates how often DAO storage cache should be cleared (in seconds).
+       value: 86400 # 24h
+
+  - parameter:
+       name: users_cache_loop_time
+       description: |
+         This variable determinates how often DAO storage cache should be cleared (in seconds).
+       value: 86400 # 24h
+
+
   # REST
   - parameter:
        name: rest_port
        description: |
          REST port.
        value: 8443
-=======
-  - parameter:
-       name: storage_cache_loop_time
-       description: |
-         This variable determinates how often DAO storage cache should be cleared (in seconds).
-       value: 86400 # 24h
-
-  - parameter:
-       name: users_cache_loop_time
-       description: |
-         This variable determinates how often DAO storage cache should be cleared (in seconds).
-       value: 86400 # 24h
-
-
->>>>>>> 97a18a46
 
 obsolete:
   - parameter:
