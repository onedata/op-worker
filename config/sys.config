--- conflicted
+++ resolved
@@ -23,9 +23,12 @@
             {lager_file_backend, [{file, "log/debug.log"}, {level, debug}, {size, 10485760}, {date, "$D0"}, {count, 10}]},
             {central_logging_backend, debug}
         ]},
-        {error_logger_hwm, 200}
+        {error_logger_hwm, 200},
+        % When lager should change mode to synchronous (log queue is longer than async_threshold)
+        {async_threshold, 500},
+        % When lager should return from mode to synchronous (log queue is shorter than (async_threshold - async_threshold_window)
+        {async_threshold_window, 50}
     ]},
-<<<<<<< HEAD
 
     %% n2o (GUI) configuration
     {n2o, [
@@ -33,12 +36,4 @@
         {transition_port, 443},
         {route, gui_routes} % Routing module for GUI
     ]}
-=======
-    {error_logger_hwm, 200},
-    % When lager should change mode to synchronous (log queue is longer than async_threshold)
-    {async_threshold, 500},
-    % When lager should return from mode to synchronous (log queue is shorter than (async_threshold - async_threshold_window)
-    {async_threshold_window, 50}
-  ]}
->>>>>>> e080e2a2
 ].