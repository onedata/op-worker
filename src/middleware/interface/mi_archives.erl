--- conflicted
+++ resolved
@@ -74,15 +74,9 @@
     }).
 
 
-<<<<<<< HEAD
 -spec cancel_archivisation(session:id(), archive:id(), archive:cancel_preservation_policy()) ->
-    archive_api:info() | no_return().
+    ok | no_return().
 cancel_archivisation(SessionId, ArchiveId, PreservationPolicy) ->
-=======
--spec cancel_archivisation(session:id(), archive:id()) ->
-    ok | no_return().
-cancel_archivisation(SessionId, ArchiveId) ->
->>>>>>> dc95d4a0
     SpaceGuid = archive_id_to_space_guid(ArchiveId),
     
     middleware_worker:check_exec(SessionId, SpaceGuid, #archivisation_cancel_request{
