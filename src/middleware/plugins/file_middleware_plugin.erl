%%%-------------------------------------------------------------------
%%% @author Bartosz Walkowicz
%%% @copyright (C) 2019-2021 ACK CYFRONET AGH
%%% This software is released under the MIT license
%%% cited in 'LICENSE.txt'.
%%% @end
%%%-------------------------------------------------------------------
%%% @doc
%%% This module handles middleware operations (create, get, update, delete)
%%% corresponding to file aspects such as:
%%% - attributes,
%%% - extended attributes,
%%% - json metadata,
%%% - rdf metadata.
%%% @end
%%%-------------------------------------------------------------------
-module(file_middleware_plugin).
-author("Bartosz Walkowicz").

-behaviour(middleware_router).
-behaviour(middleware_handler).

-include("middleware/middleware.hrl").
-include("modules/fslogic/acl.hrl").
-include("modules/logical_file_manager/lfm.hrl").
-include_lib("ctool/include/errors.hrl").
-include_lib("ctool/include/privileges.hrl").
-include_lib("ctool/include/logging.hrl").


%% API
-export([file_attrs_to_json/1]).

%% middleware_router callbacks
-export([resolve_handler/3]).

%% middleware_handler callbacks
-export([data_spec/1, fetch_entity/1, authorize/2, validate/2]).
-export([create/1, get/2, update/1, delete/1]).


-define(DEFAULT_LIST_OFFSET, 0).
-define(DEFAULT_LIST_ENTRIES, 1000).

-define(DEFAULT_BASIC_ATTRIBUTES, [<<"file_id">>, <<"name">>]).


%%%===================================================================
%%% API
%%%===================================================================


-spec file_attrs_to_json(lfm_attrs:file_attributes()) -> json_utils:json_map().
file_attrs_to_json(#file_attr{
    guid = Guid,
    name = Name,
    mode = Mode,
    parent_guid = ParentGuid,
    uid = Uid,
    gid = Gid,
    atime = Atime,
    mtime = Mtime,
    ctime = Ctime,
    type = Type,
    size = Size,
    shares = Shares,
    provider_id = ProviderId,
    owner_id = OwnerId,
    nlink = HardlinksCount
}) ->
    {ok, ObjectId} = file_id:guid_to_objectid(Guid),

    #{
        <<"file_id">> => ObjectId,
        <<"name">> => Name,
        <<"mode">> => list_to_binary(string:right(integer_to_list(Mode, 8), 3, $0)),
        <<"parent_id">> => case ParentGuid of
            undefined ->
                null;
            _ ->
                {ok, ParentObjectId} = file_id:guid_to_objectid(ParentGuid),
                ParentObjectId
        end,
        <<"storage_user_id">> => Uid,
        <<"storage_group_id">> => Gid,
        <<"atime">> => Atime,
        <<"mtime">> => Mtime,
        <<"ctime">> => Ctime,
        <<"type">> => str_utils:to_binary(Type),
        <<"size">> => case Type of
            ?DIRECTORY_TYPE -> null;
            _ -> utils:undefined_to_null(Size)
        end,
        <<"shares">> => Shares,
        <<"provider_id">> => ProviderId,
        <<"owner_id">> => OwnerId,
        <<"hardlinks_count">> => utils:undefined_to_null(HardlinksCount)
    }.


%%%===================================================================
%%% middleware_router callbacks
%%%===================================================================


%%--------------------------------------------------------------------
%% @doc
%% {@link middleware_router} callback resolve_handler/3.
%% @end
%%--------------------------------------------------------------------
-spec resolve_handler(middleware:operation(), gri:aspect(), middleware:scope()) ->
    module() | no_return().
resolve_handler(create, Aspect, Scope) ->
    resolve_create_operation_handler(Aspect, Scope);
resolve_handler(get, Aspect, Scope) ->
    resolve_get_operation_handler(Aspect, Scope);
resolve_handler(update, Aspect, Scope) ->
    resolve_update_operation_handler(Aspect, Scope);
resolve_handler(delete, Aspect, Scope) ->
    resolve_delete_operation_handler(Aspect, Scope).


%%%===================================================================
%%% middleware_handler callbacks
%%%===================================================================


%%--------------------------------------------------------------------
%% @doc
%% {@link middleware_handler} callback data_spec/1.
%% @end
%%--------------------------------------------------------------------
-spec data_spec(middleware:req()) -> undefined | middleware_sanitizer:data_spec().
data_spec(#op_req{operation = create, data = Data, gri = GRI}) ->
    data_spec_create(GRI, Data);
data_spec(#op_req{operation = get, gri = GRI}) ->
    data_spec_get(GRI);
data_spec(#op_req{operation = update, gri = GRI}) ->
    data_spec_update(GRI);
data_spec(#op_req{operation = delete, gri = GRI}) ->
    data_spec_delete(GRI).


%%--------------------------------------------------------------------
%% @doc
%% {@link middleware_handler} callback fetch_entity/1.
%% @end
%%--------------------------------------------------------------------
-spec fetch_entity(middleware:req()) -> {ok, middleware:versioned_entity()}.
fetch_entity(_) ->
    {ok, {undefined, 1}}.


%%--------------------------------------------------------------------
%% @doc
%% {@link middleware_handler} callback authorize/2.
%%
%% Checks only if user is in space in which file exists. File permissions
%% are checked later by logical_file_manager (lfm).
%% @end
%%--------------------------------------------------------------------
-spec authorize(middleware:req(), middleware:entity()) -> boolean().
authorize(#op_req{operation = create} = Req, Entity) ->
    authorize_create(Req, Entity);
authorize(#op_req{operation = get} = Req, Entity) ->
    authorize_get(Req, Entity);
authorize(#op_req{operation = update} = Req, Entity) ->
    authorize_update(Req, Entity);
authorize(#op_req{operation = delete} = Req, Entity) ->
    authorize_delete(Req, Entity).


%%--------------------------------------------------------------------
%% @doc
%% {@link middleware_handler} callback validate/2.
%% @end
%%--------------------------------------------------------------------
-spec validate(middleware:req(), middleware:entity()) -> ok | no_return().
validate(#op_req{operation = create} = Req, Entity) ->
    validate_create(Req, Entity);
validate(#op_req{operation = get} = Req, Entity) ->
    validate_get(Req, Entity);
validate(#op_req{operation = update} = Req, Entity) ->
    validate_update(Req, Entity);
validate(#op_req{operation = delete} = Req, Entity) ->
    validate_delete(Req, Entity).


%%%===================================================================
%%% CREATE SECTION
%%%===================================================================


%% @private
-spec resolve_create_operation_handler(gri:aspect(), middleware:scope()) ->
    module() | no_return().
resolve_create_operation_handler(instance, private) -> ?MODULE;
resolve_create_operation_handler(object_id, private) -> ?MODULE;
resolve_create_operation_handler(attrs, private) -> ?MODULE;                 % REST/gs
resolve_create_operation_handler(xattrs, private) -> ?MODULE;                % REST/gs
resolve_create_operation_handler(json_metadata, private) -> ?MODULE;         % REST/gs
resolve_create_operation_handler(rdf_metadata, private) -> ?MODULE;          % REST/gs
resolve_create_operation_handler(register_file, private) -> ?MODULE;
resolve_create_operation_handler(_, _) -> throw(?ERROR_NOT_SUPPORTED).


%% @private
-spec data_spec_create(gri:gri(), middleware:data()) ->
    undefined | middleware_sanitizer:data_spec().
data_spec_create(#gri{aspect = instance}, Data) ->
    AlwaysRequired = #{
        <<"name">> => {binary, non_empty},
        <<"type">> => {atom, [
            ?REGULAR_FILE_TYPE, ?DIRECTORY_TYPE, ?LINK_TYPE, ?SYMLINK_TYPE
        ]},
        <<"parent">> => {binary, fun(Parent) ->
            try gri:deserialize(Parent) of
                #gri{type = op_file, id = ParentGuid, aspect = instance} ->
                    {true, ParentGuid};
                _ ->
                    throw(?ERROR_BAD_VALUE_IDENTIFIER(<<"parent">>))
            catch _:_ ->
                false
            end
        end}
    },
    AllOptional = #{<<"createAttempts">> => {integer, {between, 1, 200}}},

    AllRequired = case maps:get(<<"type">>, Data, undefined) of
        <<"LNK">> ->
            AlwaysRequired#{<<"targetGuid">> => {binary, guid}};
        <<"SYMLNK">> ->
            AlwaysRequired#{<<"targetPath">> => {binary, non_empty}};
        _ ->
            AlwaysRequired
    end,

    #{required => AllRequired, optional => AllOptional};

data_spec_create(#gri{aspect = object_id}, _) ->
    undefined;

data_spec_create(#gri{aspect = attrs}, _) ->
    ModeParam = <<"mode">>,

    #{
        required => #{
            id => {binary, guid},
            ModeParam => {binary, fun(Mode) ->
                try binary_to_integer(Mode, 8) of
                    ValidMode when ValidMode >= 0 andalso ValidMode =< 8#1777 ->
                        {true, ValidMode};
                    _ ->
                        throw(?ERROR_BAD_VALUE_NOT_IN_RANGE(ModeParam, 0, 8#1777))
                catch _:_ ->
                    throw(?ERROR_BAD_VALUE_INTEGER(ModeParam))
                end
            end}
        }
    };

data_spec_create(#gri{aspect = xattrs}, _) -> #{
    required => #{
        id => {binary, guid},
        <<"metadata">> => {json, any}
    },
    optional => #{
        <<"resolve_symlink">> => {boolean, any}
    }
};

data_spec_create(#gri{aspect = json_metadata}, _) -> #{
    required => #{
        id => {binary, guid},
        <<"metadata">> => {any, any}
    },
    optional => #{
        <<"filter_type">> => {binary, [<<"keypath">>]},
        <<"filter">> => {binary, any},
        <<"resolve_symlink">> => {boolean, any}
    }
};

data_spec_create(#gri{aspect = rdf_metadata}, _) -> #{
    required => #{
        id => {binary, guid},
        <<"metadata">> => {binary, any}
    },
    optional => #{
        <<"resolve_symlink">> => {boolean, any}
    }
};

data_spec_create(#gri{aspect = register_file}, _) -> #{
    required => #{
        <<"spaceId">> => {binary, non_empty},
        <<"storageId">> => {binary, non_empty},
        <<"storageFileId">> => {binary, non_empty},
        <<"destinationPath">> => {binary, non_empty}
    },
    optional => #{
        <<"size">> => {integer, {not_lower_than, 0}},
        <<"mode">> => {binary, octal},
        <<"atime">> => {integer, {not_lower_than, 0}},
        <<"mtime">> => {integer, {not_lower_than, 0}},
        <<"ctime">> => {integer, {not_lower_than, 0}},
        <<"uid">> => {integer, {not_lower_than, 0}},
        <<"gid">> => {integer, {not_lower_than, 0}},
        <<"autoDetectAttributes">> => {boolean, any},
        <<"xattrs">> => {json, any},
        <<"json">> => {json, any},
        <<"rdf">> => {binary, any}
    }
}.


%% @private
-spec authorize_create(middleware:req(), middleware:entity()) -> boolean().
authorize_create(#op_req{auth = Auth, data = Data, gri = #gri{aspect = instance}}, _) ->
    SpaceId = file_id:guid_to_space_id(maps:get(<<"parent">>, Data)),
    middleware_utils:is_eff_space_member(Auth, SpaceId);

authorize_create(#op_req{auth = Auth, gri = #gri{id = Guid, aspect = As}}, _) when
    As =:= attrs;
    As =:= xattrs;
    As =:= json_metadata;
    As =:= rdf_metadata
->
    middleware_utils:has_access_to_file_space(Auth, Guid);

authorize_create(#op_req{gri = #gri{aspect = object_id}}, _) ->
    % File path must have been resolved to guid by rest_handler already (to
    % get to this point), so authorization is surely granted.
    true;
authorize_create(#op_req{auth = Auth = ?USER(UserId), data = Data, gri = #gri{aspect = register_file}}, _) ->
    SpaceId = maps:get(<<"spaceId">>, Data),
    middleware_utils:is_eff_space_member(Auth, SpaceId) andalso
    space_logic:has_eff_privilege(SpaceId, UserId, ?SPACE_REGISTER_FILES).


%% @private
-spec validate_create(middleware:req(), middleware:entity()) -> ok | no_return().
validate_create(#op_req{data = Data, gri = #gri{aspect = instance}}, _) ->
    SpaceId = file_id:guid_to_space_id(maps:get(<<"parent">>, Data)),
    middleware_utils:assert_space_supported_locally(SpaceId);

validate_create(#op_req{gri = #gri{id = Guid, aspect = As}}, _) when
    As =:= attrs;
    As =:= xattrs;
    As =:= json_metadata;
    As =:= rdf_metadata
->
    middleware_utils:assert_file_managed_locally(Guid);

validate_create(#op_req{gri = #gri{aspect = object_id}}, _) ->
    % File path must have been resolved to guid by rest_handler already (to
    % get to this point), so file must be managed locally.
    ok;

validate_create(#op_req{data = Data, gri = #gri{aspect = register_file}}, _) ->
    SpaceId = maps:get(<<"spaceId">>, Data),
    StorageId = maps:get(<<"storageId">>, Data),
    middleware_utils:assert_space_supported_locally(SpaceId),
    middleware_utils:assert_space_supported_with_storage(SpaceId, StorageId),
    storage_import:assert_imported_storage(StorageId).


%%--------------------------------------------------------------------
%% @doc
%% {@link middleware_handler} callback create/1.
%% @end
%%--------------------------------------------------------------------
-spec create(middleware:req()) -> middleware:create_result().
create(#op_req{auth = Auth, data = Data, gri = #gri{aspect = instance} = GRI}) ->
    SessionId = Auth#auth.session_id,
    FileType = maps:get(<<"type">>, Data),

    Target = case FileType of
        ?LINK_TYPE -> maps:get(<<"targetGuid">>, Data);
        ?SYMLINK_TYPE -> maps:get(<<"targetPath">>, Data);
        _ -> undefined
    end,

    {ok, Guid} = create_file(
        SessionId,
        maps:get(<<"parent">>, Data),
        maps:get(<<"name">>, Data),
        FileType, Target,
        0,
        maps:get(<<"createAttempts">>, Data, 1)
    ),

    {ok, FileDetails} = ?lfm_check(lfm:get_details(SessionId, ?FILE_REF(Guid))),
    {ok, resource, {GRI#gri{id = Guid}, FileDetails}};

create(#op_req{gri = #gri{id = FileGuid, aspect = object_id}}) ->
    {ok, ObjectId} = file_id:guid_to_objectid(FileGuid),
    {ok, value, ObjectId};

create(#op_req{auth = Auth, data = Data, gri = #gri{id = Guid, aspect = attrs}}) ->
    Mode = maps:get(<<"mode">>, Data),
    ?lfm_check(lfm:set_perms(Auth#auth.session_id, ?FILE_REF(Guid), Mode));

create(#op_req{auth = Auth, data = Data, gri = #gri{id = FileGuid, aspect = xattrs}}) ->
    SessionId = Auth#auth.session_id,
    FileRef = ?FILE_REF(FileGuid, maps:get(<<"resolve_symlink">>, Data, true)),

    lists:foreach(fun({XattrName, XattrValue}) ->
        Xattr = #xattr{name = XattrName, value = XattrValue},
        ?lfm_check(lfm:set_xattr(SessionId, FileRef, Xattr, false, false))
    end, maps:to_list(maps:get(<<"metadata">>, Data)));

create(#op_req{auth = Auth, data = Data, gri = #gri{id = FileGuid, aspect = json_metadata}}) ->
    SessionId = Auth#auth.session_id,
    FileRef = ?FILE_REF(FileGuid, maps:get(<<"resolve_symlink">>, Data, true)),

    JSON = maps:get(<<"metadata">>, Data),
    Filter = maps:get(<<"filter">>, Data, undefined),
    FilterType = maps:get(<<"filter_type">>, Data, undefined),
    FilterList = case {FilterType, Filter} of
        {undefined, _} ->
            [];
        {<<"keypath">>, undefined} ->
            throw(?ERROR_MISSING_REQUIRED_VALUE(<<"filter">>));
        {<<"keypath">>, _} ->
            binary:split(Filter, <<".">>, [global])
    end,

    ?lfm_check(lfm:set_metadata(SessionId, FileRef, json, JSON, FilterList));

create(#op_req{auth = Auth, data = Data, gri = #gri{id = FileGuid, aspect = rdf_metadata}}) ->
    SessionId = Auth#auth.session_id,
    FileRef = ?FILE_REF(FileGuid, maps:get(<<"resolve_symlink">>, Data, true)),

    Rdf = maps:get(<<"metadata">>, Data),

    ?lfm_check(lfm:set_metadata(SessionId, FileRef, rdf, Rdf, []));

create(#op_req{auth = Auth, data = Data, gri = #gri{aspect = register_file}}) ->
    SpaceId = maps:get(<<"spaceId">>, Data),
    DestinationPath = maps:get(<<"destinationPath">>, Data),
    StorageId = maps:get(<<"storageId">>, Data),
    StorageFileId = maps:get(<<"storageFileId">>, Data),
    try
        case file_registration:register(Auth#auth.session_id, SpaceId, DestinationPath, StorageId, StorageFileId, Data) of
            {ok, FileGuid} ->
                {ok, FileId} = file_id:guid_to_objectid(FileGuid),
                {ok, value, FileId};
            Error2 ->
                throw(Error2)
        end
    catch
        throw:{error, _} = Error ->
            throw(Error);
        throw:PosixErrno ->
            throw(?ERROR_POSIX(PosixErrno))
    end.

%%%===================================================================
%%% GET SECTION
%%%===================================================================


-spec resolve_get_operation_handler(gri:aspect(), middleware:scope()) ->
    module() | no_return().
resolve_get_operation_handler(instance, private) -> ?MODULE;             % gs only
resolve_get_operation_handler(instance, public) -> ?MODULE;              % gs only
resolve_get_operation_handler(children, private) -> ?MODULE;             % REST only
resolve_get_operation_handler(children, public) -> ?MODULE;              % REST only
resolve_get_operation_handler(children_details, private) -> ?MODULE;     % gs only
resolve_get_operation_handler(children_details, public) -> ?MODULE;      % gs only
resolve_get_operation_handler(files, private) -> ?MODULE;       % REST only
resolve_get_operation_handler(attrs, private) -> ?MODULE;                % REST/gs
resolve_get_operation_handler(attrs, public) -> ?MODULE;                 % REST/gs
resolve_get_operation_handler(xattrs, private) -> ?MODULE;               % REST/gs
resolve_get_operation_handler(xattrs, public) -> ?MODULE;                % REST/gs
resolve_get_operation_handler(json_metadata, private) -> ?MODULE;        % REST/gs
resolve_get_operation_handler(json_metadata, public) -> ?MODULE;         % REST/gs
resolve_get_operation_handler(rdf_metadata, private) -> ?MODULE;         % REST/gs
resolve_get_operation_handler(rdf_metadata, public) -> ?MODULE;          % REST/gs
resolve_get_operation_handler(distribution, private) -> ?MODULE;         % REST/gs
resolve_get_operation_handler(acl, private) -> ?MODULE;
resolve_get_operation_handler(shares, private) -> ?MODULE;               % gs only
resolve_get_operation_handler(transfers, private) -> ?MODULE;
resolve_get_operation_handler(qos_summary, private) -> ?MODULE;          % REST/gs
resolve_get_operation_handler(dataset_summary, private) -> ?MODULE;
resolve_get_operation_handler(download_url, private) -> ?MODULE;         % gs only
resolve_get_operation_handler(download_url, public) -> ?MODULE;          % gs only
resolve_get_operation_handler(hardlinks, private) -> ?MODULE;
resolve_get_operation_handler({hardlinks, _}, private) -> ?MODULE;
resolve_get_operation_handler(symlink_value, public) -> ?MODULE;
resolve_get_operation_handler(symlink_value, private) -> ?MODULE;
resolve_get_operation_handler(symlink_target, public) -> ?MODULE;
resolve_get_operation_handler(symlink_target, private) -> ?MODULE;
resolve_get_operation_handler(archive_recall_details, private) -> ?MODULE;
resolve_get_operation_handler(archive_recall_progress, private) -> ?MODULE;
resolve_get_operation_handler(_, _) -> throw(?ERROR_NOT_SUPPORTED).


%% @private
-spec data_spec_get(gri:gri()) -> undefined | middleware_sanitizer:data_spec().
data_spec_get(#gri{aspect = instance}) -> #{
    required => #{id => {binary, guid}}
};

data_spec_get(#gri{aspect = As}) when
    As =:= children_details
-> #{
    required => #{id => {binary, guid}},
    optional => #{
        <<"limit">> => {integer, {between, 1, ?DEFAULT_LIST_ENTRIES}},
        <<"index">> => {binary, fun
            (null) ->
                {true, undefined};
            (undefined) ->
                true;
            (<<>>) ->
                throw(?ERROR_BAD_VALUE_EMPTY(<<"index">>));
            (IndexBin) when is_binary(IndexBin) ->
                true;
            (_) ->
                false
        end},
        <<"offset">> => {integer, any}
    }
};

<<<<<<< HEAD
data_spec_get(#gri{aspect = children, scope = Sc}) -> #{
    required => #{id => {binary, guid}},
    optional => #{
        <<"limit">> => {integer, {between, 1, 1000}},
        <<"token">> => {binary, fun
            (null) ->
                {true, undefined};
            (undefined) ->
                true;
            (<<>>) ->
                throw(?ERROR_BAD_VALUE_EMPTY(<<"token">>));
            (IndexBin) when is_binary(IndexBin) ->
                true;
            (_) ->
                false
        end},
        <<"attribute">> => {any, case Sc of
            public -> ?PUBLIC_BASIC_ATTRIBUTES;
            private -> ?PRIVATE_BASIC_ATTRIBUTES
        end}
=======
data_spec_get(#gri{aspect = files}) -> #{
    required => #{id => {binary, guid}},
    optional => #{
        <<"limit">> => {integer, {between, 1, ?DEFAULT_LIST_ENTRIES}},
        <<"token">> => {binary, any},
        <<"start_after">> => {binary, any}
>>>>>>> fc3d6d4b
    }
};

data_spec_get(#gri{aspect = attrs, scope = private}) -> #{
    required => #{id => {binary, guid}},
    optional => #{<<"attribute">> => {any, ?PRIVATE_BASIC_ATTRIBUTES}}
};
data_spec_get(#gri{aspect = attrs, scope = public}) -> #{
    required => #{id => {binary, guid}},
    optional => #{<<"attribute">> => {any, ?PUBLIC_BASIC_ATTRIBUTES}}
};

data_spec_get(#gri{aspect = xattrs}) -> #{
    required => #{id => {binary, guid}},
    optional => #{
        <<"attribute">> => {binary, non_empty},
        <<"inherited">> => {boolean, any},
        <<"show_internal">> => {boolean, any},
        <<"resolve_symlink">> => {boolean, any}
    }
};

data_spec_get(#gri{aspect = json_metadata}) -> #{
    required => #{id => {binary, guid}},
    optional => #{
        <<"filter_type">> => {binary, [<<"keypath">>]},
        <<"filter">> => {binary, any},
        <<"inherited">> => {boolean, any},
        <<"resolve_symlink">> => {boolean, any}
    }
};

data_spec_get(#gri{aspect = rdf_metadata}) -> #{
    required => #{id => {binary, guid}},
    optional => #{<<"resolve_symlink">> => {boolean, any}}
};

data_spec_get(#gri{aspect = As}) when
    As =:= distribution;
    As =:= acl;
    As =:= shares;
    As =:= symlink_value;
    As =:= symlink_target;
    As =:= archive_recall_details;
    As =:= archive_recall_progress
->
    #{required => #{id => {binary, guid}}};

data_spec_get(#gri{aspect = hardlinks}) ->
    #{
        required => #{id => {binary, guid}},
        optional => #{<<"limit">> => {integer, {not_lower_than, 1}}}
    };

data_spec_get(#gri{aspect = {hardlinks, _}}) -> #{
    required => #{
        id => {binary, guid},
        {aspect, <<"guid">>} => {binary, guid}
    }
};

data_spec_get(#gri{aspect = transfers}) -> #{
    required => #{id => {binary, guid}},
    optional => #{<<"include_ended_ids">> => {boolean, any}}
};

data_spec_get(#gri{aspect = As}) when
    As =:= qos_summary;
    As =:= dataset_summary
-> #{
    required => #{id => {binary, guid}}
};

data_spec_get(#gri{aspect = download_url}) -> #{
    required => #{<<"file_ids">> => {list_of_binaries, guid}},
    optional => #{<<"follow_symlinks">> => {boolean, any}}
}.


%% @private
-spec authorize_get(middleware:req(), middleware:entity()) -> boolean().
authorize_get(#op_req{gri = #gri{id = FileGuid, aspect = As, scope = public}}, _) when
    As =:= instance;
    As =:= children;
    As =:= children_details;
    As =:= attrs;
    As =:= xattrs;
    As =:= json_metadata;
    As =:= rdf_metadata;
    As =:= symlink_value;
    As =:= symlink_target
->
    file_id:is_share_guid(FileGuid);

authorize_get(#op_req{auth = Auth, gri = #gri{id = Guid, aspect = As}}, _) when
    As =:= instance;
    As =:= children;
    As =:= children_details;
    As =:= files;
    As =:= attrs;
    As =:= xattrs;
    As =:= json_metadata;
    As =:= rdf_metadata;
    As =:= distribution;
    As =:= acl;
    As =:= shares;
    As =:= dataset_summary;
    As =:= hardlinks;
    As =:= symlink_value;
    As =:= symlink_target;
    As =:= archive_recall_details;
    As =:= archive_recall_progress
->
    middleware_utils:has_access_to_file_space(Auth, Guid);

authorize_get(#op_req{auth = Auth, gri = #gri{id = FirstGuid, aspect = {hardlinks, SecondGuid}}}, _) ->
    middleware_utils:has_access_to_file_space(Auth, FirstGuid) andalso
        middleware_utils:has_access_to_file_space(Auth, SecondGuid);

authorize_get(#op_req{auth = ?USER(UserId), gri = #gri{id = Guid, aspect = transfers}}, _) ->
    SpaceId = file_id:guid_to_space_id(Guid),
    space_logic:has_eff_privilege(SpaceId, UserId, ?SPACE_VIEW_TRANSFERS);

authorize_get(#op_req{auth = ?USER(UserId), gri = #gri{id = Guid, aspect = qos_summary}}, _) ->
    SpaceId = file_id:guid_to_space_id(Guid),
    space_logic:has_eff_privilege(SpaceId, UserId, ?SPACE_VIEW_QOS);

authorize_get(#op_req{auth = Auth, gri = #gri{aspect = download_url, scope = Scope}, data = Data}, _) ->
    Predicate = case Scope of
        private -> 
            fun(Guid) -> 
                not file_id:is_share_guid(Guid) 
                    andalso middleware_utils:has_access_to_file_space(Auth, Guid) 
            end;
        public -> 
            fun file_id:is_share_guid/1
    end,
    lists:all(Predicate, maps:get(<<"file_ids">>, Data)).


%% @private
-spec validate_get(middleware:req(), middleware:entity()) -> ok | no_return().
validate_get(#op_req{gri = #gri{id = Guid, aspect = As}}, _) when
    As =:= instance;
    As =:= children;
    As =:= children_details;
    As =:= files;
    As =:= attrs;
    As =:= xattrs;
    As =:= json_metadata;
    As =:= rdf_metadata;
    As =:= distribution;
    As =:= acl;
    As =:= shares;
    As =:= transfers;
    As =:= qos_summary;
    As =:= dataset_summary;
    As =:= hardlinks;
    As =:= symlink_value;
    As =:= symlink_target;
    As =:= archive_recall_details;
    As =:= archive_recall_progress
->
    middleware_utils:assert_file_managed_locally(Guid);

validate_get(#op_req{gri = #gri{id = FirstGuid, aspect = {hardlinks, SecondGuid}}}, _) ->
    middleware_utils:assert_file_managed_locally(FirstGuid),
    middleware_utils:assert_file_managed_locally(SecondGuid);

validate_get(#op_req{gri = #gri{aspect = download_url}, data = Data}, _) ->
    FileIds = maps:get(<<"file_ids">>, Data),
    lists:foreach(fun(Guid) ->
        middleware_utils:assert_file_managed_locally(Guid)
    end, FileIds).


%%--------------------------------------------------------------------
%% @doc
%% {@link middleware_handler} callback get/2.
%% @end
%%--------------------------------------------------------------------
-spec get(middleware:req(), middleware:entity()) -> middleware:get_result().
get(#op_req{auth = Auth, gri = #gri{id = FileGuid, aspect = instance}}, _) ->
    ?lfm_check(lfm:get_details(Auth#auth.session_id, ?FILE_REF(FileGuid)));

get(#op_req{auth = Auth, data = Data, gri = #gri{id = FileGuid, aspect = children}}, _) ->
    SessionId = Auth#auth.session_id,
    RequestedAttributes = utils:ensure_list(maps:get(<<"attribute">>, Data, ?DEFAULT_BASIC_ATTRIBUTES)),
    
    ListingOpts = #{
        size => maps:get(<<"limit">>, Data, ?DEFAULT_LIST_ENTRIES),
        token => maps:get(<<"token">>, Data, ?INITIAL_API_LS_TOKEN)
    },
    
    ToJsonWithRequestedAttributes = fun(ItemToJson) -> 
        fun(Res) ->
            maps:with(RequestedAttributes, ItemToJson(Res))
        end
    end,
    
    {ResultJson, Info} = case lists:sort(lists_utils:union(RequestedAttributes, ?DEFAULT_BASIC_ATTRIBUTES)) of
        ?DEFAULT_BASIC_ATTRIBUTES ->
            {ok, Children, ReturnedInfo} = ?lfm_check(lfm:get_children(
                SessionId, ?FILE_REF(FileGuid), ListingOpts)),
            ItemToJson = fun
                ({Guid, Name}) ->
                    {ok, ObjectId} = file_id:guid_to_objectid(Guid),
                    #{<<"file_id">> => ObjectId, <<"name">> => Name}
                end,
            {lists:map(ToJsonWithRequestedAttributes(ItemToJson), Children), ReturnedInfo};
        _ ->
            IncludeHardlinksCount = lists:member(<<"hardlinks_count">>, RequestedAttributes),
            {ok, Children, ReturnedInfo} = ?lfm_check(lfm:get_children_attrs(
                SessionId, ?FILE_REF(FileGuid), ListingOpts, false, IncludeHardlinksCount)),
            {lists:map(ToJsonWithRequestedAttributes(fun file_attrs_to_json/1), Children), ReturnedInfo}
    end,
    
    #{is_last := IsLast} = Info,
    %% @TODO VFS-8980 Do not use default after list options are refined and token is always returned
    {ok, value, {ResultJson, IsLast, maps:get(token, Info, undefined)}};

get(#op_req{auth = Auth, data = Data, gri = #gri{id = FileGuid, aspect = children_details}}, _) ->
    SessionId = Auth#auth.session_id,

    {ok, ChildrenDetails, #{is_last := IsLast}} = ?lfm_check(lfm:get_children_details(
        SessionId, ?FILE_REF(FileGuid), #{
            offset => maps:get(<<"offset">>, Data, ?DEFAULT_LIST_OFFSET),
            size => maps:get(<<"limit">>, Data, ?DEFAULT_LIST_ENTRIES),
            last_name => maps:get(<<"index">>, Data, undefined)
        }
    )),
    {ok, value, {ChildrenDetails, IsLast}};

get(#op_req{auth = Auth, data = Data, gri = #gri{id = FileGuid, aspect = files}}, _) ->
    SessionId = Auth#auth.session_id,
    
    %% @TODO VFS-8980 - return descriptive error when both token and start_after are provided
    StartAfter = maps:get(<<"token">>, Data, maps:get(<<"start_after">>, Data, <<>>)),
    {ok, Result, IsLast} = ?lfm_check(lfm:get_files_recursively(SessionId, ?FILE_REF(FileGuid), 
        StartAfter, maps:get(<<"limit">>, Data, ?DEFAULT_LIST_ENTRIES))),
    NextPageToken = case IsLast of
        true -> 
            null;
        false ->
            {T, _} = lists:last(Result),
            T
    end,
    JsonResult = lists:map(fun({Path, Attrs}) ->
        JsonAttrs = file_attrs_to_json(Attrs),
        JsonAttrs#{<<"path">> => Path}
    end, Result),
    {ok, value, {JsonResult, NextPageToken, IsLast}};

get(#op_req{auth = Auth, data = Data, gri = #gri{id = FileGuid, aspect = attrs, scope = Sc}}, _) ->
    RequestedAttributes = case maps:get(<<"attribute">>, Data, undefined) of
        undefined ->
            case Sc of
                private -> ?PRIVATE_BASIC_ATTRIBUTES;
                public -> ?PUBLIC_BASIC_ATTRIBUTES
            end;
        Attr ->
            [Attr]
    end,
    {ok, FileAttrs} = ?lfm_check(lfm:stat(Auth#auth.session_id, ?FILE_REF(FileGuid), true)),

    {ok, value, maps:with(RequestedAttributes, file_attrs_to_json(FileAttrs))};

get(#op_req{auth = Auth, data = Data, gri = #gri{id = FileGuid, aspect = xattrs}}, _) ->
    SessionId = Auth#auth.session_id,
    FileRef = ?FILE_REF(FileGuid, maps:get(<<"resolve_symlink">>, Data, true)),

    Inherited = maps:get(<<"inherited">>, Data, false),
    ShowInternal = maps:get(<<"show_internal">>, Data, false),

    case maps:get(<<"attribute">>, Data, undefined) of
        undefined ->
            {ok, Xattrs} = ?lfm_check(lfm:list_xattr(
                SessionId, FileRef, Inherited, ShowInternal
            )),
            {ok, value, lists:foldl(fun(XattrName, Acc) ->
                {ok, #xattr{value = Value}} = ?lfm_check(lfm:get_xattr(
                    SessionId, FileRef, XattrName, Inherited
                )),
                Acc#{XattrName => Value}
            end, #{}, Xattrs)};
        XattrName ->
            {ok, #xattr{value = Val}} = ?lfm_check(lfm:get_xattr(
                SessionId, FileRef, XattrName, Inherited
            )),
            {ok, value, #{XattrName => Val}}
    end;

get(#op_req{auth = Auth, data = Data, gri = #gri{id = FileGuid, aspect = json_metadata}}, _) ->
    SessionId = Auth#auth.session_id,
    FileRef = ?FILE_REF(FileGuid, maps:get(<<"resolve_symlink">>, Data, true)),

    Inherited = maps:get(<<"inherited">>, Data, false),
    FilterType = maps:get(<<"filter_type">>, Data, undefined),
    Filter = maps:get(<<"filter">>, Data, undefined),

    FilterList = case {FilterType, Filter} of
        {undefined, _} ->
            [];
        {<<"keypath">>, undefined} ->
            throw(?ERROR_MISSING_REQUIRED_VALUE(<<"filter">>));
        {<<"keypath">>, _} ->
            binary:split(Filter, <<".">>, [global])
    end,

    {ok, Result} = ?lfm_check(lfm:get_metadata(SessionId, FileRef, json, FilterList, Inherited)),
    {ok, value, Result};

get(#op_req{auth = Auth, data = Data, gri = #gri{id = FileGuid, aspect = rdf_metadata}}, _) ->
    FileRef = ?FILE_REF(FileGuid, maps:get(<<"resolve_symlink">>, Data, true)),

    {ok, Result} = ?lfm_check(lfm:get_metadata(Auth#auth.session_id, FileRef, rdf, [], false)),
    {ok, value, Result};

get(#op_req{auth = Auth, gri = #gri{id = FileGuid, aspect = acl}}, _) ->
    ?lfm_check(lfm:get_acl(Auth#auth.session_id, ?FILE_REF(FileGuid)));

get(#op_req{auth = Auth, gri = #gri{id = FileGuid, aspect = distribution}}, _) ->
    ?lfm_check(lfm:get_file_distribution(Auth#auth.session_id, ?FILE_REF(FileGuid)));

get(#op_req{auth = Auth, gri = #gri{id = FileGuid, aspect = shares}}, _) ->
    {ok, FileAttrs} = ?lfm_check(lfm:stat(Auth#auth.session_id, ?FILE_REF(FileGuid))),
    {ok, FileAttrs#file_attr.shares};

get(#op_req{data = Data, gri = #gri{id = FileGuid, aspect = transfers}}, _) ->
    {ok, #{
        ongoing := Ongoing,
        ended := Ended
    }} = transferred_file:get_transfers(FileGuid),

    Transfers = #{
        <<"ongoingIds">> => Ongoing,
        <<"endedCount">> => length(Ended)
    },
    case maps:get(<<"include_ended_ids">>, Data, false) of
        true ->
            {ok, value, Transfers#{<<"endedIds">> => Ended}};
        false ->
            {ok, value, Transfers}
    end;

get(#op_req{auth = Auth, gri = #gri{id = FileGuid, aspect = qos_summary}}, _) ->
    {QosEntriesWithStatus, _AssignedEntries} = mi_qos:get_effective_file_qos(
        Auth#auth.session_id, ?FILE_REF(FileGuid)
    ),
    {ok, #{
        <<"requirements">> => QosEntriesWithStatus,
        <<"status">> => qos_status:aggregate(maps:values(QosEntriesWithStatus))
    }};

get(#op_req{auth = Auth, gri = #gri{id = FileGuid, aspect = dataset_summary}}, _) ->
    {ok, mi_datasets:get_file_eff_summary(Auth#auth.session_id, ?FILE_REF(FileGuid))};

get(#op_req{auth = Auth, gri = #gri{aspect = download_url}, data = Data}, _) ->
    SessionId = Auth#auth.session_id,
    FileGuids = maps:get(<<"file_ids">>, Data),
    FollowSymlinks = maps:get(<<"follow_symlinks">>, Data, true),
    case page_file_download:gen_file_download_url(SessionId, FileGuids, FollowSymlinks) of
        {ok, URL} ->
            {ok, value, URL};
        {error, _} = Error ->
            Error
    end;

get(#op_req{auth = ?USER(_UserId, SessId), data = Data, gri = #gri{id = FileGuid, aspect = hardlinks}}, _) ->
    {ok, Hardlinks} = Result = ?lfm_check(lfm:get_file_references(
        SessId, ?FILE_REF(FileGuid)
    )),
    case maps:get(<<"limit">>, Data, undefined) of
        undefined ->
            Result;
        Limit ->
            {ok, lists:sublist(Hardlinks, Limit)}
    end;

get(#op_req{gri = #gri{id = FirstGuid, aspect = {hardlinks, SecondGuid}}}, _) ->
    FirstReferencedUuid = fslogic_uuid:ensure_referenced_uuid(file_id:guid_to_uuid(FirstGuid)),
    SecondReferencedUuid = fslogic_uuid:ensure_referenced_uuid(file_id:guid_to_uuid(SecondGuid)),
    case SecondReferencedUuid of
        FirstReferencedUuid -> {ok, #{}};
        _ -> ?ERROR_NOT_FOUND
    end;

get(#op_req{auth = Auth, gri = #gri{id = FileGuid, aspect = symlink_value}}, _) ->
    ?lfm_check(lfm:read_symlink(Auth#auth.session_id, ?FILE_REF(FileGuid)));

get(#op_req{auth = Auth, gri = #gri{id = FileGuid, aspect = symlink_target, scope = Scope}}, _) ->
    SessionId = Auth#auth.session_id,

    {ok, TargetFileGuid} = ?lfm_check(lfm:resolve_symlink(SessionId, ?FILE_REF(FileGuid))),
    {ok, TargetFileDetails} = ?lfm_check(lfm:get_details(SessionId, ?FILE_REF(TargetFileGuid))),

    TargetFileGri = #gri{
        type = op_file, id = TargetFileGuid,
        aspect = instance, scope = Scope
    },
    {ok, TargetFileGri, TargetFileDetails};


get(#op_req{auth = Auth, gri = #gri{id = FileGuid, aspect = archive_recall_details}}, _) ->
    {ok, mi_archives:get_recall_details(Auth#auth.session_id, FileGuid)};


get(#op_req{auth = Auth, gri = #gri{id = FileGuid, aspect = archive_recall_progress}}, _) ->
    {ok, mi_archives:get_recall_progress(Auth#auth.session_id, FileGuid)}.


%%%===================================================================
%%% UPDATE SECTION
%%%===================================================================


%% @private
-spec resolve_update_operation_handler(gri:aspect(), middleware:scope()) ->
    module() | no_return().
resolve_update_operation_handler(instance, private) -> ?MODULE;              % gs only
resolve_update_operation_handler(acl, private) -> ?MODULE;
resolve_update_operation_handler(_, _) -> throw(?ERROR_NOT_SUPPORTED).


%% @private
-spec data_spec_update(gri:gri()) -> undefined | middleware_sanitizer:data_spec().
data_spec_update(#gri{aspect = instance}) ->
    ModeParam = <<"posixPermissions">>,

    #{required => #{
        id => {binary, guid},
        ModeParam => {binary, fun(Mode) ->
            try binary_to_integer(Mode, 8) of
                ValidMode when ValidMode >= 0 andalso ValidMode =< 8#777 ->
                    {true, ValidMode};
                _ ->
                    throw(?ERROR_BAD_VALUE_NOT_IN_RANGE(ModeParam, 0, 8#777))
            catch _:_ ->
                throw(?ERROR_BAD_VALUE_INTEGER(ModeParam))
            end
        end}
    }};

data_spec_update(#gri{aspect = acl}) -> #{
    required => #{
        id => {binary, guid},
        <<"list">> => {any, fun(JsonAcl) ->
            try
                {true, acl:from_json(JsonAcl, gui)}
            catch throw:{error, Errno} ->
                throw(?ERROR_POSIX(Errno))
            end
        end}
    }
}.


%% @private
-spec authorize_update(middleware:req(), middleware:entity()) -> boolean().
authorize_update(#op_req{auth = Auth, gri = #gri{id = Guid, aspect = As}}, _) when
    As =:= instance;
    As =:= acl
->
    middleware_utils:has_access_to_file_space(Auth, Guid).


%% @private
-spec validate_update(middleware:req(), middleware:entity()) -> ok | no_return().
validate_update(#op_req{gri = #gri{id = Guid, aspect = As}}, _) when
    As =:= instance;
    As =:= acl
->
    middleware_utils:assert_file_managed_locally(Guid).


%%--------------------------------------------------------------------
%% @doc
%% {@link middleware_handler} callback update/1.
%% @end
%%--------------------------------------------------------------------
-spec update(middleware:req()) -> middleware:update_result().
update(#op_req{auth = Auth, data = Data, gri = #gri{id = Guid, aspect = instance}}) ->
    case maps:get(<<"posixPermissions">>, Data, undefined) of
        undefined ->
            ok;
        PosixPerms ->
            ?lfm_check(lfm:set_perms(Auth#auth.session_id, ?FILE_REF(Guid), PosixPerms))
    end;
update(#op_req{auth = Auth, data = Data, gri = #gri{id = Guid, aspect = acl}}) ->
    ?lfm_check(lfm:set_acl(
        Auth#auth.session_id,
        ?FILE_REF(Guid),
        maps:get(<<"list">>, Data)
    )).


%%%===================================================================
%%% DELETE SECTION
%%%===================================================================


%% @private
-spec resolve_delete_operation_handler(gri:aspect(), middleware:scope()) ->
    module() | no_return().
resolve_delete_operation_handler(instance, private) -> ?MODULE;              % gs only
resolve_delete_operation_handler(xattrs, private) -> ?MODULE;                % REST/gs
resolve_delete_operation_handler(json_metadata, private) -> ?MODULE;         % REST/gs
resolve_delete_operation_handler(rdf_metadata, private) -> ?MODULE;          % REST/gs
resolve_delete_operation_handler(_, _) -> throw(?ERROR_NOT_SUPPORTED).


%% @private
-spec data_spec_delete(gri:gri()) -> undefined | middleware_sanitizer:data_spec().
data_spec_delete(#gri{aspect = instance}) ->
    #{required => #{id => {binary, guid}}};

data_spec_delete(#gri{aspect = As}) when
    As =:= json_metadata;
    As =:= rdf_metadata
->
    #{
        required => #{id => {binary, guid}},
        optional => #{<<"resolve_symlink">> => {boolean, any}}
    };

data_spec_delete(#gri{aspect = xattrs}) -> #{
    required => #{
        id => {binary, guid},
        <<"keys">> => {list_of_binaries, any}
    },
    optional => #{
        <<"resolve_symlink">> => {boolean, any}
    }
}.


%% @private
-spec authorize_delete(middleware:req(), middleware:entity()) -> boolean().
authorize_delete(#op_req{auth = Auth, gri = #gri{id = Guid, aspect = As}}, _) when
    As =:= instance;
    As =:= xattrs;
    As =:= json_metadata;
    As =:= rdf_metadata
->
    middleware_utils:has_access_to_file_space(Auth, Guid).


%% @private
-spec validate_delete(middleware:req(), middleware:entity()) -> ok | no_return().
validate_delete(#op_req{gri = #gri{id = Guid, aspect = As}}, _) when
    As =:= instance;
    As =:= xattrs;
    As =:= json_metadata;
    As =:= rdf_metadata
->
    middleware_utils:assert_file_managed_locally(Guid).


%%--------------------------------------------------------------------
%% @doc
%% {@link middleware_handler} callback delete/1.
%% @end
%%--------------------------------------------------------------------
-spec delete(middleware:req()) -> middleware:delete_result().
delete(#op_req{auth = ?USER(_UserId, SessionId), gri = #gri{id = FileGuid, aspect = instance}}) ->
    FileRef = ?FILE_REF(FileGuid),

    case ?lfm_check(lfm:stat(SessionId, FileRef)) of
        {ok, #file_attr{type = ?DIRECTORY_TYPE}} ->
            ?lfm_check(lfm:rm_recursive(SessionId, FileRef));
        {ok, _} ->
            ?lfm_check(lfm:unlink(SessionId, FileRef, false))
    end;

delete(#op_req{auth = Auth, data = Data, gri = #gri{id = FileGuid, aspect = xattrs}}) ->
    FileRef = ?FILE_REF(FileGuid, maps:get(<<"resolve_symlink">>, Data, true)),

    lists:foreach(fun(XattrName) ->
        ?lfm_check(lfm:remove_xattr(Auth#auth.session_id, FileRef, XattrName))
    end, maps:get(<<"keys">>, Data));

delete(#op_req{auth = Auth, data = Data, gri = #gri{id = FileGuid, aspect = json_metadata}}) ->
    FileRef = ?FILE_REF(FileGuid, maps:get(<<"resolve_symlink">>, Data, true)),
    ?lfm_check(lfm:remove_metadata(Auth#auth.session_id, FileRef, json));

delete(#op_req{auth = Auth, data = Data, gri = #gri{id = FileGuid, aspect = rdf_metadata}}) ->
    FileRef = ?FILE_REF(FileGuid, maps:get(<<"resolve_symlink">>, Data, true)),
    ?lfm_check(lfm:remove_metadata(Auth#auth.session_id, FileRef, rdf)).


%%%===================================================================
%%% Internal functions
%%%===================================================================


%% @private
-spec create_file(
    SessionId :: session:id(),
    ParentGuid :: file_id:file_guid(),
    Name :: file_meta:name(),
    Type :: file_meta:type(),
    Target :: undefined | file_id:file_guid() | file_meta:path(),
    Counter :: non_neg_integer(),
    Attempts :: non_neg_integer()
) ->
    {ok, file_id:file_guid()} | no_return().
create_file(_, _, _, _, _, Counter, Attempts) when Counter >= Attempts ->
    throw(?ERROR_POSIX(?EEXIST));
create_file(SessId, ParentGuid, OriginalName, Type, Target, Counter, Attempts) ->
    Name = maybe_add_file_suffix(OriginalName, Counter),
    case create_file(SessId, ParentGuid, Name, Type, Target) of
        {error, ?EEXIST} ->
            create_file(
                SessId, ParentGuid, OriginalName, Type, Target,
                Counter + 1, Attempts
            );
        {ok, #file_attr{guid = FileGuid}} ->
            {ok, FileGuid};
        Result ->
            ?lfm_check(Result)
    end.


%% @private
-spec maybe_add_file_suffix(file_meta:name(), Counter :: non_neg_integer()) ->
    file_meta:name().
maybe_add_file_suffix(OriginalName, 0) ->
    OriginalName;
maybe_add_file_suffix(OriginalName, Counter) ->
    RootName = filename:rootname(OriginalName),
    Ext = filename:extension(OriginalName),
    str_utils:format_bin("~ts(~B)~ts", [RootName, Counter, Ext]).


%% @private
-spec create_file(
    SessionId :: session:id(),
    ParentGuid :: file_id:file_guid(),
    Name :: file_meta:name(),
    Type :: file_meta:type(),
    Target :: undefined | file_id:file_guid() | file_meta:path()
) ->
    {ok, file_id:file_guid() | lfm_attrs:file_attributes()} | {error, term()}.
create_file(SessionId, ParentGuid, Name, ?REGULAR_FILE_TYPE, undefined) ->
    lfm:create(SessionId, ParentGuid, Name, undefined);
create_file(SessionId, ParentGuid, Name, ?DIRECTORY_TYPE, undefined) ->
    lfm:mkdir(SessionId, ParentGuid, Name, undefined);
create_file(SessionId, ParentGuid, Name, ?LINK_TYPE, TargetGuid) ->
    lfm:make_link(SessionId, ?FILE_REF(TargetGuid), ?FILE_REF(ParentGuid), Name);
create_file(SessionId, ParentGuid, Name, ?SYMLINK_TYPE, TargetPath) ->
    lfm:make_symlink(SessionId, ?FILE_REF(ParentGuid), Name, TargetPath).<|MERGE_RESOLUTION|>--- conflicted
+++ resolved
@@ -525,7 +525,6 @@
     }
 };
 
-<<<<<<< HEAD
 data_spec_get(#gri{aspect = children, scope = Sc}) -> #{
     required => #{id => {binary, guid}},
     optional => #{
@@ -546,14 +545,15 @@
             public -> ?PUBLIC_BASIC_ATTRIBUTES;
             private -> ?PRIVATE_BASIC_ATTRIBUTES
         end}
-=======
+    }
+};
+
 data_spec_get(#gri{aspect = files}) -> #{
     required => #{id => {binary, guid}},
     optional => #{
         <<"limit">> => {integer, {between, 1, ?DEFAULT_LIST_ENTRIES}},
         <<"token">> => {binary, any},
         <<"start_after">> => {binary, any}
->>>>>>> fc3d6d4b
     }
 };
 
