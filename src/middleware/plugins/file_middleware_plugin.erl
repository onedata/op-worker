%%%-------------------------------------------------------------------
%%% @author Bartosz Walkowicz
%%% @copyright (C) 2019-2021 ACK CYFRONET AGH
%%% This software is released under the MIT license
%%% cited in 'LICENSE.txt'.
%%% @end
%%%-------------------------------------------------------------------
%%% @doc
%%% This module handles middleware operations (create, get, update, delete)
%%% corresponding to file aspects such as:
%%% - attributes,
%%% - extended attributes,
%%% - json metadata,
%%% - rdf metadata.
%%% @end
%%%-------------------------------------------------------------------
-module(file_middleware_plugin).
-author("Bartosz Walkowicz").

-behaviour(middleware_router).
-behaviour(middleware_handler).

-include("middleware/middleware.hrl").
-include("modules/fslogic/acl.hrl").
-include("modules/logical_file_manager/lfm.hrl").
-include_lib("ctool/include/errors.hrl").
-include_lib("ctool/include/privileges.hrl").
-include_lib("ctool/include/logging.hrl").


%% API
-export([file_attrs_to_json/1]).

%% middleware_router callbacks
-export([resolve_handler/3]).

%% middleware_handler callbacks
-export([data_spec/1, fetch_entity/1, authorize/2, validate/2]).
-export([create/1, get/2, update/1, delete/1]).


-define(DEFAULT_LIST_OFFSET, 0).
-define(DEFAULT_LIST_ENTRIES, 1000).

-define(DEFAULT_BASIC_ATTRIBUTES, [<<"file_id">>, <<"name">>]).
-define(DEFAULT_RECURSIVE_FILE_LIST_ATTRIBUTES, [<<"file_id">>, <<"path">>]).


%%%===================================================================
%%% API
%%%===================================================================


-spec file_attrs_to_json(lfm_attrs:file_attributes()) -> json_utils:json_map().
file_attrs_to_json(#file_attr{
    guid = Guid,
    name = Name,
    mode = Mode,
    parent_guid = ParentGuid,
    uid = Uid,
    gid = Gid,
    atime = Atime,
    mtime = Mtime,
    ctime = Ctime,
    type = Type,
    size = Size,
    shares = Shares,
    provider_id = ProviderId,
    owner_id = OwnerId,
    nlink = HardlinksCount
}) ->
    {ok, ObjectId} = file_id:guid_to_objectid(Guid),

    #{
        <<"file_id">> => ObjectId,
        <<"name">> => Name,
        <<"mode">> => list_to_binary(string:right(integer_to_list(Mode, 8), 3, $0)),
        <<"parent_id">> => case ParentGuid of
            undefined ->
                null;
            _ ->
                {ok, ParentObjectId} = file_id:guid_to_objectid(ParentGuid),
                ParentObjectId
        end,
        <<"storage_user_id">> => Uid,
        <<"storage_group_id">> => Gid,
        <<"atime">> => Atime,
        <<"mtime">> => Mtime,
        <<"ctime">> => Ctime,
        <<"type">> => str_utils:to_binary(Type),
        <<"size">> => case Type of
            ?DIRECTORY_TYPE -> null;
            _ -> utils:undefined_to_null(Size)
        end,
        <<"shares">> => Shares,
        <<"provider_id">> => ProviderId,
        <<"owner_id">> => OwnerId,
        <<"hardlinks_count">> => utils:undefined_to_null(HardlinksCount)
    }.


%%%===================================================================
%%% middleware_router callbacks
%%%===================================================================


%%--------------------------------------------------------------------
%% @doc
%% {@link middleware_router} callback resolve_handler/3.
%% @end
%%--------------------------------------------------------------------
-spec resolve_handler(middleware:operation(), gri:aspect(), middleware:scope()) ->
    module() | no_return().
resolve_handler(create, Aspect, Scope) ->
    resolve_create_operation_handler(Aspect, Scope);
resolve_handler(get, Aspect, Scope) ->
    resolve_get_operation_handler(Aspect, Scope);
resolve_handler(update, Aspect, Scope) ->
    resolve_update_operation_handler(Aspect, Scope);
resolve_handler(delete, Aspect, Scope) ->
    resolve_delete_operation_handler(Aspect, Scope).


%%%===================================================================
%%% middleware_handler callbacks
%%%===================================================================


%%--------------------------------------------------------------------
%% @doc
%% {@link middleware_handler} callback data_spec/1.
%% @end
%%--------------------------------------------------------------------
-spec data_spec(middleware:req()) -> undefined | middleware_sanitizer:data_spec().
data_spec(#op_req{operation = create, data = Data, gri = GRI}) ->
    data_spec_create(GRI, Data);
data_spec(#op_req{operation = get, gri = GRI}) ->
    data_spec_get(GRI);
data_spec(#op_req{operation = update, gri = GRI}) ->
    data_spec_update(GRI);
data_spec(#op_req{operation = delete, gri = GRI}) ->
    data_spec_delete(GRI).


%%--------------------------------------------------------------------
%% @doc
%% {@link middleware_handler} callback fetch_entity/1.
%% @end
%%--------------------------------------------------------------------
-spec fetch_entity(middleware:req()) -> {ok, middleware:versioned_entity()}.
fetch_entity(_) ->
    {ok, {undefined, 1}}.


%%--------------------------------------------------------------------
%% @doc
%% {@link middleware_handler} callback authorize/2.
%%
%% Checks only if user is in space in which file exists. File permissions
%% are checked later by logical_file_manager (lfm).
%% @end
%%--------------------------------------------------------------------
-spec authorize(middleware:req(), middleware:entity()) -> boolean().
authorize(#op_req{operation = create} = Req, Entity) ->
    authorize_create(Req, Entity);
authorize(#op_req{operation = get} = Req, Entity) ->
    authorize_get(Req, Entity);
authorize(#op_req{operation = update} = Req, Entity) ->
    authorize_update(Req, Entity);
authorize(#op_req{operation = delete} = Req, Entity) ->
    authorize_delete(Req, Entity).


%%--------------------------------------------------------------------
%% @doc
%% {@link middleware_handler} callback validate/2.
%% @end
%%--------------------------------------------------------------------
-spec validate(middleware:req(), middleware:entity()) -> ok | no_return().
validate(#op_req{operation = create} = Req, Entity) ->
    validate_create(Req, Entity);
validate(#op_req{operation = get} = Req, Entity) ->
    validate_get(Req, Entity);
validate(#op_req{operation = update} = Req, Entity) ->
    validate_update(Req, Entity);
validate(#op_req{operation = delete} = Req, Entity) ->
    validate_delete(Req, Entity).


%%%===================================================================
%%% CREATE SECTION
%%%===================================================================


%% @private
-spec resolve_create_operation_handler(gri:aspect(), middleware:scope()) ->
    module() | no_return().
resolve_create_operation_handler(instance, private) -> ?MODULE;
resolve_create_operation_handler(object_id, private) -> ?MODULE;
resolve_create_operation_handler(attrs, private) -> ?MODULE;                 % REST/gs
resolve_create_operation_handler(xattrs, private) -> ?MODULE;                % REST/gs
resolve_create_operation_handler(json_metadata, private) -> ?MODULE;         % REST/gs
resolve_create_operation_handler(rdf_metadata, private) -> ?MODULE;          % REST/gs
resolve_create_operation_handler(register_file, private) -> ?MODULE;
resolve_create_operation_handler(cancel_archive_recall, private) -> ?MODULE;
resolve_create_operation_handler(_, _) -> throw(?ERROR_NOT_SUPPORTED).


%% @private
-spec data_spec_create(gri:gri(), middleware:data()) ->
    undefined | middleware_sanitizer:data_spec().
data_spec_create(#gri{aspect = instance}, Data) ->
    AlwaysRequired = #{
        <<"name">> => {binary, non_empty},
        <<"type">> => {atom, [
            ?REGULAR_FILE_TYPE, ?DIRECTORY_TYPE, ?LINK_TYPE, ?SYMLINK_TYPE
        ]},
        <<"parent">> => {binary, fun(Parent) ->
            try gri:deserialize(Parent) of
                #gri{type = op_file, id = ParentGuid, aspect = instance} ->
                    {true, ParentGuid};
                _ ->
                    throw(?ERROR_BAD_VALUE_IDENTIFIER(<<"parent">>))
            catch _:_ ->
                false
            end
        end}
    },
    AllOptional = #{<<"createAttempts">> => {integer, {between, 1, 200}}},

    AllRequired = case maps:get(<<"type">>, Data, undefined) of
        <<"LNK">> ->
            AlwaysRequired#{<<"targetGuid">> => {binary, guid}};
        <<"SYMLNK">> ->
            AlwaysRequired#{<<"targetPath">> => {binary, non_empty}};
        _ ->
            AlwaysRequired
    end,

    #{required => AllRequired, optional => AllOptional};

data_spec_create(#gri{aspect = object_id}, _) ->
    undefined;

data_spec_create(#gri{aspect = attrs}, _) ->
    ModeParam = <<"mode">>,

    #{
        required => #{
            id => {binary, guid},
            ModeParam => {binary, fun(Mode) ->
                try binary_to_integer(Mode, 8) of
                    ValidMode when ValidMode >= 0 andalso ValidMode =< 8#1777 ->
                        {true, ValidMode};
                    _ ->
                        throw(?ERROR_BAD_VALUE_NOT_IN_RANGE(ModeParam, 0, 8#1777))
                catch _:_ ->
                    throw(?ERROR_BAD_VALUE_INTEGER(ModeParam))
                end
            end}
        }
    };

data_spec_create(#gri{aspect = xattrs}, _) -> #{
    required => #{
        id => {binary, guid},
        <<"metadata">> => {json, any}
    },
    optional => #{
        <<"resolve_symlink">> => {boolean, any}
    }
};

data_spec_create(#gri{aspect = json_metadata}, _) -> #{
    required => #{
        id => {binary, guid},
        <<"metadata">> => {any, any}
    },
    optional => #{
        <<"filter_type">> => {binary, [<<"keypath">>]},
        <<"filter">> => {binary, any},
        <<"resolve_symlink">> => {boolean, any}
    }
};

data_spec_create(#gri{aspect = rdf_metadata}, _) -> #{
    required => #{
        id => {binary, guid},
        <<"metadata">> => {binary, any}
    },
    optional => #{
        <<"resolve_symlink">> => {boolean, any}
    }
};

data_spec_create(#gri{aspect = register_file}, _) -> #{
    required => #{
        <<"spaceId">> => {binary, non_empty},
        <<"storageId">> => {binary, non_empty},
        <<"storageFileId">> => {binary, non_empty},
        <<"destinationPath">> => {binary, non_empty}
    },
    optional => #{
        <<"size">> => {integer, {not_lower_than, 0}},
        <<"mode">> => {binary, octal},
        <<"atime">> => {integer, {not_lower_than, 0}},
        <<"mtime">> => {integer, {not_lower_than, 0}},
        <<"ctime">> => {integer, {not_lower_than, 0}},
        <<"uid">> => {integer, {between, 0, ?UID_MAX}},
        <<"gid">> => {integer, {between, 0, ?GID_MAX}},
        <<"autoDetectAttributes">> => {boolean, any},
        <<"xattrs">> => {json, any},
        <<"json">> => {json, any},
        <<"rdf">> => {binary, any}
    }
};

data_spec_create(#gri{aspect = cancel_archive_recall}, _) -> 
    undefined.


%% @private
-spec authorize_create(middleware:req(), middleware:entity()) -> boolean().
authorize_create(#op_req{auth = Auth, data = Data, gri = #gri{aspect = instance}}, _) ->
    SpaceId = file_id:guid_to_space_id(maps:get(<<"parent">>, Data)),
    middleware_utils:is_eff_space_member(Auth, SpaceId);

authorize_create(#op_req{auth = Auth, gri = #gri{id = Guid, aspect = As}}, _) when
    As =:= attrs;
    As =:= xattrs;
    As =:= json_metadata;
    As =:= rdf_metadata;
    As =:= cancel_archive_recall
->
    middleware_utils:has_access_to_file_space(Auth, Guid);

authorize_create(#op_req{gri = #gri{aspect = object_id}}, _) ->
    % File path must have been resolved to guid by rest_handler already (to
    % get to this point), so authorization is surely granted.
    true;
authorize_create(#op_req{auth = Auth = ?USER(UserId), data = Data, gri = #gri{aspect = register_file}}, _) ->
    SpaceId = maps:get(<<"spaceId">>, Data),
    middleware_utils:is_eff_space_member(Auth, SpaceId) andalso
        space_logic:has_eff_privilege(SpaceId, UserId, ?SPACE_REGISTER_FILES).


%% @private
-spec validate_create(middleware:req(), middleware:entity()) -> ok | no_return().
validate_create(#op_req{data = Data, gri = #gri{aspect = instance}}, _) ->
    SpaceId = file_id:guid_to_space_id(maps:get(<<"parent">>, Data)),
    middleware_utils:assert_space_supported_locally(SpaceId);

validate_create(#op_req{gri = #gri{id = Guid, aspect = As}}, _) when
    As =:= attrs;
    As =:= xattrs;
    As =:= json_metadata;
    As =:= rdf_metadata;
    As =:= cancel_archive_recall
->
    middleware_utils:assert_file_managed_locally(Guid);

validate_create(#op_req{gri = #gri{aspect = object_id}}, _) ->
    % File path must have been resolved to guid by rest_handler already (to
    % get to this point), so file must be managed locally.
    ok;

validate_create(#op_req{data = Data, gri = #gri{aspect = register_file}}, _) ->
    SpaceId = maps:get(<<"spaceId">>, Data),
    StorageId = maps:get(<<"storageId">>, Data),
    middleware_utils:assert_space_supported_locally(SpaceId),
    middleware_utils:assert_space_supported_with_storage(SpaceId, StorageId),
    storage_import:assert_imported_storage(StorageId).


%%--------------------------------------------------------------------
%% @doc
%% {@link middleware_handler} callback create/1.
%% @end
%%--------------------------------------------------------------------
-spec create(middleware:req()) -> middleware:create_result().
create(#op_req{auth = Auth, data = Data, gri = #gri{aspect = instance} = GRI}) ->
    SessionId = Auth#auth.session_id,
    FileType = maps:get(<<"type">>, Data),

    Target = case FileType of
        ?LINK_TYPE -> maps:get(<<"targetGuid">>, Data);
        ?SYMLINK_TYPE -> maps:get(<<"targetPath">>, Data);
        _ -> undefined
    end,

    {ok, Guid} = create_file(
        SessionId,
        maps:get(<<"parent">>, Data),
        maps:get(<<"name">>, Data),
        FileType, Target,
        0,
        maps:get(<<"createAttempts">>, Data, 1)
    ),

    {ok, FileDetails} = ?lfm_check(lfm:get_details(SessionId, ?FILE_REF(Guid))),
    {ok, resource, {GRI#gri{id = Guid}, FileDetails}};

create(#op_req{gri = #gri{id = FileGuid, aspect = object_id}}) ->
    {ok, ObjectId} = file_id:guid_to_objectid(FileGuid),
    {ok, value, ObjectId};

create(#op_req{auth = Auth, data = Data, gri = #gri{id = Guid, aspect = attrs}}) ->
    Mode = maps:get(<<"mode">>, Data),
    ?lfm_check(lfm:set_perms(Auth#auth.session_id, ?FILE_REF(Guid), Mode));

create(#op_req{auth = Auth, data = Data, gri = #gri{id = FileGuid, aspect = xattrs}}) ->
    SessionId = Auth#auth.session_id,
    FileRef = ?FILE_REF(FileGuid, maps:get(<<"resolve_symlink">>, Data, true)),

    lists:foreach(fun({XattrName, XattrValue}) ->
        Xattr = #xattr{name = XattrName, value = XattrValue},
        ?lfm_check(lfm:set_xattr(SessionId, FileRef, Xattr, false, false))
    end, maps:to_list(maps:get(<<"metadata">>, Data)));

create(#op_req{auth = Auth, data = Data, gri = #gri{id = FileGuid, aspect = json_metadata}}) ->
    SessionId = Auth#auth.session_id,
    FileRef = ?FILE_REF(FileGuid, maps:get(<<"resolve_symlink">>, Data, true)),

    JSON = maps:get(<<"metadata">>, Data),
    Filter = maps:get(<<"filter">>, Data, undefined),
    FilterType = maps:get(<<"filter_type">>, Data, undefined),
    FilterList = case {FilterType, Filter} of
        {undefined, _} ->
            [];
        {<<"keypath">>, undefined} ->
            throw(?ERROR_MISSING_REQUIRED_VALUE(<<"filter">>));
        {<<"keypath">>, _} ->
            binary:split(Filter, <<".">>, [global])
    end,

    ?lfm_check(lfm:set_metadata(SessionId, FileRef, json, JSON, FilterList));

create(#op_req{auth = Auth, data = Data, gri = #gri{id = FileGuid, aspect = rdf_metadata}}) ->
    SessionId = Auth#auth.session_id,
    FileRef = ?FILE_REF(FileGuid, maps:get(<<"resolve_symlink">>, Data, true)),

    Rdf = maps:get(<<"metadata">>, Data),

    ?lfm_check(lfm:set_metadata(SessionId, FileRef, rdf, Rdf, []));

create(#op_req{auth = Auth, data = Data, gri = #gri{aspect = register_file}}) ->
    SpaceId = maps:get(<<"spaceId">>, Data),
    DestinationPath = maps:get(<<"destinationPath">>, Data),
    StorageId = maps:get(<<"storageId">>, Data),
    StorageFileId = maps:get(<<"storageFileId">>, Data),
    try
        case file_registration:register(Auth#auth.session_id, SpaceId, DestinationPath, StorageId, StorageFileId, Data) of
            {ok, FileGuid} ->
                {ok, FileId} = file_id:guid_to_objectid(FileGuid),
                {ok, value, FileId};
            Error2 ->
                throw(Error2)
        end
    catch
        throw:{error, _} = Error ->
            throw(Error);
        throw:PosixErrno ->
            throw(?ERROR_POSIX(PosixErrno))
    end;

create(#op_req{auth = Auth, gri = #gri{id = FileGuid, aspect = cancel_archive_recall}}) ->
    SessionId = Auth#auth.session_id,
    mi_archives:cancel_recall(SessionId, FileGuid).


%%%===================================================================
%%% GET SECTION
%%%===================================================================


-spec resolve_get_operation_handler(gri:aspect(), middleware:scope()) ->
    module() | no_return().
resolve_get_operation_handler(instance, private) -> ?MODULE;             % gs only
resolve_get_operation_handler(instance, public) -> ?MODULE;              % gs only
resolve_get_operation_handler(children, private) -> ?MODULE;             % REST only
resolve_get_operation_handler(children, public) -> ?MODULE;              % REST only
resolve_get_operation_handler(children_details, private) -> ?MODULE;     % gs only
resolve_get_operation_handler(children_details, public) -> ?MODULE;      % gs only
resolve_get_operation_handler(files, private) -> ?MODULE;       % REST only
resolve_get_operation_handler(attrs, private) -> ?MODULE;                % REST/gs
resolve_get_operation_handler(attrs, public) -> ?MODULE;                 % REST/gs
resolve_get_operation_handler(xattrs, private) -> ?MODULE;               % REST/gs
resolve_get_operation_handler(xattrs, public) -> ?MODULE;                % REST/gs
resolve_get_operation_handler(json_metadata, private) -> ?MODULE;        % REST/gs
resolve_get_operation_handler(json_metadata, public) -> ?MODULE;         % REST/gs
resolve_get_operation_handler(rdf_metadata, private) -> ?MODULE;         % REST/gs
resolve_get_operation_handler(rdf_metadata, public) -> ?MODULE;          % REST/gs
resolve_get_operation_handler(distribution, private) -> ?MODULE;         % REST/gs
resolve_get_operation_handler(acl, private) -> ?MODULE;
resolve_get_operation_handler(shares, private) -> ?MODULE;               % gs only
resolve_get_operation_handler(transfers, private) -> ?MODULE;
resolve_get_operation_handler(qos_summary, private) -> ?MODULE;          % REST/gs
resolve_get_operation_handler(dataset_summary, private) -> ?MODULE;
resolve_get_operation_handler(download_url, private) -> ?MODULE;         % gs only
resolve_get_operation_handler(download_url, public) -> ?MODULE;          % gs only
resolve_get_operation_handler(hardlinks, private) -> ?MODULE;
resolve_get_operation_handler({hardlinks, _}, private) -> ?MODULE;
resolve_get_operation_handler(symlink_value, public) -> ?MODULE;
resolve_get_operation_handler(symlink_value, private) -> ?MODULE;
resolve_get_operation_handler(symlink_target, public) -> ?MODULE;
resolve_get_operation_handler(symlink_target, private) -> ?MODULE;
resolve_get_operation_handler(archive_recall_details, private) -> ?MODULE;
resolve_get_operation_handler(archive_recall_progress, private) -> ?MODULE;
resolve_get_operation_handler(api_samples, public) -> ?MODULE;
resolve_get_operation_handler(_, _) -> throw(?ERROR_NOT_SUPPORTED).


%% @private
-spec data_spec_get(gri:gri()) -> undefined | middleware_sanitizer:data_spec().
data_spec_get(#gri{aspect = instance}) -> #{
    required => #{id => {binary, guid}}
};

data_spec_get(#gri{aspect = As}) when
    As =:= children_details
-> #{
    required => #{id => {binary, guid}},
    optional => #{
        <<"limit">> => {integer, {between, 1, ?DEFAULT_LIST_ENTRIES}},
        <<"index">> => {binary, fun
            (null) ->
                {true, undefined};
            (undefined) ->
                true;
            (<<>>) ->
                throw(?ERROR_BAD_VALUE_EMPTY(<<"index">>));
            (IndexBin) when is_binary(IndexBin) ->
                true;
            (_) ->
                false
        end},
        <<"offset">> => {integer, any}
    }
};

data_spec_get(#gri{aspect = children, scope = Sc}) -> #{
    required => #{id => {binary, guid}},
    optional => #{
        <<"limit">> => {integer, {between, 1, 1000}},
        <<"token">> => {binary, fun
            (null) ->
                {true, undefined};
            (undefined) ->
                true;
            (<<>>) ->
                throw(?ERROR_BAD_VALUE_EMPTY(<<"token">>));
            (IndexBin) when is_binary(IndexBin) ->
                true;
            (_) ->
                false
        end},
        <<"attribute">> => {any, case Sc of
            public -> ?PUBLIC_BASIC_ATTRIBUTES;
            private -> ?PRIVATE_BASIC_ATTRIBUTES
        end}
    }
};

data_spec_get(#gri{aspect = files, scope = Sc}) -> #{
    required => #{id => {binary, guid}},
    optional => #{
        <<"limit">> => {integer, {between, 1, ?DEFAULT_LIST_ENTRIES}},
        <<"token">> => {binary, any},
        <<"prefix">> => {binary, any},
        <<"start_after">> => {binary, any},
        <<"attribute">> => {any, case Sc of
            public -> [<<"path">> | ?PUBLIC_BASIC_ATTRIBUTES];
            private -> [<<"path">> | ?PRIVATE_BASIC_ATTRIBUTES]
        end}
    }
};

data_spec_get(#gri{aspect = attrs, scope = private}) -> #{
    required => #{id => {binary, guid}},
    optional => #{<<"attribute">> => {any, ?PRIVATE_BASIC_ATTRIBUTES}}
};
data_spec_get(#gri{aspect = attrs, scope = public}) -> #{
    required => #{id => {binary, guid}},
    optional => #{<<"attribute">> => {any, ?PUBLIC_BASIC_ATTRIBUTES}}
};

data_spec_get(#gri{aspect = xattrs}) -> #{
    required => #{id => {binary, guid}},
    optional => #{
        <<"attribute">> => {binary, non_empty},
        <<"inherited">> => {boolean, any},
        <<"show_internal">> => {boolean, any},
        <<"resolve_symlink">> => {boolean, any}
    }
};

data_spec_get(#gri{aspect = json_metadata}) -> #{
    required => #{id => {binary, guid}},
    optional => #{
        <<"filter_type">> => {binary, [<<"keypath">>]},
        <<"filter">> => {binary, any},
        <<"inherited">> => {boolean, any},
        <<"resolve_symlink">> => {boolean, any}
    }
};

data_spec_get(#gri{aspect = rdf_metadata}) -> #{
    required => #{id => {binary, guid}},
    optional => #{<<"resolve_symlink">> => {boolean, any}}
};

data_spec_get(#gri{aspect = As}) when
    As =:= distribution;
    As =:= acl;
    As =:= shares;
    As =:= symlink_value;
    As =:= symlink_target;
    As =:= archive_recall_details;
    As =:= archive_recall_progress;
    As =:= api_samples
->
    #{required => #{id => {binary, guid}}};

data_spec_get(#gri{aspect = hardlinks}) ->
    #{
        required => #{id => {binary, guid}},
        optional => #{<<"limit">> => {integer, {not_lower_than, 1}}}
    };

data_spec_get(#gri{aspect = {hardlinks, _}}) -> #{
    required => #{
        id => {binary, guid},
        {aspect, <<"guid">>} => {binary, guid}
    }
};

data_spec_get(#gri{aspect = transfers}) -> #{
    required => #{id => {binary, guid}},
    optional => #{<<"include_ended_ids">> => {boolean, any}}
};

data_spec_get(#gri{aspect = As}) when
    As =:= qos_summary;
    As =:= dataset_summary
-> #{
    required => #{id => {binary, guid}}
};

data_spec_get(#gri{aspect = download_url}) -> #{
    required => #{<<"file_ids">> => {list_of_binaries, guid}},
    optional => #{<<"follow_symlinks">> => {boolean, any}}
}.


%% @private
-spec authorize_get(middleware:req(), middleware:entity()) -> boolean().
authorize_get(#op_req{gri = #gri{id = FileGuid, aspect = As, scope = public}}, _) when
    As =:= instance;
    As =:= children;
    As =:= children_details;
    As =:= attrs;
    As =:= xattrs;
    As =:= json_metadata;
    As =:= rdf_metadata;
    As =:= symlink_value;
    As =:= symlink_target;
    As =:= api_samples
->
    file_id:is_share_guid(FileGuid);

authorize_get(#op_req{auth = Auth, gri = #gri{id = Guid, aspect = As}}, _) when
    As =:= instance;
    As =:= children;
    As =:= children_details;
    As =:= files;
    As =:= attrs;
    As =:= xattrs;
    As =:= json_metadata;
    As =:= rdf_metadata;
    As =:= distribution;
    As =:= acl;
    As =:= shares;
    As =:= dataset_summary;
    As =:= hardlinks;
    As =:= symlink_value;
    As =:= symlink_target;
    As =:= archive_recall_details;
    As =:= archive_recall_progress
->
    middleware_utils:has_access_to_file_space(Auth, Guid);

authorize_get(#op_req{auth = Auth, gri = #gri{id = FirstGuid, aspect = {hardlinks, SecondGuid}}}, _) ->
    middleware_utils:has_access_to_file_space(Auth, FirstGuid) andalso
        middleware_utils:has_access_to_file_space(Auth, SecondGuid);

authorize_get(#op_req{auth = ?USER(UserId), gri = #gri{id = Guid, aspect = transfers}}, _) ->
    SpaceId = file_id:guid_to_space_id(Guid),
    space_logic:has_eff_privilege(SpaceId, UserId, ?SPACE_VIEW_TRANSFERS);

authorize_get(#op_req{auth = ?USER(UserId), gri = #gri{id = Guid, aspect = qos_summary}}, _) ->
    SpaceId = file_id:guid_to_space_id(Guid),
    space_logic:has_eff_privilege(SpaceId, UserId, ?SPACE_VIEW_QOS);

authorize_get(#op_req{auth = Auth, gri = #gri{aspect = download_url, scope = Scope}, data = Data}, _) ->
    Predicate = case Scope of
        private ->
            fun(Guid) ->
                not file_id:is_share_guid(Guid)
                    andalso middleware_utils:has_access_to_file_space(Auth, Guid)
            end;
        public ->
            fun file_id:is_share_guid/1
    end,
    lists:all(Predicate, maps:get(<<"file_ids">>, Data)).


%% @private
-spec validate_get(middleware:req(), middleware:entity()) -> ok | no_return().
validate_get(#op_req{gri = #gri{id = Guid, aspect = As}}, _) when
    As =:= instance;
    As =:= children;
    As =:= children_details;
    As =:= files;
    As =:= attrs;
    As =:= xattrs;
    As =:= json_metadata;
    As =:= rdf_metadata;
    As =:= distribution;
    As =:= acl;
    As =:= shares;
    As =:= transfers;
    As =:= qos_summary;
    As =:= dataset_summary;
    As =:= hardlinks;
    As =:= symlink_value;
    As =:= symlink_target;
    As =:= archive_recall_details;
    As =:= archive_recall_progress;
    As =:= api_samples
->
    middleware_utils:assert_file_managed_locally(Guid);

validate_get(#op_req{gri = #gri{id = FirstGuid, aspect = {hardlinks, SecondGuid}}}, _) ->
    middleware_utils:assert_file_managed_locally(FirstGuid),
    middleware_utils:assert_file_managed_locally(SecondGuid);

validate_get(#op_req{gri = #gri{aspect = download_url}, data = Data}, _) ->
    FileIds = maps:get(<<"file_ids">>, Data),
    lists:foreach(fun(Guid) ->
        middleware_utils:assert_file_managed_locally(Guid)
    end, FileIds).


%%--------------------------------------------------------------------
%% @doc
%% {@link middleware_handler} callback get/2.
%% @end
%%--------------------------------------------------------------------
-spec get(middleware:req(), middleware:entity()) -> middleware:get_result().
get(#op_req{auth = Auth, gri = #gri{id = FileGuid, aspect = instance}}, _) ->
    ?lfm_check(lfm:get_details(Auth#auth.session_id, ?FILE_REF(FileGuid)));

get(#op_req{auth = Auth, data = Data, gri = #gri{id = FileGuid, aspect = children}}, _) ->
    SessionId = Auth#auth.session_id,
    RequestedAttributes = utils:ensure_list(maps:get(<<"attribute">>, Data, ?DEFAULT_BASIC_ATTRIBUTES)),

    ListingOpts = #{
        size => maps:get(<<"limit">>, Data, ?DEFAULT_LIST_ENTRIES),
        token => maps:get(<<"token">>, Data, ?INITIAL_API_LS_TOKEN)
    },

    ToJsonWithRequestedAttributes = fun(ItemToJson) ->
        fun(Res) ->
            maps:with(RequestedAttributes, ItemToJson(Res))
        end
    end,

    {ResultJson, Info} = case lists:sort(lists_utils:union(RequestedAttributes, ?DEFAULT_BASIC_ATTRIBUTES)) of
        ?DEFAULT_BASIC_ATTRIBUTES ->
            {ok, Children, ReturnedInfo} = ?lfm_check(lfm:get_children(
                SessionId, ?FILE_REF(FileGuid), ListingOpts)),
            ItemToJson = fun
                ({Guid, Name}) ->
                    {ok, ObjectId} = file_id:guid_to_objectid(Guid),
                    #{<<"file_id">> => ObjectId, <<"name">> => Name}
            end,
            {lists:map(ToJsonWithRequestedAttributes(ItemToJson), Children), ReturnedInfo};
        _ ->
            IncludeHardlinksCount = lists:member(<<"hardlinks_count">>, RequestedAttributes),
            {ok, Children, ReturnedInfo} = ?lfm_check(lfm:get_children_attrs(
                SessionId, ?FILE_REF(FileGuid), ListingOpts, false, IncludeHardlinksCount)),
            {lists:map(ToJsonWithRequestedAttributes(fun file_attrs_to_json/1), Children), ReturnedInfo}
    end,

    #{is_last := IsLast} = Info,
    %% @TODO VFS-8980 Do not use default after list options are refined and token is always returned
    {ok, value, {ResultJson, IsLast, maps:get(token, Info, undefined)}};

get(#op_req{auth = Auth, data = Data, gri = #gri{id = FileGuid, aspect = children_details}}, _) ->
    SessionId = Auth#auth.session_id,

    {ok, ChildrenDetails, #{is_last := IsLast}} = ?lfm_check(lfm:get_children_details(
        SessionId, ?FILE_REF(FileGuid), #{
            offset => maps:get(<<"offset">>, Data, ?DEFAULT_LIST_OFFSET),
            size => maps:get(<<"limit">>, Data, ?DEFAULT_LIST_ENTRIES),
            last_name => maps:get(<<"index">>, Data, undefined)
        }
    )),
    {ok, value, {ChildrenDetails, IsLast}};

get(#op_req{auth = Auth, data = Data, gri = #gri{id = FileGuid, aspect = files}}, _) ->
    SessionId = Auth#auth.session_id,

    %% @TODO VFS-8980 - return descriptive error when both token and start_after are provided
<<<<<<< HEAD
    StartAfter = maps:get(<<"token">>, Data, maps:get(<<"start_after">>, Data, <<>>)),
    {ok, Result, IsLast} = ?lfm_check(lfm:get_files_recursively(SessionId, ?FILE_REF(FileGuid),
        StartAfter, maps:get(<<"limit">>, Data, ?DEFAULT_LIST_ENTRIES))),
    NextPageToken = case IsLast of
        true ->
            null;
        false ->
            {T, _} = lists:last(Result),
            T
    end,
=======
    Options = maps_utils:remove_undefined(#{
        limit => maps:get(<<"limit">>, Data, ?DEFAULT_LIST_ENTRIES), 
        pagination_token => maps:get(<<"token">>, Data, undefined),
        start_after_path => maps:get(<<"start_after">>, Data, undefined),
        prefix => maps:get(<<"prefix">>, Data, undefined)
    }),
    RequestedAttributes = utils:ensure_list(maps:get(<<"attribute">>, Data, ?DEFAULT_RECURSIVE_FILE_LIST_ATTRIBUTES)),
    {ok, Result, InaccessiblePaths, NextPageToken} = 
        ?lfm_check(lfm:get_files_recursively(SessionId, ?FILE_REF(FileGuid), Options)),
>>>>>>> bf351484
    JsonResult = lists:map(fun({Path, Attrs}) ->
        JsonAttrs = file_attrs_to_json(Attrs),
        maps:with(RequestedAttributes, JsonAttrs#{<<"path">> => Path})
    end, Result),
    {ok, value, {JsonResult, InaccessiblePaths, NextPageToken}};

get(#op_req{auth = Auth, data = Data, gri = #gri{id = FileGuid, aspect = attrs, scope = Sc}}, _) ->
    RequestedAttributes = case maps:get(<<"attribute">>, Data, undefined) of
        undefined ->
            case Sc of
                private -> ?PRIVATE_BASIC_ATTRIBUTES;
                public -> ?PUBLIC_BASIC_ATTRIBUTES
            end;
        Attr ->
            [Attr]
    end,
    {ok, FileAttrs} = ?lfm_check(lfm:stat(Auth#auth.session_id, ?FILE_REF(FileGuid), true)),

    {ok, value, maps:with(RequestedAttributes, file_attrs_to_json(FileAttrs))};

get(#op_req{auth = Auth, data = Data, gri = #gri{id = FileGuid, aspect = xattrs}}, _) ->
    SessionId = Auth#auth.session_id,
    FileRef = ?FILE_REF(FileGuid, maps:get(<<"resolve_symlink">>, Data, true)),

    Inherited = maps:get(<<"inherited">>, Data, false),
    ShowInternal = maps:get(<<"show_internal">>, Data, false),

    case maps:get(<<"attribute">>, Data, undefined) of
        undefined ->
            {ok, Xattrs} = ?lfm_check(lfm:list_xattr(
                SessionId, FileRef, Inherited, ShowInternal
            )),
            {ok, value, lists:foldl(fun(XattrName, Acc) ->
                {ok, #xattr{value = Value}} = ?lfm_check(lfm:get_xattr(
                    SessionId, FileRef, XattrName, Inherited
                )),
                Acc#{XattrName => Value}
            end, #{}, Xattrs)};
        XattrName ->
            {ok, #xattr{value = Val}} = ?lfm_check(lfm:get_xattr(
                SessionId, FileRef, XattrName, Inherited
            )),
            {ok, value, #{XattrName => Val}}
    end;

get(#op_req{auth = Auth, data = Data, gri = #gri{id = FileGuid, aspect = json_metadata}}, _) ->
    SessionId = Auth#auth.session_id,
    FileRef = ?FILE_REF(FileGuid, maps:get(<<"resolve_symlink">>, Data, true)),

    Inherited = maps:get(<<"inherited">>, Data, false),
    FilterType = maps:get(<<"filter_type">>, Data, undefined),
    Filter = maps:get(<<"filter">>, Data, undefined),

    FilterList = case {FilterType, Filter} of
        {undefined, _} ->
            [];
        {<<"keypath">>, undefined} ->
            throw(?ERROR_MISSING_REQUIRED_VALUE(<<"filter">>));
        {<<"keypath">>, _} ->
            binary:split(Filter, <<".">>, [global])
    end,

    {ok, Result} = ?lfm_check(lfm:get_metadata(SessionId, FileRef, json, FilterList, Inherited)),
    {ok, value, Result};

get(#op_req{auth = Auth, data = Data, gri = #gri{id = FileGuid, aspect = rdf_metadata}}, _) ->
    FileRef = ?FILE_REF(FileGuid, maps:get(<<"resolve_symlink">>, Data, true)),

    {ok, Result} = ?lfm_check(lfm:get_metadata(Auth#auth.session_id, FileRef, rdf, [], false)),
    {ok, value, Result};

get(#op_req{auth = Auth, gri = #gri{id = FileGuid, aspect = acl}}, _) ->
    ?lfm_check(lfm:get_acl(Auth#auth.session_id, ?FILE_REF(FileGuid)));

get(#op_req{auth = Auth, gri = #gri{id = FileGuid, aspect = distribution}}, _) ->
    ?lfm_check(lfm:get_file_distribution(Auth#auth.session_id, ?FILE_REF(FileGuid)));

get(#op_req{auth = Auth, gri = #gri{id = FileGuid, aspect = shares}}, _) ->
    {ok, FileAttrs} = ?lfm_check(lfm:stat(Auth#auth.session_id, ?FILE_REF(FileGuid))),
    {ok, FileAttrs#file_attr.shares};

get(#op_req{data = Data, gri = #gri{id = FileGuid, aspect = transfers}}, _) ->
    {ok, #{
        ongoing := Ongoing,
        ended := Ended
    }} = transferred_file:get_transfers(FileGuid),

    Transfers = #{
        <<"ongoingIds">> => Ongoing,
        <<"endedCount">> => length(Ended)
    },
    case maps:get(<<"include_ended_ids">>, Data, false) of
        true ->
            {ok, value, Transfers#{<<"endedIds">> => Ended}};
        false ->
            {ok, value, Transfers}
    end;

get(#op_req{auth = Auth, gri = #gri{id = FileGuid, aspect = qos_summary}}, _) ->
    {QosEntriesWithStatus, _AssignedEntries} = mi_qos:get_effective_file_qos(
        Auth#auth.session_id, ?FILE_REF(FileGuid)
    ),
    {ok, #{
        <<"requirements">> => QosEntriesWithStatus,
        <<"status">> => qos_status:aggregate(maps:values(QosEntriesWithStatus))
    }};

get(#op_req{auth = Auth, gri = #gri{id = FileGuid, aspect = dataset_summary}}, _) ->
    {ok, mi_datasets:get_file_eff_summary(Auth#auth.session_id, ?FILE_REF(FileGuid))};

get(#op_req{auth = Auth, gri = #gri{aspect = download_url}, data = Data}, _) ->
    SessionId = Auth#auth.session_id,
    FileGuids = maps:get(<<"file_ids">>, Data),
    FollowSymlinks = maps:get(<<"follow_symlinks">>, Data, true),
    case page_file_download:gen_file_download_url(SessionId, FileGuids, FollowSymlinks) of
        {ok, URL} ->
            {ok, value, URL};
        {error, _} = Error ->
            Error
    end;

get(#op_req{auth = ?USER(_UserId, SessId), data = Data, gri = #gri{id = FileGuid, aspect = hardlinks}}, _) ->
    {ok, Hardlinks} = Result = ?lfm_check(lfm:get_file_references(
        SessId, ?FILE_REF(FileGuid)
    )),
    case maps:get(<<"limit">>, Data, undefined) of
        undefined ->
            Result;
        Limit ->
            {ok, lists:sublist(Hardlinks, Limit)}
    end;

get(#op_req{gri = #gri{id = FirstGuid, aspect = {hardlinks, SecondGuid}}}, _) ->
    FirstReferencedUuid = fslogic_uuid:ensure_referenced_uuid(file_id:guid_to_uuid(FirstGuid)),
    SecondReferencedUuid = fslogic_uuid:ensure_referenced_uuid(file_id:guid_to_uuid(SecondGuid)),
    case SecondReferencedUuid of
        FirstReferencedUuid -> {ok, #{}};
        _ -> ?ERROR_NOT_FOUND
    end;

get(#op_req{auth = Auth, gri = #gri{id = FileGuid, aspect = symlink_value}}, _) ->
    ?lfm_check(lfm:read_symlink(Auth#auth.session_id, ?FILE_REF(FileGuid)));

get(#op_req{auth = Auth, gri = #gri{id = FileGuid, aspect = symlink_target, scope = Scope}}, _) ->
    SessionId = Auth#auth.session_id,

    {ok, TargetFileGuid} = ?lfm_check(lfm:resolve_symlink(SessionId, ?FILE_REF(FileGuid))),
    {ok, TargetFileDetails} = ?lfm_check(lfm:get_details(SessionId, ?FILE_REF(TargetFileGuid))),

    TargetFileGri = #gri{
        type = op_file, id = TargetFileGuid,
        aspect = instance, scope = Scope
    },
    {ok, TargetFileGri, TargetFileDetails};

get(#op_req{auth = Auth, gri = #gri{id = FileGuid, aspect = archive_recall_details}}, _) ->
    {ok, mi_archives:get_recall_details(Auth#auth.session_id, FileGuid)};

get(#op_req{auth = Auth, gri = #gri{id = FileGuid, aspect = archive_recall_progress}}, _) ->
    {ok, mi_archives:get_recall_progress(Auth#auth.session_id, FileGuid)};

get(#op_req{auth = Auth, gri = #gri{id = FileGuid, aspect = api_samples, scope = public}}, _) ->
    {ok, value, public_file_api_samples:generate_for(Auth#auth.session_id, FileGuid)}.


%%%===================================================================
%%% UPDATE SECTION
%%%===================================================================


%% @private
-spec resolve_update_operation_handler(gri:aspect(), middleware:scope()) ->
    module() | no_return().
resolve_update_operation_handler(instance, private) -> ?MODULE;              % gs only
resolve_update_operation_handler(acl, private) -> ?MODULE;
resolve_update_operation_handler(_, _) -> throw(?ERROR_NOT_SUPPORTED).


%% @private
-spec data_spec_update(gri:gri()) -> undefined | middleware_sanitizer:data_spec().
data_spec_update(#gri{aspect = instance}) ->
    ModeParam = <<"posixPermissions">>,

    #{required => #{
        id => {binary, guid},
        ModeParam => {binary, fun(Mode) ->
            try binary_to_integer(Mode, 8) of
                ValidMode when ValidMode >= 0 andalso ValidMode =< 8#777 ->
                    {true, ValidMode};
                _ ->
                    throw(?ERROR_BAD_VALUE_NOT_IN_RANGE(ModeParam, 0, 8#777))
            catch _:_ ->
                throw(?ERROR_BAD_VALUE_INTEGER(ModeParam))
            end
        end}
    }};

data_spec_update(#gri{aspect = acl}) -> #{
    required => #{
        id => {binary, guid},
        <<"list">> => {any, fun(JsonAcl) ->
            try
                {true, acl:from_json(JsonAcl, gui)}
            catch throw:{error, Errno} ->
                throw(?ERROR_POSIX(Errno))
            end
        end}
    }
}.


%% @private
-spec authorize_update(middleware:req(), middleware:entity()) -> boolean().
authorize_update(#op_req{auth = Auth, gri = #gri{id = Guid, aspect = As}}, _) when
    As =:= instance;
    As =:= acl
->
    middleware_utils:has_access_to_file_space(Auth, Guid).


%% @private
-spec validate_update(middleware:req(), middleware:entity()) -> ok | no_return().
validate_update(#op_req{gri = #gri{id = Guid, aspect = As}}, _) when
    As =:= instance;
    As =:= acl
->
    middleware_utils:assert_file_managed_locally(Guid).


%%--------------------------------------------------------------------
%% @doc
%% {@link middleware_handler} callback update/1.
%% @end
%%--------------------------------------------------------------------
-spec update(middleware:req()) -> middleware:update_result().
update(#op_req{auth = Auth, data = Data, gri = #gri{id = Guid, aspect = instance}}) ->
    case maps:get(<<"posixPermissions">>, Data, undefined) of
        undefined ->
            ok;
        PosixPerms ->
            ?lfm_check(lfm:set_perms(Auth#auth.session_id, ?FILE_REF(Guid), PosixPerms))
    end;
update(#op_req{auth = Auth, data = Data, gri = #gri{id = Guid, aspect = acl}}) ->
    ?lfm_check(lfm:set_acl(
        Auth#auth.session_id,
        ?FILE_REF(Guid),
        maps:get(<<"list">>, Data)
    )).


%%%===================================================================
%%% DELETE SECTION
%%%===================================================================


%% @private
-spec resolve_delete_operation_handler(gri:aspect(), middleware:scope()) ->
    module() | no_return().
resolve_delete_operation_handler(instance, private) -> ?MODULE;              % gs only
resolve_delete_operation_handler(xattrs, private) -> ?MODULE;                % REST/gs
resolve_delete_operation_handler(json_metadata, private) -> ?MODULE;         % REST/gs
resolve_delete_operation_handler(rdf_metadata, private) -> ?MODULE;          % REST/gs
resolve_delete_operation_handler(_, _) -> throw(?ERROR_NOT_SUPPORTED).


%% @private
-spec data_spec_delete(gri:gri()) -> undefined | middleware_sanitizer:data_spec().
data_spec_delete(#gri{aspect = instance}) ->
    #{required => #{id => {binary, guid}}};

data_spec_delete(#gri{aspect = As}) when
    As =:= json_metadata;
    As =:= rdf_metadata
->
    #{
        required => #{id => {binary, guid}},
        optional => #{<<"resolve_symlink">> => {boolean, any}}
    };

data_spec_delete(#gri{aspect = xattrs}) -> #{
    required => #{
        id => {binary, guid},
        <<"keys">> => {list_of_binaries, any}
    },
    optional => #{
        <<"resolve_symlink">> => {boolean, any}
    }
}.


%% @private
-spec authorize_delete(middleware:req(), middleware:entity()) -> boolean().
authorize_delete(#op_req{auth = Auth, gri = #gri{id = Guid, aspect = As}}, _) when
    As =:= instance;
    As =:= xattrs;
    As =:= json_metadata;
    As =:= rdf_metadata
->
    middleware_utils:has_access_to_file_space(Auth, Guid).


%% @private
-spec validate_delete(middleware:req(), middleware:entity()) -> ok | no_return().
validate_delete(#op_req{gri = #gri{id = Guid, aspect = As}}, _) when
    As =:= instance;
    As =:= xattrs;
    As =:= json_metadata;
    As =:= rdf_metadata
->
    middleware_utils:assert_file_managed_locally(Guid).


%%--------------------------------------------------------------------
%% @doc
%% {@link middleware_handler} callback delete/1.
%% @end
%%--------------------------------------------------------------------
-spec delete(middleware:req()) -> middleware:delete_result().
delete(#op_req{auth = ?USER(_UserId, SessionId), gri = #gri{id = FileGuid, aspect = instance}}) ->
    FileRef = ?FILE_REF(FileGuid),

    case ?lfm_check(lfm:stat(SessionId, FileRef)) of
        {ok, #file_attr{type = ?DIRECTORY_TYPE}} ->
            ?lfm_check(lfm:rm_recursive(SessionId, FileRef));
        {ok, _} ->
            ?lfm_check(lfm:unlink(SessionId, FileRef, false))
    end;

delete(#op_req{auth = Auth, data = Data, gri = #gri{id = FileGuid, aspect = xattrs}}) ->
    FileRef = ?FILE_REF(FileGuid, maps:get(<<"resolve_symlink">>, Data, true)),

    lists:foreach(fun(XattrName) ->
        ?lfm_check(lfm:remove_xattr(Auth#auth.session_id, FileRef, XattrName))
    end, maps:get(<<"keys">>, Data));

delete(#op_req{auth = Auth, data = Data, gri = #gri{id = FileGuid, aspect = json_metadata}}) ->
    FileRef = ?FILE_REF(FileGuid, maps:get(<<"resolve_symlink">>, Data, true)),
    ?lfm_check(lfm:remove_metadata(Auth#auth.session_id, FileRef, json));

delete(#op_req{auth = Auth, data = Data, gri = #gri{id = FileGuid, aspect = rdf_metadata}}) ->
    FileRef = ?FILE_REF(FileGuid, maps:get(<<"resolve_symlink">>, Data, true)),
    ?lfm_check(lfm:remove_metadata(Auth#auth.session_id, FileRef, rdf)).


%%%===================================================================
%%% Internal functions
%%%===================================================================


%% @private
-spec create_file(
    SessionId :: session:id(),
    ParentGuid :: file_id:file_guid(),
    Name :: file_meta:name(),
    Type :: file_meta:type(),
    Target :: undefined | file_id:file_guid() | file_meta:path(),
    Counter :: non_neg_integer(),
    Attempts :: non_neg_integer()
) ->
    {ok, file_id:file_guid()} | no_return().
create_file(_, _, _, _, _, Counter, Attempts) when Counter >= Attempts ->
    throw(?ERROR_POSIX(?EEXIST));
create_file(SessId, ParentGuid, OriginalName, Type, Target, Counter, Attempts) ->
    Name = maybe_add_file_suffix(OriginalName, Counter),
    case create_file(SessId, ParentGuid, Name, Type, Target) of
        {error, ?EEXIST} ->
            create_file(
                SessId, ParentGuid, OriginalName, Type, Target,
                Counter + 1, Attempts
            );
        {ok, #file_attr{guid = FileGuid}} ->
            {ok, FileGuid};
        Result ->
            ?lfm_check(Result)
    end.


%% @private
-spec maybe_add_file_suffix(file_meta:name(), Counter :: non_neg_integer()) ->
    file_meta:name().
maybe_add_file_suffix(OriginalName, 0) ->
    OriginalName;
maybe_add_file_suffix(OriginalName, Counter) ->
    RootName = filename:rootname(OriginalName),
    Ext = filename:extension(OriginalName),
    str_utils:format_bin("~ts(~B)~ts", [RootName, Counter, Ext]).


%% @private
-spec create_file(
    SessionId :: session:id(),
    ParentGuid :: file_id:file_guid(),
    Name :: file_meta:name(),
    Type :: file_meta:type(),
    Target :: undefined | file_id:file_guid() | file_meta:path()
) ->
    {ok, file_id:file_guid() | lfm_attrs:file_attributes()} | {error, term()}.
create_file(SessionId, ParentGuid, Name, ?REGULAR_FILE_TYPE, undefined) ->
    lfm:create(SessionId, ParentGuid, Name, undefined);
create_file(SessionId, ParentGuid, Name, ?DIRECTORY_TYPE, undefined) ->
    lfm:mkdir(SessionId, ParentGuid, Name, undefined);
create_file(SessionId, ParentGuid, Name, ?LINK_TYPE, TargetGuid) ->
    lfm:make_link(SessionId, ?FILE_REF(TargetGuid), ?FILE_REF(ParentGuid), Name);
create_file(SessionId, ParentGuid, Name, ?SYMLINK_TYPE, TargetPath) ->
    lfm:make_symlink(SessionId, ?FILE_REF(ParentGuid), Name, TargetPath).<|MERGE_RESOLUTION|>--- conflicted
+++ resolved
@@ -812,28 +812,15 @@
     SessionId = Auth#auth.session_id,
 
     %% @TODO VFS-8980 - return descriptive error when both token and start_after are provided
-<<<<<<< HEAD
-    StartAfter = maps:get(<<"token">>, Data, maps:get(<<"start_after">>, Data, <<>>)),
-    {ok, Result, IsLast} = ?lfm_check(lfm:get_files_recursively(SessionId, ?FILE_REF(FileGuid),
-        StartAfter, maps:get(<<"limit">>, Data, ?DEFAULT_LIST_ENTRIES))),
-    NextPageToken = case IsLast of
-        true ->
-            null;
-        false ->
-            {T, _} = lists:last(Result),
-            T
-    end,
-=======
     Options = maps_utils:remove_undefined(#{
-        limit => maps:get(<<"limit">>, Data, ?DEFAULT_LIST_ENTRIES), 
+        limit => maps:get(<<"limit">>, Data, ?DEFAULT_LIST_ENTRIES),
         pagination_token => maps:get(<<"token">>, Data, undefined),
         start_after_path => maps:get(<<"start_after">>, Data, undefined),
         prefix => maps:get(<<"prefix">>, Data, undefined)
     }),
     RequestedAttributes = utils:ensure_list(maps:get(<<"attribute">>, Data, ?DEFAULT_RECURSIVE_FILE_LIST_ATTRIBUTES)),
-    {ok, Result, InaccessiblePaths, NextPageToken} = 
+    {ok, Result, InaccessiblePaths, NextPageToken} =
         ?lfm_check(lfm:get_files_recursively(SessionId, ?FILE_REF(FileGuid), Options)),
->>>>>>> bf351484
     JsonResult = lists:map(fun({Path, Attrs}) ->
         JsonAttrs = file_attrs_to_json(Attrs),
         maps:with(RequestedAttributes, JsonAttrs#{<<"path">> => Path})
