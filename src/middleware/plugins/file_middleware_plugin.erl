--- conflicted
+++ resolved
@@ -778,8 +778,7 @@
 get(#op_req{auth = Auth, data = Data, gri = #gri{id = FileGuid, aspect = children}}, _) ->
     SessionId = Auth#auth.session_id,
     RequestedAttributes = utils:ensure_list(maps:get(<<"attribute">>, Data, ?DEFAULT_BASIC_ATTRIBUTES)),
-<<<<<<< HEAD
-    
+
     BaseOpts = #{limit => maps:get(<<"limit">>, Data, ?DEFAULT_LIST_ENTRIES)},
     ListingOpts = case maps:get(<<"token">>, Data, null) of
         null ->
@@ -792,28 +791,14 @@
                 pagination_token => file_listing:decode_pagination_token(EncodedPaginationToken)
             }
     end,
-    
-    ToJsonWithRequestedAttributes = fun(ItemToJson) -> 
-=======
-
-    ListingOpts = #{
-        size => maps:get(<<"limit">>, Data, ?DEFAULT_LIST_ENTRIES),
-        token => maps:get(<<"token">>, Data, ?INITIAL_API_LS_TOKEN)
-    },
 
     ToJsonWithRequestedAttributes = fun(ItemToJson) ->
->>>>>>> 63c1a94b
         fun(Res) ->
             maps:with(RequestedAttributes, ItemToJson(Res))
         end
     end,
-<<<<<<< HEAD
-    
+
     {ResultJson, ListingPaginationToken} = case lists:sort(lists_utils:union(RequestedAttributes, ?DEFAULT_BASIC_ATTRIBUTES)) of
-=======
-
-    {ResultJson, Info} = case lists:sort(lists_utils:union(RequestedAttributes, ?DEFAULT_BASIC_ATTRIBUTES)) of
->>>>>>> 63c1a94b
         ?DEFAULT_BASIC_ATTRIBUTES ->
             {ok, Children, ReturnedListingPaginationToken} = ?lfm_check(lfm:get_children(
                 SessionId, ?FILE_REF(FileGuid), ListingOpts)),
@@ -821,32 +806,20 @@
                 ({Guid, Name}) ->
                     {ok, ObjectId} = file_id:guid_to_objectid(Guid),
                     #{<<"file_id">> => ObjectId, <<"name">> => Name}
-<<<<<<< HEAD
-                end,
+            end,
             {lists:map(ToJsonWithRequestedAttributes(ItemToJson), Children), ReturnedListingPaginationToken};
-=======
-            end,
-            {lists:map(ToJsonWithRequestedAttributes(ItemToJson), Children), ReturnedInfo};
->>>>>>> 63c1a94b
         _ ->
             IncludeHardlinksCount = lists:member(<<"hardlinks_count">>, RequestedAttributes),
             {ok, Children, ReturnedListingPaginationToken} = ?lfm_check(lfm:get_children_attrs(
                 SessionId, ?FILE_REF(FileGuid), ListingOpts, false, IncludeHardlinksCount)),
             {lists:map(ToJsonWithRequestedAttributes(fun file_attrs_to_json/1), Children), ReturnedListingPaginationToken}
     end,
-<<<<<<< HEAD
     
     {ok, value, {
         ResultJson, 
         file_listing:is_finished(ListingPaginationToken), 
         file_listing:encode_pagination_token(ListingPaginationToken)}
     };
-=======
-
-    #{is_last := IsLast} = Info,
-    %% @TODO VFS-8980 Do not use default after list options are refined and token is always returned
-    {ok, value, {ResultJson, IsLast, maps:get(token, Info, undefined)}};
->>>>>>> 63c1a94b
 
 get(#op_req{auth = Auth, data = Data, gri = #gri{id = FileGuid, aspect = children_details}}, _) ->
     SessionId = Auth#auth.session_id,
@@ -865,7 +838,6 @@
 get(#op_req{auth = Auth, data = Data, gri = #gri{id = FileGuid, aspect = files}}, _) ->
     SessionId = Auth#auth.session_id,
 
-    %% @TODO VFS-8980 - return descriptive error when both token and start_after are provided
     Options = maps_utils:remove_undefined(#{
         limit => maps:get(<<"limit">>, Data, ?DEFAULT_LIST_ENTRIES),
         pagination_token => maps:get(<<"token">>, Data, undefined),
