--- conflicted
+++ resolved
@@ -94,29 +94,12 @@
 %%--------------------------------------------------------------------
 -spec get(middleware:req(), middleware:entity()) -> middleware:get_result().
 get(#op_req{gri = #gri{id = SpaceId, aspect = dir_stats_service_state}}, _) ->
-<<<<<<< HEAD
-    {ok, SpaceSupportState} = space_support_state_api:get_support_state(SpaceId),
-    {ok, SpaceSupportOpts} = space_support_state_api:get_support_opts(SpaceSupportState),
-    {Status, Since} = case dir_stats_service_state:get_last_initialization_timestamp_if_in_enabled_status(
-        SpaceSupportState#space_support_state.dir_stats_service_state
-    ) of
-        {ok, Timestamp} -> {<<"enabled">>, Timestamp};
-        ?ERROR_DIR_STATS_DISABLED_FOR_SPACE -> {<<"disabled">>, undefined};
-        ?ERROR_DIR_STATS_NOT_READY-> {<<"initializing">>, undefined}
-    end,
-    {ok, value, maps_utils:remove_undefined(#{
-        <<"enforcedByAccounting">> => maps:get(accounting_enabled, SpaceSupportOpts),
-        <<"status">> => Status,
-        <<"since">> => Since
-    })}.
-=======
     {ok, value, case dir_stats_service_state:get(SpaceId) of
         {ok, DirStatsServiceState} ->
             translate_dir_stats_service_state(DirStatsServiceState);
         ?ERROR_NOT_FOUND ->
             #{<<"status">> => disabled}
     end}.
->>>>>>> 755d1844
 
 
 %%--------------------------------------------------------------------
@@ -150,7 +133,7 @@
 translate_dir_stats_service_state(DirStatsServiceState) ->
     Json = #{<<"status">> => dir_stats_service_state:get_status(DirStatsServiceState)},
 
-    case dir_stats_service_state:get_last_status_change_timestamp_if_in_enabled_status(
+    case dir_stats_service_state:get_last_initialization_timestamp_if_in_enabled_status(
         DirStatsServiceState
     ) of
         {ok, Timestamp} -> Json#{<<"since">> => Timestamp};
