--- conflicted
+++ resolved
@@ -341,17 +341,10 @@
     }
 };
 
-<<<<<<< HEAD
-data_spec_get(#gri{aspect = children}) -> #{
-=======
 data_spec_get(#gri{aspect = As}) when
     As =:= children;
     As =:= children_details
 -> #{
-    required => #{
-        <<"limit">> => {integer, {not_lower_than, 1}}
-    },
->>>>>>> 260a4e00
     optional => #{
         <<"limit">> => {integer, {between, 1, 1000}},
         <<"index">> => {any, fun
@@ -370,7 +363,6 @@
     }
 };
 
-% TODO deprecated - remove
 data_spec_get(#gri{aspect = attrs}) -> #{
     optional => #{<<"attribute">> => {binary, ?ALL_BASIC_ATTRIBUTES}}
 };
@@ -504,9 +496,9 @@
 
 get(#op_req{auth = Auth, data = Data, gri = #gri{id = FileGuid, aspect = children_details}}, _) ->
     SessionId = Auth#auth.session_id,
-    Limit = maps:get(<<"limit">>, Data),
+    Limit = maps:get(<<"limit">>, Data, ?DEFAULT_LIST_ENTRIES),
     StartId = maps:get(<<"index">>, Data, undefined),
-    Offset = maps:get(<<"offset">>, Data, 0),
+    Offset = maps:get(<<"offset">>, Data, ?DEFAULT_LIST_OFFSET),
 
     case lfm:get_children_details(SessionId, {guid, FileGuid}, Offset, Limit, StartId) of
         {ok, ChildrenDetails, _} ->
