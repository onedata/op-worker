--- conflicted
+++ resolved
@@ -371,17 +371,11 @@
 };
 
 data_spec_get(#gri{aspect = attrs, scope = private}) -> #{
-<<<<<<< HEAD
-    optional => #{<<"attribute">> => {binary, ?PRIVATE_BASIC_ATTRIBUTES}}
-};
-data_spec_get(#gri{aspect = attrs, scope = public}) -> #{
-=======
     required => #{id => {binary, guid}},
     optional => #{<<"attribute">> => {binary, ?PRIVATE_BASIC_ATTRIBUTES}}
 };
 data_spec_get(#gri{aspect = attrs, scope = public}) -> #{
     required => #{id => {binary, guid}},
->>>>>>> 4d302a98
     optional => #{<<"attribute">> => {binary, ?PUBLIC_BASIC_ATTRIBUTES}}
 };
 
