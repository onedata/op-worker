--- conflicted
+++ resolved
@@ -93,14 +93,10 @@
     transfer_operation().
 
 -export_type([
-<<<<<<< HEAD
-    archive_operation/0, atm_operation/0, dataset_operation/0,
-    file_metadata_operations/0, qos_operation/0, transfer_operation/0,
-=======
     archive_operation/0, atm_operation/0,
     cdmi_operation/0, dataset_operation/0,
+    file_metadata_operations/0, 
     qos_operation/0, transfer_operation/0,
->>>>>>> cd8f3bee
     operation/0
 ]).
 
