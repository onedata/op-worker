%%%-------------------------------------------------------------------
%%% @author Bartosz Walkowicz
%%% @copyright (C) 2021 ACK CYFRONET AGH
%%% This software is released under the MIT license
%%% cited in 'LICENSE.txt'.
%%% @end
%%%-------------------------------------------------------------------
%%% @doc
%%% This module acts as limitless processes pool handling requests locally -
%%% no rerouting to other provider is made (requests concerning entities
%%% in spaces not supported by this provider are rejected).
%%% @end
%%%-------------------------------------------------------------------
-module(middleware_worker).
-author("Bartosz Walkowicz").

-behaviour(worker_plugin_behaviour).

-include("global_definitions.hrl").
-include("middleware/middleware.hrl").
-include("modules/fslogic/file_distribution.hrl").
-include_lib("ctool/include/errors.hrl").
-include_lib("ctool/include/logging.hrl").
-include_lib("cluster_worker/include/time_series/browsing.hrl").

%% API
-export([check_exec/3, exec/3]).

%% worker_plugin_behaviour callbacks
-export([init/1, handle/1, cleanup/0]).

-type archive_operation() ::
<<<<<<< HEAD
    #list_archives{} |
    #archive_dataset{} |
    #archivisation_cancel_request{} |
    #get_archive_info{} |
    #update_archive{} |
    #delete_archive{} |
    #recall_archive{} |
    #cancel_archive_recall{} | 
    #get_recall_details{} |
    #get_recall_progress{} |
    #browse_recall_log{}.
=======
    #archives_list_request{} |
    #dataset_archive_request{} |
    #archive_info_get_request{} |
    #archive_update_request{} |
    #archive_delete_request{} |
    #archive_recall_request{} |
    #archive_recall_cancel_request{} |
    #archive_recall_details_get_request{} |
    #archive_recall_progress_get_request{} |
    #archive_recall_log_browse_request{}.
>>>>>>> a48082aa

-type atm_operation() ::
    #atm_workflow_execution_schedule_request{} |
    #atm_workflow_execution_cancel_request{} |
    #atm_workflow_execution_repeat_request{}.

-type cdmi_operation() ::
    #transfer_encoding_get_request{} |
    #transfer_encoding_set_request{} |
    #cdmi_completion_status_get_request{} |
    #cdmi_completion_status_set_request{} |
    #mimetype_get_request{} |
    #mimetype_set_request{}.

-type dataset_operation() ::
    #top_datasets_list_request{} |
    #children_datasets_list_request{} |
    #dataset_establish_request{} |
    #dataset_info_get_request{} |
    #dataset_update_request{} |
    #dataset_remove_request {} |
    #file_eff_dataset_summary_get_request{}.

-type file_metadata_operations() ::
    #custom_metadata_get_request{} |
    #custom_metadata_set_request{} |
    #custom_metadata_remove_request{} |
    #file_distribution_gather_request{} |
    #historical_dir_size_stats_gather_request{}.

-type qos_operation() ::
    #qos_entry_add_request{} |
    #qos_entry_get_request{} |
    #qos_entry_remove_request{} |
    #effective_file_qos_get_request{} |
    #qos_status_check_request{}.

-type share_operation() ::
    #share_create_request{} |
    #share_remove_request{}.

-type transfer_operation() ::
    #file_transfer_schedule_request{} |
    #view_transfer_schedule_request{}.

-type operation() ::
    archive_operation() |
    atm_operation() |
    cdmi_operation() |
    dataset_operation() |
    file_metadata_operations() |
    qos_operation() |
    share_operation() |
    transfer_operation().

-export_type([
    archive_operation/0, atm_operation/0,
    cdmi_operation/0, dataset_operation/0,
    file_metadata_operations/0, 
    qos_operation/0, transfer_operation/0,
    operation/0
]).

-define(OPERATIONS_AVAILABLE_IN_SHARE_MODE, [
    custom_metadata_get_request
]).

-define(REQ(__SESSION_ID, __FILE_GUID, __OPERATION),
    {middleware_request, __SESSION_ID, __FILE_GUID, __OPERATION}
).


%%%===================================================================
%%% API
%%%===================================================================


-spec check_exec(session:id(), file_id:file_guid(), operation()) ->
    term() | no_return().
check_exec(SessionId, FileGuid, Operation) ->
    ?check(exec(SessionId, FileGuid, Operation)).


%% TODO VFS-8753 handle selector (e.g. {file, <FileGuid>}, {space, <SpaceId>}, etc.) as 2nd argument
-spec exec(session:id(), file_id:file_guid(), operation()) ->
    ok | {ok, term()} | errors:error().
exec(SessionId, FileGuid, Operation) ->
    worker_proxy:call(?MODULE, ?REQ(SessionId, FileGuid, Operation)).


%%%===================================================================
%%% worker_plugin_behaviour callbacks
%%%===================================================================


%%--------------------------------------------------------------------
%% @doc
%% {@link worker_plugin_behaviour} callback init/1.
%% @end
%%--------------------------------------------------------------------
-spec init(Args :: term()) ->
    {ok, worker_host:plugin_state()} | {error, Reason :: term()}.
init(_Args) ->
    {ok, #{}}.


%%--------------------------------------------------------------------
%% @doc
%% {@link worker_plugin_behaviour} callback handle/1.
%% @end
%%--------------------------------------------------------------------
-spec handle(ping | healthcheck | monitor_streams) ->
    pong | ok | {ok, term()} | errors:error().
handle(ping) ->
    pong;

handle(healthcheck) ->
    ok;

handle(?REQ(SessionId, FileGuid, Operation)) ->
    try
        FileCtx = file_ctx:new_by_guid(FileGuid),
        UserCtx = infer_user_ctx(SessionId, FileCtx, Operation),

        middleware_utils:assert_file_managed_locally(FileGuid),

        middleware_worker_handlers:execute(UserCtx, FileCtx, Operation)
    catch Type:Reason:Stacktrace ->
        request_error_handler:handle(Type, Reason, Stacktrace, SessionId, Operation)
    end;

handle(Request) ->
    ?log_bad_request(Request).


%%--------------------------------------------------------------------
%% @doc
%% {@link worker_plugin_behaviour} callback cleanup/0
%% @end
%%--------------------------------------------------------------------
-spec cleanup() -> ok.
cleanup() ->
    % @TODO VFS-9402 move this to the node manager plugin callback before default workers stop
    gs_channel_service:terminate_internal_service(),
    ok.


%%%===================================================================
%%% Internal functions
%%%===================================================================


%% @private
-spec infer_user_ctx(session:id(), file_ctx:ctx(), operation()) ->
    user_ctx:ctx() | no_return().
infer_user_ctx(SessionId, FileCtx, Operation) ->
    UserCtx = user_ctx:new(SessionId),

    assert_user_not_in_open_handle_mode(UserCtx),
    ensure_guest_ctx_in_case_of_share_mode(UserCtx, FileCtx, Operation).


%% @private
-spec assert_user_not_in_open_handle_mode(user_ctx:ctx()) -> ok | no_return().
assert_user_not_in_open_handle_mode(UserCtx) ->
    case user_ctx:is_in_open_handle_mode(UserCtx) of
        true -> throw(?ERROR_POSIX(?EPERM));
        false -> ok
    end.


%% @private
-spec ensure_guest_ctx_in_case_of_share_mode(user_ctx:ctx(), file_ctx:ctx(), operation()) ->
    user_ctx:ctx() | no_return().
ensure_guest_ctx_in_case_of_share_mode(UserCtx, FileCtx, Operation) ->
    case file_ctx:get_share_id_const(FileCtx) of
        undefined ->
            UserCtx;
        _ShareId ->
            case is_operation_available_in_share_mode(Operation) of
                true -> ensure_guest_ctx(UserCtx);
                false -> throw(?ERROR_POSIX(?EPERM))
            end
    end.


%% @private
-spec is_operation_available_in_share_mode(operation()) -> boolean().
is_operation_available_in_share_mode(Operation) ->
    lists:member(get_operation_name(Operation), ?OPERATIONS_AVAILABLE_IN_SHARE_MODE).


%% @private
-spec get_operation_name(operation()) -> atom().
get_operation_name(Operation) ->
    element(1, Operation).


%% @private
-spec ensure_guest_ctx(user_ctx:ctx()) -> user_ctx:ctx().
ensure_guest_ctx(UserCtx) ->
    case user_ctx:is_guest(UserCtx) of
        true -> UserCtx;
        false -> user_ctx:new(?GUEST_SESS_ID)
    end.<|MERGE_RESOLUTION|>--- conflicted
+++ resolved
@@ -30,21 +30,9 @@
 -export([init/1, handle/1, cleanup/0]).
 
 -type archive_operation() ::
-<<<<<<< HEAD
-    #list_archives{} |
-    #archive_dataset{} |
-    #archivisation_cancel_request{} |
-    #get_archive_info{} |
-    #update_archive{} |
-    #delete_archive{} |
-    #recall_archive{} |
-    #cancel_archive_recall{} | 
-    #get_recall_details{} |
-    #get_recall_progress{} |
-    #browse_recall_log{}.
-=======
     #archives_list_request{} |
     #dataset_archive_request{} |
+    #archivisation_cancel_request{} |
     #archive_info_get_request{} |
     #archive_update_request{} |
     #archive_delete_request{} |
@@ -53,7 +41,6 @@
     #archive_recall_details_get_request{} |
     #archive_recall_progress_get_request{} |
     #archive_recall_log_browse_request{}.
->>>>>>> a48082aa
 
 -type atm_operation() ::
     #atm_workflow_execution_schedule_request{} |
