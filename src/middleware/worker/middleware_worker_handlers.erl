--- conflicted
+++ resolved
@@ -149,16 +149,15 @@
 execute(UserCtx, FileCtx, #check_qos_status{qos_id = QosEntryId}) ->
     qos_req:check_status(UserCtx, FileCtx, QosEntryId);
 
-<<<<<<< HEAD
+%% Shares
+
 execute(UserCtx, FileCtx, #create_share{name = Name, description = Description}) ->
     share_req:create_share(UserCtx, FileCtx, Name, Description);
 
 execute(UserCtx, FileCtx, #remove_share{share_id = ShareId}) ->
     share_req:remove_share(UserCtx, FileCtx, ShareId);
-=======
 
 %% Transfers
->>>>>>> 1407efd4
 
 execute(UserCtx, FileCtx, #schedule_file_transfer{
     replicating_provider_id = ReplicatingProviderId,
