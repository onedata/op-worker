--- conflicted
+++ resolved
@@ -77,7 +77,7 @@
 %%--------------------------------------------------------------------
 -spec get_worker_nodes(WorkerName :: atom()) -> {ok, [node()]}.
 get_worker_nodes(WorkerName) ->
-    {_, Nodes} = lists:unzip(ets:lookup(?worker_map_ets, WorkerName)),
+    {_, Nodes} = lists:unzip(ets:lookup(?WORKER_MAP_ETS, WorkerName)),
     {ok, Nodes}.
 
 %%--------------------------------------------------------------------
@@ -137,12 +137,8 @@
 update_worker({WorkerName, Nodes}) ->
     case ets:lookup(?WORKER_MAP_ETS, WorkerName) of
         [] ->
-<<<<<<< HEAD
             lists:foreach(fun(Node) ->
-                true = ets:insert(?worker_map_ets, {WorkerName, Node}) end, Nodes),
-=======
-            lists:foreach(fun(Node) -> true = ets:insert(?WORKER_MAP_ETS, {WorkerName, Node}) end, Nodes),
->>>>>>> 331f3e47
+                true = ets:insert(?WORKER_MAP_ETS, {WorkerName, Node}) end, Nodes),
             ok;
         Entries ->
             CurrentNodes =
@@ -150,22 +146,13 @@
                     [] -> [];
                     [{_, AggregatedNodes}] -> AggregatedNodes
                 end,
-<<<<<<< HEAD
             CurrentNodesSet = sets:from_list(CurrentNodes),
             NewNodesSet = sets:from_list(Nodes),
             ToDelete = sets:to_list(sets:subtract(CurrentNodesSet, NewNodesSet)),
             ToCreate = sets:to_list(sets:subtract(NewNodesSet, CurrentNodesSet)),
             lists:foreach(fun(Node) ->
-                true = ets:delete_object(?worker_map_ets, {WorkerName, Node}) end, ToDelete),
+                true = ets:delete_object(?WORKER_MAP_ETS, {WorkerName, Node}) end, ToDelete),
             lists:foreach(fun(Node) ->
-                true = ets:insert(?worker_map_ets, {WorkerName, Node}) end, ToCreate),
-=======
-            CurrentNodesSet = ordsets:from_list(CurrentNodes),
-            NewNodesSet = ordsets:from_list(Nodes),
-            ToDelete = ordsets:to_list(ordsets:subtract(CurrentNodesSet, NewNodesSet)),
-            ToCreate = ordsets:to_list(ordsets:subtract(NewNodesSet, CurrentNodesSet)),
-            lists:foreach(fun(Node) -> true = ets:delete_object(?WORKER_MAP_ETS, {WorkerName, Node}) end, ToDelete),
-            lists:foreach(fun(Node) -> true = ets:insert(?WORKER_MAP_ETS, {WorkerName, Node}) end, ToCreate),
->>>>>>> 331f3e47
+                true = ets:insert(?WORKER_MAP_ETS, {WorkerName, Node}) end, ToCreate),
             ok
     end.