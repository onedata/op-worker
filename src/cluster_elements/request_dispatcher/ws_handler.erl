%% ===================================================================
%% @author Michal Wrzeszcz
%% @copyright (C): 2013 ACK CYFRONET AGH
%% This software is released under the MIT license
%% cited in 'LICENSE.txt'.
%% @end
%% ===================================================================
%% @doc: This module forwards requests from socket to dispatcher.
%% @end
%% ===================================================================

%% TODO
%% Zrobić tak, żeby odpowiadając atomem nie trzeba było wysyłać do handlera
%% rekordu atom tylko, żeby handler sam przepakował ten atom do rekordu

-module(ws_handler).
-include("registered_names.hrl").
-include("messages_white_list.hrl").
-include("communication_protocol_pb.hrl").
-include("fuse_messages_pb.hrl").
-include("cluster_elements/request_dispatcher/gsi_handler.hrl").
-include("veil_modules/fslogic/fslogic.hrl").
-include("logging.hrl").
-include("veil_modules/dao/dao.hrl").
-include_lib("public_key/include/public_key.hrl").

%% Holds state of websocket connection. peer_dn field contains DN of certificate of connected peer.
-record(hander_state, {peer_dn, peer_serial, dispatcher_timeout, fuse_id = "", connection_id = ""}).

%% ====================================================================
%% API
%% ====================================================================
-export([init/3]).
-export([websocket_init/3]).
-export([websocket_handle/3]).
-export([websocket_info/3]).
-export([websocket_terminate/3]).

-ifdef(TEST).
-export([decode_protocol_buffer/2, encode_answer/2, encode_answer/5, checkMessage/2]).
-endif.

%% ====================================================================
%% API functions
%% ====================================================================

%% init/3
%% ====================================================================
%% @doc Switches protocol to WebSocket
-spec init(Proto :: term(), Req :: term(), Opts :: term()) -> {upgrade, protocol, cowboy_websocket}.
%% ====================================================================
init(_Proto, _Req, _Opts) ->
    {upgrade, protocol, cowboy_websocket}.


%% websocket_init/3
%% ====================================================================
%% @doc Cowboy's webscoket_init callback. Initialize connection, proceed with TLS-GSI authentication. <br/>
%%      If GSI validation fails, connection will be closed. <br/>
%%      Currently validation is handled by Globus NIF library loaded on erlang slave nodes.
-spec websocket_init(TransportName :: atom(), Req :: term(), Opts :: list()) -> {ok, Req :: term(), State :: term()} | {shutdown, Req :: term()}.
%% ====================================================================
websocket_init(TransportName, Req, _Opts) ->
    ?debug("WebSocket connection received. Transport: ~p", [TransportName]),
    {ok, PeerCert} = ssl:peercert(cowboy_req:get(socket, Req)),
    {ok, {Serial, Issuer}} = public_key:pkix_issuer_id(PeerCert, self),
    {ok, DispatcherTimeout} = application:get_env(veil_cluster_node, dispatcher_timeout),

    case ets:lookup(gsi_state, {Serial, Issuer}) of
        [{_, [OtpCert | Certs], _}]    ->
            case gsi_handler:call(gsi_nif, verify_cert_c,
                [public_key:pkix_encode('OTPCertificate', OtpCert, otp),                    %% peer certificate
                    [public_key:pkix_encode('OTPCertificate', Cert, otp) || Cert <- Certs], %% peer CA chain
                    [DER || [DER] <- ets:match(gsi_state, {{ca, '_'}, '$1', '_'})],         %% cluster CA store
                    [DER || [DER] <- ets:match(gsi_state, {{crl, '_'}, '$1', '_'})]]) of    %% cluster CRL store
                {ok, 1} ->
                    {ok, EEC} = gsi_handler:find_eec_cert(OtpCert, Certs, gsi_handler:is_proxy_certificate(OtpCert)),
                    ?debug("Peer connected using certificate with subject: ~p ~n", [gsi_handler:proxy_subject(EEC)]),
                    {rdnSequence, Rdn} = gsi_handler:proxy_subject(EEC),
                    {ok, DnString} = user_logic:rdn_sequence_to_dn_string(Rdn),
                    {ok, Req, #hander_state{peer_dn = DnString, peer_serial = Serial, dispatcher_timeout = DispatcherTimeout}};
                {ok, 0, Errno} ->
                    ?info("Peer ~p was rejected due to ~p error code", [OtpCert#'OTPCertificate'.tbsCertificate#'OTPTBSCertificate'.subject, Errno]),
                    {shutdown, Req};
                {error, Reason} ->
                    ?error("GSI peer verification callback error: ~p", [Reason]),
                    {shutdown, Req};
                Other ->
                    ?error("GSI verification callback returned unknown response ~p", [Other]),
                    {shutdown, Req}
            end;
        _->
            ?error("Peer was conected but cerificate chain was not found. Please check if GSI validation is enabled."),
            {shutdown, Req}
    end.

%% websocket_handle/3
%% ====================================================================
%% @doc Cowboy's webscoket_handle callback. Binary data was received on socket. <br/>
%%      For more information please refer Cowboy's user manual.
-spec websocket_handle({Type :: atom(), Data :: term()}, Req, State) ->
    {reply, {Type :: atom(), Data :: term()}, Req, State} | {ok, Req, State} | {shutdown, Req, State}
    when
        Req :: term(),
        State :: #hander_state{}.
%% ====================================================================
websocket_handle({binary, Data}, Req, #hander_state{peer_dn = DnString} = State) ->
    try
        handle(Req, decode_protocol_buffer(Data, DnString), State) %% Decode ClusterMsg and handle it
    catch
        wrong_message_format                        -> {reply, {binary, encode_answer(wrong_message_format)}, Req, State};
        {wrong_internal_message_type, MsgId2}       -> {reply, {binary, encode_answer(wrong_internal_message_type, MsgId2)}, Req, State};
        {message_not_supported, MsgId2}             -> {reply, {binary, encode_answer(message_not_supported, MsgId2)}, Req, State};
        {handshake_error, _HError, MsgId2}          -> {reply, {binary, encode_answer(handshake_error, MsgId2)}, Req, State};
        {AtomError, MsgId2} when is_atom(AtomError) -> {reply, {binary, encode_answer(AtomError, MsgId2)}, Req, State};
        _:_ -> {reply, {binary, encode_answer(ws_handler_error)}, Req, State}
    end;
websocket_handle({Type, Data}, Req, State) ->
    ?warning("Unknown WebSocket request. Type: ~p, Payload: ~p", [Type, Data]),
    {ok, Req, State}.

%% Internal websocket_handle method implementation
%% Handle Handshake request - FUSE ID negotiation
handle(Req, {_, _, Answer_decoder_name, ProtocolVersion, #handshakerequest{hostname = Hostname, variable = Vars} = HReq, MsgId, Answer_type}, #hander_state{peer_dn = DnString} = State) ->
    ?debug("Handshake request: ~p", [HReq]),
    NewFuseId = genFuseId(HReq),
    UID = %% Fetch user's ID
        case dao_lib:apply(dao_users, get_user, [{dn, DnString}], ProtocolVersion) of
            {ok, #veil_document{uuid = UID1}} ->
                UID1;
            {error, Error} ->
                ?error("VeilClient handshake failed. User ~p data is not available due to DAO error: ~p", [DnString, Error]),
                throw({handshake_error, Error, MsgId})
        end,

    %% Env Vars list. Entry format: {Name :: atom(), value :: string()}
    EnvVars = [{list_to_atom(string:to_lower(Name)), Value} || #handshakerequest_envvariable{name = Name, value = Value} <- Vars],

    %% Save received data to DB
    FuseEnv = #veil_document{uuid = NewFuseId, record = #fuse_session{uid = UID, hostname = Hostname, env_vars = EnvVars}},
    case dao_lib:apply(dao_cluster, save_fuse_session, [FuseEnv], ProtocolVersion) of
        {ok, _} -> ok;
        {error, Error1} ->
            ?error("VeilClient handshake failed. Cannot save FUSE env variables (~p) due to DAO error: ~p", [FuseEnv, Error1]),
            throw({handshake_error, Error1, MsgId})
    end,

    %% Update connection state with new FUSE_ID and send it to client
    NewState = State#hander_state{fuse_id = NewFuseId},
    {reply, {binary, encode_answer(ok, MsgId, Answer_type, Answer_decoder_name, #handshakeresponse{fuse_id = NewFuseId})}, Req, NewState};

%% Handle HandshakeACK message - set FUSE ID used in this session, register connection
handle(Req, {_Synch, _Task, Answer_decoder_name, ProtocolVersion, #handshakeack{fuse_id = NewFuseId}, MsgId, Answer_type}, #hander_state{peer_dn = DnString} = State) ->
    UID = %% Fetch user's ID
        case dao_lib:apply(dao_users, get_user, [{dn, DnString}], ProtocolVersion) of
            {ok, #veil_document{uuid = UID1}} ->
                UID1;
            {error, Error} ->
                ?error("VeilClient handshake failed. User ~p data is not available due to DAO error: ~p", [DnString, Error]),
                throw({handshake_error, Error, MsgId})
        end,

    %% Fetch session data (using FUSE ID)
    case dao_lib:apply(dao_cluster, get_fuse_session, [NewFuseId], ProtocolVersion) of
        {ok, #veil_document{uuid = SessID, record = #fuse_session{uid = UID}}} ->
            %% Save connection's location (node and pid) to DB or crash, sice failure leaves no way of recovering
            {ok, ConnID} = dao_lib:apply(dao_cluster, save_connection_info, [#connection_info{session_id = SessID, controlling_node = node(), controlling_pid = self()}], ProtocolVersion),

            %% Double check if session is valid. We cant leave any connections with invalid session ID. Zombies are bad. Really, really bad.
            case dao_lib:apply(dao_cluster, get_fuse_session, [NewFuseId, {stale, update_before}], ProtocolVersion) of
                {ok, _} -> ok;  %% Everything is fine, just continue
                {error, Reason} ->      %% Session has been destroyed, let client know that it's invalidated
                    ?info("Session has beed deleted (error: ~p) while HandshakeACK was in progress. Closing the connection.", [Reason]),
                    dao_lib:apply(dao_cluster, remove_connection_info, [ConnID], ProtocolVersion),  %% Cleanup...
                    throw({invalid_fuse_id, MsgId})                                                 %% ...and crash
            end,

            %% Session data found, and its user ID matches -> send OK status and update current connection state
            ?debug("User ~p assigned FUSE ID ~p to the connection (PID: ~p)", [DnString, NewFuseId, self()]),
<<<<<<< HEAD
            {reply, {binary, encode_answer(ok, MsgId, Answer_type, Answer_decoder_name, #atom{value = ?VOK})}, Req, State#hander_state{connection_id = ConnID, fuse_id = NewFuseId}};
=======
            {reply, {binary, encode_answer(ok, MsgId, Answer_type, Answer_decoder_name, #atom{value = ?VOK})}, Req, State#hander_state{fuse_id = NewFuseId, connection_id = ConnID}};
>>>>>>> 0fa224e0
        {ok, #veil_document{record = #fuse_session{uid = OtherUID}}} ->
            %% Current user does not match session owner
            ?warning("User ~p tried to access someone else's session (fuse ID: ~p, session owner UID: ~p)", [DnString, NewFuseId, OtherUID]),
            throw({invalid_fuse_id, MsgId});
        {error, Error1} ->
            ?error("Cannot use fuseID ~p due to dao error: ~p", [NewFuseId, Error1]),
            throw({invalid_fuse_id, MsgId})
    end;

%% Handle other messages
handle(Req, {Synch, Task, Answer_decoder_name, ProtocolVersion, Msg, MsgId, Answer_type}, #hander_state{peer_dn = DnString, dispatcher_timeout = DispatcherTimeout, fuse_id = FuseID} = State) ->
    %% Check if received message requires FuseId
    MsgType = case Msg of
                  M0 when is_tuple(M0)  -> erlang:element(1, M0); %% Record
                  M1 when is_atom(M1)   -> atom                   %% Atom
              end,
    case {FuseID, lists:member(MsgType, ?SessionDependentMessages)} of
        {[], false}                 -> ok;                              % Message doesn't require FuseId
        {[], true}                  -> throw({invalid_fuse_id, MsgId}); % Message requires FuseId which is not present
        {FID, _} when is_list(FID)  -> ok                               % FuseId is present
    end,

    Request = case Msg of
                  CallbackMsg when is_record(CallbackMsg, channelregistration) ->
                      #veil_request{subject = DnString, request = #callback{fuse = FuseID, pid = self(), node = node(), action = channelregistration}};
                  CallbackMsg2 when is_record(CallbackMsg2, channelclose) ->
                      #veil_request{subject = DnString, request = #callback{fuse = FuseID, pid = self(), node = node(), action = channelclose}};
                  _ -> #veil_request{subject = DnString, request = Msg, fuse_id = FuseID}
              end,

    case Synch of
        true ->
            try
                Pid = self(),
                Ans = gen_server:call(?Dispatcher_Name, {node_chosen, {Task, ProtocolVersion, Pid, MsgId, Request}}),
                case Ans of
                    ok ->
                        receive
                            {worker_answer, MsgId, Ans2} -> {reply, {binary, encode_answer(Ans, MsgId, Answer_type, Answer_decoder_name, Ans2)}, Req, State}
                        after DispatcherTimeout ->
                            {reply, {binary, encode_answer(dispatcher_timeout, MsgId)}, Req, State}
                        end;
                    Other -> {reply, {binary, encode_answer(Other, MsgId)}, Req, State}
                end
            catch
                _:_ -> {reply, {binary, encode_answer(dispatcher_error, MsgId)}, Req, State}
            end;
        false ->
            try
                Ans = gen_server:call(?Dispatcher_Name, {node_chosen, {Task, ProtocolVersion, Request}}),
                {reply, {binary, encode_answer(Ans, MsgId)}, Req, State}
            catch
                _:_ -> {reply, {binary, encode_answer(dispatcher_error, MsgId)}, Req, State}
            end
    end.


%% websocket_info/3
%% ====================================================================
%% @doc Cowboy's webscoket_info callback. Erlang message received. <br/>
%%      For more information please refer Cowboy's user manual.
-spec websocket_info(Msg :: term(), Req, State) ->
    {reply, {Type :: atom(), Data :: term()}, Req, State} | {ok, Req, State} | {shutdown, Req, State}
    when
        Req :: term(),
        State :: #hander_state{}.
%% ====================================================================
websocket_info({Pid, get_session_id}, Req, State) ->
    Pid ! {ok, State#hander_state.fuse_id}, %% Response with assigned FuseID, when cluster asks
    {ok, Req, State};
websocket_info({Pid, shutdown}, Req, State) -> %% Handler internal shutdown request - close the connection
    Pid ! ok,
    {shutdown, Req, State};
websocket_info({ResponsePid, Message, MessageDecoder, MsgID}, Req, State) ->
    try
      [MessageType | _] = tuple_to_list(Message),
      AnsRecord = encode_answer_record(push, -1, atom_to_list(MessageType), MessageDecoder, Message),
      case list_to_atom(AnsRecord#answer.answer_status) of
        push ->
          ResponsePid ! {self(), MsgID, ok},
          {reply, {binary, erlang:iolist_to_binary(communication_protocol_pb:encode_answer(AnsRecord))}, Req, State};
        Other ->
          ResponsePid ! {self(), MsgID, Other},
          {ok, Req, State}
      end
    catch
      Type:Error ->
        lager:error("Ranch handler callback error for message ~p, error: ~p:~p", [Message, Type, Error]),
        ResponsePid ! {self(), MsgID, handler_error},
        {ok, Req, State}
    end;
websocket_info(_Msg, Req, State) ->
    ?warning("Unknown WebSocket PUSH request. Message: ~p", [_Msg]),
    {ok, Req, State}.

%% websocket_terminate/3
%% ====================================================================
%% @doc Cowboy's webscoket_info callback. Connection was closed. <br/>
%%      For more information please refer Cowboy's user manual.
-spec websocket_terminate(Reason :: term(), Req, State) -> ok
    when
        Req :: term(),
        State :: #hander_state{}.
%% ====================================================================
websocket_terminate(_Reason, _Req, #hander_state{peer_serial = _Serial, connection_id = ConnID} = _State) ->
    ?debug("WebSocket connection  terminate for peer ~p with reason: ~p", [_Serial, _Reason]),
    dao_lib:apply(dao_cluster, remove_connection_info, [ConnID], 1),        %% Cleanup connection info.
    gen_server:cast(?Node_Manager_Name, {delete_callback_by_pid, self()}),
    ok.

%% ====================================================================
%% Internal functions
%% ====================================================================

%% decode_protocol_buffer/2
%% ====================================================================
%% @doc Decodes the message using protocol buffers records_translator.
-spec decode_protocol_buffer(MsgBytes :: binary(), DN :: string()) -> Result when
  Result ::  {Synch, ModuleName, Msg, MsgId, Answer_type},
  Synch :: boolean(),
  ModuleName :: atom(),
  Msg :: term(),
  MsgId :: integer(),
  Answer_type :: string().
%% ====================================================================
decode_protocol_buffer(MsgBytes, DN) ->
  DecodedBytes = try
    communication_protocol_pb:decode_clustermsg(MsgBytes)
                 catch
                   _:_ -> throw(wrong_message_format)
                 end,

  #clustermsg{module_name = ModuleName, message_type = Message_type, message_decoder_name = Message_decoder_name, answer_type = Answer_type,
  answer_decoder_name = Answer_decoder_name, synch = Synch, protocol_version = Prot_version, message_id = MsgId, input = Bytes} = DecodedBytes,

  Msg = try
    erlang:apply(list_to_atom(Message_decoder_name ++ "_pb"), list_to_atom("decode_" ++ Message_type), [Bytes])
        catch
          _:_ -> throw({wrong_internal_message_type, MsgId})
        end,

  TranslatedMsg = records_translator:translate(Msg, Message_decoder_name),
  case checkMessage(TranslatedMsg, DN) of
    true -> {Synch, list_to_atom(ModuleName), Answer_decoder_name, Prot_version, TranslatedMsg, MsgId, Answer_type};
    false -> throw({message_not_supported, MsgId})
  end.


%% encode_answer/1
%% ====================================================================
%% @doc Encodes answer using protocol buffers records_translator.
-spec encode_answer(Main_Answer :: atom()) -> Result when
  Result ::  binary().
%% ====================================================================
encode_answer(Main_Answer) ->
  encode_answer(Main_Answer, 0).

%% encode_answer/2
%% ====================================================================
%% @doc Encodes answer using protocol buffers records_translator.
-spec encode_answer(Main_Answer :: atom(), MsgId :: integer()) -> Result when
  Result ::  binary().
%% ====================================================================
encode_answer(Main_Answer, MsgId) ->
  encode_answer(Main_Answer, MsgId, non, "non", []).

%% encode_answer/5
%% ====================================================================
%% @doc Encodes answer using protocol buffers records_translator.
-spec encode_answer(Main_Answer :: atom(), MsgId :: integer(), AnswerType :: string(), Answer_decoder_name :: string(), Worker_Answer :: term()) -> Result when
  Result ::  binary().
%% ====================================================================
encode_answer(Main_Answer, MsgId, AnswerType, Answer_decoder_name, Worker_Answer) ->
    Message = encode_answer_record(Main_Answer, MsgId, AnswerType, Answer_decoder_name, Worker_Answer),
    erlang:iolist_to_binary(communication_protocol_pb:encode_answer(Message)).

%% encode_answer_record/5
%% ====================================================================
%% @doc Creates answer record
-spec encode_answer_record(Main_Answer :: atom(), MsgId :: integer(), AnswerType :: string(), Answer_decoder_name :: string(), Worker_Answer :: term()) -> Result when
  Result ::  binary().
%% ====================================================================
encode_answer_record(Main_Answer, MsgId, AnswerType, Answer_decoder_name, Worker_Answer) ->
  Check = ((Main_Answer =:= ok) and is_atom(Worker_Answer) and (Worker_Answer =:= worker_plug_in_error)),
  Main_Answer2 = case Check of
                   true -> Worker_Answer;
                   false -> Main_Answer
                 end,
  case (Main_Answer2 =:= ok) or (Main_Answer2 =:= push) of
              true -> case AnswerType of
                      non -> #answer{answer_status = atom_to_list(Main_Answer2), message_id = MsgId};
                      _Type ->
                        try
                          WAns = erlang:apply(list_to_atom(Answer_decoder_name ++ "_pb"), list_to_atom("encode_" ++ AnswerType), [records_translator:translate_to_record(Worker_Answer)]),
                          case Main_Answer2 of
                            push -> #answer{answer_status = atom_to_list(Main_Answer2), message_id = MsgId, message_type = AnswerType, worker_answer = WAns};
                            _ -> #answer{answer_status = atom_to_list(Main_Answer2), message_id = MsgId, worker_answer = WAns}
                          end
                        catch
                          Type:Error ->
                            lager:error("Ranch handler error during encoding worker answer: ~p:~p, answer type: ~s, decoder ~s, worker answer ~p", [Type, Error, AnswerType, Answer_decoder_name, Worker_Answer]),
                            #answer{answer_status = "worker_answer_encoding_error", message_id = MsgId}
                        end
                    end;
              false ->
                try
                  #answer{answer_status = atom_to_list(Main_Answer2), message_id = MsgId}
                catch
                  Type:Error ->
                    lager:error("Ranch handler error during encoding main answer: ~p:~p, main answer ~p", [Type, Error, AnswerType, Answer_decoder_name, Main_Answer2]),
                    #answer{answer_status = "main_answer_encoding_error", message_id = MsgId}
                end
  end.

%% map_dn_to_client_type/1
%% ====================================================================
%% @doc Checks if message can be processed by cluster.
-spec map_dn_to_client_type(DN :: string()) -> UserType when
  UserType :: atom().
%% ====================================================================
map_dn_to_client_type(_DN) ->
  standard_user.

%% checkMessage/2
%% ====================================================================
%% @doc Checks if message can be processed by cluster.
-spec checkMessage(Msg :: term(), DN :: string()) -> Result when
  Result :: boolean().
%% ====================================================================
checkMessage(Msg, DN) when is_atom(Msg) ->
  lists:member(Msg, proplists:get_value(map_dn_to_client_type(DN), ?AtomsWhiteList, []));

checkMessage(Msg, DN) when is_tuple(Msg) ->
  [Record_Type | _] = tuple_to_list(Msg),
  lists:member(Record_Type, proplists:get_value(map_dn_to_client_type(DN), ?MessagesWhiteList, []));

checkMessage(Msg, DN) ->
  lager:warning("Wrong type of message ~p for user ~p", [Msg, DN]),
  false.


%% genFuseId/1
%% ====================================================================
%% @doc Generates new fuseId. Returned values will be used as document UUID in DB. All returned values shall be unique.
-spec genFuseId(#handshakerequest{}) -> Result :: nonempty_string().
%% ====================================================================
genFuseId(#handshakerequest{} = _HReq) ->
    dao_helper:gen_uuid().<|MERGE_RESOLUTION|>--- conflicted
+++ resolved
@@ -177,11 +177,7 @@
 
             %% Session data found, and its user ID matches -> send OK status and update current connection state
             ?debug("User ~p assigned FUSE ID ~p to the connection (PID: ~p)", [DnString, NewFuseId, self()]),
-<<<<<<< HEAD
-            {reply, {binary, encode_answer(ok, MsgId, Answer_type, Answer_decoder_name, #atom{value = ?VOK})}, Req, State#hander_state{connection_id = ConnID, fuse_id = NewFuseId}};
-=======
             {reply, {binary, encode_answer(ok, MsgId, Answer_type, Answer_decoder_name, #atom{value = ?VOK})}, Req, State#hander_state{fuse_id = NewFuseId, connection_id = ConnID}};
->>>>>>> 0fa224e0
         {ok, #veil_document{record = #fuse_session{uid = OtherUID}}} ->
             %% Current user does not match session owner
             ?warning("User ~p tried to access someone else's session (fuse ID: ~p, session owner UID: ~p)", [DnString, NewFuseId, OtherUID]),
