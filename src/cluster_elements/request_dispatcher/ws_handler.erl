--- conflicted
+++ resolved
@@ -152,11 +152,7 @@
     Req :: term(),
     State :: #handler_state{}.
 %% ====================================================================
-<<<<<<< HEAD
-websocket_handle({binary, Data}, Req, #handler_state{peer_dn = DnString, peer_type = PeerType} = State) ->
-=======
-websocket_handle({binary, Data}, Req, #hander_state{peer_type = PeerType} = State) ->
->>>>>>> a32c20c3
+websocket_handle({binary, Data}, Req, #handler_state{peer_type = PeerType} = State) ->
     try
         Request =
             case PeerType of
@@ -166,7 +162,7 @@
 
         ?debug("Received request: ~p", [Request]),
 
-        handle(Req, Request, State) %% Handle message
+        handle(Req, Request, State) %% Decode ClusterMsg and handle it
     catch
         wrong_message_format                            -> {reply, {binary, encode_answer(wrong_message_format)}, Req, State};
         {wrong_internal_message_type, MsgId2}           -> {reply, {binary, encode_answer(wrong_internal_message_type, MsgId2)}, Req, State};
