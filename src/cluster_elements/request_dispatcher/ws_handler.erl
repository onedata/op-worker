%% ===================================================================
%% @author Michal Wrzeszcz
%% @copyright (C): 2013 ACK CYFRONET AGH
%% This software is released under the MIT license
%% cited in 'LICENSE.txt'.
%% @end
%% ===================================================================
%% @doc: This module forwards requests from socket to dispatcher.
%% @end
%% ===================================================================

%% TODO
%% Zrobić tak, żeby odpowiadając atomem nie trzeba było wysyłać do handlera
%% rekordu atom tylko, żeby handler sam przepakował ten atom do rekordu

-module(ws_handler).
-include("registered_names.hrl").
-include("messages_white_list.hrl").
-include("communication_protocol_pb.hrl").
-include("fuse_messages_pb.hrl").
-include("cluster_elements/request_dispatcher/gsi_handler.hrl").
-include("veil_modules/fslogic/fslogic.hrl").
-include("veil_modules/cluster_rengine/cluster_rengine.hrl").
-include_lib("ctool/include/logging.hrl").
-include("veil_modules/dao/dao.hrl").
-include_lib("public_key/include/public_key.hrl").

%% Holds state of websocket connection. peer_dn field contains DN of certificate of connected peer.
-record(hander_state, {peer_serial, dispatcher_timeout, fuse_id = "", connection_id = "",
    peer_type = user, %% user | provider
    provider_id = <<>>, %% only valid if peer_type = provider
    peer_dn, access_token, user_global_id %% only valid if peer_type = user
}).

%% ====================================================================
%% API
%% ====================================================================
-export([init/3]).
-export([websocket_init/3]).
-export([websocket_handle/3]).
-export([websocket_info/3]).
-export([websocket_terminate/3]).

-ifdef(TEST).
<<<<<<< HEAD
-export([decode_clustermsg_pb/2, encode_answer/2, encode_answer/3, encode_answer/5, encode_answer/6, checkMessage/2]).
=======
-export([decode_protocol_buffer/1, encode_answer/2, encode_answer/3, encode_answer/5, encode_answer/6]).
>>>>>>> 8962c0b2
-endif.

%% ====================================================================
%% API functions
%% ====================================================================

%% init/3
%% ====================================================================
%% @doc Switches protocol to WebSocket
-spec init(Proto :: term(), Req :: term(), Opts :: term()) -> {upgrade, protocol, cowboy_websocket}.
%% ====================================================================
init(_Proto, _Req, _Opts) ->
    {upgrade, protocol, cowboy_websocket}.


%% websocket_init/3
%% ====================================================================
%% @doc Cowboy's webscoket_init callback. Initialize connection, proceed with TLS-GSI authentication. <br/>
%%      If GSI validation fails, connection will be closed. <br/>
%%      Currently validation is handled by Globus NIF library loaded on erlang slave nodes.
-spec websocket_init(TransportName :: atom(), Req :: term(), Opts :: list()) -> {ok, Req :: term(), State :: term()} | {shutdown, Req :: term()}.
%% ====================================================================
websocket_init(TransportName, Req, _Opts) ->
    ?debug("WebSocket connection received. Transport: ~p", [TransportName]),
    {ok, PeerCert} = ssl:peercert(cowboy_req:get(socket, Req)),
    {ok, {Serial, Issuer}} = public_key:pkix_issuer_id(PeerCert, self),
    {ok, DispatcherTimeout} = application:get_env(veil_cluster_node, dispatcher_timeout),

    case ets:lookup(gsi_state, {Serial, Issuer}) of
        [{_, [OtpCert | Certs], _}] ->
            case gsi_handler:call(gsi_nif, verify_cert_c,
                [public_key:pkix_encode('OTPCertificate', OtpCert, otp),                    %% peer certificate
                    [public_key:pkix_encode('OTPCertificate', Cert, otp) || Cert <- Certs], %% peer CA chain
                    [DER || [DER] <- ets:match(gsi_state, {{ca, '_'}, '$1', '_'})],         %% cluster CA store
                    [DER || [DER] <- ets:match(gsi_state, {{crl, '_'}, '$1', '_'})]]) of    %% cluster CRL store
                {ok, 1} ->
                    InitCtx = #hander_state{peer_serial = Serial, dispatcher_timeout = DispatcherTimeout},
                    {ok, Req, setup_connection(InitCtx, OtpCert, Certs, auth_handler:is_provider(OtpCert))};
                {ok, 0, Errno} ->
                    ?info("Peer ~p was rejected due to ~p error code", [OtpCert#'OTPCertificate'.tbsCertificate#'OTPTBSCertificate'.subject, Errno]),
                    {shutdown, Req};
                {error, Reason} ->
                    ?error("GSI peer verification callback error: ~p", [Reason]),
                    {shutdown, Req};
                Other ->
                    ?error("GSI verification callback returned unknown response ~p", [Other]),
                    {shutdown, Req}
            end;
        _ ->
            ?error("Peer was conected but cerificate chain was not found. Please check if GSI validation is enabled."),
            {shutdown, Req}
    end.


%% setup_connection/4
%% ====================================================================
%% @doc Setup handler's state with peer info (i.e. peer_type, provider_id | peer_dn).
%% @end
-spec setup_connection(InitCtx :: #hander_state{}, OtpCert :: #'OTPCertificate'{}, Certs :: [#'OTPCertificate'{}], IsProvider :: boolean()) ->
    InitializedCTX :: #hander_state{}.
%% ====================================================================
setup_connection(InitCtx, OtpCert, Certs, false) ->
    {ok, EEC} = gsi_handler:find_eec_cert(OtpCert, Certs, gsi_handler:is_proxy_certificate(OtpCert)),
    ?debug("Peer connected using certificate with subject: ~p ~n", [gsi_handler:proxy_subject(EEC)]),
    {rdnSequence, Rdn} = gsi_handler:proxy_subject(EEC),
    {ok, DnString} = user_logic:rdn_sequence_to_dn_string(Rdn),
    InitCtx#hander_state{peer_dn = DnString, peer_type = user};
setup_connection(InitCtx, OtpCert, _Certs, true) ->
    ProviderId = auth_handler:get_provider_id(OtpCert),
    ?info("Provider ~p connected.", [ProviderId]),
    InitCtx#hander_state{provider_id = ProviderId, peer_type = provider}.

%% websocket_handle/3
%% ====================================================================
%% @doc Cowboy's webscoket_handle callback. Binary data was received on socket. <br/>
%%      For more information please refer Cowboy's user manual.
-spec websocket_handle({Type :: atom(), Data :: term()}, Req, State) ->
    {reply, {Type :: atom(), Data :: term()}, Req, State} | {ok, Req, State} | {shutdown, Req, State}
    when
    Req :: term(),
    State :: #hander_state{}.
%% ====================================================================
<<<<<<< HEAD
websocket_handle({binary, Data}, Req, #hander_state{peer_dn = DnString, peer_type = PeerType} = State) ->
    try
        Request =
            case PeerType of
                provider -> decode_providermsg_pb(Data, DnString);
                user     -> decode_clustermsg_pb(Data, DnString)
            end,

        ?debug("Received request: ~p", [Request]),

        handle(Req, Request, State) %% Decode ClusterMsg and handle it
=======
websocket_handle({binary, Data}, Req, State) ->
    try
        handle(Req, decode_protocol_buffer(Data), State) %% Decode ClusterMsg and handle it
>>>>>>> 8962c0b2
    catch
        wrong_message_format                            -> {reply, {binary, encode_answer(wrong_message_format)}, Req, State};
        {wrong_internal_message_type, MsgId2}           -> {reply, {binary, encode_answer(wrong_internal_message_type, MsgId2)}, Req, State};
        {message_not_supported, MsgId2}                 -> {reply, {binary, encode_answer(message_not_supported, MsgId2)}, Req, State};
        {handshake_error, _HError, MsgId2}              -> {reply, {binary, encode_answer(handshake_error, MsgId2)}, Req, State};
        {no_user_found_error, _HError, MsgId2}          -> {reply, {binary, encode_answer(no_user_found_error, MsgId2)}, Req, State};
        {cert_confirmation_required, UserLogin, MsgId2} -> {reply, {binary, encode_answer(cert_confirmation_required, MsgId2, UserLogin)}, Req, State};
        {cert_denied_by_user, MsgId2}                   -> {reply, {binary, encode_answer(cert_denied_by_user, MsgId2)}, Req, State};
        {AtomError, MsgId2} when is_atom(AtomError)     -> {reply, {binary, encode_answer(AtomError, MsgId2)}, Req, State};
        _:Reason ->
            ?error_stacktrace("WSHandler failed due to: ~p", [Reason]),
            {reply, {binary, encode_answer(ws_handler_error)}, Req, State}
    end;
websocket_handle({Type, Data}, Req, State) ->
    ?warning("Unknown WebSocket request. Type: ~p, Payload: ~p", [Type, Data]),
    {ok, Req, State}.

%% Internal websocket_handle method implementation
%% Handle Handshake request - FUSE ID negotiation
handle(Req, {_, _, Answer_decoder_name, ProtocolVersion,
    #handshakerequest{hostname = Hostname, variable = Vars, cert_confirmation = CertConfirmation} = HReq, MsgId, Answer_type, _AccessToken},
    #hander_state{peer_dn = DnString} = State) ->
    ?debug("Handshake request: ~p", [HReq]),
    NewFuseId = genFuseId(HReq),
    UID = %% Fetch user's ID
    case user_logic:get_user({dn, DnString}) of
        {ok, #veil_document{uuid = UID1}} ->
            UID1;
        {error, Error} ->
            case user_logic:get_user({unverified_dn, DnString}) of
                {ok, #veil_document{uuid = UID1, record = #user{login = Login}} = UserDoc} ->
                    case CertConfirmation of
                        #handshakerequest_certconfirmation{login = Login, result = Result} ->
                            % Remove the DN from unverified DNs as it has been confirmed or declined
                            {ok, UserDoc2} = user_logic:update_unverified_dn_list(UserDoc, user_logic:get_unverified_dn_list(UserDoc) -- [DnString]),
                            case Result of
                                false ->
                                    ?alert("Private key owner denied having added a certificate with DN: ~p (added by ~p)", [DnString, Login]),
                                    throw({cert_denied_by_user, MsgId});
                                true ->
                                    {ok, _} = user_logic:update_dn_list(UserDoc2, user_logic:get_dn_list(UserDoc2) ++ [DnString]),
                                    ?debug("User ~p confirmed a certificate with DN: ~p", [Login, DnString]),
                                    UID1
                            end;
                        _ ->
                            ?debug("Handshake request is missing confirmation of certificate with DN: ~p. Denying connection.", [DnString]),
                            throw({cert_confirmation_required, Login, MsgId})
                    end;
                {error, _} ->
                    ?error("VeilClient handshake failed. User ~p data is not available due to DAO error: ~p", [DnString, Error]),
                    throw({no_user_found_error, Error, MsgId})
            end
    end,

    %% Env Vars list. Entry format: {Name :: atom(), value :: string()}
    EnvVars = [{list_to_atom(string:to_lower(Name)), Value} || #handshakerequest_envvariable{name = Name, value = Value} <- Vars],

    %% Save received data to DB
    FuseEnv = #veil_document{uuid = NewFuseId, record = #fuse_session{uid = UID, hostname = Hostname, env_vars = EnvVars}},
    case dao_lib:apply(dao_cluster, save_fuse_session, [FuseEnv], ProtocolVersion) of
        {ok, _} -> ok;
        {error, Error1} ->
            ?error("VeilClient handshake failed. Cannot save FUSE env variables (~p) due to DAO error: ~p", [FuseEnv, Error1]),
            throw({handshake_error, Error1, MsgId})
    end,

    %% Update connection state with new FUSE_ID and send it to client
    NewState = State#hander_state{fuse_id = NewFuseId},
    {reply, {binary, encode_answer(ok, MsgId, Answer_type, Answer_decoder_name, #handshakeresponse{fuse_id = NewFuseId})}, Req, NewState};

%% Handle HandshakeACK message - set FUSE ID used in this session, register connection
handle(Req, {_Synch, _Task, Answer_decoder_name, ProtocolVersion, #handshakeack{fuse_id = NewFuseId}, MsgId, Answer_type, {_GlobalId, _TokenHash}}, #hander_state{peer_dn = DnString} = State) ->
    {UID, AccessToken, UserGID} = %% Fetch user's ID
        case dao_lib:apply(dao_users, get_user, [{dn, DnString}], ProtocolVersion) of
            {ok, #veil_document{uuid = UID1, record = #user{access_token = AccessToken1, global_id = UserGID1}}} ->
                {UID1, AccessToken1, UserGID1};
            {error, Error} ->
                ?error("VeilClient handshake failed. User ~p data is not available due to DAO error: ~p", [DnString, Error]),
                throw({no_user_found_error, Error, MsgId})
        end,

    %% Fetch session data (using FUSE ID)
    case dao_lib:apply(dao_cluster, get_fuse_session, [NewFuseId], ProtocolVersion) of
        {ok, #veil_document{uuid = SessID, record = #fuse_session{uid = UID}}} ->
            %% Save connection's location (node and pid) to DB or crash, sice failure leaves no way of recovering
            {ok, ConnID} = dao_lib:apply(dao_cluster, save_connection_info, [#connection_info{session_id = SessID, controlling_node = node(), controlling_pid = self()}], ProtocolVersion),

            %% Double check if session is valid. We cant leave any connections with invalid session ID. Zombies are bad. Really, really bad.
            case dao_lib:apply(dao_cluster, get_fuse_session, [NewFuseId, {stale, update_before}], ProtocolVersion) of
                {ok, _} -> ok;  %% Everything is fine, just continue
                {error, Reason} ->      %% Session has been destroyed, let client know that it's invalidated
                    ?info("Session has beed deleted (error: ~p) while HandshakeACK was in progress. Closing the connection.", [Reason]),
                    dao_lib:apply(dao_cluster, remove_connection_info, [ConnID], ProtocolVersion),  %% Cleanup...
                    throw({invalid_fuse_id, MsgId})                                                 %% ...and crash
            end,

            %% Session data found, and its user ID matches -> send OK status and update current connection state
            ?debug("User ~p assigned FUSE ID ~p to the connection (PID: ~p)", [DnString, NewFuseId, self()]),
            {reply, {binary, encode_answer(ok, MsgId, Answer_type, Answer_decoder_name, #atom{value = ?VOK})}, Req,
                        State#hander_state{fuse_id = NewFuseId, connection_id = ConnID, access_token = AccessToken, user_global_id = UserGID}};
        {ok, #veil_document{record = #fuse_session{uid = OtherUID}}} ->
            %% Current user does not match session owner
            ?warning("User ~p tried to access someone else's session (fuse ID: ~p, session owner UID: ~p)", [DnString, NewFuseId, OtherUID]),
            throw({invalid_fuse_id, MsgId});
        {error, Error1} ->
            ?error("Cannot use fuseID ~p due to dao error: ~p", [NewFuseId, Error1]),
            throw({invalid_fuse_id, MsgId})
    end;

%% Handle other messages
handle(Req, {push, FuseID, {Msg, MsgId, DecoderName1, MsgType}}, #hander_state{peer_type = provider} = State) ->
    ?debug("Got push msg for ~p: ~p ~p ~p", [FuseID, Msg, DecoderName1, MsgType]),
    request_dispatcher:send_to_fuse(vcn_utils:ensure_list(FuseID), Msg, DecoderName1),
    {reply, {binary, encode_answer(ok, MsgId)}, Req, State};
handle(Req, {pull, FuseID, CLM}, #hander_state{peer_type = provider, provider_id = ProviderId} = State) ->
    ?debug("Got pull msg: ~p from ~p", [CLM, FuseID]),
    handle(Req, CLM, State#hander_state{fuse_id = vcn_utils:ensure_list( fslogic_context:gen_global_fuse_id(ProviderId, FuseID) )});
handle(Req, {Synch, Task, Answer_decoder_name, ProtocolVersion, Msg, MsgId, Answer_type, {GlobalId, TokenHash}} = _CLM,
        #hander_state{peer_dn = DnString, dispatcher_timeout = DispatcherTimeout, fuse_id = FuseID,
                      access_token = SessionAccessToken, user_global_id = SessionUserGID} = State) ->
    %% Check if received message requires FuseId
    MsgType = case Msg of
                  M0 when is_tuple(M0) -> erlang:element(1, M0); %% Record
                  M1 when is_atom(M1) -> atom                   %% Atom
              end,
    case {FuseID, lists:member(MsgType, ?SessionDependentMessages)} of
        {[], false} -> ok;                             % Message doesn't require FuseId
        {[], true} -> throw({invalid_fuse_id, MsgId}); % Message requires FuseId which is not present
        {FID, _} when is_list(FID) -> ok                               % FuseId is present
    end,

    {UserGID, AccessToken} =
        try {SessionUserGID =/= undefined orelse not gr_adapter:verify_client(GlobalId, TokenHash), SessionAccessToken} of
            {true, undefined} ->
                auth_handler:get_access_token(SessionUserGID);
            {true, _} ->
                {SessionUserGID, SessionAccessToken};
            _ ->
                auth_handler:get_access_token(GlobalId)
        catch
            Reason ->
                ?error("Cannot verify user (~p) authentication due to: ~p", [GlobalId, Reason]),
                throw({unable_to_authenticate, MsgId})
        end,

    Request = case Msg of
                  CallbackMsg when is_record(CallbackMsg, channelregistration) ->
                      #veil_request{subject = DnString, request =
                        #callback{fuse = FuseID, pid = self(), node = node(), action = channelregistration}, access_token = {UserGID, AccessToken}};
                  CallbackMsg2 when is_record(CallbackMsg2, channelclose) ->
                      #veil_request{subject = DnString, request =
                        #callback{fuse = FuseID, pid = self(), node = node(), action = channelclose}, access_token = {UserGID, AccessToken}};
                  _ -> #veil_request{subject = DnString, request = Msg, fuse_id = FuseID, access_token = {UserGID, AccessToken}}
              end,

    case Synch of
        true ->
            try
                Pid = self(),
                Ans = gen_server:call(?Dispatcher_Name, {node_chosen, {Task, ProtocolVersion, Pid, MsgId, Request}}),
                case Ans of
                    ok ->
                        receive
                            {worker_answer, MsgId, Ans2} ->
                                {reply, {binary, encode_answer(Ans, MsgId, Answer_type, Answer_decoder_name, Ans2)}, Req, State}
                        after DispatcherTimeout ->
                            {reply, {binary, encode_answer(dispatcher_timeout, MsgId)}, Req, State}
                        end;
                    Other -> {reply, {binary, encode_answer(Other, MsgId)}, Req, State}
                end
            catch
                _:_ -> {reply, {binary, encode_answer(dispatcher_error, MsgId)}, Req, State}
            end;
        false ->
            try
                case Msg of
                    ack ->
                        gen_server:call(?Dispatcher_Name, {node_chosen_for_ack, {Task, ProtocolVersion, Request, MsgId, FuseID}}),
                        {ok, Req, State};
                    _ ->
                        Ans = gen_server:call(?Dispatcher_Name, {node_chosen, {Task, ProtocolVersion, Request}}),
                        {reply, {binary, encode_answer(Ans, MsgId)}, Req, State}
                end
            catch
                _:_ -> {reply, {binary, encode_answer(dispatcher_error, MsgId)}, Req, State}
            end
    end.


%% websocket_info/3
%% ====================================================================
%% @doc Cowboy's webscoket_info callback. Erlang message received. <br/>
%%      For more information please refer Cowboy's user manual.
-spec websocket_info(Msg :: term(), Req, State) ->
    {reply, {Type :: atom(), Data :: term()}, Req, State} | {ok, Req, State} | {shutdown, Req, State}
    when
    Req :: term(),
    State :: #hander_state{}.
%% ====================================================================
websocket_info({Pid, get_session_id}, Req, State) ->
    Pid ! {ok, State#hander_state.fuse_id}, %% Response with assigned FuseID, when cluster asks
    {ok, Req, State};
websocket_info({Pid, shutdown}, Req, State) -> %% Handler internal shutdown request - close the connection
    Pid ! ok,
    {shutdown, Req, State};
websocket_info({ResponsePid, Message, MessageDecoder, MsgID}, Req, State) ->
    encode_and_send({ResponsePid, Message, MessageDecoder, MsgID}, -1, Req, State);
websocket_info({with_ack, ResponsePid, Message, MessageDecoder, MsgID}, Req, State) ->
    encode_and_send({ResponsePid, Message, MessageDecoder, MsgID}, MsgID, Req, State);
websocket_info(_Msg, Req, State) ->
    ?warning("Unknown WebSocket PUSH request. Message: ~p", [_Msg]),
    {ok, Req, State}.

%% websocket_terminate/3
%% ====================================================================
%% @doc Cowboy's webscoket_info callback. Connection was closed. <br/>
%%      For more information please refer Cowboy's user manual.
-spec websocket_terminate(Reason :: term(), Req, State) -> ok
    when
    Req :: term(),
    State :: #hander_state{}.
%% ====================================================================
websocket_terminate(_Reason, _Req, #hander_state{peer_serial = _Serial, connection_id = ConnID} = _State) ->
    ?debug("WebSocket connection  terminate for peer ~p with reason: ~p", [_Serial, _Reason]),
    dao_lib:apply(dao_cluster, remove_connection_info, [ConnID], 1),        %% Cleanup connection info.
    gen_server:cast(?Node_Manager_Name, {delete_callback_by_pid, self()}),
    ok.

%% ====================================================================
%% Internal functions
%% ====================================================================

%% encode_and_send/4
%% ====================================================================
%% @doc encode message and send to client. There is difference between MsgId and MessageIdForClient.
%% MsgId is value that will be send back to caller and MessageIdForClient is value generated inside ws_handler
%% and is useful when sending message to client with ack.
-spec encode_and_send(Msg :: term(), MessageIdForClient :: integer(), Req, State) ->
    {reply, {Type :: atom(), Data :: term()}, Req, State} | {ok, Req, State} | {shutdown, Req, State}
    when
    Req :: term(),
    State :: #hander_state{}.
%% ====================================================================
encode_and_send({ResponsePid, Message, MessageDecoder, MsgID}, MessageIdForClient, Req, State) ->
    try
        [MessageType | _] = tuple_to_list(Message),
        AnsRecord = encode_answer_record(push, MessageIdForClient, atom_to_list(MessageType), MessageDecoder, Message, []),
        case list_to_atom(AnsRecord#answer.answer_status) of
            push ->
                ResponsePid ! {self(), MsgID, ok},
                {reply, {binary, erlang:iolist_to_binary(communication_protocol_pb:encode_answer(AnsRecord))}, Req, State};
            Other ->
                ResponsePid ! {self(), MsgID, Other},
                {ok, Req, State}
        end
    catch
        Type:Error ->
            ?error("Ranch handler callback error for message ~p, error: ~p:~p", [Message, Type, Error]),
            ResponsePid ! {self(), MsgID, handler_error},
            {ok, Req, State}
    end.

<<<<<<< HEAD
%% decode_clustermsg_pb/2
%% ====================================================================
%% @doc Decodes the clustermsg message using protocol buffers records_translator.
-spec decode_clustermsg_pb(MsgBytes :: binary(), DN :: string()) -> Result when
    Result :: {Synch, ModuleName, Msg, MsgId, Answer_type, {GlobalId, TokenHash}},
=======
%% decode_protocol_buffer/1
%% ====================================================================
%% @doc Decodes the message using protocol buffers records_translator.
-spec decode_protocol_buffer(MsgBytes :: binary()) -> Result when
    Result :: {Synch, ModuleName, Msg, MsgId, Answer_type} | no_return(),
>>>>>>> 8962c0b2
    Synch :: boolean(),
    ModuleName :: atom(),
    Msg :: term(),
    MsgId :: integer(),
    Answer_type :: string(),
    GlobalId :: binary(),
    TokenHash :: binary().
%% ====================================================================
<<<<<<< HEAD
decode_clustermsg_pb(MsgBytes, DN) ->
=======
decode_protocol_buffer(MsgBytes) ->
>>>>>>> 8962c0b2
    DecodedBytes = try
        communication_protocol_pb:decode_clustermsg(MsgBytes)
                   catch
                       _:_ -> throw(wrong_message_format)
                   end,

    #clustermsg{module_name = ModuleName, message_type = Message_type, message_decoder_name = Message_decoder_name, answer_type = Answer_type,
        answer_decoder_name = Answer_decoder_name, synch = Synch, protocol_version = Prot_version, message_id = MsgId, input = Bytes,
        token_hash = TokenHash, global_user_id = GlobalId} = DecodedBytes,

    Msg =
        try
            erlang:apply(list_to_atom(Message_decoder_name ++ "_pb"), list_to_atom("decode_" ++ Message_type), [Bytes])
        catch
            _:_ -> throw({wrong_internal_message_type, MsgId})
        end,

    TranslatedMsg = records_translator:translate(Msg, Message_decoder_name),
    case checkMessage(TranslatedMsg, DN) of
        true -> {Synch, list_to_atom(ModuleName), Answer_decoder_name, Prot_version, TranslatedMsg, MsgId, Answer_type, {GlobalId, TokenHash}};
        false -> throw({message_not_supported, MsgId})
    end.


%% decode_answer_pb/2
%% ====================================================================
%% @doc Decodes the answer message using protocol buffers records_translator.
-spec decode_answer_pb(MsgBytes :: binary(), DN :: string()) -> Result when
    Result :: {Msg, MsgId, DecoderName, MsgType},
    Msg :: term(),
    MsgId :: integer(),
    DecoderName :: string(),
    MsgType :: string().
%% ====================================================================
decode_answer_pb(MsgBytes, DN) ->
    DecodedBytes = try
        communication_protocol_pb:decode_answer(MsgBytes)
                   catch
                       _:_ -> throw(wrong_message_format)
                   end,

    #answer{message_type = MsgType, worker_answer = Input, message_id = MsgId, message_decoder_name = DecoderName} = DecodedBytes,
    ?info("Decoding answer ~p", [DecodedBytes]),

    DecoderName1 = case DecoderName of
                       [] -> "fuse_messages";
                       _  -> DecoderName
                   end,

    {Decoder, DecodingFun, ModuleNameAtom} = try
      {list_to_existing_atom(Message_decoder_name ++ "_pb"), list_to_existing_atom("decode_" ++ Message_type), list_to_existing_atom(ModuleName)}
    catch
      _:_ -> throw({message_not_supported, MsgId})
    end,

    Msg = try
<<<<<<< HEAD
        erlang:apply(list_to_atom(DecoderName1 ++ "_pb"), list_to_atom("decode_" ++ MsgType), [Input])
=======
        erlang:apply(Decoder, DecodingFun, [Bytes])
>>>>>>> 8962c0b2
          catch
              _:_ -> throw({wrong_internal_message_type, MsgId})
          end,

<<<<<<< HEAD
    TranslatedMsg = records_translator:translate(Msg, DecoderName1),
    case checkMessage(TranslatedMsg, DN) of
        true -> {TranslatedMsg, MsgId, DecoderName1, MsgType};
        false -> throw({message_not_supported, MsgId})
    end.
=======
    TranslatedMsg = try
      records_translator:translate(Msg, Message_decoder_name)
    catch
      _:message_not_supported -> throw({message_not_supported, MsgId})
    end,
    {Synch, ModuleNameAtom, Answer_decoder_name, Prot_version, TranslatedMsg, MsgId, Answer_type}.
>>>>>>> 8962c0b2


%% decode_providermsg_pb/2
%% ====================================================================
%% @doc Decodes the providermsg message using protocol buffers records_translator. <br/>
%%      In case of 'pull' message - InputMessage is decoded with decode_clustermsg_pb/2. <br/>
%%      In case of 'push' message - InputMessage is decoded with decode_answermsg_pb/2.
%% @end
-spec decode_providermsg_pb(MsgBytes :: binary(), DN :: string()) -> Result when
    Result :: {pull | push, FuseId :: binary(), InputMessage :: term()}.
%% ====================================================================
decode_providermsg_pb(MsgBytes, DN) ->
    DecodedBytes = try
        communication_protocol_pb:decode_providermsg(MsgBytes)
                   catch
                       _:_ -> throw(wrong_message_format)
                   end,

    #providermsg{message_type = MsgType, input = Input, fuse_id = FuseID} = DecodedBytes,
    FuseID1 = case FuseID of undefined -> "cluster_fid"; _ -> FuseID end,
    case MsgType of
        "clustermsg" ->
            {pull, FuseID1, decode_clustermsg_pb(Input, DN)};
        "answer" ->
            {push, FuseID1, decode_answer_pb(Input, DN)}
    end.


%% encode_answer/1
%% ====================================================================
%% @doc Encodes answer using protocol buffers records_translator.
-spec encode_answer(Main_Answer :: atom()) -> Result when
    Result :: binary().
%% ====================================================================
encode_answer(Main_Answer) ->
    encode_answer(Main_Answer, 0).

%% encode_answer/2
%% ====================================================================
%% @doc Encodes answer using protocol buffers records_translator.
-spec encode_answer(Main_Answer :: atom(), MsgId :: integer()) -> Result when
    Result :: binary().
%% ====================================================================
encode_answer(Main_Answer, MsgId) ->
    encode_answer(Main_Answer, MsgId, non, "non", [], []).

%% encode_answer/3
%% ====================================================================
%% @doc Encodes answer using protocol buffers records_translator.
-spec encode_answer(Main_Answer :: atom(), MsgId :: integer(), ErrorDescription :: term()) -> Result when
    Result :: binary().
%% ====================================================================
encode_answer(Main_Answer, MsgId, ErrorDescription) ->
    encode_answer(Main_Answer, MsgId, non, "non", [], ErrorDescription).

%% encode_answer/5
%% ====================================================================
%% @doc Encodes answer using protocol buffers records_translator.
-spec encode_answer(Main_Answer :: atom(), MsgId :: integer(), AnswerType :: string(), Answer_decoder_name :: string(), Worker_Answer :: term()) -> Result when
    Result :: binary().
%% ====================================================================
encode_answer(Main_Answer, MsgId, AnswerType, Answer_decoder_name, Worker_Answer) ->
    encode_answer(Main_Answer, MsgId, AnswerType, Answer_decoder_name, Worker_Answer, []).

%% encode_answer/6
%% ====================================================================
%% @doc Encodes answer using protocol buffers records_translator.
-spec encode_answer(Main_Answer :: atom(), MsgId :: integer(), AnswerType :: string(), Answer_decoder_name :: string(), Worker_Answer :: term(), ErrorDescription :: term()) -> Result when
    Result :: binary().
%% ====================================================================
encode_answer(Main_Answer, MsgId, AnswerType, Answer_decoder_name, Worker_Answer, ErrorDescription) ->
    ?debug("Encoding answer ~p ~p ~p ~p ~p ~p", [Main_Answer, MsgId, AnswerType, Answer_decoder_name, Worker_Answer, ErrorDescription]),
    Message = encode_answer_record(Main_Answer, MsgId, AnswerType, Answer_decoder_name, Worker_Answer, ErrorDescription),
    erlang:iolist_to_binary(communication_protocol_pb:encode_answer(Message)).

%% encode_answer_record/6
%% ====================================================================
%% @doc Creates answer record
-spec encode_answer_record(Main_Answer :: atom(), MsgId :: integer(), AnswerType :: string(), Answer_decoder_name :: string(), Worker_Answer :: term(), ErrorDescription :: term()) -> Result when
    Result :: binary().
%% ====================================================================
encode_answer_record(Main_Answer, MsgId, AnswerType, Answer_decoder_name, Worker_Answer, ErrorDescription) ->
    Check = ((Main_Answer =:= ok) and is_atom(Worker_Answer) and (Worker_Answer =:= worker_plug_in_error)),
    Main_Answer2 = case Check of
                       true -> Worker_Answer;
                       false -> Main_Answer
                   end,
    AnswerRecord = case (Main_Answer2 =:= ok) or (Main_Answer2 =:= push) of
                       true -> case AnswerType of
                                   non -> #answer{answer_status = atom_to_list(Main_Answer2), message_id = MsgId};
                                   _Type ->
                                       try
                                         DecoderName = list_to_existing_atom(Answer_decoder_name ++ "_pb"),
                                         EncodingFun = list_to_existing_atom("encode_" ++ AnswerType),
                                         try
                                             WAns = erlang:apply(DecoderName, EncodingFun, [records_translator:translate_to_record(Worker_Answer)]),
                                             case Main_Answer2 of
                                                 push ->
                                                     #answer{answer_status = atom_to_list(Main_Answer2), message_id = MsgId, message_type = AnswerType, worker_answer = WAns};
                                                 _ ->
                                                     #answer{answer_status = atom_to_list(Main_Answer2), message_id = MsgId, worker_answer = WAns}
                                             end
                                         catch
                                             Type:Error ->
                                                 ?error("Ranch handler error during encoding worker answer: ~p:~p, answer type: ~p, decoder ~p, worker answer ~p", [Type, Error, AnswerType, Answer_decoder_name, Worker_Answer]),
                                                 #answer{answer_status = "worker_answer_encoding_error", message_id = MsgId}
                                         end
                                       catch
                                         _:_ ->
                                           ?error("Wrong decoder ~p or encoding function ~p", [Answer_decoder_name, AnswerType]),
                                           #answer{answer_status = "not_supported_answer_decoder", message_id = MsgId}
                                       end
                               end;
                       false ->
                           try
                               #answer{answer_status = atom_to_list(Main_Answer2), message_id = MsgId}
                           catch
                               Type:Error ->
                                   ?error("Ranch handler error during encoding main answer: ~p:~p, answer type: ~p, decoder ~p, main answer ~p", [Type, Error, AnswerType, Answer_decoder_name, Main_Answer2]),
                                   #answer{answer_status = "main_answer_encoding_error", message_id = MsgId}
                           end
                   end,
    case ErrorDescription of
        [] -> AnswerRecord;
        _ -> AnswerRecord#answer{error_description = ErrorDescription}
    end.

%% genFuseId/1
%% ====================================================================
%% @doc Generates new fuseId. Returned values will be used as document UUID in DB. All returned values shall be unique.
-spec genFuseId(#handshakerequest{}) -> Result :: nonempty_string().
%% ====================================================================
genFuseId(#handshakerequest{} = _HReq) ->
    dao_helper:gen_uuid().<|MERGE_RESOLUTION|>--- conflicted
+++ resolved
@@ -42,11 +42,8 @@
 -export([websocket_terminate/3]).
 
 -ifdef(TEST).
-<<<<<<< HEAD
 -export([decode_clustermsg_pb/2, encode_answer/2, encode_answer/3, encode_answer/5, encode_answer/6, checkMessage/2]).
-=======
 -export([decode_protocol_buffer/1, encode_answer/2, encode_answer/3, encode_answer/5, encode_answer/6]).
->>>>>>> 8962c0b2
 -endif.
 
 %% ====================================================================
@@ -129,7 +126,6 @@
     Req :: term(),
     State :: #hander_state{}.
 %% ====================================================================
-<<<<<<< HEAD
 websocket_handle({binary, Data}, Req, #hander_state{peer_dn = DnString, peer_type = PeerType} = State) ->
     try
         Request =
@@ -141,11 +137,7 @@
         ?debug("Received request: ~p", [Request]),
 
         handle(Req, Request, State) %% Decode ClusterMsg and handle it
-=======
-websocket_handle({binary, Data}, Req, State) ->
-    try
         handle(Req, decode_protocol_buffer(Data), State) %% Decode ClusterMsg and handle it
->>>>>>> 8962c0b2
     catch
         wrong_message_format                            -> {reply, {binary, encode_answer(wrong_message_format)}, Req, State};
         {wrong_internal_message_type, MsgId2}           -> {reply, {binary, encode_answer(wrong_internal_message_type, MsgId2)}, Req, State};
@@ -408,19 +400,15 @@
             {ok, Req, State}
     end.
 
-<<<<<<< HEAD
 %% decode_clustermsg_pb/2
+%% decode_protocol_buffer/1
 %% ====================================================================
 %% @doc Decodes the clustermsg message using protocol buffers records_translator.
 -spec decode_clustermsg_pb(MsgBytes :: binary(), DN :: string()) -> Result when
     Result :: {Synch, ModuleName, Msg, MsgId, Answer_type, {GlobalId, TokenHash}},
-=======
-%% decode_protocol_buffer/1
-%% ====================================================================
 %% @doc Decodes the message using protocol buffers records_translator.
 -spec decode_protocol_buffer(MsgBytes :: binary()) -> Result when
     Result :: {Synch, ModuleName, Msg, MsgId, Answer_type} | no_return(),
->>>>>>> 8962c0b2
     Synch :: boolean(),
     ModuleName :: atom(),
     Msg :: term(),
@@ -429,11 +417,8 @@
     GlobalId :: binary(),
     TokenHash :: binary().
 %% ====================================================================
-<<<<<<< HEAD
 decode_clustermsg_pb(MsgBytes, DN) ->
-=======
 decode_protocol_buffer(MsgBytes) ->
->>>>>>> 8962c0b2
     DecodedBytes = try
         communication_protocol_pb:decode_clustermsg(MsgBytes)
                    catch
@@ -443,6 +428,12 @@
     #clustermsg{module_name = ModuleName, message_type = Message_type, message_decoder_name = Message_decoder_name, answer_type = Answer_type,
         answer_decoder_name = Answer_decoder_name, synch = Synch, protocol_version = Prot_version, message_id = MsgId, input = Bytes,
         token_hash = TokenHash, global_user_id = GlobalId} = DecodedBytes,
+
+    {Decoder, DecodingFun, ModuleNameAtom} = try
+      {list_to_existing_atom(Message_decoder_name ++ "_pb"), list_to_existing_atom("decode_" ++ Message_type), list_to_existing_atom(ModuleName)}
+    catch
+      _:_ -> throw({message_not_supported, MsgId})
+    end,
 
     Msg =
         try
@@ -483,36 +474,24 @@
                        _  -> DecoderName
                    end,
 
-    {Decoder, DecodingFun, ModuleNameAtom} = try
-      {list_to_existing_atom(Message_decoder_name ++ "_pb"), list_to_existing_atom("decode_" ++ Message_type), list_to_existing_atom(ModuleName)}
-    catch
-      _:_ -> throw({message_not_supported, MsgId})
-    end,
-
     Msg = try
-<<<<<<< HEAD
         erlang:apply(list_to_atom(DecoderName1 ++ "_pb"), list_to_atom("decode_" ++ MsgType), [Input])
-=======
         erlang:apply(Decoder, DecodingFun, [Bytes])
->>>>>>> 8962c0b2
           catch
               _:_ -> throw({wrong_internal_message_type, MsgId})
           end,
 
-<<<<<<< HEAD
     TranslatedMsg = records_translator:translate(Msg, DecoderName1),
     case checkMessage(TranslatedMsg, DN) of
         true -> {TranslatedMsg, MsgId, DecoderName1, MsgType};
         false -> throw({message_not_supported, MsgId})
     end.
-=======
     TranslatedMsg = try
       records_translator:translate(Msg, Message_decoder_name)
     catch
       _:message_not_supported -> throw({message_not_supported, MsgId})
     end,
     {Synch, ModuleNameAtom, Answer_decoder_name, Prot_version, TranslatedMsg, MsgId, Answer_type}.
->>>>>>> 8962c0b2
 
 
 %% decode_providermsg_pb/2
