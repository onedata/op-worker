%% ===================================================================
%% @author Rafal Slota
%% @copyright (C): 2014 ACK CYFRONET AGH
%% This software is released under the MIT license
%% cited in 'LICENSE.txt'.
%% @end
%% ===================================================================
%% @doc: Library module for cluster-wide operations.
%% @end
%% ===================================================================
-module(cluster_manager_lib).
-author("Rafal Slota").

-include_lib("public_key/include/public_key.hrl").
-include_lib("ctool/include/logging.hrl").

%% API
-export([get_provider_id/0]).

%% get_provider_id/0
%% ====================================================================
%% @doc Returns Provider ID for current VeilCluster instance.
%%      Fails with undefined exception if the VeilCLuster is not registered as an Provider.
%% @end
-spec get_provider_id() -> ProviderId :: binary() | no_return().
%% ====================================================================
get_provider_id() ->
<<<<<<< HEAD
    {ok, Bin} = file:read_file(gr_plugin:get_cert_path()),
    [{_, PeerCertDer, _} | _] = public_key:pem_decode(Bin),
    PeerCert = public_key:pkix_decode_cert(PeerCertDer, otp),

    auth_handler:get_provider_id(PeerCert).
=======
    % Cache the provider ID so that we don't decode the cert every time
    case application:get_env(veil_cluster_node, provider_id) of
        {ok, ProviderId} ->
            ProviderId;
        _ ->
            {ok, Bin} = file:read_file(gr_plugin:get_cert_path()),
            [{_, PeerCertDer, _} | _] = public_key:pem_decode(Bin),
            PeerCert = public_key:pkix_decode_cert(PeerCertDer, otp),
            ProviderId = auth_handler:get_provider_id(PeerCert),
            application:set_env(veil_cluster_node, provider_id, ProviderId),
            ProviderId
    end.
>>>>>>> 4b4c3b6c
<|MERGE_RESOLUTION|>--- conflicted
+++ resolved
@@ -25,13 +25,6 @@
 -spec get_provider_id() -> ProviderId :: binary() | no_return().
 %% ====================================================================
 get_provider_id() ->
-<<<<<<< HEAD
-    {ok, Bin} = file:read_file(gr_plugin:get_cert_path()),
-    [{_, PeerCertDer, _} | _] = public_key:pem_decode(Bin),
-    PeerCert = public_key:pkix_decode_cert(PeerCertDer, otp),
-
-    auth_handler:get_provider_id(PeerCert).
-=======
     % Cache the provider ID so that we don't decode the cert every time
     case application:get_env(veil_cluster_node, provider_id) of
         {ok, ProviderId} ->
@@ -44,4 +37,3 @@
             application:set_env(veil_cluster_node, provider_id, ProviderId),
             ProviderId
     end.
->>>>>>> 4b4c3b6c
