%%%-------------------------------------------------------------------
%%% @author Michal Wrzeszcz
%%% @author Tomasz Lichon
%%% @copyright (C) 2013 ACK CYFRONET AGH
%%% This software is released under the MIT license
%%% cited in 'LICENSE.txt'.
%%% @end
%%%-------------------------------------------------------------------
%%% @doc
%%% This module coordinates central cluster.
%%% @end
%%%-------------------------------------------------------------------
-module(cluster_manager).
-author("Michal Wrzeszcz").
-author("Tomasz Lichon").

-behaviour(gen_server).

-include("registered_names.hrl").
-include("supervision_macros.hrl").
-include("modules_and_args.hrl").
-include("cluster_elements/worker_host/worker_proxy.hrl").
-include_lib("ctool/include/logging.hrl").

%% This record is used by ccm (it contains its state). It describes
%% nodes, dispatchers and workers in cluster. It also contains reference
%% to process used to monitor if nodes are alive.
-record(cm_state, {nodes = [], workers = [], state_num = 1}).

%% API
-export([start_link/0, stop/0]).

%% gen_event callbacks
-export([init/1, handle_call/3, handle_cast/2, handle_info/2, terminate/2, code_change/3]).

%%%===================================================================
%%% API
%%%===================================================================

%%--------------------------------------------------------------------
%% @doc
%% Starts cluster manager
%% @end
%%--------------------------------------------------------------------
-spec start_link() -> Result when
    Result :: {ok, Pid}
    | ignore
    | {error, Error},
    Pid :: pid(),
    Error :: {already_started, Pid} | term().
start_link() ->
    case gen_server:start_link(?MODULE, [], []) of
        {ok, Pid} ->
            global:re_register_name(?CCM, Pid),
            {ok, Pid};
        Error ->
            Error
    end.

%%--------------------------------------------------------------------
%% @doc
%% Stops the server
%% @end
%%--------------------------------------------------------------------
-spec stop() -> ok.
stop() ->
    gen_server:cast(?CCM, stop).

%%%===================================================================
%%% gen_server callbacks
%%%===================================================================

%%--------------------------------------------------------------------
%% @private
%% @doc
%% Initializes the server
%% @end
%%--------------------------------------------------------------------
-spec init(Args :: term()) -> Result when
    Result :: {ok, State}
    | {ok, State, Timeout}
    | {ok, State, hibernate}
    | {stop, Reason :: term()}
    | ignore,
    State :: term(),
    Timeout :: non_neg_integer() | infinity.
%% ====================================================================
init(_) ->
    process_flag(trap_exit, true),
    {ok, Interval} = application:get_env(?APP_NAME, initialization_time),
    erlang:send_after(Interval * 1000, self(), {timer, init_cluster}),
    {ok, #cm_state{}}.

%%--------------------------------------------------------------------
%% @private
%% @doc
%% Handling call messages
%% @end
%%--------------------------------------------------------------------
-spec handle_call(Request :: term(), From :: {pid(), Tag :: term()}, State :: term()) -> Result when
    Result :: {reply, Reply, NewState}
    | {reply, Reply, NewState, Timeout}
    | {reply, Reply, NewState, hibernate}
    | {noreply, NewState}
    | {noreply, NewState, Timeout}
    | {noreply, NewState, hibernate}
    | {stop, Reason, Reply, NewState}
    | {stop, Reason, NewState},
    Reply :: term(),
    NewState :: term(),
    Timeout :: non_neg_integer() | infinity,
    Reason :: term().
handle_call(get_state_num, _From, State) ->
    {reply, State#cm_state.state_num, State};

handle_call(get_nodes, _From, State) ->
    {reply, State#cm_state.nodes, State};

handle_call(get_workers, _From, State) ->
    WorkersList = get_workers_list(State),
    {reply, {WorkersList, State#cm_state.state_num}, State};

handle_call(_Request, _From, State) ->
    ?warning("Wrong call: ~p", [_Request]),
    {reply, wrong_request, State}.

%%--------------------------------------------------------------------
%% @private
%% @doc
%% Handling cast messages
%% @end
%%--------------------------------------------------------------------
-spec handle_cast(Request :: term(), State :: term()) -> Result when
    Result :: {noreply, NewState}
    | {noreply, NewState, Timeout}
    | {noreply, NewState, hibernate}
    | {stop, Reason :: term(), NewState},
    NewState :: term(),
    Timeout :: non_neg_integer() | infinity.
handle_cast({heart_beat, Node}, State) ->
    NewState = heart_beat(State, Node),
    {noreply, NewState};

handle_cast(init_cluster, State) ->
    NewState = init_cluster(State),
    {noreply, NewState};

handle_cast({stop_worker, Node, Module}, State) ->
    NewState = stop_worker(Node, Module, State),
    {noreply, NewState};

handle_cast(stop, State) ->
    {stop, normal, State};

handle_cast(_Msg, State) ->
    ?warning("Wrong cast: ~p", [_Msg]),
    {noreply, State}.

%%--------------------------------------------------------------------
%% @private
%% @doc
%% Handling all non call/cast messages
%% @end
%%--------------------------------------------------------------------
-spec handle_info(Info :: timeout | term(), State :: term()) -> Result when
    Result :: {noreply, NewState}
    | {noreply, NewState, Timeout}
    | {noreply, NewState, hibernate}
    | {stop, Reason :: term(), NewState},
    NewState :: term(),
    Timeout :: non_neg_integer() | infinity.
handle_info({timer, Msg}, State) ->
    gen_server:cast({global, ?CCM}, Msg),
    {noreply, State};

handle_info({nodedown, Node}, State) ->
    NewState = node_down(Node, State),
    {noreply, NewState};

handle_info(_Info, State) ->
    ?warning("CCM wrong info: ~p", [_Info]),
    {noreply, State}.

%%--------------------------------------------------------------------
%% @private
%% @doc
%% This function is called by a gen_server when it is about to
%% terminate. It should be the opposite of Module:init/1 and do any
%% necessary cleaning up. When it returns, the gen_server terminates
%% with Reason. The return value is ignored.
%% @end
%%--------------------------------------------------------------------
-spec terminate(Reason, State :: term()) -> Any :: term() when
    Reason :: normal
    | shutdown
    | {shutdown, term()}
    | term().
terminate(_Reason, _State) ->
    ok.

%%--------------------------------------------------------------------
%% @private
%% @doc
%% Convert process state when code is changed
%% @end
%%--------------------------------------------------------------------
-spec code_change(OldVsn, State :: term(), Extra :: term()) -> Result when
    Result :: {ok, NewState :: term()} | {error, Reason :: term()},
    OldVsn :: Vsn | {down, Vsn},
    Vsn :: term().
code_change(_OldVsn, State, _Extra) ->
    {ok, State}.

%%%===================================================================
%%% Internal functions
%%%===================================================================

%%--------------------------------------------------------------------
%% @private
%% @doc
%% Receive heart_beat from node_manager
%% @end
%%--------------------------------------------------------------------
-spec heart_beat(State :: #cm_state{}, SenderNode :: node()) -> #cm_state{}.
heart_beat(State = #cm_state{nodes = Nodes}, SenderNode) ->
    ?debug("Heartbeat from node: ~p", [SenderNode]),
    case lists:member(SenderNode, Nodes) orelse SenderNode =:= node() of
        true ->
            gen_server:cast({?NODE_MANAGER_NAME, SenderNode}, {heart_beat_ok, State#cm_state.state_num}),
            State;
        false ->
            ?info("New node: ~p", [SenderNode]),

            %% This case checks if node state was analysed correctly.
            %% If it was, it upgrades state number if necessary (workers
            %% were running on node).
            case catch join_new_node(SenderNode, State) of
                {ok, {NewState, WorkersFound}} ->
                    erlang:monitor_node(SenderNode, true),
                    case WorkersFound of
                        true -> update_dispatchers_and_dns(NewState);
                        false -> ok
                    end,
                    gen_server:cast({?NODE_MANAGER_NAME, SenderNode}, {heart_beat_ok, State#cm_state.state_num}),
                    NewState#cm_state{nodes = [SenderNode | Nodes]};
                Error ->
                    ?warning_stacktrace("Checking node ~p, in ccm failed with error: ~p", [SenderNode, Error]),
                    gen_server:cast({?NODE_MANAGER_NAME, SenderNode}, {heart_beat_ok, State#cm_state.state_num}),
                    State
            end
    end.

%%--------------------------------------------------------------------
%% @private
%% @doc
%% Initializes cluster - decides at which nodes components should
%% be started (and starts them). Additionally, it sets timer that
%% initiates checking of cluster state.
%% @end
%%--------------------------------------------------------------------
-spec init_cluster(State :: #cm_state{}) -> #cm_state{}.
init_cluster(State = #cm_state{nodes = []}) ->
    {ok, Interval} = application:get_env(?APP_NAME, initialization_time),
    erlang:send_after(1000 * Interval, self(), {timer, init_cluster}),
    State;
init_cluster(State = #cm_state{nodes = Nodes, workers = Workers}) ->
    CreateRunningWorkersList =
        fun({_N, M, _Child}, WorkerList) ->
            [M | WorkerList]
        end,
    RunningWorkers = lists:foldl(CreateRunningWorkersList, [], Workers),

    CreateJobsList =
        fun({Job, A}, {TmpJobs, TmpArgs}) ->
            case lists:member(Job, RunningWorkers) of
                true -> {TmpJobs, TmpArgs};
                false -> {[Job | TmpJobs], [A | TmpArgs]}
            end
        end,
    {Jobs, Args} = lists:foldl(CreateJobsList, {[], []}, ?MODULES_WITH_ARGS),

    case {Jobs, Workers} of
        {[], []} ->
            State;
        {[], _} ->
            update_dispatchers_and_dns(State);
        {_, _} ->
            ?info("Initialization of jobs ~p using nodes ~p", [Jobs, Nodes]),
            NewState =
                case erlang:length(Nodes) >= erlang:length(Jobs) of
                    true -> init_cluster_nodes_dominance(State, Nodes, Jobs, [], Args, []);
                    false -> init_cluster_jobs_dominance(State, Jobs, Args, Nodes, [])
                end,
            update_dispatchers_and_dns(NewState)
    end.

%%--------------------------------------------------------------------
%% @private
%% @doc
%% Chooses node for workers when there are more nodes than workers.
%% @end
%%--------------------------------------------------------------------
-spec init_cluster_nodes_dominance(State :: term(), Nodes :: list(), Jobs1 :: list(),
    Jobs2 :: list(), Args1 :: list(), Args2 :: list()) -> NewState when
    NewState :: term().
init_cluster_nodes_dominance(State, [], _Jobs1, _Jobs2, _Args1, _Args2) ->
    State;
init_cluster_nodes_dominance(State, Nodes, [], Jobs2, [], Args2) ->
    init_cluster_nodes_dominance(State, Nodes, Jobs2, [], Args2, []);
init_cluster_nodes_dominance(State, [N | Nodes], [J | Jobs1], Jobs2, [A | Args1], Args2) ->
    NewState = start_worker(N, J, A, State),
    init_cluster_nodes_dominance(NewState, Nodes, Jobs1, [J | Jobs2], Args1, [A | Args2]).

%%--------------------------------------------------------------------
%% @private
%% @doc
%% Chooses node for workers when there are more workers than nodes.
%% @end
%%--------------------------------------------------------------------
-spec init_cluster_jobs_dominance(State :: term(), Jobs :: list(),
    Args :: list(), Nodes1 :: list(), Nodes2 :: list()) -> NewState when
    NewState :: term().
init_cluster_jobs_dominance(State, [], [], _Nodes1, _Nodes2) ->
    State;
init_cluster_jobs_dominance(State, Jobs, Args, [], Nodes2) ->
    init_cluster_jobs_dominance(State, Jobs, Args, Nodes2, []);
init_cluster_jobs_dominance(State, [J | Jobs], [A | Args], [N | Nodes1], Nodes2) ->
    NewState = start_worker(N, J, A, State),
    init_cluster_jobs_dominance(NewState, Jobs, Args, Nodes1, [N | Nodes2]).

%%--------------------------------------------------------------------
%% @private
%% @doc
%% Processes client request using PlugIn:handle function. Afterwards,
%% it sends the answer to dispatcher and logs info about processing time.
%% @end
%%--------------------------------------------------------------------
-spec start_worker(Node :: atom(), Module :: atom(), WorkerArgs :: term(), State :: term()) -> #cm_state{}.
start_worker(Node, Module, WorkerArgs, State) ->
    try
        {ok, LoadMemorySize} = application:get_env(?APP_NAME, worker_load_memory_size),
        {ok, ChildPid} = supervisor:start_child(
            {?SUPERVISOR_NAME, Node},
            {Module, {worker_host, start_link, [Module, WorkerArgs, LoadMemorySize]}, transient, 5000, worker, [worker_host]}
        ),
        Workers = State#cm_state.workers,
        ?info("Worker: ~s started at node: ~s", [Module, Node]),
        State#cm_state{workers = [{Node, Module, ChildPid} | Workers]}
    catch
        _:Error ->
            ?error_stacktrace("Error: ~p during start of worker: ~s at node: ~s", [Error, Module, Node]),
            State
    end.

%%--------------------------------------------------------------------
%% @private
%% @doc
%% Processes client request using PlugIn:handle function. Afterwards,
%% it sends the answer to dispatcher and logs info about processing time.
%% @end
%%--------------------------------------------------------------------
-spec stop_worker(Node :: atom(), Module :: atom(), State :: #cm_state{}) -> #cm_state{}.
stop_worker(Node, Module, State = #cm_state{workers = Workers}) ->
    CreateNewWorkersList =
        fun({N, M, Child}, {WorkerList, ChosenChild}) ->
            case {N, M} of
                {Node, Module} -> {WorkerList, {N, Child}};
                {_N2, _M2} -> {[{N, M, Child} | WorkerList], ChosenChild}
            end
        end,
    {NewWorkers, ChosenChild} = lists:foldl(CreateNewWorkersList, {[], non}, Workers),
    try
        NewState = State#cm_state{workers = NewWorkers},
        {ChildNode, _ChildPid} = ChosenChild,
        update_dispatchers_and_dns(NewState),
        ok = supervisor:terminate_child({?SUPERVISOR_NAME, ChildNode}, Module),
        ok = supervisor:delete_child({?SUPERVISOR_NAME, ChildNode}, Module),
        ?info("Worker: ~s stopped at node: ~s", [Module, Node]),
        NewState
    catch
        _:Error ->
            ?error("Worker: ~s not stopped at node: ~s, error ~p", [Module, Node, {delete_error, Error}]),
            State#cm_state{workers = NewWorkers}
    end.

%%--------------------------------------------------------------------
%% @private
%% @doc
%% Checks if node can be connected and if any workers are running on it.
%% Returns updated ccm state and a flag that indicates if new node
%% contains workers.
%% @end
%%--------------------------------------------------------------------
-spec join_new_node(Node :: atom(), State :: term()) -> {ok, {NewState :: #cm_state{}, WorkersFound :: boolean()}} | no_return().
join_new_node(Node, State = #cm_state{workers = Workers}) ->
    pong = net_adm:ping(Node),
    Children = supervisor:which_children({?SUPERVISOR_NAME, Node}),
    NewWorkers = add_children(Node, Children, Workers, State),
    WorkersFound = length(NewWorkers) > length(Workers),
    {ok, {State#cm_state{workers = NewWorkers}, WorkersFound}}.

%%--------------------------------------------------------------------
%% @private
%% @doc
%% Add workers that run on node to workers list.
%% @end
%%--------------------------------------------------------------------
-spec add_children(Node :: atom(), Children :: list(), Workers :: term(), State :: term()) -> list().
add_children(_Node, [], Workers, _State) ->
    Workers;
add_children(Node, [{Id, ChildPid, _Type, _Modules} | Children], Workers, State) ->
    case lists:member(Id, ?MODULES) of
        false -> add_children(Node, Children, Workers, State);
        true ->
            ?info("Worker ~p found at node ~s", [Id, Node]),
            [{Node, Id, ChildPid} | add_children(Node, Children, Workers, State)]
    end.

%%--------------------------------------------------------------------
%% @private
%% @doc
%% Clears information about workers on node that is down.
%% @end
%%--------------------------------------------------------------------
-spec node_down(Node :: atom(), State :: #cm_state{}) -> #cm_state{}.
node_down(Node, State = #cm_state{workers = Workers, nodes = Nodes}) ->
    ?error("Node down: ~p", [Node]),
    CreateNewWorkersList = fun({N, M, Child}, {WorkerList, Found}) ->
        case N of
            Node -> {Workers, true};
            _N2 -> {[{N, M, Child} | WorkerList], Found}
        end
    end,
    {NewWorkers, WorkersFound} = lists:foldl(CreateNewWorkersList, {[], false}, Workers),

    CreateNewNodesList = fun(N, NodeList) ->
        case N of
            Node -> NodeList;
            _N2 -> [N | NodeList]
        end
    end,
    NewNodes = lists:foldl(CreateNewNodesList, [], Nodes),

    NewState = State#cm_state{workers = NewWorkers, nodes = NewNodes},
    case WorkersFound of
        true -> update_dispatchers_and_dns(NewState);
        false -> NewState
    end.

%%--------------------------------------------------------------------
%% @private
%% @doc
%% This function provides the list of all alive workers with information
%% at which nodes they are working.
%% @end
%%--------------------------------------------------------------------
-spec get_workers_list(State :: term()) -> Workers when
    Workers :: list().
get_workers_list(State) ->
    ListWorkers = fun({Node, Module, _ChildPid}, Workers) ->
        [{Node, Module} | Workers]
    end,
    lists:foldl(ListWorkers, [], State#cm_state.workers).

%%--------------------------------------------------------------------
%% @private
%% @doc
%% This function updates all dispatchers and dnses.
%% @end
%%--------------------------------------------------------------------
-spec update_dispatchers_and_dns(State :: term()) -> NewState when
    NewState :: term().
update_dispatchers_and_dns(State) ->
    ?debug("update_dispatchers_and_dns, state: ~p", [State]),
    NewStateNum = State#cm_state.state_num + 1,
    WorkersList = get_workers_list(State),
    update_dns_state(State#cm_state.workers),
    update_dispatcher_state(WorkersList, State#cm_state.nodes, NewStateNum),
    State#cm_state{state_num = NewStateNum}.


%%--------------------------------------------------------------------
%% @private
%% @doc
%% Updates dispatchers' states.
%% @end
%%--------------------------------------------------------------------
-spec update_dispatcher_state(WorkersList :: list(), Nodes :: list(), NewStateNum :: integer()) -> ok.
update_dispatcher_state(WorkersList, Nodes, NewStateNum) ->
    UpdateNode = fun(Node) ->
        gen_server:cast({?DISPATCHER_NAME, Node}, {update_state, WorkersList, NewStateNum})
    end,
    lists:foreach(UpdateNode, Nodes),
    gen_server:cast(?DISPATCHER_NAME, {update_state, WorkersList, NewStateNum}).

%%--------------------------------------------------------------------
%% @private
%% @doc
%% Updates dnses' states.
%% @end
%%--------------------------------------------------------------------
<<<<<<< HEAD
-spec update_dns_state(WorkersList :: list()) -> ok.
update_dns_state(WorkersList) ->
    %prepare worker IPs with loads info
    Nodes = [Node || {Node, _, _} <- WorkersList],
    UniqueNodes = sets:to_list(sets:from_list(Nodes)),
    UniqueNodesIpToLoad = [{cluster_manager_utils:node_to_ip(Node), node_monitoring:node_load(Node)} || Node <- UniqueNodes],
    FilteredUniqueNodesIpToLoad = [{IP, Load} || {IP, Load} <- UniqueNodesIpToLoad, IP =/= unknownaddress],
=======
-spec update_dns_state(WorkersList, NodeToLoad, AvgLoad) -> ok when
    WorkersList :: list(),
    NodeToLoad :: list(),
    AvgLoad :: number().
update_dns_state(WorkersList, NodeToLoad, AvgLoad) ->
    MergeByFirstElement = fun(List) ->
        lists:reverse(
            lists:foldl(fun({Key, Value}, []) -> [{Key, [Value]}];
                ({Key, Value}, [{Key, AccValues} | Tail]) -> [{Key, [Value | AccValues]} | Tail];
                ({Key, Value}, Acc) -> [{Key, [Value]} | Acc]
            end, [], lists:keysort(1, List)))
    end,

    NodeToIPWithLogging = fun(Node) ->
        case node_to_ip(Node) of
            {ok, Address} -> Address;
            {error, Error} ->
                ?error("Cannot resolve ip address for node ~p, error: ~p", [Node, Error]),
                unknownaddress
        end
    end,
>>>>>>> ad26c577

    %prepare modules with their nodes and loads info
    ModuleToNode = [{Module, Node} || {Node, Module, _Pid} <- WorkersList],
<<<<<<< HEAD
    ModuleToNodeList = cluster_manager_utils:aggregate_over_first_element(ModuleToNode),
    ModuleToNodeListWithLoad = lists:map(
        fun
            ({Module, []}) ->
                {Module, []};
            ({Module, NodeList}) ->
                IPToLoad = [{cluster_manager_utils:node_to_ip(Node), node_monitoring:node_load(Node)} || Node <- NodeList],
                FilteredIPs = [{IP, Param} || {IP, Param} <- IPToLoad, IP =/= unknownaddress],
=======

    MergedByModule = MergeByFirstElement(ModuleToNode),

    ModulesToNodes = lists:map(fun({Module, Nodes}) ->
        GetLoads = fun({Node, NodeLoad, ModulesLoads}, TmpAns) ->
            case lists:member(Node, Nodes) of
                true ->
                    ModuleTmpV = proplists:get_value(Module, ModulesLoads, error),
                    ModuleV = case ModuleTmpV of
                                  error -> 0;
                                  _ -> ModuleTmpV
                              end,
                    NodeV = case NodeLoad of
                                error -> 100000;
                                _ -> NodeLoad
                            end,

                    case ModuleV > 0.5 of
                        true ->
                            case (AvgLoad > 0) and (NodeV >= 2 * AvgLoad) of
                                true ->
                                    V = erlang:min(10, erlang:round(NodeV / AvgLoad)),
                                    [{Node, V} | TmpAns];
                                false -> [{Node, 1} | TmpAns]
                            end;
                        false -> [{Node, 1} | TmpAns]
                    end;
                false -> TmpAns
            end
        end,

        FilteredNodeToLoad = lists:foldl(GetLoads, [], NodeToLoad),

        case FilteredNodeToLoad of
            [] -> {Module, []};
            _ ->
                MinV = lists:min([V || {_Node, V} <- FilteredNodeToLoad]),
                FilteredNodeToLoad2 = case MinV of
                                          1 -> FilteredNodeToLoad;
                                          _ -> [{Node, erlang:round(V / MinV)} || {Node, V} <- FilteredNodeToLoad]
                                      end,

                IPs = [{NodeToIPWithLogging(Node), Param} || {Node, Param} <- FilteredNodeToLoad2],

                FilteredIPs = [{IP, Param} || {IP, Param} <- IPs, IP =/= unknownaddress],
>>>>>>> ad26c577
                {Module, FilteredIPs}
        end, ModuleToNodeList),
    FilteredModuleToNodeListWithLoad = [{Module, NodeList} || {Module, NodeList} <- ModuleToNodeListWithLoad, NodeList =/= []],

    % prepare average load
    LoadAverage = cluster_manager_utils:average([Load || {_, Load} <- FilteredUniqueNodesIpToLoad]),

    UpdateInfo = {update_state, FilteredModuleToNodeListWithLoad, FilteredUniqueNodesIpToLoad, LoadAverage},
    ?debug("updating dns, update message: ~p", [UpdateInfo]),
    [gen_server:cast(Pid, #worker_request{req = UpdateInfo}) || {_, dns_worker, Pid} <- WorkersList],
    ok.<|MERGE_RESOLUTION|>--- conflicted
+++ resolved
@@ -17,7 +17,6 @@
 -behaviour(gen_server).
 
 -include("registered_names.hrl").
--include("supervision_macros.hrl").
 -include("modules_and_args.hrl").
 -include("cluster_elements/worker_host/worker_proxy.hrl").
 -include_lib("ctool/include/logging.hrl").
@@ -499,7 +498,6 @@
 %% Updates dnses' states.
 %% @end
 %%--------------------------------------------------------------------
-<<<<<<< HEAD
 -spec update_dns_state(WorkersList :: list()) -> ok.
 update_dns_state(WorkersList) ->
     %prepare worker IPs with loads info
@@ -507,33 +505,9 @@
     UniqueNodes = sets:to_list(sets:from_list(Nodes)),
     UniqueNodesIpToLoad = [{cluster_manager_utils:node_to_ip(Node), node_monitoring:node_load(Node)} || Node <- UniqueNodes],
     FilteredUniqueNodesIpToLoad = [{IP, Load} || {IP, Load} <- UniqueNodesIpToLoad, IP =/= unknownaddress],
-=======
--spec update_dns_state(WorkersList, NodeToLoad, AvgLoad) -> ok when
-    WorkersList :: list(),
-    NodeToLoad :: list(),
-    AvgLoad :: number().
-update_dns_state(WorkersList, NodeToLoad, AvgLoad) ->
-    MergeByFirstElement = fun(List) ->
-        lists:reverse(
-            lists:foldl(fun({Key, Value}, []) -> [{Key, [Value]}];
-                ({Key, Value}, [{Key, AccValues} | Tail]) -> [{Key, [Value | AccValues]} | Tail];
-                ({Key, Value}, Acc) -> [{Key, [Value]} | Acc]
-            end, [], lists:keysort(1, List)))
-    end,
-
-    NodeToIPWithLogging = fun(Node) ->
-        case node_to_ip(Node) of
-            {ok, Address} -> Address;
-            {error, Error} ->
-                ?error("Cannot resolve ip address for node ~p, error: ~p", [Node, Error]),
-                unknownaddress
-        end
-    end,
->>>>>>> ad26c577
 
     %prepare modules with their nodes and loads info
     ModuleToNode = [{Module, Node} || {Node, Module, _Pid} <- WorkersList],
-<<<<<<< HEAD
     ModuleToNodeList = cluster_manager_utils:aggregate_over_first_element(ModuleToNode),
     ModuleToNodeListWithLoad = lists:map(
         fun
@@ -542,53 +516,6 @@
             ({Module, NodeList}) ->
                 IPToLoad = [{cluster_manager_utils:node_to_ip(Node), node_monitoring:node_load(Node)} || Node <- NodeList],
                 FilteredIPs = [{IP, Param} || {IP, Param} <- IPToLoad, IP =/= unknownaddress],
-=======
-
-    MergedByModule = MergeByFirstElement(ModuleToNode),
-
-    ModulesToNodes = lists:map(fun({Module, Nodes}) ->
-        GetLoads = fun({Node, NodeLoad, ModulesLoads}, TmpAns) ->
-            case lists:member(Node, Nodes) of
-                true ->
-                    ModuleTmpV = proplists:get_value(Module, ModulesLoads, error),
-                    ModuleV = case ModuleTmpV of
-                                  error -> 0;
-                                  _ -> ModuleTmpV
-                              end,
-                    NodeV = case NodeLoad of
-                                error -> 100000;
-                                _ -> NodeLoad
-                            end,
-
-                    case ModuleV > 0.5 of
-                        true ->
-                            case (AvgLoad > 0) and (NodeV >= 2 * AvgLoad) of
-                                true ->
-                                    V = erlang:min(10, erlang:round(NodeV / AvgLoad)),
-                                    [{Node, V} | TmpAns];
-                                false -> [{Node, 1} | TmpAns]
-                            end;
-                        false -> [{Node, 1} | TmpAns]
-                    end;
-                false -> TmpAns
-            end
-        end,
-
-        FilteredNodeToLoad = lists:foldl(GetLoads, [], NodeToLoad),
-
-        case FilteredNodeToLoad of
-            [] -> {Module, []};
-            _ ->
-                MinV = lists:min([V || {_Node, V} <- FilteredNodeToLoad]),
-                FilteredNodeToLoad2 = case MinV of
-                                          1 -> FilteredNodeToLoad;
-                                          _ -> [{Node, erlang:round(V / MinV)} || {Node, V} <- FilteredNodeToLoad]
-                                      end,
-
-                IPs = [{NodeToIPWithLogging(Node), Param} || {Node, Param} <- FilteredNodeToLoad2],
-
-                FilteredIPs = [{IP, Param} || {IP, Param} <- IPs, IP =/= unknownaddress],
->>>>>>> ad26c577
                 {Module, FilteredIPs}
         end, ModuleToNodeList),
     FilteredModuleToNodeListWithLoad = [{Module, NodeList} || {Module, NodeList} <- ModuleToNodeListWithLoad, NodeList =/= []],
