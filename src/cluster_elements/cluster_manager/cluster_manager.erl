--- conflicted
+++ resolved
@@ -22,23 +22,14 @@
 
 -define(STATS_WEIGHTS, [{"cpu", 100}, {"mem", 100}]).
 -define(CALLBACKS_TABLE, callbacks_table).
--define(IO_BYTES_THRESHOLD, 10).
+%% Defines how often io event is generated in terms of read or written bytes
+-define(IO_BYTES_THRESHOLD, 1024 * 1024).
 
 %% Singleton modules are modules which are supposed to have only one instance.
 -define(SINGLETON_MODULES, [control_panel, central_logger, rule_manager]).
 
-
--ifdef(TEST).
--define(REGISTER_DEFAULT_RULES, false).
--else.
--define(REGISTER_DEFAULT_RULES, true).
--endif.
-
 -record(cluster_stats, {cpu = {0, 0}, memory = {0, 0}, net_rx_b = {0, 0}, net_tx_b = {0, 0}, net_rx_pps = {0, 0},
   net_tx_pps = {0, 0}, ports_rx_b = {0, 0}, ports_tx_b = {0, 0}}).
-
-%% Singleton modules are modules which are supposed to have only one instance.
--define(SINGLETON_MODULES, [control_panel, central_logger, rule_manager]).
 
 %% ====================================================================
 %% API
@@ -66,9 +57,9 @@
 %% ====================================================================
 %% @doc Starts cluster manager
 -spec start_link() -> Result when
-  Result :: {ok, Pid}
+  Result ::  {ok,Pid}
   | ignore
-  | {error, Error},
+  | {error,Error},
   Pid :: pid(),
   Error :: {already_started, Pid} | term().
 %% ====================================================================
@@ -80,11 +71,11 @@
 %% @doc Starts cluster manager
 -spec start_link(Mode) -> Result when
   Mode :: test | normal,
-  Result :: {ok, Pid}
+  Result ::  {ok,Pid}
   | ignore
-  | {error, Error},
+  | {error,Error},
   Pid :: pid(),
-  Error :: {already_started, Pid} | term().
+  Error :: {already_started,Pid} | term().
 %% ====================================================================
 start_link(Mode) ->
   Args = case Mode of
@@ -135,10 +126,6 @@
   erlang:send_after(LoggerAndDAOInterval * 1000 + 200, Pid, {timer, get_state_from_db}),
   {ok, MonitoringInitialization} = application:get_env(?APP_Name, cluster_monitoring_initialization),
   erlang:send_after(1000 * MonitoringInitialization, self(), {timer, start_cluster_monitoring}),
-  case ?REGISTER_DEFAULT_RULES of
-    true -> erlang:send_after(30000, Pid, {timer, register_default_rules});
-    _ -> ok
-  end,
   {ok, #cm_state{}};
 
 init([test]) ->
@@ -186,11 +173,11 @@
   try
     gen_server:call({?Node_Manager_Name, Node}, {addCallback, FuseId, Pid}, 500),
     CallbacksNum = case add_callback(Node, FuseId, State#cm_state.nodes, State#cm_state.callbacks_num) of
-                     updated ->
-                       save_state(),
-                       State#cm_state.callbacks_num + 1;
-                     _ -> State#cm_state.callbacks_num
-                   end,
+      updated ->
+        save_state(),
+        State#cm_state.callbacks_num + 1;
+      _ -> State#cm_state.callbacks_num
+    end,
     {reply, ok, State#cm_state{callbacks_num = CallbacksNum}}
   catch
     _:_ ->
@@ -202,18 +189,18 @@
   try
     Ans = gen_server:call({?Node_Manager_Name, Node}, {delete_callback, FuseId, Pid}, 500),
     CallbacksNum = case Ans of
-                     fuse_deleted ->
-                       case delete_callback(Node, FuseId, State#cm_state.nodes, State#cm_state.callbacks_num, true) of
-                         updated ->
-                           save_state(),
-                           State#cm_state.callbacks_num + 1;
-                         deleted ->
-                           save_state(),
-                           State#cm_state.callbacks_num + 1;
-                         _ -> State#cm_state.callbacks_num
-                       end;
-                     _ -> State#cm_state.callbacks_num
-                   end,
+      fuse_deleted ->
+        case delete_callback(Node, FuseId, State#cm_state.nodes, State#cm_state.callbacks_num, true) of
+          updated ->
+            save_state(),
+            State#cm_state.callbacks_num + 1;
+          deleted ->
+            save_state(),
+            State#cm_state.callbacks_num + 1;
+          _ -> State#cm_state.callbacks_num
+        end;
+      _ -> State#cm_state.callbacks_num
+    end,
     {reply, ok, State#cm_state{callbacks_num = CallbacksNum}}
   catch
     _:_ ->
@@ -230,11 +217,7 @@
 %% TODO: add generic mechanism that do the same thing
 handle_call({update_cluster_rengines, EventType, EventHandlerItem}, _From, State) ->
   Workers = State#cm_state.workers,
-<<<<<<< HEAD
-  UpdateClusterRengine = fun({_Node, Module, Pid}) ->
-=======
   UpdateClusterRengine = fun ({_Node, Module, Pid}) ->
->>>>>>> a1849ae0
     case Module of
       cluster_rengine -> gen_server:cast(Pid, {asynch, 1, {update_cluster_rengine, EventType, EventHandlerItem}});
       _ -> ok
@@ -244,7 +227,6 @@
   lists:foreach(UpdateClusterRengine, Workers),
   {reply, ok, State};
 
-<<<<<<< HEAD
 handle_call({get_cluster_stats, TimeWindow}, _From, State) ->
   Reply = get_cluster_stats(TimeWindow, default),
   {reply, Reply, State};
@@ -261,8 +243,6 @@
   Reply = get_cluster_stats(StartTime, EndTime, json),
   {reply, Reply, State};
 
-=======
->>>>>>> a1849ae0
 %% Test call
 handle_call({start_worker, Node, Module, WorkerArgs}, _From, State) ->
   handle_test_call({start_worker, Node, Module, WorkerArgs}, _From, State);
@@ -394,10 +374,6 @@
       {noreply, NewState2}
   end;
 
-handle_cast(register_default_rules, State) ->
-  gen_server:call(?Dispatcher_Name, {rule_manager, 1, register_default_rules}),
-  {noreply, State};
-
 handle_cast(start_central_logger, State) ->
   case State#cm_state.nodes =:= [] of
     true ->
@@ -467,7 +443,7 @@
                {ok, SavedState} ->
                  lager:info([{mod, ?MODULE}], "State read from DB: ~p", [SavedState]),
                  merge_state(State, SavedState);
-               {error, {not_found, missing}} ->
+               {error, {not_found,missing}} ->
                  save_state(),
                  State#cm_state{state_loaded = true};
                Error ->
@@ -496,11 +472,7 @@
 %% this handler notify all logical_files_manager that event production of EventType should be enabled/disabled
 handle_cast({notify_lfm, EventType, Enabled}, State) ->
   NotifyFn = fun(Node) ->
-<<<<<<< HEAD
-    gen_server:cast({?Node_Manager_Name, Node}, {notify_lfm, EventType, Enabled})
-=======
       gen_server:cast({?Node_Manager_Name, Node}, {notify_lfm, EventType, Enabled})
->>>>>>> a1849ae0
   end,
 
   lists:foreach(NotifyFn, State#cm_state.nodes),
@@ -508,11 +480,7 @@
 
 handle_cast({update_user_write_enabled, UserDn, Enabled}, State) ->
   NotifyFn = fun(Node) ->
-<<<<<<< HEAD
-    gen_server:cast({?Node_Manager_Name, Node}, {update_user_write_enabled, UserDn, Enabled})
-=======
       gen_server:cast({?Node_Manager_Name, Node}, {update_user_write_enabled, UserDn, Enabled})
->>>>>>> a1849ae0
   end,
 
   lists:foreach(NotifyFn, State#cm_state.nodes),
@@ -520,8 +488,7 @@
 
 handle_cast({start_load_logging, Path}, State) ->
   lager:info("Start load logging on nodes: ~p", State#cm_state.nodes),
-  lists:map(fun(Node) ->
-    gen_server:cast({?Node_Manager_Name, Node}, {start_load_logging, Path}) end, State#cm_state.nodes),
+  lists:map(fun(Node) -> gen_server:cast({?Node_Manager_Name, Node}, {start_load_logging, Path}) end, State#cm_state.nodes),
   {noreply, State};
 
 handle_cast(stop_load_logging, State) ->
@@ -572,7 +539,7 @@
 
   WriteEventTransformer = #eventtransformerconfig{field_names_to_replace = ["type"], values_to_replace = ["write_event"], new_values = ["write_for_stats"]},
   WriteEventTransformerConfig = #eventstreamconfig{transformer_config = WriteEventTransformer, wrapped_config = WriteEventAggregatorConfig},
-  gen_server:call({?Dispatcher_Name, node()}, {rule_manager, 1, self(), {add_event_handler, {write_for_stats, WriteEventItem, WriteEventTransformerConfig}}}),
+  gen_server:call({?Dispatcher_Name, node()}, {rule_manager, 1, self(), {add_event_handler, {"write_for_stats", WriteEventItem, WriteEventTransformerConfig}}}),
 
   IOReadEventHandler = fun(Event) ->
     Bytes = proplists:get_value(count, Event),
@@ -589,7 +556,7 @@
 
   ReadEventTransformer = #eventtransformerconfig{field_names_to_replace = ["type"], values_to_replace = ["read_event"], new_values = ["read_for_stats"]},
   ReadEventTransformerConfig = #eventstreamconfig{transformer_config = ReadEventTransformer, wrapped_config = ReadEventAggregatorConfig},
-  gen_server:call({?Dispatcher_Name, node()}, {rule_manager, 1, self(), {add_event_handler, {read_for_stats, ReadEventItem, ReadEventTransformerConfig}}}),
+  gen_server:call({?Dispatcher_Name, node()}, {rule_manager, 1, self(), {add_event_handler, {"read_for_stats", ReadEventItem, ReadEventTransformerConfig}}}),
   {noreply, State};
 
 handle_cast(_Msg, State) ->
@@ -659,7 +626,7 @@
 %% be started (and starts them). Additionally, it sets timer that
 %% initiates checking of cluster state.
 -spec init_cluster(State :: term()) -> NewState when
-  NewState :: term().
+  NewState ::  term().
 %% ====================================================================
 init_cluster(State) ->
   Nodes = State#cm_state.nodes,
@@ -708,7 +675,7 @@
 %% @doc Chooses node for workers when there are more nodes than workers.
 -spec init_cluster_nodes_dominance(State :: term(), Nodes :: list(), Jobs1 :: list(),
     Jobs2 :: list(), Args1 :: list(), Args2 :: list()) -> NewState when
-  NewState :: term().
+  NewState ::  term().
 %% ====================================================================
 init_cluster_nodes_dominance(State, [], _Jobs1, _Jobs2, _Args1, _Args2) ->
   State;
@@ -723,7 +690,7 @@
 %% @doc Chooses node for workers when there are more workers than nodes.
 -spec init_cluster_jobs_dominance(State :: term(), Jobs :: list(),
     Args :: list(), Nodes1 :: list(), Nodes2 :: list()) -> NewState when
-  NewState :: term().
+  NewState ::  term().
 %% ====================================================================
 init_cluster_jobs_dominance(State, [], [], _Nodes1, _Nodes2) ->
   State;
@@ -738,7 +705,7 @@
 %% @doc Checks cluster state and decides if any new component should
 %% be started (currently running ones are overloaded) or stopped.
 -spec check_cluster_state(State :: term()) -> NewState when
-  NewState :: term().
+  NewState ::  term().
 %% ====================================================================
 check_cluster_state(State) ->
   CheckNum = (State#cm_state.cluster_check_num + 1) rem 15,
@@ -813,14 +780,14 @@
 %% plan_next_cluster_state_check/0
 %% ====================================================================
 %% @doc Decides when cluster state should be checked next time and sets
-%% the timer (cluster_monitoring_period environment variable is used).
+%% the timer (cluster_clontrol_period environment variable is used).
 -spec plan_next_cluster_state_check() -> Result when
   Result :: {ok, TRef} | {error, Reason},
   TRef :: term(),
   Reason :: term().
 %% ====================================================================
 plan_next_cluster_state_check() ->
-  {ok, Interval} = application:get_env(?APP_Name, cluster_monitoring_period),
+  {ok, Interval} = application:get_env(veil_cluster_node, cluster_clontrol_period),
   erlang:send_after(Interval * 1000, self(), {timer, check_cluster_state}).
 
 %% start_worker/4
@@ -834,7 +801,7 @@
 %% ====================================================================
 start_worker(Node, Module, WorkerArgs, State) ->
   try
-    {ok, LoadMemorySize} = application:get_env(?APP_Name, worker_load_memory_size),
+    {ok, LoadMemorySize} = application:get_env(veil_cluster_node, worker_load_memory_size),
     {ok, ChildPid} = supervisor:start_child({?Supervisor_Name, Node}, ?Sup_Child(Module, worker_host, transient, [Module, WorkerArgs, LoadMemorySize])),
     Workers = State#cm_state.workers,
     lager:info([{mod, ?MODULE}], "Worker: ~s started at node: ~s", [Module, Node]),
@@ -941,11 +908,11 @@
 
       MapState = try
         ok = gen_server:call(ChildPid, dispatcher_map_unregistered, 500)
-                 catch
-                   _:_ ->
-                     lager:error([{mod, ?MODULE}], "Error during contact with worker ~p found at node ~s", [Id, Node]),
-                     error
-                 end,
+      catch
+        _:_ ->
+          lager:error([{mod, ?MODULE}], "Error during contact with worker ~p found at node ~s", [Id, Node]),
+          error
+      end,
 
       case MapState of
         ok ->
@@ -981,10 +948,10 @@
   Nodes = State#cm_state.nodes,
   NewNodes = lists:foldl(CreateNewNodesList, [], Nodes),
 
-  {CallbacksNum, WorkersFound2} = case delete_all_callbacks(Node, State#cm_state.nodes, State#cm_state.callbacks_num) of
-                                    true -> {State#cm_state.callbacks_num + 1, true};
-                                    false -> {State#cm_state.callbacks_num, WorkersFound}
-                                  end,
+  {CallbacksNum, WorkersFound2}  = case delete_all_callbacks(Node, State#cm_state.nodes, State#cm_state.callbacks_num) of
+    true -> {State#cm_state.callbacks_num + 1, true};
+    false -> {State#cm_state.callbacks_num, WorkersFound}
+  end,
 
   {State#cm_state{workers = NewWorkers, nodes = NewNodes, callbacks_num = CallbacksNum}, WorkersFound2}.
 
@@ -1058,7 +1025,7 @@
 %% ====================================================================
 %% @doc This function updates cluster state on the basis of data read
 %% from DB.
--spec merge_state(State :: term(), SavedState :: term()) -> NewState when
+-spec merge_state(State :: term(), SavedState:: term()) -> NewState when
   NewState :: term().
 %% ====================================================================
 merge_state(State, SavedState) ->
@@ -1186,13 +1153,13 @@
   AvgLoad :: number().
 %% ====================================================================
 update_dns_state(WorkersList, NodeToLoad, AvgLoad) ->
-  MergeByFirstElement = fun(List) -> lists:reverse(lists:foldl(fun({Key, Value}, []) -> [{Key, [Value]}];
+  MergeByFirstElement = fun (List) -> lists:reverse(lists:foldl(fun({Key, Value}, []) ->  [{Key, [Value]}];
     ({Key, Value}, [{Key, AccValues} | Tail]) -> [{Key, [Value | AccValues]} | Tail];
     ({Key, Value}, Acc) -> [{Key, [Value]} | Acc]
   end, [], lists:keysort(1, List)))
   end,
 
-  NodeToIPWithLogging = fun(Node) ->
+  NodeToIPWithLogging = fun (Node) ->
     case node_to_ip(Node) of
       {ok, Address} -> Address;
       {error, Error} ->
@@ -1205,7 +1172,7 @@
 
   MergedByModule = MergeByFirstElement(ModuleToNode),
 
-  ModulesToNodes = lists:map(fun({Module, Nodes}) ->
+  ModulesToNodes = lists:map(fun ({Module, Nodes}) ->
     GetLoads = fun({Node, NodeLoad, ModulesLoads}, TmpAns) ->
       case lists:member(Node, Nodes) of
         true ->
@@ -1220,8 +1187,8 @@
                   end,
 
           case ModuleV > 0.5 of
-            true -> case (AvgLoad > 0) and (NodeV >= 2 * AvgLoad) of
-                      true ->
+            true -> case (AvgLoad > 0) and (NodeV >= 2*AvgLoad) of
+                      true->
                         V = erlang:min(10, erlang:round(NodeV / AvgLoad)),
                         [{Node, V} | TmpAns];
                       false -> [{Node, 1} | TmpAns]
@@ -1240,7 +1207,7 @@
         MinV = lists:min([V || {_Node, V} <- FilteredNodeToLoad]),
         FilteredNodeToLoad2 = case MinV of
                                 1 -> FilteredNodeToLoad;
-                                _ -> [{Node, erlang:round(V / MinV)} || {Node, V} <- FilteredNodeToLoad]
+                                _ -> [{Node, erlang:round(V/MinV) } || {Node, V} <- FilteredNodeToLoad]
                               end,
 
         IPs = [{NodeToIPWithLogging(Node), Param} || {Node, Param} <- FilteredNodeToLoad2],
@@ -1256,10 +1223,9 @@
     fun({Node, NodeLoad, _}) ->
       {NodeToIPWithLogging(Node), NodeLoad}
     end, NodeToLoad),
-  UpdateDnsWorker = fun({_Node, Module, Pid}) ->
+  UpdateDnsWorker = fun ({_Node, Module, Pid}) ->
     case Module of
-      dns_worker ->
-        gen_server:cast(Pid, {asynch, 1, {update_state, FilteredModulesToNodes, [{N_IP, N_Load} || {N_IP, N_Load} <- NLoads, N_IP =/= unknownaddress], AvgLoad}});
+      dns_worker -> gen_server:cast(Pid, {asynch, 1, {update_state, FilteredModulesToNodes, [{N_IP, N_Load} || {N_IP, N_Load} <- NLoads, N_IP =/= unknownaddress], AvgLoad}});
       _ -> ok
     end
   end,
@@ -1298,8 +1264,8 @@
 %% ====================================================================
 node_to_ip(Node) ->
   StrNode = atom_to_list(Node),
-  AddressWith@ = lists:dropwhile(fun(Char) -> Char =/= $@ end, StrNode),
-  Address = lists:dropwhile(fun(Char) -> Char =:= $@ end, AddressWith@),
+  AddressWith@ = lists:dropwhile(fun (Char) -> Char =/= $@ end, StrNode),
+  Address = lists:dropwhile(fun (Char) -> Char =:= $@ end, AddressWith@),
   inet:getaddr(Address, inet).
 
 
@@ -1483,7 +1449,7 @@
   Result :: list().
 %% ====================================================================
 calculate_load(NodesLoad, WorkersLoad) ->
-  Merge = fun({Node, NLoad}) ->
+  Merge = fun ({Node, NLoad}) ->
     {Node, NLoad, proplists:get_value(Node, WorkersLoad, [])}
   end,
   lists:map(Merge, NodesLoad).
@@ -1638,16 +1604,16 @@
   %% If workers were running on node that is down,
   %% upgrade state.
   State3 = case WF of
-             true -> update_dispatchers_and_dns(State2, true, true);
-             false -> State2
-           end,
+                true -> update_dispatchers_and_dns(State2, true, true);
+                false -> State2
+              end,
 
   save_state(),
   State3.
 
-%% create_node_stats_rrd/1
-%% ====================================================================
-%% @doc Creates node stats Round Robin Database
+%% create_cluster_stats_rrd/1
+%% ====================================================================
+%% @doc Creates cluster stats Round Robin Database
 -spec create_cluster_stats_rrd() -> Result when
   Result :: ok | {error, Error :: term()}.
 %% ====================================================================
@@ -1686,9 +1652,9 @@
       ok
   end.
 
-%% save_cluster_stats_to_rrd/1
-%% ====================================================================
-%% @doc Saves node cluster to Round Robin Database
+%% save_cluster_stats_to_rrd/2
+%% ====================================================================
+%% @doc Saves cluster stats to Round Robin Database
 -spec save_cluster_stats_to_rrd(NodesStats :: term(), State :: term()) -> Result when
   Result :: ok | {error, Error :: term()}.
 %% ====================================================================
