%% ===================================================================
%% @author Michal Wrzeszcz
%% @copyright (C): 2013 ACK CYFRONET AGH
%% This software is released under the MIT license
%% cited in 'LICENSE.txt'.
%% @end
%% ===================================================================
%% @doc: This module coordinates central cluster.
%% @end
%% ===================================================================

-module(cluster_manager).
-behaviour(gen_server).
-include("registered_names.hrl").
-include("records.hrl").
-include("supervision_macros.hrl").
-include("modules_and_args.hrl").
-include_lib("ctool/include/logging.hrl").

-define(STATS_WEIGHTS, [{"cpu", 100}, {"mem", 100}]).
-define(CALLBACKS_TABLE, callbacks_table).

%% Singleton modules are modules which are supposed to have only one instance.
-define(SINGLETON_MODULES, [control_panel, central_logger, rule_manager]).

-record(cluster_stats, {cpu = {0, 0}, memory = {0, 0}, net_rx_b = {0, 0}, net_tx_b = {0, 0}, net_rx_pps = {0, 0},
  net_tx_pps = {0, 0}, ports_rx_b = {0, 0}, ports_tx_b = {0, 0}}).

%% Minimal message ID that can be used - it is limited by type of Answer.message_id in protocol buffers
%% TODO: change type of message_id to sint32, more at https://developers.google.com/protocol-buffers/docs/proto#scalar
-define(MIN_MSG_ID, -1073741824). %% 1073741824 = 2^30

%% ====================================================================
%% API
%% ====================================================================
-export([start_link/0, start_link/1, stop/0]).

%% ====================================================================
%% gen_server callbacks
%% ====================================================================
-export([init/1, handle_call/3, handle_cast/2, handle_info/2, terminate/2, code_change/3]).

%% ====================================================================
%% Test API
%% ====================================================================
-ifdef(TEST).
-export([update_dns_state/3, update_dispatcher_state/6, calculate_load/2, calculate_worker_load/1, calculate_node_load/2,
  merge_nodes_stats/1, map_node_stats_to_load/1]).
-endif.

%% ====================================================================
%% API functions
%% ====================================================================

%% start_link/0
%% ====================================================================
%% @doc Starts cluster manager
-spec start_link() -> Result when
  Result :: {ok, Pid}
  | ignore
  | {error, Error},
  Pid :: pid(),
  Error :: {already_started, Pid} | term().
%% ====================================================================
start_link() ->
  start_link(normal).

%% start_link/1
%% ====================================================================
%% @doc Starts cluster manager
-spec start_link(Mode) -> Result when
  Mode :: test | normal,
  Result :: {ok, Pid}
  | ignore
  | {error, Error},
  Pid :: pid(),
  Error :: {already_started, Pid} | term().
%% ====================================================================
start_link(Mode) ->
  Args = case Mode of
           test -> [test];
           _Other -> []
         end,
  Ans = gen_server:start_link(?MODULE, Args, []),
  case Ans of
    {ok, Pid} -> global:re_register_name(?CCM, Pid);
    _A -> error
  end,
  Ans.

%% stop/0
%% ====================================================================
%% @doc Stops the server
-spec stop() -> ok.
%% ====================================================================

stop() ->
  gen_server:cast(?CCM, stop).

%% init/1
%% ====================================================================
%% @doc <a href="http://www.erlang.org/doc/man/gen_server.html#Module:init-1">gen_server:init/1</a>
-spec init(Args :: term()) -> Result when
  Result :: {ok, State}
  | {ok, State, Timeout}
  | {ok, State, hibernate}
  | {stop, Reason :: term()}
  | ignore,
  State :: term(),
  Timeout :: non_neg_integer() | infinity.
%% ====================================================================
init([]) ->
  ets:new(?CALLBACKS_TABLE, [named_table, set]),
  process_flag(trap_exit, true),
  {ok, Interval} = application:get_env(?APP_Name, initialization_time),
  Pid = self(),
  erlang:send_after(Interval * 1000, Pid, {timer, init_cluster}),

  {ok, Interval2} = application:get_env(?APP_Name, heart_beat),
  LoggerAndDAOInterval = case Interval > (2 * Interval2 + 1) of
                           true -> 2 * Interval2;
                           false -> Interval - 1
                         end,
  erlang:send_after(LoggerAndDAOInterval * 1000 + 100, Pid, {timer, start_central_logger}),
  erlang:send_after(LoggerAndDAOInterval * 1000 + 200, Pid, {timer, get_state_from_db}),
  {ok, MonitoringInitialization} = application:get_env(?APP_Name, cluster_monitoring_initialization),
  erlang:send_after(1000 * MonitoringInitialization, self(), {timer, start_cluster_monitoring}),
  {ok, #cm_state{}};

init([test]) ->
  ets:new(?CALLBACKS_TABLE, [named_table, set]),
  process_flag(trap_exit, true),
  {ok, #cm_state{nodes = [node()]}}.

%% handle_call/3
%% ====================================================================
%% @doc <a href="http://www.erlang.org/doc/man/gen_server.html#Module:handle_call-3">gen_server:handle_call/3</a>
-spec handle_call(Request :: term(), From :: {pid(), Tag :: term()}, State :: term()) -> Result when
  Result :: {reply, Reply, NewState}
  | {reply, Reply, NewState, Timeout}
  | {reply, Reply, NewState, hibernate}
  | {noreply, NewState}
  | {noreply, NewState, Timeout}
  | {noreply, NewState, hibernate}
  | {stop, Reason, Reply, NewState}
  | {stop, Reason, NewState},
  Reply :: term(),
  NewState :: term(),
  Timeout :: non_neg_integer() | infinity,
  Reason :: term().
%% ====================================================================
handle_call(get_state_num, _From, State) ->
  {reply, State#cm_state.state_num, State};

handle_call(get_nodes, _From, State) ->
  {reply, State#cm_state.nodes, State};

handle_call(get_workers, _From, State) ->
  WorkersList = get_workers_list(State),
  {reply, {WorkersList, State#cm_state.state_num}, State};

handle_call(get_state, _From, State) ->
  {reply, State, State};

handle_call(get_version, _From, State) ->
  {reply, get_version(State), State};

handle_call(get_ccm_node, _From, State) ->
  {reply, node(), State};

handle_call({addCallback, FuseId, Node, Pid}, _From, State) ->
  try
    gen_server:call({?Node_Manager_Name, Node}, {addCallback, FuseId, Pid}, 500),
    CallbacksNum = case add_callback(Node, FuseId, State#cm_state.nodes, State#cm_state.callbacks_num) of
                     updated ->
                       save_state(),
                       State#cm_state.callbacks_num + 1;
                     _ -> State#cm_state.callbacks_num
                   end,
    {reply, ok, State#cm_state{callbacks_num = CallbacksNum}}
  catch
    _:_ ->
      ?error("Can not add callback of node: ~p, pid ~p, fuseId ~p", [Node, Pid, FuseId]),
      {reply, error, State}
  end;

handle_call({delete_callback, FuseId, Node, Pid}, _From, State) ->
  try
    Ans = gen_server:call({?Node_Manager_Name, Node}, {delete_callback, FuseId, Pid}, 500),
    CallbacksNum = case Ans of
                     fuse_deleted ->
                       case delete_callback(Node, FuseId, State#cm_state.nodes, State#cm_state.callbacks_num, true) of
                         updated ->
                           save_state(),
                           State#cm_state.callbacks_num + 1;
                         deleted ->
                           save_state(),
                           State#cm_state.callbacks_num + 1;
                         _ -> State#cm_state.callbacks_num
                       end;
                     _ -> State#cm_state.callbacks_num
                   end,
    {reply, ok, State#cm_state{callbacks_num = CallbacksNum}}
  catch
    _:_ ->
      ?error("Can not delete callback of node: ~p, pid ~p, fuseId ~p", [Node, Pid, FuseId]),
      {reply, error, State}
  end;

handle_call(get_callbacks, _From, State) ->
  {reply, {get_callbacks(), State#cm_state.callbacks_num}, State};

handle_call(check, _From, State) ->
  {reply, ok, State};

%% TODO: add generic mechanism that do the same thing
handle_call({update_cluster_rengines, EventType, EventHandlerItem}, _From, State) ->
  Workers = State#cm_state.workers,
<<<<<<< HEAD
  UpdateClusterRengine = fun({_Node, Module, Pid}) ->
=======
  UpdateClusterRengine = fun ({Node, Module, Pid}) ->
>>>>>>> 263901fd
    case Module of
      cluster_rengine ->
        ?debug("Update of rengine at node ~p initialized by CCM. Params: ~p", [Node, {update_cluster_rengine, EventType, EventHandlerItem}]),
        gen_server:cast(Pid, {asynch, 1, {update_cluster_rengine, EventType, EventHandlerItem}});
      _ -> ok
    end
  end,

  lists:foreach(UpdateClusterRengine, Workers),
  {reply, ok, State};

handle_call({get_cluster_stats, TimeWindow}, _From, State) ->
  Reply = get_cluster_stats(TimeWindow),
  {reply, Reply, State};

handle_call({get_cluster_stats, StartTime, EndTime}, _From, State) ->
  Reply = get_cluster_stats(StartTime, EndTime),
  {reply, Reply, State};

handle_call({get_cluster_stats, StartTime, EndTime, Columns}, _From, State) ->
  Reply = get_cluster_stats(StartTime, EndTime, Columns),
  {reply, Reply, State};

%% TODO if callbacks with ack will be used intensively, information should be forwarded to nodes without ccm usage
%% (e.g. request dispatchers can have nodes list)
handle_call({node_for_ack, NodeForAck}, _From, State) ->
  MsgID = case get(callback_msg_ID) of
            ID when is_integer(ID) and (ID > ?MIN_MSG_ID) ->
              put(callback_msg_ID, ID - 1),
              ID - 1;
            _ ->
              put(callback_msg_ID, -2),
              -2
          end,

  SendToNodes = fun(Node) ->
    gen_server:cast({?Node_Manager_Name, Node}, {node_for_ack, MsgID, NodeForAck})
  end,
  lists:foreach(SendToNodes, State#cm_state.nodes),

  {reply, MsgID, State};

%% Test call
handle_call({start_worker, Node, Module, WorkerArgs}, _From, State) ->
  handle_test_call({start_worker, Node, Module, WorkerArgs}, _From, State);

%% Test call
handle_call(check_state_loaded, _From, State) ->
  handle_test_call(check_state_loaded, _From, State);

handle_call(_Request, _From, State) ->
  ?warning("Wrong call: ~p", [_Request]),
  {reply, wrong_request, State}.

%% handle_test_call/3
%% ====================================================================
%% @doc Handles calls used during tests
-spec handle_test_call(Request :: term(), From :: {pid(), Tag :: term()}, State :: term()) -> Result :: term().
%% ====================================================================
-ifdef(TEST).
handle_test_call({start_worker, Node, Module, WorkerArgs}, _From, State) ->
  {Ans, NewState} = start_worker(Node, Module, WorkerArgs, State),
  NewState2 = case Ans of
                ok -> update_dispatchers_and_dns(NewState, true, true);
                error -> NewState
              end,
  {reply, Ans, NewState2};

handle_test_call(check_state_loaded, _From, State) ->
  {reply, State#cm_state.state_loaded, State}.
-else.
handle_test_call(_Request, _From, State) ->
  {reply, not_supported_in_normal_mode, State}.
-endif.

%% handle_cast/2
%% ====================================================================
%% @doc <a href="http://www.erlang.org/doc/man/gen_server.html#Module:handle_cast-2">gen_server:handle_cast/2</a>
-spec handle_cast(Request :: term(), State :: term()) -> Result when
  Result :: {noreply, NewState}
  | {noreply, NewState, Timeout}
  | {noreply, NewState, hibernate}
  | {stop, Reason :: term(), NewState},
  NewState :: term(),
  Timeout :: non_neg_integer() | infinity.
%% ====================================================================
handle_cast({node_is_up, Node}, State) ->
  ?debug("Heartbeat from node: ~p", [Node]),
  case Node =:= node() of
    true ->
      gen_server:cast({?Node_Manager_Name, Node}, {heart_beat_ok, State#cm_state.state_num, State#cm_state.callbacks_num}),
      {noreply, State};
    false ->
      Nodes = State#cm_state.nodes,
      case lists:member(Node, Nodes) of
        true ->
          gen_server:cast({?Node_Manager_Name, Node}, {heart_beat_ok, State#cm_state.state_num, State#cm_state.callbacks_num}),
          {noreply, State};
        false ->
          ?info("New node: ~p", [Node]),
          {Ans, NewState, WorkersFound} = check_node(Node, State),

          %% This case checks if node state was analysed correctly.
          %% If it was, it upgrades state number if necessary (workers
          %% were running on node).
          case Ans of
            ok ->
              case State#cm_state.state_monitoring of
                on ->
                  erlang:monitor_node(Node, true);
                off -> ok
              end,

              NewState2 = NewState#cm_state{nodes = [Node | Nodes]},

              case WorkersFound of
                true -> gen_server:cast({global, ?CCM}, update_dispatchers_and_dns);
                false -> ok
              end,
              save_state(),

              gen_server:cast({?Node_Manager_Name, Node}, {heart_beat_ok, State#cm_state.state_num, State#cm_state.callbacks_num}),
              {noreply, NewState2};
            _Other ->
              gen_server:cast({?Node_Manager_Name, Node}, {heart_beat_ok, State#cm_state.state_num, State#cm_state.callbacks_num}),
              {noreply, NewState}
          end
      end
  end;

handle_cast(init_cluster, State) ->
  NewState = init_cluster(State),
  {noreply, NewState};

handle_cast(update_dispatchers_and_dns, State) ->
  NewState = update_dispatchers_and_dns(State, true, true),
  {noreply, NewState};

handle_cast({update_dispatchers_and_dns, UpdateDNS, IncreaseNum}, State) ->
  NewState = update_dispatchers_and_dns(State, UpdateDNS, IncreaseNum),
  {noreply, NewState};

handle_cast({register_dispatcher_map, Module, Map, AnsPid}, State) ->
  Maps = State#cm_state.dispatcher_maps,
  case proplists:get_value(Module, Maps, not_found) =:= Map of
    true ->
      % debug, because it is ok when more than one instance of worker exists
      ?debug("Registration of existing disp map for module ~p", [Module]),
      AnsPid ! dispatcher_map_registered,
      {noreply, State};
    false ->
      ?info("Registration of disp map for module ~p", [Module]),
      NewMapsList = register_dispatcher_map(Module, Map, Maps),
      NewState = State#cm_state{dispatcher_maps = NewMapsList},
      NewState2 = update_dispatchers_and_dns(NewState, false, true),
      AnsPid ! dispatcher_map_registered,
      save_state(),
      {noreply, NewState2}
  end;

handle_cast(get_state_from_db, State) ->
  case State#cm_state.state_loaded of
    true ->
      {noreply, State};
    false ->
      NewState2 = case (State#cm_state.nodes =:= []) or State#cm_state.state_loaded of
                    true ->
                      State;
                    false ->
                      get_state_from_db(State)
                  end,

      Pid = self(),
      erlang:send_after(1000, Pid, {timer, get_state_from_db}),

      {noreply, NewState2}
  end;

handle_cast(start_central_logger, State) ->
  case State#cm_state.nodes =:= [] of
    true ->
      Pid = self(),
      erlang:send_after(1000, Pid, {timer, start_central_logger}),
      {noreply, State};
    false ->
      NewState = start_central_logger(State),
      {noreply, NewState}
  end;

handle_cast(save_state, State) ->
  case State#cm_state.state_loaded of
    true ->
      try
        Ans = gen_server:call(?Dispatcher_Name, {dao_worker, 1, {save_state, [State#cm_state{dispatcher_maps = []}]}}, 500),
        case Ans of
          ok -> ?debug("Save state message sent");
          _ -> ?error("Save state error: ~p", [Ans])
        end
      catch
        E1:E2 ->
          ?error("Save state error: ~p:~p", [E1, E2])
      end;
    false ->
      ok
  end,
  {noreply, State};

handle_cast(check_cluster_state, State) ->
  NewState = check_cluster_state(State),
  {noreply, NewState};

handle_cast({node_down, Node}, State) ->
  ?error("Node down: ~p", [Node]),
  {NewState, WorkersFound} = node_down(Node, State),

  %% If workers were running on node that is down,
  %% upgrade state.
  NewState2 = case WorkersFound of
                true -> update_dispatchers_and_dns(NewState, true, true);
                false -> NewState
              end,

  save_state(),
  {noreply, NewState2};

handle_cast({set_monitoring, Flag}, State) ->
  ?info("Change of monitoring settings, new flag ~p", [Flag]),
  case Flag of
    on ->
      case State#cm_state.state_monitoring of
        off ->
          change_monitoring(State#cm_state.nodes, true);
        on -> ok
      end;
    off ->
      case State#cm_state.state_monitoring of
        on ->
          change_monitoring(State#cm_state.nodes, false);
        off -> ok
      end
  end,
  {noreply, State#cm_state{state_monitoring = Flag}};

handle_cast({worker_answer, cluster_state, Response}, State) ->
  NewState = case Response of
               {ok, SavedState} ->
                 ?debug("State read from DB: ~p", [SavedState]),
                 merge_state(State, SavedState);
               {error, {not_found, missing}} ->
                 save_state(),
                 State#cm_state{state_loaded = true};
               Error ->
                 ?debug("State cannot be read from DB: ~p", [Error]), %% info logging level because state may not be present in db and it's not an error
                 State
             end,
  {noreply, NewState};

handle_cast({stop_worker, Node, Module}, State) ->
  {_Ans, New_State} = stop_worker(Node, Module, State),
  {noreply, New_State};

handle_cast(stop, State) ->
  {stop, normal, State};

%% TODO if cashes will be cleared more frequently, it should be done without ccm usage
handle_cast({clear_cache, Cache, ReturnPid}, State) ->
  ?debug("Cache clearing ~p", [{clear_cache, Cache, ReturnPid}]),
  ReturnPid ! {cache_cleared, Cache},
  New_State = clear_cache(State, Cache),
  {noreply, New_State};

handle_cast({synch_cache_clearing, Cache, ReturnPid}, State) ->
  ?debug("Cache clearing ~p", [{synch_cache_clearing, Cache, ReturnPid}]),
  New_State = clear_cache(State, Cache),
  ReturnPid ! {cache_cleared, Cache},
  {noreply, New_State};

%% this handler notify all logical_files_manager that event production of EventType should be enabled/disabled
handle_cast({notify_lfm, EventType, Enabled}, State) ->
  ?debug("Sending notification to all logical files managers ~p", [{notify_lfm, EventType, Enabled}]),
  NotifyFn = fun(Node) ->
    gen_server:cast({?Node_Manager_Name, Node}, {notify_lfm, EventType, Enabled})
  end,

  lists:foreach(NotifyFn, State#cm_state.nodes),
  {noreply, State};

handle_cast({update_user_write_enabled, UserDn, Enabled}, State) ->
  ?debug("Sending notification to update user's write permitions ~p", [{update_user_write_enabled, UserDn, Enabled}]),
  NotifyFn = fun(Node) ->
    gen_server:cast({?Node_Manager_Name, Node}, {update_user_write_enabled, UserDn, Enabled})
  end,

  lists:foreach(NotifyFn, State#cm_state.nodes),
  {noreply, State};

handle_cast({start_load_logging, Path}, State) ->
  ?info("Start load logging on nodes: ~p", State#cm_state.nodes),
  lists:map(fun(Node) ->
    gen_server:cast({?Node_Manager_Name, Node}, {start_load_logging, Path}) end, State#cm_state.nodes),
  {noreply, State};

handle_cast(stop_load_logging, State) ->
  ?info("Stop load logging on nodes: ~p", State#cm_state.nodes),
  lists:map(fun(Node) -> gen_server:cast({?Node_Manager_Name, Node}, stop_load_logging) end, State#cm_state.nodes),
  {noreply, State};

handle_cast(start_cluster_monitoring, State) ->
  ?debug("start_cluster_monitoring"),
  spawn(fun() -> create_cluster_stats_rrd() end),
  {noreply, State};

handle_cast(monitor_cluster, State) ->
  {ok, Period} = application:get_env(?APP_Name, cluster_monitoring_period),
  GetNodeStats = fun(Node) ->
    try gen_server:call({?Node_Manager_Name, Node}, {get_node_stats, Period}, 500) of
      Stats when is_list(Stats) -> {Node, Stats};
      _ -> {Node, undefined}
    catch
      _:Reason ->
        ?error("Can not get statistics of node ~s: ~p", [Node, Reason]),
        {Node, undefined}
    end
  end,
  NodesStats = lists:map(GetNodeStats, State#cm_state.nodes),
  spawn(fun() -> save_cluster_stats_to_rrd(NodesStats, State) end),
  erlang:send_after(1000 * Period, self(), {timer, monitor_cluster}),
  {noreply, State#cm_state{storage_stats = #storage_stats{}}};

handle_cast({update_storage_write_b, Bytes}, #cm_state{storage_stats = #storage_stats{write_bytes = WB} = Stats} = State) ->
  {noreply, State#cm_state{storage_stats = Stats#storage_stats{write_bytes = WB + Bytes}}};

handle_cast({update_storage_read_b, Bytes}, #cm_state{storage_stats = #storage_stats{read_bytes = RB} = Stats} = State) ->
  {noreply, State#cm_state{storage_stats = Stats#storage_stats{read_bytes = RB + Bytes}}};

handle_cast(_Msg, State) ->
  ?warning("Wrong cast: ~p", [_Msg]),
  {noreply, State}.


%% handle_info/2
%% ====================================================================
%% @doc <a href="http://www.erlang.org/doc/man/gen_server.html#Module:handle_info-2">gen_server:handle_info/2</a>
-spec handle_info(Info :: timeout | term(), State :: term()) -> Result when
  Result :: {noreply, NewState}
  | {noreply, NewState, Timeout}
  | {noreply, NewState, hibernate}
  | {stop, Reason :: term(), NewState},
  NewState :: term(),
  Timeout :: non_neg_integer() | infinity.
%% ====================================================================
handle_info({timer, Msg}, State) ->
  gen_server:cast({global, ?CCM}, Msg),
  {noreply, State};

handle_info({nodedown, Node}, State) ->
  case State#cm_state.state_monitoring of
    on ->
      gen_server:cast({global, ?CCM}, {node_down, Node});
    off -> ok
  end,
  {noreply, State};

handle_info(_Info, State) ->
  ?warning("Wrong info: ~p", [_Info]),
  {noreply, State}.


%% terminate/2
%% ====================================================================
%% @doc <a href="http://www.erlang.org/doc/man/gen_server.html#Module:terminate-2">gen_server:terminate/2</a>
-spec terminate(Reason, State :: term()) -> Any :: term() when
  Reason :: normal
  | shutdown
  | {shutdown, term()}
  | term().
%% ====================================================================
terminate(_Reason, _State) ->
  ok.


%% code_change/3
%% ====================================================================
%% @doc <a href="http://www.erlang.org/doc/man/gen_server.html#Module:code_change-3">gen_server:code_change/3</a>
-spec code_change(OldVsn, State :: term(), Extra :: term()) -> Result when
  Result :: {ok, NewState :: term()} | {error, Reason :: term()},
  OldVsn :: Vsn | {down, Vsn},
  Vsn :: term().
%% ====================================================================
code_change(_OldVsn, State, _Extra) ->
  {ok, State}.


%% ====================================================================
%% Internal functions
%% ====================================================================

%% init_cluster/1
%% ====================================================================
%% @doc Initializes cluster - decides at which nodes components should
%% be started (and starts them). Additionally, it sets timer that
%% initiates checking of cluster state.
-spec init_cluster(State :: term()) -> NewState when
  NewState :: term().
%% ====================================================================
init_cluster(State) ->
  ?debug("Checking if initialization is needed ~p", [State]),
  Nodes = State#cm_state.nodes,
  case length(Nodes) > 0 of
    true ->
      JobsAndArgs = ?Modules_With_Args,

      CreateRunningWorkersList = fun({_N, M, _Child}, Workers) ->
        [M | Workers]
      end,
      Workers = State#cm_state.workers,
      RunningWorkers = lists:foldl(CreateRunningWorkersList, [], Workers),

      CreateJobsList = fun({Job, A}, {TmpJobs, TmpArgs}) ->
        case lists:member(Job, RunningWorkers) of
          true -> {TmpJobs, TmpArgs};
          false -> {[Job | TmpJobs], [A | TmpArgs]}
        end
      end,
      {Jobs, Args} = lists:foldl(CreateJobsList, {[], []}, JobsAndArgs),

      NewState3 = case length(Jobs) > 0 of
                    true ->
                      ?info("Initialization of jobs ~p using nodes ~p", [Jobs, Nodes]),
                      NewState = case erlang:length(Nodes) >= erlang:length(Jobs) of
                                   true -> init_cluster_nodes_dominance(State, Nodes, Jobs, [], Args, []);
                                   false -> init_cluster_jobs_dominance(State, Jobs, Args, Nodes, [])
                                 end,

                      NewState2 = update_dispatchers_and_dns(NewState, true, true),
                      save_state(),
                      NewState2;
                    false -> State
                  end,

      plan_next_cluster_state_check(),
      NewState3;
    false ->
      Pid = self(),
      {ok, Interval} = application:get_env(?APP_Name, initialization_time),
      erlang:send_after(1000 * Interval, Pid, {timer, init_cluster}),
      State
  end.

%% init_cluster_nodes_dominance/6
%% ====================================================================
%% @doc Chooses node for workers when there are more nodes than workers.
-spec init_cluster_nodes_dominance(State :: term(), Nodes :: list(), Jobs1 :: list(),
    Jobs2 :: list(), Args1 :: list(), Args2 :: list()) -> NewState when
  NewState :: term().
%% ====================================================================
init_cluster_nodes_dominance(State, [], _Jobs1, _Jobs2, _Args1, _Args2) ->
  State;
init_cluster_nodes_dominance(State, Nodes, [], Jobs2, [], Args2) ->
  init_cluster_nodes_dominance(State, Nodes, Jobs2, [], Args2, []);
init_cluster_nodes_dominance(State, [N | Nodes], [J | Jobs1], Jobs2, [A | Args1], Args2) ->
  {_Ans, NewState} = start_worker(N, J, A, State),
  init_cluster_nodes_dominance(NewState, Nodes, Jobs1, [J | Jobs2], Args1, [A | Args2]).

%% init_cluster_jobs_dominance/5
%% ====================================================================
%% @doc Chooses node for workers when there are more workers than nodes.
-spec init_cluster_jobs_dominance(State :: term(), Jobs :: list(),
    Args :: list(), Nodes1 :: list(), Nodes2 :: list()) -> NewState when
  NewState :: term().
%% ====================================================================
init_cluster_jobs_dominance(State, [], [], _Nodes1, _Nodes2) ->
  State;
init_cluster_jobs_dominance(State, Jobs, Args, [], Nodes2) ->
  init_cluster_jobs_dominance(State, Jobs, Args, Nodes2, []);
init_cluster_jobs_dominance(State, [J | Jobs], [A | Args], [N | Nodes1], Nodes2) ->
  {_Ans, NewState} = start_worker(N, J, A, State),
  init_cluster_jobs_dominance(NewState, Jobs, Args, Nodes1, [N | Nodes2]).

%% check_cluster_state/1
%% ====================================================================
%% @doc Checks cluster state and decides if any new component should
%% be started (currently running ones are overloaded) or stopped.
-spec check_cluster_state(State :: term()) -> NewState when
  NewState :: term().
%% ====================================================================
check_cluster_state(State) ->
  CheckNum = (State#cm_state.cluster_check_num + 1) rem 15,

  NewState = case CheckNum of
               0 ->
                 case length(State#cm_state.nodes) > 1 of
                   true ->
                     {NodesLoad, AvgLoad} = calculate_node_load(State#cm_state.nodes, long),
                     WorkersLoad = calculate_worker_load(State#cm_state.workers),
                     Load = calculate_load(NodesLoad, WorkersLoad),

                     MinV = case [NodeLoad || {_Node, NodeLoad, _ModulesLoads} <- Load, NodeLoad =/= error] of
                              [] -> 0;
                              NonEmptyMinList -> lists:min(NonEmptyMinList)
                            end,
                     MaxV = case [NodeLoad || {_Node, NodeLoad, _ModulesLoads} <- Load, NodeLoad =/= error] of
                              [] -> 0;
                              NonEmptyMaxList -> lists:max(NonEmptyMaxList)
                            end,

                     ?debug("Load ~p", [Load]),
                     case (MinV > 0) and (((MaxV >= 2 * MinV) and (MaxV >= 1.5 * AvgLoad)) or (MaxV >= 5 * MinV)) of
                       true ->
                         [{MaxNode, MaxNodeModulesLoads} | _] = [{Node, ModulesLoads} || {Node, NodeLoad, ModulesLoads} <- Load, NodeLoad == MaxV],
                         MaxMV = lists:max([MLoad || {_Module, MLoad} <- MaxNodeModulesLoads, MLoad =/= error]),
                         case MaxMV >= 0.5 of
                           true ->
                             [MaxModule | _] = [Module || {Module, MLoad} <- MaxNodeModulesLoads, MLoad == MaxMV],
                             [{MinNode, MinNodeModulesLoads} | _] = [{Node, ModulesLoads} || {Node, NodeLoad, ModulesLoads} <- Load, NodeLoad == MinV],
                             MinWorkers = [Module || {Module, _MLoad} <- MinNodeModulesLoads, Module == MaxModule],
                             case MinWorkers =:= [] of
                               true ->
                                 case lists:member(MaxModule, ?SINGLETON_MODULES) of
                                   true ->
                                     State;
                                   _ ->
                                     ?info("Worker: ~s will be started at node: ~s", [MaxModule, MinNode]),
                                     {WorkerRuns, TmpState} = start_worker(MinNode, MaxModule, proplists:get_value(MaxModule, ?Modules_With_Args, []), State),
                                     case WorkerRuns of
                                       ok ->
                                         save_state(),
                                         update_dispatchers_and_dns(TmpState, true, true);
                                       error -> TmpState
                                     end
                                 end;
                               false ->
                                 ?info("Worker: ~s will be stopped at node", [MaxModule, MaxNode]),
                                 {WorkerStopped, TmpState2} = stop_worker(MaxNode, MaxModule, State),
                                 case WorkerStopped of
                                   ok ->
                                     save_state(),
                                     update_dispatchers_and_dns(TmpState2, true, true);
                                   _ -> TmpState2
                                 end
                             end;
                           false -> State
                         end;
                       false -> State
                     end;
                   false -> State
                 end;
               _ ->
                 case CheckNum rem 5 of
                   0 -> update_dispatchers_and_dns(State, true, false);
                   _ -> update_dispatchers_and_dns(State, false, false)
                 end
             end,

  ?debug("Cluster state ok"),
  NewState2 = init_cluster(NewState), %% if any worker is down and some worker type has no running instances, new worker should be started anywhere
  NewState2#cm_state{cluster_check_num = CheckNum}.

%% plan_next_cluster_state_check/0
%% ====================================================================
%% @doc Decides when cluster state should be checked next time and sets
%% the timer (cluster_monitoring_period environment variable is used).
-spec plan_next_cluster_state_check() -> Result when
  Result :: {ok, TRef} | {error, Reason},
  TRef :: term(),
  Reason :: term().
%% ====================================================================
plan_next_cluster_state_check() ->
  {ok, Interval} = application:get_env(?APP_Name, cluster_monitoring_period),
  erlang:send_after(Interval * 1000, self(), {timer, check_cluster_state}).

%% start_worker/4
%% ====================================================================
%% @doc Processes client request using PlugIn:handle function. Afterwards,
%% it sends the answer to dispatcher and logs info about processing time.
-spec start_worker(Node :: atom(), Module :: atom(), WorkerArgs :: term(), State :: term()) -> Result when
  Result :: {Answer, NewState},
  Answer :: ok | error,
  NewState :: term().
%% ====================================================================
start_worker(Node, Module, WorkerArgs, State) ->
  try
    {ok, LoadMemorySize} = application:get_env(?APP_Name, worker_load_memory_size),
    {ok, ChildPid} = supervisor:start_child({?Supervisor_Name, Node}, ?Sup_Child(Module, worker_host, transient, [Module, WorkerArgs, LoadMemorySize])),
    Workers = State#cm_state.workers,
    ?info("Worker: ~s started at node: ~s", [Module, Node]),
    {ok, State#cm_state{workers = [{Node, Module, ChildPid} | Workers]}}
  catch
<<<<<<< HEAD
    _Type:Error ->
      lager:error([{mod, ?MODULE}], "Error during start of worker ~s at node ~s: ~p", [Module, Node, Error]),
=======
    _:_ ->
      ?error("Error during start of worker: ~s at node: ~s", [Module, Node]),
>>>>>>> 263901fd
      {error, State}
  end.

%% stop_worker/3
%% ====================================================================
%% @doc Processes client request using PlugIn:handle function. Afterwards,
%% it sends the answer to dispatcher and logs info about processing time.
-spec stop_worker(Node :: atom(), Module :: atom(), State :: term()) -> Result when
  Result :: {Answer, NewState},
  Answer :: ok | child_does_not_exist | delete_error | termination_error,
  NewState :: term().
%% ====================================================================
stop_worker(Node, Module, State) ->
  CreateNewWorkersList = fun({N, M, Child}, {Workers, ChosenChild}) ->
    case {N, M} of
      {Node, Module} -> {Workers, {N, Child}};
      {_N2, _M2} -> {[{N, M, Child} | Workers], ChosenChild}
    end
  end,
  Workers = State#cm_state.workers,
  {NewWorkers, ChosenChild} = lists:foldl(CreateNewWorkersList, {[], non}, Workers),
  Ans = case ChosenChild of
          non -> child_does_not_exist;
          {ChildNode, _ChildPid} ->
            Ans2 = supervisor:terminate_child({?Supervisor_Name, ChildNode}, Module),
            case Ans2 of
              ok -> Ans3 = supervisor:delete_child({?Supervisor_Name, ChildNode}, Module),
                case Ans3 of
                  ok ->
                    ?info("Worker: ~s stopped at node: ~s", [Module, Node]),
                    ok;
                  {error, Error1} ->
                    ?error("Worker: ~s not stopped at node: ~s, error ~p", [Module, Node, {delete_error, Error1}]),
                    delete_error
                end;
              {error, Error2} ->
                ?error("Worker: ~s not stopped at node: ~s, error ~p", [Module, Node, {termination_error, Error2}]),
                termination_error
            end
        end,
  {Ans, State#cm_state{workers = NewWorkers}}.

%% check_node/2
%% ====================================================================
%% @doc Checks if any workers are running on node.
-spec check_node(Node :: atom(), State :: term()) -> NewState when
  NewState :: term().
%% ====================================================================
check_node(Node, State) ->
  try
    Ans = net_adm:ping(Node),
    case Ans of
      pong ->
        Children = supervisor:which_children({?Supervisor_Name, Node}),
        Workers = State#cm_state.workers,
        {AddState, NewWorkers} = add_children(Node, Children, Workers),
        case AddState of
          ok ->
            WorkersFound = length(NewWorkers) > length(Workers),

            try
              Callbacks = gen_server:call({?Node_Manager_Name, Node}, get_fuses_list, 500),
              Changed = lists:foldl(fun(Fuse, TmpAns) ->
                case add_callback(Node, Fuse, State#cm_state.nodes, State#cm_state.callbacks_num) of
                  updated -> true;
                  _ -> TmpAns
                end
              end, false, Callbacks),

              {CallbacksNum, WorkersFound2} = case Changed of
                                                true -> {State#cm_state.callbacks_num + 1, true};
                                                false -> {State#cm_state.callbacks_num, WorkersFound}
                                              end,
              {ok, State#cm_state{workers = NewWorkers, callbacks_num = CallbacksNum}, WorkersFound2}
            catch
              _:_ ->
                ?error("Cannot get fuses of node: ~s", [Node]),
                {error, State, false}
            end;
          _ -> {error, State, false}
        end;
      pang ->
        ?error("Pang during check of node: ~s", [Node]),
        {error, State, false}
    end
  catch
    E1:E2 ->
      ?error("Error: ~p:~p during check of node: ~s", [E1, E2, Node]),
      {error, State, false}
  end.

%% add_children/3
%% ====================================================================
%% @doc Add workers that run on node to workers list.
-spec add_children(Node :: atom(), Children :: list(), Workers :: term()) -> NewWorkersList when
  NewWorkersList :: list().
%% ====================================================================
add_children(_Node, [], Workers) ->
  {ok, Workers};

add_children(Node, [{Id, ChildPid, _Type, _Modules} | Children], Workers) ->
  Jobs = ?Modules,
  case lists:member(Id, Jobs) of
    false -> add_children(Node, Children, Workers);
    true ->
      ?info("Worker ~p found at node ~s", [Id, Node]),

      MapState = try
        ok = gen_server:call(ChildPid, dispatcher_map_unregistered, 500)
<<<<<<< HEAD
                 catch
                   _:_ ->
                     lager:error([{mod, ?MODULE}], "Error during contact with worker ~p found at node ~s", [Id, Node]),
                     error
                 end,
=======
      catch
        _:_ ->
          ?error("Error during contact with worker ~p found at node ~s", [Id, Node]),
          error
      end,
>>>>>>> 263901fd

      case MapState of
        ok ->
          {MapState2, Ans} = add_children(Node, Children, Workers),
          {MapState2, [{Node, Id, ChildPid} | Ans]};
        _ -> {error, Workers}
      end
  end.

%% node_down/2
%% ====================================================================
%% @doc Clears information about workers on node that is down.
-spec node_down(Node :: atom(), State :: term()) -> {NewState, WorkersFound} when
  NewState :: term(),
  WorkersFound :: boolean().
%% ====================================================================
node_down(Node, State) ->
  CreateNewWorkersList = fun({N, M, Child}, {Workers, Found}) ->
    case N of
      Node -> {Workers, true};
      _N2 -> {[{N, M, Child} | Workers], Found}
    end
  end,
  Workers = State#cm_state.workers,
  {NewWorkers, WorkersFound} = lists:foldl(CreateNewWorkersList, {[], false}, Workers),

  CreateNewNodesList = fun(N, Nodes) ->
    case N of
      Node -> Nodes;
      _N2 -> [N | Nodes]
    end
  end,
  Nodes = State#cm_state.nodes,
  NewNodes = lists:foldl(CreateNewNodesList, [], Nodes),

  {CallbacksNum, WorkersFound2} = case delete_all_callbacks(Node, State#cm_state.nodes, State#cm_state.callbacks_num) of
                                    true -> {State#cm_state.callbacks_num + 1, true};
                                    false -> {State#cm_state.callbacks_num, WorkersFound}
                                  end,

  {State#cm_state{workers = NewWorkers, nodes = NewNodes, callbacks_num = CallbacksNum}, WorkersFound2}.

%% start_central_logger/1
%% ====================================================================
%% @doc This function starts the central_logger before other modules.
-spec start_central_logger(State :: term()) -> NewState when
  NewState :: term().
%% ====================================================================
start_central_logger(State) ->
  CreateRunningWorkersList = fun({_N, M, _Child}, Workers) ->
    [M | Workers]
  end,
  Workers = State#cm_state.workers,
  RunningWorkers = lists:foldl(CreateRunningWorkersList, [], Workers),
  case lists:member(central_logger, RunningWorkers) of
    true -> State;
    false ->
      [LoggerNode | _] = State#cm_state.nodes,
      {Ans, NewState} = start_worker(LoggerNode, central_logger, [], State),
      case Ans of
        ok -> update_dispatchers_and_dns(NewState, true, true);
        error -> NewState
      end
  end.

%% get_state_from_db/1
%% ====================================================================
%% @doc This function starts DAO and gets cluster state from DB.
-spec get_state_from_db(State :: term()) -> NewState when
  NewState :: term().
%% ====================================================================
get_state_from_db(State) ->
  CreateRunningWorkersList = fun({_N, M, _Child}, Workers) ->
    [M | Workers]
  end,
  Workers = State#cm_state.workers,
  RunningWorkers = lists:foldl(CreateRunningWorkersList, [], Workers),
  case lists:member(dao_worker, RunningWorkers) of
    true ->
      FindDAO = fun({N, M, _Child}, TmpAns) ->
        case M of
          dao_worker -> N;
          _ -> TmpAns
        end
      end,
      DaoNode = lists:foldl(FindDAO, [], Workers),
      gen_server:cast({dao_worker, DaoNode}, {synch, 1, {get_state, []}, cluster_state, {gen_serv, {global, ?CCM}}}),
      State;
    false ->
      [DaoNode | _] = State#cm_state.nodes,
      {Ans, NewState} = start_worker(DaoNode, dao_worker, [], State),
      case Ans of
        ok ->
          gen_server:cast({dao_worker, DaoNode}, {synch, 1, {get_state, []}, cluster_state, {gen_serv, {global, ?CCM}}}),
          update_dispatchers_and_dns(NewState, true, true);
        error -> NewState
      end
  end.

%% save_state/0
%% ====================================================================
%% @doc This function saves cluster state in DB.
-spec save_state() -> ok.
%% ====================================================================
save_state() ->
  Pid = self(),
  erlang:send_after(100, Pid, {timer, save_state}).

%% merge_state/2
%% ====================================================================
%% @doc This function updates cluster state on the basis of data read
%% from DB.
-spec merge_state(State :: term(), SavedState :: term()) -> NewState when
  NewState :: term().
%% ====================================================================
merge_state(State, SavedState) ->
  ?debug("Merging state, current: ~p, saved: ~p", [State, SavedState]),
  StateNum = erlang:max(State#cm_state.state_num, SavedState#cm_state.state_num) + 1,
  CallbacksNum = erlang:max(State#cm_state.callbacks_num, SavedState#cm_state.callbacks_num) + 1,
  State1 = State#cm_state{state_num = StateNum, callbacks_num = CallbacksNum, state_loaded = true},

  NewNodes = lists:filter(fun(N) -> not lists:member(N, State1#cm_state.nodes) end, SavedState#cm_state.nodes),

  CreateNewState = fun(Node, {TmpState, TmpWorkersFound}) ->
    case State#cm_state.state_monitoring of
      on ->
        erlang:monitor_node(Node, true);
      off -> ok
    end,
    {Ans, NewState, WorkersFound} = check_node(Node, TmpState),
    case Ans of
      ok ->
        case State#cm_state.state_monitoring of
          on ->
            erlang:monitor_node(Node, true);
          off -> ok
        end,
        NewState2 = NewState#cm_state{nodes = [Node | NewState#cm_state.nodes]},
        case WorkersFound of
          true -> {NewState2, true};
          false -> {NewState2, TmpWorkersFound}
        end;
      _Other -> {NewState, TmpWorkersFound}
    end
  end,
  {MergedState, IncrementNum} = lists:foldl(CreateNewState, {State1, false}, NewNodes),

  MergedState2 = case IncrementNum of
                   true -> update_dispatchers_and_dns(MergedState, true, true);
                   false -> MergedState
                 end,

  save_state(),
  MergedState2.

%% get_workers_list/1
%% ====================================================================
%% @doc This function provides the list of all alive workers with information
%% at which nodes they are working.
-spec get_workers_list(State :: term()) -> Workers when
  Workers :: list().
%% ====================================================================
get_workers_list(State) ->
  ListWorkers = fun({Node, Module, _ChildPid}, Workers) ->
    [{Node, Module} | Workers]
  end,
  lists:foldl(ListWorkers, [], State#cm_state.workers).

%% update_dispatchers_and_dns/3
%% ====================================================================
%% @doc This function updates all dispatchers and dnses.
-spec update_dispatchers_and_dns(State :: term(), UpdateDNS :: boolean(), IncreaseStateNum :: boolean()) -> NewState when
  NewState :: term().
%% ====================================================================
update_dispatchers_and_dns(State, UpdateDNS, IncreaseStateNum) ->
  ?debug("update_dispatchers_and_dns, state: ~p, dns: ~p, increase state num: ~p", [State, UpdateDNS, IncreaseStateNum]),
  case UpdateDNS of
    true ->
      {NodesLoad, AvgLoad} = calculate_node_load(State#cm_state.nodes, medium),
      WorkersLoad = calculate_worker_load(State#cm_state.workers),
      Load = calculate_load(NodesLoad, WorkersLoad),
      ?debug("updating dns, load info: ~p", [Load]),
      update_dns_state(State#cm_state.workers, Load, AvgLoad);
    false -> ok
  end,

  case IncreaseStateNum of
    true ->
      NewStateNum = State#cm_state.state_num + 1,
      WorkersList = get_workers_list(State),
      {NodesLoad2, AvgLoad2} = calculate_node_load(State#cm_state.nodes, short),
      update_dispatcher_state(WorkersList, State#cm_state.dispatcher_maps, State#cm_state.nodes, NewStateNum, NodesLoad2, AvgLoad2),
      State#cm_state{state_num = NewStateNum};
    false ->
      {NodesLoad2, AvgLoad2} = calculate_node_load(State#cm_state.nodes, short),
      ?debug("updating dispatcher, load info: ~p", [{NodesLoad2, AvgLoad2}]),
      update_dispatcher_state(State#cm_state.nodes, NodesLoad2, AvgLoad2),
      State
  end.

%% update_dispatcher_state/6
%% ====================================================================
%% @doc Updates dispatchers' states.
%% @end
-spec update_dispatcher_state(WorkersList, DispatcherMaps, Nodes, NewStateNum, Loads, AvgLoad) -> ok when
  WorkersList :: list(),
  DispatcherMaps :: list(),
  Nodes :: list(),
  NewStateNum :: integer(),
  Loads :: list(),
  AvgLoad :: integer().
%% ====================================================================
update_dispatcher_state(WorkersList, DispatcherMaps, Nodes, NewStateNum, Loads, AvgLoad) ->
  UpdateNode = fun(Node) ->
    gen_server:cast({?Dispatcher_Name, Node}, {update_workers, WorkersList, DispatcherMaps, NewStateNum, proplists:get_value(Node, Loads, 0), AvgLoad})
  end,
  lists:foreach(UpdateNode, Nodes),
  gen_server:cast(?Dispatcher_Name, {update_workers, WorkersList, DispatcherMaps, NewStateNum, 0, 0}).

%% update_dispatcher_state/3
%% ====================================================================
%% @doc Updates dispatchers' states.
%% @end
-spec update_dispatcher_state(Nodes, Loads, AvgLoad) -> ok when
  Nodes :: list(),
  Loads :: list(),
  AvgLoad :: integer().
%% ====================================================================
update_dispatcher_state(Nodes, Loads, AvgLoad) ->
  UpdateNode = fun(Node) ->
    gen_server:cast({?Dispatcher_Name, Node}, {update_loads, proplists:get_value(Node, Loads, 0), AvgLoad})
  end,
  lists:foreach(UpdateNode, Nodes).

%% update_dns_state/2
%% ====================================================================
%% @doc Updates dnses' states.
%% @end
-spec update_dns_state(WorkersList, NodeToLoad, AvgLoad) -> ok when
  WorkersList :: list(),
  NodeToLoad :: list(),
  AvgLoad :: number().
%% ====================================================================
update_dns_state(WorkersList, NodeToLoad, AvgLoad) ->
  MergeByFirstElement = fun(List) -> lists:reverse(lists:foldl(fun({Key, Value}, []) -> [{Key, [Value]}];
    ({Key, Value}, [{Key, AccValues} | Tail]) -> [{Key, [Value | AccValues]} | Tail];
    ({Key, Value}, Acc) -> [{Key, [Value]} | Acc]
  end, [], lists:keysort(1, List)))
  end,

  NodeToIPWithLogging = fun(Node) ->
    case node_to_ip(Node) of
      {ok, Address} -> Address;
      {error, Error} ->
        ?error("Cannot resolve ip address for node ~p, error: ~p", [Node, Error]),
        unknownaddress
    end
  end,

  ModuleToNode = [{Module, Node} || {Node, Module, _Pid} <- WorkersList],

  MergedByModule = MergeByFirstElement(ModuleToNode),

  ModulesToNodes = lists:map(fun({Module, Nodes}) ->
    GetLoads = fun({Node, NodeLoad, ModulesLoads}, TmpAns) ->
      case lists:member(Node, Nodes) of
        true ->
          ModuleTmpV = proplists:get_value(Module, ModulesLoads, error),
          ModuleV = case ModuleTmpV of
                      error -> 0;
                      _ -> ModuleTmpV
                    end,
          NodeV = case NodeLoad of
                    error -> 100000;
                    _ -> NodeLoad
                  end,

          case ModuleV > 0.5 of
            true -> case (AvgLoad > 0) and (NodeV >= 2 * AvgLoad) of
                      true ->
                        V = erlang:min(10, erlang:round(NodeV / AvgLoad)),
                        [{Node, V} | TmpAns];
                      false -> [{Node, 1} | TmpAns]
                    end;
            false -> [{Node, 1} | TmpAns]
          end;
        false -> TmpAns
      end
    end,

    FilteredNodeToLoad = lists:foldl(GetLoads, [], NodeToLoad),

    case FilteredNodeToLoad of
      [] -> {Module, []};
      _ ->
        MinV = lists:min([V || {_Node, V} <- FilteredNodeToLoad]),
        FilteredNodeToLoad2 = case MinV of
                                1 -> FilteredNodeToLoad;
                                _ -> [{Node, erlang:round(V / MinV)} || {Node, V} <- FilteredNodeToLoad]
                              end,

        IPs = [{NodeToIPWithLogging(Node), Param} || {Node, Param} <- FilteredNodeToLoad2],

        FilteredIPs = [{IP, Param} || {IP, Param} <- IPs, IP =/= unknownaddress],
        {Module, FilteredIPs}
    end
  end, MergedByModule),

  FilteredModulesToNodes = [{Module, Nodes} || {Module, Nodes} <- ModulesToNodes, Nodes =/= []],

  NLoads = lists:map(
    fun({Node, NodeLoad, _}) ->
      {NodeToIPWithLogging(Node), NodeLoad}
    end, NodeToLoad),
<<<<<<< HEAD
  UpdateDnsWorker = fun({_Node, Module, Pid}) ->
    case Module of
      dns_worker ->
        gen_server:cast(Pid, {asynch, 1, {update_state, FilteredModulesToNodes, [{N_IP, N_Load} || {N_IP, N_Load} <- NLoads, N_IP =/= unknownaddress], AvgLoad}});
=======
  UpdateInfo = {update_state, FilteredModulesToNodes, [{N_IP, N_Load} || {N_IP, N_Load} <- NLoads, N_IP =/= unknownaddress], AvgLoad},
  ?debug("updating dns, update message: ~p", [UpdateInfo]),
  UpdateDnsWorker = fun ({_Node, Module, Pid}) ->
    case Module of
      dns_worker -> gen_server:cast(Pid, {asynch, 1, UpdateInfo});
>>>>>>> 263901fd
      _ -> ok
    end
  end,

  lists:foreach(UpdateDnsWorker, WorkersList),
  ok.

%% check_load/1
%% ====================================================================
%% @doc Checks load of worker plugin.
%% @end
-spec check_load(WorkerPlugin) -> {ok, float()} | {error, term()} when
  WorkerPlugin :: pid().
%% ====================================================================
check_load(WorkerPlugin) ->
  BeforeCall = os:timestamp(),
  try
    {LastLoadInfo, Load} = gen_server:call(WorkerPlugin, getLoadInfo, 500),
    TimeDiff = timer:now_diff(BeforeCall, LastLoadInfo),
    Load / TimeDiff
  catch
    _:_ ->
      ?error("Can not get status of worker plugin"),
      error
  end.


%% node_to_ip/1
%% ====================================================================
%% @doc Resolve ipv4 address of node.
%% @end
-spec node_to_ip(Node) -> Result when
  Result :: {ok, inet:ip4_address()}
  | {error, inet:posix()},
  Node :: atom().
%% ====================================================================
node_to_ip(Node) ->
  StrNode = atom_to_list(Node),
  AddressWith@ = lists:dropwhile(fun(Char) -> Char =/= $@ end, StrNode),
  Address = lists:dropwhile(fun(Char) -> Char =:= $@ end, AddressWith@),
  inet:getaddr(Address, inet).


%% change_monitoring/2
%% ====================================================================
%% @doc Starts or stops monitoring of nodes.
-spec change_monitoring(Nodes, Flag) -> ok when
  Nodes :: list(),
  Flag :: boolean().
%% ====================================================================
change_monitoring([], _Flag) ->
  ok;

change_monitoring([Node | Nodes], Flag) ->
  erlang:monitor_node(Node, Flag),
  change_monitoring(Nodes, Flag).

%% get_version/1
%% ====================================================================
%% @doc Provides list of versions of system elements.
-spec get_version(State :: term()) -> Result when
  Result :: list().
%% ====================================================================
get_version(State) ->
  Workers = get_workers_list(State),
  get_workers_versions(Workers).

%% get_workers_versions/1
%% ====================================================================
%% @doc Provides list of versions of workers.
-spec get_workers_versions(Workers :: list()) -> Result when
  Result :: list().
%% ====================================================================
get_workers_versions(Workers) ->
  get_workers_versions(Workers, []).

%% get_workers_versions/2
%% ====================================================================
%% @doc Provides list of versions of workers.
-spec get_workers_versions(Workers :: list(), TmpAnswer :: list()) -> Result when
  Result :: list().
%% ====================================================================
get_workers_versions([], Versions) ->
  Versions;

get_workers_versions([{Node, Module} | Workers], Versions) ->
  try
    V = gen_server:call({Module, Node}, {test_call, 1, get_version}, 500),
    get_workers_versions(Workers, [{Node, Module, V} | Versions])
  catch
    E1:E2 ->
      ?error("get_workers_versions error: ~p:~p", [E1, E2]),
      get_workers_versions(Workers, [{Node, Module, can_not_connect_with_worker} | Versions])
  end.

%% calculate_node_load/2
%% ====================================================================
%% @doc Calculates load of all nodes in cluster
-spec calculate_node_load(Nodes :: list(), Period :: atom()) -> Result when
  Result :: list().
%% ====================================================================
calculate_node_load(Nodes, Period) ->
  GetNodeStats = fun(Node) ->
    try gen_server:call({?Node_Manager_Name, Node}, {get_node_stats, Period}, 500) of
      Stats when is_list(Stats) -> {Node, Stats};
      _ -> {Node, undefined}
    catch
      _:Reason ->
        ?error("Can not get statistics of node ~s: ~p", [Node, Reason]),
        {Node, undefined}
    end
  end,
  NodesStats = lists:map(GetNodeStats, Nodes),
  map_node_stats_to_load(NodesStats).

%% map_node_stats_to_load/1
%% ====================================================================
%% @doc Maps node statistical data to one value for each node
-spec map_node_stats_to_load(NodesStats :: list()) -> Result when
  Result :: {[{Node :: term(), Load}], AvgLoad},
  Load :: float() | undefined,
  AvgLoad :: float() | undefined.
%% ====================================================================
map_node_stats_to_load(NodesStats) ->
  %% Unify diffrent nodes stats to common pattern
  UnifiedNodesStats = lists:map(fun
    ({Node, undefined}) -> {Node, undefined};
    ({Node, NodeStats}) ->
      {Node, lists:zip(["cpu", "mem", "net_rx_b", "net_tx_b", "net_rx_pps", "net_tx_pps", "ports_rx_b", "ports_tx_b"],
        merge_nodes_stats([{Node, NodeStats}]))}
  end, NodesStats),

  %% Create list of maximum values for each statistical data
  MaxStats = lists:foldl(fun
    ({_, undefined}, Maxs) -> Maxs;
    ({_, Stats}, undefined) -> Stats;
    ({_, Stats}, Maxs) ->
      lists:zipwith(fun({Name, X}, {Name, Y}) -> {Name, max(X, Y)} end, Stats, Maxs)
  end, undefined, UnifiedNodesStats),

  %% Define weigth of statistical data (default weight equals 1)
  StatsWeight = dict:from_list(?STATS_WEIGHTS),
  GetStatWeight = fun(Name) ->
    case dict:find(Name, StatsWeight) of
      {ok, Value} -> Value;
      _ -> 1
    end
  end,

  %% Convert list of statistical data base on maximal values and weigth of each entry
  StatsToLoadMap = fun(Stats) ->
    ScaledStats = lists:zipwith(fun
      ({Name, _}, {Name, 0.0}) -> 0.0;
      ({Name, Stat}, {Name, MaxStat}) -> GetStatWeight(Name) * Stat / MaxStat
    end, Stats, MaxStats),
    lists:foldl(fun(ScaledStat, Acc) -> ScaledStat + Acc end, 0, ScaledStats)
  end,

  %% Get load for each node
  NodesLoad = lists:map(fun
    ({Node, undefined}) -> {Node, error};
    ({Node, Stats}) -> {Node, StatsToLoadMap(Stats)}
  end, UnifiedNodesStats),

  %% Calculate average load
  {SumLoad, Counter} = lists:foldl(fun
    ({_, error}, {SumLoad, Counter}) -> {SumLoad, Counter};
    ({_, Load}, {SumLoad, Counter}) -> {Load + SumLoad, Counter + 1}
  end, {0, 0}, NodesLoad),

  case Counter of
    0 -> {NodesLoad, 0};
    _ -> {NodesLoad, SumLoad / Counter}
  end.

%% calculate_worker_load/1
%% ====================================================================
%% @doc Calculates load of all workers in cluster
-spec calculate_worker_load(Workers :: list()) -> Result when
  Result :: list().
%% ====================================================================
calculate_worker_load(Workers) ->
  WorkersLoad = [{Node, {Module, check_load(Pid)}} || {Node, Module, Pid} <- Workers],

  MergeByFirstElement = fun(List) -> lists:reverse(lists:foldl(fun({Key, Value}, []) -> [{Key, [Value]}];
    ({Key, Value}, [{Key, AccValues} | Tail]) -> [{Key, [Value | AccValues]} | Tail];
    ({Key, Value}, Acc) -> [{Key, [Value]} | Acc]
  end, [], lists:keysort(1, List)))
  end,

  MergedByNode = MergeByFirstElement(WorkersLoad),

  EvaluateLoad = fun({Node, Modules}) ->
    GetLoadsSum = fun({_Module, Value}, TmpAns) ->
      case Value of
        error -> TmpAns;
        _ -> TmpAns + Value
      end
    end,
    Sum = lists:foldl(GetLoadsSum, 0, Modules),

    case Sum == 0 of
      true -> {Node, Modules};
      false ->
        GetNewLoads = fun({Module, Value}) ->
          case Value of
            error -> {Module, Value};
            _ ->
              {Module, Value / Sum}
          end
        end,
        {Node, lists:map(GetNewLoads, Modules)}
    end
  end,
  lists:map(EvaluateLoad, MergedByNode).

%% calculate_load/2
%% ====================================================================
%% @doc Merges nodes' and workers' loads to more useful form
-spec calculate_load(NodesLoad :: list(), WorkersLoad :: list()) -> Result when
  Result :: list().
%% ====================================================================
calculate_load(NodesLoad, WorkersLoad) ->
  Merge = fun({Node, NLoad}) ->
    {Node, NLoad, proplists:get_value(Node, WorkersLoad, [])}
  end,
  lists:map(Merge, NodesLoad).

%% add_callback/4
%% ====================================================================
%% @doc Registers callback
-spec add_callback(Node :: term(), Fuse :: string(), Nodes :: list(), CallbacksNum :: integer()) -> Result when
  Result :: ok | updated.
%% ====================================================================
add_callback(Node, Fuse, Nodes, CallbacksNum) ->
  OldCallbacks = ets:lookup(?CALLBACKS_TABLE, Fuse),
  case OldCallbacks of
    [{Fuse, OldCallbacksList}] ->
      case lists:member(Node, OldCallbacksList) of
        true -> ok;
        false ->
          ets:insert(?CALLBACKS_TABLE, {Fuse, [Node | OldCallbacksList]}),
          update_dispatcher_callback(addCallback, Nodes, Fuse, Node, CallbacksNum + 1),
          updated
      end;
    _ ->
      ets:insert(?CALLBACKS_TABLE, {Fuse, [Node]}),
      update_dispatcher_callback(addCallback, Nodes, Fuse, Node, CallbacksNum + 1),
      updated
  end.

%% delete_callback/5
%% ====================================================================
%% @doc Deletes callback
-spec delete_callback(Node :: term(), Fuse :: string(), Nodes :: list(), CallbacksNum :: integer(), ClearETS :: boolean()) -> Result when
  Result :: updated | not_exists.
%% ====================================================================
delete_callback(Node, Fuse, Nodes, CallbacksNum, ClearETS) ->
  OldCallbacks = ets:lookup(?CALLBACKS_TABLE, Fuse),
  case OldCallbacks of
    [{Fuse, OldCallbacksList}] ->
      case lists:member(Node, OldCallbacksList) of
        true ->
          case length(OldCallbacksList) of
            1 ->
              case ClearETS of
                true -> ets:delete(?CALLBACKS_TABLE, Fuse);
                _ -> ok
              end,
              update_dispatcher_callback(delete_callback, Nodes, Fuse, Node, CallbacksNum + 1),
              ?debug("delete_callback with params: ~p, ans: deleted", [{Node, Fuse, Nodes, CallbacksNum, ClearETS}]),
              deleted;
            _ ->
              ets:insert(?CALLBACKS_TABLE, {Fuse, lists:delete(Node, OldCallbacksList)}),
              update_dispatcher_callback(delete_callback, Nodes, Fuse, Node, CallbacksNum + 1),
              ?debug("delete_callback with params: ~p, ans: updated", [{Node, Fuse, Nodes, CallbacksNum, ClearETS}]),
              updated
          end;
        false ->
          ?debug("delete_callback with params: ~p, ans: not_exists", [{Node, Fuse, Nodes, CallbacksNum, ClearETS}]),
          not_exists
      end;
    _ ->
      ?debug("delete_callback with params: ~p, ans: not_exists", [{Node, Fuse, Nodes, CallbacksNum, ClearETS}]),
      not_exists
  end.

%% delete_all_callbacks/3
%% ====================================================================
%% @doc Deletes all callbacks at node
-spec delete_all_callbacks(Node :: term(), Nodes :: list(), CallbacksNum :: integer()) -> Result when
  Result :: boolean().
%% ====================================================================
delete_all_callbacks(Node, Nodes, CallbacksNum) ->
  delete_all_callbacks(Node, ets:first(?CALLBACKS_TABLE), false, Nodes, CallbacksNum, []).

%% delete_all_callbacks/6
%% ====================================================================
%% @doc Deletes all callbacks at node (helper function)
-spec delete_all_callbacks(Node :: term(), CurrentElement :: term(), Updated :: boolean(), Nodes :: list(), CallbacksNum :: integer(), ToBeDeleted :: list()) -> Result when
  Result :: boolean().
%% ====================================================================
delete_all_callbacks(_Node, '$end_of_table', Updated, _Nodes, _CallbacksNum, ToBeDeleted) ->
  UpdateETS = fun(Fuse) ->
    ets:delete(?CALLBACKS_TABLE, Fuse)
  end,
  lists:foreach(UpdateETS, ToBeDeleted),
  Updated;
delete_all_callbacks(Node, CurrentElement, Updated, Nodes, CallbacksNum, ToBeDeleted) ->
  case delete_callback(Node, CurrentElement, Nodes, CallbacksNum, false) of
    updated ->
      delete_all_callbacks(Node, ets:next(?CALLBACKS_TABLE, CurrentElement), true, Nodes, CallbacksNum, ToBeDeleted);
    deleted ->
      delete_all_callbacks(Node, ets:next(?CALLBACKS_TABLE, CurrentElement), true, Nodes, CallbacksNum, [CurrentElement | ToBeDeleted]);
    _ ->
      delete_all_callbacks(Node, ets:next(?CALLBACKS_TABLE, CurrentElement), Updated, Nodes, CallbacksNum, ToBeDeleted)
  end.

%% update_dispatcher_callback/5
%% ====================================================================
%% @doc Updates info about callbacks in all dispatchers
-spec update_dispatcher_callback(Action :: atom(), Nodes :: list(), FuseId :: string(), Node :: term(), CallbacksNum :: integer()) -> ok.
%% ====================================================================
update_dispatcher_callback(Action, Nodes, FuseId, Node, CallbacksNum) ->
  UpdateNode = fun(UpdatedNode) ->
    gen_server:cast({?Dispatcher_Name, UpdatedNode}, {Action, FuseId, Node, CallbacksNum})
  end,
  lists:foreach(UpdateNode, Nodes),
  gen_server:cast(?Dispatcher_Name, {Action, FuseId, Node, CallbacksNum}).

%% get_callbacks/0
%% ====================================================================
%% @doc Gets information about all callbacks
-spec get_callbacks() -> Result when
  Result :: list().
%% ====================================================================
get_callbacks() ->
  get_callbacks(ets:first(?CALLBACKS_TABLE)).

%% get_callbacks/1
%% ====================================================================
%% @doc Gets information about all callbacks (helper function)
-spec get_callbacks(Fuse :: string()) -> Result when
  Result :: list().
%% ====================================================================
get_callbacks('$end_of_table') ->
  [];
get_callbacks(Fuse) ->
  [Value] = ets:lookup(?CALLBACKS_TABLE, Fuse),
  [Value | get_callbacks(ets:next(?CALLBACKS_TABLE, Fuse))].

%% register_dispatcher_map/1
%% ====================================================================
%% @doc Registers information about map used by dispatcher
-spec register_dispatcher_map(Module :: atom(), Map :: term(), MapsList :: list()) -> Result when
  Result :: list().
%% ====================================================================
register_dispatcher_map(Module, Map, MapsList) ->
  ?debug("dispatcher map saved: ~p", [{Module, Map, MapsList}]),
  [{Module, Map} | proplists:delete(Module, MapsList)].

%% clear_cache/2
%% ====================================================================
%% @doc Clears chosen caches on all nodes
-spec clear_cache(State :: term(), Cache :: term()) -> NewState when
  NewState :: term().
%% ====================================================================
clear_cache(State, Cache) ->
  Clear = fun(Node, {TmpState, TmpWorkersFound}) ->
    try
      ok = gen_server:call({?Node_Manager_Name, Node}, {clear_cache, Cache}, 500),
      {TmpState, TmpWorkersFound}
    catch
      E1:E2 ->
        ?error("Can not clear cache ~p of node: ~p, error: ~p:~p", [Cache, Node, E1, E2]),
        {NewState, WorkersFound} = node_down(Node, State),
        {NewState, TmpWorkersFound or WorkersFound}
    end
  end,

  {State2, WF} = lists:foldl(Clear, {State, false}, State#cm_state.nodes),

  %% If workers were running on node that is down,
  %% upgrade state.
  ?debug("caches cleared witch workers found param: ~p", [WF]),
  State3 = case WF of
             true -> update_dispatchers_and_dns(State2, true, true);
             false -> State2
           end,

  save_state(),
  State3.

%% create_cluster_stats_rrd/1
%% ====================================================================
%% @doc Creates cluster stats Round Robin Database
-spec create_cluster_stats_rrd() -> Result when
  Result :: ok | {error, Error :: term()}.
%% ====================================================================
create_cluster_stats_rrd() ->
  {ok, Timeout} = application:get_env(?APP_Name, rrd_timeout),
  {ok, Period} = application:get_env(?APP_Name, cluster_monitoring_period),
  {ok, Steps} = application:get_env(?APP_Name, rrd_steps),
  {ok, RRDSize} = application:get_env(?APP_Name, rrd_size),
  Heartbeat = 2 * Period,
  RRASize = round(RRDSize / Period),
  BinaryPeriod = integer_to_binary(Period),
  BinaryHeartbeat = integer_to_binary(Heartbeat),
  RRASizeBinary = integer_to_binary(RRASize),
  Options = <<"--step ", BinaryPeriod/binary>>,

  DSs = [
    <<"DS:cpu:GAUGE:", BinaryHeartbeat/binary, ":0:100">>,
    <<"DS:mem:GAUGE:", BinaryHeartbeat/binary, ":0:100">>,
    <<"DS:net_rx_b:GAUGE:", BinaryHeartbeat/binary, ":0:U">>,
    <<"DS:net_tx_b:GAUGE:", BinaryHeartbeat/binary, ":0:U">>,
    <<"DS:net_rx_pps:GAUGE:", BinaryHeartbeat/binary, ":0:U">>,
    <<"DS:net_tx_pps:GAUGE:", BinaryHeartbeat/binary, ":0:U">>,
    <<"DS:ports_rx_b:GAUGE:", BinaryHeartbeat/binary, ":0:U">>,
    <<"DS:ports_tx_b:GAUGE:", BinaryHeartbeat/binary, ":0:U">>,
    <<"DS:storage_read_b:GAUGE:", BinaryHeartbeat/binary, ":0:U">>,
    <<"DS:storage_write_b:GAUGE:", BinaryHeartbeat/binary, ":0:U">>
  ],
  RRAs = lists:map(fun(Step) -> BinaryStep = integer_to_binary(Step),
    <<"RRA:AVERAGE:0.5:", BinaryStep/binary, ":", RRASizeBinary/binary>> end, Steps),

  case gen_server:call(?RrdErlang_Name, {create, ?Cluster_Stats_RRD_Name, Options, DSs, RRAs}, Timeout) of
    {error, Error} ->
      ?error("Can not create cluster stats RRD: ~p", [Error]),
      {error, Error};
    _ ->
      gen_server:cast({global, ?CCM}, monitor_cluster),
      ?debug("Cluster RRD created"),
      ok
  end.

%% save_cluster_stats_to_rrd/2
%% ====================================================================
%% @doc Saves cluster stats to Round Robin Database
-spec save_cluster_stats_to_rrd(NodesStats :: term(), State :: term()) -> Result when
  Result :: ok | {error, Error :: term()}.
%% ====================================================================
save_cluster_stats_to_rrd(NodesStats, #cm_state{storage_stats = StorageStats}) ->
  {ok, Timeout} = application:get_env(?APP_Name, rrd_timeout),
  {MegaSecs, Secs, _} = erlang:now(),
  Timestamp = integer_to_binary(MegaSecs * 1000000 + Secs),
  Values = merge_nodes_stats(NodesStats) ++ get_storage_stats(StorageStats),
  case gen_server:call(?RrdErlang_Name, {update, ?Cluster_Stats_RRD_Name, <<>>, Values, Timestamp}, Timeout) of
    {error, Error} ->
      ?error("Can not save node stats to RRD: ~p", [Error]),
      {error, Error};
    _ -> ok
  end.

%% merge_nodes_stats/1
%% ====================================================================
%% @doc Checks storage usage
-spec merge_nodes_stats(NodesStats :: term()) -> Result when
  Result :: [{Name, Value}],
  Name :: string(),
  Value :: non_neg_integer().
%% ====================================================================
merge_nodes_stats(NodesStats) ->
  merge_nodes_stats(NodesStats, #cluster_stats{}).

%% merge_nodes_stats/2
%% ====================================================================
%% @doc Checks storage usage
-spec merge_nodes_stats(NodesStats :: term(), SumStats :: term()) -> Result when
  Result :: [{Name, Value}],
  Name :: string(),
  Value :: non_neg_integer().
%% ====================================================================
merge_nodes_stats([], SumStats) ->
  AvgFun = fun
    ({_, 0}) -> 0.0;
    ({Sum, Counter}) -> Sum / Counter
  end,
  [
    AvgFun(SumStats#cluster_stats.cpu), AvgFun(SumStats#cluster_stats.memory),
    AvgFun(SumStats#cluster_stats.net_rx_b), AvgFun(SumStats#cluster_stats.net_tx_b),
    AvgFun(SumStats#cluster_stats.net_rx_pps), AvgFun(SumStats#cluster_stats.net_tx_pps),
    AvgFun(SumStats#cluster_stats.ports_rx_b), AvgFun(SumStats#cluster_stats.ports_tx_b)
  ];
merge_nodes_stats([{_, undefined} | NodeStats], SumStats) ->
  merge_nodes_stats(NodeStats, SumStats);
merge_nodes_stats([{_, Stats} | NodeStats], SumStats) ->
  merge_nodes_stats(
    NodeStats,
    lists:foldl(fun
      ({"cpu", Value}, #cluster_stats{cpu = {V, C}} = S) ->
        S#cluster_stats{cpu = {V + Value, C + 1}};
      ({"mem", Value}, #cluster_stats{memory = {V, C}} = S) ->
        S#cluster_stats{memory = {V + Value, C + 1}};
      ({"net_rx_b_" ++ _, Value}, #cluster_stats{net_rx_b = {V, C}} = S) ->
        S#cluster_stats{net_rx_b = {V + Value, C + 1}};
      ({"net_tx_b_" ++ _, Value}, #cluster_stats{net_tx_b = {V, C}} = S) ->
        S#cluster_stats{net_tx_b = {V + Value, C + 1}};
      ({"net_rx_pps_" ++ _, Value}, #cluster_stats{net_rx_pps = {V, C}} = S) ->
        S#cluster_stats{net_rx_pps = {V + Value, C + 1}};
      ({"net_tx_pps_" ++ _, Value}, #cluster_stats{net_tx_pps = {V, C}} = S) ->
        S#cluster_stats{net_tx_pps = {V + Value, C + 1}};
      ({"ports_rx_b", Value}, #cluster_stats{ports_rx_b = {V, C}} = S) ->
        S#cluster_stats{ports_rx_b = {V + Value, C + 1}};
      ({"ports_tx_b", Value}, #cluster_stats{ports_tx_b = {V, C}} = S) ->
        S#cluster_stats{ports_tx_b = {V + Value, C + 1}};
      (_, S) -> S
    end, SumStats, Stats)
  ).

%% get_storage_stats/0
%% ====================================================================
%% @doc Checks storage usage
-spec get_storage_stats(StorageStats :: term()) -> Result when
  Result :: [{Name, Value}],
  Name :: string(),
  Value :: non_neg_integer().
%% ====================================================================
get_storage_stats(#storage_stats{read_bytes = RB, write_bytes = WB}) ->
  [RB, WB].

%% get_cluster_stats/1
%% ====================================================================
%% @doc Get statistics about cluster load
-spec get_cluster_stats(TimeWindow :: short | medium | long | integer()) -> Result when
  Result :: [{Name :: atom(), Value :: float()}] | {error, term()}.
%% ====================================================================
get_cluster_stats(TimeWindow) ->
  {ok, Interval} = case TimeWindow of
                     short -> application:get_env(?APP_Name, short_monitoring_time_window);
                     medium -> application:get_env(?APP_Name, medium_monitoring_time_window);
                     long -> application:get_env(?APP_Name, long_monitoring_time_window);
                     _ -> {ok, TimeWindow}
                   end,
  {MegaSecs, Secs, _} = erlang:now(),
  EndTime = MegaSecs * 1000000 + Secs,
  StartTime = EndTime - Interval,
  get_cluster_stats(StartTime, EndTime).

%% get_cluster_stats/2
%% ====================================================================
%% @doc Get statistics about cluster load
-spec get_cluster_stats(StartTime :: integer(), EndTime :: integer()) -> Result when
  Result :: [{Name :: string(), Value :: float()}] | {error, term()}.
%% ====================================================================
get_cluster_stats(StartTime, EndTime) ->
  {ok, Timeout} = application:get_env(?APP_Name, rrd_timeout),
  BinaryEndTime = integer_to_binary(EndTime),
  BinaryStartTime = integer_to_binary(StartTime),
  Options = <<"--start ", BinaryStartTime/binary, " --end ", BinaryEndTime/binary>>,
  case gen_server:call(?RrdErlang_Name, {fetch, ?Cluster_Stats_RRD_Name, Options, <<"AVERAGE">>}, Timeout) of
    {ok, {Header, Data}} ->
      HeaderList = lists:map(fun(Elem) -> binary_to_list(Elem) end, Header),
      HeaderLen = length(Header),
      Values = lists:foldl(fun({_, Values}, Acc) ->
        lists:zipwith(fun
          (nan, {Y, C}) -> {Y, C};
          (X, {Y, C}) -> {X + Y, C + 1}
        end, Values, Acc)
      end, lists:duplicate(HeaderLen, {0, 0}), Data),

      AvgValues = lists:map(fun
        ({_, 0}) -> 0.0;
        ({Value, Counter}) -> Value / Counter
      end, Values),

      lists:zip(HeaderList, AvgValues);
    Other ->
      Other
  end.

%% get_cluster_stats/3
%% ====================================================================
%% @doc Fetch specified columns from cluster statistics Round Robin Database.
-spec get_cluster_stats(StartTime :: integer(), EndTime :: integer(), Columns) -> Result when
  Columns :: all | {name, [binary()]} | {starts_with, [binary()]} | {index, [integer()]},
  Result :: {ok, {Header, Body}} | {error, Error :: term()},
  Header :: [ColumnNames :: binary()],
  Body :: [Row],
  Row :: [{Timestamp, Values}],
  Timestamp :: integer(),
  Values :: [integer() | float()].
%% ====================================================================
get_cluster_stats(StartTime, EndTime, Columns) ->
  {ok, Timeout} = application:get_env(?APP_Name, rrd_timeout),
  BinaryStartTime = integer_to_binary(StartTime),
  BinaryEndTime = integer_to_binary(EndTime),
  Options = <<"--start ", BinaryStartTime/binary, " --end ", BinaryEndTime/binary>>,
  gen_server:call(?RrdErlang_Name, {fetch, ?Cluster_Stats_RRD_Name, Options, <<"AVERAGE">>, Columns}, Timeout).<|MERGE_RESOLUTION|>--- conflicted
+++ resolved
@@ -216,11 +216,7 @@
 %% TODO: add generic mechanism that do the same thing
 handle_call({update_cluster_rengines, EventType, EventHandlerItem}, _From, State) ->
   Workers = State#cm_state.workers,
-<<<<<<< HEAD
-  UpdateClusterRengine = fun({_Node, Module, Pid}) ->
-=======
   UpdateClusterRengine = fun ({Node, Module, Pid}) ->
->>>>>>> 263901fd
     case Module of
       cluster_rengine ->
         ?debug("Update of rengine at node ~p initialized by CCM. Params: ~p", [Node, {update_cluster_rengine, EventType, EventHandlerItem}]),
@@ -809,13 +805,8 @@
     ?info("Worker: ~s started at node: ~s", [Module, Node]),
     {ok, State#cm_state{workers = [{Node, Module, ChildPid} | Workers]}}
   catch
-<<<<<<< HEAD
-    _Type:Error ->
-      lager:error([{mod, ?MODULE}], "Error during start of worker ~s at node ~s: ~p", [Module, Node, Error]),
-=======
     _:_ ->
       ?error("Error during start of worker: ~s at node: ~s", [Module, Node]),
->>>>>>> 263901fd
       {error, State}
   end.
 
@@ -925,19 +916,11 @@
 
       MapState = try
         ok = gen_server:call(ChildPid, dispatcher_map_unregistered, 500)
-<<<<<<< HEAD
                  catch
                    _:_ ->
-                     lager:error([{mod, ?MODULE}], "Error during contact with worker ~p found at node ~s", [Id, Node]),
+          ?error("Error during contact with worker ~p found at node ~s", [Id, Node]),
                      error
                  end,
-=======
-      catch
-        _:_ ->
-          ?error("Error during contact with worker ~p found at node ~s", [Id, Node]),
-          error
-      end,
->>>>>>> 263901fd
 
       case MapState of
         ok ->
@@ -1252,18 +1235,11 @@
     fun({Node, NodeLoad, _}) ->
       {NodeToIPWithLogging(Node), NodeLoad}
     end, NodeToLoad),
-<<<<<<< HEAD
+  UpdateInfo = {update_state, FilteredModulesToNodes, [{N_IP, N_Load} || {N_IP, N_Load} <- NLoads, N_IP =/= unknownaddress], AvgLoad},
+  ?debug("updating dns, update message: ~p", [UpdateInfo]),
   UpdateDnsWorker = fun({_Node, Module, Pid}) ->
     case Module of
-      dns_worker ->
-        gen_server:cast(Pid, {asynch, 1, {update_state, FilteredModulesToNodes, [{N_IP, N_Load} || {N_IP, N_Load} <- NLoads, N_IP =/= unknownaddress], AvgLoad}});
-=======
-  UpdateInfo = {update_state, FilteredModulesToNodes, [{N_IP, N_Load} || {N_IP, N_Load} <- NLoads, N_IP =/= unknownaddress], AvgLoad},
-  ?debug("updating dns, update message: ~p", [UpdateInfo]),
-  UpdateDnsWorker = fun ({_Node, Module, Pid}) ->
-    case Module of
       dns_worker -> gen_server:cast(Pid, {asynch, 1, UpdateInfo});
->>>>>>> 263901fd
       _ -> ok
     end
   end,
