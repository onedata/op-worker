--- conflicted
+++ resolved
@@ -276,21 +276,12 @@
 %% Saves information about ccm connection when ccm answers to its request
 %% @end
 %%--------------------------------------------------------------------
-<<<<<<< HEAD
--spec heartbeat_ok(NewStateNum :: integer(), State :: term()) -> #node_state{}.
-heartbeat_ok(NewStateNum, State = #node_state{state_num = NewStateNum, dispatcher_state = NewStateNum}) ->
+-spec on_ccm_state_change(NewStateNum :: integer(), State :: term()) -> #node_state{}.
+on_ccm_state_change(NewStateNum, State = #node_state{state_num = NewStateNum, dispatcher_state = NewStateNum}) ->
     ?debug("heartbeat on node: ~p: answered, new state_num: ~p", [node(), NewStateNum]),
     State#node_state{ccm_con_status = registered};
-heartbeat_ok(NewStateNum, State) ->
+on_ccm_state_change(NewStateNum, State) ->
     ?debug("heartbeat on node: ~p: answered, new state_num: ~p", [node(), NewStateNum]),
-=======
--spec on_ccm_state_change(NewStateNum :: integer(), State :: term()) -> #node_state{}.
-on_ccm_state_change(NewStateNum, State = #node_state{state_num = NewStateNum, dispatcher_state = NewStateNum}) ->
-    ?debug("heartbeat on node: ~p: answered, new state_num: ~p, new callback_num: ~p", [node(), NewStateNum]),
-    State;
-on_ccm_state_change(NewStateNum, State) ->
-    ?debug("heartbeat on node: ~p: answered, new state_num: ~p, new callback_num: ~p", [node(), NewStateNum]),
->>>>>>> 3a49d540
     update_dispatcher(NewStateNum),
     State#node_state{state_num = NewStateNum, ccm_con_status = registered}.
 
