%% ===================================================================
%% @author Michal Wrzeszcz
%% @copyright (C): 2013 ACK CYFRONET AGH
%% This software is released under the MIT license 
%% cited in 'LICENSE.txt'.
%% @end
%% ===================================================================
%% @doc: This module is a gen_server that coordinates the 
%% life cycle of node. It starts/stops appropriate services (according
%% to node type) and communicates with ccm (if node works as worker).
%%
%% Node can be ccm or worker. However, worker_hosts can be also
%% started at ccm nodes.
%% @end
%% ===================================================================

-module(node_manager).
-behaviour(gen_server).
-include("registered_names.hrl").
-include("records.hrl").
-include("logging.hrl").
-include("supervision_macros.hrl").

%% Dispatcher cowboy listener ID
-define(DISPATCHER_LISTENER_REF, dispatcher_listener).

%% Path (relative to domain) on which cowboy expects client's requests
-define(VEILCLIENT_URI_PATH, "/veilclient").

%% ====================================================================
%% API
%% ====================================================================
-export([start_link/1, stop/0]).
-export([check_vsn/0]).

%% ====================================================================
%% Test API
%% ====================================================================
%% TODO zmierzyć czy bardziej się opłaca przechowywać dane o callbackach
%% jako stan (jak teraz) czy jako ets i ewentualnie przejść na ets
-ifdef(TEST).
-export([get_callback/2, addCallback/3, delete_callback/3]).
-export([calculate_network_stats/3, get_interface_stats/2, get_cpu_stats/1, calculate_ports_transfer/4,
  get_memory_stats/0, is_valid_name/1, is_valid_name/2, is_valid_character/1]).
-endif.

%% ====================================================================
%% gen_server callbacks
%% ====================================================================
-export([init/1, handle_call/3, handle_cast/2, handle_info/2, terminate/2, code_change/3]).

%% ====================================================================
%% API functions
%% ====================================================================

%% start_link/1
%% ====================================================================
%% @doc Starts the server
-spec start_link(Type) -> Result when
  Type :: test_worker | worker | ccm | ccm_test,
  Result :: {ok, Pid}
  | ignore
  | {error, Error},
  Pid :: pid(),
  Error :: {already_started, Pid} | term().
%% ====================================================================

start_link(Type) ->
  gen_server:start_link({local, ?Node_Manager_Name}, ?MODULE, [Type], []).

%% stop/0
%% ====================================================================
%% @doc Stops the server
-spec stop() -> ok.
%% ====================================================================

stop() ->
  gen_server:cast(?Node_Manager_Name, stop).

%% init/1
%% ====================================================================
%% @doc <a href="http://www.erlang.org/doc/man/gen_server.html#Module:init-1">gen_server:init/1</a>
-spec init(Args :: term()) -> Result when
  Result :: {ok, State}
  | {ok, State, Timeout}
  | {ok, State, hibernate}
  | {stop, Reason :: term()}
  | ignore,
  State :: term(),
  Timeout :: non_neg_integer() | infinity.
%% ====================================================================
init([Type]) when Type =:= worker; Type =:= ccm; Type =:= ccm_test ->
  case Type =/= ccm of
    true ->
      try
        cowboy:stop_listener(?DISPATCHER_LISTENER_REF),
        ok
      catch
        _:_ -> ok
      end,
      {ok, Port} = application:get_env(?APP_Name, dispatcher_port),
      {ok, DispatcherPoolSize} = application:get_env(?APP_Name, dispatcher_pool_size),
      {ok, CertFile} = application:get_env(?APP_Name, ssl_cert_path),

      Dispatch = cowboy_router:compile([{'_', [{?VEILCLIENT_URI_PATH, ws_handler, []}]}]),

      {ok, _} = cowboy:start_https(?DISPATCHER_LISTENER_REF, DispatcherPoolSize,
        [
          {port, Port},
          {certfile, atom_to_list(CertFile)},
          {cacerts, gsi_handler:strip_self_signed_ca(gsi_handler:get_ca_certs())},
          {keyfile, atom_to_list(CertFile)},
          {password, ""},
          {verify, verify_peer}, {verify_fun, {fun gsi_handler:verify_callback/3, []}},
          {ciphers, gsi_handler:get_ciphers()}
        ],
        [
          {env, [{dispatch, Dispatch}]}
        ]),
      {ok, MonitoringInitialization} = application:get_env(?APP_Name, node_monitoring_initialization),
      erlang:send_after(1000 * MonitoringInitialization, self(), {timer, start_node_monitoring});
    false -> ok
  end,

  %% TODO: replace with permanent cache
  ets:new(?LFM_EVENT_PRODUCTION_ENABLED_ETS, [set, named_table, public]),
  ets:new(?WRITE_DISABLED_USERS, [set, named_table, public]),
  ets:new(?ACK_HANDLERS, [set, named_table, public]),

  process_flag(trap_exit, true),
  erlang:send_after(10, self(), {timer, do_heart_beat}),

  {ok, #node_state{node_type = Type, ccm_con_status = not_connected}};

init([Type]) when Type =:= test_worker ->
  process_flag(trap_exit, true),
  {ok, MonitoringInitialization} = application:get_env(?APP_Name, node_monitoring_initialization),
  erlang:send_after(1000 * MonitoringInitialization, self(), {timer, start_node_monitoring}),
  erlang:send_after(10, self(), {timer, do_heart_beat}),

  {ok, #node_state{node_type = worker, ccm_con_status = not_connected}};

init([_Type]) ->
  {stop, wrong_type}.

%% handle_call/3
%% ====================================================================
%% @doc <a href="http://www.erlang.org/doc/man/gen_server.html#Module:handle_call-3">gen_server:handle_call/3</a>
-spec handle_call(Request :: term(), From :: {pid(), Tag :: term()}, State :: term()) -> Result when
  Result :: {reply, Reply, NewState}
  | {reply, Reply, NewState, Timeout}
  | {reply, Reply, NewState, hibernate}
  | {noreply, NewState}
  | {noreply, NewState, Timeout}
  | {noreply, NewState, hibernate}
  | {stop, Reason, Reply, NewState}
  | {stop, Reason, NewState},
  Reply :: term(),
  NewState :: term(),
  Timeout :: non_neg_integer() | infinity,
  Reason :: term().
%% ====================================================================
handle_call(getNodeType, _From, State) ->
  Reply = State#node_state.node_type,
  {reply, Reply, State};

handle_call(getNode, _From, State) ->
  Reply = node(),
  {reply, Reply, State};

handle_call(get_ccm_connection_status, _From, State) ->
  {reply, State#node_state.ccm_con_status, State};

handle_call({get_node_stats, TimeWindow}, _From, State) ->
  Reply = get_node_stats(TimeWindow),
  {reply, Reply, State};

handle_call({get_node_stats, StartTime, EndTime}, _From, State) ->
  Reply = get_node_stats(StartTime, EndTime),
  {reply, Reply, State};

handle_call({get_node_stats, StartTime, EndTime, Columns}, _From, State) ->
  Reply = get_node_stats(StartTime, EndTime, Columns),
  {reply, Reply, State};

handle_call(get_fuses_list, _From, State) ->
  {reply, get_fuses_list(State), State};

handle_call({get_all_callbacks, Fuse}, _From, State) ->
  {reply, get_all_callbacks(Fuse, State), State};

handle_call({addCallback, FuseId, Pid}, _From, State) ->
  NewState = addCallback(State, FuseId, Pid),
  {reply, ok, NewState};

handle_call({delete_callback, FuseId, Pid}, _From, State) ->
  {NewState, DeleteAns} = delete_callback(State, FuseId, Pid),
  {reply, DeleteAns, NewState};

handle_call({get_callback, FuseId}, _From, State) ->
  {Callback, NewState} = get_callback(State, FuseId),
  {reply, Callback, NewState};

handle_call(get_callback_and_state_num, _From, State) ->
  Reply = {State#node_state.callbacks_num, State#node_state.state_num},
  {reply, Reply, State};

handle_call({clear_cache, Cache}, _From, State) ->
  Ans = clear_cache(Cache, State#node_state.simple_caches),
  {reply, Ans, State};

handle_call(check, _From, State) ->
  {reply, ok, State};

handle_call({check_storage, FilePath, Content}, _From, State) ->
  {reply, fslogic_storage:check_storage_on_node(FilePath, Content), State};

handle_call(_Request, _From, State) ->
  ?warning("Wrong call: ~p", [_Request]),
  {reply, wrong_request, State}.

%% handle_cast/2
%% ====================================================================
%% @doc <a href="http://www.erlang.org/doc/man/gen_server.html#Module:handle_cast-2">gen_server:handle_cast/2</a>
-spec handle_cast(Request :: term(), State :: term()) -> Result when
  Result :: {noreply, NewState}
  | {noreply, NewState, Timeout}
  | {noreply, NewState, hibernate}
  | {stop, Reason :: term(), NewState},
  NewState :: term(),
  Timeout :: non_neg_integer() | infinity.
%% ====================================================================
handle_cast(do_heart_beat, State) ->
  {noreply, heart_beat(State#node_state.ccm_con_status, State)};

handle_cast({heart_beat_ok, StateNum, CallbacksNum}, State) ->
  {noreply, heart_beat_response(StateNum, CallbacksNum, State)};

handle_cast(reset_ccm_connection, State) ->
  {noreply, heart_beat(not_connected, State)};

handle_cast({dispatcher_updated, DispState, DispCallbacksNum}, State) ->
  NewState = State#node_state{dispatcher_state = DispState, callbacks_state = DispCallbacksNum},
  {noreply, NewState};

handle_cast(stop, State) ->
  {stop, normal, State};

handle_cast(start_node_monitoring, State) ->
  spawn(fun() -> create_node_stats_rrd(State) end),
  {noreply, State};

handle_cast(monitor_node, State) ->
  spawn(fun() -> save_node_stats_to_rrd(State) end),
  {ok, Period} = application:get_env(?APP_Name, node_monitoring_period),
  erlang:send_after(1000 * Period, self(), {timer, monitor_node}),
  {noreply, State};

handle_cast({delete_callback_by_pid, Pid}, State) ->
  Fuse = get_fuse_by_callback_pid(State, Pid),
  case Fuse of
    not_found -> ok;
    _ ->
      spawn(fun() ->
        try
          gen_server:call({global, ?CCM}, {delete_callback, Fuse, node(), Pid}, 2000)
        catch
          _:_ ->
            ?error("delete_callback - error during contact with CCM"),
            error
        end
      end)
  end,
  {noreply, State};

handle_cast({register_simple_cache, Cache, ReturnPid}, State) ->
  Caches = State#node_state.simple_caches,
  NewCaches = case lists:member(Cache, Caches) of
                true -> Caches;
                false -> [Cache | Caches]
              end,
  ?info("simple_cache_registered: ~p", [Cache]),
  ReturnPid ! simple_cache_registered,
  {noreply, State#node_state{simple_caches = NewCaches}};

handle_cast({start_load_logging, Path}, #node_state{load_logging_fd = undefined} = State) ->
  ?info("Start load logging on node: ~p", [node()]),
  {ok, Interval} = application:get_env(?APP_Name, node_load_logging_period),
  {MegaSecs, Secs, MicroSecs} = erlang:now(),
  StartTime = MegaSecs * 1000000 + Secs + MicroSecs / 1000000,
  case file:open(Path, [write]) of
    {ok, Fd} ->
<<<<<<< HEAD
      NodeStats = get_node_stats(0, default),
      Header = string:join(["elapsed", "window" | lists:map(fun({Name, _}) ->
        binary_to_list(Name) end, NodeStats)], ", ") ++ "\n",
      io:fwrite(Fd, Header, []),
      erlang:send_after(Interval * 1000, self(), {timer, {log_load, StartTime, StartTime}}),
      {noreply, State#node_state{load_logging_fd = Fd}};
    _ ->
      ?error("Cannot start load logging"),
      {noreply, State}
=======
      case get_node_stats(short) of
        NodeStats when is_list(NodeStats) ->
          Header = string:join(["elapsed", "window" | lists:map(fun({Name, _}) ->
            Name
          end, NodeStats)], ", ") ++ "\n",
          io:fwrite(Fd, Header, []),
          erlang:send_after(Interval * 1000, self(), {timer, {log_load, StartTime, StartTime}}),
          {noreply, State#node_state{load_logging_fd = Fd}};
        Other ->
          ?error("Can not get node stats: ~p", [Other]),
          {noreply, State}
      end;
    _ -> {noreply, State}
>>>>>>> 587a9479
  end;
handle_cast({start_load_logging, _}, State) ->
  ?warning("Load logging already started on node: ~p", [node()]),
  {noreply, State};

handle_cast({log_load, _, _}, #node_state{load_logging_fd = undefined} = State) ->
  ?warning("Can not log load: file descriptor is undefined."),
  {noreply, State};
handle_cast({log_load, StartTime, PrevTime}, #node_state{load_logging_fd = Fd} = State) ->
  {ok, Interval} = application:get_env(?APP_Name, node_load_logging_period),
  {MegaSecs, Secs, MicroSecs} = erlang:now(),
  CurrTime = MegaSecs * 1000000 + Secs + MicroSecs / 1000000,
  spawn(fun() -> log_load(Fd, StartTime, PrevTime, CurrTime) end),
  erlang:send_after(Interval * 1000, self(), {timer, {log_load, StartTime, CurrTime}}),
  {noreply, State};

handle_cast(stop_load_logging, #node_state{load_logging_fd = undefined} = State) ->
  ?warning("Load logging already stopped on node: ~p", [node()]),
  {noreply, State};
handle_cast(stop_load_logging, #node_state{load_logging_fd = Fd} = State) ->
  ?info("Stop load logging on node: ~p", [node()]),
  file:close(Fd),
  {noreply, State#node_state{load_logging_fd = undefined}};

handle_cast({notify_lfm, EventType, Enabled}, State) ->
  ?debug("notify_lfm message: ~p", [{EventType, Enabled}]),
  case Enabled of
    true -> ets:insert(?LFM_EVENT_PRODUCTION_ENABLED_ETS, {EventType, true});
    _ -> ets:delete(?LFM_EVENT_PRODUCTION_ENABLED_ETS, EventType)
  end,
  {noreply, State};

handle_cast({update_user_write_enabled, UserDn, Enabled}, State) ->
  ?debug("update_user_write_enabled message: ~p", [{UserDn, Enabled}]),
  case Enabled of
    false -> ets:insert(?WRITE_DISABLED_USERS, {UserDn, true});
    _ -> ets:delete(?WRITE_DISABLED_USERS, UserDn)
  end,
  {noreply, State};

handle_cast({node_for_ack, MsgID, Node}, State) ->
  ?debug("Node for ack chosen: ~p", [{MsgID, Node}]),
  ets:insert(?ACK_HANDLERS, {{chosen_node, MsgID}, Node}),
  {ok, Interval} = application:get_env(veil_cluster_node, callback_ack_time),
  Pid = self(),
  erlang:send_after(Interval * 1000, Pid, {delete_node_for_ack, MsgID}),
  {noreply, State};

handle_cast({update_cpu_stats, CpuStats}, State) ->
  {noreply, State#node_state{cpu_stats = CpuStats}};

handle_cast({update_network_stats, NetworkStats}, State) ->
  {noreply, State#node_state{network_stats = NetworkStats}};

handle_cast({update_ports_stats, PortsStats}, State) ->
  {noreply, State#node_state{ports_stats = PortsStats}};

handle_cast(_Msg, State) ->
  ?warning("Wrong cast: ~p", [_Msg]),
  {noreply, State}.

%% handle_info/2
%% ====================================================================
%% @doc <a href="http://www.erlang.org/doc/man/gen_server.html#Module:handle_info-2">gen_server:handle_info/2</a>
-spec handle_info(Info :: timeout | term(), State :: term()) -> Result when
  Result :: {noreply, NewState}
  | {noreply, NewState, Timeout}
  | {noreply, NewState, hibernate}
  | {stop, Reason :: term(), NewState},
  NewState :: term(),
  Timeout :: non_neg_integer() | infinity.
%% ====================================================================
handle_info({timer, Msg}, State) ->
  gen_server:cast(?Node_Manager_Name, Msg),
  {noreply, State};

handle_info({delete_node_for_ack, MsgID}, State) ->
  ?debug("Node for ack deleted: ~p", [MsgID]),
  ets:delete(?ACK_HANDLERS, {chosen_node, MsgID}),
  {noreply, State};

handle_info({nodedown, _Node}, State) ->
  ?error("Connection to CCM lost"),
  {noreply, State#node_state{ccm_con_status = not_connected}};

handle_info(_Info, State) ->
  ?warning("Wrong info: ~p", [_Info]),
  {noreply, State}.


%% terminate/2
%% ====================================================================
%% @doc <a href="http://www.erlang.org/doc/man/gen_server.html#Module:terminate-2">gen_server:terminate/2</a>
-spec terminate(Reason, State :: term()) -> Any :: term() when
  Reason :: normal
  | shutdown
  | {shutdown, term()}
  | term().
%% ====================================================================
terminate(_Reason, _State) ->
  try
    cowboy:stop_listener(?DISPATCHER_LISTENER_REF),
    ok
  catch
    _:_ -> ok
  end.

%% code_change/3
%% ====================================================================
%% @doc <a href="http://www.erlang.org/doc/man/gen_server.html#Module:code_change-3">gen_server:code_change/3</a>
-spec code_change(OldVsn, State :: term(), Extra :: term()) -> Result when
  Result :: {ok, NewState :: term()} | {error, Reason :: term()},
  OldVsn :: Vsn | {down, Vsn},
  Vsn :: term().
%% ====================================================================
code_change(_OldVsn, State, _Extra) ->
  {ok, State}.


%% ====================================================================
%% Internal functions
%% ====================================================================

%% heart_beat/2
%% ====================================================================
%% @doc Connects with ccm and tells that the node is alive.
%% First it establishes network connection, next sends message to ccm.
-spec heart_beat(Conn_status :: atom(), State :: term()) -> NewStatus when
  NewStatus :: term().
%% ====================================================================
%% TODO Check why first heart beat is not successful
heart_beat(Conn_status, State) ->
  New_conn_status = case Conn_status of
                      not_connected ->
                        {ok, CCM_Nodes} = application:get_env(veil_cluster_node, ccm_nodes),
                        Ans = init_net_connection(CCM_Nodes),
                        case Ans of
                          ok -> connected;
                          error -> not_connected
                        end;
                      Other -> Other
                    end,

  {ok, Interval} = application:get_env(veil_cluster_node, heart_beat),
  case New_conn_status of
    connected ->
      gen_server:cast({global, ?CCM}, {node_is_up, node()}),
      erlang:send_after(Interval * 1000, self(), {timer, do_heart_beat});
    _ -> erlang:send_after(500, self(), {timer, do_heart_beat})
  end,

  ?debug("Heart beat on node: ~p: sent; connection: ~p, old conn_status: ~p,  state_num: ~b, callback_num: ~b,  disp dispatcher_state: ~b, callbacks_state: ~b",
    [node(), New_conn_status, Conn_status, State#node_state.state_num, State#node_state.callbacks_num, State#node_state.dispatcher_state, State#node_state.callbacks_state]),
  State#node_state{ccm_con_status = New_conn_status}.

%% heart_beat_response/2
%% ====================================================================
%% @doc Saves information about ccm connection when ccm answers to its request
-spec heart_beat_response(New_state_num :: integer(), CallbacksNum :: integer(), State :: term()) -> NewStatus when
  NewStatus :: term().
%% ====================================================================
heart_beat_response(New_state_num, CallbacksNum, State) ->
  ?debug("Heart beat on node: ~p: answered, new state_num: ~b, new callback_num: ~b", [node(), New_state_num, CallbacksNum]),

  case (New_state_num == State#node_state.state_num) of
    true -> ok;
    false ->
      %% TODO find a method which do not force clearing of all simple caches at all nodes when only one worker/node is added/deleted
      %% Now all caches are canceled because we do not know if state number change is connected with network problems (so cache of node may be not valid)
      %% TODO during refactoring integrate simple and permanent cache (cache clearing can be triggered as CacheCheckFun)
      ?debug("Simple caches cleared"),
      clear_simple_caches(State#node_state.simple_caches)
  end,

  case (New_state_num == State#node_state.state_num) and (New_state_num == State#node_state.dispatcher_state) and (CallbacksNum == State#node_state.callbacks_num) and (CallbacksNum == State#node_state.callbacks_state)
  of
    true -> State;
    false ->
      update_dispatcher(New_state_num, CallbacksNum, State#node_state.node_type),
      State#node_state{state_num = New_state_num, callbacks_num = CallbacksNum}
  end.

%% update_dispatcher/2
%% ====================================================================
%% @doc Tells dispatcher that cluster state has changed.
-spec update_dispatcher(New_state_num :: integer(), CallbacksNum :: integer(), Type :: atom()) -> Result when
  Result :: atom().
%% ====================================================================
update_dispatcher(New_state_num, CallbacksNum, Type) ->
  case Type =:= ccm of
    true -> ok;
    false ->
      ?debug("Message sent to update dispatcher, state and callbacks num: ~p", [{New_state_num, CallbacksNum}]),
      gen_server:cast(?Dispatcher_Name, {update_state, New_state_num, CallbacksNum})
  end.

%% init_net_connection/1
%% ====================================================================
%% @doc Initializes network connection with cluster that contains nodes
%% given in argument.
-spec init_net_connection(Nodes :: list()) -> Result when
  Result :: atom().
%% ====================================================================
init_net_connection([]) ->
  error;

init_net_connection([Node | Nodes]) ->
  try
    Ans = net_adm:ping(Node),
    case Ans of
      pong ->
        erlang:monitor_node(Node, true),
        global:sync(),
        ?debug("Connection to nodes ~p initialized", [Nodes]),
        ok;
      pang ->
        ?error("Cannot connect to node ~p", [Node]),
        init_net_connection(Nodes)
    end
  catch
    E1:E2 ->
      ?error("Error ~p:~p during initialization of cennection to nodes: ~p", [E1, E2, Nodes]),
      error
  end.

%% check_vsn/0
%% ====================================================================
%% @doc Checks application version
-spec check_vsn() -> Result when
  Result :: term().
%% ====================================================================
check_vsn() ->
  check_vsn(application:which_applications()).

%% check_vsn/1
%% ====================================================================
%% @doc Checks application version
-spec check_vsn(ApplicationData :: list()) -> Result when
  Result :: term().
%% ====================================================================
check_vsn([]) ->
  non;

check_vsn([{Application, _Description, Vsn} | Apps]) ->
  case Application of
    ?APP_Name -> Vsn;
    _Other -> check_vsn(Apps)
  end.

%% log_load/4
%% ====================================================================
%% @doc Writes node load to file
-spec log_load(Fd :: pid(), StartTime :: integer(), PrevTime :: integer(), CurrTime :: integer()) -> Result when
  Result :: ok | {error, Reason :: term()}.
%% ====================================================================
log_load(Fd, StartTime, PrevTime, CurrTime) ->
  case get_node_stats(short) of
    NodeStats when is_list(NodeStats) ->
      Values = [CurrTime - StartTime, CurrTime - PrevTime | lists:map(fun({_, Value}) -> Value end, NodeStats)],
      Format = string:join(lists:duplicate(length(Values), "~.6f"), ", ") ++ "\n",
      io:fwrite(Fd, Format, Values),
      ok;
    Other ->
      ?error("Can not get node stats: ~p", [Other]),
      {error, Other}
  end.

%% create_node_stats_rrd/1
%% ====================================================================
%% @doc Creates node stats Round Robin Database
-spec create_node_stats_rrd(State :: term()) -> Result when
  Result :: ok | {error, Error :: term()}.
%% ====================================================================
create_node_stats_rrd(#node_state{cpu_stats = CpuStats, network_stats = NetworkStats, ports_stats = PortsStats}) ->
  {ok, Timeout} = application:get_env(?APP_Name, rrd_timeout),
  {ok, Period} = application:get_env(?APP_Name, node_monitoring_period),
  {ok, Steps} = application:get_env(?APP_Name, rrd_steps),
  {ok, RRDSize} = application:get_env(?APP_Name, rrd_size),
  Heartbeat = 2 * Period,
  RRASize = round(RRDSize / Period),
  BinaryPeriod = integer_to_binary(Period),
  BinaryHeartbeat = integer_to_binary(Heartbeat),
  RRASizeBinary = integer_to_binary(RRASize),
  Options = <<"--step ", BinaryPeriod/binary>>,

  DSs = lists:map(fun({Name, _}) ->
    <<"DS:", Name/binary, ":GAUGE:", BinaryHeartbeat/binary, ":0:100">> end, get_cpu_stats(CpuStats)) ++
    lists:map(fun({Name, _}) ->
      <<"DS:", Name/binary, ":GAUGE:", BinaryHeartbeat/binary, ":0:100">> end, get_memory_stats()) ++
    lists:map(fun({Name, _}) ->
      <<"DS:", Name/binary, ":GAUGE:", BinaryHeartbeat/binary, ":0:U">> end, get_network_stats(NetworkStats)) ++
    lists:map(fun({Name, _}) ->
      <<"DS:", Name/binary, ":GAUGE:", BinaryHeartbeat/binary, ":0:U">> end, get_ports_stats(PortsStats)),

  RRAs = lists:map(fun(Step) -> BinaryStep = integer_to_binary(Step),
    <<"RRA:AVERAGE:0.5:", BinaryStep/binary, ":", RRASizeBinary/binary>> end, Steps),

  case gen_server:call(?RrdErlang_Name, {create, ?Node_Stats_RRD_Name, Options, DSs, RRAs}, Timeout) of
    {error, Error} ->
      ?error("Can not create node stats RRD: ~p", [Error]),
      {error, Error};
    _ ->
      gen_server:cast(?Node_Manager_Name, monitor_node),
      ?debug("Node RRD created"),
      ok
  end.

%% get_node_stats/2
%% ====================================================================
%% @doc Get statistics about node load
%% TimeWindow - time in seconds since now, that defines interval for which statistics will be fetched
-spec get_node_stats(TimeWindow :: short | medium | long | integer()) -> Result when
  Result :: [{Name :: string(), Value :: float()}] | {error, term()}.
%% ====================================================================
get_node_stats(TimeWindow) ->
  {ok, Interval} = case TimeWindow of
                     short -> application:get_env(?APP_Name, short_monitoring_time_window);
                     medium -> application:get_env(?APP_Name, medium_monitoring_time_window);
                     long -> application:get_env(?APP_Name, long_monitoring_time_window);
                     _ ->
                       ?warning("Wrong statistics time window: ~p", [TimeWindow]),
                       {ok, TimeWindow}
                   end,
  {MegaSecs, Secs, _} = erlang:now(),
  EndTime = 1000000 * MegaSecs + Secs,
  StartTime = EndTime - Interval,
  get_node_stats(StartTime, EndTime).

%% get_node_stats/2
%% ====================================================================
%% @doc Get statistics about node load
%% StartTime, EndTime - time in seconds since epoch (1970-01-01), that defines interval
%% for which statistics will be fetched
-spec get_node_stats(StartTime :: integer(), EndTime :: integer()) -> Result when
  Result :: [{Name :: string(), Value :: float()}] | {error, term()}.
%% ====================================================================
get_node_stats(StartTime, EndTime) ->
  {ok, Timeout} = application:get_env(?APP_Name, rrd_timeout),
  BinaryStartTime = integer_to_binary(StartTime),
  BinaryEndTime = integer_to_binary(EndTime),
  Options = <<"--start ", BinaryStartTime/binary, " --end ", BinaryEndTime/binary>>,
  case gen_server:call(?RrdErlang_Name, {fetch, ?Node_Stats_RRD_Name, Options, <<"AVERAGE">>}, Timeout) of
    {ok, {Header, Data}} ->
      HeaderList = lists:map(fun(Elem) -> binary_to_list(Elem) end, Header),
      HeaderLen = length(Header),
      Values = lists:foldl(fun({_, Values}, Acc) ->
        lists:zipwith(fun
          (nan, {Y, C}) -> {Y, C};
          (X, {Y, C}) -> {X + Y, C + 1}
        end, Values, Acc)
      end, lists:duplicate(HeaderLen, {0, 0}), Data),

      AvgValues = lists:map(fun
        ({_, 0}) -> 0.0;
        ({Value, Counter}) -> Value / Counter
      end, Values),

      lists:zip(HeaderList, AvgValues);
    Other ->
      Other
  end.

%% get_node_stats/3
%% ====================================================================
%% @doc Fetch specified columns from node statistics Round Robin Database.
-spec get_node_stats(StartTime :: integer(), EndTime :: integer(), Columns) -> Result when
  Columns :: all | {name, [binary()]} | {starts_with, [binary()]} | {index, [integer()]},
  Result :: {ok, {Header, Body}} | {error, Error :: term()},
  Header :: [ColumnNames :: binary()],
  Body :: [Row],
  Row :: [{Timestamp, Values}],
  Timestamp :: integer(),
  Values :: [integer() | float()].
%% ====================================================================
get_node_stats(StartTime, EndTime, Columns) ->
  {ok, Timeout} = application:get_env(?APP_Name, rrd_timeout),
  BinaryStartTime = integer_to_binary(StartTime),
  BinaryEndTime = integer_to_binary(EndTime),
  Options = <<"--start ", BinaryStartTime/binary, " --end ", BinaryEndTime/binary>>,
  gen_server:call(?RrdErlang_Name, {fetch, ?Node_Stats_RRD_Name, Options, <<"AVERAGE">>, Columns}, Timeout).

%% save_node_stats_to_rrd/1
%% ====================================================================
%% @doc Saves node stats to Round Robin Database
-spec save_node_stats_to_rrd(State :: term()) -> Result when
  Result :: ok | {error, Error :: term()}.
%% ====================================================================
save_node_stats_to_rrd(#node_state{cpu_stats = CpuStats, network_stats = NetworkStats, ports_stats = PortsStats}) ->
  {ok, Timeout} = application:get_env(?APP_Name, rrd_timeout),
  {MegaSecs, Secs, _} = erlang:now(),
  Timestamp = integer_to_binary(MegaSecs * 1000000 + Secs),
  Stats = get_cpu_stats(CpuStats) ++ get_memory_stats() ++ get_network_stats(NetworkStats) ++
    get_ports_stats(PortsStats),
  Values = lists:map(fun({_, Value}) -> Value end, Stats),
  case gen_server:call(?RrdErlang_Name, {update, ?Node_Stats_RRD_Name, <<>>, Values, Timestamp}, Timeout) of
    {error, Error} ->
      ?error("Can not save node stats to RRD: ~p", [Error]),
      {error, Error};
    _ -> ok
  end.

%% get_network_stats/0
%% ====================================================================
%% @doc Checks network usage
-spec get_network_stats(NetworkStats :: [{Name, Value}]) -> Result when
  Result :: [{Name, Value}],
  Name :: string(),
  Value :: non_neg_integer().
%% ====================================================================
get_network_stats(NetworkStats) ->
  {ok, Period} = application:get_env(?APP_Name, node_monitoring_period),
  Dir = "/sys/class/net/",
  case file:list_dir(Dir) of
    {ok, Interfaces} ->
      ValidInterfaces = lists:filter(fun(Interface) ->
        is_valid_name(Interface, 11)
      end, Interfaces),
      CurrentNetworkStats = lists:foldl(
        fun(Interface, Stats) -> [
          {<<"net_rx_b_", (list_to_binary(Interface))/binary>>, get_interface_stats(Interface, "rx_bytes")},
          {<<"net_tx_b_", (list_to_binary(Interface))/binary>>, get_interface_stats(Interface, "tx_bytes")},
          {<<"net_rx_pps_", (list_to_binary(Interface))/binary>>, get_interface_stats(Interface, "rx_packets") / Period},
          {<<"net_tx_pps_", (list_to_binary(Interface))/binary>>, get_interface_stats(Interface, "tx_packets") / Period} |
          Stats
        ] end, [], ValidInterfaces),
      gen_server:cast(?Node_Manager_Name, {update_network_stats, CurrentNetworkStats}),
      calculate_network_stats(CurrentNetworkStats, NetworkStats, []);
    _ -> []
  end.

calculate_network_stats([], _, Stats) ->
  lists:reverse(Stats);
calculate_network_stats([Stat | CurrentNetworkStats], [], Stats) ->
  calculate_network_stats(CurrentNetworkStats, [], [Stat | Stats]);
calculate_network_stats([{Name, StatA} | CurrentNetworkStats], [{Name, StatB} | NetworkStats], Stats) ->
  calculate_network_stats(CurrentNetworkStats, NetworkStats, [{Name, StatA - StatB} | Stats]);
calculate_network_stats([{NameA, StatA} | CurrentNetworkStats], [{NameB, _} | NetworkStats], Stats) when NameA < NameB ->
  calculate_network_stats(CurrentNetworkStats, NetworkStats, [{NameA, StatA} | Stats]);
calculate_network_stats([{NameA, _} | CurrentNetworkStats], [{NameB, _} | NetworkStats], Stats) when NameA > NameB ->
  calculate_network_stats(CurrentNetworkStats, NetworkStats, Stats);
calculate_network_stats(_, _, Stats) ->
  lists:reverse(Stats).

%% get_interface_stats/2
%% ====================================================================
%% @doc Checks interface usage, where Interface is a name (e.g. eth0)
%% and Type is name of collecting statistics (e.g. rx_bytes)
-spec get_interface_stats(Interface :: string(), Type :: string()) -> Result when
  Result :: non_neg_integer().
%% ====================================================================
get_interface_stats(Interface, Type) ->
  Filename = "/sys/class/net/" ++ Interface ++ "/statistics/" ++ Type,
  case file:open(Filename, [raw]) of
    {ok, Fd} ->
      InterfaceStats = case file:read_line(Fd) of
                         {ok, Value} -> list_to_integer(string:strip(Value, right, $\n));
                         _ -> 0
                       end,
      file:close(Fd),
      InterfaceStats;
    _ -> 0
  end.

%% get_cpu_stats/1
%% ====================================================================
%% @doc Checks cpu usage
-spec get_cpu_stats(CpuStats :: [{Name, WorkJiffies, TotalJiffies}]) -> Result when
  WorkJiffies :: non_neg_integer(),
  TotalJiffies :: non_neg_integer(),
  Result :: [{Name, Value}],
  Name :: string(),
  Value :: float().
%% ====================================================================
get_cpu_stats(CpuStats) ->
  case file:open("/proc/stat", [read]) of
    {ok, Fd} ->
      CurrentCpuStats = read_cpu_stats(Fd, []),
      gen_server:cast(?Node_Manager_Name, {update_cpu_stats, CurrentCpuStats}),
      case calculate_cpu_stats(CurrentCpuStats, CpuStats, []) of
        [Main, _OneCore] -> [Main];
        MoreCores -> MoreCores
      end;
    _ -> []
  end.

read_cpu_stats(Fd, Stats) ->
  case file:read_line(Fd) of
    {ok, "cpu" ++ _ = Line} ->
      ["cpu" ++ ID | Values] = string:tokens(string:strip(Line, right, $\n), " "),
      Name = case ID of
               "" -> <<"cpu">>;
               _ -> <<"core", (list_to_binary(ID))/binary>>
             end,
      case is_valid_name(Name, 0) of
        true ->
          [User, Nice, System | Rest] = lists:map(fun(Value) -> list_to_integer(Value) end, Values),
          WorkJiffies = User + Nice + System,
          TotalJiffies = WorkJiffies + lists:foldl(fun(Value, Sum) -> Value + Sum end, 0, Rest),
          read_cpu_stats(Fd, [{Name, WorkJiffies, TotalJiffies} | Stats]);
        _ -> read_cpu_stats(Fd, Stats)
      end;
    {ok, _} ->
      read_cpu_stats(Fd, Stats);
    _ ->
      file:close(Fd),
      Stats
  end.

calculate_cpu_stats([{Name, _, _} | CurrentCpuStats], [], Stats) ->
  calculate_cpu_stats(CurrentCpuStats, [], [{Name, 0} | Stats]);
calculate_cpu_stats([{Name, _, T} | CurrentCpuStats], [{Name, _, T} | CpuStats], Stats) ->
  calculate_cpu_stats(CurrentCpuStats, CpuStats, [{Name, 0} | Stats]);
calculate_cpu_stats([{Name, WA, TA} | CurrentCpuStats], [{Name, WB, TB} | CpuStats], Stats) ->
  calculate_cpu_stats(CurrentCpuStats, CpuStats, [{Name, 100 * (WA - WB) / (TA - TB)} | Stats]);
calculate_cpu_stats(_, _, Stats) ->
  Stats.

%% get_port_stats/1
%% ====================================================================
%% @doc Checks port usage
-spec get_ports_stats(PortsStats :: [{Port, Input, Output}]) -> Result when
  Port :: port(),
  Input :: non_neg_integer(),
  Output :: non_neg_integer(),
  Result :: [{Name, Value}],
  Name :: string(),
  Value :: non_neg_integer().
%% ====================================================================
get_ports_stats(PortsStats) ->
  GetPortInfo = fun(Port, Item) ->
    case erlang:port_info(Port, Item) of
      {Item, Value} -> Value;
      _ -> 0
    end
  end,
  ExistingPorts = lists:sort(erlang:ports()),
  ExistingPortsStats = lists:map(
    fun(Port) -> {Port, GetPortInfo(Port, input), GetPortInfo(Port, output)}
    end, ExistingPorts),
  gen_server:cast(?Node_Manager_Name, {update_ports_stats, ExistingPortsStats}),
  calculate_ports_transfer(PortsStats, ExistingPortsStats, 0, 0).

calculate_ports_transfer([], [{_, In, Out} | Ports], Input, Output) ->
  calculate_ports_transfer([], Ports, Input + In, Output + Out);
calculate_ports_transfer([{Port, InA, OutA} | PortsA], [{Port, InB, OutB} | PortsB], Input, Output) ->
  calculate_ports_transfer(PortsA, PortsB, Input + InB - InA, Output + OutB - OutA);
calculate_ports_transfer([{PortA, _, _} | PortsA], [{PortB, InB, OutB} | PortsB], Input, Output) when PortA < PortB ->
  calculate_ports_transfer(PortsA, [{PortB, InB, OutB} | PortsB], Input, Output);
calculate_ports_transfer([{PortA, _, _} | PortsA], [{PortB, InB, OutB} | PortsB], Input, Output) when PortA > PortB ->
  calculate_ports_transfer(PortsA, PortsB, Input + InB, Output + OutB);
calculate_ports_transfer(_, _, Input, Output) ->
  [{<<"ports_rx_b">>, Input}, {<<"ports_tx_b">>, Output}].

%% get_memory_stats/0
%% ====================================================================
%% @doc Checks memory usage
-spec get_memory_stats() -> Result when
  Result :: [{Name, Value}],
  Name :: string(),
  Value :: float().
%% ====================================================================
get_memory_stats() ->
  case file:open("/proc/meminfo", [read]) of
    {ok, Fd} -> read_memory_stats(Fd, undefined, undefined, 0);
    _ -> 0
  end.

read_memory_stats(Fd, MemFree, MemTotal, 2) ->
  file:close(Fd),
  [{<<"mem">>, 100 * (MemTotal - MemFree) / MemTotal}];
read_memory_stats(Fd, MemFree, MemTotal, Counter) ->
  GetValue = fun(Line) ->
    [Value | _] = string:tokens(Line, " "),
    list_to_integer(Value)
  end,
  case file:read_line(Fd) of
    {ok, "MemTotal:" ++ Line} -> read_memory_stats(Fd, MemFree, GetValue(Line), Counter + 1);
    {ok, "MemFree:" ++ Line} -> read_memory_stats(Fd, GetValue(Line), MemTotal, Counter + 1);
    eof -> file:close(Fd), [];
    {error, _} -> [];
    _ -> read_memory_stats(Fd, MemFree, MemTotal, Counter)
  end.

%% is_valid_name/2
%% ====================================================================
%% @doc Checks whether string contains only following characters a-zA-Z0-9_
%% and with some prefix is not longer than 19 characters. This is a requirement
%% for a valid column name in Round Robin Database.
-spec is_valid_name(Name :: string() | binary(), PrefixLength :: integer()) -> Result when
  Result :: true | false.
%% ====================================================================
is_valid_name(Name, PrefixLength) when is_list(Name) ->
  case length(Name) =< 19 - PrefixLength of
    true -> is_valid_name(Name);
    _ -> false
  end;
is_valid_name(Name, PrefixLength) when is_binary(Name) ->
  is_valid_name(binary_to_list(Name), PrefixLength);
is_valid_name(_, _) ->
  false.

%% is_valid_name/1
%% ====================================================================
%% @doc Checks whether string contains only following characters a-zA-Z0-9_
-spec is_valid_name(Name :: string() | binary()) -> Result when
  Result :: true | false.
%% ====================================================================
is_valid_name([]) ->
  false;
is_valid_name([Character]) ->
  is_valid_character(Character);
is_valid_name([Character | Characters]) ->
  is_valid_character(Character) andalso is_valid_name(Characters);
is_valid_name(Name) when is_binary(Name) ->
  is_valid_name(binary_to_list(Name));
is_valid_name(_) ->
  false.

%% is_valid_character/1
%% ====================================================================
%% @doc Checks whether character belongs to a-zA-Z0-9_ range
-spec is_valid_character(Character :: char()) -> Result when
  Result :: true | false.
%% ====================================================================
is_valid_character($_) -> true;
is_valid_character(Character) when Character >= $0 andalso Character =< $9 -> true;
is_valid_character(Character) when Character >= $A andalso Character =< $Z -> true;
is_valid_character(Character) when Character >= $a andalso Character =< $z -> true;
is_valid_character(_) -> false.

%% get_callback/2
%% ====================================================================
%% @doc Gets callback to fuse (if there are more than one callback it
%% chooses one).
-spec get_callback(State :: term(), FuseId :: string()) -> Result when
  Result :: non | pid().
%% ====================================================================
get_callback(State, FuseId) ->
  {Callback, NewCallbacks} = get_pid_list(FuseId, State#node_state.callbacks, []),
  {Callback, State#node_state{callbacks = NewCallbacks}}.

%% get_pid_list/3
%% ====================================================================
%% @doc Helper function that sets callback to fuse (if there are more t
%% han one callback itchooses one).
-spec get_pid_list(FuseId :: string(), CallbacksList :: list(), NewCallbacksList :: list()) -> Result when
  Result :: {non | pid(), NewCallbacks},
  NewCallbacks :: list().
%% ====================================================================
get_pid_list(_FuseId, [], NewList) ->
  {non, NewList};
get_pid_list(FuseId, [{F, {CList1, CList2}} | T], NewList) ->
  case F =:= FuseId of
    true ->
      {Callback, NewLists} = choose_callback(CList1, CList2),
      {Callback, [{F, NewLists} | T] ++ NewList};
    false -> get_pid_list(FuseId, T, [{F, {CList1, CList2}} | NewList])
  end.

%% get_all_callbacks/2
%% ====================================================================
%% @doc Gets all callbacks to fuse.
-spec get_all_callbacks(State :: term(), FuseId :: string()) -> Result when
  Result :: list().
%% ====================================================================
get_all_callbacks(Fuse, State) ->
  {L1, L2} = proplists:get_value(Fuse, State#node_state.callbacks, {[], []}),
  lists:flatten(L1, L2).

%% addCallback/3
%% ====================================================================
%% @doc Adds callback to fuse.
-spec addCallback(State :: term(), FuseId :: string(), Pid :: pid()) -> NewState when
  NewState :: list().
%% ====================================================================
addCallback(State, FuseId, Pid) ->
  NewCallbacks = update_pid_list(FuseId, Pid, State#node_state.callbacks, []),
  ?debug("Callback added: ~p", [{FuseId, Pid}]),
  State#node_state{callbacks = NewCallbacks}.

%% update_pid_list/4
%% ====================================================================
%% @doc Helper function that adds callback to fuse.
-spec update_pid_list(FuseId :: string(), NewPid :: pid(), CallbacksList :: list(), NewCallbacksList :: list()) -> Result when
  Result :: list().
%% ====================================================================
update_pid_list(FuseId, NewPid, [], Ans) ->
  [{FuseId, {[NewPid], []}} | Ans];
update_pid_list(FuseId, NewPid, [{F, {CList1, CList2}} | T], Ans) ->
  case F =:= FuseId of
    true ->
      case lists:member(NewPid, CList1) or lists:member(NewPid, CList2) of
        true ->
          [{F, {CList1, CList2}} | Ans] ++ T;
        false ->
          [{F, {[NewPid | CList1], CList2}} | Ans] ++ T
      end;
    false -> update_pid_list(FuseId, NewPid, T, [{F, {CList1, CList2}} | Ans])
  end.

%% choose_callback/2
%% ====================================================================
%% @doc Helper function that chooses callback to use.
-spec choose_callback(List1 :: list(), List2 :: list()) -> Result when
  Result :: {non | pid(), {list(), list()}}.
%% ====================================================================
choose_callback([], []) ->
  {non, {[], []}};
choose_callback([], L2) ->
  choose_callback(L2, []);
choose_callback([Callback | L1], L2) ->
  {Callback, {L1, [Callback | L2]}}.

%% delete_callback/3
%% ====================================================================
%% @doc Deletes callback
-spec delete_callback(State :: term(), FuseId :: string(), Pid :: pid()) -> Result when
  Result :: {NewState, fuse_not_found | fuse_deleted | pid_not_found | pid_deleted},
  NewState :: term().
%% ====================================================================
delete_callback(State, FuseId, Pid) ->
  {NewCallbacks, DeleteAns} = delete_pid_from_list(FuseId, Pid, State#node_state.callbacks, []),
  ?debug("Deleting calbacl, ans ~p", [DeleteAns]),
  {State#node_state{callbacks = NewCallbacks}, DeleteAns}.

%% delete_pid_from_list/4
%% ====================================================================
%% @doc Helper function that deletes callback
-spec delete_pid_from_list(FuseId :: string(), Pid :: pid(), CallbacksList :: list(), NewCallbacksList :: list()) -> Result when
  Result :: {NewList, fuse_not_found | fuse_deleted | pid_not_found | pid_deleted},
  NewList :: term().
%% ====================================================================
delete_pid_from_list(_FuseId, _Pid, [], Ans) ->
  {Ans, fuse_not_found};
delete_pid_from_list(FuseId, Pid, [{F, {CList1, CList2}} | T], Ans) ->
  case F =:= FuseId of
    true ->
      Length1 = length(CList1) + length(CList2),
      NewCList1 = lists:delete(Pid, CList1),
      NewCList2 = lists:delete(Pid, CList2),
      case length(NewCList1) + length(NewCList2) of
        0 -> {Ans ++ T, fuse_deleted};
        Length1 -> {[{F, {NewCList1, NewCList2}} | Ans] ++ T, pid_not_found};
        _ -> {[{F, {NewCList1, NewCList2}} | Ans] ++ T, pid_deleted}
      end;
    false -> delete_pid_from_list(FuseId, Pid, T, [{F, {CList1, CList2}} | Ans])
  end.

%% get_fuses_list/1
%% ====================================================================
%% @doc Get all fuses that have callbacka at this node
-spec get_fuses_list(State :: term()) -> Result when
  Result :: list().
%% ====================================================================
get_fuses_list(State) ->
  lists:map(fun({Fuse, _Pids}) ->
    Fuse
  end, State#node_state.callbacks).

%% get_fuse_by_callback_pid/2
%% ====================================================================
%% @doc Gets fuseId with which callback is connected
-spec get_fuse_by_callback_pid(State :: term(), Pid :: pid()) -> Result when
  Result :: not_found | string().
%% ====================================================================
get_fuse_by_callback_pid(State, Pid) ->
  get_fuse_by_callback_pid_helper(Pid, State#node_state.callbacks).

%% get_fuse_by_callback_pid_helper/2
%% ====================================================================
%% @doc Helper function that gets fuseId with which callback is connected
-spec get_fuse_by_callback_pid_helper(Pid :: pid(), Callbacks :: list()) -> Result when
  Result :: not_found | string().
%% ====================================================================
get_fuse_by_callback_pid_helper(_Pid, []) ->
  not_found;
get_fuse_by_callback_pid_helper(Pid, [{F, {CList1, CList2}} | T]) ->
  case lists:member(Pid, CList1) or lists:member(Pid, CList2) of
    true -> F;
    false -> get_fuse_by_callback_pid_helper(Pid, T)
  end.

%% clear_simple_caches/1
%% ====================================================================
%% @doc Clears all caches at node
-spec clear_simple_caches(Caches :: list()) -> ok.
%% ====================================================================
clear_simple_caches(Caches) ->
  ?debug("Clearing caches: ~p", [Caches]),
  lists:foreach(fun
    ({sub_proc_cache, Cache}) ->
      worker_host:clear_sub_procs_cache(Cache);
    ({permanent_cache, _Cache}) -> ok;
    ({permanent_cache, _Cache, CacheCheckFun}) -> CacheCheckFun();
    (Cache) -> ets:delete_all_objects(Cache)
  end, Caches).

%% clear_cache/1
%% ====================================================================
%% @doc Clears chosen caches at node
-spec clear_cache(Cache :: term(), Caches :: list()) -> ok.
%% ====================================================================
clear_cache(Cache, Caches) ->
  Method = case Cache of
             CacheName when is_atom(CacheName) ->
               {Cache, all, Cache};
             {permanent_cache, CacheName2} ->
               {Cache, all, CacheName2};
             {permanent_cache, CacheName3, _} ->
               {Cache, all, CacheName3};
             {sub_proc_cache, SubProcCache} ->
               {Cache, sub_proc, SubProcCache};
             {{sub_proc_cache, SubProcCache2}, SubProcKey} ->
               {{sub_proc_cache, SubProcCache2}, sub_proc, {SubProcCache2, SubProcKey}};
             {{permanent_cache, CacheName4}, Keys} when is_list(Keys) ->
               {{permanent_cache, CacheName4}, list, {CacheName4, Keys}};
             {{permanent_cache, CacheName5}, Key} ->
               {{permanent_cache, CacheName5}, simple, {CacheName5, Key}};
             {{permanent_cache, CacheName6, _}, Keys2} when is_list(Keys2) ->
               {{permanent_cache, CacheName6}, list, {CacheName6, Keys2}};
             {{permanent_cache, CacheName7, _}, Key2} ->
               {{permanent_cache, CacheName7}, simple, {CacheName7, Key2}};
             {CacheName8, Keys3} when is_list(Keys3) ->
               {CacheName8, list, {CacheName8, Keys3}};
             {CacheName9, Key3} ->
               {CacheName9, simple, {CacheName9, Key3}};
             [] ->
               ok;
             [H | T] ->
               Ans1 = clear_cache(H, Caches),
               Ans2 = clear_cache(T, Caches),
               case {Ans1, Ans2} of
                 {ok, ok} -> ok;
                 _ -> error
               end
           end,
  case Method of
    {CName, ClearingMethod, ClearingMethodAttr} ->
      case lists:member(CName, Caches) of
        true ->
          case ClearingMethod of
            simple ->
              {EtsName, EtsKey} = ClearingMethodAttr,
              ets:delete(EtsName, EtsKey),
              ok;
            all ->
              ets:delete_all_objects(ClearingMethodAttr),
              ok;
            sub_proc ->
              worker_host:clear_sub_procs_cache(ClearingMethodAttr);
            list ->
              {EtsName2, KeysToDel} = ClearingMethodAttr,
              lists:foreach(fun(K) -> ets:delete(EtsName2, K) end, KeysToDel),
              ok
          end;
        false ->
          ok
      end;
    _ -> Method
  end.<|MERGE_RESOLUTION|>--- conflicted
+++ resolved
@@ -290,17 +290,6 @@
   StartTime = MegaSecs * 1000000 + Secs + MicroSecs / 1000000,
   case file:open(Path, [write]) of
     {ok, Fd} ->
-<<<<<<< HEAD
-      NodeStats = get_node_stats(0, default),
-      Header = string:join(["elapsed", "window" | lists:map(fun({Name, _}) ->
-        binary_to_list(Name) end, NodeStats)], ", ") ++ "\n",
-      io:fwrite(Fd, Header, []),
-      erlang:send_after(Interval * 1000, self(), {timer, {log_load, StartTime, StartTime}}),
-      {noreply, State#node_state{load_logging_fd = Fd}};
-    _ ->
-      ?error("Cannot start load logging"),
-      {noreply, State}
-=======
       case get_node_stats(short) of
         NodeStats when is_list(NodeStats) ->
           Header = string:join(["elapsed", "window" | lists:map(fun({Name, _}) ->
@@ -314,7 +303,6 @@
           {noreply, State}
       end;
     _ -> {noreply, State}
->>>>>>> 587a9479
   end;
 handle_cast({start_load_logging, _}, State) ->
   ?warning("Load logging already started on node: ~p", [node()]),
