%%%-------------------------------------------------------------------
%%% @author Michal Wrzeszcz
%%% @author Tomasz Lichon
%%% @copyright (C) 2013 ACK CYFRONET AGH
%%% This software is released under the MIT license
%%% cited in 'LICENSE.txt'.
%%% @end
%%%-------------------------------------------------------------------
%%% @doc
%%% This module is a gen_server that coordinates the
%%% life cycle of node. It starts/stops appropriate services (according
%%% to node type) and communicates with ccm (if node works as worker).
%%%
%%% Node can be ccm or worker. However, worker_hosts can be also
%%% started at ccm nodes.
%%% @end
%%%-------------------------------------------------------------------
-module(node_manager).
-author("Michal Wrzeszcz").
-author("Tomasz Lichon").

-behaviour(gen_server).

-include("global_definitions.hrl").
-include_lib("ctool/include/logging.hrl").

%% This record is used by node_manager (it contains its state).
%% It describes node type (ccm or worker) and status of connection
%% with ccm (connected or not_connected).
-record(node_state, {
    node_type = worker :: worker | ccm,
    ccm_con_status = not_connected :: not_connected | connected | ok,
    state_num = 0 :: integer(),
    dispatcher_state = 0 :: integer()
}).

%% API
-export([start_link/1, stop/0]).

%% gen_server callbacks
-export([init/1, handle_call/3, handle_cast/2, handle_info/2, terminate/2, code_change/3]).

%%%===================================================================
%%% API
%%%===================================================================

%%--------------------------------------------------------------------
%% @doc
%% Starts node manager
%% @end
%%--------------------------------------------------------------------
-spec start_link(Type) -> Result when
    Type :: worker | ccm,
    Result :: {ok, Pid}
    | ignore
    | {error, Error},
    Pid :: pid(),
    Error :: {already_started, Pid} | term().
start_link(Type) ->
    gen_server:start_link({local, ?NODE_MANAGER_NAME}, ?MODULE, [Type], []).

%%--------------------------------------------------------------------
%% @doc
%% Stops node manager
%% @end
%%--------------------------------------------------------------------
-spec stop() -> ok.
stop() ->
    gen_server:cast(?NODE_MANAGER_NAME, stop).

%%%===================================================================
%%% gen_server callbacks
%%%===================================================================

%%--------------------------------------------------------------------
%% @private
%% @doc
%% Initializes the server
%% @end
%%--------------------------------------------------------------------
-spec init(Args :: term()) -> Result when
    Result :: {ok, State}
    | {ok, State, Timeout}
    | {ok, State, hibernate}
    | {stop, Reason :: term()}
    | ignore,
    State :: term(),
    Timeout :: non_neg_integer() | infinity.
init([worker]) ->
    try
        listener_starter:start_protocol_listener(),
        listener_starter:start_gui_listener(),
        listener_starter:start_rest_listener(),
        listener_starter:start_redirector_listener(),
        listener_starter:start_dns_listeners(),
        gen_server:cast(self(), do_heartbeat),
        {ok, #node_state{node_type = worker, ccm_con_status = not_connected}}
    catch
        _:Error ->
            ?error_stacktrace("Cannot initialize listeners: ~p", [Error]),
            {stop, cannot_initialize_listeners}
    end;
init([ccm]) ->
    gen_server:cast(self(), do_heartbeat),
    {ok, #node_state{node_type = ccm, ccm_con_status = not_connected}};
init([_Type]) ->
    {stop, wrong_type}.

%%--------------------------------------------------------------------
%% @private
%% @doc
%% Handling call messages
%% @end
%%--------------------------------------------------------------------
-spec handle_call(Request :: term(), From :: {pid(), Tag :: term()}, State :: term()) -> Result when
    Result :: {reply, Reply, NewState}
    | {reply, Reply, NewState, Timeout}
    | {reply, Reply, NewState, hibernate}
    | {noreply, NewState}
    | {noreply, NewState, Timeout}
    | {noreply, NewState, hibernate}
    | {stop, Reason, Reply, NewState}
    | {stop, Reason, NewState},
    Reply :: nagios_handler:healthcheck_reponse() | term(),
    NewState :: term(),
    Timeout :: non_neg_integer() | infinity,
    Reason :: term().
handle_call(get_node_type, _From, State = #node_state{node_type = NodeType}) ->
    {reply, NodeType, State};

handle_call(get_state_num, _From, State = #node_state{state_num = StateNum}) ->
    {reply, StateNum, State};

handle_call(healthcheck, _From, State = #node_state{state_num = StateNum}) ->
    {reply, {ok, StateNum}, State};

handle_call(_Request, _From, State) ->
    ?log_bad_request(_Request),
    {reply, wrong_request, State}.

%%--------------------------------------------------------------------
%% @private
%% @doc
%% Handling cast messages
%% @end
%%--------------------------------------------------------------------
-spec handle_cast(Request :: term(), State :: term()) -> Result when
    Result :: {noreply, NewState}
    | {noreply, NewState, Timeout}
    | {noreply, NewState, hibernate}
    | {stop, Reason :: term(), NewState},
    NewState :: term(),
    Timeout :: non_neg_integer() | infinity.
handle_cast(do_heartbeat, State) ->
    NewState = do_heartbeat(State),
    {noreply, NewState};

handle_cast({heartbeat_ok, StateNum}, State) ->
    NewState = on_ccm_state_change(StateNum, State),
    {noreply, NewState};

handle_cast({update_state, NewStateNum}, State) ->
    ?info("Node manager state updated, state num: ~p", [NewStateNum]),
    NewState = on_ccm_state_change(NewStateNum, State),
    {noreply, NewState};

handle_cast({dispatcher_up_to_date, DispState}, State) ->
    NewState = State#node_state{dispatcher_state = DispState},
    {noreply, NewState};

handle_cast(stop, State) ->
    {stop, normal, State};

handle_cast(_Request, State) ->
    ?log_bad_request(_Request),
    {reply, wrong_request, State}.

%%--------------------------------------------------------------------
%% @private
%% @doc
%% Handling all non call/cast messages
%% @end
%%--------------------------------------------------------------------
-spec handle_info(Info :: timeout | term(), State :: term()) -> Result when
    Result :: {noreply, NewState}
    | {noreply, NewState, Timeout}
    | {noreply, NewState, hibernate}
    | {stop, Reason :: term(), NewState},
    NewState :: term(),
    Timeout :: non_neg_integer() | infinity.
handle_info({timer, Msg}, State) ->
    gen_server:cast(?NODE_MANAGER_NAME, Msg),
    {noreply, State};

handle_info({nodedown, _Node}, State) ->
    ?warning("Connection to CCM lost, node~p", [node()]),
    {noreply, State#node_state{ccm_con_status = not_connected}};

handle_info(_Request, State) ->
    ?log_bad_request(_Request),
    {noreply, State}.

%%--------------------------------------------------------------------
%% @private
%% @doc
%% This function is called by a gen_server when it is about to
%% terminate. It should be the opposite of Module:init/1 and do any
%% necessary cleaning up. When it returns, the gen_server terminates
%% with Reason. The return value is ignored.
%% @end
%%--------------------------------------------------------------------
-spec terminate(Reason, State :: term()) -> Any :: term() when
    Reason :: normal
    | shutdown
    | {shutdown, term()}
    | term().
terminate(_Reason, _State) ->
    ?info("Shutting down ~p due to ~p", [?MODULE, _Reason]),
    listener_starter:stop_listeners().

%%--------------------------------------------------------------------
%% @private
%% @doc
%% Convert process state when code is changed
%% @end
%%--------------------------------------------------------------------
-spec code_change(OldVsn, State :: term(), Extra :: term()) -> Result when
    Result :: {ok, NewState :: term()} | {error, Reason :: term()},
    OldVsn :: Vsn | {down, Vsn},
    Vsn :: term().
code_change(_OldVsn, State, _Extra) ->
    {ok, State}.

%%%===================================================================
%%% Internal functions
%%%===================================================================

%%--------------------------------------------------------------------
%% @private
%% @doc
%% Connects with ccm and tells that the node is alive.
%% First it establishes network connection, next sends message to ccm.
%% @end
%%--------------------------------------------------------------------
-spec do_heartbeat(State :: #node_state{}) -> #node_state{}.
do_heartbeat(State = #node_state{ccm_con_status = ok}) ->
    {ok, Interval} = application:get_env(?APP_NAME, heartbeat_success_interval),
    gen_server:cast({global, ?CCM}, {heartbeat, node()}),
    erlang:send_after(Interval * 1000, self(), {timer, do_heartbeat}),
    State;
do_heartbeat(State = #node_state{ccm_con_status = connected}) ->
    {ok, Interval} = application:get_env(?APP_NAME, heartbeat_fail_interval),
    gen_server:cast({global, ?CCM}, {heartbeat, node()}),
    erlang:send_after(Interval * 1000, self(), {timer, do_heartbeat}),
    State;
do_heartbeat(State = #node_state{ccm_con_status = not_connected}) ->
    {ok, CcmNodes} = application:get_env(?APP_NAME, ccm_nodes),
    case (catch init_net_connection(CcmNodes)) of
        ok ->
            {ok, Interval} = application:get_env(?APP_NAME, heartbeat_fail_interval),
            gen_server:cast({global, ?CCM}, {heartbeat, node()}),
            erlang:send_after(Interval * 1000, self(), {timer, do_heartbeat}),

            %% Initialize datastore
            datastore:ensure_state_loaded(),

            State#node_state{ccm_con_status = connected};
        Err ->
            {ok, Interval} = application:get_env(?APP_NAME, heartbeat_fail_interval),
            ?debug("No connection with CCM: ~p, retrying in ~p s", [Err, Interval]),
            erlang:send_after(Interval * 1000, self(), {timer, do_heartbeat}),
            State#node_state{ccm_con_status = not_connected}
    end.

%%--------------------------------------------------------------------
%% @private
%% @doc
%% Saves information about ccm connection when ccm answers to its request
%% @end
%%--------------------------------------------------------------------
<<<<<<< HEAD
-spec on_ccm_state_change(NewStateNum :: integer(), State :: term()) -> #node_state{}.
on_ccm_state_change(NewStateNum, State = #node_state{state_num = NewStateNum, dispatcher_state = NewStateNum}) ->
    ?debug("heartbeat on node: ~p: answered, new state_num: ~p, new callback_num: ~p", [node(), NewStateNum]),
    State;
on_ccm_state_change(NewStateNum, State) ->
    ?debug("heartbeat on node: ~p: answered, new state_num: ~p, new callback_num: ~p", [node(), NewStateNum]),
=======
-spec heartbeat_ok(NewStateNum :: integer(), State :: term()) -> #node_state{}.
heartbeat_ok(NewStateNum, State = #node_state{state_num = NewStateNum, dispatcher_state = NewStateNum}) ->
    ?debug("heartbeat on node: ~p: answered, new state_num: ~p", [node(), NewStateNum]),
    State#node_state{ccm_con_status = ok};
heartbeat_ok(NewStateNum, State) ->
    ?debug("heartbeat on node: ~p: answered, new state_num: ~p", [node(), NewStateNum]),
>>>>>>> 884a1beb
    update_dispatcher(NewStateNum),
    State#node_state{state_num = NewStateNum, ccm_con_status = ok}.

%%--------------------------------------------------------------------
%% @private
%% @doc
%% Tells dispatcher that cluster state has changed.
%% @end
%%--------------------------------------------------------------------
-spec update_dispatcher(NewStateNum :: integer()) -> atom().
update_dispatcher(NewStateNum) ->
    ?debug("Message sent to update dispatcher, state num: ~p", [NewStateNum]),
    gen_server:cast(?DISPATCHER_NAME, {check_state, NewStateNum}).

%%--------------------------------------------------------------------
%% @private
%% @doc
%% Initializes network connection with cluster that contains nodes
%% given in argument.
%% @end
%%--------------------------------------------------------------------
-spec init_net_connection(Nodes :: list()) -> ok | {error, not_connected}.
init_net_connection([]) ->
    {error, not_connected};
init_net_connection([Node | Nodes]) ->
    case net_adm:ping(Node) of
        pong ->
            global:sync(),
            case global:whereis_name(?CCM) of
                undefined ->
                    ?error("Connection to node ~p global_synch error", [Node]),
                    rpc:eval_everywhere(erlang, disconnect_node, [node()]),
                    {error, global_synch};
                _ ->
                    ?debug("Connection to node ~p initialized", [Node]),
                    erlang:monitor_node(Node, true),
                    ok
            end;
        pang ->
            ?error("Cannot connect to node ~p", [Node]),
            init_net_connection(Nodes)
    end.<|MERGE_RESOLUTION|>--- conflicted
+++ resolved
@@ -278,21 +278,12 @@
 %% Saves information about ccm connection when ccm answers to its request
 %% @end
 %%--------------------------------------------------------------------
-<<<<<<< HEAD
 -spec on_ccm_state_change(NewStateNum :: integer(), State :: term()) -> #node_state{}.
 on_ccm_state_change(NewStateNum, State = #node_state{state_num = NewStateNum, dispatcher_state = NewStateNum}) ->
     ?debug("heartbeat on node: ~p: answered, new state_num: ~p, new callback_num: ~p", [node(), NewStateNum]),
-    State;
+    State#node_state{ccm_con_status = ok};
 on_ccm_state_change(NewStateNum, State) ->
     ?debug("heartbeat on node: ~p: answered, new state_num: ~p, new callback_num: ~p", [node(), NewStateNum]),
-=======
--spec heartbeat_ok(NewStateNum :: integer(), State :: term()) -> #node_state{}.
-heartbeat_ok(NewStateNum, State = #node_state{state_num = NewStateNum, dispatcher_state = NewStateNum}) ->
-    ?debug("heartbeat on node: ~p: answered, new state_num: ~p", [node(), NewStateNum]),
-    State#node_state{ccm_con_status = ok};
-heartbeat_ok(NewStateNum, State) ->
-    ?debug("heartbeat on node: ~p: answered, new state_num: ~p", [node(), NewStateNum]),
->>>>>>> 884a1beb
     update_dispatcher(NewStateNum),
     State#node_state{state_num = NewStateNum, ccm_con_status = ok}.
 
