%% ===================================================================
%% @author Michal Wrzeszcz
%% @copyright (C): 2013 ACK CYFRONET AGH
%% This software is released under the MIT license
%% cited in 'LICENSE.txt'.
%% @end
%% ===================================================================
%% @doc: This module hosts all VeilFS modules (fslogic, cluster_rengin etc.).
%% It makes it easy to manage modules and provides some basic functionality
%% for its plug-ins (VeilFS modules) e.g. requests management.
%% @end
%% ===================================================================

-module(worker_host).
-behaviour(gen_server).

-include("records.hrl").
-include("registered_names.hrl").
-include("cluster_elements/request_dispatcher/gsi_handler.hrl").
-include("logging.hrl").
-include("veil_modules/dao/dao_types.hrl").

-define(BORTER_CHILD_WAIT_TIME, 10000).
-define(MAX_CHILD_WAIT_TIME, 60000000).
-define(MAX_CALCULATION_WAIT_TIME, 10000000).
-define(SUB_PROC_CACHE_CLEAR_TIME, 2000).
-define(WAIT_FOR_ACK_MS, 4000).

%% ====================================================================
%% API
%% ====================================================================
<<<<<<< HEAD
-export([start_link/3, stop/1, start_sub_proc/5, start_sub_proc/6, generate_sub_proc_list/1, generate_sub_proc_list/5, generate_sub_proc_list/6, send_to_user/4, send_to_user_with_ack/5]).
-export([create_simple_cache/1, create_simple_cache/3, create_simple_cache/4, create_simple_cache/5, clear_cache/1, synch_cache_clearing/1, clear_sub_procs_cache/1, clear_sub_procs_cache/2, clear_sipmle_cache/3]).
=======
-export([start_link/3, stop/1, start_sub_proc/5, start_sub_proc/6, generate_sub_proc_list/1, generate_sub_proc_list/5, generate_sub_proc_list/6]).
-export([create_permanent_cache/1, create_permanent_cache/2, create_simple_cache/1, create_simple_cache/3, create_simple_cache/4, create_simple_cache/5, clear_cache/1, synch_cache_clearing/1, clear_sub_procs_cache/1, clear_sipmle_cache/3]).
>>>>>>> b1b3c28d

%% ====================================================================
%% Test API
%% ====================================================================
-ifdef(TEST).
-export([stop_all_sub_proc/1]).
-endif.

%% ====================================================================
%% gen_server callbacks
%% ====================================================================
-export([init/1, handle_call/3, handle_cast/2, handle_info/2, terminate/2, code_change/3]).

%% ====================================================================
%% API functions
%% ====================================================================

%% start_link/3
%% ====================================================================
%% @doc Starts host with apropriate plug-in
-spec start_link(PlugIn, PlugInArgs, LoadMemorySize) -> Result when
	PlugIn :: atom(),
	PlugInArgs :: any(),
	LoadMemorySize :: integer(),
	Result ::  {ok,Pid} 
			| ignore 
			| {error,Error},
	Pid :: pid(),
	Error :: {already_started,Pid} | term().
%% ====================================================================
start_link(PlugIn, PlugInArgs, LoadMemorySize) ->
    gen_server:start_link({local, PlugIn}, ?MODULE, [PlugIn, PlugInArgs, LoadMemorySize], []).

%% stop/1
%% ====================================================================
%% @doc Stops the server
-spec stop(PlugIn) -> ok when
  PlugIn :: atom().
%% ====================================================================

stop(PlugIn) ->
  gen_server:cast(PlugIn, stop).

%% init/1
%% ====================================================================
%% @doc <a href="http://www.erlang.org/doc/man/gen_server.html#Module:init-1">gen_server:init/1</a>
-spec init(Args :: term()) -> Result when
	Result :: {ok, State}
			| {ok, State, Timeout}
			| {ok, State, hibernate}
			| {stop, Reason :: term()}
			| ignore,
	State :: term(),
	Timeout :: non_neg_integer() | infinity.
%% ====================================================================
init([PlugIn, PlugInArgs, LoadMemorySize]) ->
  process_flag(trap_exit, true),
  InitAns = PlugIn:init(PlugInArgs),
  case InitAns of
    IDesc when is_record(IDesc, initial_host_description) ->
      Pid = self(),
      DispatcherRequestMapState = case InitAns#initial_host_description.request_map of
        non -> true;
        _ ->
          erlang:send_after(200, Pid, {timer, register_disp_map}),
          false
      end,
      erlang:send_after(200, Pid, {timer, register_sub_proc_caches}),
      {ok, #host_state{plug_in = PlugIn, request_map = InitAns#initial_host_description.request_map, sub_procs = InitAns#initial_host_description.sub_procs,
      dispatcher_request_map = InitAns#initial_host_description.dispatcher_request_map, dispatcher_request_map_ok = DispatcherRequestMapState, plug_in_state = InitAns#initial_host_description.plug_in_state, load_info = {[], [], 0, LoadMemorySize}}};
    _ -> {ok, #host_state{plug_in = PlugIn, plug_in_state = InitAns, load_info = {[], [], 0, LoadMemorySize}}}
  end.

%% handle_call/3
%% ====================================================================
%% @doc <a href="http://www.erlang.org/doc/man/gen_server.html#Module:handle_call-3">gen_server:handle_call/3</a>
-spec handle_call(Request :: term(), From :: {pid(), Tag :: term()}, State :: term()) -> Result when
	Result :: {reply, Reply, NewState}
			| {reply, Reply, NewState, Timeout}
			| {reply, Reply, NewState, hibernate}
			| {noreply, NewState}
			| {noreply, NewState, Timeout}
			| {noreply, NewState, hibernate}
			| {stop, Reason, Reply, NewState}
			| {stop, Reason, NewState},
	Reply :: term(),
	NewState :: term(),
	Timeout :: non_neg_integer() | infinity,
	Reason :: term().
%% ====================================================================
handle_call(getPlugIn, _From, State) ->
    Reply = State#host_state.plug_in,
    {reply, Reply, State};

handle_call({updatePlugInState, NewPlugInState}, _From, State) ->
    {reply, ok, State#host_state{plug_in_state = NewPlugInState}};

handle_call(getPlugInState, _From, State) ->
    {reply, State#host_state.plug_in_state, State};

handle_call(getLoadInfo, _From, State) ->
    Reply = load_info(State#host_state.load_info),
    {reply, Reply, State};

handle_call(getFullLoadInfo, _From, State) ->
    {reply, State#host_state.load_info, State};

handle_call(clearLoadInfo, _From, State) ->
	{_New, _Old, _NewListSize, Max} = State#host_state.load_info,
    Reply = ok,
    {reply, Reply, State#host_state{load_info = {[], [], 0, Max}}};

handle_call({test_call, ProtocolVersion, Msg}, _From, State) ->
  PlugIn = State#host_state.plug_in,
  Reply = PlugIn:handle(ProtocolVersion, Msg),
  {reply, Reply, State};

handle_call(dispatcher_map_unregistered, _From, State) ->
  Pid = self(),
  DMapState = case State#host_state.request_map of
                non -> true;
                _ ->
                  erlang:send_after(200, Pid, {timer, register_disp_map}),
                  false
              end,
  {reply, ok, State#host_state{dispatcher_request_map_ok = DMapState}};

%% For tests
handle_call({register_sub_proc, Name, MaxDepth, MaxWidth, ProcFun, MapFun, RM, DM}, _From, State) ->
  Pid = self(),
  SubProcList = worker_host:generate_sub_proc_list(Name, MaxDepth, MaxWidth, ProcFun, MapFun),
  erlang:send_after(200, Pid, {timer, register_disp_map}),
  {reply, ok, State#host_state{request_map = RM, sub_procs = SubProcList,
  dispatcher_request_map = DM, dispatcher_request_map_ok = false}};

%% For tests
handle_call({register_sub_proc, Name, MaxDepth, MaxWidth, ProcFun, MapFun, RM, DM, Cache}, _From, State) ->
  Pid = self(),
  SubProcList = worker_host:generate_sub_proc_list(Name, MaxDepth, MaxWidth, ProcFun, MapFun, Cache),
  erlang:send_after(200, Pid, {timer, register_disp_map}),
  erlang:send_after(200, Pid, {timer, register_sub_proc_caches}),
  {reply, ok, State#host_state{request_map = RM, sub_procs = SubProcList,
  dispatcher_request_map = DM, dispatcher_request_map_ok = false}};

handle_call(Request, _From, State) when is_tuple(Request) -> %% Proxy call. Each cast can be achieved by instant proxy-call which ensures
                                                             %% that request was made, unlike cast because cast ignores state of node/gen_server
    {reply, gen_server:cast(State#host_state.plug_in, Request), State};

handle_call(check, _From, State) ->
  {reply, ok, State};

handle_call(_Request, _From, State) ->
    {reply, wrong_request, State}.

%% handle_cast/2
%% ====================================================================
%% @doc <a href="http://www.erlang.org/doc/man/gen_server.html#Module:handle_cast-2">gen_server:handle_cast/2</a>
-spec handle_cast(Request :: term(), State :: term()) -> Result when
	Result :: {noreply, NewState}
			| {noreply, NewState, Timeout}
			| {noreply, NewState, hibernate}
			| {stop, Reason :: term(), NewState},
	NewState :: term(),
	Timeout :: non_neg_integer() | infinity.
%% ====================================================================
handle_cast({synch, ProtocolVersion, Msg, MsgId, ReplyTo}, State) ->
	PlugIn = State#host_state.plug_in,
  NewSubProcList = proc_standard_request(State#host_state.request_map, State#host_state.sub_procs, PlugIn, ProtocolVersion, Msg, MsgId, ReplyTo),
	{noreply, State#host_state{sub_procs = NewSubProcList}};

handle_cast({synch, ProtocolVersion, Msg, ReplyTo}, State) ->
  PlugIn = State#host_state.plug_in,
  NewSubProcList = proc_standard_request(State#host_state.request_map, State#host_state.sub_procs, PlugIn, ProtocolVersion, Msg, non, ReplyTo),
  {noreply, State#host_state{sub_procs = NewSubProcList}};

handle_cast({asynch, ProtocolVersion, Msg}, State) ->
	PlugIn = State#host_state.plug_in,
  NewSubProcList = proc_standard_request(State#host_state.request_map, State#host_state.sub_procs, PlugIn, ProtocolVersion, Msg, non, non),
	{noreply, State#host_state{sub_procs = NewSubProcList}};

handle_cast({asynch, ProtocolVersion, Msg, MsgId, FuseID}, State) ->
  HandlerTuple = ets:lookup(?ACK_HANDLERS, MsgId),
  case HandlerTuple of
    [{_, {Callback, SuccessFuseIds, FailFuseIds, Length, Pid}}] ->
      NewSuccessFuseIds = [FuseID | SuccessFuseIds],
      NewFailFuseIds = lists:delete(FuseID, FailFuseIds),

      %% TODO: refactoring needed - Length not needed, we can replace NewFailFuseIds with AllFuseIds and then we will always have Length and we will not have to delete anything from this list
      ets:insert(?ACK_HANDLERS, {MsgId, {Callback, NewSuccessFuseIds, NewFailFuseIds, Length, Pid}}),
      case length(NewSuccessFuseIds) of
        Length ->
          % we dont need to cancel timer set with send_after which sends the same message - receiver process should be dead after call_on_complete_callback
          Pid ! {call_on_complete_callback};
        _ -> ok
      end;
    _ -> ok
  end,
  {noreply, State};

handle_cast({sequential_synch, ProtocolVersion, Msg, MsgId, ReplyTo}, State) ->
    PlugIn = State#host_state.plug_in,
    Job = fun() -> proc_request(PlugIn, ProtocolVersion, Msg, MsgId, ReplyTo) end,
    gen_server:cast(State#host_state.plug_in, {sequential, job_check}), %% Process run queue
    {noreply, State#host_state{seq_queue = State#host_state.seq_queue ++ [Job]}};

handle_cast({sequential_synch, ProtocolVersion, Msg, ReplyTo}, State) ->
  PlugIn = State#host_state.plug_in,
  Job = fun() -> proc_request(PlugIn, ProtocolVersion, Msg, non, ReplyTo) end,
  gen_server:cast(State#host_state.plug_in, {sequential, job_check}), %% Process run queue
  {noreply, State#host_state{seq_queue = State#host_state.seq_queue ++ [Job]}};

handle_cast({sequential_asynch, ProtocolVersion, Msg}, State) ->
    PlugIn = State#host_state.plug_in,
    Job = fun() -> proc_request(PlugIn, ProtocolVersion, Msg, non, non) end,
    gen_server:cast(State#host_state.plug_in, {sequential, job_check}), %% Process run queue
    {noreply, State#host_state{seq_queue = State#host_state.seq_queue ++ [Job]}};

handle_cast({sequential, job_end}, State) ->
    gen_server:cast(State#host_state.plug_in, {sequential, job_check}), %% Process run queue
    {noreply, State#host_state{current_seq_job = none}};  %% Clear current task info

handle_cast({sequential, job_check}, State) ->
    {CurrentJob, _RunQueue} = SeqState = {State#host_state.current_seq_job, State#host_state.seq_queue},
    IsAlive = is_pid(CurrentJob) andalso is_process_alive(CurrentJob),
    case SeqState of
        {_Value, _Queue} when IsAlive -> %% We're running some process right now -> we should just return and let it finish
            {noreply, State};
        {_, []} -> %% There is no process currently running, but the run queue is empty -> we should let it be as it is
            {noreply, State};
        {_, [ Job | Queue ]} when is_function(Job) -> %% There is no process currently running, we can start queued job
            Pid = spawn(fun() -> Job(), gen_server:cast(State#host_state.plug_in, {sequential, job_end}) end),
            {noreply, State#host_state{current_seq_job = Pid, seq_queue = Queue}};
        {Value, Queue}->  %% Unknown state
            lager:error([{mod, ?MODULE}], "Unknown worker sequential run queue state: current job: ~p, run queue: ~p", [Value, Queue]),
            {noreply, State}
    end;

handle_cast({progress_report, Report}, State) ->
	NewLoadInfo = save_progress(Report, State#host_state.load_info),
    {noreply, State#host_state{load_info = NewLoadInfo}};

handle_cast(register_disp_map, State) ->
  case State#host_state.dispatcher_request_map_ok of
    true -> ok;
    _ ->
     Pid = self(),
     erlang:send_after(10000, Pid, {timer, register_disp_map}),
     gen_server:cast({global, ?CCM}, {register_dispatcher_map, State#host_state.plug_in, State#host_state.dispatcher_request_map, Pid})
  end,
  {noreply, State};

handle_cast(register_sub_proc_caches, State) ->
  case State#host_state.sub_proc_caches_ok of
    true ->
      {noreply, State};
    _ ->
      PlugIn = State#host_state.plug_in,
      RegCache = fun({Name, {_StartArgs, CacheType, _Pid}}, TmpAns) ->
        CacheRegAns = case CacheType of
          simple ->
            ClearingPid = self(),
            register_sub_proc_simple_cache({PlugIn, Name}, non, non, ClearingPid);
          {simple, CacheLoop2, ClearFun2} ->
            ClearingPid2 = self(),
            register_sub_proc_simple_cache({PlugIn, Name}, CacheLoop2, ClearFun2, ClearingPid2);
          {simple, CacheLoop4, ClearFun4, ClearingPid4} ->
            register_sub_proc_simple_cache({PlugIn, Name}, CacheLoop4, ClearFun4, ClearingPid4);
          _ ->
            ?debug("Use of non simple cache ~p", [{Name, CacheType}]),
            ok
        end,

        case CacheRegAns of
          ok -> TmpAns;
          _ -> error
        end
      end,
      RegAns = lists:foldl(RegCache, ok, State#host_state.sub_procs),

      case RegAns of
        ok -> {noreply, State#host_state{sub_proc_caches_ok = true}};
        _ ->
          Pid = self(),
          erlang:send_after(10000, Pid, {timer, register_sub_proc_caches}),
          {noreply, State}
      end
  end;

handle_cast({clear_sub_procs_cache, AnsPid, Cache}, State) ->
  CacheName = case Cache of
    C when is_atom(C) ->
      Cache;
    {C2, _} ->
      C2
  end,

  SubProcs = State#host_state.sub_procs,
  {_SubProcArgs, _SubProcCache, SubProcPid} = proplists:get_value(CacheName, SubProcs, {not_found, not_found, not_found}),
  Ans = case SubProcPid of
    not_found ->
      false;
    _ ->
      case Cache of
        CName when is_atom(CName) ->
          SubProcPid ! {sub_proc_management, self(), clear_cache};
        {_, Keys} ->
          SubProcPid ! {sub_proc_management, self(), {clear_cache, Keys}}
      end,
      receive
        {sub_proc_cache_cleared, ClearAns} -> ClearAns
      after ?SUB_PROC_CACHE_CLEAR_TIME ->
        false
      end
  end,
  AnsPid ! {sub_proc_cache_cleared, Ans},
  {noreply, State};

handle_cast(stop, State) ->
  {stop, normal, State};

handle_cast(_Msg, State) ->
	{noreply, State}.


%% handle_info/2
%% ====================================================================
%% @doc <a href="http://www.erlang.org/doc/man/gen_server.html#Module:handle_info-2">gen_server:handle_info/2</a>
-spec handle_info(Info :: timeout | term(), State :: term()) -> Result when
	Result :: {noreply, NewState}
			| {noreply, NewState, Timeout}
			| {noreply, NewState, hibernate}
			| {stop, Reason :: term(), NewState},
	NewState :: term(),
	Timeout :: non_neg_integer() | infinity.
%% ====================================================================
handle_info({timer, Msg}, State) ->
  PlugIn = State#host_state.plug_in,
  gen_server:cast(PlugIn, Msg),
  {noreply, State};

handle_info({clear_sipmle_cache, LoopTime, Fun, StrongCacheConnection}, State) ->
  clear_sipmle_cache(LoopTime, Fun, StrongCacheConnection),
  {noreply, State};

handle_info({clear_sub_proc_sipmle_cache, Name, LoopTime, Fun}, State) ->
  clear_sub_proc_sipmle_cache(Name, LoopTime, Fun, State#host_state.sub_procs),
  {noreply, State};

handle_info(dispatcher_map_registered, State) ->
  {noreply, State#host_state{dispatcher_request_map_ok = true}};

handle_info(_Info, State) ->
  ?error("Error: wrong info: ~p", [_Info]),
  {noreply, State}.


%% terminate/2
%% ====================================================================
%% @doc <a href="http://www.erlang.org/doc/man/gen_server.html#Module:terminate-2">gen_server:terminate/2</a>
-spec terminate(Reason, State :: term()) -> Any :: term() when
	Reason :: normal
			| shutdown
			| {shutdown, term()}
			| term().
%% ====================================================================
terminate(_Reason, #host_state{plug_in = PlugIn, sub_procs = SubProcs}) ->
    PlugIn:cleanup(),
    stop_all_sub_proc(SubProcs),
    ok.


%% code_change/3
%% ====================================================================
%% @doc <a href="http://www.erlang.org/doc/man/gen_server.html#Module:code_change-3">gen_server:code_change/3</a>
-spec code_change(OldVsn, State :: term(), Extra :: term()) -> Result when
	Result :: {ok, NewState :: term()} | {error, Reason :: term()},
	OldVsn :: Vsn | {down, Vsn},
	Vsn :: term().
%% ====================================================================
code_change(_OldVsn, State, _Extra) ->
    {ok, State}.

%% ====================================================================
%% Internal functions
%% ====================================================================

%% proc_request/5
%% ====================================================================
%% @doc Processes client request using PlugIn:handle function. Afterwards,
%% it sends the answer to dispatcher and logs info about processing time.
-spec proc_request(PlugIn :: atom(), ProtocolVersion :: integer(), Msg :: term(), MsgId :: term(), ReplyDisp :: term()) -> Result when
	Result ::  atom(). 
%% ====================================================================
proc_request(PlugIn, ProtocolVersion, Msg, MsgId, ReplyTo) ->
	BeforeProcessingRequest = os:timestamp(),
  Request = preproccess_msg(Msg),
	Response = 	try
    PlugIn:handle(ProtocolVersion, Request)
	catch
    Type:Error ->
      lager:error("Worker plug-in ~p error: ~p:~p ~n ~p", [PlugIn, Type, Error, erlang:get_stacktrace()]),
      worker_plug_in_error
	end,
  send_response(PlugIn, BeforeProcessingRequest, Response, MsgId, ReplyTo).

%% proc_request/7
%% ====================================================================
%% @doc Processes client request using PlugIn:handle function or delegates it request to sub proccess. Afterwards,
%% it sends the answer to dispatcher and logs info about processing time.
-spec proc_standard_request(RequestMap :: term(), SubProcs :: list(), PlugIn :: atom(), ProtocolVersion :: integer(), Msg :: term(), MsgId :: term(), ReplyDisp :: term()) -> Result when
  Result ::  list().
%% ====================================================================
proc_standard_request(RequestMap, SubProcs, PlugIn, ProtocolVersion, Msg, MsgId, ReplyTo) ->
  case RequestMap of
    non ->
      spawn(fun() -> proc_request(PlugIn, ProtocolVersion, Msg, MsgId, ReplyTo) end),
      SubProcs;
    _ ->
      try
        {SubProcArgs, SubProcCache, SubProcPid} = proplists:get_value(RequestMap(Msg), SubProcs, {not_found, not_found, not_found}),
        case SubProcArgs of
          not_found ->
            spawn(fun() -> proc_request(PlugIn, ProtocolVersion, Msg, MsgId, ReplyTo) end),
            SubProcs;
          _ ->
            SubProcPid ! {PlugIn, ProtocolVersion, Msg, MsgId, ReplyTo},
            %% check if chosen proc did not time out before message was delivered
            case is_process_alive(SubProcPid) of
              false ->
                {Name, MaxDepth, MaxWidth, NewProcFun, NewMapFun} = SubProcArgs,
                SubProcPid2 = start_sub_proc(Name, MaxDepth, MaxWidth, NewProcFun, NewMapFun),
                SubProcPid2 ! {PlugIn, ProtocolVersion, Msg, MsgId, ReplyTo},
                SubProc2Desc = {Name, {SubProcArgs, SubProcCache, SubProcPid2}},
                [SubProc2Desc | proplists:delete(Name, SubProcs)];
              true ->
                SubProcs
            end
        end
      catch
        Type:Error ->
          spawn(fun() ->
            BeforeProcessingRequest = os:timestamp(),
            lager:error("Worker plug-in ~p sub proc error: ~p:~p ~n ~p", [PlugIn, Type, Error, erlang:get_stacktrace()]),
            send_response(PlugIn, BeforeProcessingRequest, sub_proc_error, MsgId, ReplyTo)
          end),
          SubProcs
      end
  end.

%% preproccess_msg/1
%% ====================================================================
%% @doc Preproccesses client request.
-spec preproccess_msg(Msg :: term()) -> Result when
  Result ::  term().
%% ====================================================================
preproccess_msg(Msg) ->
    case Msg of
      #veil_request{subject = Subj, request = Msg1, fuse_id = FuseID} ->
        put(user_id, Subj),
        put(fuse_id, FuseID),
        Msg1;
      NotWrapped -> NotWrapped
    end.

%% send_response/5
%% ====================================================================
%% @doc Sends responce to client
-spec send_response(PlugIn :: atom(), BeforeProcessingRequest :: term(), Response :: term(), MsgId :: term(), ReplyDisp :: term()) -> Result when
  Result ::  atom().
%% ====================================================================
send_response(PlugIn, BeforeProcessingRequest, Response, MsgId, ReplyTo) ->
  case ReplyTo of
    non -> ok;
    {gen_serv, Serv} ->
      case MsgId of
        non -> gen_server:cast(Serv, Response);
        Id -> gen_server:cast(Serv, {worker_answer, Id, Response})
      end;
    {proc, Pid} ->
      case MsgId of
        non -> Pid ! Response;
        Id -> Pid ! {worker_answer, Id, Response}
      end;
    Other -> lagger:error("Wrong reply type: ~s", [Other])
  end,

  AfterProcessingRequest = os:timestamp(),
  Time = timer:now_diff(AfterProcessingRequest, BeforeProcessingRequest),
  gen_server:cast(PlugIn, {progress_report, {BeforeProcessingRequest, Time}}).

%% save_progress/2
%% ====================================================================
%% @doc Adds information about ended request to host memory (ccm uses
%% it to control cluster load).
-spec save_progress(Report :: term(), LoadInfo :: term()) -> NewLoadInfo when
	NewLoadInfo ::  term(). 
%% ====================================================================
save_progress(Report, {New, Old, NewListSize, Max}) ->
	case NewListSize + 1 of
		Max ->
			{[], [Report | New], 0, Max};
		S ->
			{[Report | New], Old, S, Max}
	end.

%% load_info/1
%% ====================================================================
%% @doc Provides averaged information about last requests.
-spec load_info(LoadInfo :: term()) -> Result when
	Result ::  term(). 
%% ====================================================================
load_info({New, Old, NewListSize, Max}) ->
	Load = lists:sum(lists:map(fun({_Time, Load}) -> Load end, New)) + lists:sum(lists:map(fun({_Time, Load}) -> Load end, lists:sublist(Old, Max-NewListSize))),
	{Time, _Load} = case {New, Old} of
		{[], []} -> {os:timestamp(), []};
		{_O, []} -> lists:last(New);
		_L -> case NewListSize of
			Max -> lists:last(New);
			_S -> lists:nth(Max-NewListSize, Old)
		end	
	end,
	{Time, Load}.

%% update_wait_time/2
%% ====================================================================
%% @doc Updates information about sub proc average waiting time.
-spec update_wait_time(WaitFrom :: term(), AvgWaitTime :: term()) -> Result when
  Result ::  {Now, NewAvgWaitTime},
  Now ::  term(),
  NewAvgWaitTime ::  term().
%% ====================================================================
update_wait_time(WaitFrom, AvgWaitTime) ->
  Now = os:timestamp(),
  TimeDifTmp = timer:now_diff(Now, WaitFrom),
  TimeDif = case TimeDifTmp > ?MAX_CALCULATION_WAIT_TIME of
    true -> ?MAX_CALCULATION_WAIT_TIME;
    false -> TimeDifTmp
  end,
  NewAvgWaitTime = TimeDif / 10 + AvgWaitTime * 9 / 10,
  {Now, NewAvgWaitTime}.

%% start_sub_proc/5
%% ====================================================================
%% @doc Starts sub proc
-spec start_sub_proc(Name :: atom(), MaxDepth :: integer(), MaxWidth :: integer(), ProcFun :: term(), MapFun :: term()) -> Result when
  Result ::  pid().
%% ====================================================================
start_sub_proc(Name, MaxDepth, MaxWidth, ProcFun, MapFun) ->
  spawn(fun() -> start_sub_proc(Name, non, 1, MaxDepth, MaxWidth, ProcFun, MapFun) end).

%% start_sub_proc/6
%% ====================================================================
%% @doc Starts sub proc
-spec start_sub_proc(Name :: atom(), CacheType :: term(), MaxDepth :: integer(), MaxWidth :: integer(), ProcFun :: term(), MapFun :: term()) -> Result when
  Result ::  pid().
%% ====================================================================
start_sub_proc(Name, CacheType, MaxDepth, MaxWidth, ProcFun, MapFun) ->
  spawn(fun() -> start_sub_proc(Name, CacheType, 1, MaxDepth, MaxWidth, ProcFun, MapFun) end).

%% start_sub_proc/7
%% ====================================================================
%% @doc Starts sub proc
-spec start_sub_proc(Name :: atom(), CacheType :: term(), SubProcDepth :: integer(), MaxDepth :: integer(), MaxWidth :: integer(), ProcFun :: term(), MapFun :: term()) -> Result when
  Result ::  pid().
%% ====================================================================
start_sub_proc(Name, CacheType, SubProcDepth, MaxDepth, MaxWidth, ProcFun, MapFun) ->
  process_flag(trap_exit, true),
  ets:new(Name, [named_table, set, private]),

  CacheName = case CacheType of
    non ->
      non;
    use_cache ->
      CName = get_cache_name(Name),
      ets:new(CName, [named_table, set, private]),
      CName
  end,

  sub_proc(Name, CacheName, proc, SubProcDepth, MaxDepth, MaxWidth, os:timestamp(), ?MAX_CALCULATION_WAIT_TIME, ProcFun, MapFun).

%% sub_proc/9
%% ====================================================================
%% @doc Sub proc function
-spec sub_proc(Name :: atom(), CacheName :: atom(), ProcType:: atom(), SubProcDepth :: integer(), MaxDepth :: integer(), MaxWidth :: integer(),
    WaitFrom :: term(), AvgWaitTime :: term(), ProcFun :: term(), MapFun :: term()) -> Result when
  Result ::  ok | end_sub_proc.
%% ====================================================================
sub_proc(Name, CacheName, ProcType, SubProcDepth, MaxDepth, MaxWidth, WaitFrom, AvgWaitTime, ProcFun, MapFun) ->
  receive
    {sub_proc_management, stop} ->
      del_sub_procs(ets:first(Name), Name);

    {sub_proc_management, ReturnPid, clear_cache} ->
      case CacheName of
          non ->
            ReturnPid ! {sub_proc_cache_cleared, false};
        _ ->
          ets:delete_all_objects(CacheName),
          ReturnPid ! {sub_proc_cache_cleared, clear_sub_procs_caches(Name, clear_cache)}
      end,
      sub_proc(Name, CacheName, ProcType, SubProcDepth, MaxDepth, MaxWidth, WaitFrom, AvgWaitTime, ProcFun, MapFun);

    {sub_proc_management, ReturnPid, {clear_cache, Keys}} ->
      case CacheName of
          non ->
            ReturnPid ! {sub_proc_cache_cleared, false};
        _ ->
          case Keys of
            KList when is_list(KList) ->
              lists:foreach(fun(K) -> ets:delete(CacheName, K) end, KList);
            Key ->
              ets:delete(CacheName, Key)
          end,
          ReturnPid ! {sub_proc_cache_cleared, clear_sub_procs_caches(Name, {clear_cache, Keys})}
      end,
      sub_proc(Name, CacheName, ProcType, SubProcDepth, MaxDepth, MaxWidth, WaitFrom, AvgWaitTime, ProcFun, MapFun);

    {sub_proc_management, sub_proc_automatic_cache_clearing, ClearFun} ->
      ClearFun(CacheName),
      clear_sub_procs_caches_by_fun(Name, ClearFun),
      sub_proc(Name, CacheName, ProcType, SubProcDepth, MaxDepth, MaxWidth, WaitFrom, AvgWaitTime, ProcFun, MapFun);

    {'EXIT', ChildPid, _} ->
      ChildDesc = ets:lookup(Name, ChildPid),
      case ChildDesc of
        [{ChildPid, ChildNum}] ->
          ets:delete(Name, ChildPid),
          ets:delete(Name, ChildNum);
        _ ->
          lager:error([{mod, ?MODULE}], "Exit of unknown sub proc"),
          error
      end,
      sub_proc(Name, CacheName, ProcType, SubProcDepth, MaxDepth, MaxWidth, WaitFrom, AvgWaitTime, ProcFun, MapFun);
    Request ->
      {Now, NewAvgWaitTime} = update_wait_time(WaitFrom, AvgWaitTime),
      NewProcType = case ProcType of
                      proc ->
                        case NewAvgWaitTime < ?BORTER_CHILD_WAIT_TIME of
                          true ->
                            case SubProcDepth < MaxDepth of
                              true ->
                                map;
                              false ->
                                proc
                            end;
                          false ->
                            proc
                        end;
                      map ->
                        case NewAvgWaitTime > ?BORTER_CHILD_WAIT_TIME * 1000 of
                          true ->
                            proc;
                          false ->
                            map
                        end
                    end,

      case NewProcType of
        map ->
          {ForwardNum, ForwardPid} = map_to_sub_proc(Name, CacheName, SubProcDepth, MaxDepth, MaxWidth, ProcFun, MapFun, Request),
          case ForwardNum of
            error -> error;
            _ ->
              ForwardPid ! Request,
              %% check if chosen proc did not time out before message was delivered
              case is_process_alive(ForwardPid) of
                false ->
                  ets:delete(Name, ForwardPid),
                  ets:delete(Name, ForwardNum),
                  ForwardPid2 = map_to_sub_proc(Name, CacheName, SubProcDepth, MaxDepth, MaxWidth, ProcFun, MapFun, Request),
                  ForwardPid2 ! Request;
                true ->
                  ok
              end
          end;
        proc ->
          case CacheName of
            non -> ProcFun(Request);
            _ ->
              ProcFun(Request, CacheName)
          end
      end,

      sub_proc(Name, CacheName, NewProcType, SubProcDepth, MaxDepth, MaxWidth, Now, NewAvgWaitTime, ProcFun, MapFun)
  after ?MAX_CHILD_WAIT_TIME ->
    end_sub_proc
  end.

%% map_to_sub_proc/8
%% ====================================================================
%% @doc Maps request to sub proc pid
-spec map_to_sub_proc(Name :: atom(), CacheName:: atom(), SubProcDepth :: integer(), MaxDepth :: integer(), MaxWidth :: integer(),
   ProcFun :: term(), MapFun :: term(), Request :: term()) -> Result when
  Result ::  {SubProcNum, SubProcPid},
  SubProcNum :: integer(),
  SubProcPid :: term().
%% ====================================================================
map_to_sub_proc(Name, CacheName, SubProcDepth, MaxDepth, MaxWidth, ProcFun, MapFun, Request) ->
  try
    RequestValue = calculate_proc_vale(SubProcDepth, MaxWidth, MapFun(Request)),
    RequestProc = ets:lookup(Name, RequestValue),
    case RequestProc of
      [] ->
        NewName = list_to_atom(atom_to_list(Name) ++ "_" ++ integer_to_list(RequestValue)),
        NewCacheType = case CacheName of
          non -> non;
          _ -> use_cache
        end,
        NewPid = spawn(fun() -> start_sub_proc(NewName, NewCacheType, SubProcDepth + 1, MaxDepth, MaxWidth, ProcFun, MapFun) end),
        ets:insert(Name, {RequestValue, NewPid}),
        ets:insert(Name, {NewPid, RequestValue}),
        {RequestValue, NewPid};
      [{RequestValue, RequestProcPid}] ->
        {RequestValue, RequestProcPid};
      _ ->
        lager:error([{mod, ?MODULE}], "Sub proc error for request ~p", [Request]),
        {error, error}
    end
  catch
    _:_ ->
      lager:error([{mod, ?MODULE}], "Sub proc error for request ~p", [Request]),
      {error, error}
  end.

%% calculate_proc_vale/10
%% ====================================================================
%% @doc Calculates value used to identify sub proc
-spec calculate_proc_vale(TmpDepth :: integer(), MaxWidth :: integer(), CurrentValue :: integer()) -> Result when
  Result ::  integer().
%% ====================================================================
calculate_proc_vale(1, MaxWidth, CurrentValue) ->
  trunc(CurrentValue) rem MaxWidth;

calculate_proc_vale(TmpDepth, MaxWidth, CurrentValue) ->
  calculate_proc_vale(TmpDepth - 1, MaxWidth, CurrentValue  / MaxWidth).

%% generate_sub_proc_list/5
%% ====================================================================
%% @doc Generates the list that describes sub procs.
-spec generate_sub_proc_list(Name :: atom(), MaxDepth :: integer(), MaxWidth :: integer(), ProcFun :: term(), MapFun :: term()) -> Result when
  Result ::  list().
%% ====================================================================
generate_sub_proc_list(Name, MaxDepth, MaxWidth, ProcFun, MapFun) ->
  generate_sub_proc_list([{Name, MaxDepth, MaxWidth, ProcFun, MapFun}]).

%% generate_sub_proc_list/6
%% ====================================================================
%% @doc Generates the list that describes sub procs.
-spec generate_sub_proc_list(Name :: atom(), MaxDepth :: integer(), MaxWidth :: integer(), ProcFun :: term(), MapFun :: term(), CacheType :: term()) -> Result when
  Result ::  list().
%% ====================================================================
generate_sub_proc_list(Name, MaxDepth, MaxWidth, ProcFun, MapFun, CacheType) ->
  generate_sub_proc_list([{Name, MaxDepth, MaxWidth, ProcFun, MapFun, CacheType}]).

%% generate_sub_proc_list/1
%% ====================================================================
%% @doc Generates the list that describes sub procs.
-spec generate_sub_proc_list([]) -> Result when
  Result ::  list().
%% ====================================================================
generate_sub_proc_list([]) ->
  [];

generate_sub_proc_list([{Name, MaxDepth, MaxWidth, ProcFun, MapFun} | Tail]) ->
  generate_sub_proc_list([{Name, MaxDepth, MaxWidth, ProcFun, MapFun, non} | Tail]);

generate_sub_proc_list([{Name, MaxDepth, MaxWidth, ProcFun, MapFun, CacheType} | Tail]) ->
  NewProcFun = case CacheType of
    non ->
      fun({PlugIn, ProtocolVersion, Msg, MsgId, ReplyTo}) ->
        ?debug("Processing in sub proc: ~p ~n", [Name]),
        BeforeProcessingRequest = os:timestamp(),
        Request = preproccess_msg(Msg),
        Response = 	try
          ProcFun(ProtocolVersion, Request)
                    catch
                      Type:Error ->
                        lager:error("Worker plug-in ~p error: ~p:~p ~n ~p", [PlugIn, Type, Error, erlang:get_stacktrace()]),
                        worker_plug_in_error
                    end,
        send_response(PlugIn, BeforeProcessingRequest, Response, MsgId, ReplyTo)
      end;
    _ ->
      fun({PlugIn, ProtocolVersion, Msg, MsgId, ReplyTo}, CacheName) ->
        ?debug("Processing in sub proc: ~p with cache ~p~n", [Name, CacheName]),
        BeforeProcessingRequest = os:timestamp(),
        Request = preproccess_msg(Msg),
        Response = 	try
          ProcFun(ProtocolVersion, Request, CacheName)
                    catch
                      Type:Error ->
                        lager:error("Worker plug-in ~p error: ~p:~p ~n ~p", [PlugIn, Type, Error, erlang:get_stacktrace()]),
                        worker_plug_in_error
                    end,
        send_response(PlugIn, BeforeProcessingRequest, Response, MsgId, ReplyTo)
      end
  end,

  NewMapFun = fun({_, _, Msg2, _, _}) ->
    Request = preproccess_msg(Msg2),
    MapFun(Request)
  end,

  StartArgs = {Name, MaxDepth, MaxWidth, NewProcFun, NewMapFun},
  CacheType2 = case CacheType of
    non -> non;
    _ -> use_cache
  end,
  SubProc = {Name, {StartArgs, CacheType, start_sub_proc(Name, CacheType2, MaxDepth, MaxWidth, NewProcFun, NewMapFun)}},
  [SubProc | generate_sub_proc_list(Tail)].

%% stop_all_sub_proc/1
%% ====================================================================
%% @doc Stops all sub procs
-spec stop_all_sub_proc(SubProcs :: list()) -> ok.
%% ====================================================================
stop_all_sub_proc(SubProcs) ->
  Keys = proplists:get_keys(SubProcs),
  lists:foreach(fun(K) ->
    {_, _, SubProcPid} = proplists:get_value(K, SubProcs),
    SubProcPid ! {sub_proc_management, stop}
  end, Keys).

%% del_sub_procs/2
%% ====================================================================
%% @doc Sends stop signal to all processes found in ets table.
-spec del_sub_procs(Key :: term(), Name :: atom()) -> ok.
%% ====================================================================
del_sub_procs('$end_of_table', _Name) ->
  ok;
del_sub_procs(Key, Name) ->
  V = ets:lookup(Name, Key),
  case V of
    [{Int, EndPid}] when is_integer(Int) -> EndPid ! {sub_proc_management, stop};
    _ -> ok
  end,
  del_sub_procs(ets:next(Name, Key), Name).

%% send_to_user/4
%% ====================================================================
%% @doc Sends message to all active fuses belonging to user.
-spec send_to_user(UserKey :: user_key(), Message :: term(), MessageDecoder :: string(), ProtocolVersion :: integer()) -> Result when
  Result :: ok | {error, Error :: term()}.
%% ====================================================================
%% TODO: move to request_dispatcher
send_to_user(UserKey, Message, MessageDecoder, ProtocolVersion) ->
  case user_logic:get_user(UserKey) of
    {ok, UserDoc} ->
      case dao_lib:apply(dao_cluster, get_sessions_by_user, [UserDoc#veil_document.uuid], ProtocolVersion) of
        {ok, FuseIds} ->
          lists:foreach(fun(FuseId) -> request_dispatcher:send_to_fuse(FuseId, Message, MessageDecoder) end, FuseIds),
          ok;
        {error, Error} ->
          ?warning("cannot get fuse ids for user, error: ~p", [Error]),
          {error, Error}
      end;
    {error, Error} ->
      ?warning("cannot get user in send_to_user: ~p", [Error]),
      {error, Error}
  end.

%% send_to_user_with_ack/5
%% ====================================================================
%% @doc Sends message with ack to all active fuses belonging to user. OnCompleteCallback function will be called in
%% newly created proces when all acks will come back or timeout is reached.
-spec send_to_user_with_ack(UserKey :: user_key(), Message :: term(), MessageDecoder :: string(),
    OnCompleteCallback :: fun((SuccessFuseIds :: list(), FailFuseIds :: list()) -> term()), ProtocolVersion :: integer()) -> Result when
    Result :: ok | {error, Error :: term()}.
%% ====================================================================
send_to_user_with_ack(UserKey, Message, MessageDecoder, OnCompleteCallback, ProtocolVersion) ->
  case user_logic:get_user(UserKey) of
    {ok, UserDoc} ->
      case dao_lib:apply(dao_cluster, get_sessions_by_user, [UserDoc#veil_document.uuid], ProtocolVersion) of
        {ok, FuseIds} ->
          try
            MsgId = gen_server:call({?Node_Manager_Name, node()}, get_next_callback_msg_id),

            Pid = spawn(fun() ->
              receive
                {call_on_complete_callback} ->
                  [{_Key, {_, SucessFuseIds, FailFuseIds, _Length, _Pid}}] = ets:lookup(?ACK_HANDLERS, MsgId),
                  ets:delete(?ACK_HANDLERS, MsgId),
                  OnCompleteCallback(SucessFuseIds, FailFuseIds)
              end
            end),

            % we need to create and insert to ets ack handler before sending a push message
            ets:insert(?ACK_HANDLERS, {MsgId, {OnCompleteCallback, [], FuseIds, length(FuseIds), Pid}}),

            % now we can send messages to fuses
            lists:foreach(fun(FuseId) -> request_dispatcher:send_to_fuse_ack(FuseId, Message, MessageDecoder, MsgId) end, FuseIds),

            %% TODO change to receive .. after
            erlang:send_after(?WAIT_FOR_ACK_MS, Pid, {call_on_complete_callback}),
            ok
          catch
            E1:E2 ->
              ?warning("cannot get callback message id, Error: ~p:~p", [E1, E2]),
              {error, E2}
          end;
        {error, Error} ->
          ?warning("cannot get fuse ids for user"),
          {error, Error}
      end;
    {error, Error} ->
      ?warning("cannot get user in send_to_user"),
      {error, Error}
  end.

%% create_simple_cache/1
%% ====================================================================
%% @doc Creates simple cache.
-spec create_simple_cache(Name :: CacheName) -> Result when
  CacheName :: atom() | {permanent_cache, atom()} | {permanent_cache, atom(), term()},
  Result :: ok | error_during_cache_registration.
%% ====================================================================
create_simple_cache(Name) ->
  create_simple_cache(Name, non, non).

%% create_simple_cache/3
%% ====================================================================
%% @doc Creates simple cache.
-spec create_simple_cache(Name :: CacheName, CacheLoop, ClearFun :: term()) -> Result when
  CacheName :: atom() | {permanent_cache, atom()} | {permanent_cache, atom(), term()},
  Result :: ok | error_during_cache_registration | loop_time_not_a_number_error,
  CacheLoop :: integer() | atom().
%% ====================================================================
create_simple_cache(Name, CacheLoop, ClearFun) ->
  create_simple_cache(Name, CacheLoop, ClearFun, true).

%% create_simple_cache/4
%% ====================================================================
%% @doc Creates simple cache.
-spec create_simple_cache(Name :: CacheName, CacheLoop, ClearFun :: term(), StrongCacheConnection :: boolean()) -> Result when
  CacheName :: atom() | {permanent_cache, atom()} | {permanent_cache, atom(), term()},
  Result :: ok | error_during_cache_registration | loop_time_not_a_number_error,
  CacheLoop :: integer() | atom().
%% ====================================================================
create_simple_cache(Name, CacheLoop, ClearFun, StrongCacheConnection) ->
  Pid = self(),
  create_simple_cache(Name, CacheLoop, ClearFun, StrongCacheConnection, Pid).

%% create_simple_cache/5
%% ====================================================================
%% @doc Creates simple cache.
-spec create_simple_cache(Name :: CacheName, CacheLoop, ClearFun :: term(), StrongCacheConnection :: boolean(), Pid :: pid()) -> Result when
  CacheName :: atom() | {permanent_cache, atom()} | {permanent_cache, atom(), term()},
  Result :: ok | error_during_cache_registration | loop_time_not_a_number_error,
  CacheLoop :: integer() | atom().
%% ====================================================================
create_simple_cache(Name, CacheLoop, ClearFun, StrongCacheConnection, ClearingPid) ->
  %% Init Cache-ETS. Ignore the fact that other DAO worker could have created this table. In this case, this call will
  %% fail, but table is present anyway, so everyone is happy.
  EtsName = case Name of
    {permanent_cache, PCache} -> PCache;
    {permanent_cache, PCache2, _} -> PCache2;
    _ -> Name
  end,

  case ets:info(EtsName) of
    undefined   -> ets:new(EtsName, [named_table, public, set, {read_concurrency, true}]);
    [_ | _]     -> ok
  end,

  register_simple_cache(Name, CacheLoop, ClearFun, StrongCacheConnection, ClearingPid).

%% register_simple_cache/5
%% ====================================================================
%% @doc Registers simple cache.
-spec register_simple_cache(Name :: CacheName, CacheLoop, ClearFun :: term(), StrongCacheConnection :: boolean(), ClearingPid :: pid()) -> Result when
  CacheName :: atom() | {permanent_cache, atom()} | {permanent_cache, atom(), term()} | {sub_proc_cache, {PlugIn, SubProcName}},
  PlugIn :: atom(),
  SubProcName :: atom(),
  Result :: ok | error_during_cache_registration | loop_time_not_a_number_error,
  CacheLoop :: integer() | atom().
%% ====================================================================
register_simple_cache(Name, CacheLoop, ClearFun, StrongCacheConnection, ClearingPid) ->
  Pid = self(),
  gen_server:cast(?Node_Manager_Name, {register_simple_cache, Name, Pid}),
  receive
    simple_cache_registered ->
      LoopTime = case CacheLoop of
                   non -> non;
                   Atom when is_atom(Atom) ->
                     case application:get_env(veil_cluster_node, CacheLoop) of
                       {ok, Interval1} -> Interval1;
                       _               -> loop_time_load_error
                     end;
                   _ -> CacheLoop
                 end,

      case LoopTime of
        Time when is_integer(Time) ->
          case Name of
            {sub_proc_cache, {_PlugIn, SubProcName}} ->
              erlang:send_after(1000 * Time, ClearingPid, {clear_sub_proc_sipmle_cache, SubProcName, 1000 * Time, ClearFun});
            _ ->
              erlang:send_after(1000 * Time, ClearingPid, {clear_sipmle_cache, 1000 * Time, ClearFun, StrongCacheConnection})
          end,
          ok;
        non -> ok;
        _ -> loop_time_not_a_number_error
      end
  after 500 ->
    error_during_cache_registration
  end.

%% create_permanent_cache/1
%% ====================================================================
%% @doc Creates permanent cache.
-spec create_permanent_cache(Name :: atom()) -> Result when
  Result :: ok | error_during_cache_registration.
%% ====================================================================
create_permanent_cache(Name) ->
  create_simple_cache({permanent_cache, Name}).

%% create_permanent_cache/2
%% ====================================================================
%% @doc Creates permanent cache.
-spec create_permanent_cache(Name :: atom(), CacheCheckFun :: term()) -> Result when
  Result :: ok | error_during_cache_registration.
%% ====================================================================
create_permanent_cache(Name, CacheCheckFun) ->
  create_simple_cache({permanent_cache, Name, CacheCheckFun}).

%% clear_cache/1
%% ====================================================================
%% @doc Clears chosen caches at all nodes
-spec clear_cache(Cache :: term()) -> ok | error_during_contact_witch_ccm.
%% ====================================================================
clear_cache(Cache) ->
  Pid = self(),
  gen_server:cast({global, ?CCM}, {clear_cache, Cache, Pid}),
  receive
    {cache_cleared, Cache} -> ok
  after 500 ->
    error_during_contact_witch_ccm
  end.

%% synch_cache_clearing/1
%% ====================================================================
%% @doc Clears chosen caches at all nodes
-spec synch_cache_clearing(Cache :: term()) -> ok | error_during_contact_witch_ccm.
%% ====================================================================
synch_cache_clearing(Cache) ->
  Pid = self(),
  gen_server:cast({global, ?CCM}, {synch_cache_clearing, Cache, Pid}),
  receive
    {cache_cleared, Cache} -> ok
  after 5000 ->
    error_during_contact_witch_ccm
  end.

%% clear_sub_procs_caches/2
%% ====================================================================
%% @doc Clears caches of all sub processes (used during cache clearing for request)
-spec clear_sub_procs_caches(EtsName :: atom(), Message :: term()) -> integer().
%% ====================================================================
clear_sub_procs_caches(EtsName, Message) ->
  clear_sub_procs_caches(EtsName, ets:first(EtsName), Message, 0).

%% clear_sub_procs_caches/4
%% ====================================================================
%% @doc Clears caches of all sub processes
-spec clear_sub_procs_caches(EtsName :: atom(), CurrentElement :: term(), Message :: term(), SendNum :: integer()) -> integer().
%% ====================================================================
clear_sub_procs_caches(_EtsName, '$end_of_table', _Message, SendNum) ->
  count_answers(SendNum);
clear_sub_procs_caches(EtsName, CurrentElement, Message, SendNum) ->
  NewSendNum = case CurrentElement of
    Pid when is_pid(Pid) ->
      Pid ! {sub_proc_management, self(), Message},
      SendNum + 1;
    _ -> SendNum
  end,
  clear_sub_procs_caches(EtsName, ets:next(EtsName, CurrentElement), Message, NewSendNum).

%% count_answers/1
%% ====================================================================
%% @doc Gethers answers from sub processes (about cache clearing).
-spec count_answers(ExpectedNum :: integer()) -> boolean().
%% ====================================================================
count_answers(ExpectedNum) ->
  count_answers(ExpectedNum, true).

%% count_answers/1
%% ====================================================================
%% @doc Gethers answers from sub processes (about cache clearing).
-spec count_answers(ExpectedNum :: integer(), TmpAns :: boolean()) -> boolean().
%% ====================================================================
count_answers(0, TmpAns) ->
  TmpAns;

count_answers(ExpectedNum, TmpAns) ->
  receive
    {sub_proc_cache_cleared, TmpAns2} ->
      count_answers(ExpectedNum - 1, TmpAns and TmpAns2)
  after ?SUB_PROC_CACHE_CLEAR_TIME ->
    false
  end.

%% clear_sub_procs_caches_by_fun/2
%% ====================================================================
%% @doc Clears caches of all sub processes (used during automatic cache clearing)
-spec clear_sub_procs_caches_by_fun(EtsName :: atom(), Fun :: term()) -> integer().
%% ====================================================================
clear_sub_procs_caches_by_fun(EtsName, Fun) ->
  clear_sub_procs_caches_by_fun(EtsName, ets:first(EtsName), Fun).

%% clear_sub_procs_caches_by_fun/3
%% ====================================================================
%% @doc Clears caches of all sub processes (used during automatic cache clearing)
-spec clear_sub_procs_caches_by_fun(EtsName :: atom(), CurrentElement::term(), Fun :: term()) -> ok.
%% ====================================================================
clear_sub_procs_caches_by_fun(_EtsName, '$end_of_table', _) ->
  ok;
clear_sub_procs_caches_by_fun(EtsName, CurrentElement, Fun) ->
  case CurrentElement of
    Pid when is_pid(Pid) ->
      Pid ! {sub_proc_management, sub_proc_automatic_cache_clearing, Fun};
    _ ->
      ok
  end,
  clear_sub_procs_caches_by_fun(EtsName, ets:next(EtsName, CurrentElement), Fun).

%% get_cache_name/1
%% ====================================================================
%% @doc Returns ets name for sub_proc
-spec get_cache_name(SupProcName :: atom()) -> atom().
%% ====================================================================
get_cache_name(SupProcName) ->
  list_to_atom(atom_to_list(SupProcName) ++ "_cache").

%% register_sub_proc_simple_cache/5
%% ====================================================================
%% @doc Registers sub_proc simple cache
-spec register_sub_proc_simple_cache(Name :: atom(), CacheLoop, ClearFun :: term(), ClearingPid :: pid()) -> Result when
  Result :: ok | error,
  CacheLoop :: integer() | atom().
%% ====================================================================
register_sub_proc_simple_cache(Name, CacheLoop, ClearFun, ClearingPid) ->
  RegAns = register_simple_cache({sub_proc_cache, Name}, CacheLoop, ClearFun, false, ClearingPid),
  case RegAns of
    ok ->
      ok;
    _ ->
      lager:error([{mod, ?MODULE}], "Error of register_sub_proc_simple_cache, error: ~p, args: ~p", [RegAns, {Name, CacheLoop, ClearFun, ClearingPid}]),
      error
  end.

%% clear_sub_procs_cache/1
%% ====================================================================
%% @doc Clears caches of sub_proc
-spec clear_sub_procs_cache(Cache :: CacheDesc) -> ok | error when
  CacheDesc :: {PlugIn :: atom(), Cache :: atom()} | {{PlugIn :: atom(), Cache :: atom()}, Key :: term()}.
%% ====================================================================
clear_sub_procs_cache({{PlugIn, Cache}, Key}) ->
  gen_server:cast(PlugIn, {clear_sub_procs_cache, self(), {Cache, Key}}),
  receive
    {sub_proc_cache_cleared, ClearAns} ->
      case ClearAns of
        true -> ok;
        _ -> error
      end
  after ?SUB_PROC_CACHE_CLEAR_TIME ->
    error
  end;

clear_sub_procs_cache({PlugIn, Cache}) ->
  gen_server:cast(PlugIn, {clear_sub_procs_cache, self(), Cache}),
  receive
    {sub_proc_cache_cleared, ClearAns} ->
      case ClearAns of
        true -> ok;
        _ -> error
      end
  after ?SUB_PROC_CACHE_CLEAR_TIME ->
    error
  end.


%% clear_sipmle_cache/3
%% ====================================================================
%% @doc Clears simple cache. Returns clearing process pid.
-spec clear_sipmle_cache(LoopTime :: integer(), Fun :: term(), StrongCacheConnection :: boolean()) -> pid().
%% ====================================================================
clear_sipmle_cache(LoopTime, Fun, StrongCacheConnection) ->
  Pid = self(),
  erlang:send_after(LoopTime, Pid, {clear_sipmle_cache, LoopTime, Fun, StrongCacheConnection}),
  case StrongCacheConnection of
    true ->
      spawn_link(fun() -> Fun() end);
    _ ->
      spawn(fun() -> Fun() end)
  end.

%% clear_sub_proc_sipmle_cache/4
%% ====================================================================
%% @doc Clears sub proc simple cache.
-spec clear_sub_proc_sipmle_cache(Name :: atom(), LoopTime :: integer(), Fun :: term(), SubProcs :: atom()) -> boolean().
%% ====================================================================
clear_sub_proc_sipmle_cache(Name, LoopTime, Fun, SubProcs) ->
  Pid = self(),
  erlang:send_after(LoopTime, Pid, {clear_sub_proc_sipmle_cache, Name, LoopTime, Fun}),
  {_SubProcArgs, _SubProcCache, SubProcPid} = proplists:get_value(Name, SubProcs, {not_found, not_found, not_found}),
  case SubProcPid of
    not_found ->
      false;
    _ ->
      SubProcPid ! {sub_proc_management, sub_proc_automatic_cache_clearing, Fun}
  end.
<|MERGE_RESOLUTION|>--- conflicted
+++ resolved
@@ -29,13 +29,8 @@
 %% ====================================================================
 %% API
 %% ====================================================================
-<<<<<<< HEAD
 -export([start_link/3, stop/1, start_sub_proc/5, start_sub_proc/6, generate_sub_proc_list/1, generate_sub_proc_list/5, generate_sub_proc_list/6, send_to_user/4, send_to_user_with_ack/5]).
--export([create_simple_cache/1, create_simple_cache/3, create_simple_cache/4, create_simple_cache/5, clear_cache/1, synch_cache_clearing/1, clear_sub_procs_cache/1, clear_sub_procs_cache/2, clear_sipmle_cache/3]).
-=======
--export([start_link/3, stop/1, start_sub_proc/5, start_sub_proc/6, generate_sub_proc_list/1, generate_sub_proc_list/5, generate_sub_proc_list/6]).
 -export([create_permanent_cache/1, create_permanent_cache/2, create_simple_cache/1, create_simple_cache/3, create_simple_cache/4, create_simple_cache/5, clear_cache/1, synch_cache_clearing/1, clear_sub_procs_cache/1, clear_sipmle_cache/3]).
->>>>>>> b1b3c28d
 
 %% ====================================================================
 %% Test API
@@ -92,22 +87,22 @@
 	Timeout :: non_neg_integer() | infinity.
 %% ====================================================================
 init([PlugIn, PlugInArgs, LoadMemorySize]) ->
-  process_flag(trap_exit, true),
-  InitAns = PlugIn:init(PlugInArgs),
-  case InitAns of
-    IDesc when is_record(IDesc, initial_host_description) ->
-      Pid = self(),
-      DispatcherRequestMapState = case InitAns#initial_host_description.request_map of
-        non -> true;
-        _ ->
-          erlang:send_after(200, Pid, {timer, register_disp_map}),
-          false
-      end,
-      erlang:send_after(200, Pid, {timer, register_sub_proc_caches}),
-      {ok, #host_state{plug_in = PlugIn, request_map = InitAns#initial_host_description.request_map, sub_procs = InitAns#initial_host_description.sub_procs,
-      dispatcher_request_map = InitAns#initial_host_description.dispatcher_request_map, dispatcher_request_map_ok = DispatcherRequestMapState, plug_in_state = InitAns#initial_host_description.plug_in_state, load_info = {[], [], 0, LoadMemorySize}}};
-    _ -> {ok, #host_state{plug_in = PlugIn, plug_in_state = InitAns, load_info = {[], [], 0, LoadMemorySize}}}
-  end.
+    process_flag(trap_exit, true),
+    InitAns = PlugIn:init(PlugInArgs),
+    case InitAns of
+      IDesc when is_record(IDesc, initial_host_description) ->
+        Pid = self(),
+        DispatcherRequestMapState = case InitAns#initial_host_description.request_map of
+          non -> true;
+          _ ->
+            erlang:send_after(200, Pid, {timer, register_disp_map}),
+            false
+        end,
+        erlang:send_after(200, Pid, {timer, register_sub_proc_caches}),
+        {ok, #host_state{plug_in = PlugIn, request_map = InitAns#initial_host_description.request_map, sub_procs = InitAns#initial_host_description.sub_procs,
+        dispatcher_request_map = InitAns#initial_host_description.dispatcher_request_map, dispatcher_request_map_ok = DispatcherRequestMapState, plug_in_state = InitAns#initial_host_description.plug_in_state, load_info = {[], [], 0, LoadMemorySize}}};
+      _ -> {ok, #host_state{plug_in = PlugIn, plug_in_state = InitAns, load_info = {[], [], 0, LoadMemorySize}}}
+    end.
 
 %% handle_call/3
 %% ====================================================================
@@ -165,30 +160,46 @@
 
 %% For tests
 handle_call({register_sub_proc, Name, MaxDepth, MaxWidth, ProcFun, MapFun, RM, DM}, _From, State) ->
+  handle_test_call({register_sub_proc, Name, MaxDepth, MaxWidth, ProcFun, MapFun, RM, DM}, _From, State);
+
+%% For tests
+handle_call({register_sub_proc, Name, MaxDepth, MaxWidth, ProcFun, MapFun, RM, DM, Cache}, _From, State) ->
+  handle_test_call({register_sub_proc, Name, MaxDepth, MaxWidth, ProcFun, MapFun, RM, DM, Cache}, _From, State);
+
+handle_call(Request, _From, State) when is_tuple(Request) -> %% Proxy call. Each cast can be achieved by instant proxy-call which ensures
+                                                             %% that request was made, unlike cast because cast ignores state of node/gen_server
+    {reply, gen_server:cast(State#host_state.plug_in, Request), State};
+
+handle_call(check, _From, State) ->
+  {reply, ok, State};
+
+handle_call(_Request, _From, State) ->
+    {reply, wrong_request, State}.
+
+%% handle_test_call/3
+%% ====================================================================
+%% @doc Handles calls used during tests
+-spec handle_test_call(Request :: term(), From :: {pid(), Tag :: term()}, State :: term()) -> Result :: term().
+%% ====================================================================
+-ifdef(TEST).
+handle_test_call({register_sub_proc, Name, MaxDepth, MaxWidth, ProcFun, MapFun, RM, DM}, _From, State) ->
   Pid = self(),
   SubProcList = worker_host:generate_sub_proc_list(Name, MaxDepth, MaxWidth, ProcFun, MapFun),
   erlang:send_after(200, Pid, {timer, register_disp_map}),
   {reply, ok, State#host_state{request_map = RM, sub_procs = SubProcList,
   dispatcher_request_map = DM, dispatcher_request_map_ok = false}};
 
-%% For tests
-handle_call({register_sub_proc, Name, MaxDepth, MaxWidth, ProcFun, MapFun, RM, DM, Cache}, _From, State) ->
+handle_test_call({register_sub_proc, Name, MaxDepth, MaxWidth, ProcFun, MapFun, RM, DM, Cache}, _From, State) ->
   Pid = self(),
   SubProcList = worker_host:generate_sub_proc_list(Name, MaxDepth, MaxWidth, ProcFun, MapFun, Cache),
   erlang:send_after(200, Pid, {timer, register_disp_map}),
   erlang:send_after(200, Pid, {timer, register_sub_proc_caches}),
   {reply, ok, State#host_state{request_map = RM, sub_procs = SubProcList,
-  dispatcher_request_map = DM, dispatcher_request_map_ok = false}};
-
-handle_call(Request, _From, State) when is_tuple(Request) -> %% Proxy call. Each cast can be achieved by instant proxy-call which ensures
-                                                             %% that request was made, unlike cast because cast ignores state of node/gen_server
-    {reply, gen_server:cast(State#host_state.plug_in, Request), State};
-
-handle_call(check, _From, State) ->
-  {reply, ok, State};
-
-handle_call(_Request, _From, State) ->
-    {reply, wrong_request, State}.
+  dispatcher_request_map = DM, dispatcher_request_map_ok = false}}.
+-else.
+handle_test_call(_Request, _From, State) ->
+  {reply, not_supported_in_normal_mode, State}.
+-endif.
 
 %% handle_cast/2
 %% ====================================================================
@@ -216,7 +227,7 @@
   NewSubProcList = proc_standard_request(State#host_state.request_map, State#host_state.sub_procs, PlugIn, ProtocolVersion, Msg, non, non),
 	{noreply, State#host_state{sub_procs = NewSubProcList}};
 
-handle_cast({asynch, ProtocolVersion, Msg, MsgId, FuseID}, State) ->
+handle_cast({asynch, _ProtocolVersion, _Msg, MsgId, FuseID}, State) ->
   HandlerTuple = ets:lookup(?ACK_HANDLERS, MsgId),
   case HandlerTuple of
     [{_, {Callback, SuccessFuseIds, FailFuseIds, Length, Pid}}] ->
