%%%-------------------------------------------------------------------
%%% @author Tomasz Lichon
%%% @copyright (C) 2015 ACK CYFRONET AGH
%%% This software is released under the MIT license
%%% cited in 'LICENSE.txt'.
%%% @end
%%%-------------------------------------------------------------------
%%% @doc
%%% This module handles client and provider requests
%%% @end
%%%-------------------------------------------------------------------
-module(protocol_handler).
-author("Tomasz Lichon").

-behaviour(ranch_protocol).
-behaviour(gen_server).

-include("cluster_elements/protocol_handler/credentials.hrl").
-include_lib("proto_internal/oneclient/server_messages.hrl").
-include_lib("ctool/include/logging.hrl").

%% API
-export([start_link/4, init/4, call/2, cast/2]).

%% gen_server callbacks
-export([init/1, handle_call/3, handle_cast/2, handle_info/2, terminate/2,
    code_change/3]).

-record(sock_state, {
    % handler responses
    ok :: atom(),
    closed :: atom(),
    error :: atom(),
    % actual connection state
    socket :: port(),
    transport :: module(),
    credentials :: #credentials{},
    sequencer_manager :: pid()
}).

-define(TIMEOUT, timer:minutes(1)).
-define(PACKET_VALUE, 4).
%%%===================================================================
%%% API
%%%===================================================================

%%--------------------------------------------------------------------
%% @doc
%% @equiv gen_server:call(Pid, Req).
%% @end
%%--------------------------------------------------------------------
-spec call(Pid :: pid(), Req :: term()) -> ok | {error, term()}.
call(Pid, Req) ->
    gen_server:call(Pid, Req).

%%--------------------------------------------------------------------
%% @doc
%% @equiv gen_server:cast(Pid, Req).
%% @end
%%--------------------------------------------------------------------
-spec cast(Pid :: pid(), Req :: term()) -> ok.
cast(Pid, Req) ->
    gen_server:cast(Pid, Req).

%%--------------------------------------------------------------------
%% @doc
%% Starts the server.
%% @end
%%--------------------------------------------------------------------
-spec start_link(Ref :: atom(), Socket :: term(), Transport :: atom(), Opts :: list()) ->
    {ok, Pid :: pid()}.
start_link(Ref, Socket, Transport, Opts) ->
    proc_lib:start_link(?MODULE, init, [Ref, Socket, Transport, Opts]).

%%--------------------------------------------------------------------
%% @private
%% @doc
%% Initializes the server.
%% @end
%%--------------------------------------------------------------------
-spec init(Args :: term(), Socket :: port(), Transport :: atom(), Opts :: list()) ->
    no_return().
init(Ref, Socket, Transport, _Opts = []) ->
    ok = proc_lib:init_ack({ok, self()}),
    ok = ranch:accept_ack(Ref),
    ok = Transport:setopts(Socket, [{active, once}, {packet, ?PACKET_VALUE}]),
    {Ok, Closed, Error} = Transport:messages(),
    gen_server:enter_loop(?MODULE, [], #sock_state{
        socket = Socket,
        transport = Transport,
        ok = Ok,
        closed = Closed,
        error = Error
    }, ?TIMEOUT).

%%%===================================================================
%%% gen_server callbacks
%%%===================================================================

%%--------------------------------------------------------------------
%% @private
%% @doc
%% This function is never called. We only define it so that
%% we can use the -behaviour(gen_server) attribute. Init is handled by ranch
%% init/4 function
%% @end
%%--------------------------------------------------------------------
-spec init([]) -> {ok, undefined}.
init([]) -> {ok, undefined}.

%%--------------------------------------------------------------------
%% @private
%% @doc
%% Handles call messages.
%% @end
%%--------------------------------------------------------------------
-spec handle_call(Request :: term(), From :: {pid(), Tag :: term()},
    State :: #sock_state{}) ->
    {reply, Reply :: term(), NewState :: #sock_state{}} |
    {reply, Reply :: term(), NewState :: #sock_state{}, timeout() | hibernate} |
    {noreply, NewState :: #sock_state{}} |
    {noreply, NewState :: #sock_state{}, timeout() | hibernate} |
    {stop, Reason :: term(), Reply :: term(), NewState :: #sock_state{}} |
    {stop, Reason :: term(), NewState :: #sock_state{}}.
handle_call({send, ServerMsg}, _From, State = #sock_state{socket = Socket,
    transport = Transport}) ->
    Ans = send_server_message(Socket, Transport, ServerMsg),
    {reply, Ans, State};
handle_call(_Request, _From, State) ->
    ?log_bad_request(_Request),
    {reply, wrong_request, State}.

%%--------------------------------------------------------------------
%% @private
%% @doc
%% Handles cast messages.
%% @end
%%--------------------------------------------------------------------
-spec handle_cast(Request :: term(), State :: #sock_state{}) ->
    {noreply, NewState :: #sock_state{}} |
    {noreply, NewState :: #sock_state{}, timeout() | hibernate} |
    {stop, Reason :: term(), NewState :: #sock_state{}}.
handle_cast({send, ServerMsg}, State = #sock_state{socket = Socket,
    transport = Transport}) ->
    send_server_message(Socket, Transport, ServerMsg),
    {noreply, State};
handle_cast(_Request, State) ->
    ?log_bad_request(_Request),
    {noreply, State}.

%%--------------------------------------------------------------------
%% @private
%% @doc
%% Handles all non call/cast messages.
%% @end
%%--------------------------------------------------------------------
-spec handle_info(Info :: timeout() | {Ok :: atom(), Socket :: port(),
    Data :: binary()} | term(), State :: #sock_state{}) ->
    {noreply, NewState :: #sock_state{}} |
    {noreply, NewState :: #sock_state{}, timeout() | hibernate} |
    {stop, Reason :: term(), NewState :: #sock_state{}}.
<<<<<<< HEAD
handle_info({Ok, Socket, Data}, State = #sock_state{socket = Socket,
    transport = Transport, ok = Ok, credentials = undefined}) ->
    activate_socket_once(Socket, Transport),
    case client_auth:handle_auth_info(Data) of
        {ok, Cred} ->
            {noreply, State#sock_state{credentials = Cred}, ?TIMEOUT}
%%         Error ->
%%             ?warning_stacktrace("Handling auth_info for connection ~p error: ~p", [Socket, Error]),
%%             {stop, Error, State}
    end;

handle_info({Ok, Socket, Data}, State = #sock_state{socket = Socket,
    transport = Transport, ok = Ok, credentials = Cred, sequencer_manager = SeqMan}) ->
=======
handle_info({Ok, Socket, Data}, State = #sock_state{socket = Socket, transport = Transport, ok = Ok, credentials = Cred}) ->
>>>>>>> b4ec708f
    activate_socket_once(Socket, Transport),
    case serializator:deserialize_client_message(Data, Cred) of
        {ok, Msg} when Cred == undefined -> % handle handshake message
            case client_auth:handle_handshake(Msg) of
                {ok, {NewCredentials, Response}} ->
                    send_server_message(Socket, Transport, Response),
                    {noreply, State#sock_state{credentials = NewCredentials}, ?TIMEOUT};
                Error ->
                    ?warning("Handshake ~p, error ~p", [Msg, Error]),
                    {stop, Error, State}
            end;
        {ok, Msg} ->
<<<<<<< HEAD
            ?info("Got message ~p", [Msg]),
            case router:preroute_message(SeqMan, Msg) of
                ok ->
                    {noreply, State, ?TIMEOUT}
%%                 {_, Response = #server_message{}} ->
%%                     send_server_message(Socket, Transport, Response),
%%                     {noreply, State, ?TIMEOUT}
=======
            case router:preroute_message(Msg) of
                ok ->
                    {noreply, State, ?TIMEOUT};
                {_, Response = #server_message{}} ->
                    send_server_message(Socket, Transport, Response),
                    {noreply, State, ?TIMEOUT};
                {error, Reason} ->
                    ?warning("Message ~p handling error: ~p", [Msg, Reason]),
                    {stop, {error, Reason}, State}
>>>>>>> b4ec708f
            end;
        Error ->
            ?warning("Connection ~p message decoding error: ~p", [Socket, Error]),
            {stop, Error, State}
    end;

handle_info({Closed, _}, State = #sock_state{closed = Closed}) ->
    {stop, normal, State};

handle_info({Error, Socket, Reason}, State = #sock_state{error = Error}) ->
    ?warning("Connection ~p error: ~p", [Socket, Reason]),
    {stop, Reason, State};

handle_info(timeout, State = #sock_state{socket = Socket}) ->
    ?warning("Connection ~p timeout", [Socket]),
    {stop, normal, State};

handle_info(_Info, State) ->
    ?log_bad_request(_Info),
    {stop, normal, State}.

%%--------------------------------------------------------------------
%% @private
%% @doc
%% This function is called by a gen_server when it is about to
%% terminate. It should be the opposite of Module:init/1 and do any
%% necessary cleaning up. When it returns, the gen_server terminates
%% with Reason. The return value is ignored.
%% @end
%%--------------------------------------------------------------------
-spec terminate(Reason :: (normal | shutdown | {shutdown, term()} | term()),
    State :: #sock_state{}) -> term().
terminate(_Reason, _State) ->
    ok.

%%--------------------------------------------------------------------
%% @private
%% @doc
%% Converts process state when code is changed.
%% @end
%%--------------------------------------------------------------------
-spec code_change(OldVsn :: term() | {down, term()}, State :: #sock_state{},
    Extra :: term()) -> {ok, NewState :: #sock_state{}} | {error, Reason :: term()}.
code_change(_OldVsn, State, _Extra) ->
    {ok, State}.

%%%===================================================================
%%% Internal functions
%%%===================================================================

%%--------------------------------------------------------------------
%% @private
%% @doc
%% Activate socket for next message, so it will be send to handling process
%% via erlang message
%% @end
%%--------------------------------------------------------------------
-spec activate_socket_once(Socket :: port(), Transport :: module()) -> ok.
activate_socket_once(Socket, Transport) ->
    ok = Transport:setopts(Socket, [{active, once}]).

%%--------------------------------------------------------------------
%% @private
%% @doc
%% Activate socket for next message, so it will be send to handling process
%% via erlang message
%% @end
%%--------------------------------------------------------------------
-spec send_server_message(Socket :: port(), Transport :: module(),
    ServerMessage :: tuple()) -> ok | {error, term()}.
send_server_message(Socket, Transport, ServerMsg) ->
    case serializator:serialize_server_message(ServerMsg) of
        {ok, Data} ->
            ok = Transport:send(Socket, Data);
        Error ->
            ?error("Connection ~p, message ~p encoding error: ~p",
                [Socket, ServerMsg, Error]),
            Error
    end.<|MERGE_RESOLUTION|>--- conflicted
+++ resolved
@@ -159,23 +159,7 @@
     {noreply, NewState :: #sock_state{}} |
     {noreply, NewState :: #sock_state{}, timeout() | hibernate} |
     {stop, Reason :: term(), NewState :: #sock_state{}}.
-<<<<<<< HEAD
-handle_info({Ok, Socket, Data}, State = #sock_state{socket = Socket,
-    transport = Transport, ok = Ok, credentials = undefined}) ->
-    activate_socket_once(Socket, Transport),
-    case client_auth:handle_auth_info(Data) of
-        {ok, Cred} ->
-            {noreply, State#sock_state{credentials = Cred}, ?TIMEOUT}
-%%         Error ->
-%%             ?warning_stacktrace("Handling auth_info for connection ~p error: ~p", [Socket, Error]),
-%%             {stop, Error, State}
-    end;
-
-handle_info({Ok, Socket, Data}, State = #sock_state{socket = Socket,
-    transport = Transport, ok = Ok, credentials = Cred, sequencer_manager = SeqMan}) ->
-=======
 handle_info({Ok, Socket, Data}, State = #sock_state{socket = Socket, transport = Transport, ok = Ok, credentials = Cred}) ->
->>>>>>> b4ec708f
     activate_socket_once(Socket, Transport),
     case serializator:deserialize_client_message(Data, Cred) of
         {ok, Msg} when Cred == undefined -> % handle handshake message
@@ -188,15 +172,6 @@
                     {stop, Error, State}
             end;
         {ok, Msg} ->
-<<<<<<< HEAD
-            ?info("Got message ~p", [Msg]),
-            case router:preroute_message(SeqMan, Msg) of
-                ok ->
-                    {noreply, State, ?TIMEOUT}
-%%                 {_, Response = #server_message{}} ->
-%%                     send_server_message(Socket, Transport, Response),
-%%                     {noreply, State, ?TIMEOUT}
-=======
             case router:preroute_message(Msg) of
                 ok ->
                     {noreply, State, ?TIMEOUT};
@@ -206,7 +181,6 @@
                 {error, Reason} ->
                     ?warning("Message ~p handling error: ~p", [Msg, Reason]),
                     {stop, {error, Reason}, State}
->>>>>>> b4ec708f
             end;
         Error ->
             ?warning("Connection ~p message decoding error: ~p", [Socket, Error]),
