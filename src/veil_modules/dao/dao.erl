%% ===================================================================
%% @author Rafal Slota
%% @copyright (C): 2013 ACK CYFRONET AGH
%% This software is released under the MIT license
%% cited in 'LICENSE.txt'.
%% @end
%% ===================================================================
%% @doc: This module implements {@link worker_plugin_behaviour} callbacks and contains utility API methods. <br/>
%% DAO API functions are implemented in DAO sub-modules like: {@link dao_cluster}, {@link dao_vfs}. <br/>
%% All DAO API functions Should not be used directly, use {@link dao:handle/2} instead.
%% Module :: atom() is module suffix (prefix is 'dao_'), MethodName :: atom() is the method name
%% and ListOfArgs :: [term()] is list of argument for the method. <br/>
%% If you want to call utility methods from this module - use Module = utils
%% See {@link dao:handle/2} for more details.
%% @end
%% ===================================================================
-module(dao).
-behaviour(worker_plugin_behaviour).

-include_lib("veil_modules/dao/dao.hrl").
-include_lib("veil_modules/dao/couch_db.hrl").
-include_lib("veil_modules/dao/dao_types.hrl").
-include_lib("veil_modules/dao/dao_vfs.hrl").
-include_lib("veil_modules/fslogic/fslogic.hrl").
-include_lib("logging.hrl").

-import(dao_helper, [name/1]).

-define(init_storage_after_seconds,1).

-ifdef(TEST).
-compile([export_all]).
-endif.

%% worker_plugin_behaviour callbacks
-export([init/1, handle/2, cleanup/0]).

%% API
-export([save_record/1, exist_record/1, get_record/1, remove_record/1, list_records/2, load_view_def/2, set_db/1]).
-export([doc_to_term/1,init_storage/0]).

%% ===================================================================
%% Behaviour callback functions
%% ===================================================================

%% init/1
%% ====================================================================
%% @doc {@link worker_plugin_behaviour} callback init/1
-spec init(Args :: term()) -> Result when
    Result :: ok | {error, Error},
    Error :: term().
%% ====================================================================
init({Args, {init_status, undefined}}) ->
    ets:new(db_host_store, [named_table, public, bag, {read_concurrency, true}]),
    init({Args, {init_status, table_initialized}});
init({_Args, {init_status, table_initialized}}) -> %% Final stage of initialization. ETS table was initialized
    case application:get_env(veil_cluster_node, db_nodes) of
        {ok, Nodes} when is_list(Nodes) ->
            [dao_hosts:insert(Node) || Node <- Nodes, is_atom(Node)],
            catch setup_views(?DATABASE_DESIGN_STRUCTURE);
        _ ->
            lager:warning("There are no DB hosts given in application env variable.")
    end,

    ProcFun = fun(ProtocolVersion, {Target, Method, Args}) ->
      handle(ProtocolVersion, {Target, Method, Args})
    end,

    MapFun = fun({_, _, [File, _]}) ->
      lists:foldl(fun(Char, Sum) -> 10 * Sum + Char end, 0, File)
    end,

    SubProcList = worker_host:generate_sub_proc_list(id_generation, 6, 10, ProcFun, MapFun),

    RequestMap = fun
      ({T, M, _}) ->
        case {T, M} of
          {dao_vfs, save_new_file} -> id_generation;
          _ -> non
        end;
      (_) -> non
    end,

    DispMapFun = fun
      ({T2, M2, [File, _]}) ->
        case {T2, M2} of
          {dao_vfs, save_new_file} ->
            lists:foldl(fun(Char, Sum) -> 2 * Sum + Char end, 0, File);
          _ -> non
        end;
      (_) -> non
    end,

		erlang:send_after(?init_storage_after_seconds * 1000, self(), {timer, {asynch, 1, {utils,init_storage,[]}}}),

    #initial_host_description{request_map = RequestMap, dispatcher_request_map = DispMapFun, sub_procs = SubProcList, plug_in_state = ok};
init({Args, {init_status, _TableInfo}}) ->
    init({Args, {init_status, table_initialized}});
init(Args) ->
    ClearFun = fun() -> cache_guard() end,
    ClearFun2 = fun() -> ets:delete_all_objects(storage_cache) end,
    ClearFun3 = fun() -> ets:delete_all_objects(users_cache) end,
    %% TODO - check if simple cache is enough for users and fuses; if not, change to advanced cache (sub processes)
    %% We assume that cached data do not change!
    Cache1 = worker_host:create_simple_cache(dao_fuse_cache, dao_fuse_cache_loop_time, ClearFun),
    case Cache1 of
      ok ->
        Cache2 = worker_host:create_simple_cache(storage_cache, storage_cache_loop_time, ClearFun2),
        case Cache2 of
          ok ->
            Cache3 = worker_host:create_simple_cache(users_cache, users_cache_loop_time, ClearFun3),
            case Cache3 of
              ok ->
                init({Args, {init_status, ets:info(db_host_store)}});
              _ -> throw({error, {users_cache_error, Cache3}})
            end;
          _ -> throw({error, {storage_cache_error, Cache2}})
        end;
      _ -> throw({error, {dao_fuse_cache_error, Cache1}})
    end.

%% handle/2
%% ====================================================================
%% @doc {@link worker_plugin_behaviour} callback handle/1. <br/>
%% All {Module, Method, Args} requests (second argument), executes Method with Args in {@type dao_Module} module, but with one exception:
%% If Module = utils, then dao module will be used. <br/>
%% E.g calling dao:handle(_, {vfs, some_method, [some_arg]}) will call dao_vfs:some_method(some_arg) <br/>
%% but calling dao:handle(_, {utils, some_method, [some_arg]}) will call dao:some_method(some_arg) <br/>
%% You can omit Module atom in order to use default module which is dao_cluster. <br/>
%% E.g calling dao:handle(_, {some_method, [some_arg]}) will call dao_cluster:some_method(some_arg) <br/>
%% Additionally all exceptions from called API method will be caught and converted into {error, Exception} tuple. <br/>
%% E.g. calling handle(_, {save_record, [Id, Rec]}) will execute dao_cluster:save_record(Id, Rec) and normalize return value.
%% @end
-spec handle(ProtocolVersion :: term(), Request) -> Result when
    Request :: {Method, Args} | {Mod :: atom(), Method, Args} | ping | healthcheck | get_version,
    Method :: atom(),
    Args :: list(),
    Result :: ok | {ok, Response} | {error, Error} | pong | Version,
    Response :: term(),
    Version :: term(),
    Error :: term().
%% ====================================================================
handle(_ProtocolVersion, ping) ->
  pong;

handle(ProtocolVersion, healthcheck) ->
	{Status,Msg} = dao_lib:apply(dao_helper,list_dbs,[],ProtocolVersion),
	case Status of
		ok ->
			ok;
		_ ->
			lager:error("Healthchecking database filed with error: ~p",Msg),
			{error,db_healthcheck_failed}
	end;

handle(_ProtocolVersion, get_version) ->
  node_manager:check_vsn();

handle(ProtocolVersion, {Target, Method, Args}) when is_atom(Target), is_atom(Method), is_list(Args) ->
    put(protocol_version, ProtocolVersion), %% Some sub-modules may need it to communicate with DAO' gen_server
    Module =
        case atom_to_list(Target) of
            "utils" -> dao;
            [$d, $a, $o, $_ | T] -> list_to_atom("dao_" ++ T);
            T -> list_to_atom("dao_" ++ T)
        end,
    try apply(Module, Method, Args) of
        {error, Err} ->
            lager:error("Handling ~p:~p with args ~p returned error: ~p", [Module, Method, Args, Err]),
            {error, Err};
        {ok, Response} -> {ok, Response};
        ok -> ok;
        Other ->
            lager:error("Handling ~p:~p with args ~p returned unknown response: ~p", [Module, Method, Args, Other]),
            {error, Other}
    catch
        error:{badmatch, {error, Err}} -> {error, Err};
        _Type:Error ->
%%             lager:error("Handling ~p:~p with args ~p interrupted by exception: ~p:~p ~n ~p", [Module, Method, Args, Type, Error, erlang:get_stacktrace()]),
            {error, Error}
    end;
handle(ProtocolVersion, {Method, Args}) when is_atom(Method), is_list(Args) ->
    handle(ProtocolVersion, {cluster, Method, Args});
handle(_ProtocolVersion, _Request) ->
    lager:error("Unknown request ~p (protocol ver.: ~p)", [_Request, _ProtocolVersion]),
    {error, wrong_args}.

%% cleanup/0
%% ====================================================================
%% @doc {@link worker_plugin_behaviour} callback cleanup/0
-spec cleanup() -> Result when
    Result :: ok | {error, Error},
    Error :: timeout | term().
%% ====================================================================
cleanup() ->
    ok.

%% ===================================================================
%% API functions
%% ===================================================================


%% save_record/1
%% ====================================================================
%% @doc Saves record to DB. Argument has to be either Record :: term() which will be saved<br/>
%% with random UUID as completely new document or #veil_document record. If #veil_document record is passed <br/>
%% caller may set UUID and revision info in order to update this record in DB.<br/>
%% If you got #veil_document{} via {@link dao:get_record/1}, uuid and rev_info are in place and you shouldn't touch them<br/>
%% Should not be used directly, use {@link dao:handle/2} instead.
%% @end
-spec save_record(term() | #veil_document{uuid :: string(), rev_info :: term(), record :: term(), force_update :: boolean()}) ->
    {ok, DocId :: string()} |
    {error, conflict} |
    no_return(). % erlang:error(any()) | throw(any())
%% ====================================================================
save_record(#veil_document{uuid = "", record = Rec} = Doc) when is_tuple(Rec) ->
    save_record(Doc#veil_document{uuid = dao_helper:gen_uuid()});
save_record(#veil_document{uuid = Id, record = Rec} = Doc) when is_tuple(Rec), is_atom(Id) ->
    save_record(Doc#veil_document{uuid = atom_to_list(Id)});
save_record(#veil_document{uuid = Id, rev_info = RevInfo, record = Rec, force_update = IsForced}) when is_tuple(Rec), is_list(Id)->
    Valid = is_valid_record(Rec),
    if
        Valid -> ok;
        true ->
            lager:error("Cannot save record: ~p because it's not supported", [Rec]),
            throw(unsupported_record)
    end,
    Revs =
        if
            IsForced -> %% If Mode == update, we need to open existing doc in order to get revs
                case dao_helper:open_doc(get_db(), Id) of
                    {ok, #doc{revs = RevDef}} -> RevDef;
                    _ -> #doc{revs = RevDef} = #doc{}, RevDef
                end;
            RevInfo =/= 0 ->
                RevInfo;
            true ->
                #doc{revs = RevDef} = #doc{},
                RevDef
        end,
    case dao_helper:insert_doc(get_db(), #doc{id = dao_helper:name(Id), revs = Revs, body = term_to_doc(Rec)}) of
        {ok, _} ->
          {ok, Id};
        {error, Err} ->
          {error, Err}
    end;
save_record(Rec) when is_tuple(Rec) ->
    save_record(#veil_document{record = Rec}).


%% exist_record/1
%% ====================================================================
%% @doc Checks whether record with UUID = Id exists in DB.
%% Should not be used directly, use {@link dao:handle/2} instead.
%% @end
-spec exist_record(Id :: atom() | string()) -> {ok, true | false} | {error, any()}.
%% ====================================================================
exist_record(Id) when is_atom(Id) ->
    exist_record(atom_to_list(Id));
exist_record(Id) when is_list(Id) ->
    case dao_helper:open_doc(get_db(), Id) of
        {ok, _} ->
          {ok, true};
        {error, {not_found, _}} ->
          {ok, false};
        Other ->
          Other
    end.


%% get_record/1
%% ====================================================================
%% @doc Retrieves record with UUID = Id from DB. Returns whole #veil_document record containing UUID, Revision Info and
%% demanded record inside. #veil_document{}.uuid and #veil_document{}.rev_info should not be ever changed. <br/>
%% You can strip wrappers if you do not need them using API functions of dao_lib module.
%% See #veil_document{} structure for more info.<br/>
%% Should not be used directly, use {@link dao:handle/2} instead.
%% @end
-spec get_record(Id :: atom() | string()) ->
    {ok,#veil_document{record :: tuple()}} |
    {error, Error :: term()} |
    no_return(). % erlang:error(any()) | throw(any())
%% ====================================================================
get_record(Id) when is_atom(Id) ->
    get_record(atom_to_list(Id));
get_record(Id) when is_list(Id) ->
    case dao_helper:open_doc(get_db(), Id) of
        {ok, #doc{body = Body, revs = RevInfo}} ->
            try {doc_to_term(Body), RevInfo} of
                {Term, RInfo} ->
                  {ok, #veil_document{uuid = Id, rev_info = RInfo, record = Term}}
            catch
                _:Err ->
                  {error, {invalid_document, Err}}
            end;
        {error, Error} ->
          Error
    end.


%% remove_record/1
%% ====================================================================
%% @doc Removes record with given UUID from DB
%% Should not be used directly, use {@link dao:handle/2} instead.
%% @end
-spec remove_record(Id :: atom() | uuid()) ->
    ok |
    {error, Error :: term()}.
%% ====================================================================
remove_record(Id) when is_atom(Id) ->
    remove_record(atom_to_list(Id));
remove_record(Id) when is_list(Id) ->
    dao_helper:delete_doc(get_db(), Id).


%% list_records/2
%% ====================================================================
%% @doc Executes view query and parses returned result into #view_result{} record. <br/>
%% Strings from #view_query_args{} are not transformed by {@link dao_helper:name/1},
%% the caller has to do it by himself.
%% @end
-spec list_records(ViewInfo :: #view_info{}, QueryArgs :: #view_query_args{}) ->
    {ok, QueryResult :: #view_result{}} | {error, term()}.
%% ====================================================================
list_records(#view_info{name = ViewName, design = DesignName, db_name = DbName}, QueryArgs) ->
    FormatKey =  %% Recursive lambda:
    fun(F, K) when is_list(K) -> [F(F, X) || X <- K];
      (_F, K) when is_binary(K) -> binary_to_list(K);
      (_F, K) -> K
    end,
    FormatDoc =
    fun([{doc, {[ {_id, Id} | [ {_rev, RevInfo} | D ] ]}}]) ->
      #veil_document{record = doc_to_term({D}), uuid = binary_to_list(Id), rev_info = dao_helper:revision(RevInfo)};
      (_) -> none
    end,

        case dao_helper:query_view(DbName, DesignName, ViewName, QueryArgs) of
            {ok, [{total_and_offset, Total, Offset} | Rows]} ->
              FormattedRows =
                [#view_row{id = binary_to_list(Id), key = FormatKey(FormatKey, Key), value = Value, doc = FormatDoc(Doc)}
                  || {row, {[ {id, Id} | [ {key, Key} | [ {value, Value} | Doc ] ] ]}} <- Rows],
              {ok, #view_result{total = Total, offset = Offset, rows = FormattedRows}};

            {ok, Rows2} when is_list(Rows2)->
              FormattedRows2 =
                [#view_row{id = non, key = FormatKey(FormatKey, Key), value = Value, doc = non}
                  || {row, {[ {key, Key} | [ {value, Value} ] ]}} <- Rows2],
              {ok, #view_result{total = length(Rows2), offset = 0, rows = FormattedRows2}};
          {error, _} = E -> throw(E);
            Other ->
                lager:error("dao_helper:query_view has returned unknown query result: ~p", [Other]),
                throw({unknown_query_result, Other})
        end.


%% ===================================================================
%% Internal functions
%% ===================================================================

%% set_db/1
%% ====================================================================
%% @doc Sets current working database name
%% @end
-spec set_db(DbName :: string()) -> ok.
%% ====================================================================
set_db(DbName) ->
    put(current_db, DbName).

%% get_db/0
%% ====================================================================
%% @doc Gets current working database name
%% @end
-spec get_db() -> DbName :: string().
%% ====================================================================
get_db() ->
    case get(current_db) of
        DbName when is_list(DbName) ->
            DbName;
        _ ->
            ?DEFAULT_DB
    end.

%% setup_views/1
%% ====================================================================
%% @doc Creates or updates design documents
%% @end
-spec setup_views(DesignStruct :: list()) -> ok.
%% ====================================================================
setup_views(DesignStruct) ->
    DesignFun = fun(#design_info{name = Name, views = ViewList}, DbName) ->  %% Foreach design document
            LastCTX = %% Calculate MD5 sum of current views (read from files)
                lists:foldl(fun(#view_info{name = ViewName}, CTX) ->
                            crypto:hash_update(CTX, load_view_def(ViewName, map) ++ load_view_def(ViewName, reduce))
                        end, crypto:hash_init(md5), ViewList),

            LocalVersion = dao_helper:name(integer_to_list(binary:decode_unsigned(crypto:hash_final(LastCTX)), 16)),
            NewViewList =
                case dao_helper:open_design_doc(DbName, Name) of
                    {ok, #doc{body = Body}} -> %% Design document exists, so lets calculate MD5 sum of its views
                        ViewsField = dao_json:get_field(Body, "views"),
                        DbViews = [ dao_json:get_field(ViewsField, ViewName) || #view_info{name = ViewName} <- ViewList ],
                        EmptyString = fun(Str) when is_binary(Str) -> binary_to_list(Str); %% Helper function converting non-string value to empty string
                                         (_) -> "" end,
                        VStrings = [ EmptyString(dao_json:get_field(V, "map")) ++ EmptyString(dao_json:get_field(V, "reduce")) || {L}=V <- DbViews, is_list(L)],
                        LastCTX1 = lists:foldl(fun(VStr, CTX) -> crypto:hash_update(CTX, VStr) end, crypto:hash_init(md5), VStrings),
                        DbVersion = dao_helper:name(integer_to_list(binary:decode_unsigned(crypto:hash_final(LastCTX1)), 16)),
                        case DbVersion of %% Compare DbVersion with LocalVersion
                            LocalVersion ->
                                lager:info("DB version of design ~p is ~p and matches local version. Design is up to date", [Name, LocalVersion]),
                                [];
                            _Other ->
                                lager:info("DB version of design ~p is ~p and does not match ~p. Rebuilding design document", [Name, _Other, LocalVersion]),
                                ViewList
                        end;
                    _ ->
                        lager:info("Design document ~p in DB ~p not exists. Creating...", [Name, DbName]),
                        ViewList
                end,

            lists:map(fun(#view_info{name = ViewName}) -> %% Foreach view
                case dao_helper:create_view(DbName, Name, ViewName, load_view_def(ViewName, map), load_view_def(ViewName, reduce), LocalVersion) of
                    ok ->
                        lager:info("View ~p in design ~p, DB ~p has been created.", [ViewName, Name, DbName]);
                    _Err ->
                        lager:error("View ~p in design ~p, DB ~p creation failed. Error: ~p", [ViewName, Name, DbName, _Err])
                end
            end, NewViewList),
            DbName
        end,

    DbFun = fun(#db_info{name = Name, designs = Designs}) -> %% Foreach database
            dao_helper:create_db(Name, []),
            lists:foldl(DesignFun, Name, Designs)
        end,

    lists:map(DbFun, DesignStruct),
    ok.

%% load_view_def/2
%% ====================================================================
%% @doc Loads view definition from file.
%% @end
-spec load_view_def(Name :: string(), Type :: map | reduce) -> string().
%% ====================================================================
load_view_def(Name, Type) ->
    case file:read_file(?VIEW_DEF_LOCATION ++ Name ++ (case Type of map -> ?MAP_DEF_SUFFIX; reduce -> ?REDUCE_DEF_SUFFIX end)) of
        {ok, Data} -> binary_to_list(Data);
        _ -> ""
    end.

%% is_valid_record/1
%% ====================================================================
%% @doc Checks if given record/record name is supported and existing record
%% @end
-spec is_valid_record(Record :: atom() | string() | tuple()) -> boolean().
%% ====================================================================
is_valid_record(Record) when is_list(Record) ->
    is_valid_record(list_to_atom(Record));
is_valid_record(Record) when is_atom(Record) ->
    case ?dao_record_info(Record) of
        {_Size, _Fields, _} -> true;    %% When checking only name of record, we omit size check
        _ -> false
    end;
is_valid_record(Record) when not is_tuple(Record); not is_atom(element(1, Record)) ->
    false;
is_valid_record(Record) ->
    case ?dao_record_info(element(1, Record)) of
        {Size, Fields, _} when is_list(Fields), tuple_size(Record) =:= Size ->
            true;
        _ -> false
    end.



%% term_to_doc/1
%% ====================================================================
%% @doc Converts given erlang term() into valid BigCouch document body. Given term should be a record. <br/>
%% All erlang data types are allowed, although using binary() is not recommended (because JSON will treat it like a string and will fail to read it)
%% @end
-spec term_to_doc(Field :: term()) -> term().
%% ====================================================================
term_to_doc(Field) when is_number(Field) ->
    Field;
term_to_doc(Field) when is_boolean(Field); Field =:= null ->
    Field;
term_to_doc(Field) when is_pid(Field) ->
    list_to_binary(?RECORD_FIELD_PID_PREFIX ++ pid_to_list(Field));
term_to_doc(Field) when is_binary(Field) ->
    <<<<?RECORD_FIELD_BINARY_PREFIX>>/binary, Field/binary>>;   %% Binary is saved as string, so we add a prefix
term_to_doc(Field) when is_list(Field) ->
    case io_lib:printable_unicode_list(Field) of
        true -> dao_helper:name(Field);
        false -> [term_to_doc(X) || X <- Field]
    end;
term_to_doc(Field) when is_atom(Field) ->
    term_to_doc(?RECORD_FIELD_ATOM_PREFIX ++ atom_to_list(Field));  %% Atom is saved as string, so we add a prefix
term_to_doc(Field) when is_tuple(Field) ->
    IsRec = is_valid_record(Field),

    {InitObj, LField, RecName} =  %% Prepare initial structure for record or simple tuple
        case IsRec of
            true ->
                [RecName1 | Res] = tuple_to_list(Field),
                {dao_json:mk_field(dao_json:mk_obj(), ?RECORD_META_FIELD_NAME, dao_json:mk_str(atom_to_list(RecName1))), Res, RecName1};
            false ->
                {dao_json:mk_obj(), tuple_to_list(Field), none}
        end,
    FoldFun = fun(Elem, {Poz, AccIn}) ->  %% Function used in lists:foldl/3. It parses given record/tuple field
            case IsRec of                 %% and adds to Accumulator object
                true ->
                    {_, Fields, _} = ?dao_record_info(RecName),

                    Value = term_to_doc(Elem),

                    {Poz + 1, dao_json:mk_field(AccIn, atom_to_list(lists:nth(Poz, Fields)), Value)};
                false ->
                    {Poz + 1, dao_json:mk_field(AccIn, ?RECORD_TUPLE_FIELD_NAME_PREFIX ++ integer_to_list(Poz), term_to_doc(Elem))}
            end
        end,
    {_, {Ret}} = lists:foldl(FoldFun, {1, InitObj}, LField),
    {lists:reverse(Ret)};
term_to_doc(Field) ->
    lager:error("Cannot convert term to document because field: ~p is not supported", [Field]),
    throw({unsupported_field, Field}).


%% doc_to_term/1
%% ====================================================================
%% @doc Converts given valid BigCouch document body into erlang term().
%% If document contains saved record which is a valid record (see is_valid_record/1),
%% then structure of the returned record will be updated
%% @end
-spec doc_to_term(Field :: term()) -> term().
%% ====================================================================
doc_to_term(Field) when is_number(Field); is_atom(Field) ->
    Field;
doc_to_term(Field) when is_binary(Field) -> %% Binary type means that it is atom, string or binary.
    SField = binary_to_list(Field),         %% Prefix tells us which type is it
    BinPref = string:str(SField, ?RECORD_FIELD_BINARY_PREFIX),
    AtomPref = string:str(SField, ?RECORD_FIELD_ATOM_PREFIX),
    PidPref = string:str(SField, ?RECORD_FIELD_PID_PREFIX),
    if
<<<<<<< HEAD
	    BinPref == 1 -> list_to_binary(string:sub_string(SField, length(?RECORD_FIELD_BINARY_PREFIX) + 1));
	    AtomPref == 1 -> list_to_atom(string:sub_string(SField, length(?RECORD_FIELD_ATOM_PREFIX) + 1));
	    PidPref == 1 ->
		PidString = string:sub_string(SField, length(?RECORD_FIELD_PID_PREFIX) + 1),
		try list_to_pid(PidString) of
			Pid -> Pid
		catch
			_:_Error ->
				?warning("Cannot convert document to term: cannot read PID ~p. Node missing?", [PidString]),
				undefined
		end;
	    true -> SField
=======
        BinPref == 1 -> list_to_binary(string:sub_string(SField, length(?RECORD_FIELD_BINARY_PREFIX) + 1));
        AtomPref == 1 -> list_to_atom(string:sub_string(SField, length(?RECORD_FIELD_ATOM_PREFIX) + 1));
        PidPref == 1 -> list_to_pid(string:sub_string(SField, length(?RECORD_FIELD_PID_PREFIX) + 1));
        true -> unicode:characters_to_list(list_to_binary(SField))
>>>>>>> 20656a19
    end;
doc_to_term(Field) when is_list(Field) ->
    [doc_to_term(X) || X <- Field];
doc_to_term({Fields}) when is_list(Fields) -> %% Object stores tuple which can be an erlang record
    Fields1 = [{binary_to_list(X), Y} || {X, Y} <- Fields],
    {IsRec, FieldsInit, RecName} =
        case lists:keyfind(?RECORD_META_FIELD_NAME, 1, Fields1) of  %% Search for record meta field
            {_, RecName1} -> %% Meta field found. Check if it is valid record name. Either way - prepare initial working structures
                {case is_valid_record(binary_to_list(RecName1)) of true -> true; _ -> partial end,
                    lists:keydelete(?RECORD_META_FIELD_NAME, 1, Fields1), list_to_atom(binary_to_list(RecName1))};
            _ ->
                DataTmp = [{list_to_integer(lists:filter(fun(E) -> (E >= $0) andalso (E =< $9) end, Num)), Data} || {Num, Data} <- Fields1],
                {false, lists:sort(fun({A, _}, {B, _}) -> A < B end, DataTmp), none}
        end,
    case IsRec of
        false -> %% Object is an tuple. Simply create tuple from successive fields
            list_to_tuple([doc_to_term(Data) || {_, Data} <- FieldsInit]);
        partial -> %% Object is an unsupported record. We are gonna build record based only on current structure from DB
            list_to_tuple([RecName | [doc_to_term(Data) || {_, Data} <- FieldsInit]]);
        true -> %% Object is an supported record. We are gonna build record based on current erlang record structure (new fields will get default values)
            {_, FNames, InitRec} = ?dao_record_info(RecName),
            FoldFun = fun(Elem, {Poz, AccIn}) ->
                    case lists:keyfind(atom_to_list(Elem), 1, FieldsInit) of
                        {_, Data} ->
                            {Poz + 1, setelement(Poz, AccIn, doc_to_term(Data))};
                        _ ->
                            {Poz + 1, AccIn}
                    end
                end,
            {_, Ret} = lists:foldl(FoldFun, {2, InitRec}, FNames),
            Ret
    end;
doc_to_term(_) ->
    throw(invalid_document).



%% cache_guard/1
%% ====================================================================
%% @doc Loops infinitly (sleeps Timeout ms on each loop) and runs fallowing predefined tasks on each loop:
%%          - FUSE session cleanup
%%      When used in newly spawned process, the process will infinitly fire up the the tasks while
%%      sleeping 'Timeout' ms between subsequent loops.
%%      NOTE: The function crashes is 'dao_fuse_cache' ETS is not available.
%% @end
-spec cache_guard() -> no_return().
%% ====================================================================
cache_guard() ->
    [_ | _] = ets:info(dao_fuse_cache),
    dao_cluster:clear_sessions(). %% Clear FUSE session

%% init_storage/0
%% ====================================================================
%% @doc Inserts storage defined during worker instalation to database (if db already has defined storage,
%% the function only replaces StorageConfigFile with that definition)
%% @end
-spec init_storage() -> ok | {error, Error :: term()}.
%% ====================================================================
init_storage() ->
	try
		%get storage config file path
		GetEnvResult = application:get_env(veil_cluster_node,storage_config_path),
		case GetEnvResult of
			{ok,_} -> ok;
			undefined ->
				lager:error("Could not get 'storage_config_path' environment variable"),
				throw(get_env_error)
		end,
		{ok,StorageFilePath} = GetEnvResult,

		%get storage list from db
		{Status1,ListStorageValue} = dao_lib:apply(dao_vfs, list_storage, [],1),
		case Status1 of
			ok -> ok;
			error ->
				lager:error("Could not list existing storages"),
				throw(ListStorageValue)
		end,
		ActualDbStorages = [X#veil_document.record || X <- ListStorageValue],

		case ActualDbStorages of
			[] -> %db empty, insert storage
				%read from file
				{Status2,FileConsultValue} = file:consult(StorageFilePath),
				case Status2 of
					ok -> ok;
					error ->
						lager:error("Could not read storage config file"),
						throw(FileConsultValue)
				end,
				[StoragePreferences] = FileConsultValue,

				%parse storage preferences
				UserPreferenceToGroupInfo = fun (GroupPreference) ->
					case GroupPreference of
						[{name,cluster_fuse_id},{root,Root}] ->
							#fuse_group_info{name = ?CLUSTER_FUSE_ID, storage_helper = #storage_helper_info{name = "DirectIO", init_args = [Root]}};
						[{name,Name},{root,Root}] ->
							#fuse_group_info{name = Name, storage_helper = #storage_helper_info{name = "DirectIO", init_args = [Root]}}
					end
				end,
				FuseGroups=try
					lists:map(UserPreferenceToGroupInfo,StoragePreferences)
				catch
					_Type:Err ->
						lager:error("Wrong format of storage config file"),
						throw(Err)
				end,

				%create storage
				{Status3, Value} = apply(fslogic_storage, insert_storage, ["ClusterProxy", [], FuseGroups]),
				case Status3 of
					ok ->
						ok;
					error ->
						lager:error("Error during inserting storage to db"),
						throw(Value)
				end;

			_NotEmptyList -> %db not empty
				ok
		end
	catch
		Type:Error ->
			lager:error("Error during storage init: ~p:~p",[Type,Error]),
			{error,Error}
	end.<|MERGE_RESOLUTION|>--- conflicted
+++ resolved
@@ -540,7 +540,6 @@
     AtomPref = string:str(SField, ?RECORD_FIELD_ATOM_PREFIX),
     PidPref = string:str(SField, ?RECORD_FIELD_PID_PREFIX),
     if
-<<<<<<< HEAD
 	    BinPref == 1 -> list_to_binary(string:sub_string(SField, length(?RECORD_FIELD_BINARY_PREFIX) + 1));
 	    AtomPref == 1 -> list_to_atom(string:sub_string(SField, length(?RECORD_FIELD_ATOM_PREFIX) + 1));
 	    PidPref == 1 ->
@@ -552,13 +551,7 @@
 				?warning("Cannot convert document to term: cannot read PID ~p. Node missing?", [PidString]),
 				undefined
 		end;
-	    true -> SField
-=======
-        BinPref == 1 -> list_to_binary(string:sub_string(SField, length(?RECORD_FIELD_BINARY_PREFIX) + 1));
-        AtomPref == 1 -> list_to_atom(string:sub_string(SField, length(?RECORD_FIELD_ATOM_PREFIX) + 1));
-        PidPref == 1 -> list_to_pid(string:sub_string(SField, length(?RECORD_FIELD_PID_PREFIX) + 1));
-        true -> unicode:characters_to_list(list_to_binary(SField))
->>>>>>> 20656a19
+	    true -> unicode:characters_to_list(list_to_binary(SField))
     end;
 doc_to_term(Field) when is_list(Field) ->
     [doc_to_term(X) || X <- Field];
