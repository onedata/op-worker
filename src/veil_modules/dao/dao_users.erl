--- conflicted
+++ resolved
@@ -44,11 +44,7 @@
     QueryArgs = #view_query_args{start_key = integer_to_binary(?HIGHEST_USER_ID), end_key = integer_to_binary(0),
         include_docs = false, limit = 1, direction = rev},
     NewUUID =
-<<<<<<< HEAD
         case dao_records:list_records(?USER_BY_UID_VIEW, QueryArgs) of
-=======
-        case dao:list_records(?USER_BY_UID_VIEW, QueryArgs) of
->>>>>>> 45b5fce0
             {ok, #view_result{rows = [#view_row{id = MaxUID} | _]}} ->
                 integer_to_list(max(list_to_integer(MaxUID) + 1, ?LOWEST_USER_ID));
             {ok, #view_result{rows = []}} ->
@@ -130,11 +126,7 @@
     no_return().
 %% ====================================================================
 list_users(N, Offset) ->
-<<<<<<< HEAD
 	dao_external:set_db(?USERS_DB_NAME),
-=======
-    dao:set_db(?USERS_DB_NAME),
->>>>>>> 45b5fce0
 
     QueryArgs = #view_query_args{include_docs = true, limit = N, skip = Offset, inclusive_end = false},
 
@@ -146,7 +138,6 @@
                 throw(invalid_data)
         end,
 
-<<<<<<< HEAD
 	case dao_records:list_records(?USER_BY_LOGIN_VIEW, QueryArgs) of
 		{ok, #view_result{rows = FDoc}} ->
 			{ok, lists:map(GetUser, FDoc)};
@@ -154,15 +145,6 @@
 			lager:error("Invalid view response: ~p", [Other]),
 			throw(invalid_data)
 	end.
-=======
-    case dao:list_records(?USER_BY_LOGIN_VIEW, QueryArgs) of
-        {ok, #view_result{rows = FDoc}} ->
-            {ok, lists:map(GetUser, FDoc)};
-        Other ->
-            lager:error("Invalid view response: ~p", [Other]),
-            throw(invalid_data)
-    end.
->>>>>>> 45b5fce0
 
 %% exist_user_in_db/1
 %% ====================================================================
@@ -260,7 +242,6 @@
     Sum :: integer().
 %% ====================================================================
 get_files_number(Type, UUID) ->
-<<<<<<< HEAD
   dao_external:set_db(?FILES_DB_NAME),
   View = case Type of user -> ?USER_FILES_NUMBER_VIEW; group -> ?GROUP_FILES_NUMBER_VIEW end,
   QueryArgs = #view_query_args{keys = [dao_helper:name(UUID)], include_docs = false, group_level = 1, view_type = reduce, stale = update_after},
@@ -281,29 +262,6 @@
       lager:error("Invalid view response: ~p", [Other]),
       throw(invalid_data)
   end.
-=======
-    dao:set_db(?FILES_DB_NAME),
-    View = case Type of user -> ?USER_FILES_NUMBER_VIEW; group -> ?GROUP_FILES_NUMBER_VIEW end,
-    QueryArgs = #view_query_args{keys = [dao_helper:name(UUID)], include_docs = false, group_level = 1, view_type = reduce, stale = update_after},
-
-    case dao:list_records(View, QueryArgs) of
-        {ok, #view_result{rows = [#view_row{value = Sum}]}} ->
-            {ok, Sum};
-        {ok, #view_result{rows = []}} ->
-            lager:error("Number of files of ~p ~p not found", [Type, UUID]),
-            throw(files_number_not_found);
-        {ok, #view_result{rows = [#view_row{value = Sum} | Tail] = AllRows}} ->
-            case length(lists:usort(AllRows)) of
-                Count when Count > 1 ->
-                    lager:warning("To many rows in response during files number finding for ~p ~p. Others: ~p", [Type, UUID, Tail]);
-                _ -> ok
-            end,
-            {ok, Sum};
-        Other ->
-            lager:error("Invalid view response: ~p", [Other]),
-            throw(invalid_data)
-    end.
->>>>>>> 45b5fce0
 
 %% get_files_size/1
 %% ====================================================================
@@ -312,7 +270,6 @@
 -spec get_files_size(UUID :: uuid()) -> {ok, non_neg_integer()} | {error, any()} | no_return().
 %% ====================================================================
 get_files_size(UUID) ->
-<<<<<<< HEAD
   dao_external:set_db(?FILES_DB_NAME),
   QueryArgs = #view_query_args{keys = [dao_helper:name(UUID)], include_docs = false, group_level = 1, view_type = reduce, stale = update_after},
 
@@ -332,28 +289,6 @@
       lager:error("Invalid view response: ~p", [Other]),
       throw(invalid_data)
   end.
-=======
-    dao:set_db(?FILES_DB_NAME),
-    QueryArgs = #view_query_args{keys = [dao_helper:name(UUID)], include_docs = false, group_level = 1, view_type = reduce, stale = update_after},
-
-    case dao:list_records(?USER_FILES_SIZE_VIEW, QueryArgs) of
-        {ok, #view_result{rows = [#view_row{value = Sum}]}} ->
-            {ok, Sum};
-        {ok, #view_result{rows = []}} ->
-            lager:error("Size of files of ~p not found", [UUID]),
-            throw(files_size_not_found);
-        {ok, #view_result{rows = [#view_row{value = Sum} | Tail] = AllRows}} ->
-            case length(lists:usort(AllRows)) of
-                Count when Count > 1 ->
-                    lager:warning("To many rows in response during files size finding for ~p. Others: ~p", [UUID, Tail]);
-                _ -> ok
-            end,
-            {ok, Sum};
-        Other ->
-            lager:error("Invalid view response: ~p", [Other]),
-            throw(invalid_data)
-    end.
->>>>>>> 45b5fce0
 
 %% update_files_size/1
 %% ====================================================================
@@ -362,7 +297,6 @@
 -spec update_files_size() -> ok | {error, any()}.
 %% ====================================================================
 update_files_size() ->
-<<<<<<< HEAD
   dao_external:set_db(?FILES_DB_NAME),
   QueryArgs = #view_query_args{keys = [undefined], include_docs = false, group_level = 1, view_type = reduce},
 
@@ -372,17 +306,6 @@
       lager:error("Invalid view response: ~p", [Other]),
       throw(invalid_data)
   end.
-=======
-    dao:set_db(?FILES_DB_NAME),
-    QueryArgs = #view_query_args{keys = [undefined], include_docs = false, group_level = 1, view_type = reduce},
-
-    case dao:list_records(?USER_FILES_SIZE_VIEW, QueryArgs) of
-        {ok, _} -> ok;
-        Other ->
-            lager:error("Invalid view response: ~p", [Other]),
-            throw(invalid_data)
-    end.
->>>>>>> 45b5fce0
 
 %% clear_all_data_from_cache/1
 %% ====================================================================
@@ -415,13 +338,8 @@
 save_quota(#quota{} = Quota) ->
     save_quota(#veil_document{record = Quota});
 save_quota(#veil_document{} = QuotaDoc) ->
-<<<<<<< HEAD
   dao_external:set_db(?USERS_DB_NAME),
   dao_records:save_record(QuotaDoc).
-=======
-    dao:set_db(?USERS_DB_NAME),
-    dao:save_record(QuotaDoc).
->>>>>>> 45b5fce0
 
 %% remove_quota/1
 %% ====================================================================
@@ -431,13 +349,8 @@
 -spec remove_quota(UUID :: uuid()) -> {error, any()} | no_return().
 %% ====================================================================
 remove_quota(UUID) ->
-<<<<<<< HEAD
   dao_external:set_db(?USERS_DB_NAME),
   dao_records:remove_record(UUID).
-=======
-    dao:set_db(?USERS_DB_NAME),
-    dao:remove_record(UUID).
->>>>>>> 45b5fce0
 
 %% get_quota/1
 %% ====================================================================
@@ -449,7 +362,6 @@
 -spec get_quota(UUID :: uuid()) -> {ok, quota_doc()} | {error, any()} | no_return().
 %% ====================================================================
 get_quota(UUID) ->
-<<<<<<< HEAD
   dao_external:set_db(?USERS_DB_NAME),
   {ok, DefaultQuotaSize} = application:get_env(?APP_Name, default_quota),
 
@@ -460,17 +372,4 @@
       NewQuota = Quota#quota{size = DefaultQuotaSize},
       {ok, QuotaDoc#veil_document{record = NewQuota}};
     Res -> Res
-  end.
-=======
-    dao:set_db(?USERS_DB_NAME),
-    {ok, DefaultQuotaSize} = application:get_env(?APP_Name, default_quota),
-
-    %% we want to be able to have special value in db for default quota in order to control default quota size via config in default.yml
-    %% here we are replacing DEFAULT_QUOTA_DB_TAG with value configured in default.yml
-    case dao:get_record(UUID) of
-        {ok, #veil_document{record = #quota{size = Size} = Quota} = QuotaDoc} when Size =:= ?DEFAULT_QUOTA_DB_TAG ->
-            NewQuota = Quota#quota{size = DefaultQuotaSize},
-            {ok, QuotaDoc#veil_document{record = NewQuota}};
-        Res -> Res
-    end.
->>>>>>> 45b5fce0
+  end.