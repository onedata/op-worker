--- conflicted
+++ resolved
@@ -695,7 +695,6 @@
 -spec create_team_dir(Dir :: string()) -> {ok, UUID :: uuid()} | {error, Reason :: any()} | no_return().
 %% ====================================================================
 create_team_dir(TeamName) ->
-<<<<<<< HEAD
 	CTime = fslogic_utils:time(),
 	GroupsBase = case dao_lib:apply(dao_vfs, exist_file, ["/" ++ ?GROUPS_BASE_DIR_NAME], 1) of
 		{ok,true} ->
@@ -730,31 +729,6 @@
 		Error ->
 			Error
 	end.
-=======
-    CTime = fslogic_utils:time(),
-    GFile = #file{type = ?DIR_TYPE, name = ?GROUPS_BASE_DIR_NAME, uid = "0", parent = "", perms = 8#555},
-    GFileDoc = fslogic_utils:update_meta_attr(GFile, times, {CTime, CTime, CTime}),
-    {SaveStatus, UUID} = dao_lib:apply(dao_vfs, save_new_file, ["/" ++ ?GROUPS_BASE_DIR_NAME, GFileDoc], 1),
-    GroupsBase = case {SaveStatus, UUID} of
-                     {ok, _} -> UUID;
-                     {error, file_exists} ->
-                         case dao_lib:apply(dao_vfs, get_file, ["/" ++ ?GROUPS_BASE_DIR_NAME], 1) of
-                             {ok, #veil_document{uuid = UUID1}} -> UUID1;
-                             {error, Reason2} ->
-                                 ?error("Error while getting groups base dir: ~p", [Reason2]),
-                                 error({error, Reason2})
-                         end;
-                     {error, Reason} ->
-                         ?error("Error while getting groups base dir: ~p", [Reason]),
-                         error({error, Reason})
-                 end,
-
-    TFile = #file{type = ?DIR_TYPE, name = TeamName, uid = "0", gids = [TeamName], parent = GroupsBase, perms = 8#770},
-    TFileDoc = fslogic_utils:update_meta_attr(TFile, times, {CTime, CTime, CTime}),
-    case dao_lib:apply(dao_vfs, save_new_file, ["/" ++ ?GROUPS_BASE_DIR_NAME ++ "/" ++ TeamName, TFileDoc], 1) of
-        {error, file_exists} -> {error, dir_exists};
-        Other -> Other
-    end.
 
 quota_exceeded(UserQuery) ->
   case user_logic:get_user(UserQuery) of
@@ -774,5 +748,4 @@
     Error ->
       ?warning("cannot fetch user: ~p", [Error]),
       non
-  end.
->>>>>>> 5e8965f8
+  end.