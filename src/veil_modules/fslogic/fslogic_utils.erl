%% ===================================================================
%% @author Rafal Slota
%% @copyright (C): 2013 ACK CYFRONET AGH
%% This software is released under the MIT license
%% cited in 'LICENSE.txt'.
%% @end
%% ===================================================================
%% @doc: This module exports utility tools for fslogic
%% @end
%% ===================================================================
-module(fslogic_utils).

-include("veil_modules/dao/dao.hrl").
-include("veil_modules/dao/dao_types.hrl").
-include("veil_modules/fslogic/fslogic.hrl").
-include("fuse_messages_pb.hrl").
-include_lib("ctool/include/logging.hrl").

%% API
-export([create_children_list/1, create_children_list/2, get_user_id_from_system/1]).
-export([get_sh_and_id/3, get_sh_and_id/4, get_sh_and_id/5, get_files_number/3]).
-export([get_space_info_for_path/1, get_user_groups/2]).
-export([random_ascii_lowercase_sequence/1, path_walk/3, list_dir/1]).
-export([run_as_root/1, file_to_space_info/1, gen_storage_uid/1]).


%% ====================================================================
%% API functions
%% ====================================================================

<<<<<<< HEAD
=======

%% gen_storage_uid/1
%% ====================================================================
%% @doc Generates storage UID/GID based arbitrary binary (e.g. user's global id, space id, etc)
%% @end
-spec gen_storage_uid(ID :: binary()) -> non_neg_integer().
%% ====================================================================
gen_storage_uid(ID) ->
    <<GID0:16/big-unsigned-integer-unit:8>> = crypto:hash(md5, ID),
    {ok, LowestGID} = veil_cluster_node_app:get_env(lowest_generated_storage_gid),
    LowestGID + GID0 rem 1000000.


>>>>>>> 755eb0dc
%% file_to_space_info/1
%% ====================================================================
%% @doc Extracts space_info() from file_doc(). If given file is not an space's root file, fails with error:{badarg, file_info()}.
%% @end
-spec file_to_space_info(SpaceFile :: file_doc() | file_info()) -> space_info() | no_return().
%% ====================================================================
file_to_space_info(#veil_document{record = #file{} = File}) ->
    file_to_space_info(File);
file_to_space_info(#file{extensions = Exts} = File) ->
    case lists:keyfind(?file_space_info_extestion, 1, Exts) of
        {?file_space_info_extestion, #space_info{} = SpaceInfo} ->
            SpaceInfo;
        _ ->
            error({badarg, File})
    end.


%% run_as_root/1
%% ====================================================================
%% @doc Runs given function as root.
%% @end
-spec run_as_root(Fun :: function()) -> Result :: term().
%% ====================================================================
run_as_root(Fun) ->
    %% Save user context
    DN_CTX = fslogic_context:get_user_dn(),
    {AT_CTX1, AT_CTX2} = fslogic_context:get_gr_auth(),

    %% Clear user context
    fslogic_context:clear_user_ctx(),

    Result = Fun(),

    %% Restore user context
    fslogic_context:set_user_dn(DN_CTX),
    fslogic_context:set_gr_auth(AT_CTX1, AT_CTX2),

    Result.


%% path_walk/3
%% ====================================================================
%% @doc Executes given function for each file which path starts with StartPath. This function behaves very similar to
%%      lists:foldl/3 only that instead list iteration, recursive path walk is made. File order is unspecified.
%% @end
-spec path_walk(StartPath :: path(), InitAcc :: [term()],
    Fun :: fun((SubPath :: path(), FileType :: file_type_protocol(), AccIn :: [term()]) -> [term()])) ->
    AccOut :: [term()] | no_return().
%% ====================================================================
path_walk(Path, InitAcc, Fun) ->
    {ok, #fileattributes{type = FileType}} = logical_files_manager:getfileattr(Path),
    path_walk4(Path, FileType, InitAcc, Fun).
path_walk4(Path, ?DIR_TYPE_PROT = FileType, Acc, Fun) ->
    Acc1 = Fun(Path, FileType, Acc),
    lists:foldl(
        fun(#dir_entry{name = Elem, type = ElemType}, IAcc) ->
            ElemPath = filename:join(Path, Elem),
            path_walk4(ElemPath, ElemType, IAcc, Fun)
        end, Acc1, list_dir(Path));
path_walk4(Path, FileType, Acc, Fun) ->
    Fun(Path, FileType, Acc).


%% list_dir/1
%% ====================================================================
%% @doc Returns all dir's entries.
%% @end
-spec list_dir(Path :: path()) -> [#dir_entry{}] | no_return().
%% ====================================================================
list_dir(Path) ->
    BatchSize = 100,
    list_dir4(Path, 0, BatchSize, []).
list_dir4(Path, Offset, BatchSize, Acc) ->
    {ok, Childern} = logical_files_manager:ls(Path, BatchSize, Offset),
    case length(Childern) < BatchSize of
        true  -> Childern ++ Acc;
        false ->
            list_dir4(Path, Offset + length(Childern), BatchSize, Childern ++ Acc)
    end.

%% get_sh_and_id/3
%% ====================================================================
%% @doc Returns storage helper info and new file id (it may be changed for Cluster Proxy).
%% @end
-spec get_sh_and_id(FuseID :: string(), Storage :: term(), File_id :: string()) -> Result when
    Result :: {SHI, NewFileId},
    SHI :: term(),
    NewFileId :: string().
%% ====================================================================
get_sh_and_id(FuseID, Storage, File_id) ->
    get_sh_and_id(FuseID, Storage, File_id, <<>>).
get_sh_and_id(FuseID, Storage, File_id, SpaceId) ->
    get_sh_and_id(FuseID, Storage, File_id, SpaceId, false).
get_sh_and_id(FuseID, Storage, File_id, SpaceId, ForceClusterProxy) ->
    SHI =
        case ForceClusterProxy orelse fslogic_context:is_global_fuse_id(FuseID) of
            true ->
                #storage_helper_info{name = "ClusterProxy", init_args = []};
            false ->
                fslogic_storage:get_sh_for_fuse(FuseID, Storage)
        end,
    #storage_helper_info{name = SHName, init_args = _SHArgs} = SHI,
    case SHName =:= "ClusterProxy" of
        true ->
            {SHI#storage_helper_info{init_args = [binary_to_list(vcn_utils:ensure_binary(SpaceId))]},
                fslogic_path:absolute_join([integer_to_list(Storage#storage_info.id) | filename:split(File_id)])};
        false -> {SHI, File_id}
    end.

%% create_children_list/1
%% ====================================================================
%% @doc Creates list of children logical names on the basis of list with
%% veil_documents that describe children.
%% @end
-spec create_children_list(Files :: list()) -> Result when
  Result :: term().
%% ====================================================================

create_children_list(Files) ->
  create_children_list(Files, []).

%% create_children_list/2
%% ====================================================================
%% @doc Creates list of children logical names on the basis of list with
%% veil_documents that describe children.
%% @end
-spec create_children_list(Files :: list(), TmpAns :: list()) -> Result when
  Result :: term().
%% ====================================================================

create_children_list([], Ans) ->
  Ans;

create_children_list([File | Rest], Ans) ->
    FileDesc = File#veil_document.record,
    Name = FileDesc#file.name,
    Type = fslogic_file:normalize_file_type(protocol, FileDesc#file.type),
    create_children_list(Rest, [#filechildren_direntry{name = Name, type = Type} | Ans]).


%% random_ascii_lowercase_sequence
%% ====================================================================
%% @doc Create random sequence consisting of lowercase ASCII letters.
-spec random_ascii_lowercase_sequence(Length :: integer()) -> list().
%% ====================================================================
random_ascii_lowercase_sequence(Length) ->
    lists:foldl(fun(_, Acc) -> [random:uniform(26) + 96 | Acc] end, [], lists:seq(1, Length)).


%% get_space_info_for_path/1
%% ====================================================================
%% @doc Returns #space_info{} associated with given file path.
%% @end
-spec get_space_info_for_path(FileBasePath :: string()) -> {ok, #space_info{}} | {error, Reason :: term()}.
%% ====================================================================
get_space_info_for_path([$/ | FileBasePath]) ->
    get_space_info_for_path(FileBasePath);
get_space_info_for_path(FileBasePath) ->
    case filename:split(FileBasePath) of
        [?SPACES_BASE_DIR_NAME, SpaceName | _] ->
            ?debug("Attempting to fetch space ~p while resolving file path ~p", [SpaceName, FileBasePath]),
            case fslogic_objects:get_space(SpaceName) of
                {ok, #space_info{} = SP} -> {ok, SP};
                {error, Reason} ->
                    {error, {invalid_space_path, Reason}}
            end;
        _ -> {ok, #space_info{name = "root", space_id = "", providers = [cluster_manager_lib:get_provider_id()]}}
    end.


%% get_files_number/3
%% ====================================================================
%% @doc Returns number of user's or group's files
%% @end
-spec get_files_number(user | group, UUID :: uuid() | string(), ProtocolVersion :: integer()) -> Result when
    Result :: {ok, Sum} | {error, any()},
    Sum :: integer().
%% ====================================================================
get_files_number(Type, GroupName, ProtocolVersion) ->
    Ans = dao_lib:apply(dao_users, get_files_number, [Type, GroupName], ProtocolVersion),
    case Ans of
        {error, files_number_not_found} -> {ok, 0};
        _ -> Ans
    end.


%% get_user_groups/0
%% ====================================================================
%% @doc Gets user's group
%% @end
-spec get_user_groups(UserDocStatus :: atom(), UserDoc :: term()) -> Result when
    Result :: {ok, Groups} | {error, ErrorDesc},
    Groups :: list(),
    ErrorDesc :: atom.
%% ====================================================================

get_user_groups(UserDocStatus, UserDoc) ->
    case UserDocStatus of
        ok ->
            {ok, user_logic:get_space_names(UserDoc)};
        _ ->
            {error, UserDoc}
    end.

%% ====================================================================
%% Internal functions
%% ====================================================================


%% get_user_id_from_system/1
%% ====================================================================
%% @doc Returns id of user in local system.
%% @end
-spec get_user_id_from_system(User :: string()) -> string().
%% ====================================================================
get_user_id_from_system(User) ->
  os:cmd("id -u " ++ User).

<|MERGE_RESOLUTION|>--- conflicted
+++ resolved
@@ -28,8 +28,6 @@
 %% API functions
 %% ====================================================================
 
-<<<<<<< HEAD
-=======
 
 %% gen_storage_uid/1
 %% ====================================================================
@@ -43,7 +41,6 @@
     LowestGID + GID0 rem 1000000.
 
 
->>>>>>> 755eb0dc
 %% file_to_space_info/1
 %% ====================================================================
 %% @doc Extracts space_info() from file_doc(). If given file is not an space's root file, fails with error:{badarg, file_info()}.
