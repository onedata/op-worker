%% ===================================================================
%% @author Michal Wrzeszcz
%% @copyright (C): 2013 ACK CYFRONET AGH
%% This software is released under the MIT license
%% cited in 'LICENSE.txt'.
%% @end
%% ===================================================================
%% @doc: This module provides high level file system operations that
%% operates directly on storage.
%% @end
%% ===================================================================

-module(storage_files_manager).

-include("registered_names.hrl").
-include("communication_protocol_pb.hrl").
-include("fuse_messages_pb.hrl").
-include("veil_modules/fslogic/fslogic.hrl").
-include("veil_modules/dao/dao_vfs.hrl").
-include("veil_modules/dao/dao_share.hrl").
-include("cluster_elements/request_dispatcher/gsi_handler.hrl").
-include_lib("veil_modules/dao/dao_types.hrl").
-include_lib("ctool/include/logging.hrl").

-define(S_IFREG, 8#100000).

%% ====================================================================
%% API
%% ====================================================================
%% Physical files organization management (to better organize files on storage;
%% the user does not see results of these operations)
-export([mkdir/2, mkdir/3, mv/3, delete_dir/2, chmod/3, chown/4]).

%% Physical files access (used to create temporary copies for remote files)
-export([getattr/2, read/4, write/4, write/3, create/2, create/3, truncate/3, delete/2, ls/0]).

%% Helper functions
-export([check_perms/2, check_perms/3]).

%% ====================================================================
%% Test API
%% ====================================================================
%% eunit
-ifdef(TEST).
-export([get_cached_value/3]).
-endif.

%% ====================================================================
%% API functions
%% ====================================================================

%% ====================================================================
%% Physical files organization management (to better organize files on storage;
%% the user does not see results of these operations)
%% ====================================================================

getattr(Storage_helper_info, FileId) ->
    case veilhelpers:exec(getattr, Storage_helper_info, [FileId]) of
        {0, #st_stat{} = Attrs} ->
            {ok, Attrs};
        {ErrorCode, _} ->
            {error, fslogic_errors:posix_to_veilerror(ErrorCode)}
    end.

%% mkdir/2
%% ====================================================================
%% @doc Creates dir on storage
%% @end
-spec mkdir(Storage_helper_info :: record(), Dir :: string()) -> Result when
  Result :: ok | {ErrorGeneral, ErrorDetail},
  ErrorGeneral :: atom(),
  ErrorDetail :: term().
%% ====================================================================
mkdir(Storage_helper_info, Dir) ->
    {ok, Mode} = application:get_env(?APP_Name, new_dir_storage_mode),
    mkdir(Storage_helper_info, Dir, Mode).
mkdir(Storage_helper_info, Dir, Mode) ->
    {ErrorCode, Stat} = veilhelpers:exec(getattr, Storage_helper_info, [Dir]),
    case ErrorCode of
        0 -> {error, dir_or_file_exists};
        error -> {ErrorCode, Stat};
        _ ->
            ErrorCode2 = veilhelpers:exec(mkdir, Storage_helper_info, [Dir, Mode]),
            case ErrorCode2 of
                0 ->
                    derive_gid_from_parent(Storage_helper_info, Dir),

                    UserID = fslogic_context:get_user_dn(),

                    case UserID of
                    undefined -> ok;
                    _ ->
                        {GetUserAns, User} = user_logic:get_user({dn, UserID}),
                        case GetUserAns of
                            ok ->
                                UserRecord = User#veil_document.record,
                                Login = UserRecord#user.login,
                                ChownAns = chown(Storage_helper_info, Dir, Login, ""),
                                case ChownAns of
                                    ok -> ok;
                                    _ ->  {cannot_change_dir_owner, ChownAns}
                                end;
                            _ -> {cannot_change_dir_owner, get_user_error}
                        end
                    end;
                {error, 'NIF_not_loaded'} -> ErrorCode2;
                _ ->
                    %% ?error("Can not create dir %p, code: %p, helper info: %p, mode: %p%n", [Dir, ErrorCode2, Storage_helper_info, NewDirStorageMode]),
                    {wrong_mkdir_return_code, ErrorCode2}
            end
    end.

%% mv/3
%% ====================================================================
%% @doc Moves file on storage
%% @end
-spec mv(Storage_helper_info :: record(), From :: string(), To :: string()) -> Result when
  Result :: ok | {ErrorGeneral, ErrorDetail},
  ErrorGeneral :: atom(),
  ErrorDetail :: term().
%% ====================================================================
mv(_Storage_helper_info, From, From) ->
    ok;
mv(Storage_helper_info, From, To) ->
  ErrorCode = veilhelpers:exec(rename, Storage_helper_info, [From, To]),
  case ErrorCode of
    0 -> ok;
    {error, 'NIF_not_loaded'} -> ErrorCode;
    _ ->
%%       ?error("Can not move file from ~p to ~p, code: ~p, helper info: ~p", [From, To, ErrorCode, Storage_helper_info]),
      {wrong_rename_return_code, ErrorCode}
  end.

%% delete_dir/2
%% ====================================================================
%% @doc Deletes dir on storage
%% @end
-spec delete_dir(Storage_helper_info :: record(), Dir :: string()) -> Result when
  Result :: ok | {ErrorGeneral, ErrorDetail},
  ErrorGeneral :: atom(),
  ErrorDetail :: term().
%% ====================================================================
delete_dir(Storage_helper_info, File) ->
  {ErrorCode, Stat} = get_cached_value(File, is_dir, Storage_helper_info),
  case ErrorCode of
    ok ->
      case Stat of
        true ->
          ErrorCode2 = veilhelpers:exec(rmdir, Storage_helper_info, [File]),
          case ErrorCode2 of
            0 -> clear_cache(File);
            {error, 'NIF_not_loaded'} ->
              clear_cache(File),
              ErrorCode2;
            _ ->
              clear_cache(File),
              {wrong_rmdir_return_code, ErrorCode2}
          end;
        false ->
          clear_cache(File),
          {error, not_directory}
      end;
    error ->
      clear_cache(File),
      {ErrorCode, Stat};
    _ ->
      clear_cache(File),
      {ErrorCode, Stat}
  end.

%% chmod/3
%% ====================================================================
%% @doc Change file mode at storage
%% @end
-spec chmod(Storage_helper_info :: record(), Dir :: string(), Mode :: integer()) -> Result when
  Result :: ok | {ErrorGeneral, ErrorDetail},
  ErrorGeneral :: atom(),
  ErrorDetail :: term().
%% ====================================================================
chmod(Storage_helper_info, File, Mode) ->
    ok = setup_ctx(File),
  ErrorCode = veilhelpers:exec(chmod, Storage_helper_info, [File, Mode]),
  case ErrorCode of
    0 -> ok;
    _ -> {error, ErrorCode}
  end.

%% chown/4
%% ====================================================================
%% @doc Change file's owner (if user or group shouldn't be changed use "" as an argument)
%% @end
-spec chown(Storage_helper_info :: record(), Dir :: string(), User :: string(), Group :: string()) -> Result when
  Result :: ok | {ErrorGeneral, ErrorDetail},
  ErrorGeneral :: atom(),
  ErrorDetail :: term().
%% ====================================================================
chown(Storage_helper_info, File, User, Group) when is_integer(User), is_integer(Group) ->
    %% ok = setup_ctx(File),
    ErrorCode = veilhelpers:exec(chown, Storage_helper_info, [File, User, Group]),
    case ErrorCode of
        0 -> ok;
        _ -> {error, ErrorCode}
    end;
chown(Storage_helper_info, File, User, Group) ->
  ErrorCode = veilhelpers:exec(chown_name, Storage_helper_info, [File, User, Group]),
  case ErrorCode of
    0 -> ok;
    _ -> {error, ErrorCode}
  end.

%% ====================================================================
%% Physical files access (used to create temporary copies for remote files)
%% ====================================================================

%% read/4
%% ====================================================================
%% @doc Reads file (operates only on storage). First it checks file
%% attributes (file type and file size). If everything is ok,
%% it reads data from file.
%% @end
-spec read(Storage_helper_info :: record(), File :: string(), Offset :: integer(), Size :: integer()) -> Result when
  Result :: {ok, Bytes} | {ErrorGeneral, ErrorDetail},
  Bytes :: binary(),
  ErrorGeneral :: atom(),
  ErrorDetail :: term().
%% ====================================================================
read(Storage_helper_info, File, Offset, Size) ->
    ok = setup_ctx(File),
  {ErrorCode, CValue} = get_cached_value(File, size, Storage_helper_info),
  case ErrorCode of
    ok ->
      {IsReg, FSize} = CValue,
      case IsReg of
        true ->
          case FSize < Offset of
            false ->
              {FlagCode, Flag} = get_cached_value(File, o_rdonly, Storage_helper_info),
              case FlagCode of
                ok ->
                  {ErrorCode2, FFI} = veilhelpers:exec(open, Storage_helper_info, [File, #st_fuse_file_info{flags = Flag}]),
                  case ErrorCode2 of
                    0 ->
                      Size2 = case Offset + Size > FSize of
                                true -> FSize - Offset;
                                false -> Size
                              end,
                      {ReadAns, Bytes} = read_bytes(Storage_helper_info, File, Offset, Size2, FFI),

                      ErrorCode3 = veilhelpers:exec(release, Storage_helper_info, [File, FFI]),
                      case ErrorCode3 of
                        0 -> {ReadAns, Bytes};
                        {error, 'NIF_not_loaded'} -> ErrorCode3;
                        _ -> {wrong_release_return_code, ErrorCode3}
                      end;
                    error -> {ErrorCode, FFI};
                    _ -> {wrong_open_return_code, ErrorCode2}
                  end;
                _ -> {FlagCode, Flag}
              end;
            true -> {error, file_too_small}
          end;
        false -> {error, not_regular_file}
      end;
    error -> {ErrorCode, CValue};
    _ -> {ErrorCode, CValue}
  end.

%% write/4
%% ====================================================================
%% @doc Writes data to file (operates only on storage). First it checks file
%% attributes (file type and file size). If everything is ok,
%% it reads data from file.
%% @end
-spec write(Storage_helper_info :: record(), File :: string(), Offset :: integer(), Buf :: binary()) -> Result when
  Result :: BytesWritten | {ErrorGeneral, ErrorDetail},
  BytesWritten :: integer(),
  ErrorGeneral :: atom(),
  ErrorDetail :: term().
%% ====================================================================
write(Storage_helper_info, File, Offset, Buf) ->
    ok = setup_ctx(File),
  {ErrorCode, Stat} = get_cached_value(File, is_reg, Storage_helper_info),
  case ErrorCode of
    ok ->
      case Stat of
        true ->
              {FlagCode, Flag} = get_cached_value(File, o_wronly, Storage_helper_info),
              case FlagCode of
                ok ->
                  {ErrorCode2, FFI} = veilhelpers:exec(open, Storage_helper_info, [File, #st_fuse_file_info{flags = Flag}]),
                  case ErrorCode2 of
                    0 ->
                      BytesWritten = write_bytes(Storage_helper_info, File, Offset, Buf, FFI),

                      ErrorCode3 = veilhelpers:exec(release, Storage_helper_info, [File, FFI]),
                      case ErrorCode3 of
                        0 -> BytesWritten;
                        {error, 'NIF_not_loaded'} -> ErrorCode3;
                        _ -> {wrong_release_return_code, ErrorCode3}
                      end;
                    error -> {ErrorCode, FFI};
                    _ -> {wrong_open_return_code, ErrorCode2}
                  end;
                _ -> {FlagCode, Flag}
              end;
        false -> {error, not_regular_file}
      end;
    error -> {ErrorCode, Stat};
    _ -> {ErrorCode, Stat}
  end.

%% write/3
%% ====================================================================
%% @doc Appends data to the end of file (operates only on storage).
%% First it checks file attributes (file type and file size).
%% If everything is ok, it reads data from file.
%% @end
-spec write(Storage_helper_info :: record(), File :: string(), Buf :: binary()) -> Result when
  Result :: BytesWritten | {ErrorGeneral, ErrorDetail},
  BytesWritten :: integer(),
  ErrorGeneral :: atom(),
  ErrorDetail :: term().
%% ====================================================================
write(Storage_helper_info, File, Buf) ->
    ok = setup_ctx(File),
  {ErrorCode, CValue} = get_cached_value(File, size, Storage_helper_info),
  case ErrorCode of
    ok ->
      {IsReg, Offset} = CValue,
      case IsReg of
        true ->
          {FlagCode, Flag} = get_cached_value(File, o_wronly, Storage_helper_info),
          case FlagCode of
            ok ->
              {ErrorCode2, FFI} = veilhelpers:exec(open, Storage_helper_info, [File, #st_fuse_file_info{flags = Flag}]),
              case ErrorCode2 of
                0 ->
                  BytesWritten = write_bytes(Storage_helper_info, File, Offset, Buf, FFI),

                  ErrorCode3 = veilhelpers:exec(release, Storage_helper_info, [File, FFI]),
                  case ErrorCode3 of
                    0 -> BytesWritten;
                    {error, 'NIF_not_loaded'} -> ErrorCode3;
                    _ -> {wrong_release_return_code, ErrorCode3}
                  end;
                error -> {ErrorCode, FFI};
                _ -> {wrong_open_return_code, ErrorCode2}
              end;
            _ -> {FlagCode, Flag}
          end;
        false -> {error, not_regular_file}
      end;
    error -> {ErrorCode, CValue};
    _ -> {ErrorCode, CValue}
  end.

%% create/2
%% ====================================================================
%% @doc Creates file with default mode (operates only on storage). First it checks if file
%% exists. If not, it creates file.
%% @end
-spec create(Storage_helper_info :: record(), File :: string()) -> Result when
    Result :: ok | {ErrorGeneral, ErrorDetail},
    ErrorGeneral :: atom(),
    ErrorDetail :: term().
%% ====================================================================
create(Storage_helper_info, File) ->
    ok = setup_ctx(File),
    {ModeStatus, NewFileStorageMode} = get_mode(File),
    case ModeStatus of
    ok -> create(Storage_helper_info, File, NewFileStorageMode);
        _ -> {error, cannot_get_file_mode}
    end.

%% create/3
%% ====================================================================
%% @doc Creates file with given mode (operates only on storage). First it checks if file
%% exists. If not, it creates file.
%% @end
-spec create(Storage_helper_info :: record(), File :: string(), Mode :: integer()) -> Result when
  Result :: ok | {ErrorGeneral, ErrorDetail},
  ErrorGeneral :: atom(),
  ErrorDetail :: term().
%% ====================================================================
create(Storage_helper_info, File, Mode) ->
  ok = setup_ctx(File),
  {ErrorCode, Stat} = veilhelpers:exec(getattr, Storage_helper_info, [File]),
  case ErrorCode of
    0 -> {error, file_exists};
    error -> {ErrorCode, Stat};
    _ ->
      ErrorCode2 = veilhelpers:exec(mknod, Storage_helper_info, [File, Mode bor ?S_IFREG, 0]),
      case ErrorCode2 of
        0 ->
          ErrorCode3 = veilhelpers:exec(truncate, Storage_helper_info, [File, 0]),
          case ErrorCode3 of
            0 ->
              derive_gid_from_parent(Storage_helper_info, File),

              UserID = fslogic_context:get_user_dn(),

              case UserID of
                undefined -> ok;
                _ ->
                  {GetUserAns, User} = user_logic:get_user({dn, UserID}),
                  case GetUserAns of
                    ok ->
                      UserRecord = User#veil_document.record,
                      Login = UserRecord#user.login,
                      ChownAns = chown(Storage_helper_info, File, Login, ""),
                      case ChownAns of
                        ok ->
                          ok;
                        _ ->
                          {cannot_change_file_owner, ChownAns}
                      end;
                    _ -> {cannot_change_file_owner, get_user_error}
                  end
              end;
            {error, 'NIF_not_loaded'} -> ErrorCode3;
            _ -> {wrong_truncate_return_code, ErrorCode3}
          end;
        {error, 'NIF_not_loaded'} -> ErrorCode2;
        _ ->
          ?error("Can not create file ~p, code: ~p, helper info: ~p, mode: ~p, CTX: ~p / ~p", [File, ErrorCode2, Storage_helper_info, Mode bor ?S_IFREG, fslogic_context:get_fs_user_ctx(), fslogic_context:get_fs_group_ctx()]),
          {wrong_mknod_return_code, ErrorCode2}
      end
  end.

%% truncate/3
%% ====================================================================
%% @doc Truncates file (operates only on storage). First it checks if file
%% exists and is regular file. If everything is ok, it truncates file.
%% @end
-spec truncate(Storage_helper_info :: record(), File :: string(), Size :: integer()) -> Result when
  Result :: ok | {ErrorGeneral, ErrorDetail},
  ErrorGeneral :: atom(),
  ErrorDetail :: term().
%% ====================================================================
truncate(Storage_helper_info, File, Size) ->
  ok = setup_ctx(File),
  {ErrorCode, Stat} = get_cached_value(File, is_reg, Storage_helper_info),
  case ErrorCode of
    ok ->
      case Stat of
        true ->
          ErrorCode2 = veilhelpers:exec(truncate, Storage_helper_info, [File, Size]),
          case ErrorCode2 of
            0 -> ok;
            {error, 'NIF_not_loaded'} -> ErrorCode2;
            _ ->
                {wrong_truncate_return_code, ErrorCode2}
          end;
        false -> {error, not_regular_file}
      end;
    error -> {ErrorCode, Stat};
    _ -> {ErrorCode, Stat}
  end.

%% delete/2
%% ====================================================================
%% @doc Deletes file (operates only on storage). First it checks if file
%% exists and is regular file. If everything is ok, it deletes file.
%% @end
-spec delete(Storage_helper_info :: record(), File :: string()) -> Result when
  Result :: ok | {ErrorGeneral, ErrorDetail},
  ErrorGeneral :: atom(),
  ErrorDetail :: term().
%% ====================================================================
delete(Storage_helper_info, File) ->
    ok = setup_ctx(File),
  {ErrorCode, Stat} = get_cached_value(File, is_reg, Storage_helper_info),
  case ErrorCode of
    ok ->
      case Stat of
        true ->
          ErrorCode2 = veilhelpers:exec(unlink, Storage_helper_info, [File]),
          case ErrorCode2 of
            0 -> clear_cache(File);
            {error, 'NIF_not_loaded'} ->
              clear_cache(File),
              ErrorCode2;
            _ ->
              clear_cache(File),
              {wrong_unlink_return_code, ErrorCode2}
          end;
        false ->
          clear_cache(File),
          {error, not_regular_file}
      end;
    error ->
      clear_cache(File),
      {ErrorCode, Stat};
    _ ->
      clear_cache(File),
      {ErrorCode, Stat}
  end.

%% ls/0
%% ====================================================================
%% @doc Lists files in directory on storage
%% @end
-spec ls() -> {error, not_implemented_yet}.
%% ====================================================================
ls() ->
  %% czy taka funkcja jest nam do czegoś potrzebna - w końcu znane będą pliki z bazy jak i kopie tymczasowe?
  {error, not_implemented_yet}.

%% ====================================================================
%% Internal functions
%% ====================================================================

%% read_bytes/5
%% ====================================================================
%% @doc Reads file (operates only on storage).It contains loop that reads
%% data until all requested data is read (storage may not be able to provide
%% all requested data at once).
%% @end
-spec read_bytes(Storage_helper_info :: record(), File :: string(), Offset :: integer(), Size :: integer(), FFI :: #st_fuse_file_info{}) -> Result when
  Result :: {ok, Bytes} | {ErrorGeneral, ErrorDetail},
  Bytes :: binary(),
  ErrorGeneral :: atom(),
  ErrorDetail :: term().
%% ====================================================================
read_bytes(_Storage_helper_info, _File, _Offset, 0, _FFI) ->
  {ok, <<>>};

read_bytes(Storage_helper_info, File, Offset, Size, FFI) ->
  {ErrorCode, Bytes} = veilhelpers:exec(read, Storage_helper_info, [File, Size, Offset, FFI]),
  case ErrorCode of
    BytesNum when is_integer(BytesNum), BytesNum > 0 ->
      {TmpErrorCode, TmpBytes} = read_bytes(Storage_helper_info, File, Offset + BytesNum, Size - BytesNum, FFI),
      case TmpErrorCode of
        ok -> {ok, <<Bytes/binary, TmpBytes/binary>>};
        _ -> {TmpErrorCode, TmpBytes}
      end;
    error -> {ErrorCode, Bytes};
    _ -> {error, {wrong_read_return_code, ErrorCode}}
  end.

%% write_bytes/5
%% ====================================================================
%% @doc Writes data to file (operates only on storage). It contains loop
%% that writes data until all data is written (storage may not be able to
%% save all data at once).
%% @end
-spec write_bytes(Storage_helper_info :: record(), File :: string(), Offset :: integer(), Buf :: binary(), FFI :: #st_fuse_file_info{}) -> Result when
  Result :: BytesWritten | {ErrorGeneral, ErrorDetail},
  BytesWritten :: integer(),
  ErrorGeneral :: atom(),
  ErrorDetail :: term().
%% ====================================================================
write_bytes(_Storage_helper_info, _File, _Offset, <<>>, _FFI) ->
  0;

write_bytes(Storage_helper_info, File, Offset, Buf, FFI) ->
  ErrorCode = veilhelpers:exec(write, Storage_helper_info, [File, Buf, Offset, FFI]),
  case ErrorCode of
    BytesNum when is_integer(BytesNum), BytesNum > 0 ->
      <<_:BytesNum/binary, NewBuf/binary>> = Buf,
      TmpErrorCode = write_bytes(Storage_helper_info, File, Offset + BytesNum, NewBuf, FFI),
      case TmpErrorCode of
        BytesNum2 when is_integer(BytesNum2) -> BytesNum2 + BytesNum;
        _ -> TmpErrorCode
      end;
    {error, 'NIF_not_loaded'} -> ErrorCode;
    _ ->
      {error, {wrong_write_return_code, ErrorCode}}
  end.


%% get_cached_value/3
%% ====================================================================
%% @doc Checks value using storage helper or gets its from cache
%% @end
-spec get_cached_value(File :: string(), ValueName :: atom(), Storage_helper_info :: record()) -> Result when
  Result :: {ok, Value} | {ErrorGeneral, ErrorDetail},
  Value :: term(),
  ErrorGeneral :: atom(),
  ErrorDetail :: term().
%% ====================================================================
get_cached_value(File, ValueName, Storage_helper_info) ->
  ValType = case ValueName of
    is_reg -> file_stats;
    is_dir -> file_stats;
    grp_wr -> file_stats;
    owner -> file_stats;
    o_wronly -> flag;
    o_rdonly -> flag;
    size -> size
  end,

  CachedValue =
    case ValType of
      file_stats -> get({File, ValueName});
      flag -> get({Storage_helper_info, ValueName});
      _ -> undefined   %% size
    end,

  case CachedValue of
    undefined ->
      case ValType of
        file_stats ->
          {ErrorCode, Stat} = case get({File, stats}) of
                                undefined ->
              {TmpErrorCode, TmpStat} = veilhelpers:exec(getattr, Storage_helper_info, [File]),
              case TmpErrorCode of
                0 ->
                                      put({File, stats}, TmpStat);
                _ ->
                  ok
              end,
                                  {TmpErrorCode, TmpStat};
                                StatsValue ->
                                  {0, StatsValue}
          end,
          case ErrorCode of
            0 ->
              ReturnValue = case ValueName of
                grp_wr ->
                  case Stat#st_stat.st_mode band ?WR_GRP_PERM of
                    0 -> false;
                    _ -> true
                  end;
                owner ->
                  integer_to_list(Stat#st_stat.st_uid);
                _ ->
                  veilhelpers:exec(ValueName, Storage_helper_info, [Stat#st_stat.st_mode])
              end,
              put({File, ValueName}, ReturnValue),
              {ok, ReturnValue};
            error -> {ErrorCode, Stat};
            _ -> {wrong_getatt_return_code, ErrorCode}
          end;
        flag ->
          ReturnValue2 = veilhelpers:exec(get_flag, Storage_helper_info, [ValueName]),
          put({Storage_helper_info, ValueName}, ReturnValue2),
          {ok, ReturnValue2};
        size ->
          {ErrorCode2, Stat2} = veilhelpers:exec(getattr, Storage_helper_info, [File]),
          case ErrorCode2 of
            0 ->
              ReturnValue3 = veilhelpers:exec(is_reg, Storage_helper_info, [Stat2#st_stat.st_mode]),
              put({File, is_reg}, ReturnValue3),
              {ok, {ReturnValue3, Stat2#st_stat.st_size}};
            error -> {ErrorCode2, Stat2};
            _ -> {wrong_getatt_return_code, ErrorCode2}
          end
      end;
    _ -> {ok, CachedValue}
  end.

%% check_perms/2
%% ====================================================================
%% @doc Checks if the user has permission to modify file (e,g. change owner).
%% @end
-spec check_perms(File :: string(), Storage_helper_info :: record()) -> Result when
  Result :: {ok, Value} | {ErrorGeneral, ErrorDetail},
  Value :: boolean(),
  ErrorGeneral :: atom(),
  ErrorDetail :: atom().
%% ====================================================================
check_perms(File, Storage_helper_info) ->
  check_perms(File, Storage_helper_info, write).

%% check_perms/3
%% ====================================================================
%% @doc Checks if the user has permission to modify file (e,g. change owner).
%%      @todo: remove this function. Currently this functionality is provided by operating system via veilhelpers
%% @end
-spec check_perms(File :: string(), Storage_helper_info :: record(), CheckType :: boolean()) -> Result when
  Result :: {ok, Value} | {ErrorGeneral, ErrorDetail},
  Value :: boolean(),
  ErrorGeneral :: atom(),
  ErrorDetail :: atom().
%% ====================================================================
check_perms(_File, _Storage_helper_info, _CheckType) ->
    {ok, true}.
%%   {AccessTypeStatus, AccessAns} = check_access_type(File),
%%   case AccessTypeStatus of
%%     ok ->
%%       {AccesType, AccessName} = AccessAns,
%%       case AccesType of
%%         user ->
%%           {UsrStatus, UserRoot} = fslogic_path:get_user_root(),
%%           case UsrStatus of
%%             ok ->
%%               {ok, UserDoc} = fslogic_objects:get_user(),
%%               fslogic_context:set_fs_user_ctx(UserDoc#veil_document.record#user.login),
%%               [CleanUserRoot | _] = string:tokens(UserRoot, "/"),
%%               {ok, CleanUserRoot =:= AccessName};
%%             _ -> {error, can_not_get_user_root}
%%           end;
%%         group ->
%%           {UserDocStatus, UserDoc} = fslogic_objects:get_user(),
%%           {UsrStatus2, UserGroups} = fslogic_utils:get_user_groups(UserDocStatus, UserDoc),
%%           case UsrStatus2 of
%%             ok ->
%%               fslogic_context:set_fs_user_ctx(UserDoc#veil_document.record#user.login),
%%               case lists:member(AccessName, UserGroups) of
%%                 true ->
%%                   fslogic_context:set_fs_group_ctx(AccessName),
%%                   case CheckType of
%%                     read ->
%%                       {ok, true};
%%                     _ ->
%%                       {Status, CheckOk} = case CheckType of
%%                                             write -> get_cached_value(File, grp_wr, Storage_helper_info);
%%                                             _ -> {ok, false} %perms
%%                                           end,
%%                       case Status of
%%                         ok ->
%%                           case CheckOk of
%%                             true -> {ok, true};
%%                             false ->
%%                               UserRecord = UserDoc#veil_document.record,
%%                               IdFromSystem = fslogic_utils:get_user_id_from_system(UserRecord#user.login),
%%                               IdFromSystem2 = string:substr(IdFromSystem, 1, length(IdFromSystem) - 1),
%%                               {OwnWrStatus, Own} = get_cached_value(File, owner, Storage_helper_info),
%%                               case OwnWrStatus of
%%                                 ok ->
%%                                   {ok, IdFromSystem2 =:= Own};
%%                                 _ ->
%%                                   {error, can_not_check_file_owner}
%%                               end
%%                           end;
%%                         _ ->
%%                           {error, can_not_check_grp_perms}
%%                       end
%%                   end;
%%                 false ->
%%                   {ok, false}
%%               end;
%%             _ -> {error, can_not_get_user_groups}
%%           end
%%       end;
%%     _ ->
%%       {AccessTypeStatus, AccessAns}
%%   end.

%% ====================================================================
%% Internal functions
%% ====================================================================

%% derive_gid_from_parent/2
%% ====================================================================
%% @doc Gets group owner form File's parent and sets same group owner for the File
%% @end
-spec derive_gid_from_parent(Storage_helper_info :: record(), File :: string()) -> ok | {error, ErrNo :: integer()}.
%% ====================================================================
derive_gid_from_parent(SHInfo, File) ->
  case veilhelpers:exec(getattr, SHInfo, [fslogic_path:strip_path_leaf(File)]) of
    {0, #st_stat{st_gid = GID}} ->
      Res = chown(SHInfo, File, -1, GID),
      ?debug("Changing gid of file ~p to ~p. Status: ~p", [File, GID, Res]),
      Res;
    {ErrNo, _} ->
      ?error("Cannot fetch parent dir ~p attrs. Error: ~p", [fslogic_path:strip_path_leaf(File), ErrNo]),
      {error, ErrNo}
  end.

%% get_mode/1
%% ====================================================================
%% @doc Gets mode for a newly created file.
%% @end
-spec get_mode(FileName :: string()) -> Result when
  Result :: {ok, integer()} | {error, undefined}.
%% ====================================================================
get_mode(File) ->
  {AccessTypeStatus, AccesType} = check_access_type(File),
  case AccessTypeStatus of
    ok ->
      TmpAns = case AccesType of
        {user, _} ->
          application:get_env(?APP_Name, new_file_storage_mode);
        {group, _} ->
          application:get_env(?APP_Name, new_group_file_storage_mode)
      end,
      case TmpAns of
        undefined -> {error, undefined};
        _ -> TmpAns
      end;
    _ ->
      case application:get_env(?APP_Name, new_file_storage_mode) of %% operation performed by cluster
        undefined -> {error, undefined};
        TmpAns2 -> TmpAns2
      end
  end.

%% check_access_type/1
%% ====================================================================
%% @doc Checks if the file belongs to user or group
%% @end
-spec check_access_type(FileName :: string()) -> Result when
  Result :: {ok, {Type, OwnerName}} | {error, ErrorDesc},
  Type :: atom(),
  OwnerName :: string(),
  ErrorDesc :: atom().
%% ====================================================================
check_access_type(File) ->
  FileTokens = string:tokens(File, "/"),
  FileTokensLen = length(FileTokens),
  case FileTokensLen > 2 of
    true ->
      case lists:nth(1, FileTokens) of
        "users" ->
          {ok, {user, lists:nth(2, FileTokens)}};
        ?SPACES_BASE_DIR_NAME ->
          {ok, {group, lists:nth(2, FileTokens)}};
        _ ->
          {error, wrong_path_format}
      end;
    false ->
      {error, too_short_path}
  end.


%% setup_ctx/1
%% ====================================================================
%% @doc Setups user filesystem context (uid and gid for veilhelpers)
%%      based on current fslogic user context and access path (group name -> primary GID)
%% @end
-spec setup_ctx(File :: string()) -> ok | {error, no_user}.
%% ====================================================================
setup_ctx(File) ->
<<<<<<< HEAD
    case fslogic_objects:get_user() of
        {ok, #veil_document{record = #user{login = UserName} = UserRec}} ->
            fslogic_context:set_fs_user_ctx(UserName),
            case check_access_type(File) of
                {ok, {group, SpaceName}} ->
                    UserSpaces = user_logic:get_spaces(UserRec),
                    SelectedSpace = [SP || #space_info{name = X} = SP <- UserSpaces, vcn_utils:ensure_binary(SpaceName) =:= X],
                    GIDs =
                        case SelectedSpace of
                            [] ->
                                fslogic_spaces:map_to_grp_owner(UserSpaces);
                            [#space_info{} = SpaceInfo] ->
                                [fslogic_spaces:map_to_grp_owner(SpaceInfo)] ++ fslogic_spaces:map_to_grp_owner(UserSpaces)
                        end,
                    fslogic_context:set_fs_group_ctx(GIDs),
                    ok;
                _ ->
                    fslogic_context:set_fs_group_ctx([]),
                    ok
            end;
        _ -> {error, no_user}
    end.
=======
  case fslogic_objects:get_user() of
    {ok, #veil_document{record = #user{login = UserName} = UserRec}} ->
      fslogic_context:set_fs_user_ctx(UserName),
      case check_access_type(File) of
        {ok, {group, GroupName}} ->
          SelectedGroup = [X || X <- user_logic:get_team_names(UserRec), GroupName =:= X],
          NewGroupCtx = SelectedGroup ++ user_logic:get_team_names(UserRec),
          fslogic_context:set_fs_group_ctx(NewGroupCtx),
          ok;
        _ ->
          fslogic_context:set_fs_group_ctx([]),
          ok
      end;
    _ -> {error, no_user}
  end.


%% clear_cache/1
%% ====================================================================
%% @doc Clears caches connected with file.
%% @end
-spec clear_cache(File :: string()) -> ok.
clear_cache(File) ->
  erase({File, is_reg}),
  erase({File, grp_wr}),
  erase({File, is_dir}),
  erase({File, owner}),
  erase({File, stats}),
  ok.
>>>>>>> abee8696
<|MERGE_RESOLUTION|>--- conflicted
+++ resolved
@@ -823,7 +823,6 @@
 -spec setup_ctx(File :: string()) -> ok | {error, no_user}.
 %% ====================================================================
 setup_ctx(File) ->
-<<<<<<< HEAD
     case fslogic_objects:get_user() of
         {ok, #veil_document{record = #user{login = UserName} = UserRec}} ->
             fslogic_context:set_fs_user_ctx(UserName),
@@ -846,22 +845,6 @@
             end;
         _ -> {error, no_user}
     end.
-=======
-  case fslogic_objects:get_user() of
-    {ok, #veil_document{record = #user{login = UserName} = UserRec}} ->
-      fslogic_context:set_fs_user_ctx(UserName),
-      case check_access_type(File) of
-        {ok, {group, GroupName}} ->
-          SelectedGroup = [X || X <- user_logic:get_team_names(UserRec), GroupName =:= X],
-          NewGroupCtx = SelectedGroup ++ user_logic:get_team_names(UserRec),
-          fslogic_context:set_fs_group_ctx(NewGroupCtx),
-          ok;
-        _ ->
-          fslogic_context:set_fs_group_ctx([]),
-          ok
-      end;
-    _ -> {error, no_user}
-  end.
 
 
 %% clear_cache/1
@@ -875,5 +858,4 @@
   erase({File, is_dir}),
   erase({File, owner}),
   erase({File, stats}),
-  ok.
->>>>>>> abee8696
+  ok.