%% ===================================================================
%% @author Michal Wrzeszcz
%% @copyright (C): 2013 ACK CYFRONET AGH
%% This software is released under the MIT license
%% cited in 'LICENSE.txt'.
%% @end
%% ===================================================================
%% @doc: This module provides high level file system operations that
%% operates directly on storage.
%% @end
%% ===================================================================

-module(storage_files_manager).

-include("registered_names.hrl").
-include("communication_protocol_pb.hrl").
-include("fuse_messages_pb.hrl").
-include("veil_modules/fslogic/fslogic.hrl").
-include("veil_modules/dao/dao_vfs.hrl").
-include("veil_modules/dao/dao_share.hrl").
-include("cluster_elements/request_dispatcher/gsi_handler.hrl").
-include_lib("veil_modules/dao/dao_types.hrl").
-include_lib("ctool/include/logging.hrl").

-define(S_IFREG, 8#100000).

%% ====================================================================
%% API
%% ====================================================================
%% Physical files organization management (to better organize files on storage;
%% the user does not see results of these operations)
-export([mkdir/2, mkdir/3, mv/3, delete_dir/2, chmod/3, chown/4, link/3]).

%% Physical files access (used to create temporary copies for remote files)
-export([getattr/2, read/4, write/4, write/3, create/2, create/3, truncate/3, delete/2, ls/0]).

%% Helper functions
-export([check_perms/2, check_perms/3]).

%% ====================================================================
%% Test API
%% ====================================================================
%% eunit
-ifdef(TEST).
-export([get_cached_value/3]).
-endif.

%% ====================================================================
%% API functions
%% ====================================================================

%% ====================================================================
%% Physical files organization management (to better organize files on storage;
%% the user does not see results of these operations)
%% ====================================================================


%% link/3
%% ====================================================================
%% @doc Creates hard-link on storage
%% @end
-spec link(Storage_helper_info :: record(), FileId :: string(), LinkId :: string()) -> Result when
    Result :: ok | {ErrorGeneral, ErrorDetail},
    ErrorGeneral :: atom(),
    ErrorDetail :: term().
%% ====================================================================
link(Storage_helper_info, FileId, LinkId) ->
    case veilhelpers:exec(link, Storage_helper_info, [FileId, LinkId]) of
        0 -> ok;
        ErrorCode ->
            {error, fslogic_errors:posix_to_veilerror(ErrorCode)}
    end.

%% getattr/2
%% ====================================================================
%% @doc Gets attributes of the file.
%% @end
-spec getattr(Storage_helper_info :: record(), FileId :: string()) -> Result when
    Result :: {ok, #st_stat{}} | {error, Reason :: fslogic_error()}.
%% ====================================================================
getattr(Storage_helper_info, FileId) ->
    case veilhelpers:exec(getattr, Storage_helper_info, [FileId]) of
        {0, #st_stat{} = Attrs} ->
            {ok, Attrs};
        {ErrorCode, _} ->
            {error, fslogic_errors:posix_to_veilerror(ErrorCode)}
    end.

%% mkdir/2
%% ====================================================================
%% @doc Creates dir on storage
%% @end
-spec mkdir(Storage_helper_info :: record(), Dir :: string()) -> Result when
  Result :: ok | {ErrorGeneral, ErrorDetail},
  ErrorGeneral :: atom(),
  ErrorDetail :: term().
%% ====================================================================
mkdir(Storage_helper_info, Dir) ->
    {ok, Mode} = application:get_env(?APP_Name, new_dir_storage_mode),
    mkdir(Storage_helper_info, Dir, Mode).
mkdir(Storage_helper_info, Dir, Mode) ->
    {ErrorCode, Stat} = veilhelpers:exec(getattr, Storage_helper_info, [Dir]),
    case ErrorCode of
        0 -> {error, dir_or_file_exists};
        error -> {ErrorCode, Stat};
        _ ->
            ErrorCode2 = veilhelpers:exec(mkdir, Storage_helper_info, [Dir, Mode]),
            case ErrorCode2 of
                0 ->
                    derive_gid_from_parent(Storage_helper_info, Dir),

                    Query = fslogic_context:get_user_query(),

                    case Query of
                        undefined -> ok;
                        _ ->
                            {GetUserAns, User} = user_logic:get_user(Query),
                            case GetUserAns of
                                ok ->
                                    {_Login, UID} = user_logic:get_login_with_uid(User),
                                    ChownAns = chown(Storage_helper_info, Dir, UID, -1),
                                    case ChownAns of
                                        ok -> ok;
                                        _ ->  {cannot_change_dir_owner, ChownAns}
                                    end;
                                _ -> {cannot_change_dir_owner, get_user_error}
                            end
                    end;
                {error, 'NIF_not_loaded'} -> ErrorCode2;
                _ ->
                    %% ?error("Can not create dir %p, code: %p, helper info: %p, mode: %p%n", [Dir, ErrorCode2, Storage_helper_info, NewDirStorageMode]),
                    {wrong_mkdir_return_code, ErrorCode2}
            end
    end.

%% mv/3
%% ====================================================================
%% @doc Moves file on storage
%% @end
-spec mv(Storage_helper_info :: record(), From :: string(), To :: string()) -> Result when
  Result :: ok | {ErrorGeneral, ErrorDetail},
  ErrorGeneral :: atom(),
  ErrorDetail :: term().
%% ====================================================================
mv(_Storage_helper_info, From, From) ->
    ok;
mv(Storage_helper_info, From, To) ->
  ErrorCode = veilhelpers:exec(rename, Storage_helper_info, [From, To]),
  case ErrorCode of
    0 -> ok;
    {error, 'NIF_not_loaded'} -> ErrorCode;
    _ ->
%%       ?error("Can not move file from ~p to ~p, code: ~p, helper info: ~p", [From, To, ErrorCode, Storage_helper_info]),
      {wrong_rename_return_code, ErrorCode}
  end.

%% delete_dir/2
%% ====================================================================
%% @doc Deletes dir on storage
%% @end
-spec delete_dir(Storage_helper_info :: record(), Dir :: string()) -> Result when
  Result :: ok | {ErrorGeneral, ErrorDetail},
  ErrorGeneral :: atom(),
  ErrorDetail :: term().
%% ====================================================================
delete_dir(Storage_helper_info, File) ->
  {ErrorCode, Stat} = get_cached_value(File, is_dir, Storage_helper_info),
  case ErrorCode of
    ok ->
      case Stat of
        true ->
          ErrorCode2 = veilhelpers:exec(rmdir, Storage_helper_info, [File]),
          case ErrorCode2 of
            0 -> clear_cache(File);
            {error, 'NIF_not_loaded'} ->
              clear_cache(File),
              ErrorCode2;
            _ ->
              clear_cache(File),
              {wrong_rmdir_return_code, ErrorCode2}
          end;
        false ->
          clear_cache(File),
          {error, not_directory}
      end;
    error ->
      clear_cache(File),
      {ErrorCode, Stat};
    _ ->
      clear_cache(File),
      {ErrorCode, Stat}
  end.

%% chmod/3
%% ====================================================================
%% @doc Change file mode at storage
%% @end
-spec chmod(Storage_helper_info :: record(), Dir :: string(), Mode :: integer()) -> Result when
  Result :: ok | {ErrorGeneral, ErrorDetail},
  ErrorGeneral :: atom(),
  ErrorDetail :: term().
%% ====================================================================
chmod(Storage_helper_info, File, Mode) ->
    ok = setup_ctx(File),
  ErrorCode = veilhelpers:exec(chmod, Storage_helper_info, [File, Mode]),
  case ErrorCode of
    0 -> ok;
    _ -> {error, ErrorCode}
  end.

%% chown/4
%% ====================================================================
%% @doc Change file's owner (if user or group shouldn't be changed use "" as an argument)
%% @end
-spec chown(Storage_helper_info :: record(), Dir :: string(), User :: string(), Group :: string()) -> Result when
  Result :: ok | {ErrorGeneral, ErrorDetail},
  ErrorGeneral :: atom(),
  ErrorDetail :: term().
%% ====================================================================
chown(Storage_helper_info, File, User, Group) when is_integer(User), is_integer(Group) ->
    %% ok = setup_ctx(File),
    ErrorCode = veilhelpers:exec(chown, Storage_helper_info, [File, User, Group]),
    case ErrorCode of
        0 -> ok;
        _ -> {error, ErrorCode}
    end;
chown(Storage_helper_info, File, User, Group) ->
  ErrorCode = veilhelpers:exec(chown_name, Storage_helper_info, [File, User, Group]),
  case ErrorCode of
    0 -> ok;
    _ -> {error, ErrorCode}
  end.

%% ====================================================================
%% Physical files access (used to create temporary copies for remote files)
%% ====================================================================

%% read/4
%% ====================================================================
%% @doc Reads file (operates only on storage). First it checks file
%% attributes (file type and file size). If everything is ok,
%% it reads data from file.
%% @end
-spec read(Storage_helper_info :: record(), File :: string(), Offset :: integer(), Size :: integer()) -> Result when
  Result :: {ok, Bytes} | {ErrorGeneral, ErrorDetail},
  Bytes :: binary(),
  ErrorGeneral :: atom(),
  ErrorDetail :: term().
%% ====================================================================
read(Storage_helper_info, File, Offset, Size) ->
    ok = setup_ctx(File),
  {ErrorCode, CValue} = get_cached_value(File, size, Storage_helper_info),
  case ErrorCode of
    ok ->
      {IsReg, FSize} = CValue,
      case IsReg of
        true ->
          case FSize < Offset of
            false ->
              {FlagCode, Flag} = get_cached_value(File, o_rdonly, Storage_helper_info),
              case FlagCode of
                ok ->
                  {ErrorCode2, FFI} = veilhelpers:exec(open, Storage_helper_info, [File, #st_fuse_file_info{flags = Flag}]),
                  case ErrorCode2 of
                    0 ->
                      Size2 = case Offset + Size > FSize of
                                true -> FSize - Offset;
                                false -> Size
                              end,
                      {ReadAns, Bytes} = read_bytes(Storage_helper_info, File, Offset, Size2, FFI),

                      ErrorCode3 = veilhelpers:exec(release, Storage_helper_info, [File, FFI]),
                      case ErrorCode3 of
                        0 -> {ReadAns, Bytes};
                        {error, 'NIF_not_loaded'} -> ErrorCode3;
                        _ -> {wrong_release_return_code, ErrorCode3}
                      end;
                    error -> {ErrorCode, FFI};
                    _ -> {wrong_open_return_code, ErrorCode2}
                  end;
                _ -> {FlagCode, Flag}
              end;
            true -> {error, file_too_small}
          end;
        false -> {error, not_regular_file}
      end;
    error -> {ErrorCode, CValue};
    _ -> {ErrorCode, CValue}
  end.

%% write/4
%% ====================================================================
%% @doc Writes data to file (operates only on storage). First it checks file
%% attributes (file type and file size). If everything is ok,
%% it reads data from file.
%% @end
-spec write(Storage_helper_info :: record(), File :: string(), Offset :: integer(), Buf :: binary()) -> Result when
  Result :: BytesWritten | {ErrorGeneral, ErrorDetail},
  BytesWritten :: integer(),
  ErrorGeneral :: atom(),
  ErrorDetail :: term().
%% ====================================================================
write(Storage_helper_info, File, Offset, Buf) ->
    ok = setup_ctx(File),
  {ErrorCode, Stat} = get_cached_value(File, is_reg, Storage_helper_info),
  case ErrorCode of
    ok ->
      case Stat of
        true ->
              {FlagCode, Flag} = get_cached_value(File, o_wronly, Storage_helper_info),
              case FlagCode of
                ok ->
                  {ErrorCode2, FFI} = veilhelpers:exec(open, Storage_helper_info, [File, #st_fuse_file_info{flags = Flag}]),
                  case ErrorCode2 of
                    0 ->
                        T1 = vcn_utils:mtime(),
                      BytesWritten = write_bytes(Storage_helper_info, File, Offset, Buf, FFI),
                        T0 = vcn_utils:mtime(),
                        ?info("write bytes: ~p", [T0 - T1]),
                      ErrorCode3 = veilhelpers:exec(release, Storage_helper_info, [File, FFI]),
                      case ErrorCode3 of
                        0 -> BytesWritten;
                        {error, 'NIF_not_loaded'} -> ErrorCode3;
                        _ -> {wrong_release_return_code, ErrorCode3}
                      end;
                    error -> {ErrorCode, FFI};
                    _ -> {wrong_open_return_code, ErrorCode2}
                  end;
                _ -> {FlagCode, Flag}
              end;
        false -> {error, not_regular_file}
      end;
    error -> {ErrorCode, Stat};
    _ -> {ErrorCode, Stat}
  end.

%% write/3
%% ====================================================================
%% @doc Appends data to the end of file (operates only on storage).
%% First it checks file attributes (file type and file size).
%% If everything is ok, it reads data from file.
%% @end
-spec write(Storage_helper_info :: record(), File :: string(), Buf :: binary()) -> Result when
  Result :: BytesWritten | {ErrorGeneral, ErrorDetail},
  BytesWritten :: integer(),
  ErrorGeneral :: atom(),
  ErrorDetail :: term().
%% ====================================================================
write(Storage_helper_info, File, Buf) ->
    ok = setup_ctx(File),
  {ErrorCode, CValue} = get_cached_value(File, size, Storage_helper_info),
  case ErrorCode of
    ok ->
      {IsReg, Offset} = CValue,
      case IsReg of
        true ->
          {FlagCode, Flag} = get_cached_value(File, o_wronly, Storage_helper_info),
          case FlagCode of
            ok ->
              {ErrorCode2, FFI} = veilhelpers:exec(open, Storage_helper_info, [File, #st_fuse_file_info{flags = Flag}]),
              case ErrorCode2 of
                0 ->
                  BytesWritten = write_bytes(Storage_helper_info, File, Offset, Buf, FFI),

                  ErrorCode3 = veilhelpers:exec(release, Storage_helper_info, [File, FFI]),
                  case ErrorCode3 of
                    0 -> BytesWritten;
                    {error, 'NIF_not_loaded'} -> ErrorCode3;
                    _ -> {wrong_release_return_code, ErrorCode3}
                  end;
                error -> {ErrorCode, FFI};
                _ -> {wrong_open_return_code, ErrorCode2}
              end;
            _ -> {FlagCode, Flag}
          end;
        false -> {error, not_regular_file}
      end;
    error -> {ErrorCode, CValue};
    _ -> {ErrorCode, CValue}
  end.

%% create/2
%% ====================================================================
%% @doc Creates file with default mode (operates only on storage). First it checks if file
%% exists. If not, it creates file.
%% @end
-spec create(Storage_helper_info :: record(), File :: string()) -> Result when
    Result :: ok | {ErrorGeneral, ErrorDetail},
    ErrorGeneral :: atom(),
    ErrorDetail :: term().
%% ====================================================================
create(Storage_helper_info, File) ->
    ok = setup_ctx(File),
    {ModeStatus, NewFileStorageMode} = get_mode(File),
    case ModeStatus of
    ok -> create(Storage_helper_info, File, NewFileStorageMode);
        _ -> {error, cannot_get_file_mode}
    end.

%% create/3
%% ====================================================================
%% @doc Creates file with given mode (operates only on storage). First it checks if file
%% exists. If not, it creates file.
%% @end
-spec create(Storage_helper_info :: record(), File :: string(), Mode :: integer()) -> Result when
  Result :: ok | {ErrorGeneral, ErrorDetail},
  ErrorGeneral :: atom(),
  ErrorDetail :: term().
%% ====================================================================
create(Storage_helper_info, File, Mode) ->
  ok = setup_ctx(File),
  {ErrorCode, Stat} = veilhelpers:exec(getattr, Storage_helper_info, [File]),
  case ErrorCode of
    0 -> {error, file_exists};
    error -> {ErrorCode, Stat};
    _ ->
      ErrorCode2 = veilhelpers:exec(mknod, Storage_helper_info, [File, Mode bor ?S_IFREG, 0]),
      case ErrorCode2 of
        0 ->
          ErrorCode3 = veilhelpers:exec(truncate, Storage_helper_info, [File, 0]),
          case ErrorCode3 of
            0 ->
              derive_gid_from_parent(Storage_helper_info, File),

              Query = fslogic_context:get_user_query(),

              case Query of
                undefined -> ok;
                _ ->
                  {GetUserAns, User} = user_logic:get_user(Query),
                  case GetUserAns of
                    ok ->
                      {_Login, UID} = user_logic:get_login_with_uid(User),
                      ChownAns = chown(Storage_helper_info, File, UID, -1),
                      case ChownAns of
                        ok ->
                          ok;
                        _ ->
                          {cannot_change_file_owner, ChownAns}
                      end;
                    _ -> {cannot_change_file_owner, get_user_error}
                  end
              end;
            {error, 'NIF_not_loaded'} -> ErrorCode3;
            _ -> {wrong_truncate_return_code, ErrorCode3}
          end;
        {error, 'NIF_not_loaded'} -> ErrorCode2;
        _ ->
          ?error("Can not create file ~p, code: ~p, helper info: ~p, mode: ~p, CTX: ~p / ~p", [File, ErrorCode2, Storage_helper_info, Mode bor ?S_IFREG, fslogic_context:get_fs_user_ctx(), fslogic_context:get_fs_group_ctx()]),
          {wrong_mknod_return_code, ErrorCode2}
      end
  end.

%% truncate/3
%% ====================================================================
%% @doc Truncates file (operates only on storage). First it checks if file
%% exists and is regular file. If everything is ok, it truncates file.
%% @end
-spec truncate(Storage_helper_info :: record(), File :: string(), Size :: integer()) -> Result when
  Result :: ok | {ErrorGeneral, ErrorDetail},
  ErrorGeneral :: atom(),
  ErrorDetail :: term().
%% ====================================================================
truncate(Storage_helper_info, File, Size) ->
  ok = setup_ctx(File),
  {ErrorCode, Stat} = get_cached_value(File, is_reg, Storage_helper_info),
  case ErrorCode of
    ok ->
      case Stat of
        true ->
          ErrorCode2 = veilhelpers:exec(truncate, Storage_helper_info, [File, Size]),
          case ErrorCode2 of
            0 -> ok;
            {error, 'NIF_not_loaded'} -> ErrorCode2;
            _ ->
                {wrong_truncate_return_code, ErrorCode2}
          end;
        false -> {error, not_regular_file}
      end;
    error -> {ErrorCode, Stat};
    _ -> {ErrorCode, Stat}
  end.

%% delete/2
%% ====================================================================
%% @doc Deletes file (operates only on storage). First it checks if file
%% exists and is regular file. If everything is ok, it deletes file.
%% @end
-spec delete(Storage_helper_info :: record(), File :: string()) -> Result when
  Result :: ok | {ErrorGeneral, ErrorDetail},
  ErrorGeneral :: atom(),
  ErrorDetail :: term().
%% ====================================================================
delete(Storage_helper_info, File) ->
    ok = setup_ctx(File),
  {ErrorCode, Stat} = get_cached_value(File, is_reg, Storage_helper_info),
  case ErrorCode of
    ok ->
      case Stat of
        true ->
          ErrorCode2 = veilhelpers:exec(unlink, Storage_helper_info, [File]),
          case ErrorCode2 of
            0 -> clear_cache(File);
            {error, 'NIF_not_loaded'} ->
              clear_cache(File),
              ErrorCode2;
            _ ->
              clear_cache(File),
              {wrong_unlink_return_code, ErrorCode2}
          end;
        false ->
          clear_cache(File),
          {error, not_regular_file}
      end;
    error ->
      clear_cache(File),
      {ErrorCode, Stat};
    _ ->
      clear_cache(File),
      {ErrorCode, Stat}
  end.

%% ls/0
%% ====================================================================
%% @doc Lists files in directory on storage
%% @end
-spec ls() -> {error, not_implemented_yet}.
%% ====================================================================
ls() ->
  %% czy taka funkcja jest nam do czegoś potrzebna - w końcu znane będą pliki z bazy jak i kopie tymczasowe?
  {error, not_implemented_yet}.

%% ====================================================================
%% Internal functions
%% ====================================================================

%% read_bytes/5
%% ====================================================================
%% @doc Reads file (operates only on storage).It contains loop that reads
%% data until all requested data is read (storage may not be able to provide
%% all requested data at once).
%% @end
-spec read_bytes(Storage_helper_info :: record(), File :: string(), Offset :: integer(), Size :: integer(), FFI :: #st_fuse_file_info{}) -> Result when
  Result :: {ok, Bytes} | {ErrorGeneral, ErrorDetail},
  Bytes :: binary(),
  ErrorGeneral :: atom(),
  ErrorDetail :: term().
%% ====================================================================
read_bytes(_Storage_helper_info, _File, _Offset, 0, _FFI) ->
  {ok, <<>>};

read_bytes(Storage_helper_info, File, Offset, Size, FFI) ->
  {ErrorCode, Bytes} = veilhelpers:exec(read, Storage_helper_info, [File, Size, Offset, FFI]),
  case ErrorCode of
    BytesNum when is_integer(BytesNum), BytesNum > 0 ->
      {TmpErrorCode, TmpBytes} = read_bytes(Storage_helper_info, File, Offset + BytesNum, Size - BytesNum, FFI),
      case TmpErrorCode of
        ok -> {ok, <<Bytes/binary, TmpBytes/binary>>};
        _ -> {TmpErrorCode, TmpBytes}
      end;
    error -> {ErrorCode, Bytes};
    _ -> {error, {wrong_read_return_code, ErrorCode}}
  end.

%% write_bytes/5
%% ====================================================================
%% @doc Writes data to file (operates only on storage). It contains loop
%% that writes data until all data is written (storage may not be able to
%% save all data at once).
%% @end
-spec write_bytes(Storage_helper_info :: record(), File :: string(), Offset :: integer(), Buf :: binary(), FFI :: #st_fuse_file_info{}) -> Result when
  Result :: BytesWritten | {ErrorGeneral, ErrorDetail},
  BytesWritten :: integer(),
  ErrorGeneral :: atom(),
  ErrorDetail :: term().
%% ====================================================================
write_bytes(_Storage_helper_info, _File, _Offset, <<>>, _FFI) ->
  0;

write_bytes(Storage_helper_info, File, Offset, Buf, FFI) ->
  ErrorCode = veilhelpers:exec(write, Storage_helper_info, [File, Buf, Offset, FFI]),
  case ErrorCode of
    BytesNum when is_integer(BytesNum), BytesNum > 0 ->
      <<_:BytesNum/binary, NewBuf/binary>> = Buf,
      TmpErrorCode = write_bytes(Storage_helper_info, File, Offset + BytesNum, NewBuf, FFI),
      case TmpErrorCode of
        BytesNum2 when is_integer(BytesNum2) -> BytesNum2 + BytesNum;
        _ -> TmpErrorCode
      end;
    {error, 'NIF_not_loaded'} -> ErrorCode;
    _ ->
      {error, {wrong_write_return_code, ErrorCode}}
  end.


%% get_cached_value/3
%% ====================================================================
%% @doc Checks value using storage helper or gets its from cache
%% @end
-spec get_cached_value(File :: string(), ValueName :: atom(), Storage_helper_info :: record()) -> Result when
  Result :: {ok, Value} | {ErrorGeneral, ErrorDetail},
  Value :: term(),
  ErrorGeneral :: atom(),
  ErrorDetail :: term().
%% ====================================================================
get_cached_value(File, ValueName, Storage_helper_info) ->
  ValType = case ValueName of
    is_reg -> file_stats;
    is_dir -> file_stats;
    grp_wr -> file_stats;
    owner -> file_stats;
    o_wronly -> flag;
    o_rdonly -> flag;
    size -> size
  end,

  CachedValue =
    case ValType of
      file_stats -> get({File, ValueName});
      flag -> get({Storage_helper_info, ValueName});
      _ -> undefined   %% size
    end,

  case CachedValue of
    undefined ->
      case ValType of
        file_stats ->
          {ErrorCode, Stat} = case get({File, stats}) of
                                undefined ->
              {TmpErrorCode, TmpStat} = veilhelpers:exec(getattr, Storage_helper_info, [File]),
              case TmpErrorCode of
                0 ->
                                      put({File, stats}, TmpStat);
                _ ->
                  ok
              end,
                                  {TmpErrorCode, TmpStat};
                                StatsValue ->
                                  {0, StatsValue}
          end,
          case ErrorCode of
            0 ->
              ReturnValue = case ValueName of
                grp_wr ->
                  case Stat#st_stat.st_mode band ?WR_GRP_PERM of
                    0 -> false;
                    _ -> true
                  end;
                owner ->
                  integer_to_list(Stat#st_stat.st_uid);
                _ ->
                  veilhelpers:exec(ValueName, Storage_helper_info, [Stat#st_stat.st_mode])
              end,
              put({File, ValueName}, ReturnValue),
              {ok, ReturnValue};
            error -> {ErrorCode, Stat};
            _ -> {wrong_getatt_return_code, ErrorCode}
          end;
        flag ->
          ReturnValue2 = veilhelpers:exec(get_flag, Storage_helper_info, [ValueName]),
          put({Storage_helper_info, ValueName}, ReturnValue2),
          {ok, ReturnValue2};
        size ->
          {ErrorCode2, Stat2} = veilhelpers:exec(getattr, Storage_helper_info, [File]),
          case ErrorCode2 of
            0 ->
              ReturnValue3 = veilhelpers:exec(is_reg, Storage_helper_info, [Stat2#st_stat.st_mode]),
              put({File, is_reg}, ReturnValue3),
              {ok, {ReturnValue3, Stat2#st_stat.st_size}};
            error -> {ErrorCode2, Stat2};
            _ -> {wrong_getatt_return_code, ErrorCode2}
          end
      end;
    _ -> {ok, CachedValue}
  end.

%% check_perms/2
%% ====================================================================
%% @doc Checks if the user has permission to modify file (e,g. change owner).
%% @end
-spec check_perms(File :: string(), Storage_helper_info :: record()) -> Result when
  Result :: {ok, Value} | {ErrorGeneral, ErrorDetail},
  Value :: boolean(),
  ErrorGeneral :: atom(),
  ErrorDetail :: atom().
%% ====================================================================
check_perms(File, Storage_helper_info) ->
  check_perms(File, Storage_helper_info, write).

%% check_perms/3
%% ====================================================================
%% @doc Checks if the user has permission to modify file (e,g. change owner).
%%      @todo: remove this function. Currently this functionality is provided by operating system via veilhelpers
%% @end
-spec check_perms(File :: string(), Storage_helper_info :: record(), CheckType :: boolean()) -> Result when
  Result :: {ok, Value} | {ErrorGeneral, ErrorDetail},
  Value :: boolean(),
  ErrorGeneral :: atom(),
  ErrorDetail :: atom().
%% ====================================================================
check_perms(_File, _Storage_helper_info, _CheckType) ->
    {ok, true}.
%%   {AccessTypeStatus, AccessAns} = check_access_type(File),
%%   case AccessTypeStatus of
%%     ok ->
%%       {AccesType, AccessName} = AccessAns,
%%       case AccesType of
%%         user ->
%%           {UsrStatus, UserRoot} = fslogic_path:get_user_root(),
%%           case UsrStatus of
%%             ok ->
%%               {ok, UserDoc} = fslogic_objects:get_user(),
%%               fslogic_context:set_fs_user_ctx(UserDoc#veil_document.record#user.login),
%%               [CleanUserRoot | _] = string:tokens(UserRoot, "/"),
%%               {ok, CleanUserRoot =:= AccessName};
%%             _ -> {error, can_not_get_user_root}
%%           end;
%%         group ->
%%           {UserDocStatus, UserDoc} = fslogic_objects:get_user(),
%%           {UsrStatus2, UserGroups} = fslogic_utils:get_user_groups(UserDocStatus, UserDoc),
%%           case UsrStatus2 of
%%             ok ->
%%               fslogic_context:set_fs_user_ctx(UserDoc#veil_document.record#user.login),
%%               case lists:member(AccessName, UserGroups) of
%%                 true ->
%%                   fslogic_context:set_fs_group_ctx(AccessName),
%%                   case CheckType of
%%                     read ->
%%                       {ok, true};
%%                     _ ->
%%                       {Status, CheckOk} = case CheckType of
%%                                             write -> get_cached_value(File, grp_wr, Storage_helper_info);
%%                                             _ -> {ok, false} %perms
%%                                           end,
%%                       case Status of
%%                         ok ->
%%                           case CheckOk of
%%                             true -> {ok, true};
%%                             false ->
%%                               UserRecord = UserDoc#veil_document.record,
%%                               IdFromSystem = fslogic_utils:get_user_id_from_system(UserRecord#user.login),
%%                               IdFromSystem2 = string:substr(IdFromSystem, 1, length(IdFromSystem) - 1),
%%                               {OwnWrStatus, Own} = get_cached_value(File, owner, Storage_helper_info),
%%                               case OwnWrStatus of
%%                                 ok ->
%%                                   {ok, IdFromSystem2 =:= Own};
%%                                 _ ->
%%                                   {error, can_not_check_file_owner}
%%                               end
%%                           end;
%%                         _ ->
%%                           {error, can_not_check_grp_perms}
%%                       end
%%                   end;
%%                 false ->
%%                   {ok, false}
%%               end;
%%             _ -> {error, can_not_get_user_groups}
%%           end
%%       end;
%%     _ ->
%%       {AccessTypeStatus, AccessAns}
%%   end.

%% ====================================================================
%% Internal functions
%% ====================================================================

%% derive_gid_from_parent/2
%% ====================================================================
%% @doc Gets group owner form File's parent and sets same group owner for the File
%% @end
-spec derive_gid_from_parent(Storage_helper_info :: record(), File :: string()) -> ok | {error, ErrNo :: integer()}.
%% ====================================================================
derive_gid_from_parent(SHInfo, File) ->
  case veilhelpers:exec(getattr, SHInfo, [fslogic_path:strip_path_leaf(File)]) of
    {0, #st_stat{st_gid = GID}} ->
      Res = chown(SHInfo, File, -1, GID),
      ?debug("Changing gid of file ~p to ~p. Status: ~p", [File, GID, Res]),
      Res;
    {ErrNo, _} ->
      ?error("Cannot fetch parent dir ~p attrs. Error: ~p", [fslogic_path:strip_path_leaf(File), ErrNo]),
      {error, ErrNo}
  end.

%% get_mode/1
%% ====================================================================
%% @doc Gets mode for a newly created file.
%% @end
-spec get_mode(FileName :: string()) -> Result when
  Result :: {ok, integer()} | {error, undefined}.
%% ====================================================================
get_mode(File) ->
  {AccessTypeStatus, AccesType} = check_access_type(File),
  case AccessTypeStatus of
    ok ->
      TmpAns = case AccesType of
        {user, _} ->
          application:get_env(?APP_Name, new_file_storage_mode);
        {group, _} ->
          application:get_env(?APP_Name, new_group_file_storage_mode)
      end,
      case TmpAns of
        undefined -> {error, undefined};
        _ -> TmpAns
      end;
    _ ->
      case application:get_env(?APP_Name, new_file_storage_mode) of %% operation performed by cluster
        undefined -> {error, undefined};
        TmpAns2 -> TmpAns2
      end
  end.

%% check_access_type/1
%% ====================================================================
%% @doc Checks if the file belongs to user or group
%% @end
-spec check_access_type(FileName :: string()) -> Result when
  Result :: {ok, {Type, OwnerName}} | {error, ErrorDesc},
  Type :: atom(),
  OwnerName :: string(),
  ErrorDesc :: atom().
%% ====================================================================
check_access_type(File) ->
  FileTokens = string:tokens(File, "/"),
  FileTokensLen = length(FileTokens),
  case FileTokensLen > 2 of
    true ->
      case lists:nth(1, FileTokens) of
        "users" ->
          {ok, {user, lists:nth(2, FileTokens)}};
        ?SPACES_BASE_DIR_NAME ->
          {ok, {group, lists:nth(2, FileTokens)}};
        _ ->
          {error, wrong_path_format}
      end;
    false ->
      {error, too_short_path}
  end.


%% setup_ctx/1
%% ====================================================================
%% @doc Setups user filesystem context (uid and gid for veilhelpers)
%%      based on current fslogic user context and access path (group name -> primary GID)
%% @end
-spec setup_ctx(File :: string()) -> ok | {error, no_user}.
%% ====================================================================
setup_ctx(File) ->
    ?debug("Setup storage ctx based on fslogc ctx -> DN: ~p, AccessToken: ~p", [fslogic_context:get_user_dn(), fslogic_context:get_gr_auth()]),
    T0 = vcn_utils:mtime(),
    case fslogic_objects:get_user() of
<<<<<<< HEAD
        {ok, #veil_document{record = #user{global_id = GRUID} = UserRec} = UserDoc} ->
            {_Login, UID} = user_logic:get_login_with_uid(UserDoc),
            fslogic_context:set_fs_user_ctx(UID),
=======
        {ok, #veil_document{record = #user{login = UserName, global_id = GRUID} = UserRec}} ->
            T1 = vcn_utils:mtime(),
            fslogic_context:set_fs_user_ctx(UserName),
>>>>>>> 8b92a05e
            case check_access_type(File) of
                {ok, {group, SpaceId}} ->
                    T2 = vcn_utils:mtime(),
                    UserSpaceIds = user_logic:get_space_ids(UserRec),
                    T3 = vcn_utils:mtime(),
                    SelectedSpaceId = [X || X <- UserSpaceIds, vcn_utils:ensure_binary(SpaceId) =:= X],
                    SelectedSpaceIdOrSpace =
                        case SelectedSpaceId of
                            [] ->
                                UserSpaces0 =
                                    case dao_lib:apply(vfs, get_space_files, [{gruid, vcn_utils:ensure_binary(GRUID)}], fslogic_context:get_protocol_version()) of
                                        {ok, SpaceFiles} ->
                                            [fslogic_utils:file_to_space_info(SpaceFile) || #veil_document{record = #file{}} = SpaceFile <- SpaceFiles];
                                        _ ->
                                            []
                                    end,
                                SelectedSpace0 = [SP || #space_info{space_id = X} = SP <- UserSpaces0, vcn_utils:ensure_binary(SpaceId) =:= X],
                                SelectedSpace0;
                            _  ->
                                SelectedSpaceId
                        end,
                    T4 = vcn_utils:mtime(),

                    SelectedSpace =
                        case SelectedSpaceIdOrSpace of
                            [] -> [];
                            [MSpaceId | _] when is_binary(MSpaceId) ->
                                {ok, SelectedSpace1} = fslogic_objects:get_space({uuid, MSpaceId}),
                                [SelectedSpace1];
                            [#space_info{} = SpaceInfo1 | _] ->
                                [SpaceInfo1]
                        end,

                    GIDs =
                        case SelectedSpace of
                            [] ->
                                [];
                            [#space_info{} = SpaceInfo] ->
                                [fslogic_spaces:map_to_grp_owner(SpaceInfo)]
                        end,
                    T5 = vcn_utils:mtime(),
                    ?info("setup ==================> ~p ~p ~p ~p ~p", [T5 - T4, T4 - T3, T3 - T2, T2 - T1, T1 - T0]),
                    fslogic_context:set_fs_group_ctx(GIDs),
                    ok;
                _ ->
                    fslogic_context:set_fs_group_ctx([]),
                    ok
            end;
        _ -> {error, no_user}
    end.


%% clear_cache/1
%% ====================================================================
%% @doc Clears caches connected with file.
%% @end
-spec clear_cache(File :: string()) -> ok.
clear_cache(File) ->
  erase({File, is_reg}),
  erase({File, grp_wr}),
  erase({File, is_dir}),
  erase({File, owner}),
  erase({File, stats}),
  ok.<|MERGE_RESOLUTION|>--- conflicted
+++ resolved
@@ -313,10 +313,8 @@
                   {ErrorCode2, FFI} = veilhelpers:exec(open, Storage_helper_info, [File, #st_fuse_file_info{flags = Flag}]),
                   case ErrorCode2 of
                     0 ->
-                        T1 = vcn_utils:mtime(),
                       BytesWritten = write_bytes(Storage_helper_info, File, Offset, Buf, FFI),
-                        T0 = vcn_utils:mtime(),
-                        ?info("write bytes: ~p", [T0 - T1]),
+
                       ErrorCode3 = veilhelpers:exec(release, Storage_helper_info, [File, FFI]),
                       case ErrorCode3 of
                         0 -> BytesWritten;
@@ -848,22 +846,14 @@
 %% ====================================================================
 setup_ctx(File) ->
     ?debug("Setup storage ctx based on fslogc ctx -> DN: ~p, AccessToken: ~p", [fslogic_context:get_user_dn(), fslogic_context:get_gr_auth()]),
-    T0 = vcn_utils:mtime(),
+
     case fslogic_objects:get_user() of
-<<<<<<< HEAD
         {ok, #veil_document{record = #user{global_id = GRUID} = UserRec} = UserDoc} ->
             {_Login, UID} = user_logic:get_login_with_uid(UserDoc),
             fslogic_context:set_fs_user_ctx(UID),
-=======
-        {ok, #veil_document{record = #user{login = UserName, global_id = GRUID} = UserRec}} ->
-            T1 = vcn_utils:mtime(),
-            fslogic_context:set_fs_user_ctx(UserName),
->>>>>>> 8b92a05e
             case check_access_type(File) of
                 {ok, {group, SpaceId}} ->
-                    T2 = vcn_utils:mtime(),
                     UserSpaceIds = user_logic:get_space_ids(UserRec),
-                    T3 = vcn_utils:mtime(),
                     SelectedSpaceId = [X || X <- UserSpaceIds, vcn_utils:ensure_binary(SpaceId) =:= X],
                     SelectedSpaceIdOrSpace =
                         case SelectedSpaceId of
@@ -880,7 +870,6 @@
                             _  ->
                                 SelectedSpaceId
                         end,
-                    T4 = vcn_utils:mtime(),
 
                     SelectedSpace =
                         case SelectedSpaceIdOrSpace of
@@ -899,8 +888,6 @@
                             [#space_info{} = SpaceInfo] ->
                                 [fslogic_spaces:map_to_grp_owner(SpaceInfo)]
                         end,
-                    T5 = vcn_utils:mtime(),
-                    ?info("setup ==================> ~p ~p ~p ~p ~p", [T5 - T4, T4 - T3, T3 - T2, T2 - T1, T1 - T0]),
                     fslogic_context:set_fs_group_ctx(GIDs),
                     ok;
                 _ ->
