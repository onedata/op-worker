%% ===================================================================
%% @author Lukasz Opiola
%% @copyright (C): 2013 ACK CYFRONET AGH
%% This software is released under the MIT license
%% cited in 'LICENSE.txt'.
%% @end
%% ===================================================================
%% @doc: This is a cowboy handler module, implementing cowboy_rest interface.
%% It handles REST requests by routing them to proper rest module.
%% @end
%% ===================================================================

-module(rest_handler).

-include_lib("public_key/include/public_key.hrl").
-include("veil_modules/control_panel/common.hrl").
-include("err.hrl").
<<<<<<< HEAD
-include("veil_modules/control_panel/connection_check_values.hrl").
=======
-include("logging.hrl").
>>>>>>> 263901fd

-record(state, {
    version = <<"latest">> :: binary(),
    method = <<"GET">> :: binary(),
    handler_module = undefined :: atom(),
    resource_id = undefined :: binary()
}).

-export([init/3, rest_init/2, resource_exists/2, allowed_methods/2, content_types_provided/2, get_resource/2]).
-export([content_types_accepted/2, delete_resource/2, handle_urlencoded_data/2, handle_json_data/2, handle_multipart_data/2]).


%% ====================================================================
%% API functions
%% ====================================================================

%% init/3
%% ====================================================================
%% @doc Cowboy callback function
%% Imposes a cowboy upgrade protocol to cowboy_rest - this module is 
%% now treated as REST module by cowboy.
%% @end
-spec init(any(), any(), any()) -> {upgrade, protocol, cowboy_rest}.
%% ====================================================================
init(_, _, _) -> {upgrade, protocol, cowboy_rest}.

%% rest_init/2
%% ====================================================================
%% @doc Cowboy callback function
%% Called right after protocol upgrade to init the request context.
%% Will shut down the connection if the peer doesn't provide a valid
%% proxy certificate.
%% @end
-spec rest_init(req(), term()) -> {ok, req(), term()} | {shutdown, req()}.
%% ====================================================================
rest_init(Req, _Opts) when Req#http_req.path_info =:= [?connection_check_path] ->
    % when checking connection, continue without cert verification
    do_init(Req);
rest_init(Req, _Opts) ->
    {OtpCert, Certs} = try
        {ok, PeerCert} = ssl:peercert(cowboy_req:get(socket, Req)),
        {ok, {Serial, Issuer}} = public_key:pkix_issuer_id(PeerCert, self),
        [{_, [TryOtpCert | TryCerts], _}] = ets:lookup(gsi_state, {Serial, Issuer}),
        {TryOtpCert, TryCerts}
                       catch
                           _:_ ->
                               ?error("[REST] Peer connected but cerificate chain was not found. Please check if GSI validation is enabled."),
                               erlang:error(invalid_cert)
                       end,

    case gsi_handler:call(gsi_nif, verify_cert_c,
        [public_key:pkix_encode('OTPCertificate', OtpCert, otp),                    %% peer certificate
            [public_key:pkix_encode('OTPCertificate', Cert, otp) || Cert <- Certs], %% peer CA chain
            [DER || [DER] <- ets:match(gsi_state, {{ca, '_'}, '$1', '_'})],         %% cluster CA store
            [DER || [DER] <- ets:match(gsi_state, {{crl, '_'}, '$1', '_'})]]) of    %% cluster CRL store
        {ok, 1} ->
            {ok, EEC} = gsi_handler:find_eec_cert(OtpCert, Certs, gsi_handler:is_proxy_certificate(OtpCert)),
            {rdnSequence, Rdn} = gsi_handler:proxy_subject(EEC),
            {ok, DnString} = user_logic:rdn_sequence_to_dn_string(Rdn),
            {ok, _Req, _State} = do_init(Req, DnString);
        {ok, 0, Errno} ->
            ?info("[REST] Peer ~p was rejected due to ~p error code", [OtpCert#'OTPCertificate'.tbsCertificate#'OTPTBSCertificate'.subject, Errno]),
            erlang:error({gsi_error_code, Errno});
        {error, Reason} ->
            ?error("[REST] GSI peer verification callback error: ~p", [Reason]),
            erlang:error(Reason);
        Other ->
            ?error("[REST] GSI verification callback returned unknown response ~p", [Other]),
            erlang:error({gsi_unknown_response, Other})
    end.


%% allowed_methods/2
%% ====================================================================
%% @doc Cowboy callback function
%% Returns methods that are allowed, based on version specified in URI.
%% Will call methods_and_version_info/1 from rest_module_behaviour.
%% @end
-spec allowed_methods(req(), #state{} | {error, term()}) -> {[binary()], req(), #state{}}.
%% ====================================================================
allowed_methods(Req, #state{version = Version, handler_module = Mod} = State) ->
    {MethodsVersionInfo, Req2} = Mod:methods_and_versions_info(Req),
    RequestedVersion = case Version of
                           <<"latest">> ->
                               {Ver, _} = lists:last(MethodsVersionInfo),
                               Ver;
                           Ver ->
                               Ver
                       end,
    % Check if requested version is supported
    case proplists:get_value(RequestedVersion, MethodsVersionInfo, undefined) of
        undefined ->
            NewReq = reply_with_error(Req2, warning, ?error_version_unsupported, [binary_to_list(RequestedVersion)]),
            {halt, NewReq, State};
        AllowedMethods ->
            {Method, _} = cowboy_req:method(Req2),
            % Check if requested method is allowed
            case lists:member(Method, AllowedMethods) of
                false ->
                    ErrorRec = ?report_warning(?error_method_unsupported, [binary_to_list(Method)]),
                    NewReq = cowboy_req:set_resp_body(rest_utils:error_reply(ErrorRec), Req2),
                    {AllowedMethods, NewReq, State};
                true ->
                    % Check if content-type is acceptable (for PUT or POST)
                    case (Method =/= <<"POST">> andalso Method =/= <<"PUT">>) orelse (content_type_supported(Req2)) of
                        false ->
                            NewReq = reply_with_error(Req2, warning, ?error_media_type_unsupported, []),
                            {halt, NewReq, State};
                        true ->
                            {AllowedMethods, Req2, State#state{version = RequestedVersion}}
                    end
            end
    end;

% Some errors could have been detected in do_init/2. If so, State contains
% an {error, Type} tuple. These errors shall be handled here,
% because cowboy doesn't allow returning errors in rest_init.
allowed_methods(Req, {error, Type}) ->
    NewReq = case Type of
                 path_invalid -> reply_with_error(Req, warning, ?error_path_invalid, []);
                 {user_unknown, DnString} -> reply_with_error(Req, error, ?error_user_unknown, [DnString])
             end,
    {halt, NewReq, error}.


%% content_types_provided/2
%% ====================================================================
%% @doc Cowboy callback function
%% Returns content types that can be provided. "application/json" is default.
%% It can be changed later by gui_utils:cowboy_ensure_header/3.
%% @end
-spec content_types_provided(req(), #state{}) -> {[binary()], req(), #state{}}.
%% ====================================================================
content_types_provided(Req, State) ->
    {[{<<"application/json">>, get_resource}], Req, State}.


%% resource_exists/2
%% ====================================================================
%% @doc Cowboy callback function
%% Determines if resource identified by URI exists.
%% Will call exists/3 from rest_module_behaviour.
%% @end
-spec resource_exists(req(), #state{}) -> {boolean(), req(), #state{}}.
%% ====================================================================
resource_exists(Req, #state{handler_module = undefined} = State) ->
    {false, Req, State};

resource_exists(Req, #state{resource_id = undefined} = State) ->
    {true, Req, State};

resource_exists(Req, #state{version = Version, handler_module = Mod, resource_id = Id} = State) ->
    {Exists, NewReq} = Mod:exists(Req, Version, Id),
    case Exists of
        false ->
            ErrorRec = ?report_warning(?error_not_found, [binary_to_list(Id)]),
            Req2 = cowboy_req:set_resp_body(rest_utils:error_reply(ErrorRec), NewReq),
            {false, Req2, State};
        true ->
            {true, NewReq, State}
    end
.


%% get_resource/2
%% ====================================================================
%% @doc Cowboy callback function
%% Handles GET requests. 
%% Will call get/3 from rest_module_behaviour.
%% @end
-spec get_resource(req(), #state{}) -> {term(), req(), #state{}}.
%% ====================================================================
get_resource(Req, #state{version = Version, handler_module = Mod, resource_id = Id} = State) ->
    {Answer, Req2} = Mod:get(Req, Version, Id),
    % process_callback_answer/2 cannot be used here as cowboy expects other returned values
    {Resp, NewReq} = case Answer of
                         ok ->
                             {halt, Req2};
                         {body, ResponseBody} ->
                             {ResponseBody, Req2};
                         {stream, Size, Fun, ContentType} ->
                             Req3 = gui_utils:cowboy_ensure_header(<<"content-type">>, ContentType, Req2),
                             {{stream, Size, Fun}, Req3};
                         error ->
                             {ok, Req3} = cowboy_req:reply(500, Req2),
                             {halt, Req3};
                         {error, ErrorDesc} ->
                             Req3 = cowboy_req:set_resp_body(ErrorDesc, Req2),
                             {ok, Req4} = cowboy_req:reply(500, Req3),
                             {halt, Req4}
                     end,
    {Resp, NewReq, State}.


%% content_types_accepted/2
%% ====================================================================
%% @doc Cowboy callback function
%% Returns content-types that are accepted by REST handler and what 
%% functions should be used to process the requests.
%% @end
-spec content_types_accepted(req(), #state{}) -> {term(), req(), #state{}}.
%% ====================================================================
content_types_accepted(Req, State) ->
    {[
        {{<<"application">>, <<"x-www-form-urlencoded">>, '*'}, handle_urlencoded_data},
        {{<<"application">>, <<"json">>, '*'}, handle_json_data},
        {{<<"multipart">>, <<"form-data">>, '*'}, handle_multipart_data}
    ], Req, State}.


%% handle_urlencoded_data/2
%% ====================================================================
%% @doc Function handling "application/x-www-form-urlencoded" requests.
%% @end
-spec handle_urlencoded_data(req(), #state{}) -> {boolean(), req(), #state{}}.
%% ====================================================================
handle_urlencoded_data(Req, #state{handler_module = Mod, version = Version, resource_id = Id} = State) ->
    {ok, Data, Req2} = cowboy_req:body_qs(Req),
    {Result, NewReq} = handle_data(Req2, Mod, Version, Id, Data),
    {Result, NewReq, State}.


%% handle_json_data/2
%% ====================================================================
%% @doc Function handling "application/json" requests.
%% @end
-spec handle_json_data(req(), #state{}) -> {boolean(), req(), #state{}}.
%% ====================================================================
handle_json_data(Req, #state{handler_module = Mod, version = Version, resource_id = Id} = State) ->
    {ok, Binary, Req2} = cowboy_req:body(Req),
    Data = case Binary of
               <<"">> ->
                   <<"">>;
               _ ->
                   case rest_utils:decode_from_json(Binary) of
                       {_Type, Struct} -> Struct;
                       Other -> Other
                   end
           end,
    {Result, NewReq} = handle_data(Req2, Mod, Version, Id, Data),
    {Result, NewReq, State}.


%% handle_multipart_data/2
%% ====================================================================
%% @doc Function handling "multipart/form-data" requests.
%% @end
-spec handle_multipart_data(req(), #state{}) -> {boolean(), req(), #state{}}.
%% ====================================================================
handle_multipart_data(Req, #state{handler_module = Mod, version = Version, resource_id = Id} = State) ->
    {Result, NewReq} = case erlang:function_exported(Mod, handle_multipart_data, 4) of
                           true ->
                               {Method, _} = cowboy_req:method(Req),
                               {Answer, Req2} = Mod:handle_multipart_data(Req, Version, Method, Id),
                               process_callback_answer(Answer, Req2);
                           false ->
                               {false, Req}
                       end,
    {Result, NewReq, State}.


%% delete_resource/2
%% ====================================================================
%% @doc Cowboy callback function
%% Handles DELETE requests. 
%% Will call delete/2 from rest_module_behaviour.
%% @end
-spec delete_resource(req(), #state{}) -> {term(), req(), #state{}}.
%% ====================================================================
delete_resource(Req, #state{handler_module = Mod, version = Version, resource_id = Id} = State) ->
    {Answer, Req2} = Mod:delete(Req, Version, Id),
    {Result, Req3} = process_callback_answer(Answer, Req2),
    {Result, Req3, State}.


%% ====================================================================
%% Internal functions
%% ====================================================================

%% handle_data/5
%% ====================================================================
%% Handles POST or PUT requests.
%% Will call post/2 or put/3 from rest_module_behaviour.
%% @end
-spec handle_data(req(), atom(), binary(), binary(), term()) -> {boolean(), req()}.
%% ====================================================================
handle_data(Req, Mod, Version, Id, Data) ->
    {Answer, Req2} = case cowboy_req:method(Req) of
                         {<<"POST">>, _} ->
                             Mod:post(Req, Version, Id, Data);
                         {<<"PUT">>, _} ->
                             Mod:put(Req, Version, Id, Data)
                     end,
    process_callback_answer(Answer, Req2).


%% do_init/1
%% ====================================================================
%% Initializes request context, without peer validation
%% @end
-spec do_init(req()) -> {ok, req(), #state{} | {error, term()}}.
%% ====================================================================
do_init(Req) ->
    Req2 = gui_utils:cowboy_ensure_header(<<"content-type">>, <<"application/json">>, Req),
    {PathInfo, _} = cowboy_req:path_info(Req2),
    case rest_routes:route(PathInfo) of
        undefined ->
            {ok, Req2, {error, path_invalid}};
        {Module, Id} ->
            {Method, _} = cowboy_req:method(Req2),
            {Version, _} = cowboy_req:binding(version, Req2), % :version in cowboy router
            Req3 = cowboy_req:set_resp_header(<<"Access-Control-Allow-Origin">>, <<"*">>, Req2),
            {ok, Req3, #state{version = Version, handler_module = Module, method = Method, resource_id = Id}}
    end.
%% do_init/2
%% ====================================================================
%% Initializes request context after the peer has been validated. Checks if user
%% exists in the database and requested URI is supported.
%% @end
-spec do_init(req(), string()) -> {ok, req(), #state{} | {error, term()}}.
%% ====================================================================
do_init(Req, DnString) ->
    Req2 = gui_utils:cowboy_ensure_header(<<"content-type">>, <<"application/json">>, Req),
    case user_logic:get_user({dn, DnString}) of
        {ok, _} ->
            fslogic_context:set_user_dn(DnString),
            ?info("[REST] Peer connected using certificate with subject: ~p ~n", [DnString]),
            do_init(Req2);
        _ ->
            {ok, Req2, {error, {user_unknown, DnString}}}
    end.


%% process_callback_answer/1
%% ====================================================================
%% Unifies replying from PUT / POST / DELETE requests - first argument is response
%% from a callback, that should conform to rules specified in rest_module_behaviour
%% @end
-spec process_callback_answer(term(), req()) -> {true | false, req()}.
%% ====================================================================
process_callback_answer(Answer, Req) ->
    case Answer of
        ok ->
            {true, Req};
        {body, ResponseBody} ->
            NewReq = cowboy_req:set_resp_body(ResponseBody, Req),
            {true, NewReq};
        {stream, Size, Fun, ContentType} ->
            Req2 = gui_utils:cowboy_ensure_header(<<"content-type">>, ContentType, Req),
            Req3 = cowboy_req:set_resp_body_fun(Size, Fun, Req2),
            {true, Req3};
        error ->
            {false, Req};
        {error, ErrorDesc} ->
            Req2 = cowboy_req:set_resp_body(ErrorDesc, Req),
            {false, Req2}
    end.


%% reply_with_error/2
%% ====================================================================
%% Replies with 500 error cose, content-type set to application/json and
%% an error message
%% @end
-spec reply_with_error(req(), atom(), {string(), string()}, list()) -> req().
%% ====================================================================
reply_with_error(Req, Severity, ErrorDesc, Args) ->
    ErrorRec = case Severity of
                   warning -> ?report_warning(ErrorDesc, Args);
                   error -> ?report_error(ErrorDesc, Args);
                   alert -> ?report_alert(ErrorDesc, Args)
               end,
    Req2 = cowboy_req:set_resp_body(rest_utils:error_reply(ErrorRec), Req),
    {ok, Req3} = cowboy_req:reply(500, Req2),
    Req3.


%% content_type_supported/2
%% ====================================================================
%% Checks if request content-type is supported by rest modules.
%% @end
-spec content_type_supported(req()) -> boolean().
%% ====================================================================
content_type_supported(Req) ->
    {CTA, _, _} = content_types_accepted(Req, []),
    {Ans, ContentType, _} = cowboy_req:parse_header(<<"content-type">>, Req),
    case Ans of
        ok ->
            lists:foldl(
                fun({{Type, Subtype, _}, _}, Acc) ->
                    case ContentType of
                        {Type, Subtype, _} -> Acc orelse true;
                        _ -> Acc orelse false
                    end
                end, false, CTA);
        _ ->
            false
    end.<|MERGE_RESOLUTION|>--- conflicted
+++ resolved
@@ -15,11 +15,7 @@
 -include_lib("public_key/include/public_key.hrl").
 -include("veil_modules/control_panel/common.hrl").
 -include("err.hrl").
-<<<<<<< HEAD
--include("veil_modules/control_panel/connection_check_values.hrl").
-=======
 -include("logging.hrl").
->>>>>>> 263901fd
 
 -record(state, {
     version = <<"latest">> :: binary(),
@@ -55,9 +51,6 @@
 %% @end
 -spec rest_init(req(), term()) -> {ok, req(), term()} | {shutdown, req()}.
 %% ====================================================================
-rest_init(Req, _Opts) when Req#http_req.path_info =:= [?connection_check_path] ->
-    % when checking connection, continue without cert verification
-    do_init(Req);
 rest_init(Req, _Opts) ->
     {OtpCert, Certs} = try
         {ok, PeerCert} = ssl:peercert(cowboy_req:get(socket, Req)),
@@ -316,24 +309,6 @@
     process_callback_answer(Answer, Req2).
 
 
-%% do_init/1
-%% ====================================================================
-%% Initializes request context, without peer validation
-%% @end
--spec do_init(req()) -> {ok, req(), #state{} | {error, term()}}.
-%% ====================================================================
-do_init(Req) ->
-    Req2 = gui_utils:cowboy_ensure_header(<<"content-type">>, <<"application/json">>, Req),
-    {PathInfo, _} = cowboy_req:path_info(Req2),
-    case rest_routes:route(PathInfo) of
-        undefined ->
-            {ok, Req2, {error, path_invalid}};
-        {Module, Id} ->
-            {Method, _} = cowboy_req:method(Req2),
-            {Version, _} = cowboy_req:binding(version, Req2), % :version in cowboy router
-            Req3 = cowboy_req:set_resp_header(<<"Access-Control-Allow-Origin">>, <<"*">>, Req2),
-            {ok, Req3, #state{version = Version, handler_module = Module, method = Method, resource_id = Id}}
-    end.
 %% do_init/2
 %% ====================================================================
 %% Initializes request context after the peer has been validated. Checks if user
@@ -347,7 +322,16 @@
         {ok, _} ->
             fslogic_context:set_user_dn(DnString),
             ?info("[REST] Peer connected using certificate with subject: ~p ~n", [DnString]),
-            do_init(Req2);
+            {PathInfo, _} = cowboy_req:path_info(Req2),
+            case rest_routes:route(PathInfo) of
+                undefined ->
+                    {ok, Req2, {error, path_invalid}};
+                {Module, Id} ->
+                    {Method, _} = cowboy_req:method(Req2),
+                    {Version, _} = cowboy_req:binding(version, Req2), % :version in cowboy router
+                    Req3 = cowboy_req:set_resp_header(<<"Access-Control-Allow-Origin">>, <<"*">>, Req2),
+                    {ok, Req3, #state{version = Version, handler_module = Module, method = Method, resource_id = Id}}
+            end;
         _ ->
             {ok, Req2, {error, {user_unknown, DnString}}}
     end.
