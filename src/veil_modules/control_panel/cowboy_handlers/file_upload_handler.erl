%% ===================================================================
%% @author Lukasz Opiola
%% @copyright (C): 2014 ACK CYFRONET AGH
%% This software is released under the MIT license
%% cited in 'LICENSE.txt'.
%% @end
%% ===================================================================
%% @doc: This module processes file upload requests, both originating from
%% REST and web GUI.
%% @end
%% ===================================================================

-module(file_upload_handler).
-include("veil_modules/fslogic/fslogic.hrl").
-include("veil_modules/dao/dao_share.hrl").
-include("veil_modules/control_panel/common.hrl").
-include("veil_modules/control_panel/rest_messages.hrl").
-include("err.hrl").

% Buffer size used to stream file from a client. Override with control_panel_upload_buffer.
-define(UPLOAD_BUFFER_SIZE, 1048576). % 1MB

% Size of data read from the socket at a time.
-define(UPLOAD_PART_SIZE, 1024). % 1KB

% Timeout for fetching single part of data from socket
-define(UPLOAD_PART_TIMEOUT, 30000). % 30 seconds

% How many tries of creating a unique filename before failure.
-define(MAX_UNIEQUE_FILENAME_COUNTER, 20).

%% Cowboy callbacks
-export([init/3, handle/2, terminate/3]).
%% Functions used in external modules (e.g. rest_handlers)
-export([handle_http_upload/1, handle_rest_upload/3]).


%% ====================================================================
%% Cowboy API functions
%% ====================================================================

%% init/3
%% ====================================================================
%% @doc Cowboy handler callback.
-spec init(any(), term(), any()) -> {ok, term(), atom()}.
%% ====================================================================
init(_Type, Req, _Opts) ->
    {ok, Req, []}.


%% handle/2
%% ====================================================================
%% @doc Handles a request. Supports user content and shared files downloads.
%% @end
-spec handle(term(), term()) -> {ok, term(), term()}.
%% ====================================================================
handle(Req, State) ->
    {ok, NewReq} = handle_http_upload(Req),
    {ok, NewReq, State}.


%% terminate/3
%% ====================================================================
%% @doc Cowboy handler callback, no cleanup needed
-spec terminate(term(), term(), term()) -> ok.
%% ====================================================================
terminate(_Reason, _Req, _State) ->
    ok.


%% ====================================================================
%% API functions
%% ====================================================================

%% handle_http_upload/1
%% ====================================================================
%% @doc Asserts the validity of multipart POST request and proceeds with
%% parsing or returns an error. Returns list of parsed filed values and
%% file body.
%% @end
-spec handle_http_upload(req()) -> {ok, req()}.
%% ====================================================================
handle_http_upload(Req) ->
    % Try to initialize session handler and retrieve user's session
    InitSession =
        try
            Context1 = wf_context:init_context(Req),
            SessHandler = proplists:get_value(session, Context1#context.handlers),
            {ok, St, Context2} = SessHandler:init([], Context1),
            wf_context:context(Context2),
            {ok, UserDoc} = user_logic:get_user({login, gui_ctx:get_user_id()}),
            fslogic_context:set_user_dn(lists:nth(1, user_logic:get_dn_list(UserDoc))),
            {St, Context2, SessHandler}
        catch T1:M1 ->
            ?warning("Cannot establish session context for user content request - ~p:~p", [T1, M1]),
            error
        end,

    case InitSession of
        error ->
            {ok, _ErrorReq} = veil_cowboy_bridge:apply(cowboy_req, reply, [500, cowboy_req:set([{connection, close}], Req)]);

        {State, NewContext, SessionHandler} ->
            try
                % Params and _FilePath are not currently used but there are cases when they could be useful
                {ok, _Params, [{OriginalFileName, _FilePath}]} = parse_http_upload(Req, [], []),

                % Return a struct conforming to upload plugin requirements
                RespBody = rest_utils:encode_to_json(
                    {struct, [
                        {files, [
                            {struct, [
                                {name, OriginalFileName}
                            ]}
                        ]}
                    ]}),

                % Finalize session handler, set new cookie
                {ok, [], FinalCtx} = SessionHandler:finish(State, NewContext),
                Req2 = cowboy_req:set_resp_header(<<"content-type">>, <<"application/json">>,
                    FinalCtx#context.req),
                Req3 = cowboy_req:set_resp_body(RespBody, Req2),
                % Force connection to close, so that every upload is in
                {ok, _FinReq} = veil_cowboy_bridge:apply(cowboy_req, reply, [200, cowboy_req:set([{connection, close}], Req3)])

            catch Type:Message ->
                ?error_stacktrace("Error while processing file upload from user ~p - ~p:~p",
                    [fslogic_context:get_user_dn(), Type, Message]),
                {ok, _ErrorReq} = veil_cowboy_bridge:apply(cowboy_req, reply, [500, cowboy_req:set([{connection, close}], Req)])
            end
    end.


%% handle_rest_upload/3
%% ====================================================================
%% @doc Asserts the validity of mutlipart POST request and proceeds with
%% parsing and writing its data to a file at specified path. Returns
%% values conforming to rest_module_behaviour requirements.
%% @end
-spec handle_rest_upload(Req :: req(), Path :: string(), Overwrite :: boolean()) -> {ok, req()}.
%% ====================================================================
handle_rest_upload(Req, Path, Overwrite) ->
    try
        case cowboy_req:parse_header(<<"content-length">>, Req) of
            {ok, Length, NewReq} when is_integer(Length) ->
                case try_to_create_file(Path, Overwrite) of
                    ok ->
                        case parse_rest_upload(NewReq, Path) of
                            {true, NewReq2} ->
                                {{body, rest_utils:success_reply(?success_file_uploaded)}, NewReq2};
                            {false, NewReq2} ->
                                ErrorRec = ?report_error(?error_upload_unprocessable),
                                {{error, rest_utils:error_reply(ErrorRec)}, NewReq2}
                        end;
                    {error, _Error} ->
                        ?error("Cannot upload file due to: ~p", [_Error]),
                        ErrorRec = ?report_error(?error_upload_cannot_create),
                        {{error, rest_utils:error_reply(ErrorRec)}, NewReq}
                end;
            _ ->
                ErrorRec = ?report_error(?error_upload_unprocessable),
                {{error, rest_utils:error_reply(ErrorRec)}, Req}
        end
    catch Type:Message ->
        ?error_stacktrace("Cannot upload file - ~p:~p", [Type, Message]),
        ErrorRec2 = ?report_error(?error_upload_unprocessable),
        {{error, rest_utils:error_reply(ErrorRec2)}, Req}
    end.


%% ====================================================================
%% INTERNAL FUNCTIONS
%% ====================================================================

%% parse_http_upload/3
%% ====================================================================
%% @doc Parses a multipart data POST request and returns set of field values and
%% filenames of files that were successfully uploaded.
%% @end
-spec parse_http_upload(Req :: req(), Params :: [tuple()], Files :: [tuple()]) -> {ok, Params :: [tuple()], Files :: [tuple()]}.
%% ====================================================================
parse_http_upload(Req, Params, Files) ->
    case veil_cowboy_bridge:apply(cowboy_req, part, [Req]) of
        {ok, Headers, Req2} ->
            case cow_multipart:form_data(Headers) of
                {data, FieldName} ->
                    % Form field
                    {ok, FieldBody, Req3} = veil_cowboy_bridge:apply(cowboy_req, part_body, [Req2]),
                    parse_http_upload(Req3, [{FieldName, FieldBody} | Params], Files);
                {file, _FieldName, Filename, _CType, _CTransferEncoding} ->
                    % File
                    TargetDir = case proplists:get_value(<<"targetDir">>, Params) of
                                    undefined -> throw("Error in parse_file - no upload target specified");
                                    Path -> Path
                                end,
                    RequestedFullPath = filename:absname(Filename, TargetDir),
                    FullPath = gui_str:binary_to_unicode_list(ensure_unique_filename(RequestedFullPath, 0)),
                    try
                        ok = logical_files_manager:create(FullPath),
                        stream_file_to_fslogic(Req2, FullPath, get_upload_buffer_size())
                    catch Type:Message ->
                        catch logical_files_manager:delete(FullPath),
                        throw({"Error in parse_file", Type, Message})
                    end,
                    {ok, Params, [{Filename, FullPath} | Files]}
            end;
        {done, _Req2} ->
            {ok, Params, Files}
    end.


%% parse_rest_upload/3
%% ====================================================================
%% @doc Parses a multipart data POST request and writes its data to a file
%% under specified path.
%% @end
-spec parse_rest_upload(Req :: req(), Path :: string()) -> {boolean(), req()}.
%% ====================================================================
parse_rest_upload(Req, Path) ->
    case veil_cowboy_bridge:apply(cowboy_req, part, [Req]) of
        {ok, Headers, Req2} ->
            case cow_multipart:form_data(Headers) of
                {data, _FieldName} ->
                    % Form field
                    {ok, _FieldBody, Req3} = veil_cowboy_bridge:apply(cowboy_req, part_body, [Req2]),
                    parse_rest_upload(Req3, Path);
                {file, _FieldName, _Filename, _CType, _CTransferEncoding} ->
                    % File
                    try
                        Req3 = stream_file_to_fslogic(Req2, Path, get_upload_buffer_size()),
                        {true, Req3}
                    catch T:M ->
                        ?error_stacktrace("Cannot process REST upload request - ~p:~p", [T, M]),
                        logical_files_manager:delete(Path),
                        {false, Req2}
                    end
            end;
        {done, Req2} ->
            {false, Req2}
    end.


%% stream_file_to_fslogic/3
%% ====================================================================
%% @doc Streams a data to file from socket (incoming multipart data)
%% @end
-spec stream_file_to_fslogic(Req :: req(), FullPath :: string(), BufferSize :: integer()) -> req().
%% ====================================================================
stream_file_to_fslogic(Req, FullPath, BufferSize) ->
    case veil_cowboy_bridge:apply(cowboy_req, part_body, [Req, [{length, BufferSize}, {read_timeout, ?UPLOAD_PART_TIMEOUT}]]) of
        {ok, Binary, Req2} ->
            write_to_file(Binary, FullPath),
            Req2;
        {more, Binary, Req2} ->
            write_to_file(Binary, FullPath),
            stream_file_to_fslogic(Req2, FullPath, BufferSize)
    end.


%% write_to_file/2
%% ====================================================================
%% @doc Writes a chunk of data to a file via logical_files_manager
%% @end
-spec write_to_file(Binary :: binary(), FullPath :: string()) -> done | no_return().
%% ====================================================================
write_to_file(Binary, FullPath) ->
    Size = size(Binary),
    BytesWritten = logical_files_manager:write(FullPath, Binary),
    case BytesWritten of
        I when is_integer(I) ->
            case BytesWritten of
                Size -> done;
                Offset ->
                    write_to_file(binary:part(Binary, Offset, Size - Offset), FullPath)
            end;
        Error ->
            throw({"Error in write_to_file", Error})
    end.


%% get_upload_buffer_size/0
%% ====================================================================
%% @doc Returns buffer size used to send file to a client (from config), or default.
%% @end
-spec get_upload_buffer_size() -> integer().
%% ====================================================================
get_upload_buffer_size() ->
    _Size = case application:get_env(veil_cluster_node, control_panel_upload_buffer) of
                {ok, Value} ->
                    Value;
                _ ->
                    ?error("Could not read 'control_panel_upload_buffer' from config. Make sure it is present in config.yml and .app.src."),
                    ?UPLOAD_BUFFER_SIZE
            end.


%% ensure_unique_filename/2
%% ====================================================================
%% @doc Tries to find a unique filename for a file (changing its name every time by adding a counter).
%% @end
-spec ensure_unique_filename(RequestedPath :: binary(), Counter :: integer()) -> binary() | no_return().
%% ====================================================================
ensure_unique_filename(RequestedPath, 0) ->
    case logical_files_manager:exists(gui_str:binary_to_unicode_list(RequestedPath)) of
        false -> RequestedPath;
        _ -> ensure_unique_filename(RequestedPath, 1)
    end;

ensure_unique_filename(_, ?MAX_UNIEQUE_FILENAME_COUNTER) ->
    throw({"Error in ensure_unique_filename", counter_limit});

ensure_unique_filename(RequestedPath, Counter) ->
    Ext = filename:extension(RequestedPath),
    Rootname = filename:rootname(RequestedPath),
    NewName = <<Rootname/binary, "(", (integer_to_binary(Counter))/binary, ")", Ext/binary>>,
    case logical_files_manager:exists(gui_str:binary_to_unicode_list(NewName)) of
        false -> NewName;
        _ -> ensure_unique_filename(RequestedPath, Counter + 1)
    end.


%% try_to_create_file/2
%% ====================================================================
%% @doc Tries to create empty file at specified path if it doesn't exist
%% or truncate its size to 0 if it exists and "overwrite" is set.
%% @end
-spec try_to_create_file(Path :: string(), Overwrite :: boolean()) -> ok | {error, term()}.
%% ====================================================================
try_to_create_file(Path, Overwrite) ->
    try_to_create_file("/", string:tokens(Path, "/"), Overwrite).

%% Check if file can be created at specified path
%% namely path is a valid filesystem path composed of directories
%% except last regular file.
try_to_create_file(Path, [Subdir | Subdirs], Overwrite) ->
    case logical_files_manager:exists(Path) of
        true -> case logical_files_manager:getfileattr(Path) of
                    {ok, Attr} ->
                        case Attr#fileattributes.type of
                            "DIR" -> try_to_create_file(Path ++ Subdir ++ "/", Subdirs, Overwrite);
                            _ -> {error, illegal_path}
                        end;
                    {_, Error} -> {error, Error}
                end;
        false -> create_file_and_required_parent_dirs(Path, [Subdir | Subdirs]);
        {_, Error} -> {error, Error}
    end;

%% Check if file exists at specified path and truncate its size
%% to 0 if "overwrite" is set.
try_to_create_file(Path, [], Overwrite) ->
    case logical_files_manager:exists(Path) of
        true -> case logical_files_manager:getfileattr(Path) of
                    {ok, Attr} ->
                        case Attr#fileattributes.type of
                            "REG" ->
                                case Overwrite of
                                    true ->
                                        case logical_files_manager:truncate(Path, 0) of
                                            ok -> ok;
                                            {_, Error} -> {error, Error}
                                        end;
                                    false -> {error, file_exists}
                                end;
                            _ -> {error, illegal_path}
                        end;
                    {_, Error} -> {error, Error}
                end;
        false -> create_file_and_required_parent_dirs(Path, []);
        {_, Error} -> {error, Error}
    end.


%% create_file_and_required_parent_dirs/2
%% ====================================================================
%% @doc Creates all required parent directories to create a file
%% specified as the last element on the list of subdirectories.
%% @end
-spec create_file_and_required_parent_dirs(Path :: string(), [string()]) -> ok | {error, term()}.
%% ====================================================================
create_file_and_required_parent_dirs(Path, [Subdir | Subdirs]) ->
    case logical_files_manager:mkdir(Path) of
        ok -> create_file_and_required_parent_dirs(Path ++ Subdir ++ "/", Subdirs);
        {_, Error} -> {error, Error}
    end;

create_file_and_required_parent_dirs(Path, []) ->
    case logical_files_manager:create(Path) of
        ok -> ok;
        {_, Error} -> {error, Error}
<<<<<<< HEAD
=======
    end.

% Parses a multipart data POST request and returns set of field values and file body
parse_multipart(Req, Params, Files) ->
    case parse_part(Req, Params) of
        {NewReq, {param, Param}} ->
            parse_multipart(NewReq, [Param | Params], Files);
        {NewReq, {file, File}} ->
            parse_multipart(NewReq, Params, [File | Files]);
        {_NewReq, done} ->
            {ok, Params, Files}
    end.

% Params are needed when it reaches a file, so it can retrieve its
% target location from hidden field
parse_part(Req, Params) ->
    case multipart_data(Req) of
        {eof, NewReq} ->
            {NewReq, done};
        {headers, Headers, NewReq} ->
            case (length(Headers) == 1) of
            % Form hidden value, only content-disposition header so lenght==1
                true -> parse_param(NewReq, Headers);
            % If not hidden value, it's a file
                false -> parse_file(NewReq, Headers, Params)
            end;
        Error ->
            throw({"Error in parse_part", Error})
    end.


% Parses out a field value from multipart data
parse_param(Req, Headers) ->
    Name = get_field_name(Headers),
    {Value, NewReq} = accumulate_body(Req, <<"">>),
    {NewReq, {param, {Name, Value}}}.


% Parses out field name from headers
get_field_name(Headers) ->
    try
        ContentDispValue = proplists:get_value(<<"content-disposition">>, Headers),
        {"form-data", [], Params} = parse_header(ContentDispValue),
        gui_str:to_binary(proplists:get_value("name", Params, ""))
    catch _:_ ->
        erlang:error({cannot_parse_field_name, Headers})
    end.


% Accumulates body of multipart data field
accumulate_body(Req, Acc) ->
    case cowboy_req:multipart_data(Req) of
        {end_of_part, NewReq} ->
            {Acc, NewReq};
        {body, Binary, NewReq} ->
            accumulate_body(NewReq, <<Acc/binary, Binary/binary>>)
    end.


% Parses a portion of multipart data that holds file body
parse_file(Req, Headers, Params) ->
    TargetDir = case proplists:get_value(<<"targetDir">>, Params) of
                    undefined -> throw("Error in parse_file - no upload target specified");
                    Path -> Path
                end,
    OriginalFileName = get_file_name(Headers),
    RequestedFullPath = filename:absname(OriginalFileName, TargetDir),
    FullPath = gui_str:binary_to_unicode_list(ensure_unique_filename(RequestedFullPath, 0)),
    NewReq = try
        ok = logical_files_manager:create(FullPath),
        stream_file_to_fslogic(Req, FullPath, get_upload_buffer_size())
             catch Type:Message ->
                 catch logical_files_manager:delete(FullPath),
                 throw({"Error in parse_file", Type, Message})
             end,
    {NewReq, {file, {OriginalFileName, FullPath}}}.


%% ensure_unique_filename/2
%% ====================================================================
%% @doc Tries to find a unique filename for a file (changing its name every time by adding a counter).
%% @end
-spec ensure_unique_filename(RequestedPath :: binary(), Counter :: integer()) -> binary() | no_return().
%% ====================================================================
ensure_unique_filename(RequestedPath, 0) ->
    case logical_files_manager:exists(gui_str:binary_to_unicode_list(RequestedPath)) of
        false -> RequestedPath;
        _ -> ensure_unique_filename(RequestedPath, 1)
    end;

ensure_unique_filename(_, 20) ->
    throw({"Error in ensure_unique_filename", counter_limit});

ensure_unique_filename(RequestedPath, Counter) ->
    Ext = filename:extension(RequestedPath),
    Rootname = filename:rootname(RequestedPath),
    NewName = <<Rootname/binary, "(", (integer_to_binary(Counter))/binary, ")", Ext/binary>>,
    case logical_files_manager:exists(gui_str:binary_to_unicode_list(NewName)) of
        false -> NewName;
        _ -> ensure_unique_filename(RequestedPath, Counter + 1)
    end.


% Streams a chunk of data to file from socket (incoming multipart data)
stream_file_to_fslogic(Req, FullPath, BufferSize) ->
    case accumulate_multipart_data(Req, BufferSize) of
        {done, Binary, NewReq} ->
            write_to_file(Binary, FullPath),
            NewReq;
        {more, Binary, NewReq} ->
            write_to_file(Binary, FullPath),
            stream_file_to_fslogic(NewReq, FullPath, BufferSize)
    end.


% Accumulates a whole buffer of multipart data with use of cowboy's multipart_data function
accumulate_multipart_data(Req, BufferSize) ->
    accumulate_multipart_data(Req, <<"">>, BufferSize).

accumulate_multipart_data(Req, Acc, BufferSize) when size(Acc) + ?UPLOAD_PART_SIZE > BufferSize ->
    {more, Acc, Req};

accumulate_multipart_data(Req, Acc, BufferSize) ->
    case multipart_data(Req) of  % This will return ?UPLOAD_PART_SIZE of data or end_of_part
        {end_of_part, NewReq} ->
            {done, Acc, NewReq};
        {body, Binary, NewReq} ->
            accumulate_multipart_data(NewReq, <<Acc/binary, Binary/binary>>, BufferSize);
        Error ->
            throw({"Error in accumulate_multipart_data", Error})
    end.


% Writes a chunk of data to a file via logical_files_manager
write_to_file(Binary, FullPath) ->
    Size = size(Binary),
    BytesWritten = logical_files_manager:write(FullPath, Binary),
    case BytesWritten of
        I when is_integer(I) ->
            case BytesWritten of
                Size -> done;
                Offset ->
                    write_to_file(binary:part(Binary, Offset, Size - Offset), FullPath)
            end;
        Error ->
            throw({"Error in write_to_file", Error})
    end.


% Parses out filename from headers
get_file_name(Headers) ->
    try
        ContentDispValue = proplists:get_value(<<"content-disposition">>, Headers),
        {"form-data", [], Params} = parse_header(ContentDispValue),
        Filename = proplists:get_value("filename", Params, ""),
        gui_str:to_binary(Filename)
    catch _:_ ->
        erlang:error({cannot_parse_file_name, Headers})
    end.


% Returns buffer size used to send file to a client (from config), or default.
get_upload_buffer_size() ->
    _Size = case application:get_env(veil_cluster_node, control_panel_upload_buffer) of
                {ok, Value} -> Value;
                _ ->
                    ?error("Could not read 'control_panel_upload_buffer' from config. Make sure it is present in config.yml and .app.src."),
                    ?UPLOAD_BUFFER_SIZE
            end.


%% ====================================================================
%% Code from simple_bridge_multipart
%% ====================================================================

parse_header(B) when is_binary(B) -> parse_header(binary_to_list(B));
parse_header(String) ->
    [First | Rest] = [string:strip(S) || S <- string:tokens(String, ";")],
    {Name, Value} = parse_keyvalue($:, First),
    Params = [parse_keyvalue($=, X) || X <- Rest],
    Params1 = [{K, V} || {K, V} <- Params, K /= "", V /= ""],
    {Name, Value, Params1}.

parse_keyvalue(Char, S) ->
    % If Char not found, then use an empty value...
    {Key, Value} = case string:chr(S, Char) of
                       0 -> {S, ""};
                       Pos -> {string:substr(S, 1, Pos - 1), string:substr(S, Pos + 1)}
                   end,
    {string:to_lower(string:strip(Key)),
        unquote_header(string:strip(Value))}.

unquote_header("\"" ++ Rest) -> unquote_header(Rest, []);
unquote_header(S) -> S.
unquote_header("", Acc) -> lists:reverse(Acc);
unquote_header("\"", Acc) -> lists:reverse(Acc);
unquote_header([$\\, C | Rest], Acc) -> unquote_header(Rest, [C | Acc]);
unquote_header([C | Rest], Acc) -> unquote_header(Rest, [C | Acc]).


%% ====================================================================
%% Code from cowboy_req, slightly modified
%% ====================================================================

%% Multipart Request API.

%% @doc Return data from the multipart parser.
%%
%% Use this function for multipart streaming. For each part in the request,
%% this function returns <em>{headers, Headers}</em> followed by a sequence of
%% <em>{body, Data}</em> tuples and finally <em>end_of_part</em>. When there
%% is no part to parse anymore, <em>eof</em> is returned.
-spec multipart_data(Req)
        -> {headers, cowboy:http_headers(), Req} | {body, binary(), Req}
    | {end_of_part | eof, Req} when Req :: req().
multipart_data(Req = #http_req{body_state = waiting}) ->
    {ok, {<<"multipart">>, _SubType, Params}, Req2} =
        cowboy_req:parse_header(<<"content-type">>, Req),
    {_, Boundary} = lists:keyfind(<<"boundary">>, 1, Params),
    {ok, Length, Req3} = cowboy_req:parse_header(<<"content-length">>, Req2),
    multipart_data(Req3, Length, {more, cowboy_multipart:parser(Boundary)});
multipart_data(Req = #http_req{multipart = {Length, Cont}}) ->
    multipart_data(Req, Length, Cont());
multipart_data(Req = #http_req{body_state = done}) ->
    {eof, Req}.

multipart_data(Req, Length, {headers, Headers, Cont}) ->
    {headers, Headers, Req#http_req{multipart = {Length, Cont}}};
multipart_data(Req, Length, {body, Data, Cont}) ->
    {body, Data, Req#http_req{multipart = {Length, Cont}}};
multipart_data(Req, Length, {end_of_part, Cont}) ->
    {end_of_part, Req#http_req{multipart = {Length, Cont}}};
multipart_data(Req, 0, eof) ->
    {eof, Req#http_req{body_state = done, multipart = undefined}};
multipart_data(Req = #http_req{socket = Socket, transport = Transport},
    Length, eof) ->
    %% We just want to skip so no need to stream data here.
    {ok, _Data} = Transport:recv(Socket, Length, 5000),
    {eof, Req#http_req{body_state = done, multipart = undefined}};
multipart_data(Req, Length, {more, Parser}) when Length > 0 ->
    case stream_body(?UPLOAD_PART_SIZE, Req) of
        {ok, <<Data:Length/binary, Buffer/binary>>, Req2} ->
            multipart_data(Req2#http_req{buffer = Buffer}, 0, Parser(Data));
        {ok, Data, Req2} ->
            multipart_data(Req2, Length - byte_size(Data), Parser(Data));
        Error ->
            throw({"Error in stream_body", Error})
    end.

%% @doc Stream the request's body.
%%
%% This is the most low level function to read the request body.
%%
%% In most cases, if they weren't defined before using init_stream/4,
%% this function will guess which transfer and content encodings were
%% used for building the request body, and configure the decoding
%% functions that will be used when streaming.
%%
%% It then starts streaming the body, returning {ok, Data, Req}
%% for each streamed part, and {done, Req} when it's finished streaming.
%%
%% You can limit the size of the chunks being returned by using the
%% first argument which is the size in bytes. It defaults to 1000000 bytes.
-spec stream_body(non_neg_integer(), Req) -> {ok, binary(), Req}
| {done, Req} | {error, atom()} when Req :: req().
stream_body(MaxLength, Req = #http_req{body_state = waiting, version = Version,
    transport = Transport, socket = Socket}) ->
    {ok, ExpectHeader, Req1} = cowboy_req:parse_header(<<"expect">>, Req),
    case ExpectHeader of
        [<<"100-continue">>] ->
            HTTPVer = atom_to_binary(Version, latin1),
            Transport:send(Socket,
                <<HTTPVer/binary, " ", (<<"100 Continue">>)/binary, "\r\n\r\n">>);
        undefined ->
            ok
    end,
    case cowboy_req:parse_header(<<"transfer-encoding">>, Req1) of
        {ok, [<<"chunked">>], Req2} ->
            stream_body(MaxLength, Req2#http_req{body_state =
            {stream, 0,
                fun cowboy_http:te_chunked/2, {0, 0},
                fun cowboy_http:ce_identity/1}});
        {ok, [<<"identity">>], Req2} ->
            {Length, Req3} = cowboy_req:body_length(Req2),
            case Length of
                0 ->
                    {done, Req3#http_req{body_state = done}};
                Length ->
                    stream_body(MaxLength, Req3#http_req{body_state =
                    {stream, Length,
                        fun cowboy_http:te_identity/2, {0, Length},
                        fun cowboy_http:ce_identity/1}})
            end
    end;
stream_body(_, Req = #http_req{body_state = done}) ->
    {done, Req};
stream_body(_, Req = #http_req{buffer = Buffer})
    when Buffer =/= <<>> ->
    transfer_decode(Buffer, Req#http_req{buffer = <<>>});
stream_body(MaxLength, Req) ->
    stream_body_recv(MaxLength, Req).

-spec stream_body_recv(non_neg_integer(), Req)
        -> {ok, binary(), Req} | {error, atom()} when Req :: req().
stream_body_recv(MaxLength, Req = #http_req{
    transport = Transport, socket = Socket, buffer = Buffer,
    body_state = {stream, Length, _, _, _}}) ->
    %% @todo Allow configuring the timeout.
    case Transport:recv(Socket, min(Length, MaxLength), ?UPLOAD_PART_TIMEOUT) of
        {ok, Data} -> transfer_decode(<<Buffer/binary, Data/binary>>,
            Req#http_req{buffer = <<>>});
        {error, Reason} ->
            ?error_stacktrace("Cannot recv upload part data with len: ~p due to: ~p", [min(Length, MaxLength), Reason]),
            {error, Reason}
    end.

-spec transfer_decode(binary(), Req)
        -> {ok, binary(), Req} | {error, atom()} when Req :: req().
transfer_decode(Data, Req = #http_req{body_state = {stream, _,
    TransferDecode, TransferState, ContentDecode}}) ->
    case TransferDecode(Data, TransferState) of
        {ok, Data2, Rest, TransferState2} ->
            content_decode(ContentDecode, Data2,
                Req#http_req{buffer = Rest, body_state = {stream, 0,
                    TransferDecode, TransferState2, ContentDecode}});
    %% @todo {header(s) for chunked
        more ->
            stream_body_recv(0, Req#http_req{buffer = Data, body_state = {stream,
                0, TransferDecode, TransferState, ContentDecode}});
        {more, Length, Data2, TransferState2} ->
            content_decode(ContentDecode, Data2,
                Req#http_req{body_state = {stream, Length,
                    TransferDecode, TransferState2, ContentDecode}});
        {done, Length, Rest} ->
            Req2 = transfer_decode_done(Length, Rest, Req),
            {done, Req2};
        {done, Data2, Length, Rest} ->
            Req2 = transfer_decode_done(Length, Rest, Req),
            content_decode(ContentDecode, Data2, Req2);
        {error, Reason} ->
            {error, Reason}
    end.

-spec transfer_decode_done(non_neg_integer(), binary(), Req)
        -> Req when Req :: req().
transfer_decode_done(Length, Rest, Req = #http_req{
    headers = Headers, p_headers = PHeaders}) ->
    Headers2 = lists:keystore(<<"content-length">>, 1, Headers,
        {<<"content-length">>, list_to_binary(integer_to_list(Length))}),
    %% At this point we just assume TEs were all decoded.
    Headers3 = lists:keydelete(<<"transfer-encoding">>, 1, Headers2),
    PHeaders2 = lists:keystore(<<"content-length">>, 1, PHeaders,
        {<<"content-length">>, Length}),
    PHeaders3 = lists:keydelete(<<"transfer-encoding">>, 1, PHeaders2),
    Req#http_req{buffer = Rest, body_state = done,
        headers = Headers3, p_headers = PHeaders3}.

%% @todo Probably needs a Rest.
-spec content_decode(content_decode_fun(), binary(), Req)
        -> {ok, binary(), Req} | {error, atom()} when Req :: req().
content_decode(ContentDecode, Data, Req) ->
    case ContentDecode(Data) of
        {ok, Data2} -> {ok, Data2, Req};
        {error, Reason} -> {error, Reason}
>>>>>>> 93cf7f3b
    end.<|MERGE_RESOLUTION|>--- conflicted
+++ resolved
@@ -388,371 +388,4 @@
     case logical_files_manager:create(Path) of
         ok -> ok;
         {_, Error} -> {error, Error}
-<<<<<<< HEAD
-=======
-    end.
-
-% Parses a multipart data POST request and returns set of field values and file body
-parse_multipart(Req, Params, Files) ->
-    case parse_part(Req, Params) of
-        {NewReq, {param, Param}} ->
-            parse_multipart(NewReq, [Param | Params], Files);
-        {NewReq, {file, File}} ->
-            parse_multipart(NewReq, Params, [File | Files]);
-        {_NewReq, done} ->
-            {ok, Params, Files}
-    end.
-
-% Params are needed when it reaches a file, so it can retrieve its
-% target location from hidden field
-parse_part(Req, Params) ->
-    case multipart_data(Req) of
-        {eof, NewReq} ->
-            {NewReq, done};
-        {headers, Headers, NewReq} ->
-            case (length(Headers) == 1) of
-            % Form hidden value, only content-disposition header so lenght==1
-                true -> parse_param(NewReq, Headers);
-            % If not hidden value, it's a file
-                false -> parse_file(NewReq, Headers, Params)
-            end;
-        Error ->
-            throw({"Error in parse_part", Error})
-    end.
-
-
-% Parses out a field value from multipart data
-parse_param(Req, Headers) ->
-    Name = get_field_name(Headers),
-    {Value, NewReq} = accumulate_body(Req, <<"">>),
-    {NewReq, {param, {Name, Value}}}.
-
-
-% Parses out field name from headers
-get_field_name(Headers) ->
-    try
-        ContentDispValue = proplists:get_value(<<"content-disposition">>, Headers),
-        {"form-data", [], Params} = parse_header(ContentDispValue),
-        gui_str:to_binary(proplists:get_value("name", Params, ""))
-    catch _:_ ->
-        erlang:error({cannot_parse_field_name, Headers})
-    end.
-
-
-% Accumulates body of multipart data field
-accumulate_body(Req, Acc) ->
-    case cowboy_req:multipart_data(Req) of
-        {end_of_part, NewReq} ->
-            {Acc, NewReq};
-        {body, Binary, NewReq} ->
-            accumulate_body(NewReq, <<Acc/binary, Binary/binary>>)
-    end.
-
-
-% Parses a portion of multipart data that holds file body
-parse_file(Req, Headers, Params) ->
-    TargetDir = case proplists:get_value(<<"targetDir">>, Params) of
-                    undefined -> throw("Error in parse_file - no upload target specified");
-                    Path -> Path
-                end,
-    OriginalFileName = get_file_name(Headers),
-    RequestedFullPath = filename:absname(OriginalFileName, TargetDir),
-    FullPath = gui_str:binary_to_unicode_list(ensure_unique_filename(RequestedFullPath, 0)),
-    NewReq = try
-        ok = logical_files_manager:create(FullPath),
-        stream_file_to_fslogic(Req, FullPath, get_upload_buffer_size())
-             catch Type:Message ->
-                 catch logical_files_manager:delete(FullPath),
-                 throw({"Error in parse_file", Type, Message})
-             end,
-    {NewReq, {file, {OriginalFileName, FullPath}}}.
-
-
-%% ensure_unique_filename/2
-%% ====================================================================
-%% @doc Tries to find a unique filename for a file (changing its name every time by adding a counter).
-%% @end
--spec ensure_unique_filename(RequestedPath :: binary(), Counter :: integer()) -> binary() | no_return().
-%% ====================================================================
-ensure_unique_filename(RequestedPath, 0) ->
-    case logical_files_manager:exists(gui_str:binary_to_unicode_list(RequestedPath)) of
-        false -> RequestedPath;
-        _ -> ensure_unique_filename(RequestedPath, 1)
-    end;
-
-ensure_unique_filename(_, 20) ->
-    throw({"Error in ensure_unique_filename", counter_limit});
-
-ensure_unique_filename(RequestedPath, Counter) ->
-    Ext = filename:extension(RequestedPath),
-    Rootname = filename:rootname(RequestedPath),
-    NewName = <<Rootname/binary, "(", (integer_to_binary(Counter))/binary, ")", Ext/binary>>,
-    case logical_files_manager:exists(gui_str:binary_to_unicode_list(NewName)) of
-        false -> NewName;
-        _ -> ensure_unique_filename(RequestedPath, Counter + 1)
-    end.
-
-
-% Streams a chunk of data to file from socket (incoming multipart data)
-stream_file_to_fslogic(Req, FullPath, BufferSize) ->
-    case accumulate_multipart_data(Req, BufferSize) of
-        {done, Binary, NewReq} ->
-            write_to_file(Binary, FullPath),
-            NewReq;
-        {more, Binary, NewReq} ->
-            write_to_file(Binary, FullPath),
-            stream_file_to_fslogic(NewReq, FullPath, BufferSize)
-    end.
-
-
-% Accumulates a whole buffer of multipart data with use of cowboy's multipart_data function
-accumulate_multipart_data(Req, BufferSize) ->
-    accumulate_multipart_data(Req, <<"">>, BufferSize).
-
-accumulate_multipart_data(Req, Acc, BufferSize) when size(Acc) + ?UPLOAD_PART_SIZE > BufferSize ->
-    {more, Acc, Req};
-
-accumulate_multipart_data(Req, Acc, BufferSize) ->
-    case multipart_data(Req) of  % This will return ?UPLOAD_PART_SIZE of data or end_of_part
-        {end_of_part, NewReq} ->
-            {done, Acc, NewReq};
-        {body, Binary, NewReq} ->
-            accumulate_multipart_data(NewReq, <<Acc/binary, Binary/binary>>, BufferSize);
-        Error ->
-            throw({"Error in accumulate_multipart_data", Error})
-    end.
-
-
-% Writes a chunk of data to a file via logical_files_manager
-write_to_file(Binary, FullPath) ->
-    Size = size(Binary),
-    BytesWritten = logical_files_manager:write(FullPath, Binary),
-    case BytesWritten of
-        I when is_integer(I) ->
-            case BytesWritten of
-                Size -> done;
-                Offset ->
-                    write_to_file(binary:part(Binary, Offset, Size - Offset), FullPath)
-            end;
-        Error ->
-            throw({"Error in write_to_file", Error})
-    end.
-
-
-% Parses out filename from headers
-get_file_name(Headers) ->
-    try
-        ContentDispValue = proplists:get_value(<<"content-disposition">>, Headers),
-        {"form-data", [], Params} = parse_header(ContentDispValue),
-        Filename = proplists:get_value("filename", Params, ""),
-        gui_str:to_binary(Filename)
-    catch _:_ ->
-        erlang:error({cannot_parse_file_name, Headers})
-    end.
-
-
-% Returns buffer size used to send file to a client (from config), or default.
-get_upload_buffer_size() ->
-    _Size = case application:get_env(veil_cluster_node, control_panel_upload_buffer) of
-                {ok, Value} -> Value;
-                _ ->
-                    ?error("Could not read 'control_panel_upload_buffer' from config. Make sure it is present in config.yml and .app.src."),
-                    ?UPLOAD_BUFFER_SIZE
-            end.
-
-
-%% ====================================================================
-%% Code from simple_bridge_multipart
-%% ====================================================================
-
-parse_header(B) when is_binary(B) -> parse_header(binary_to_list(B));
-parse_header(String) ->
-    [First | Rest] = [string:strip(S) || S <- string:tokens(String, ";")],
-    {Name, Value} = parse_keyvalue($:, First),
-    Params = [parse_keyvalue($=, X) || X <- Rest],
-    Params1 = [{K, V} || {K, V} <- Params, K /= "", V /= ""],
-    {Name, Value, Params1}.
-
-parse_keyvalue(Char, S) ->
-    % If Char not found, then use an empty value...
-    {Key, Value} = case string:chr(S, Char) of
-                       0 -> {S, ""};
-                       Pos -> {string:substr(S, 1, Pos - 1), string:substr(S, Pos + 1)}
-                   end,
-    {string:to_lower(string:strip(Key)),
-        unquote_header(string:strip(Value))}.
-
-unquote_header("\"" ++ Rest) -> unquote_header(Rest, []);
-unquote_header(S) -> S.
-unquote_header("", Acc) -> lists:reverse(Acc);
-unquote_header("\"", Acc) -> lists:reverse(Acc);
-unquote_header([$\\, C | Rest], Acc) -> unquote_header(Rest, [C | Acc]);
-unquote_header([C | Rest], Acc) -> unquote_header(Rest, [C | Acc]).
-
-
-%% ====================================================================
-%% Code from cowboy_req, slightly modified
-%% ====================================================================
-
-%% Multipart Request API.
-
-%% @doc Return data from the multipart parser.
-%%
-%% Use this function for multipart streaming. For each part in the request,
-%% this function returns <em>{headers, Headers}</em> followed by a sequence of
-%% <em>{body, Data}</em> tuples and finally <em>end_of_part</em>. When there
-%% is no part to parse anymore, <em>eof</em> is returned.
--spec multipart_data(Req)
-        -> {headers, cowboy:http_headers(), Req} | {body, binary(), Req}
-    | {end_of_part | eof, Req} when Req :: req().
-multipart_data(Req = #http_req{body_state = waiting}) ->
-    {ok, {<<"multipart">>, _SubType, Params}, Req2} =
-        cowboy_req:parse_header(<<"content-type">>, Req),
-    {_, Boundary} = lists:keyfind(<<"boundary">>, 1, Params),
-    {ok, Length, Req3} = cowboy_req:parse_header(<<"content-length">>, Req2),
-    multipart_data(Req3, Length, {more, cowboy_multipart:parser(Boundary)});
-multipart_data(Req = #http_req{multipart = {Length, Cont}}) ->
-    multipart_data(Req, Length, Cont());
-multipart_data(Req = #http_req{body_state = done}) ->
-    {eof, Req}.
-
-multipart_data(Req, Length, {headers, Headers, Cont}) ->
-    {headers, Headers, Req#http_req{multipart = {Length, Cont}}};
-multipart_data(Req, Length, {body, Data, Cont}) ->
-    {body, Data, Req#http_req{multipart = {Length, Cont}}};
-multipart_data(Req, Length, {end_of_part, Cont}) ->
-    {end_of_part, Req#http_req{multipart = {Length, Cont}}};
-multipart_data(Req, 0, eof) ->
-    {eof, Req#http_req{body_state = done, multipart = undefined}};
-multipart_data(Req = #http_req{socket = Socket, transport = Transport},
-    Length, eof) ->
-    %% We just want to skip so no need to stream data here.
-    {ok, _Data} = Transport:recv(Socket, Length, 5000),
-    {eof, Req#http_req{body_state = done, multipart = undefined}};
-multipart_data(Req, Length, {more, Parser}) when Length > 0 ->
-    case stream_body(?UPLOAD_PART_SIZE, Req) of
-        {ok, <<Data:Length/binary, Buffer/binary>>, Req2} ->
-            multipart_data(Req2#http_req{buffer = Buffer}, 0, Parser(Data));
-        {ok, Data, Req2} ->
-            multipart_data(Req2, Length - byte_size(Data), Parser(Data));
-        Error ->
-            throw({"Error in stream_body", Error})
-    end.
-
-%% @doc Stream the request's body.
-%%
-%% This is the most low level function to read the request body.
-%%
-%% In most cases, if they weren't defined before using init_stream/4,
-%% this function will guess which transfer and content encodings were
-%% used for building the request body, and configure the decoding
-%% functions that will be used when streaming.
-%%
-%% It then starts streaming the body, returning {ok, Data, Req}
-%% for each streamed part, and {done, Req} when it's finished streaming.
-%%
-%% You can limit the size of the chunks being returned by using the
-%% first argument which is the size in bytes. It defaults to 1000000 bytes.
--spec stream_body(non_neg_integer(), Req) -> {ok, binary(), Req}
-| {done, Req} | {error, atom()} when Req :: req().
-stream_body(MaxLength, Req = #http_req{body_state = waiting, version = Version,
-    transport = Transport, socket = Socket}) ->
-    {ok, ExpectHeader, Req1} = cowboy_req:parse_header(<<"expect">>, Req),
-    case ExpectHeader of
-        [<<"100-continue">>] ->
-            HTTPVer = atom_to_binary(Version, latin1),
-            Transport:send(Socket,
-                <<HTTPVer/binary, " ", (<<"100 Continue">>)/binary, "\r\n\r\n">>);
-        undefined ->
-            ok
-    end,
-    case cowboy_req:parse_header(<<"transfer-encoding">>, Req1) of
-        {ok, [<<"chunked">>], Req2} ->
-            stream_body(MaxLength, Req2#http_req{body_state =
-            {stream, 0,
-                fun cowboy_http:te_chunked/2, {0, 0},
-                fun cowboy_http:ce_identity/1}});
-        {ok, [<<"identity">>], Req2} ->
-            {Length, Req3} = cowboy_req:body_length(Req2),
-            case Length of
-                0 ->
-                    {done, Req3#http_req{body_state = done}};
-                Length ->
-                    stream_body(MaxLength, Req3#http_req{body_state =
-                    {stream, Length,
-                        fun cowboy_http:te_identity/2, {0, Length},
-                        fun cowboy_http:ce_identity/1}})
-            end
-    end;
-stream_body(_, Req = #http_req{body_state = done}) ->
-    {done, Req};
-stream_body(_, Req = #http_req{buffer = Buffer})
-    when Buffer =/= <<>> ->
-    transfer_decode(Buffer, Req#http_req{buffer = <<>>});
-stream_body(MaxLength, Req) ->
-    stream_body_recv(MaxLength, Req).
-
--spec stream_body_recv(non_neg_integer(), Req)
-        -> {ok, binary(), Req} | {error, atom()} when Req :: req().
-stream_body_recv(MaxLength, Req = #http_req{
-    transport = Transport, socket = Socket, buffer = Buffer,
-    body_state = {stream, Length, _, _, _}}) ->
-    %% @todo Allow configuring the timeout.
-    case Transport:recv(Socket, min(Length, MaxLength), ?UPLOAD_PART_TIMEOUT) of
-        {ok, Data} -> transfer_decode(<<Buffer/binary, Data/binary>>,
-            Req#http_req{buffer = <<>>});
-        {error, Reason} ->
-            ?error_stacktrace("Cannot recv upload part data with len: ~p due to: ~p", [min(Length, MaxLength), Reason]),
-            {error, Reason}
-    end.
-
--spec transfer_decode(binary(), Req)
-        -> {ok, binary(), Req} | {error, atom()} when Req :: req().
-transfer_decode(Data, Req = #http_req{body_state = {stream, _,
-    TransferDecode, TransferState, ContentDecode}}) ->
-    case TransferDecode(Data, TransferState) of
-        {ok, Data2, Rest, TransferState2} ->
-            content_decode(ContentDecode, Data2,
-                Req#http_req{buffer = Rest, body_state = {stream, 0,
-                    TransferDecode, TransferState2, ContentDecode}});
-    %% @todo {header(s) for chunked
-        more ->
-            stream_body_recv(0, Req#http_req{buffer = Data, body_state = {stream,
-                0, TransferDecode, TransferState, ContentDecode}});
-        {more, Length, Data2, TransferState2} ->
-            content_decode(ContentDecode, Data2,
-                Req#http_req{body_state = {stream, Length,
-                    TransferDecode, TransferState2, ContentDecode}});
-        {done, Length, Rest} ->
-            Req2 = transfer_decode_done(Length, Rest, Req),
-            {done, Req2};
-        {done, Data2, Length, Rest} ->
-            Req2 = transfer_decode_done(Length, Rest, Req),
-            content_decode(ContentDecode, Data2, Req2);
-        {error, Reason} ->
-            {error, Reason}
-    end.
-
--spec transfer_decode_done(non_neg_integer(), binary(), Req)
-        -> Req when Req :: req().
-transfer_decode_done(Length, Rest, Req = #http_req{
-    headers = Headers, p_headers = PHeaders}) ->
-    Headers2 = lists:keystore(<<"content-length">>, 1, Headers,
-        {<<"content-length">>, list_to_binary(integer_to_list(Length))}),
-    %% At this point we just assume TEs were all decoded.
-    Headers3 = lists:keydelete(<<"transfer-encoding">>, 1, Headers2),
-    PHeaders2 = lists:keystore(<<"content-length">>, 1, PHeaders,
-        {<<"content-length">>, Length}),
-    PHeaders3 = lists:keydelete(<<"transfer-encoding">>, 1, PHeaders2),
-    Req#http_req{buffer = Rest, body_state = done,
-        headers = Headers3, p_headers = PHeaders3}.
-
-%% @todo Probably needs a Rest.
--spec content_decode(content_decode_fun(), binary(), Req)
-        -> {ok, binary(), Req} | {error, atom()} when Req :: req().
-content_decode(ContentDecode, Data, Req) ->
-    case ContentDecode(Data) of
-        {ok, Data2} -> {ok, Data2, Req};
-        {error, Reason} -> {error, Reason}
->>>>>>> 93cf7f3b
     end.