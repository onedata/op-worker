%% ===================================================================
%% @author Tomasz Lichon
%% @copyright (C): 2014 ACK CYFRONET AGH
%% This software is released under the MIT license
%% cited in 'LICENSE.txt'.
%% @end
%% ===================================================================
%% @doc This is a cdmi handler module providing basic operations on
%% cdmi objects
%% @end
%% ===================================================================
-module(cdmi_object).

-include("veil_modules/control_panel/cdmi.hrl").
-include("veil_modules/control_panel/cdmi_capabilities.hrl").
-include("veil_modules/control_panel/cdmi_object.hrl").

%% API
-export([allowed_methods/2, malformed_request/2, resource_exists/2, content_types_provided/2, content_types_accepted/2, delete_resource/2]).
-export([get_binary/2, get_cdmi_object/2, put_binary/2, put_cdmi_object/2]).
-export([stream_file/6]).

%% allowed_methods/2
%% ====================================================================
%% @doc Returns binary list of methods that are allowed (i.e GET, PUT, DELETE).
-spec allowed_methods(req(), #state{}) -> {[binary()], req(), #state{}}.
%% ====================================================================
allowed_methods(Req, State) ->
    {[<<"PUT">>, <<"GET">>, <<"DELETE">>], Req, State}.

%% malformed_request/2
%% ====================================================================
%% @doc
%% Checks if request contains all mandatory fields and their values are set properly
%% depending on requested operation
%% @end
-spec malformed_request(req(), #state{}) -> {boolean(), req(), #state{}} | no_return().
%% ====================================================================
malformed_request(Req, #state{method = <<"PUT">>, cdmi_version = Version, filepath = Filepath } = State) when is_binary(Version) -> % put cdmi
    {<<"application/cdmi-object">>, Req1} = cowboy_req:header(<<"content-type">>, Req),
    {false,Req1,State#state{filepath = fslogic_path:get_short_file_name(Filepath)}};
malformed_request(Req, #state{filepath = Filepath} = State) ->
    {false, Req, State#state{filepath = fslogic_path:get_short_file_name(Filepath)}}.


%% resource_exists/2
%% ====================================================================
%% @doc Determines if resource, that can be obtained from state, exists.
-spec resource_exists(req(), #state{}) -> {boolean(), req(), #state{}}.
%% ====================================================================
resource_exists(Req, State = #state{filepath = Filepath}) ->
    case logical_files_manager:getfileattr(Filepath) of
        {ok, #fileattributes{type = "REG"} = Attr} -> {true, Req, State#state{attributes = Attr}};
        {ok, _} ->
            Req1 = cowboy_req:set_resp_header(<<"Location">>, list_to_binary(Filepath++"/"), Req),
            cdmi_error:error_reply(Req1,State,?moved_pemanently_code, "Filepath '~s' poins to directory but does not end with '/'",[Filepath]);
        _ -> {false, Req, State}
    end.

%% content_types_provided/2
%% ====================================================================
%% @doc
%% Returns content types that can be provided and what functions should be used to process the request.
%% Before adding new content type make sure that adequate routing function
%% exists in cdmi_handler
%% @end
-spec content_types_provided(req(), #state{}) -> {[{ContentType, Method}], req(), #state{}} when
    ContentType :: binary(),
    Method :: atom().
%% ====================================================================
content_types_provided(Req, #state{cdmi_version = undefined} = State) ->
    {[
        {<<"application/binary">>, get_binary}
    ], Req, State};
content_types_provided(Req, State) ->
    {[
        {<<"application/cdmi-object">>, get_cdmi_object}
    ], Req, State}.

%% content_types_accepted/2
%% ====================================================================
%% @doc
%% Returns content-types that are accepted and what
%% functions should be used to process the requests.
%% Before adding new content type make sure that adequate routing function
%% exists in cdmi_handler
%% @end
-spec content_types_accepted(req(), #state{}) -> {[{ContentType, Method}], req(), #state{}} when
    ContentType :: binary(),
    Method :: atom().
%% ====================================================================
content_types_accepted(Req, #state{cdmi_version = undefined} = State) ->
    {[
        {'*', put_binary}
    ], Req, State};
content_types_accepted(Req, State) ->
    {[
        {<<"application/cdmi-object">>, put_cdmi_object}
    ], Req, State}.

%% delete_resource/3
%% ====================================================================
%% @doc Deletes the resource. Returns whether the deletion was successful.
-spec delete_resource(req(), #state{}) -> {term(), req(), #state{}}.
%% ====================================================================
delete_resource(Req, #state{filepath = Filepath} = State) ->
    case logical_files_manager:delete(Filepath) of
        ok -> {true, Req, State};
        Error ->
            cdmi_error:error_reply(Req, State, ?error_bad_request_code, "Deleting cdmi object end up with error: ~p", [Error])
    end.

%% ====================================================================
%% User callbacks registered in content_types_provided/content_types_accepted and present
%% in main cdmi_handler. They can handle get/put requests depending on content type.
%% ====================================================================

%% get_binary/2
%% ====================================================================
%% @doc Cowboy callback function
%% Handles GET requests for file, returning file content as response body.
%% @end
-spec get_binary(req(), #state{}) -> {term(), req(), #state{}}.
%% ====================================================================
get_binary(Req, #state{filepath = Filepath, attributes = #fileattributes{size = Size}} = State) ->
    % get optional 'Range' header
    {RawRange, Req1} = cowboy_req:header(<<"range">>, Req),
    Ranges = case RawRange of
                 undefined -> [{0,Size-1}];
                 _ -> parse_byte_range(State,RawRange)
             end,

    % return bad request if Range is invalid
    case Ranges of
        invalid -> cdmi_error:error_reply(Req1,State,?error_bad_request_code,"Invalid range: ~p",[RawRange]);
        _ ->
            % prepare data size and stream function
            StreamSize = lists:foldl(fun({From, To}, Acc) when To >= From -> Acc + To - From + 1 end, 0, Ranges),
            UserDN = fslogic_context:get_user_dn(),
            StreamFun = fun(Socket, Transport) ->
                try
                    fslogic_context:set_user_dn(UserDN),
                    {ok, BufferSize} = application:get_env(veil_cluster_node, control_panel_download_buffer),
                    lists:foreach(fun(Rng) ->
                        stream_file(Socket, Transport, State, Rng, <<"utf-8">>, BufferSize) end, Ranges)
                catch Type:Message ->
                    % Any exceptions that occur during file streaming must be caught here for cowboy to close the connection cleanly
                    ?error_stacktrace("Error while streaming file '~p' - ~p:~p", [Filepath, Type, Message])
                end
            end,

            % set mimetype
            Req2 = gui_utils:cowboy_ensure_header(<<"content-type">>, get_mimetype(Filepath), Req1),

            % reply with stream and adequate status
            {ok, Req3} = case RawRange of
                             undefined ->
                                 veil_cowboy_bridge:apply(cowboy_req, reply, [?ok, [], {StreamSize, StreamFun}, Req2]);
                             _ ->
                                 veil_cowboy_bridge:apply(cowboy_req, reply, [?ok_partial_content, [], {StreamSize, StreamFun}, Req2])
                         end,
            {halt, Req3, State}
    end.

%% get_cdmi_object/2
%% ====================================================================
%% @doc Cowboy callback function
%% Handles GET requests for file, returning cdmi-object content type.
%% @end
-spec get_cdmi_object(req(), #state{}) -> {term(), req(), #state{}}.
%% ====================================================================
get_cdmi_object(Req, #state{opts = Opts, attributes = #fileattributes{size = Size}, filepath = Filepath} = State) ->
    DirCdmi = prepare_object_ans(case Opts of [] -> ?default_get_file_opts; _ -> Opts end, State),
    case proplists:get_value(<<"value">>, DirCdmi) of
        {range, Range} ->
            BodyWithoutValue = proplists:delete(<<"value">>, DirCdmi),
            JsonBodyWithoutValue = rest_utils:encode_to_json({struct, BodyWithoutValue}),

            JsonBodyPrefix = case BodyWithoutValue of
                                 [] -> <<"{\"value\":\"">>;
                                 _ ->
                                     <<(erlang:binary_part(JsonBodyWithoutValue, 0, byte_size(JsonBodyWithoutValue) - 1))/binary, ",\"value\":\"">>
                             end,
            JsonBodySuffix = <<"\"}">>,
<<<<<<< HEAD
            {DataSize, Encoding} = case Range of
                           {From,To} when To >= From -> {To - From +1, <<"base64">>};
                           default -> {Size, get_encoding(Filepath)}
=======
            DataSize = case Range of
                           {From, To} when To >= From -> To - From + 1;
                           default -> Size
>>>>>>> fe0760df
                       end,
            Base64EncodedSize = byte_size(JsonBodyPrefix) + byte_size(JsonBodySuffix) + trunc(4 * ceil(DataSize / 3.0)),

            UserDN = fslogic_context:get_user_dn(),
            StreamFun = fun(Socket, Transport) ->
                try
<<<<<<< HEAD
                    Transport:send(Socket,JsonBodyPrefix),
                    {ok,BufferSize} = application:get_env(veil_cluster_node, control_panel_download_buffer),
                    stream_file(Socket, Transport, State, Range, Encoding, BufferSize),
                    Transport:send(Socket,JsonBodySuffix)
=======
                    fslogic_context:set_user_dn(UserDN),
                    Transport:send(Socket, JsonBodyPrefix),
                    {ok, BufferSize} = application:get_env(veil_cluster_node, control_panel_download_buffer),
                    stream_file(Socket, Transport, State, Range, <<"base64">>, BufferSize), %todo send also utf-8 when possible)
                    Transport:send(Socket, JsonBodySuffix)
>>>>>>> fe0760df
                catch Type:Message ->
                    % Any exceptions that occur during file streaming must be caught here for cowboy to close the connection cleanly
                    ?error_stacktrace("Error while streaming file '~p' - ~p:~p", [Filepath, Type, Message])
                end
            end,

            {{stream, Base64EncodedSize, StreamFun}, Req, State};
        undefined ->
            Response = rest_utils:encode_to_json({struct, DirCdmi}),
            {Response, Req, State}
    end.

%% put_binary/2
%% ====================================================================
%% @doc Callback function for cdmi data object PUT operation with non-cdmi
%% body content-type. In that case we treat whole body as file content.
%% @end
-spec put_binary(req(), #state{}) -> {term(), req(), #state{}}.
%% ====================================================================
put_binary(ReqArg, #state{filepath = Filepath} = State) ->
    {Content, Req} = cowboy_req:header(<<"content-type">>, ReqArg, ?mimetype_default_value),
    {Mimetype, Encoding} = parse_content(Content),
    case logical_files_manager:create(Filepath) of
        ok ->
            update_mimetype(Filepath, Mimetype),
            update_encoding(Filepath, Encoding),
            write_body_to_file(Req, State, 0);
        {error, file_exists} ->
            update_mimetype(Filepath, Mimetype),
            update_encoding(Filepath, Encoding),
            {RawRange, Req1} = cowboy_req:header(<<"content-range">>, Req),
            case RawRange of
                undefined ->
                    logical_files_manager:truncate(Filepath, 0),
                    write_body_to_file(Req1, State, 0, false);
                _ ->
                    {Length, Req2} = cowboy_req:body_length(Req1),
                    case parse_byte_range(State, RawRange) of
                        [{From, To}] when Length =:= undefined orelse Length =:= To - From + 1 ->
                            write_body_to_file(Req2, State, From, false);
                        _ ->
                            cdmi_error:error_reply(Req2, State, ?error_bad_request_code, "Invalid range: ~p", [RawRange])
                    end
            end;
        Error ->
            cdmi_error:error_reply(Req, State, ?error_forbidden_code, "Creating cdmi object end up with error: ~p", [Error])
    end.

%% put_cdmi_object/2
%% ====================================================================
%% @doc Callback function for cdmi data object PUT operation with cdmi body
%% content type. It parses body as JSON string and gets cdmi data to create file.
%% @end
-spec put_cdmi_object(req(), #state{}) -> {term(), req(), #state{}}.
%% ====================================================================
put_cdmi_object(Req, #state{filepath = Filepath,opts = Opts} = State) -> %todo read body in chunks
    {ok, RawBody, Req1} = veil_cowboy_bridge:apply(cowboy_req, body, [Req]),
    Body = rest_utils:parse_body(RawBody),
    RequestedMimetype = proplists:get_value(<<"mimetype">>, Body),
    RequestedValueTransferEncoding = proplists:get_value(<<"valuetransferencoding">>, Body),
    ValueTransferEncoding = case RequestedValueTransferEncoding of undefined -> <<"utf-8">>; _ -> RequestedValueTransferEncoding end,
    Value = proplists:get_value(<<"value">>, Body),
    Range = case lists:keyfind(<<"value">>, 1, Opts) of
<<<<<<< HEAD
        {<<"value">>, From_, To_} -> {From_,To_};
        false -> undefined
    end,
    RawValue = decode(Value,ValueTransferEncoding),

=======
                {<<"value">>, From_, To_} -> {From_, To_};
                false -> undefined
            end,
    RawValue = case ValueTransferEncoding of
                   <<"base64">> -> base64:decode(Value);
                   <<"utf-8">> -> Value
               end,
>>>>>>> fe0760df
    case logical_files_manager:create(Filepath) of
        ok ->
            case logical_files_manager:write(Filepath, RawValue) of
                Bytes when is_integer(Bytes) andalso Bytes == byte_size(RawValue) ->
                    case logical_files_manager:getfileattr(Filepath) of
<<<<<<< HEAD
                        {ok,Attrs} ->
                            update_encoding(Filepath, RequestedValueTransferEncoding),
                            update_mimetype(Filepath, RequestedMimetype),
=======
                        {ok, Attrs} ->
>>>>>>> fe0760df
                            Response = rest_utils:encode_to_json({struct, prepare_object_ans(?default_put_file_opts, State#state{attributes = Attrs})}),
                            Req2 = cowboy_req:set_resp_body(Response, Req1),
                            {true, Req2, State};
                        Error ->
                            logical_files_manager:delete(Filepath),
                            cdmi_error:error_reply(Req1,State,?error_forbidden_code,"Getting attributes end up with error: ~p",Error)
                    end;
                Error ->
                    logical_files_manager:delete(Filepath),
                    cdmi_error:error_reply(Req1,State,?error_forbidden_code,"Writing to cdmi object end up with error: ~p",Error)
            end;
        {error, file_exists} ->
            update_encoding(Filepath, RequestedValueTransferEncoding),
            update_mimetype(Filepath, RequestedMimetype),
            case Range of
                {From, To} when is_binary(Value) andalso To - From + 1 == byte_size(RawValue) ->
                    case logical_files_manager:write(Filepath, From, RawValue) of
                        Bytes when is_integer(Bytes) andalso Bytes == byte_size(RawValue) ->
                            {true, Req1, State};
                        Error -> cdmi_error:error_reply(Req1,State,?error_forbidden_code,"Writing to cdmi object end up with error: ~p",Error)
                    end;
                undefined when is_binary(Value) ->
                    logical_files_manager:truncate(Filepath, 0),
                    case logical_files_manager:write(Filepath, RawValue) of
                        Bytes when is_integer(Bytes) andalso Bytes == byte_size(RawValue) ->
                            {true, Req1, State};
                        Error -> cdmi_error:error_reply(Req1,State,?error_forbidden_code,"Writing to cdmi object end up with error: ~p", Error)
                    end;
                undefined -> {true, Req1, State};
                _ -> cdmi_error:error_reply(Req1, State, ?error_bad_request_code, "Updating cdmi object end up with error",[])
            end;
        Error -> cdmi_error:error_reply(Req1, State, ?error_forbidden_code, "Creating cdmi object end up with error: ~p",[Error])
    end.

%% ====================================================================
%% Internal functions
%% ====================================================================

%% prepare_object_ans/2
%% ====================================================================
%% @doc Prepares proplist formatted answer with field names from given list of binaries
%% @end
-spec prepare_object_ans([FieldName :: binary()], #state{}) -> [{FieldName :: binary(), Value :: term()}].
%% ====================================================================
prepare_object_ans([], _State) ->
    [];
prepare_object_ans([<<"objectType">> | Tail], State) ->
    [{<<"objectType">>, <<"application/cdmi-object">>} | prepare_object_ans(Tail, State)];
prepare_object_ans([<<"objectID">> | Tail], #state{filepath = Filepath} = State) ->
    {ok, Uuid} = logical_files_manager:get_file_uuid(Filepath),
    [{<<"objectID">>, cdmi_id:uuid_to_objectid(Uuid)} | prepare_object_ans(Tail, State)];
prepare_object_ans([<<"objectName">> | Tail], #state{filepath = Filepath} = State) ->
    [{<<"objectName">>, list_to_binary(filename:basename(Filepath))} | prepare_object_ans(Tail, State)];
prepare_object_ans([<<"parentURI">> | Tail], #state{filepath = "/"} = State) ->
    [{<<"parentURI">>, <<>>} | prepare_object_ans(Tail, State)];
prepare_object_ans([<<"parentURI">> | Tail], #state{filepath = Filepath} = State) ->
    ParentURI = list_to_binary(rest_utils:ensure_path_ends_with_slash(fslogic_path:strip_path_leaf(Filepath))),
    [{<<"parentURI">>, ParentURI} | prepare_object_ans(Tail, State)];
prepare_object_ans([<<"parentID">> | Tail], #state{filepath = "/"} = State) ->
    [{<<"parentID">>, <<>>} | prepare_object_ans(Tail, State)];
prepare_object_ans([<<"parentID">> | Tail], #state{filepath = Filepath} = State) ->
    {ok, Uuid} = logical_files_manager:get_file_uuid(fslogic_path:strip_path_leaf(Filepath)),
    [{<<"parentID">>, cdmi_id:uuid_to_objectid(Uuid)} | prepare_object_ans(Tail, State)];
prepare_object_ans([<<"capabilitiesURI">> | Tail], State) ->
    [{<<"capabilitiesURI">>, list_to_binary(?dataobject_capability_path)} | prepare_object_ans(Tail, State)];
prepare_object_ans([<<"completionStatus">> | Tail], State) ->
    [{<<"completionStatus">>, <<"Complete">>} | prepare_object_ans(Tail, State)];
prepare_object_ans([<<"mimetype">> | Tail], #state{filepath = Filepath} = State) ->
    [{<<"mimetype">>, get_mimetype(Filepath)} | prepare_object_ans(Tail, State)];
prepare_object_ans([<<"metadata">> | Tail], #state{attributes = Attrs} = State) ->
    [{<<"metadata">>, rest_utils:prepare_metadata(Attrs)} | prepare_object_ans(Tail, State)];
prepare_object_ans([{<<"metadata">>, Prefix} | Tail], #state{attributes = Attrs} = State) ->
    [{<<"metadata">>, rest_utils:prepare_metadata(Prefix, Attrs)} | prepare_object_ans(Tail, State)];
prepare_object_ans([<<"valuetransferencoding">> | Tail], #state{filepath = Filepath} = State) ->
    [{<<"valuetransferencoding">>, get_encoding(Filepath)} | prepare_object_ans(Tail, State)];
prepare_object_ans([<<"value">> | Tail], State) ->
    [{<<"value">>, {range, default}} | prepare_object_ans(Tail, State)];
prepare_object_ans([{<<"value">>, From, To} | Tail], State) ->
    [{<<"value">>, {range, {From, To}}} | prepare_object_ans(Tail, State)];
prepare_object_ans([<<"valuerange">> | Tail], #state{opts = Opts, attributes = Attrs} = State) ->
    case lists:keyfind(<<"value">>, 1, Opts) of
        {<<"value">>, From, To} ->
            [{<<"valuerange">>, iolist_to_binary([integer_to_binary(From), <<"-">>, integer_to_binary(To)])} | prepare_object_ans(Tail, State)];
        _ ->
            [{<<"valuerange">>, iolist_to_binary([<<"0-">>, integer_to_binary(Attrs#fileattributes.size - 1)])} | prepare_object_ans(Tail, State)]
    end;
prepare_object_ans([_Other | Tail], State) ->
    prepare_object_ans(Tail, State).

%% write_body_to_file/3
%% ====================================================================
%% @doc @equiv write_body_to_file(Req, State, Offset, true)
-spec write_body_to_file(req(), #state{}, integer()) -> {boolean(), req(), #state{}}.
%% ====================================================================
write_body_to_file(Req, State, Offset) ->
    write_body_to_file(Req, State, Offset, true).

%% write_body_to_file/4
%% ====================================================================
%% @doc Reads request's body and writes it to file obtained from state.
%% This callback return value is compatibile with put requests.
%% @end
-spec write_body_to_file(req(), #state{}, integer(), boolean()) -> {boolean(), req(), #state{}}.
%% ====================================================================
write_body_to_file(Req, #state{filepath = Filepath} = State, Offset, RemoveIfFails) ->
    {Status, Chunk, Req1} = veil_cowboy_bridge:apply(cowboy_req, body, [Req]),
    case logical_files_manager:write(Filepath, Offset, Chunk) of
        Bytes when is_integer(Bytes) ->
            case Status of
                more -> write_body_to_file(Req1, State, Offset + Bytes);
                ok -> {true, Req1, State}
            end;
        Error ->
            case RemoveIfFails of
                true -> logical_files_manager:delete(Filepath);
                false -> ok
            end,
            cdmi_error:error_reply(Req1, State, ?error_forbidden_code, "Writing to cdmi object end up with error: ~p", [Error])
    end.

%% stream_file/6
%% ====================================================================
%% @doc Reads given range of bytes (defaults to whole file) from file (obtained from state filepath), result is
%% encoded according to 'Encoding' argument and streamed to given Socket.
%% @end
-spec stream_file(Socket :: term(), Transport :: atom(), State :: #state{}, Range, Encoding :: binary(), BufferSize :: integer()) -> Result when
    Range :: default | {From :: integer(), To :: integer()},
    Result :: ok | no_return().
%% ====================================================================
stream_file(Socket, Transport, State, Range, Encoding, BufferSize) when (BufferSize rem 3) =/= 0 ->
    stream_file(Socket, Transport, State, Range, Encoding, BufferSize - (BufferSize rem 3)); %buffer size is extended, so it's divisible by 3 to allow base64 on the fly conversion
stream_file(Socket, Transport, #state{attributes = #fileattributes{size = Size}} = State, default, Encoding, BufferSize) ->
    stream_file(Socket, Transport, State, {0, Size - 1}, Encoding, BufferSize); %default range should remain consistent with parse_object_ans/2 valuerange clause
stream_file(Socket, Transport, #state{filepath = Path} = State, {From, To}, Encoding, BufferSize) ->
    ToRead = To - From + 1,
    case ToRead > BufferSize of
        true ->
            {ok, Data} = logical_files_manager:read(Path, From, BufferSize),
            Transport:send(Socket, encode(Data, Encoding)),
            stream_file(Socket, Transport, State, {From + BufferSize, To}, Encoding, BufferSize);
        false ->
            {ok, Data} = logical_files_manager:read(Path, From, ToRead),
            Transport:send(Socket, encode(Data, Encoding))
    end.

%% encode/2
%% ====================================================================
%% @doc Encodes data according to given ecoding
-spec encode(Data :: binary(), Encoding :: binary()) -> binary().
%% ====================================================================
encode(Data, Encoding) when Encoding =:= <<"base64">> ->
    base64:encode(Data);
encode(Data, _) ->
    Data.

%% decode/2
%% ====================================================================
%% @doc Decodes data according to given ecoding
-spec decode(Data :: binary(), Encoding :: binary()) -> binary().
%% ====================================================================
decode(undefined,_Encoding) ->
    <<>>;
decode(Data,Encoding) when Encoding =:= <<"base64">> ->
    try base64:decode(Data)
    catch _:_ -> throw(invalid_base64)
    end;
decode(Data,_) ->
    Data.

%% ceil/1
%% ====================================================================
%% @doc math ceil function (works on positive values)
-spec ceil(N :: number()) -> integer().
%% ====================================================================
ceil(N) when trunc(N) == N -> N;
ceil(N) -> trunc(N + 1).

%% parse_byte_range/1
%% ====================================================================
%% @doc Parses byte ranges from 'Range' http header format to list of erlang range tuples,
%% i. e. <<"1-5,-3">> for a file with length 10 will produce -> [{1,5},{7,9}]
%% @end
-spec parse_byte_range(#state{}, binary() | list()) -> list(Range) | invalid when
    Range :: {From :: integer(), To :: integer()}.
%% ====================================================================
parse_byte_range(State, Range) when is_binary(Range) ->
    Ranges = parse_byte_range(State, binary:split(Range, <<",">>, [global])),
    case lists:member(invalid, Ranges) of
        true -> invalid;
        false -> Ranges
    end;
parse_byte_range(_, []) ->
    [];
parse_byte_range(#state{attributes = #fileattributes{size = Size}} = State, [First | Rest]) ->
    Range = case binary:split(First, <<"-">>, [global]) of
                [<<>>, FromEnd] -> {max(0, Size - binary_to_integer(FromEnd)), Size - 1};
                [From, <<>>] -> {binary_to_integer(From), Size - 1};
                [From_, To] -> {binary_to_integer(From_), min(Size - 1, binary_to_integer(To))};
                _ -> [invalid]
            end,
    case Range of
        [invalid] -> [invalid];
        {Begin, End} when Begin > End -> [invalid];
        {Begin_, _End} when Begin_ > Size -> parse_byte_range(State, Rest); % range is unsatisfiable and we ignore it
        ValidRange -> [ValidRange | parse_byte_range(State, Rest)]
    end.
<<<<<<< HEAD

%% parse_content/1
%% ====================================================================
%% @doc Parses content-type header to mimetype and charset part, if charset is other than utf-8,
%% function returns undefined
%% @end
-spec parse_content(binary()) -> {Mimetype :: binary(), Encoding :: binary() | undefined}.
%% ====================================================================
parse_content(Content) ->
    case binary:split(Content,<<";">>) of
        [RawMimetype, RawEncoding] ->
            case binary:split(rest_utils:trim_spaces(RawEncoding),<<"=">>) of
                [<<"charset">>, <<"utf-8">>] ->
                    {rest_utils:trim_spaces(RawMimetype), <<"utf-8">>};
                _ ->
                    {rest_utils:trim_spaces(RawMimetype), undefined}
            end;
        [RawMimetype] ->
            {rest_utils:trim_spaces(RawMimetype), undefined}
    end.

%% get_mimetype/1
%% ====================================================================
%% @doc Gets mimetype associated with file, returns default value if no mimetype
%% could be found
%% @end
-spec get_mimetype(string()) -> binary().
%% ====================================================================
get_mimetype(Filepath) ->
    case logical_files_manager:get_xattr(Filepath, ?mimetype_xattr_key) of
        {ok, Value} -> Value;
        {logical_file_system_error, ?VENOATTR} -> ?mimetype_default_value
    end.

%% get_encoding/1
%% ====================================================================
%% @doc Gets valuetransferencoding associated with file, returns default value if no valuetransferencoding
%% could be found
%% @end
-spec get_encoding(string()) -> binary().
%% ====================================================================
get_encoding(Filepath) ->
    case logical_files_manager:get_xattr(Filepath, ?encoding_xattr_key) of
        {ok, Value} -> Value;
        {logical_file_system_error, ?VENOATTR} -> ?encoding_default_value
    end.

%% update_mimetype/2
%% ====================================================================
%% @doc Updates mimetype associated with file
-spec update_mimetype(string(), binary()) -> ok | no_return().
%% ====================================================================
update_mimetype(_Filepath, undefined) -> ok;
update_mimetype(Filepath, Mimetype) ->
    ok = logical_files_manager:set_xattr(Filepath, ?mimetype_xattr_key, Mimetype).

%% update_encoding/2
%% ====================================================================
%% @doc Updates valuetransferencoding associated with file
-spec update_encoding(string(), binary()) -> ok | no_return().
%% ====================================================================
update_encoding(_Filepath, undefined) -> ok;
update_encoding(Filepath, Encoding) ->
    ok = logical_files_manager:set_xattr(Filepath, ?encoding_xattr_key, Encoding).
=======
>>>>>>> fe0760df
<|MERGE_RESOLUTION|>--- conflicted
+++ resolved
@@ -106,8 +106,7 @@
 delete_resource(Req, #state{filepath = Filepath} = State) ->
     case logical_files_manager:delete(Filepath) of
         ok -> {true, Req, State};
-        Error ->
-            cdmi_error:error_reply(Req, State, ?error_bad_request_code, "Deleting cdmi object end up with error: ~p", [Error])
+        Error -> cdmi_error:error_reply(Req, State, ?error_bad_request_code, "Deleting cdmi object end up with error: ~p",[Error])
     end.
 
 %% ====================================================================
@@ -178,37 +177,23 @@
 
             JsonBodyPrefix = case BodyWithoutValue of
                                  [] -> <<"{\"value\":\"">>;
-                                 _ ->
-                                     <<(erlang:binary_part(JsonBodyWithoutValue, 0, byte_size(JsonBodyWithoutValue) - 1))/binary, ",\"value\":\"">>
+                                 _ -> <<(erlang:binary_part(JsonBodyWithoutValue,0,byte_size(JsonBodyWithoutValue)-1))/binary,",\"value\":\"">>
                              end,
             JsonBodySuffix = <<"\"}">>,
-<<<<<<< HEAD
             {DataSize, Encoding} = case Range of
                            {From,To} when To >= From -> {To - From +1, <<"base64">>};
                            default -> {Size, get_encoding(Filepath)}
-=======
-            DataSize = case Range of
-                           {From, To} when To >= From -> To - From + 1;
-                           default -> Size
->>>>>>> fe0760df
                        end,
             Base64EncodedSize = byte_size(JsonBodyPrefix) + byte_size(JsonBodySuffix) + trunc(4 * ceil(DataSize / 3.0)),
 
             UserDN = fslogic_context:get_user_dn(),
             StreamFun = fun(Socket, Transport) ->
                 try
-<<<<<<< HEAD
+                    fslogic_context:set_user_dn(UserDN),
                     Transport:send(Socket,JsonBodyPrefix),
                     {ok,BufferSize} = application:get_env(veil_cluster_node, control_panel_download_buffer),
                     stream_file(Socket, Transport, State, Range, Encoding, BufferSize),
                     Transport:send(Socket,JsonBodySuffix)
-=======
-                    fslogic_context:set_user_dn(UserDN),
-                    Transport:send(Socket, JsonBodyPrefix),
-                    {ok, BufferSize} = application:get_env(veil_cluster_node, control_panel_download_buffer),
-                    stream_file(Socket, Transport, State, Range, <<"base64">>, BufferSize), %todo send also utf-8 when possible)
-                    Transport:send(Socket, JsonBodySuffix)
->>>>>>> fe0760df
                 catch Type:Message ->
                     % Any exceptions that occur during file streaming must be caught here for cowboy to close the connection cleanly
                     ?error_stacktrace("Error while streaming file '~p' - ~p:~p", [Filepath, Type, Message])
@@ -272,33 +257,19 @@
     ValueTransferEncoding = case RequestedValueTransferEncoding of undefined -> <<"utf-8">>; _ -> RequestedValueTransferEncoding end,
     Value = proplists:get_value(<<"value">>, Body),
     Range = case lists:keyfind(<<"value">>, 1, Opts) of
-<<<<<<< HEAD
         {<<"value">>, From_, To_} -> {From_,To_};
         false -> undefined
     end,
     RawValue = decode(Value,ValueTransferEncoding),
 
-=======
-                {<<"value">>, From_, To_} -> {From_, To_};
-                false -> undefined
-            end,
-    RawValue = case ValueTransferEncoding of
-                   <<"base64">> -> base64:decode(Value);
-                   <<"utf-8">> -> Value
-               end,
->>>>>>> fe0760df
     case logical_files_manager:create(Filepath) of
         ok ->
             case logical_files_manager:write(Filepath, RawValue) of
                 Bytes when is_integer(Bytes) andalso Bytes == byte_size(RawValue) ->
                     case logical_files_manager:getfileattr(Filepath) of
-<<<<<<< HEAD
                         {ok,Attrs} ->
                             update_encoding(Filepath, RequestedValueTransferEncoding),
                             update_mimetype(Filepath, RequestedMimetype),
-=======
-                        {ok, Attrs} ->
->>>>>>> fe0760df
                             Response = rest_utils:encode_to_json({struct, prepare_object_ans(?default_put_file_opts, State#state{attributes = Attrs})}),
                             Req2 = cowboy_req:set_resp_body(Response, Req1),
                             {true, Req2, State};
@@ -461,11 +432,11 @@
 %% ====================================================================
 decode(undefined,_Encoding) ->
     <<>>;
-decode(Data,Encoding) when Encoding =:= <<"base64">> ->
+decode(Data, Encoding) when Encoding =:= <<"base64">> ->
     try base64:decode(Data)
     catch _:_ -> throw(invalid_base64)
     end;
-decode(Data,_) ->
+decode(Data, _) ->
     Data.
 
 %% ceil/1
@@ -505,7 +476,6 @@
         {Begin_, _End} when Begin_ > Size -> parse_byte_range(State, Rest); % range is unsatisfiable and we ignore it
         ValidRange -> [ValidRange | parse_byte_range(State, Rest)]
     end.
-<<<<<<< HEAD
 
 %% parse_content/1
 %% ====================================================================
@@ -570,5 +540,3 @@
 update_encoding(_Filepath, undefined) -> ok;
 update_encoding(Filepath, Encoding) ->
     ok = logical_files_manager:set_xattr(Filepath, ?encoding_xattr_key, Encoding).
-=======
->>>>>>> fe0760df
