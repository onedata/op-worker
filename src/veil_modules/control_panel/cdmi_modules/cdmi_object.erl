--- conflicted
+++ resolved
@@ -264,22 +264,6 @@
 
     case logical_files_manager:create(Filepath) of
         ok ->
-<<<<<<< HEAD
-            {struct, UserMetadata} = proplists:get_value(<<"metadata">>, Body, []),
-            case logical_files_manager:set_user_metadata(Filepath, UserMetadata) of
-                ok ->
-                    case logical_files_manager:write(Filepath, RawValue) of
-                        Bytes when is_integer(Bytes) andalso Bytes == byte_size(RawValue) ->
-                            case logical_files_manager:getfileattr(Filepath) of
-                                {ok,Attrs} ->
-                                    Response = rest_utils:encode_to_json({struct, prepare_object_ans(?default_put_file_opts, State#state{attributes = Attrs})}),
-                                    Req2 = cowboy_req:set_resp_body(Response, Req1),
-                                    {true, Req2, State};
-                                Error ->
-                                    logical_files_manager:delete(Filepath),
-                                    cdmi_error:error_reply(Req1,State,?error_forbidden_code,"Getting attributes end up with error: ~p",Error)
-                            end;
-=======
             case logical_files_manager:write(Filepath, RawValue) of
                 Bytes when is_integer(Bytes) andalso Bytes == byte_size(RawValue) ->
                     case logical_files_manager:getfileattr(Filepath) of
@@ -289,14 +273,13 @@
                             Response = rest_utils:encode_to_json({struct, prepare_object_ans(?default_put_file_opts, State#state{attributes = Attrs})}),
                             Req2 = cowboy_req:set_resp_body(Response, Req1),
                             {true, Req2, State};
->>>>>>> 03cb362e
                         Error ->
                             logical_files_manager:delete(Filepath),
-                            cdmi_error:error_reply(Req1,State,?error_forbidden_code,"Writing to cdmi object end up with error: ~p",Error)
+                            cdmi_error:error_reply(Req1,State,?error_forbidden_code,"Getting attributes end up with error: ~p",Error)
                     end;
                 Error ->
                     logical_files_manager:delete(Filepath),
-                    cdmi_error:error_reply(Req1,State,?error_forbidden_code,"Setting user metadata end up with error: ~p",Error)
+                    cdmi_error:error_reply(Req1,State,?error_forbidden_code,"Writing to cdmi object end up with error: ~p",Error)
             end;
         {error, file_exists} ->
             update_encoding(Filepath, RequestedValueTransferEncoding),
