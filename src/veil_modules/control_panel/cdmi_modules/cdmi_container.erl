%% ===================================================================
%% @author Tomasz Lichon
%% @copyright (C): 2014 ACK CYFRONET AGH
%% This software is released under the MIT license
%% cited in 'LICENSE.txt'.
%% @end
%% ===================================================================
%% @doc This is a cdmi handler module providing basic operations on
%% cdmi containers
%% ===================================================================
-module(cdmi_container).

-include("veil_modules/control_panel/cdmi.hrl").
-include("veil_modules/control_panel/cdmi_capabilities.hrl").
-include("veil_modules/control_panel/cdmi_container.hrl").
-include("files_common.hrl").

%% API
-export([allowed_methods/2, malformed_request/2, resource_exists/2, content_types_provided/2, content_types_accepted/2,delete_resource/2]).
-export([get_cdmi_container/2, put_cdmi_container/2, put_binary/2]).

%% allowed_methods/2
%% ====================================================================
%% @doc
%% Returns binary list of methods that are allowed (i.e GET, PUT, DELETE).
%% @end
-spec allowed_methods(req(), #state{}) -> {[binary()], req(), #state{}}.
%% ====================================================================
allowed_methods(Req, State) ->
    {[<<"PUT">>, <<"GET">>, <<"DELETE">>], Req, State}.

%% malformed_request/2
%% ====================================================================
%% @doc
%% Checks if request contains all mandatory fields and their values are set properly
%% depending on requested operation
%% @end
-spec malformed_request(req(), #state{}) -> {boolean(), req(), #state{}} | no_return().
%% ====================================================================
malformed_request(Req, #state{cdmi_version = Version, method = <<"PUT">>, filepath = Filepath} = State) when is_binary(Version) ->
    {<<"application/cdmi-container">>, Req2} = cowboy_req:header(<<"content-type">>, Req),
    {false, Req2, State#state{filepath = fslogic_path:get_short_file_name(Filepath)}};
malformed_request(Req, #state{filepath = Filepath} = State) ->
    {false, Req, State#state{filepath = fslogic_path:get_short_file_name(Filepath)}}.

%% resource_exists/2
%% ====================================================================
%% @doc Determines if resource, that can be obtained from state, exists.
-spec resource_exists(req(), #state{}) -> {boolean(), req(), #state{}}.
%% ====================================================================
resource_exists(Req, State = #state{filepath = Filepath}) ->
    case logical_files_manager:getfileattr(Filepath) of
        {ok, #fileattributes{type = "DIR"} = Attr} -> {true, Req, State#state{attributes = Attr}};
        {ok, _} ->
            Req1 = cowboy_req:set_resp_header(<<"Location">>, list_to_binary(Filepath), Req),
            cdmi_error:error_reply(Req1,State,{moved_permanently, Filepath});
        _ -> {false, Req, State}
    end.

%% content_types_provided/2
%% ====================================================================
%% @doc
%% Returns content types that can be provided and what functions should be used to process the request.
%% Before adding new content type make sure that adequate routing function
%% exists in cdmi_handler
%% @end
%% ====================================================================
-spec content_types_provided(req(), #state{}) -> {[{ContentType, Method}], req(), #state{}} when
    ContentType :: binary(),
    Method :: atom().
%% ====================================================================
content_types_provided(Req, State) ->
    {[
        {<<"application/cdmi-container">>, get_cdmi_container}
    ], Req, State}.

%% content_types_accepted/2
%% ====================================================================
%% @doc
%% Returns content-types that are accepted and what
%% functions should be used to process the requests.
%% Before adding new content type make sure that adequate routing function
%% exists in cdmi_handler
%% @end
%% ====================================================================
-spec content_types_accepted(req(), #state{}) -> {[{ContentType, Method}], req(), #state{}} when
    ContentType :: binary(),
    Method :: atom().
%% ====================================================================
content_types_accepted(Req, #state{cdmi_version = undefined} = State) ->
    {[
        {'*', put_binary}
    ], Req, State};
content_types_accepted(Req, State) ->
    {[
        {<<"application/cdmi-container">>, put_cdmi_container}
    ], Req, State}.

%% delete_resource/3
%% ====================================================================
%% @doc Deletes the resource. Returns whether the deletion was successful.
-spec delete_resource(req(), #state{}) -> {term(), req(), #state{}}.
%% ====================================================================
delete_resource(Req, #state{filepath = Filepath} = State) ->
    case is_group_dir(Filepath) of
        false ->
            case fs_remove_dir(Filepath) of
                ok -> {true, Req, State};
                Error -> cdmi_error:error_reply(Req, State, {dir_delete_unknown_error, Error}) %todo handle dir error forbidden
            end;
        true -> cdmi_error:error_reply(Req, State, group_dir_delete)
    end.

%% ====================================================================
%% Content type callbacks
%% ====================================================================
%% registered in content_types_provided/content_types_accepted and present
%% in main cdmi_handler. They can handle get/put requests depending on content type.
%% ====================================================================

%% get_cdmi_container/2
%% ====================================================================
%% @doc Callback function for cdmi container GET operation (list dir)
-spec get_cdmi_container(req(), #state{}) -> {term(), req(), #state{}}.
%% ====================================================================
get_cdmi_container(Req, #state{opts = Opts} = State) ->
    DirCdmi = prepare_container_ans(case Opts of [] -> ?default_get_dir_opts; _ -> Opts end, State),
    Response = rest_utils:encode_to_json({struct, DirCdmi}),
    {Response, Req, State}.

%% put_cdmi_container/2
%% ====================================================================
%% @doc Callback function for cdmi container PUT operation (create dir)
-spec put_cdmi_container(req(), #state{}) -> {term(), req(), #state{}}.
%% ====================================================================
put_cdmi_container(Req, #state{filepath = Filepath, opts = Opts} = State) ->
    {ok, RawBody, Req1} = veil_cowboy_bridge:apply(cowboy_req, body, [Req]),
    Body = rest_utils:parse_body(RawBody),
    RequestedUserMetadata = proplists:get_value(<<"metadata">>, Body),
    case logical_files_manager:mkdir(Filepath) of
        ok -> %todo check given body
            case logical_files_manager:getfileattr(Filepath) of
                {ok, Attr} ->
                    cdmi_metadata:update_user_metadata(Filepath, RequestedUserMetadata),
                    Response = rest_utils:encode_to_json(
                        {struct, prepare_container_ans(?default_get_dir_opts, State#state{attributes = Attr})}),
                    Req2 = cowboy_req:set_resp_body(Response, Req),
                    {true, Req2, State};
                Error -> %todo handle getattr forbidden
                    logical_files_manager:rmdir(Filepath),
                    cdmi_error:error_reply(Req, State, {get_attr_unknown_error, Error})
            end;
<<<<<<< HEAD
        {error, dir_exists} -> {true, Req, State}; %todo handle dir update
        {logical_file_system_error, "enoent"} -> cdmi_error:error_reply(Req, State, parent_not_found);
        Error -> cdmi_error:error_reply(Req, State, {put_container_unknown_error, Error}) % todo handle dir error forbidden
=======
        {error, dir_exists} ->
            URIMetadataNames = [MetadataName || {OptKey, MetadataName} <- Opts, OptKey == <<"metadata">>],
            cdmi_metadata:update_user_metadata(Filepath, RequestedUserMetadata, URIMetadataNames),
            {true, Req1, State};
        {logical_file_system_error, "enoent"} -> cdmi_error:error_reply(Req, State, ?error_not_found_code, "Parent dir not found",[]);
        Error -> cdmi_error:error_reply(Req, State, ?error_forbidden_code, "Dir creation error: ~p",[Error])
>>>>>>> a65a0994
    end.

%% put_binary/2
%% ====================================================================
%% @doc Callback function for cdmi container PUT operation with non-cdmi
%% body content-type.
%% @end
-spec put_binary(req(), #state{}) -> {term(), req(), #state{}}.
%% ====================================================================
put_binary(Req, #state{filepath = Filepath} = State) ->
    case logical_files_manager:mkdir(Filepath) of
        ok -> {true, Req, State};
        {error, dir_exists} -> cdmi_error:error_reply(Req, State, put_container_conflict);
        {logical_file_system_error, "enoent"} -> cdmi_error:error_reply(Req, State, parent_not_found);
        Error -> cdmi_error:error_reply(Req, State, {put_container_unknown_error, Error}) % todo handle dir error forbidden
    end.

%% ====================================================================
%% Internal functions
%% ====================================================================

%% prepare_container_ans/2
%% ====================================================================
%% @doc Prepares proplist formatted answer with field names from given list of binaries
-spec prepare_container_ans([FieldName :: binary()], #state{}) -> [{FieldName :: binary(), Value :: term()}].
%% ====================================================================
prepare_container_ans([], _State) ->
    [];
prepare_container_ans([<<"objectType">> | Tail], State) ->
    [{<<"objectType">>, <<"application/cdmi-container">>} | prepare_container_ans(Tail, State)];
prepare_container_ans([<<"objectID">> | Tail], #state{filepath = Filepath} = State) ->
    {ok, Uuid} = logical_files_manager:get_file_uuid(Filepath),
    [{<<"objectID">>, cdmi_id:uuid_to_objectid(Uuid)} | prepare_container_ans(Tail, State)];
prepare_container_ans([<<"objectName">> | Tail], #state{filepath = Filepath} = State) ->
    [{<<"objectName">>, list_to_binary([filename:basename(Filepath), "/"])} | prepare_container_ans(Tail, State)];
prepare_container_ans([<<"parentURI">> | Tail], #state{filepath = "/"} = State) ->
    [{<<"parentURI">>,<<>>} | prepare_container_ans(Tail, State)];
prepare_container_ans([<<"parentURI">> | Tail], #state{filepath = Filepath} = State) ->
    ParentURI = list_to_binary(rest_utils:ensure_path_ends_with_slash(fslogic_path:strip_path_leaf(Filepath))),
    [{<<"parentURI">>, ParentURI} | prepare_container_ans(Tail, State)];
prepare_container_ans([<<"parentID">> | Tail], #state{filepath = "/"} = State) ->
    prepare_container_ans(Tail, State);
prepare_container_ans([<<"parentID">> | Tail], #state{filepath = Filepath} = State) ->
    {ok,Uuid} = logical_files_manager:get_file_uuid(fslogic_path:strip_path_leaf(Filepath)),
    [{<<"parentID">>, cdmi_id:uuid_to_objectid(Uuid)} | prepare_container_ans(Tail, State)];
prepare_container_ans([<<"capabilitiesURI">> | Tail], State) ->
    [{<<"capabilitiesURI">>, list_to_binary(?container_capability_path)} | prepare_container_ans(Tail, State)];
prepare_container_ans([<<"completionStatus">> | Tail], State) ->
    [{<<"completionStatus">>, <<"Complete">>} | prepare_container_ans(Tail, State)];
prepare_container_ans([<<"metadata">> | Tail], #state{filepath = Filepath, attributes = Attrs} = State) ->
    [{<<"metadata">>, cdmi_metadata:prepare_metadata(Filepath, Attrs)} | prepare_container_ans(Tail, State)];
prepare_container_ans([{<<"metadata">>, Prefix} | Tail], #state{filepath = Filepath, attributes = Attrs} = State) ->
    [{<<"metadata">>, cdmi_metadata:prepare_metadata(Filepath, Prefix, Attrs)} | prepare_container_ans(Tail, State)];
prepare_container_ans([<<"children">> | Tail], #state{filepath = Filepath} = State) ->
    Childs = lists:map(
        fun(#dir_entry{name = Name, type = ?DIR_TYPE_PROT}) ->
                list_to_binary(rest_utils:ensure_path_ends_with_slash(Name));
           (#dir_entry{name = Name, type = ?REG_TYPE_PROT}) ->
                list_to_binary(Name)
        end,
        rest_utils:list_dir(Filepath)),
    [{<<"children">>, Childs} | prepare_container_ans(Tail, State)];
prepare_container_ans([_Other | Tail], State) ->
    prepare_container_ans(Tail, State).


%% fs_remove_dir/1
%% ====================================================================
%% @doc Removes given dir with all files and subdirectories.
%% @end
-spec fs_remove_dir(DirPath :: string()) -> Result when
    Result :: ok | {ErrorGeneral :: atom(), ErrorDetail :: term()}.
%% ====================================================================
fs_remove_dir(DirPath) ->
    case is_group_dir(DirPath) of
        true -> ok;
        false ->
            lists:foreach(
                fun(#dir_entry{name = Name, type = ?REG_TYPE_PROT}) -> logical_files_manager:delete(filename:join(DirPath, Name));
                   (#dir_entry{name = Name, type = ?DIR_TYPE_PROT}) -> fs_remove_dir(filename:join(DirPath, Name))
                end,
                rest_utils:list_dir(DirPath)),
            logical_files_manager:rmdir(DirPath)
    end.

%% is_group_dir/1
%% ====================================================================
%% @doc Returns true when Path points to group directory (or groups root directory)
-spec is_group_dir(Path :: string()) -> boolean().
%% ====================================================================
is_group_dir(Path) ->
    case string:tokens(Path,"/") of
        [] -> true;
        [?SPACES_BASE_DIR_NAME] -> true;
        [?SPACES_BASE_DIR_NAME , _GroupName] ->  true;
        _ -> false
    end.<|MERGE_RESOLUTION|>--- conflicted
+++ resolved
@@ -144,24 +144,18 @@
                     cdmi_metadata:update_user_metadata(Filepath, RequestedUserMetadata),
                     Response = rest_utils:encode_to_json(
                         {struct, prepare_container_ans(?default_get_dir_opts, State#state{attributes = Attr})}),
-                    Req2 = cowboy_req:set_resp_body(Response, Req),
+                    Req2 = cowboy_req:set_resp_body(Response, Req1),
                     {true, Req2, State};
                 Error -> %todo handle getattr forbidden
                     logical_files_manager:rmdir(Filepath),
-                    cdmi_error:error_reply(Req, State, {get_attr_unknown_error, Error})
+                    cdmi_error:error_reply(Req1, State, {get_attr_unknown_error, Error})
             end;
-<<<<<<< HEAD
-        {error, dir_exists} -> {true, Req, State}; %todo handle dir update
-        {logical_file_system_error, "enoent"} -> cdmi_error:error_reply(Req, State, parent_not_found);
-        Error -> cdmi_error:error_reply(Req, State, {put_container_unknown_error, Error}) % todo handle dir error forbidden
-=======
         {error, dir_exists} ->
             URIMetadataNames = [MetadataName || {OptKey, MetadataName} <- Opts, OptKey == <<"metadata">>],
             cdmi_metadata:update_user_metadata(Filepath, RequestedUserMetadata, URIMetadataNames),
             {true, Req1, State};
-        {logical_file_system_error, "enoent"} -> cdmi_error:error_reply(Req, State, ?error_not_found_code, "Parent dir not found",[]);
-        Error -> cdmi_error:error_reply(Req, State, ?error_forbidden_code, "Dir creation error: ~p",[Error])
->>>>>>> a65a0994
+        {logical_file_system_error, "enoent"} -> cdmi_error:error_reply(Req1, State, parent_not_found);
+        Error -> cdmi_error:error_reply(Req1, State, {put_container_unknown_error, Error}) % todo handle dir error forbidden
     end.
 
 %% put_binary/2
