--- conflicted
+++ resolved
@@ -103,14 +103,11 @@
 id_to_reason_and_message(?error_authentication) -> {<<"Authentication error">>,
     <<"Server could not authenticate you. Please try again to log in or contact the site administrator if the problem persists.">>};
 
-<<<<<<< HEAD
 id_to_reason_and_message(?error_space_permission_denied) ->
     {<<"Invalid request">>, <<"You don't have permission to manage this Space.">>};
 
 id_to_reason_and_message(?error_space_not_found) ->
     {<<"Space not found">>, <<"Requested Space could not be found on the server.">>};
 
-=======
->>>>>>> abee8696
 id_to_reason_and_message(_) ->
     {<<"Unknown">>, <<"No description">>}.