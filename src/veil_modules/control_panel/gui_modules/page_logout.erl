--- conflicted
+++ resolved
@@ -12,13 +12,9 @@
 
 -module(page_logout).
 -include("veil_modules/control_panel/common.hrl").
-<<<<<<< HEAD
--include_lib("ctool/include/logging.hrl").
-=======
 
 % n2o API
 -export([main/0, event/1]).
->>>>>>> 45b5fce0
 
 %% Template points to the template file, which will be filled with content
 main() -> #dtl{file = "bare", app = veil_cluster_node, bindings = [{title, title()}, {body, body()}, {custom, <<"">>}]}.
