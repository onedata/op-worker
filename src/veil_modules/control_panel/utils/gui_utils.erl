--- conflicted
+++ resolved
@@ -16,25 +16,7 @@
 -include("veil_modules/control_panel/common.hrl").
 -include("logging.hrl").
 
-<<<<<<< HEAD
-=======
-% Functions connected with page / session context
--export([get_requested_hostname/0, get_requested_page/0, get_user_dn/0, get_request_params/0]).
-% Functions connected with user's session
--export([user_logged_in/0, storage_defined/0, dn_and_storage_defined/0, can_view_logs/0, can_view_monitoring/0]).
-% Functions used for redirecting to and from login
--export([redirect_to_login/1, redirect_from_login/0, maybe_redirect/4]).
-% Functions to check for user's session and generate page elements
--export([apply_or_redirect/3, apply_or_redirect/4, top_menu/1, top_menu/2, logotype_footer/1, empty_page/0]).
-% Comet API
--export([comet/1, init_comet/2, comet_supervisor/2, is_comet_process/0, flush/0]).
-% Useful functions for binding custom events
--export([register_escape_event/1, script_for_enter_submission/2, script_to_bind_element_click/2]).
-% jQuery wrappers for page updates
--export([update/2, replace/2, insert_top/2, insert_bottom/2, insert_before/2, insert_after/2, remove/1]).
-% Conversion utils
--export([to_list/1, to_binary/1, join_to_binary/1]).
->>>>>>> aca96d96
+
 % Convinience function to set headers in cowboy response
 -export([cowboy_ensure_header/3]).
 
@@ -51,566 +33,6 @@
 %% API functions
 %% ====================================================================
 
-<<<<<<< HEAD
-=======
-%% get_requested_hostname/0
-%% ====================================================================
-%% @doc Returns the hostname requested by the client.
-%% @end
--spec get_requested_hostname() -> binary().
-%% ====================================================================
-get_requested_hostname() ->
-    {Headers, _} = wf:headers(?REQ),
-    proplists:get_value(<<"host">>, Headers, undefined).
-
-
-%% get_requested_page/0
-%% ====================================================================
-%% @doc Returns the page requested by the client.
-%% @end
--spec get_requested_page() -> binary().
-%% ====================================================================
-get_requested_page() ->
-    Path = wf:path(?REQ),
-    case Path of
-        <<"/ws", Page/binary>> -> Page;
-        <<Page/binary>> -> Page
-    end.
-
-%% get_user_dn/0
-%% ====================================================================
-%% @doc Returns user's DN retrieved from his session state.
-%% @end
--spec get_user_dn() -> string().
-%% ====================================================================
-get_user_dn() ->
-    try user_logic:get_dn_list(wf:session(user_doc)) of
-        [] -> undefined;
-        L when is_list(L) -> lists:nth(1, L);
-        _ -> undefined
-    catch _:_ ->
-        undefined
-    end.
-
-
-%% get_request_params/0
-%% ====================================================================
-%% @doc Returns current http request params.
-%% @end
--spec get_request_params() -> [tuple()].
-%% ====================================================================
-get_request_params() ->
-    try
-        ?CTX#context.params
-    catch _:_ ->
-        []
-    end.
-
-%% user_logged_in/0
-%% ====================================================================
-%% @doc Checks if the client has a valid login session.
-%% @end
--spec user_logged_in() -> boolean().
-%% ====================================================================
-user_logged_in() ->
-    (wf:user() /= undefined).
-
-
-%% storage_defined/0
-%% ====================================================================
-%% @doc Checks if any storage is defined in the database.
-%% @end
--spec storage_defined() -> boolean().
-%% ====================================================================
-storage_defined() ->
-    case dao_lib:apply(dao_vfs, list_storage, [], 1) of
-        {ok, []} -> false;
-        {ok, L} when is_list(L) -> true;
-        _ -> false
-    end.
-
-
-%% dn_and_storage_defined/0
-%% ====================================================================
-%% @doc Convienience function to check both conditions.
-%% @end
--spec dn_and_storage_defined() -> boolean().
-%% ====================================================================
-dn_and_storage_defined() ->
-    (get_user_dn() /= undefined) and storage_defined().
-
-
-%% can_view_logs/0
-%% ====================================================================
-%% @doc Determines if current user is allowed to view cluster logs.
-%% @end
--spec can_view_logs() -> boolean().
-%% ====================================================================
-can_view_logs() ->
-    user_logic:get_role(wf:session(user_doc)) /= user.
-
-
-%% can_view_monitoring/0
-%% ====================================================================
-%% @doc Determines if current user is allowed to view cluster monitoring.
-%% @end
--spec can_view_monitoring() -> boolean().
-%% ====================================================================
-can_view_monitoring() ->
-    user_logic:get_role(wf:session(user_doc)) /= user.
-
-
-%% maybe_redirect/4
-%% ====================================================================
-%% @doc Decides if user can view the page, depending on arguments.
-%% Returns false if no redirection is needed.
-%% Otherwise, it issues a redirection and returns true.
-%% Setting "SaveSourcePage" on true will allow a redirect back from login.
-%% NOTE: Should be called from page:main().
-%% @end
--spec maybe_redirect(boolean(), boolean(), boolean(), boolean()) -> ok.
-%% ====================================================================
-maybe_redirect(NeedLogin, NeedDN, NeedStorage, SaveSourcePage) ->
-    case NeedLogin and (not user_logged_in()) of
-        true ->
-            gui_utils:redirect_to_login(SaveSourcePage),
-            true;
-        false ->
-            case NeedDN and (get_user_dn() =:= undefined) of
-                true ->
-                    wf:redirect(<<"/manage_account">>),
-                    true;
-                false ->
-                    case NeedStorage and (not storage_defined()) of
-                        true ->
-                            wf:redirect(<<"/manage_account">>),
-                            true;
-                        false ->
-                            false
-                    end
-            end
-    end.
-
-
-%% redirect_to_login/1
-%% ====================================================================
-%% @doc Redirects to login page. Can remember the source page, so that
-%% a user can be redirected back after logging in.
-%% @end
--spec redirect_to_login(boolean()) -> ok.
-%% ====================================================================
-redirect_to_login(SaveSourcePage) ->
-    PageName = get_requested_page(),
-    case SaveSourcePage of
-        false -> wf:redirect(<<"/login">>);
-        true -> wf:redirect(<<"/login?x=", PageName/binary>>)
-    end.
-
-
-%% redirect_from_login/0
-%% ====================================================================
-%% @doc Redirects back from login page to the originally requested page.
-%% If it hasn't been stored before, redirects to index page.
-%% @end
--spec redirect_from_login() -> ok.
-%% ====================================================================
-redirect_from_login() ->
-    case wf:q(<<"x">>) of
-        undefined -> wf:redirect(<<"/">>);
-        TargetPage -> wf:redirect(TargetPage)
-    end.
-
-
-%% apply_or_redirect/3
-%% ====================================================================
-%% @doc Checks if the client has right to do the operation (is logged in and possibly 
-%% has a certificate DN defined). If so, it executes the code.
-%% @end
--spec apply_or_redirect(Module :: atom, Fun :: atom, boolean()) -> boolean().
-%% ====================================================================
-apply_or_redirect(Module, Fun, NeedDN) ->
-    apply_or_redirect(Module, Fun, [], NeedDN).
-
-%% apply_or_redirect/4
-%% ====================================================================
-%% @doc Checks if the client has right to do the operation (is logged in and possibly 
-%% has a certificate DN defined). If so, it executes the code.
-%% @end
--spec apply_or_redirect(Module :: atom, Fun :: atom, Args :: list(), boolean()) -> boolean() | no_return.
-%% ====================================================================
-apply_or_redirect(Module, Fun, Args, NeedDN) ->
-    try
-        case user_logged_in() of
-            false ->
-                gui_utils:redirect_to_login(true);
-            true ->
-                case NeedDN and (not dn_and_storage_defined()) of
-                    true -> wf:redirect(<<"/manage_account">>);
-                    false -> erlang:apply(Module, Fun, Args)
-                end
-        end
-    catch Type:Message ->
-        ?error_stacktrace("Error in ~p - ~p:~p", [Module, Type, Message]),
-        page_error:redirect_with_error(<<"Internal server error">>,
-            <<"Server encountered an unexpected error. Please contact the site administrator if the problem persists.">>),
-        case is_comet_process() of
-            true ->
-                flush();
-            false ->
-                skip
-        end
-    end.
-
-
-%% top_menu/1
-%% ====================================================================
-%% @doc Convienience function to render top menu in GUI pages. 
-%% Item with ActiveTabID will be highlighted as active.
-%% @end
--spec top_menu(ActiveTabID :: any()) -> list().
-%% ====================================================================
-top_menu(ActiveTabID) ->
-    top_menu(ActiveTabID, []).
-
-%% top_menu/2
-%% ====================================================================
-%% @doc Convienience function to render top menu in GUI pages. 
-%% Item with ActiveTabID will be highlighted as active. 
-%% Submenu body (list of n2o elements) will be concatenated below the main menu.
-%% @end
--spec top_menu(ActiveTabID :: any(), SubMenuBody :: any()) -> list().
-%% ====================================================================
-top_menu(ActiveTabID, SubMenuBody) ->
-    % Tab, that will be displayed optionally
-    PageCaptions =
-        case can_view_logs() of
-            false -> [];
-            true -> [{logs_tab, #li{body = [
-                #link{style = <<"padding: 18px;">>, url = <<"/logs">>, body = <<"Logs">>}
-            ]}}]
-        end ++
-        case can_view_monitoring() of
-            false -> [];
-            true -> [{monitoring_tab, #li{body = [
-                #link{style = <<"padding: 18px;">>, url = <<"/monitoring">>, body = <<"Monitoring">>}
-            ]}}]
-        end,
-    % Define menu items with ids, so that proper tab can be made active via function parameter 
-    % see old_menu_captions()
-    MenuCaptions =
-        [
-            {file_manager_tab, #li{body = [
-                #link{style = <<"padding: 18px;">>, url = <<"/file_manager">>, body = <<"File manager">>}
-            ]}},
-            {shared_files_tab, #li{body = [
-                #link{style = <<"padding: 18px;">>, url = <<"/shared_files">>, body = <<"Shared files">>}
-            ]}}
-        ] ++ PageCaptions,
-
-    MenuIcons =
-        [
-            {manage_account_tab, #li{body = #link{style = <<"padding: 18px;">>, title = <<"Manage account">>,
-                url = <<"/manage_account">>, body = [user_logic:get_name(wf:session(user_doc)), #span{class = <<"fui-user">>,
-                    style = <<"margin-left: 10px;">>}]}}},
-            %{contact_support_tab, #li { body=#link{ style="padding: 18px;", title="Contact & Support",
-            %    url="/contact_support", body=#span{ class="fui-question" } } } },
-            {about_tab, #li{body = #link{style = <<"padding: 18px;">>, title = <<"About">>,
-                url = <<"/about">>, body = #span{class = <<"fui-info">>}}}},
-            {logout_button, #li{body = #link{style = <<"padding: 18px;">>, title = <<"Log out">>,
-                url = <<"/logout">>, body = #span{class = <<"fui-power">>}}}}
-        ],
-
-    MenuCaptionsProcessed = lists:map(
-        fun({TabID, ListItem}) ->
-            case TabID of
-                ActiveTabID -> ListItem#li{class = <<"active">>};
-                _ -> ListItem
-            end
-        end, MenuCaptions),
-
-    MenuIconsProcessed = lists:map(
-        fun({TabID, ListItem}) ->
-            case TabID of
-                ActiveTabID -> ListItem#li{class = <<"active">>};
-                _ -> ListItem
-            end
-        end, MenuIcons),
-
-    #panel{class = <<"navbar navbar-fixed-top">>, body = [
-        #panel{class = <<"navbar-inner">>, style = <<"border-bottom: 2px solid gray;">>, body = [
-            #panel{class = <<"container">>, body = [
-                #list{class = <<"nav pull-left">>, body = MenuCaptionsProcessed},
-                #list{class = <<"nav pull-right">>, body = MenuIconsProcessed}
-            ]}
-        ]}
-    ] ++ SubMenuBody}.
-
-
-%% logotype_footer/1
-%% ====================================================================
-%% @doc Convienience function to render logotype footer, coming after page content.
-%% @end
--spec logotype_footer(MarginTop :: integer()) -> list().
-%% ====================================================================
-logotype_footer(MarginTop) ->
-    Height = integer_to_binary(MarginTop + 82),
-    Margin = integer_to_binary(MarginTop),
-    [
-        #panel{style = <<"position: relative; height: ", Height/binary, "px;">>, body = [
-            #panel{style = <<"text-align: center; z-index: -1; margin-top: ", Margin/binary, "px;">>, body = [
-                #image{style = <<"margin: 10px 100px;">>, image = <<"/images/innow-gosp-logo.png">>},
-                #image{style = <<"margin: 10px 100px;">>, image = <<"/images/plgrid-plus-logo.png">>},
-                #image{style = <<"margin: 10px 100px;">>, image = <<"/images/unia-logo.png">>}
-            ]}
-        ]}
-    ].
-
-
-% Development functions
-empty_page() ->
-    [
-        #h6{body = <<"Not yet implemented">>},
-        #br{}, #br{}, #br{}, #br{}, #br{},
-        #br{}, #br{}, #br{}, #br{}, #br{},
-        #br{}, #br{}, #br{}, #br{}, #br{},
-        #br{}, #br{}, #br{}, #br{}, #br{},
-        #br{}, #br{}, #br{}, #br{}, #br{},
-        #br{}, #br{}, #br{}, #br{}, #br{},
-        #br{}, #br{}, #br{}, #br{}, #br{},
-        #br{}, #br{}, #br{}, #br{}, #br{},
-        #br{}, #br{}, #br{}, #br{}, #br{},
-        #br{}, #br{}, #br{}, #br{}, #br{},
-        #br{}, #br{}, #br{}, #br{}, #br{}
-    ].
-
-
-%% comet/1
-%% ====================================================================
-%% @doc Spawns an asynchronous process connected to the calling process.
-%% IMPORTANT! The calling process must be the websocket process of n2o framework.
-%% In other words, it should be called from event/1 function of page module.
-%% Allows flushing actions to the main process (async updates).
-%% Every instance of comet will get a supervisor to make sure it won't go rogue
-%% after the calling process has finished.
-%% @end
--spec comet(function()) -> {ok, pid()} | no_return().
-%% ====================================================================
-comet(CometFun) ->
-    % Prevent comet and supervisor from killing the calling process on crash
-    process_flag(trap_exit, true),
-    % Spawn comet process, _link so it will die if the calling process craches
-    CometPid = spawn_link(?MODULE, init_comet, [self(), CometFun]),
-    % Spawn comet supervisor, _link so it will die if the calling process craches
-    spawn_link(?MODULE, comet_supervisor, [self(), CometPid]),
-    {ok, CometPid}.
-
-
-%% init_comet/2
-%% ====================================================================
-%% @doc Internal function used to initialize an asynchronous "comet" process.
-%% @end
--spec init_comet(pid(), fun()) -> no_return().
-%% ====================================================================
-init_comet(OwnerPid, Fun) ->
-    timer:sleep(100), % defer the comet process so that n2o websocket process can initialize
-    put(ws_process, OwnerPid),
-    wf_context:init_context([]),
-    Fun().
-
-
-%% comet_supervisor/2
-%% ====================================================================
-%% @doc Internal function evaluated by comet supervisor. The supervisor will
-%% kill the comet process whenever comet creator process finishes.
-%% @end
--spec comet_supervisor(pid(), pid()) -> no_return().
-%% ====================================================================
-comet_supervisor(CallingPid, CometPid) ->
-    MonitorRef = erlang:monitor(process, CallingPid),
-    receive
-        {'DOWN', MonitorRef, _, _, _} -> exit(CometPid, kill)
-    end.
-
-
-%% is_comet_process/0
-%% ====================================================================
-%% @doc Returns true if calling process is a comet process.
-%% @end
--spec is_comet_process() -> boolean().
-%% ====================================================================
-is_comet_process() ->
-    get(ws_process) /= undefined.
-
-
-%% flush/0
-%% ====================================================================
-%% @doc Flushes accumulated events to websocket process, causing page update.
-%% @end
--spec flush() -> ok.
-%% ====================================================================
-flush() ->
-    Actions = wf_context:actions(),
-    wf_context:clear_actions(),
-    case Actions of
-        [] ->
-            skip;
-        undefined ->
-            skip;
-        _ ->
-            get(ws_process) ! {flush, Actions}
-    end,
-    ok.
-
-
-%% register_escape_event/1
-%% ====================================================================
-%% @doc Binds escape button so that it generates an event every time it's pressed.
-%% The event will call the function api_event(Tag, [], Context) on page module.
-%% @end
--spec register_escape_event(string()) -> ok.
-%% ====================================================================
-register_escape_event(Tag) ->
-    wf:wire(#api{name = "escape_pressed", tag = Tag}),
-    wf:wire("$(document).bind('keydown', function (e){if (e.which == 27) escape_pressed();});").
-
-
-%% script_for_enter_submission/2
-%% ====================================================================
-%% @doc Generates snippet of javascript, which can be directly used with wf:wire.
-%% It intercepts enter keypresses on given input element and performs a click() on given submit button.
-%% @end
--spec script_for_enter_submission(string(), string()) -> string().
-%% ====================================================================
-script_for_enter_submission(InputID, ButtonToClickID) ->
-    wf:f("$('#~s').bind('keydown', function (e){ if (e.which == 13) { e.preventDefault(); $('#~s').click(); } });", [InputID, ButtonToClickID]).
-
-
-%% script_to_bind_element_click/2
-%% ====================================================================
-%% @doc Generates snippet of javascript, which can be directly used with wf:wire.
-%% It intercepts enter keypresses on given input element and performs a click() on given submit button.
-%% @end
--spec script_to_bind_element_click(string(), string()) -> string().
-%% ====================================================================
-script_to_bind_element_click(ElementID, Javascript) ->
-    wf:f("$('#~s').bind('click', function anonymous(event) { ~s });", [ElementID, Javascript]).
-
-
-%% to_list/1
-%% ====================================================================
-%% @doc Converts any term to list.
-%% @end
--spec to_list(term()) -> list().
-%% ====================================================================
-to_list(undefined) -> [];
-to_list(Term) when is_list(Term) -> Term;
-to_list(Term) when is_binary(Term) -> binary_to_list(Term);
-to_list(Term) ->
-    try
-        wf:to_list(Term)
-    catch _:_ ->
-        lists:flatten(io_lib:format("~p", [Term]))
-    end.
-
-
-%% to_binary/1
-%% ====================================================================
-%% @doc Converts any term to binary.
-%% @end
--spec to_binary(term()) -> binary().
-%% ====================================================================
-to_binary(Term) when is_binary(Term) -> Term;
-to_binary(Term) -> list_to_binary(to_list(Term)).
-
-
-%% join_to_binary/1
-%% ====================================================================
-%% @doc Joins any terms to a js-escaped binary.
-%% @end
--spec join_to_binary([term()]) -> binary().
-%% ====================================================================
-join_to_binary(Terms) ->
-    join_to_binary(Terms, <<"">>).
-
-join_to_binary([], Acc) ->
-    Acc;
-
-join_to_binary([H | T], Acc) ->
-    join_to_binary(T, <<Acc/binary, (to_binary(H))/binary>>).
-
-
-% Set of update functions from n2o, slightly changed
-
-
-%% update/2
-%% ====================================================================
-%% @doc Updates contents of a DOM element.
-%% @end
--spec update(term(), term()) -> ok.
-%% ====================================================================
-update(Target, Elements) -> wf:wire(#jquery{target = Target, method = ["html"], args = [Elements], format = "'~s'"}).
-
-
-%% replace/2
-%% ====================================================================
-%% @doc Replaces a DOM element with another.
-%% @end
--spec replace(term(), term()) -> ok.
-%% ====================================================================
-replace(Target, Elements) ->
-    wf:wire(#jquery{target = Target, method = ["replaceWith"], args = [Elements], format = "'~s'"}).
-
-
-%% insert_top/2
-%% ====================================================================
-%% @doc Prepends an element to a DOM element.
-%% @end
--spec insert_top(term(), term()) -> ok.
-%% ====================================================================
-insert_top(Target, Elements) ->
-    wf:wire(#jquery{target = Target, method = ["prepend"], args = [Elements], format = "'~s'"}).
-
-
-%% insert_bottom/2
-%% ====================================================================
-%% @doc Appends an element to a DOM element.
-%% @end
--spec insert_bottom(term(), term()) -> ok.
-%% ====================================================================
-insert_bottom(Target, Elements) ->
-    wf:wire(#jquery{target = Target, method = ["append"], args = [Elements], format = "'~s'"}).
-
-
-%% insert_before/2
-%% ====================================================================
-%% @doc Inserts an element before a DOM element.
-%% @end
--spec insert_before(term(), term()) -> ok.
-%% ====================================================================
-insert_before(Target, Elements) ->
-    wf:wire(#jquery{target = Target, method = ["before"], args = [Elements], format = "'~s'"}).
-
-
-%% insert_after/2
-%% ====================================================================
-%% @doc Inserts an element after a DOM element.
-%% @end
--spec insert_after(term(), term()) -> ok.
-%% ====================================================================
-insert_after(Target, Elements) ->
-    wf:wire(#jquery{target = Target, method = ["after"], args = [Elements], format = "'~s'"}).
-
-
-%% remove/1
-%% ====================================================================
-%% @doc Updates an element from DOM.
-%% @end
--spec remove(term()) -> ok.
-%% ====================================================================
-remove(Target) -> wf:wire(#jquery{target = Target, method = ["remove"]}).
-
-
->>>>>>> aca96d96
 %% cowboy_ensure_header/3
 %% ====================================================================
 %% @doc Sets a response header, but prevents duplicate entries. Header must
