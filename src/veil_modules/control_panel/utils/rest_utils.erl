%% ===================================================================
%% @author Lukasz Opiola
%% @copyright (C): 2013 ACK CYFRONET AGH
%% This software is released under the MIT license 
%% cited in 'LICENSE.txt'.
%% @end
%% ===================================================================
%% @doc: This module provides convinience functions designed for 
%% REST handling modules.
%% @end
%% ===================================================================

-module(rest_utils).

-include_lib("public_key/include/public_key.hrl").
-include("err.hrl").
-include("veil_modules/control_panel/common.hrl").
-include("veil_modules/fslogic/fslogic.hrl").

-export([map/2, unmap/3, encode_to_json/1, decode_from_json/1]).
-export([success_reply/1, error_reply/1]).
<<<<<<< HEAD
-export([verify_peer_cert/1, prepare_context/1, reply_with_error/4, join_to_path/1, list_dir/1, parse_body/1, validate_body/1]).
=======
-export([verify_peer_cert/1, prepare_context/1, reply_with_error/4, join_to_path/1, list_dir/1, prepare_metadata/1]).
>>>>>>> 2eb33879

%% ====================================================================
%% API functions
%% ====================================================================

%% map/2
%% ====================================================================
%% @doc Converts a record to JSON conversion-ready tuple list.
%% For this input:
%% RecordToMap = #some_record{id=123, message="mess"}
%% Fields = [id, message]
%% The function will produce: [{id, 123},{message, "mess"}]
%% @end
-spec map(record(), [atom()]) -> [tuple()].
%% ====================================================================
map(RecordToMap, Fields) ->
    Y = [try N = lists:nth(1, B), if is_number(N) -> gui_str:to_binary(B); true -> B end catch _:_ -> B end
        || B <- tl(tuple_to_list(RecordToMap))],
    lists:zip(Fields, Y).


%% unmap/3
%% ====================================================================
%% @doc Converts a tuple list resulting from JSON to erlang translation
%% into an erlang record. Reverse process to map/2.
%% For this input: 
%% Proplist = [{id, 123},{message, "mess"}]
%% RecordTuple = #some_record{}
%% Fields = [id, message]
%% The function will produce: #some_record{id=123, message="mess"}
%% @end
-spec unmap([tuple()], record(), [atom()]) -> [tuple()].
%% ====================================================================
unmap([], RecordTuple, _) ->
    RecordTuple;

unmap([{KeyBin, Val} | Proplist], RecordTuple, Fields) ->
    Key = binary_to_atom(KeyBin, latin1),
    Value = case Val of
                I when is_integer(I) -> Val;
                A when is_atom(A) -> Val;
                _ -> gui_str:to_list(Val)
            end,
    Index = string:str(Fields, [Key]) + 1,
    true = (Index > 1),
    unmap(Proplist, setelement(Index, RecordTuple, Value), Fields).


%% encode_to_json/1
%% ====================================================================
%% @doc Convinience function that convert an erlang term to JSON, producing
%% binary result. The output is in UTF8 encoding.
%%
%% Possible terms, can be nested:
%% {struct, Props} - Props is a structure as a proplist, e.g.: [{id, 13}, {message, "mess"}]
%% {Props} - alias for above
%% {array, Array} - Array is a list, e.g.: [13, "mess"]
%% @end
-spec encode_to_json(term()) -> binary().
%% ====================================================================
encode_to_json(Term) ->
    Encoder = mochijson2:encoder([{utf8, true}]),
    iolist_to_binary(Encoder(Term)).


%% decode_from_json/1
%% ====================================================================
%% @doc Convinience function that convert JSON binary to an erlang term.
%% @end
-spec decode_from_json(term()) -> binary().
%% ====================================================================
decode_from_json(JSON) ->
    mochijson2:decode(JSON).


%% success_reply/1
%% ====================================================================
%% @doc Produces a standarized JSON return message, indicating success of an operation.
%% It can be inserted directly into response body. Macros from rest_messages.hrl should
%% be used as an argument to this function.
%% @end
-spec success_reply(binary()) -> binary().
%% ====================================================================
success_reply({Code, Message}) ->
    <<"{\"status\":\"ok\",\"code\":\"", Code/binary, "\",\"description\":\"", Message/binary, "\"}">>.


%% error_reply/1
%% ====================================================================
%% @doc Produces a standarized JSON return message, indicating failure of an operation.
%% It can be inserted directly into response body. #error_rec{} from err.hrl should
%% be used as an argument to this function.
%% @end
-spec error_reply(#error_rec{}) -> binary().
%% ====================================================================
error_reply(Record) ->
    rest_utils:encode_to_json({struct, rest_utils:map(Record, [status, code, description])}).


%% verify_peer_cert/1
%% ====================================================================
%% @doc Verifies peer certificate (obtained from given cowboy request)
%% @end
-spec verify_peer_cert(Req :: req()) -> {ok, DnString :: string()} | no_return().
%% ====================================================================
verify_peer_cert(Req) ->
    {OtpCert, Certs} = try
                           {ok, PeerCert} = ssl:peercert(cowboy_req:get(socket, Req)),
                           {ok, {Serial, Issuer}} = public_key:pkix_issuer_id(PeerCert, self),
                           [{_, [TryOtpCert | TryCerts], _}] = ets:lookup(gsi_state, {Serial, Issuer}),
                           {TryOtpCert, TryCerts}
                       catch
                           _:_ ->
                               ?error("[REST] Peer connected but cerificate chain was not found. Please check if GSI validation is enabled."),
                               erlang:error(invalid_cert)
                       end,
    case gsi_handler:call(gsi_nif, verify_cert_c,
        [public_key:pkix_encode('OTPCertificate', OtpCert, otp),                    %% peer certificate
            [public_key:pkix_encode('OTPCertificate', Cert, otp) || Cert <- Certs], %% peer CA chain
            [DER || [DER] <- ets:match(gsi_state, {{ca, '_'}, '$1', '_'})],         %% cluster CA store
            [DER || [DER] <- ets:match(gsi_state, {{crl, '_'}, '$1', '_'})]]) of    %% cluster CRL store
        {ok, 1} ->
            {ok, EEC} = gsi_handler:find_eec_cert(OtpCert, Certs, gsi_handler:is_proxy_certificate(OtpCert)),
            {rdnSequence, Rdn} = gsi_handler:proxy_subject(EEC),
            {ok,_DnString} = user_logic:rdn_sequence_to_dn_string(Rdn);
        {ok, 0, Errno} ->
            ?info("[REST] Peer ~p was rejected due to ~p error code", [OtpCert#'OTPCertificate'.tbsCertificate#'OTPTBSCertificate'.subject, Errno]),
            erlang:error({gsi_error_code, Errno});
        {error, Reason} ->
            ?error("[REST] GSI peer verification callback error: ~p", [Reason]),
            erlang:error(Reason);
        Other ->
            ?error("[REST] GSI verification callback returned unknown response ~p", [Other]),
            erlang:error({gsi_unknown_response, Other})
    end.


%% prepare_context/1
%% ====================================================================
%% @doc This function attempts to get user (with given DN) from db, and to put him into fslogic_context
%% @end
-spec prepare_context(DnString :: string()) -> ok | {error, {user_unknown, DnString :: string()}}.
%% ====================================================================
prepare_context(DnString) ->
    case user_logic:get_user({dn, DnString}) of
        {ok, _} ->
            fslogic_context:set_user_dn(DnString),
            ?info("[REST] Peer connected using certificate with subject: ~p ~n", [DnString]),
            ok;
        _ -> {error, {user_unknown, DnString}}
    end.


%% reply_with_error/4
%% ====================================================================
%% Replies with 500 error cose, content-type set to application/json and
%% an error message
%% @end
-spec reply_with_error(req(), atom(), {string(), string()}, list()) -> req().
%% ====================================================================
reply_with_error(Req, Severity, ErrorDesc, Args) ->
    ErrorRec = case Severity of
                   warning -> ?report_warning(ErrorDesc, Args);
                   error -> ?report_error(ErrorDesc, Args);
                   alert -> ?report_alert(ErrorDesc, Args)
               end,
    Req2 = cowboy_req:set_resp_body(rest_utils:error_reply(ErrorRec), Req),
    {ok, Req3} = cowboy_req:reply(500, Req2),
    Req3.


%% join_to_path/1
%% ====================================================================
%% @doc
%% This function joins a list of binaries with slashes so they represent a filepath.
%% @end
-spec join_to_path([binary()]) -> binary().
%% ====================================================================
join_to_path([Binary|Tail]) ->
    join_to_path(Binary, Tail).

join_to_path(Path, []) ->
    Path;

join_to_path(Path, [Binary|Tail]) ->
    join_to_path(<<Path/binary, "/", Binary/binary>>, Tail).


%% list_dir/1
%% ====================================================================
%% @doc List the given directory, calling itself recursively if there is more to fetch.
%% @end
-spec list_dir(string()) -> [string()].
%% ====================================================================
list_dir(Path) ->
    list_dir(Path, 0, 10, []).

list_dir(Path, Offset, Count, Result) ->
    case logical_files_manager:ls(Path, Count, Offset) of
        {ok, FileList} ->
            case length(FileList) of
                Count -> list_dir(Path, Offset + Count, Count * 10, Result ++ FileList);
                _ -> Result ++ FileList
            end;
        _ ->
            {error, not_a_dir}
    end.

<<<<<<< HEAD
%% parse_body/1
%% ====================================================================
%% @doc Parses json request body to erlang proplist format.
%% @end
-spec parse_body(binary()) -> list().
%% ====================================================================
parse_body(RawBody) ->
    case gui_str:binary_to_unicode_list(RawBody) of
        "" -> [];
        NonEmptyBody ->
            {struct, Ans} = rest_utils:decode_from_json(gui_str:binary_to_unicode_list(NonEmptyBody)),
            Ans
    end.

%% validate_body/1
%% ====================================================================
%% @doc Checks if body contains unique opts.
%% @end
-spec validate_body(Body :: list()) -> ok | no_return().
%% ====================================================================
validate_body(Body) ->
    Keys = proplists:get_keys(Body),
    case length(Keys) =:= length(Body) of
        true -> ok;
        false ->
            ?error("Request body contains duplicated fields."),
            throw(duplicated_body_fields)
    end.
=======
%% prepare_metadata/1
%% ====================================================================
%% @doc Prepares cdmi metadata based on file attributes.
%% @end
-spec prepare_metadata(#fileattributes{}) -> [{CdmiName :: binary(), Value :: binary()}].
%% ====================================================================
prepare_metadata(Attrs) ->
    [
        %todo add cdmi_acl metadata
        {<<"cdmi_size">>, integer_to_binary(Attrs#fileattributes.size)},
        %todo format times into yyyy-mm-ddThh-mm-ss.ssssssZ
        {<<"cdmi_ctime">>, integer_to_binary(Attrs#fileattributes.ctime)},
        {<<"cdmi_atime">>, integer_to_binary(Attrs#fileattributes.atime)},
        {<<"cdmi_mtime">>, integer_to_binary(Attrs#fileattributes.mtime)},
        {<<"cdmi_owner">>, list_to_binary(Attrs#fileattributes.uname)}
    ].
>>>>>>> 2eb33879
<|MERGE_RESOLUTION|>--- conflicted
+++ resolved
@@ -19,11 +19,7 @@
 
 -export([map/2, unmap/3, encode_to_json/1, decode_from_json/1]).
 -export([success_reply/1, error_reply/1]).
-<<<<<<< HEAD
--export([verify_peer_cert/1, prepare_context/1, reply_with_error/4, join_to_path/1, list_dir/1, parse_body/1, validate_body/1]).
-=======
--export([verify_peer_cert/1, prepare_context/1, reply_with_error/4, join_to_path/1, list_dir/1, prepare_metadata/1]).
->>>>>>> 2eb33879
+-export([verify_peer_cert/1, prepare_context/1, reply_with_error/4, join_to_path/1, list_dir/1, parse_body/1, validate_body/1, prepare_metadata/1]).
 
 %% ====================================================================
 %% API functions
@@ -232,7 +228,6 @@
             {error, not_a_dir}
     end.
 
-<<<<<<< HEAD
 %% parse_body/1
 %% ====================================================================
 %% @doc Parses json request body to erlang proplist format.
@@ -261,7 +256,7 @@
             ?error("Request body contains duplicated fields."),
             throw(duplicated_body_fields)
     end.
-=======
+
 %% prepare_metadata/1
 %% ====================================================================
 %% @doc Prepares cdmi metadata based on file attributes.
@@ -277,5 +272,4 @@
         {<<"cdmi_atime">>, integer_to_binary(Attrs#fileattributes.atime)},
         {<<"cdmi_mtime">>, integer_to_binary(Attrs#fileattributes.mtime)},
         {<<"cdmi_owner">>, list_to_binary(Attrs#fileattributes.uname)}
-    ].
->>>>>>> 2eb33879
+    ].