--- conflicted
+++ resolved
@@ -120,16 +120,12 @@
     {message_request, #'MessageRequest'{stm_id = StmId, lower_seq_num = LoSeqNum,
         upper_seq_num = UpSeqNum}};
 translate_to_protobuf(#message_acknowledgement{stm_id = StmId, seq_num = SeqNum}) ->
-<<<<<<< HEAD
-    #'MessageAcknowledgement'{stm_id = StmId, seq_num = SeqNum};
-translate_to_protobuf(#pong{}) ->
-    #'Pong'{};
-translate_to_protobuf(#protocol_version{major = Major, minor = Minor}) ->
-    #'ProtocolVersion'{major = Major, minor = Minor};
-=======
     {message_acknowledgement,
         #'MessageAcknowledgement'{stm_id = StmId, seq_num = SeqNum}};
->>>>>>> 8d5a55dc
+translate_to_protobuf(#pong{}) ->
+    {pong, #'Pong'{}};
+translate_to_protobuf(#protocol_version{major = Major, minor = Minor}) ->
+    {protocol_version, #'ProtocolVersion'{major = Major, minor = Minor}};
 translate_to_protobuf(undefined) ->
     undefined.
 
