--- conflicted
+++ resolved
@@ -61,15 +61,9 @@
     ignore.
 init([ccm]) ->
     RestartStrategy = one_for_one,
-<<<<<<< HEAD
-    MaxR = 5,
-    MaxT = 10,
-    {ok, {{RestartStrategy, MaxR, MaxT}, [
-=======
     MaxRestarts = 5,
     RestartTimeWindowSecs = 10,
     {ok, {{RestartStrategy, MaxRestarts, RestartTimeWindowSecs}, [
->>>>>>> 8d5a55dc
         cluster_state_notifier_spec(),
         cluster_manager_spec(),
         main_worker_sup_spec(),
@@ -78,15 +72,9 @@
     ]}};
 init([worker]) ->
     RestartStrategy = one_for_one,
-<<<<<<< HEAD
-    MaxR = 5,
-    MaxT = 10,
-    {ok, {{RestartStrategy, MaxR, MaxT}, [
-=======
     MaxRestarts = 5,
     RestartTimeWindowSecs = 10,
     {ok, {{RestartStrategy, MaxRestarts, RestartTimeWindowSecs}, [
->>>>>>> 8d5a55dc
         main_worker_sup_spec(),
         request_dispatcher_spec(),
         node_manager_spec(worker)
