--- conflicted
+++ resolved
@@ -178,18 +178,11 @@
         space_id := SpaceId,
         storage_id := StorageId
     } = Data,
-<<<<<<< HEAD
-
-    SFMHandle = storage_file_manager:new_handle(?ROOT_SESS_ID, SpaceId,
-        undefined, StorageId, StorageLogicalFileId, undefined,
-        oneprovider:get_provider_id()),
-
-=======
-    StorageFilePath = filename_mapping:to_storage_path(SpaceId, StorageId, StorageLogicalFileId),
+
     {ok, Storage} = storage:get(StorageId),
     SFMHandle = storage_file_manager:new_handle(?ROOT_SESS_ID, SpaceId,
         undefined, Storage, StorageLogicalFileId, undefined),
->>>>>>> 2cbfee35
+
     case storage_file_manager:stat(SFMHandle) of
         {ok, StatBuf = #statbuf{}} ->
             maybe_import_storage_file(Job, SFMHandle, StatBuf);
