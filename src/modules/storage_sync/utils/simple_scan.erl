--- conflicted
+++ resolved
@@ -14,18 +14,13 @@
 -module(simple_scan).
 -author("Jakub Kudzia").
 
--include("global_definitions.hrl").
 -include("modules/storage_sync/strategy_config.hrl").
 -include("modules/storage_sync/storage_sync.hrl").
--include("modules/storage_file_manager/helpers/helpers.hrl").
 -include("modules/fslogic/fslogic_common.hrl").
 -include("proto/oneclient/fuse_messages.hrl").
 -include_lib("ctool/include/logging.hrl").
-<<<<<<< HEAD
-=======
 -include("global_definitions.hrl").
 -include("proto/oneprovider/provider_messages.hrl").
->>>>>>> 0a8e5a56
 
 
 %% API
@@ -103,13 +98,8 @@
 
     Job3 = case Offset of
         0 ->
-<<<<<<< HEAD
-            Data3 = Data2#{mtime => StorageMtime},  %remember mtime to save after importing all subfiles
-            Job2#space_strategy_job{data = Data3};
-=======
             %remember mtime to save after importing all subfiles
             space_strategy:update_job_data(mtime, StorageMtime, Job2);
->>>>>>> 0a8e5a56
         _ -> Job2
     end,
     SubJobs = import_children(Job3, Type, Offset, FileCtx, ?DIR_BATCH),
@@ -537,17 +527,6 @@
     file_meta:mode(), od_space:id(), boolean()) -> ok.
 maybe_update_attrs(FileAttr, FileCtx, StorageFileCtx, Mode, SpaceId, SyncAcl) ->
     {FileStat, StorageFileCtx2} = storage_file_ctx:get_stat_buf(StorageFileCtx),
-<<<<<<< HEAD
-    Result1 = maybe_update_size(FileAttr, FileStat, FileCtx, file_meta:type(Mode)),
-    Result2 = maybe_update_mode(FileAttr, FileStat, FileCtx),
-    Result3 = maybe_update_times(FileAttr, FileStat, FileCtx),
-    Result4 = maybe_update_owner(FileAttr, StorageFileCtx2, FileCtx),
-    case {Result1, Result2, Result3, Result4} of
-        {not_updated, not_updated, not_updated, not_updated} ->
-            ok;
-        _ ->
-            storage_sync_monitoring:increase_updated_files_spirals(SpaceId)
-=======
     Results = [
         maybe_update_size(FileAttr, FileStat, FileCtx, file_meta:type(Mode)),
         maybe_update_mode(FileAttr, FileStat, FileCtx),
@@ -560,7 +539,6 @@
             storage_sync_monitoring:increase_updated_files_spirals(SpaceId);
         false ->
             ok
->>>>>>> 0a8e5a56
     end.
 
 %%--------------------------------------------------------------------
@@ -708,12 +686,8 @@
             atime = ATime,
             ctime = CTime
         },
-<<<<<<< HEAD
         scope = SpaceId}
     ).
-=======
-        scope = SpaceId}).
->>>>>>> 0a8e5a56
 
 %%--------------------------------------------------------------------
 %% @private
