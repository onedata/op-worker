--- conflicted
+++ resolved
@@ -455,13 +455,6 @@
     {OwnerId, StorageFileCtx3} = get_owner_id(StorageFileCtx2),
     {GroupId, StorageFileCtx4} = get_group_owner_id(StorageFileCtx3),
     ParentUuid = file_ctx:get_uuid_const(ParentCtx),
-<<<<<<< HEAD
-    {ok, FileUuid2} = create_file_meta(FileUuid, FileName, Mode, OwnerId,
-        GroupId, ParentUuid, SpaceId),
-    {ok, _} = create_times(FileUuid2, MTime, ATime, CTime, SpaceId),
-    {ParentPath, _} = file_ctx:get_storage_file_id(ParentCtx),
-    CanonicalPath = filename:join([ParentPath, FileName]),
-=======
     {FileUuid2, CreateLinks} = case FileUuid =:= undefined of
         true -> {datastore_utils:gen_key(), true};
         false -> {FileUuid, false}
@@ -470,7 +463,6 @@
     {ParentCanonicalPath, _} = file_ctx:get_canonical_path(ParentCtx2),
     StorageFileId = filename:join([ParentStorageFileId, FileName]),
     CanonicalPath = filename:join([ParentCanonicalPath, FileName]),
->>>>>>> 355620dc
     FileGuid = fslogic_uuid:uuid_to_guid(FileUuid2, SpaceId),
     FileCtx = file_ctx:new_by_guid(FileGuid),
 
@@ -490,7 +482,7 @@
     end,
 
     {ok, FileUuid2} = create_file_meta(FileUuid2, FileName, Mode, OwnerId,
-        GroupId, FSize, ParentUuid, SpaceId, CreateLinks),
+        GroupId, ParentUuid, SpaceId, CreateLinks),
     {ok, _} = create_times(FileUuid2, MTime, ATime, CTime, SpaceId),
     SyncAcl = maps:get(sync_acl, Args, false),
     case SyncAcl of
@@ -897,25 +889,15 @@
 %% @end
 %%--------------------------------------------------------------------
 -spec create_file_meta(file_meta:uuid() | undefined, file_meta:name(),
-<<<<<<< HEAD
-    file_meta:mode(), od_user:id(), undefined | od_group:id(),
-    file_meta:uuid(), od_space:id()) -> {ok, file_meta:uuid()}.
-create_file_meta(FileUuid, FileName, Mode, OwnerId, GroupId, ParentUuid, SpaceId) ->
+    file_meta:mode(), od_user:id(), undefined | od_group:id(), file_meta:uuid(),
+    od_space:id(), boolean()) -> {ok, file_meta:uuid()}.
+create_file_meta(FileUuid, FileName, Mode, OwnerId, GroupId, ParentUuid,
+    SpaceId, CreateLinks
+) ->
     FileMetaDoc = file_meta:new_doc(FileUuid, FileName, file_meta:type(Mode),
         Mode band 8#1777, OwnerId, GroupId, ParentUuid, SpaceId),
-    case FileUuid of
-        undefined ->
-=======
-    file_meta:mode(), od_user:id(), undefined | od_group:id(), file_meta:size(),
-    file_meta:uuid(), od_space:id(), boolean()) -> {ok, file_meta:uuid()}.
-create_file_meta(FileUuid, FileName, Mode, OwnerId, GroupId, FileSize,
-    ParentUuid, SpaceId, CreateLinks
-) ->
-    FileMetaDoc = file_meta:new_doc(FileUuid, FileName, file_meta:type(Mode),
-        Mode band 8#1777, OwnerId, GroupId, FileSize, ParentUuid, SpaceId),
     case CreateLinks of
         true ->
->>>>>>> 355620dc
             file_meta:create({uuid, ParentUuid}, FileMetaDoc);
         _ ->
             file_meta:save(FileMetaDoc, false)
