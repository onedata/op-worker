%%%-------------------------------------------------------------------
%%% @author Jakub Kudzia
%%% @copyright (C) 2017 ACK CYFRONET AGH
%%% This software is released under the MIT license
%%% cited in 'LICENSE.txt'.
%%%-------------------------------------------------------------------
%%% @doc
%%% This module implements simple_scan strategy, used by storage_import
%%% and storage_update.
%%% It recursively traverses filesystem and add jobs for importing/updating
%%% to pool.
%%% @end
%%%-------------------------------------------------------------------
-module(simple_scan).
-author("Jakub Kudzia").

-include("modules/storage_sync/strategy_config.hrl").
-include("modules/storage_sync/storage_sync.hrl").
-include("modules/fslogic/fslogic_common.hrl").
-include("proto/oneclient/fuse_messages.hrl").
-include_lib("ctool/include/logging.hrl").
-include("global_definitions.hrl").
-include("proto/oneprovider/provider_messages.hrl").

-type job_result() :: imported | updated | processed | deleted | failed.

-export_type([job_result/0]).

%% API
-export([run/1, maybe_import_storage_file_and_children/1,
    maybe_import_storage_file/1, import_children/5,
    handle_already_imported_file/3, generate_jobs_for_importing_children/4,
    import_regular_subfiles/1, import_file_safe/2, import_file/2]).

%%--------------------------------------------------------------------
%% @doc
%% calls ?MODULE:run_internal/1 and catches exceptions
%% @end
%%--------------------------------------------------------------------
-spec run(space_strategy:job()) ->
    {space_strategy:job_result(), [space_strategy:job()]}.
<<<<<<< HEAD
run(Job = #space_strategy_job{
    data = #{
        storage_file_ctx := StorageFileCtx
    }}) when StorageFileCtx =/= undefined ->
    maybe_import_storage_file_and_children(Job);
run(Job = #space_strategy_job{
    data = Data = #{
        parent_ctx := ParentCtx,
        file_name := FileName,
        space_id := SpaceId,
        storage_id := StorageId
    }}) ->

    {CanonicalPath, ParentCtx2} = file_ctx:get_child_canonical_path(ParentCtx, FileName),
    StorageFileCtx = storage_file_ctx:new(CanonicalPath, SpaceId, StorageId),
    StatResult = try
        storage_file_ctx:get_stat_buf(StorageFileCtx)
=======
run(Job =  #space_strategy_job{data = #{
    file_name := FileName,
    space_id := SpaceId,
    storage_id := StorageId
}}) ->
    try
        run_internal(Job)
>>>>>>> 56cfc8ec
    catch
        Error:Reason ->
            ?error_stacktrace("simple_scan:run for file ~p in space ~p failed due to ~p:~p",
                [FileName, SpaceId, Error, Reason]
            ),
            storage_sync_monitoring:mark_failed_file(SpaceId, StorageId),
<<<<<<< HEAD
            {Error, []};
        {_StatBuf, StorageFileCtx2} ->
            Data2 = Data#{
                parent_ctx => ParentCtx2,
                storage_file_ctx => StorageFileCtx2
            },
            run(Job#space_strategy_job{data = Data2})
=======
            {{error, Reason}, []}
>>>>>>> 56cfc8ec
    end.

%%--------------------------------------------------------------------
%% @doc
%% Imports file associated with SFMHandle that hasn't been imported yet.
%% File may be space's dir.
%% @end
%%--------------------------------------------------------------------
-spec maybe_import_storage_file_and_children(space_strategy:job()) ->
    {space_strategy:job_result(), [space_strategy:job()]}.
maybe_import_storage_file_and_children(Job0 = #space_strategy_job{
    data = #{
        space_id := SpaceId,
        storage_id := StorageId,
        storage_file_ctx := StorageFileCtx0
    }
}) ->
    {#statbuf{
        st_mtime = StorageMtime,
        st_mode = Mode
    }, StorageFileCtx1} = storage_file_ctx:get_stat_buf(StorageFileCtx0),

    Job1 = space_strategy:update_job_data(storage_file_ctx, StorageFileCtx1, Job0),
    {LocalResult, FileCtx, Job2} = maybe_import_storage_file(Job1),

    case LocalResult of
        {error, Reason} ->
            storage_sync_monitoring:mark_failed_file(SpaceId, StorageId),
            {{error, Reason}, []};
        _ ->
            Data2 = Job2#space_strategy_job.data,
            Offset = maps:get(dir_offset, Data2, 0),
            Type = file_meta:type(Mode),

            Job3 = case Offset of
                0 ->
                    %remember mtime to save after importing all subfiles
                    space_strategy:update_job_data(mtime, StorageMtime, Job2);
                _ -> Job2
            end,
            Module = storage_sync_utils:module(Job3),
            SubJobs = delegate(Module, import_children, [Job3, Type, Offset, FileCtx, ?DIR_BATCH], 5),

            LocalResult2 = case LocalResult of
                imported ->
                    storage_sync_monitoring:mark_imported_file(SpaceId, StorageId),
                    ok;
                updated ->
                    storage_sync_monitoring:mark_updated_file(SpaceId, StorageId),
                    ok;
                processed ->
                    storage_sync_monitoring:mark_processed_file(SpaceId, StorageId),
                    ok;
                ok ->
                    ok
            end,
            {LocalResult2, SubJobs}
    end.

%%--------------------------------------------------------------------
%% @doc
%% Imports file associated with SFMHandle that hasn't been imported yet.
%% File is, for sure, not space's dir.
%% @end
%%--------------------------------------------------------------------
-spec maybe_import_storage_file(space_strategy:job()) ->
    {space_strategy:job_result(), file:ctx(), space_strategy:job()} | no_return().
maybe_import_storage_file(Job = #space_strategy_job{
    data = #{
        file_name := FileName,
        parent_ctx := ParentCtx,
        storage_file_ctx := StorageFileCtx,
        space_id := SpaceId,
        storage_id := StorageId
}}) ->
    {#statbuf{st_mode = Mode}, StorageFileCtx2} =
        storage_file_ctx:get_stat_buf(StorageFileCtx),
    FileType = file_meta:type(Mode),
    Job2 = space_strategy:update_job_data(storage_file_ctx, StorageFileCtx2, Job),
    case try_to_resolve_child_link(FileName, ParentCtx) of
        {error, not_found} ->
            {LocalResult, FileCtx} = import_file_safe(Job2, undefined),
            {LocalResult, FileCtx, Job2};
        {ok, FileUuid} ->
            FileGuid = fslogic_uuid:uuid_to_guid(FileUuid, SpaceId),
            FileCtx = file_ctx:new_by_guid(FileGuid),
            case FileType of
                ?DIRECTORY_TYPE ->
                    maybe_import_file_with_existing_metadata(Job2, FileCtx);
                ?REGULAR_FILE_TYPE ->
                    % Get only two blocks - it is enough to verify if file can be imported
                    case fslogic_location_cache:get_location(
                        file_location:id(FileUuid, oneprovider:get_id()), FileUuid, {blocks_num, 2}) of
                        {ok, #document{
                            value = #file_location{
                                storage_id = StorageId,
                                size = Size
                            }} = FL} ->
                            case fslogic_location_cache:get_blocks(FL, #{count => 2}) of
                                [#file_block{offset = 0, size = Size}] ->
                                    maybe_import_file_with_existing_metadata(Job2, FileCtx);
                                [] when Size =:= 0 ->
                                    maybe_import_file_with_existing_metadata(Job2, FileCtx);
                                _ ->
                                    {processed, FileCtx, Job2}
                            end;
                        _Other ->
                            {processed, FileCtx, Job2}
                    end
            end
    end.

%%--------------------------------------------------------------------
%% @doc
%% If file is a directory, this function prepares jobs for importing
%% its children. Otherwise it does nothing.
%% @end
%%--------------------------------------------------------------------
-spec import_children(space_strategy:job(), file_meta:type(),
    Offset :: non_neg_integer(), file_ctx:ctx(), non_neg_integer()) ->
    [space_strategy:job()].
import_children(Job = #space_strategy_job{
    strategy_type = StrategyType,
    data = #{
        max_depth := MaxDepth,
        storage_file_ctx := StorageFileCtx,
        mtime := Mtime,
        space_id := SpaceId,
        storage_id := StorageId
    }},
    ?DIRECTORY_TYPE, Offset, FileCtx, BatchSize
) when MaxDepth > 0 ->
    BatchKey = Offset div BatchSize,
    {ChildrenStorageCtxsBatch1, _} =
        storage_file_ctx:get_children_ctxs_batch(StorageFileCtx, Offset, BatchSize),
    {BatchHash, ChildrenStorageCtxsBatch2} =
        storage_sync_changes:count_files_attrs_hash(ChildrenStorageCtxsBatch1),
    {FilesJobs, DirsJobs} = generate_jobs_for_importing_children(Job, Offset,
        FileCtx, ChildrenStorageCtxsBatch2),
    FilesToHandleNum = length(FilesJobs) + length(DirsJobs),
    storage_sync_monitoring:increase_to_process_counter(SpaceId, StorageId, FilesToHandleNum),
    FilesResults = import_regular_subfiles(FilesJobs),

    case StrategyType:strategy_merge_result(FilesJobs, FilesResults) of
        ok ->
            FileUuid = file_ctx:get_uuid_const(FileCtx),
            case storage_sync_utils:all_children_imported(DirsJobs, FileUuid) of
                true ->
                    storage_sync_info:create_or_update(FileUuid,
                        fun(SSI = #storage_sync_info{children_attrs_hashes = CAH}) ->
                            {ok, SSI#storage_sync_info{
                                mtime = Mtime,
                                children_attrs_hashes = CAH#{BatchKey => BatchHash}
                            }}
                        end, SpaceId);
                _ ->
                    storage_sync_info:create_or_update(FileUuid,
                        fun(SSI = #storage_sync_info{children_attrs_hashes = CAH}) ->
                            {ok, SSI#storage_sync_info{
                                children_attrs_hashes = CAH#{BatchKey => BatchHash}
                            }}
                        end, SpaceId)
            end;
        _ -> ok
    end,
    DirsJobs;
import_children(#space_strategy_job{}, _Type, _Offset, _FileCtx, _) ->
    [].

%%-------------------------------------------------------------------
%% @doc
%% Imports regular files associated with FilesJobs
%% @end
%%-------------------------------------------------------------------
-spec import_regular_subfiles([space_strategy:job()]) -> [space_strategy:job_result()].
import_regular_subfiles(FilesJobs) ->
    utils:pmap(fun(Job) ->
        worker_pool:call(?STORAGE_SYNC_FILE_POOL_NAME, {?MODULE, run, [Job]},
            worker_pool:default_strategy(), ?FILES_IMPORT_TIMEOUT)
    end, FilesJobs).

%%%===================================================================
%%% Internal functions
%%%===================================================================

%%--------------------------------------------------------------------
%% @private
%% @doc
%% Implementation for 'simple_scan' strategy.
%% @end
%%--------------------------------------------------------------------
-spec run_internal(space_strategy:job()) ->
    {space_strategy:job_result(), [space_strategy:job()]}.
run_internal(Job = #space_strategy_job{
    data = #{
        storage_file_ctx := StorageFileCtx
    }}) when StorageFileCtx =/= undefined ->
    maybe_import_storage_file_and_children(Job);
run_internal(Job = #space_strategy_job{
    data = Data = #{
        parent_ctx := ParentCtx,
        file_name := FileName,
        space_id := SpaceId,
        storage_id := StorageId
    }}) ->

    {CanonicalPath, ParentCtx2} = file_ctx:get_child_canonical_path(ParentCtx, FileName),
    StorageFileCtx = storage_file_ctx:new(CanonicalPath, SpaceId, StorageId),
    StatResult = try
        storage_file_ctx:get_stat_buf(StorageFileCtx)
    catch
        throw:?ENOENT ->
            ?error_stacktrace("simple_scan failed due to ~p for file ~p in space ~p", [?ENOENT, CanonicalPath, SpaceId]),
            {error, ?ENOENT}
    end,

    case StatResult of
        Error = {error, _} ->
            storage_sync_monitoring:mark_failed_file(SpaceId, StorageId),
            {Error, []};
        {_StatBuf, StorageFileCtx2}  ->
            Data2 = Data#{
                parent_ctx => ParentCtx2,
                storage_file_ctx => StorageFileCtx2
            },
            run_internal(Job#space_strategy_job{data = Data2})
    end.

%%-------------------------------------------------------------------
%% @private
%% @doc
%% This function tries to resolve child with name FileName of
%% directory associated with ParentCtx.
%% @end
%%-------------------------------------------------------------------
-spec try_to_resolve_child_link(file_meta:name(), file_ctx:ctx()) ->
    {ok, file_meta:uuid()} | {error, term()}.
try_to_resolve_child_link(FileName, ParentCtx) ->
    ParentUuid = file_ctx:get_uuid_const(ParentCtx),
    fslogic_path:to_uuid(ParentUuid, FileName).

%%--------------------------------------------------------------------
%% @private
%% @doc
%% Checks if file (which metadata exists in onedata) is fully imported
%% (.i.e. for regular files checks if its file_location exists).
%% @end
%%--------------------------------------------------------------------
-spec maybe_import_file_with_existing_metadata(space_strategy:job(), file_ctx:ctx()) ->
    {space_strategy:job_result(), file_ctx:ctx(), space_strategy:job()}.
maybe_import_file_with_existing_metadata(Job = #space_strategy_job{}, FileCtx) ->
    CallbackModule = storage_sync_utils:module(Job),
    #fuse_response{
        status = #status{code = StatusCode},
        fuse_response = FileAttr
    } = get_attr(FileCtx),
    case StatusCode of
        ?OK ->
            {LocalResult, Job2} = delegate(CallbackModule, handle_already_imported_file, [
                Job, FileAttr, FileCtx], 3),
            {LocalResult, FileCtx, Job2};
        ErrorCode when
            ErrorCode =:= ?ENOENT;
            ErrorCode =:= ?EAGAIN
        ->
            FileUuid = file_ctx:get_uuid_const(FileCtx),
            {LocalResult, FileCtx3} = import_file_safe(Job, FileUuid),
            {LocalResult, FileCtx3, Job}
    end.

%%--------------------------------------------------------------------
%% @doc
%% Imports given storage file to onedata filesystem.
%% @end
%%--------------------------------------------------------------------
-spec import_file_safe(space_strategy:job(), file_meta:uuid() | undefined) ->
    {space_strategy:job_result(), file_ctx:ctx()}| no_return().
import_file_safe(Job = #space_strategy_job{
    data = #{
        file_name := FileName,
        space_id := SpaceId,
        parent_ctx := ParentCtx
}}, FileUuid) ->
    try
        ?MODULE:import_file(Job, FileUuid)
    catch
        Error:Reason ->
            ?error_stacktrace("importing file ~p in space ~p failed with ~p:~p", [FileName, SpaceId, Error, Reason]),
            full_update:delete_imported_file(FileName, ParentCtx),
            {{error, Reason}, undefined}
    end.

%%--------------------------------------------------------------------
%% @private
%% @doc
%% Imports given storage file to onedata filesystem.
%% @end
%%--------------------------------------------------------------------
-spec import_file(space_strategy:job(), file_meta:uuid() | undefined) ->
    {job_result(), file_ctx:ctx()}| no_return().
import_file(#space_strategy_job{
    strategy_args = Args,
    data = #{
        file_name := FileName,
        space_id := SpaceId,
        storage_id := StorageId,
        parent_ctx := ParentCtx,
        storage_file_ctx := StorageFileCtx
}}, FileUuid) ->
    {StatBuf, StorageFileCtx2} = storage_file_ctx:get_stat_buf(StorageFileCtx),
    #statbuf{
        st_mode = Mode,
        st_atime = ATime,
        st_ctime = CTime,
        st_mtime = MTime,
        st_size = FSize
    } = StatBuf,
    {OwnerId, StorageFileCtx3} = get_owner_id(StorageFileCtx2),
    {GroupId, StorageFileCtx4} = get_group_owner_id(StorageFileCtx3),
    ParentUuid = file_ctx:get_uuid_const(ParentCtx),
    {ok, FileUuid2} = create_file_meta(FileUuid, FileName, Mode, OwnerId,
        GroupId, FSize, ParentUuid, SpaceId),
    {ok, _} = create_times(FileUuid2, MTime, ATime, CTime, SpaceId),
    {ParentPath, _} = file_ctx:get_storage_file_id(ParentCtx),
    CanonicalPath = filename:join([ParentPath, FileName]),
    case file_meta:type(Mode) of
        ?REGULAR_FILE_TYPE ->
            StatTimestamp = storage_file_ctx:get_stat_timestamp_const(StorageFileCtx4),
            storage_sync_info:create_or_update(FileUuid2, fun(SSI) ->
                {ok, SSI#storage_sync_info{
                    mtime = MTime,
                    last_stat = StatTimestamp
                }}
            end, SpaceId),
            ok = create_file_location(SpaceId, StorageId, FileUuid2, CanonicalPath, FSize);
        _ ->
            {ok, _} = dir_location:mark_dir_created_on_storage(FileUuid2, SpaceId)
    end,
    FileGuid = fslogic_uuid:uuid_to_guid(FileUuid2, SpaceId),
    FileCtx = file_ctx:new_by_guid(FileGuid),
    SyncAcl = maps:get(sync_acl, Args, false),
    case SyncAcl of
        true ->
            ok = import_nfs4_acl(FileCtx, StorageFileCtx4);
        _ ->
            ok
    end,
    {StorageFileId, FileCtx2} = file_ctx:get_storage_file_id(FileCtx),
    ?debug("Import storage file ~p", [{StorageFileId, CanonicalPath}]),
    storage_sync_utils:log_import(StorageFileId, SpaceId),
    {imported, FileCtx2}.

%%--------------------------------------------------------------------
%% @doc
%% Generates jobs for importing children of given directory to onedata filesystem.
%% @end
%%--------------------------------------------------------------------
-spec generate_jobs_for_importing_children(space_strategy:job(),
    non_neg_integer(), file_ctx:ctx(), [storage_file_ctx:ctx()]) ->
    {[space_strategy:job()], [space_strategy:job()]}.
generate_jobs_for_importing_children(#space_strategy_job{}, _Offset, _FileCtx, []) ->
    {[], []};
generate_jobs_for_importing_children(Job = #space_strategy_job{}, Offset,
    FileCtx, ChildrenStorageCtxsBatch
) ->
    {DirsOnly, Job2} = space_strategy:take_from_job_data(import_dirs_only, Job, false),
    Jobs = {FileJobs, DirJobs} =
        generate_jobs_for_subfiles(Job2, ChildrenStorageCtxsBatch, FileCtx, DirsOnly),
    case length(ChildrenStorageCtxsBatch) < ?DIR_BATCH of
        true ->
            Jobs;
        false ->
            Job3 = space_strategy:update_job_data(dir_offset,
                Offset + length(ChildrenStorageCtxsBatch), Job2),
            {FileJobs, [Job3 | DirJobs]}
    end.

%%%-------------------------------------------------------------------
%%% @private
%%% @doc
%%% Generate jobs for subfiles of given directory. If DirsOnly is true
%%% only jobs subdirectories will be generated.
%%% @end
%%%-------------------------------------------------------------------
-spec generate_jobs_for_subfiles(space_strategy:job(), [storage_file_ctx:ctx()],
    file_ctx:ctx(), boolean()) -> {[space_strategy:job()], [space_strategy:job()]}.
generate_jobs_for_subfiles(Job = #space_strategy_job{
    data = Data = #{max_depth := MaxDepth}
},
    ChildrenStorageCtxsBatch, FileCtx, DirsOnly
) ->
    ChildrenData = Data#{
        dir_offset => 0,
        parent_ctx => FileCtx,
        max_depth => MaxDepth - 1
    },

    lists:foldr(fun(ChildStorageCtx, AccIn = {FileJobsIn, DirJobsIn}) ->
        try
            {#statbuf{st_mode = Mode}, ChildStorageCtx2} =
                storage_file_ctx:get_stat_buf(ChildStorageCtx),
            FileName = storage_file_ctx:get_file_id_const(ChildStorageCtx2),
            case file_meta:is_hidden(FileName) of
                false ->
                    case file_meta:type(Mode) of
                        ?DIRECTORY_TYPE ->
                            ChildStorageCtx3 = storage_file_ctx:reset(ChildStorageCtx2),
                            {FileJobsIn, [
                                new_job(Job, ChildrenData, ChildStorageCtx3)
                                | DirJobsIn
                            ]};
                        ?REGULAR_FILE_TYPE when DirsOnly ->
                            AccIn;
                        ?REGULAR_FILE_TYPE ->
                            ChildStorageCtx3 = storage_file_ctx:reset(ChildStorageCtx2),
                            {[new_job(Job, ChildrenData, ChildStorageCtx3)
                                | FileJobsIn
                            ], DirJobsIn}
                    end;
                _ ->
                    AccIn
            end
        catch
            throw:?ENOENT ->
                FileId = storage_file_ctx:get_file_id_const(ChildStorageCtx),
                {ParentPath, _} = file_ctx:get_canonical_path(FileCtx),
                ?warning_stacktrace(
                    "File ~p not found when generating jobs for syncing children of ~p",
                    [FileId, ParentPath]
                ),
                AccIn
        end
    end, {[], []}, ChildrenStorageCtxsBatch).


%%%-------------------------------------------------------------------
%%% @private
%%% @doc
%%% Returns new job basing on old Job, setting Data and
%%% changing file_name and storage_file_ctx in Data.
%%% @end
%%%-------------------------------------------------------------------
-spec new_job(space_strategy:job(), space_strategy:job_data(),
    storage_file_ctx:ctx()) -> space_strategy:job().
new_job(Job, Data, StorageFileCtx) ->
    FileId = storage_file_ctx:get_file_id_const(StorageFileCtx),
    Job#space_strategy_job{
        data = Data#{
            file_name => filename:basename(FileId),
            storage_file_ctx => StorageFileCtx
        }}.

%%--------------------------------------------------------------------
%% @doc
%% Updates mode, times and size of already imported file.
%% @end
%%--------------------------------------------------------------------
-spec handle_already_imported_file(space_strategy:job(), #file_attr{},
    file_ctx:ctx()) -> {space_strategy:job_result(), space_strategy:job()}.
handle_already_imported_file(Job = #space_strategy_job{
    strategy_args = Args,
    data = #{
        file_name := FileName,
        space_id := SpaceId,
        storage_file_ctx := StorageFileCtx
    }
}, FileAttr, FileCtx) ->

    SyncAcl = maps:get(sync_acl, Args, false),
    try
        {#statbuf{st_mode = Mode}, StorageFileCtx2} = storage_file_ctx:get_stat_buf(StorageFileCtx),
        Result = maybe_update_attrs(FileAttr, FileCtx, StorageFileCtx2, Mode, SyncAcl),
        {Result, Job}
    catch
        Error:Reason ->
            ?error_stacktrace("simple_scan:handle_already_imported file for file ~p in space ~p failed due to ~p:~p",
                [FileName, SpaceId, Error, Reason]),
            {{error, Reason}, Job}
    end.

%%--------------------------------------------------------------------
%% @doc
%% Updates mode, times and size of already imported file.
%% @end
%%--------------------------------------------------------------------
-spec maybe_update_attrs(#file_attr{}, file_ctx:ctx(), storage_file_ctx:ctx(),
    file_meta:mode(), boolean()) -> job_result().
maybe_update_attrs(FileAttr, FileCtx, StorageFileCtx, Mode, SyncAcl) ->
    {FileStat, StorageFileCtx2} = storage_file_ctx:get_stat_buf(StorageFileCtx),
    Results = [
        maybe_update_file_location(FileStat, FileCtx, file_meta:type(Mode), StorageFileCtx2),
        maybe_update_mode(FileAttr, FileStat, FileCtx),
        maybe_update_times(FileAttr, FileStat, FileCtx),
        maybe_update_owner(FileAttr, StorageFileCtx2, FileCtx),
        maybe_update_nfs4_acl(StorageFileCtx2, FileCtx, SyncAcl)
    ],
    case lists:member(updated, Results) of
        true ->
            SpaceId = file_ctx:get_space_id_const(FileCtx),
            {StorageFileId, _FileCtx2} = file_ctx:get_storage_file_id(FileCtx),
            storage_sync_utils:log_update(StorageFileId, SpaceId),
            updated;
        false ->
            processed
    end.

%%--------------------------------------------------------------------
%% @private
%% @doc
%% Get file attr, catching all exceptions and returning always fuse_response
%% @end
%%--------------------------------------------------------------------
-spec get_attr(file_ctx:ctx()) -> fslogic_worker:fuse_response().
get_attr(FileCtx) ->
    try
        attr_req:get_file_attr_insecure(user_ctx:new(?ROOT_SESS_ID), FileCtx)
    catch
        _:Error ->
            #fuse_response{status = fslogic_errors:gen_status_message(Error)}
    end.

%%--------------------------------------------------------------------
%% @private
%% @doc
%% Updates file's size if it has changed since last import.
%% @end
%%--------------------------------------------------------------------
maybe_update_file_location(#statbuf{}, _FileCtx, ?DIRECTORY_TYPE, _StorageFileCtx) ->
    not_updated;
maybe_update_file_location(#statbuf{st_mtime = StMtime, st_size = StSize},
    FileCtx, ?REGULAR_FILE_TYPE, StorageFileCtx
) ->
    {StorageSyncInfo, FileCtx2} = file_ctx:get_storage_sync_info(FileCtx),
    {Size, FileCtx3} = file_ctx:get_local_storage_file_size(FileCtx2),
    {{_, _ , MTime}, FileCtx4} = file_ctx:get_times(FileCtx3),
    FileUuid = file_ctx:get_uuid_const(FileCtx4),
    SpaceId = file_ctx:get_space_id_const(FileCtx4),
    NewLastStat = storage_file_ctx:get_stat_timestamp_const(StorageFileCtx),
    LocationId = file_location:local_id(FileUuid),
    {ok, #document{
        value = #file_location{
            last_replication_timestamp = LastReplicationTimestamp
    }}} = fslogic_location_cache:get_location(LocationId, FileUuid),

    Result2 = case {LastReplicationTimestamp, StorageSyncInfo} of

        {undefined, undefined} when MTime < StMtime orelse Size =/= StSize ->
            % file created locally and modified on storage
            update_file_location(FileCtx4, StSize),
            updated;

        {undefined, undefined} ->
            % file created locally and not modified on storage
            not_updated;

        {undefined, #document{value = #storage_sync_info{
            mtime = LastMtime,
            last_stat = LastStat
        }}} when LastMtime =:= StMtime
            andalso Size =:= StSize
            andalso LastStat > StMtime
        ->
            % file not replicated and already handled because LastStat > StMtime
            not_updated;

        {undefined, #document{value = #storage_sync_info{
            mtime = LastMtime,
            last_stat = LastStat
        }}} ->
            case (MTime < StMtime) or (Size =/= StSize) of
                true ->
                    update_file_location(FileCtx4, StSize),
                    updated;
                false ->
                    not_updated
            end;

        {_, undefined} ->
            case LastReplicationTimestamp < StMtime of
                true ->
                    % file was modified after replication and has never been synced
                    case (MTime < StMtime) or (Size =/= StSize) of
                        true ->
                            % file was modified on storage
                            update_file_location(FileCtx4, StSize),
                            updated;
                        false ->
                            % file was modified via onedata
                            not_updated
                    end;
                false ->
                    % file was replicated
                    not_updated
            end;

        {_, #document{value = #storage_sync_info{
            mtime = LastMtime,
            last_stat = LastStat
        }}} when LastMtime =:= StMtime
            andalso Size =:= StSize
            andalso LastStat > StMtime
        ->
            % file replicated and already handled because LastStat > StMtime
            not_updated;

        {_, #document{value = #storage_sync_info{}}} ->
            case LastReplicationTimestamp < StMtime of
                true ->
                    % file was modified after replication
                    case (MTime < StMtime) or (Size =/= StSize) of
                        true ->
                            %there was modified on storage
                            update_file_location(FileCtx4, StSize),
                            updated;
                        false ->
                            % file was modified via onedata
                            not_updated
                    end;
                false ->
                    % file was replicated
                    not_updated
            end
    end,
    storage_sync_info:create_or_update(FileUuid, fun(SSI) ->
        {ok, SSI#storage_sync_info{
            mtime = StMtime,
            last_stat = NewLastStat
        }}
    end, SpaceId),
    Result2.

-spec update_file_location(file_ctx:ctx(), non_neg_integer()) -> ok.
update_file_location(FileCtx, StorageSize) ->
    FileGuid = file_ctx:get_guid_const(FileCtx),
    NewFileBlocks = create_file_blocks(StorageSize),
    replica_updater:update(FileCtx, NewFileBlocks, StorageSize, true),
    ok = lfm_event_utils:emit_file_written(FileGuid, NewFileBlocks, StorageSize, ?ROOT_SESS_ID).

%%--------------------------------------------------------------------
%% @private
%% @doc
%% Updates file's mode if it has changed.
%% @end
%%--------------------------------------------------------------------
-spec maybe_update_mode(#file_attr{}, #statbuf{}, file_ctx:ctx()) -> updated | not_updated.
maybe_update_mode(#file_attr{mode = OldMode}, #statbuf{st_mode = Mode}, FileCtx) ->
    case file_ctx:is_space_dir_const(FileCtx) of
        false ->
            case Mode band 8#1777 of
                OldMode ->
                    not_updated;
                NewMode ->
                    update_mode(FileCtx, NewMode),
                    updated
            end;
        _ ->
            not_updated
    end.

%%--------------------------------------------------------------------
%% @private
%% @doc
%% Updates file's mode.
%% @end
%%--------------------------------------------------------------------
-spec update_mode(file_ctx:ctx(), file_meta:mode()) ->
    ok | fslogic_worker:fuse_response().
update_mode(FileCtx, NewMode) ->
    case file_ctx:is_space_dir_const(FileCtx) of
        true ->
            ok;
        _ ->
            ok = attr_req:chmod_attrs_only_insecure(FileCtx, NewMode)
    end.

%%--------------------------------------------------------------------
%% @private
%% @doc
%% Updates file's times if they've changed.
%% @end
%%--------------------------------------------------------------------
-spec maybe_update_times(#file_attr{}, #statbuf{}, file_ctx:ctx()) -> updated | not_updated.
maybe_update_times(#file_attr{atime = ATime, mtime = MTime, ctime = CTime},
    #statbuf{st_atime = StorageATime, st_mtime = StorageMTime, st_ctime = StorageCTime},
    _FileCtx
) when
    ATime >= StorageATime,
    MTime >= StorageMTime,
    CTime >= StorageCTime
->
    not_updated;
maybe_update_times(_FileAttr,
    #statbuf{st_atime = StorageATime, st_mtime = StorageMTime, st_ctime = StorageCTime},
    FileCtx
) ->
    ok = fslogic_times:update_times_and_emit(FileCtx,
        fun(T = #times{
            atime = ATime,
            mtime = MTime,
            ctime = CTime
        }) ->
            {ok, T#times{
                atime = max(StorageATime, ATime),
                mtime = max(StorageMTime, MTime),
                ctime = max(StorageCTime, CTime)
            }}
        end),
    updated.

%%--------------------------------------------------------------------
%% @private
%% @doc
%% Updates file's owner if it has changed.
%% @end
%%--------------------------------------------------------------------
-spec maybe_update_owner(#file_attr{}, storage_file_ctx:ctx(),
    file_ctx:ctx()) -> updated | not_updated.
maybe_update_owner(#file_attr{owner_id = OldOwnerId}, StorageFileCtx, FileCtx) ->
    case file_ctx:is_space_dir_const(FileCtx) of
        true -> not_updated;
        _ ->
            case get_owner_id(StorageFileCtx) of
                {OldOwnerId, _StorageFileCtx2} ->
                    not_updated;
                {NewOwnerId, _StorageFileCtx2} ->
                    FileUuid = file_ctx:get_uuid_const(FileCtx),
                    {ok, _} = file_meta:update(FileUuid, fun(FileMeta = #file_meta{}) ->
                        {ok, FileMeta#file_meta{owner = NewOwnerId}}
                    end),
                    updated
            end
    end.

%%--------------------------------------------------------------------
%% @private
%% @doc
%% Creates file meta
%% @end
%%--------------------------------------------------------------------
-spec create_file_meta(file_meta:uuid() | undefined, file_meta:name(),
    file_meta:mode(), od_user:id(), undefined | od_group:id(), file_meta:size(),
    file_meta:uuid(), od_space:id()) -> {ok, file_meta:uuid()}.
create_file_meta(FileUuid, FileName, Mode, OwnerId, GroupId, FileSize,
    ParentUuid, SpaceId
) ->
    FileMetaDoc = file_meta:new_doc(FileUuid, FileName, file_meta:type(Mode),
        Mode band 8#1777, OwnerId, GroupId, FileSize, ParentUuid, SpaceId),
    case FileUuid of
        undefined ->
            file_meta:create({uuid, ParentUuid}, FileMetaDoc);
        _ ->
            file_meta:save(FileMetaDoc, false)
    end.

%%--------------------------------------------------------------------
%% @private
%% @doc
%% Creates times
%% @end
%%--------------------------------------------------------------------
-spec create_times(file_meta:uuid(), times:time(), times:time(), times:time(),
    od_space:id()) ->
    {ok, datastore:key()}.
create_times(FileUuid, MTime, ATime, CTime, SpaceId) ->
    times:save(#document{
        key = FileUuid,
        value = #times{
            mtime = MTime,
            atime = ATime,
            ctime = CTime
        },
        scope = SpaceId}
    ).

%%--------------------------------------------------------------------
%% @private
%% @doc
%% Creates file_location
%% @end
%%--------------------------------------------------------------------
-spec create_file_location(od_space:id(), storage:id(), file_meta:uuid(),
    file_meta:path(), file_meta:size()) -> ok.
create_file_location(SpaceId, StorageId, FileUuid, CanonicalPath, Size) ->
    Location = #file_location{
        provider_id = oneprovider:get_id(),
        file_id = CanonicalPath,
        storage_id = StorageId,
        uuid = FileUuid,
        space_id = SpaceId,
        size = Size,
        storage_file_created = true
    },
    LocationDoc = #document{
        key = file_location:local_id(FileUuid),
        value = Location,
        scope = SpaceId
    },
    LocationDoc2 = fslogic_location_cache:set_blocks(LocationDoc, create_file_blocks(Size)),
    {ok, _LocId} = file_location:save_and_bump_version(LocationDoc2),
    ok.

%%-------------------------------------------------------------------
%% @private
%% @doc
%% Returns list containing one block with given size.
%% Is Size == 0 returns empty list.
%% @end
%%-------------------------------------------------------------------
-spec create_file_blocks(non_neg_integer()) -> fslogic_blocks:blocks().
create_file_blocks(0) -> [];
create_file_blocks(Size) -> [#file_block{offset = 0, size = Size}].

%%-------------------------------------------------------------------
%% @private
%% @doc
%% This function delegates execution of given Function to Module.
%% If Module doesn't have matching function, function from this ?MODULE
%% is called by default.
%% @end
%%-------------------------------------------------------------------
-spec delegate(atom(), atom(), [term()], non_neg_integer()) -> term().
delegate(Module, Function, Args, Arity) ->
    case erlang:function_exported(Module, Function, Arity) of
        true ->
            erlang:apply(Module, Function, Args);
        _ ->
            erlang:apply(?MODULE, Function, Args)
    end.

%%-------------------------------------------------------------------
%% @private
%% @doc
%% Returns owner id of given file, acquired from reverse LUMA.
%% @end
%%-------------------------------------------------------------------
-spec get_owner_id(storage_file_ctx:ctx()) -> {od_user:id(), storage_file_ctx:ctx()}.
get_owner_id(StorageFileCtx) ->
    {StatBuf, StorageFileCtx2} = storage_file_ctx:get_stat_buf(StorageFileCtx),
    #statbuf{st_uid = Uid} = StatBuf,
    {StorageDoc, StorageFileCtx3} = storage_file_ctx:get_storage_doc(StorageFileCtx2),
    {ok, OwnerId} = reverse_luma:get_user_id(Uid, StorageDoc),
    {OwnerId, StorageFileCtx3}.

%%-------------------------------------------------------------------
%% @private
%% @doc
%% Returns owner id of given file, acquired from reverse LUMA.
%% @end
%%-------------------------------------------------------------------
-spec get_group_owner_id(storage_file_ctx:ctx()) ->
    {od_group:id() | undefined, storage_file_ctx:ctx()}.
get_group_owner_id(StorageFileCtx) ->
    {StatBuf, StorageFileCtx2} = storage_file_ctx:get_stat_buf(StorageFileCtx),
    #statbuf{st_gid = Gid} = StatBuf,
    {StorageDoc, StorageFileCtx3} = storage_file_ctx:get_storage_doc(StorageFileCtx2),
    SpaceId = storage_file_ctx:get_space_id_const(StorageFileCtx3),
    try
        {ok, GroupId} = reverse_luma:get_group_id(Gid, SpaceId, StorageDoc),
        {GroupId, StorageFileCtx3}
    catch
        _:Reason ->
            ?error_stacktrace("Resolving group with Gid ~p failed due to ~p", [Gid, Reason]),
            {undefined, StorageFileCtx3}
    end.

%%-------------------------------------------------------------------
%% @private
%% @doc
%% Import file's nfs4 ACL if it has changed.
%% @end
%%-------------------------------------------------------------------
-spec import_nfs4_acl(file_ctx:ctx(), storage_file_ctx:ctx()) -> ok.
import_nfs4_acl(FileCtx, StorageFileCtx) ->
    UserCtx = user_ctx:new(?ROOT_SESS_ID),
    case file_ctx:is_space_dir_const(FileCtx) of
        true ->
            ok;
        false ->
            try
                {ACLBin, _} = storage_file_ctx:get_nfs4_acl(StorageFileCtx),
                {ok, NormalizedACL} = nfs4_acl:decode_and_normalize(ACLBin, StorageFileCtx),
                #provider_response{status = #status{code = ?OK}} =
                    acl_req:set_acl(UserCtx, FileCtx, NormalizedACL, true, false),
                ok
            catch
                throw:?ENOTSUP ->
                    ok;
                throw:?ENOENT ->
                    ok
            end
    end.

%%-------------------------------------------------------------------
%% @private
%% @doc
%% Updates file's nfs4 ACL if it has changed.
%% @end
%%-------------------------------------------------------------------
-spec maybe_update_nfs4_acl(storage_file_ctx:ctx(), file_ctx:ctx(),
    SyncAcl :: boolean()) -> updated | not_updated.
maybe_update_nfs4_acl(_StorageFileCtx, _FileCtx, false) ->
    not_updated;
maybe_update_nfs4_acl(StorageFileCtx, FileCtx, true) ->
    UserCtx = user_ctx:new(?ROOT_SESS_ID),
    case file_ctx:is_space_dir_const(FileCtx) of
        true ->
            not_updated;
        false ->
            #provider_response{provider_response = ACL} = acl_req:get_acl(UserCtx, FileCtx),
            try
                {ACLBin, _} = storage_file_ctx:get_nfs4_acl(StorageFileCtx),
                {ok, NormalizedNewACL} = nfs4_acl:decode_and_normalize(ACLBin, StorageFileCtx),
                case NormalizedNewACL of
                    ACL ->
                        not_updated;
                    _ ->
                        #provider_response{status = #status{code = ?OK}} =
                            acl_req:set_acl(UserCtx, FileCtx, NormalizedNewACL, false, false),
                        updated
                end
            catch
                throw:?ENOTSUP ->
                    not_updated;
                throw:?ENOENT ->
                    not_updated
            end
    end.<|MERGE_RESOLUTION|>--- conflicted
+++ resolved
@@ -39,25 +39,6 @@
 %%--------------------------------------------------------------------
 -spec run(space_strategy:job()) ->
     {space_strategy:job_result(), [space_strategy:job()]}.
-<<<<<<< HEAD
-run(Job = #space_strategy_job{
-    data = #{
-        storage_file_ctx := StorageFileCtx
-    }}) when StorageFileCtx =/= undefined ->
-    maybe_import_storage_file_and_children(Job);
-run(Job = #space_strategy_job{
-    data = Data = #{
-        parent_ctx := ParentCtx,
-        file_name := FileName,
-        space_id := SpaceId,
-        storage_id := StorageId
-    }}) ->
-
-    {CanonicalPath, ParentCtx2} = file_ctx:get_child_canonical_path(ParentCtx, FileName),
-    StorageFileCtx = storage_file_ctx:new(CanonicalPath, SpaceId, StorageId),
-    StatResult = try
-        storage_file_ctx:get_stat_buf(StorageFileCtx)
-=======
 run(Job =  #space_strategy_job{data = #{
     file_name := FileName,
     space_id := SpaceId,
@@ -65,24 +46,13 @@
 }}) ->
     try
         run_internal(Job)
->>>>>>> 56cfc8ec
     catch
         Error:Reason ->
             ?error_stacktrace("simple_scan:run for file ~p in space ~p failed due to ~p:~p",
                 [FileName, SpaceId, Error, Reason]
             ),
             storage_sync_monitoring:mark_failed_file(SpaceId, StorageId),
-<<<<<<< HEAD
-            {Error, []};
-        {_StatBuf, StorageFileCtx2} ->
-            Data2 = Data#{
-                parent_ctx => ParentCtx2,
-                storage_file_ctx => StorageFileCtx2
-            },
-            run(Job#space_strategy_job{data = Data2})
-=======
             {{error, Reason}, []}
->>>>>>> 56cfc8ec
     end.
 
 %%--------------------------------------------------------------------
