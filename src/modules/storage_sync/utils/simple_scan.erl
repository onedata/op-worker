%%%-------------------------------------------------------------------
%%% @author Jakub Kudzia
%%% @copyright (C) 2017 ACK CYFRONET AGH
%%% This software is released under the MIT license
%%% cited in 'LICENSE.txt'.
%%%-------------------------------------------------------------------
%%% @doc
%%% This module implements simple_scan strategy, used by storage_import
%%% and storage_update.
%%% It recursively traverses filesystem and add jobs for importing/updating
%%% to pool.
%%% @end
%%%-------------------------------------------------------------------
-module(simple_scan).
-author("Jakub Kudzia").

-include("modules/storage_sync/strategy_config.hrl").
-include("modules/storage_sync/storage_sync.hrl").
-include("modules/fslogic/fslogic_common.hrl").
-include("proto/oneclient/fuse_messages.hrl").
-include_lib("ctool/include/logging.hrl").
-include("global_definitions.hrl").
-include("proto/oneprovider/provider_messages.hrl").

-type job_result() :: imported | updated | processed | deleted | failed.

-export_type([job_result/0]).

%% API
-export([run/1, maybe_import_storage_file_and_children/1,
    maybe_import_storage_file/1, import_children/5,
    handle_already_imported_file/3, generate_jobs_for_importing_children/4,
    import_regular_subfiles/1, import_file_safe/2, import_file/2]).

%%--------------------------------------------------------------------
%% @doc
%% Implementation for 'simple_scan' strategy.
%% @end
%%--------------------------------------------------------------------
-spec run(space_strategy:job()) ->
    {space_strategy:job_result(), [space_strategy:job()]}.
run(Job = #space_strategy_job{
    data = #{
        storage_file_ctx := StorageFileCtx
}}) when StorageFileCtx =/= undefined ->
    maybe_import_storage_file_and_children(Job);
run(Job = #space_strategy_job{
    data = Data = #{
        parent_ctx := ParentCtx,
        file_name := FileName,
        space_id := SpaceId,
        storage_id := StorageId
    }}) ->

    {CanonicalPath, ParentCtx2} = file_ctx:get_child_canonical_path(ParentCtx, FileName),
    StorageFileCtx = storage_file_ctx:new(CanonicalPath, SpaceId, StorageId),
    StatResult = try
        storage_file_ctx:get_stat_buf(StorageFileCtx)
    catch
        throw:?ENOENT ->
            {error, ?ENOENT}
    end,

    case StatResult of
        Error = {error, _} ->
            storage_sync_monitoring:mark_failed_file(SpaceId, StorageId),
            {Error, []};
        {_StatBuf, StorageFileCtx2}  ->
            Data2 = Data#{
                parent_ctx => ParentCtx2,
                storage_file_ctx => StorageFileCtx2
            },
            run(Job#space_strategy_job{data = Data2})
    end.

%%--------------------------------------------------------------------
%% @doc
%% Imports file associated with SFMHandle that hasn't been imported yet.
%% File may be space's dir.
%% @end
%%--------------------------------------------------------------------
-spec maybe_import_storage_file_and_children(space_strategy:job()) ->
    {space_strategy:job_result(), [space_strategy:job()]}.
maybe_import_storage_file_and_children(Job0 = #space_strategy_job{
    data = #{
        space_id := SpaceId,
        storage_id := StorageId,
        storage_file_ctx := StorageFileCtx0
    }
}) ->
    {#statbuf{
        st_mtime = StorageMtime,
        st_mode = Mode
    }, StorageFileCtx1} = storage_file_ctx:get_stat_buf(StorageFileCtx0),

    Job1 = space_strategy:update_job_data(storage_file_ctx, StorageFileCtx1, Job0),
    {LocalResult, FileCtx, Job2} = maybe_import_storage_file(Job1),

    case LocalResult of
        {error, {ErrorType, Reason}} ->
            storage_sync_monitoring:mark_failed_file(SpaceId, StorageId),
            erlang:ErrorType(Reason);
        _ ->
            ok
    end,

    Data2 = Job2#space_strategy_job.data,
    Offset = maps:get(dir_offset, Data2, 0),
    Type = file_meta:type(Mode),

    Job3 = case Offset of
        0 ->
            %remember mtime to save after importing all subfiles
            space_strategy:update_job_data(mtime, StorageMtime, Job2);
        _ -> Job2
    end,
    Module = storage_sync_utils:module(Job3),
    SubJobs = delegate(Module, import_children, [Job3, Type, Offset, FileCtx, ?DIR_BATCH], 5),

    LocalResult2 = case LocalResult of
        imported ->
            storage_sync_monitoring:mark_imported_file(SpaceId, StorageId),
            ok;
        updated ->
            storage_sync_monitoring:mark_updated_file(SpaceId, StorageId),
            ok;
        processed ->
            storage_sync_monitoring:mark_processed_file(SpaceId, StorageId),
            ok;
        ok ->
            ok
    end,
    {LocalResult2, SubJobs}.

%%--------------------------------------------------------------------
%% @doc
%% Imports file associated with SFMHandle that hasn't been imported yet.
%% File is, for sure, not space's dir.
%% @end
%%--------------------------------------------------------------------
-spec maybe_import_storage_file(space_strategy:job()) ->
    {space_strategy:job_result(), file:ctx(), space_strategy:job()} | no_return().
maybe_import_storage_file(Job = #space_strategy_job{
    data = #{
        file_name := FileName,
        parent_ctx := ParentCtx,
        storage_file_ctx := StorageFileCtx,
        space_id := SpaceId,
        storage_id := StorageId
}}) ->
    {#statbuf{st_mode = Mode}, StorageFileCtx2} =
        storage_file_ctx:get_stat_buf(StorageFileCtx),
    FileType = file_meta:type(Mode),
    Job2 = space_strategy:update_job_data(storage_file_ctx, StorageFileCtx2, Job),
    case try_to_resolve_child_link(FileName, ParentCtx) of
        {error, not_found} ->
            {LocalResult, FileCtx} = import_file_safe(Job2, undefined),
            {LocalResult, FileCtx, Job2};
        {ok, FileUuid} ->
            FileGuid = fslogic_uuid:uuid_to_guid(FileUuid, SpaceId),
            FileCtx = file_ctx:new_by_guid(FileGuid),
            case FileType of
                ?DIRECTORY_TYPE ->
                    maybe_import_file_with_existing_metadata(Job2, FileCtx);
                ?REGULAR_FILE_TYPE ->
<<<<<<< HEAD
                    case fslogic_blocks:get_location(
                        file_location:id(FileUuid, oneprovider:get_id()), FileUuid) of
=======
                    % Get only two blocks - it is enough to verify if file can be imported
                    case fslogic_location_cache:get_location(
                        file_location:id(FileUuid, oneprovider:get_id()), FileUuid, {blocks_num, 2}) of
>>>>>>> 7604a81c
                        {ok, #document{
                            value = #file_location{
                                storage_id = StorageId,
                                size = Size
                            }} = FL} ->
<<<<<<< HEAD
                            % TODO VFS-4412 - request only 2 blocks
                            case fslogic_blocks:get_blocks(FL, #{count => 1}) of
=======
                            case fslogic_location_cache:get_blocks(FL, #{count => 2}) of
>>>>>>> 7604a81c
                                [#file_block{offset = 0, size = Size}] ->
                                    maybe_import_file_with_existing_metadata(Job2, FileCtx);
                                [] when Size =:= 0 ->
                                    maybe_import_file_with_existing_metadata(Job2, FileCtx);
                                _ ->
                                    {processed, FileCtx, Job2}
                            end;
                        _Other ->
                            {processed, FileCtx, Job2}
                    end
            end
    end.

%%--------------------------------------------------------------------
%% @doc
%% If file is a directory, this function prepares jobs for importing
%% its children. Otherwise it does nothing.
%% @end
%%--------------------------------------------------------------------
-spec import_children(space_strategy:job(), file_meta:type(),
    Offset :: non_neg_integer(), file_ctx:ctx(), non_neg_integer()) ->
    [space_strategy:job()].
import_children(Job = #space_strategy_job{
    strategy_type = StrategyType,
    data = #{
        max_depth := MaxDepth,
        storage_file_ctx := StorageFileCtx,
        mtime := Mtime,
        space_id := SpaceId,
        storage_id := StorageId
    }},
    ?DIRECTORY_TYPE, Offset, FileCtx, BatchSize
) when MaxDepth > 0 ->
    BatchKey = Offset div BatchSize,
    {ChildrenStorageCtxsBatch1, _} =
        storage_file_ctx:get_children_ctxs_batch(StorageFileCtx, Offset, BatchSize),
    {BatchHash, ChildrenStorageCtxsBatch2} =
        storage_sync_changes:count_files_attrs_hash(ChildrenStorageCtxsBatch1),
    {FilesJobs, DirsJobs} = generate_jobs_for_importing_children(Job, Offset,
        FileCtx, ChildrenStorageCtxsBatch2),
    FilesToHandleNum = length(FilesJobs) + length(DirsJobs),
    storage_sync_monitoring:increase_to_process_counter(SpaceId, StorageId, FilesToHandleNum),
    FilesResults = import_regular_subfiles(FilesJobs),

    case StrategyType:strategy_merge_result(FilesJobs, FilesResults) of
        ok ->
            FileUuid = file_ctx:get_uuid_const(FileCtx),
            case storage_sync_utils:all_children_imported(DirsJobs, FileUuid) of
                true ->
                    storage_sync_info:update_mtime_and_children_hash(FileUuid, Mtime, BatchKey, BatchHash, SpaceId);
                _ ->
                    storage_sync_info:update_children_hash(FileUuid, BatchKey, BatchHash, SpaceId)
            end;
        _ -> ok
    end,
    DirsJobs;
import_children(#space_strategy_job{}, _Type, _Offset, _FileCtx, _) ->
    [].

%%-------------------------------------------------------------------
%% @doc
%% Imports regular files associated with FilesJobs
%% @end
%%-------------------------------------------------------------------
-spec import_regular_subfiles([space_strategy:job()]) -> [space_strategy:job_result()].
import_regular_subfiles(FilesJobs) ->
    utils:pmap(fun(Job) ->
        worker_pool:call(?STORAGE_SYNC_FILE_POOL_NAME, {?MODULE, run, [Job]},
            worker_pool:default_strategy(), ?FILES_IMPORT_TIMEOUT)
    end, FilesJobs).

%%%===================================================================
%%% Internal functions
%%%===================================================================

%%-------------------------------------------------------------------
%% @private
%% @doc
%% This function tries to resolve child with name FileName of
%% directory associated with ParentCtx.
%% @end
%%-------------------------------------------------------------------
-spec try_to_resolve_child_link(file_meta:name(), file_ctx:ctx()) ->
    {ok, file_meta:uuid()} | {error, term()}.
try_to_resolve_child_link(FileName, ParentCtx) ->
    ParentUuid = file_ctx:get_uuid_const(ParentCtx),
    fslogic_path:to_uuid(ParentUuid, FileName).

%%--------------------------------------------------------------------
%% @private
%% @doc
%% Checks if file (which metadata exists in onedata) is fully imported
%% (.i.e. for regular files checks if its file_location exists).
%% @end
%%--------------------------------------------------------------------
-spec maybe_import_file_with_existing_metadata(space_strategy:job(), file_ctx:ctx()) ->
    {space_strategy:job_result(), file_ctx:ctx(), space_strategy:job()}.
maybe_import_file_with_existing_metadata(Job = #space_strategy_job{}, FileCtx) ->
    CallbackModule = storage_sync_utils:module(Job),
    #fuse_response{
        status = #status{code = StatusCode},
        fuse_response = FileAttr
    } = get_attr(FileCtx),
    case StatusCode of
        ?OK ->
            {LocalResult, Job2} = delegate(CallbackModule, handle_already_imported_file, [
                Job, FileAttr, FileCtx], 3),
            {LocalResult, FileCtx, Job2};
        ErrorCode when
            ErrorCode =:= ?ENOENT;
            ErrorCode =:= ?EAGAIN
        ->
            FileUuid = file_ctx:get_uuid_const(FileCtx),
            {LocalResult, FileCtx3} = import_file_safe(Job, FileUuid),
            {LocalResult, FileCtx3, Job}
    end.

%%--------------------------------------------------------------------
%% @doc
%% Imports given storage file to onedata filesystem.
%% @end
%%--------------------------------------------------------------------
-spec import_file_safe(space_strategy:job(), file_meta:uuid() | undefined) ->
    {space_strategy:job_result(), file_ctx:ctx()}| no_return().
import_file_safe(Job = #space_strategy_job{
    data = #{
        file_name := FileName,
        parent_ctx := ParentCtx
}}, FileUuid) ->
    try
        ?MODULE:import_file(Job, FileUuid)
    catch
        Error:Reason ->
            ?error_stacktrace("importing file ~p failed with ~p:~p", [FileName, Error, Reason]),
            full_update:delete_imported_file(FileName, ParentCtx),
            {{error, {Error, Reason}}, undefined}
    end.

%%--------------------------------------------------------------------
%% @private
%% @doc
%% Imports given storage file to onedata filesystem.
%% @end
%%--------------------------------------------------------------------
-spec import_file(space_strategy:job(), file_meta:uuid() | undefined) ->
    {job_result(), file_ctx:ctx()}| no_return().
import_file(#space_strategy_job{
    strategy_args = Args,
    data = #{
        file_name := FileName,
        space_id := SpaceId,
        storage_id := StorageId,
        parent_ctx := ParentCtx,
        storage_file_ctx := StorageFileCtx
}}, FileUuid) ->
    {StatBuf, StorageFileCtx2} = storage_file_ctx:get_stat_buf(StorageFileCtx),
    #statbuf{
        st_mode = Mode,
        st_atime = ATime,
        st_ctime = CTime,
        st_mtime = MTime,
        st_size = FSize
    } = StatBuf,
<<<<<<< HEAD
    {_SFMHandle, StorageFileCtx3} = storage_file_ctx:get_handle(StorageFileCtx2),
    OwnerId = get_owner_id(StorageFileCtx3),
    GroupId = get_group_owner_id(StorageFileCtx3),
=======
    {OwnerId, StorageFileCtx3} = get_owner_id(StorageFileCtx2),
    {GroupId, StorageFileCtx4} = get_group_owner_id(StorageFileCtx3),
>>>>>>> 7604a81c
    ParentUuid = file_ctx:get_uuid_const(ParentCtx),
    {ok, FileUuid2} = create_file_meta(FileUuid, FileName, Mode, OwnerId,
        GroupId, FSize, ParentUuid, SpaceId),
    {ok, _} = create_times(FileUuid2, MTime, ATime, CTime, SpaceId),
    {ParentPath, _} = file_ctx:get_storage_file_id(ParentCtx),
    CanonicalPath = filename:join([ParentPath, FileName]),
    case file_meta:type(Mode) of
        ?REGULAR_FILE_TYPE ->
            StatTimestamp = storage_file_ctx:get_stat_timestamp_const(StorageFileCtx4),
            storage_sync_info:update_mtime_and_stat_time(FileUuid2, MTime, StatTimestamp, SpaceId),
            ok = create_file_location(SpaceId, StorageId, FileUuid2, CanonicalPath, FSize);
        _ ->
            {ok, _} = dir_location:mark_dir_created_on_storage(FileUuid2, SpaceId)
    end,
    FileGuid = fslogic_uuid:uuid_to_guid(FileUuid2, SpaceId),
    FileCtx = file_ctx:new_by_guid(FileGuid),
    SyncAcl = maps:get(sync_acl, Args, false),
    case SyncAcl of
        true ->
            ok = import_nfs4_acl(FileCtx, StorageFileCtx4);
        _ ->
            ok
    end,
    {StorageFileId, FileCtx2} = file_ctx:get_storage_file_id(FileCtx),
    ?debug("Import storage file ~p", [{StorageFileId, CanonicalPath}]),
    storage_sync_utils:log_import(StorageFileId, SpaceId),
    {imported, FileCtx2}.

%%--------------------------------------------------------------------
%% @doc
%% Generates jobs for importing children of given directory to onedata filesystem.
%% @end
%%--------------------------------------------------------------------
-spec generate_jobs_for_importing_children(space_strategy:job(),
    non_neg_integer(), file_ctx:ctx(), [storage_file_ctx:ctx()]) ->
    {[space_strategy:job()], [space_strategy:job()]}.
generate_jobs_for_importing_children(#space_strategy_job{}, _Offset, _FileCtx, []) ->
    {[], []};
generate_jobs_for_importing_children(Job = #space_strategy_job{}, Offset,
    FileCtx, ChildrenStorageCtxsBatch
) ->
    {DirsOnly, Job2} = space_strategy:take_from_job_data(import_dirs_only, Job, false),
    Jobs = {FileJobs, DirJobs} =
        generate_jobs_for_subfiles(Job2, ChildrenStorageCtxsBatch, FileCtx, DirsOnly),
    case length(ChildrenStorageCtxsBatch) < ?DIR_BATCH of
        true ->
            Jobs;
        false ->
            Job3 = space_strategy:update_job_data(dir_offset,
                Offset + length(ChildrenStorageCtxsBatch), Job2),
            {FileJobs, [Job3 | DirJobs]}
    end.

%%%-------------------------------------------------------------------
%%% @private
%%% @doc
%%% Generate jobs for subfiles of given directory. If DirsOnly is true
%%% only jobs subdirectories will be generated.
%%% @end
%%%-------------------------------------------------------------------
-spec generate_jobs_for_subfiles(space_strategy:job(), [storage_file_ctx:ctx()],
    file_ctx:ctx(), boolean()) -> {[space_strategy:job()], [space_strategy:job()]}.
generate_jobs_for_subfiles(Job = #space_strategy_job{
    data = Data = #{max_depth := MaxDepth}
},
    ChildrenStorageCtxsBatch, FileCtx, DirsOnly
) ->
    ChildrenData = Data#{
        dir_offset => 0,
        parent_ctx => FileCtx,
        max_depth => MaxDepth - 1
    },

    lists:foldr(fun(ChildStorageCtx, AccIn = {FileJobsIn, DirJobsIn}) ->
        try
            {#statbuf{st_mode = Mode}, ChildStorageCtx2} =
                storage_file_ctx:get_stat_buf(ChildStorageCtx),
                FileName = storage_file_ctx:get_file_id_const(ChildStorageCtx2),
                case file_meta:is_hidden(FileName) of
                    false ->
                        case file_meta:type(Mode) of
                            ?DIRECTORY_TYPE ->
                                ChildStorageCtx3 = storage_file_ctx:reset(ChildStorageCtx2),
                                {FileJobsIn, [
                                    new_job(Job, ChildrenData, ChildStorageCtx3)
                                    | DirJobsIn
                                ]};
                            ?REGULAR_FILE_TYPE when DirsOnly ->
                                AccIn;
                            ?REGULAR_FILE_TYPE ->
                                ChildStorageCtx3 = storage_file_ctx:reset(ChildStorageCtx2),
                                {[new_job(Job, ChildrenData, ChildStorageCtx3)
                                    | FileJobsIn
                                ], DirJobsIn}
                        end;
                    _ ->
                        AccIn
                end
        catch
            throw:?ENOENT ->
                FileId = storage_file_ctx:get_file_id_const(ChildStorageCtx),
                {ParentPath, _} = file_ctx:get_canonical_path(FileCtx),
                ?warning_stacktrace(
                    "File ~p not found when generating jobs for syncing children of ~p",
                    [FileId, ParentPath]
                ),
                AccIn
        end
    end, {[], []}, ChildrenStorageCtxsBatch).


%%%-------------------------------------------------------------------
%%% @private
%%% @doc
%%% Returns new job basing on old Job, setting Data and
%%% changing file_name and storage_file_ctx in Data.
%%% @end
%%%-------------------------------------------------------------------
-spec new_job(space_strategy:job(), space_strategy:job_data(),
    storage_file_ctx:ctx()) -> space_strategy:job().
new_job(Job, Data, StorageFileCtx) ->
    FileId = storage_file_ctx:get_file_id_const(StorageFileCtx),
    Job#space_strategy_job{
        data = Data#{
            file_name => filename:basename(FileId),
            storage_file_ctx => StorageFileCtx
        }}.

%%--------------------------------------------------------------------
%% @doc
%% Updates mode, times and size of already imported file.
%% @end
%%--------------------------------------------------------------------
-spec handle_already_imported_file(space_strategy:job(), #file_attr{},
    file_ctx:ctx()) -> {job_result(), space_strategy:job()}.
handle_already_imported_file(Job = #space_strategy_job{
    strategy_args = Args,
    data = #{storage_file_ctx := StorageFileCtx}
}, FileAttr, FileCtx) ->

    SyncAcl = maps:get(sync_acl, Args, false),
    try
        {#statbuf{st_mode = Mode}, StorageFileCtx2} = storage_file_ctx:get_stat_buf(StorageFileCtx),
        Result = maybe_update_attrs(FileAttr, FileCtx, StorageFileCtx2, Mode, SyncAcl),
        {Result, Job}
    catch
        Error:Reason ->
            {{error, {Error, Reason}}, Job}
    end.

%%--------------------------------------------------------------------
%% @doc
%% Updates mode, times and size of already imported file.
%% @end
%%--------------------------------------------------------------------
-spec maybe_update_attrs(#file_attr{}, file_ctx:ctx(), storage_file_ctx:ctx(),
    file_meta:mode(), boolean()) -> job_result().
maybe_update_attrs(FileAttr, FileCtx, StorageFileCtx, Mode, SyncAcl) ->
    {FileStat, StorageFileCtx2} = storage_file_ctx:get_stat_buf(StorageFileCtx),
    Results = [
        maybe_update_file_location(FileStat, FileCtx, file_meta:type(Mode), StorageFileCtx2),
        maybe_update_mode(FileAttr, FileStat, FileCtx),
        maybe_update_times(FileAttr, FileStat, FileCtx),
        maybe_update_owner(FileAttr, StorageFileCtx2, FileCtx),
        maybe_update_nfs4_acl(StorageFileCtx2, FileCtx, SyncAcl)
    ],
    case lists:member(updated, Results) of
        true ->
            SpaceId = file_ctx:get_space_id_const(FileCtx),
            {StorageFileId, _FileCtx2} = file_ctx:get_storage_file_id(FileCtx),
            storage_sync_utils:log_update(StorageFileId, SpaceId),
            updated;
        false ->
            processed
    end.

%%--------------------------------------------------------------------
%% @private
%% @doc
%% Get file attr, catching all exceptions and returning always fuse_response
%% @end
%%--------------------------------------------------------------------
-spec get_attr(file_ctx:ctx()) -> fslogic_worker:fuse_response().
get_attr(FileCtx) ->
    try
        attr_req:get_file_attr_insecure(user_ctx:new(?ROOT_SESS_ID), FileCtx)
    catch
        _:Error ->
            #fuse_response{status = fslogic_errors:gen_status_message(Error)}
    end.

%%--------------------------------------------------------------------
%% @private
%% @doc
%% Updates file's size if it has changed since last import.
%% @end
%%--------------------------------------------------------------------
maybe_update_file_location(#statbuf{}, _FileCtx, ?DIRECTORY_TYPE, _StorageFileCtx) ->
    not_updated;
maybe_update_file_location(#statbuf{st_mtime = StMtime, st_size = StSize},
    FileCtx, ?REGULAR_FILE_TYPE, StorageFileCtx
) ->
    {StorageSyncInfo, FileCtx2} = file_ctx:get_storage_sync_info(FileCtx),
    {Size, FileCtx3} = file_ctx:get_file_size(FileCtx2),
    FileUuid = file_ctx:get_uuid_const(FileCtx3),
    SpaceId = file_ctx:get_space_id_const(FileCtx3),
    NewLastStat = storage_file_ctx:get_stat_timestamp_const(StorageFileCtx),
    case StorageSyncInfo of
<<<<<<< HEAD
        #document{value = #storage_sync_info{mtime = LastMtime}} when LastMtime =:= StMtime ->
            not_updated;
        _ ->
            FileUuid = file_ctx:get_uuid_const(FileCtx2),
            FileGuid = file_ctx:get_guid_const(FileCtx2),
            SpaceId = file_ctx:get_space_id_const(FileCtx2),
            NewFileBlocks = create_file_blocks(StSize),
            replica_updater:update(FileCtx2, NewFileBlocks, StSize, true),
=======
        #document{value = #storage_sync_info{
            mtime = LastMtime,
            last_stat = LastStat
        }} when
            LastMtime =:= StMtime andalso Size =:= StSize andalso LastStat > StMtime
        ->
            storage_sync_info:update_stat_time(FileUuid, NewLastStat, SpaceId),
            not_updated;
        _ ->
            FileGuid = file_ctx:get_guid_const(FileCtx3),
            NewFileBlocks = create_file_blocks(StSize),
            replica_updater:update(FileCtx3, NewFileBlocks, StSize, true),
>>>>>>> 7604a81c
            ok = lfm_event_utils:emit_file_written(FileGuid, NewFileBlocks, StSize, ?ROOT_SESS_ID),
            storage_sync_info:update_mtime_and_stat_time(FileUuid, StMtime, NewLastStat, SpaceId),
            updated
    end.

%%--------------------------------------------------------------------
%% @private
%% @doc
%% Updates file's mode if it has changed.
%% @end
%%--------------------------------------------------------------------
-spec maybe_update_mode(#file_attr{}, #statbuf{}, file_ctx:ctx()) -> updated | not_updated.
maybe_update_mode(#file_attr{mode = OldMode}, #statbuf{st_mode = Mode}, FileCtx) ->
    case file_ctx:is_space_dir_const(FileCtx) of
        false ->
            case Mode band 8#1777 of
                OldMode ->
                    not_updated;
                NewMode ->
                    update_mode(FileCtx, NewMode),
                    updated
            end;
        _ ->
            not_updated
    end.

%%--------------------------------------------------------------------
%% @private
%% @doc
%% Updates file's mode.
%% @end
%%--------------------------------------------------------------------
-spec update_mode(file_ctx:ctx(), file_meta:mode()) ->
    ok | fslogic_worker:fuse_response().
update_mode(FileCtx, NewMode) ->
    case file_ctx:is_space_dir_const(FileCtx) of
        true ->
            ok;
        _ ->
            ok = attr_req:chmod_attrs_only_insecure(FileCtx, NewMode)
    end.

%%--------------------------------------------------------------------
%% @private
%% @doc
%% Updates file's times if they've changed.
%% @end
%%--------------------------------------------------------------------
-spec maybe_update_times(#file_attr{}, #statbuf{}, file_ctx:ctx()) -> updated | not_updated.
maybe_update_times(#file_attr{atime = ATime, mtime = MTime, ctime = CTime},
    #statbuf{st_atime = StorageATime, st_mtime = StorageMTime, st_ctime = StorageCTime},
    _FileCtx
) when
    ATime >= StorageATime,
    MTime >= StorageMTime,
    CTime >= StorageCTime
->
    not_updated;
maybe_update_times(_FileAttr,
    #statbuf{st_atime = StorageATime, st_mtime = StorageMTime, st_ctime = StorageCTime},
    FileCtx
) ->
    ok = fslogic_times:update_times_and_emit(FileCtx,
        fun(T = #times{
            atime = ATime,
            mtime = MTime,
            ctime = CTime
        }) ->
            {ok, T#times{
                atime = max(StorageATime, ATime),
                mtime = max(StorageMTime, MTime),
                ctime = max(StorageCTime, CTime)
            }}
        end),
    updated.

%%--------------------------------------------------------------------
%% @private
%% @doc
%% Updates file's owner if it has changed.
%% @end
%%--------------------------------------------------------------------
-spec maybe_update_owner(#file_attr{}, storage_file_ctx:ctx(),
    file_ctx:ctx()) -> updated | not_updated.
maybe_update_owner(#file_attr{owner_id = OldOwnerId}, StorageFileCtx, FileCtx) ->
    case file_ctx:is_space_dir_const(FileCtx) of
        true -> not_updated;
        _ ->
            case get_owner_id(StorageFileCtx) of
                {OldOwnerId, _StorageFileCtx2} ->
                    not_updated;
                {NewOwnerId, _StorageFileCtx2} ->
                    FileUuid = file_ctx:get_uuid_const(FileCtx),
                    {ok, _} = file_meta:update(FileUuid, fun(FileMeta = #file_meta{}) ->
                        {ok, FileMeta#file_meta{owner = NewOwnerId}}
                    end),
                    updated
            end
    end.

%%--------------------------------------------------------------------
%% @private
%% @doc
%% Creates file meta
%% @end
%%--------------------------------------------------------------------
-spec create_file_meta(file_meta:uuid() | undefined, file_meta:name(),
    file_meta:mode(), od_user:id(), undefined | od_group:id(), file_meta:size(),
    file_meta:uuid(), od_space:id()) -> {ok, file_meta:uuid()}.
create_file_meta(FileUuid, FileName, Mode, OwnerId, GroupId, FileSize,
    ParentUuid, SpaceId
) ->
    FileMetaDoc = file_meta:new_doc(FileUuid, FileName, file_meta:type(Mode),
        Mode band 8#1777, OwnerId, GroupId, FileSize, ParentUuid, SpaceId),
    case FileUuid of
        undefined ->
            file_meta:create({uuid, ParentUuid}, FileMetaDoc);
        _ ->
            file_meta:save(FileMetaDoc, false)
    end.

%%--------------------------------------------------------------------
%% @private
%% @doc
%% Creates times
%% @end
%%--------------------------------------------------------------------
-spec create_times(file_meta:uuid(), times:time(), times:time(), times:time(),
    od_space:id()) ->
    {ok, datastore:key()}.
create_times(FileUuid, MTime, ATime, CTime, SpaceId) ->
    times:save(#document{
        key = FileUuid,
        value = #times{
            mtime = MTime,
            atime = ATime,
            ctime = CTime
        },
        scope = SpaceId}
    ).

%%--------------------------------------------------------------------
%% @private
%% @doc
%% Creates file_location
%% @end
%%--------------------------------------------------------------------
-spec create_file_location(od_space:id(), storage:id(), file_meta:uuid(),
    file_meta:path(), file_meta:size()) -> ok.
create_file_location(SpaceId, StorageId, FileUuid, CanonicalPath, Size) ->
    Location = #file_location{
        provider_id = oneprovider:get_id(),
        file_id = CanonicalPath,
        storage_id = StorageId,
        uuid = FileUuid,
        space_id = SpaceId,
        size = Size,
        storage_file_created = true
    },
<<<<<<< HEAD
    Location2 = fslogic_blocks:set_blocks(Location, create_file_blocks(Size)),
    {ok, _LocId} = file_location:save_and_bump_version(
        #document{
            key = file_location:local_id(FileUuid),
            value = Location2,
            scope = SpaceId
        }),
=======
    LocationDoc = #document{
        key = file_location:local_id(FileUuid),
        value = Location,
        scope = SpaceId
    },
    LocationDoc2 = fslogic_location_cache:set_blocks(LocationDoc, create_file_blocks(Size)),
    {ok, _LocId} = file_location:save_and_bump_version(LocationDoc2),
>>>>>>> 7604a81c
    ok.

%%-------------------------------------------------------------------
%% @private
%% @doc
%% Returns list containing one block with given size.
%% Is Size == 0 returns empty list.
%% @end
%%-------------------------------------------------------------------
-spec create_file_blocks(non_neg_integer()) -> fslogic_blocks:blocks().
create_file_blocks(0) -> [];
create_file_blocks(Size) -> [#file_block{offset = 0, size = Size}].

%%-------------------------------------------------------------------
%% @private
%% @doc
%% This function delegates execution of given Function to Module.
%% If Module doesn't have matching function, function from this ?MODULE
%% is called by default.
%% @end
%%-------------------------------------------------------------------
-spec delegate(atom(), atom(), [term()], non_neg_integer()) -> term().
delegate(Module, Function, Args, Arity) ->
    case erlang:function_exported(Module, Function, Arity) of
        true ->
            erlang:apply(Module, Function, Args);
        _ ->
            erlang:apply(?MODULE, Function, Args)
    end.

%%-------------------------------------------------------------------
%% @private
%% @doc
%% Returns owner id of given file, acquired from reverse LUMA.
%% @end
%%-------------------------------------------------------------------
-spec get_owner_id(storage_file_ctx:ctx()) -> {od_user:id(), storage_file_ctx:ctx()}.
get_owner_id(StorageFileCtx) ->
    {StatBuf, StorageFileCtx2} = storage_file_ctx:get_stat_buf(StorageFileCtx),
    #statbuf{st_uid = Uid} = StatBuf,
    {StorageDoc, StorageFileCtx3} = storage_file_ctx:get_storage_doc(StorageFileCtx2),
    {ok, OwnerId} = reverse_luma:get_user_id(Uid, StorageDoc),
    {OwnerId, StorageFileCtx3}.

%%-------------------------------------------------------------------
%% @private
%% @doc
%% Returns owner id of given file, acquired from reverse LUMA.
%% @end
%%-------------------------------------------------------------------
-spec get_group_owner_id(storage_file_ctx:ctx()) ->
    {od_group:id() | undefined, storage_file_ctx:ctx()}.
get_group_owner_id(StorageFileCtx) ->
    {StatBuf, StorageFileCtx2} = storage_file_ctx:get_stat_buf(StorageFileCtx),
    #statbuf{st_gid = Gid} = StatBuf,
    {StorageDoc, StorageFileCtx3} = storage_file_ctx:get_storage_doc(StorageFileCtx2),
    SpaceId = storage_file_ctx:get_space_id_const(StorageFileCtx3),
    try
        {ok, GroupId} = reverse_luma:get_group_id(Gid, SpaceId, StorageDoc),
        {GroupId, StorageFileCtx3}
    catch
        _:Reason ->
            ?error_stacktrace("Resolving group with Gid ~p failed due to ~p", [Gid, Reason]),
            {undefined, StorageFileCtx3}
    end.

%%-------------------------------------------------------------------
%% @private
%% @doc
%% Import file's nfs4 ACL if it has changed.
%% @end
%%-------------------------------------------------------------------
-spec import_nfs4_acl(file_ctx:ctx(), storage_file_ctx:ctx()) -> ok.
import_nfs4_acl(FileCtx, StorageFileCtx) ->
    UserCtx = user_ctx:new(?ROOT_SESS_ID),
    case file_ctx:is_space_dir_const(FileCtx) of
        true ->
            ok;
        false ->
            try
                {ACLBin, _} = storage_file_ctx:get_nfs4_acl(StorageFileCtx),
                {ok, NormalizedACL} = nfs4_acl:decode_and_normalize(ACLBin, StorageFileCtx),
                #provider_response{status = #status{code = ?OK}} =
                    acl_req:set_acl(UserCtx, FileCtx, NormalizedACL, true, false),
                ok
            catch
                throw:?ENOTSUP ->
                    ok;
                throw:?ENOENT ->
                    ok
            end
    end.

%%-------------------------------------------------------------------
%% @private
%% @doc
%% Updates file's nfs4 ACL if it has changed.
%% @end
%%-------------------------------------------------------------------
-spec maybe_update_nfs4_acl(storage_file_ctx:ctx(), file_ctx:ctx(),
    SyncAcl :: boolean()) -> updated | not_updated.
maybe_update_nfs4_acl(_StorageFileCtx, _FileCtx, false) ->
    not_updated;
maybe_update_nfs4_acl(StorageFileCtx, FileCtx, true) ->
    UserCtx = user_ctx:new(?ROOT_SESS_ID),
    case file_ctx:is_space_dir_const(FileCtx) of
        true ->
            not_updated;
        false ->
            #provider_response{provider_response = ACL} = acl_req:get_acl(UserCtx, FileCtx),
            try
                {ACLBin, _} = storage_file_ctx:get_nfs4_acl(StorageFileCtx),
                {ok, NormalizedNewACL} = nfs4_acl:decode_and_normalize(ACLBin, StorageFileCtx),
                case NormalizedNewACL of
                    ACL ->
                        not_updated;
                    _ ->
                        #provider_response{status = #status{code = ?OK}} =
                            acl_req:set_acl(UserCtx, FileCtx, NormalizedNewACL, false, false),
                        updated
                end
            catch
                throw:?ENOTSUP ->
                    not_updated;
                throw:?ENOENT ->
                    not_updated
            end
    end.<|MERGE_RESOLUTION|>--- conflicted
+++ resolved
@@ -163,25 +163,15 @@
                 ?DIRECTORY_TYPE ->
                     maybe_import_file_with_existing_metadata(Job2, FileCtx);
                 ?REGULAR_FILE_TYPE ->
-<<<<<<< HEAD
-                    case fslogic_blocks:get_location(
-                        file_location:id(FileUuid, oneprovider:get_id()), FileUuid) of
-=======
                     % Get only two blocks - it is enough to verify if file can be imported
                     case fslogic_location_cache:get_location(
                         file_location:id(FileUuid, oneprovider:get_id()), FileUuid, {blocks_num, 2}) of
->>>>>>> 7604a81c
                         {ok, #document{
                             value = #file_location{
                                 storage_id = StorageId,
                                 size = Size
                             }} = FL} ->
-<<<<<<< HEAD
-                            % TODO VFS-4412 - request only 2 blocks
-                            case fslogic_blocks:get_blocks(FL, #{count => 1}) of
-=======
                             case fslogic_location_cache:get_blocks(FL, #{count => 2}) of
->>>>>>> 7604a81c
                                 [#file_block{offset = 0, size = Size}] ->
                                     maybe_import_file_with_existing_metadata(Job2, FileCtx);
                                 [] when Size =:= 0 ->
@@ -345,14 +335,8 @@
         st_mtime = MTime,
         st_size = FSize
     } = StatBuf,
-<<<<<<< HEAD
-    {_SFMHandle, StorageFileCtx3} = storage_file_ctx:get_handle(StorageFileCtx2),
-    OwnerId = get_owner_id(StorageFileCtx3),
-    GroupId = get_group_owner_id(StorageFileCtx3),
-=======
     {OwnerId, StorageFileCtx3} = get_owner_id(StorageFileCtx2),
     {GroupId, StorageFileCtx4} = get_group_owner_id(StorageFileCtx3),
->>>>>>> 7604a81c
     ParentUuid = file_ctx:get_uuid_const(ParentCtx),
     {ok, FileUuid2} = create_file_meta(FileUuid, FileName, Mode, OwnerId,
         GroupId, FSize, ParentUuid, SpaceId),
@@ -561,16 +545,6 @@
     SpaceId = file_ctx:get_space_id_const(FileCtx3),
     NewLastStat = storage_file_ctx:get_stat_timestamp_const(StorageFileCtx),
     case StorageSyncInfo of
-<<<<<<< HEAD
-        #document{value = #storage_sync_info{mtime = LastMtime}} when LastMtime =:= StMtime ->
-            not_updated;
-        _ ->
-            FileUuid = file_ctx:get_uuid_const(FileCtx2),
-            FileGuid = file_ctx:get_guid_const(FileCtx2),
-            SpaceId = file_ctx:get_space_id_const(FileCtx2),
-            NewFileBlocks = create_file_blocks(StSize),
-            replica_updater:update(FileCtx2, NewFileBlocks, StSize, true),
-=======
         #document{value = #storage_sync_info{
             mtime = LastMtime,
             last_stat = LastStat
@@ -583,7 +557,6 @@
             FileGuid = file_ctx:get_guid_const(FileCtx3),
             NewFileBlocks = create_file_blocks(StSize),
             replica_updater:update(FileCtx3, NewFileBlocks, StSize, true),
->>>>>>> 7604a81c
             ok = lfm_event_utils:emit_file_written(FileGuid, NewFileBlocks, StSize, ?ROOT_SESS_ID),
             storage_sync_info:update_mtime_and_stat_time(FileUuid, StMtime, NewLastStat, SpaceId),
             updated
@@ -743,15 +716,6 @@
         size = Size,
         storage_file_created = true
     },
-<<<<<<< HEAD
-    Location2 = fslogic_blocks:set_blocks(Location, create_file_blocks(Size)),
-    {ok, _LocId} = file_location:save_and_bump_version(
-        #document{
-            key = file_location:local_id(FileUuid),
-            value = Location2,
-            scope = SpaceId
-        }),
-=======
     LocationDoc = #document{
         key = file_location:local_id(FileUuid),
         value = Location,
@@ -759,7 +723,6 @@
     },
     LocationDoc2 = fslogic_location_cache:set_blocks(LocationDoc, create_file_blocks(Size)),
     {ok, _LocId} = file_location:save_and_bump_version(LocationDoc2),
->>>>>>> 7604a81c
     ok.
 
 %%-------------------------------------------------------------------
