--- conflicted
+++ resolved
@@ -59,11 +59,7 @@
     Result :: {ok, State :: worker_host:plugin_state()} | {error, Reason :: term()}.
 init(_Args) ->
     start_pools(),
-<<<<<<< HEAD
-    storage_sync_monitoring:start_reporter(),   %todo jk move strategy init to modules and define callbacks
-=======
     storage_sync_monitoring:start_reporter(),
->>>>>>> ca206719
     schedule_check_strategy(),
     {ok, #{}}.
 
@@ -103,11 +99,7 @@
     Error :: timeout | term().
 cleanup() ->
     stop_pools(),
-<<<<<<< HEAD
-    storage_sync_monitoring:delete_reporter(), %todo jk move strategy teardown to modules and define callbacks
-=======
     storage_sync_monitoring:delete_reporter(),
->>>>>>> ca206719
     ok.
 
 %%%===================================================================
@@ -286,11 +278,7 @@
 -spec log_answer([space_strategy:job_result()] | space_strategy:job_result(),
     od_space:id(), storage:id(), atom()) -> ok.
 log_answer({error, Reason}, SpaceId, StorageId, Strategy) ->
-<<<<<<< HEAD
-    ?critical("~p of storage: ~p  supporting space: ~p failed due to: ~p",
-=======
     ?error("~p of storage: ~p  supporting space: ~p failed due to: ~p",
->>>>>>> ca206719
         [Strategy, StorageId, SpaceId, Reason]);
 log_answer(Answer, SpaceId, StorageId, Strategy) ->
     ?debug("~p of storage: ~p  supporting space: ~p finished with: ~p",
@@ -322,23 +310,11 @@
 %%--------------------------------------------------------------------
 -spec handle_job_result(space_strategy:job(), space_strategy:type(),
     space_strategy:job_merge_type(),
-<<<<<<< HEAD
-    {space_strategy:job_result(), [space_strategy:job()]} |
-    {space_strategy:job_result(), [space_strategy:job()], space_strategy:job_posthook()}) ->
+    {space_strategy:job_result(), [space_strategy:job()]}) ->
     space_strategy:job_result().
 handle_job_result(Job, StrategyType, MergeType, {LocalResult, NextJobs}) ->
     ChildrenResult = run({MergeType, NextJobs}),
-    StrategyType:strategy_merge_result(Job, LocalResult, ChildrenResult);
-handle_job_result(Job, StrategyType, MergeType, {LocalResult, NextJobs, Posthook}) ->
-=======
-    {space_strategy:job_result(), [space_strategy:job()]}) ->
-    space_strategy:job_result().
-handle_job_result(Job, StrategyType, MergeType, {LocalResult, NextJobs}) ->
->>>>>>> ca206719
-    ChildrenResult = run({MergeType, NextJobs}),
-    Result = StrategyType:strategy_merge_result(Job, LocalResult, ChildrenResult),
-    Posthook(Result).
-
+    StrategyType:strategy_merge_result(Job, LocalResult, ChildrenResult).
 
 %%--------------------------------------------------------------------
 %% @private
@@ -505,10 +481,6 @@
 %%--------------------------------------------------------------------
 -spec start_pool(atom(), non_neg_integer()) -> {ok, pid()}.
 start_pool(PoolName, WorkersNum) ->
-<<<<<<< HEAD
-%%    {ok, WorkersNum} = application:get_env(?APP_NAME, WorkersNumKey),
-=======
->>>>>>> ca206719
     {ok, _ } = wpool:start_sup_pool(PoolName, [{workers, WorkersNum}]).
 
 %%--------------------------------------------------------------------
