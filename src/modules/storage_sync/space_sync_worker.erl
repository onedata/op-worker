--- conflicted
+++ resolved
@@ -90,33 +90,6 @@
 handle({check_strategies, SpaceId, StorageId} = Request) ->
     ?debug("Check strategies ~p", [Request]),
 
-<<<<<<< HEAD
-    {ok, #document{value = #space_strategies{
-        storage_strategies = StorageStrategies
-    }}} = space_strategies:get(SpaceId),
-    case maps:find(StorageId, StorageStrategies) of
-        {ok, #storage_strategies{last_import_time = LastImportTime}} ->
-            InitialImportJobData =
-                #{
-                    last_import_time => LastImportTime,
-                    space_id => SpaceId,
-                    storage_id => StorageId,
-                    storage_logical_file_id => <<"/", SpaceId/binary>>,
-                    max_depth => ?INFINITY
-                },
-
-            %% Handle initial import
-            Import = init(storage_import, SpaceId, StorageId, InitialImportJobData),
-            ImportRes = run(Import),
-            %% @todo: do smth with this result and save new last_import_time
-            ?debug("space_sync_worker ImportRes ~p", [ImportRes]),
-
-            Update = init(storage_update, SpaceId, StorageId, InitialImportJobData),
-            UpdateRes = run(Update),
-            %% @todo: do smth with this result
-            ?debug("space_sync_worker UpdateRes ~p", [UpdateRes]);
-        error ->
-=======
     case space_strategies:get(SpaceId) of
         {ok, #document{value = #space_strategies{
             storage_strategies = StorageStrategies
@@ -128,7 +101,7 @@
                             last_import_time => LastImportTime,
                             space_id => SpaceId,
                             storage_id => StorageId,
-                            storage_file_id => <<"/", SpaceId/binary>>,
+                            storage_logical_file_id => <<"/", SpaceId/binary>>,
                             max_depth => ?INFINITY
                         },
 
@@ -146,7 +119,6 @@
                     ok
             end;
         _ ->
->>>>>>> 3994d8b6
             ok
     end;
 handle({run_job, _, Job = #space_strategy_job{strategy_type = StrategyType}}) ->
