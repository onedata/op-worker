%%%-------------------------------------------------------------------
%%% @author Rafal Slota
%%% @copyright (C) 2016 ACK CYFRONET AGH
%%% This software is released under the MIT license
%%% cited in 'LICENSE.txt'.
%%% @end
%%%-------------------------------------------------------------------
%%% @doc
%%% API module for handling space strategies. Defines base data types.
%%% @end
%%%-------------------------------------------------------------------
-module(space_strategy).
-author("Rafal Slota").

-include("modules/storage_sync/strategy_config.hrl").
-include("global_definitions.hrl").


%%%===================================================================
%%% Types
%%%===================================================================

-type type()            :: storage_update | storage_import | filename_mapping|
                           file_caching | enoent_handling | file_conflict_resolution.
-type definition()      :: #space_strategy{}.
-type name()            :: atom().
-type arguments()       :: maps:map(). %todo dialyzer crashes on: #{argument_name() => argument_type()}.
-type argument_name()   :: atom().
-type argument_type()   :: integer   | float   | string   | boolean.
-type argument_value()  :: integer() | float() | binary() | boolean().
-type description()     :: binary().

-type job()             :: #space_strategy_job{}.
-type job_result()      :: term().
-type job_data()        :: term().
-type job_posthook()    :: undefined | fun((Result :: job_result()) -> ok) .

-type config()          :: {name(), arguments()}.

-type job_merge_type()  :: return_none | return_first | merge_all.
-type runnable()        :: {job_merge_type(), [job()]}.

%%%===================================================================
%%% Exports
%%%===================================================================

%% Types
-export_type([definition/0, name/0, description/0, argument_name/0,
    argument_type/0, argument_value/0]).
<<<<<<< HEAD
-export_type([job/0, arguments/0, job_result/0, job_data/0, config/0, type/0,
    job_posthook/0]).
=======
-export_type([job/0, arguments/0, job_result/0, job_data/0, config/0, type/0]).
>>>>>>> ca206719
-export_type([job_merge_type/0, runnable/0]).

%% API
-export([types/0, default_worker_pool_config/0, default_main_worker_pool/0]).

%%%===================================================================
%%% API functions
%%%===================================================================

%%-------------------------------------------------------------------
%% @doc
%% Returns list of space_strategy types.
%% @end
%%-------------------------------------------------------------------
-spec types() -> [type()].
types() -> [
    storage_update, storage_import, filename_mapping,
    file_caching, enoent_handling, file_conflict_resolution
].

%%-------------------------------------------------------------------
%% @doc
%% Default config of worker_pool for space_strategies.
%% @end
%%-------------------------------------------------------------------
-spec default_worker_pool_config() -> [{worker_pool:name(), non_neg_integer()}].
default_worker_pool_config() ->
    {ok, WorkersNum} = application:get_env(?APP_NAME, ?GENERIC_STRATEGY_WORKERS_NUM_KEY),
    [{default_main_worker_pool(), WorkersNum}].

%%-------------------------------------------------------------------
%% @doc
%% Default pool for space_strategies.
%% @end
%%-------------------------------------------------------------------
-spec default_main_worker_pool() -> worker_pool:name().
default_main_worker_pool() ->
    ?GENERIC_STRATEGY_POOL_NAME.

%%%===================================================================
%%% Internal functions
%%%===================================================================<|MERGE_RESOLUTION|>--- conflicted
+++ resolved
@@ -33,7 +33,6 @@
 -type job()             :: #space_strategy_job{}.
 -type job_result()      :: term().
 -type job_data()        :: term().
--type job_posthook()    :: undefined | fun((Result :: job_result()) -> ok) .
 
 -type config()          :: {name(), arguments()}.
 
@@ -47,12 +46,7 @@
 %% Types
 -export_type([definition/0, name/0, description/0, argument_name/0,
     argument_type/0, argument_value/0]).
-<<<<<<< HEAD
--export_type([job/0, arguments/0, job_result/0, job_data/0, config/0, type/0,
-    job_posthook/0]).
-=======
 -export_type([job/0, arguments/0, job_result/0, job_data/0, config/0, type/0]).
->>>>>>> ca206719
 -export_type([job_merge_type/0, runnable/0]).
 
 %% API
