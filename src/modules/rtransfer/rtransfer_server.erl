%%%-------------------------------------------------------------------
%%% @author Konrad Zemek
%%% @copyright (C) 2015 ACK CYFRONET AGH
%%% This software is released under the MIT license
%%% cited in 'LICENSE.txt'.
%%% @end
%%%-------------------------------------------------------------------
%%% @doc
%%% {@module} provides API for fetching data from a remote provider.
%%% @end
%%%-------------------------------------------------------------------
-module(rtransfer_server).
-author("Konrad Zemek").
-behavior(gen_server).

-include("modules/rtransfer/gateway.hrl").
-include("modules/rtransfer/rtransfer.hrl").
-include("modules/rtransfer/rt_container.hrl").

-define(RTRANSFER_RUNNING_JOBS, rtransfer_running_jobs).
-define(aggregators_map, aggregators_map).
-define(gateways_map, gateways_map).

%% API
-export([init/1, handle_call/3, handle_cast/2,
    handle_info/2, terminate/2, code_change/3]).


%%%===================================================================
%%% API
%%%===================================================================


%%--------------------------------------------------------------------
%% @doc
%% Initialize the module, starting all necessary services and side-effects.
%% @end
%%--------------------------------------------------------------------
-spec init(Args :: [rtransfer:opt()]) ->
    {ok, State :: [rtransfer:opt()]} |
    {ok, State :: [rtransfer:opt()], timeout() | hibernate} |
    {stop, Reason :: term()} | ignore.
init(RtransferOpts) ->
    {ok, _} = rt_map:new({local, ?aggregators_map}),
    {ok, _} = rt_map:new({local, ?gateways_map}),
    {ok, RtransferOpts}.


%%--------------------------------------------------------------------
%% @doc
%% Handles transfer requests from external modules.
%% @end
%%--------------------------------------------------------------------
-spec handle_cast(Request :: #request_transfer{}, State :: [rtransfer:opt()]) ->
    {noreply, NewState :: [rtransfer:opt()]} |
    {noreply, NewState :: [rtransfer:opt()], timeout() | hibernate} |
    {stop, Reason :: term(), NewState :: rtransfer:opt()}.
handle_cast(#request_transfer{} = Request, State) ->
    FetchRetryNumber = proplists:get_value(retry, State, 5),

    #request_transfer{file_id = FileId, offset = Offset, size = Size,
        provider_id = ProviderId} = Request,

    Aggregator = spawn(fun() -> aggregator(Request, 0) end),

    Remote = provider_id_to_remote(ProviderId, State),

    {ok, ExistingBlocks} = rt_map:get(?gateways_map, FileId, Offset, Size),
    BaseBlock = #rt_block{file_id = FileId, offset = Offset, size = Size,
        provider_ref = ProviderId, terms = []},

    Blocks = rt_utils:partition(ExistingBlocks, BaseBlock),

    lists:foreach(
        fun(#rt_block{file_id = BFileId, offset = BOffset, size = BSize, terms = GWs} = Block) ->
            {AdditionalNotify, Gateways} =
                case GWs of
                    [] ->
                        Gateway = pick_gw(),
                        rt_map:put(?gateways_map, Block#rt_block{terms = [Gateway]}),
                        {[self()], [Gateway]};

                    _  ->
                        {[], GWs}
                end,

            rt_map:put(?aggregators_map, Block#rt_block{terms = [Aggregator]}),

            FetchRequest = #gw_fetch{file_id = BFileId, offset = BOffset, size = BSize,
                remote = Remote, notify = [Aggregator | AdditionalNotify], retry = FetchRetryNumber},

            [gen_server:cast(GW, FetchRequest) || GW <- Gateways]
        end, Blocks),

    {noreply, State}.


%%--------------------------------------------------------------------
%% @doc
%% Handles status updates from gateway processes.
%% @end
%%--------------------------------------------------------------------
-spec handle_info(Info :: timeout() | term(), State :: rtransfer:opt()) ->
    {noreply, NewState :: rtransfer:opt()} |
    {noreply, NewState :: rtransfer:opt(), timeout() | hibernate} |
    {stop, Reason :: term(), NewState :: rtransfer:opt()}.
handle_info({fetch_complete, 0, #gw_fetch{} = Action}, State) ->
    #gw_fetch{file_id = FileId, offset = Offset, size = Size} = Action,
    rt_map:remove(?gateways_map, FileId, Offset, Size),
    retry(no_error, Action#gw_fetch{retry = Action#gw_fetch.retry - 1}, State),
    {noreply, State};

handle_info({fetch_complete, BytesRead, #gw_fetch{} = Action}, State) ->
    #gw_fetch{file_id = FileId, offset = Offset, size = Size} = Action,
    rt_map:remove(?gateways_map, FileId, Offset, Size),
    rt_map:remove(?aggregators_map, FileId, Offset, BytesRead),
    retry(no_error, Action, State),
    {noreply, State};

handle_info({fetch_error, Details, #gw_fetch{} = Action}, State) ->
    #gw_fetch{file_id = FileId, offset = Offset, size = Size} = Action,
    rt_map:remove(?gateways_map, FileId, Offset, Size),
    retry({error, Details}, Action#gw_fetch{retry = Action#gw_fetch.retry - 1}, State),
    {noreply, State}.


handle_call(_Request, _From, State) ->
    {noreply, State}.


terminate(_Reason, _State) ->
    ok.


code_change(_OldVsn, State, _Extra) ->
    {ok, State}.


%%%===================================================================
%%% Internal functions
%%%===================================================================


%%--------------------------------------------------------------------
%% @private
%% @doc
%% Retries an action or cancels all aggregators waiting for the action
%% to finish if the number of retries has been exhausted.
%% @end
%%--------------------------------------------------------------------
-spec retry(Why :: no_error | {error, Reason :: term()}, Action :: #gw_fetch{},
    State :: rtransfer:opt()) -> ok.
retry(Why, #gw_fetch{retry = Retry, file_id = FileId, offset = Offset, size = Size}, _State) when Retry < 0 ->
    {ok, UnfinishedBlocks} = rt_map:get(?aggregators_map, FileId, Offset, Size),
    lists:foreach(
        fun(#rt_block{terms = Aggregators}) ->
            [Aggregator ! {stop, Why} || Aggregator <- Aggregators]
        end, UnfinishedBlocks),
    ok;

retry(_Why, #gw_fetch{file_id = FileId, offset = Offset, size = Size, retry = Retry}, State) ->
    {ok, UnfinishedBlocks} = rt_map:get(?aggregators_map, FileId, Offset, Size),

    lists:foreach(
        fun(#rt_block{file_id = BFileId, offset = BOffset, size = BSize, provider_ref = ProviderId, terms = Aggregators} = Block) ->
            Remote = provider_id_to_remote(ProviderId, State),
            Gateway = pick_gw(),
            rt_map:put(?gateways_map, Block#rt_block{terms = [Gateway]}),
            FetchRequest = #gw_fetch{file_id = BFileId, offset = BOffset, size = BSize,
                remote = Remote, notify = [self() | Aggregators], retry = Retry},
            gen_server:cast(Gateway, FetchRequest)
        end, UnfinishedBlocks),
    ok.


%%--------------------------------------------------------------------
%% @private
%% @doc
%% Pick one of gateway nodes available to perform requests.
%% @end
%%--------------------------------------------------------------------
<<<<<<< HEAD
-spec pick_gw_node() -> node().
pick_gw_node() ->
    node().
%%     Nodes = [node() | nodes()],
%%     NodeNo = random:uniform(length(Nodes)),
%%     lists:nth(NodeNo, Nodes).
=======
-spec pick_gw() -> pid().
pick_gw() ->
    Nodes = pg2:get_members(gateway),
    NodeNo = random:uniform(length(Nodes)),
    lists:nth(NodeNo, Nodes).
>>>>>>> 8081bfac


%%--------------------------------------------------------------------
%% @private
%% @doc
%% Translate provider's id to its TCP address.
%% @end
%%--------------------------------------------------------------------
-spec provider_id_to_remote(ProviderId :: binary(), State :: [rtransfer:opt()]) ->
    {inet:ip_address(), inet:port_number()}.
provider_id_to_remote(ProviderId, State) ->
    GetNodes = proplists:get_value(get_nodes_fun, State),
    Nodes = GetNodes(ProviderId),
    NodeNo = random:uniform(length(Nodes)),
    lists:nth(NodeNo, Nodes).


%%--------------------------------------------------------------------
%% @private
%% @doc
%% A dedicated process to aggregate transfer updates, notifying client
%% after completion of all of the parts.
%% @end
%%--------------------------------------------------------------------
-spec aggregator(#request_transfer{}, Read :: non_neg_integer()) -> ok.
aggregator(#request_transfer{on_complete = OnComplete, size = Size} = Ref, Read) when Read >= Size ->
    OnComplete(Ref, {ok, Read}),
    ok;

aggregator(#request_transfer{notify = Notify, on_complete = OnComplete, offset = Offset} = Ref, Read) ->
    receive
        {stop, no_error} ->
            OnComplete(Ref, {ok, Read}),
            ok;

        {stop, {error, Reason}} ->
            OnComplete(Ref, {error, {other, Reason}}),
            ok;

        {fetch_complete, Num, #gw_fetch{offset = O}}
            when O =< Offset + Read andalso O + Num > Offset + Read ->

            NewEnd = O + Num,
            NewRead = NewEnd - Offset,
            Notify(Ref, O, Num),
            aggregator(Ref, NewRead)
    end.<|MERGE_RESOLUTION|>--- conflicted
+++ resolved
@@ -179,20 +179,11 @@
 %% Pick one of gateway nodes available to perform requests.
 %% @end
 %%--------------------------------------------------------------------
-<<<<<<< HEAD
--spec pick_gw_node() -> node().
-pick_gw_node() ->
-    node().
-%%     Nodes = [node() | nodes()],
-%%     NodeNo = random:uniform(length(Nodes)),
-%%     lists:nth(NodeNo, Nodes).
-=======
 -spec pick_gw() -> pid().
 pick_gw() ->
     Nodes = pg2:get_members(gateway),
     NodeNo = random:uniform(length(Nodes)),
     lists:nth(NodeNo, Nodes).
->>>>>>> 8081bfac
 
 
 %%--------------------------------------------------------------------
