%%%--------------------------------------------------------------------
%%% @author Tomasz Lichon
%%% @copyright (C) 2016 ACK CYFRONET AGH
%%% This software is released under the MIT license
%%% cited in 'LICENSE.txt'.
%%% @end
%%%--------------------------------------------------------------------
%%% @doc
%%% Rtransfer config and start.
%%% @end
%%%--------------------------------------------------------------------
-module(rtransfer_config).
-author("Tomasz Lichon").

-include("global_definitions.hrl").
-include("modules/fslogic/fslogic_common.hrl").
-include("modules/rtransfer/rtransfer.hrl").
-include("modules/datastore/datastore_models.hrl").
-include("proto/oneprovider/rtransfer_messages.hrl").
-include("proto/oneclient/server_messages.hrl").
-include_lib("ctool/include/logging.hrl").


-define(MOCK, op_worker:get_env(rtransfer_mock, false)).

%% API
-export([start_rtransfer/0, restart_link/0, fetch/6]).
-export([get_nodes/1, open/2, fsync/1, close/1, auth_request/2, get_connection_secret/2]).
-export([add_storage/1, add_storages/0, generate_secret/2]).
-export([get_local_ip_and_port/0]).

%% Dialyzer doesn't find the behaviour
%-behaviour(rtransfer_link_callback).

%%%===================================================================
%%% API
%%%===================================================================

%%--------------------------------------------------------------------
%% @doc
%% Start rtransfer server
%% @end
%%--------------------------------------------------------------------
-spec start_rtransfer() -> {ok, pid()}.
start_rtransfer() ->
    prepare_ssl_opts(),
    prepare_graphite_opts(),
    {ok, RtransferPid} = rtransfer_link_sup:start_link(no_cluster),
    rtransfer_link:set_provider_nodes([node()], ?MODULE),
    ok = add_storages(),
    {ok, RtransferPid}.

%%--------------------------------------------------------------------
%% @doc
%% Restarts only `link` native application, forcing a reload of
%% certificates and state. Ongoing tasks will be briefly interrupted
%% but then resumed. Waits until 'rtransfer_link_port' and 'rtransfer_link'
%% gen servers are up and running.
%% @end
%%--------------------------------------------------------------------
-spec restart_link() -> ok.
restart_link() ->
<<<<<<< HEAD
    case whereis(rtransfer_link_port) of
        undefined ->
            {error, not_running};
        CurrentPortPid ->
            prepare_ssl_opts(),
            prepare_graphite_opts(),
            erlang:exit(CurrentPortPid, restarting),
            utils:wait_until(fun() ->
                case whereis(rtransfer_link_port) of
                    undefined ->
                        false;
                    CurrentPortPid ->
                        false;
                    OtherPid when is_pid(OtherPid) ->
                        case whereis(rtransfer_link) of
                            LinkPid when is_pid(LinkPid) ->
                                true;
                            _ ->
                                false
                        end
                end
            end, 100)
    end.
=======
    prepare_ssl_opts(),
    prepare_graphite_opts(),
    rtransfer_link_port:restart().
>>>>>>> 42c4c92d

%%--------------------------------------------------------------------
%% @doc
%% Realizes a given fetch request.
%% NotifyFun is called on every request update. CompleteFun is called
%% with result of the fetch.
%% @end
%%--------------------------------------------------------------------
-spec fetch(rtransfer_link_request:t(), rtransfer_link:notify_fun(),
            rtransfer_link:on_complete_fun(), TransferId :: binary(),
            SpaceId :: binary(), FileGuid :: binary()) ->
                   {ok, reference()} | {error, Reason :: any()}.
fetch(Request, NotifyFun, CompleteFun, TransferId, SpaceId, FileGuid) ->
    case ?MOCK of
        true ->
            #{offset := O, size := S} = Request,
            Ref = make_ref(),
            NotifyFun(Ref, O, S),
            CompleteFun(Ref, {ok, ok}),
            {ok, Ref};
        _ ->
            TransferData = erlang:term_to_binary({TransferId, SpaceId, FileGuid}),
            fetch(Request, TransferData, NotifyFun, CompleteFun, 3)
    end.

%%--------------------------------------------------------------------
%% @doc
%% Returns a list of node addresses for a given provider.
%% @end
%%--------------------------------------------------------------------
-spec get_nodes(ProviderId :: binary()) -> [rtransfer_link:address()].
get_nodes(ProviderId) ->
    {ok, Nodes} = provider_logic:get_nodes(ProviderId),
    {ok, RtransferPort} = provider_logic:get_rtransfer_port(ProviderId),
    [{Hostname, RtransferPort} || Hostname <- Nodes].

%%--------------------------------------------------------------------
%% @doc
%% Opens a file.
%% @end
%%--------------------------------------------------------------------
-spec open(FileUUID :: binary(), read | write) ->
    {ok, Handle :: term()} | {error, Reason :: any()}.
open(FileGuid, _OpenFlag) ->
    % TODO VFS-4412 - delete second arg and change name
    sd_utils:create_deferred(file_ctx:new_by_guid(FileGuid)),
    {ok, undefined}.

%%--------------------------------------------------------------------
%% @doc
%% Calls fsync on a file handle opened with {@link open/2}.
%% @end
%%--------------------------------------------------------------------
-spec fsync(Handle :: term()) -> any().
fsync(_Handle) ->
    % TODO VFS-4412 - delete callback
    ok.

%%--------------------------------------------------------------------
%% @doc
%% Releases a file handle opened with {@link open/2}.
%% @end
%%--------------------------------------------------------------------
-spec close(Handle :: term()) -> any().
close(_Handle) ->
    % TODO VFS-4412 - delete callback
    ok.

%%--------------------------------------------------------------------
%% @doc
%% Authorize a transfer of a specific file.
%% @end
%%--------------------------------------------------------------------
-spec auth_request(TransferData :: binary(), ProviderId :: binary()) ->
                          false | {storage:id(), helpers:file_id(), fslogic_worker:file_guid()}.
auth_request(TransferData, ProviderId) ->
    try
        %% TransferId is not verified because provider could've created the transfer
        %% if it wanted to. Plus, the transfer will most often start before the
        %% transfer document is created.
        {_TransferId, SpaceId, FileGuid} = erlang:binary_to_term(TransferData, [safe]),

        SpaceDoc =
            case space_logic:get(?ROOT_SESS_ID, SpaceId) of
                {ok, SD} -> SD;
                {error, Reason} -> throw({error, {cannot_get_space_document, SpaceId, Reason}})
            end,

        case space_logic:is_supported(SpaceDoc, ProviderId) of
            true -> ok;
            false -> throw({error, space_not_supported_by_remote_provider, SpaceId})
        end,

        case space_logic:is_supported(SpaceDoc, oneprovider:get_id_or_undefined()) of
            true -> ok;
            false -> throw({error, space_not_supported_by_local_provider, SpaceId})
        end,

        case file_id:guid_to_space_id(FileGuid) of
            SpaceId -> ok;
            _ -> throw({error, {invalid_file_guid, FileGuid}})
        end,

        FileCtx = file_ctx:new_by_guid(FileGuid),
        {Loc, _} = file_ctx:get_local_file_location_doc(FileCtx, false),
        #document{value =
                      #file_location{storage_id = StorageId,
                                     file_id = FileId}} = Loc,

        {StorageId, FileId, FileGuid}
    catch
        _:Err:Stacktrace ->
            ?error_stacktrace("Auth providerid=~p failed due to ~p", [ProviderId, Err], Stacktrace),
            false
    end.

%%--------------------------------------------------------------------
%% @doc
%% Asks a remote provider for its connection secret needed to
%% authenticate. Provides the remote with our own secret so that the
%% authentication can be mutual.
%% @end
%%--------------------------------------------------------------------
-spec get_connection_secret(ProviderId :: binary(),
                            rtransfer_link:address()) ->
                                   {MySecret :: binary(), PeerSecret :: binary()}.
get_connection_secret(ProviderId, {_Host, _Port}) ->
    SessId = session_utils:get_provider_session_id(outgoing, ProviderId),
    MySecret = do_generate_secret(),
    Request = #generate_rtransfer_conn_secret{secret = MySecret},
    {ok, #server_message{message_body = #rtransfer_conn_secret{secret = PeerSecret}}} =
        communicator:communicate_with_provider(SessId, Request),
    {MySecret, PeerSecret}.

%%--------------------------------------------------------------------
%% @doc
%% Adds storage to rtransfer.
%% @end
%%--------------------------------------------------------------------
-spec add_storage(storage:id()) -> ok.
add_storage(StorageId) ->
    Helper = storage:get_helper(StorageId),
    AdminCtx = helper:get_admin_ctx(Helper),
    {ok, HelperArgs} = helper:get_args_with_user_ctx(Helper, AdminCtx),
    HelperName = helper:get_name(Helper),
    {NodesAns, BadNodes} = utils:rpc_multicall(consistent_hashing:get_all_nodes(),
                                  rtransfer_link, add_storage,
                                  [StorageId, HelperName, maps:to_list(HelperArgs)]),

    BadNodes =/= [] andalso
        ?error("Failed to add storage ~p on nodes ~p", [StorageId, BadNodes]),

    FilteredNodesAns = lists:filter(fun(NodeAns) -> NodeAns =/= ok end, NodesAns),
    FilteredNodesAns =/= [] andalso
        ?error("Error adding storage ~p, rpc answer: ~p", [StorageId, NodesAns]),

    ok.


%%--------------------------------------------------------------------
%% @doc
%% Adds all provider storages to rtransfer.
%% @end
%%--------------------------------------------------------------------
-spec add_storages() -> ok.
add_storages() ->
    {ok, StorageIds} = get_storages(10),
    lists:foreach(fun add_storage/1, StorageIds).

%%--------------------------------------------------------------------
%% @doc
%% Generates this provider's connection secret needed for a client
%% rtransfer to establish new connections to this rtransfer.
%% @end
%%--------------------------------------------------------------------
-spec generate_secret(ProviderId :: binary(), PeerSecret :: binary()) -> binary().
generate_secret(ProviderId, PeerSecret) ->
    MySecret = do_generate_secret(),
    {NodesAns, BadNodes} = utils:rpc_multicall(consistent_hashing:get_all_nodes(),
                                  rtransfer_link, allow_connection,
                                  [ProviderId, MySecret, PeerSecret, 60000]),
    BadNodes =/= [] andalso
        ?error("Failed to allow rtransfer connection from ~p on nodes ~p",
               [ProviderId, BadNodes]),
    FilteredNodesAns = lists:filter(fun
        (#{<<"done">> := true}) -> false;
        (_) -> true
    end, NodesAns),
    FilteredNodesAns =/= [] andalso
        ?error("Failed to allow rtransfer connection from ~p, rpc answer: ~p", [ProviderId, NodesAns]),
    MySecret.

%%--------------------------------------------------------------------
%% @doc
%% Generates this provider's connection secret needed for a client
%% rtransfer to establish new connections to this rtransfer.
%% @end
%%--------------------------------------------------------------------
-spec get_local_ip_and_port() -> {IP :: inet:ip4_address(), Port :: 0..65535}.
get_local_ip_and_port() ->
    IP = node_manager:get_ip_address(),
    Port = ?RTRANSFER_PORT,
    {IP, Port}.

%%%===================================================================
%%% Internal functions
%%%===================================================================

%%--------------------------------------------------------------------
%% @private
%% @doc
%% Generates a 64-byte random secret.
%% @end
%%--------------------------------------------------------------------
-spec do_generate_secret() -> binary().
do_generate_secret() ->
    RealSecret = crypto:strong_rand_bytes(32),
    PaddingSize = (64 - byte_size(RealSecret)) * 8,
    <<RealSecret/binary, 0:PaddingSize>>.

%%--------------------------------------------------------------------
%% @private
%% @doc
%% Sets application environment for rtransfer_link to use SSL with
%% provider's certs.
%% @end
%%--------------------------------------------------------------------
-spec prepare_ssl_opts() -> any().
prepare_ssl_opts() ->
    OriginalSSLOpts = application:get_env(rtransfer_link, ssl, []),
    case proplists:get_value(use_ssl, OriginalSSLOpts, true) of
        true ->
            KeyFile = op_worker:get_env(web_key_file),
            CABundle = make_ca_bundle(),
            CertBundle = make_cert_bundle(),
            Opts = [{use_ssl, true}, {cert_path, CertBundle}, {key_path, KeyFile} |
                    [{ca_path, CABundle} || CABundle /= false]],
            application:set_env(rtransfer_link, ssl, Opts, [{persistent, true}]);
        false ->
            ok
    end.

%%--------------------------------------------------------------------
%% @private
%% @doc
%% Creates a bundle file from all CA certificates in the cacerts dir.
%% @end
%%--------------------------------------------------------------------
-spec make_ca_bundle() -> file:filename() | false.
make_ca_bundle() ->
    CADir = oz_plugin:get_cacerts_dir(),
    {ok, CertPems} = file_utils:read_files({dir, CADir}),
    write_certs_to_temp(CertPems).

%%--------------------------------------------------------------------
%% @private
%% @doc
%% Creates a bundle file from this providers' certificate and chain.
%% @end
%%--------------------------------------------------------------------
-spec make_cert_bundle() -> file:filename().
make_cert_bundle() ->
    CertFile = op_worker:get_env(web_cert_file),
    ChainFile = op_worker:get_env(web_cert_chain_file),
    {ok, Cert} = file:read_file(CertFile),
    Contents =
        case file:read_file(ChainFile) of
            {ok, Chain} -> [Cert, Chain];
            Error ->
                ?warning("Error reading certificate chain in path ~p: ~p. "
                         "rtransfer will use cert only", [ChainFile, Error]),
                [Cert]
        end,
    Filename = write_certs_to_temp(Contents),
    true = is_list(Filename),
    Filename.

%%--------------------------------------------------------------------
%% @private
%% @doc
%% Creates a temporary file populated with given contents.
%% @end
%%--------------------------------------------------------------------
-spec write_certs_to_temp(Contents :: [binary()]) -> file:filename() | false.
write_certs_to_temp(Contents) ->
    case lists:flatmap(fun public_key:pem_decode/1, Contents) of
        [] -> false;
        Ders ->
            TempPath = string:trim(os:cmd("mktemp")),
            OutData = public_key:pem_encode(Ders),
            ok = file:write_file(TempPath, OutData),
            TempPath
    end.

%%--------------------------------------------------------------------
%% @private
%% @doc
%% Sets application environment for rtransfer_link to use graphite
%% connection with provider's settings.
%% @end
%%--------------------------------------------------------------------
-spec prepare_graphite_opts() -> any().
prepare_graphite_opts() ->
    case op_worker:get_env(integrate_with_graphite, false) of
        false -> ok;
        true ->
            case op_worker:get_env(graphite_api_key, undefined) of
                {ok, Bin} when is_binary(Bin) andalso byte_size(Bin) > 0 ->
                    ?error("rtransfer_link doesn't support graphite access with API key", []);
                _ ->
                    Host = op_worker:get_env(graphite_host),
                    Port = op_worker:get_env(graphite_port),
                    Prefix = op_worker:get_env(graphite_prefix),
                    NewPrefix = unicode:characters_to_list(Prefix) ++ "-rtransfer.link",
                    Url = "http://" ++ unicode:characters_to_list(Host) ++ ":" ++
                        integer_to_list(Port),
                    Opts = [{graphite_url, Url}, {graphite_namespace_prefix, NewPrefix}],
                    application:set_env(rtransfer_link, monitoring, Opts)
            end
    end.

%%--------------------------------------------------------------------
%% @private
%% @doc
%% Calls fetch on rtransfer_link.
%% @end
%%--------------------------------------------------------------------
-spec fetch(rtransfer_link_request:t(), binary(), rtransfer_link:notify_fun(),
    rtransfer_link:on_complete_fun(), non_neg_integer()) ->
    {ok, reference()} | {error, Reason :: any()}.
fetch(_Request, _TransferData, _NotifyFun, _CompleteFun, 0) ->
    {error, rtransfer_link_internal_error};
fetch(Request, TransferData, NotifyFun, CompleteFun, RetryNum) ->
    try
        rtransfer_link:fetch(Request, TransferData, NotifyFun, CompleteFun)
    catch
        %% The process we called was already terminating because of idle timeout,
        %% there's nothing to worry about.
        exit:{{shutdown, timeout}, _} ->
            ?warning("Rtransfer fetch failed because of a timeout, "
            "retrying with a new one"),
            fetch(Request, TransferData, NotifyFun, CompleteFun, RetryNum - 1);
        _:{noproc, _} ->
            ?warning("Rtransfer fetch failed because of noproc, "
            "retrying with a new one"),
            fetch(Request, TransferData, NotifyFun, CompleteFun, RetryNum - 1);
        exit:{normal, _} ->
            ?warning("Rtransfer fetch failed because of exit:normal, "
            "retrying with a new one"),
            fetch(Request, TransferData, NotifyFun, CompleteFun, RetryNum - 1)
    end.

%%--------------------------------------------------------------------
%% @private
%% @doc
%% Get storages list. Retry if needed.
%% @end
%%--------------------------------------------------------------------
-spec get_storages(non_neg_integer()) -> {ok, [storage:id()]} | {error, term()}.
get_storages(Retries) ->
    Result = case {provider_logic:get_storages(), Retries} of
        {{ok, StorageIds}, _} ->
            % Mitigation of a race condition; if this function is called when
            % a storage is being added, for some time it may be already
            % created in Onezone but its local counterpart not yet set up.
            case lists:dropwhile(fun storage:exists/1, StorageIds) of
                [] ->
                    {ok, StorageIds};
                _ when Retries > 0 ->
                    retry;
                [FirstBadStorage | _] ->
                    ?critical("Cannot find local configuration for storage ~s", [FirstBadStorage]),
                    ?ERROR_INTERNAL_SERVER_ERROR
            end;
        {?ERROR_UNREGISTERED_ONEPROVIDER, 0} ->
            {ok, []};
        {?ERROR_NO_CONNECTION_TO_ONEZONE, 0} ->
            {ok, []}; % will be called again when connection is established
        {{error, _} = Error, 0} ->
            ?critical("Unexpected error when fetching the list of storages: ~p", [Error]),
            Error;
        _ ->
            retry
    end,
    case Result of
        retry ->
            timer:sleep(500),
            get_storages(Retries - 1);
        FinalResult ->
            FinalResult
    end.<|MERGE_RESOLUTION|>--- conflicted
+++ resolved
@@ -60,35 +60,26 @@
 %%--------------------------------------------------------------------
 -spec restart_link() -> ok.
 restart_link() ->
-<<<<<<< HEAD
-    case whereis(rtransfer_link_port) of
-        undefined ->
-            {error, not_running};
-        CurrentPortPid ->
-            prepare_ssl_opts(),
-            prepare_graphite_opts(),
-            erlang:exit(CurrentPortPid, restarting),
-            utils:wait_until(fun() ->
-                case whereis(rtransfer_link_port) of
-                    undefined ->
-                        false;
-                    CurrentPortPid ->
-                        false;
-                    OtherPid when is_pid(OtherPid) ->
-                        case whereis(rtransfer_link) of
-                            LinkPid when is_pid(LinkPid) ->
-                                true;
-                            _ ->
-                                false
-                        end
-                end
-            end, 100)
-    end.
-=======
+    %@fixme refactor, backport
+    CurrentPortPid = whereis(rtransfer_link_port),
     prepare_ssl_opts(),
     prepare_graphite_opts(),
-    rtransfer_link_port:restart().
->>>>>>> 42c4c92d
+    rtransfer_link_port:restart(),
+    utils:wait_until(fun() ->
+        case whereis(rtransfer_link_port) of
+            undefined ->
+                false;
+            CurrentPortPid ->
+                false;
+            OtherPid when is_pid(OtherPid) ->
+                case whereis(rtransfer_link) of
+                    LinkPid when is_pid(LinkPid) ->
+                        true;
+                    _ ->
+                        false
+                end
+        end
+    end, 100).
 
 %%--------------------------------------------------------------------
 %% @doc
