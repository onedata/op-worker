--- conflicted
+++ resolved
@@ -655,11 +655,8 @@
         owner_id = FileAttr#'FileAttr'.owner_id,
         fully_replicated = FileAttr#'FileAttr'.fully_replicated,
         nlink = FileAttr#'FileAttr'.nlink,
-<<<<<<< HEAD
+        index = file_listing:decode_index(FileAttr#'FileAttr'.index),
         xattrs = Xattrs
-=======
-        index = file_listing:decode_index(FileAttr#'FileAttr'.index)
->>>>>>> e95cb04e
     };
 translate_from_protobuf(#'FileChildren'{
     child_links = FileEntries,
@@ -1669,12 +1666,8 @@
         owner_id = FileAttr#file_attr.owner_id,
         fully_replicated = FileAttr#file_attr.fully_replicated,
         nlink = FileAttr#file_attr.nlink,
-<<<<<<< HEAD
-        listing_index = <<>>,
+        index = file_listing:encode_index(FileAttr#file_attr.index),
         xattrs = Xattrs
-=======
-        index = file_listing:encode_index(FileAttr#file_attr.index)
->>>>>>> e95cb04e
     }};
 translate_to_protobuf(#file_children{
     child_links = FileEntries,
