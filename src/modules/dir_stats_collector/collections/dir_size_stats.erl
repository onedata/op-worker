%%%-------------------------------------------------------------------
%%% @author Michal Wrzeszcz
%%% @copyright (C) 2021 ACK CYFRONET AGH
%%% This software is released under the MIT license
%%% cited in 'LICENSE.txt'.
%%% @end
%%%-------------------------------------------------------------------
%%% @doc
%%% Module responsible for counting children and data size inside a directory
%%% (recursively, i.e. including all its subdirectories).
%%% It provides following statistics for each directory:
%%%    - ?REG_FILE_AND_LINK_COUNT - total number of regular files, hardlinks and symlinks,
%%%    - ?DIR_COUNT - total number of nested directories,
%%%    - ?TOTAL_SIZE - total byte size of the logical data,
%%%    - ?SIZE_ON_STORAGE(StorageId) - physical byte size on a specific storage.
%%% NOTE: the total size is not a sum of sizes on different storages, as the blocks stored
%%% on different storages may overlap.
%%%
%%% This module offers two types of statistics in its API:
%%%   * current_stats() - a collection with current values for each statistic,
%%%   * historical_stats() - time series collection slice showing the changes of stats in time.
%%% Internally, both collections are kept in the same underlying persistent
%%% time series collection - internal_stats(). The current statistics are stored
%%% in the special ?CURRENT_METRIC. Additionally, the internal_stats() hold dir stats
%%% incarnation info in a separate time series. The internal_stats() are properly
%%% trimmed into current_stats() and/or historical_stats() when these collections are retrieved.
%%%
%%% @end
%%%-------------------------------------------------------------------
-module(dir_size_stats).
-author("Michal Wrzeszcz").


-behavior(dir_stats_collection_behaviour).


-include("modules/dir_stats_collector/dir_size_stats.hrl").
-include("modules/datastore/datastore_models.hrl").
-include_lib("cluster_worker/include/time_series/browsing.hrl").
-include_lib("ctool/include/time_series/common.hrl").
-include_lib("ctool/include/errors.hrl").


%% API
-export([
    get_stats/1, get_stats/2, 
    browse_historical_stats_collection/2,
    report_reg_file_size_changed/3,
    report_file_created/2, report_file_deleted/2,
    report_file_moved/4,
    delete_stats/1]).

%% dir_stats_collection_behaviour callbacks
-export([acquire/1, consolidate/3, save/3, delete/1, init_dir/1, init_child/1]).

%% datastore_model callbacks
-export([get_ctx/0]).


-type ctx() :: datastore:ctx().

%% see the module doc
-type current_stats() :: dir_stats_collection:collection().
-type historical_stats() :: time_series_collection:slice().
-type internal_stats() :: time_series_collection:slice().

-export_type([current_stats/0]).

-define(CTX, #{
    model => ?MODULE
}).

-define(NOW(), global_clock:timestamp_seconds()).
% Metric storing current value of statistic or incarnation (depending on time series)
-define(CURRENT_METRIC, <<"current">>).
% Time series storing incarnation - historical values are not required
% but usage of time series allows keeping everything in single structure
-define(INCARNATION_TIME_SERIES, <<"incarnation">>).

%%%===================================================================
%%% API
%%%===================================================================

-spec get_stats(file_id:file_guid()) -> {ok, current_stats()} | dir_stats_collector:error().
get_stats(Guid) ->
    get_stats(Guid, all).


%%--------------------------------------------------------------------
%% @doc
%% Provides subset of collection's statistics.
%% @end
%%--------------------------------------------------------------------
-spec get_stats(file_id:file_guid(), dir_stats_collection:stats_selector()) ->
    {ok, current_stats()} | dir_stats_collector:error().
get_stats(Guid, StatNames) ->
    dir_stats_collector:get_stats(Guid, ?MODULE, StatNames).


-spec browse_historical_stats_collection(file_id:file_guid(), ts_browse_request:record()) -> {ok, ts_browse_result:record()} |
    dir_stats_collector:collecting_status_error() | ?ERROR_INTERNAL_SERVER_ERROR.
<<<<<<< HEAD
browse_historical_stats_collection(Guid, BrowseRequest) ->
    case dir_stats_collector_config:is_collecting_active(file_id:guid_to_space_id(Guid)) of
=======
browse_time_stats_collection(Guid, BrowseRequest) ->
    case dir_stats_service_state:is_active(file_id:guid_to_space_id(Guid)) of
>>>>>>> 0e5abd53
        true ->
            case dir_stats_collector:flush_stats(Guid, ?MODULE) of
                ok ->
                    Uuid = file_id:guid_to_uuid(Guid),
                    case datastore_time_series_collection:browse(?CTX, Uuid, BrowseRequest) of
                        {ok, BrowseResult} -> {ok, internal_to_historical_stats_browse_result(BrowseResult)};
                        {error, not_found} -> {ok, gen_empty_historical_stats_browse_result(BrowseRequest, Guid)};
                        {error, _} = Error2 -> Error2
                    end;
                {error, _} = Error ->
                    Error
            end;
        false ->
            ?ERROR_DIR_STATS_DISABLED_FOR_SPACE
    end.


-spec report_reg_file_size_changed(file_id:file_guid(), total | {on_storage, storage:id()}, integer()) -> ok.
report_reg_file_size_changed(_Guid, _Scope, 0) ->
    ok;
report_reg_file_size_changed(Guid, total, SizeDiff) ->
    ok = dir_stats_collector:update_stats_of_parent(Guid, ?MODULE, #{?TOTAL_SIZE => SizeDiff});
report_reg_file_size_changed(Guid, {on_storage, StorageId}, SizeDiff) ->
    ok = dir_stats_collector:update_stats_of_parent(Guid, ?MODULE, #{?SIZE_ON_STORAGE(StorageId) => SizeDiff}).


-spec report_file_created(file_meta:type(), file_id:file_guid()) -> ok.
report_file_created(?DIRECTORY_TYPE, Guid) ->
    update_stats(Guid, #{?DIR_COUNT => 1});
report_file_created(_, Guid) ->
    update_stats(Guid, #{?REG_FILE_AND_LINK_COUNT => 1}).


-spec report_file_deleted(file_meta:type(), file_id:file_guid()) -> ok.
report_file_deleted(?DIRECTORY_TYPE, Guid) ->
    update_stats(Guid, #{?DIR_COUNT => -1});
report_file_deleted(_, Guid) ->
    update_stats(Guid, #{?REG_FILE_AND_LINK_COUNT => -1}).


-spec report_file_moved(file_meta:type(), file_id:file_guid(), file_id:file_guid(), file_id:file_guid()) -> ok.
report_file_moved(?DIRECTORY_TYPE, FileGuid, SourceParentGuid, TargetParentGuid) ->
    case dir_stats_service_state:is_active(file_id:guid_to_space_id(FileGuid)) of
        true ->
            {ok, Collection} = get_stats(FileGuid),
            update_stats(TargetParentGuid, Collection),
            update_stats(SourceParentGuid, maps:map(fun(_, Value) -> -Value end, Collection));
        false ->
            ok
    end;
report_file_moved(Type, _FileGuid, SourceParentGuid, TargetParentGuid) ->
    report_file_created(Type, TargetParentGuid),
    report_file_deleted(Type, SourceParentGuid).


-spec delete_stats(file_id:file_guid()) -> ok.
delete_stats(Guid) ->
    dir_stats_collector:delete_stats(Guid, ?MODULE).


%%%===================================================================
%%% dir_stats_collection_behaviour callbacks
%%%===================================================================

-spec acquire(file_id:file_guid()) -> {dir_stats_collection:collection(), non_neg_integer()}.
acquire(Guid) ->
    Uuid = file_id:guid_to_uuid(Guid),
    SliceLayout = #{?ALL_TIME_SERIES => [?CURRENT_METRIC]},
    case datastore_time_series_collection:get_slice(?CTX, Uuid, SliceLayout, #{window_limit => 1}) of
        {ok, Slice} ->
            {internal_stats_to_current_stats(Slice), internal_stats_to_incarnation(Slice)};
        {error, not_found} ->
            {gen_empty_current_stats(Guid), 0}
    end.


-spec consolidate(dir_stats_collection:stat_name(), dir_stats_collection:stat_value(),
    dir_stats_collection:stat_value()) -> dir_stats_collection:stat_value().
consolidate(_, Value, Diff) ->
    Value + Diff.


-spec save(file_id:file_guid(), dir_stats_collection:collection(), non_neg_integer() | current) -> ok.
save(Guid, Collection, Incarnation) ->
    Uuid = file_id:guid_to_uuid(Guid),
    Timestamp = ?NOW(),
    IncarnationConsumeSpec = case Incarnation of
        current -> #{};
        _ -> #{?INCARNATION_TIME_SERIES => #{?CURRENT_METRIC => [{Timestamp, Incarnation}]}}
    end,
    StatsConsumeSpec = maps:map(fun(_StatName, Value) -> #{?ALL_METRICS => [{Timestamp, Value}]} end, Collection),
    ConsumeSpec = maps:merge(StatsConsumeSpec, IncarnationConsumeSpec),
    case datastore_time_series_collection:consume_measurements(?CTX, Uuid, ConsumeSpec) of
        ok ->
            ok;
        {error, not_found} ->
            Config = internal_stats_config(Guid),
            % NOTE: single pes process is dedicated for each guid so race resulting in
            % {error, already_exists} is impossible - match create answer to ok
            ok = datastore_time_series_collection:create(?CTX, Uuid, Config),
            save(Guid, Collection, Incarnation)
    end.


-spec delete(file_id:file_guid()) -> ok.
delete(Guid) ->
    case datastore_time_series_collection:delete(?CTX, file_id:guid_to_uuid(Guid)) of
        ok -> ok;
        ?ERROR_NOT_FOUND -> ok
    end.


-spec init_dir(file_id:file_guid()) -> dir_stats_collection:collection().
init_dir(Guid) ->
    gen_empty_current_stats(Guid).


-spec init_child(file_id:file_guid()) -> dir_stats_collection:collection().
init_child(Guid) ->
    EmptyCurrentStats = gen_empty_current_stats(Guid),
    case file_meta:get_including_deleted(file_id:guid_to_uuid(Guid)) of
        {ok, Doc} ->
            case file_meta:get_type(Doc) of
                ?DIRECTORY_TYPE ->
                    EmptyCurrentStats#{?DIR_COUNT => 1};
                _ ->
                    {FileSizes, _} = file_ctx:get_file_size_summary(file_ctx:new_by_guid(Guid)),
                    lists:foldl(fun
                        ({total, Size}, Acc) -> Acc#{?TOTAL_SIZE => Size};
                        ({StorageId, Size}, Acc) -> Acc#{?SIZE_ON_STORAGE(StorageId) => Size}
                    end, EmptyCurrentStats#{?REG_FILE_AND_LINK_COUNT => 1}, FileSizes)
            end;
        ?ERROR_NOT_FOUND ->
            EmptyCurrentStats % Race with file deletion - stats will be invalidated by next update
    end.


%%%===================================================================
%%% datastore_model callbacks
%%%===================================================================

-spec get_ctx() -> ctx().
get_ctx() ->
    ?CTX.


%%%===================================================================
%%% Internal functions
%%%===================================================================

%% @private
-spec update_stats(file_id:file_guid(), dir_stats_collection:collection()) -> ok.
update_stats(Guid, CollectionUpdate) ->
    ok = dir_stats_collector:update_stats_of_dir(Guid, ?MODULE, CollectionUpdate).


%% @private
-spec internal_stats_config(file_id:file_guid()) -> time_series_collection:config().
internal_stats_config(Guid) ->
    maps_utils:generate_from_list(fun
        (?INCARNATION_TIME_SERIES) ->
            {?INCARNATION_TIME_SERIES, current_metric_composition()};
        (StatName) ->
            {StatName, maps:merge(historical_stats_metric_composition(), current_metric_composition())}
    end, [?INCARNATION_TIME_SERIES | stat_names(Guid)]).


%% @private
-spec stat_names(file_id:file_guid()) -> [dir_stats_collection:stat_name()].
stat_names(Guid) ->
    {ok, StorageId} = space_logic:get_local_supporting_storage(file_id:guid_to_space_id(Guid)),
    [?REG_FILE_AND_LINK_COUNT, ?DIR_COUNT, ?TOTAL_SIZE, ?SIZE_ON_STORAGE(StorageId)].


%% @private
-spec current_metric_composition() -> time_series:metric_composition().
current_metric_composition() ->
    #{
        ?CURRENT_METRIC => #metric_config{
            resolution = 1,
            retention = 1,
            aggregator = last
        }
    }.


%% @private
-spec historical_stats_metric_composition() -> time_series:metric_composition().
historical_stats_metric_composition() ->
    #{
        ?MINUTE_METRIC => #metric_config{
            resolution = ?MINUTE_RESOLUTION,
            retention = 720,
            aggregator = last
        },
        ?HOUR_METRIC => #metric_config{
            resolution = ?HOUR_RESOLUTION,
            retention = 1440,
            aggregator = last
        },
        ?DAY_METRIC => #metric_config{
            resolution = ?DAY_RESOLUTION,
            retention = 550,
            aggregator = last
        },
        ?MONTH_METRIC => #metric_config{
            resolution = ?MONTH_RESOLUTION,
            retention = 360,
            aggregator = last
        }
    }.


%% @private
-spec gen_default_historical_stats_layout(file_id:file_guid()) -> time_series_collection:layout().
gen_default_historical_stats_layout(Guid) ->
    MetricNames = maps:keys(historical_stats_metric_composition()),
    maps_utils:generate_from_list(fun(TimeSeriesName) -> {TimeSeriesName, MetricNames} end, stat_names(Guid)).


%% @private
-spec internal_stats_to_current_stats(internal_stats()) -> current_stats().
internal_stats_to_current_stats(InternalStats) ->
    maps:map(fun(_TimeSeriesName, #{?CURRENT_METRIC := Windows}) ->
        case Windows of
            [{_Timestamp, Value}] -> Value;
            [] -> 0
        end
    end, maps:without([?INCARNATION_TIME_SERIES], InternalStats)).


%% @private
-spec internal_stats_to_historical_stats(internal_stats()) -> historical_stats().
internal_stats_to_historical_stats(InternalStats) ->
    maps:map(fun(_TimeSeriesName, WindowsPerMetric) ->
        maps:without([?CURRENT_METRIC], WindowsPerMetric)
    end, maps:without([?INCARNATION_TIME_SERIES], InternalStats)).


%% @private
-spec internal_layout_to_historical_stats_layout(time_series_collection:layout()) -> 
    time_series_collection:layout().
internal_layout_to_historical_stats_layout(InternalLayout) ->
    maps:map(fun(_TimeSeriesName, Metrics) ->
        lists:delete(?CURRENT_METRIC, Metrics)
    end, maps:without([?INCARNATION_TIME_SERIES], InternalLayout)).


%% @private
-spec internal_stats_to_incarnation(internal_stats()) -> non_neg_integer().
internal_stats_to_incarnation(#{?INCARNATION_TIME_SERIES := #{?CURRENT_METRIC := []}}) -> 0;
internal_stats_to_incarnation(#{?INCARNATION_TIME_SERIES := #{?CURRENT_METRIC := [{_Timestamp, Value}]}}) -> Value.


%% @private
-spec internal_to_historical_stats_browse_result(ts_browse_result:record()) -> ts_browse_result:record().
internal_to_historical_stats_browse_result(#time_series_layout_get_result{layout = InternalLayout}) ->
    #time_series_layout_get_result{layout = internal_layout_to_historical_stats_layout(InternalLayout)};
internal_to_historical_stats_browse_result(#time_series_slice_get_result{slice = InternalStats}) ->
    #time_series_slice_get_result{slice = internal_stats_to_historical_stats(InternalStats)}.


%% @private
-spec gen_empty_historical_stats_browse_result(ts_browse_request:record(), file_id:file_guid()) ->
    ts_browse_result:record().
gen_empty_historical_stats_browse_result(#time_series_layout_get_request{}, Guid) ->
    #time_series_layout_get_result{layout = gen_default_historical_stats_layout(Guid)};
gen_empty_historical_stats_browse_result(#time_series_slice_get_request{}, Guid) ->
    #time_series_slice_get_result{slice = gen_empty_historical_stats(Guid)}.


%% @private
-spec gen_empty_current_stats(file_id:file_guid()) -> current_stats().
gen_empty_current_stats(Guid) ->
    maps_utils:generate_from_list(fun(StatName) -> {StatName, 0} end, stat_names(Guid)).


%% @private
-spec gen_empty_historical_stats(file_id:file_guid()) -> historical_stats().
gen_empty_historical_stats(Guid) ->
    MetricNames = maps:keys(historical_stats_metric_composition()),
    maps_utils:generate_from_list(fun(TimeSeriesName) ->
        {TimeSeriesName, maps_utils:generate_from_list(fun(MetricName) ->
            {MetricName, []}
        end, MetricNames)}
    end, stat_names(Guid)).<|MERGE_RESOLUTION|>--- conflicted
+++ resolved
@@ -99,13 +99,8 @@
 
 -spec browse_historical_stats_collection(file_id:file_guid(), ts_browse_request:record()) -> {ok, ts_browse_result:record()} |
     dir_stats_collector:collecting_status_error() | ?ERROR_INTERNAL_SERVER_ERROR.
-<<<<<<< HEAD
 browse_historical_stats_collection(Guid, BrowseRequest) ->
-    case dir_stats_collector_config:is_collecting_active(file_id:guid_to_space_id(Guid)) of
-=======
-browse_time_stats_collection(Guid, BrowseRequest) ->
     case dir_stats_service_state:is_active(file_id:guid_to_space_id(Guid)) of
->>>>>>> 0e5abd53
         true ->
             case dir_stats_collector:flush_stats(Guid, ?MODULE) of
                 ok ->
