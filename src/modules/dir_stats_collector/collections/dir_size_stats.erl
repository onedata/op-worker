--- conflicted
+++ resolved
@@ -214,19 +214,14 @@
 
 -spec init_child(file_id:file_guid()) -> dir_stats_collection:collection().
 init_child(Guid) ->
-<<<<<<< HEAD
     % Use get_including_deleted to handle races between mv and delete (handling mv when file_meta is deleted)
-=======
-    EmptyCurrentStats = gen_empty_current_stats(Guid), % TODO VFS-9204 - maybe refactor as gen_empty_current_stats
-                                                       % gets storage_id that is also used by prepare_file_size_summary
->>>>>>> 8408e3f5
     case file_meta:get_including_deleted(file_id:guid_to_uuid(Guid)) of
         {ok, Doc} ->
             case file_meta:get_type(Doc) of
                 ?DIRECTORY_TYPE ->
                     try
                         EmptyCurrentStats = gen_empty_current_stats(Guid), % TODO VFS-9204 - maybe refactor as gen_empty_current_stats
-                        % gets storage_id that is also used by prepare_file_size_summary
+                                                                           % gets storage_id that is also used by prepare_file_size_summary
                         EmptyCurrentStats#{?DIR_COUNT => 1}
                     catch
                         Error:Reason:Stacktrace ->
@@ -234,7 +229,6 @@
                             #{?DIR_COUNT => 1, ?DIR_ERRORS_COUNT => 1}
                     end;
                 _ ->
-<<<<<<< HEAD
                     try
                         EmptyCurrentStats = gen_empty_current_stats(Guid),
                         % gets storage_id that is also used by prepare_file_size_summary
@@ -248,21 +242,6 @@
                             handle_init_error(Guid, Error, Reason, Stacktrace),
                             #{?REG_FILE_AND_LINK_COUNT => 1, ?FILE_ERRORS_COUNT => 1}
                     end
-=======
-                    FileSizes = try
-                        {Sizes, _} = file_ctx:prepare_file_size_summary(file_ctx:new_by_guid(Guid)),
-                        Sizes
-                    catch
-                        Error:Reason:Stacktrace ->
-                            ?error_stacktrace("Error initializing size stats for ~p: ~p:~p",
-                                [Guid, Error, Reason], Stacktrace),
-                            []
-                    end,
-                    lists:foldl(fun
-                        ({total, Size}, Acc) -> Acc#{?TOTAL_SIZE => Size};
-                        ({StorageId, Size}, Acc) -> Acc#{?SIZE_ON_STORAGE(StorageId) => Size}
-                    end, EmptyCurrentStats#{?REG_FILE_AND_LINK_COUNT => 1}, FileSizes)
->>>>>>> 8408e3f5
             end;
         ?ERROR_NOT_FOUND ->
             % Race with file deletion - stats will be invalidated by next update
