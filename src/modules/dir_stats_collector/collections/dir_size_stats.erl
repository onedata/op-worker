--- conflicted
+++ resolved
@@ -58,9 +58,7 @@
 
 %% see the module doc
 -type current_stats() :: dir_stats_collection:collection().
-% time series collection slice showing the changes of stats in time
 -type time_stats() :: time_series_collection:slice().
-% time series collection slice retrieved from persistence that holds both current and time stats
 -type internal_stats() :: time_series_collection:slice().
 
 
@@ -79,11 +77,7 @@
 %%% API
 %%%===================================================================
 
-<<<<<<< HEAD
 -spec get_stats(file_id:file_guid()) -> {ok, current_stats()} | dir_stats_collector:error().
-=======
--spec get_stats(file_id:file_guid()) -> {ok, dir_stats_collection:collection()} | dir_stats_collector:error().
->>>>>>> 39d1d118
 get_stats(Guid) ->
     get_stats(Guid, all).
 
@@ -94,11 +88,7 @@
 %% @end
 %%--------------------------------------------------------------------
 -spec get_stats(file_id:file_guid(), dir_stats_collection:stats_selector()) ->
-<<<<<<< HEAD
     {ok, current_stats()} | dir_stats_collector:error().
-=======
-    {ok, dir_stats_collection:collection()} | dir_stats_collector:error().
->>>>>>> 39d1d118
 get_stats(Guid, StatNames) ->
     dir_stats_collector:get_stats(Guid, ?MODULE, StatNames).
 
@@ -109,36 +99,21 @@
 %% (mean values of statistics in chosen time windows).
 %% @end
 %%--------------------------------------------------------------------
-<<<<<<< HEAD
 -spec get_stats_and_time_series_collection(file_id:file_guid()) ->
     {ok, {current_stats(), internal_stats()}} |
     dir_stats_collector:collecting_status_error() | ?ERROR_INTERNAL_SERVER_ERROR.
 get_stats_and_time_series_collection(Guid) ->
-=======
--spec get_stats_and_time_series_collections(file_id:file_guid()) ->
-    {ok, {dir_stats_collection:collection(), time_series_collection:windows_map()}} |
-    dir_stats_collector:collecting_status_error() | ?ERROR_INTERNAL_SERVER_ERROR.
-get_stats_and_time_series_collections(Guid) ->
->>>>>>> 39d1d118
     case dir_stats_collector_config:is_collecting_active(file_id:guid_to_space_id(Guid)) of
         true ->
             case dir_stats_collector:flush_stats(Guid, ?MODULE) of
                 ok ->
                     Uuid = file_id:guid_to_uuid(Guid),
-<<<<<<< HEAD
                     case datastore_time_series_collection:get_layout(?CTX, Uuid) of
                         {ok, Layout} ->
                             {ok, Slice} = datastore_time_series_collection:get_slice(?CTX, Uuid, Layout, #{}),
                             {ok, {internal_stats_to_current_stats(Slice), internal_stats_to_time_stats(Slice)}};
                         {error, not_found} ->
                             {ok, {gen_empty_current_stats(Guid), gen_empty_time_stats(Guid)}}
-=======
-                    case datastore_time_series_collection:list_windows(?CTX, Uuid, #{}) of
-                        {ok, WindowsMap} ->
-                            {ok, all_metrics_to_stats_and_time_series_collections(WindowsMap)};
-                        ?ERROR_NOT_FOUND ->
-                            {ok, {gen_empty_stats_collection(Guid), gen_empty_time_series_collection(Guid)}}
->>>>>>> 39d1d118
                     end;
                 {error, _} = Error ->
                     Error
@@ -197,7 +172,6 @@
 
 -spec acquire(file_id:file_guid()) -> {dir_stats_collection:collection(), non_neg_integer()}.
 acquire(Guid) ->
-<<<<<<< HEAD
     Uuid = file_id:guid_to_uuid(Guid),
     SliceLayout = internal_stats_layout_with_current_metrics(Guid),
     case datastore_time_series_collection:get_slice(?CTX, Uuid, SliceLayout, #{window_limit => 1}) of
@@ -205,15 +179,6 @@
             {internal_stats_to_current_stats(Slice), internal_stats_to_incarnation(Slice)};
         {error, not_found} ->
             {gen_empty_current_stats(Guid), 0}
-=======
-    case datastore_time_series_collection:list_windows(
-        ?CTX, file_id:guid_to_uuid(Guid), {all, ?CURRENT_METRIC}, #{limit => 1}
-    ) of
-        {ok, WindowsMap} ->
-            {current_metrics_to_stats_collection(WindowsMap), get_incarnation(WindowsMap)};
-        ?ERROR_NOT_FOUND ->
-            {gen_empty_stats_collection(Guid), 0}
->>>>>>> 39d1d118
     end.
 
 
@@ -226,7 +191,6 @@
 -spec save(file_id:file_guid(), dir_stats_collection:collection(), non_neg_integer() | current) -> ok.
 save(Guid, Collection, Incarnation) ->
     Uuid = file_id:guid_to_uuid(Guid),
-<<<<<<< HEAD
     Timestamp = ?NOW(),
     IncarnationConsumeSpec = case Incarnation of
         current -> #{};
@@ -242,26 +206,6 @@
             % NOTE: single pes process is dedicated for each guid so race resulting in
             % {error, already_exists} is impossible - match create answer to ok
             ok = datastore_time_series_collection:create(?CTX, Uuid, Config),
-=======
-    UpdateSpec = case Incarnation of
-        current -> maps:to_list(Collection);
-        _ -> [{?INCARNATION_TIME_SERIES, Incarnation} | maps:to_list(Collection)]
-    end,
-
-    case datastore_time_series_collection:update(?CTX, Uuid, ?NOW(), UpdateSpec) of
-        ok ->
-            ok;
-        ?ERROR_NOT_FOUND ->
-            BasicConfig = maps:from_list(lists:map(fun(StatName) ->
-                {StatName, metrics_extended_with_current_value()}
-            end, stat_names(Guid))),
-            FinalConfig = maps:merge(BasicConfig, #{
-                ?INCARNATION_TIME_SERIES => #{?CURRENT_METRIC => current_metric()}
-            }),
-            % NOTE: single pes process is dedicated for each guid so race resulting in
-            % {error, collection_already_exists} is impossible - match create answer to ok
-            ok = datastore_time_series_collection:create(?CTX, Uuid, FinalConfig),
->>>>>>> 39d1d118
             save(Guid, Collection, Incarnation)
     end.
 
@@ -276,45 +220,26 @@
 
 -spec init_dir(file_id:file_guid()) -> dir_stats_collection:collection().
 init_dir(Guid) ->
-<<<<<<< HEAD
     gen_empty_current_stats(Guid).
-=======
-    gen_empty_stats_collection(Guid).
->>>>>>> 39d1d118
 
 
 -spec init_child(file_id:file_guid()) -> dir_stats_collection:collection().
 init_child(Guid) ->
-<<<<<<< HEAD
     EmptyCurrentStats = gen_empty_current_stats(Guid),
-=======
-    EmptyCollection = gen_empty_stats_collection(Guid),
->>>>>>> 39d1d118
     case file_meta:get_including_deleted(file_id:guid_to_uuid(Guid)) of
         {ok, Doc} ->
             case file_meta:get_type(Doc) of
                 ?DIRECTORY_TYPE ->
-<<<<<<< HEAD
                     EmptyCurrentStats#{?DIR_COUNT => 1};
-=======
-                    EmptyCollection#{?DIR_COUNT => 1};
->>>>>>> 39d1d118
                 _ ->
                     {FileSizes, _} = file_ctx:get_file_size_summary(file_ctx:new_by_guid(Guid)),
                     lists:foldl(fun
                         ({total, Size}, Acc) -> Acc#{?TOTAL_SIZE => Size};
                         ({StorageId, Size}, Acc) -> Acc#{?SIZE_ON_STORAGE(StorageId) => Size}
-<<<<<<< HEAD
                     end, EmptyCurrentStats#{?REG_FILE_AND_LINK_COUNT => 1}, FileSizes)
             end;
         ?ERROR_NOT_FOUND ->
             EmptyCurrentStats % Race with file deletion - stats will be invalidated by next update
-=======
-                    end, EmptyCollection#{?REG_FILE_AND_LINK_COUNT => 1}, FileSizes)
-            end;
-        ?ERROR_NOT_FOUND ->
-            EmptyCollection % Race with file deletion - stats will be invalidated by next update
->>>>>>> 39d1d118
     end.
 
 
@@ -340,20 +265,18 @@
 %% @private
 -spec internal_stats_layout_with_current_metrics(file_id:file_guid()) -> time_series_collection:layout().
 internal_stats_layout_with_current_metrics(Guid) ->
-    maps_utils:generate_from_list(fun(StatName) ->
-        {StatName, [?CURRENT_METRIC]}
-    end, stat_names(Guid)).
+    maps_utils:generate_from_list(fun
+        (StatName) -> {StatName, [?CURRENT_METRIC]}
+    end, [?INCARNATION_TIME_SERIES | stat_names(Guid)]).
 
 
 %% @private
 -spec internal_stats_config(file_id:file_guid()) -> time_series_collection:config().
 internal_stats_config(Guid) ->
-    ConfigWithoutIncarnation = maps_utils:generate_from_list(fun(StatName) ->
-        {StatName, metrics_extended_with_current_value()}
-    end, stat_names(Guid)),
-    ConfigWithoutIncarnation#{
-        ?INCARNATION_TIME_SERIES => #{?CURRENT_METRIC => current_metric()}
-    }.
+    maps_utils:generate_from_list(fun
+        (?INCARNATION_TIME_SERIES) -> {?INCARNATION_TIME_SERIES, #{?CURRENT_METRIC => current_metric()}};
+        (StatName) -> {StatName, metrics_extended_with_current_value()}
+    end, [?INCARNATION_TIME_SERIES | stat_names(Guid)]).
 
 
 %% @private
@@ -370,11 +293,7 @@
 
 
 %% @private
-<<<<<<< HEAD
 -spec current_metric() -> metric_config:record().
-=======
--spec current_metric() -> ts_metric:config().
->>>>>>> 39d1d118
 current_metric() ->
     #metric_config{
         resolution = 1,
@@ -411,7 +330,6 @@
 
 
 %% @private
-<<<<<<< HEAD
 -spec internal_stats_to_current_stats(internal_stats()) -> current_stats().
 internal_stats_to_current_stats(InternalStats) ->
     maps:map(fun(_TimeSeriesName, #{?CURRENT_METRIC := Windows}) ->
@@ -426,9 +344,7 @@
 -spec internal_stats_to_time_stats(internal_stats()) -> time_stats().
 internal_stats_to_time_stats(InternalStats) ->
     maps:map(fun(_TimeSeriesName, WindowsPerMetric) ->
-        maps:map(fun(_MetricName, Windows) ->
-            lists:map(fun({Timestamp, {Count, Sum}}) -> {Timestamp, round(Sum / Count)} end, Windows)
-        end, maps:without([?CURRENT_METRIC], WindowsPerMetric))
+        maps:without([?CURRENT_METRIC], WindowsPerMetric)
     end, maps:without([?INCARNATION_TIME_SERIES], InternalStats)).
 
 
@@ -436,29 +352,6 @@
 -spec internal_stats_to_incarnation(internal_stats()) -> non_neg_integer().
 internal_stats_to_incarnation(#{?INCARNATION_TIME_SERIES := #{?CURRENT_METRIC := []}}) -> 0;
 internal_stats_to_incarnation(#{?INCARNATION_TIME_SERIES := #{?CURRENT_METRIC := [{_Timestamp, Value}]}}) -> Value.
-=======
--spec all_metrics_to_stats_and_time_series_collections(time_series_collection:windows_map()) ->
-    {dir_stats_collection:collection(), time_series_collection:windows_map()}.
-all_metrics_to_stats_and_time_series_collections(WindowsMap) ->
-    CurrentValues = maps:filter(fun(
-        {_, ?CURRENT_METRIC}, _) -> true;
-        (_, _) -> false
-    end, WindowsMap),
-
-    {
-        current_metrics_to_stats_collection(CurrentValues),
-        maps:without(maps:keys(CurrentValues), WindowsMap)
-    }.
-
-
-%% @private
--spec current_metrics_to_stats_collection(time_series_collection:windows_map()) -> dir_stats_collection:collection().
-current_metrics_to_stats_collection(WindowsMap) ->
-    maps_utils:map_key_value(fun
-        ({StatName, _}, [{_Timestamp, Value}]) -> {StatName, Value};
-        ({StatName, _}, []) -> {StatName, 0}
-    end, maps:without([{?INCARNATION_TIME_SERIES, ?CURRENT_METRIC}], WindowsMap)).
->>>>>>> 39d1d118
 
 
 %% @private
@@ -468,7 +361,6 @@
 
 
 %% @private
-<<<<<<< HEAD
 -spec gen_empty_time_stats(file_id:file_guid()) -> time_stats().
 gen_empty_time_stats(Guid) ->
     MetricNames = maps:keys(metrics()),
@@ -476,20 +368,4 @@
         {TimeSeriesName, maps_utils:generate_from_list(fun(MetricName) ->
             {MetricName, []}
         end, MetricNames)}
-    end, stat_names(Guid)).
-=======
--spec gen_empty_time_series_collection(file_id:file_guid()) -> time_series_collection:windows_map().
-gen_empty_time_series_collection(Guid) ->
-    MetricIds = maps:keys(metrics()),
-    maps:from_list(lists:flatmap(fun(StatName) ->
-        lists:map(fun(MetricId) -> {{StatName, MetricId}, []} end, MetricIds)
-    end, stat_names(Guid))).
-
-
--spec get_incarnation(time_series_collection:windows_map()) -> non_neg_integer().
-get_incarnation(WindowsMap) ->
-    case maps:get({?INCARNATION_TIME_SERIES, ?CURRENT_METRIC}, WindowsMap) of
-        [] -> 0;
-        [{_Timestamp, Value}] -> Value
-    end.
->>>>>>> 39d1d118
+    end, stat_names(Guid)).