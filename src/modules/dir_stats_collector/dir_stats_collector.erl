--- conflicted
+++ resolved
@@ -1091,15 +1091,9 @@
 -spec add_hook_for_missing_doc(file_id:file_guid(), dir_stats_collection:type(), dir_stats_collection:collection()) ->
     ok | ?ERROR_INTERNAL_SERVER_ERROR.
 add_hook_for_missing_doc(Guid, CollectionType, CollectionUpdate) ->
-<<<<<<< HEAD
     file_meta_posthooks:add_hook({file_meta_missing, file_id:guid_to_uuid(Guid)},
         generator:gen_name(), ?MODULE, update_stats_of_parent,
             [Guid, CollectionType, CollectionUpdate, return_error]).
-=======
-    {FileUuid, SpaceId} = file_id:unpack_guid(Guid),
-    file_meta_posthooks:add_hook({file_meta_missing, FileUuid}, generator:gen_name(), SpaceId,
-        ?MODULE, update_stats_of_parent, [Guid, CollectionType, CollectionUpdate, return_error]).
->>>>>>> 8bffcd5b
 
 
 %% @private
