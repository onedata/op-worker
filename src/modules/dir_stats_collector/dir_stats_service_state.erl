--- conflicted
+++ resolved
@@ -194,13 +194,8 @@
 get_last_initialization_timestamp_if_in_enabled_status(#dir_stats_service_state{}) ->
     ?ERROR_DIR_STATS_DISABLED_FOR_SPACE;
 
-<<<<<<< HEAD
 get_last_initialization_timestamp_if_in_enabled_status(SpaceId) ->
-    case get_state(SpaceId) of
-=======
-get_last_status_change_timestamp_if_in_enabled_status(SpaceId) ->
     case get(SpaceId) of
->>>>>>> 755d1844
         {ok, State} ->
             get_last_initialization_timestamp_if_in_enabled_status(State);
         ?ERROR_NOT_FOUND ->
