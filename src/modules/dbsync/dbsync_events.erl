%%%-------------------------------------------------------------------
%%% @author Rafal Slota
%%% @copyright (C) 2017 ACK CYFRONET AGH
%%% This software is released under the MIT license
%%% cited in 'LICENSE.txt'.
%%% @end
%%%-------------------------------------------------------------------
%%% @doc DBSync hooks.
%%% @end
%%%-------------------------------------------------------------------
-module(dbsync_events).
-author("Rafal Slota").

-include("modules/datastore/datastore_models.hrl").
-include("modules/fslogic/fslogic_common.hrl").
-include_lib("ctool/include/logging.hrl").
-include_lib("ctool/include/errors.hrl").

%% API
-export([change_replicated/2]).

%% for tests
-export([hardlink_replicated/2]).

%%%===================================================================
%%% API
%%%===================================================================

%%--------------------------------------------------------------------
%% @doc
%% Wrapper for change_replicated_internal, ignoring unsupported spaces.
%% @end
%%--------------------------------------------------------------------
-spec change_replicated(SpaceId :: binary(), undefined | datastore:doc()) ->
    any().
change_replicated(_SpaceId, undefined) ->
    ok;
change_replicated(SpaceId, Change) ->
    true = dbsync_utils:is_supported(SpaceId, [oneprovider:get_id()]),
    change_replicated_internal(SpaceId, Change).

%%%===================================================================
%%% Internal functions
%%%===================================================================

%%--------------------------------------------------------------------
%% @private
%% @doc
%% Hook that runs just after change was replicated from remote provider.
%% Return value and any errors are ignored.
%% @end
%%--------------------------------------------------------------------
-spec change_replicated_internal(od_space:id(), datastore:doc()) ->
    any() | no_return().
change_replicated_internal(SpaceId, #document{
    key = FileUuid,
    value = #file_meta{type = ?LINK_TYPE}
} = LinkDoc) ->
    ?debug("hardlink replicated ~tp", [FileUuid]),
    case file_meta:get_including_deleted(fslogic_file_id:ensure_referenced_uuid(FileUuid)) of
        {ok, ReferencedDoc} ->
            {ok, MergedDoc} = file_meta_hardlinks:merge_link_and_file_doc(LinkDoc, ReferencedDoc),
            FileCtx = file_ctx:new_by_doc(MergedDoc, SpaceId),
            % call using ?MODULE for mocking in tests
            ?MODULE:hardlink_replicated(LinkDoc, FileCtx);
        {error, not_found} ->
            file_meta_hardlinks_posthooks:add_posthook(SpaceId, FileUuid);
        Error ->
<<<<<<< HEAD
            % TODO VFS-7531 - Handle dbsync events for hardlinks when referenced file_meta is missing
            ?warning("hardlink replicated ~tp - posthook failed with error ~tp",
                [FileUuid, Error])
=======
            ?warning("hardlink replicated ~p - dbsync posthook failed~n~s", [FileUuid, ?autoformat([Error])])
>>>>>>> df958084
    end,
    ok = file_meta_posthooks:execute_hooks(FileUuid, doc);
change_replicated_internal(SpaceId, #document{
    key = FileUuid,
    value = #file_meta{mode = CurrentMode}
} = FileDoc) ->
    ?debug("file_meta_change_replicated: ~tp", [FileUuid]),
    FileCtx = file_ctx:new_by_doc(FileDoc, SpaceId),
    {ok, FileCtx2} = sd_utils:chmod(FileCtx, CurrentMode),
    file_meta_change_replicated(FileDoc, FileCtx2),
    ok = file_meta_posthooks:execute_hooks(FileUuid, doc);
change_replicated_internal(SpaceId, #document{
    deleted = false,
    value = #file_location{uuid = FileUuid}
} = Doc) ->
    ?debug("change_replicated_internal: changed file_location ~tp", [FileUuid]),
    FileCtx = file_ctx:new_by_uuid(FileUuid, SpaceId),
    ok = replica_dbsync_hook:on_file_location_change(FileCtx, Doc);
change_replicated_internal(SpaceId, #document{
    key = FileUuid,
    value = #times{} = Record,
    deleted = true
}) ->
    ?debug("change_replicated_internal: deleted times ~tp", [FileUuid]),
    FileCtx = file_ctx:new_by_uuid(FileUuid, SpaceId),
    dir_update_time_stats:report_update_of_nearest_dir(file_ctx:get_logical_guid_const(FileCtx), Record),
    % Emmit event in case of changed times / deleted file_meta propagation race
    (catch fslogic_event_emitter:emit_file_removed(FileCtx, []));
change_replicated_internal(SpaceId, #document{
    key = FileUuid,
    value = #times{} = Record
}) ->
    ?debug("change_replicated_internal: changed times ~tp", [FileUuid]),
    FileCtx = file_ctx:new_by_uuid(FileUuid, SpaceId),
    dir_update_time_stats:report_update_of_nearest_dir(file_ctx:get_logical_guid_const(FileCtx), Record),
    (catch fslogic_event_emitter:emit_sizeless_file_attrs_changed(FileCtx));
change_replicated_internal(_SpaceId, #document{
    key = FileUuid,
    value = #custom_metadata{}
}) ->
    ?debug("change_replicated_internal: changed custom_metadata ~tp", [FileUuid]);
change_replicated_internal(_SpaceId, Transfer = #document{
    key = TransferId,
    value = #transfer{}
}) ->
    ?debug("change_replicated_internal: changed transfer ~tp", [TransferId]),
    transfer_changes:handle(Transfer);
change_replicated_internal(_SpaceId, ReplicaDeletion = #document{
    key = MsgId,
    value = #replica_deletion{}
}) ->
    ?debug("change_replicated_internal: changed replica_deletion ~tp", [MsgId]),
    replica_deletion_changes:handle(ReplicaDeletion);
change_replicated_internal(_SpaceId, Index = #document{
    key = IndexId,
    value = #index{}
}) ->
    ?debug("change_replicated_internal: changed index ~tp", [IndexId]),
    view_changes:handle(Index);
change_replicated_internal(_SpaceId, #document{value = #traverse_task{}} = Task) ->
    traverse:on_task_change(Task, oneprovider:get_id_or_undefined());
change_replicated_internal(_SpaceId, #document{key = JobId, value = #tree_traverse_job{}} = Doc) ->
    case tree_traverse:get_job(Doc) of
        {ok, Job, PoolName, TaskId} ->
            traverse:on_job_change(Job, JobId, PoolName, TaskId, oneprovider:get_id_or_undefined());
        ?ERROR_NOT_FOUND ->
            % TODO VFS-6391 fix race with file_meta
            ok
    end;
change_replicated_internal(SpaceId, QosEntry = #document{
    key = QosEntryId,
    value = #qos_entry{}
}) ->
    ?debug("change_replicated_internal: qos_entry ~tp", [QosEntryId]),
    qos_logic:handle_qos_entry_change(SpaceId, QosEntry);
change_replicated_internal(SpaceId, ArchiveRecallDetails = #document{
    key = RecallId,
    value = #archive_recall_details{}
}) ->
    ?debug("change_replicated_internal: archive_recall_details ~tp", [RecallId]),
    archive_recall_details:handle_remote_change(SpaceId, ArchiveRecallDetails);
change_replicated_internal(SpaceId, DatasetDoc = #document{
    key = DatasetId,
    value = #dataset{}
}) ->
    ?debug("change_replicated_internal: dataset ~tp", [DatasetId]),
    dataset_api:handle_remote_change(SpaceId, DatasetDoc);
change_replicated_internal(SpaceId, #document{value = #links_forest{key = LinkKey, model = Model}}) ->
    ?debug("change_replicated_internal: links_forest ~tp", [LinkKey]),
   link_replicated(Model, LinkKey, SpaceId);
change_replicated_internal(SpaceId, #document{value = #links_node{key = LinkKey, model = Model}}) ->
    ?debug("change_replicated_internal: links_node ~tp", [LinkKey]),
   link_replicated(Model, LinkKey, SpaceId);
change_replicated_internal(SpaceId, #document{value = #links_mask{key = LinkKey, model = Model}}) ->
    ?debug("change_replicated_internal: links_mask ~tp", [LinkKey]),
   link_replicated(Model, LinkKey, SpaceId);
change_replicated_internal(_SpaceId, _Change) ->
    ok.


%% @private
-spec hardlink_replicated(datastore:doc(), file_ctx:ctx()) -> ok | no_return().
hardlink_replicated(#document{
    value = #file_meta{deleted = Del1},
    deleted = Del2
}, FileCtx) when Del1 or Del2 ->
    fslogic_delete:handle_remotely_deleted_file(FileCtx);
hardlink_replicated(_, FileCtx) ->
    % TODO VFS-7914 - Do not invalidate cache, when it is not needed
    ok = qos_logic:invalidate_cache_and_reconcile(FileCtx),
    ok = fslogic_event_emitter:emit_file_attr_changed(FileCtx, []).


%% @private
-spec file_meta_change_replicated(datastore:doc(), file_ctx:ctx()) -> ok | no_return().
file_meta_change_replicated(#document{
    value = #file_meta{deleted = Del1},
    deleted = Del2
}, FileCtx) when Del1 or Del2 ->
    fslogic_delete:handle_remotely_deleted_file(FileCtx);
file_meta_change_replicated(_, FileCtx) ->
    ok = fslogic_event_emitter:emit_file_attr_changed(FileCtx, []).


%% @private
-spec link_replicated(module(), datastore:key(), od_space:id()) ->
    any() | no_return().
link_replicated(file_meta, LinkKey, SpaceId) ->
    dir_size_stats:report_remote_links_change(LinkKey, SpaceId),
    case datastore_model:get_generic_key(file_meta, LinkKey) of
        undefined ->
            % Legacy keys are not supported as it is impossible to retrieve GenericKey
            ok;
        GenericKey ->
            file_meta_posthooks:execute_hooks(GenericKey, link)
    end;
link_replicated(_Model, _LinkKey_, _SpaceId) ->
    ok.<|MERGE_RESOLUTION|>--- conflicted
+++ resolved
@@ -66,13 +66,7 @@
         {error, not_found} ->
             file_meta_hardlinks_posthooks:add_posthook(SpaceId, FileUuid);
         Error ->
-<<<<<<< HEAD
-            % TODO VFS-7531 - Handle dbsync events for hardlinks when referenced file_meta is missing
-            ?warning("hardlink replicated ~tp - posthook failed with error ~tp",
-                [FileUuid, Error])
-=======
-            ?warning("hardlink replicated ~p - dbsync posthook failed~n~s", [FileUuid, ?autoformat([Error])])
->>>>>>> df958084
+            ?warning("hardlink replicated ~tp - dbsync posthook failed~n~ts", [FileUuid, ?autoformat([Error])])
     end,
     ok = file_meta_posthooks:execute_hooks(FileUuid, doc);
 change_replicated_internal(SpaceId, #document{
