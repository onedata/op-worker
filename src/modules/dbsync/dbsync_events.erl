--- conflicted
+++ resolved
@@ -115,16 +115,12 @@
     traverse:on_task_change(Task, oneprovider:get_id_or_undefined());
 change_replicated_internal(_SpaceId, #document{key = JobID, value = #tree_traverse_job{}} = Doc) ->
     {ok, Job, PoolName, TaskID} = tree_traverse:get_job(Doc),
-<<<<<<< HEAD
-    traverse:maybe_run_scheduled_task({job, Job, JobID, PoolName, TaskID}, oneprovider:get_id_or_undefined());
+    traverse:on_job_change(Job, JobID, PoolName, TaskID, oneprovider:get_id_or_undefined());
 change_replicated_internal(SpaceId, #document{
     key = QosId,
     value = #qos_entry{}
 }) ->
     ?debug("change_replicated_internal: qos entry ~p", [QosId]),
     qos_bounded_cache:invalidate_on_all_nodes(SpaceId);
-=======
-    traverse:on_job_change(Job, JobID, PoolName, TaskID, oneprovider:get_id_or_undefined());
->>>>>>> d2727106
 change_replicated_internal(_SpaceId, _Change) ->
     ok.