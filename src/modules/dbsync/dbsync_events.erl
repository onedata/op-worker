%%%-------------------------------------------------------------------
%%% @author Rafal Slota
%%% @copyright (C) 2016 ACK CYFRONET AGH
%%% This software is released under the MIT license
%%% cited in 'LICENSE.txt'.
%%% @end
%%%-------------------------------------------------------------------
%%% @doc DBSync hooks.
%%% @end
%%%-------------------------------------------------------------------
-module(dbsync_events).
-author("Rafal Slota").

-include("modules/dbsync/common.hrl").
-include("modules/datastore/datastore_specific_models_def.hrl").
-include("modules/fslogic/fslogic_common.hrl").
-include_lib("cluster_worker/include/modules/datastore/datastore.hrl").
-include_lib("ctool/include/logging.hrl").

%% API
-export([change_replicated/2]).

%%%===================================================================
%%% API
%%%===================================================================

%%--------------------------------------------------------------------
%% @doc
%% Hook that runs just after change was replicated from remote provider.
%% Return value and any errors are ignored.
%% @end
%%--------------------------------------------------------------------
-spec change_replicated(SpaceId :: binary(), dbsync_worker:change()) ->
    any().
change_replicated(_, #change{model = file_meta, doc =  #document{key = FileUUID,
    value = #file_meta{type = ?REGULAR_FILE_TYPE}, deleted = true}}) ->
    ok = replica_cleanup:clean_replica_files(FileUUID);
change_replicated(SpaceId, #change{model = file_meta, doc = FileDoc =
    #document{key = FileUUID, value = #file_meta{type = ?REGULAR_FILE_TYPE}}}) ->
<<<<<<< HEAD
    ?info("change_replicated: changed file_meta ~p", [FileUUID]),
    ok = fslogic_utils:wait_for_links(FileUUID, 5, SpaceId),
=======
    ?info("change_replicated: changed file_meta ~p", [FileDoc]),
    ok = fslogic_utils:wait_for_links(FileUUID, 5),
>>>>>>> 2512ef59
    ok = fslogic_file_location:create_storage_file_if_not_exists(SpaceId, FileDoc),
    ok = fslogic_event:emit_file_attr_update({uuid, FileUUID}, []);
change_replicated(_SpaceId, #change{model = file_meta, doc = #document{key = FileUUID, value = #file_meta{}}}) ->
    ?info("change_replicated: changed file_meta ~p", [FileUUID]),
    ok = fslogic_event:emit_file_attr_update({uuid, FileUUID}, []);
change_replicated(SpaceId, #change{model = file_location, doc = Doc = #document{value = #file_location{uuid = FileUUID}}}) ->
    ?info("change_replicated: changed file_location ~p", [FileUUID]),
    ok = fslogic_utils:wait_for_file_meta(FileUUID, 5),
    ok = fslogic_utils:wait_for_links(FileUUID, 5, SpaceId),
    ok = replication_dbsync_hook:on_file_location_change(SpaceId, Doc);
change_replicated(_SpaceId, _Change) ->
    ok.

%%%===================================================================
%%% Internal functions
%%%===================================================================<|MERGE_RESOLUTION|>--- conflicted
+++ resolved
@@ -37,13 +37,8 @@
     ok = replica_cleanup:clean_replica_files(FileUUID);
 change_replicated(SpaceId, #change{model = file_meta, doc = FileDoc =
     #document{key = FileUUID, value = #file_meta{type = ?REGULAR_FILE_TYPE}}}) ->
-<<<<<<< HEAD
-    ?info("change_replicated: changed file_meta ~p", [FileUUID]),
+    ?info("change_replicated: changed file_meta ~p", [FileDoc]),
     ok = fslogic_utils:wait_for_links(FileUUID, 5, SpaceId),
-=======
-    ?info("change_replicated: changed file_meta ~p", [FileDoc]),
-    ok = fslogic_utils:wait_for_links(FileUUID, 5),
->>>>>>> 2512ef59
     ok = fslogic_file_location:create_storage_file_if_not_exists(SpaceId, FileDoc),
     ok = fslogic_event:emit_file_attr_update({uuid, FileUUID}, []);
 change_replicated(_SpaceId, #change{model = file_meta, doc = #document{key = FileUUID, value = #file_meta{}}}) ->
