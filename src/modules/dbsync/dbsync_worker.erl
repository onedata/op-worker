--- conflicted
+++ resolved
@@ -488,8 +488,7 @@
                  ok = caches_controller:flush(?GLOBAL_ONLY_LEVEL, ModelName, Key),
                  Key
         end,
-<<<<<<< HEAD
-        datastore:run_synchronized(ModelName, MainDocKey, fun() ->
+        datastore:run_transaction(ModelName, MainDocKey, fun() ->
             case Value of
                 #links{} ->
                     OldLinks = case couchdb_datastore_driver:get(ModelConfig, Key) of
@@ -505,10 +504,6 @@
                 _ ->
                     {ok, _} = couchdb_datastore_driver:force_save(ModelConfig, Doc)
             end
-=======
-        datastore:run_transaction(ModelName, MainDocKey, fun() ->
-            {ok, _} = couchdb_datastore_driver:force_save(ModelConfig, Doc)
->>>>>>> 26192617
         end),
 
         case Value of
