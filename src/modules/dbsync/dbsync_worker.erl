--- conflicted
+++ resolved
@@ -335,24 +335,6 @@
     try
         ModelConfig = ModelName:model_init(),
         {FlushFun, ClearFun} = case Value of
-<<<<<<< HEAD
-            #links{} ->
-                {
-                    fun() -> caches_controller:flush(?GLOBAL_ONLY_LEVEL, ModelName, Value#links.doc_key, all) end,
-                    fun() -> caches_controller:clear(?GLOBAL_ONLY_LEVEL, ModelName, Value#links.doc_key, all) end
-                };
-            _ ->
-                {
-                    fun() -> caches_controller:flush(?GLOBAL_ONLY_LEVEL, ModelName, Key) end,
-                    fun() -> caches_controller:clear(?GLOBAL_ONLY_LEVEL, ModelName, Key) end
-                }
-        end,
-
-        datastore:run_synchronized(ModelName, term_to_binary({dbsync, Key}), fun() ->
-            FlushFun(),
-            {ok, _} = couchdb_datastore_driver:force_save(ModelConfig, Doc),
-            ClearFun()
-=======
                                    #links{} ->
                                        {
                                            fun() -> caches_controller:flush(?GLOBAL_ONLY_LEVEL, ModelName, Value#links.doc_key, all) end,
@@ -379,7 +361,6 @@
                 Error2 ->
                     ?error_stacktrace("Unable to clear cache for change ~p due to: ~p", [Change, Error2])
             end
->>>>>>> 441b6273
         end),
         spawn(
             fun() ->
