--- conflicted
+++ resolved
@@ -23,15 +23,11 @@
 -export([init/1, handle/1, cleanup/0]).
 
 %% API
-<<<<<<< HEAD
--export([supervisor_flags/0, get_on_demand_changes_stream_id/2]).
-=======
 -export([supervisor_flags/0, get_on_demand_changes_stream_id/2,
     start_streams/0, start_streams/1]).
 
 %% Internal services API
 -export([start_in_stream/1, stop_in_stream/1, start_out_stream/1, stop_out_stream/1]).
->>>>>>> 610bf7c7
 
 -define(DBSYNC_WORKER_SUP, dbsync_worker_sup).
 
@@ -120,15 +116,9 @@
     [dbsync_out_stream:option()]) -> supervisor:child_spec().
 dbsync_out_stream_spec(ReqId, SpaceId, Opts) ->
     #{
-<<<<<<< HEAD
-        id => {dbsync_out_stream, ReqId},
-        start => {dbsync_out_stream, start_link, [ReqId, SpaceId, Opts]},
-        restart => temporary,
-=======
         id => ?OUT_STREAM_ID(ReqId),
         start => {dbsync_out_stream, start_link, [ReqId, SpaceId, Opts]},
         restart => transient,
->>>>>>> 610bf7c7
         shutdown => timer:seconds(10),
         type => worker,
         modules => [dbsync_out_stream]
@@ -154,10 +144,6 @@
 %%%===================================================================
 %%% Internal services API
 %%%===================================================================
-
--spec get_on_demand_changes_stream_id(od_space:id(), od_provider:id()) -> binary().
-get_on_demand_changes_stream_id(SpaceId, ProviderId) ->
-    <<SpaceId/binary, "_", ProviderId/binary>>.
 
 %%--------------------------------------------------------------------
 %% @doc
@@ -260,19 +246,11 @@
             )
     end,
     Name = get_on_demand_changes_stream_id(SpaceId, ProviderId),
-<<<<<<< HEAD
-    StreamID = {dbsync_out_stream, Name},
-    critical_section:run([?MODULE, StreamID], fun() ->
-        case global:whereis_name(StreamID) of
-            undefined ->
-                Node = datastore_key:responsible_node(SpaceId),
-=======
     StreamID = ?OUT_STREAM_ID(Name),
     critical_section:run([?MODULE, StreamID], fun() ->
         case global:whereis_name(StreamID) of
             undefined ->
                 Node = datastore_key:any_responsible_node(SpaceId),
->>>>>>> 610bf7c7
                 % TODO VFS-VFS-6651 - child deletion will not be needed after
                 % refactoring of supervision tree to use one_for_one supervisor
                 rpc:call(Node, supervisor, terminate_child, [?DBSYNC_WORKER_SUP, StreamID]),
