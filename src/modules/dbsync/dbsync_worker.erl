--- conflicted
+++ resolved
@@ -619,19 +619,11 @@
                 dbsync_events:change_replicated(SpaceId, Change, Master),
                 Master ! {change_replicated_ok, Key}
             catch
-<<<<<<< HEAD
-                Class:Reason ->
-                    ?error("Change ~p post-processing failed~nStacktrace: ~s",
-                        [lager:pr(Change,?MODULE),
-                            lager:pr_stacktrace(erlang:get_stacktrace(), {Class, Reason})])
-            end,
-            ok
-=======
                 E1:E2 ->
                     ?error_stacktrace("Change ~p post-processing failed: ~p:~p", [Change, E1, E2])
             end
->>>>>>> 4ca324da
         end),
+
         receive
             {change_replicated_ok, Key} -> ok;
             {file_consistency_wait, Key} -> ok
@@ -643,7 +635,7 @@
         _:Reason ->
             ?error_stacktrace("Unable to apply change ~p due to: ~p", [Change, Reason]),
             {error, Reason}
-    end.
+    end).
 
 %%--------------------------------------------------------------------
 %% @doc
