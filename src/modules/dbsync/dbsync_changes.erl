%%%-------------------------------------------------------------------
%%% @author Krzysztof Trzepla
%%% @copyright (C) 2017 ACK CYFRONET AGH
%%% This software is released under the MIT license
%%% cited in 'LICENSE.txt'.
%%% @end
%%%-------------------------------------------------------------------
%%% @doc
%%% This module is responsible for application of remote changes.
%%% @end
%%%-------------------------------------------------------------------
-module(dbsync_changes).
-author("Krzysztof Trzepla").

-include("global_definitions.hrl").
-include("modules/datastore/datastore_models.hrl").
-include_lib("cluster_worker/include/modules/datastore/datastore_links.hrl").
-include_lib("ctool/include/logging.hrl").

%% API
-export([apply_batch/2, apply/1]).

-type ctx() :: datastore_cache:ctx().
-type key() :: datastore:key().
-type doc() :: datastore:doc().
-type model() :: datastore_model:model().

%% Time to wait for worker process
-define(WORKER_TIMEOUT, 90000).

%%%===================================================================
%%% API
%%%===================================================================

%%--------------------------------------------------------------------
%% @doc
%% Applies remote changes.
%% @end
%%--------------------------------------------------------------------
-spec apply_batch([datastore:doc()], {couchbase_changes:since(),
    couchbase_changes:until()}) -> ok.
apply_batch(Docs, BatchRange) ->
    Master = self(),
    spawn_link(fun() ->
        DocsGroups = group_changes(Docs),
        DocsList = maps:values(DocsGroups),

        MinSize = application:get_env(?APP_NAME,
            dbsync_changes_apply_min_group_size, 10),

        {LastGroup, DocsList2} = lists:foldl(fun(Group, {CurrentGroup, Acc}) ->
            Group2 = Group ++ CurrentGroup,
            case length(Group2) >= MinSize of
                true ->
                    {[], [Group2 | Acc]};
                _ ->
                    {Group2, Acc}
            end
        end, {[], []}, DocsList),
        DocsList3 = case LastGroup of
            [] -> DocsList2;
            _ -> [LastGroup | DocsList2]
        end,

        Ref = make_ref(),
        Pids = parallel_apply(DocsList3, Ref),
        Ans = gather_answers(Pids, Ref),
        Master ! {batch_applied, BatchRange, Ans}
    end),
    ok.

%%--------------------------------------------------------------------
%% @doc
%% Applies remote changes.
%% @end
%%--------------------------------------------------------------------
-spec apply(datastore:doc()) -> ok | {error, datastore_doc:seq(), term()}.
apply(Doc = #document{value = Value, scope = SpaceId, seq = Seq}) ->
    try
        DocToHandle = case Value of
            #links_forest{model = Model, key = Key} ->
                links_save(Model, Key, Doc);
            #links_node{model = Model, key = Key} ->
                links_save(Model, Key, Doc);
            #links_mask{} ->
                links_delete(Doc);
            _ ->
                Model = element(1, Value),
                Ctx = get_ctx(Model),
                Ctx2 = Ctx#{sync_change => true, hooks_disabled => true},
                case datastore_model:save(Ctx2, Doc) of
                    {ok, Doc2} ->
                        case Value of
                            #file_location{} ->
                                fslogic_location_cache:cache_location(Doc2);
                            _ ->
                                ok
                        end,
                        Doc2;
                    {error, ignored} ->
                        undefined
                end
        end,

        try
            dbsync_events:change_replicated(SpaceId, DocToHandle)
        catch
            _:Reason_ ->
                ?error_stacktrace("Change ~p post-processing failed due "
                "to: ~p", [Doc, Reason_])
        end,
        ok
    catch
        _:Reason ->
            ?error_stacktrace("Unable to apply change ~p due to: ~p",
                [Doc, Reason]),
            {error, Seq, Reason}
    end.

%%%===================================================================
%%% Internal functions
%%%===================================================================

%%--------------------------------------------------------------------
%% @private
%% @doc
%% Saves datastore links document and returns doc used for applying changes or
%% `undefined` if remote doc was ignored.
%% @end
%%--------------------------------------------------------------------
-spec links_save(model(), key(), doc()) -> undefined | doc().
links_save(Model, RoutingKey, Doc = #document{key = Key}) ->
    Ctx = get_ctx(Model),
    Ctx2 = Ctx#{
        sync_change => true,
        local_links_tree_id => oneprovider:get_id(),
        routing_key => RoutingKey
    },
    Ctx3 = datastore_multiplier:extend_name(RoutingKey, Ctx2),
    case datastore_router:route(RoutingKey, save, [Ctx3, Key, Doc]) of
        {ok, Doc2} ->
            Doc2;
        {error, ignored} ->
            undefined
    end.

%%--------------------------------------------------------------------
%% @private
%% @doc
%% Removes datastore links based on links mask and returns doc used for
%% applying changes.
%% @end
%%--------------------------------------------------------------------
-spec links_delete(doc()) -> undefined | doc().
links_delete(Doc = #document{key = Key, value = LinksMask = #links_mask{
    key = RoutingKey, model = Model, tree_id = TreeId
}, deleted = false}) ->
    LocalTreeId = oneprovider:get_id(),
    case TreeId of
        LocalTreeId ->
            Ctx = get_ctx(Model),
            Ctx2 = Ctx#{
                sync_change => true,
                local_links_tree_id => LocalTreeId
            },
            Ctx3 = datastore_multiplier:extend_name(RoutingKey, Ctx2),
            DeletedLinks = get_links_mask(Ctx3, Key, RoutingKey),
            Deleted = apply_links_mask(Ctx3, LinksMask, DeletedLinks),
            Ctx2_2 = datastore_multiplier:extend_name(RoutingKey, Ctx),
            save_links_mask(Ctx2_2, Doc#document{deleted = Deleted});
        _ ->
            undefined
    end;
links_delete(Doc = #document{
    mutators = [TreeId, RemoteTreeId],
    value = #links_mask{key = RoutingKey, model = Model, tree_id = RemoteTreeId},
    deleted = true
}) ->
    LocalTreeId = oneprovider:get_id(),
    case TreeId of
        LocalTreeId ->
            Ctx = get_ctx(Model),
            Ctx2 = Ctx#{
                sync_change => true,
                local_links_tree_id => LocalTreeId
            },
            Ctx3 = datastore_multiplier:extend_name(RoutingKey, Ctx2),
            save_links_mask(Ctx3, Doc);
        _ ->
            undefined
    end;
links_delete(#document{}) ->
    undefined.

%%--------------------------------------------------------------------
%% @private
%% @doc
%% Returns list of masked links that have been already deleted.
%% @end
%%--------------------------------------------------------------------
-spec get_links_mask(ctx(), key(), key()) -> [links_mask:link()].
get_links_mask(Ctx, Key, RoutingKey) ->
<<<<<<< HEAD
    case datastore_router:route(RoutingKey, get, [Ctx, Key]) of
=======
    case datastore_router:route(Ctx#{routing_key => RoutingKey}, RoutingKey, get, [Ctx, Key]) of
>>>>>>> 96cee0e2
        {ok, #document{value = #links_mask{links = Links}}} -> Links;
        {error, not_found} -> []
    end.

%%--------------------------------------------------------------------
%% @private
%% @doc
%% Applies links mask by deleting masked links.
%% @end
%%--------------------------------------------------------------------
-spec apply_links_mask(ctx(), links_mask:mask(), [links_mask:link()]) ->
    boolean().
apply_links_mask(Ctx, #links_mask{key = Key, tree_id = TreeId, links = Links},
    DeletedLinks) ->
    LinksSet = gb_sets:from_list(Links),
    DeletedLinksSet = gb_sets:from_list(DeletedLinks),
    Links2 = gb_sets:to_list(gb_sets:subtract(LinksSet, DeletedLinksSet)),
    Results = datastore_router:route(Key, delete_links, [
        Ctx, Key, TreeId, Links2
    ]),

    Check = lists:all(fun(Result) -> Result == ok end, Results),
    case Check of
        true ->
            ok;
        _ ->
            ?error("apply_links_mask error: ~p for args: ~p",
                [Results, {Ctx, Key, TreeId, Links2}])
    end,

    true = Check,
    Size = application:get_env(cluster_worker, datastore_links_mask_size, 1000),
    erlang:length(Links) == Size.

%%--------------------------------------------------------------------
%% @private
%% @doc
%% Saves datastore links mask and returns doc used for applying changes or
%% `undefined` if remote doc was ignored.
%% @end
%%--------------------------------------------------------------------
-spec save_links_mask(ctx(), doc()) -> undefined | doc().
save_links_mask(Ctx, Doc = #document{key = Key,
    value = #links_mask{key = RoutingKey}}) ->
<<<<<<< HEAD
    case datastore_router:route(RoutingKey, save, [Ctx, Key, Doc]) of
=======
    case datastore_router:route(Ctx#{routing_key => RoutingKey}, RoutingKey, save, [Ctx, Key, Doc]) of
>>>>>>> 96cee0e2
        {ok, Doc2} ->
            Doc2;
        {error, ignored} ->
            undefined
    end.

%%--------------------------------------------------------------------
%% @private
%% @doc
%% Returns key connected with particular change.
%% @end
%%--------------------------------------------------------------------
-spec get_change_key(datastore:doc()) -> datastore:key().
get_change_key(#document{value = #file_location{uuid = FileUuid}}) ->
    FileUuid;
get_change_key(#document{key = Uuid}) ->
    Uuid.

%%--------------------------------------------------------------------
%% @private
%% @doc
%% Group changes - documents connected with single file are grouped together.
%% @end
%%--------------------------------------------------------------------
-spec group_changes([datastore:doc()]) -> map().
group_changes(Docs) ->
    lists:foldl(fun(Doc, Acc) ->
        ChangeKey = get_change_key(Doc),
        ChangeList = maps:get(ChangeKey, Acc, []),
        maps:put(ChangeKey, [Doc | ChangeList], Acc)
    end, #{}, Docs).

%%--------------------------------------------------------------------
%% @private
%% @doc
%% Starts one worker for each documents' group.
%% @end
%%--------------------------------------------------------------------
-spec parallel_apply([[datastore:doc()]], reference()) -> [pid()].
parallel_apply(DocsList, Ref) ->
    Master = self(),
    lists:map(fun(DocList) ->
        spawn(fun() ->
            SlaveAns = lists:foldl(fun
                (Doc, ok) ->
                    dbsync_changes:apply(Doc);
                (_, Acc) ->
                    Acc
            end, ok, lists:reverse(DocList)),
            Master ! {changes_worker_ans, Ref, self(), SlaveAns}
        end)
    end, DocsList).

%%--------------------------------------------------------------------
%% @private
%% @doc
%% Gather answers from workers.
%% @end
%%--------------------------------------------------------------------
-spec gather_answers([pid()], reference()) ->
    ok | timeout | {error, datastore_doc:seq(), term()}.
gather_answers(SlavesList, Ref) ->
    gather_answers(SlavesList, Ref, ok).

%%--------------------------------------------------------------------
%% @private
%% @doc
%% Gather appropriate number of workers' answers.
%% @end
%%--------------------------------------------------------------------
-spec gather_answers([pid()], reference(),
    ok | {error, datastore_doc:seq(), term()}) ->
    ok | timeout | {error, datastore_doc:seq(), term()}.
gather_answers([], _Ref, Ans) ->
    Ans;
gather_answers(Pids, Ref, TmpAns) ->
    receive
        {changes_worker_ans, Ref, Pid, Ans} ->
            Merged = case {Ans, TmpAns} of
                {ok, _} -> TmpAns;
                {{error, Seq, _}, {error, Seq2, _}} when Seq < Seq2 -> Ans;
                {{error, _, _}, {error, _, _}} -> TmpAns;
                _ -> Ans
            end,
            gather_answers(Pids -- [Pid], Ref, Merged)
    after
        ?WORKER_TIMEOUT ->
            IsAnyAlive = lists:foldl(fun
                (_, true) ->
                    true;
                (Pid, _Acc) ->
                    erlang:is_process_alive(Pid)
            end, false, Pids),
            case IsAnyAlive of
                true ->
                    gather_answers(Pids, Ref, TmpAns);
                false ->
                    timeout
            end
    end.

%%--------------------------------------------------------------------
%% @doc
%% Returns model context used during application of changes.
%% Warning: if any traverse callback module uses other sync info than one provided by tree_traverse, this function
%% has to be extended to parse #document and get callback module.
%% @end
%%--------------------------------------------------------------------
-spec get_ctx(model()) -> ctx().
get_ctx(Model) ->
    case Model of
        traverse_task ->
            Ctx = tree_traverse:get_sync_info(),
            datastore_model_default:set_defaults(Ctx#{model => Model});
        _ ->
            datastore_model_default:get_ctx(Model)
    end.<|MERGE_RESOLUTION|>--- conflicted
+++ resolved
@@ -200,11 +200,7 @@
 %%--------------------------------------------------------------------
 -spec get_links_mask(ctx(), key(), key()) -> [links_mask:link()].
 get_links_mask(Ctx, Key, RoutingKey) ->
-<<<<<<< HEAD
-    case datastore_router:route(RoutingKey, get, [Ctx, Key]) of
-=======
-    case datastore_router:route(Ctx#{routing_key => RoutingKey}, RoutingKey, get, [Ctx, Key]) of
->>>>>>> 96cee0e2
+    case datastore_router:route(RoutingKey, get, [Ctx#{routing_key => RoutingKey}, Key]) of
         {ok, #document{value = #links_mask{links = Links}}} -> Links;
         {error, not_found} -> []
     end.
@@ -249,11 +245,7 @@
 -spec save_links_mask(ctx(), doc()) -> undefined | doc().
 save_links_mask(Ctx, Doc = #document{key = Key,
     value = #links_mask{key = RoutingKey}}) ->
-<<<<<<< HEAD
-    case datastore_router:route(RoutingKey, save, [Ctx, Key, Doc]) of
-=======
-    case datastore_router:route(Ctx#{routing_key => RoutingKey}, RoutingKey, save, [Ctx, Key, Doc]) of
->>>>>>> 96cee0e2
+    case datastore_router:route(RoutingKey, save, [Ctx#{routing_key => RoutingKey}, Key, Doc]) of
         {ok, Doc2} ->
             Doc2;
         {error, ignored} ->
