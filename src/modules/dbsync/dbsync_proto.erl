%%%-------------------------------------------------------------------
%%% @author Rafal Slota
%%% @copyright (C) 2015 ACK CYFRONET AGH
%%% This software is released under the MIT license
%%% cited in 'LICENSE.txt'.
%%% @end
%%%-------------------------------------------------------------------
%%% @doc Implementation of TreeBroadcast protocol for DBSync.
%%% @end
%%%-------------------------------------------------------------------
-module(dbsync_proto).
-author("Rafal Slota").

-include("global_definitions.hrl").
-include("modules/dbsync/common.hrl").
-include("proto/oneprovider/dbsync_messages.hrl").
-include("proto/oneclient/common_messages.hrl").
-include_lib("ctool/include/logging.hrl").


-export([send_batch/3, changes_request/3, status_report/3]).

-export([send_tree_broadcast/4, send_tree_broadcast/5, send_direct_message/3]).
-export([handle/2, handle_impl/2]).
-export([reemit/1]).

%% Time between failed direct requests
-define(DIRECT_MESSAGE_RETRY_TIME, 50).

%%%==================================================================
%%% API
%%%===================================================================


%%--------------------------------------------------------------------
%% @doc
%% Sends given batch from the queue to providers. Batch may be skipped if empty.
%% @end
%%--------------------------------------------------------------------
-spec send_batch(dbsync_worker:queue(), SpaceId :: binary(), dbsync_worker:batch()) ->
    skip | ok | no_return().
send_batch(_, _, #batch{since = X, until = X}) ->
    skip;
send_batch(global, SpaceId, #batch{changes = Changes, since = Since, until = Until} = Batch) ->
    ?debug("[ DBSync ] Sending batch from space ~p to all providers: ~p", [SpaceId, Batch]),
    ToSend = #batch_update{space_id = SpaceId, since_seq = dbsync_utils:encode_term(Since), until_seq = dbsync_utils:encode_term(Until),
        changes_encoded = dbsync_utils:encode_term(Changes)},
    Providers = dbsync_utils:get_providers_for_space(SpaceId),
    send_tree_broadcast(SpaceId, Providers, ToSend, 3),
    ok;
send_batch({provider, ProviderId, _}, SpaceId, #batch{changes = Changes, since = Since, until = Until} = Batch) ->
    ?debug("[ DBSync ] Sending batch to provider ~p: ~p", [ProviderId, Batch]),
    case dbsync_utils:validate_space_access(ProviderId, SpaceId) of
        ok -> send_direct_message(ProviderId, #batch_update{space_id = SpaceId, since_seq = dbsync_utils:encode_term(Since), until_seq = dbsync_utils:encode_term(Until),
            changes_encoded = dbsync_utils:encode_term(Changes)}, 3);
        _ -> skip
    end.


%%--------------------------------------------------------------------
%% @doc
%% Sends request for missing changes to given provider.
%% @end
%%--------------------------------------------------------------------
-spec changes_request(oneprovider:id(), Since :: non_neg_integer(), Until :: non_neg_integer()) ->
    ok | {error, Reason :: term()}.
changes_request(ProviderId, Since, Until) ->
%%    ?info("Requesting direct changes ~p ~p ~p", [ProviderId, Since, Until]),
    send_direct_message(ProviderId, #changes_request{since_seq = dbsync_utils:encode_term(Since), until_seq = dbsync_utils:encode_term(Until)}, 3).


%%--------------------------------------------------------------------
%% @doc
%% Sends status report to given providers.
%% @end
%%--------------------------------------------------------------------
-spec status_report(SpaceId :: binary(), Providers :: [oneprovider:id()], CurrentSeq :: non_neg_integer()) ->
    ok | {error, Reason :: term()}.
status_report(SpaceId, Providers, CurrentSeq) ->
    AllProviders = Providers,
    ?debug("Sending status ~p ~p ~p", [SpaceId, Providers, CurrentSeq]),
    send_tree_broadcast(SpaceId, AllProviders, #status_report{space_id = SpaceId, seq = dbsync_utils:encode_term(CurrentSeq)}, 3).


%%--------------------------------------------------------------------
%% @doc Sends direct message to given provider and block until response arrives.
%% @end
%%--------------------------------------------------------------------
-spec send_direct_message(ProviderId :: oneprovider:id(), Request :: term(), Attempts :: non_neg_integer()) ->
    ok | {error, Reason :: any()}.
send_direct_message(ProviderId, Request, Attempts) when Attempts > 0 ->
    case dbsync_utils:communicate(ProviderId, Request) of
        {ok, _} -> ok;
<<<<<<< HEAD
        {error, Reason} ->
            ?error("Unable to send direct message to ~p due to: ~p", [ProviderId, Reason]),
            timer:sleep(?DIRECT_MESSAGE_RETRY_TIME),
=======
        {error, _Reason} ->
>>>>>>> 683df0b7
            send_direct_message(ProviderId, Request, Attempts - 1)
    end;
send_direct_message(_ProviderId, _Request, _) ->
    {error, unable_to_connect}.


%%--------------------------------------------------------------------
%% @doc Sends broadcast message to all providers from SyncWith list.
%%      SyncWith has to be sorted.
%% @end
%%--------------------------------------------------------------------
-spec send_tree_broadcast(SpaceId :: binary(), SyncWith :: [ProviderId :: oneprovider:id()], Request :: term(), Attempts :: non_neg_integer()) ->
    ok | no_return().
send_tree_broadcast(SpaceId, SyncWith, Request, Attempts) ->
    BaseRequest = #tree_broadcast{space_id = SpaceId, request_id = dbsync_utils:gen_request_id(), message_body = Request, excluded_providers = [], l_edge = <<"">>, r_edge = <<"">>, depth = 0},
    send_tree_broadcast(SpaceId, SyncWith, Request, BaseRequest, Attempts).
send_tree_broadcast(SpaceId, SyncWith, Request, BaseRequest, Attempts) ->
    SyncWith1 = SyncWith -- [oneprovider:get_provider_id()],
    case SyncWith1 of
        [] -> ok;
        _ ->
            {LSync, RSync} = lists:split(crypto:rand_uniform(0, length(SyncWith1)), SyncWith1),
            ExclProviders = [oneprovider:get_provider_id() | BaseRequest#tree_broadcast.excluded_providers],
            NewBaseRequest = BaseRequest#tree_broadcast{excluded_providers = lists:usort(ExclProviders), space_id = SpaceId},
            do_emit_tree_broadcast(LSync, Request, NewBaseRequest, Attempts),
            do_emit_tree_broadcast(RSync, Request, NewBaseRequest, Attempts)
    end.


%%--------------------------------------------------------------------
%% @doc Internal helper function for tree_broadcast/4. This function broadcasts message blindly
%%      to one of given providers (while passing to him responsibility to reemit the message)
%%      without any additional logic.
%% @end
%%--------------------------------------------------------------------
-spec do_emit_tree_broadcast(SyncWith :: [ProviderId :: binary()], Request :: term(), #tree_broadcast{}, Attempts :: non_neg_integer()) ->
    Response :: term() | {error, Reason :: any()}.
do_emit_tree_broadcast([], _Request, _NewBaseRequest, _Attempts) ->
    ok;
do_emit_tree_broadcast(SyncWith, Request, #tree_broadcast{depth = Depth} = BaseRequest, Attempts) when Attempts > 0 ->
    PushTo = lists:nth(crypto:rand_uniform(1, 1 + length(SyncWith)), SyncWith),
    [LEdge | _] = SyncWith,
    REdge = lists:last(SyncWith),
    SyncRequest = BaseRequest#tree_broadcast{l_edge = LEdge, r_edge = REdge, depth = Depth + 1},

    case dbsync_utils:communicate(PushTo, SyncRequest) of
        {ok, _} -> ok;
        {error, Reason} ->
            ?error("Unable to send tree message to ~p due to: ~p", [PushTo, Reason]),
            do_emit_tree_broadcast(SyncWith, Request, #tree_broadcast{} = BaseRequest, Attempts - 1)
    end;
do_emit_tree_broadcast(_SyncWith, _Request, _BaseRequest, 0) ->
    {error, unable_to_connect}.


%%%===================================================================
%%% Internal functions
%%%===================================================================


%%--------------------------------------------------------------------
%% @doc
%% Sends given TreeBroadcast message to all remaining providers.
%% @end
%%--------------------------------------------------------------------
-spec reemit(#tree_broadcast{}) ->
    ok | no_return().
reemit(#tree_broadcast{l_edge = LEdge, r_edge = REdge, space_id = SpaceId, message_body = Request} = BaseRequest) ->
    AllProviders = dbsync_utils:get_providers_for_space(SpaceId),
    SortedProviders = lists:usort(AllProviders),
    WOLeftEdge = lists:dropwhile(fun(Elem) -> Elem =/= LEdge end, SortedProviders),
    UpToRightEdge = lists:takewhile(fun(Elem) -> Elem =/= REdge end, WOLeftEdge),
    ProvidersToSync = lists:usort([REdge | UpToRightEdge]),
    ok = send_tree_broadcast(SpaceId, ProvidersToSync, Request, BaseRequest, 3).


%%--------------------------------------------------------------------
%% @doc
%% Handles request from non-local DBSync server.
%% @end
%%--------------------------------------------------------------------
-spec handle(SessId :: session:id(), #dbsync_request{}) ->
    #status{}.
handle(SessId, #dbsync_request{message_body = MessageBody}) ->
    ?debug("DBSync request from ~p ~p", [SessId, MessageBody]),
    {ok, #document{value = #session{identity = #identity{provider_id = ProviderId}}}} = session:get(SessId),
    try handle_impl(ProviderId, MessageBody) of
        ok ->
            #status{code = ?OK};
        Reason1 ->
            ?error("DBSync error ~p", [Reason1]),
            #status{code = ?EAGAIN}
    catch
        _:Reason0 ->
            ?error_stacktrace("DBSync error ~p", [Reason0]),
            #status{code = ?EAGAIN}
    end.


%%--------------------------------------------------------------------
%% @doc
%% Handles unpacked request from non-local DBSync server.
%% @end
%%--------------------------------------------------------------------
-spec handle_impl(From :: oneprovider:id(), #tree_broadcast{} | #changes_request{} | #batch_update{}) ->
    ok | no_return().
handle_impl(From, #tree_broadcast{message_body = Request, request_id = ReqId} = BaseRequest) ->
    Ignore =
        case dbsync_utils:temp_get({request, ReqId}) of
            undefined ->
                dbsync_utils:temp_put({request, ReqId}, erlang:system_time(), timer:minutes(1)),
                false;
            _MTime ->
                true
        end,

    ?debug("DBSync request (ignored: ~p) from ~p ~p", [Ignore, From, BaseRequest]),

    case Ignore of
        false ->
            try handle_broadcast(From, Request, BaseRequest) of
%%                ok -> ok; %% This case should be safely ignored but is not used right now.
                reemit ->
                    case worker_proxy:cast(dbsync_worker, {reemit, BaseRequest}) of
                        ok -> ok;
                        {error, Reason} ->
                            ?error("Cannot reemit tree broadcast due to: ~p", [Reason]),
                            {error, Reason}
                    end
            catch
                _:Reason ->
                    ?error("Error while handling tree broadcast: ~p", [Reason]),
                    {error, Reason}
            end;
        true -> ok
    end;
handle_impl(From, #changes_request{since_seq = Since, until_seq = Until} = _BaseRequest) ->
%%    ?info("Changes request form ~p: Since ~p, Until: ~p", [From, Since, Until]),
    {ok, _} = dbsync_worker:init_stream(dbsync_utils:decode_term(Since), dbsync_utils:decode_term(Until), {provider, From, dbsync_utils:gen_request_id()}),
    ok;
handle_impl(From, #batch_update{space_id = SpaceId, since_seq = Since, until_seq = Until, changes_encoded = ChangesBin}) ->
    ProviderId = From,

    Batch = #batch{since = dbsync_utils:decode_term(Since), until = dbsync_utils:decode_term(Until), changes = dbsync_utils:decode_term(ChangesBin)},
    dbsync_worker:apply_batch_changes(ProviderId, SpaceId, Batch).


%%--------------------------------------------------------------------
%% @doc
%% General handler for tree_broadcast{} inner-messages. Shall return whether
%% broadcast should be canceled (ok | {error, _}) or reemitted (reemit).
%% @end
%%--------------------------------------------------------------------
-spec handle_broadcast(From :: oneprovider:id(), Request :: term(), BaseRequest :: term()) ->
    ok | reemit | {error, Reason :: any()}.
handle_broadcast(From, #batch_update{space_id = SpaceId, since_seq = Since, until_seq = Until, changes_encoded = ChangesBin} = Request, BaseRequest) ->
    ProviderId = From,

    Batch = #batch{since = dbsync_utils:decode_term(Since), until = dbsync_utils:decode_term(Until), changes = dbsync_utils:decode_term(ChangesBin)},
    dbsync_worker:apply_batch_changes(ProviderId, SpaceId, Batch),
    reemit;
handle_broadcast(From, #status_report{space_id = SpaceId, seq = SeqBin} = _Request, _BaseRequest) ->
    dbsync_worker:on_status_received(From, SpaceId, dbsync_utils:decode_term(SeqBin)),
    reemit;
handle_broadcast(_From, #status_request{} = _Request, _BaseRequest) ->
    worker_proxy:cast(dbsync_worker, requested_bcast_status),
    reemit.


%%--------------------------------------------------------------------
%% Misc
%%--------------------------------------------------------------------<|MERGE_RESOLUTION|>--- conflicted
+++ resolved
@@ -91,13 +91,9 @@
 send_direct_message(ProviderId, Request, Attempts) when Attempts > 0 ->
     case dbsync_utils:communicate(ProviderId, Request) of
         {ok, _} -> ok;
-<<<<<<< HEAD
         {error, Reason} ->
-            ?error("Unable to send direct message to ~p due to: ~p", [ProviderId, Reason]),
+%%            ?error("Unable to send direct message to ~p due to: ~p", [ProviderId, Reason]),
             timer:sleep(?DIRECT_MESSAGE_RETRY_TIME),
-=======
-        {error, _Reason} ->
->>>>>>> 683df0b7
             send_direct_message(ProviderId, Request, Attempts - 1)
     end;
 send_direct_message(_ProviderId, _Request, _) ->
