%%%-------------------------------------------------------------------
%%% @author Rafal Slota
%%% @copyright (C) 2015 ACK CYFRONET AGH
%%% This software is released under the MIT license
%%% cited in 'LICENSE.txt'.
%%% @end
%%%-------------------------------------------------------------------
%%% @doc Implementation of TreeBroadcast protocol for DBSync.
%%% @end
%%%-------------------------------------------------------------------
-module(dbsync_proto).
-author("Rafal Slota").

-include("global_definitions.hrl").
-include("modules/dbsync/common.hrl").
-include("proto/oneprovider/dbsync_messages.hrl").
-include("proto/oneclient/common_messages.hrl").
-include_lib("ctool/include/logging.hrl").


-export([send_batch/3, changes_request/3, status_report/3]).

-export([send_tree_broadcast/4, send_tree_broadcast/5, send_direct_message/3]).
-export([handle/2, handle_impl/2]).
-export([reemit/1]).

%% Time between failed direct requests
-define(DIRECT_MESSAGE_RETRY_TIME, 50).

%%%==================================================================
%%% API
%%%===================================================================


%%--------------------------------------------------------------------
%% @doc
%% Sends given batch from the queue to providers. Batch may be skipped if empty.
%% @end
%%--------------------------------------------------------------------
-spec send_batch(dbsync_worker:queue(), SpaceId :: binary(), dbsync_worker:batch()) ->
    skip | ok | no_return().
send_batch(_, _, #batch{since = X, until = X}) ->
    skip;
send_batch(global, SpaceId, #batch{changes = Changes, since = Since, until = Until} = Batch) ->
    ?debug("[ DBSync ] Sending batch from space ~p to all providers: ~p", [SpaceId, Batch]),
    ToSend = #batch_update{space_id = SpaceId, since_seq = dbsync_utils:encode_term(Since), until_seq = dbsync_utils:encode_term(Until),
        changes_encoded = dbsync_utils:encode_term(Changes)},
    Providers = dbsync_utils:get_providers_for_space(SpaceId),
    send_tree_broadcast(SpaceId, Providers, ToSend, 3),
    ok;
send_batch({provider, ProviderId, _}, SpaceId, #batch{changes = Changes, since = Since, until = Until} = Batch) ->
    ?debug("[ DBSync ] Sending batch to provider ~p: ~p", [ProviderId, Batch]),
    case dbsync_utils:validate_space_access(ProviderId, SpaceId) of
        ok -> send_direct_message(ProviderId, #batch_update{space_id = SpaceId, since_seq = dbsync_utils:encode_term(Since), until_seq = dbsync_utils:encode_term(Until),
            changes_encoded = dbsync_utils:encode_term(Changes)}, 3);
        _ -> skip
    end.


%%--------------------------------------------------------------------
%% @doc
%% Sends request for missing changes to given provider.
%% @end
%%--------------------------------------------------------------------
-spec changes_request(oneprovider:id(), Since :: non_neg_integer(), Until :: non_neg_integer()) ->
    ok | {error, Reason :: term()}.
changes_request(ProviderId, Since, Until) ->
%%    ?info("Requesting direct changes ~p ~p ~p", [ProviderId, Since, Until]),
    send_direct_message(ProviderId, #changes_request{since_seq = dbsync_utils:encode_term(Since), until_seq = dbsync_utils:encode_term(Until)}, 3).


%%--------------------------------------------------------------------
%% @doc
%% Sends status report to given providers.
%% @end
%%--------------------------------------------------------------------
-spec status_report(SpaceId :: binary(), Providers :: [oneprovider:id()], CurrentSeq :: non_neg_integer()) ->
    ok | {error, Reason :: term()}.
status_report(SpaceId, Providers, CurrentSeq) ->
    AllProviders = Providers,
    ?debug("Sending status ~p ~p ~p", [SpaceId, Providers, CurrentSeq]),
    send_tree_broadcast(SpaceId, AllProviders, #status_report{space_id = SpaceId, seq = dbsync_utils:encode_term(CurrentSeq)}, 3).


%%--------------------------------------------------------------------
%% @doc Sends direct message to given provider and block until response arrives.
%% @end
%%--------------------------------------------------------------------
-spec send_direct_message(ProviderId :: oneprovider:id(), Request :: term(), Attempts :: non_neg_integer()) ->
    ok | {error, Reason :: any()}.
send_direct_message(ProviderId, Request, Attempts) when Attempts > 0 ->
    case dbsync_utils:communicate(ProviderId, Request) of
        {ok, _} -> ok;
<<<<<<< HEAD
        {error, Reason} ->
%%            ?error("Unable to send direct message to ~p due to: ~p", [ProviderId, Reason]),
=======
        {error, _Reason} ->
>>>>>>> 3788a520
            timer:sleep(?DIRECT_MESSAGE_RETRY_TIME),
            send_direct_message(ProviderId, Request, Attempts - 1)
    end;
send_direct_message(_ProviderId, _Request, _) ->
    {error, unable_to_connect}.


%%--------------------------------------------------------------------
%% @doc Sends broadcast message to all providers from SyncWith list.
%%      SyncWith has to be sorted.
%% @end
%%--------------------------------------------------------------------
-spec send_tree_broadcast(SpaceId :: binary(), SyncWith :: [ProviderId :: oneprovider:id()], Request :: term(), Attempts :: non_neg_integer()) ->
    ok | no_return().
send_tree_broadcast(SpaceId, SyncWith, Request, Attempts) ->
    BaseRequest = #tree_broadcast{space_id = SpaceId, request_id = dbsync_utils:gen_request_id(), message_body = Request, excluded_providers = [], l_edge = <<"">>, r_edge = <<"">>, depth = 0},
    send_tree_broadcast(SpaceId, SyncWith, Request, BaseRequest, Attempts).
send_tree_broadcast(SpaceId, SyncWith, Request, BaseRequest, Attempts) ->
    SyncWith1 = SyncWith -- [oneprovider:get_provider_id()],
    case SyncWith1 of
        [] -> ok;
        _ ->
            {LSync, RSync} = lists:split(crypto:rand_uniform(0, length(SyncWith1)), SyncWith1),
            ExclProviders = [oneprovider:get_provider_id() | BaseRequest#tree_broadcast.excluded_providers],
            NewBaseRequest = BaseRequest#tree_broadcast{excluded_providers = lists:usort(ExclProviders), space_id = SpaceId},
            do_emit_tree_broadcast(LSync, Request, NewBaseRequest, Attempts),
            do_emit_tree_broadcast(RSync, Request, NewBaseRequest, Attempts)
    end.


%%--------------------------------------------------------------------
%% @doc Internal helper function for tree_broadcast/4. This function broadcasts message blindly
%%      to one of given providers (while passing to him responsibility to reemit the message)
%%      without any additional logic.
%% @end
%%--------------------------------------------------------------------
-spec do_emit_tree_broadcast(SyncWith :: [ProviderId :: binary()], Request :: term(), #tree_broadcast{}, Attempts :: non_neg_integer()) ->
    Response :: term() | {error, Reason :: any()}.
do_emit_tree_broadcast([], _Request, _NewBaseRequest, _Attempts) ->
    ok;
do_emit_tree_broadcast(SyncWith, Request, #tree_broadcast{depth = Depth} = BaseRequest, Attempts) when Attempts > 0 ->
    PushTo = lists:nth(crypto:rand_uniform(1, 1 + length(SyncWith)), SyncWith),
    [LEdge | _] = SyncWith,
    REdge = lists:last(SyncWith),
    SyncRequest = BaseRequest#tree_broadcast{l_edge = LEdge, r_edge = REdge, depth = Depth + 1},

    case dbsync_utils:communicate(PushTo, SyncRequest) of
        {ok, _} -> ok;
        {error, Reason} ->
            ?error("Unable to send tree message to ~p due to: ~p", [PushTo, Reason]),
            do_emit_tree_broadcast(SyncWith, Request, #tree_broadcast{} = BaseRequest, Attempts - 1)
    end;
do_emit_tree_broadcast(_SyncWith, _Request, _BaseRequest, 0) ->
    {error, unable_to_connect}.


%%%===================================================================
%%% Internal functions
%%%===================================================================


%%--------------------------------------------------------------------
%% @doc
%% Sends given TreeBroadcast message to all remaining providers.
%% @end
%%--------------------------------------------------------------------
-spec reemit(#tree_broadcast{}) ->
    ok | no_return().
reemit(#tree_broadcast{l_edge = LEdge, r_edge = REdge, space_id = SpaceId, message_body = Request} = BaseRequest) ->
    AllProviders = dbsync_utils:get_providers_for_space(SpaceId),
    SortedProviders = lists:usort(AllProviders),
    WOLeftEdge = lists:dropwhile(fun(Elem) -> Elem =/= LEdge end, SortedProviders),
    UpToRightEdge = lists:takewhile(fun(Elem) -> Elem =/= REdge end, WOLeftEdge),
    ProvidersToSync = lists:usort([REdge | UpToRightEdge]),
    ok = send_tree_broadcast(SpaceId, ProvidersToSync, Request, BaseRequest, 3).


%%--------------------------------------------------------------------
%% @doc
%% Handles request from non-local DBSync server.
%% @end
%%--------------------------------------------------------------------
-spec handle(SessId :: session:id(), #dbsync_request{}) ->
    #status{}.
handle(SessId, #dbsync_request{message_body = MessageBody}) ->
    ?debug("DBSync request from ~p ~p", [SessId, MessageBody]),
    {ok, #document{value = #session{identity = #identity{provider_id = ProviderId}}}} = session:get(SessId),
    try handle_impl(ProviderId, MessageBody) of
        ok ->
            #status{code = ?OK};
        Reason1 ->
            ?error("DBSync error ~p", [Reason1]),
            #status{code = ?EAGAIN}
    catch
        _:Reason0 ->
            ?error_stacktrace("DBSync error ~p", [Reason0]),
            #status{code = ?EAGAIN}
    end.


%%--------------------------------------------------------------------
%% @doc
%% Handles unpacked request from non-local DBSync server.
%% @end
%%--------------------------------------------------------------------
-spec handle_impl(From :: oneprovider:id(), #tree_broadcast{} | #changes_request{} | #batch_update{}) ->
    ok | {error, Reason :: term()} | no_return().
handle_impl(From, #tree_broadcast{message_body = Request, request_id = ReqId} = BaseRequest) ->
    Ignore =
        case dbsync_utils:temp_get({request, ReqId}) of
            undefined ->
                dbsync_utils:temp_put({request, ReqId}, erlang:system_time(), timer:minutes(1)),
                false;
            _MTime ->
                true
        end,

    ?debug("DBSync request (ignored: ~p) from ~p ~p", [Ignore, From, BaseRequest]),

    case Ignore of
        false ->
            try handle_broadcast(From, Request, BaseRequest) of
%%                ok -> ok; %% This case should be safely ignored but is not used right now.
                reemit ->
                    case worker_proxy:cast(dbsync_worker, {reemit, BaseRequest}) of
                        ok -> ok;
                        {error, Reason} ->
                            ?error("Cannot reemit tree broadcast due to: ~p", [Reason]),
                            {error, Reason}
                    end
            catch
                _:Reason ->
                    ?error_stacktrace("Error while handling tree broadcast: ~p", [Reason]),
                    {error, Reason}
            end;
        true -> ok
    end;
handle_impl(From, #changes_request{since_seq = Since, until_seq = Until} = _BaseRequest) ->
%%    ?info("Changes request form ~p: Since ~p, Until: ~p", [From, Since, Until]),
    {ok, _} = dbsync_worker:init_stream(dbsync_utils:decode_term(Since), dbsync_utils:decode_term(Until), {provider, From, dbsync_utils:gen_request_id()}),
    ok;
handle_impl(From, #batch_update{space_id = SpaceId, since_seq = Since, until_seq = Until, changes_encoded = ChangesBin}) ->
    ProviderId = From,

    Batch = #batch{since = dbsync_utils:decode_term(Since), until = dbsync_utils:decode_term(Until), changes = dbsync_utils:decode_term(ChangesBin)},
    dbsync_worker:apply_batch_changes(ProviderId, SpaceId, Batch).


%%--------------------------------------------------------------------
%% @doc
%% General handler for tree_broadcast{} inner-messages. Shall return whether
%% broadcast should be canceled (ok | {error, _}) or reemitted (reemit).
%% @end
%%--------------------------------------------------------------------
-spec handle_broadcast(From :: oneprovider:id(), Request :: term(), BaseRequest :: term()) ->
    ok | reemit | {error, Reason :: any()}.
handle_broadcast(From, #batch_update{space_id = SpaceId, since_seq = Since, until_seq = Until, changes_encoded = ChangesBin} = Request, BaseRequest) ->
    ProviderId = From,

    Batch = #batch{since = dbsync_utils:decode_term(Since), until = dbsync_utils:decode_term(Until), changes = dbsync_utils:decode_term(ChangesBin)},
    dbsync_worker:apply_batch_changes(ProviderId, SpaceId, Batch),
    reemit;
handle_broadcast(From, #status_report{space_id = SpaceId, seq = SeqBin} = _Request, _BaseRequest) ->
    dbsync_worker:on_status_received(From, SpaceId, dbsync_utils:decode_term(SeqBin)),
    reemit;
handle_broadcast(_From, #status_request{} = _Request, _BaseRequest) ->
    worker_proxy:cast(dbsync_worker, requested_bcast_status),
    reemit.


%%--------------------------------------------------------------------
%% Misc
%%--------------------------------------------------------------------<|MERGE_RESOLUTION|>--- conflicted
+++ resolved
@@ -91,12 +91,7 @@
 send_direct_message(ProviderId, Request, Attempts) when Attempts > 0 ->
     case dbsync_utils:communicate(ProviderId, Request) of
         {ok, _} -> ok;
-<<<<<<< HEAD
-        {error, Reason} ->
-%%            ?error("Unable to send direct message to ~p due to: ~p", [ProviderId, Reason]),
-=======
         {error, _Reason} ->
->>>>>>> 3788a520
             timer:sleep(?DIRECT_MESSAGE_RETRY_TIME),
             send_direct_message(ProviderId, Request, Attempts - 1)
     end;
@@ -229,7 +224,7 @@
                     end
             catch
                 _:Reason ->
-                    ?error_stacktrace("Error while handling tree broadcast: ~p", [Reason]),
+                    ?error("Error while handling tree broadcast: ~p", [Reason]),
                     {error, Reason}
             end;
         true -> ok
