%%%-------------------------------------------------------------------
%%% @author Rafal Slota
%%% @copyright (C) 2015 ACK CYFRONET AGH
%%% This software is released under the MIT license
%%% cited in 'LICENSE.txt'.
%%% @end
%%%-------------------------------------------------------------------
%%% @doc Implementation of TreeBroadcast protocol for DBSync.
%%% @end
%%%-------------------------------------------------------------------
-module(dbsync_proto).
-author("Rafal Slota").

-include("global_definitions.hrl").
-include("modules/dbsync/common.hrl").
-include("proto/oneprovider/dbsync_messages.hrl").
-include("proto/oneclient/common_messages.hrl").
-include_lib("ctool/include/logging.hrl").


-export([send_batch/3, changes_request/3, status_report/3]).

-export([send_tree_broadcast/4, send_tree_broadcast/5, send_direct_message/3]).
-export([handle/2, handle_impl/2]).
-export([reemit/1]).

%% Time between failed direct requests
-define(DIRECT_MESSAGE_RETRY_TIME, 50).

%%%==================================================================
%%% API
%%%===================================================================


%%--------------------------------------------------------------------
%% @doc
%% Sends given batch from the queue to providers. Batch may be skipped if empty.
%% @end
%%--------------------------------------------------------------------
-spec send_batch(dbsync_worker:queue(), SpaceId :: binary(), dbsync_worker:batch()) ->
    skip | ok | no_return().
send_batch(_, _, #batch{since = X, until = X}) ->
    skip;
send_batch(global, SpaceId, #batch{changes = Changes, since = Since, until = Until} = Batch) ->
    ?debug("[ DBSync ] Sending batch from space ~p to all providers: ~p", [SpaceId, Batch]),
    ToSend = #batch_update{space_id = SpaceId, since_seq = dbsync_utils:encode_term(Since), until_seq = dbsync_utils:encode_term(Until),
        changes_encoded = dbsync_utils:encode_term(Changes)},
    Providers = dbsync_utils:get_providers_for_space(SpaceId),
    send_tree_broadcast(SpaceId, Providers, ToSend, 3),
    ok;
send_batch({provider, ProviderId, _}, SpaceId, #batch{changes = Changes, since = Since, until = Until} = Batch) ->
    ?debug("[ DBSync ] Sending batch to provider ~p: ~p", [ProviderId, Batch]),
    case dbsync_utils:validate_space_access(ProviderId, SpaceId) of
        ok -> send_direct_message(ProviderId, #batch_update{space_id = SpaceId, since_seq = dbsync_utils:encode_term(Since), until_seq = dbsync_utils:encode_term(Until),
            changes_encoded = dbsync_utils:encode_term(Changes)}, 3);
        _ -> skip
    end.


%%--------------------------------------------------------------------
%% @doc
%% Sends request for missing changes to given provider.
%% @end
%%--------------------------------------------------------------------
-spec changes_request(oneprovider:id(), Since :: non_neg_integer(), Until :: non_neg_integer()) ->
    ok | {error, Reason :: term()}.
changes_request(ProviderId, Since, Until) ->
%%    ?info("Requesting direct changes ~p ~p ~p", [ProviderId, Since, Until]),
    send_direct_message(ProviderId, #changes_request{since_seq = dbsync_utils:encode_term(Since), until_seq = dbsync_utils:encode_term(Until)}, 3).


%%--------------------------------------------------------------------
%% @doc
%% Sends status report to given providers.
%% @end
%%--------------------------------------------------------------------
-spec status_report(SpaceId :: binary(), Providers :: [oneprovider:id()], CurrentSeq :: non_neg_integer()) ->
    ok | {error, Reason :: term()}.
status_report(SpaceId, Providers, CurrentSeq) ->
    AllProviders = Providers,
    ?debug("Sending status ~p ~p ~p", [SpaceId, Providers, CurrentSeq]),
    send_tree_broadcast(SpaceId, AllProviders, #status_report{space_id = SpaceId, seq = dbsync_utils:encode_term(CurrentSeq)}, 3).


%%--------------------------------------------------------------------
%% @doc Sends direct message to given provider and block until response arrives.
%% @end
%%--------------------------------------------------------------------
-spec send_direct_message(ProviderId :: oneprovider:id(), Request :: term(), Attempts :: non_neg_integer()) ->
    ok | {error, Reason :: any()}.
send_direct_message(ProviderId, Request, Attempts) when Attempts > 0 ->
    case dbsync_utils:communicate(ProviderId, Request) of
        {ok, _} -> ok;
        {error, _Reason} ->
            timer:sleep(?DIRECT_MESSAGE_RETRY_TIME),
            send_direct_message(ProviderId, Request, Attempts - 1)
    end;
send_direct_message(_ProviderId, _Request, _) ->
    {error, unable_to_connect}.


%%--------------------------------------------------------------------
%% @doc Sends broadcast message to all providers from SyncWith list.
%%      SyncWith has to be sorted.
%% @end
%%--------------------------------------------------------------------
-spec send_tree_broadcast(SpaceId :: binary(), SyncWith :: [ProviderId :: oneprovider:id()], Request :: term(), Attempts :: non_neg_integer()) ->
    ok | no_return().
send_tree_broadcast(SpaceId, SyncWith, Request, Attempts) ->
    BaseRequest = #tree_broadcast{space_id = SpaceId, request_id = dbsync_utils:gen_request_id(), message_body = Request, excluded_providers = [], l_edge = <<"">>, r_edge = <<"">>, depth = 0},
    send_tree_broadcast(SpaceId, SyncWith, Request, BaseRequest, Attempts).
send_tree_broadcast(SpaceId, SyncWith, Request, BaseRequest, Attempts) ->
    SyncWith1 = SyncWith -- [oneprovider:get_provider_id()],
    case SyncWith1 of
        [] -> ok;
        _ ->
            {LSync, RSync} = lists:split(crypto:rand_uniform(0, length(SyncWith1)), SyncWith1),
            ExclProviders = [oneprovider:get_provider_id() | BaseRequest#tree_broadcast.excluded_providers],
            NewBaseRequest = BaseRequest#tree_broadcast{excluded_providers = ExclProviders, space_id = SpaceId},
            do_emit_tree_broadcast(LSync, Request, NewBaseRequest, Attempts),
            do_emit_tree_broadcast(RSync, Request, NewBaseRequest, Attempts)
    end.


%%--------------------------------------------------------------------
%% @doc Internal helper function for tree_broadcast/4. This function broadcasts message blindly
%%      to one of given providers (while passing to him responsibility to reemit the message)
%%      without any additional logic.
%% @end
%%--------------------------------------------------------------------
-spec do_emit_tree_broadcast(SyncWith :: [ProviderId :: binary()], Request :: term(), #tree_broadcast{}, Attempts :: non_neg_integer()) ->
    Response :: term() | {error, Reason :: any()}.
do_emit_tree_broadcast([], _Request, _NewBaseRequest, _Attempts) ->
    ok;
do_emit_tree_broadcast(SyncWith, Request, #tree_broadcast{depth = Depth} = BaseRequest, Attempts) when Attempts > 0 ->
    PushTo = lists:nth(crypto:rand_uniform(1, 1 + length(SyncWith)), SyncWith),
    [LEdge | _] = SyncWith,
    REdge = lists:last(SyncWith),
    SyncRequest = BaseRequest#tree_broadcast{l_edge = LEdge, r_edge = REdge, depth = Depth + 1},

    case dbsync_utils:communicate(PushTo, SyncRequest) of
        {ok, _} -> ok;
        {error, Reason} ->
            ?error("Unable to send tree message to ~p due to: ~p", [PushTo, Reason]),
            do_emit_tree_broadcast(SyncWith, Request, #tree_broadcast{} = BaseRequest, Attempts - 1)
    end;
do_emit_tree_broadcast(_SyncWith, _Request, _BaseRequest, 0) ->
    {error, unable_to_connect}.


%%%===================================================================
%%% Internal functions
%%%===================================================================


%%--------------------------------------------------------------------
%% @doc
%% Sends given TreeBroadcast message to all remaining providers.
%% @end
%%--------------------------------------------------------------------
-spec reemit(#tree_broadcast{}) ->
    ok | no_return().
reemit(#tree_broadcast{l_edge = LEdge, r_edge = REdge, space_id = SpaceId, message_body = Request} = BaseRequest) ->
    AllProviders = dbsync_utils:get_providers_for_space(SpaceId),
    SortedProviders = lists:usort(AllProviders),
    WOLeftEdge = lists:dropwhile(fun(Elem) -> Elem =/= LEdge end, SortedProviders),
    UpToRightEdge = lists:takewhile(fun(Elem) -> Elem =/= REdge end, WOLeftEdge),
    ProvidersToSync = lists:usort([REdge | UpToRightEdge]),
    ok = send_tree_broadcast(SpaceId, ProvidersToSync, Request, BaseRequest, 3).


%%--------------------------------------------------------------------
%% @doc
%% Handles request from non-local DBSync server.
%% @end
%%--------------------------------------------------------------------
-spec handle(SessId :: session:id(), #dbsync_request{}) ->
    #status{}.
handle(SessId, #dbsync_request{message_body = MessageBody}) ->
    ?debug("DBSync request from ~p ~p", [SessId, MessageBody]),
    {ok, #document{value = #session{identity = #identity{provider_id = ProviderId}}}} = session:get(SessId),
    try handle_impl(ProviderId, MessageBody) of
        ok ->
            #status{code = ?OK};
        Reason1 ->
            ?error("DBSync error ~p", [Reason1]),
            #status{code = ?EAGAIN}
    catch
        _:Reason0 ->
            ?error_stacktrace("DBSync error ~p for message ~p from ~p", [Reason0, MessageBody, ProviderId]),
            #status{code = ?EAGAIN}
    end.


%%--------------------------------------------------------------------
%% @doc
%% Handles unpacked request from non-local DBSync server.
%% @end
%%--------------------------------------------------------------------
-spec handle_impl(From :: oneprovider:id(), #tree_broadcast{} | #changes_request{} | #batch_update{}) ->
    ok | {error, Reason :: term()} | no_return().
handle_impl(From, #tree_broadcast{message_body = Request, request_id = ReqId, space_id = SpaceId,
<<<<<<< HEAD
                                    excluded_providers = ExclProviders} = BaseRequest) ->
=======
    excluded_providers = ExclProviders} = BaseRequest) ->
>>>>>>> 434e5c09
    Ignore =
        case dbsync_utils:temp_get({request, ReqId}) of
            undefined ->
                dbsync_utils:temp_put({request, ReqId}, erlang:system_time(), timer:minutes(1)),
                false;
            _MTime ->
                true
        end,

    ok = dbsync_utils:validate_space_access(From, SpaceId),
    MessageOrigin = lists:last(ExclProviders),

    ?debug("DBSync request (ignored: ~p) from ~p ~p", [Ignore, From, BaseRequest]),

    case Ignore of
        false ->
            try handle_broadcast(MessageOrigin, Request, BaseRequest) of
%%                ok -> ok; %% This case should be safely ignored but is not used right now.
                reemit ->
                    case worker_proxy:cast(dbsync_worker, {reemit, BaseRequest}) of
                        ok -> ok;
                        {error, Reason} ->
                            ?error("Cannot reemit tree broadcast due to: ~p", [Reason]),
                            {error, Reason}
                    end
            catch
                _:Reason ->
                    ?error_stacktrace("Error while handling tree broadcast: ~p", [Reason]),
                    {error, Reason}
            end;
        true -> ok
    end;
handle_impl(From, #changes_request{since_seq = Since, until_seq = Until} = _BaseRequest) ->
%%    ?info("Changes request form ~p: Since ~p, Until: ~p", [From, Since, Until]),
    {ok, _} = dbsync_worker:init_stream(dbsync_utils:decode_term(Since), dbsync_utils:decode_term(Until), {provider, From, dbsync_utils:gen_request_id()}),
    ok;
handle_impl(From, #batch_update{space_id = SpaceId, since_seq = Since, until_seq = Until, changes_encoded = ChangesBin}) ->
    ProviderId = From,

    Batch = #batch{since = dbsync_utils:decode_term(Since), until = dbsync_utils:decode_term(Until), changes = dbsync_utils:decode_term(ChangesBin)},
    dbsync_worker:apply_batch_changes(ProviderId, SpaceId, Batch).


%%--------------------------------------------------------------------
%% @doc
%% General handler for tree_broadcast{} inner-messages. Shall return whether
%% broadcast should be canceled (ok | {error, _}) or reemitted (reemit).
%% @end
%%--------------------------------------------------------------------
-spec handle_broadcast(From :: oneprovider:id(), Request :: term(), BaseRequest :: term()) ->
    ok | reemit | {error, Reason :: any()}.
handle_broadcast(From, #batch_update{space_id = SpaceId, since_seq = Since, until_seq = Until, changes_encoded = ChangesBin} = Request, BaseRequest) ->
    ProviderId = From,

    Batch = #batch{since = dbsync_utils:decode_term(Since), until = dbsync_utils:decode_term(Until), changes = dbsync_utils:decode_term(ChangesBin)},
    dbsync_worker:apply_batch_changes(ProviderId, SpaceId, Batch),
    reemit;
handle_broadcast(From, #status_report{space_id = SpaceId, seq = SeqBin} = _Request, _BaseRequest) ->
    dbsync_worker:on_status_received(From, SpaceId, dbsync_utils:decode_term(SeqBin)),
    reemit;
handle_broadcast(_From, #status_request{} = _Request, _BaseRequest) ->
    worker_proxy:cast(dbsync_worker, requested_bcast_status),
    reemit.


%%--------------------------------------------------------------------
%% Misc
%%--------------------------------------------------------------------<|MERGE_RESOLUTION|>--- conflicted
+++ resolved
@@ -200,11 +200,7 @@
 -spec handle_impl(From :: oneprovider:id(), #tree_broadcast{} | #changes_request{} | #batch_update{}) ->
     ok | {error, Reason :: term()} | no_return().
 handle_impl(From, #tree_broadcast{message_body = Request, request_id = ReqId, space_id = SpaceId,
-<<<<<<< HEAD
-                                    excluded_providers = ExclProviders} = BaseRequest) ->
-=======
     excluded_providers = ExclProviders} = BaseRequest) ->
->>>>>>> 434e5c09
     Ignore =
         case dbsync_utils:temp_get({request, ReqId}) of
             undefined ->
