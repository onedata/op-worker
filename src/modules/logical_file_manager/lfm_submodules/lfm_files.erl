--- conflicted
+++ resolved
@@ -18,15 +18,9 @@
 
 %% API
 %% Functions operating on directories or files
-<<<<<<< HEAD
--export([unlink/3, rm/2, mv/3, cp/3, get_parent/2, get_file_path/2,
+-export([unlink/3, rm/2, mv/3, mv/4, cp/3, cp/4, get_parent/2, get_file_path/2,
     get_file_guid/2, schedule_file_replication/5, schedule_replica_eviction/4,
-    schedule_replication_by_index/6]).
-=======
--export([unlink/3, rm/2, mv/3, mv/4, cp/3, cp/4, get_parent/2, get_file_path/2,
-    get_file_guid/2, schedule_file_replication/4, schedule_replica_eviction/4,
     schedule_replication_by_view/6]).
->>>>>>> d2727106
 %% Functions operating on files
 -export([create/2, create/3, create/4, open/3, fsync/1, fsync/3, write/3,
     write_without_events/3, read/3, read/4, read_without_events/3,
