--- conflicted
+++ resolved
@@ -30,25 +30,16 @@
 %% Adds new qos_entry for file or directory, returns qos_entry ID.
 %% @end
 %%--------------------------------------------------------------------
-<<<<<<< HEAD
--spec add_qos_entry(session:id(), lfm:file_key(), qos_expression:raw(),
+-spec add_qos_entry(session:id(), lfm:file_key(), qos_expression:rpn(),
     qos_entry:replicas_num(), qos_entry:type()) -> {ok, qos_entry:id()} | lfm:error_reply().
-add_qos_entry(SessId, FileKey, Expression, ReplicasNum, EntryType) ->
+add_qos_entry(SessId, FileKey, ExpressionInRpn, ReplicasNum, EntryType) ->
     {guid, Guid} = guid_utils:ensure_guid(SessId, FileKey),
     remote_utils:call_fslogic(SessId, provider_request, Guid,
         #add_qos_entry{
-            expression = Expression, 
+            expression = ExpressionInRpn, 
             replicas_num = ReplicasNum, 
             entry_type = EntryType
         },
-=======
--spec add_qos_entry(session:id(), lfm:file_key(), qos_expression:rpn(),
-    qos_entry:replicas_num()) -> {ok, qos_entry:id()} | lfm:error_reply().
-add_qos_entry(SessId, FileKey, ExpressionInRpn, ReplicasNum) ->
-    {guid, Guid} = guid_utils:ensure_guid(SessId, FileKey),
-    remote_utils:call_fslogic(SessId, provider_request, Guid,
-        #add_qos_entry{expression = ExpressionInRpn, replicas_num = ReplicasNum},
->>>>>>> 0b1db3c8
         fun(#qos_entry_id{id = QosEntryId}) ->
             {ok, QosEntryId}
         end).
