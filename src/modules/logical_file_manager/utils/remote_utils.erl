--- conflicted
+++ resolved
@@ -49,23 +49,6 @@
 -spec call_fslogic(SessId :: session:id(), RequestType :: fuse_request | proxyio_request,
     Request :: term(), OKHandle :: fun((Response :: term()) -> Return)) ->
     Return when Return :: term().
-<<<<<<< HEAD
-call_fslogic(SessId, fuse_request, Request = #file_request{
-    context_guid = FileGuid,
-    file_request = FileReq
-}, OKHandle) when is_record(FileReq, open_file) orelse
-    is_record(FileReq, open_file_with_extended_info) orelse is_record(FileReq, release) ->
-    Node = consistent_hashing:get_node(fslogic_uuid:guid_to_uuid(FileGuid)),
-
-    case worker_proxy:call({fslogic_worker, Node}, {fuse_request, SessId,
-        #fuse_request{fuse_request = Request}}) of
-        {ok, #fuse_response{status = #status{code = ?OK}, fuse_response = Response}} ->
-            OKHandle(Response);
-        {ok, #fuse_response{status = #status{code = Code}}} ->
-            {error, Code}
-    end;
-=======
->>>>>>> 17136c10
 call_fslogic(SessId, fuse_request, Request, OKHandle) ->
     case worker_proxy:call(fslogic_worker, {fuse_request, SessId,
         #fuse_request{fuse_request = Request}}) of
@@ -77,11 +60,7 @@
 call_fslogic(SessId, proxyio_request, Request = #proxyio_request{
     parameters = #{?PROXYIO_PARAMETER_FILE_GUID := FileGuid}
 }, OKHandle) ->
-<<<<<<< HEAD
-    Node = consistent_hashing:get_node(fslogic_uuid:guid_to_uuid(FileGuid)),
-=======
     Node = read_write_req:get_proxyio_node(fslogic_uuid:guid_to_uuid(FileGuid)),
->>>>>>> 17136c10
     case worker_proxy:call({fslogic_worker, Node}, {proxyio_request, SessId, Request}) of
         {ok, #proxyio_response{status = #status{code = ?OK}, proxyio_response = Response}} ->
             OKHandle(Response);
