%%%-------------------------------------------------------------------
%%% @author Michal Stanisz
%%% @copyright (C) 2021 ACK CYFRONET AGH
%%% This software is released under the MIT license
%%% cited in 'LICENSE.txt'.
%%% @end
%%%-------------------------------------------------------------------
%%% @doc
%%% Helper module containing common functions used across archivisation 
%%% traverse modules. 
%%% @end
%%%-------------------------------------------------------------------
-module(archive_traverses_common).
-author("Michal Stanisz").

-include("tree_traverse.hrl").
-include("modules/dataset/archive.hrl").
-include("modules/datastore/datastore_models.hrl").
-include("modules/datastore/datastore_runner.hrl").
-include_lib("ctool/include/errors.hrl").

%% API
-export([do_master_job/4]).
-export([update_children_count/4, take_children_count/3]).
-export([execute_unsafe_job/5]).
-export([is_cancelling/1]).

-type error_handler(T) :: fun((tree_traverse:job(), Error :: any(), Stacktrace :: list()) -> T).

%%%===================================================================
%%% API functions
%%%===================================================================

-spec do_master_job(module(), tree_traverse:master_job(), traverse:master_job_extended_args(), 
    error_handler({ok, traverse:master_job_map()})) -> {ok, traverse:master_job_map()}.
do_master_job(
    TraverseModule, 
    Job = #tree_traverse{file_ctx = FileCtx}, 
    MasterJobArgs,
    ErrorHandler
) ->
    {IsDir, FileCtx2} = file_ctx:is_dir(FileCtx),
    
    {Module, Function} = case IsDir of
        true -> {TraverseModule, do_dir_master_job_unsafe};
        false -> {tree_traverse, do_master_job}
    end,
    UpdatedJob = Job#tree_traverse{file_ctx = FileCtx2},
    archive_traverses_common:execute_unsafe_job(
        Module, Function, [MasterJobArgs], UpdatedJob, ErrorHandler).


-spec execute_unsafe_job(module(), atom(), [term()], tree_traverse:job(), error_handler(T)) ->
    T.
execute_unsafe_job(Module, JobFunctionName, Options, Job, ErrorHandler) ->
    try
        erlang:apply(Module, JobFunctionName, [Job | Options])
    catch
        _Class:{badmatch, {error, Reason}}:Stacktrace ->
            ErrorHandler(Job, ?ERROR_POSIX(Reason), Stacktrace);
        _Class:Reason:Stacktrace ->
            ErrorHandler(Job, Reason, Stacktrace)
    end.


<<<<<<< HEAD
-spec is_cancelling(archivisation_traverse_ctx:ctx() | archive:doc()) -> boolean() | {error, term()}.
is_cancelling(#document{key = ArchiveId}) ->
=======
-spec is_cancelled(archivisation_traverse_ctx:ctx() | archive:doc() | archive:id()) -> 
    boolean() | {error, term()}.
is_cancelled(ArchiveId) when is_binary(ArchiveId) ->
>>>>>>> dc95d4a0
    case archive:get(ArchiveId) of
        {ok, #document{value = #archive{state = ?ARCHIVE_CANCELLING(_)}}} ->
            true;
        {ok, #document{}} ->
            false;
        {error, _} = Error ->
            Error
    end;
<<<<<<< HEAD
is_cancelling(ArchiveCtx) ->
=======
is_cancelled(#document{key = ArchiveId}) ->
    is_cancelled(ArchiveId);
is_cancelled(ArchiveCtx) ->
>>>>>>> dc95d4a0
    case archivisation_traverse_ctx:get_archive_doc(ArchiveCtx) of
        undefined -> false;
        ArchiveDoc -> is_cancelling(ArchiveDoc)
    end.


-spec update_children_count(tree_traverse:pool(), tree_traverse:id(), file_meta:uuid(), non_neg_integer()) ->
    ok.
update_children_count(PoolName, TaskId, DirUuid, ChildrenCount) ->
    ?extract_ok(traverse_task:update_additional_data(traverse_task:get_ctx(), PoolName, TaskId,
        fun(AD) ->
            PrevCountMap = get_count_map(AD),
            UpdatedMap = case PrevCountMap of
                #{DirUuid := PrevCountBin} ->
                    PrevCountMap#{
                        DirUuid => integer_to_binary(binary_to_integer(PrevCountBin) + ChildrenCount)
                    };
                _ ->
                    PrevCountMap#{
                        DirUuid => integer_to_binary(ChildrenCount)
                    }
            end,
            {ok, set_count_map(AD, UpdatedMap)}
        end
    )).


-spec take_children_count(tree_traverse:pool(), tree_traverse:id(), file_meta:uuid()) ->
    non_neg_integer().
take_children_count(PoolName, TaskId, DirUuid) ->
    {ok, AdditionalData} = traverse_task:get_additional_data(PoolName, TaskId),
    ChildrenCount = maps:get(DirUuid, get_count_map(AdditionalData)),
    ok = ?extract_ok(traverse_task:update_additional_data(traverse_task:get_ctx(), PoolName, TaskId,
        fun(AD) ->
            {ok, set_count_map(AD, maps:remove(DirUuid, get_count_map(AD)))}
        end
    )),
    binary_to_integer(ChildrenCount).

%%%===================================================================
%%% Internal functions
%%%===================================================================

-spec get_count_map(traverse:additional_data()) -> map().
get_count_map(AD) ->
    CountMapBin = maps:get(<<"children_count_map">>, AD, term_to_binary(#{})),
    binary_to_term(CountMapBin).


-spec set_count_map(traverse:additional_data(), map()) -> traverse:additional_data().
set_count_map(AD, CountMap) ->
    AD#{<<"children_count_map">> => term_to_binary(CountMap)}.<|MERGE_RESOLUTION|>--- conflicted
+++ resolved
@@ -63,14 +63,9 @@
     end.
 
 
-<<<<<<< HEAD
--spec is_cancelling(archivisation_traverse_ctx:ctx() | archive:doc()) -> boolean() | {error, term()}.
-is_cancelling(#document{key = ArchiveId}) ->
-=======
--spec is_cancelled(archivisation_traverse_ctx:ctx() | archive:doc() | archive:id()) -> 
+-spec is_cancelling(archivisation_traverse_ctx:ctx() | archive:doc() | archive:id()) ->
     boolean() | {error, term()}.
-is_cancelled(ArchiveId) when is_binary(ArchiveId) ->
->>>>>>> dc95d4a0
+is_cancelling(ArchiveId) when is_binary(ArchiveId) ->
     case archive:get(ArchiveId) of
         {ok, #document{value = #archive{state = ?ARCHIVE_CANCELLING(_)}}} ->
             true;
@@ -79,13 +74,9 @@
         {error, _} = Error ->
             Error
     end;
-<<<<<<< HEAD
+is_cancelling(#document{key = ArchiveId}) ->
+    is_cancelling(ArchiveId);
 is_cancelling(ArchiveCtx) ->
-=======
-is_cancelled(#document{key = ArchiveId}) ->
-    is_cancelled(ArchiveId);
-is_cancelled(ArchiveCtx) ->
->>>>>>> dc95d4a0
     case archivisation_traverse_ctx:get_archive_doc(ArchiveCtx) of
         undefined -> false;
         ArchiveDoc -> is_cancelling(ArchiveDoc)
