--- conflicted
+++ resolved
@@ -21,25 +21,19 @@
 -include_lib("ctool/include/logging.hrl").
 
 %% API
-<<<<<<< HEAD
 -export([new_helper/5]).
 -export([validate_user_ctx/2, validate_group_ctx/2]).
-=======
--export([new_ceph_helper/7, new_cephrados_helper/7, new_posix_helper/4,
-    new_s3_helper/7, new_swift_helper/7, new_glusterfs_helper/6,
-    new_webdav_helper/5, new_nulldevice_helper/4]).
--export([new_ceph_user_ctx/2,new_cephrados_user_ctx/2,  new_posix_user_ctx/2,
-    new_s3_user_ctx/2, new_swift_user_ctx/2, new_glusterfs_user_ctx/2,
-    new_webdav_user_ctx/2, new_webdav_user_ctx/3, new_nulldevice_user_ctx/2,
-    validate_user_ctx/2, validate_group_ctx/2]).
->>>>>>> dda9dda5
 -export([get_name/1, get_args/1, get_admin_ctx/1, is_insecure/1, get_params/2,
     get_proxy_params/2, get_timeout/1, get_storage_path_type/1]).
 -export([set_user_ctx/2]).
 -export([translate_name/1, translate_arg_name/1]).
+-export([webdav_fill_admin_id/1]).
 
 %% Test utils
--export([new_posix_user_ctx/2, new_ceph_user_ctx/2]).
+-export([new_ceph_user_ctx/2,new_cephrados_user_ctx/2,  new_posix_user_ctx/2,
+    new_s3_user_ctx/2, new_swift_user_ctx/2, new_glusterfs_user_ctx/2,
+    new_webdav_user_ctx/2, new_webdav_user_ctx/3, new_nulldevice_user_ctx/2]).
+
 
 %% For Onepanel RPC
 -export([filter_args/2, filter_user_ctx/2]).
@@ -54,84 +48,26 @@
 -export_type([name/0, args/0, params/0, user_ctx/0, group_ctx/0]).
 
 
+
 %%%===================================================================
 %%% API
 %%%===================================================================
 
-<<<<<<< HEAD
 -spec new_helper(name(), args(), user_ctx(), Insecure :: boolean(),
-    storage_path_type()) -> helpers:helper().
+    storage_path_type()) -> {ok, helpers:helper()}.
 new_helper(HelperName, Args, AdminCtx, Insecure, StoragePathType) ->
     {Required, _} = expected_helper_args(HelperName),
     ok = check_args(Required, Args),
     ok = validate_user_ctx(HelperName, AdminCtx),
-    #helper{
+    {ok, #helper{
         name = HelperName,
         args = Args,
-=======
-%%--------------------------------------------------------------------
-%% @doc
-%% Constructs Ceph storage helper record.
-%% @end
-%%--------------------------------------------------------------------
--spec new_ceph_helper(binary(), binary(), binary(), args(), user_ctx(),
-    boolean(), helpers:storage_path_type()) -> {ok, helpers:helper()}.
-new_ceph_helper(MonitorHostname, ClusterName, PoolName, OptArgs, AdminCtx,
-    Insecure, StoragePathType) ->
-    {ok, #helper{
-        name = ?CEPH_HELPER_NAME,
-        args = maps:merge(OptArgs, #{
-            <<"monitorHostname">> => MonitorHostname,
-            <<"clusterName">> => ClusterName,
-            <<"poolName">> => PoolName
-        }),
-        admin_ctx = AdminCtx,
-        insecure = Insecure,
-        extended_direct_io = true,
-        storage_path_type = StoragePathType
-    }}.
-
-%%--------------------------------------------------------------------
-%% @doc
-%% Constructs CephRados storage helper record.
-%% @end
-%%--------------------------------------------------------------------
--spec new_cephrados_helper(binary(), binary(), binary(), args(), user_ctx(),
-    boolean(), helpers:storage_path_type()) -> {ok, helpers:helper()}.
-new_cephrados_helper(MonitorHostname, ClusterName, PoolName, OptArgs, AdminCtx,
-    Insecure, StoragePathType) ->
-    {ok, #helper{
-        name = ?CEPHRADOS_HELPER_NAME,
-        args = maps:merge(OptArgs, #{
-            <<"monitorHostname">> => MonitorHostname,
-            <<"clusterName">> => ClusterName,
-            <<"poolName">> => PoolName
-        }),
-        admin_ctx = AdminCtx,
-        insecure = Insecure,
-        extended_direct_io = true,
-        storage_path_type = StoragePathType
-    }}.
-
-%%--------------------------------------------------------------------
-%% @doc
-%% Constructs POSIX storage helper record.
-%% @end
-%%--------------------------------------------------------------------
--spec new_posix_helper(binary(), args(), user_ctx(),
-    helpers:storage_path_type()) -> {ok, helpers:helper()}.
-new_posix_helper(MountPoint, OptArgs, AdminCtx, StoragePathType) ->
-    {ok, #helper{
-        name = ?POSIX_HELPER_NAME,
-        args = maps:merge(OptArgs, #{<<"mountPoint">> => MountPoint}),
->>>>>>> dda9dda5
         admin_ctx = AdminCtx,
         insecure = Insecure andalso allow_insecure(HelperName),
         extended_direct_io = extended_direct_io(HelperName),
         storage_path_type = StoragePathType
     }}.
 
-<<<<<<< HEAD
 
 %% @private
 -spec extended_direct_io(name()) -> boolean().
@@ -144,118 +80,12 @@
 allow_insecure(?POSIX_HELPER_NAME) -> false;
 allow_insecure(_) -> true.
 
-=======
-%%--------------------------------------------------------------------
-%% @doc
-%% Constructs S3 storage helper record.
-%% @end
-%%--------------------------------------------------------------------
--spec new_s3_helper(binary(), binary(), boolean(), args(), user_ctx(),
-    boolean(), helpers:storage_path_type()) -> {ok, helpers:helper()}.
-new_s3_helper(Hostname, BucketName, UseHttps, OptArgs, AdminCtx, Insecure,
-    StoragePathType) ->
-    {ok, #helper{
-        name = ?S3_HELPER_NAME,
-        args = maps:merge(OptArgs, #{
-            <<"hostname">> => Hostname,
-            <<"bucketName">> => BucketName,
-            <<"scheme">> => case UseHttps of
-                true -> <<"https">>;
-                false -> <<"http">>
-            end
-        }),
-        admin_ctx = AdminCtx,
-        insecure = Insecure,
-        extended_direct_io = true,
-        storage_path_type = StoragePathType
-    }}.
-
-%%--------------------------------------------------------------------
-%% @doc
-%% Constructs Swift storage helper record.
-%% @end
-%%--------------------------------------------------------------------
--spec new_swift_helper(binary(), binary(), binary(), args(), user_ctx(),
-    boolean(), helpers:storage_path_type()) -> {ok, helpers:helper()}.
-new_swift_helper(AuthUrl, ContainerName, TenantName, OptArgs, AdminCtx,
-    Insecure, StoragePathType) ->
-    {ok, #helper{
-        name = ?SWIFT_HELPER_NAME,
-        args = maps:merge(OptArgs, #{
-            <<"authUrl">> => AuthUrl,
-            <<"containerName">> => ContainerName,
-            <<"tenantName">> => TenantName
-        }),
-        admin_ctx = AdminCtx,
-        insecure = Insecure,
-        extended_direct_io = true,
-        storage_path_type = StoragePathType
-    }}.
-
-%%--------------------------------------------------------------------
-%% @doc
-%% Constructs GlusterFS storage helper record.
-%% @end
-%%--------------------------------------------------------------------
--spec new_glusterfs_helper(binary(), binary(), args(), user_ctx(),
-    boolean(), helpers:storage_path_type()) -> {ok, helpers:helper()}.
-new_glusterfs_helper(Volume, Hostname, OptArgs, AdminCtx, _Insecure,
-    StoragePathType) ->
-    {ok, #helper{
-        name = ?GLUSTERFS_HELPER_NAME,
-        args = maps:merge(OptArgs, #{
-            <<"volume">> => Volume,
-            <<"hostname">> => Hostname
-        }),
-        admin_ctx = AdminCtx,
-        insecure = false,   % todo remove Insecure arg VFS-5256
-        extended_direct_io = true,
-        storage_path_type = StoragePathType
-    }}.
-
-%%--------------------------------------------------------------------
-%% @doc
-%% Constructs WebDAV storage helper record.
-%% @end
-%%--------------------------------------------------------------------
--spec new_webdav_helper(binary(), args(), user_ctx(),
-    boolean(), helpers:storage_path_type()) -> {ok, helpers:helper()}.
-new_webdav_helper(Endpoint, OptArgs, AdminCtx, Insecure,
-    StoragePathType) ->
-    {ok, #helper{
-        name = ?WEBDAV_HELPER_NAME,
-        args = maps:merge(OptArgs, #{
-            <<"endpoint">> => Endpoint
-        }),
-        admin_ctx = AdminCtx,
-        insecure = Insecure,
-        extended_direct_io = true,
-        storage_path_type = StoragePathType
-    }}.
-
-%%--------------------------------------------------------------------
-%% @doc
-%% Constructs Null Device storage helper record.
-%% @end
-%%--------------------------------------------------------------------
--spec new_nulldevice_helper(args(), user_ctx(), boolean(),
-    helpers:storage_path_type()) -> {ok, helpers:helper()}.
-new_nulldevice_helper(OptArgs, AdminCtx, _Insecure, StoragePathType) ->
-    {ok, #helper{
-        name = ?NULL_DEVICE_HELPER_NAME,
-        args = OptArgs,
-        admin_ctx = AdminCtx,
-        insecure = false,   % todo remove Insecure arg VFS-5256
-        storage_path_type = StoragePathType
-    }}.
->>>>>>> dda9dda5
 
 %%--------------------------------------------------------------------
 %% @doc
 %% Removes unknown keys from helper arguments map.
 %% @end
 %%--------------------------------------------------------------------
-<<<<<<< HEAD
 -spec filter_args(name(), #{binary() => term()}) -> #{binary() => term()}.
 filter_args(HelperName, Args) ->
     {Required, Optional} = expected_helper_args(HelperName),
@@ -313,82 +143,18 @@
         ]
     }.
 
-=======
--spec new_ceph_user_ctx(binary(), binary()) -> {ok, user_ctx()}.
-new_ceph_user_ctx(Username, Key) ->
-    {ok, #{
-        <<"username">> => Username,
-        <<"key">> => Key
-    }}.
-
-%%--------------------------------------------------------------------
-%% @doc
-%% Constructs CephRados storage helper user context record.
-%% @end
-%%--------------------------------------------------------------------
--spec new_cephrados_user_ctx(binary(), binary()) -> {ok, user_ctx()}.
-new_cephrados_user_ctx(Username, Key) ->
-    {ok, #{
-        <<"username">> => Username,
-        <<"key">> => Key
-    }}.
-
-%%--------------------------------------------------------------------
-%% @doc
-%% Constructs POSIX storage helper user context record.
-%% @end
-%%--------------------------------------------------------------------
--spec new_posix_user_ctx(integer(), integer()) -> {ok, user_ctx()}.
-new_posix_user_ctx(Uid, Gid) ->
-    {ok, #{
-        <<"uid">> => integer_to_binary(Uid),
-        <<"gid">> => integer_to_binary(Gid)
-    }}.
-
-%%--------------------------------------------------------------------
-%% @doc
-%% Constructs S3 storage helper user context record.
-%% @end
-%%--------------------------------------------------------------------
--spec new_s3_user_ctx(binary(), binary()) -> {ok, user_ctx()}.
-new_s3_user_ctx(AccessKey, SecretKey) ->
-    {ok, #{
-        <<"accessKey">> => AccessKey,
-        <<"secretKey">> => SecretKey
-    }}.
->>>>>>> dda9dda5
 
 %%--------------------------------------------------------------------
 %% @doc
 %% Removes unkown keys from helper user ctx parameters.
 %% @end
 %%--------------------------------------------------------------------
-<<<<<<< HEAD
 -spec filter_user_ctx(name(), #{binary() => term()}) -> #{binary() => term()}.
 filter_user_ctx(HelperName, Params) ->
-    Expected = expected_user_ctx(HelperName),
-    maps:with(Expected, Params).
-
-=======
--spec new_swift_user_ctx(binary(), binary()) -> {ok, user_ctx()}.
-new_swift_user_ctx(Username, Password) ->
-    {ok, #{
-        <<"username">> => Username,
-        <<"password">> => Password
-    }}.
-
-%%--------------------------------------------------------------------
-%% @doc
-%% Constructs GlusterFS storage helper user context record.
-%% @end
-%%--------------------------------------------------------------------
--spec new_glusterfs_user_ctx(integer(), integer()) -> {ok, user_ctx()}.
-new_glusterfs_user_ctx(Uid, Gid) ->
-    {ok, #{
-        <<"uid">> => integer_to_binary(Uid),
-        <<"gid">> => integer_to_binary(Gid)
-    }}.
->>>>>>> dda9dda5
+    Required = expected_user_ctx_params(HelperName, Params),
+    Optional = optional_user_ctx_params(HelperName, Params),
+    maps:with(Required ++ Optional, Params).
+
 
 %%--------------------------------------------------------------------
 %% @private
@@ -396,68 +162,35 @@
 %% Returns required fields for the user ctx of given storage type.
 %% @end
 %%--------------------------------------------------------------------
-<<<<<<< HEAD
--spec expected_user_ctx(name()) -> [binary()].
-expected_user_ctx(?CEPH_HELPER_NAME) ->
+-spec expected_user_ctx_params(name(), Params :: #{binary() => term()}) -> [binary()].
+expected_user_ctx_params(?CEPH_HELPER_NAME, _) ->
     [<<"username">>, <<"key">>];
-expected_user_ctx(?CEPHRADOS_HELPER_NAME) ->
+expected_user_ctx_params(?CEPHRADOS_HELPER_NAME, _) ->
     [<<"username">>, <<"key">>];
-expected_user_ctx(?POSIX_HELPER_NAME) ->
+expected_user_ctx_params(?POSIX_HELPER_NAME, _) ->
     [<<"uid">>, <<"gid">>];
-expected_user_ctx(?S3_HELPER_NAME) ->
+expected_user_ctx_params(?S3_HELPER_NAME, _) ->
     [<<"accessKey">>, <<"secretKey">>];
-expected_user_ctx(?SWIFT_HELPER_NAME) ->
+expected_user_ctx_params(?SWIFT_HELPER_NAME, _) ->
     [<<"username">>, <<"password">>];
-expected_user_ctx(?GLUSTERFS_HELPER_NAME) ->
+expected_user_ctx_params(?GLUSTERFS_HELPER_NAME, _) ->
     [<<"uid">>, <<"gid">>];
-expected_user_ctx(?WEBDAV_HELPER_NAME) ->
+expected_user_ctx_params(?WEBDAV_HELPER_NAME, #{<<"credentialsType">> := <<"none">>}) ->
+    [<<"credentialsType">>];
+expected_user_ctx_params(?WEBDAV_HELPER_NAME, _) ->
     [<<"credentialsType">>, <<"credentials">>];
-expected_user_ctx(?NULL_DEVICE_HELPER_NAME) ->
+expected_user_ctx_params(?NULL_DEVICE_HELPER_NAME, _) ->
     [<<"uid">>, <<"gid">>].
 
-=======
--spec new_webdav_user_ctx(binary(), binary()) -> {ok, user_ctx()}.
-new_webdav_user_ctx(CredentialsType = <<"none">>, _Credentials) ->
-    {ok, #{
-        <<"credentialsType">> => CredentialsType
-    }};
-new_webdav_user_ctx(CredentialsType, Credentials) ->
-    {ok, #{
-        <<"credentialsType">> => CredentialsType,
-        <<"credentials">> => Credentials
-    }}.
-
-%%--------------------------------------------------------------------
-%% @doc
-%% Constructs WebDAV storage helper user context record.
-%% This function is used by Onepanel to construct admin user_ctx.
-%% @end
-%%--------------------------------------------------------------------
--spec new_webdav_user_ctx(binary(), binary(), binary()) -> {ok, user_ctx()}.
-new_webdav_user_ctx(CredentialsType, Credentials, <<>>) ->
-    % todo VFS-5304 verify parameters
-    % todo i. e. when type == oauth2 and insecure == true token cannot be empty
-    new_webdav_user_ctx(CredentialsType, Credentials);
-new_webdav_user_ctx(CredentialsType, Credentials, OnedataAccessToken) ->
-    {ok, AdminId} = user_identity:get_or_fetch_user_id(OnedataAccessToken),
-    {ok, UserCtx} = new_webdav_user_ctx(CredentialsType, Credentials),
-    {ok, UserCtx#{
-        <<"onedataAccessToken">> => OnedataAccessToken,
-        <<"adminId">> => AdminId
-    }}.
-
-%%--------------------------------------------------------------------
-%% @doc
-%% Constructs Null Device storage helper user context record.
-%% @end
-%%--------------------------------------------------------------------
--spec new_nulldevice_user_ctx(integer(), integer()) -> {ok, user_ctx()}.
-new_nulldevice_user_ctx(Uid, Gid) ->
-    {ok, #{
-        <<"uid">> => integer_to_binary(Uid),
-        <<"gid">> => integer_to_binary(Gid)
-    }}.
->>>>>>> dda9dda5
+
+optional_user_ctx_params(?WEBDAV_HELPER_NAME, _) ->
+    [<<"credentials">>, <<"adminId">>,
+        <<"onedataAccessToken">>, <<"accessToken">>,
+        <<"accessTokenTTL">>];
+
+optional_user_ctx_params(_, _) ->
+    [].
+
 
 %%--------------------------------------------------------------------
 %% @doc
@@ -466,38 +199,16 @@
 %%--------------------------------------------------------------------
 -spec validate_user_ctx(storage:helper() | name(), user_ctx()) ->
     ok | {error, Reason :: term()}.
-<<<<<<< HEAD
 validate_user_ctx(#helper{name = StorageType}, UserCtx) ->
     validate_user_ctx(StorageType, UserCtx);
 
 validate_user_ctx(StorageType, UserCtx) ->
-    check_user_or_group_ctx_fields(expected_user_ctx(StorageType), UserCtx).
-
-=======
-validate_user_ctx(#helper{name = ?CEPH_HELPER_NAME}, UserCtx) ->
-    check_user_or_group_ctx_fields([<<"username">>, <<"key">>], UserCtx);
-validate_user_ctx(#helper{name = ?CEPHRADOS_HELPER_NAME}, UserCtx) ->
-    check_user_or_group_ctx_fields([<<"username">>, <<"key">>], UserCtx);
-validate_user_ctx(#helper{name = ?POSIX_HELPER_NAME}, UserCtx) ->
-    check_user_or_group_ctx_fields([<<"uid">>, <<"gid">>], UserCtx);
-validate_user_ctx(#helper{name = ?S3_HELPER_NAME}, UserCtx) ->
-    check_user_or_group_ctx_fields([<<"accessKey">>, <<"secretKey">>], UserCtx);
-validate_user_ctx(#helper{name = ?SWIFT_HELPER_NAME}, UserCtx) ->
-    check_user_or_group_ctx_fields([<<"username">>, <<"password">>], UserCtx);
-validate_user_ctx(#helper{name = ?GLUSTERFS_HELPER_NAME}, UserCtx) ->
-    check_user_or_group_ctx_fields([<<"uid">>, <<"gid">>], UserCtx);
-validate_user_ctx(#helper{name = ?WEBDAV_HELPER_NAME}, UserCtx) ->
-    % todo refactor VFS-5256
-    % todo change onedataAccessToken adminAccessToken (helpers, swagger, oneclient)
-    check_user_or_group_ctx_fields([
-        <<"credentialsType">>, {optional, <<"credentials">>},
-        {optional, <<"adminId">>},
-        {optional, <<"onedataAccessToken">>}, {optional, <<"accessToken">>},
-        {optional, <<"accessTokenTTL">>}
-    ], UserCtx);
-validate_user_ctx(#helper{name = ?NULL_DEVICE_HELPER_NAME}, UserCtx) ->
-    check_user_or_group_ctx_fields([<<"uid">>, <<"gid">>], UserCtx).
->>>>>>> dda9dda5
+    Required = expected_user_ctx_params(StorageType, UserCtx),
+    Optional = [{optional, Field} || Field <-
+        optional_user_ctx_params(StorageType, UserCtx) -- Required],
+    Fields = Required ++ Optional,
+    check_user_or_group_ctx_fields(Fields, UserCtx).
+
 
 %%--------------------------------------------------------------------
 %% @doc
@@ -633,30 +344,19 @@
         {error, Reason} -> {error, Reason}
     end.
 
-%%--------------------------------------------------------------------
-%% @doc
-%% Constructs POSIX storage helper user context record.
-%% @end
-%%--------------------------------------------------------------------
--spec new_posix_user_ctx(integer(), integer()) -> user_ctx().
-new_posix_user_ctx(Uid, Gid) ->
-    #{
-        <<"uid">> => integer_to_binary(Uid),
-        <<"gid">> => integer_to_binary(Gid)
-    }.
-
-
-%%--------------------------------------------------------------------
-%% @doc
-%% Constructs Ceph storage helper user context record.
-%% @end
-%%--------------------------------------------------------------------
--spec new_ceph_user_ctx(binary(), binary()) -> user_ctx().
-new_ceph_user_ctx(Username, Key) ->
-    #{
-        <<"username">> => Username,
-        <<"key">> => Key
-    }.
+
+-spec webdav_fill_admin_id(UserCtx :: user_ctx()) -> user_ctx().
+webdav_fill_admin_id(UserCtx = #{<<"onedataAccessToken">> := <<>>}) ->
+    {ok, UserCtx};
+webdav_fill_admin_id(UserCtx = #{<<"onedataAccessToken">> := Token}) ->
+    {ok, AdminId} = user_identity:get_or_fetch_user_id(Token),
+    {ok, UserCtx#{
+        <<"adminId">> => AdminId
+    }};
+
+webdav_fill_admin_id(UserCtx) ->
+    UserCtx.
+
 
 %%--------------------------------------------------------------------
 %% @doc
@@ -711,6 +411,131 @@
 translate_arg_name(<<"storage_path_type">>) -> <<"storagePathType">>;
 translate_arg_name(Name) -> Name.
 
+
+%%%===================================================================
+%%% Test utils
+%%%===================================================================
+
+%%--------------------------------------------------------------------
+%% @doc
+%% Constructs Ceph storage helper user context record.
+%% @end
+%%--------------------------------------------------------------------
+-spec new_ceph_user_ctx(binary(), binary()) -> {ok, user_ctx()}.
+new_ceph_user_ctx(Username, Key) ->
+    {ok, #{
+        <<"username">> => Username,
+        <<"key">> => Key
+    }}.
+
+%%--------------------------------------------------------------------
+%% @doc
+%% Constructs CephRados storage helper user context record.
+%% @end
+%%--------------------------------------------------------------------
+-spec new_cephrados_user_ctx(binary(), binary()) -> {ok, user_ctx()}.
+new_cephrados_user_ctx(Username, Key) ->
+    {ok, #{
+        <<"username">> => Username,
+        <<"key">> => Key
+    }}.
+
+%%--------------------------------------------------------------------
+%% @doc
+%% Constructs POSIX storage helper user context record.
+%% @end
+%%--------------------------------------------------------------------
+-spec new_posix_user_ctx(integer(), integer()) -> {ok, user_ctx()}.
+new_posix_user_ctx(Uid, Gid) ->
+    {ok, #{
+        <<"uid">> => integer_to_binary(Uid),
+        <<"gid">> => integer_to_binary(Gid)
+    }}.
+
+%%--------------------------------------------------------------------
+%% @doc
+%% Constructs S3 storage helper user context record.
+%% @end
+%%--------------------------------------------------------------------
+-spec new_s3_user_ctx(binary(), binary()) -> {ok, user_ctx()}.
+new_s3_user_ctx(AccessKey, SecretKey) ->
+    {ok, #{
+        <<"accessKey">> => AccessKey,
+        <<"secretKey">> => SecretKey
+    }}.
+
+%%--------------------------------------------------------------------
+%% @doc
+%% Constructs Swift storage helper user context record.
+%% @end
+%%--------------------------------------------------------------------
+-spec new_swift_user_ctx(binary(), binary()) -> {ok, user_ctx()}.
+new_swift_user_ctx(Username, Password) ->
+    {ok, #{
+        <<"username">> => Username,
+        <<"password">> => Password
+    }}.
+
+%%--------------------------------------------------------------------
+%% @doc
+%% Constructs GlusterFS storage helper user context record.
+%% @end
+%%--------------------------------------------------------------------
+-spec new_glusterfs_user_ctx(integer(), integer()) -> {ok, user_ctx()}.
+new_glusterfs_user_ctx(Uid, Gid) ->
+    {ok, #{
+        <<"uid">> => integer_to_binary(Uid),
+        <<"gid">> => integer_to_binary(Gid)
+    }}.
+
+%%--------------------------------------------------------------------
+%% @doc
+%% Constructs WebDAV storage helper user context record.
+%% @end
+%%--------------------------------------------------------------------
+-spec new_webdav_user_ctx(binary(), binary()) -> {ok, user_ctx()}.
+new_webdav_user_ctx(CredentialsType = <<"none">>, _Credentials) ->
+    {ok, #{
+        <<"credentialsType">> => CredentialsType
+    }};
+new_webdav_user_ctx(CredentialsType, Credentials) ->
+    {ok, #{
+        <<"credentialsType">> => CredentialsType,
+        <<"credentials">> => Credentials
+    }}.
+
+%%--------------------------------------------------------------------
+%% @doc
+%% Constructs WebDAV storage helper user context record.
+%% This function is used by Onepanel to construct admin user_ctx.
+%% @end
+%%--------------------------------------------------------------------
+-spec new_webdav_user_ctx(binary(), binary(), binary()) -> {ok, user_ctx()}.
+new_webdav_user_ctx(CredentialsType, Credentials, <<>>) ->
+    % todo VFS-5304 verify parameters
+    % todo i. e. when type == oauth2 and insecure == true token cannot be empty
+    new_webdav_user_ctx(CredentialsType, Credentials);
+new_webdav_user_ctx(CredentialsType, Credentials, OnedataAccessToken) ->
+    {ok, AdminId} = user_identity:get_or_fetch_user_id(OnedataAccessToken),
+    {ok, UserCtx} = new_webdav_user_ctx(CredentialsType, Credentials),
+    {ok, UserCtx#{
+        <<"onedataAccessToken">> => OnedataAccessToken,
+        <<"adminId">> => AdminId
+    }}.
+
+%%--------------------------------------------------------------------
+%% @doc
+%% Constructs Null Device storage helper user context record.
+%% @end
+%%--------------------------------------------------------------------
+-spec new_nulldevice_user_ctx(integer(), integer()) -> {ok, user_ctx()}.
+new_nulldevice_user_ctx(Uid, Gid) ->
+    {ok, #{
+        <<"uid">> => integer_to_binary(Uid),
+        <<"gid">> => integer_to_binary(Gid)
+    }}.
+
+
 %%%===================================================================
 %%% Internal functions
 %%%===================================================================
@@ -718,46 +543,41 @@
 %%--------------------------------------------------------------------
 %% @private
 %% @doc
-%% Checks whether user/group context map contains only provided/optional
-%% fields and whether they have valid type.
-%% @end
-%%--------------------------------------------------------------------
--spec check_user_or_group_ctx_fields([binary() | optional_field()],
-    user_ctx() | group_ctx()) -> ok | {error, Reason :: term()}.
-check_user_or_group_ctx_fields([], UserCtx) ->
-    case maps:size(UserCtx) of
-        0 -> ok;
-        _ -> {error, {invalid_additional_fields, UserCtx}}
+%% Checks whether user/group context map contains only provided fields and they
+%% have valid type.
+%% @end
+%%--------------------------------------------------------------------
+-spec check_user_or_group_ctx_fields([binary()], user_ctx() | group_ctx()) ->
+    ok | {error, Reason :: term()}.
+check_user_or_group_ctx_fields([], Ctx) when Ctx == #{} ->
+    ok;
+check_user_or_group_ctx_fields([], Ctx) ->
+    {error, {invalid_additional_fields, Ctx}};
+check_user_or_group_ctx_fields([Field | Fields], Ctx) ->
+    case check_ctx_field(Field, Ctx) of
+        ok -> check_user_or_group_ctx_fields(Fields, Ctx);
+        Error -> Error
+    end.
+
+%% @private
+-spec check_ctx_field(Key, Ctx :: #{binary() := term()}) ->
+    ok | {error, Reason :: term()} when
+    Key :: binary() | optional_field().
+check_ctx_field({optional, Field}, Ctx) ->
+    case check_ctx_field(Field, Ctx) of
+        {error, {missing_field, _}} -> ok;
+        Result -> Result
     end;
-check_user_or_group_ctx_fields([{optional, Field} | Fields], UserCtx) ->
-    case maps:find(Field, UserCtx) of
-        {ok, <<"null">>} ->
-            check_user_or_group_ctx_fields(Fields, maps:remove(Field, UserCtx));
-        {ok, null} ->
-            check_user_or_group_ctx_fields(Fields, maps:remove(Field, UserCtx));
-        {ok, <<_/binary>>} ->
-            check_user_or_group_ctx_fields(Fields, maps:remove(Field, UserCtx));
-        {ok, Value} when is_integer(Value) ->
-            check_user_or_group_ctx_fields(Fields, maps:remove(Field, UserCtx));
-        {ok, Value} ->
-            % Field has invalid type (other than integer/binary)
+
+check_ctx_field(Field, Ctx) ->
+    case Ctx of
+        #{Field := Value = <<"null">>} ->
             {error, {invalid_field_value, Field, Value}};
-        error ->
-            % Field is optional so ignore it
-            check_user_or_group_ctx_fields(Fields, UserCtx)
-    end;
-check_user_or_group_ctx_fields([Field | Fields], UserCtx) ->
-    case maps:find(Field, UserCtx) of
-        {ok, Value = <<"null">>} ->
+        #{Field := Value} when is_binary(Value) -> ok;
+        #{Field := Value} when is_integer(Value) -> ok;
+        #{Field := Value} ->
             {error, {invalid_field_value, Field, Value}};
-        {ok, <<_/binary>>} ->
-            check_user_or_group_ctx_fields(Fields, maps:remove(Field, UserCtx));
-        {ok, Value} when is_integer(Value) ->
-            check_user_or_group_ctx_fields(Fields, maps:remove(Field, UserCtx));
-        {ok, Value} ->
-            % Field has invalid type (other than integer/binary)
-            {error, {invalid_field_value, Field, Value}};
-        error ->
+        #{} ->
             {error, {missing_field, Field}}
     end.
 
