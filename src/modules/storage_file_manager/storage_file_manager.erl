%%%-------------------------------------------------------------------
%%% @author Lukasz Opiola
%%% @copyright (C) 2015 ACK CYFRONET AGH
%%% This software is released under the MIT license
%%% cited in 'LICENSE.txt'.
%%% @end
%%%-------------------------------------------------------------------
%%% @doc
%%% This module provides high level file system operations that
%%% operates directly on storage.
%%% @end
%%%-------------------------------------------------------------------
-module(storage_file_manager).

-include("modules/datastore/datastore_specific_models_def.hrl").
-include("modules/fslogic/fslogic_common.hrl").
-include("proto/oneclient/proxyio_messages.hrl").
-include("modules/storage_file_manager/helpers/helpers.hrl").
-include_lib("ctool/include/posix/errors.hrl").
-include_lib("ctool/include/posix/acl.hrl").
-include_lib("cluster_worker/include/modules/datastore/datastore.hrl").
-include_lib("storage_file_manager_errors.hrl").
-include_lib("ctool/include/logging.hrl").
-include_lib("annotations/include/annotations.hrl").

-export([new_handle/2, new_handle/6, new_handle/7]).
-export([mkdir/2, mkdir/3, mv/2, chmod/2, chown/3, link/2, readdir/3]).
-export([stat/1, read/3, write/3, create/2, create/3, open/2, truncate/2, unlink/1,
    fsync/1]).
-export([open_at_creation/1]).

-type handle() :: #sfm_handle{}.
-type handle_id() :: binary().

-export_type([handle/0, handle_id/0]).

%%%===================================================================
%%% API
%%%===================================================================

%%--------------------------------------------------------------------
%% @equiv new_handle(SessionId, SpaceUuid, FileUuid, Storage, FileId, undefined).
%% @end
%%--------------------------------------------------------------------
-spec new_handle(session:id(), file_ctx:ctx()) -> handle().
new_handle(SessionId, FileCtx) ->
    SpaceId = file_ctx:get_space_id_const(FileCtx),
    FileUuid = file_ctx:get_uuid_const(FileCtx),
    {Storage, FileCtx2} = file_ctx:get_storage_doc(FileCtx),
    {FileId, FileCtx3} = file_ctx:get_storage_file_id(FileCtx2),
    ShareId = file_ctx:get_share_id_const(FileCtx3),
    new_handle(SessionId, SpaceId, FileUuid, Storage, FileId, ShareId).

%%--------------------------------------------------------------------
%% @doc
%% Opens the file. To use opened descriptor, pass returned handle to other functions.
%% File may and should be closed with release/1, but file will be closed automatically
%% when handle goes out of scope (term will be released by Erlang's GC).
%% Handle created by this function may not be used for remote files.
%% @end
%%--------------------------------------------------------------------
-spec new_handle(session:id(), od_space:id(), file_meta:uuid(),
    Storage :: datastore:document(), FileId :: helpers:file_id(),
    ShareId :: od_share:id() | undefined) -> handle().
<<<<<<< HEAD
new_handle(SessionId, SpaceId, FileUuid, #document{} = Storage, FileId, ShareId) ->
=======
new_handle(SessionId, SpaceUuid, FileUuid, #document{key=StorageId} = Storage, FileId, ShareId) ->
>>>>>>> 3ff7dbab
    FSize = get_size({uuid, FileUuid}),
    SpaceId = fslogic_uuid:space_dir_uuid_to_spaceid(SpaceUuid),
    StorageFileId = filename_mapping:to_storage_path(SpaceId, StorageId, FileId),
    #sfm_handle{
        session_id = SessionId,
        space_id = SpaceId,
        file_uuid = FileUuid,
        file = StorageFileId,
        provider_id = oneprovider:get_provider_id(),
        is_local = true,
        storage = Storage,
        file_size = FSize,
        share_id = ShareId
    }.

%%--------------------------------------------------------------------
%% @doc
%% Opens the file. To use opened descriptor, pass returned handle to other functions.
%% File may and should be closed with release/1, but file will be closed automatically
%% when handle goes out of scope (term will be released by Erlang's GC).
%% This function (not like new_handle/5) does not assume that given file is local.
%% Therefore handle created with this function may be used for remote files.
%% @end
%%--------------------------------------------------------------------
-spec new_handle(session:id(), od_space:id(), file_meta:uuid(),
    storage:id(), FileId :: helpers:file_id(), od_share:id() | undefined,
    oneprovider:id()) -> handle().
new_handle(SessionId, SpaceId, FileUuid, StorageId, FileId, ShareId, ProviderId) ->
    {IsLocal, Storage, Size} =
        case oneprovider:get_provider_id() of
            ProviderId ->
                {ok, S} = storage:get(StorageId),
                FSize = get_size({uuid, FileUuid}),
                {true, S, FSize};
            _ ->
                {false, undefined, undefined}
        end,
    StorageFileId = case IsLocal of
        true ->
            SpaceId = fslogic_uuid:space_dir_uuid_to_spaceid(SpaceUuid),
            filename_mapping:to_storage_path(SpaceId, StorageId, FileId);
        _ ->
            FileId
    end,
    #sfm_handle{
        session_id = SessionId,
        space_id = SpaceId,
        file_uuid = FileUuid,
        file = StorageFileId,
        provider_id = ProviderId,
        is_local = IsLocal,
        storage = Storage,
        storage_id = StorageId,
        file_size = Size,
        share_id = ShareId
    }.

%%--------------------------------------------------------------------
%% @doc
%% Opens the file. To used opened descriptor, pass returned handle to other functions.
%% File may and should be closed with release/1, but file will be closed automatically
%% when handle goes out of scope (term will be released by Erlang's GC).
%% @end
%%--------------------------------------------------------------------
-spec open(handle(), OpenFlag :: helpers:open_flag()) ->
    {ok, handle()} | logical_file_manager:error_reply().
open(#sfm_handle{is_local = true} = SFMHandle, read) ->
    open_for_read(SFMHandle);
open(#sfm_handle{is_local = true} = SFMHandle, write) ->
    open_for_write(SFMHandle);
open(#sfm_handle{is_local = true} = SFMHandle, rdwr) ->
    open_for_rdwr(SFMHandle);
open(#sfm_handle{is_local = false} = SFMHandle, _) ->
    {ok, SFMHandle}.

%%--------------------------------------------------------------------
%% @doc
%% Opens the file. To used opened descriptor, pass returned handle to other functions.
%% File may and should be closed with release/1, but file will be closed automatically
%% when handle goes out of scope (term will be released by Erlang's GC).
%% Bypasses permissions check to allow to open file at creation.
%% @end
% TODO - relese in spec - how (missing release function in sfm)?
%%--------------------------------------------------------------------
-spec open_at_creation(handle()) ->
    {ok, handle()} | logical_file_manager:error_reply().
open_at_creation(SFMHandle) ->
    open_insecure(SFMHandle#sfm_handle{session_id = ?ROOT_SESS_ID}, rdwr).

%%--------------------------------------------------------------------
%% @doc
%% Creates a directory on storage.
%% @end
%%--------------------------------------------------------------------
-spec mkdir(handle(), Mode :: non_neg_integer()) ->
    ok | logical_file_manager:error_reply().
mkdir(Handle, Mode) ->
    mkdir(Handle, Mode, false).

%%--------------------------------------------------------------------
%% @doc
%% Creates a directory on storage. Recursive states whether parent directories
%% shall be also created.
%% @end
%%--------------------------------------------------------------------
-spec mkdir(handle(), Mode :: non_neg_integer(), Recursive :: boolean()) ->
    ok | logical_file_manager:error_reply().
mkdir(#sfm_handle{
    is_local = true,
    storage = Storage,
    file = FileId,
    space_id = SpaceId,
    session_id = SessionId
} = SFMHandle, Mode, Recursive) ->
    Noop = fun(_) -> ok end,

    {ok, HelperHandle} = session:get_helper(SessionId, SpaceId, Storage),

    case helpers:mkdir(HelperHandle, FileId, Mode) of
        ok ->
            ok;
        {error, enoent} when Recursive ->
            Tokens = fslogic_path:split(FileId),
            case Tokens of
                [_] -> ok;
                [_ | _] ->
                    LeafLess = filename:dirname(FileId),
                    case mkdir(SFMHandle#sfm_handle{file = LeafLess},
                        ?AUTO_CREATED_PARENT_DIR_MODE, true)
                    of
                        ok -> ok;
                        {error, eexist} -> ok;
                        ParentError ->
                            ?error("Cannot create parent for file ~p, error ~p",
                                [FileId, ParentError]),
                            throw(ParentError)
                    end
            end,
            R = case mkdir(SFMHandle, Mode, false) of
                ok ->
                    chmod(SFMHandle, Mode); %% @todo: find out why umask(0) in helpers_nif.cc doesn't work
                E -> E
            end,
            Noop(HelperHandle), %% @todo: check why NIF crashes when this term is destroyed before recursive call
            R;
        {error, Reason} ->
            {error, Reason}
    end.


%%--------------------------------------------------------------------
%% @doc
%% Moves a file or directory to a new location on storage.
%% @end
%%--------------------------------------------------------------------
-spec mv(FileHandleFrom :: handle(), FileTo :: helpers:file_id()) ->
    ok | logical_file_manager:error_reply().
mv(#sfm_handle{
    storage = Storage,
    file = FileFrom,
    space_id = SpaceId,
    session_id = SessionId
}, FileTo) ->
    {ok, HelperHandle} = session:get_helper(SessionId, SpaceId, Storage),
    helpers:rename(HelperHandle, FileFrom, FileTo).


%%--------------------------------------------------------------------
%% @doc
%% Changes the permissions of a file on storage.
%% @end
%%--------------------------------------------------------------------
-spec chmod(handle(), NewMode :: file_meta:posix_permissions()) ->
    ok | logical_file_manager:error_reply().
chmod(#sfm_handle{
    is_local = true,
    storage = Storage,
    file = FileId,
    space_id = SpaceId,
    session_id = SessionId
}, Mode) ->
    {ok, HelperHandle} = session:get_helper(SessionId, SpaceId, Storage),
    helpers:chmod(HelperHandle, FileId, Mode).


%%--------------------------------------------------------------------
%% @doc
%% Changes owner of a file on storage.
%% @end
%%--------------------------------------------------------------------
-spec chown(FileHandle :: handle(), user_id(), group_id()) ->
    ok | logical_file_manager:error_reply().
chown(#sfm_handle{
    storage = Storage,
    file = FileId,
    session_id = ?ROOT_SESS_ID,
    space_id = SpaceId
}, UserId, SpaceId) ->
    {ok, HelperHandle} = session:get_helper(?ROOT_SESS_ID, SpaceId, Storage),
    {Uid, Gid} = luma:get_posix_user_ctx(UserId, SpaceId),
    helpers:chown(HelperHandle, FileId, Uid, Gid);
chown(_, _, _) ->
    throw(?EPERM).

%%--------------------------------------------------------------------
%% @doc
%% Creates a link on storage.
%% @end
%%--------------------------------------------------------------------
-spec link(FileHandleFrom :: handle(), FileTo :: helpers:file_id()) ->
    ok | logical_file_manager:error_reply().
link(#sfm_handle{
    storage = Storage,
    file = FileFrom,
    space_id = SpaceId,
    session_id = SessionId
}, FileTo) ->
    {ok, HelperHandle} = session:get_helper(SessionId, SpaceId, Storage),
    helpers:link(HelperHandle, FileFrom, FileTo).

%%--------------------------------------------------------------------
%% @doc
%% Returns file attributes, reading them from storage.
%% @end
%%--------------------------------------------------------------------
-spec stat(FileHandle :: handle()) ->
    {ok, #statbuf{}} | logical_file_manager:error_reply().
stat(#sfm_handle{
    storage = Storage,
    file = FileId,
    space_id = SpaceId,
    session_id = SessionId
}) ->
    {ok, HelperHandle} = session:get_helper(SessionId, SpaceId, Storage),
    helpers:getattr(HelperHandle, FileId).


%%--------------------------------------------------------------------
%% @doc
%% Returns file attributes, reading them from storage.
%% @end
%%--------------------------------------------------------------------
-spec readdir(FileHandle :: handle(), Offset :: non_neg_integer(),
    Count :: non_neg_integer()) ->
    {ok, [helpers:file_id()]} | logical_file_manager:error_reply().
readdir(#sfm_handle{
    storage = Storage,
    file = FileId,
    space_id = SpaceId,
    session_id = SessionId
}, Offset, Count) ->
    {ok, HelperHandle} = session:get_helper(SessionId, SpaceId, Storage),
    helpers:readdir(HelperHandle, FileId, Offset, Count).


%%--------------------------------------------------------------------
%% @doc
%% Writes data to a file on storage. Returns number of written bytes.
%% @end
%%--------------------------------------------------------------------
-spec write(FileHandle :: handle(), Offset :: non_neg_integer(), Buffer :: binary()) ->
    {ok, non_neg_integer()} | logical_file_manager:error_reply().
write(#sfm_handle{is_local = true, open_flag = undefined}, _, _) ->
    throw(?EPERM);
write(#sfm_handle{is_local = true, open_flag = read}, _, _) ->
    throw(?EPERM);
write(#sfm_handle{
    space_id = SpaceId,
    is_local = true,
    file_handle = FileHandle,
    file_size = CSize
}, Offset, Buffer) ->
    %% @todo: VFS-2086 handle sparse files
    space_quota:soft_assert_write(SpaceId, max(0, Offset + size(Buffer) - CSize)),
    helpers:write(FileHandle, Offset, Buffer);
write(#sfm_handle{
    is_local = false,
    session_id = SessionId,
    file_uuid = FileUuid,
    storage_id = SID,
    file = FID,
    space_id = SpaceId
}, Offset, Data) ->
    FileGuid = fslogic_uuid:uuid_to_guid(FileUuid, SpaceId),
    ProxyIORequest = #proxyio_request{
        parameters = #{?PROXYIO_PARAMETER_FILE_GUID => FileGuid},
        storage_id = SID,
        file_id = FID,
        proxyio_request = #remote_write{
            byte_sequence = [#byte_sequence{offset = Offset, data = Data}]
        }
    },
    case worker_proxy:call(fslogic_worker,
        {proxyio_request, SessionId, ProxyIORequest})
    of
        {ok, #proxyio_response{
            status = #status{code = ?OK},
            proxyio_response = #remote_write_result{wrote = Wrote}
        }} ->
            {ok, Wrote};
        {ok, #proxyio_response{status = #status{code = Code}}} ->
            {error, Code}
    end.


%%--------------------------------------------------------------------
%% @doc
%% Reads requested part of a file from storage.
%% @end
%%--------------------------------------------------------------------
-spec read(FileHandle :: handle(), Offset :: non_neg_integer(),
    MaxSize :: non_neg_integer()) ->
    {ok, binary()} | logical_file_manager:error_reply().
read(#sfm_handle{is_local = true, open_flag = undefined}, _, _) ->
    throw(?EPERM);
read(#sfm_handle{is_local = true, open_flag = write}, _, _) ->
    throw(?EPERM);
read(#sfm_handle{is_local = true, file_handle = FileHandle}, Offset, MaxSize) ->
    helpers:read(FileHandle, Offset, MaxSize);
read(#sfm_handle{
    is_local = false,
    session_id = SessionId,
    file_uuid = FileUuid,
    storage_id = SID,
    file = FID,
    space_id = SpaceId
}, Offset, Size) ->
    FileGuid = fslogic_uuid:uuid_to_guid(FileUuid, SpaceId),
    ProxyIORequest = #proxyio_request{
        parameters = #{?PROXYIO_PARAMETER_FILE_GUID => FileGuid},
        storage_id = SID,
        file_id = FID,
        proxyio_request = #remote_read{offset = Offset, size = Size}
    },
    case worker_proxy:call(fslogic_worker,
        {proxyio_request, SessionId, ProxyIORequest})
    of
        {ok, #proxyio_response{
            status = #status{code = ?OK},
            proxyio_response = #remote_data{data = Data}
        }} ->
            {ok, Data};
        {ok, #proxyio_response{status = #status{code = Code}}} ->
            {error, Code}
    end.


%%--------------------------------------------------------------------
%% @doc
%% Creates a new file on storage.
%% @end
%%--------------------------------------------------------------------
-spec create(handle(), Mode :: non_neg_integer()) ->
    ok | logical_file_manager:error_reply().
create(Handle, Mode) ->
    create(Handle, Mode, false).
-spec create(handle(), Mode :: non_neg_integer(), Recursive :: boolean()) ->
    ok | logical_file_manager:error_reply().
create(#sfm_handle{
    is_local = true,
    storage = Storage,
    file = FileId,
    space_id = SpaceId,
    session_id = SessionId
} = SFMHandle, Mode, Recursive) ->
    {ok, HelperHandle} = session:get_helper(SessionId, SpaceId, Storage),
    case helpers:mknod(HelperHandle, FileId, Mode, reg) of
        ok ->
            ok;
        {error, enoent} when Recursive ->
            Tokens = fslogic_path:split(FileId),
            LeafLess = fslogic_path:join(lists:sublist(Tokens, 1, length(Tokens) - 1)),
            ok =
                case mkdir(SFMHandle#sfm_handle{file = LeafLess},
                    ?AUTO_CREATED_PARENT_DIR_MODE, true)
                of
                    ok -> ok;
                    {error, eexist} -> ok;
                    E0 -> E0
                end,
            create(SFMHandle, Mode, false);
        {error, Reason} ->
            {error, Reason}
    end.


%%--------------------------------------------------------------------
%% @doc
%% Truncates a file on storage.
%% @end
%%--------------------------------------------------------------------
-spec truncate(handle(), Size :: integer()) ->
    ok | logical_file_manager:error_reply().
truncate(#sfm_handle{is_local = true, open_flag = undefined}, _) ->
    throw(?EPERM);
truncate(#sfm_handle{is_local = true, open_flag = read}, _) -> throw(?EPERM);
truncate(#sfm_handle{
    is_local = true,
    storage = Storage,
    file = FileId,
    space_id = SpaceId,
    session_id = SessionId
}, Size) ->
    {ok, HelperHandle} = session:get_helper(SessionId, SpaceId, Storage),
    helpers:truncate(HelperHandle, FileId, Size).


%%--------------------------------------------------------------------
%% @doc
%% Removes a file or an empty directory.
%% @end
%%--------------------------------------------------------------------
-spec unlink(handle()) -> ok | logical_file_manager:error_reply().
unlink(#sfm_handle{
    is_local = true,
    storage = Storage,
    file = FileId,
    space_id = SpaceId,
    session_id = SessionId
}) ->
    {ok, HelperHandle} = session:get_helper(SessionId, SpaceId, Storage),
    helpers:unlink(HelperHandle, FileId).

%%--------------------------------------------------------------------
%% @doc
%% Assures that changes made on file are persistent.
%% @end
%%--------------------------------------------------------------------
-spec fsync(handle()) -> ok | logical_file_manager:error_reply().
fsync(#sfm_handle{is_local = false}) ->
    ok;
fsync(#sfm_handle{file_handle = FileHandle}) ->
    helpers:fsync(FileHandle, true).

%%%===================================================================
%%% Internal functions
%%%===================================================================

%%--------------------------------------------------------------------
%% @private
%% @doc
%% Opens file in read mode and checks necessary permissions.
%% @end
%%--------------------------------------------------------------------
-spec open_for_read(handle()) ->
    {ok, handle()} | logical_file_manager:error_reply().
-check_permissions([?read_object]).
open_for_read(SFMHandle) ->
    open_insecure(SFMHandle#sfm_handle{session_id = ?ROOT_SESS_ID}, read).

%%--------------------------------------------------------------------
%% @private
%% @doc
%% Opens file in write mode and checks necessary permissions.
%% @end
%%--------------------------------------------------------------------
-spec open_for_write(handle()) ->
    {ok, handle()} | logical_file_manager:error_reply().
-check_permissions([?write_object]).
open_for_write(SFMHandle) ->
    open_insecure(SFMHandle#sfm_handle{session_id = ?ROOT_SESS_ID}, write).

%%--------------------------------------------------------------------
%% @private
%% @doc
%% Opens file in rdwr mode and checks necessary permissions.
%% @end
%%--------------------------------------------------------------------
-spec open_for_rdwr(handle()) ->
    {ok, handle()} | logical_file_manager:error_reply().
-check_permissions([?read_object, ?write_object]).
open_for_rdwr(SFMHandle) ->
    open_insecure(SFMHandle#sfm_handle{session_id = ?ROOT_SESS_ID}, rdwr).

%%--------------------------------------------------------------------
%% @private
%% @equiv open/2, but without permission control
%% @end
%%--------------------------------------------------------------------
-spec open_insecure(handle(), OpenFlag :: helpers:open_flag()) ->
    {ok, handle()} | logical_file_manager:error_reply().
open_insecure(#sfm_handle{
    is_local = true,
    storage = Storage,
    file = FileId,
    session_id = SessionId,
    space_id = SpaceId
} = SFMHandle, OpenFlag
) ->
    {ok, HelperHandle} = session:get_helper(SessionId, SpaceId, Storage),
    case helpers:open(HelperHandle, FileId, OpenFlag) of
        {ok, FileHandle} ->
            {ok, SFMHandle#sfm_handle{
                file_handle = FileHandle,
                open_flag = OpenFlag
            }};
        {error, Reason} ->
            {error, Reason}
    end.

%%--------------------------------------------------------------------
%% @private
%% @doc
%% Returns size of file, or 0 in case of error.
%% @end
%%--------------------------------------------------------------------
-spec get_size({uuid, file_meta:uuid()}) -> non_neg_integer().
get_size({uuid, FileUuid}) ->
    case catch fslogic_blocks:get_file_size({uuid, FileUuid}) of %todo use FileCtx
        Size0 when is_integer(Size0) ->
            Size0;
        _ -> 0
    end.<|MERGE_RESOLUTION|>--- conflicted
+++ resolved
@@ -62,13 +62,8 @@
 -spec new_handle(session:id(), od_space:id(), file_meta:uuid(),
     Storage :: datastore:document(), FileId :: helpers:file_id(),
     ShareId :: od_share:id() | undefined) -> handle().
-<<<<<<< HEAD
-new_handle(SessionId, SpaceId, FileUuid, #document{} = Storage, FileId, ShareId) ->
-=======
-new_handle(SessionId, SpaceUuid, FileUuid, #document{key=StorageId} = Storage, FileId, ShareId) ->
->>>>>>> 3ff7dbab
+new_handle(SessionId, SpaceId, FileUuid, #document{key=StorageId} = Storage, FileId, ShareId) ->
     FSize = get_size({uuid, FileUuid}),
-    SpaceId = fslogic_uuid:space_dir_uuid_to_spaceid(SpaceUuid),
     StorageFileId = filename_mapping:to_storage_path(SpaceId, StorageId, FileId),
     #sfm_handle{
         session_id = SessionId,
@@ -106,7 +101,6 @@
         end,
     StorageFileId = case IsLocal of
         true ->
-            SpaceId = fslogic_uuid:space_dir_uuid_to_spaceid(SpaceUuid),
             filename_mapping:to_storage_path(SpaceId, StorageId, FileId);
         _ ->
             FileId
