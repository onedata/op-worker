%%%-------------------------------------------------------------------
%%% @author Krzysztof Trzepla
%%% @copyright (C) 2016 ACK CYFRONET AGH
%%% This software is released under the MIT license
%%% cited in 'LICENSE.txt'.
%%% @end
%%%-------------------------------------------------------------------
%%% @doc
%%% This module contains helpers utility functions.
%%% @end
%%%-------------------------------------------------------------------
-module(storage_detector).
-author("Krzysztof Trzepla").

-include("global_definitions.hrl").
-include("modules/fslogic/fslogic_common.hrl").
-include_lib("ctool/include/logging.hrl").


%% API
-export([generate_file_id/0, create_test_file/3, read_test_file/3,
    update_test_file/3, remove_test_file/4]).

%% Onepanel RPC
-export([verify_storage_on_all_nodes/1]).

%% exported for RPC
-export([verify_test_file/4]).


-define(TEST_FILE_NAME_LEN, application:get_env(?APP_NAME,
    storage_test_file_name_size, 32)).
-define(TEST_FILE_CONTENT_LEN, application:get_env(?APP_NAME,
    storage_test_file_content_size, 100)).

% errors understood by Onepanel
-define(ERR_STORAGE_TEST_FILE_CREATE(Node, Reason),
    {error, {storage_test_file_create, Node, Reason}}).
-define(ERR_STORAGE_TEST_FILE_CREATE(Node, Reason, Stacktrace),
    {error, {storage_test_file_create, Node, Reason}, Stacktrace}).
-define(ERR_STORAGE_TEST_FILE_READ(Node, Reason),
    {error, {storage_test_file_read, Node, Reason}}).
-define(ERR_STORAGE_TEST_FILE_READ(Node, Reason, Stacktrace),
    {error, {storage_test_file_read, Node, Reason}, Stacktrace}).
-define(ERR_STORAGE_TEST_FILE_REMOVE(Node, Reason),
    {error, {storage_test_file_remove, Node, Reason}}).

%%%===================================================================
%%% API
%%%===================================================================

%%--------------------------------------------------------------------
%% @doc
%% Generates random file ID consisting of ASCII lowercase letters.
%% @end
%%--------------------------------------------------------------------
-spec generate_file_id() -> binary().
generate_file_id() ->
    file_meta:hidden_file_name(random_ascii_lowercase_sequence(?TEST_FILE_NAME_LEN)).

%%--------------------------------------------------------------------
%% @doc
%% Creates storage test file.
%% @end
%%--------------------------------------------------------------------
-spec create_test_file(helpers:helper(), helpers:user_ctx(), helpers:file_id()) ->
    Content :: binary().
create_test_file(Helper, UserCtx, FileId) ->
    Handle = helpers:get_helper_handle(Helper, UserCtx),
    Content = random_ascii_lowercase_sequence(?TEST_FILE_CONTENT_LEN),
    ok = helpers:mknod(Handle, FileId, 8#666, reg),
    {ok, FileHandle} = helpers:open(Handle, FileId, write),
    {ok, _} = helpers:write(FileHandle, 0, Content),
    ok = helpers:release(FileHandle),
    Content.

%%--------------------------------------------------------------------
%% @doc
%% Returns content of storage test file.
%% @end
%%--------------------------------------------------------------------
-spec read_test_file(helpers:helper(), helpers:user_ctx(), helpers:file_id()) ->
    Content :: binary().
read_test_file(Helper, UserCtx, FileId) ->
    Handle = helpers:get_helper_handle(Helper, UserCtx),
    {ok, FileHandle} = helpers:open(Handle, FileId, read),
    {ok, Content} = helpers:read(FileHandle, 0, ?TEST_FILE_CONTENT_LEN),
    ok = helpers:release(FileHandle),
    Content.

%%--------------------------------------------------------------------
%% @doc
%% Updates and returns content of a storage test file.
%% @end
%%--------------------------------------------------------------------
-spec update_test_file(helpers:helper(), helpers:user_ctx(), helpers:file_id()) ->
    Content :: binary().
update_test_file(Helper, UserCtx, FileId) ->
    Handle = helpers:get_helper_handle(Helper, UserCtx),
    Content = random_ascii_lowercase_sequence(?TEST_FILE_CONTENT_LEN),
    {ok, FileHandle} = helpers:open(Handle, FileId, write),
    {ok, _} = helpers:write(FileHandle, 0, Content),
    ok = helpers:release(FileHandle),
    Content.

%%--------------------------------------------------------------------
%% @doc
%% Removes storage test file.
%% @end
%%--------------------------------------------------------------------
-spec remove_test_file(helpers:helper(), helpers:user_ctx(), helpers:file_id(),
    Size :: non_neg_integer()) -> ok | no_return().
remove_test_file(Helper, UserCtx, FileId, Size) ->
    Handle = helpers:get_helper_handle(Helper, UserCtx),
    case helpers:unlink(Handle, FileId, Size) of
        ok -> ok;
        {error, enoent} -> ok;
        {error, Reason} ->
            throw(?ERR_STORAGE_TEST_FILE_REMOVE(node(), Reason))
    end.

%%-------------------------------------------------------------------
%% @doc
%% Verifies whether storage is accessible for all nodes in the cluster.
%% This function is called by onepanel, BEFORE adding new storage.
%% @end
%%-------------------------------------------------------------------
-spec verify_storage_on_all_nodes(helpers:helper()) ->
    ok | {error, term()} | {error, term(), Stacktrace :: list()}.
verify_storage_on_all_nodes(Helper) ->
    {ok, AdminCtx} = luma:get_admin_ctx(?ROOT_USER_ID, Helper),
    {ok, AdminCtx2} = luma:add_helper_specific_fields(?ROOT_USER_ID,
        ?ROOT_SESS_ID, AdminCtx, Helper),
    {ok, [Node | Nodes]} = node_manager:get_cluster_nodes(),
    FileId = generate_file_id(),
<<<<<<< HEAD
    case create_test_file(Node, Helper, AdminCtx2, FileId) of
        {ok, FileContent} ->
            case verify_storage_internal(Helper, AdminCtx2, Nodes, FileId, FileContent) of
                {ok, {FileId, FileContent}} ->
                    verify_test_file(Node, Helper, AdminCtx2, FileId, FileContent);
                Error ->
                    Error
            end;
        Error ->
            Error
=======
    FileContent = create_test_file(Node, Helper, AdminCtx2, FileId),
    case verify_storage_internal(Helper, AdminCtx2, Nodes, FileId, FileContent) of
        {ok, {FileId2, FileContent2}} ->
            verify_test_file(Node, Helper, AdminCtx2, FileId2, FileContent2);
        {error, Error} ->
            {error, Error}
>>>>>>> 70e3e449
    end.

%%%===================================================================
%%% RPC
%%%===================================================================

%%--------------------------------------------------------------------
%% @doc
%% Verifies content of storage test file and removes it.
%% @end
%%--------------------------------------------------------------------
-spec verify_test_file(helpers:helper(), helpers:user_ctx(), helpers:file_id(),
    Content :: binary()) -> ok | {error, term()}.
verify_test_file(Helper, UserCtx, FileId, ExpectedFileContent) ->
    try
        case read_test_file(Helper, UserCtx, FileId) of
            ExpectedFileContent ->
                ok;
            UnexpectedFileContent ->
                ?error("Unexpected test file content in ~tp", [FileId]),
                ?ERR_STORAGE_TEST_FILE_READ(node(),
                    {invalid_content, ExpectedFileContent, UnexpectedFileContent})
        end
    after
        remove_test_file(Helper, UserCtx, FileId, byte_size(ExpectedFileContent))
    end.

%%%===================================================================
%%% Internal functions
%%%===================================================================

%%--------------------------------------------------------------------
%% @private
%% @doc
%% Create random sequence consisting of lowercase ASCII letters.
%% @end
%%--------------------------------------------------------------------
-spec random_ascii_lowercase_sequence(Length :: integer()) -> binary().
random_ascii_lowercase_sequence(Length) ->
    rand:seed(exs1024),
    lists:foldl(fun(_, Acc) ->
        <<Acc/binary, (rand:uniform(26) + 96)>>
    end, <<>>, lists:seq(1, Length)).

%%-------------------------------------------------------------------
%% @private
%% @doc
%% This function is used to verify whether storage is accessible on
%% all nodes. It verifies whether it can read the file referenced by
%% FileId and whether its content is equal to FileContent.
%% Next, it creates a new test file and recursively calls itself
%% on the next node from the Nodes list.
%% @end
%%-------------------------------------------------------------------
-spec verify_storage_internal(helpers:helper(), helpers:user_ctx(), [node()],
    helpers:file_id(), Content :: binary()) ->
    {ok, {helpers:file_id(), binary()}} |
    {error, term()} | {error, term(), Stacktrace :: list()}.
verify_storage_internal(_Helper, _AdminCtx, [], FileId, FileContent) ->
    {ok, {FileId, FileContent}};
verify_storage_internal(Helper, AdminCtx, [Node | Nodes], FileId, ExpectedFileContent) ->
    case verify_test_file(Node, Helper, AdminCtx, FileId, ExpectedFileContent) of
        ok ->
<<<<<<< HEAD
            FileId2 = generate_file_id(),
            case create_test_file(Node, Helper, AdminCtx, FileId) of
                {ok, FileContent} ->
                    verify_storage_internal(Helper, AdminCtx,
                        Nodes, FileId2, FileContent);
                Error ->
                    Error
            end;
=======
            NewFileId = generate_file_id(),
            NewFileContent = create_test_file(Node, Helper, AdminCtx, NewFileId),
            verify_storage_internal(Helper, AdminCtx, Nodes, NewFileId, NewFileContent);
>>>>>>> 70e3e449
        Error ->
            Error
    end.

-spec create_test_file(node(), helpers:helper(), helpers:user_ctx(), helpers:file_id()) ->
    {ok, Content :: binary()} | {error, Reason :: term(), Stacktrace :: list()}.
create_test_file(Node, Helper, UserCtx, FileId) ->
    case rpc:call(Node, ?MODULE, create_test_file, [Helper, UserCtx, FileId]) of
        {badrpc, {'EXIT', {Reason, Stacktrace}}} ->
            ?ERR_STORAGE_TEST_FILE_CREATE(Node, Reason, Stacktrace);
        <<Content/binary>> ->
            {ok, Content}
    end.

-spec verify_test_file(node(), helpers:helper(), helpers:user_ctx(),
    helpers:file_id(), Content :: binary()) ->
    ok | {error, term()} | {error, term(), Stacktrace :: list()}.
verify_test_file(Node, Helper, UserCtx, FileId, ExpectedFileContent) ->
    case rpc:call(Node, ?MODULE, verify_test_file,
        [Helper, UserCtx, FileId, ExpectedFileContent]) of
        {badrpc, {'EXIT', {Reason, Stacktrace}}} ->
            ?ERR_STORAGE_TEST_FILE_READ(Node, Reason, Stacktrace);
        Result ->
            Result
    end.<|MERGE_RESOLUTION|>--- conflicted
+++ resolved
@@ -133,25 +133,16 @@
         ?ROOT_SESS_ID, AdminCtx, Helper),
     {ok, [Node | Nodes]} = node_manager:get_cluster_nodes(),
     FileId = generate_file_id(),
-<<<<<<< HEAD
     case create_test_file(Node, Helper, AdminCtx2, FileId) of
         {ok, FileContent} ->
             case verify_storage_internal(Helper, AdminCtx2, Nodes, FileId, FileContent) of
-                {ok, {FileId, FileContent}} ->
-                    verify_test_file(Node, Helper, AdminCtx2, FileId, FileContent);
+                {ok, {FileId2, FileContent2}} ->
+                    verify_test_file(Node, Helper, AdminCtx2, FileId2, FileContent2);
                 Error ->
                     Error
             end;
         Error ->
             Error
-=======
-    FileContent = create_test_file(Node, Helper, AdminCtx2, FileId),
-    case verify_storage_internal(Helper, AdminCtx2, Nodes, FileId, FileContent) of
-        {ok, {FileId2, FileContent2}} ->
-            verify_test_file(Node, Helper, AdminCtx2, FileId2, FileContent2);
-        {error, Error} ->
-            {error, Error}
->>>>>>> 70e3e449
     end.
 
 %%%===================================================================
@@ -215,20 +206,14 @@
 verify_storage_internal(Helper, AdminCtx, [Node | Nodes], FileId, ExpectedFileContent) ->
     case verify_test_file(Node, Helper, AdminCtx, FileId, ExpectedFileContent) of
         ok ->
-<<<<<<< HEAD
-            FileId2 = generate_file_id(),
-            case create_test_file(Node, Helper, AdminCtx, FileId) of
-                {ok, FileContent} ->
+            NewFileId = generate_file_id(),
+            case create_test_file(Node, Helper, AdminCtx, NewFileId) of
+                {ok, NewFileContent} ->
                     verify_storage_internal(Helper, AdminCtx,
-                        Nodes, FileId2, FileContent);
+                        Nodes, NewFileId, NewFileContent);
                 Error ->
                     Error
             end;
-=======
-            NewFileId = generate_file_id(),
-            NewFileContent = create_test_file(Node, Helper, AdminCtx, NewFileId),
-            verify_storage_internal(Helper, AdminCtx, Nodes, NewFileId, NewFileContent);
->>>>>>> 70e3e449
         Error ->
             Error
     end.
