%%%-------------------------------------------------------------------
%%% @author Jakub Kudzia
%%% @copyright (C) 2017 ACK CYFRONET AGH
%%% This software is released under the MIT license
%%% cited in 'LICENSE.txt'.
%%%-------------------------------------------------------------------
%%% @doc
%%% This module is responsible for syncing a single file found on storage
%%% to Onedata filesystem.
%%% For more info please see doc of process_file/2 function.
%%% TODO VFS-6508 abstract mechanisms used by sync and file_registration to a separate module
%%% @end
%%%-------------------------------------------------------------------
-module(storage_import_engine).
-author("Jakub Kudzia").

-include("modules/storage/import/storage_import.hrl").
-include("modules/fslogic/fslogic_common.hrl").
-include("modules/fslogic/fslogic_suffix.hrl").
-include("modules/datastore/datastore_runner.hrl").
-include("proto/oneclient/fuse_messages.hrl").
-include("global_definitions.hrl").
-include("modules/storage/traverse/storage_traverse.hrl").
-include("proto/oneprovider/provider_messages.hrl").
-include_lib("ctool/include/logging.hrl").

%% API
-export([find_direct_parent_and_sync_file/2, sync_file/2, create_file_meta_and_handle_conflicts/6]).

% exported for mocking in CT tests
-export([import_file_unsafe/2, check_location_and_maybe_sync/3]).

-define(FILE_LOCATION_ATTR_NAME, file_location).
-define(MODE_ATTR_NAME, mode).
-define(TIMESTAMPS_ATTR_NAME, timestamps).
-define(OWNER_ATTR_NAME, owner).
-define(NFS4_ACL_ATTR_NAME, nfs4_acl).

-type result() :: ?FILE_CREATED | ?FILE_MODIFIED | ?FILE_UNMODIFIED | ?FILE_PROCESSING_FAILED.
%% @formatter:off
-type file_attr_name() :: ?FILE_LOCATION_ATTR_NAME | ?MODE_ATTR_NAME | ?TIMESTAMPS_ATTR_NAME |
                          ?OWNER_ATTR_NAME | ?NFS4_ACL_ATTR_NAME.
%% @formatter:on
-type info() :: storage_sync_traverse:info().


-export_type([result/0, file_attr_name/0]).

-define(CREATE_MISSING_PARENT_CRITICAL_SECTION(ParentUUid, MissingParentName, Function),
    critical_section:run({create_missing_parent, ParentUuid, MissingParentName}, Function)).

%%%===================================================================
%%% API functions
%%%===================================================================

%%--------------------------------------------------------------------
%% @doc
%% Processes storage file associated with StorageFileCtx.
%% It returns the tuple {Result, FileCtx, StorageFileCtx} where:
%%    * Result is one of:
%%      ** ?IMPORTED - which means that file was imported to the Onedata file-system
%%      ** ?UPDATED  - which means that file had already existed in the Onedata file system
%%                   and that update of its attributes on storage was detected and reflected
%%                   in the Onedata file-system attributes
%%      ** ?PROCESSED - which means that file has been successfully processed but
%%                     no changes were introduced to the Onedata file system.
%%                     This might have happened if file hadn't been changed since last scan or if
%%                     it was being deleted or if it was being replicated in the very moment of scan.
%%                     and that it hasn't changed on storage since last scan
%%      ** ?FILE_PROCESSING_FAILED - which means that an error occurred during processing the file
%%    * FileCtx is a:
%%      ** file_ctx:ctx() - the file in the Onedata file system which is associated
%%         with the file referenced by StorageFileCtx.
%%         This happens when the Result is one of imported/updated/processed (no changes).
%%      ** undefined - if the Result was one of processed/failed
%%    * StorageFileCtx which is updated StorageFileCtx passed to the function.
%% @end
%%--------------------------------------------------------------------
-spec find_direct_parent_and_sync_file(storage_file_ctx:ctx(), info()) ->
    {result(), file_ctx:ctx() | undefined, storage_file_ctx:ctx()} | {error, term()}.
find_direct_parent_and_sync_file(StorageFileCtx, Info) ->
    case find_direct_parent_and_ensure_all_parents_exist(StorageFileCtx, Info) of
        {ok, Info2} ->
            sync_file(StorageFileCtx, Info2);
        {error, ?ENOENT} ->
            {?FILE_UNMODIFIED, undefined, StorageFileCtx}
    end.

-spec sync_file(storage_file_ctx:ctx(), info()) -> {result(),
    file_ctx:ctx() | undefined, storage_file_ctx:ctx()} | {error, term()}.
sync_file(StorageFileCtx, Info = #{parent_ctx := ParentCtx}) ->
    SpaceId = storage_file_ctx:get_space_id_const(StorageFileCtx),
    FileName = storage_file_ctx:get_file_name_const(StorageFileCtx),
    SpaceGuid = fslogic_uuid:spaceid_to_space_dir_guid(SpaceId),
    SpaceCtx = file_ctx:new_by_guid(SpaceGuid),
    ParentUuid = file_ctx:get_logical_uuid_const(ParentCtx),
    IsManualImport = maps:get(manual, Info, false),
    case file_ctx:is_root_dir_const(ParentCtx) of
        true ->
            check_file_meta_and_maybe_sync(StorageFileCtx, SpaceCtx, Info, true);
        false ->
            % check whether FileName of processed file is in the form
            % FileName = <<FileBaseName, ?CONFLICTING_STORAGE_FILE_SUFFIX_SEPARATOR, FileUuid>>
            % such files are created by the system if it's impossible to create file FileBaseName on storage
            % i.e. when file with the same name was deleted but there is still an open handle to it
            {HasSuffix, FileUuid, FileBaseName} = case is_suffixed(FileName) of
                {true, StorageUuid, StorageBaseName} -> {true, StorageUuid, StorageBaseName};
                false -> {false, undefined, FileName}
            end,

            case map_to_existing_file_uuid(ParentUuid, FileName, FileBaseName, FileUuid) of
                {error, Reason} ->
                    % Link from Parent to FileBaseName is missing.
                    % We must check deletion marker to ensure that file may be synced.
                    % Deletion markers are removed if and only if file was successfully deleted from storage.
                    case deletion_marker:check(ParentUuid, FileName) of
                        {error, not_found} when HasSuffix =:= false ->
                            % We must ensure whether file is still on storage at the very moment
                            % to avoid stat/delete race.
                            % Race could happen if previous stat was performed before file was
                            % deleted from the system and if links (and file) were deleted
                            % before we checked the links.
                            % maybe_import_file/2 will perform the check.
                            StorageFileId = storage_file_ctx:get_storage_file_id_const(StorageFileCtx),
                            SpaceId = storage_file_ctx:get_space_id_const(StorageFileCtx),
                            case IsManualImport of
                                true ->
                                    maybe_import_file(StorageFileCtx, Info);
                                false ->
                                    case storage_sync_info:get(StorageFileId, SpaceId) of
                                        {error, not_found} ->
                                            maybe_import_file(StorageFileCtx, Info);
                                        {ok, SSIDoc} ->
                                            case {storage_sync_info:get_guid(SSIDoc), Reason} of
                                                {undefined, _} ->
                                                    maybe_import_file(StorageFileCtx, Info);
                                                {_Guid, not_found} ->
                                                    {?FILE_UNMODIFIED, undefined, StorageFileCtx};
                                                {Guid, {conflicting_uuids, ConflictingUuids}} ->
                                                    % Check if storage_sync_info points to other conflicting file
                                                    case lists:member(file_id:guid_to_uuid(Guid), ConflictingUuids) of
                                                        true -> maybe_import_file(StorageFileCtx, Info);
                                                        false -> {?FILE_UNMODIFIED, undefined, StorageFileCtx}
                                                    end
                                            end
                                    end
                            end;
                        % It's impossible that deletion marker is not found and HasSuffix == true,
                        % which is proved below:
                        %
                        % Assumptions:
                        %  - file with name FileName is processed
                        %  - link from Parent to FileBaseName is not found
                        %  - deletion marker from Parent to Filename is not found
                        % Thesis:
                        % - FileName == FileBaseName (FileName has no suffix)
                        %
                        % Proof by contradiction
                        % Let's assume, contradictory to thesis, that:
                        %  - file with name FileName is processed
                        %  - link from Parent to FileBaseName is not found
                        %  - deletion marker from Parent to Filename is not found
                        %  - FileName != FileBaseName (FileName has suffix)
                        % File is created on storage with suffix if and only if
                        % file with FileBaseName exists on storage.
                        % It's impossible that such file exists on storage if link from parent
                        % to FileBaseName is not found and if deletion marker from parent to FileName
                        % is not found either.
                        % Here we have contradiction which proves the thesis.
                        {ok, _FileUuid} ->
                            % deletion marker exists, it means that deletion of the file has been scheduled
                            % we may ignore this file
                            {?FILE_UNMODIFIED, undefined, StorageFileCtx}
                    end;
                {ok, ResolvedUuid} ->
                    case deletion_marker:check(ParentUuid, FileName) of
                        {error, not_found} ->
                            FileCtx = file_ctx:new_by_uuid(ResolvedUuid, SpaceId),
                            % call by module to mock in tests
                            storage_import_engine:check_location_and_maybe_sync(StorageFileCtx, FileCtx, Info);
                        {ok, _} ->
                            {?FILE_UNMODIFIED, undefined, StorageFileCtx}
                    end
            end
    end.


-spec map_to_existing_file_uuid(file_meta:uuid(), file_meta:name(), file_meta:name(), file_meta:uuid() | undefined) ->
    {ok, file_meta:uuid()} | {error, not_found | {conflicting_uuids, [file_meta:uuid()]}}.
map_to_existing_file_uuid(ParentUuid, FileName, FileBaseName, undefined) ->
    case file_meta:get_matching_child_uuids_with_tree_ids(ParentUuid, all, FileBaseName) of
        {ok, UuidsWithTreeIds} ->
            Filtered = lists:filter(fun({FileUuid, _}) ->
                % NOTE: both file_location and dir_location have to be analyzed regardless of file's type on storage
                % as its type may have been changed between scans (file may have been deleted and replaced with dir
                % or vice versa)
                case file_location:get_local(FileUuid) of
                    {ok, #document{value = #file_location{
                        storage_file_created = true,
                        file_id = FileId
                    }}} ->
                        binary:longest_common_suffix([FileId, FileName]) =:= size(FileName);
                    (_) ->
                        case dir_location:get(FileUuid) of
                            {ok, #document{value = #dir_location{
                                storage_file_created = true,
                                storage_file_id = FileId
                            }}} ->
                                binary:longest_common_suffix([FileId, FileName]) =:= size(FileName);
                            (_) ->
                                false
                        end
                end
            end, UuidsWithTreeIds),
            case Filtered of
                [{FileUuid, _}] -> {ok, FileUuid};
                _ -> {error, {conflicting_uuids, lists:map(fun({FileUuid, _}) -> FileUuid end, UuidsWithTreeIds)}}
            end;
        {error, not_found} ->
            {error, not_found}
    end;
map_to_existing_file_uuid(ParentUuid, _FileName, FileBaseName, ExpectedFileUuid) ->
    case file_meta:get_matching_child_uuids_with_tree_ids(ParentUuid, all, FileBaseName) of
        {ok, UuidsWithTreeIds} ->
            case lists:any(fun({FileUuid, _}) -> FileUuid =:= ExpectedFileUuid end, UuidsWithTreeIds) of
                true -> {ok, ExpectedFileUuid};
                false -> {error, {conflicting_uuids, lists:map(fun({FileUuid, _}) -> FileUuid end, UuidsWithTreeIds)}}
            end;
        {error, not_found} ->
            {error, not_found}
    end.


-spec create_file_meta_and_handle_conflicts(file_meta:uuid(), file_meta:name(), file_meta:mode(), od_user:id(), file_meta:uuid(),
    od_space:id()) -> {ok, file_ctx:ctx()} | {error, term()}.
create_file_meta_and_handle_conflicts(FileUuid, FileName, Mode, OwnerId, ParentUuid, SpaceId) ->
    create_file_meta_and_handle_conflicts(FileUuid, FileName, Mode, OwnerId, ParentUuid, SpaceId, #{}).

%%%===================================================================
%%% Internal functions
%%%===================================================================

-spec find_direct_parent_and_ensure_all_parents_exist(storage_file_ctx:ctx(), info()) -> {ok, info()} | {error, term()}.
find_direct_parent_and_ensure_all_parents_exist(StorageFileCtx, Info = #{space_storage_file_id := SpaceStorageFileId}) ->
    case storage_file_ctx:get_storage_file_id_const(StorageFileCtx) =:= SpaceStorageFileId of
        true ->
            {ok, Info};
        false ->
            SpaceId = storage_file_ctx:get_space_id_const(StorageFileCtx),
            SpaceGuid = fslogic_uuid:spaceid_to_space_dir_guid(SpaceId),
            ParentCtx = file_ctx:new_by_guid(SpaceGuid),
            % ParentCtx may not be associated with direct parent of the file.
            % This is caused by the fact that on object storages, file structure is flat
            % and all files are "direct" children of the space directory.
            {ParentStorageFileId, ParentCtx2} = file_ctx:get_storage_file_id(ParentCtx),
            ParentStorageFileIdTokens = filepath_utils:split(ParentStorageFileId),
            % Path to the direct parent of the child can be acquired from the file's path.
            StorageFileId = storage_file_ctx:get_storage_file_id_const(StorageFileCtx),
            DirectParentStorageFileId = filename:dirname(StorageFileId),
            DirectParentStorageFileIdTokens = filepath_utils:split(DirectParentStorageFileId),
            % compare tokens of both parents' paths
            MissingParentTokens = DirectParentStorageFileIdTokens -- ParentStorageFileIdTokens,
            SpaceId = storage_file_ctx:get_space_id_const(StorageFileCtx),
            StorageId = storage_file_ctx:get_storage_id_const(StorageFileCtx),
            % do not perform stat on storage as the directory does no exist on storage
            ParentStorageFileCtx = flat_storage_iterator:get_virtual_directory_ctx(ParentStorageFileId, SpaceId, StorageId),
            Info2 = Info#{parent_ctx => ParentCtx2},
            ensure_all_parents_exist_and_are_dirs(ParentStorageFileCtx, Info2, MissingParentTokens)
    end.

-spec ensure_all_parents_exist_and_are_dirs(storage_file_ctx:ctx(), info(), [helpers:file_id()]) -> {ok, info()} | {error, term()}.
ensure_all_parents_exist_and_are_dirs(_ParentStorageFileCtx, Info, []) ->
    {ok, Info};
ensure_all_parents_exist_and_are_dirs(ParentStorageFileCtx, Info, [MissingParentName | Rest]) ->
    ParentStorageFileId = storage_file_ctx:get_storage_file_id_const(ParentStorageFileCtx),
    SpaceId = storage_file_ctx:get_space_id_const(ParentStorageFileCtx),
    StorageId = storage_file_ctx:get_storage_id_const(ParentStorageFileCtx),
    MissingParentStorageFileId = filename:join([ParentStorageFileId, MissingParentName]),
    % do not perform stat on storage as the directory does no exist on storage
    MissingParentStorageCtx = flat_storage_iterator:get_virtual_directory_ctx(MissingParentStorageFileId, SpaceId,
        StorageId),
    case ensure_parent_exist_and_is_dir(MissingParentName, MissingParentStorageCtx, Info) of
        undefined ->
            {error, ?ENOENT};
        MissingParentCtx ->
            ensure_all_parents_exist_and_are_dirs(MissingParentStorageCtx, Info#{parent_ctx => MissingParentCtx}, Rest)
    end.

-spec ensure_parent_exist_and_is_dir(file_meta:name(), storage_file_ctx:ctx(), info()) -> file_ctx:ctx() | undefined.
ensure_parent_exist_and_is_dir(MissingParentName, MissingParentStorageCtx, Info) ->
    ensure_parent_exist_and_is_dir(MissingParentName, MissingParentStorageCtx, Info, false).


-spec ensure_parent_exist_and_is_dir(file_meta:name(), storage_file_ctx:ctx(), info(), InCriticalSection :: boolean()) ->
    file_ctx:ctx() | undefined.
ensure_parent_exist_and_is_dir(MissingParentName, MissingParentStorageCtx, Info, false) ->
    ParentCtx = maps:get(parent_ctx, Info),
    case get_child_safe(ParentCtx, MissingParentName) of
        {ok, MissingParentCtx} ->
            % MissingParentName is child of ParentCtx
            % we must ensure whether it is a directory
            case file_ctx:is_dir(MissingParentCtx) of
                {true, MissingParentCtx2} ->
                    MissingParentCtx2;
                {false, _} ->
                    % MissingParent is not a directory, it means that regular file was deleted and directory with the
                    % same name was created on storage. We muse delete stalled file.
                    ensure_parent_exist_and_is_dir(MissingParentName, MissingParentStorageCtx, Info, true)
            end;
        {error, ?ENOENT} ->
            ensure_missing_parent_exist(MissingParentName, MissingParentStorageCtx, Info)
    end;
ensure_parent_exist_and_is_dir(MissingParentName, MissingParentStorageCtx, Info, true) ->
    ParentCtx = maps:get(parent_ctx, Info),
    ParentUuid = file_ctx:get_logical_uuid_const(ParentCtx),
    ?CREATE_MISSING_PARENT_CRITICAL_SECTION(ParentUuid, MissingParentName, fun() ->
        % check whether directory was not created by other process before entering critical section
        case get_child_safe(ParentCtx, MissingParentName) of
            {ok, MissingParentCtx2} ->
                case file_ctx:is_dir(MissingParentCtx2) of
                    {true, MissingParentCtx3} ->
                        MissingParentCtx3;
                    {false, _} ->
                        % if it's not a directory first delete stalled file, and create missing parent
                        {?FILE_CREATED, MissingParentCtx4} =
                            delete_stalled_file_and_create_missing_parent(MissingParentStorageCtx,
                                MissingParentCtx2, Info),
                            MissingParentCtx4
                end;
            {error, ?ENOENT} ->
                undefined
        end
    end).


-spec ensure_missing_parent_exist(file_meta:name(), storage_file_ctx:ctx(), info()) -> file_ctx:ctx() | undefined.
ensure_missing_parent_exist(MissingParentName, MissingParentStorageCtx, Info = #{parent_ctx := ParentCtx}) ->
    ParentUuid = file_ctx:get_logical_uuid_const(ParentCtx),
    % TODO VFS-5881 get rid of this critical section
    % this critical section is to avoid race on creating missing parent by call to import_file function
    % in case of simultaneous creation of missing parent file_meta, one of syncing processes
    % would get {error, already_exists} which is handled in import_file as a race between syncing process
    % and creating a file via lfm. As a result there will be 2 parents created, one with suffix for
    % conflicted files. Critical section is used to avoid this situation.
    ?CREATE_MISSING_PARENT_CRITICAL_SECTION(ParentUuid, MissingParentName,
        fun() ->
            case get_child_safe(ParentCtx, MissingParentName) of
                {ok, MissingParentCtx} -> MissingParentCtx;
                {error, ?ENOENT} ->
                    case create_missing_parent(MissingParentStorageCtx, Info) of
                        {?FILE_CREATED, MissingParentCtx} -> MissingParentCtx;
                        {error, ?ENOENT} -> undefined
                    end
            end
        end
    ).

-spec get_child_safe(file_ctx:ctx(), file_meta:name()) -> {ok, file_ctx:ctx()} | {error, term()}.
get_child_safe(FileCtx, ChildName) ->
    try
        {ChildCtx, _} = files_tree:get_child(FileCtx, ChildName, user_ctx:new(?ROOT_SESS_ID)),
        {ok, ChildCtx}
    catch
        error:{badmatch,{error,not_found}} ->
            {error, ?ENOENT};
        throw:?ENOENT ->
            {error, ?ENOENT}
    end.


-spec check_location_and_maybe_sync(storage_file_ctx:ctx(), file_ctx:ctx(), info()) ->
    {result(), file_ctx:ctx() | undefined, storage_file_ctx:ctx()} | {error, term()}.
check_location_and_maybe_sync(StorageFileCtx, FileCtx, Info) ->
<<<<<<< HEAD
    {StorageFileType, StorageFileCtx2} = get_file_type(StorageFileCtx),
    case StorageFileType of
        ?DIRECTORY_TYPE ->
=======
    {#statbuf{st_mode = StMode}, StorageFileCtx2} = storage_file_ctx:stat(StorageFileCtx),
    case storage_driver:infer_type(StMode) of
        {ok, ?DIRECTORY_TYPE} ->
>>>>>>> c6d05f6e
            check_dir_location_and_maybe_sync(StorageFileCtx2, FileCtx, Info);
        {ok, ?REGULAR_FILE_TYPE} ->
            check_file_location_and_maybe_sync(StorageFileCtx2, FileCtx, Info);
        ?ERROR_NOT_SUPPORTED ->
            {?FILE_UNMODIFIED, undefined, StorageFileCtx2}
    end.


-spec check_dir_location_and_maybe_sync(storage_file_ctx:ctx(), file_ctx:ctx(), info()) ->
    {result(), file_ctx:ctx() | undefined, storage_file_ctx:ctx()} | {error, term()}.
check_dir_location_and_maybe_sync(StorageFileCtx, FileCtx, Info) ->
    check_dir_location_and_maybe_sync(StorageFileCtx, FileCtx, Info, false).


%%-------------------------------------------------------------------
%% @private
%% @doc
%% This function checks dir_location associated with passed FileCtx
%% to determine whether the file can by synchronised.
%% CheckType flag determines whether file_location associated with
%% given FileCtx has already been checked.
%% If StorageFileIsRegularFile == true file_location has been checked and
%% has not been found.
%% else file_location has not been checked yet.
%% @end
%%-------------------------------------------------------------------
-spec check_dir_location_and_maybe_sync(storage_file_ctx:ctx(), file_ctx:ctx(), 
    info(), boolean()) -> {result(), file_ctx:ctx() | undefined, storage_file_ctx:ctx()} | {error, term()}.
check_dir_location_and_maybe_sync(StorageFileCtx, FileCtx, Info, StorageFileIsRegularFile) ->
    StorageFileCreated = case file_ctx:get_dir_location_doc_const(FileCtx) of
        undefined -> false;
        DirLocation -> dir_location:is_storage_file_created(DirLocation)
    end,
    case  StorageFileCreated or StorageFileIsRegularFile of
        true ->
            check_file_meta_and_maybe_sync(StorageFileCtx, FileCtx, Info, StorageFileCreated);
        false ->
            % dir_location does not exist, check whether file_location exist
            % as file with the same name may had been deleted and
            % directory with the same name created
            check_file_location_and_maybe_sync(StorageFileCtx, FileCtx, Info, true)
    end.


-spec check_file_location_and_maybe_sync(storage_file_ctx:ctx(), file_ctx:ctx(), info()) ->
    {result(), file_ctx:ctx() | undefined, storage_file_ctx:ctx()} | {error, term()}.
check_file_location_and_maybe_sync(Job, FileCtx, Info) ->
    check_file_location_and_maybe_sync(Job, FileCtx, Info, false).

%%-------------------------------------------------------------------
%% @private
%% @doc
%% This function analyses file_location associated with passed FileCtx
%% to determine whether the file can by synchronised, and if so whether
%% it should be imported or updated.
%% StorageFileIsDir flag determines whether dir_location associated with
%% given FileCtx has already been checked.
%% If StorageFileIsDir == true dir_location has been checked and has not been found.
%% else dir_location has not been checked yet.
%% @end
%%-------------------------------------------------------------------
-spec check_file_location_and_maybe_sync(storage_file_ctx:ctx(), file_ctx:ctx(), info(), boolean()) ->
    {result(), file_ctx:ctx() | undefined, storage_file_ctx:ctx()} | {error, term()}.
check_file_location_and_maybe_sync(StorageFileCtx, FileCtx, Info, StorageFileIsDir) ->
    % Get only two blocks - it is enough to verify if file can be imported
    case file_ctx:get_local_file_location_doc(FileCtx, {blocks_num, 2}) of
        {FLDoc = #document{
            value = #file_location{
                file_id = FileId,
                rename_src_file_id = RenameSrcFileId,
                size = Size
            }}, _} ->
            StorageFileId = storage_file_ctx:get_storage_file_id_const(StorageFileCtx),
            case {FileId =:= StorageFileId, RenameSrcFileId =:= StorageFileId} of
                {_, true} ->
                    % file is being renamed at the moment, ignore it
                    {?FILE_UNMODIFIED, FileCtx, StorageFileCtx};
                {true, false} ->
                    case fslogic_location_cache:get_blocks(FLDoc, #{count => 2}) of
                        [#file_block{offset = 0, size = Size}] ->
                            check_file_meta_and_maybe_sync(StorageFileCtx, FileCtx, Info, true);
                        [] when Size =:= 0 ->
                            check_file_meta_and_maybe_sync(StorageFileCtx, FileCtx, Info, true);
                        _ when StorageFileIsDir ->
                            % file must have been deleted and directory
                            % with the same name recreated
                            check_file_meta_and_maybe_sync(StorageFileCtx, FileCtx, Info, true);
                        _ ->
                            % file is not fully replicated (not in one block), ignore it
                            {?FILE_UNMODIFIED, FileCtx, StorageFileCtx}
                    end;
                {false, false} ->
                    % This may happen in 2 cases:
                    %   * when there was a conflict between creation of file on storage and by remote provider
                    %     in such case, if file was replicated from the remote provider
                    %     it must have been created on storage with a suffix and therefore file ids do not match.
                    %   * when file has been moved because it was deleted and still opened
                    %     in such case, its file_id in file_location has been changed
                    %     such file should be ignored
                    % To determine which case it is, maybe_import_file will check whether file is still on storage.
                    maybe_import_file(StorageFileCtx, Info)
            end;
        {undefined, _} ->
            % This may happen in the following cases:
            %  * File has just been deleted by lfm, in such case it won't be imported as
            %    maybe_import_file checks whether file is still on storage.
            %  * There was a conflict between creation of file on storage and by remote provider.
            %    Links has been synchronized so we have uuid, but file_location has not been synchronized yet.
            %    We may import this file with a IMPORTED suffix.
            %  * Directory with the same name as given file was deleted on storage, and the file was created between
            %    consecutive scans.
            case StorageFileIsDir of
                true ->
                    % dir_location was not found and file_location either
                    check_file_meta_and_maybe_sync(StorageFileCtx, FileCtx, Info, false);
                false ->
                    % Check whether dir_location exists for this file to determine whether
                    % it's 3rd of the above cases.
                    check_dir_location_and_maybe_sync(StorageFileCtx, FileCtx, Info, true)
            end
    end.

%%--------------------------------------------------------------------
%% @private
%% @doc
%% Checks if file (which metadata exists in onedata) is synchronized.
%% @end
%%--------------------------------------------------------------------
-spec check_file_meta_and_maybe_sync(storage_file_ctx:ctx(), file_ctx:ctx(), info(), boolean()) ->
    {result(), file_ctx:ctx() | undefined, storage_file_ctx:ctx()} | {error, term()}.
check_file_meta_and_maybe_sync(StorageFileCtx, FileCtx, Info, StorageFileCreated) ->
    try
        case get_attr_including_deleted(FileCtx) of
            {ok, _FileAttr, true} ->
                {?FILE_UNMODIFIED, undefined, StorageFileCtx};
            {ok, FileAttr, false} ->
                check_file_type_and_maybe_sync(StorageFileCtx, FileAttr, FileCtx, Info, StorageFileCreated);
            {error, ?ENOENT} ->
                maybe_import_file(StorageFileCtx, Info)
        end
    catch
        throw:?ENOENT ->
            {error, ?ENOENT}
    end.

-spec check_file_type_and_maybe_sync(storage_file_ctx:ctx(), #file_attr{}, file_ctx:ctx(), info(),
    boolean()) -> {result(), file_ctx:ctx() | undefined, storage_file_ctx:ctx()} | {error, term()}.
check_file_type_and_maybe_sync(StorageFileCtx, FileAttr = #file_attr{type = FileMetaType}, FileCtx, Info, StorageFileCreated) ->
<<<<<<< HEAD
    {StorageFileType, StorageFileCtx2} = get_file_type(StorageFileCtx),
    case {StorageFileType, FileMetaType, StorageFileCreated} of
        {Type, Type, true} ->
            maybe_update_file(StorageFileCtx2, FileAttr, FileCtx, Info);
        {_Type, _OtherType, true} ->
            import_file_recreated_with_different_type(StorageFileCtx2, FileCtx, Info);
        {?REGULAR_FILE_TYPE, ?REGULAR_FILE_TYPE, false} ->
            maybe_import_file(StorageFileCtx2, Info);
        {?DIRECTORY_TYPE, ?DIRECTORY_TYPE, false} ->
            maybe_update_file(StorageFileCtx2, FileAttr, FileCtx, Info);
        {?REGULAR_FILE_TYPE, ?DIRECTORY_TYPE, false} ->
            maybe_import_file(StorageFileCtx2, Info);
        {?DIRECTORY_TYPE, ?REGULAR_FILE_TYPE, false} ->
=======
    {#statbuf{st_mode = StMode}, StorageFileCtx2} = storage_file_ctx:stat(StorageFileCtx),
    case storage_driver:infer_type(StMode) of
        {ok, StorageFileType} ->
            case {StorageFileType, FileMetaType, StorageFileCreated} of
                {Type, Type, true} ->
                    maybe_update_file(StorageFileCtx2, FileAttr, FileCtx, Info);
                {_Type, _OtherType, true} ->
                    import_file_recreated_with_different_type(StorageFileCtx2, FileCtx, Info);
                {?REGULAR_FILE_TYPE, ?REGULAR_FILE_TYPE, false} ->
                    maybe_import_file(StorageFileCtx2, Info);
                {?DIRECTORY_TYPE, ?DIRECTORY_TYPE, false} ->
                    maybe_update_file(StorageFileCtx2, FileAttr, FileCtx, Info);
                {?REGULAR_FILE_TYPE, ?DIRECTORY_TYPE, false} ->
                    maybe_import_file(StorageFileCtx2, Info);
                {?DIRECTORY_TYPE, ?REGULAR_FILE_TYPE, false} ->
                    {?FILE_UNMODIFIED, undefined, StorageFileCtx2}
            end;
        ?ERROR_NOT_SUPPORTED ->
>>>>>>> c6d05f6e
            {?FILE_UNMODIFIED, undefined, StorageFileCtx2}
    end.

-spec import_file_recreated_with_different_type(storage_file_ctx:ctx(), file_ctx:ctx(), info()) ->
    {result(), file_ctx:ctx() | undefined, storage_file_ctx:ctx()}.
import_file_recreated_with_different_type(StorageFileCtx, FileCtx, Info) ->
    SpaceId = storage_file_ctx:get_space_id_const(StorageFileCtx),
    StorageId = storage_file_ctx:get_storage_id_const(StorageFileCtx),
    storage_import_monitoring:increment_queue_length_histograms(SpaceId, 1),
    storage_import_deletion:delete_file_and_update_counters(FileCtx, SpaceId, StorageId),
    maybe_import_file(StorageFileCtx, Info).

%%-------------------------------------------------------------------
%% @private
%% @doc
%% This functions is used to create missing parent on object storages.
%% It's used when import detected that regular file was deleted from
%% storage and directory was created with the same name.
%% It first deletes the stalled file and then creates metadata for
%% directory.
%% @end
%%-------------------------------------------------------------------
-spec delete_stalled_file_and_create_missing_parent(storage_file_ctx:ctx(), file_ctx:ctx(), info()) ->
    {result(), file_ctx:ctx() | undefined}.
delete_stalled_file_and_create_missing_parent(StorageFileCtx, FileCtx, Info) ->
    SpaceId = storage_file_ctx:get_space_id_const(StorageFileCtx),
    StorageId = storage_file_ctx:get_storage_id_const(StorageFileCtx),
    storage_import_monitoring:increment_queue_length_histograms(SpaceId, 1),
    storage_import_deletion:delete_file_and_update_counters(FileCtx, SpaceId, StorageId),
    create_missing_parent(StorageFileCtx, Info).

%%-------------------------------------------------------------------
%% @private
%% @doc
%% This functions import the file, if it hasn't been synchronized yet.
%% It checks whether file that is to be imported is still visible on
%% the storage.
%% @end
%%-------------------------------------------------------------------
-spec maybe_import_file(storage_file_ctx:ctx(), info()) ->
    {result(), file_ctx:ctx() | undefined, storage_file_ctx:ctx()} | {error, term()}.
maybe_import_file(StorageFileCtx, Info) ->
    SDHandle = storage_file_ctx:get_handle_const(StorageFileCtx),
    % We must ensure that there was no race with deleting file.
    % We check whether file that we found on storage and that we want to import
    % is not associated with file that has been deleted from the system.
    VerifyExistence = maps:get(verify_existence, Info, true),
    case VerifyExistence of
        true ->
            case storage_driver:exists(SDHandle) of
                true -> import_file(StorageFileCtx, Info);
                false -> {?FILE_UNMODIFIED, undefined, StorageFileCtx}
            end;
        false ->
            import_file(StorageFileCtx, Info)
    end.

-spec import_file(storage_file_ctx:ctx(), info()) ->
    {result(), file_ctx:ctx(), storage_file_ctx:ctx()} | {error, term()}.
import_file(StorageFileCtx, Info = #{parent_ctx := ParentCtx}) ->
    try
        storage_import_engine:import_file_unsafe(StorageFileCtx, Info)
    catch
        throw:?ENOENT ->
            rollback_file_creation(ParentCtx, StorageFileCtx),
            {error, ?ENOENT};
        Error:Reason:Stacktrace ->
            FileName = storage_file_ctx:get_file_name_const(StorageFileCtx),
            SpaceId = storage_file_ctx:get_space_id_const(StorageFileCtx),
            StorageId = storage_file_ctx:get_storage_id_const(StorageFileCtx),
            ?error_stacktrace("importing file ~p on storage ~p in space ~p failed due to ~w:~w",
                [FileName, StorageId, SpaceId, Error, Reason], Stacktrace),
            rollback_file_creation(ParentCtx, StorageFileCtx),
            {error, Reason}
    end.


-spec create_missing_parent(storage_file_ctx:ctx(), info()) ->
    {result(), file_ctx:ctx()} | {error, term()}.
create_missing_parent(StorageFileCtx, Info = #{parent_ctx := ParentCtx}) ->
    try
        create_missing_parent_unsafe(StorageFileCtx, Info)
    catch
        throw:?ENOENT ->
            rollback_file_creation(ParentCtx, StorageFileCtx),
            {error, ?ENOENT};
        Error:Reason:Stacktrace ->
            FileName = storage_file_ctx:get_file_name_const(StorageFileCtx),
            SpaceId = storage_file_ctx:get_space_id_const(StorageFileCtx),
            StorageId = storage_file_ctx:get_storage_id_const(StorageFileCtx),
            ?error_stacktrace("importing file ~p on storage ~p in space ~p failed due to ~w:~w",
                [FileName, StorageId, SpaceId, Error, Reason], Stacktrace),
            rollback_file_creation(ParentCtx, StorageFileCtx),
            {error, Reason}
    end.


-spec rollback_file_creation(file_ctx:ctx(), storage_file_ctx:ctx()) -> ok.
rollback_file_creation(ParentCtx, StorageFileCtx) ->
    % importing file has crashed, perform best effort cleanup
    % try to delete both normal as also as conflicting file name
    FileName = storage_file_ctx:get_file_name_const(StorageFileCtx),
    FileName2 = ?IMPORTED_CONFLICTING_FILE_NAME(FileName),
    try_to_delete_file(ParentCtx, FileName),
    try_to_delete_file(ParentCtx, FileName2).


-spec try_to_delete_file(file_ctx:ctx(), file_meta:name()) -> ok.
try_to_delete_file(ParentCtx, ChildName) ->
    UserCtx = user_ctx:new(?ROOT_SESS_ID),
    try
        {FileCtx, _} = files_tree:get_child(ParentCtx, ChildName, UserCtx),
        fslogic_delete:handle_file_deleted_on_imported_storage(FileCtx)
    catch
        throw:?ENOENT ->
            ParentUuid = file_ctx:get_logical_uuid_const(ParentCtx),
            SpaceId = file_ctx:get_space_id_const(ParentCtx),
            case canonical_path:to_uuid(ParentUuid, ChildName) of
                {ok, FileUuid} ->
                    file_meta_forest:delete(ParentUuid, SpaceId, ChildName, FileUuid);
                {error, not_found} ->
                    ok
            end
    end.

-spec import_file_unsafe(storage_file_ctx:ctx(), info()) ->
    {result(), file_ctx:ctx(), storage_file_ctx:ctx()}.
import_file_unsafe(StorageFileCtx, Info = #{parent_ctx := ParentCtx}) ->
    SpaceId = storage_file_ctx:get_space_id_const(StorageFileCtx),
    {OwnerId, StorageFileCtx2} = get_owner_id(StorageFileCtx),
    ParentUuid = file_ctx:get_logical_uuid_const(ParentCtx),
    FileUuid = datastore_key:new(),
<<<<<<< HEAD
    {ok, StorageFileCtx3} = create_location(FileUuid, StorageFileCtx2, OwnerId),
    FileName = storage_file_ctx:get_file_name_const(StorageFileCtx3),
    {#statbuf{st_mode = Mode} = StatBuf, StorageFileCtx4} = storage_file_ctx:stat(StorageFileCtx3),
    {ok, FileCtx} = create_file_meta_and_handle_conflicts(FileUuid, FileName, Mode, OwnerId,
        ParentUuid, SpaceId, Info),
    % Size could not be updated in statistic as file_meta was created after file_location.
    % As a result file_meta_posthooks have been created during file_location creation - execute them now.
    file_meta_posthooks:execute_hooks(FileUuid),
    {ok, StorageFileCtx5} = create_times_from_stat_timestamps(FileUuid, StorageFileCtx4),
    ParentGuid = file_ctx:get_logical_guid_const(ParentCtx),
    dir_size_stats:report_file_created(file_meta:type(Mode), ParentGuid),
    dir_update_time_stats:report_update_of_dir(ParentGuid, StatBuf),
    {ok, StorageFileCtx6} = maybe_import_nfs4_acl(FileCtx, StorageFileCtx5, Info),
    {CanonicalPath, FileCtx2} = file_ctx:get_canonical_path(FileCtx),
    SpaceId = storage_file_ctx:get_space_id_const(StorageFileCtx),
    StorageFileId = storage_file_ctx:get_storage_file_id_const(StorageFileCtx),
    storage_import_logger:log_creation(StorageFileId, CanonicalPath, FileUuid, SpaceId),
    {?FILE_CREATED, FileCtx2, StorageFileCtx6}.
=======
    case create_location(FileUuid, StorageFileCtx2, OwnerId) of
        {ok, StorageFileCtx3} ->
            FileName = storage_file_ctx:get_file_name_const(StorageFileCtx3),
            {#statbuf{st_mode = Mode}, StorageFileCtx4} = storage_file_ctx:stat(StorageFileCtx3),
            {ok, FileCtx} = create_file_meta_and_handle_conflicts(FileUuid, FileName, Mode, OwnerId,
                ParentUuid, SpaceId, Info),
            {ok, StorageFileCtx5} = create_times_from_stat_timestamps(FileUuid, StorageFileCtx4),
            {ok, StorageFileCtx6} = maybe_import_nfs4_acl(FileCtx, StorageFileCtx5, Info),
            {CanonicalPath, FileCtx2} = file_ctx:get_canonical_path(FileCtx),
            SpaceId = storage_file_ctx:get_space_id_const(StorageFileCtx),
            StorageFileId = storage_file_ctx:get_storage_file_id_const(StorageFileCtx),
            storage_import_logger:log_creation(StorageFileId, CanonicalPath, FileUuid, SpaceId),
            {?FILE_CREATED, FileCtx2, StorageFileCtx6};
        {?ERROR_NOT_SUPPORTED, StorageFileCtx3} ->
            {?FILE_UNMODIFIED, undefined, StorageFileCtx}
    end.
>>>>>>> c6d05f6e

%%-------------------------------------------------------------------
%% @private
%% @doc
%% This functions creates metadata for missing parent of file on
%% object storage.
%% @end
%%-------------------------------------------------------------------
-spec create_missing_parent_unsafe(storage_file_ctx:ctx(), info()) ->
    {result(), file_ctx:ctx()}.
create_missing_parent_unsafe(StorageFileCtx, #{parent_ctx := ParentCtx}) ->
    ParentName = storage_file_ctx:get_file_name_const(StorageFileCtx),
    SpaceId = storage_file_ctx:get_space_id_const(StorageFileCtx),
    {ok, FileCtx} = file_registration:create_missing_directory(ParentCtx, ParentName, ?SPACE_OWNER_ID(SpaceId)),
    FileUuid = file_ctx:get_logical_uuid_const(FileCtx),
    set_times_for_dir_using_current_time(FileUuid, SpaceId),
    dir_size_stats:report_file_created(?DIRECTORY_TYPE, file_ctx:get_logical_guid_const(FileCtx)),
    {CanonicalPath, FileCtx2} = file_ctx:get_canonical_path(FileCtx),
    StorageFileId = storage_file_ctx:get_storage_file_id_const(StorageFileCtx),
    storage_import_logger:log_creation(StorageFileId, CanonicalPath, FileUuid, SpaceId),
    {?FILE_CREATED, FileCtx2}.


-spec create_location(file_meta:uuid(), storage_file_ctx:ctx(), od_user:id()) ->
    {ok | ?ERROR_NOT_SUPPORTED, storage_file_ctx:ctx()}.
create_location(FileUuid, StorageFileCtx, OwnerId) ->
    SpaceId = storage_file_ctx:get_space_id_const(StorageFileCtx),
    StorageFileId = storage_file_ctx:get_storage_file_id_const(StorageFileCtx),
    {#statbuf{
        st_mode = Mode,
        st_mtime = MTime
    }, StorageFileCtx2} = storage_file_ctx:stat(StorageFileCtx),
    case storage_driver:infer_type(Mode) of
        {ok, ?REGULAR_FILE_TYPE} ->
            Guid = file_id:pack_guid(FileUuid, SpaceId),
            StatTimestamp = storage_file_ctx:get_stat_timestamp_const(StorageFileCtx2),
            storage_sync_info:update_mtime(StorageFileId, SpaceId, Guid, MTime, StatTimestamp),
            create_file_location(FileUuid, OwnerId, StorageFileCtx2);
        {ok, ?DIRECTORY_TYPE} ->
            create_dir_location(FileUuid, StorageFileCtx2);
        ?ERROR_NOT_SUPPORTED ->
            {?ERROR_NOT_SUPPORTED, StorageFileCtx2}

    end.

-spec create_dir_location(file_meta:uuid(), storage_file_ctx:ctx()) -> {ok, storage_file_ctx:ctx()}.
create_dir_location(FileUuid, StorageFileCtx) ->
    {Storage, StorageFileCtx2} = storage_file_ctx:get_storage(StorageFileCtx),
    Helper = storage:get_helper(Storage),
    {SyncedGid, StorageFileCtx4} = case helper:is_posix_compatible(Helper) of
        true ->
            {#statbuf{st_gid = StGid}, StorageFileCtx3} = storage_file_ctx:stat(StorageFileCtx2),
            {StGid, StorageFileCtx3};
        false ->
            {undefined, StorageFileCtx2}
    end,
    StorageFileId = storage_file_ctx:get_storage_file_id_const(StorageFileCtx4),
    ok = dir_location:mark_dir_synced_from_storage(FileUuid, StorageFileId, SyncedGid),
    {ok, StorageFileCtx4}.


-spec create_file_location(file_meta:uuid(), od_user:id(), storage_file_ctx:ctx()) -> {ok, storage_file_ctx:ctx()}.
create_file_location(FileUuid, OwnerId, StorageFileCtx) ->
    StorageFileId = storage_file_ctx:get_storage_file_id_const(StorageFileCtx),
    StorageId = storage_file_ctx:get_storage_id_const(StorageFileCtx),
    SpaceId = storage_file_ctx:get_space_id_const(StorageFileCtx),
    {Storage, StorageFileCtx2} = storage_file_ctx:get_storage(StorageFileCtx),
    IsPosix = helper:is_posix_compatible(storage:get_helper(Storage)),
    {#statbuf{
        st_gid = StGid,
        st_size = StSize
    }, StorageFileCtx3} = storage_file_ctx:stat(StorageFileCtx2),
    SyncedGid = case IsPosix of
        true -> StGid;
        false -> undefined
    end,
    ok = fslogic_location:create_imported_file_doc(SpaceId, StorageId, FileUuid, StorageFileId,
        StSize, OwnerId, SyncedGid),
    {ok, StorageFileCtx3}.


-spec get_attr_including_deleted(file_ctx:ctx()) -> {ok, #file_attr{}, boolean()} | {error, term()}.
get_attr_including_deleted(FileCtx) ->
    try
        {#fuse_response{
            status = #status{code = ?OK},
            fuse_response = FileAttr
        }, _, IsDeleted} =
            attr_req:get_file_attr_and_conflicts_insecure(user_ctx:new(?ROOT_SESS_ID), FileCtx, #{
                allow_deleted_files => true,
                include_size => true,
                name_conflicts_resolution_policy => allow_name_conflicts
            }),
        {ok, FileAttr, IsDeleted}
    catch
        _:Reason:Stacktrace ->
            #status{code = Error} = fslogic_errors:gen_status_message(Reason),
            FileUuid = file_ctx:get_logical_uuid_const(FileCtx),
            SpaceId = file_ctx:get_space_id_const(FileCtx),
            ?debug_stacktrace(
                "Error {error, ~p} occured when getting attr of file: ~p during auto storage import procedure in space: ~p.",
                [Error, FileUuid, SpaceId], Stacktrace
            ),
            {error, Error}
    end.


-spec create_file_meta_and_handle_conflicts(file_meta:uuid(), file_meta:name(), file_meta:mode(), od_user:id(),
    file_meta:uuid(), od_space:id(), storage_sync_traverse:info()) -> {ok, file_ctx:ctx()} | {error, term()}.
create_file_meta_and_handle_conflicts(FileUuid, FileName, Mode, OwnerId, ParentUuid, SpaceId, Info) ->
    {ok, FileType} = storage_driver:infer_type(Mode),
    IteratorType = maps:get(iterator_type, Info, undefined),
    FileDoc = prepare_file_meta_doc(FileUuid, FileName, Mode, OwnerId, ParentUuid, SpaceId),
    CreationResult = case file_meta:create({uuid, ParentUuid}, FileDoc) of
        {error, already_exists}
            when IteratorType =:= ?FLAT_ITERATOR
            andalso FileType =:= ?DIRECTORY_TYPE
        ->
            % TODO VFS-6476 how to prevent conflicts on creating directories on s3?
            {ok, FileDoc};
        {error, already_exists} ->
            % There are 2 cases possible here:
            %  * there was race with creating file by lfm
            %  * there is a stalled link

            % resolve existing uuid
            {ok, FileUuid2, TreeId} = file_meta:get_child_uuid_and_tree_id(ParentUuid, FileName),
            case file_meta:get({uuid, FileUuid2}) of
                {ok, _ConflictingFileDoc} ->
                    create_conflicting_file_meta(FileDoc, ParentUuid);
                {error, not_found} ->
                    case TreeId =:= oneprovider:get_id() of
                        true ->
                            % FileUuid2 was found in local links tree
                            % which means that it is a stalled link because file_meta should be created
                            % before adding the link.
                            ?warning(
                                "Stalled file_meta link ~p from parent ~p pointing to uuid ~p detected. "
                                "The link will be deleted", [FileName, ParentUuid, FileUuid2]),
                            ok = file_meta_forest:delete(ParentUuid, SpaceId, FileName, FileUuid2),
                            stalled_link;
                        false ->
                            % FileUuid2 was found in a remote links tree.
                            % There are 2 cases possible here:
                            %  * file_meta hasn't been synchronized yet
                            %  * there is a stalled link in a remote provider's tree
                            % Currently we cannot distinguish above 2 situations so we assume that there is a
                            % conflicting file.
                            % It would be possible when we fetching remote document on demand is implemented.
                            % TODO VFS-6509 fetch file_meta from remote provider to distinguish aforementioned situations
                            create_conflicting_file_meta(FileDoc, ParentUuid)
                    end
            end;
        {ok, FinalDoc} ->
            {ok, FinalDoc}
    end,
    case CreationResult of
        {ok, FinalDoc2} ->
            FileCtx = file_ctx:new_by_doc(FinalDoc2, SpaceId),
            ok = fslogic_event_emitter:emit_file_attr_changed_with_replication_status(FileCtx, true, []),
            {ok, FileCtx};
        stalled_link ->
            create_file_meta_and_handle_conflicts(FileUuid, FileName, Mode, OwnerId, ParentUuid, SpaceId, Info)
    end.


-spec create_conflicting_file_meta(file_meta:doc(), file_meta:uuid()) -> {ok, file_meta:doc()}.
create_conflicting_file_meta(FileDoc, ParentUuid) ->
    create_conflicting_file_meta(FileDoc, ParentUuid, ?IMPORTED_CONFLICTING_FILE_DEFAULT_NUMBER).


-spec create_conflicting_file_meta(file_meta:doc(), file_meta:uuid(), non_neg_integer()) -> {ok, file_meta:doc()}.
create_conflicting_file_meta(FileDoc, ParentUuid, ConflictNumber) ->
    OriginalName = file_meta:get_name(FileDoc),
    FileDoc2 = file_meta:set_name(FileDoc, ?IMPORTED_CONFLICTING_FILE_NAME(OriginalName, oneprovider:get_id(), ConflictNumber)),
    % do not check for conflicting links in other providers' trees
    case file_meta:create({uuid, ParentUuid}, FileDoc2) of
        {ok, FileDocFinal} ->
            {ok, FileDocFinal};
        {error, already_exists} ->
            % if there was conflict on creating file with suffix, bump the ConflictNumber and try again
            create_conflicting_file_meta(FileDoc, ParentUuid, ConflictNumber + 1)
    end.


-spec prepare_file_meta_doc(file_meta:uuid(), file_meta:name(), file_meta:mode(), od_user:id(),
    file_meta:uuid(), od_space:id()) -> file_meta:doc().
prepare_file_meta_doc(FileUuid, FileName, Mode, OwnerId, ParentUuid, SpaceId) ->
    {ok, Type} = storage_driver:infer_type(Mode),
    file_meta:new_doc(FileUuid, FileName, Type, Mode band 8#1777, OwnerId, ParentUuid, SpaceId).

-spec create_times_from_stat_timestamps(file_meta:uuid(), storage_file_ctx:ctx()) ->
    {ok, storage_file_ctx:ctx()}.
create_times_from_stat_timestamps(FileUuid, StorageFileCtx) ->
    {#statbuf{
        st_mtime = StMtime,
        st_atime = StAtime,
        st_ctime = StCtime
    }, StorageFileCtx2} = storage_file_ctx:stat(StorageFileCtx),
    SpaceId = storage_file_ctx:get_space_id_const(StorageFileCtx2),
    times:save(FileUuid, SpaceId, StAtime, StMtime, StCtime),
    {ok, StorageFileCtx2}.


-spec set_times_for_dir_using_current_time(file_meta:uuid(), od_space:id()) -> ok.
set_times_for_dir_using_current_time(FileUuid, SpaceId) ->
    CurrentTime = global_clock:timestamp_seconds(),
    times:save(FileUuid, SpaceId, CurrentTime, CurrentTime, CurrentTime),
    dir_update_time_stats:report_update_of_dir(file_id:pack_guid(FileUuid, SpaceId), CurrentTime).

%%-------------------------------------------------------------------
%% @private
%% @doc
%% Returns owner id of given file, acquired from reverse LUMA.
%% On POSIX incompatible storage returns virtual ?SPACE_OWNER_ID(SpaceId)
%% @end
%%-------------------------------------------------------------------
-spec get_owner_id(storage_file_ctx:ctx()) -> {od_user:id(), storage_file_ctx:ctx()}.
get_owner_id(StorageFileCtx) ->
    StorageId = storage_file_ctx:get_storage_id_const(StorageFileCtx),
    SpaceId = storage_file_ctx:get_space_id_const(StorageFileCtx),
    case storage:is_posix_compatible(StorageId) of
        true ->
            {StatBuf, StorageFileCtx2} = storage_file_ctx:stat(StorageFileCtx),
            Uid = min(StatBuf#statbuf.st_uid, ?UID_MAX),
            {ok, OwnerId} = luma:map_uid_to_onedata_user(Uid, SpaceId, StorageId),
            {OwnerId, StorageFileCtx2};
        false ->
            {?SPACE_OWNER_ID(SpaceId), StorageFileCtx}
    end.


-spec maybe_import_nfs4_acl(file_ctx:ctx(), storage_file_ctx:ctx(), storage_sync_traverse:info()) ->
    {ok, storage_file_ctx:ctx()}.
maybe_import_nfs4_acl(FileCtx, StorageFileCtx, #{is_posix_storage := true, sync_acl := true}) ->
    import_nfs4_acl(FileCtx, StorageFileCtx);
maybe_import_nfs4_acl(_FileCtx, StorageFileCtx, _Info) ->
    {ok, StorageFileCtx}.


%%-------------------------------------------------------------------
%% @private
%% @doc
%% Import file's nfs4 ACL.
%% @end
%%-------------------------------------------------------------------
-spec import_nfs4_acl(file_ctx:ctx(), storage_file_ctx:ctx()) -> {ok, storage_file_ctx:ctx()}.
import_nfs4_acl(FileCtx, StorageFileCtx) ->
    UserCtx = user_ctx:new(?ROOT_SESS_ID),
    StorageId = storage_file_ctx:get_storage_id_const(StorageFileCtx),
    Helper = storage:get_helper(StorageId),
    case not file_ctx:is_space_dir_const(FileCtx) andalso helper:is_nfs4_acl_supported(Helper) of
        false ->
            ok;
        true->
            try
                {ACLBin, StorageFileCtx2} = storage_file_ctx:get_nfs4_acl(StorageFileCtx),
                {ok, NormalizedACL} = storage_import_acl:decode_and_normalize(ACLBin, StorageId),
                {SanitizedAcl, FileCtx2} = sanitize_acl(NormalizedACL, FileCtx),
                #provider_response{status = #status{code = ?OK}} =
                    acl_req:set_acl(UserCtx, FileCtx2, SanitizedAcl),
                {ok, StorageFileCtx2}
            catch
                throw:Reason
                    when Reason =:= ?ENOTSUP
                    orelse Reason =:= ?ENOENT
                    orelse Reason =:= ?ENODATA
                ->
                    {ok, StorageFileCtx}
            end
    end.

%%--------------------------------------------------------------------
%% @doc
%% Updates mode, times, size, file_location and ACLs of already imported file.
%% @end
%%--------------------------------------------------------------------
-spec maybe_update_file(storage_file_ctx:ctx(), #file_attr{}, file_ctx:ctx(),
    info()) -> {result(), file_ctx:ctx(), storage_file_ctx:ctx()} | {error, term()}.
maybe_update_file(StorageFileCtx, _FileAttr, FileCtx, #{detect_modifications := false}) ->
    {?FILE_UNMODIFIED, FileCtx, StorageFileCtx};
maybe_update_file(StorageFileCtx, FileAttr, FileCtx, Info) ->
    try
        maybe_update_attrs(StorageFileCtx, FileAttr, FileCtx, Info)
    catch
        error:{badmatch, {error, not_found}} ->
            {?FILE_UNMODIFIED, FileCtx, StorageFileCtx};
        throw:?ENOENT ->
            {?FILE_UNMODIFIED, FileCtx, StorageFileCtx};
        Error:Reason:Stacktrace ->
            FileName = storage_file_ctx:get_file_name_const(StorageFileCtx),
            SpaceId = storage_file_ctx:get_space_id_const(StorageFileCtx),
            ?error_stacktrace(
                "storage_sync_engine:maybe_update_file file for file ~p in space ~p"
                " failed due to ~w:~w",
                [FileName, SpaceId, Error, Reason], Stacktrace),
            {error, Reason}
    end.

%%--------------------------------------------------------------------
%% @doc
%% Updates mode, times and size of already imported file.
%% @end
%%--------------------------------------------------------------------
-spec maybe_update_attrs(storage_file_ctx:ctx(), #file_attr{}, file_ctx:ctx(), info()) ->
    {result(), file_ctx:ctx(), storage_file_ctx:ctx()}.
maybe_update_attrs(StorageFileCtx, FileAttr, FileCtx, Info = #{parent_ctx := ParentCtx}) ->
    {FileDoc, FileCtx2} = file_ctx:get_file_doc_including_deleted(FileCtx),
    {ok, ProtectionFlags} = dataset_eff_cache:get_eff_file_protection_flags(FileDoc),

    % If ProtectionFlags are set, modification won't be reflected in the database
    % Attrs will be checked anyway to determine whether protected file has changed on storage.
    % If it has changed, it will be marks in storage_sync_info document so that
    % attrs hash won't be updated in the database.
    % Thanks to that, it will be possible to update the file when protection flag will be finally unset.
    ShouldUpdate = ProtectionFlags =:= ?no_flags_mask,

    ProcessAttrsFoldFun = fun(MaybeUpdateAttrFun, {StorageFileCtxAcc, FileCtxAcc, ModifiedAttrsAcc}) ->
        {Modified, FileCtxOut, StorageFileCtxOut, AttrName} =
            MaybeUpdateAttrFun(StorageFileCtxAcc, FileAttr, FileCtxAcc, Info, ShouldUpdate),
        ModifiedAttrsOut = case Modified of
            true -> [AttrName | ModifiedAttrsAcc];
            false -> ModifiedAttrsAcc
        end,
        {StorageFileCtxOut, FileCtxOut, ModifiedAttrsOut}
    end,

    {StorageFileCtx2, FileCtx3, ModifiedAttrs} = lists:foldl(ProcessAttrsFoldFun, {StorageFileCtx, FileCtx2, []}, [
       fun maybe_update_file_location/5,
       fun maybe_update_mode/5,
       fun maybe_update_times/5,
       fun maybe_update_owner/5,
       fun maybe_update_nfs4_acl/5
    ]),

    case {ModifiedAttrs, ShouldUpdate}  of
        {[], _} ->
            {?FILE_UNMODIFIED, FileCtx3, StorageFileCtx2};
        {ModifiedAttrs, true} ->
            SpaceId = file_ctx:get_space_id_const(FileCtx3),
            StorageFileId = storage_file_ctx:get_storage_file_id_const(StorageFileCtx2),
            {CanonicalPath, FileCtx4} = file_ctx:get_canonical_path(FileCtx3),
            FileUuid = file_ctx:get_logical_uuid_const(FileCtx4),
            storage_import_logger:log_modification(StorageFileId, CanonicalPath, FileUuid, SpaceId, ModifiedAttrs),
            fslogic_event_emitter:emit_file_attr_changed_with_replication_status(FileCtx3, true, []),
            {?FILE_MODIFIED, FileCtx4, StorageFileCtx2};
        {ModifiedAttrs, false} ->
            SpaceId = file_ctx:get_space_id_const(FileCtx3),
            {ParentStorageFileId, _} = file_ctx:get_storage_file_id(ParentCtx),
            ok = storage_sync_info:mark_protected_child_has_changed(ParentStorageFileId, SpaceId),
            {?FILE_UNMODIFIED, FileCtx3, StorageFileCtx2}
    end.

-spec maybe_update_file_location(storage_file_ctx:ctx(), #file_attr{}, file_ctx:ctx(), info(), ShouldUpdate :: boolean()) ->
    {Modified :: boolean(), file_ctx:ctx(), storage_file_ctx:ctx(), file_attr_name()}.
maybe_update_file_location(StorageFileCtx, _FileAttr, FileCtx, _Info, ShouldUpdate) ->
    case file_ctx:is_dir(FileCtx) of
        {true, FileCtx2} ->
            {false, FileCtx2, StorageFileCtx, ?FILE_LOCATION_ATTR_NAME};
        {false, FileCtx2} ->
            maybe_update_file_location(StorageFileCtx, FileCtx2, ShouldUpdate)
    end.

%%--------------------------------------------------------------------
%% @private
%% @doc
%% Updates file's size if it has changed since last import.
%% @end
%%--------------------------------------------------------------------
-spec maybe_update_file_location(storage_file_ctx:ctx(), file_ctx:ctx(), ShouldUpdate :: boolean()) ->
    {Updated :: boolean(), file_ctx:ctx(), storage_file_ctx:ctx(), file_attr_name()}.
maybe_update_file_location(StorageFileCtx, FileCtx, ShouldUpdate) ->
    case file_ctx:get_local_file_location_doc(FileCtx) of
        {undefined, _} -> {false, FileCtx, StorageFileCtx, ?FILE_LOCATION_ATTR_NAME};
        {FileLocationDoc, _} -> maybe_update_file_location(StorageFileCtx, FileCtx, FileLocationDoc, ShouldUpdate)
    end.

-spec maybe_update_file_location(storage_file_ctx:ctx(), file_ctx:ctx(), file_location:doc(), ShouldUpdate :: boolean()) ->
    {Updated :: boolean(), file_ctx:ctx(), storage_file_ctx:ctx(), file_attr_name()}.
maybe_update_file_location(StorageFileCtx, FileCtx, FileLocationDoc, ShouldUpdate) ->
    {#statbuf{st_mtime = StMtime, st_size = StSize}, StorageFileCtx2} = storage_file_ctx:stat(StorageFileCtx),
    StorageFileId = storage_file_ctx:get_storage_file_id_const(StorageFileCtx2),
    SpaceId = storage_file_ctx:get_space_id_const(StorageFileCtx2),
    StorageSyncInfo = case storage_sync_info:get(StorageFileId, SpaceId) of
        {error, not_found} -> undefined;
        {ok, SSI} -> SSI
    end,
    {Size, FileCtx2} = file_ctx:get_local_storage_file_size(FileCtx),
    {{_, _, MTime}, FileCtx3} = file_ctx:get_times(FileCtx2),
    NewLastStat = storage_file_ctx:get_stat_timestamp_const(StorageFileCtx),
    LastReplicationTimestamp = file_location:get_last_replication_timestamp(FileLocationDoc),
    {FileDoc, FileCtx4} = file_ctx:get_file_doc(FileCtx3),
    ProviderId = file_meta:get_provider_id(FileDoc),
    IsLocallyCreatedFile = oneprovider:get_id() =:= ProviderId,
    Result2 = case {IsLocallyCreatedFile, LastReplicationTimestamp, StorageSyncInfo} of
        %todo VFS-4847 refactor this case, use when wherever possible
        {false, undefined, _} ->
            % file created remotely and not yet replicated
            % empty file on storage was created after 'open' operation
            false;

        {true, undefined, undefined} when MTime < StMtime ->
            % file created locally and modified on storage
            ShouldUpdate andalso fslogic_location:update_imported_file_doc(FileCtx4, StSize),
            true;

        {true, undefined, undefined} ->
            % file created locally and not modified on storage
            false;

        {true, undefined, #document{value = #storage_sync_info{
            mtime = LastMtime,
            last_stat = LastStat
        }}} when LastMtime =:= StMtime
            andalso Size =:= StSize
            andalso LastStat > StMtime
        ->
            % file not replicated and already handled because LastStat > StMtime
            false;

        {true, undefined, #document{value = #storage_sync_info{}}} ->
            case (MTime < StMtime) or (Size =/= StSize) of
                true ->
                    ShouldUpdate andalso fslogic_location:update_imported_file_doc(FileCtx4, StSize),
                    true;
                false ->
                    false
            end;

        {_, _, undefined} ->
            case LastReplicationTimestamp < StMtime of
                true ->
                    % file was modified after replication and has never been synced
                    case (MTime < StMtime) of
                        true ->
                            % file was modified on storage
                            ShouldUpdate andalso fslogic_location:update_imported_file_doc(FileCtx3, StSize),
                            true;
                        false ->
                            % file was modified via onedata
                            false
                    end;
                false ->
                    % file was replicated
                    false
            end;

        {_, _, #document{value = #storage_sync_info{
            mtime = LastMtime,
            last_stat = LastStat
        }}} when LastMtime =:= StMtime
            andalso Size =:= StSize
            andalso LastStat > StMtime
        ->
            % file replicated and already handled because LastStat > StMtime
            false;

        {_, _, #document{value = #storage_sync_info{}}} ->
            case LastReplicationTimestamp < StMtime of
                true ->
                    % file was modified after replication
                    case (MTime < StMtime) of
                        true ->
                            %there was modified on storage
                            ShouldUpdate andalso fslogic_location:update_imported_file_doc(FileCtx4, StSize),
                            true;
                        false ->
                            % file was modified via onedata
                            false
                    end;
                false ->
                    % file was replicated
                    false
            end
    end,
    Guid = file_ctx:get_logical_guid_const(FileCtx4),
    storage_sync_info:update_mtime(StorageFileId, SpaceId, Guid, StMtime, NewLastStat),
    {Result2, FileCtx4, StorageFileCtx2, ?FILE_LOCATION_ATTR_NAME}.

-spec maybe_update_mode(storage_file_ctx:ctx(), #file_attr{}, file_ctx:ctx(), info(), ShouldUpdate :: boolean()) ->
    {Modified :: boolean(), file_ctx:ctx(), storage_file_ctx:ctx(), file_attr_name()}.
maybe_update_mode(StorageFileCtx, #file_attr{mode = OldMode}, FileCtx, _Info, ShouldUpdate) ->
    {#statbuf{st_mode = Mode}, StorageFileCtx2} = storage_file_ctx:stat(StorageFileCtx),
    Result = case file_ctx:is_space_dir_const(FileCtx) of
        false ->
            case Mode band 8#1777 of
                OldMode ->
                    false;
                NewMode ->
                    ShouldUpdate andalso update_mode(FileCtx, NewMode),
                    true
            end;
        _ ->
            false
    end,
    {Result, FileCtx, StorageFileCtx2, ?MODE_ATTR_NAME}.

-spec update_mode(file_ctx:ctx(), file_meta:mode()) -> ok.
update_mode(FileCtx, NewMode) ->
    case file_ctx:is_space_dir_const(FileCtx) of
        true ->
            ok;
        _ ->
            attr_req:chmod_attrs_only_insecure(FileCtx, NewMode),
            ok
    end.

-spec maybe_update_times(storage_file_ctx:ctx(), #file_attr{}, file_ctx:ctx(), info(), ShouldUpdate :: boolean()) ->
    {Modified :: boolean(), file_ctx:ctx(), storage_file_ctx:ctx(), file_attr_name()}.
maybe_update_times(StorageFileCtx, #file_attr{mtime = MTime, ctime = CTime}, FileCtx, _Info, ShouldUpdate) ->
    {StorageStat = #statbuf{
        st_mtime = StorageMTime,
        st_ctime = StorageCTime
    }, StorageFileCtx2} = storage_file_ctx:stat(StorageFileCtx),
    Modified = case MTime >= StorageMTime andalso CTime >= StorageCTime of
        true ->
            false;
        false ->
            ShouldUpdate andalso update_times(FileCtx, StorageStat),
            true
    end,
    {Modified, FileCtx, StorageFileCtx2, ?TIMESTAMPS_ATTR_NAME}.

-spec update_times(file_ctx:ctx(), helpers:stat()) -> ok.
update_times(FileCtx, #statbuf{st_atime = StorageATime, st_mtime = StorageMTime, st_ctime = StorageCTime}) ->
    ok = fslogic_times:update_times_and_emit(FileCtx,
        fun(T = #times{atime = ATime, mtime = MTime, ctime = CTime}) ->
            {ok, T#times{
                atime = max(StorageATime, ATime),
                mtime = max(StorageMTime, MTime),
                ctime = max(StorageCTime, CTime)
            }}
        end
    ).

-spec maybe_update_owner(storage_file_ctx:ctx(), #file_attr{}, file_ctx:ctx(), info(), ShouldUpdate :: boolean()) ->
    {Modified :: boolean(), file_ctx:ctx(), storage_file_ctx:ctx(), file_attr_name()}.
maybe_update_owner(StorageFileCtx, #file_attr{}, FileCtx, #{is_posix_storage := false},_) ->
    {false, FileCtx, StorageFileCtx, ?OWNER_ATTR_NAME};
maybe_update_owner(StorageFileCtx, #file_attr{owner_id = OldOwnerId}, FileCtx, _Info, ShouldUpdate) ->
    {Modified, StorageFileCtx3} = case file_ctx:is_space_dir_const(FileCtx) of
        true -> {false, StorageFileCtx};
        false ->
            case get_owner_id(StorageFileCtx) of
                {OldOwnerId, StorageFileCtx2} ->
                    {false, StorageFileCtx2};
                {NewOwnerId, StorageFileCtx2} ->
                    ShouldUpdate andalso update_owner(FileCtx, NewOwnerId),
                    {true, StorageFileCtx2}
            end
    end,
    {Modified, FileCtx, StorageFileCtx3, ?OWNER_ATTR_NAME}.

-spec update_owner(file_ctx:ctx(), od_user:id()) -> ok.
update_owner(FileCtx, NewOwnerId) ->
    FileUuid = file_ctx:get_logical_uuid_const(FileCtx),
    ok = ?extract_ok(file_meta:update(FileUuid, fun(FileMeta = #file_meta{}) ->
        {ok, FileMeta#file_meta{owner = NewOwnerId}}
    end)).

%%-------------------------------------------------------------------
%% @private
%% @doc
%% Updates file's nfs4 ACL if it has CHANGED.
%% @end
%%-------------------------------------------------------------------
-spec maybe_update_nfs4_acl(storage_file_ctx:ctx(), #file_attr{}, file_ctx:ctx(), info(), ShouldUpdate :: boolean()) ->
    {Modified :: boolean(), file_ctx:ctx(), storage_file_ctx:ctx(), file_attr_name()}.
maybe_update_nfs4_acl(StorageFileCtx, _FileAttr, FileCtx, #{is_posix_storage := false}, _) ->
    {false, FileCtx, StorageFileCtx, ?NFS4_ACL_ATTR_NAME};
maybe_update_nfs4_acl(StorageFileCtx, _FileAttr, FileCtx, #{sync_acl := false}, _) ->
    {false, FileCtx, StorageFileCtx, ?NFS4_ACL_ATTR_NAME};
maybe_update_nfs4_acl(StorageFileCtx, _FileAttr, FileCtx, #{sync_acl := true}, ShouldUpdate) ->
    UserCtx = user_ctx:new(?ROOT_SESS_ID),
    StorageId = storage_file_ctx:get_storage_id_const(StorageFileCtx),
    Helper = storage:get_helper(StorageId),
    case not file_ctx:is_space_dir_const(FileCtx) andalso helper:is_nfs4_acl_supported(Helper) of
        false ->
            {false, FileCtx, StorageFileCtx, ?NFS4_ACL_ATTR_NAME};
        true ->
            #provider_response{provider_response = ACL} = acl_req:get_acl(UserCtx, FileCtx),
            try
                {ACLBin, StorageFileCtx2} = storage_file_ctx:get_nfs4_acl(StorageFileCtx),
                {ok, NormalizedNewACL} = storage_import_acl:decode_and_normalize(ACLBin, StorageId),
                {SanitizedAcl, FileCtx2} = sanitize_acl(NormalizedNewACL, FileCtx),
                case #acl{value = SanitizedAcl} of
                    ACL ->
                        {false, FileCtx2, StorageFileCtx2, ?NFS4_ACL_ATTR_NAME};
                    _ ->
                        case ShouldUpdate of
                            true ->
                                #provider_response{status = #status{code = ?OK}} =
                                    acl_req:set_acl(UserCtx, FileCtx2, SanitizedAcl);
                            false ->
                                ok
                        end,
                        {true, FileCtx2, StorageFileCtx2, ?NFS4_ACL_ATTR_NAME}
                end
            catch
                throw:Reason
                    when Reason =:= ?ENOTSUP
                    orelse Reason =:= ?ENOENT
                    orelse Reason =:= ?ENODATA
                ->
                    {false, FileCtx, StorageFileCtx, ?NFS4_ACL_ATTR_NAME}
            end
    end.

%%-------------------------------------------------------------------
%% @private
%% @doc
%% Filters given acl leaving only `allow` and `deny` aces. Also disables
%% unknown/unsupported flags (aceflags) and operations (acemask).
%% @end
%%-------------------------------------------------------------------
-spec sanitize_acl(acl:acl(), file_ctx:ctx()) -> {acl:acl(), file_ctx:ctx()}.
sanitize_acl(Acl, FileCtx) ->
    {IsDir, FileCtx2} = file_ctx:is_dir(FileCtx),
    AllPerms = case IsDir of
        true -> ?all_container_perms_mask;
        false -> ?all_object_perms_mask
    end,

    SanitizedAcl = lists:filtermap(fun(#access_control_entity{
        acetype = Type,
        aceflags = Flags,
        acemask = Mask
    } = Ace) ->
        case lists:member(Type, [?allow_mask, ?deny_mask]) of
            true ->
                {true, Ace#access_control_entity{
                    aceflags = Flags band ?identifier_group_mask,
                    acemask = Mask band AllPerms
                }};
            false ->
                false
        end
    end, Acl),

    {SanitizedAcl, FileCtx2}.

-spec is_suffixed(file_meta:name()) -> {true, file_meta:uuid(), file_meta:name()} | false.
is_suffixed(FileName) ->
    Tokens = binary:split(FileName, ?CONFLICTING_STORAGE_FILE_SUFFIX_SEPARATOR, [global]),
    case lists:reverse(Tokens) of
        [FileUuid | Tokens2] when FileUuid =/= <<>>, Tokens2 =/= [], Tokens2 =/= [<<>>] ->
            % Check if FileUuid is existing uuid - not part of a file_name
            case file_meta:get_including_deleted(FileUuid) of
                {ok, _} ->
                    FileNameWithoutSuffix = binary:part(
                        FileName, 0, size(FileName) - size(FileUuid) - size(?CONFLICTING_STORAGE_FILE_SUFFIX_SEPARATOR)),
                    {true, FileUuid, FileNameWithoutSuffix};
                {error, not_found} ->
                    false
            end;
        _ ->
            false
    end.

%% @private
-spec get_file_type(storage_file_ctx:ctx()) -> {file_meta:type(), storage_file_ctx:ctx()}.
get_file_type(StorageFileCtx) ->
    {#statbuf{st_mode = StMode}, StorageFileCtx2} = storage_file_ctx:stat(StorageFileCtx),
    StorageFileType = file_meta:type(StMode),
    {StorageFileType, StorageFileCtx2}.<|MERGE_RESOLUTION|>--- conflicted
+++ resolved
@@ -371,15 +371,9 @@
 -spec check_location_and_maybe_sync(storage_file_ctx:ctx(), file_ctx:ctx(), info()) ->
     {result(), file_ctx:ctx() | undefined, storage_file_ctx:ctx()} | {error, term()}.
 check_location_and_maybe_sync(StorageFileCtx, FileCtx, Info) ->
-<<<<<<< HEAD
-    {StorageFileType, StorageFileCtx2} = get_file_type(StorageFileCtx),
-    case StorageFileType of
-        ?DIRECTORY_TYPE ->
-=======
-    {#statbuf{st_mode = StMode}, StorageFileCtx2} = storage_file_ctx:stat(StorageFileCtx),
-    case storage_driver:infer_type(StMode) of
+    {InferTypeAns, StorageFileCtx2} = get_file_type(StorageFileCtx),
+    case InferTypeAns of
         {ok, ?DIRECTORY_TYPE} ->
->>>>>>> c6d05f6e
             check_dir_location_and_maybe_sync(StorageFileCtx2, FileCtx, Info);
         {ok, ?REGULAR_FILE_TYPE} ->
             check_file_location_and_maybe_sync(StorageFileCtx2, FileCtx, Info);
@@ -528,23 +522,8 @@
 -spec check_file_type_and_maybe_sync(storage_file_ctx:ctx(), #file_attr{}, file_ctx:ctx(), info(),
     boolean()) -> {result(), file_ctx:ctx() | undefined, storage_file_ctx:ctx()} | {error, term()}.
 check_file_type_and_maybe_sync(StorageFileCtx, FileAttr = #file_attr{type = FileMetaType}, FileCtx, Info, StorageFileCreated) ->
-<<<<<<< HEAD
-    {StorageFileType, StorageFileCtx2} = get_file_type(StorageFileCtx),
-    case {StorageFileType, FileMetaType, StorageFileCreated} of
-        {Type, Type, true} ->
-            maybe_update_file(StorageFileCtx2, FileAttr, FileCtx, Info);
-        {_Type, _OtherType, true} ->
-            import_file_recreated_with_different_type(StorageFileCtx2, FileCtx, Info);
-        {?REGULAR_FILE_TYPE, ?REGULAR_FILE_TYPE, false} ->
-            maybe_import_file(StorageFileCtx2, Info);
-        {?DIRECTORY_TYPE, ?DIRECTORY_TYPE, false} ->
-            maybe_update_file(StorageFileCtx2, FileAttr, FileCtx, Info);
-        {?REGULAR_FILE_TYPE, ?DIRECTORY_TYPE, false} ->
-            maybe_import_file(StorageFileCtx2, Info);
-        {?DIRECTORY_TYPE, ?REGULAR_FILE_TYPE, false} ->
-=======
-    {#statbuf{st_mode = StMode}, StorageFileCtx2} = storage_file_ctx:stat(StorageFileCtx),
-    case storage_driver:infer_type(StMode) of
+    {InferTypeAns, StorageFileCtx2} = get_file_type(StorageFileCtx),
+    case InferTypeAns of
         {ok, StorageFileType} ->
             case {StorageFileType, FileMetaType, StorageFileCreated} of
                 {Type, Type, true} ->
@@ -561,7 +540,6 @@
                     {?FILE_UNMODIFIED, undefined, StorageFileCtx2}
             end;
         ?ERROR_NOT_SUPPORTED ->
->>>>>>> c6d05f6e
             {?FILE_UNMODIFIED, undefined, StorageFileCtx2}
     end.
 
@@ -694,33 +672,19 @@
     {OwnerId, StorageFileCtx2} = get_owner_id(StorageFileCtx),
     ParentUuid = file_ctx:get_logical_uuid_const(ParentCtx),
     FileUuid = datastore_key:new(),
-<<<<<<< HEAD
-    {ok, StorageFileCtx3} = create_location(FileUuid, StorageFileCtx2, OwnerId),
-    FileName = storage_file_ctx:get_file_name_const(StorageFileCtx3),
-    {#statbuf{st_mode = Mode} = StatBuf, StorageFileCtx4} = storage_file_ctx:stat(StorageFileCtx3),
-    {ok, FileCtx} = create_file_meta_and_handle_conflicts(FileUuid, FileName, Mode, OwnerId,
-        ParentUuid, SpaceId, Info),
-    % Size could not be updated in statistic as file_meta was created after file_location.
-    % As a result file_meta_posthooks have been created during file_location creation - execute them now.
-    file_meta_posthooks:execute_hooks(FileUuid),
-    {ok, StorageFileCtx5} = create_times_from_stat_timestamps(FileUuid, StorageFileCtx4),
-    ParentGuid = file_ctx:get_logical_guid_const(ParentCtx),
-    dir_size_stats:report_file_created(file_meta:type(Mode), ParentGuid),
-    dir_update_time_stats:report_update_of_dir(ParentGuid, StatBuf),
-    {ok, StorageFileCtx6} = maybe_import_nfs4_acl(FileCtx, StorageFileCtx5, Info),
-    {CanonicalPath, FileCtx2} = file_ctx:get_canonical_path(FileCtx),
-    SpaceId = storage_file_ctx:get_space_id_const(StorageFileCtx),
-    StorageFileId = storage_file_ctx:get_storage_file_id_const(StorageFileCtx),
-    storage_import_logger:log_creation(StorageFileId, CanonicalPath, FileUuid, SpaceId),
-    {?FILE_CREATED, FileCtx2, StorageFileCtx6}.
-=======
     case create_location(FileUuid, StorageFileCtx2, OwnerId) of
         {ok, StorageFileCtx3} ->
             FileName = storage_file_ctx:get_file_name_const(StorageFileCtx3),
-            {#statbuf{st_mode = Mode}, StorageFileCtx4} = storage_file_ctx:stat(StorageFileCtx3),
+            {#statbuf{st_mode = Mode} = StatBuf, StorageFileCtx4} = storage_file_ctx:stat(StorageFileCtx3),
             {ok, FileCtx} = create_file_meta_and_handle_conflicts(FileUuid, FileName, Mode, OwnerId,
                 ParentUuid, SpaceId, Info),
+            % Size could not be updated in statistic as file_meta was created after file_location.
+            % As a result file_meta_posthooks have been created during file_location creation - execute them now.
+            file_meta_posthooks:execute_hooks(FileUuid),
             {ok, StorageFileCtx5} = create_times_from_stat_timestamps(FileUuid, StorageFileCtx4),
+            ParentGuid = file_ctx:get_logical_guid_const(ParentCtx),
+            dir_size_stats:report_file_created(file_meta:type(Mode), ParentGuid),
+            dir_update_time_stats:report_update_of_dir(ParentGuid, StatBuf),
             {ok, StorageFileCtx6} = maybe_import_nfs4_acl(FileCtx, StorageFileCtx5, Info),
             {CanonicalPath, FileCtx2} = file_ctx:get_canonical_path(FileCtx),
             SpaceId = storage_file_ctx:get_space_id_const(StorageFileCtx),
@@ -730,7 +694,6 @@
         {?ERROR_NOT_SUPPORTED, StorageFileCtx3} ->
             {?FILE_UNMODIFIED, undefined, StorageFileCtx}
     end.
->>>>>>> c6d05f6e
 
 %%-------------------------------------------------------------------
 %% @private
@@ -1391,8 +1354,8 @@
     end.
 
 %% @private
--spec get_file_type(storage_file_ctx:ctx()) -> {file_meta:type(), storage_file_ctx:ctx()}.
+-spec get_file_type(storage_file_ctx:ctx()) -> {{ok, file_meta:type()} | ?ERROR_NOT_SUPPORTED, storage_file_ctx:ctx()}.
 get_file_type(StorageFileCtx) ->
     {#statbuf{st_mode = StMode}, StorageFileCtx2} = storage_file_ctx:stat(StorageFileCtx),
-    StorageFileType = file_meta:type(StMode),
-    {StorageFileType, StorageFileCtx2}.+    InferTypeAns = storage_driver:infer_type(StMode),
+    {InferTypeAns, StorageFileCtx2}.