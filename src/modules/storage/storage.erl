%%%-------------------------------------------------------------------
%%% @author Michal Stanisz
%%% @copyright (C) 2019 ACK CYFRONET AGH
%%% This software is released under the MIT license
%%% cited in 'LICENSE.txt'.
%%% @end
%%%-------------------------------------------------------------------
%%% @doc
%%% Module responsible for all storage model related operations.
%%%
%%% This module is an overlay to `storage_config` which manages private
%%% local storage configuration and `storage_logic` that is responsible
%%% for management of storage details shared via GraphSync.
%%% Functions from those two modules should not be called directly.
%%%
%%% This module contains datastore functions for a deprecated model 'storage'.
%%% The model has been renamed to `storage_config` and those functions are
%%% needed to properly perform upgrade procedure.
%%% @end
%%%-------------------------------------------------------------------
-module(storage).
-author("Michal Stanisz").

-include("middleware/middleware.hrl").
-include("modules/datastore/datastore_models.hrl").
-include("modules/storage/helpers/helpers.hrl").
-include_lib("ctool/include/aai/aai.hrl").
-include_lib("ctool/include/errors.hrl").
-include_lib("ctool/include/logging.hrl").

%% API
-export([create/6, get/1, exists/1, delete/1, clear_storages/0]).

%% Functions to retrieve storage details in Onepanel compatible format
-export([describe/1, describe_luma_config/1]).

%%% Functions to retrieve storage details
-export([
    get_id/1, get_block_size/1, get_helper/1, get_helper_name/1,
    get_luma_feed/1, get_luma_config/1
]).
-export([
    fetch_shared_data/2,
    fetch_name_of_local_storage/1, fetch_name_of_remote_storage/2,
    fetch_provider_id_of_remote_storage/2,
    fetch_qos_parameters_of_local_storage/1, fetch_qos_parameters_of_remote_storage/2
]).
-export([should_skip_storage_detection/1, is_imported/1, is_posix_compatible/1, is_local_storage_readonly/1, is_storage_readonly/2, is_archive/1]).
-export([has_non_auto_luma_feed/1]).
-export([is_local/1]).
-export([verify_configuration/3]).

%%% Functions to modify storage details
-export([update_name/2, update_luma_config/2]).
-export([set_qos_parameters/2, update_readonly_and_imported/3]).
-export([update_helper_args/2, update_helper_admin_ctx/2,
    update_helper/2]).

%%% Support related functions
-export([support_space/4, update_space_support_size/3, revoke_space_support/2]).
-export([supports_any_space/1]).

% exported for initializer and env_up escripts
-export([on_storage_created/1]).


-type id() :: od_storage:id().
-opaque data() :: storage_config:doc().
-type name() :: od_storage:name().
-type qos_parameters() :: od_storage:qos_parameters().
-type luma_feed() :: luma:feed().
-type luma_config() :: luma_config:config().
-type access_type() :: ?READONLY | ?READWRITE.
-type imported() :: boolean().
-type readonly() :: boolean().

%% @formatter:off
-type config() :: #{
    readonly => readonly(),
    importedStorage => imported(),
    skipStorageDetection => boolean()
}.
%% @formatter:on

-export_type([id/0, data/0, name/0, qos_parameters/0, luma_config/0, luma_feed/0, access_type/0,
    imported/0, readonly/0, config/0]).

-compile({no_auto_import, [get/1]}).


%%%===================================================================
%%% API
%%%===================================================================

-spec create(name(), helpers:helper(), luma_config(),
    imported(), readonly(), qos_parameters()) -> {ok, id()} | {error, term()}.
create(Name, Helper, LumaConfig, ImportedStorage, Readonly, QosParameters) ->
    Result = case storage_logic:create_in_zone(Name, ImportedStorage, Readonly, QosParameters) of
        {ok, Id} ->
            case storage_config:create(Id, Helper, LumaConfig) of
                {ok, Id} ->
                    on_storage_created(Id),
                    {ok, Id};
                StorageConfigError ->
                    case storage_logic:delete_in_zone(Id) of
                        ok ->
                            ok;
                        {error, _} = DeleteError ->
                            ?error("Could not revert creation of storage ~p in Onezone: ~p", [
                                Id, DeleteError
                            ])
                    end,
                    StorageConfigError
            end;
        StorageLogicError ->
            StorageLogicError
    end,
    case Result of
        {ok, StorageId} ->
            ?notice("Successfully added storage '~ts' with Id: '~s'", [Name, StorageId]);
        {error, _} = Error ->
            ?error("Failed to add storage '~ts' due to: ~p", [Name, Error])
    end,
    Result.


-spec get(id() | data()) -> {ok, data()} | {error, term()}.
get(StorageId) when is_binary(StorageId) ->
    storage_config:get(StorageId);
get(StorageData = #document{}) ->
    {ok, StorageData}.


%%-------------------------------------------------------------------
%% @doc
%% Returns map describing the storage. The data is redacted to
%% remove sensitive information.
%% @end
%%-------------------------------------------------------------------
-spec describe(id() | data()) -> {ok, json_utils:json_term()} | {error, term()}.
describe(StorageId) when is_binary(StorageId) ->
    case get(StorageId) of
        {ok, StorageData} -> describe(StorageData);
        {error, _} = Error -> Error
    end;
describe(StorageData) ->
    StorageId = get_id(StorageData),
    Helper = get_helper(StorageData),
    AdminCtx = helper:get_redacted_admin_ctx(Helper),
    HelperArgs = helper:get_args(Helper),
    Base = maps:merge(HelperArgs, AdminCtx),
    {ok, LumaConfigDescription} = describe_luma_config(StorageData),
    BaseWithLuma = maps:merge(Base, LumaConfigDescription),
    {ok, BaseWithLuma#{
        <<"id">> => StorageId,
        <<"name">> => fetch_name_of_local_storage(StorageId),
        <<"type">> => helper:get_name(Helper),
        <<"importedStorage">> => is_imported(StorageId),
        <<"readonly">> => is_local_storage_readonly(StorageId),
        <<"qosParameters">> => fetch_qos_parameters_of_local_storage(StorageId)
    }}.


-spec describe_luma_config(id() | data()) -> {ok, json_utils:json_map()}.
describe_luma_config(StorageId) when is_binary(StorageId) ->
    case get(StorageId) of
        {ok, StorageData} -> describe(StorageData);
        {error, _} = Error -> Error
    end;
describe_luma_config(StorageData) ->
    LumaConfig = get_luma_config(StorageData),
    {ok, luma_config:describe(LumaConfig)}.


-spec exists(id()) -> boolean().
exists(StorageId) ->
    storage_config:exists(StorageId).


%%--------------------------------------------------------------------
%% @doc
%% Removes storage. Fails with an error if the storage supports
%% any space.
%% @end
%%--------------------------------------------------------------------
-spec delete(id()) -> ok | ?ERROR_STORAGE_IN_USE | {error, term()}.
delete(StorageId) ->
    lock_on_storage_by_id(StorageId, fun() ->
        case supports_any_space(StorageId) of
            true ->
                ?ERROR_STORAGE_IN_USE;
            false ->
                % TODO VFS-5124 Remove from rtransfer
                delete_insecure(StorageId)
        end
    end).


%% @private
-spec delete_insecure(id()) -> ok | {error, term()}.
delete_insecure(StorageId) ->
    case storage_logic:delete_in_zone(StorageId) of
        ok ->
            ok = storage_config:delete(StorageId),
            luma:clear_db(StorageId);
        Error ->
            Error
    end.


%%--------------------------------------------------------------------
%% @doc
%% Removes all storages after provider have been deregistered.
%% @end
%%--------------------------------------------------------------------
-spec clear_storages() -> ok.
clear_storages() ->
    % all storages should have been deleted by Onezone after
    % provider was deregistered, so clear only local data
    storage_config:delete_all().


-spec verify_configuration(id() | name(), config(), helpers:helper()) -> ok | {error, term()}.
verify_configuration(IdOrName, Config, Helper) ->
    try
        sanitize_readonly_option(IdOrName, Config),
        check_helper_against_readonly_option(Config, Helper),
        check_helper_against_imported_option(Config, Helper)
    catch
        throw:Error -> Error
    end.

%%%===================================================================
%%% Functions to retrieve storage details
%%%===================================================================

-spec get_id(id() | data()) -> id().
get_id(StorageId) when is_binary(StorageId) ->
    StorageId;
get_id(StorageData) ->
    storage_config:get_id(StorageData).


%%--------------------------------------------------------------------
%% @doc
%% Returns size of block used by underlying object storage.
%% For posix-compatible ones 'undefined' is returned.
%% @end
%%--------------------------------------------------------------------
-spec get_block_size(id()) -> non_neg_integer() | undefined.
get_block_size(StorageId) ->
    helper:get_block_size(get_helper(StorageId)).


-spec get_helper(data() | id()) -> helpers:helper().
get_helper(StorageDataOrId) ->
    storage_config:get_helper(StorageDataOrId).

-spec get_helper_name(data() | id()) -> helper:name().
get_helper_name(StorageDataOrId) ->
    Helper = storage_config:get_helper(StorageDataOrId),
    helper:get_name(Helper).

-spec get_luma_feed(id() | data()) -> luma_feed().
get_luma_feed(Storage) ->
    storage_config:get_luma_feed(Storage).

-spec get_luma_config(id() | data()) -> luma_config().
get_luma_config(StorageData) ->
    storage_config:get_luma_config(StorageData).


-spec fetch_shared_data(id(), od_space:id()) -> od_storage:doc().
fetch_shared_data(StorageId, SpaceId) when is_binary(StorageId) ->
    ?check(storage_logic:get_shared_data(StorageId, SpaceId)).


-spec fetch_name_of_local_storage(id()) -> name().
fetch_name_of_local_storage(StorageId) when is_binary(StorageId) ->
    ?check(storage_logic:get_name_of_local_storage(StorageId)).


-spec fetch_name_of_remote_storage(id(), od_space:id()) -> name().
fetch_name_of_remote_storage(StorageId, SpaceId) when is_binary(StorageId) ->
    ?check(storage_logic:get_name_of_remote_storage(StorageId, SpaceId)).


-spec fetch_provider_id_of_remote_storage(id(), od_space:id()) -> od_provider:id().
fetch_provider_id_of_remote_storage(StorageId, SpaceId) ->
    ?check(storage_logic:get_provider(StorageId, SpaceId)).


-spec fetch_qos_parameters_of_local_storage(id()) -> qos_parameters().
fetch_qos_parameters_of_local_storage(StorageId) when is_binary(StorageId) ->
    ?check(storage_logic:get_qos_parameters_of_local_storage(StorageId)).


%%--------------------------------------------------------------------
%% @doc
%% Retrieves QoS parameters from storage details shared between providers
%% through given space.
%% @end
%%--------------------------------------------------------------------
-spec fetch_qos_parameters_of_remote_storage(id(), od_space:id()) -> qos_parameters().
fetch_qos_parameters_of_remote_storage(StorageId, SpaceId) when is_binary(StorageId) ->
    ?check(storage_logic:get_qos_parameters_of_remote_storage(StorageId, SpaceId)).


-spec should_skip_storage_detection(data() | id()) -> boolean().
should_skip_storage_detection(StorageDataOrId) ->
    storage_config:should_skip_storage_detection(StorageDataOrId).


-spec is_imported(id() | data()) -> boolean().
is_imported(StorageId) when is_binary(StorageId) ->
    ?check(storage_logic:is_imported(StorageId));
is_imported(StorageData) ->
    is_imported(storage:get_id(StorageData)).

-spec is_local_storage_readonly(id()) -> boolean().
is_local_storage_readonly(StorageId) when is_binary(StorageId) ->
    ?check(storage_logic:is_local_storage_readonly(StorageId)).

-spec is_storage_readonly(id() | data(), od_space:id()) -> boolean().
is_storage_readonly(StorageId, SpaceId) when is_binary(StorageId) ->
    ?check(storage_logic:is_storage_readonly(StorageId, SpaceId));
is_storage_readonly(StorageData, SpaceId) ->
    is_storage_readonly(storage:get_id(StorageData), SpaceId).


-spec has_non_auto_luma_feed(data()) -> boolean().
has_non_auto_luma_feed(Storage) ->
    get_luma_feed(Storage) =/= ?AUTO_FEED.


-spec is_local(id()) -> boolean().
is_local(StorageId) ->
    provider_logic:has_storage(StorageId).


-spec is_posix_compatible(id() | data()) -> boolean().
is_posix_compatible(StorageDataOrId) ->
    Helper = get_helper(StorageDataOrId),
    helper:is_posix_compatible(Helper).


-spec is_archive(id() | data()) -> boolean().
is_archive(StorageDataOrId) ->
    Helper = get_helper(StorageDataOrId),
    helper:is_archive_storage(Helper).

%%%===================================================================
%%% Functions to modify storage details
%%%===================================================================

-spec update_name(id(), NewName :: name()) -> ok.
update_name(StorageId, NewName) ->
    storage_logic:update_name(StorageId, NewName).


-spec update_luma_config(id(), Diff :: luma_config:diff()) ->
    ok | {error, term()}.
update_luma_config(StorageId, Diff) ->
    UpdateFun = fun(LumaConfig) ->
        luma_config:update(LumaConfig, Diff)
    end,
    case storage_config:update_luma_config(StorageId, UpdateFun) of
        ok ->
            luma:clear_db(StorageId);
        {error, no_update} ->
            ok;
        {error, _} = Error ->
            Error
    end.


-spec update_readonly_and_imported(id(), readonly(), imported()) -> ok | {error, term()}.
update_readonly_and_imported(StorageId, Readonly, Imported) ->
    storage_logic:update_readonly_and_imported(StorageId, Readonly, Imported).


-spec set_qos_parameters(id(), qos_parameters()) -> ok | errors:error().
set_qos_parameters(StorageId, QosParameters) ->
    case storage_logic:set_qos_parameters(StorageId, QosParameters) of
        ok ->
            {ok, Spaces} = storage_logic:get_spaces(StorageId),
            lists:foreach(fun(SpaceId) ->
                ok = qos_logic:reevaluate_all_impossible_qos_in_space(SpaceId)
            end, Spaces);
        Error -> Error
    end.


-spec update_helper_args(id(), helper:args()) -> ok | {error, term()}.
update_helper_args(StorageId, Changes) when is_map(Changes) ->
    UpdateFun = fun(Helper) -> helper:update_args(Helper, Changes) end,
    update_helper(StorageId, UpdateFun).


-spec update_helper_admin_ctx(id(), helper:user_ctx()) -> ok | {error, term()}.
update_helper_admin_ctx(StorageId, Changes) ->
    UpdateFun = fun(Helper) -> helper:update_admin_ctx(Helper, Changes) end,
    update_helper(StorageId, UpdateFun).


-spec update_helper(id(), fun((helpers:helper()) -> helpers:helper())) ->
    ok | {error, term()}.
update_helper(StorageId, UpdateFun) ->
    case storage_config:update_helper(StorageId, UpdateFun) of
        ok -> on_helper_changed(StorageId);
        {error, no_changes} -> ok;
        {error, _} = Error -> Error
    end.


%%%===================================================================
%%% Support related functions
%%%===================================================================

-spec support_space(
    id(),
    tokens:serialized(),
    od_space:support_size(),
    support_parameters:record()
) ->
    {ok, od_space:id()} | errors:error().
support_space(StorageId, SerializedToken, SupportSize, SupportParameters) ->
    case validate_support_request(SerializedToken) of
        {ok, SpaceId} ->
            case dir_stats_service_state:enable_for_new_support(SpaceId) of
                ok -> ok;
                Error1 -> ?warning("Error enabling statistics for new space ~p: ~p", [SpaceId, Error1])
            end,
            case storage_logic:support_space(StorageId, SerializedToken, SupportSize, SupportParameters) of
                {ok, SpaceId} ->
                    on_space_supported(SpaceId, StorageId),
                    {ok, SpaceId};
                {error, _} = Error2 ->
                    ok = dir_stats_service_state:clean(SpaceId),
                    Error2
            end;
        Error ->
            Error
    end.


%%--------------------------------------------------------------------
%% @private
%% @doc
%% Checks if given token is valid support token and whether provider
%% does not already support this space.
%% @TODO VFS-5497 This check will not be needed when multisupport is implemented
%% @end
%%--------------------------------------------------------------------
-spec validate_support_request(tokens:serialized()) -> {ok, od_space:id()} | errors:error().
validate_support_request(SerializedToken) ->
    case tokens:deserialize(SerializedToken) of
        {ok, #token{type = ?INVITE_TOKEN(?SUPPORT_SPACE, SpaceId)}} ->
            case provider_logic:supports_space(SpaceId) of
                true ->
                    ?ERROR_RELATION_ALREADY_EXISTS(
                        od_space, SpaceId, od_provider, oneprovider:get_id()
                    );
                false ->
                    {ok, SpaceId}
            end;
        {ok, #token{type = ReceivedType}} ->
            ?ERROR_BAD_VALUE_TOKEN(<<"token">>,
                ?ERROR_NOT_AN_INVITE_TOKEN(?SUPPORT_SPACE, ReceivedType));
        {error, _} = Error ->
            ?ERROR_BAD_VALUE_TOKEN(<<"token">>, Error)
    end.


-spec update_space_support_size(id(), od_space:id(), NewSupportSize :: integer()) ->
    ok | errors:error().
update_space_support_size(StorageId, SpaceId, NewSupportSize) ->
    CurrentOccupiedSize = space_quota:current_size(SpaceId),
    case NewSupportSize < CurrentOccupiedSize of
        true -> ?ERROR_BAD_VALUE_TOO_LOW(<<"size">>, CurrentOccupiedSize);
        false -> storage_logic:update_space_support_size(StorageId, SpaceId, NewSupportSize)
    end.


-spec revoke_space_support(id(), od_space:id()) -> ok | errors:error().
revoke_space_support(StorageId, SpaceId) ->
    %% @TODO VFS-6132 Use space_unsupport when it is implemented
    %% @TODO VFS-6208 Cancel sync and auto-cleaning traverse and clean up ended tasks when unsupporting
    case storage_logic:revoke_space_support(StorageId, SpaceId) of
        ok -> on_space_unsupported(SpaceId, StorageId);
        Error -> Error
    end.


-spec supports_any_space(id()) -> boolean() | errors:error().
supports_any_space(StorageId) ->
    case storage_logic:get_spaces(StorageId) of
        {ok, []} -> false;
        {ok, _Spaces} -> true;
        {error, _} = Error -> Error
    end.


%%%===================================================================
%%% Internal functions
%%%===================================================================

%% @private
-spec on_storage_created(id()) -> ok.
on_storage_created(StorageId) ->
    rtransfer_config:add_storage(StorageId).


%% @private
-spec on_space_supported(od_space:id(), id()) -> ok.
on_space_supported(SpaceId, StorageId) ->
    % remove possible remnants of previous support 
    % (when space was unsupported in Onezone without provider knowledge)
    space_unsupport:cleanup_local_documents(SpaceId, StorageId),
<<<<<<< HEAD
    case SupportParameters of
        #support_parameters{dir_stats_service_enabled = true} ->
            % NOTE: MUST be called before storage import is started
            case dir_stats_service_state:enable_for_new_support(SpaceId) of
                ok -> ok;
                Error -> ?warning("Error enabling statistics for new space ~p: ~p", [SpaceId, Error])
            end;
        _ ->
            ok
    end,
=======
>>>>>>> 67eaa767
    space_logic:on_space_supported(SpaceId).


%% @private
-spec on_space_unsupported(od_space:id(), id()) -> ok.
on_space_unsupported(SpaceId, StorageId) ->
    space_unsupport:cleanup_local_documents(SpaceId, StorageId),
    auto_storage_import_worker:notify_space_unsupported(SpaceId),
    main_harvesting_stream:space_unsupported(SpaceId),
    dir_stats_service_state:clean(SpaceId).


%% @private
-spec on_helper_changed(StorageId :: id()) -> ok.
on_helper_changed(StorageId) ->
    fslogic_event_emitter:emit_helper_params_changed(StorageId),
    rtransfer_config:add_storage(StorageId),
    utils:rpc_multicall(consistent_hashing:get_all_nodes(), rtransfer_config, restart_link, []),
    helpers_reload:refresh_helpers_by_storage(StorageId).


%% @private
-spec lock_on_storage_by_id(id(), fun(() -> Result)) -> Result.
lock_on_storage_by_id(Identifier, Fun) ->
    critical_section:run({storage_id, Identifier}, Fun).


%% @private
-spec check_helper_against_readonly_option(config(), helpers:helper()) -> ok.
check_helper_against_readonly_option(#{readonly := true}, _Helper) ->
    ok;
check_helper_against_readonly_option(#{readonly := false}, Helper) ->
    case helper:supports_storage_access_type(Helper, ?READWRITE) of
        false ->
            HelperName = helper:get_name(Helper),
            throw(?ERROR_REQUIRES_READONLY_STORAGE(HelperName));
        true ->
            ok
    end.

%% @private
-spec check_helper_against_imported_option(config(), helpers:helper()) -> ok.
check_helper_against_imported_option(#{importedStorage := false}, _Helper) ->
    ok;
check_helper_against_imported_option(#{importedStorage := true}, Helper) ->
    case helper:is_import_supported(Helper) of
        false ->
            HelperName = helper:get_name(Helper),
            throw(?ERROR_STORAGE_IMPORT_NOT_SUPPORTED(HelperName, ?OBJECT_HELPERS));
        true ->
            ok
    end.


%% @private
-spec sanitize_readonly_option(id() | name(), config()) -> ok.
sanitize_readonly_option(IdOrName, #{
    skipStorageDetection := SkipStorageDetection,
    readonly := Readonly,
    importedStorage := Imported
}) ->
    case {
        utils:to_boolean(Readonly),
        utils:to_boolean(SkipStorageDetection),
        utils:to_boolean(Imported)
    } of
        {false, _, _} -> ok;
        {true, false, _} -> throw(?ERROR_BAD_VALUE_NOT_ALLOWED(skipStorageDetection, [true]));
        {true, true, false} -> throw(?ERROR_REQUIRES_IMPORTED_STORAGE(IdOrName));
        {true, true, true} -> ok
    end.<|MERGE_RESOLUTION|>--- conflicted
+++ resolved
@@ -517,19 +517,6 @@
     % remove possible remnants of previous support 
     % (when space was unsupported in Onezone without provider knowledge)
     space_unsupport:cleanup_local_documents(SpaceId, StorageId),
-<<<<<<< HEAD
-    case SupportParameters of
-        #support_parameters{dir_stats_service_enabled = true} ->
-            % NOTE: MUST be called before storage import is started
-            case dir_stats_service_state:enable_for_new_support(SpaceId) of
-                ok -> ok;
-                Error -> ?warning("Error enabling statistics for new space ~p: ~p", [SpaceId, Error])
-            end;
-        _ ->
-            ok
-    end,
-=======
->>>>>>> 67eaa767
     space_logic:on_space_supported(SpaceId).
 
 
