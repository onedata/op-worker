%%%-------------------------------------------------------------------
%%% @author Michal Stanisz
%%% @copyright (C) 2019 ACK CYFRONET AGH
%%% This software is released under the MIT license
%%% cited in 'LICENSE.txt'.
%%% @end
%%%-------------------------------------------------------------------
%%% @doc
%%% Module responsible for all storage model related operations.
%%%
%%% This module is an overlay to `storage_config` which manages private
%%% local storage configuration and `storage_logic` that is responsible
%%% for management of storage details shared via GraphSync.
%%% Functions from those two modules should not be called directly.
%%%
%%% This module contains datastore functions for a deprecated model 'storage'.
%%% The model has been renamed to `storage_config` and those functions are
%%% needed to properly perform upgrade procedure.
%%% @end
%%%-------------------------------------------------------------------
-module(storage).
-author("Michal Stanisz").

-include("middleware/middleware.hrl").
-include("modules/datastore/datastore_models.hrl").
-include("modules/storage/helpers/helpers.hrl").
-include_lib("ctool/include/aai/aai.hrl").
-include_lib("ctool/include/errors.hrl").
-include_lib("ctool/include/logging.hrl").

%% API
-export([create/6, get/1, exists/1, delete/1, clear_storages/0]).

%% Functions to retrieve storage details in Onepanel compatible format
-export([describe/1, describe_luma_config/1]).

%%% Functions to retrieve storage details
-export([
    get_id/1, get_block_size/1, get_helper/1, get_helper_name/1,
    get_luma_feed/1, get_luma_config/1
]).
-export([
    fetch_shared_data/2,
    fetch_name_of_local_storage/1, fetch_name_of_remote_storage/2,
    fetch_provider_id_of_remote_storage/2,
    fetch_qos_parameters_of_local_storage/1, fetch_qos_parameters_of_remote_storage/2
]).
-export([should_skip_storage_detection/1, is_imported/1, is_posix_compatible/1, is_local_storage_readonly/1, is_storage_readonly/2, is_archive/1]).
-export([has_non_auto_luma_feed/1]).
-export([is_local/1]).
-export([verify_configuration/3]).

%%% Functions to modify storage details
-export([update_name/2, update_luma_config/2]).
-export([set_qos_parameters/2, update_readonly_and_imported/3]).
-export([update_helper_args/2, update_helper_admin_ctx/2,
    update_helper/2]).

%%% Support related functions
-export([support_space/4, update_space_support_size/3, revoke_space_support/2]).
-export([supports_any_space/1]).

% exported for initializer and env_up escripts
-export([on_storage_created/1]).


-type id() :: od_storage:id().
-opaque data() :: storage_config:doc().
-type name() :: od_storage:name().
-type qos_parameters() :: od_storage:qos_parameters().
-type luma_feed() :: luma:feed().
-type luma_config() :: luma_config:config().
-type access_type() :: ?READONLY | ?READWRITE.
-type imported() :: boolean().
-type readonly() :: boolean().

%% @formatter:off
-type config() :: #{
    readonly => readonly(),
    importedStorage => imported(),
    skipStorageDetection => boolean()
}.
%% @formatter:on

-export_type([id/0, data/0, name/0, qos_parameters/0, luma_config/0, luma_feed/0, access_type/0,
    imported/0, readonly/0, config/0]).

-compile({no_auto_import, [get/1]}).


%%%===================================================================
%%% API
%%%===================================================================

-spec create(name(), helpers:helper(), luma_config(),
    imported(), readonly(), qos_parameters()) -> {ok, id()} | {error, term()}.
create(Name, Helper, LumaConfig, ImportedStorage, Readonly, QosParameters) ->
    Result = case storage_logic:create_in_zone(Name, ImportedStorage, Readonly, QosParameters) of
        {ok, Id} ->
            case storage_config:create(Id, Helper, LumaConfig) of
                {ok, Id} ->
                    on_storage_created(Id),
                    {ok, Id};
                StorageConfigError ->
                    case storage_logic:delete_in_zone(Id) of
                        ok ->
                            ok;
                        {error, _} = DeleteError ->
                            ?error("Could not revert creation of storage ~p in Onezone: ~p", [
                                Id, DeleteError
                            ])
                    end,
                    StorageConfigError
            end;
        StorageLogicError ->
            StorageLogicError
    end,
    case Result of
        {ok, StorageId} ->
            ?notice("Successfully added storage '~ts' with Id: '~s'", [Name, StorageId]);
        {error, _} = Error ->
            ?error("Failed to add storage '~ts' due to: ~p", [Name, Error])
    end,
    Result.


-spec get(id() | data()) -> {ok, data()} | {error, term()}.
get(StorageId) when is_binary(StorageId) ->
    storage_config:get(StorageId);
get(StorageData = #document{}) ->
    {ok, StorageData}.


%%-------------------------------------------------------------------
%% @doc
%% Returns map describing the storage. The data is redacted to
%% remove sensitive information.
%% @end
%%-------------------------------------------------------------------
-spec describe(id() | data()) -> {ok, json_utils:json_term()} | {error, term()}.
describe(StorageId) when is_binary(StorageId) ->
    case get(StorageId) of
        {ok, StorageData} -> describe(StorageData);
        {error, _} = Error -> Error
    end;
describe(StorageData) ->
    StorageId = get_id(StorageData),
    Helper = get_helper(StorageData),
    AdminCtx = helper:get_redacted_admin_ctx(Helper),
    HelperArgs = helper:get_args(Helper),
    Base = maps:merge(HelperArgs, AdminCtx),
    {ok, LumaConfigDescription} = describe_luma_config(StorageData),
    BaseWithLuma = maps:merge(Base, LumaConfigDescription),
    {ok, BaseWithLuma#{
        <<"id">> => StorageId,
        <<"name">> => fetch_name_of_local_storage(StorageId),
        <<"type">> => helper:get_name(Helper),
        <<"importedStorage">> => is_imported(StorageId),
        <<"readonly">> => is_local_storage_readonly(StorageId),
        <<"qosParameters">> => fetch_qos_parameters_of_local_storage(StorageId)
    }}.


-spec describe_luma_config(id() | data()) -> {ok, json_utils:json_map()}.
describe_luma_config(StorageId) when is_binary(StorageId) ->
    case get(StorageId) of
        {ok, StorageData} -> describe(StorageData);
        {error, _} = Error -> Error
    end;
describe_luma_config(StorageData) ->
    LumaConfig = get_luma_config(StorageData),
    {ok, luma_config:describe(LumaConfig)}.


-spec exists(id()) -> boolean().
exists(StorageId) ->
    storage_config:exists(StorageId).


%%--------------------------------------------------------------------
%% @doc
%% Removes storage. Fails with an error if the storage supports
%% any space.
%% @end
%%--------------------------------------------------------------------
-spec delete(id()) -> ok | ?ERROR_STORAGE_IN_USE | {error, term()}.
delete(StorageId) ->
    lock_on_storage_by_id(StorageId, fun() ->
        case supports_any_space(StorageId) of
            true ->
                ?ERROR_STORAGE_IN_USE;
            false ->
                % TODO VFS-5124 Remove from rtransfer
                delete_insecure(StorageId)
        end
    end).


%% @private
-spec delete_insecure(id()) -> ok | {error, term()}.
delete_insecure(StorageId) ->
    case storage_logic:delete_in_zone(StorageId) of
        ok ->
            ok = storage_config:delete(StorageId),
            luma:clear_db(StorageId);
        Error ->
            Error
    end.


%%--------------------------------------------------------------------
%% @doc
%% Removes all storages after provider have been deregistered.
%% @end
%%--------------------------------------------------------------------
-spec clear_storages() -> ok.
clear_storages() ->
    % all storages should have been deleted by Onezone after
    % provider was deregistered, so clear only local data
    storage_config:delete_all().


-spec verify_configuration(id() | name(), config(), helpers:helper()) -> ok | {error, term()}.
verify_configuration(IdOrName, Config, Helper) ->
    try
        sanitize_readonly_option(IdOrName, Config),
        check_helper_against_readonly_option(Config, Helper),
        check_helper_against_imported_option(Config, Helper)
    catch
        throw:Error -> Error
    end.

%%%===================================================================
%%% Functions to retrieve storage details
%%%===================================================================

-spec get_id(id() | data()) -> id().
get_id(StorageId) when is_binary(StorageId) ->
    StorageId;
get_id(StorageData) ->
    storage_config:get_id(StorageData).


%%--------------------------------------------------------------------
%% @doc
%% Returns size of block used by underlying object storage.
%% For posix-compatible ones 'undefined' is returned.
%% @end
%%--------------------------------------------------------------------
-spec get_block_size(id()) -> non_neg_integer() | undefined.
get_block_size(StorageId) ->
    helper:get_block_size(get_helper(StorageId)).


-spec get_helper(data() | id()) -> helpers:helper().
get_helper(StorageDataOrId) ->
    storage_config:get_helper(StorageDataOrId).

-spec get_helper_name(data() | id()) -> helper:name().
get_helper_name(StorageDataOrId) ->
    Helper = storage_config:get_helper(StorageDataOrId),
    helper:get_name(Helper).

-spec get_luma_feed(id() | data()) -> luma_feed().
get_luma_feed(Storage) ->
    storage_config:get_luma_feed(Storage).

-spec get_luma_config(id() | data()) -> luma_config().
get_luma_config(StorageData) ->
    storage_config:get_luma_config(StorageData).


-spec fetch_shared_data(id(), od_space:id()) -> od_storage:doc().
fetch_shared_data(StorageId, SpaceId) when is_binary(StorageId) ->
    ?check(storage_logic:get_shared_data(StorageId, SpaceId)).


-spec fetch_name_of_local_storage(id()) -> name().
fetch_name_of_local_storage(StorageId) when is_binary(StorageId) ->
    ?check(storage_logic:get_name_of_local_storage(StorageId)).


-spec fetch_name_of_remote_storage(id(), od_space:id()) -> name().
fetch_name_of_remote_storage(StorageId, SpaceId) when is_binary(StorageId) ->
    ?check(storage_logic:get_name_of_remote_storage(StorageId, SpaceId)).


-spec fetch_provider_id_of_remote_storage(id(), od_space:id()) -> od_provider:id().
fetch_provider_id_of_remote_storage(StorageId, SpaceId) ->
    ?check(storage_logic:get_provider(StorageId, SpaceId)).


-spec fetch_qos_parameters_of_local_storage(id()) -> qos_parameters().
fetch_qos_parameters_of_local_storage(StorageId) when is_binary(StorageId) ->
    ?check(storage_logic:get_qos_parameters_of_local_storage(StorageId)).


%%--------------------------------------------------------------------
%% @doc
%% Retrieves QoS parameters from storage details shared between providers
%% through given space.
%% @end
%%--------------------------------------------------------------------
-spec fetch_qos_parameters_of_remote_storage(id(), od_space:id()) -> qos_parameters().
fetch_qos_parameters_of_remote_storage(StorageId, SpaceId) when is_binary(StorageId) ->
    ?check(storage_logic:get_qos_parameters_of_remote_storage(StorageId, SpaceId)).


-spec should_skip_storage_detection(data() | id()) -> boolean().
should_skip_storage_detection(StorageDataOrId) ->
    storage_config:should_skip_storage_detection(StorageDataOrId).


-spec is_imported(id() | data()) -> boolean().
is_imported(StorageId) when is_binary(StorageId) ->
    ?check(storage_logic:is_imported(StorageId));
is_imported(StorageData) ->
    is_imported(storage:get_id(StorageData)).

-spec is_local_storage_readonly(id()) -> boolean().
is_local_storage_readonly(StorageId) when is_binary(StorageId) ->
    ?check(storage_logic:is_local_storage_readonly(StorageId)).

-spec is_storage_readonly(id() | data(), od_space:id()) -> boolean().
is_storage_readonly(StorageId, SpaceId) when is_binary(StorageId) ->
    ?check(storage_logic:is_storage_readonly(StorageId, SpaceId));
is_storage_readonly(StorageData, SpaceId) ->
    is_storage_readonly(storage:get_id(StorageData), SpaceId).


-spec has_non_auto_luma_feed(data()) -> boolean().
has_non_auto_luma_feed(Storage) ->
    get_luma_feed(Storage) =/= ?AUTO_FEED.


-spec is_local(id()) -> boolean().
is_local(StorageId) ->
    provider_logic:has_storage(StorageId).


-spec is_posix_compatible(id() | data()) -> boolean().
is_posix_compatible(StorageDataOrId) ->
    Helper = get_helper(StorageDataOrId),
    helper:is_posix_compatible(Helper).


-spec is_archive(id() | data()) -> boolean().
is_archive(StorageDataOrId) ->
    Helper = get_helper(StorageDataOrId),
    helper:is_archive_storage(Helper).

%%%===================================================================
%%% Functions to modify storage details
%%%===================================================================

-spec update_name(id(), NewName :: name()) -> ok.
update_name(StorageId, NewName) ->
    storage_logic:update_name(StorageId, NewName).


-spec update_luma_config(id(), Diff :: luma_config:diff()) ->
    ok | {error, term()}.
update_luma_config(StorageId, Diff) ->
    UpdateFun = fun(LumaConfig) ->
        luma_config:update(LumaConfig, Diff)
    end,
    case storage_config:update_luma_config(StorageId, UpdateFun) of
        ok ->
            luma:clear_db(StorageId);
        {error, no_update} ->
            ok;
        {error, _} = Error ->
            Error
    end.


-spec update_readonly_and_imported(id(), readonly(), imported()) -> ok | {error, term()}.
update_readonly_and_imported(StorageId, Readonly, Imported) ->
    storage_logic:update_readonly_and_imported(StorageId, Readonly, Imported).


-spec set_qos_parameters(id(), qos_parameters()) -> ok | errors:error().
set_qos_parameters(StorageId, QosParameters) ->
    case storage_logic:set_qos_parameters(StorageId, QosParameters) of
        ok ->
            {ok, Spaces} = storage_logic:get_spaces(StorageId),
            lists:foreach(fun(SpaceId) ->
                ok = qos_logic:reevaluate_all_impossible_qos_in_space(SpaceId)
            end, Spaces);
        Error -> Error
    end.


-spec update_helper_args(id(), helper:args()) -> ok | {error, term()}.
update_helper_args(StorageId, Changes) when is_map(Changes) ->
    UpdateFun = fun(Helper) -> helper:update_args(Helper, Changes) end,
    update_helper(StorageId, UpdateFun).


-spec update_helper_admin_ctx(id(), helper:user_ctx()) -> ok | {error, term()}.
update_helper_admin_ctx(StorageId, Changes) ->
    UpdateFun = fun(Helper) -> helper:update_admin_ctx(Helper, Changes) end,
    update_helper(StorageId, UpdateFun).


-spec update_helper(id(), fun((helpers:helper()) -> helpers:helper())) ->
    ok | {error, term()}.
update_helper(StorageId, UpdateFun) ->
    case storage_config:update_helper(StorageId, UpdateFun) of
        ok -> on_helper_changed(StorageId);
        {error, no_changes} -> ok;
        {error, _} = Error -> Error
    end.


%%%===================================================================
%%% Support related functions
%%%===================================================================

-spec support_space(
    id(),
    tokens:serialized(),
    od_space:support_size(),
    support_parameters:record()
) ->
    {ok, od_space:id()} | errors:error().
support_space(StorageId, SerializedToken, SupportSize, SupportParameters) ->
    case validate_support_request(SerializedToken) of
        ok ->
            case storage_logic:support_space(StorageId, SerializedToken, SupportSize, SupportParameters) of
                {ok, SpaceId} ->
<<<<<<< HEAD
                    on_space_supported(SpaceId, StorageId, SupportParameters),
=======
                    on_space_supported(SpaceId, StorageId),
                    {ok, SpaceName} = space_logic:get_name(?ROOT_SESS_ID, SpaceId),
                    {ok, StorageName} = storage_logic:get_name_of_local_storage(StorageId),
                    ?notice("New space has been supported: '~s' (~s) with ~s quota on storage '~s' (~s)", [
                        SpaceName, SpaceId, str_utils:format_byte_size(SupportSize), StorageName, StorageId
                    ]),
>>>>>>> 42c4c92d
                    {ok, SpaceId};
                {error, _} = Error ->
                    Error
            end;
        Error ->
            Error
    end.


%%--------------------------------------------------------------------
%% @private
%% @doc
%% Checks if given token is valid support token and whether provider
%% does not already support this space.
%% @TODO VFS-5497 This check will not be needed when multisupport is implemented
%% @end
%%--------------------------------------------------------------------
-spec validate_support_request(tokens:serialized()) -> ok | errors:error().
validate_support_request(SerializedToken) ->
    case tokens:deserialize(SerializedToken) of
        {ok, #token{type = ?INVITE_TOKEN(?SUPPORT_SPACE, SpaceId)}} ->
            case provider_logic:supports_space(SpaceId) of
                true ->
                    ?ERROR_RELATION_ALREADY_EXISTS(
                        od_space, SpaceId, od_provider, oneprovider:get_id()
                    );
                false -> ok
            end;
        {ok, #token{type = ReceivedType}} ->
            ?ERROR_BAD_VALUE_TOKEN(<<"token">>,
                ?ERROR_NOT_AN_INVITE_TOKEN(?SUPPORT_SPACE, ReceivedType));
        {error, _} = Error ->
            ?ERROR_BAD_VALUE_TOKEN(<<"token">>, Error)
    end.


-spec update_space_support_size(id(), od_space:id(), NewSupportSize :: integer()) ->
    ok | errors:error().
update_space_support_size(StorageId, SpaceId, NewSupportSize) ->
    CurrentOccupiedSize = space_quota:current_size(SpaceId),
    case NewSupportSize < CurrentOccupiedSize of
        true -> ?ERROR_BAD_VALUE_TOO_LOW(<<"size">>, CurrentOccupiedSize);
        false -> storage_logic:update_space_support_size(StorageId, SpaceId, NewSupportSize)
    end.


-spec revoke_space_support(id(), od_space:id()) -> ok | errors:error().
revoke_space_support(StorageId, SpaceId) ->
    %% @TODO VFS-6132 Use space_unsupport when it is implemented
    %% @TODO VFS-6208 Cancel sync and auto-cleaning traverse and clean up ended tasks when unsupporting
    case storage_logic:revoke_space_support(StorageId, SpaceId) of
        ok -> on_space_unsupported(SpaceId, StorageId);
        Error -> Error
    end.


-spec supports_any_space(id()) -> boolean() | errors:error().
supports_any_space(StorageId) ->
    case storage_logic:get_spaces(StorageId) of
        {ok, []} -> false;
        {ok, _Spaces} -> true;
        {error, _} = Error -> Error
    end.


%%%===================================================================
%%% Internal functions
%%%===================================================================

%% @private
-spec on_storage_created(id()) -> ok.
on_storage_created(StorageId) ->
    rtransfer_config:add_storage(StorageId).


%% @private
-spec on_space_supported(od_space:id(), id(), support_parameters:record()) -> ok.
on_space_supported(SpaceId, StorageId, SupportParameters) ->
    % remove possible remnants of previous support 
    % (when space was unsupported in Onezone without provider knowledge)
    space_unsupport:cleanup_local_documents(SpaceId, StorageId),
    case SupportParameters of
        #support_parameters{dir_stats_service_enabled = true} ->
            % NOTE: MUST be called before storage import is started
            dir_stats_service_state:enable_for_new_support(SpaceId);
        _ ->
            ok
    end,
    space_logic:on_space_supported(SpaceId).


%% @private
-spec on_space_unsupported(od_space:id(), id()) -> ok.
on_space_unsupported(SpaceId, StorageId) ->
    space_unsupport:cleanup_local_documents(SpaceId, StorageId),
    auto_storage_import_worker:notify_space_unsupported(SpaceId),
    main_harvesting_stream:space_unsupported(SpaceId),
    dir_stats_service_state:clean(SpaceId).


%% @private
-spec on_helper_changed(StorageId :: id()) -> ok.
on_helper_changed(StorageId) ->
    fslogic_event_emitter:emit_helper_params_changed(StorageId),
    rtransfer_config:add_storage(StorageId),
    utils:rpc_multicall(consistent_hashing:get_all_nodes(), rtransfer_config, restart_link, []),
    helpers_reload:refresh_helpers_by_storage(StorageId).


%% @private
-spec lock_on_storage_by_id(id(), fun(() -> Result)) -> Result.
lock_on_storage_by_id(Identifier, Fun) ->
    critical_section:run({storage_id, Identifier}, Fun).


%% @private
-spec check_helper_against_readonly_option(config(), helpers:helper()) -> ok.
check_helper_against_readonly_option(#{readonly := true}, _Helper) ->
    ok;
check_helper_against_readonly_option(#{readonly := false}, Helper) ->
    case helper:supports_storage_access_type(Helper, ?READWRITE) of
        false ->
            HelperName = helper:get_name(Helper),
            throw(?ERROR_REQUIRES_READONLY_STORAGE(HelperName));
        true ->
            ok
    end.

%% @private
-spec check_helper_against_imported_option(config(), helpers:helper()) -> ok.
check_helper_against_imported_option(#{importedStorage := false}, _Helper) ->
    ok;
check_helper_against_imported_option(#{importedStorage := true}, Helper) ->
    case helper:is_import_supported(Helper) of
        false ->
            HelperName = helper:get_name(Helper),
            throw(?ERROR_STORAGE_IMPORT_NOT_SUPPORTED(HelperName, ?OBJECT_HELPERS));
        true ->
            ok
    end.


%% @private
-spec sanitize_readonly_option(id() | name(), config()) -> ok.
sanitize_readonly_option(IdOrName, #{
    skipStorageDetection := SkipStorageDetection,
    readonly := Readonly,
    importedStorage := Imported
}) ->
    case {
        utils:to_boolean(Readonly),
        utils:to_boolean(SkipStorageDetection),
        utils:to_boolean(Imported)
    } of
        {false, _, _} -> ok;
        {true, false, _} -> throw(?ERROR_BAD_VALUE_NOT_ALLOWED(skipStorageDetection, [true]));
        {true, true, false} -> throw(?ERROR_REQUIRES_IMPORTED_STORAGE(IdOrName));
        {true, true, true} -> ok
    end.<|MERGE_RESOLUTION|>--- conflicted
+++ resolved
@@ -429,16 +429,12 @@
         ok ->
             case storage_logic:support_space(StorageId, SerializedToken, SupportSize, SupportParameters) of
                 {ok, SpaceId} ->
-<<<<<<< HEAD
                     on_space_supported(SpaceId, StorageId, SupportParameters),
-=======
-                    on_space_supported(SpaceId, StorageId),
                     {ok, SpaceName} = space_logic:get_name(?ROOT_SESS_ID, SpaceId),
                     {ok, StorageName} = storage_logic:get_name_of_local_storage(StorageId),
                     ?notice("New space has been supported: '~s' (~s) with ~s quota on storage '~s' (~s)", [
                         SpaceName, SpaceId, str_utils:format_byte_size(SupportSize), StorageName, StorageId
                     ]),
->>>>>>> 42c4c92d
                     {ok, SpaceId};
                 {error, _} = Error ->
                     Error
