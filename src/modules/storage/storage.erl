%%%-------------------------------------------------------------------
%%% @author Michal Stanisz
%%% @copyright (C) 2019 ACK CYFRONET AGH
%%% This software is released under the MIT license
%%% cited in 'LICENSE.txt'.
%%% @end
%%%-------------------------------------------------------------------
%%% @doc
%%% Module responsible for all storage model related operations.
%%%
%%% This module is an overlay to `storage_config` which manages private
%%% local storage configuration and `storage_logic` that is responsible
%%% for management of storage details shared via GraphSync.
%%% Functions from those two modules should not be called directly.
%%%
%%% This module contains datastore functions for a deprecated model 'storage'.
%%% The model has been renamed to `storage_config` and those functions are
%%% needed to properly perform upgrade procedure.
%%% @end
%%%-------------------------------------------------------------------
-module(storage).
-author("Michal Stanisz").

-include("modules/datastore/datastore_models.hrl").
-include("modules/storage/helpers/helpers.hrl").
-include_lib("ctool/include/aai/aai.hrl").
-include_lib("ctool/include/errors.hrl").
-include_lib("ctool/include/logging.hrl").

%% API
-export([create/6, get/1, describe/1, exists/1, delete/1, clear_storages/0]).

%%% Functions to retrieve storage details
-export([get_id/1, get_helper/1, get_type/1, get_luma_config/1]).
-export([fetch_name/1, fetch_qos_parameters_of_local_storage/1,
    fetch_qos_parameters_of_remote_storage/2]).
-export([is_readonly/1, is_luma_enabled/1, is_imported_storage/1]).
-export([is_local/1]).

%%% Functions to modify storage details
-export([update_name/2, update_luma_config/2]).
-export([set_readonly/2, set_imported_storage/2, set_qos_parameters/2]).
-export([set_helper_insecure/2, update_helper_args/2, update_helper_admin_ctx/2,
    update_helper/2]).

%%% Support related functions
-export([support_space/3, update_space_support_size/3, revoke_space_support/2]).
-export([supports_any_space/1]).

%%% Upgrade from 19.02.*
-export([migrate_to_zone/0]).

%% Legacy datastore_model callbacks
-export([get_ctx/0]).
-export([get_record_version/0, get_record_struct/1, upgrade_record/2]).

% exported for initializer and env_up escripts
-export([on_storage_created/1]).


-type id() :: od_storage:id().
-opaque data() :: storage_config:doc().
-type name() :: od_storage:name().
-type qos_parameters() :: od_storage:qos_parameters().

-export_type([id/0, data/0, name/0, qos_parameters/0]).

-compile({no_auto_import, [get/1]}).

-define(throw_on_error(Res), case Res of
    {error, _} = Error -> throw(Error);
    _ -> Res
end).


%%%===================================================================
%%% API
%%%===================================================================

-spec create(name(), helpers:helper(), boolean(), luma_config:config(),
    boolean(), qos_parameters()) -> {ok, id()} | {error, term()}.
create(Name, Helper, Readonly, LumaConfig, ImportedStorage, QosParameters) ->
    lock_on_storage_by_name(Name, fun() ->
        case is_name_occupied(Name) of
            true ->
                ?ERROR_ALREADY_EXISTS;
            false ->
                create_insecure(Name, Helper, Readonly, LumaConfig, ImportedStorage, QosParameters)
        end
    end).


%% @private
-spec create_insecure(name(), helpers:helper(), boolean(), luma_config:config(),
    boolean(), qos_parameters()) -> {ok, id()} | {error, term()}.
create_insecure(Name, Helper, Readonly, LumaConfig, ImportedStorage, QosParameters) ->
    case storage_logic:create_in_zone(Name) of
        {ok, Id} ->
            case storage_config:create(Id, Helper, Readonly, LumaConfig, ImportedStorage) of
                {ok, Id} ->
                    on_storage_created(Id, QosParameters),
                    {ok, Id};
                StorageConfigError ->
                    case storage_logic:delete_in_zone(Id) of
                        ok -> ok;
                        {error, _} = Error ->
                            ?error("Could not revert creation of storage ~p in Onezone: ~p",
                                [Id, Error])
                    end,
                    StorageConfigError
            end;
        StorageLogicError ->
            StorageLogicError
    end.


-spec get(id()) -> {ok, data()} | {error, term()}.
get(StorageId) when is_binary(StorageId) ->
    storage_config:get(StorageId).


%%-------------------------------------------------------------------
%% @doc
%% Returns map describing the storage. The data is redacted to
%% remove sensitive information.
%% @end
%%-------------------------------------------------------------------
-spec describe(id() | data()) -> {ok, json_utils:json_term()} | {error, term()}.
describe(StorageId) when is_binary(StorageId) ->
    case get(StorageId) of
        {ok, StorageData} -> describe(StorageData);
        {error, _} = Error -> Error
    end;
describe(StorageData) ->
    StorageId = get_id(StorageData),
    Helper = get_helper(StorageData),
    LumaConfig = get_luma_config(StorageData),
    LumaUrl = case LumaConfig of
        undefined -> undefined;
        _ -> luma_config:get_url(LumaConfig)
    end,
    AdminCtx = helper:get_redacted_admin_ctx(Helper),
    HelperArgs = helper:get_args(Helper),
    Base = maps:merge(HelperArgs, AdminCtx),
    {ok, Base#{
        <<"id">> => StorageId,
        <<"name">> => fetch_name(StorageId),
        <<"type">> => helper:get_name(Helper),
        <<"readonly">> => is_readonly(StorageData),
        <<"insecure">> => helper:is_insecure(Helper),
        <<"storagePathType">> => helper:get_storage_path_type(Helper),
        <<"lumaEnabled">> => is_luma_enabled(StorageData),
        <<"lumaUrl">> => LumaUrl,
        <<"importedStorage">> => is_imported_storage(StorageData),
        <<"qosParameters">> => fetch_qos_parameters_of_local_storage(StorageId)
    }}.


-spec exists(id()) -> boolean().
exists(StorageId) ->
    storage_config:exists(StorageId).


%%--------------------------------------------------------------------
%% @doc
%% Removes storage. Fails with an error if the storage supports
%% any space.
%% @end
%%--------------------------------------------------------------------
-spec delete(id()) -> ok | ?ERROR_STORAGE_IN_USE | {error, term()}.
delete(StorageId) ->
    lock_on_storage_by_id(StorageId, fun() ->
        case supports_any_space(StorageId) of
            true ->
                ?ERROR_STORAGE_IN_USE;
            false ->
                % TODO VFS-5124 Remove from rtransfer
                delete_insecure(StorageId)
        end
    end).


%% @private
-spec delete_insecure(id()) -> ok | {error, term()}.
delete_insecure(StorageId) ->
    case storage_logic:delete_in_zone(StorageId) of
        ok ->
            storage_config:delete(StorageId);
        Error ->
            Error
    end.


%%--------------------------------------------------------------------
%% @doc
%% Removes all storages after provider have been deregistered.
%% @end
%%--------------------------------------------------------------------
-spec clear_storages() -> ok.
clear_storages() ->
    % all storages should have been deleted by Onezone after
    % provider was deregistered, so clear only local data
    storage_config:delete_all().


%%%===================================================================
%%% Functions to retrieve storage details
%%%===================================================================

-spec get_id(data()) -> id().
get_id(StorageData) ->
    storage_config:get_id(StorageData).


-spec get_helper(data() | id()) -> helpers:helper().
get_helper(StorageDataOrId)  ->
    storage_config:get_helper(StorageDataOrId).


-spec get_luma_config(data()) -> luma_config:config() | undefined.
get_luma_config(StorageData) ->
    storage_config:get_luma_config(StorageData).


-spec get_type(data() | id()) -> helper:type().
get_type(StorageDataOrId) ->
    Helper = get_helper(StorageDataOrId),
    helper:get_type(Helper).


-spec fetch_name(id()) -> name().
fetch_name(StorageId) when is_binary(StorageId) ->
    {ok, Name} = ?throw_on_error(storage_logic:get_name(StorageId)),
    Name.


-spec fetch_qos_parameters_of_local_storage(id()) -> qos_parameters().
fetch_qos_parameters_of_local_storage(StorageId) when is_binary(StorageId) ->
    {ok, QosParameters} =
        ?throw_on_error(storage_logic:get_qos_parameters_of_local_storage(StorageId)),
    QosParameters.


%%--------------------------------------------------------------------
%% @doc
%% Retrieves QoS parameters from storage details shared between providers
%% through given space.
%% @end
%%--------------------------------------------------------------------
-spec fetch_qos_parameters_of_remote_storage(id(), od_space:id()) -> qos_parameters().
fetch_qos_parameters_of_remote_storage(StorageId, SpaceId) when is_binary(StorageId) ->
    {ok, QosParameters} =
        ?throw_on_error(storage_logic:get_qos_parameters_of_remote_storage(StorageId, SpaceId)),
    QosParameters.


-spec is_readonly(data() | id()) -> boolean().
is_readonly(StorageDataOrId) ->
    storage_config:is_readonly(StorageDataOrId).


-spec is_imported_storage(data() | id()) -> boolean().
is_imported_storage(StorageDataOrId) ->
    storage_config:is_imported_storage(StorageDataOrId).


-spec is_luma_enabled(data()) -> boolean().
is_luma_enabled(Storage) ->
    get_luma_config(Storage) =/= undefined.


-spec is_local(id()) -> boolean().
is_local(StorageId) ->
    case storage_logic:get_provider(StorageId) of
        ?ERROR_FORBIDDEN -> false;
        {error, _} = Error -> throw(Error);
        {ok, ProviderId} -> oneprovider:is_self(ProviderId)
    end.


%%%===================================================================
%%% Functions to modify storage details
%%%===================================================================

-spec update_name(id(), NewName :: name()) -> ok.
update_name(StorageId, NewName) ->
    storage_logic:update_name(StorageId, NewName).


-spec update_luma_config(id(), ChangesOrNewConfig) -> ok | {error, term()}
    when ChangesOrNewConfig :: #{url => luma_config:url(), api_key => luma_config:api_key()}
                               | luma_config:config() | undefined.
update_luma_config(StorageId, DiffOrNewConfig) ->
    UpdateFun = case is_map(DiffOrNewConfig) of
        false ->
            % New config is given explicitly. May enable/disable luma.
            fun (_) -> {ok, DiffOrNewConfig} end;
        _ ->
            % Changes to existing luma config are given. Only eligible if luma enabled.
            fun (undefined) -> {error, luma_disabled};
                (PreviousConfig) ->
                    {ok, luma_config:new(
                        maps:get(url, DiffOrNewConfig, luma_config:get_url(PreviousConfig)),
                        maps:get(api_key, DiffOrNewConfig, luma_config:get_api_key(PreviousConfig))
                    )}
            end
    end,
    storage_config:update_luma_config(StorageId, UpdateFun).


-spec set_readonly(id(), boolean()) -> ok | {error, term()}.
set_readonly(StorageId, Readonly) ->
    storage_config:set_readonly(StorageId, Readonly).


-spec set_imported_storage(id(), boolean()) -> ok | {error, term()}.
set_imported_storage(StorageId, ImportedStorage) ->
    lock_on_storage_by_id(StorageId, fun() ->
        case supports_any_space(StorageId) of
            true ->
                ?ERROR_STORAGE_IN_USE;
            false ->
                storage_config:set_imported_storage(StorageId, ImportedStorage)
        end
    end).


-spec set_qos_parameters(id(), qos_parameters()) -> ok | errors:error().
set_qos_parameters(StorageId, QosParameters) ->
    set_qos_parameters(StorageId, oneprovider:get_id(), QosParameters).


-spec set_qos_parameters(id(), oneprovider:id(), qos_parameters()) -> ok | errors:error().
set_qos_parameters(_StorageId, ProviderId, #{<<"providerId">> := OtherProvider}) when ProviderId =/= OtherProvider ->
    ?ERROR_BAD_VALUE_NOT_ALLOWED(<<"qosParameters.providerId">>, [ProviderId]);
set_qos_parameters(StorageId, _ProviderId, #{<<"storageId">> := OtherStorage}) when StorageId =/= OtherStorage ->
    ?ERROR_BAD_VALUE_NOT_ALLOWED(<<"qosParameters.storageId">>, [StorageId]);
set_qos_parameters(StorageId, ProviderId, QosParameters) ->
    ExtendedQosParameters = QosParameters#{
        <<"storageId">> => StorageId,
        <<"providerId">> => ProviderId
    },
    case storage_logic:set_qos_parameters(StorageId, ExtendedQosParameters) of
        ok ->
            {ok, Spaces} = storage_logic:get_spaces(StorageId),
            lists:foreach(fun(SpaceId) ->
                ok = qos_hooks:reevaluate_all_impossible_qos_in_space(SpaceId)
            end, Spaces);
        Error -> Error
    end.

-spec update_helper_args(id(), helper:args()) -> ok | {error, term()}.
update_helper_args(StorageId, Changes) when is_map(Changes) ->
    UpdateFun = fun(Helper) -> helper:update_args(Helper, Changes) end,
    update_helper(StorageId, UpdateFun).


-spec update_helper_admin_ctx(id(), helper:user_ctx()) -> ok | {error, term()}.
update_helper_admin_ctx(StorageId, Changes) ->
    UpdateFun = fun(Helper) -> helper:update_admin_ctx(Helper, Changes) end,
    update_helper(StorageId, UpdateFun).


-spec set_helper_insecure(id(), Insecure :: boolean()) -> ok | {error, term()}.
set_helper_insecure(StorageId, Insecure) when is_boolean(Insecure) ->
    UpdateFun = fun(Helper) -> helper:update_insecure(Helper, Insecure) end,
    update_helper(StorageId, UpdateFun).


-spec update_helper(id(), fun((helpers:helper()) -> helpers:helper())) ->
    ok | {error, term()}.
update_helper(StorageId, UpdateFun) ->
    case storage_config:update_helper(StorageId, UpdateFun) of
        ok -> on_helper_changed(StorageId);
        {error, no_changes} -> ok;
        {error, _} = Error -> Error
    end.


%%%===================================================================
%%% Support related functions
%%%===================================================================

-spec support_space(id(), tokens:serialized(), od_space:support_size()) ->
    {ok, od_space:id()} | errors:error().
support_space(StorageId, SerializedToken, SupportSize) ->
    lock_on_storage_by_id(StorageId, fun() ->
        support_space_insecure(StorageId, SerializedToken, SupportSize)
    end).


%% @private
-spec support_space_insecure(id(), tokens:serialized(), od_space:support_size()) ->
    {ok, od_space:id()} | errors:error().
support_space_insecure(StorageId, SpaceSupportToken, SupportSize) ->
    case validate_support_request(SpaceSupportToken) of
        ok ->
            case is_imported_storage(StorageId) andalso supports_any_space(StorageId) of
                true ->
                    ?ERROR_STORAGE_IN_USE;
                false ->
                    case storage_logic:support_space(StorageId, SpaceSupportToken, SupportSize) of
                        {ok, SpaceId} ->
<<<<<<< HEAD
                            space_logic:on_space_supported(SpaceId),
=======
                            on_space_supported(SpaceId, StorageId),
>>>>>>> 74f216ca
                            {ok, SpaceId};
                        {error, _} = Error ->
                            Error
                    end
            end;
        Error ->
            Error
    end.


%%--------------------------------------------------------------------
%% @private
%% @doc
%% Checks if given token is valid support token and whether provider
%% does not already support this space.
%% @TODO VFS-5497 This check will not be needed when multisupport is implemented
%% @end
%%--------------------------------------------------------------------
-spec validate_support_request(tokens:serialized()) -> ok | errors:error().
validate_support_request(SerializedToken) ->
    case tokens:deserialize(SerializedToken) of
        {ok, #token{type = ?INVITE_TOKEN(?SUPPORT_SPACE, SpaceId)}} ->
            case provider_logic:supports_space(SpaceId) of
                true ->
                    ?ERROR_RELATION_ALREADY_EXISTS(
                        od_space, SpaceId, od_provider, oneprovider:get_id()
                    );
                false -> ok
            end;
        {ok, #token{type = ReceivedType}} ->
           ?ERROR_BAD_VALUE_TOKEN(<<"token">>,
               ?ERROR_NOT_AN_INVITE_TOKEN(?SUPPORT_SPACE, ReceivedType));
        {error, _} = Error ->
            ?ERROR_BAD_VALUE_TOKEN(<<"token">>, Error)
    end.


-spec update_space_support_size(id(), od_space:id(), NewSupportSize :: integer()) ->
    ok | errors:error().
update_space_support_size(StorageId, SpaceId, NewSupportSize) ->
    CurrentOccupiedSize = space_quota:current_size(SpaceId),
    case NewSupportSize < CurrentOccupiedSize of
        true -> ?ERROR_BAD_VALUE_TOO_LOW(<<"size">>, CurrentOccupiedSize);
        false -> storage_logic:update_space_support_size(StorageId, SpaceId, NewSupportSize)
    end.


-spec revoke_space_support(id(), od_space:id()) -> ok | errors:error().
revoke_space_support(StorageId, SpaceId) ->
<<<<<<< HEAD
%%     @TODO VFS-6132 Use space_unsupport when it is implemented
=======
    %% @TODO VFS-6208 Cancel sync and auto-cleaning traverse and clean up ended tasks when unsupporting
>>>>>>> 74f216ca
    case storage_logic:revoke_space_support(StorageId, SpaceId) of
        ok -> space_unsupport:cleanup_local_documents(SpaceId, StorageId);
        Error -> Error
    end.


-spec supports_any_space(id()) -> boolean() | errors:error().
supports_any_space(StorageId) ->
    case storage_logic:get_spaces(StorageId) of
        {ok, []} -> false;
        {ok, _Spaces} -> true;
        {error, _} = Error -> Error
    end.


%%%===================================================================
%%% Internal functions
%%%===================================================================

-spec on_storage_created(id()) -> ok.
on_storage_created(StorageId) ->
    rtransfer_config:add_storage(StorageId).


%% @private
<<<<<<< HEAD
-spec on_storage_created(id(), qos_parameters()) -> ok.
on_storage_created(StorageId, QosParameters) ->
    ok = set_qos_parameters(StorageId, QosParameters),
    on_storage_created(StorageId).
=======
-spec on_space_supported(od_space:id(), id()) -> ok.
on_space_supported(SpaceId, StorageId) ->
    % remove possible remnants of previous support 
    % (when space was unsupported in Onezone without provider knowledge)
    delete_associated_documents(SpaceId, StorageId),
    ok = qos_hooks:reevaluate_all_impossible_qos_in_space(SpaceId).


%% @private
-spec on_space_unsupported(od_space:id(), id()) -> ok.
on_space_unsupported(SpaceId, StorageId) ->
    delete_associated_documents(SpaceId, StorageId),
    main_harvesting_stream:space_unsupported(SpaceId).
>>>>>>> 74f216ca


%% @private
-spec on_helper_changed(StorageId :: id()) -> ok.
on_helper_changed(StorageId) ->
    {ok, Nodes} = node_manager:get_cluster_nodes(),
    fslogic_event_emitter:emit_helper_params_changed(StorageId),
    rtransfer_config:add_storage(StorageId),
    rpc:multicall(Nodes, rtransfer_config, restart_link, []),
    helpers_reload:refresh_helpers_by_storage(StorageId).


%% @private
-spec delete_associated_documents(od_space:id(), id()) -> ok.
delete_associated_documents(SpaceId, StorageId) ->
    file_popularity_api:disable(SpaceId),
    file_popularity_api:delete_config(SpaceId),
    autocleaning_api:disable(SpaceId),
    autocleaning_api:delete_config(SpaceId),
    storage_sync:clean_up(SpaceId, StorageId).


%% @private
-spec is_name_occupied(name()) -> boolean().
is_name_occupied(Name) ->
    {ok, StorageIds} = provider_logic:get_storage_ids(),
    lists:member(Name, lists:map(fun storage_logic:get_name/1, StorageIds)).


%% @private
-spec lock_on_storage_by_id(id(), fun(() -> Result)) -> Result.
lock_on_storage_by_id(Identifier, Fun) ->
    critical_section:run({storage_id, Identifier}, Fun).


%% @private
-spec lock_on_storage_by_name(name(), fun(() -> Result)) -> Result.
lock_on_storage_by_name(Identifier, Fun) ->
    critical_section:run({storage_name, Identifier}, Fun).


%%%===================================================================
%%% Upgrade from 19.02.*
%%%===================================================================

-define(ZONE_CONNECTION_RETRIES, 180).

%%--------------------------------------------------------------------
%% @doc
%% Migrates storages and spaces support data to Onezone.
%% Removes obsolete space_storage and storage documents.
%% Dedicated for upgrading Oneprovider from 19.02.* to 19.09.*.
%% @end
%%--------------------------------------------------------------------
-spec migrate_to_zone() -> ok.
migrate_to_zone() ->
    ?info("Checking connection to Onezone..."),
    migrate_to_zone(oneprovider:is_connected_to_oz(), ?ZONE_CONNECTION_RETRIES).

-spec migrate_to_zone(IsConnectedToZone :: boolean(), Retries :: integer()) -> ok.
migrate_to_zone(false, 0) ->
    ?critical("Could not establish connection to Onezone. Aborting upgrade procedure."),
    throw(?ERROR_NO_CONNECTION_TO_ONEZONE);
migrate_to_zone(false, Retries) ->
    ?warning("There is no connection to Onezone. Next retry in 10 seconds"),
    timer:sleep(timer:seconds(10)),
    migrate_to_zone(oneprovider:is_connected_to_oz(), Retries - 1);
migrate_to_zone(true, _) ->
    ?info("Starting storage migration procedure..."),
    {ok, StorageDocs} = list_deprecated(),
    lists:foreach(fun migrate_storage_docs/1, StorageDocs),

    {ok, Spaces} = provider_logic:get_spaces(),
    lists:foreach(fun migrate_space_support/1, Spaces),

    % Remove virtual storage (with id equal to that of provider) in Onezone
    case storage_logic:delete_in_zone(oneprovider:get_id()) of
        ok -> ok;
        ?ERROR_NOT_FOUND -> ok;
        Error -> throw(Error)
    end.


%%--------------------------------------------------------------------
%% @doc
%% @private
%% Renames old `storage` record to `storage_config` and creates
%% appropriate storages in Onezone.
%% @end
%%--------------------------------------------------------------------
-spec migrate_storage_docs(storage_config:doc()) -> ok.
migrate_storage_docs(#document{key = StorageId, value = Storage}) ->
    #storage{
        name = Name,
        helpers = [Helper],
        readonly = Readonly,
        luma_config = LumaConfig
    } = Storage,
    case storage_config:create(StorageId, Helper, Readonly, LumaConfig, false) of
        {ok, _} -> ok;
        {error, already_exists} -> ok;
        Error -> throw(Error)
    end,
    case provider_logic:has_storage(StorageId) of
        true -> ok;
        false ->
            {ok, StorageId} = storage_logic:create_in_zone(Name, StorageId),
            ?notice("Storage ~p created in Onezone", [StorageId])
    end,
    ok = delete_deprecated(StorageId).


%% @private
-spec migrate_space_support(od_space:id()) -> ok.
migrate_space_support(SpaceId) ->
    case space_storage:get(SpaceId) of
        {ok, SpaceStorage} ->
            % so far space could have been supported by only one storage in given provider
            [StorageId] = space_storage:get_storage_ids(SpaceStorage),
            MiR = space_storage:get_mounted_in_root(SpaceStorage),

            case space_logic:is_supported_by_storage(SpaceId, StorageId) of
                true -> ok;
                false ->
                    case storage_logic:upgrade_legacy_support(StorageId, SpaceId) of
                        ok -> ?notice("Support of space ~p by storage ~p upgraded in Onezone",
                            [SpaceId, StorageId]);
                        Error1 -> throw(Error1)
                    end
            end,
            case lists:member(StorageId, MiR) of
                true -> ok = storage_config:set_imported_storage(StorageId, true);
                false -> ok
            end,
            case space_storage:delete(SpaceId) of
                ok -> ok;
                ?ERROR_NOT_FOUND -> ok;
                Error2 -> throw(Error2)
            end;
        ?ERROR_NOT_FOUND ->
            ok
    end,
    ?notice("Support of space: ~p successfully migrated", [SpaceId]).


%% @TODO VFS-5856 deprecated, included for upgrade procedure. Remove in 19.09.*.
%%%===================================================================
%% Deprecated API and datastore_model callbacks
%%
%% All functions below are deprecated. Previous `storage` model have
%% been renamed to `storage_config` and this functions are needed to
%% properly perform upgrade procedure.
%%%===================================================================

-define(CTX, #{
    model => ?MODULE,
    fold_enabled => true,
    memory_copies => all
}).


%%--------------------------------------------------------------------
%% @doc
%% Deletes storage.
%% @end
%%--------------------------------------------------------------------
-spec delete_deprecated(id()) -> ok | {error, term()}.
delete_deprecated(StorageId) ->
    datastore_model:delete(?CTX, StorageId).


%%--------------------------------------------------------------------
%% @doc
%% Returns list of all records.
%% @end
%%--------------------------------------------------------------------
-spec list_deprecated() -> {ok, [datastore_doc:doc(#storage{})]} | {error, term()}.
list_deprecated() ->
    datastore_model:fold(?CTX, fun(Doc, Acc) -> {ok, [Doc | Acc]} end, []).


%%--------------------------------------------------------------------
%% @doc
%% Returns model's context.
%% @end
%%--------------------------------------------------------------------
-spec get_ctx() -> datastore:ctx().
get_ctx() ->
    ?CTX.


%%--------------------------------------------------------------------
%% @doc
%% Returns model's record version.
%% @end
%%--------------------------------------------------------------------
-spec get_record_version() -> datastore_model:record_version().
get_record_version() ->
    5.


%%--------------------------------------------------------------------
%% @doc
%% Returns model's record structure in provided version.
%% @end
%%--------------------------------------------------------------------
-spec get_record_struct(datastore_model:record_version()) ->
    datastore_model:record_struct().
get_record_struct(1) ->
    {record, [
        {name, binary},
        {helpers, [{record, [
            {name, string},
            {args, #{string => string}}
        ]}]}
    ]};
get_record_struct(2) ->
    {record, [
        {name, string},
        {helpers, [{record, [
            {name, string},
            {args, #{string => string}},
            {admin_ctx, #{string => string}},
            {insecure, boolean}
        ]}]},
        {readonly, boolean}
    ]};
get_record_struct(3) ->
    {record, [
        {name, string},
        {helpers, [{record, [
            {name, string},
            {args, #{string => string}},
            {admin_ctx, #{string => string}},
            {insecure, boolean}
        ]}]},
        {readonly, boolean},
        {luma_config, {record, [
            {url, string},
            {cache_timeout, integer},
            {api_key, string}
        ]}}
    ]};
get_record_struct(4) ->
    {record, [
        {name, string},
        {helpers, [{record, [
            {name, string},
            {args, #{string => string}},
            {admin_ctx, #{string => string}},
            {insecure, boolean},
            {extended_direct_io, boolean}
        ]}]},
        {readonly, boolean},
        {luma_config, {record, [
            {url, string},
            {cache_timeout, integer},
            {api_key, string}
        ]}}
    ]};
get_record_struct(5) ->
    {record, [
        {name, string},
        {helpers, [{record, [
            {name, string},
            {args, #{string => string}},
            {admin_ctx, #{string => string}},
            {insecure, boolean},
            {extended_direct_io, boolean},
            {storage_path_type, string}
        ]}]},
        {readonly, boolean},
        {luma_config, {record, [
            {url, string},
            {api_key, string}
        ]}}
    ]}.


%%--------------------------------------------------------------------
%% @doc
%% Upgrades model's record from provided version to the next one.
%% @end
%%--------------------------------------------------------------------
-spec upgrade_record(datastore_model:record_version(), datastore_model:record()) ->
    {datastore_model:record_version(), datastore_model:record()}.
upgrade_record(1, {storage, Name, Helpers}) ->
    {2, {storage,
        Name,
        [{
            helper,
            helper:translate_name(HelperName),
            maps:fold(fun(K, V, Args) ->
                maps:put(helper:translate_arg_name(K), V, Args)
            end, #{}, HelperArgs),
            #{},
            false
        } || {_, HelperName, HelperArgs} <- Helpers],
        false
    }};
upgrade_record(2, {_, Name, Helpers, Readonly}) ->
    {3, {storage,
        Name,
        Helpers,
        Readonly,
        undefined
    }};
upgrade_record(3, {_, Name, Helpers, Readonly, LumaConfig}) ->
    {4, {storage,
        Name,
        [{
            helper,
            HelperName,
            HelperArgs,
            AdminCtx,
            Insecure,
            false
        } || {_, HelperName, HelperArgs, AdminCtx, Insecure} <- Helpers],
        Readonly,
        LumaConfig
    }};
upgrade_record(4, {_, Name, Helpers, Readonly, LumaConfig}) ->
    {5, {storage,
        Name,
        [
            #helper{
                name = HelperName,
                args = HelperArgs,
                admin_ctx = AdminCtx,
                insecure = Insecure,
                extended_direct_io = ExtendedDirectIO,
                storage_path_type = ?CANONICAL_STORAGE_PATH
            } || {_, HelperName, HelperArgs, AdminCtx, Insecure,
            ExtendedDirectIO} <- Helpers
        ],
        Readonly,
        LumaConfig
    }}.<|MERGE_RESOLUTION|>--- conflicted
+++ resolved
@@ -349,6 +349,7 @@
         Error -> Error
     end.
 
+
 -spec update_helper_args(id(), helper:args()) -> ok | {error, term()}.
 update_helper_args(StorageId, Changes) when is_map(Changes) ->
     UpdateFun = fun(Helper) -> helper:update_args(Helper, Changes) end,
@@ -401,11 +402,7 @@
                 false ->
                     case storage_logic:support_space(StorageId, SpaceSupportToken, SupportSize) of
                         {ok, SpaceId} ->
-<<<<<<< HEAD
-                            space_logic:on_space_supported(SpaceId),
-=======
                             on_space_supported(SpaceId, StorageId),
->>>>>>> 74f216ca
                             {ok, SpaceId};
                         {error, _} = Error ->
                             Error
@@ -455,13 +452,10 @@
 
 -spec revoke_space_support(id(), od_space:id()) -> ok | errors:error().
 revoke_space_support(StorageId, SpaceId) ->
-<<<<<<< HEAD
-%%     @TODO VFS-6132 Use space_unsupport when it is implemented
-=======
+    %% @TODO VFS-6132 Use space_unsupport when it is implemented
     %% @TODO VFS-6208 Cancel sync and auto-cleaning traverse and clean up ended tasks when unsupporting
->>>>>>> 74f216ca
     case storage_logic:revoke_space_support(StorageId, SpaceId) of
-        ok -> space_unsupport:cleanup_local_documents(SpaceId, StorageId);
+        ok -> on_space_unsupported(SpaceId, StorageId);
         Error -> Error
     end.
 
@@ -485,26 +479,26 @@
 
 
 %% @private
-<<<<<<< HEAD
 -spec on_storage_created(id(), qos_parameters()) -> ok.
 on_storage_created(StorageId, QosParameters) ->
     ok = set_qos_parameters(StorageId, QosParameters),
     on_storage_created(StorageId).
-=======
+
+
+%% @private
 -spec on_space_supported(od_space:id(), id()) -> ok.
 on_space_supported(SpaceId, StorageId) ->
     % remove possible remnants of previous support 
     % (when space was unsupported in Onezone without provider knowledge)
-    delete_associated_documents(SpaceId, StorageId),
-    ok = qos_hooks:reevaluate_all_impossible_qos_in_space(SpaceId).
+    space_unsupport:cleanup_local_documents(SpaceId, StorageId),
+    space_logic:on_space_supported(SpaceId).
 
 
 %% @private
 -spec on_space_unsupported(od_space:id(), id()) -> ok.
 on_space_unsupported(SpaceId, StorageId) ->
-    delete_associated_documents(SpaceId, StorageId),
+    space_unsupport:cleanup_local_documents(SpaceId, StorageId),
     main_harvesting_stream:space_unsupported(SpaceId).
->>>>>>> 74f216ca
 
 
 %% @private
@@ -515,16 +509,6 @@
     rtransfer_config:add_storage(StorageId),
     rpc:multicall(Nodes, rtransfer_config, restart_link, []),
     helpers_reload:refresh_helpers_by_storage(StorageId).
-
-
-%% @private
--spec delete_associated_documents(od_space:id(), id()) -> ok.
-delete_associated_documents(SpaceId, StorageId) ->
-    file_popularity_api:disable(SpaceId),
-    file_popularity_api:delete_config(SpaceId),
-    autocleaning_api:disable(SpaceId),
-    autocleaning_api:delete_config(SpaceId),
-    storage_sync:clean_up(SpaceId, StorageId).
 
 
 %% @private
