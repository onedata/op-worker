%%%-------------------------------------------------------------------
%%% @author Michal Stanisz
%%% @copyright (C) 2019 ACK CYFRONET AGH
%%% This software is released under the MIT license
%%% cited in 'LICENSE.txt'.
%%% @end
%%%-------------------------------------------------------------------
%%% @doc
%%% Module responsible for all storage model related operations.
%%%
%%% This module is an overlay to `storage_config` which manages private
%%% local storage configuration and `storage_logic` that is responsible
%%% for management of storage details shared via GraphSync.
%%% Functions from those two modules should not be called directly.
%%%
%%% This module contains datastore functions for a deprecated model 'storage'.
%%% The model has been renamed to `storage_config` and those functions are
%%% needed to properly perform upgrade procedure.
%%% @end
%%%-------------------------------------------------------------------
-module(storage).
-author("Michal Stanisz").

-include("middleware/middleware.hrl").
-include_lib("ctool/include/errors.hrl").
-include_lib("ctool/include/logging.hrl").

%% API
-export([create/6, get/1, exists/1, delete/1, clear_storages/0]).

%% Functions to retrieve storage details in Onepanel compatible format
-export([describe/1, describe_luma_config/1]).

%%% Functions to retrieve storage details
-export([
    get_id/1, get_block_size/1, get_helper/1, get_helper_name/1,
    get_luma_feed/1, get_luma_config/1
]).
-export([fetch_name/1, fetch_name_of_remote_storage/2, fetch_provider_id_of_remote_storage/2,
    fetch_qos_parameters_of_local_storage/1, fetch_qos_parameters_of_remote_storage/2]).
-export([should_skip_storage_detection/1, is_imported/1, is_posix_compatible/1, 
    is_local_storage_readonly/1, is_storage_readonly/2]).
-export([has_non_auto_luma_feed/1]).
-export([is_local/1]).
-export([verify_configuration/3]).

%%% Functions to modify storage details
-export([update_name/2, update_luma_config/2]).
-export([set_qos_parameters/2, update_readonly_and_imported/3]).
-export([update_helper_args/2, update_helper_admin_ctx/2,
    update_helper/2]).

%%% Support related functions
-export([init_space_support/3, update_space_support_size/3]).
-export([init_unsupport/2, complete_unsupport_resize/2, complete_unsupport_purge/2, 
    finalize_unsupport/2]).

% exported for initializer and env_up escripts
-export([on_storage_created/1]).

%%% cluster upgrade procedures
-export([upgrade_supports_to_21_02/0]).


-type id() :: od_storage:id().
-opaque data() :: storage_config:doc().
-type name() :: od_storage:name().
-type qos_parameters() :: od_storage:qos_parameters().
-type luma_feed() :: luma:feed().
-type luma_config() :: luma_config:config().
-type access_type() :: ?READONLY | ?READWRITE.
-type imported() :: boolean().
-type readonly() :: boolean().

%% @formatter:off
-type config() :: #{
    readonly => readonly(),
    importedStorage => imported(),
    skipStorageDetection => boolean()
}.
%% @formatter:on

-export_type([id/0, data/0, name/0, qos_parameters/0, luma_config/0, luma_feed/0, access_type/0,
    imported/0, readonly/0, config/0]).

-compile({no_auto_import, [get/1]}).


%%%===================================================================
%%% API
%%%===================================================================

-spec create(name(), helpers:helper(), luma_config(),
    imported(), readonly(), qos_parameters()) -> {ok, id()} | {error, term()}.
create(Name, Helper, LumaConfig, ImportedStorage, Readonly, QosParameters) ->
    case storage_logic:create_in_zone(Name, ImportedStorage, Readonly, QosParameters) of
        {ok, Id} ->
            case storage_config:create(Id, Helper, LumaConfig) of
                {ok, Id} ->
                    on_storage_created(Id),
                    {ok, Id};
                StorageConfigError ->
                    case storage_logic:delete_in_zone(Id) of
                        ok -> ok;
                        {error, _} = Error ->
                            ?error("Could not revert creation of storage ~p in Onezone: ~p",
                                [Id, Error])
                    end,
                    StorageConfigError
            end;
        StorageLogicError ->
            StorageLogicError
    end.


-spec get(id() | data()) -> {ok, data()} | {error, term()}.
get(StorageId) when is_binary(StorageId) ->
    storage_config:get(StorageId);
get(StorageData) ->
    {ok, StorageData}.


%%-------------------------------------------------------------------
%% @doc
%% Returns map describing the storage. The data is redacted to
%% remove sensitive information.
%% @end
%%-------------------------------------------------------------------
-spec describe(id() | data()) -> {ok, json_utils:json_term()} | {error, term()}.
describe(StorageId) when is_binary(StorageId) ->
    case get(StorageId) of
        {ok, StorageData} -> describe(StorageData);
        {error, _} = Error -> Error
    end;
describe(StorageData) ->
    StorageId = get_id(StorageData),
    Helper = get_helper(StorageData),
    AdminCtx = helper:get_redacted_admin_ctx(Helper),
    HelperArgs = helper:get_args(Helper),
    Base = maps:merge(HelperArgs, AdminCtx),
    {ok, LumaConfigDescription} = describe_luma_config(StorageData),
    BaseWithLuma = maps:merge(Base, LumaConfigDescription),
    {ok, BaseWithLuma#{
        <<"id">> => StorageId,
        <<"name">> => fetch_name(StorageId),
        <<"type">> => helper:get_name(Helper),
        <<"importedStorage">> => is_imported(StorageId),
        <<"readonly">> => is_local_storage_readonly(StorageId),
        <<"qosParameters">> => fetch_qos_parameters_of_local_storage(StorageId)
    }}.


-spec describe_luma_config(id() | data()) -> {ok, json_utils:json_map()}.
describe_luma_config(StorageId) when is_binary(StorageId) ->
    case get(StorageId) of
        {ok, StorageData} -> describe(StorageData);
        {error, _} = Error -> Error
    end;
describe_luma_config(StorageData) ->
    LumaConfig = get_luma_config(StorageData),
    {ok, luma_config:describe(LumaConfig)}.


-spec exists(id()) -> boolean().
exists(StorageId) ->
    storage_config:exists(StorageId).


%%--------------------------------------------------------------------
%% @doc
%% Removes storage. Fails with an error if the storage supports
%% any space.
%% @end
%%--------------------------------------------------------------------
-spec delete(id()) -> ok | ?ERROR_STORAGE_IN_USE | {error, term()}.
delete(StorageId) ->
    lock_on_storage_by_id(StorageId, fun() ->
        case space_support:supports_any_space(StorageId) of
            true ->
                ?ERROR_STORAGE_IN_USE;
            false ->
                % TODO VFS-5124 Remove from rtransfer
                delete_insecure(StorageId)
        end
    end).


%% @private
-spec delete_insecure(id()) -> ok | {error, term()}.
delete_insecure(StorageId) ->
    case storage_logic:delete_in_zone(StorageId) of
        ok ->
            ok = storage_config:delete(StorageId),
            luma:clear_db(StorageId);
        Error ->
            Error
    end.


%%--------------------------------------------------------------------
%% @doc
%% Removes all storages after provider have been deregistered.
%% @end
%%--------------------------------------------------------------------
-spec clear_storages() -> ok.
clear_storages() ->
    % all storages should have been deleted by Onezone after
    % provider was deregistered, so clear only local data
    storage_config:delete_all().


-spec verify_configuration(id() | name(), config(), helpers:helper()) -> ok | {error, term()}.
verify_configuration(IdOrName, Config, Helper) ->
    try
        sanitize_readonly_option(IdOrName, Config),
        check_helper_against_readonly_option(Config, Helper),
        check_helper_against_imported_option(Config, Helper)
    catch
        throw:Error -> Error
    end.

%%%===================================================================
%%% Functions to retrieve storage details
%%%===================================================================

-spec get_id(id() | data()) -> id().
get_id(StorageId) when is_binary(StorageId) ->
    StorageId;
get_id(StorageData) ->
    storage_config:get_id(StorageData).


%%--------------------------------------------------------------------
%% @doc
%% Returns size of block used by underlying object storage.
%% For posix-compatible ones 'undefined' is returned.
%% @end
%%--------------------------------------------------------------------
-spec get_block_size(id()) -> non_neg_integer() | undefined.
get_block_size(StorageId) ->
    helper:get_block_size(get_helper(StorageId)).


-spec get_helper(data() | id()) -> helpers:helper().
get_helper(StorageDataOrId) ->
    storage_config:get_helper(StorageDataOrId).

-spec get_helper_name(data() | id()) -> helper:name().
get_helper_name(StorageDataOrId) ->
    Helper = storage_config:get_helper(StorageDataOrId),
    helper:get_name(Helper).

-spec get_luma_feed(id() | data()) -> luma_feed().
get_luma_feed(Storage) ->
    storage_config:get_luma_feed(Storage).

-spec get_luma_config(id() | data()) -> luma_config().
get_luma_config(StorageData) ->
    storage_config:get_luma_config(StorageData).


-spec fetch_name(id()) -> name().
fetch_name(StorageId) when is_binary(StorageId) ->
    {ok, Name} = ?throw_on_error(storage_logic:get_name_of_local_storage(StorageId)),
    Name.


-spec fetch_name_of_remote_storage(id(), od_space:id()) -> name().
fetch_name_of_remote_storage(StorageId, SpaceId) when is_binary(StorageId) ->
    {ok, Name} = ?throw_on_error(storage_logic:get_name_of_remote_storage(StorageId, SpaceId)),
    Name.


-spec fetch_provider_id_of_remote_storage(id(), od_space:id()) -> od_provider:id().
fetch_provider_id_of_remote_storage(StorageId, SpaceId) ->
    {ok, ProviderId} = ?throw_on_error(storage_logic:get_provider(StorageId, SpaceId)),
    ProviderId.


-spec fetch_qos_parameters_of_local_storage(id()) -> qos_parameters().
fetch_qos_parameters_of_local_storage(StorageId) when is_binary(StorageId) ->
    {ok, QosParameters} =
        ?throw_on_error(storage_logic:get_qos_parameters_of_local_storage(StorageId)),
    QosParameters.


%%--------------------------------------------------------------------
%% @doc
%% Retrieves QoS parameters from storage details shared between providers
%% through given space.
%% @end
%%--------------------------------------------------------------------
-spec fetch_qos_parameters_of_remote_storage(id(), od_space:id()) -> qos_parameters().
fetch_qos_parameters_of_remote_storage(StorageId, SpaceId) when is_binary(StorageId) ->
    {ok, QosParameters} =
        ?throw_on_error(storage_logic:get_qos_parameters_of_remote_storage(StorageId, SpaceId)),
    QosParameters.


-spec should_skip_storage_detection(data() | id()) -> boolean().
should_skip_storage_detection(StorageDataOrId) ->
    storage_config:should_skip_storage_detection(StorageDataOrId).


-spec is_imported(id() | data()) -> boolean().
is_imported(StorageId) when is_binary(StorageId) ->
    {ok, Imported} = ?throw_on_error(storage_logic:is_imported(StorageId)),
    Imported;
is_imported(StorageData) ->
    is_imported(storage:get_id(StorageData)).

-spec is_local_storage_readonly(id()) -> boolean().
is_local_storage_readonly(StorageId) when is_binary(StorageId) ->
    {ok, Readonly} = ?throw_on_error(storage_logic:is_local_storage_readonly(StorageId)),
    Readonly.

-spec is_storage_readonly(id() | data(), od_space:id()) -> boolean().
is_storage_readonly(StorageId, SpaceId) when is_binary(StorageId) ->
    {ok, Readonly} = ?throw_on_error(storage_logic:is_storage_readonly(StorageId, SpaceId)),
    Readonly;
is_storage_readonly(StorageData, SpaceId) ->
    is_storage_readonly(storage:get_id(StorageData), SpaceId).


-spec has_non_auto_luma_feed(data()) -> boolean().
has_non_auto_luma_feed(Storage) ->
    get_luma_feed(Storage) =/= ?AUTO_FEED.


-spec is_local(id()) -> boolean().
is_local(StorageId) ->
    provider_logic:has_storage(StorageId).


-spec is_posix_compatible(id() | data()) -> boolean().
is_posix_compatible(StorageDataOrId) ->
    Helper = get_helper(StorageDataOrId),
    helper:is_posix_compatible(Helper).

%%%===================================================================
%%% Functions to modify storage details
%%%===================================================================

-spec update_name(id(), NewName :: name()) -> ok.
update_name(StorageId, NewName) ->
    storage_logic:update_name(StorageId, NewName).


-spec update_luma_config(id(), Diff :: luma_config:diff()) ->
    ok | {error, term()}.
update_luma_config(StorageId, Diff) ->
    UpdateFun = fun(LumaConfig) ->
        luma_config:update(LumaConfig, Diff)
    end,
    case storage_config:update_luma_config(StorageId, UpdateFun) of
        ok ->
            luma:clear_db(StorageId);
        {error, no_update} ->
            ok;
        {error, _} = Error ->
            Error
    end.


-spec update_readonly_and_imported(id(), readonly(), imported()) -> ok | {error, term()}.
update_readonly_and_imported(StorageId, Readonly, Imported) ->
    storage_logic:update_readonly_and_imported(StorageId, Readonly, Imported).


-spec set_qos_parameters(id(), qos_parameters()) -> ok | errors:error().
set_qos_parameters(StorageId, QosParameters) ->
    case storage_logic:set_qos_parameters(StorageId, QosParameters) of
        ok ->
            {ok, Spaces} = storage_logic:get_spaces(StorageId),
            lists:foreach(fun(SpaceId) ->
                ok = qos_hooks:reevaluate_all_impossible_qos_in_space(SpaceId)
            end, Spaces);
        Error -> Error
    end.


-spec update_helper_args(id(), helper:args()) -> ok | {error, term()}.
update_helper_args(StorageId, Changes) when is_map(Changes) ->
    UpdateFun = fun(Helper) -> helper:update_args(Helper, Changes) end,
    update_helper(StorageId, UpdateFun).


-spec update_helper_admin_ctx(id(), helper:user_ctx()) -> ok | {error, term()}.
update_helper_admin_ctx(StorageId, Changes) ->
    UpdateFun = fun(Helper) -> helper:update_admin_ctx(Helper, Changes) end,
    update_helper(StorageId, UpdateFun).


-spec update_helper(id(), fun((helpers:helper()) -> helpers:helper())) ->
    ok | {error, term()}.
update_helper(StorageId, UpdateFun) ->
    case storage_config:update_helper(StorageId, UpdateFun) of
        ok -> on_helper_changed(StorageId);
        {error, no_changes} -> ok;
        {error, _} = Error -> Error
    end.

%%%===================================================================
%%% Support related functions
%%%===================================================================

-spec init_space_support(storage:id(), tokens:serialized(), od_space:support_size()) ->
    {ok, od_space:id()} | errors:error().
init_space_support(StorageId, SpaceSupportToken, SupportSize) ->
    storage_logic:init_space_support(StorageId, SpaceSupportToken, SupportSize).


-spec update_space_support_size(storage:id(), od_space:id(), NewSupportSize :: integer()) ->
    ok | errors:error().
update_space_support_size(StorageId, SpaceId, NewSupportSize) ->
    storage_logic:update_space_support_size(StorageId, SpaceId, NewSupportSize).


-spec init_unsupport(storage:id(), od_space:id()) -> ok | errors:error().
init_unsupport(StorageId, SpaceId) ->
    storage_logic:apply_unsupport_step(StorageId, SpaceId, init_unsupport).


-spec complete_unsupport_resize(storage:id(), od_space:id()) -> ok | errors:error().
complete_unsupport_resize(StorageId, SpaceId) ->
    storage_logic:apply_unsupport_step(StorageId, SpaceId, complete_unsupport_resize).


-spec complete_unsupport_purge(storage:id(), od_space:id()) -> ok | errors:error().
complete_unsupport_purge(StorageId, SpaceId) ->
    storage_logic:apply_unsupport_step(StorageId, SpaceId, complete_unsupport_purge).


-spec finalize_unsupport(storage:id(), od_space:id()) -> ok | errors:error().
finalize_unsupport(StorageId, SpaceId) ->
    storage_logic:apply_unsupport_step(StorageId, SpaceId, finalize_unsupport).

%%%===================================================================
%%% Upgrade from 20.02.* to 21.02.*
%%%===================================================================

%%--------------------------------------------------------------------
%% @doc
%% Upgrades all space supports to the new model (21.02) by calling the upgrade
%% procedure in Onezone.
%% @end
%%--------------------------------------------------------------------
-spec upgrade_supports_to_21_02() -> ok.
upgrade_supports_to_21_02() ->
    ?info("Upgrading all space supports to the new model (~s)...", [?LINE_21_02]),
    {ok, Spaces} = provider_logic:get_spaces(),
    lists:foreach(fun(SpaceId) ->
        {ok, StorageId} = space_logic:get_local_storage_id(SpaceId),
        {ok, Name} = space_logic:get_name(SpaceId),
        ok = storage_logic:upgrade_support_to_21_02(StorageId, SpaceId),
        ?info("  * space '~ts' (~ts) OK", [Name, SpaceId])
    end, Spaces),
    ?notice("Successfully upgraded space supports for ~B space(s)", [length(Spaces)]).

%%%===================================================================
%%% Internal functions
%%%===================================================================

%% @private
-spec on_storage_created(id()) -> ok.
on_storage_created(StorageId) ->
    rtransfer_config:add_storage(StorageId).


%% @private
-spec on_helper_changed(StorageId :: id()) -> ok.
on_helper_changed(StorageId) ->
    fslogic_event_emitter:emit_helper_params_changed(StorageId),
    rtransfer_config:add_storage(StorageId),
    rpc:multicall(consistent_hashing:get_all_nodes(), rtransfer_config, restart_link, []),
    helpers_reload:refresh_helpers_by_storage(StorageId).


%% @private
-spec lock_on_storage_by_id(id(), fun(() -> Result)) -> Result.
lock_on_storage_by_id(Identifier, Fun) ->
    critical_section:run({storage_id, Identifier}, Fun).


%% @private
-spec check_helper_against_readonly_option(config(), helpers:helper()) -> ok.
check_helper_against_readonly_option(#{readonly := true}, _Helper) ->
    ok;
check_helper_against_readonly_option(#{readonly := false}, Helper) ->
    case helper:supports_storage_access_type(Helper, ?READWRITE) of
        false ->
            HelperName = helper:get_name(Helper),
            throw(?ERROR_REQUIRES_READONLY_STORAGE(HelperName));
        true ->
            ok
    end.

%% @private
-spec check_helper_against_imported_option(config(), helpers:helper()) -> ok.
check_helper_against_imported_option(#{importedStorage := false}, _Helper) ->
    ok;
check_helper_against_imported_option(#{importedStorage := true}, Helper) ->
    case helper:is_import_supported(Helper) of
        false ->
            HelperName = helper:get_name(Helper),
            throw(?ERROR_STORAGE_IMPORT_NOT_SUPPORTED(HelperName, ?OBJECT_HELPERS));
        true ->
            ok
    end.


%% @private
-spec sanitize_readonly_option(id() | name(), config()) -> ok.
sanitize_readonly_option(IdOrName, #{
    skipStorageDetection := SkipStorageDetection,
    readonly := Readonly,
    importedStorage := Imported
}) ->
    case {ensure_boolean(Readonly), ensure_boolean(SkipStorageDetection), ensure_boolean(Imported)} of
        {false, _, _} -> ok;
        {true, false, _} -> throw(?ERROR_BAD_VALUE_NOT_ALLOWED(skipStorageDetection, [true]));
        {true, true, false} -> throw(?ERROR_REQUIRES_IMPORTED_STORAGE(IdOrName));
        {true, true, true} -> ok
    end.


-spec ensure_boolean(binary() | boolean()) -> boolean().
ensure_boolean(<<"true">>) -> true;
ensure_boolean(<<"false">>) -> false;
<<<<<<< HEAD
ensure_boolean(Boolean) when is_boolean(Boolean) -> Boolean.
=======
ensure_boolean(Boolean) when is_boolean(Boolean) -> Boolean.


%%%===================================================================
%%% Upgrade from 19.02.*
%%%===================================================================

%%--------------------------------------------------------------------
%% @doc
%% Migrates storages and spaces support data to Onezone.
%% Removes obsolete space_storage and storage documents.
%% Dedicated for upgrading Oneprovider from 19.02.* to 19.09.*.
%% @end
%%--------------------------------------------------------------------
-spec migrate_to_zone() -> ok.
migrate_to_zone() ->
    ?info("Starting storage migration procedure..."),
    {ok, StorageDocs} = list_deprecated(),
    lists:foreach(fun migrate_storage_docs/1, StorageDocs),

    {ok, Spaces} = provider_logic:get_spaces(),
    lists:foreach(fun migrate_space_support/1, Spaces),

    % Remove virtual storage (with id equal to that of provider) in Onezone
    case storage_logic:delete_in_zone(oneprovider:get_id()) of
        ok -> ok;
        ?ERROR_NOT_FOUND -> ok;
        Error -> throw(Error)
    end.


%%--------------------------------------------------------------------
%% @private
%% @doc
%% Renames old `storage` record to `storage_config` and creates
%% appropriate storages in Onezone.
%% @end
%%--------------------------------------------------------------------
-spec migrate_storage_docs(storage_config:doc()) -> ok.
migrate_storage_docs(#document{key = StorageId, value = Storage = #storage{name = Name}}) ->
    StorageConfigV1 = storage_config:migrate_to_storage_config_v1(Storage),
    {_, StorageConfig} = datastore_versions:upgrade_record(1, storage_config, StorageConfigV1),
    case storage_config:create(StorageId, StorageConfig) of
        {ok, _} -> ok;
        {error, already_exists} -> ok;
        Error -> throw(Error)
    end,
    case provider_logic:has_storage(StorageId) of
        true -> ok;
        false ->
            {ok, StorageId} = storage_logic:create_in_zone(Name, unknown, false, #{}, StorageId),
            ?notice("Storage ~p created in Onezone", [StorageId])
    end,
    ok = delete_deprecated(StorageId).


%% @private
-spec migrate_space_support(od_space:id()) -> ok.
migrate_space_support(SpaceId) ->
    case space_storage:get(SpaceId) of
        {ok, SpaceStorage} ->
            % so far space could have been supported by only one storage in given provider
            [StorageId] = space_storage:get_storage_ids(SpaceStorage),
            MiR = space_storage:get_mounted_in_root(SpaceStorage),

            case space_logic:is_supported_by_storage(SpaceId, StorageId) of
                true -> ok;
                false ->
                    case storage_logic:upgrade_legacy_support(StorageId, SpaceId) of
                        ok -> ?notice("Support of space ~p by storage ~p upgraded in Onezone",
                            [SpaceId, StorageId]);
                        Error1 -> throw(Error1)
                    end
            end,
            ok = storage_logic:set_imported(StorageId, lists:member(StorageId, MiR)),
            case space_storage:delete(SpaceId) of
                ok -> ok;
                ?ERROR_NOT_FOUND -> ok;
                Error2 -> throw(Error2)
            end;
        ?ERROR_NOT_FOUND ->
            ok
    end,
    ?notice("Support of space: ~p successfully migrated", [SpaceId]).


%%%===================================================================
%%% Upgrade from 20.02.0-beta3
%%%===================================================================

-spec migrate_imported_storages_to_zone() -> ok.
migrate_imported_storages_to_zone() ->
    ?info("Starting imported storages migration procedure..."),
    {ok, StorageIds} = provider_logic:get_storage_ids(),
    lists:foreach(fun(StorageId) ->
        ImportedStorage = storage_config:is_imported_storage(StorageId),
        storage_logic:set_imported(StorageId, ImportedStorage)
    end, StorageIds),
    ?notice("Imported storages migration procedure finished succesfully").


%% @TODO VFS-5856 deprecated, included for upgrade procedure. Remove in next major release after 20.02.*.
%%%===================================================================
%% Deprecated API and datastore_model callbacks
%%
%% All functions below are deprecated. Previous `storage` model have
%% been renamed to `storage_config` and this functions are needed to
%% properly perform upgrade procedure.
%%%===================================================================

-define(CTX, #{
    model => ?MODULE,
    fold_enabled => true,
    memory_copies => all
}).


%%--------------------------------------------------------------------
%% @doc
%% Deletes storage.
%% @end
%%--------------------------------------------------------------------
-spec delete_deprecated(id()) -> ok | {error, term()}.
delete_deprecated(StorageId) ->
    datastore_model:delete(?CTX, StorageId).


%%--------------------------------------------------------------------
%% @doc
%% Returns list of all records.
%% @end
%%--------------------------------------------------------------------
-spec list_deprecated() -> {ok, [datastore_doc:doc(#storage{})]} | {error, term()}.
list_deprecated() ->
    datastore_model:fold(?CTX, fun(Doc, Acc) -> {ok, [Doc | Acc]} end, []).


%%--------------------------------------------------------------------
%% @doc
%% Returns model's context.
%% @end
%%--------------------------------------------------------------------
-spec get_ctx() -> datastore:ctx().
get_ctx() ->
    ?CTX.


%%--------------------------------------------------------------------
%% @doc
%% Returns model's record version.
%% @end
%%--------------------------------------------------------------------
-spec get_record_version() -> datastore_model:record_version().
get_record_version() ->
    5.


%%--------------------------------------------------------------------
%% @doc
%% Returns model's record structure in provided version.
%% @end
%%--------------------------------------------------------------------
-spec get_record_struct(datastore_model:record_version()) ->
    datastore_model:record_struct().
get_record_struct(1) ->
    {record, [
        {name, binary},
        {helpers, [{record, [
            {name, string},
            {args, #{string => string}}
        ]}]}
    ]};
get_record_struct(2) ->
    {record, [
        {name, string},
        {helpers, [{record, [
            {name, string},
            {args, #{string => string}},
            {admin_ctx, #{string => string}},
            {insecure, boolean}
        ]}]},
        {readonly, boolean}
    ]};
get_record_struct(3) ->
    {record, [
        {name, string},
        {helpers, [{record, [
            {name, string},
            {args, #{string => string}},
            {admin_ctx, #{string => string}},
            {insecure, boolean}
        ]}]},
        {readonly, boolean},
        {luma_config, {record, [
            {url, string},
            {cache_timeout, integer},
            {api_key, string}
        ]}}
    ]};
get_record_struct(4) ->
    {record, [
        {name, string},
        {helpers, [{record, [
            {name, string},
            {args, #{string => string}},
            {admin_ctx, #{string => string}},
            {insecure, boolean},
            {extended_direct_io, boolean}
        ]}]},
        {readonly, boolean},
        {luma_config, {record, [
            {url, string},
            {cache_timeout, integer},
            {api_key, string}
        ]}}
    ]};
get_record_struct(5) ->
    {record, [
        {name, string},
        {helpers, [{record, [
            {name, string},
            {args, #{string => string}},
            {admin_ctx, #{string => string}},
            {insecure, boolean},
            {extended_direct_io, boolean},
            {storage_path_type, string}
        ]}]},
        {readonly, boolean},
        {luma_config, {record, [
            {url, string},
            {api_key, string}
        ]}}
    ]}.


%%--------------------------------------------------------------------
%% @doc
%% Upgrades model's record from provided version to the next one.
%% @end
%%--------------------------------------------------------------------
-spec upgrade_record(datastore_model:record_version(), datastore_model:record()) ->
    {datastore_model:record_version(), datastore_model:record()}.
upgrade_record(1, {storage, Name, Helpers}) ->
    {2, {storage,
        Name,
        [{
            helper,
            helper:translate_name(HelperName),
            maps:fold(fun(K, V, Args) ->
                maps:put(helper:translate_arg_name(K), V, Args)
            end, #{}, HelperArgs),
            #{},
            false
        } || {_, HelperName, HelperArgs} <- Helpers],
        false
    }};
upgrade_record(2, {_, Name, Helpers, Readonly}) ->
    {3, {storage,
        Name,
        Helpers,
        Readonly,
        undefined
    }};
upgrade_record(3, {_, Name, Helpers, Readonly, LumaConfig}) ->
    {4, {storage,
        Name,
        [{
            helper,
            HelperName,
            HelperArgs,
            AdminCtx,
            Insecure,
            false
        } || {_, HelperName, HelperArgs, AdminCtx, Insecure} <- Helpers],
        Readonly,
        LumaConfig
    }};
upgrade_record(4, {_, Name, Helpers, Readonly, {luma_config, Url, _CacheTimeout, ApiKey}}) ->
    {5, {storage,
        Name,
        [
            {helper,
                HelperName,
                HelperArgs,
                AdminCtx,
                Insecure,
                ExtendedDirectIO,
                ?CANONICAL_STORAGE_PATH
            } || {_, HelperName, HelperArgs, AdminCtx, Insecure,
            ExtendedDirectIO} <- Helpers
        ],
        Readonly,
        {luma_config, Url, ApiKey}
    }}.
>>>>>>> 945909a4
<|MERGE_RESOLUTION|>--- conflicted
+++ resolved
@@ -38,7 +38,7 @@
 ]).
 -export([fetch_name/1, fetch_name_of_remote_storage/2, fetch_provider_id_of_remote_storage/2,
     fetch_qos_parameters_of_local_storage/1, fetch_qos_parameters_of_remote_storage/2]).
--export([should_skip_storage_detection/1, is_imported/1, is_posix_compatible/1, 
+-export([should_skip_storage_detection/1, is_imported/1, is_posix_compatible/1,
     is_local_storage_readonly/1, is_storage_readonly/2]).
 -export([has_non_auto_luma_feed/1]).
 -export([is_local/1]).
@@ -52,7 +52,7 @@
 
 %%% Support related functions
 -export([init_space_support/3, update_space_support_size/3]).
--export([init_unsupport/2, complete_unsupport_resize/2, complete_unsupport_purge/2, 
+-export([init_unsupport/2, complete_unsupport_resize/2, complete_unsupport_purge/2,
     finalize_unsupport/2]).
 
 % exported for initializer and env_up escripts
@@ -527,301 +527,4 @@
 -spec ensure_boolean(binary() | boolean()) -> boolean().
 ensure_boolean(<<"true">>) -> true;
 ensure_boolean(<<"false">>) -> false;
-<<<<<<< HEAD
-ensure_boolean(Boolean) when is_boolean(Boolean) -> Boolean.
-=======
-ensure_boolean(Boolean) when is_boolean(Boolean) -> Boolean.
-
-
-%%%===================================================================
-%%% Upgrade from 19.02.*
-%%%===================================================================
-
-%%--------------------------------------------------------------------
-%% @doc
-%% Migrates storages and spaces support data to Onezone.
-%% Removes obsolete space_storage and storage documents.
-%% Dedicated for upgrading Oneprovider from 19.02.* to 19.09.*.
-%% @end
-%%--------------------------------------------------------------------
--spec migrate_to_zone() -> ok.
-migrate_to_zone() ->
-    ?info("Starting storage migration procedure..."),
-    {ok, StorageDocs} = list_deprecated(),
-    lists:foreach(fun migrate_storage_docs/1, StorageDocs),
-
-    {ok, Spaces} = provider_logic:get_spaces(),
-    lists:foreach(fun migrate_space_support/1, Spaces),
-
-    % Remove virtual storage (with id equal to that of provider) in Onezone
-    case storage_logic:delete_in_zone(oneprovider:get_id()) of
-        ok -> ok;
-        ?ERROR_NOT_FOUND -> ok;
-        Error -> throw(Error)
-    end.
-
-
-%%--------------------------------------------------------------------
-%% @private
-%% @doc
-%% Renames old `storage` record to `storage_config` and creates
-%% appropriate storages in Onezone.
-%% @end
-%%--------------------------------------------------------------------
--spec migrate_storage_docs(storage_config:doc()) -> ok.
-migrate_storage_docs(#document{key = StorageId, value = Storage = #storage{name = Name}}) ->
-    StorageConfigV1 = storage_config:migrate_to_storage_config_v1(Storage),
-    {_, StorageConfig} = datastore_versions:upgrade_record(1, storage_config, StorageConfigV1),
-    case storage_config:create(StorageId, StorageConfig) of
-        {ok, _} -> ok;
-        {error, already_exists} -> ok;
-        Error -> throw(Error)
-    end,
-    case provider_logic:has_storage(StorageId) of
-        true -> ok;
-        false ->
-            {ok, StorageId} = storage_logic:create_in_zone(Name, unknown, false, #{}, StorageId),
-            ?notice("Storage ~p created in Onezone", [StorageId])
-    end,
-    ok = delete_deprecated(StorageId).
-
-
-%% @private
--spec migrate_space_support(od_space:id()) -> ok.
-migrate_space_support(SpaceId) ->
-    case space_storage:get(SpaceId) of
-        {ok, SpaceStorage} ->
-            % so far space could have been supported by only one storage in given provider
-            [StorageId] = space_storage:get_storage_ids(SpaceStorage),
-            MiR = space_storage:get_mounted_in_root(SpaceStorage),
-
-            case space_logic:is_supported_by_storage(SpaceId, StorageId) of
-                true -> ok;
-                false ->
-                    case storage_logic:upgrade_legacy_support(StorageId, SpaceId) of
-                        ok -> ?notice("Support of space ~p by storage ~p upgraded in Onezone",
-                            [SpaceId, StorageId]);
-                        Error1 -> throw(Error1)
-                    end
-            end,
-            ok = storage_logic:set_imported(StorageId, lists:member(StorageId, MiR)),
-            case space_storage:delete(SpaceId) of
-                ok -> ok;
-                ?ERROR_NOT_FOUND -> ok;
-                Error2 -> throw(Error2)
-            end;
-        ?ERROR_NOT_FOUND ->
-            ok
-    end,
-    ?notice("Support of space: ~p successfully migrated", [SpaceId]).
-
-
-%%%===================================================================
-%%% Upgrade from 20.02.0-beta3
-%%%===================================================================
-
--spec migrate_imported_storages_to_zone() -> ok.
-migrate_imported_storages_to_zone() ->
-    ?info("Starting imported storages migration procedure..."),
-    {ok, StorageIds} = provider_logic:get_storage_ids(),
-    lists:foreach(fun(StorageId) ->
-        ImportedStorage = storage_config:is_imported_storage(StorageId),
-        storage_logic:set_imported(StorageId, ImportedStorage)
-    end, StorageIds),
-    ?notice("Imported storages migration procedure finished succesfully").
-
-
-%% @TODO VFS-5856 deprecated, included for upgrade procedure. Remove in next major release after 20.02.*.
-%%%===================================================================
-%% Deprecated API and datastore_model callbacks
-%%
-%% All functions below are deprecated. Previous `storage` model have
-%% been renamed to `storage_config` and this functions are needed to
-%% properly perform upgrade procedure.
-%%%===================================================================
-
--define(CTX, #{
-    model => ?MODULE,
-    fold_enabled => true,
-    memory_copies => all
-}).
-
-
-%%--------------------------------------------------------------------
-%% @doc
-%% Deletes storage.
-%% @end
-%%--------------------------------------------------------------------
--spec delete_deprecated(id()) -> ok | {error, term()}.
-delete_deprecated(StorageId) ->
-    datastore_model:delete(?CTX, StorageId).
-
-
-%%--------------------------------------------------------------------
-%% @doc
-%% Returns list of all records.
-%% @end
-%%--------------------------------------------------------------------
--spec list_deprecated() -> {ok, [datastore_doc:doc(#storage{})]} | {error, term()}.
-list_deprecated() ->
-    datastore_model:fold(?CTX, fun(Doc, Acc) -> {ok, [Doc | Acc]} end, []).
-
-
-%%--------------------------------------------------------------------
-%% @doc
-%% Returns model's context.
-%% @end
-%%--------------------------------------------------------------------
--spec get_ctx() -> datastore:ctx().
-get_ctx() ->
-    ?CTX.
-
-
-%%--------------------------------------------------------------------
-%% @doc
-%% Returns model's record version.
-%% @end
-%%--------------------------------------------------------------------
--spec get_record_version() -> datastore_model:record_version().
-get_record_version() ->
-    5.
-
-
-%%--------------------------------------------------------------------
-%% @doc
-%% Returns model's record structure in provided version.
-%% @end
-%%--------------------------------------------------------------------
--spec get_record_struct(datastore_model:record_version()) ->
-    datastore_model:record_struct().
-get_record_struct(1) ->
-    {record, [
-        {name, binary},
-        {helpers, [{record, [
-            {name, string},
-            {args, #{string => string}}
-        ]}]}
-    ]};
-get_record_struct(2) ->
-    {record, [
-        {name, string},
-        {helpers, [{record, [
-            {name, string},
-            {args, #{string => string}},
-            {admin_ctx, #{string => string}},
-            {insecure, boolean}
-        ]}]},
-        {readonly, boolean}
-    ]};
-get_record_struct(3) ->
-    {record, [
-        {name, string},
-        {helpers, [{record, [
-            {name, string},
-            {args, #{string => string}},
-            {admin_ctx, #{string => string}},
-            {insecure, boolean}
-        ]}]},
-        {readonly, boolean},
-        {luma_config, {record, [
-            {url, string},
-            {cache_timeout, integer},
-            {api_key, string}
-        ]}}
-    ]};
-get_record_struct(4) ->
-    {record, [
-        {name, string},
-        {helpers, [{record, [
-            {name, string},
-            {args, #{string => string}},
-            {admin_ctx, #{string => string}},
-            {insecure, boolean},
-            {extended_direct_io, boolean}
-        ]}]},
-        {readonly, boolean},
-        {luma_config, {record, [
-            {url, string},
-            {cache_timeout, integer},
-            {api_key, string}
-        ]}}
-    ]};
-get_record_struct(5) ->
-    {record, [
-        {name, string},
-        {helpers, [{record, [
-            {name, string},
-            {args, #{string => string}},
-            {admin_ctx, #{string => string}},
-            {insecure, boolean},
-            {extended_direct_io, boolean},
-            {storage_path_type, string}
-        ]}]},
-        {readonly, boolean},
-        {luma_config, {record, [
-            {url, string},
-            {api_key, string}
-        ]}}
-    ]}.
-
-
-%%--------------------------------------------------------------------
-%% @doc
-%% Upgrades model's record from provided version to the next one.
-%% @end
-%%--------------------------------------------------------------------
--spec upgrade_record(datastore_model:record_version(), datastore_model:record()) ->
-    {datastore_model:record_version(), datastore_model:record()}.
-upgrade_record(1, {storage, Name, Helpers}) ->
-    {2, {storage,
-        Name,
-        [{
-            helper,
-            helper:translate_name(HelperName),
-            maps:fold(fun(K, V, Args) ->
-                maps:put(helper:translate_arg_name(K), V, Args)
-            end, #{}, HelperArgs),
-            #{},
-            false
-        } || {_, HelperName, HelperArgs} <- Helpers],
-        false
-    }};
-upgrade_record(2, {_, Name, Helpers, Readonly}) ->
-    {3, {storage,
-        Name,
-        Helpers,
-        Readonly,
-        undefined
-    }};
-upgrade_record(3, {_, Name, Helpers, Readonly, LumaConfig}) ->
-    {4, {storage,
-        Name,
-        [{
-            helper,
-            HelperName,
-            HelperArgs,
-            AdminCtx,
-            Insecure,
-            false
-        } || {_, HelperName, HelperArgs, AdminCtx, Insecure} <- Helpers],
-        Readonly,
-        LumaConfig
-    }};
-upgrade_record(4, {_, Name, Helpers, Readonly, {luma_config, Url, _CacheTimeout, ApiKey}}) ->
-    {5, {storage,
-        Name,
-        [
-            {helper,
-                HelperName,
-                HelperArgs,
-                AdminCtx,
-                Insecure,
-                ExtendedDirectIO,
-                ?CANONICAL_STORAGE_PATH
-            } || {_, HelperName, HelperArgs, AdminCtx, Insecure,
-            ExtendedDirectIO} <- Helpers
-        ],
-        Readonly,
-        {luma_config, Url, ApiKey}
-    }}.
->>>>>>> 945909a4
+ensure_boolean(Boolean) when is_boolean(Boolean) -> Boolean.