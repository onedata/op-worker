--- conflicted
+++ resolved
@@ -196,16 +196,9 @@
 %% Returns proxy helper parameters.
 %% @end
 %%--------------------------------------------------------------------
-<<<<<<< HEAD
--spec get_proxy_params(helpers:helper() | undefined, storage:id()) -> params().
-get_proxy_params(Helper, StorageId) ->
-    Timeout = get_timeout(Helper),
-    Latency = op_worker:get_env(proxy_helper_latency_milliseconds),
-=======
 -spec get_proxy_params(timeout(), storage:id()) -> params().
 get_proxy_params(Timeout, StorageId) ->
-    {ok, Latency} = application:get_env(?APP_NAME, proxy_helper_latency_milliseconds),
->>>>>>> f017253c
+    Latency = op_worker:get_env(proxy_helper_latency_milliseconds),
     TimeoutValue = integer_to_binary(Timeout + Latency),
     #helper_params{
         helper_name = ?PROXY_HELPER_NAME,
