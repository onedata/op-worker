--- conflicted
+++ resolved
@@ -131,7 +131,7 @@
         {error, ?ENOENT} -> ok;
         {error, Reason} ->
             Operation = remove,
-            ?error("Storage verification failed: ~ts", [?autoformat([Operation, Reason])]),
+            ?error(?autoformat_with_msg("Storage verification failed: ~ts", Operation, Reason)),
             throw(?ERROR_STORAGE_TEST_FAILED(remove))
     end.
 
@@ -194,10 +194,11 @@
         ?ERROR_STORAGE_TEST_FAILED(Operation) ->
             throw(?ERROR_STORAGE_TEST_FAILED(Operation));
         {Class, {Reason, Stacktrace}} ->
-            ?error_exception("Storage verification failed: ~ts", [?autoformat([Operation])], Class, Reason, Stacktrace),
+            ?error_exception(?autoformat_with_msg("Storage verification failed: ~ts", Operation),
+                Class, Reason, Stacktrace),
             throw(?ERROR_STORAGE_TEST_FAILED(Operation));
         {_Class, Reason} ->
-            ?error("Storage verification failed: ~ts", [?autoformat([Operation, Reason])]),
+            ?error(?autoformat_with_msg("Storage verification failed: ~ts", Operation, Reason)),
             throw(?ERROR_STORAGE_TEST_FAILED(Operation))
     end.
 
@@ -216,71 +217,8 @@
         <<Acc/binary, (rand:uniform(26) + 96)>>
     end, <<>>, lists:seq(1, Length)).
 
-<<<<<<< HEAD
 
 %% @private
 -spec shift(list()) -> list().
 shift([H | List]) ->
-    List ++ [H].
-=======
-%%-------------------------------------------------------------------
-%% @private
-%% @doc
-%% This function is used to verify whether storage is accessible on
-%% all nodes. It verifies whether it can read the file referenced by
-%% FileId and whether its content is equal to FileContent.
-%% Next, it creates a new test file and recursively calls itself
-%% on the next node from the Nodes list.
-%% @end
-%%-------------------------------------------------------------------
--spec verify_storage_internal(helpers:helper(), helper:user_ctx(), [node()],
-    helpers:file_id(), Content :: binary()) ->
-    {ok, {helpers:file_id(), binary()}} | ?ERROR_STORAGE_TEST_FAILED(_).
-verify_storage_internal(_Helper, _AdminCtx, [], FileId, FileContent) ->
-    {ok, {FileId, FileContent}};
-verify_storage_internal(Helper, AdminCtx, [Node | Nodes], FileId, ExpectedFileContent) ->
-    case verify_test_file(Node, Helper, AdminCtx, FileId, ExpectedFileContent) of
-        ok ->
-            NewFileId = generate_file_id(),
-            case create_test_file(Node, Helper, AdminCtx, NewFileId) of
-                {ok, NewFileContent} ->
-                    verify_storage_internal(Helper, AdminCtx,
-                        Nodes, NewFileId, NewFileContent);
-                Error ->
-                    Error
-            end;
-        Error ->
-            Error
-    end.
-
--spec create_test_file(node(), helpers:helper(), helper:user_ctx(), helpers:file_id()) ->
-    {ok, Content :: binary()} | ?ERROR_STORAGE_TEST_FAILED(write).
-create_test_file(Node, Helper, UserCtx, FileId) ->
-    case rpc:call(Node, ?MODULE, create_test_file, [Helper, UserCtx, FileId]) of
-        {badrpc, {'EXIT', {Reason, Stacktrace}}} ->
-            ?error("Storage test file creation failed: ~tp~n~tp", [Reason, Stacktrace]),
-            ?ERROR_STORAGE_TEST_FAILED(write);
-        {badrpc, nodedown} ->
-            ?error("Storage test file creation failed - node ~tp down", [Node]),
-            ?ERROR_STORAGE_TEST_FAILED(write);
-        <<Content/binary>> ->
-            {ok, Content}
-    end.
-
--spec verify_test_file(node(), helpers:helper(), helper:user_ctx(),
-    helpers:file_id(), Content :: binary()) ->
-    ok | ?ERROR_STORAGE_TEST_FAILED(read) | ?ERROR_STORAGE_TEST_FAILED(delete).
-verify_test_file(Node, Helper, UserCtx, FileId, ExpectedFileContent) ->
-    case rpc:call(Node, ?MODULE, verify_test_file,
-        [Helper, UserCtx, FileId, ExpectedFileContent]) of
-        {badrpc, {'EXIT', {Reason, Stacktrace}}} ->
-            ?error("Storage test file read failed: ~tp~n~tp", [Reason, Stacktrace]),
-            ?ERROR_STORAGE_TEST_FAILED(read);
-        {badrpc, nodedown} ->
-            ?error("Storage test file read failed - node ~tp down", [Node]),
-            ?ERROR_STORAGE_TEST_FAILED(read);
-        Result ->
-            % either success or a thrown deletion error
-            Result
-    end.
->>>>>>> 44056124
+    List ++ [H].