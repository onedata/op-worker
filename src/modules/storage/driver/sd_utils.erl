--- conflicted
+++ resolved
@@ -217,13 +217,8 @@
             create_storage_file(SDHandle, FileCtx4);
         {error, ?EEXIST} ->
             handle_eexists(VerifyDeletionLink, UserCtx, SDHandle, FileCtx3);
-<<<<<<< HEAD
-        {error, ?EACCES} ->
-            % eacces is possible because there is race condition
-=======
         {error, Errno} when Errno == ?EACCES orelse Errno == ?EPERM ->
             % eacces/eperm is possible because there is race condition
->>>>>>> 5317b66d
             % on creating and chowning parent dir
             % for this reason it is acceptable to try chowning parent once
              % TODO VFS-6432 in case of changing default credentials in LUMA we should not chown parent dir
@@ -404,23 +399,17 @@
         true ->
             FileCtx;
         false ->
-<<<<<<< HEAD
             EffectiveFileCtx = file_ctx:ensure_effective(FileCtx),
             case file_ctx:equals(FileCtx, EffectiveFileCtx) of
                 true -> % regular file - use provided ctx
-                    {ParentCtx, FileCtx2} = file_ctx:get_parent(FileCtx, undefined),
+                    {ParentCtx, FileCtx2} = files_tree:get_parent(FileCtx, undefined),
                     create_missing_parent_dirs(UserCtx, ParentCtx, []),
                     FileCtx2;
                 false -> % hardlink - use effective ctx and do not return changes on ctx
-                    {ParentCtx, _} = file_ctx:get_parent(EffectiveFileCtx, undefined),
+                    {ParentCtx, _} = files_tree:get_parent(EffectiveFileCtx, undefined),
                     create_missing_parent_dirs(UserCtx, ParentCtx, []),
                     FileCtx
             end
-=======
-            {ParentCtx, FileCtx2} = files_tree:get_parent(FileCtx, undefined),
-            create_missing_parent_dirs(UserCtx, ParentCtx, []),
-            FileCtx2
->>>>>>> 5317b66d
     end.
 
 %%-------------------------------------------------------------------
