--- conflicted
+++ resolved
@@ -367,15 +367,10 @@
     file_size = CSize
 }, Offset, Buffer) ->
     %% @todo: VFS-2086 handle sparse files
-<<<<<<< HEAD
-    ?RUN_WITH_FILE_HANDLE(SDHandle, fun(FileHandle) ->
+    run_with_file_handle(SDHandle, fun(FileHandle) ->
         % TODO handle sparse files bis
 %%        space_quota:assert_write(SpaceId, max(0, Offset + size(Buffer) - CSize)),
         space_quota:assert_write(SpaceId, max(0, size(Buffer))),
-=======
-    run_with_file_handle(SDHandle, fun(FileHandle) ->
-        space_quota:assert_write(SpaceId, max(0, Offset + size(Buffer) - CSize)),
->>>>>>> e1994af2
         helpers:write(FileHandle, Offset, Buffer)
     end, ?READWRITE).
 
