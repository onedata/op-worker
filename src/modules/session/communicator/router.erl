--- conflicted
+++ resolved
@@ -195,13 +195,8 @@
         }}
 }) when is_record(Req, open_file) orelse
     is_record(Req, open_file_with_extended_info) orelse is_record(Req, release) ->
-<<<<<<< HEAD
-    async_request_manager:delegate(fun() ->
-        Node = consistent_hasing:get_node(fslogic_uuid:guid_to_uuid(FileGuid)),
-=======
-    delegate(fun() ->
+    async_request_manager:delegate(fun() ->
         Node = consistent_hashing:get_node(fslogic_uuid:guid_to_uuid(FileGuid)),
->>>>>>> af8ace33
         Ref = make_ref(),
         Pid = worker_proxy:cast_and_monitor({fslogic_worker, Node},
             {fuse_request, effective_session_id(Msg), FuseRequest}, Ref),
@@ -240,13 +235,8 @@
         parameters = #{?PROXYIO_PARAMETER_FILE_GUID := FileGuid}
     }
 }) ->
-<<<<<<< HEAD
-    async_request_manager:delegate(fun() ->
-        Node = consistent_hasing:get_node(fslogic_uuid:guid_to_uuid(FileGuid)),
-=======
-    delegate(fun() ->
+    async_request_manager:delegate(fun() ->
         Node = consistent_hashing:get_node(fslogic_uuid:guid_to_uuid(FileGuid)),
->>>>>>> af8ace33
         Ref = make_ref(),
         Pid = worker_proxy:cast_and_monitor({fslogic_worker, Node},
             {proxyio_request, effective_session_id(Msg), ProxyIORequest}, Ref),
