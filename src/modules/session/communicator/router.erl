--- conflicted
+++ resolved
@@ -78,7 +78,6 @@
 -spec route_and_ignore_answer(#client_message{}) -> ok.
 route_and_ignore_answer(#client_message{session_id = SessId,
     message_body = #event{} = Evt}) ->
-<<<<<<< HEAD
     event:emit(Evt, SessId),
     ok;
 route_and_ignore_answer(#client_message{session_id = SessId,
@@ -93,18 +92,6 @@
     message_body = #subscription_cancellation{} = SubCan}) ->
     event:unsubscribe(SubCan, SessId),
     ok;
-=======
-    event:emit(Evt, SessId);
-route_and_ignore_answer(#client_message{session_id = SessId,
-    message_body = #events{events = Evts}}) ->
-    lists:foreach(fun(#event{} = Evt) -> event:emit(Evt, SessId) end, Evts);
-route_and_ignore_answer(#client_message{session_id = SessId,
-    message_body = #subscription{} = Sub}) ->
-    event:subscribe(event_utils:inject_event_stream_definition(Sub), SessId);
-route_and_ignore_answer(#client_message{session_id = SessId,
-    message_body = #subscription_cancellation{} = SubCan}) ->
-    event:unsubscribe(SubCan, SessId);
->>>>>>> c3123955
 % Message that updates the #auth{} record in given session (originates from
 % #'Token' client message).
 route_and_ignore_answer(#client_message{session_id = SessId,
