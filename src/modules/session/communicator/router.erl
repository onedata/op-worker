%%%-------------------------------------------------------------------
%%% @author Tomasz Lichon
%%% @copyright (C) 2015 ACK CYFRONET AGH
%%% This software is released under the MIT license
%%% cited in 'LICENSE.txt'.
%%% @end
%%%-------------------------------------------------------------------
%%% @doc
%%% This module decides where to send incoming client messages.
%%% @end
%%%-------------------------------------------------------------------
-module(router).
-author("Tomasz Lichon").

-include("proto/oneclient/message_id.hrl").
-include("proto/oneclient/fuse_messages.hrl").
-include("proto/oneclient/event_messages.hrl").
-include("proto/oneclient/server_messages.hrl").
-include("proto/oneclient/client_messages.hrl").
-include("proto/oneclient/diagnostic_messages.hrl").
-include("proto/oneclient/handshake_messages.hrl").
-include("proto/oneclient/proxyio_messages.hrl").
-include("proto/oneprovider/dbsync_messages.hrl").
-include_lib("ctool/include/logging.hrl").

%% API
-export([preroute_message/2, route_message/1]).

%%%===================================================================
%%% API
%%%===================================================================

%%--------------------------------------------------------------------
%% @doc
%% Check if message is sequential, if so - proxy it throught sequencer
%% @end
%%--------------------------------------------------------------------
-spec preroute_message(Msg :: #client_message{} | #server_message{}, SessId :: session:id()) ->
    ok | {ok, #server_message{}} | {error, term()}.
preroute_message(#client_message{message_body = #message_request{}} = Msg, SessId) ->
    sequencer:route_message(Msg, SessId);
preroute_message(#client_message{message_body = #message_acknowledgement{}} = Msg, SessId) ->
    sequencer:route_message(Msg, SessId);
preroute_message(#client_message{message_body = #end_of_message_stream{}} = Msg, SessId) ->
    sequencer:route_message(Msg, SessId);
preroute_message(#client_message{message_stream = undefined} = Msg, _SessId) ->
    router:route_message(Msg);
preroute_message(#server_message{message_stream = undefined} = Msg, _SessId) ->
    router:route_message(Msg);
preroute_message(Msg, SessId) ->
    sequencer:route_message(Msg, SessId).

%%--------------------------------------------------------------------
%% @doc
%% Route message to adequate handler, this function should never throw
%% @end
%%--------------------------------------------------------------------
-spec route_message(Msg :: #client_message{}) ->
    ok | {ok, #server_message{}} | {error, term()}.
route_message(Msg = #client_message{message_id = undefined}) ->
    route_and_ignore_answer(Msg);
route_message(Msg = #client_message{message_id = #message_id{issuer = server,
    recipient = undefined}}) ->
    route_and_ignore_answer(Msg);
route_message(Msg = #client_message{message_id = #message_id{issuer = server,
    recipient = Pid}}) ->
    Pid ! Msg,
    ok;
route_message(Msg = #server_message{message_id = #message_id{issuer = client,
    recipient = Pid}}) when is_pid(Pid) ->
    Pid ! Msg,
    ok;
route_message(Msg = #server_message{message_id = #message_id{issuer = client,
    recipient = Pid}}) ->
    ok;
route_message(Msg = #client_message{message_id = #message_id{issuer = client}}) ->
    route_and_send_answer(Msg).

%%%===================================================================
%%% Internal functions
%%%===================================================================

%%--------------------------------------------------------------------
%% @doc
%% Route message to adequate worker and return ok
%% @end
%%--------------------------------------------------------------------
-spec route_and_ignore_answer(#client_message{}) -> ok.
route_and_ignore_answer(#client_message{session_id = SessId,
    message_body = #event{} = Evt}) ->
    event:emit(Evt, SessId),
    ok;
route_and_ignore_answer(#client_message{session_id = SessId,
    message_body = #events{events = Evts}}) ->
    lists:foreach(fun(#event{} = Evt) -> event:emit(Evt, SessId) end, Evts),
    ok;
route_and_ignore_answer(#client_message{session_id = SessId,
    message_body = #subscription{} = Sub}) ->
    event:subscribe(event_utils:inject_event_stream_definition(Sub), SessId),
    ok;
route_and_ignore_answer(#client_message{session_id = SessId,
    message_body = #subscription_cancellation{} = SubCan}) ->
    event:unsubscribe(SubCan, SessId),
    ok;
% Message that updates the #auth{} record in given session (originates from
% #'Token' client message).
route_and_ignore_answer(#client_message{session_id = SessId,
    message_body = #auth{} = Auth}) ->
    % This function performs an async call to session manager worker.
    {ok, SessId} = session:update(SessId, #{auth => Auth}),
    ok;
route_and_ignore_answer(#client_message{session_id = SessId,
    message_body = #fuse_request{fuse_request = FuseRequest}}) ->
    ok = worker_proxy:cast(fslogic_worker, {fuse_request, SessId, FuseRequest}).

%%--------------------------------------------------------------------
%% @doc
%% Route message to adequate worker, asynchronously wait for answer
%% repack it into server_message and send to the client
%% @end
%%--------------------------------------------------------------------
-spec route_and_send_answer(#client_message{}) ->
    ok | {ok, #server_message{}} | {error, term()}.
route_and_send_answer(#client_message{message_id = Id,
    message_body = #ping{data = Data}}) ->
    {ok, #server_message{message_id = Id, message_body = #pong{data = Data}}};
route_and_send_answer(#client_message{message_id = Id,
    message_body = #get_protocol_version{}}) ->
    {ok, #server_message{message_id = Id, message_body = #protocol_version{}}};
route_and_send_answer(#client_message{message_id = Id, session_id = SessId,
    message_body = #get_configuration{}}) ->
<<<<<<< HEAD
    {ok, Docs} = subscription:list(),
    Subs = lists:filtermap(
        fun
            (#document{value = #subscription{object = undefined}}) -> false;
            (#document{value = #subscription{} = Sub}) -> {true, Sub}
        end, Docs),
    {ok, #server_message{message_id = Id, message_body = #configuration{
        subscriptions = Subs
    }}};
route_and_send_answer(Msg = #client_message{message_id = Id, session_id = SessId,
    message_body = #fuse_request{} = FuseRequest}) ->
    ?info("Fuse request: ~p", [FuseRequest]),
=======
    spawn(fun() ->
        Configuration = fuse_config_manager:get_configuration(),
        communicator:send(#server_message{
            message_id = Id, message_body = Configuration
        }, SessId)
    end),
    ok;
route_and_send_answer(#client_message{message_id = Id, session_id = SessId,
    message_body = #fuse_request{fuse_request = FuseRequest}}) ->
    ?debug("Fuse request: ~p", [FuseRequest]),
>>>>>>> 032b24e6
    spawn(fun() ->
        FuseResponse = worker_proxy:call(fslogic_worker, {fuse_request, effective_session_id(Msg), FuseRequest}),
        ?info("Fuse response: ~p", [FuseResponse]),
        communicator:send(#server_message{
            message_id = Id, message_body = FuseResponse
        }, SessId)
          end),
    ok;
route_and_send_answer(Msg = #client_message{message_id = Id, session_id = SessId,
    message_body = #proxyio_request{} = ProxyIORequest}) ->
    ?debug("ProxyIO request ~p", [ProxyIORequest]),
    spawn(fun() ->
        ProxyIOResponse = worker_proxy:call(fslogic_worker,
            {proxyio_request, effective_session_id(Msg), ProxyIORequest}),

        ?debug("ProxyIO response ~p", [ProxyIOResponse]),
        communicator:send(#server_message{message_id = Id,
            message_body = ProxyIOResponse}, SessId)
<<<<<<< HEAD
          end),
    ok.

effective_session_id(#client_message{session_id = SessionId, proxy_session_id = undefined}) ->
    SessionId;
effective_session_id(#client_message{session_id = _SessionId, proxy_session_id = ProxySessionId}) ->
    ProxySessionId.
=======
    end),
    ok;
route_and_send_answer(#client_message{message_id = Id, session_id = SessId,
    message_body = #dbsync_request{} = DBSyncRequest}) ->
    ?debug("DBSync request ~p", [DBSyncRequest]),
    Handler = self(),
    spawn(fun() ->
        DBSyncResponse = worker_proxy:call(dbsync_worker,
            {dbsync_request, SessId, DBSyncRequest}),

        ?debug("DBSync response ~p", [DBSyncResponse]),
        communicator:send(#server_message{message_id = Id,
            message_body = DBSyncResponse}, Handler)
          end),
    ok.
>>>>>>> 032b24e6
<|MERGE_RESOLUTION|>--- conflicted
+++ resolved
@@ -129,20 +129,6 @@
     {ok, #server_message{message_id = Id, message_body = #protocol_version{}}};
 route_and_send_answer(#client_message{message_id = Id, session_id = SessId,
     message_body = #get_configuration{}}) ->
-<<<<<<< HEAD
-    {ok, Docs} = subscription:list(),
-    Subs = lists:filtermap(
-        fun
-            (#document{value = #subscription{object = undefined}}) -> false;
-            (#document{value = #subscription{} = Sub}) -> {true, Sub}
-        end, Docs),
-    {ok, #server_message{message_id = Id, message_body = #configuration{
-        subscriptions = Subs
-    }}};
-route_and_send_answer(Msg = #client_message{message_id = Id, session_id = SessId,
-    message_body = #fuse_request{} = FuseRequest}) ->
-    ?info("Fuse request: ~p", [FuseRequest]),
-=======
     spawn(fun() ->
         Configuration = fuse_config_manager:get_configuration(),
         communicator:send(#server_message{
@@ -152,8 +138,7 @@
     ok;
 route_and_send_answer(#client_message{message_id = Id, session_id = SessId,
     message_body = #fuse_request{fuse_request = FuseRequest}}) ->
-    ?debug("Fuse request: ~p", [FuseRequest]),
->>>>>>> 032b24e6
+    ?info("Fuse request: ~p", [FuseRequest]),
     spawn(fun() ->
         FuseResponse = worker_proxy:call(fslogic_worker, {fuse_request, effective_session_id(Msg), FuseRequest}),
         ?info("Fuse response: ~p", [FuseResponse]),
@@ -172,15 +157,7 @@
         ?debug("ProxyIO response ~p", [ProxyIOResponse]),
         communicator:send(#server_message{message_id = Id,
             message_body = ProxyIOResponse}, SessId)
-<<<<<<< HEAD
           end),
-    ok.
-
-effective_session_id(#client_message{session_id = SessionId, proxy_session_id = undefined}) ->
-    SessionId;
-effective_session_id(#client_message{session_id = _SessionId, proxy_session_id = ProxySessionId}) ->
-    ProxySessionId.
-=======
     end),
     ok;
 route_and_send_answer(#client_message{message_id = Id, session_id = SessId,
@@ -196,4 +173,8 @@
             message_body = DBSyncResponse}, Handler)
           end),
     ok.
->>>>>>> 032b24e6
+
+effective_session_id(#client_message{session_id = SessionId, proxy_session_id = undefined}) ->
+    SessionId;
+effective_session_id(#client_message{session_id = _SessionId, proxy_session_id = ProxySessionId}) ->
+    ProxySessionId.