--- conflicted
+++ resolved
@@ -191,7 +191,6 @@
     ok;
 route_and_send_answer(Msg = #client_message{message_id = Id, session_id = OriginSessId,
     message_body = #fuse_request{} = FuseRequest}) ->
-    Connection = self(),
     ?debug("Fuse request: ~p ~p", [FuseRequest, effective_session_id(Msg)]),
     spawn(fun() ->
         FuseResponse = worker_proxy:call(fslogic_worker, {fuse_request, effective_session_id(Msg), FuseRequest}),
@@ -201,26 +200,20 @@
         }, OriginSessId)
     end),
     ok;
-<<<<<<< HEAD
-route_and_send_answer(Msg = #client_message{message_id = Id, session_id = SessId,
+route_and_send_answer(Msg = #client_message{message_id = Id, session_id = OriginSessId,
     message_body = #provider_request{} = ProviderRequest}) ->
-    ?debug("Provider request ~p ~p", [ProviderRequest, SessId]),
-    Connection = self(),
+    ?debug("Provider request ~p ~p", [ProviderRequest, effective_session_id(Msg)]),
     spawn(fun() ->
         ProviderResponse = worker_proxy:call(fslogic_worker,
             {provider_request, effective_session_id(Msg), ProviderRequest}),
         ?debug("Provider response ~p", [ProviderResponse]),
         communicator:send(#server_message{message_id = Id,
-            message_body = ProviderResponse}, Connection)
-    end),
-    ok;
-route_and_send_answer(Msg = #client_message{message_id = Id, session_id = _SessId,
-=======
+            message_body = ProviderResponse}, OriginSessId)
+    end),
+    ok;
 route_and_send_answer(Msg = #client_message{message_id = Id, session_id = OriginSessId,
->>>>>>> e0103145
     message_body = #proxyio_request{} = ProxyIORequest}) ->
     ?debug("ProxyIO request ~p", [ProxyIORequest]),
-    Connection = self(),
     spawn(fun() ->
         ProxyIOResponse = worker_proxy:call(fslogic_worker,
             {proxyio_request, effective_session_id(Msg), ProxyIORequest}),
@@ -234,7 +227,6 @@
 route_and_send_answer(#client_message{message_id = Id, session_id = OriginSessId,
     message_body = #dbsync_request{} = DBSyncRequest} = Msg) ->
     ?debug("DBSync request ~p", [DBSyncRequest]),
-    Connection = self(),
     spawn(fun() ->
         DBSyncResponse = worker_proxy:call(dbsync_worker,
             {dbsync_request, effective_session_id(Msg), DBSyncRequest}),
