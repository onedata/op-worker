--- conflicted
+++ resolved
@@ -20,18 +20,8 @@
 -include_lib("ctool/include/logging.hrl").
 
 %% API
-<<<<<<< HEAD
--export([start_link/4, init/4, send/2, send_async/2]).
--export([start_link/6, init/6]).
--export([send_server_message/3]).
-
-%% gen_server callbacks
--export([init/1, handle_call/3, handle_cast/2, handle_info/2, terminate/2,
-    code_change/3]).
-=======
 -export([send/2, send_async/2]).
 -export([protocol_upgrade_request/1, verify_protocol_upgrade_response/1]).
->>>>>>> dedcc54e
 
 -type ref() :: pid() | session:id().
 -export_type([ref/0]).
@@ -79,185 +69,6 @@
         {error, Reason} -> {error, Reason}
     end.
 
-<<<<<<< HEAD
-%%--------------------------------------------------------------------
-%% @doc
-%% Sends #server_message via given socket.
-%% @end
-%%--------------------------------------------------------------------
--spec send_server_message(Socket :: ssl:socket(), Transport :: module(),
-    ServerMessage :: #server_message{}) -> ok.
-send_server_message(Socket, Transport, #server_message{} = ServerMsg) ->
-    try serializator:serialize_server_message(ServerMsg) of
-        {ok, Data} ->
-            ok = Transport:send(Socket, Data)
-    catch
-        _:Reason ->
-            ?error_stacktrace("Unable to serialize server_message ~p due to: ~p", [ServerMsg, Reason]),
-            ok
-    end.
-
-
-%%%===================================================================
-%%% gen_server callbacks
-%%%===================================================================
-
-%%--------------------------------------------------------------------
-%% @private
-%% @doc
-%% This function is never called. We only define it so that
-%% we can use the -behaviour(gen_server) attribute. Init is handled by ranch
-%% init/4 function.
-%% @end
-%%--------------------------------------------------------------------
--spec init([]) -> {ok, undefined}.
-init([]) -> {ok, undefined}.
-
-%%--------------------------------------------------------------------
-%% @private
-%% @doc
-%% Handles call messages.
-%% @end
-%%--------------------------------------------------------------------
--spec handle_call(Request :: term(), From :: {pid(), Tag :: term()},
-    State :: #state{}) ->
-    {reply, Reply :: term(), NewState :: #state{}} |
-    {reply, Reply :: term(), NewState :: #state{}, timeout() | hibernate} |
-    {noreply, NewState :: #state{}} |
-    {noreply, NewState :: #state{}, timeout() | hibernate} |
-    {stop, Reason :: term(), Reply :: term(), NewState :: #state{}} |
-    {stop, Reason :: term(), NewState :: #state{}}.
-handle_call({send, #server_message{} = ServerMsg}, _From, State = #state{socket = Socket, connection_type = incoming,
-    transport = Transport}) ->
-    send_server_message(Socket, Transport, ServerMsg),
-    {reply, ok, State};
-handle_call({send, #server_message{} = ServerMsg}, _From, State = #state{socket = Socket, connection_type = outgoing,
-    transport = Transport}) ->
-    send_client_message(Socket, Transport, to_client_message(ServerMsg)),
-    {reply, ok, State};
-handle_call({send, ClientMsg = #client_message{}},
-    _From, State = #state{socket = Socket, transport = Transport}) ->
-    send_client_message(Socket, Transport, ClientMsg),
-    {reply, ok, State};
-
-handle_call(_Request, _From, State) ->
-    ?log_bad_request(_Request),
-    {reply, wrong_request, State}.
-
-%%--------------------------------------------------------------------
-%% @private
-%% @doc
-%% Handles cast messages.
-%% @end
-%%--------------------------------------------------------------------
--spec handle_cast(Request :: term(), State :: #state{}) ->
-    {noreply, NewState :: #state{}} |
-    {noreply, NewState :: #state{}, timeout() | hibernate} |
-    {stop, Reason :: term(), NewState :: #state{}}.
-handle_cast(perform_handshake, State = #state{socket = Socket, connection_type = outgoing, transport = Transport}) ->
-    {ok, MsgId} = message_id:generate(self()),
-    {ok, Nonce} = authorization_nonce:create(),
-    ClientMsg = #client_message{
-        message_id = MsgId,
-        message_body = #provider_handshake_request{
-            provider_id = oneprovider:get_id(),
-            nonce = Nonce
-        }
-    },
-    send_client_message(Socket, Transport, ClientMsg),
-    {noreply, State};
-handle_cast({send, #server_message{} = ServerMsg}, State = #state{socket = Socket, connection_type = incoming,
-    transport = Transport}) ->
-    send_server_message(Socket, Transport, ServerMsg),
-    {noreply, State};
-handle_cast({send, #server_message{} = ServerMsg}, State = #state{socket = Socket, connection_type = outgoing,
-    transport = Transport}) ->
-    send_client_message(Socket, Transport, to_client_message(ServerMsg)),
-    {noreply, State};
-handle_cast({send, #client_message{} = ClientMsg}, State = #state{socket = Socket, connection_type = outgoing,
-    transport = Transport}) ->
-    send_client_message(Socket, Transport, ClientMsg),
-    {noreply, State};
-
-handle_cast(disconnect, State) ->
-    {stop, normal, State};
-
-handle_cast(_Request, State) ->
-    ?log_bad_request(_Request),
-    {noreply, State}.
-
-%%--------------------------------------------------------------------
-%% @private
-%% @doc
-%% Handles all non call/cast messages.
-%% @end
-%%--------------------------------------------------------------------
--spec handle_info(Info :: timeout() | {Ok :: atom(), Socket :: ssl:socket(),
-    Data :: binary()} | term(), State :: #state{}) ->
-    {noreply, NewState :: #state{}} |
-    {noreply, NewState :: #state{}, timeout() | hibernate} |
-    {stop, Reason :: term(), NewState :: #state{}}.
-handle_info({Ok, Socket, Data}, State = #state{socket = Socket, ok = Ok, connection_type = incoming,
-    transport = Transport}) ->
-    activate_socket_once(Socket, Transport),
-    handle_client_message(State, Data);
-handle_info({Ok, Socket, Data}, State = #state{socket = Socket, ok = Ok, connection_type = outgoing,
-    transport = Transport}) ->
-    activate_socket_once(Socket, Transport),
-    handle_server_message(State, Data);
-
-handle_info({Closed, _}, State = #state{closed = Closed}) ->
-    {stop, normal, State};
-
-handle_info({Error, Socket, Reason}, State = #state{error = Error}) ->
-    ?warning("Connection ~p error: ~p", [Socket, Reason]),
-    {stop, Reason, State};
-
-handle_info(timeout, State = #state{socket = Socket}) ->
-    ?warning("Connection ~p timeout", [Socket]),
-    {stop, normal, State};
-
-handle_info(_Info, State) ->
-    ?log_bad_request(_Info),
-    {stop, normal, State}.
-
-%%--------------------------------------------------------------------
-%% @private
-%% @doc
-%% This function is called by a gen_server when it is about to
-%% terminate. It should be the opposite of Module:init/1 and do any
-%% necessary cleaning up. When it returns, the gen_server terminates
-%% with Reason. The return value is ignored.
-%% @end
-%%--------------------------------------------------------------------
--spec terminate(Reason :: (normal | shutdown | {shutdown, term()} | term()),
-    State :: #state{}) -> term().
-terminate(Reason, #state{session_id = SessId, socket = Socket} = State) ->
-    ?log_terminate(Reason, State),
-    case SessId of
-        undefined -> ok;
-        _ -> session:remove_connection(SessId, self())
-    end,
-    ssl:close(Socket),
-    State.
-
-%%--------------------------------------------------------------------
-%% @private
-%% @doc
-%% Converts process state when code is changed.
-%% @end
-%%--------------------------------------------------------------------
--spec code_change(OldVsn :: term() | {down, term()}, State :: #state{},
-    Extra :: term()) -> {ok, NewState :: #state{}} | {error, Reason :: term()}.
-code_change(_OldVsn, State, _Extra) ->
-    {ok, State}.
-
-%%%===================================================================
-%%% Internal functions
-%%%===================================================================
-
-=======
->>>>>>> dedcc54e
 %%--------------------------------------------------------------------
 %% @doc
 %% Fills message with info about session to which it should be proxied.
@@ -308,138 +119,9 @@
         false
     end.
 
-<<<<<<< HEAD
-%%--------------------------------------------------------------------
-%% @private
-%% @doc
-%% Sends a server message with the handshake error details.
-%% @end
-%%--------------------------------------------------------------------
--spec report_handshake_error(Sock :: ssl:socket(), Transp :: module(), Error :: term()) ->
-    ok.
-report_handshake_error(Sock, Transp, invalid_token) ->
-    send_server_message(Sock, Transp, #server_message{
-        message_body = #handshake_response{
-            status = 'INVALID_TOKEN'
-        }
-    });
-report_handshake_error(Sock, Transp, invalid_provider) ->
-    send_server_message(Sock, Transp, #server_message{
-        message_body = #handshake_response{
-            status = 'INVALID_PROVIDER'
-        }
-    });
-report_handshake_error(Sock, Transp, invalid_nonce) ->
-    send_server_message(Sock, Transp, #server_message{
-        message_body = #handshake_response{
-            status = 'INVALID_NONCE'
-        }
-    });
-report_handshake_error(Sock, Transp, {badmatch, {error, Error}}) ->
-    report_handshake_error(Sock, Transp, Error);
-report_handshake_error(Sock, Transp, {Code, Error, _Description}) when is_integer(Code) ->
-    send_server_message(Sock, Transp, #server_message{
-        message_body = #handshake_response{
-            status = translator:translate_handshake_error(Error)
-        }
-    });
-report_handshake_error(Sock, Transp, _) ->
-    send_server_message(Sock, Transp, #server_message{
-        message_body = #handshake_response{
-            status = 'INTERNAL_SERVER_ERROR'
-        }
-    }).
-
-%%--------------------------------------------------------------------
-%% @private
-%% @doc
-%% Handle nomal incoming message.
-%% @end
-%%--------------------------------------------------------------------
--spec handle_normal_message(#state{}, #client_message{} | #server_message{}) ->
-    {noreply, NewState :: #state{}, timeout()} |
-    {stop, Reason :: term(), NewState :: #state{}}.
-handle_normal_message(State = #state{
-    session_id = SessId,
-    socket = Sock,
-    transport = Transport,
-    peer_type = PeerType,
-    peer_id = ProviderId
-}, Msg0) ->
-    IsProvider = PeerType == provider,
-    {Msg, EffectiveSessionId} =
-        case {IsProvider, Msg0} of
-            %% If message comes from provider and proxy session is requested - proceed
-            %% with authorization and switch context to the proxy session.
-            {true, #client_message{proxy_session_id = ProxySessionId, proxy_session_auth = Auth}}
-                when ProxySessionId =/= undefined, Auth =/= undefined ->
-                {ok, _} = session_manager:reuse_or_create_proxy_session(ProxySessionId, ProviderId, Auth, fuse),
-                {Msg0, ProxySessionId};
-            _ ->
-                {Msg0, SessId}
-        end,
-
-    case Msg of
-        %% Remote proxy session has received message which is now to be routed as proxy message.
-        #client_message{proxy_session_id = TargetSessionId} = Msg when TargetSessionId =/= EffectiveSessionId, is_binary(TargetSessionId) ->
-            router:route_proxy_message(Msg, TargetSessionId),
-            {noreply, State, ?TIMEOUT};
-        _ -> %% Non-proxy case
-            case router:preroute_message(Msg, EffectiveSessionId, Sock, Transport) of
-                ok ->
-                    {noreply, State, ?TIMEOUT};
-                {ok, ServerMsg} ->
-                    send_server_message(Sock, Transport, ServerMsg),
-                    {noreply, State, ?TIMEOUT};
-                {error, Reason} ->
-                    ?warning("Message ~p handling error: ~p", [Msg, Reason]),
-                    {stop, {error, Reason}, State}
-            end
-    end.
-
-%%--------------------------------------------------------------------
-%% @private
-%% @doc
-%% Activate socket for next message, so it will be send to handling process
-%% via erlang message
-%% @end
-%%--------------------------------------------------------------------
--spec activate_socket_once(Socket :: ssl:socket(), Transport :: module()) -> ok.
-activate_socket_once(Socket, Transport) ->
-    ok = Transport:setopts(Socket, [{active, once}]).
-
-%%--------------------------------------------------------------------
-%% @private
-%% @doc
-%% Sends #client_message via given socket.
-%% @end
-%%--------------------------------------------------------------------
--spec send_client_message(Socket :: ssl:socket(), Transport :: module(),
-    ServerMessage :: #client_message{}) -> ok.
-send_client_message(Socket, Transport, #client_message{} = ClientMsg) ->
-    try serializator:serialize_client_message(ClientMsg) of
-        {ok, Data} ->
-            ok = Transport:send(Socket, Data)
-    catch
-        _:Reason ->
-            ?error_stacktrace("Unable to serialize client_message ~p due to: ~p", [ClientMsg, Reason]),
-            ok
-    end.
-
-%%--------------------------------------------------------------------
-%% @doc
-%% Converts given server_message to client_message if possible.
-%% @end
-%%--------------------------------------------------------------------
--spec to_client_message(Msg :: #server_message{}) ->
-    #client_message{}.
-to_client_message(#server_message{message_body = Body, message_id = Id, message_stream = Stream, proxy_session_id = SessId}) ->
-    #client_message{message_body = Body, message_id = Id, message_stream = Stream, proxy_session_id = SessId}.
-=======
 %%%===================================================================
 %%% Internal functions
 %%%===================================================================
->>>>>>> dedcc54e
 
 -spec has_member_case_insensitive(binary(), [binary()]) -> boolean().
 has_member_case_insensitive(_Bin, []) ->
