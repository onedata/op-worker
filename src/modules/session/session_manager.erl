--- conflicted
+++ resolved
@@ -303,8 +303,6 @@
     end.
 
 
-<<<<<<< HEAD
-=======
 %% @private
 -spec get_caveats(undefined | auth_manager:credentials()) ->
     {ok, [caveats:caveat()]} | errors:error().
@@ -316,7 +314,6 @@
 
 
 %%--------------------------------------------------------------------
->>>>>>> f9643cf2
 %% @private
 -spec reuse_or_create_session(
     session:id(),
