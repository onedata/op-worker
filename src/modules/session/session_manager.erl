--- conflicted
+++ resolved
@@ -34,12 +34,9 @@
 
 -type error() :: {error, Reason :: term()}.
 
-<<<<<<< HEAD
-=======
 % Macros used when process is waiting for other process to init session
 -define(SESSION_INITIALISATION_CHECK_PERIOD_BASE, 100).
 -define(SESSION_INITIALISATION_RETRIES, 8).
->>>>>>> 7faa32ee
 
 %%%===================================================================
 %%% API
@@ -250,11 +247,10 @@
 
 
 %%--------------------------------------------------------------------
-<<<<<<< HEAD
-%% @private
-%% @doc
-%% Creates session or if session exists reuses it.
-%% NOTE !!!
+%% @private
+%% @doc
+%% @equiv reuse_or_create_session(SessId, SessType, Identity, Credentials, DataConstraints, ProxyVia,
+%%        ?SESSION_INITIALISATION_CHECK_PERIOD_BASE, ?SESSION_INITIALISATION_RETRIES)
 %% @end
 %%--------------------------------------------------------------------
 -spec reuse_or_create_session(
@@ -267,31 +263,28 @@
 ) ->
     {ok, SessId} | error() when SessId :: session:id().
 reuse_or_create_session(SessId, SessType, Identity, Credentials, DataConstraints, ProxyVia) ->
-=======
-%% @doc @private
-%% @equiv reuse_or_create_session(SessId, SessType, Iden, Auth, ProxyVia,
-%%        ?SESSION_INITIALISATION_CHECK_PERIOD_BASE, ?SESSION_INITIALISATION_RETRIES)
-%% @end
-%%--------------------------------------------------------------------
--spec reuse_or_create_session(SessId :: session:id(), SessType :: session:type(),
-    Iden :: session:identity(), Auth :: session:auth() | undefined,
-    ProxyVia :: oneprovider:id() | undefined) ->
-    {ok, SessId :: session:id()} | {error, Reason :: term()}.
-reuse_or_create_session(SessId, SessType, Iden, Auth, ProxyVia) ->
-    reuse_or_create_session(SessId, SessType, Iden, Auth, ProxyVia,
+    reuse_or_create_session(SessId, SessType, Identity, Credentials, DataConstraints, ProxyVia,
         ?SESSION_INITIALISATION_CHECK_PERIOD_BASE, ?SESSION_INITIALISATION_RETRIES).
 
 %%--------------------------------------------------------------------
-%% @doc @private
+%% @private
+%% @doc
 %% Creates session or if session exists reuses it.
-%% @end
-%%--------------------------------------------------------------------
--spec reuse_or_create_session(SessId :: session:id(), SessType :: session:type(),
-    Iden :: session:identity(), Auth :: session:auth() | undefined,
-    ProxyVia :: oneprovider:id() | undefined, non_neg_integer(), non_neg_integer()) ->
-    {ok, SessId :: session:id()} | {error, Reason :: term()}.
-reuse_or_create_session(SessId, SessType, Iden, Auth, ProxyVia, ErrorSleep, Retries) ->
->>>>>>> 7faa32ee
+%% NOTE !!!
+%% @end
+%%--------------------------------------------------------------------
+-spec reuse_or_create_session(
+    SessId,
+    SessType :: session:type(),
+    Identity :: aai:subject(),
+    Credentials :: undefined | auth_manager:credentials(),
+    DataConstraints :: data_constraints:constraints(),
+    ProxyVia :: undefined | oneprovider:id(),
+    ErrorSleep:: non_neg_integer(),
+    Retries :: non_neg_integer()
+) ->
+    {ok, SessId} | error() when SessId :: session:id().
+reuse_or_create_session(SessId, SessType, Identity, Credentials, DataConstraints, ProxyVia, ErrorSleep, Retries) ->
     Sess = #session{
         type = SessType,
         status = initializing,
@@ -328,12 +321,6 @@
                 Other ->
                     Other
             end;
-<<<<<<< HEAD
-        {error, initializing} ->
-            timer:sleep(100),
-            reuse_or_create_session(SessId, SessType, Identity, Credentials,
-                DataConstraints, ProxyVia);
-=======
         {error, initializing} = Error ->
             case Retries of
                 0 ->
@@ -343,9 +330,9 @@
                     % Other process is initializing session - wait
                     timer:sleep(ErrorSleep),
                     ?debug("Waiting for session ~p init", [SessId]),
-                    reuse_or_create_session(SessId, SessType, Iden, Auth, ProxyVia, ErrorSleep * 2, Retries - 1)
+                    reuse_or_create_session(SessId, SessType, Identity, Credentials,
+                        DataConstraints, ProxyVia, ErrorSleep * 2, Retries - 1)
             end;
->>>>>>> 7faa32ee
         {error, Reason} ->
             {error, Reason}
     end.
