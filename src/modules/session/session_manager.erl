--- conflicted
+++ resolved
@@ -222,12 +222,8 @@
     {ok, SessId :: session:id()} | {error, Reason :: term()}.
 create_gui_session(Iden, Auth) ->
     SessId = datastore_utils:gen_uuid(),
-<<<<<<< HEAD
-    {ok, #document{value = #identity{} = Iden}} = identity:get_or_fetch(Auth),
+    %%{ok, #document{value = #identity{} = Iden}} = identity:get_or_fetch(Auth),
     Sess = #session{status = active, identity = Iden, auth = Auth, type = gui, connections = [spawn(fun Loop() -> receive M -> ?info("MOCK GUI CONN ~p", [M]) end, Loop() end)]},
-=======
-    Sess = #session{status = active, identity = Iden, auth = Auth, type = gui},
->>>>>>> e6c19739
     case session:create(#document{key = SessId, value = Sess}) of
         {ok, SessId} ->
             supervisor:start_child(?SESSION_MANAGER_WORKER_SUP, [SessId, gui]),
