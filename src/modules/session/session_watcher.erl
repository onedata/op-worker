--- conflicted
+++ resolved
@@ -146,11 +146,7 @@
 handle_info(check_connections_status, #state{session_id = SessId, overloaded_connections = Conns} = State) ->
     NewConnsProplist = lists:foldl(
         fun({Pid, QueueLen}, AccIn) ->
-<<<<<<< HEAD
-            case utils:process_info(Pid, message_queue_len) of
-=======
             case process_info(Pid, message_queue_len) of
->>>>>>> 3788a520
                 undefined ->
                     session:remove_connection(SessId, Pid),
                     AccIn;
@@ -173,11 +169,7 @@
     {noreply, State#state{overloaded_connections = maps:from_list(NewConnsProplist)}, hibernate};
 
 handle_info({overloaded_connection, Pid}, State = #state{overloaded_connections = Connections}) ->
-<<<<<<< HEAD
-    case utils:process_info(Pid, message_queue_len) of
-=======
     case process_info(Pid, message_queue_len) of
->>>>>>> 3788a520
         undefined ->
             {noreply, State, hibernate};
         {message_queue_len, QueueLen} ->
