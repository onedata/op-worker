--- conflicted
+++ resolved
@@ -38,17 +38,10 @@
 %% with the session if it doesn't exist.
 %% @end
 %%--------------------------------------------------------------------
-<<<<<<< HEAD
--spec get_helper(session:id(), od_space:id(), storage:id()) ->
+-spec get_helper(session:id(), od_space:id(), od_storage:id()) ->
     {ok, helpers:helper_handle()} | {error, term()}.
 get_helper(SessId, SpaceId, StorageId) ->
     get_helper(SessId, SpaceId, StorageId, false).
-=======
--spec get_helper(session:id(), od_space:id(), storage_config:doc()) ->
-    {ok, helpers:helper_handle()} | {error, term()}.
-get_helper(SessId, SpaceId, StorageConfig) ->
-    get_helper(SessId, SpaceId, StorageConfig, false).
->>>>>>> 171ef3b4
 
 %%--------------------------------------------------------------------
 %% @doc
@@ -120,18 +113,10 @@
 %% instantiating unnecessary helper handles.
 %% @end
 %%--------------------------------------------------------------------
-<<<<<<< HEAD
--spec get_helper(session:id(), od_space:id(), storage:id(),
+-spec get_helper(session:id(), od_space:id(), od_storage:id(),
     InCriticalSection :: boolean()) ->
     {ok, helpers:helper_handle()} | {error, term()}.
 get_helper(SessId, SpaceId, StorageId, InCriticalSection) ->
-=======
--spec get_helper(session:id(), od_space:id(), storage_config:doc(),
-    InCriticalSection :: boolean()) ->
-    {ok, helpers:helper_handle()} | {error, term()}.
-get_helper(SessId, SpaceId, StorageConfig, InCriticalSection) ->
-    StorageId = storage_config:get_id(StorageConfig),
->>>>>>> 171ef3b4
     LinkName = make_link_name(StorageId, SpaceId),
     FetchResult = case session:get_local_link(SessId,
         ?HELPER_HANDLES_TREE_ID, LinkName) of
@@ -148,7 +133,6 @@
 
         {{error, link_not_found}, false} ->
             critical_section:run({SessId, SpaceId, StorageId}, fun() ->
-<<<<<<< HEAD
                 get_helper(SessId, SpaceId, StorageId, true)
             end);
 
@@ -158,27 +142,12 @@
         {{error, not_found}, false} ->
             critical_section:run({SessId, SpaceId, StorageId}, fun() ->
                 get_helper(SessId, SpaceId, StorageId, true)
-=======
-                get_helper(SessId, SpaceId, StorageConfig, true)
-            end);
-
-        {{error, link_not_found}, true} ->
-            add_missing_helper(SessId, SpaceId, StorageConfig);
-
-        {{error, not_found}, false} ->
-            critical_section:run({SessId, SpaceId, StorageId}, fun() ->
-                get_helper(SessId, SpaceId, StorageConfig, true)
->>>>>>> 171ef3b4
             end);
 
         {{error, not_found}, true} ->
             %todo this is just temporary fix, VFS-4301
             session:delete_local_links(SessId, ?HELPER_HANDLES_TREE_ID, LinkName),
-<<<<<<< HEAD
             add_missing_helper(SessId, SpaceId, StorageId);
-=======
-            add_missing_helper(SessId, SpaceId, StorageConfig);
->>>>>>> 171ef3b4
 
         {Error2, _} ->
             {error, Error2}
@@ -191,24 +160,13 @@
 %% it with current session.
 %% @end
 %%--------------------------------------------------------------------
-<<<<<<< HEAD
--spec add_missing_helper(session:id(), od_space:id(), storage:id()) ->
+-spec add_missing_helper(session:id(), od_space:id(), od_storage:id()) ->
     {ok, helpers:helper_handle()} | {error, term()}.
 add_missing_helper(SessId, SpaceId, StorageId) ->
     {ok, UserId} = session:get_user_id(SessId),
 
     {ok, #document{key = HandleId, value = HelperHandle}} =
         helper_handle:create(SessId, UserId, SpaceId, StorageId),
-=======
--spec add_missing_helper(session:id(), od_space:id(), storage_config:doc()) ->
-    {ok, helpers:helper_handle()} | {error, term()}.
-add_missing_helper(SessId, SpaceId, StorageConfig) ->
-    StorageId = storage_config:get_id(StorageConfig),
-    {ok, UserId} = session:get_user_id(SessId),
-
-    {ok, #document{key = HandleId, value = HelperHandle}} =
-        helper_handle:create(SessId, UserId, SpaceId, StorageConfig),
->>>>>>> 171ef3b4
 
     case session:add_local_links(SessId, ?HELPER_HANDLES_TREE_ID,
         make_link_name(StorageId, SpaceId), HandleId
