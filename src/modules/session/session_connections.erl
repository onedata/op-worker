--- conflicted
+++ resolved
@@ -114,14 +114,8 @@
     end,
 
     session_manager:reuse_or_create_outgoing_provider_session(
-<<<<<<< HEAD
-        SessId, #user_identity{provider_id = ProviderId}
+        SessId, ?SUB(?ONEPROVIDER, ProviderId)
     ).
-=======
-        SessId, ?SUB(?ONEPROVIDER, ProviderId)
-    ),
-    ok.
->>>>>>> 5c23633b
 
 
 %%%===================================================================
