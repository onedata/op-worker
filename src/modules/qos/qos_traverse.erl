--- conflicted
+++ resolved
@@ -170,14 +170,7 @@
         ChildrenDirs = lists:map(fun(#tree_traverse{file_ctx = ChildDirCtx}) ->
             file_ctx:get_uuid_const(ChildDirCtx)
         end, MasterJobs),
-<<<<<<< HEAD
-        BatchLastFilename = maps:get(last_name, ListExtendedInfo),
-        Token = maps:get(token, ListExtendedInfo),
-=======
         BatchLastFilename = maps:get(last_name, ListExtendedInfo, undefined),
-        Uuid = file_ctx:get_uuid_const(FileCtx),
-        SpaceId = file_ctx:get_space_id_const(FileCtx),
->>>>>>> 6a1cadf0
         ok = qos_status:report_next_traverse_batch(
             TaskId, FileCtx, ChildrenDirs, ChildrenFiles, BatchLastFilename),
 
