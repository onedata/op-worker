--- conflicted
+++ resolved
@@ -48,35 +48,15 @@
 } = QosEntryDoc) ->
     {ok, FileUuid} = qos_entry:get_file_uuid(QosEntry),
     file_qos:add_qos_entry_id(FileUuid, SpaceId, QosEntryId),
-<<<<<<< HEAD
     case qos_entry:is_possible(QosEntry) of
         true ->
             {ok, AllTraverseReqs} = qos_entry:get_traverse_reqs(QosEntry),
-            qos_bounded_cache:invalidate_on_all_nodes(SpaceId),
+            ok = qos_bounded_cache:invalidate_on_all_nodes(SpaceId),
             qos_traverse_req:start_applicable_traverses(QosEntryId, SpaceId, AllTraverseReqs);
         false ->
             ok = qos_entry:add_to_impossible_list(QosEntryId, SpaceId),
             ok = reevaluate_impossible_qos(QosEntryDoc)
     end.
-=======
-    ok = qos_bounded_cache:invalidate_on_all_nodes(SpaceId),
-    maps:fold(fun(TaskId, #qos_traverse_req{start_file_uuid = StartFileUuid, storage_id = StorageId}, _) ->
-        FileCtx = file_ctx:new_by_guid(file_id:pack_guid(StartFileUuid, SpaceId)),
-        ok = maybe_start_traverse(FileCtx, QosEntryId, StorageId, TaskId)
-    end, ok, TraverseMap).
-
-
-%%--------------------------------------------------------------------
-%% @doc
-%% This function is used to create new file_ctx when file_meta_posthook
-%% is executed.
-%% @end
-%%--------------------------------------------------------------------
--spec reconcile_qos_on_storage(file_meta:uuid(), od_space:id(), od_storage:id()) -> ok.
-reconcile_qos_on_storage(FileUuid, SpaceId, StorageId) ->
-    FileCtx = file_ctx:new_by_guid(file_id:pack_guid(FileUuid, SpaceId)),
-    reconcile_qos_on_storage(FileCtx, StorageId).
->>>>>>> 0306de4a
 
 
 %%--------------------------------------------------------------------
