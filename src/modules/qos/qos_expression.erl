%%%--------------------------------------------------------------------
%%% @author Michal Cwiertnia
%%% @copyright (C) 2019 ACK CYFRONET AGH
%%% This software is released under the MIT license
%%% cited in 'LICENSE.txt'.
%%% @end
%%%--------------------------------------------------------------------
%%% @doc
%%% This module contains functions operating on QoS expressions.
%%% @end
%%%--------------------------------------------------------------------
-module(qos_expression).
-author("Michal Cwiertnia").

-include("modules/datastore/datastore_models.hrl").
-include("modules/datastore/qos.hrl").
-include("proto/oneclient/fuse_messages.hrl").
-include_lib("ctool/include/errors.hrl").
-include_lib("ctool/include/logging.hrl").

%% API
-export([raw_to_rpn/1, calculate_assigned_storages/3]).


% The raw type stores expression as single binary. It is used to store input
% from user. In the process of adding new qos_entry raw expression is
% parsed to rpn form (list of "key=value" binaries separated by operators)
-type raw() :: binary(). % e.g. <<"country=FR&type=disk">>
-type rpn() :: [binary()]. % e.g. [<<"country=FR">>, <<"type=disk">>, <<"&">>]

-export_type([rpn/0, raw/0]).

-type operator_stack() :: [operator_or_paren()].
-type operator_or_paren() :: operator() | paren().
-type paren() :: binary().
-type operator() :: binary().
-type expr_token() :: operator() | binary().
-type storages_with_params() :: #{od_storage:id() => storage:qos_parameters()}.

%%%===================================================================
%%% API
%%%===================================================================

%%--------------------------------------------------------------------
%% @doc
%% Transforms QoS expression from infix notation to reverse polish notation.
%% @end
%%--------------------------------------------------------------------
-spec raw_to_rpn(raw()) -> {ok, rpn()} | ?ERROR_INVALID_QOS_EXPRESSION.
raw_to_rpn(Expression) ->
    OperatorsBin = <<?UNION/binary, ?INTERSECTION/binary, ?COMPLEMENT/binary>>,
    ParensBin = <<?L_PAREN/binary, ?R_PAREN/binary>>,
    NormalizedExpression = re:replace(Expression, "\s", "", [global, {return, binary}]),
    Tokens = re:split(NormalizedExpression, <<"([", ParensBin/binary, OperatorsBin/binary, "])">>),
    try
        {ok, raw_to_rpn_internal(Tokens, [], [])}
    catch
        throw:?ERROR_INVALID_QOS_EXPRESSION ->
            ?ERROR_INVALID_QOS_EXPRESSION
    end.


%%--------------------------------------------------------------------
%% @doc
%% Calculate list of storages, on which file should be present according to
%% given QoS expression and number of replicas.
%% @end
%%--------------------------------------------------------------------
<<<<<<< HEAD
-spec calculate_assigned_storages(file_ctx:ctx(), rpn(), qos_entry:replicas_num()) ->
    {true, [od_storage:id()]} | false | {error, term()}.
=======
-spec calculate_assigned_storages(file_ctx:ctx(), qos_expression:rpn(), qos_entry:replicas_num()) ->
    {true, [storage:id()]} | false | {error, term()}.
>>>>>>> 97235554
calculate_assigned_storages(FileCtx, Expression, ReplicasNum) ->
    % TODO: VFS-5574 add check if storage has enough free space
    SpaceId = file_ctx:get_space_id_const(FileCtx),
    {ok, SpaceStorages} = space_logic:get_all_storage_ids(SpaceId),

    AllStoragesWithParams = lists:foldl(fun(StorageId, Acc) ->
        Acc#{StorageId => storage:fetch_qos_parameters_of_remote_storage(StorageId, SpaceId)}
    end, #{}, SpaceStorages),

<<<<<<< HEAD
=======
%%%===================================================================
%%% Internal functions
%%%===================================================================

%%--------------------------------------------------------------------
%% @private
%% @doc
%% Calculate list of storages on which file should be replicated according to given
%% QoS expression and number of replicas.
%% Takes into consideration actual file locations.
%% @end
%%--------------------------------------------------------------------
-spec calculate_storages(rpn(), pos_integer(), [storage:id()], od_space:id()) ->
    {ture, [storage:id()]} | false | ?ERROR_INVALID_QOS_EXPRESSION.
calculate_storages(_Expression, _ReplicasNum, [], _SpaceId) ->
    false;
calculate_storages(Expression, ReplicasNum, SpaceStorages, SpaceId) ->
    % TODO: VFS-5734 choose storages for dirs according to current files distribution
>>>>>>> 97235554
    try
        EligibleStorages = filter_storages(AllStoragesWithParams, Expression),
        choose_storages(EligibleStorages, ReplicasNum)
    catch
        throw:?ERROR_INVALID_QOS_EXPRESSION ->
            ?ERROR_INVALID_QOS_EXPRESSION
    end.


%%%===================================================================
%%% Internal functions
%%%===================================================================

%% @private
-spec raw_to_rpn_internal([expr_token()], operator_stack(), rpn()) -> rpn().
raw_to_rpn_internal([<<>>], [], []) ->
    [];
raw_to_rpn_internal([<<>> | Expression], Stack, RPNExpression) ->
    raw_to_rpn_internal(Expression, Stack, RPNExpression);
raw_to_rpn_internal([], Stack, RPNExpression) ->
    RPNExpression ++ Stack;
raw_to_rpn_internal([Operator | Expression], Stack, RPNExpression) when
    Operator =:= ?INTERSECTION orelse
        Operator =:= ?UNION orelse
        Operator =:= ?COMPLEMENT ->
    {Stack2, RPNExpression2} = handle_operator(Operator, Stack, RPNExpression),
    raw_to_rpn_internal(Expression, Stack2, RPNExpression2);
raw_to_rpn_internal([?L_PAREN | Expression], Stack, RPNExpression) ->
    raw_to_rpn_internal(Expression, [?L_PAREN|Stack], RPNExpression);
raw_to_rpn_internal([?R_PAREN | Expression], Stack, RPNExpression) ->
    {Stack2, RPNExpression2} = handle_right_paren(Stack, RPNExpression),
    raw_to_rpn_internal(Expression, Stack2, RPNExpression2);
raw_to_rpn_internal([Operand | Expression], Stack, RPNExpression) ->
    case binary:split(Operand, [?EQUALITY], [global]) of
        [_Key, _Val] ->
            raw_to_rpn_internal(Expression, Stack, RPNExpression ++ [Operand]);
        _ ->
            throw(?ERROR_INVALID_QOS_EXPRESSION)
    end.


%%--------------------------------------------------------------------
%% @private
%% @doc
%% Handles scanned right paren when transforming expression from infix notation to
%% reverse polish notation.
%% When right paren is scanned operators from operator stack should be
%% popped and moved to result expression as long as left paren is not popped.
%% Popped left paren should be removed.
%% @end
%%--------------------------------------------------------------------
-spec handle_right_paren(operator_stack(), rpn()) -> {operator_stack(), rpn()}.
handle_right_paren([?L_PAREN | Stack], RPNExpression) ->
    {Stack, RPNExpression};
handle_right_paren([Op | Stack], RPNExpression) ->
    handle_right_paren(Stack, RPNExpression ++ [Op]);
handle_right_paren([], _RPNExpression) ->
    throw(?ERROR_INVALID_QOS_EXPRESSION).


%%--------------------------------------------------------------------
%% @private
%% @doc
%% Handles scanned operator when transforming expression from infix notation to
%% reverse polish notation.
%% When operator is scanned all operators from operator stack with greater or
%% equal precedence to this operator should be popped and moved to result expression.
%% If paren is encountered on operator stack popping should stop there (paren
%% shouldn't be popped).
%% Then scanned operator should be pushed to the operator stack.
%% @end
%%--------------------------------------------------------------------
-spec handle_operator(operator(), operator_stack(), rpn()) -> {operator_stack(), rpn()}.
handle_operator(ParsedOp, [StackOperator | Stack], RPNExpression) when
    StackOperator =:= ?INTERSECTION orelse
        StackOperator =:= ?UNION orelse
        StackOperator =:= ?COMPLEMENT ->
    handle_operator(ParsedOp, Stack, RPNExpression ++ [StackOperator]);
handle_operator(ParsedOperator, Stack, RPNExpression) ->
    {[ParsedOperator | Stack], RPNExpression}.


%%--------------------------------------------------------------------
%% @private
%% @doc
%% Filters storages list using QoS expression so that only storages
%% fulfilling QoS are left.
%% @end
%%--------------------------------------------------------------------
<<<<<<< HEAD
-spec filter_storages(storages_with_params(), [expr_token()]) -> [od_storage:id()].
filter_storages(AllStoragesWithParams, RPNExpression) ->
    FinalStack = lists:foldl(fun(ExprToken, Stack) ->
        case lists:member(ExprToken, ?OPERATORS) of
            true ->
                apply_operator(ExprToken, Stack);
            false ->
                [select_storages_with_param(AllStoragesWithParams, ExprToken) | Stack]
        end
    end , [], RPNExpression),

    case FinalStack of
        [Result] -> Result;
        _ -> throw(?ERROR_INVALID_QOS_EXPRESSION)
=======
-spec eval_rpn(rpn(), [storage:id()], od_space:id()) -> [storage:id()].
eval_rpn(RPNExpression, StorageList, SpaceId) ->
    StorageSet = sets:from_list(StorageList),
    [ResSet] = lists:foldl(
        fun (ExpressionElem, ResPartial) ->
            eval_rpn(ExpressionElem, ResPartial, StorageSet, SpaceId)
        end , [], RPNExpression),
    sets:to_list(ResSet).

-spec eval_rpn(binary(), operand_stack(), sets:set(storage:id()), od_space:id()) ->
    [sets:set(storage:id())] | no_return().
eval_rpn(?UNION, [Operand1, Operand2 | StackTail], _AvailableStorage, _SpaceId) ->
    [sets:union(Operand1, Operand2)| StackTail];
eval_rpn(?INTERSECTION, [Operand1, Operand2 | StackTail], _AvailableStorage, _SpaceId) ->
    [sets:intersection(Operand1, Operand2)| StackTail];
eval_rpn(?COMPLEMENT, [Operand1, Operand2 | StackTail], _AvailableStorage, _SpaceId) ->
    [sets:subtract(Operand2, Operand1)| StackTail];
eval_rpn(Operand, Stack, AvailableStorage, SpaceId) ->
    case binary:split(Operand, [?EQUALITY], [global]) of
        [Key, Val] ->
            [filter_storage(Key, Val, AvailableStorage, SpaceId) | Stack];
        _ ->
            throw(?ERROR_INVALID_QOS_EXPRESSION)
>>>>>>> 97235554
    end.


%% @private
-spec apply_operator(operator(), [[od_storage:id()]]) ->
    [[od_storage:id()]] | no_return().
apply_operator(?UNION, [StoragesList1, StoragesList2 | StackTail]) ->
    [lists_utils:union(StoragesList1, StoragesList2)| StackTail];
apply_operator(?INTERSECTION, [StoragesList1, StoragesList2 | StackTail]) ->
    [lists_utils:intersect(StoragesList1, StoragesList2) | StackTail];
apply_operator(?COMPLEMENT, [StoragesList1, StoragesList2 | StackTail]) ->
    [lists_utils:subtract(StoragesList2, StoragesList1) | StackTail];
apply_operator(_, _) ->
    throw(?ERROR_INVALID_QOS_EXPRESSION).


%%--------------------------------------------------------------------
%% @private
%% @doc
%% Selects all storages with given parameter("key=value" token).
%% @end
%%--------------------------------------------------------------------
<<<<<<< HEAD
-spec select_storages_with_param(storages_with_params(), expr_token()) ->
    [[od_storage:id()] | expr_token()].
select_storages_with_param(AllStoragesWithParams, ExprToken) ->
    case binary:split(ExprToken, [?EQUALITY], [global]) of
        [Key, Val] ->
            maps:keys(maps:filter(fun(_StorageId, StorageQosParameters) ->
                case maps:find(Key, StorageQosParameters) of
                    {ok, Val} -> true;
                    _ -> false
                end
            end, AllStoragesWithParams));
        _ ->
            throw(?ERROR_INVALID_QOS_EXPRESSION)
    end.
=======
-spec filter_storage(binary(), binary(), sets:set(storage:id()), od_space:id()) -> sets:set(storage:id()).
filter_storage(Key, Val, StorageSet, SpaceId) ->
    sets:filter(fun (StorageId) ->
        StorageQosParameters = storage:fetch_qos_parameters_of_remote_storage(StorageId, SpaceId),
        case maps:find(Key, StorageQosParameters) of
            {ok, Val} ->
                true;
            _ ->
                false
        end
    end, StorageSet).
>>>>>>> 97235554


%%--------------------------------------------------------------------
%% @private
%% @doc
%% Selects required number of storage from list of storages.
%% If there are no enough storages on list returns false otherwise returns
%% {true, StorageList}.
%% @end
%%--------------------------------------------------------------------
<<<<<<< HEAD
-spec choose_storages([od_storage:id()], qos_entry:replicas_num()) ->
    {true, [od_storage:id()]} | false.
choose_storages(EligibleStoragesList, ReplicasNum) ->
    % TODO: VFS-5734 choose storages according to current files distribution
    StorageSublist = lists:sublist(EligibleStoragesList, ReplicasNum),
    case length(StorageSublist) of
        ReplicasNum -> {true, StorageSublist};
        _ -> false
    end.
=======
-spec select([storage:id()], pos_integer()) -> {true, [storage:id()]} | false.
select([], _ReplicasNum) ->
    false;
select(StorageList, ReplicasNum) ->
    StorageSublist = lists:sublist(StorageList, ReplicasNum),
    case length(StorageSublist) of
        ReplicasNum -> {true, StorageSublist};
        _ -> false
    end.


%%--------------------------------------------------------------------
%% @private
%% @doc
%% Get list of storage id supporting space in which given file is stored.
%% @end
%%--------------------------------------------------------------------
-spec get_space_storages(file_ctx:ctx()) -> [storage:id()].
get_space_storages(FileCtx) ->
    {ok, StorageIds} = space_logic:get_all_storage_ids(file_ctx:get_space_id_const(FileCtx)),
    StorageIds.
>>>>>>> 97235554
<|MERGE_RESOLUTION|>--- conflicted
+++ resolved
@@ -35,7 +35,7 @@
 -type paren() :: binary().
 -type operator() :: binary().
 -type expr_token() :: operator() | binary().
--type storages_with_params() :: #{od_storage:id() => storage:qos_parameters()}.
+-type storages_with_params() :: #{storage:id() => storage:qos_parameters()}.
 
 %%%===================================================================
 %%% API
@@ -66,13 +66,8 @@
 %% given QoS expression and number of replicas.
 %% @end
 %%--------------------------------------------------------------------
-<<<<<<< HEAD
 -spec calculate_assigned_storages(file_ctx:ctx(), rpn(), qos_entry:replicas_num()) ->
-    {true, [od_storage:id()]} | false | {error, term()}.
-=======
--spec calculate_assigned_storages(file_ctx:ctx(), qos_expression:rpn(), qos_entry:replicas_num()) ->
     {true, [storage:id()]} | false | {error, term()}.
->>>>>>> 97235554
 calculate_assigned_storages(FileCtx, Expression, ReplicasNum) ->
     % TODO: VFS-5574 add check if storage has enough free space
     SpaceId = file_ctx:get_space_id_const(FileCtx),
@@ -82,27 +77,6 @@
         Acc#{StorageId => storage:fetch_qos_parameters_of_remote_storage(StorageId, SpaceId)}
     end, #{}, SpaceStorages),
 
-<<<<<<< HEAD
-=======
-%%%===================================================================
-%%% Internal functions
-%%%===================================================================
-
-%%--------------------------------------------------------------------
-%% @private
-%% @doc
-%% Calculate list of storages on which file should be replicated according to given
-%% QoS expression and number of replicas.
-%% Takes into consideration actual file locations.
-%% @end
-%%--------------------------------------------------------------------
--spec calculate_storages(rpn(), pos_integer(), [storage:id()], od_space:id()) ->
-    {ture, [storage:id()]} | false | ?ERROR_INVALID_QOS_EXPRESSION.
-calculate_storages(_Expression, _ReplicasNum, [], _SpaceId) ->
-    false;
-calculate_storages(Expression, ReplicasNum, SpaceStorages, SpaceId) ->
-    % TODO: VFS-5734 choose storages for dirs according to current files distribution
->>>>>>> 97235554
     try
         EligibleStorages = filter_storages(AllStoragesWithParams, Expression),
         choose_storages(EligibleStorages, ReplicasNum)
@@ -192,8 +166,7 @@
 %% fulfilling QoS are left.
 %% @end
 %%--------------------------------------------------------------------
-<<<<<<< HEAD
--spec filter_storages(storages_with_params(), [expr_token()]) -> [od_storage:id()].
+-spec filter_storages(storages_with_params(), [expr_token()]) -> [storage:id()].
 filter_storages(AllStoragesWithParams, RPNExpression) ->
     FinalStack = lists:foldl(fun(ExprToken, Stack) ->
         case lists:member(ExprToken, ?OPERATORS) of
@@ -207,37 +180,12 @@
     case FinalStack of
         [Result] -> Result;
         _ -> throw(?ERROR_INVALID_QOS_EXPRESSION)
-=======
--spec eval_rpn(rpn(), [storage:id()], od_space:id()) -> [storage:id()].
-eval_rpn(RPNExpression, StorageList, SpaceId) ->
-    StorageSet = sets:from_list(StorageList),
-    [ResSet] = lists:foldl(
-        fun (ExpressionElem, ResPartial) ->
-            eval_rpn(ExpressionElem, ResPartial, StorageSet, SpaceId)
-        end , [], RPNExpression),
-    sets:to_list(ResSet).
-
--spec eval_rpn(binary(), operand_stack(), sets:set(storage:id()), od_space:id()) ->
-    [sets:set(storage:id())] | no_return().
-eval_rpn(?UNION, [Operand1, Operand2 | StackTail], _AvailableStorage, _SpaceId) ->
-    [sets:union(Operand1, Operand2)| StackTail];
-eval_rpn(?INTERSECTION, [Operand1, Operand2 | StackTail], _AvailableStorage, _SpaceId) ->
-    [sets:intersection(Operand1, Operand2)| StackTail];
-eval_rpn(?COMPLEMENT, [Operand1, Operand2 | StackTail], _AvailableStorage, _SpaceId) ->
-    [sets:subtract(Operand2, Operand1)| StackTail];
-eval_rpn(Operand, Stack, AvailableStorage, SpaceId) ->
-    case binary:split(Operand, [?EQUALITY], [global]) of
-        [Key, Val] ->
-            [filter_storage(Key, Val, AvailableStorage, SpaceId) | Stack];
-        _ ->
-            throw(?ERROR_INVALID_QOS_EXPRESSION)
->>>>>>> 97235554
-    end.
-
-
-%% @private
--spec apply_operator(operator(), [[od_storage:id()]]) ->
-    [[od_storage:id()]] | no_return().
+    end.
+
+
+%% @private
+-spec apply_operator(operator(), [[storage:id()]]) ->
+    [[storage:id()]] | no_return().
 apply_operator(?UNION, [StoragesList1, StoragesList2 | StackTail]) ->
     [lists_utils:union(StoragesList1, StoragesList2)| StackTail];
 apply_operator(?INTERSECTION, [StoragesList1, StoragesList2 | StackTail]) ->
@@ -254,9 +202,8 @@
 %% Selects all storages with given parameter("key=value" token).
 %% @end
 %%--------------------------------------------------------------------
-<<<<<<< HEAD
 -spec select_storages_with_param(storages_with_params(), expr_token()) ->
-    [[od_storage:id()] | expr_token()].
+    [[storage:id()] | expr_token()].
 select_storages_with_param(AllStoragesWithParams, ExprToken) ->
     case binary:split(ExprToken, [?EQUALITY], [global]) of
         [Key, Val] ->
@@ -269,19 +216,6 @@
         _ ->
             throw(?ERROR_INVALID_QOS_EXPRESSION)
     end.
-=======
--spec filter_storage(binary(), binary(), sets:set(storage:id()), od_space:id()) -> sets:set(storage:id()).
-filter_storage(Key, Val, StorageSet, SpaceId) ->
-    sets:filter(fun (StorageId) ->
-        StorageQosParameters = storage:fetch_qos_parameters_of_remote_storage(StorageId, SpaceId),
-        case maps:find(Key, StorageQosParameters) of
-            {ok, Val} ->
-                true;
-            _ ->
-                false
-        end
-    end, StorageSet).
->>>>>>> 97235554
 
 
 %%--------------------------------------------------------------------
@@ -292,36 +226,12 @@
 %% {true, StorageList}.
 %% @end
 %%--------------------------------------------------------------------
-<<<<<<< HEAD
--spec choose_storages([od_storage:id()], qos_entry:replicas_num()) ->
-    {true, [od_storage:id()]} | false.
+-spec choose_storages([storage:id()], qos_entry:replicas_num()) ->
+    {true, [storage:id()]} | false.
 choose_storages(EligibleStoragesList, ReplicasNum) ->
     % TODO: VFS-5734 choose storages according to current files distribution
     StorageSublist = lists:sublist(EligibleStoragesList, ReplicasNum),
     case length(StorageSublist) of
         ReplicasNum -> {true, StorageSublist};
         _ -> false
-    end.
-=======
--spec select([storage:id()], pos_integer()) -> {true, [storage:id()]} | false.
-select([], _ReplicasNum) ->
-    false;
-select(StorageList, ReplicasNum) ->
-    StorageSublist = lists:sublist(StorageList, ReplicasNum),
-    case length(StorageSublist) of
-        ReplicasNum -> {true, StorageSublist};
-        _ -> false
-    end.
-
-
-%%--------------------------------------------------------------------
-%% @private
-%% @doc
-%% Get list of storage id supporting space in which given file is stored.
-%% @end
-%%--------------------------------------------------------------------
--spec get_space_storages(file_ctx:ctx()) -> [storage:id()].
-get_space_storages(FileCtx) ->
-    {ok, StorageIds} = space_logic:get_all_storage_ids(file_ctx:get_space_id_const(FileCtx)),
-    StorageIds.
->>>>>>> 97235554
+    end.