%%%--------------------------------------------------------------------
%%% @author Michal Cwiertnia
%%% @copyright (C) 2019 ACK CYFRONET AGH
%%% This software is released under the MIT license
%%% cited in 'LICENSE.txt'.
%%% @end
%%%--------------------------------------------------------------------
%%% @doc
%%% This module contains functions operating on QoS expressions.
%%% @end
%%%--------------------------------------------------------------------
-module(qos_expression).
-author("Michal Cwiertnia").

-include("modules/datastore/datastore_models.hrl").
-include("modules/datastore/qos.hrl").
-include("proto/oneclient/fuse_messages.hrl").
-include_lib("ctool/include/errors.hrl").
-include_lib("ctool/include/logging.hrl").

%% API
-export([raw_to_rpn/1, calculate_assigned_storages/3]).


% For test purpose
-export([get_space_storages/1]).

% the raw type stores expression as single binary. It is used to store input
% from user. In the process of adding new qos_entry raw expression is
% parsed to rpn form (list of key-value binaries separated by operators)
-type raw() :: binary(). % e.g. <<"country=FR&type=disk">>
-type rpn() :: [binary()]. % e.g. [<<"country=FR">>, <<"type=disk">>, <<"&">>]

-type operator_stack() :: [operator_or_paren()].
-type operand_stack() :: [binary()].
-type operator_or_paren() :: operator() | paren().
-type paren() :: binary().
-type operator() :: binary().

-export_type([rpn/0, raw/0]).

%%%===================================================================
%%% API
%%%===================================================================

%%--------------------------------------------------------------------
%% @doc
%% Transforms QoS expression from infix notation to reverse polish notation.
%% % TODO: VFS-5569 improve handling invalid QoS expressions
%% @end
%%--------------------------------------------------------------------
-spec raw_to_rpn(raw()) -> {ok, rpn()} | ?ERROR_INVALID_QOS_EXPRESSION.
raw_to_rpn(Expression) ->
    OperatorsBin = <<?UNION/binary, ?INTERSECTION/binary, ?COMPLEMENT/binary>>,
    ParensBin = <<?L_PAREN/binary, ?R_PAREN/binary>>,
    Tokens = re:split(Expression, <<"([", ParensBin/binary, OperatorsBin/binary, "])">>),
    try
        {ok, raw_to_rpn_internal(Tokens, [], [])}
    catch
        throw:?ERROR_INVALID_QOS_EXPRESSION ->
            ?ERROR_INVALID_QOS_EXPRESSION
    end.


%%--------------------------------------------------------------------
%% @doc
%% Calculate list of storage id, on which file should be present according to
%% given expression and replicas number.
%% @end
%%--------------------------------------------------------------------
-spec calculate_assigned_storages(file_ctx:ctx(), qos_expression:rpn(), qos_entry:replicas_num()) ->
    {true, [od_storage:id()]} | false | {error, term()}.
calculate_assigned_storages(FileCtx, Expression, ReplicasNum) ->
    % TODO: VFS-5574 add check if storage has enough free space
    % call using ?MODULE macro for mocking in tests
    SpaceStorages = ?MODULE:get_space_storages(FileCtx),
    calculate_storages(
        Expression, ReplicasNum, SpaceStorages, file_ctx:get_space_id_const(FileCtx)
    ).


%%%===================================================================
%%% Internal functions
%%%===================================================================

%%--------------------------------------------------------------------
%% @private
%% @doc
%% Calculate list of storages on which file should be replicated according to given
%% QoS expression and number of replicas.
%% Takes into consideration actual file locations.
%% @end
%%--------------------------------------------------------------------
<<<<<<< HEAD
-spec calculate_storages(rpn(), pos_integer(), [od_storage:id()], od_space:id()) ->
    {ture, [od_storage:id()]} | false | ?ERROR_INVALID_QOS_EXPRESSION.
calculate_storages(_Expression, _ReplicasNum, [], _SpaceId) ->
=======
-spec calculate_storages(rpn(), pos_integer(), [storage:id()], [#file_location{}]) ->
    {ture, [storage:id()]} | false | ?ERROR_INVALID_QOS_EXPRESSION.
calculate_storages(_Expression, _ReplicasNum, [], _FileLocations) ->
>>>>>>> efbbd63e
    false;
calculate_storages(Expression, ReplicasNum, SpaceStorages, SpaceId) ->
    % TODO: VFS-5734 choose storages for dirs according to current files distribution
    try
        StorageList = eval_rpn(Expression, SpaceStorages, SpaceId),
        select(StorageList, ReplicasNum)
    catch
        throw:?ERROR_INVALID_QOS_EXPRESSION ->
            ?ERROR_INVALID_QOS_EXPRESSION
    end.


%%--------------------------------------------------------------------
%% @private
%% @doc
%% internal version of transform_to_rpn/2
%% @end
%%--------------------------------------------------------------------
-spec raw_to_rpn_internal([binary()], operator_stack(), rpn()) -> rpn().
raw_to_rpn_internal([<<>>], [], []) ->
    [];
raw_to_rpn_internal([<<>> | Expression], Stack, RPNExpression) ->
    raw_to_rpn_internal(Expression, Stack, RPNExpression);
raw_to_rpn_internal([], Stack, RPNExpression) ->
    RPNExpression ++ Stack;
raw_to_rpn_internal([Operator | Expression], Stack, RPNExpression) when
        Operator =:= ?INTERSECTION orelse
        Operator =:= ?UNION orelse
        Operator =:= ?COMPLEMENT ->
    {Stack2, RPNExpression2} = handle_operator(Operator, Stack, RPNExpression),
    raw_to_rpn_internal(Expression, Stack2, RPNExpression2);
raw_to_rpn_internal([?L_PAREN | Expression], Stack, RPNExpression) ->
    raw_to_rpn_internal(Expression, [?L_PAREN|Stack], RPNExpression);
raw_to_rpn_internal([?R_PAREN | Expression], Stack, RPNExpression) ->
    {Stack2, RPNExpression2} = handle_right_paren(Stack, RPNExpression),
    raw_to_rpn_internal(Expression, Stack2, RPNExpression2);
raw_to_rpn_internal([Operand | Expression], Stack, RPNExpression) ->
    case binary:split(Operand, [?EQUALITY], [global]) of
        [_Key, _Val] ->
            raw_to_rpn_internal(Expression, Stack, RPNExpression ++ [Operand]);
        _ ->
            throw(?ERROR_INVALID_QOS_EXPRESSION)
    end.


%%--------------------------------------------------------------------
%% @private
%% @doc
%% Handles scanned right paren when transforming expression from infix notation to
%% reverse polish notation.
%% When right paren is scanned operators from operator stack should be
%% popped and moved to result expression as long as left paren is not popped.
%% Popped left paren should be removed.
%% @end
%%--------------------------------------------------------------------
-spec handle_right_paren(operator_stack(), rpn()) -> {operator_stack(), rpn()}.
handle_right_paren([?L_PAREN | Stack], RPNExpression) ->
    {Stack, RPNExpression};
handle_right_paren([Op | Stack], RPNExpression) ->
    handle_right_paren(Stack, RPNExpression ++ [Op]);
handle_right_paren([], _RPNExpression) ->
    throw(?ERROR_INVALID_QOS_EXPRESSION).


%%--------------------------------------------------------------------
%% @private
%% @doc
%% Handles scanned operator when transforming expression from infix notation to
%% reverse polish notation.
%% When operator is scanned all operators from operator stack with greater or
%% equal precedence to this operator should be popped and moved to result expression.
%% If paren is encountered on operator stack popping should stop there (paren
%% shouldn't be popped).
%% Then scanned operator should be pushed to the operator stack.
%% @end
%%--------------------------------------------------------------------
-spec handle_operator(operator(), operator_stack(), rpn()) -> {operator_stack(), rpn()}.
handle_operator(ParsedOp, [StackOperator | Stack], RPNExpression) when
        StackOperator =:= ?INTERSECTION orelse
        StackOperator =:= ?UNION orelse
        StackOperator =:= ?COMPLEMENT ->
    handle_operator(ParsedOp, Stack, RPNExpression ++ [StackOperator]);
handle_operator(ParsedOperator, Stack, RPNExpression) ->
    {[ParsedOperator | Stack], RPNExpression}.


%%--------------------------------------------------------------------
%% @doc
%% @private
%% Filters given storages list using QoS expression so that only storages
%% fulfilling QoS are left.
%% @end
%%--------------------------------------------------------------------
<<<<<<< HEAD
-spec eval_rpn(rpn(), [od_storage:id()], od_space:id()) -> [od_storage:id()].
eval_rpn(RPNExpression, StorageList, SpaceId) ->
=======
-spec eval_rpn(rpn(), [storage:id()]) -> [storage:id()].
eval_rpn(RPNExpression, StorageList) ->
>>>>>>> efbbd63e
    StorageSet = sets:from_list(StorageList),
    [ResSet] = lists:foldl(
        fun (ExpressionElem, ResPartial) ->
            eval_rpn(ExpressionElem, ResPartial, StorageSet, SpaceId)
        end , [], RPNExpression),
    sets:to_list(ResSet).

<<<<<<< HEAD
-spec eval_rpn(binary(), operand_stack(), sets:set(od_storage:id()), od_space:id()) ->
    [sets:set(od_storage:id())] | no_return().
eval_rpn(?UNION, [Operand1, Operand2 | StackTail], _AvailableStorage, _SpaceId) ->
=======
-spec eval_rpn(binary(), operand_stack(), sets:set(storage:id())) ->
    [sets:set(storage:id())] | no_return().
eval_rpn(?UNION, [Operand1, Operand2 | StackTail], _AvailableStorage) ->
>>>>>>> efbbd63e
    [sets:union(Operand1, Operand2)| StackTail];
eval_rpn(?INTERSECTION, [Operand1, Operand2 | StackTail], _AvailableStorage, _SpaceId) ->
    [sets:intersection(Operand1, Operand2)| StackTail];
eval_rpn(?COMPLEMENT, [Operand1, Operand2 | StackTail], _AvailableStorage, _SpaceId) ->
    [sets:subtract(Operand2, Operand1)| StackTail];
eval_rpn(Operand, Stack, AvailableStorage, SpaceId) ->
    case binary:split(Operand, [?EQUALITY], [global]) of
        [Key, Val] ->
            [filter_storage(Key, Val, AvailableStorage, SpaceId) | Stack];
        _ ->
            throw(?ERROR_INVALID_QOS_EXPRESSION)
    end.

%%--------------------------------------------------------------------
%% @doc
%% @private
%% Filters given storage list so that only storage with key equal
%% to value are left.
%% @end
%%--------------------------------------------------------------------
<<<<<<< HEAD
-spec filter_storage(binary(), binary(), sets:set(od_storage:id()), od_space:id()) -> sets:set(od_storage:id()).
filter_storage(Key, Val, StorageSet, SpaceId) ->
=======
-spec filter_storage(binary(), binary(), sets:set(storage:id())) -> sets:set(storage:id()).
filter_storage(Key, Val, StorageSet) ->
>>>>>>> efbbd63e
    sets:filter(fun (StorageId) ->
        StorageQosParameters = storage:fetch_qos_parameters_of_remote_storage(StorageId, SpaceId),
        case maps:find(Key, StorageQosParameters) of
            {ok, Val} ->
                true;
            _ ->
                false
        end
    end, StorageSet).


%%--------------------------------------------------------------------
%% @doc
%% @private
%% Selects required number of storage from list of storages.
%% If there are no enough storages on list returns false otherwise returns
%% {true, StorageList}.
%% @end
%%--------------------------------------------------------------------
<<<<<<< HEAD
-spec select([od_storage:id()], pos_integer()) -> {true, [od_storage:id()]} | false.
select([], _ReplicasNum) ->
=======
-spec select([storage:id()], pos_integer(), [#file_location{}]) ->
    {true, [storage:id()]} | false.
select([], _ReplicasNum, _FileLocations) ->
>>>>>>> efbbd63e
    false;
select(StorageList, ReplicasNum) ->
    StorageSublist = lists:sublist(StorageList, ReplicasNum),
    case length(StorageSublist) of
        ReplicasNum -> {true, StorageSublist};
        _ -> false
    end.


%%--------------------------------------------------------------------
%% @private
%% @doc
%% Get list of storage id supporting space in which given file is stored.
%% @end
%%--------------------------------------------------------------------
<<<<<<< HEAD
-spec get_space_storages(file_ctx:ctx()) -> [od_storage:id()].
get_space_storages(FileCtx) ->
    {ok, StorageIds} = space_logic:get_all_storage_ids(file_ctx:get_space_id_const(FileCtx)),
    StorageIds.
=======
-spec get_storage_blocks_size(storage:id(), [#file_location{}]) -> integer().
get_storage_blocks_size(StorageId, FileLocations) ->
    lists:foldl(fun (FileLocation, PartialStorageBlockSize) ->
        % TODO: VFS-5573 use storage qos
        case maps:get(<<"providerId">>, FileLocation) of
            StorageId ->
                PartialStorageBlockSize + maps:get(<<"totalBlocksSize">>, FileLocation);
            _ ->
                PartialStorageBlockSize
        end
     end, 0, FileLocations).
>>>>>>> efbbd63e
<|MERGE_RESOLUTION|>--- conflicted
+++ resolved
@@ -69,7 +69,7 @@
 %% @end
 %%--------------------------------------------------------------------
 -spec calculate_assigned_storages(file_ctx:ctx(), qos_expression:rpn(), qos_entry:replicas_num()) ->
-    {true, [od_storage:id()]} | false | {error, term()}.
+    {true, [storage:id()]} | false | {error, term()}.
 calculate_assigned_storages(FileCtx, Expression, ReplicasNum) ->
     % TODO: VFS-5574 add check if storage has enough free space
     % call using ?MODULE macro for mocking in tests
@@ -91,15 +91,9 @@
 %% Takes into consideration actual file locations.
 %% @end
 %%--------------------------------------------------------------------
-<<<<<<< HEAD
--spec calculate_storages(rpn(), pos_integer(), [od_storage:id()], od_space:id()) ->
-    {ture, [od_storage:id()]} | false | ?ERROR_INVALID_QOS_EXPRESSION.
+-spec calculate_storages(rpn(), pos_integer(), [storage:id()], od_space:id()) ->
+    {ture, [storage:id()]} | false | ?ERROR_INVALID_QOS_EXPRESSION.
 calculate_storages(_Expression, _ReplicasNum, [], _SpaceId) ->
-=======
--spec calculate_storages(rpn(), pos_integer(), [storage:id()], [#file_location{}]) ->
-    {ture, [storage:id()]} | false | ?ERROR_INVALID_QOS_EXPRESSION.
-calculate_storages(_Expression, _ReplicasNum, [], _FileLocations) ->
->>>>>>> efbbd63e
     false;
 calculate_storages(Expression, ReplicasNum, SpaceStorages, SpaceId) ->
     % TODO: VFS-5734 choose storages for dirs according to current files distribution
@@ -193,13 +187,8 @@
 %% fulfilling QoS are left.
 %% @end
 %%--------------------------------------------------------------------
-<<<<<<< HEAD
--spec eval_rpn(rpn(), [od_storage:id()], od_space:id()) -> [od_storage:id()].
+-spec eval_rpn(rpn(), [storage:id()], od_space:id()) -> [storage:id()].
 eval_rpn(RPNExpression, StorageList, SpaceId) ->
-=======
--spec eval_rpn(rpn(), [storage:id()]) -> [storage:id()].
-eval_rpn(RPNExpression, StorageList) ->
->>>>>>> efbbd63e
     StorageSet = sets:from_list(StorageList),
     [ResSet] = lists:foldl(
         fun (ExpressionElem, ResPartial) ->
@@ -207,15 +196,9 @@
         end , [], RPNExpression),
     sets:to_list(ResSet).
 
-<<<<<<< HEAD
--spec eval_rpn(binary(), operand_stack(), sets:set(od_storage:id()), od_space:id()) ->
-    [sets:set(od_storage:id())] | no_return().
+-spec eval_rpn(binary(), operand_stack(), sets:set(storage:id()), od_space:id()) ->
+    [sets:set(storage:id())] | no_return().
 eval_rpn(?UNION, [Operand1, Operand2 | StackTail], _AvailableStorage, _SpaceId) ->
-=======
--spec eval_rpn(binary(), operand_stack(), sets:set(storage:id())) ->
-    [sets:set(storage:id())] | no_return().
-eval_rpn(?UNION, [Operand1, Operand2 | StackTail], _AvailableStorage) ->
->>>>>>> efbbd63e
     [sets:union(Operand1, Operand2)| StackTail];
 eval_rpn(?INTERSECTION, [Operand1, Operand2 | StackTail], _AvailableStorage, _SpaceId) ->
     [sets:intersection(Operand1, Operand2)| StackTail];
@@ -236,13 +219,8 @@
 %% to value are left.
 %% @end
 %%--------------------------------------------------------------------
-<<<<<<< HEAD
--spec filter_storage(binary(), binary(), sets:set(od_storage:id()), od_space:id()) -> sets:set(od_storage:id()).
+-spec filter_storage(binary(), binary(), sets:set(storage:id()), od_space:id()) -> sets:set(storage:id()).
 filter_storage(Key, Val, StorageSet, SpaceId) ->
-=======
--spec filter_storage(binary(), binary(), sets:set(storage:id())) -> sets:set(storage:id()).
-filter_storage(Key, Val, StorageSet) ->
->>>>>>> efbbd63e
     sets:filter(fun (StorageId) ->
         StorageQosParameters = storage:fetch_qos_parameters_of_remote_storage(StorageId, SpaceId),
         case maps:find(Key, StorageQosParameters) of
@@ -262,14 +240,8 @@
 %% {true, StorageList}.
 %% @end
 %%--------------------------------------------------------------------
-<<<<<<< HEAD
--spec select([od_storage:id()], pos_integer()) -> {true, [od_storage:id()]} | false.
+-spec select([storage:id()], pos_integer()) -> {true, [storage:id()]} | false.
 select([], _ReplicasNum) ->
-=======
--spec select([storage:id()], pos_integer(), [#file_location{}]) ->
-    {true, [storage:id()]} | false.
-select([], _ReplicasNum, _FileLocations) ->
->>>>>>> efbbd63e
     false;
 select(StorageList, ReplicasNum) ->
     StorageSublist = lists:sublist(StorageList, ReplicasNum),
@@ -285,21 +257,7 @@
 %% Get list of storage id supporting space in which given file is stored.
 %% @end
 %%--------------------------------------------------------------------
-<<<<<<< HEAD
--spec get_space_storages(file_ctx:ctx()) -> [od_storage:id()].
+-spec get_space_storages(file_ctx:ctx()) -> [storage:id()].
 get_space_storages(FileCtx) ->
     {ok, StorageIds} = space_logic:get_all_storage_ids(file_ctx:get_space_id_const(FileCtx)),
-    StorageIds.
-=======
--spec get_storage_blocks_size(storage:id(), [#file_location{}]) -> integer().
-get_storage_blocks_size(StorageId, FileLocations) ->
-    lists:foldl(fun (FileLocation, PartialStorageBlockSize) ->
-        % TODO: VFS-5573 use storage qos
-        case maps:get(<<"providerId">>, FileLocation) of
-            StorageId ->
-                PartialStorageBlockSize + maps:get(<<"totalBlocksSize">>, FileLocation);
-            _ ->
-                PartialStorageBlockSize
-        end
-     end, 0, FileLocations).
->>>>>>> efbbd63e
+    StorageIds.