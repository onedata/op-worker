%%%--------------------------------------------------------------------
%%% @author Michal Cwiertnia
%%% @copyright (C) 2019 ACK CYFRONET AGH
%%% This software is released under the MIT license
%%% cited in 'LICENSE.txt'.
%%% @end
%%%--------------------------------------------------------------------
%%% @doc Worker responsible for initialization of qos_bounded_cache.
%%% @end
%%%--------------------------------------------------------------------
-module(qos_worker).
-behaviour(worker_plugin_behaviour).

-author("Michal Cwiertnia").

-include("global_definitions.hrl").
-include("modules/datastore/qos.hrl").
-include_lib("ctool/include/logging.hrl").

%% API
-export([
    init_qos_cache_for_space/1,
    init_retry_failed_files/0,
    init_traverse_pools/0,
    init_traverse_pool/0
]).

%% worker_plugin_behaviour callbacks
-export([init/1, handle/1, cleanup/0]).


-define(INIT_QOS_CACHE_FOR_SPACE, init_qos_cache_for_space).
-define(CHECK_QOS_CACHE, bounded_cache_timer).
-define(RETRY_FAILED_FILES, retry_failed_files).

-define(RETRY_FAILED_FILES_INTERVAL_SECONDS,
    op_worker:get_env(qos_retry_failed_files_interval_seconds, 300)). % 5 minutes

%%%===================================================================
%%% worker_plugin_behaviour callbacks
%%%===================================================================

%%--------------------------------------------------------------------
%% @doc
%% {@link worker_plugin_behaviour} callback init/1.
%% @end
%%--------------------------------------------------------------------
-spec init(Args :: term()) -> Result when
    Result :: {ok, State :: worker_host:plugin_state()} | {error, Reason :: term()}.
init(_Args) ->
    qos_bounded_cache:init_group(),
    qos_bounded_cache:init_qos_cache_for_all_spaces(),
    % file_links_reconciliation_traverse is started here, as it uses QoS traverse pool.
    % Although it is sufficient to be started just once for every space, the procedure
    % is idempotent and it's safe to attempt its start at every application init.
    file_links_reconciliation_traverse:start(),
<<<<<<< HEAD
=======
    % QoS traverse pools are initialized after successful zone connection
>>>>>>> 01df8a29
    {ok, #{}}.


%%--------------------------------------------------------------------
%% @doc
%% {@link worker_plugin_behaviour} callback handle/1.
%% @end
%%--------------------------------------------------------------------
-spec handle(Request) -> Result when
    Request :: ping | healthcheck | term(),
    Result :: cluster_status:status() | ok | {ok, Response} |
    {error, Reason} | pong,
    Response :: term(),
    Reason :: term().
handle(ping) ->
    pong;
handle(healthcheck) ->
    ok;
handle({?CHECK_QOS_CACHE, Msg}) ->
    ?debug("Cleaning QoS bounded cache if needed"),
    bounded_cache:check_cache_size(Msg);
handle({?INIT_QOS_CACHE_FOR_SPACE, SpaceId}) ->
    case qos_bounded_cache:is_cache_initialized(SpaceId) of
        true ->
            ok;
        false ->
            ?debug("Initializing qos bounded cache for space: ~p", [SpaceId]),
            qos_bounded_cache:init_qos_cache_for_space(SpaceId)
    end;
handle(?RETRY_FAILED_FILES) ->
    case provider_logic:get_spaces() of
        {ok, Spaces} ->
            lists:foreach(fun(SpaceId) ->
                ok = qos_logic:retry_failed_files(SpaceId)
            end, Spaces);
        Error -> 
            ?warning("QoS failed files retry failed to fetch provider spaces due to: ~p", [Error])
    end,
    erlang:send_after(timer:seconds(?RETRY_FAILED_FILES_INTERVAL_SECONDS),
        ?MODULE, {sync_timer, ?RETRY_FAILED_FILES});
handle(Request) ->
    ?log_bad_request(Request),
    {error, wrong_request}.


%%--------------------------------------------------------------------
%% @doc
%% {@link worker_plugin_behaviour} callback cleanup/0
%% @end
%%--------------------------------------------------------------------
-spec cleanup() -> Result when
    Result :: ok | {error, Error},
    Error :: timeout | term().
cleanup() ->
    qos_traverse:stop_pool(),
    ok.


%%%===================================================================
%%% API
%%%===================================================================

%%-------------------------------------------------------------------
%% @doc
%% Schedule initialization of QoS bounded cache for given space.
%% @end
%%--------------------------------------------------------------------
-spec init_qos_cache_for_space(od_space:id()) -> ok.
init_qos_cache_for_space(SpaceId) ->
    erlang:send_after(0, ?MODULE, {sync_timer, {?INIT_QOS_CACHE_FOR_SPACE, SpaceId}}),
    ok.

-spec init_retry_failed_files() -> ok.
init_retry_failed_files() ->
    erlang:send_after(timer:seconds(?RETRY_FAILED_FILES_INTERVAL_SECONDS),
        ?MODULE, {sync_timer, ?RETRY_FAILED_FILES}),
    ok.


-spec init_traverse_pools() -> ok.
init_traverse_pools() ->
    {_, []} = utils:rpc_multicall(consistent_hashing:get_all_nodes(), ?MODULE, init_traverse_pool, []),
    ok.


-spec init_traverse_pool() -> ok.
init_traverse_pool() ->
    try
        qos_traverse:init_pool()
    catch
        throw:{error, already_exists} -> ok
    end.<|MERGE_RESOLUTION|>--- conflicted
+++ resolved
@@ -54,10 +54,7 @@
     % Although it is sufficient to be started just once for every space, the procedure
     % is idempotent and it's safe to attempt its start at every application init.
     file_links_reconciliation_traverse:start(),
-<<<<<<< HEAD
-=======
     % QoS traverse pools are initialized after successful zone connection
->>>>>>> 01df8a29
     {ok, #{}}.
 
 
