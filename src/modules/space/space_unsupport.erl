%%%--------------------------------------------------------------------
%%% @author Michal Stanisz
%%% @copyright (C) 2020 ACK CYFRONET AGH
%%% This software is released under the MIT license
%%% cited in 'LICENSE.txt'.
%%% @end
%%%--------------------------------------------------------------------
%%% @doc
%%% This module is responsible for handling space unsupport procedure. 
%%% 
%%% Unsupport procedure consists of following activities: 
%%%     * blocking all operations, that modify local files replicas 
%%%     * replicating all local replicas to other providers 
%%%     * cleaning up local storage and local metadata 
%%%     * waiting for all remote providers to be up to date with this provider dbsync changes
%%%     * cleaning up database from documents synced in space scope 
%%%     * cleaning up database from local documents related to space support
%%% @end
%%%--------------------------------------------------------------------
-module(space_unsupport).
-author("Michal Stanisz").

-include("global_definitions.hrl").
-include("modules/datastore/datastore_models.hrl").
-include("modules/datastore/datastore_runner.hrl").
-include("modules/datastore/qos.hrl").
-include("modules/fslogic/fslogic_common.hrl").
-include_lib("ctool/include/logging.hrl").

-behaviour(traverse_behaviour).

%% API
-export([init_pools/0, run/2]).
-export([report_cleanup_traverse_finished/2]).
-export([get_all_stages/0]).

%% traverse behaviour callbacks
-export([get_job/1, update_job_progress/5]).
-export([do_master_job/2, do_slave_job/2]).
-export([task_finished/2]).
%% @TODO VFS-6132 Do not export when space_unsupport is used in storage:revoke_space_support
-export([cleanup_local_documents/2]).

-type stage() :: init | replicate | cleanup_traverse | wait_for_dbsync 
    | delete_synced_documents | delete_local_documents.
-type job() :: space_unsupport_job:record().
% Id of task that was created in slave job (e.g. QoS entry id or cleanup traverse id). 
-type subtask_id() :: qos_entry:id() | unsupport_cleanup_traverse:id().

-export_type([stage/0, subtask_id/0]).

-define(POOL_NAME, atom_to_binary(?MODULE, utf8)).
-define(DOCUMENT_EXPIRY_TIME, 60). % in seconds


%%%===================================================================
%%% API
%%%===================================================================

-spec init_pools() -> ok.
init_pools() ->
    MasterJobsLimit = application:get_env(?APP_NAME, space_unsupport_master_jobs_limit, 1),
    SlaveJobsLimit = application:get_env(?APP_NAME, space_unsupport_slave_jobs_limit, 5),
    ParallelismLimit = application:get_env(?APP_NAME, space_unsupport_parallelism_limit, 5),
    traverse:init_pool(?POOL_NAME, MasterJobsLimit, SlaveJobsLimit, ParallelismLimit),
    unsupport_cleanup_traverse:init_pool().

-spec run(od_space:id(), storage:id()) -> ok.
run(SpaceId, StorageId) ->
    % ensure that file_meta doc for space is created, so it is not needed to always 
    % check if it exists when doing operations on files
    file_meta:make_space_exist(SpaceId),
    ?ok_if_exists(traverse:run(?POOL_NAME, datastore_key:new_from_digest([SpaceId, StorageId]), 
        #space_unsupport_job{space_id = SpaceId, storage_id = StorageId, stage = init})).

-spec report_cleanup_traverse_finished(od_space:id(), storage:id()) -> ok.
report_cleanup_traverse_finished(SpaceId, StorageId) ->
    {ok, #space_unsupport_job{slave_job_pid = Pid}} = 
        space_unsupport_job:get(SpaceId, StorageId, cleanup_traverse),
    Pid ! cleanup_traverse_finished,
    ok.

-spec get_all_stages() -> [stage()].
get_all_stages() -> 
    [
        init, 
        replicate, 
        cleanup_traverse, 
        wait_for_dbsync, 
        delete_synced_documents, 
        delete_local_documents
    ].

%%%===================================================================
%%% Traverse behaviour callbacks
%%%===================================================================


-spec get_job(traverse:job_id()) ->
    {ok, job(), traverse:pool(), traverse:id()}  | {error, term()}.
get_job(Id) ->
    {ok, Job} = space_unsupport_job:get(Id),
    {ok, Job, ?POOL_NAME, Id}.

-spec update_job_progress(undefined | main_job | traverse:job_id(),
    job(), traverse:pool(), traverse:id(), traverse:job_status()) ->
    {ok, traverse:job_id()}  | {error, term()}.
update_job_progress(Id, _Job, _PoolName, _TaskId, Status) when
    Status =:= ended;
    Status =:= failed;
    Status =:= canceled ->
    ok = space_unsupport_job:delete(Id),
    {ok, Id};
update_job_progress(Id, Job, _PoolName, TaskId, _Status) ->
    space_unsupport_job:save(Id, Job, TaskId).

-spec do_master_job(job(), traverse:master_job_extended_args()) ->
    {ok, traverse:master_job_map()} | {error, term()}.
do_master_job(#space_unsupport_job{stage = Stage} = Job, _MasterJobArgs) ->
    NextMasterJobsBase = get_next_jobs_base(Stage),
    NextMasterJobs = lists:map(fun(NextStage) -> 
        Job#space_unsupport_job{stage = NextStage, subtask_id = undefined}
    end, NextMasterJobsBase),
    {ok, #{slave_jobs => [Job], master_jobs => NextMasterJobs}}.

-spec do_slave_job(job(), traverse:id()) -> ok | {ok, traverse:description()} | {error, term()}.
do_slave_job(Job, _TaskId) ->
    execute_stage(Job).

-spec task_finished(traverse:id(), traverse:pool()) -> ok.
task_finished(TaskId, Pool) ->
    %% @TODO Sleep not needed after resolving VFS-6212
    spawn(fun() -> timer:sleep(timer:seconds(2)), traverse_task:delete_ended(Pool, TaskId) end),
    ok.

%%%===================================================================
%%% Internal functions
%%%===================================================================

%% @private
-spec get_next_jobs_base(stage()) -> [stage()].
get_next_jobs_base(init) -> [replicate];
get_next_jobs_base(replicate) -> [cleanup_traverse];
get_next_jobs_base(cleanup_traverse) -> [wait_for_dbsync];
get_next_jobs_base(wait_for_dbsync) -> [delete_synced_documents];
get_next_jobs_base(delete_synced_documents) -> [delete_local_documents];
get_next_jobs_base(delete_local_documents) -> [].


%% @private
-spec execute_stage(space_unsupport_job:record()) -> ok.
execute_stage(#space_unsupport_job{stage = init, space_id = SpaceId}) ->
    main_harvesting_stream:space_unsupported(SpaceId),
    %% @TODO VFS-6133 Stop all incoming transfers
    %% @TODO VFS-6134 Close all open file handles
    %% @TODO VFS-6135 Block all modifying file operations
    %% @TODO VFS-6136 Inform onezone that unsupport started
    ok;

execute_stage(#space_unsupport_job{stage = replicate, subtask_id = undefined} = Job) ->
    #space_unsupport_job{space_id = SpaceId, storage_id = StorageId} = Job,
    SpaceGuid = fslogic_uuid:spaceid_to_space_dir_guid(SpaceId),
    Expression = <<?QOS_ANY_STORAGE/binary, " - storageId = ", StorageId/binary>>,
    {ok, QosEntryId} = lfm:add_qos_entry(?ROOT_SESS_ID, {guid, SpaceGuid}, Expression, 1, internal),
    NewJob = Job#space_unsupport_job{subtask_id = QosEntryId},
    space_unsupport_job:save(NewJob),
    execute_stage(NewJob);
execute_stage(#space_unsupport_job{stage = replicate, subtask_id = QosEntryId} = _Job) ->
    %% @TODO Use subscription after resolving VFS-5647
    wait(fun() -> lfm:check_qos_fulfilled(?ROOT_SESS_ID, QosEntryId) end),
    lfm:remove_qos_entry(?ROOT_SESS_ID, QosEntryId);

execute_stage(#space_unsupport_job{stage = cleanup_traverse, subtask_id = undefined} = Job) ->
    #space_unsupport_job{space_id = SpaceId, storage_id = StorageId} = Job,
    {ok, TaskId} = unsupport_cleanup_traverse:start(SpaceId, StorageId),
    NewJob = Job#space_unsupport_job{subtask_id = TaskId, slave_job_pid = self()},
    {ok, _} = space_unsupport_job:save(NewJob),
    execute_stage(NewJob);
execute_stage(#space_unsupport_job{stage = cleanup_traverse} = Job) ->
<<<<<<< HEAD
    #space_unsupport_job{slave_job_pid = Pid, subtask_id = TraverseId} = Job,
    
=======
>>>>>>> 7fc786e6
    % This clause can be run after provider restart so update slave_job_pid if needed
    maybe_update_slave_job_pid(Job),
    
    #space_unsupport_job{space_id = SpaceId, subtask_id = TraverseId} = Job,
    
    case unsupport_cleanup_traverse:is_finished(TraverseId) of
        true -> ok;
        false ->
            receive cleanup_traverse_finished ->
                ok
            end
    end;

execute_stage(#space_unsupport_job{stage = wait_for_dbsync} = _Job) ->
    %% @TODO VFS-6164 wait for all documents to be saved on disc
    %% @TODO VFS-6136 wait until all other providers are up to date with dbsync changes
    %% @TODO VFS-6135 Stop dbsync
    timer:sleep(timer:seconds(60)),
    ok;

execute_stage(#space_unsupport_job{stage = delete_synced_documents} = Job) ->
    #space_unsupport_job{space_id = SpaceId, storage_id = StorageId} = Job,
    %% @TODO VFS-6136 Inform onezone that unsupport started in init
    storage_logic:revoke_space_support(StorageId, SpaceId),
    start_changes_stream(SpaceId),
    receive end_of_stream ->
        ok
    end;

execute_stage(#space_unsupport_job{stage = delete_local_documents} = Job) ->
    #space_unsupport_job{space_id = SpaceId, storage_id = StorageId} = Job,
    %% @TODO VFS-6241 Properly clean up users root dirs
    cleanup_local_documents(SpaceId, StorageId),
    qos_entry:apply_to_all_impossible_in_space(SpaceId, fun(QosEntryId) -> 
        qos_entry:remove_from_impossible_list(SpaceId, QosEntryId)
    end),
    unsupport_cleanup_traverse:delete_ended(SpaceId, StorageId),
    ok.


%%%===================================================================
%%% Stage internals
%%%===================================================================

%% @private
-spec wait(fun(() -> {ok, boolean()})) -> ok.
wait(Fun) ->
    try
        case Fun() of
            {ok, true} -> ok;
            {ok, false} ->
                timer:sleep(timer:seconds(10)),
                wait(Fun)
        end
    catch Error:Reason ->
        ?warning("Error in space_unsupport:wait/1 ~p:~p", [Error, Reason]),
        timer:sleep(timer:seconds(10)),
        wait(Fun)
    end.

%% @private
-spec maybe_update_slave_job_pid(job()) -> ok.
maybe_update_slave_job_pid(#space_unsupport_job{slave_job_pid = Pid} = Job) ->
    case self() of
        Pid -> ok;
        _ -> 
            space_unsupport_job:save(Job#space_unsupport_job{slave_job_pid = self()}),
            ok
    end.

%% @private
-spec start_changes_stream(od_space:id()) -> ok.
start_changes_stream(SpaceId) ->
    Until = dbsync_state:get_seq(SpaceId, oneprovider:get_id()),
    Pid = self(),
    Callback = fun 
        ({ok, end_of_stream}) ->
            Pid ! end_of_stream,
            ok;
        ({ok, Batch}) ->
            lists:foreach(fun expire_docs/1, Batch)
    end,
    couchbase_changes_stream:start_link(
        couchbase_changes:design(), SpaceId, Callback,
        [{since, 0}, {until, Until}], [self()]
    ),
    ok.


%% @private
-spec expire_docs(datastore:doc()) -> ok.
expire_docs(#document{value = Value} = Doc) ->
    case Value of
        #links_forest{model = Model, key = Key} -> expire_links(Model, Key, Doc);
        #links_node{model = Model, key = Key} -> expire_links(Model, Key, Doc);
        _ ->
            Model  = element(1, Value),
            Ctx = Model:get_ctx(),
            Ctx1 = Ctx#{
                hooks_disabled => true,
                expiry => ?DOCUMENT_EXPIRY_TIME
            },
            datastore_model:save(Ctx1, Doc)
    end,
    ok.


%% @private
-spec expire_links(datastore_model:model(), datastore:key(), datastore:doc()) -> ok.
expire_links(Model, RoutingKey, Doc = #document{key = Key}) ->
    Ctx = Model:get_ctx(),
    Ctx1 = Ctx#{
        expiry => ?DOCUMENT_EXPIRY_TIME,
        routing_key => RoutingKey
    },
    Ctx3 = datastore_model_default:set_defaults(Ctx1),
    Ctx4 = datastore_multiplier:extend_name(RoutingKey, Ctx3),
    datastore_router:route(save, [Ctx4, Key, Doc]),
    ok.


%% @private
-spec cleanup_local_documents(od_space:id(), storage:id()) -> ok.
cleanup_local_documents(SpaceId, StorageId) ->
    file_popularity_api:disable(SpaceId),
    file_popularity_api:delete_config(SpaceId),
    autocleaning_api:disable(SpaceId),
    autocleaning_api:delete_config(SpaceId),
    storage_sync:clean_up(SpaceId, StorageId),
    space_quota:delete(SpaceId),
    dbsync_state:delete(SpaceId).<|MERGE_RESOLUTION|>--- conflicted
+++ resolved
@@ -177,15 +177,10 @@
     {ok, _} = space_unsupport_job:save(NewJob),
     execute_stage(NewJob);
 execute_stage(#space_unsupport_job{stage = cleanup_traverse} = Job) ->
-<<<<<<< HEAD
-    #space_unsupport_job{slave_job_pid = Pid, subtask_id = TraverseId} = Job,
-    
-=======
->>>>>>> 7fc786e6
     % This clause can be run after provider restart so update slave_job_pid if needed
     maybe_update_slave_job_pid(Job),
     
-    #space_unsupport_job{space_id = SpaceId, subtask_id = TraverseId} = Job,
+    #space_unsupport_job{subtask_id = TraverseId} = Job,
     
     case unsupport_cleanup_traverse:is_finished(TraverseId) of
         true -> ok;
