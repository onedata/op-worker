%%%--------------------------------------------------------------------
%%% @author Michal Stanisz
%%% @copyright (C) 2020 ACK CYFRONET AGH
%%% This software is released under the MIT license
%%% cited in 'LICENSE.txt'.
%%% @end
%%%--------------------------------------------------------------------
%%% @doc
%%% This module is responsible for traversing files tree in order to 
%%% perform necessary clean up after space was unsupported, i.e foreach file: 
%%%     * deletes it on storage (if storage is not imported),
%%%     * deletes file_qos document
%%%     * deletes local file_location or dir_location document
%%% 
%%% Clean up for directory is started after all its children have been traversed. 
%%% This is determined using using cleanup_traverse_status document, 
%%% which is created for each directory.
%%% @end
%%%--------------------------------------------------------------------
-module(unsupport_cleanup_traverse).
-author("Michal Stanisz").

-behavior(traverse_behaviour).

-include("global_definitions.hrl").
-include("modules/fslogic/fslogic_common.hrl").
-include("tree_traverse.hrl").
-include_lib("ctool/include/logging.hrl").

%% API
-export([
    start/2,
    init_pool/0, stop_pool/0,
    delete_ended/2,
    is_finished/1
]).

%% Traverse behaviour callbacks
-export([
    task_finished/2,
    get_job/1, 
    update_job_progress/5,
    do_master_job/2, do_slave_job/2
]).

-type id() :: traverse:id().
-export_type([id/0]).

-define(POOL_NAME, atom_to_binary(?MODULE, utf8)).
-define(TRAVERSE_BATCH_SIZE, application:get_env(?APP_NAME, unsupport_cleanup_traverse_batch_size, 40)).


%%%===================================================================
%%% API
%%%===================================================================

-spec start(od_space:id(), storage:id()) -> {ok, id()}.
start(SpaceId, StorageId) ->
    TaskId = gen_id(SpaceId, StorageId),
    SpaceDirUuid = fslogic_uuid:spaceid_to_space_dir_uuid(SpaceId),
    SpaceDirGuid = fslogic_uuid:spaceid_to_space_dir_guid(SpaceId),
    Options = #{
        task_id => TaskId,
        batch_size => ?TRAVERSE_BATCH_SIZE,
        traverse_info => #{
<<<<<<< HEAD
            % do not remove storage files if storage was imported
=======
            % do not remove storage files if storage sync was enabled
>>>>>>> 910a1c7a
            remove_storage_files => not storage:is_imported(StorageId)
        },
        additional_data => #{
            <<"space_id">> => SpaceId,
            <<"storage_id">> => StorageId
        }
    },
    cleanup_traverse_status:create(TaskId, SpaceDirUuid),
    {ok, _} = tree_traverse:run(?POOL_NAME, file_ctx:new_by_guid(SpaceDirGuid), Options).


-spec init_pool() -> ok  | no_return().
init_pool() ->
    MasterJobsLimit = application:get_env(?APP_NAME, unsupport_cleanup_traverse_master_jobs_limit, 10),
    SlaveJobsLimit = application:get_env(?APP_NAME, unsupport_cleanup_traverse_slave_jobs_limit, 20),
    ParallelismLimit = application:get_env(?APP_NAME, unsupport_cleanup_traverse_parallelism_limit, 20),
    
    tree_traverse:init(?MODULE, MasterJobsLimit, SlaveJobsLimit, ParallelismLimit).


-spec stop_pool() -> ok.
stop_pool() ->
    traverse:stop_pool(?POOL_NAME).

-spec delete_ended(od_space:id(), storage:id()) -> ok.
delete_ended(SpaceId, StorageId) ->
    traverse_task:delete_ended(?POOL_NAME, gen_id(SpaceId, StorageId)).

-spec is_finished(id()) -> boolean().
is_finished(TaskId) ->
    case traverse_task:get(?POOL_NAME, TaskId) of
        {ok, #document{value = #traverse_task{status = finished}}} -> true;
        _ -> false
    end.

%%%===================================================================
%%% Traverse callbacks
%%%===================================================================

-spec task_finished(traverse:id(), traverse:pool()) -> ok.
task_finished(TaskId, Pool) ->
    {ok, #{
        <<"space_id">> := SpaceId,
        <<"storage_id">> := StorageId
    }} = traverse_task:get_additional_data(Pool, TaskId),
    space_unsupport:report_cleanup_traverse_finished(SpaceId, StorageId).

-spec get_job(traverse:job_id() | tree_traverse_job:doc()) ->
    {ok, tree_traverse:master_job(), traverse:pool(), id()}  | {error, term()}.
get_job(DocOrID) ->
    tree_traverse:get_job(DocOrID).

-spec update_job_progress(undefined | main_job | traverse:job_id(),
    tree_traverse:master_job(), traverse:pool(), id(),
    traverse:job_status()) -> {ok, traverse:job_id()}  | {error, term()}.
update_job_progress(Id, Job, Pool, TaskId, Status) ->
    tree_traverse:update_job_progress(Id, Job, Pool, TaskId, Status, ?MODULE).

-spec do_master_job(tree_traverse:master_job(), traverse:master_job_extended_args()) ->
    {ok, traverse:master_job_map()}.
do_master_job(#tree_traverse{traverse_info = TraverseInfo} = Job, MasterJobArgs) ->
    #{remove_storage_files := RemoveStorageFiles} = TraverseInfo,
    
    MasterJobFinishedCallback = fun(TaskId, SlaveJobs, MasterJobs, _SpaceId, Uuid, _BatchLastFilename) ->
        ChildrenCount = length(SlaveJobs) + length(MasterJobs),
        cleanup_traverse_status:report_children_listed(TaskId, Uuid, ChildrenCount),
    
        lists:foreach(fun(#tree_traverse{doc = #document{key = ChildDirUuid}}) ->
            cleanup_traverse_status:create(TaskId, ChildDirUuid)
        end, MasterJobs)
    end,
    
    LastBatchFinishedCallback = fun(TaskId, Uuid, SpaceId) ->
        FileCtx = file_ctx:new_by_guid(file_id:pack_guid(Uuid, SpaceId)),
        Status = cleanup_traverse_status:report_last_batch(TaskId, Uuid),
        maybe_cleanup_dir(Status, TaskId, FileCtx, RemoveStorageFiles)
    end, 
    
    tree_traverse:do_master_job(
        Job, MasterJobArgs, MasterJobFinishedCallback, LastBatchFinishedCallback, async).

-spec do_slave_job(traverse:job(), id()) -> ok.
do_slave_job({#document{key = FileUuid, scope = SpaceId}, TraverseInfo}, TaskId) ->
    FileGuid = file_id:pack_guid(FileUuid, SpaceId),
    FileCtx = file_ctx:new_by_guid(FileGuid),
    #{remove_storage_files := RemoveStorageFiles} = TraverseInfo,
    
    fslogic_delete:remove_local_associated_documents(FileCtx),
    UserCtx = user_ctx:new(?ROOT_SESS_ID),
    LocationId = file_location:local_id(FileUuid),
    
    {ParentFileCtx, FileCtx1} = file_ctx:get_parent(FileCtx, UserCtx),
    
    RemoveStorageFiles andalso sd_utils:unlink(FileCtx1, UserCtx),
    fslogic_location_cache:force_flush(FileUuid),
    fslogic_location_cache:clear_blocks(FileCtx1, LocationId),
    fslogic_location_cache:delete_location(FileUuid, LocationId),
    
    file_traverse_finished(TaskId, ParentFileCtx, RemoveStorageFiles).

%%%===================================================================
%%% Internal functions
%%%===================================================================

%% @private
-spec gen_id(od_space:id(), storage:id()) -> id().
gen_id(SpaceId, StorageId) ->
    datastore_key:new_from_digest([SpaceId, StorageId]).


%% @private
-spec cleanup_dir(id(), file_ctx:ctx(), boolean()) -> ok.
cleanup_dir(TaskId, FileCtx, RemoveStorageFiles) ->
    UserCtx = user_ctx:new(?ROOT_SESS_ID),
    
    RemoveStorageFiles andalso sd_utils:rmdir(FileCtx, UserCtx),
    dir_location:delete(file_ctx:get_uuid_const(FileCtx)),
    cleanup_traverse_status:delete(TaskId, file_ctx:get_uuid_const(FileCtx)),
    case file_ctx:is_space_dir_const(FileCtx) of
        true -> ok;
        false ->
            {ParentFileCtx, _FileCtx} = file_ctx:get_parent(FileCtx, UserCtx),
            file_traverse_finished(TaskId, ParentFileCtx, RemoveStorageFiles)
    end.


%% @private
-spec file_traverse_finished(id(), file_ctx:ctx(), boolean()) -> ok.
file_traverse_finished(TaskId, ParentFileCtx, RemoveStorageFiles) ->
    ParentUuid = file_ctx:get_uuid_const(ParentFileCtx),
    ParentStatus = cleanup_traverse_status:report_child_traversed(TaskId, ParentUuid),
    maybe_cleanup_dir(ParentStatus, TaskId, ParentFileCtx, RemoveStorageFiles).


%% @private
-spec maybe_cleanup_dir(cleanup_traverse_status:status(), id(), file_ctx:ctx(), boolean()) -> ok.
maybe_cleanup_dir(traversed, TaskId, FileCtx, RemoveStorageFiles) ->
    cleanup_dir(TaskId, FileCtx, RemoveStorageFiles);
maybe_cleanup_dir(not_traversed, _TaskId, _FileCtx, _RemoveStorageFiles) -> ok.<|MERGE_RESOLUTION|>--- conflicted
+++ resolved
@@ -63,11 +63,7 @@
         task_id => TaskId,
         batch_size => ?TRAVERSE_BATCH_SIZE,
         traverse_info => #{
-<<<<<<< HEAD
             % do not remove storage files if storage was imported
-=======
-            % do not remove storage files if storage sync was enabled
->>>>>>> 910a1c7a
             remove_storage_files => not storage:is_imported(StorageId)
         },
         additional_data => #{
@@ -182,7 +178,7 @@
 -spec cleanup_dir(id(), file_ctx:ctx(), boolean()) -> ok.
 cleanup_dir(TaskId, FileCtx, RemoveStorageFiles) ->
     UserCtx = user_ctx:new(?ROOT_SESS_ID),
-    
+
     RemoveStorageFiles andalso sd_utils:rmdir(FileCtx, UserCtx),
     dir_location:delete(file_ctx:get_uuid_const(FileCtx)),
     cleanup_traverse_status:delete(TaskId, file_ctx:get_uuid_const(FileCtx)),
