%%%-------------------------------------------------------------------
%%% @author Krzysztof Trzepla
%%% @copyright (C) 2015 ACK CYFRONET AGH
%%% This software is released under the MIT license
%%% cited in 'LICENSE.txt'.
%%% @end
%%%-------------------------------------------------------------------
%%% @doc
%%% This file contains utility functions for events management.
%%% @end
%%%-------------------------------------------------------------------
-module(event_utils).
-author("Krzysztof Trzepla").

-include("modules/events/definitions.hrl").
-include("proto/oneclient/fuse_messages.hrl").
-include("proto/oneclient/common_messages.hrl").
-include("proto/oneclient/server_messages.hrl").
-include_lib("ctool/include/logging.hrl").

%% API
-export([send_subscription_handler/0, send_subscription_cancellation_handler/0,
    inject_event_stream_definition/1]).

%%%===================================================================
%%% API
%%%===================================================================

%%--------------------------------------------------------------------
%% @doc
%% Injects event stream definition based on the subscription type.
%% @end
%%--------------------------------------------------------------------
-spec inject_event_stream_definition(Sub :: event:subscription()) ->
    NewSub :: event:subscription().
inject_event_stream_definition(#subscription{object = #file_attr_subscription{
    file_uuid = FileUuid, counter_threshold = CtrThr,
    time_threshold = TimeThr}} = Sub) ->
    Sub#subscription{event_stream = ?FILE_ATTR_EVENT_STREAM#event_stream_definition{
        admission_rule = fun
            (#event{object = #update_event{object = #file_attr{uuid = Uuid}}})
                when Uuid =:= FileUuid -> true;
            (_) -> false
        end,
        emission_rule = emission_rule_from_counter_threshold(CtrThr),
        emission_time = emission_time_from_time_threshold(TimeThr),
        init_handler = open_sequencer_stream_handler(),
        terminate_handler = close_sequencer_stream_handler(),
        event_handler = send_events_handler()
    }};

inject_event_stream_definition(#subscription{object = #file_location_subscription{
    file_uuid = FileUuid, counter_threshold = CtrThr,
    time_threshold = TimeThr}} = Sub) ->
    Sub#subscription{event_stream = ?FILE_LOCATION_EVENT_STREAM#event_stream_definition{
        admission_rule = fun
            (#event{object = #update_event{object = #file_location{uuid = Uuid}}})
                when Uuid =:= FileUuid -> true;
            (_) -> false
        end,
        emission_rule = emission_rule_from_counter_threshold(CtrThr),
        emission_time = emission_time_from_time_threshold(TimeThr),
        init_handler = open_sequencer_stream_handler(),
        terminate_handler = close_sequencer_stream_handler(),
        event_handler = send_events_handler()
    }}.

%%--------------------------------------------------------------------
%% @doc
%% Returns handler which sends subscription to the remote client.
%% @end
%%--------------------------------------------------------------------
-spec send_subscription_handler() -> Handler :: event_stream:init_handler().
send_subscription_handler() ->
<<<<<<< HEAD
    fun(#subscription{id = SubId} = Sub, SessId) ->
        {ok, StmId} = sequencer:open_stream(SessId),
        sequencer:send_message(Sub, StmId, SessId),
        #{subsctipion_id => SubId, stream_id => StmId, session_id => SessId}
=======
    fun
        (#subscription{id = SubId} = Sub, SessId, fuse) ->
            {ok, StmId} = sequencer:open_stream(SessId),
            sequencer:send_message(Sub, StmId, SessId),
            {SubId, StmId, SessId};
        (#subscription{id = SubId}, SessId, _) ->
            {SubId, undefined, SessId}
>>>>>>> a8d0cb45
    end.

%%--------------------------------------------------------------------
%% @doc
%% Returns handler which sends subscription cancellation to the remote client.
%% @end
%%--------------------------------------------------------------------
-spec send_subscription_cancellation_handler() ->
    Handler :: event_stream:terminate_handler().
send_subscription_cancellation_handler() ->
<<<<<<< HEAD
    fun(#{subsctipion_id := SubId, stream_id := StmId, session_id := SessId}) ->
        sequencer:send_message(#subscription_cancellation{id = SubId}, StmId, SessId),
        sequencer:close_stream(StmId, SessId)
=======
    fun
        ({_SubId, undefined, _SessId}) ->
            ok;
        ({SubId, StmId, SessId}) ->
            sequencer:send_message(#subscription_cancellation{id = SubId}, StmId, SessId),
            sequencer:close_stream(StmId, SessId)
>>>>>>> a8d0cb45
    end.

%%%===================================================================
%%% Internal functions
%%%===================================================================

%%--------------------------------------------------------------------
%% @private
%% @doc
%% Returns handler which opens sequencer stream.
%% @end
%%--------------------------------------------------------------------
-spec open_sequencer_stream_handler() -> Handler :: event_stream:init_handler().
open_sequencer_stream_handler() ->
<<<<<<< HEAD
    fun(_, SessId) ->
        {ok, StmId} = sequencer:open_stream(SessId),
        #{stream_id => StmId, session_id => SessId}
=======
    fun
        (_, SessId, fuse) ->
            {ok, StmId} = sequencer:open_stream(SessId),
            {StmId, SessId};
        (_, SessId, _) ->
            {undefined, SessId}
>>>>>>> a8d0cb45
    end.

%%--------------------------------------------------------------------
%% @private
%% @doc
%% Returns handler which closes sequencer stream.
%% @end
%%--------------------------------------------------------------------
-spec close_sequencer_stream_handler() -> Handler :: event_stream:terminate_handler().
close_sequencer_stream_handler() ->
<<<<<<< HEAD
    fun(#{stream_id := StmId, session_id := SessId}) ->
        sequencer:close_stream(StmId, SessId)
=======
    fun
        ({undefined, _}) -> ok;
        ({StmId, SessId}) -> sequencer:close_stream(StmId, SessId)
>>>>>>> a8d0cb45
    end.

%%--------------------------------------------------------------------
%% @private
%% @doc
%% Returns handler which sends events to the remote subscriber via sequencer stream.
%% @end
%%--------------------------------------------------------------------
-spec send_events_handler() -> Handler :: event_stream:event_handler().
send_events_handler() ->
    fun
        ([], _) ->
            ok;
        (_, {undefined, _}) ->
            ok;
        (Evts, {StmId, SessId}) ->
            sequencer:send_message(#events{events = Evts}, StmId, SessId)
    end.

%%--------------------------------------------------------------------
%% @private
%% @doc
%% Returns emission rule based on the counter threshold.
%% @end
%%--------------------------------------------------------------------
-spec emission_rule_from_counter_threshold(CtrThr :: undefined | non_neg_integer()) ->
    Rule :: event_stream:emission_rule().
emission_rule_from_counter_threshold(undefined) ->
    fun(_) -> false end;
emission_rule_from_counter_threshold(CtrThr) when is_integer(CtrThr) ->
    fun(Meta) -> Meta >= CtrThr end.

%%--------------------------------------------------------------------
%% @private
%% @doc
%% Returns emission time based on the time threshold.
%% @end
%%--------------------------------------------------------------------
-spec emission_time_from_time_threshold(TimeThr :: undefined | non_neg_integer()) ->
    Time :: event_stream:emission_time().
emission_time_from_time_threshold(undefined) ->
    infinity;
emission_time_from_time_threshold(TimeThr) when is_integer(TimeThr) ->
    TimeThr.<|MERGE_RESOLUTION|>--- conflicted
+++ resolved
@@ -72,20 +72,13 @@
 %%--------------------------------------------------------------------
 -spec send_subscription_handler() -> Handler :: event_stream:init_handler().
 send_subscription_handler() ->
-<<<<<<< HEAD
-    fun(#subscription{id = SubId} = Sub, SessId) ->
-        {ok, StmId} = sequencer:open_stream(SessId),
-        sequencer:send_message(Sub, StmId, SessId),
-        #{subsctipion_id => SubId, stream_id => StmId, session_id => SessId}
-=======
     fun
         (#subscription{id = SubId} = Sub, SessId, fuse) ->
             {ok, StmId} = sequencer:open_stream(SessId),
             sequencer:send_message(Sub, StmId, SessId),
-            {SubId, StmId, SessId};
+            #{subsctipion_id => SubId, stream_id => StmId, session_id => SessId};
         (#subscription{id = SubId}, SessId, _) ->
-            {SubId, undefined, SessId}
->>>>>>> a8d0cb45
+            #{subsctipion_id => SubId, session_id => SessId}
     end.
 
 %%--------------------------------------------------------------------
@@ -96,18 +89,12 @@
 -spec send_subscription_cancellation_handler() ->
     Handler :: event_stream:terminate_handler().
 send_subscription_cancellation_handler() ->
-<<<<<<< HEAD
-    fun(#{subsctipion_id := SubId, stream_id := StmId, session_id := SessId}) ->
-        sequencer:send_message(#subscription_cancellation{id = SubId}, StmId, SessId),
-        sequencer:close_stream(StmId, SessId)
-=======
     fun
-        ({_SubId, undefined, _SessId}) ->
-            ok;
-        ({SubId, StmId, SessId}) ->
+        (#{subsctipion_id := SubId, stream_id := StmId, session_id := SessId}) ->
             sequencer:send_message(#subscription_cancellation{id = SubId}, StmId, SessId),
-            sequencer:close_stream(StmId, SessId)
->>>>>>> a8d0cb45
+            sequencer:close_stream(StmId, SessId);
+        (_) ->
+            ok
     end.
 
 %%%===================================================================
@@ -122,18 +109,12 @@
 %%--------------------------------------------------------------------
 -spec open_sequencer_stream_handler() -> Handler :: event_stream:init_handler().
 open_sequencer_stream_handler() ->
-<<<<<<< HEAD
-    fun(_, SessId) ->
-        {ok, StmId} = sequencer:open_stream(SessId),
-        #{stream_id => StmId, session_id => SessId}
-=======
     fun
         (_, SessId, fuse) ->
             {ok, StmId} = sequencer:open_stream(SessId),
-            {StmId, SessId};
+            #{stream_id => StmId, session_id => SessId};
         (_, SessId, _) ->
-            {undefined, SessId}
->>>>>>> a8d0cb45
+            #{session_id => SessId}
     end.
 
 %%--------------------------------------------------------------------
@@ -144,14 +125,11 @@
 %%--------------------------------------------------------------------
 -spec close_sequencer_stream_handler() -> Handler :: event_stream:terminate_handler().
 close_sequencer_stream_handler() ->
-<<<<<<< HEAD
-    fun(#{stream_id := StmId, session_id := SessId}) ->
-        sequencer:close_stream(StmId, SessId)
-=======
     fun
-        ({undefined, _}) -> ok;
-        ({StmId, SessId}) -> sequencer:close_stream(StmId, SessId)
->>>>>>> a8d0cb45
+        (#{stream_id := StmId, session_id := SessId}) ->
+            sequencer:close_stream(StmId, SessId);
+        (_) ->
+            ok
     end.
 
 %%--------------------------------------------------------------------
@@ -165,10 +143,10 @@
     fun
         ([], _) ->
             ok;
-        (_, {undefined, _}) ->
-            ok;
-        (Evts, {StmId, SessId}) ->
-            sequencer:send_message(#events{events = Evts}, StmId, SessId)
+        (Evts, #{stream_id := StmId, session_id := SessId}) ->
+            sequencer:send_message(#events{events = Evts}, StmId, SessId);
+        (_, _) ->
+            ok
     end.
 
 %%--------------------------------------------------------------------
