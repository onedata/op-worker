%%%-------------------------------------------------------------------
%%% @author Krzysztof Trzepla
%%% @copyright (C) 2015 ACK CYFRONET AGH
%%% This software is released under the MIT license
%%% cited in 'LICENSE.txt'.
%%% @end
%%%-------------------------------------------------------------------
%%% @doc
%%% This module provides API for event processing.
%%% @end
%%%-------------------------------------------------------------------
-module(event).
-author("Krzysztof Trzepla").

-include("modules/events/definitions.hrl").
-include("proto/oneclient/client_messages.hrl").
-include("proto/oneclient/server_messages.hrl").
-include_lib("ctool/include/logging.hrl").

%% API
-export([emit/1, emit/2, flush/2, flush/5, subscribe/2, unsubscribe/2]).

-export_type([key/0, base/0, type/0, stream/0, manager_ref/0]).

-type key() :: term().
-type base() :: #event{}.
-type type() :: #file_read_event{} | #file_written_event{} |
                #file_attr_changed_event{} | #file_location_changed_event{} |
                #file_perm_changed_event{} | #file_removed_event{} |
                #quota_exceeded_event{} | #file_renamed_event{} |
                #monitoring_event{}.
-type stream() :: #event_stream{}.
-type manager_ref() :: pid() | session:id() | [pid() | session:id()] |
% reference all event managers except one provided
{exclude, pid() | session:id()} |
% reference all event managers except those provided in list
{exclude, [pid() | session:id()]}.

%%%===================================================================
%%% API
%%%===================================================================

%%--------------------------------------------------------------------
%% @doc
%% Sends an event to all subscribed event managers.
%% @end
%%--------------------------------------------------------------------
-spec emit(Evt :: base() | type()) -> ok | {error, Reason :: term()}.
emit(Evt) ->
    case event_router:get_subscribers(Evt) of
        {ok, SessIds} -> emit(Evt, SessIds);
        {error, Reason} -> {error, Reason}
    end.

%%--------------------------------------------------------------------
%% @doc
%% Sends an event to selected event managers.
%% @end
%%--------------------------------------------------------------------
-spec emit(Evt :: base() | type(), MgrRef :: manager_ref()) ->
    ok | {error, Reason :: term()}.
emit(Evt, {exclude, MgrRef}) ->
    case event_router:get_subscribers(Evt) of
        {ok, SessIds} ->
            Excluded = get_event_managers(MgrRef),
            Subscribed = get_event_managers(SessIds),
            emit(Evt, subtract_unique(Subscribed, Excluded));
        {error, Reason} ->
            {error, Reason}
    end;

emit(#event{} = Evt, MgrRef) ->
    send_to_event_managers(Evt, get_event_managers(MgrRef));

emit(Evt, MgrRef) ->
    emit(#event{type = Evt}, MgrRef).

%%--------------------------------------------------------------------
%% @doc
%% Forwards flush request to the selected event streams.
%% @end
%%--------------------------------------------------------------------
-spec flush(Req :: #flush_events{}, MgrRef :: manager_ref()) -> ok.
flush(#flush_events{} = Req, MgrRef) ->
    send_to_event_managers(Req, get_event_managers(MgrRef)).

%%--------------------------------------------------------------------
%% @doc
%% Flushes selected event streams associated with a subscription. Injects
%% PID of a process, which should be notified when operation completes, to the
%% event handler context.
%% IMPORTANT! Event handler is responsible for notifying the awaiting process.
%% @end
%%--------------------------------------------------------------------
-spec flush(ProviderId :: oneprovider:id(), Context :: term(),
    SubId :: subscription:id(), Notify :: pid(), MgrRef :: manager_ref()) ->
    RecvRef :: reference().
flush(ProviderId, Context, SubId, Notify, MgrRef) ->
    RecvRef = make_ref(),
    flush(#flush_events{
        provider_id = ProviderId,
        context = Context,
        subscription_id = SubId,
        notify = fun
            (#server_message{message_body = #status{code = ?OK}}) ->
                Notify ! {RecvRef, ok};
            (#server_message{message_body = #status{code = Code}}) ->
                Notify ! {RecvRef, {error, Code}}
        end
    }, MgrRef),
    RecvRef.

%%--------------------------------------------------------------------
%% @doc
%% Sends a subscription to selected event managers.
%% @end
%%--------------------------------------------------------------------
-spec subscribe(Sub :: subscription:base() | subscription:type(),
    MgrRef :: manager_ref()) -> SubId :: subscription:id().
subscribe(#subscription{id = undefined} = Sub, MgrRef) ->
    subscribe(Sub#subscription{id = subscription:generate_id()}, MgrRef);

subscribe(#subscription{id = SubId} = Sub, MgrRef) ->
    send_to_event_managers(Sub, get_event_managers(MgrRef)),
    SubId;

subscribe(Sub, MgrRef) ->
    subscribe(#subscription{type = Sub}, MgrRef).

%%--------------------------------------------------------------------
%% @doc
%% Sends a subscription cancellation to selected event managers.
%% @end
%%--------------------------------------------------------------------
-spec unsubscribe(SubId :: subscription:id() | subscription:cancellation(),
    MgrRef :: manager_ref()) -> ok.
unsubscribe(#subscription_cancellation{} = SubCan, MgrRef) ->
    send_to_event_managers(SubCan, get_event_managers(MgrRef));

unsubscribe(SubId, MgrRef) ->
    unsubscribe(#subscription_cancellation{id = SubId}, MgrRef).

%%%===================================================================
%%% Internal functions
%%%===================================================================

%%--------------------------------------------------------------------
%% @private @doc
%% Returns pid of an event manager associated with provided reference.
%% A reference can be either an event manager pid or a session ID.
%% @end
%%--------------------------------------------------------------------
-spec get_event_manager(MgrRef :: manager_ref()) ->
    {ok, Mgr :: pid()} | {error, Reason :: term()}.
get_event_manager(MgrRef) when is_pid(MgrRef) ->
    {ok, MgrRef};

get_event_manager(MgrRef) ->
    case session:get_event_manager(MgrRef) of
        {ok, Mgr} ->
            {ok, Mgr};
        {error, {not_found, _} = Reason} ->
            {error, Reason};
        {error, Reason} ->
            ?warning("Cannot get event manager for session ~p due to: ~p",
                [MgrRef, Reason]),
            {error, Reason}
    end.

%%--------------------------------------------------------------------
%% @private @doc
%% Returns list of event managers associated with provided references.
%% A reference can be either an event manager pids or a session IDs.
%% @end
%%--------------------------------------------------------------------
-spec get_event_managers(MgrRef :: manager_ref()) -> Mgrs :: [pid()].
get_event_managers([]) ->
    [];

<<<<<<< HEAD
%%--------------------------------------------------------------------
%% @private
%% @doc
%% Returns list of event managers that are dedicated for the event.
%% @end
%%--------------------------------------------------------------------
-spec get_event_managers_for_event(Evt :: event() | object()) -> [EvtMan :: pid()].
get_event_managers_for_event(#event{key = undefined} = Evt) ->
    get_event_managers_for_event(set_key(Evt));
get_event_managers_for_event(#event{} = Evt) ->
    case file_subscription:get(Evt) of
        {ok, #document{value = #file_subscription{sessions = SessIds}}} ->
            get_event_managers(gb_sets:to_list(SessIds));
        {error, no_file_subscription} ->
            get_event_managers();
        {error, {not_found, _}} ->
            [];
        {error, Reason} ->
            ?error("Cannot get event managers for the event ~p due to: ~p", [Evt, Reason]),
            []
    end;
get_event_managers_for_event(EvtObject) ->
    get_event_managers_for_event(#event{object = EvtObject}).
=======
get_event_managers([_ | _] = MgrRefs) ->
    lists:foldl(fun(MgrRef, Mgrs) ->
        case get_event_manager(MgrRef) of
            {ok, Mgr} -> [Mgr | Mgrs];
            {error, _} -> Mgrs
        end
    end, [], MgrRefs);
>>>>>>> 787a5dcb

get_event_managers(MgrRef) ->
    get_event_managers([MgrRef]).

%%--------------------------------------------------------------------
%% @private  @doc
%% Sends message to event managers.
%% @end
%%--------------------------------------------------------------------
-spec send_to_event_managers(Msg :: term(), Mgrs :: [pid()]) ->
    ok.
send_to_event_managers(Msg, Mgrs) ->
    lists:foreach(fun(Mgr) ->
        gen_server2:cast(Mgr, Msg)
    end, Mgrs).

%%--------------------------------------------------------------------
%% @private @doc
%% Returns a list consisting of unique elements that occurs in the ListA
%% but not in the ListB.
%% @end
%%--------------------------------------------------------------------
-spec subtract_unique(ListA :: list(), ListB :: list()) -> Diff :: list().
subtract_unique(ListA, ListB) ->
    SetA = gb_sets:from_list(ListA),
    SetB = gb_sets:from_list(ListB),
    gb_sets:to_list(gb_sets:subtract(SetA, SetB)).<|MERGE_RESOLUTION|>--- conflicted
+++ resolved
@@ -177,31 +177,6 @@
 get_event_managers([]) ->
     [];
 
-<<<<<<< HEAD
-%%--------------------------------------------------------------------
-%% @private
-%% @doc
-%% Returns list of event managers that are dedicated for the event.
-%% @end
-%%--------------------------------------------------------------------
--spec get_event_managers_for_event(Evt :: event() | object()) -> [EvtMan :: pid()].
-get_event_managers_for_event(#event{key = undefined} = Evt) ->
-    get_event_managers_for_event(set_key(Evt));
-get_event_managers_for_event(#event{} = Evt) ->
-    case file_subscription:get(Evt) of
-        {ok, #document{value = #file_subscription{sessions = SessIds}}} ->
-            get_event_managers(gb_sets:to_list(SessIds));
-        {error, no_file_subscription} ->
-            get_event_managers();
-        {error, {not_found, _}} ->
-            [];
-        {error, Reason} ->
-            ?error("Cannot get event managers for the event ~p due to: ~p", [Evt, Reason]),
-            []
-    end;
-get_event_managers_for_event(EvtObject) ->
-    get_event_managers_for_event(#event{object = EvtObject}).
-=======
 get_event_managers([_ | _] = MgrRefs) ->
     lists:foldl(fun(MgrRef, Mgrs) ->
         case get_event_manager(MgrRef) of
@@ -209,7 +184,6 @@
             {error, _} -> Mgrs
         end
     end, [], MgrRefs);
->>>>>>> 787a5dcb
 
 get_event_managers(MgrRef) ->
     get_event_managers([MgrRef]).
