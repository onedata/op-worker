%%%-------------------------------------------------------------------
%%% @author Krzysztof Trzepla
%%% @copyright (C) 2015 ACK CYFRONET AGH
%%% This software is released under the MIT license
%%% cited in 'LICENSE.txt'.
%%% @end
%%%-------------------------------------------------------------------
%%% @doc
%%% This module provides API for event processing.
%%% @end
%%%-------------------------------------------------------------------
-module(event).
-author("Krzysztof Trzepla").

-include("modules/events/routing.hrl").
-include("modules/events/definitions.hrl").
-include("proto/oneclient/client_messages.hrl").
-include("proto/oneclient/server_messages.hrl").
-include_lib("ctool/include/logging.hrl").
-include_lib("cluster_worker/include/exometer_utils.hrl").

%% API
-export([emit/1, emit/2, emit_to_filtered_subscribers/3, flush/2, flush/5, subscribe/2, unsubscribe/2]).
-export([get_event_managers/1]).

-export([init_counters/0, init_report/0]).

-export_type([key/0, base/0, aggregated/0, type/0, stream/0, manager_ref/0]).

-type key() :: term().
-type base() :: #event{}.
-type aggregated() :: {aggregated, [base()]}.
-type type() :: #file_read_event{} | #file_written_event{} |
                #file_attr_changed_event{} | #file_location_changed_event{} |
                #file_perm_changed_event{} | #file_removed_event{} |
                #quota_exceeded_event{} | #helper_params_changed_event{} |
                #file_renamed_event{} | #monitoring_event{}.
-type stream() :: #event_stream{}.
-type manager_ref() :: pid() | session:id() | [pid() | session:id()] |
% reference all event managers except one provided
{exclude, pid() | session:id()} |
% reference all event managers except those provided in list
{exclude, [pid() | session:id()]}.

-define(EXOMETER_NAME(Param), ?exometer_name(?MODULE, Param)).
-define(EXOMETER_COUNTERS, [emit]).

%%%===================================================================
%%% API
%%%===================================================================

%%--------------------------------------------------------------------
%% @doc
%% Sends an event to all subscribed event managers.
%% @end
%%--------------------------------------------------------------------
-spec emit(Evt :: base() | type()) -> ok | {error, Reason :: term()}.
emit(Evt) ->
    emit_to_filtered_subscribers(Evt, undefined, []).

%%--------------------------------------------------------------------
%% @doc
%% Sends an event to selected event managers.
%% @end
%%--------------------------------------------------------------------
-spec emit(Evt :: base() | aggregated() | type(), MgrRef :: manager_ref()) ->
    ok | {error, Reason :: term()}.
emit(Evt, {exclude, MgrRef}) ->
    emit_to_filtered_subscribers(Evt, undefined, MgrRef);

emit(#event{} = Evt, MgrRef) ->
    ?update_counter(?EXOMETER_NAME(emit)),
    case event_type:get_context(Evt) of
        {file, Guid} ->
            % Filter events connected with trash (oneclient should not see trash) and
            % tmp dir (it is accessed via guid - it does not appear in listing results)
            case fslogic_file_id:is_trash_dir_guid(Guid) orelse fslogic_file_id:is_tmp_dir_guid(Guid) of
                true -> ok;
                false -> send_to_event_managers(Evt, get_event_managers(MgrRef))
            end;
        _ ->
            send_to_event_managers(Evt, get_event_managers(MgrRef))
    end;

emit({aggregated, [#event{} | _]} = Evts, MgrRef) ->
    ?update_counter(?EXOMETER_NAME(emit)),
    % Aggregated events are produced only for regular files - trash dir does not have to be filtered
    send_to_event_managers(Evts, get_event_managers(MgrRef));

emit({aggregated, Evts}, MgrRef) ->
    WrappedEvents = lists:map(fun(Evt) -> #event{type = Evt} end, Evts),
    emit({aggregated, WrappedEvents}, MgrRef);

emit(Evt, MgrRef) ->
    emit(#event{type = Evt}, MgrRef).

%%--------------------------------------------------------------------
%% @doc
%% Gets subscribers and sends an event to event managers that represent subscribers.
%% Filters subscribers list if needed.
%% @end
%%--------------------------------------------------------------------
-spec emit_to_filtered_subscribers(Evt :: base() | aggregated() | type(), subscription_manager:routing_info(),
    ExcludedRef :: pid() | session:id() | [pid() | session:id()]) ->
    ok | {error, Reason :: term()}.
<<<<<<< HEAD
emit_to_filtered_subscribers(Evt, RoutingInfo, []) ->
    case subscription_manager:get_subscribers(Evt, RoutingInfo) of
        #event_subscribers{subscribers = SessIds, subscribers_for_links = SessIdsForLinks} ->
            emit(Evt, SessIds),
            lists:foreach(fun({Context, AdditionalSessIds}) ->
                try
                    emit(fslogic_event_emitter:clone_event(Evt, Context), AdditionalSessIds)
                catch
                    Class:Reason ->
                        % Race with file/link deletion can result in error logged here
                        ?warning("Error emitting event for additional guid - ~w:~tp~ncontext: ~ts~noriginal event: ~tp",
                            [Class, Reason, Context, Evt])
                end
            end, SessIdsForLinks);
        {error, Reason} -> {error, Reason}
    end;
emit_to_filtered_subscribers(Evt, RoutingInfo, ExcludedRef) ->
    case subscription_manager:get_subscribers(Evt, RoutingInfo) of
        #event_subscribers{subscribers = SessIds, subscribers_for_links = SessIdsForLinks} ->
            Excluded = get_event_managers(ExcludedRef),
            Subscribed = get_event_managers(SessIds),
            emit(Evt, subtract_unique(Subscribed, Excluded)),
            lists:foreach(fun({Context, AdditionalSessIds}) ->
                try
                    emit(fslogic_event_emitter:clone_event(Evt, Context), AdditionalSessIds)
                catch
                    Class:Reason ->
                        % Race with file/link deletion can result in error logged here
                        ?warning("Error emitting event for additional guid - ~w:~tp~ncontext: ~ts~noriginal event: ~tp",
                            [Class, Reason, Context, Evt])
                end
            end, SessIdsForLinks);
=======
emit_to_filtered_subscribers(Evt, RoutingInfo, ExcludedRef) ->
    case subscription_manager:get_subscribers(Evt, RoutingInfo) of
        #event_subscribers{subscribers = SessIds} = EventSubscribers ->
            SubscribedMap = map_sessions_to_managers(SessIds, get_event_managers(ExcludedRef)),
            EventsMap = extend_event_for_space_dir(Evt, maps:keys(SubscribedMap)),
            maps:fold(fun(FinalEvt, SessionIds, _) ->
                emit(FinalEvt, [maps:get(S, SubscribedMap) || S <- SessionIds])
            end, ok, EventsMap),
            emit_for_file_links(Evt, EventSubscribers);
>>>>>>> d5dc431b
        {error, Reason} ->
            {error, Reason}
    end.
    

%%--------------------------------------------------------------------
%% @doc
%% Forwards flush request to the selected event streams.
%% @end
%%--------------------------------------------------------------------
-spec flush(Req :: #flush_events{}, MgrRef :: manager_ref()) -> ok.
flush(#flush_events{} = Req, MgrRef) ->
    send_to_event_managers(Req, get_event_managers(MgrRef)).

%%--------------------------------------------------------------------
%% @doc
%% Flushes selected event streams associated with a subscription. Injects
%% PID of a process, which should be notified when operation completes, to the
%% event handler context.
%% IMPORTANT! Event handler is responsible for notifying the awaiting process.
%% @end
%%--------------------------------------------------------------------
-spec flush(ProviderId :: oneprovider:id(), Context :: term(),
    SubId :: subscription:id(), Notify :: pid(), MgrRef :: manager_ref()) ->
    RecvRef :: reference().
flush(ProviderId, Context, SubId, Notify, MgrRef) ->
    RecvRef = make_ref(),
    flush(#flush_events{
        provider_id = ProviderId,
        context = Context,
        subscription_id = SubId,
        notify = fun
            (#server_message{message_body = #status{code = ?OK}}) ->
                Notify ! {RecvRef, ok};
            (#server_message{message_body = #status{code = Code}}) ->
                Notify ! {RecvRef, {error, Code}}
        end
    }, MgrRef),
    RecvRef.

%%--------------------------------------------------------------------
%% @doc
%% Sends a subscription to selected event managers.
%% @end
%%--------------------------------------------------------------------
-spec subscribe(Sub :: subscription:base() | subscription:type(),
    MgrRef :: manager_ref()) -> SubId :: subscription:id().
subscribe(#subscription{id = undefined} = Sub, MgrRef) ->
    subscribe(Sub#subscription{id = subscription:generate_id()}, MgrRef);

subscribe(#subscription{id = SubId} = Sub, MgrRef) ->
    send_to_event_managers(Sub, get_event_managers(MgrRef)),
    SubId;

subscribe(Sub, MgrRef) ->
    subscribe(#subscription{type = Sub}, MgrRef).

%%--------------------------------------------------------------------
%% @doc
%% Sends a subscription cancellation to selected event managers.
%% @end
%%--------------------------------------------------------------------
-spec unsubscribe(SubId :: subscription:id() | subscription:cancellation(),
    MgrRef :: manager_ref()) -> ok.
unsubscribe(#subscription_cancellation{} = SubCan, MgrRef) ->
    send_to_event_managers(SubCan, get_event_managers(MgrRef));

unsubscribe(SubId, MgrRef) ->
    unsubscribe(#subscription_cancellation{id = SubId}, MgrRef).

%%--------------------------------------------------------------------
%% @doc
%% Returns list of event managers associated with provided references.
%% A reference can be either an event manager pids or a session IDs.
%% @end
%%--------------------------------------------------------------------
-spec get_event_managers(MgrRef :: manager_ref()) -> Mgrs :: [pid()].
get_event_managers([]) ->
    [];

get_event_managers([_ | _] = MgrRefs) ->
    lists:foldl(fun(MgrRef, Mgrs) ->
        case get_event_manager(MgrRef) of
            {ok, Mgr} -> [Mgr | Mgrs];
            {error, _} -> Mgrs
        end
    end, [], MgrRefs);

get_event_managers(MgrRef) ->
    get_event_managers([MgrRef]).

%%%===================================================================
%%% Exometer API
%%%===================================================================

%%--------------------------------------------------------------------
%% @doc
%% Initializes all counters.
%% @end
%%--------------------------------------------------------------------
-spec init_counters() -> ok.
init_counters() ->
    Counters = lists:map(fun(Name) ->
        {?EXOMETER_NAME(Name), counter}
    end, ?EXOMETER_COUNTERS),
    ?init_counters(Counters).

%%--------------------------------------------------------------------
%% @doc
%% Subscribe for reports for all parameters.
%% @end
%%--------------------------------------------------------------------
-spec init_report() -> ok.
init_report() ->
    Reports = lists:map(fun(Name) ->
        {?EXOMETER_NAME(Name), [value]}
    end, ?EXOMETER_COUNTERS),
    ?init_reports(Reports).

%%%===================================================================
%%% Internal functions
%%%===================================================================

%%--------------------------------------------------------------------
%% @private
%% @doc
%% Returns pid of an event manager associated with provided reference.
%% A reference can be either an event manager pid or a session ID.
%% @end
%%--------------------------------------------------------------------
-spec get_event_manager(MgrRef :: manager_ref()) ->
    {ok, Mgr :: pid()} | {error, Reason :: term()}.
get_event_manager(MgrRef) when is_pid(MgrRef) ->
    {ok, MgrRef};

get_event_manager(SessId) ->
    case session:get_event_manager(SessId) of
        {ok, Mgr} ->
            {ok, Mgr};
        {error, not_found = Reason} ->
            {error, Reason};
        {error, Reason} ->
<<<<<<< HEAD
            ?warning("Cannot get event manager for session ~tp due to: ~tp",
                [MgrRef, Reason]),
=======
            ?warning("Cannot get event manager for session ~p due to: ~p",
                [SessId, Reason]),
>>>>>>> d5dc431b
            {error, Reason}
    end.

%%--------------------------------------------------------------------
%% @private
%% @doc
%% Sends message to event managers.
%% @end
%%--------------------------------------------------------------------
-spec send_to_event_managers(Message :: term(), Managers :: [pid()]) -> ok.
send_to_event_managers({aggregated, Messages}, Managers) ->
    lists:foreach(fun(Message) ->
        send_to_event_managers(Message, Managers)
    end, Messages);
send_to_event_managers(Message, Managers) ->
    lists:foreach(fun(Manager) ->
        send_to_event_manager(Manager, Message, 1)
    end, Managers).

%%--------------------------------------------------------------------
%% @private
%% @doc
%% Sends message to event manager.
%% @end
%%--------------------------------------------------------------------
-spec send_to_event_manager(Manager :: pid(), Message :: term(), RetryCounter :: non_neg_integer()) -> ok.
send_to_event_manager(Manager, Message, 0) ->
    ok = event_manager:handle(Manager, Message);
send_to_event_manager(Manager, Message, RetryCounter) ->
    try
        ok = event_manager:handle(Manager, Message)
    catch
        exit:{timeout, _} ->
            ?debug("Timeout of event manager for message ~tp, retry", [Message]),
            send_to_event_manager(Manager, Message, RetryCounter - 1);
        Reason1:Reason2:Stacktrace ->
            ?error_stacktrace("Cannot process event ~tp due to: ~tp", [Message, {Reason1, Reason2}], Stacktrace),
            send_to_event_manager(Manager, Message, RetryCounter - 1)
    end.


%% @private
-spec map_sessions_to_managers([session:id()], [pid()]) -> #{session:id() => pid()}.
map_sessions_to_managers(SessionIds, ExcludedManagers) ->
    lists:foldl(fun(SessionId, Acc) ->
        case get_event_manager(SessionId) of
            {ok, Mgr} ->
                case lists:member(Mgr, ExcludedManagers) of
                    true ->
                        Acc;
                    false ->
                        Acc#{SessionId => Mgr}
                end;
            {error, _} ->
                Acc
        end
    end, #{}, SessionIds).


%% @private
-spec emit_for_file_links(base() | aggregated() | type(), subscription_manager:event_subscribers()) -> ok.
emit_for_file_links(Evt, #event_subscribers{subscribers_for_links = SessIdsForLinks}) ->
    lists:foreach(fun({Context, AdditionalSessIds}) ->
        try
            emit(fslogic_event_emitter:clone_event(Evt, Context), AdditionalSessIds)
        catch
            Class:Reason:Stacktrace ->
                % Race with file/link deletion can result in error logged here
                ?warning_exception("Error emitting event for additional guid ~s",
                    [?autoformat([Context, Evt])], Class, Reason, Stacktrace)
        end
    end, SessIdsForLinks).


%% @private
-spec extend_event_for_space_dir(base() | aggregated() | type(), [session:id()]) -> #{type() => [session:id()]}.
extend_event_for_space_dir(#file_attr_changed_event{file_attr = #file_attr{guid = Guid} = Attr} = Evt, SessionIds) ->
    case fslogic_file_id:is_space_dir_guid(Guid) of
        true ->
            SpaceId = file_id:guid_to_space_id(Guid),
            lists:foldl(fun(SessionId, Acc) ->
                % file_attr can contain invalid values when fetched with root sess id for space dir. Fill proper values here.
                case get_space_dir_event_details(SpaceId, SessionId) of
                    {ok, Name, UserRootDirGuid} ->
                        FilledAttr = Attr#file_attr{name = Name, parent_guid = UserRootDirGuid},
                        FinalEvent = Evt#file_attr_changed_event{file_attr = FilledAttr},
                        Acc#{FinalEvent => [SessionId | maps:get(FinalEvent, Acc, [])]};
                    not_applicable ->
                        Acc
                end
            end, #{}, SessionIds);
        false ->
            #{Evt => SessionIds}
    end;
extend_event_for_space_dir(#event{type = Type}, SessionIds) ->
    extend_event_for_space_dir(Type, SessionIds);
extend_event_for_space_dir({aggregated, Evts}, SessionIds) ->
    lists:foldl(fun(Evt, Acc) ->
        maps:merge(Acc, extend_event_for_space_dir(Evt, SessionIds))
    end, #{}, Evts);
extend_event_for_space_dir(Evt, SessionIds) ->
    #{Evt => SessionIds}.


%% @private
-spec get_space_dir_event_details(od_space:id(), session:id()) ->
    {ok, file_meta:name(), file_id:file_guid()} | not_applicable.
get_space_dir_event_details(SpaceId, SessionId) ->
    case space_logic:get_protected_data(SessionId, SpaceId) of
        {ok, #document{value = #od_space{name = Name, providers = Providers}}} when map_size(Providers) > 0 ->
            case session:get_user_id(SessionId) of
                {ok, UserId} ->
                    {FinalName, _} = user_root_dir:get_space_name_and_conflicts(SessionId, UserId, Name, SpaceId),
                    {ok, FinalName, fslogic_file_id:user_root_dir_guid(UserId)};
                {error, not_found} ->
                    not_applicable
            end;
        {ok, #document{value = #od_space{providers = Providers}}} when map_size(Providers) == 0 ->
            not_applicable;
        ?ERROR_FORBIDDEN ->
            not_applicable
    end.<|MERGE_RESOLUTION|>--- conflicted
+++ resolved
@@ -103,40 +103,6 @@
 -spec emit_to_filtered_subscribers(Evt :: base() | aggregated() | type(), subscription_manager:routing_info(),
     ExcludedRef :: pid() | session:id() | [pid() | session:id()]) ->
     ok | {error, Reason :: term()}.
-<<<<<<< HEAD
-emit_to_filtered_subscribers(Evt, RoutingInfo, []) ->
-    case subscription_manager:get_subscribers(Evt, RoutingInfo) of
-        #event_subscribers{subscribers = SessIds, subscribers_for_links = SessIdsForLinks} ->
-            emit(Evt, SessIds),
-            lists:foreach(fun({Context, AdditionalSessIds}) ->
-                try
-                    emit(fslogic_event_emitter:clone_event(Evt, Context), AdditionalSessIds)
-                catch
-                    Class:Reason ->
-                        % Race with file/link deletion can result in error logged here
-                        ?warning("Error emitting event for additional guid - ~w:~tp~ncontext: ~ts~noriginal event: ~tp",
-                            [Class, Reason, Context, Evt])
-                end
-            end, SessIdsForLinks);
-        {error, Reason} -> {error, Reason}
-    end;
-emit_to_filtered_subscribers(Evt, RoutingInfo, ExcludedRef) ->
-    case subscription_manager:get_subscribers(Evt, RoutingInfo) of
-        #event_subscribers{subscribers = SessIds, subscribers_for_links = SessIdsForLinks} ->
-            Excluded = get_event_managers(ExcludedRef),
-            Subscribed = get_event_managers(SessIds),
-            emit(Evt, subtract_unique(Subscribed, Excluded)),
-            lists:foreach(fun({Context, AdditionalSessIds}) ->
-                try
-                    emit(fslogic_event_emitter:clone_event(Evt, Context), AdditionalSessIds)
-                catch
-                    Class:Reason ->
-                        % Race with file/link deletion can result in error logged here
-                        ?warning("Error emitting event for additional guid - ~w:~tp~ncontext: ~ts~noriginal event: ~tp",
-                            [Class, Reason, Context, Evt])
-                end
-            end, SessIdsForLinks);
-=======
 emit_to_filtered_subscribers(Evt, RoutingInfo, ExcludedRef) ->
     case subscription_manager:get_subscribers(Evt, RoutingInfo) of
         #event_subscribers{subscribers = SessIds} = EventSubscribers ->
@@ -146,11 +112,10 @@
                 emit(FinalEvt, [maps:get(S, SubscribedMap) || S <- SessionIds])
             end, ok, EventsMap),
             emit_for_file_links(Evt, EventSubscribers);
->>>>>>> d5dc431b
         {error, Reason} ->
             {error, Reason}
     end.
-    
+
 
 %%--------------------------------------------------------------------
 %% @doc
@@ -289,13 +254,8 @@
         {error, not_found = Reason} ->
             {error, Reason};
         {error, Reason} ->
-<<<<<<< HEAD
             ?warning("Cannot get event manager for session ~tp due to: ~tp",
-                [MgrRef, Reason]),
-=======
-            ?warning("Cannot get event manager for session ~p due to: ~p",
                 [SessId, Reason]),
->>>>>>> d5dc431b
             {error, Reason}
     end.
 
@@ -364,7 +324,7 @@
         catch
             Class:Reason:Stacktrace ->
                 % Race with file/link deletion can result in error logged here
-                ?warning_exception("Error emitting event for additional guid ~s",
+                ?warning_exception("Error emitting event for additional guid ~ts",
                     [?autoformat([Context, Evt])], Class, Reason, Stacktrace)
         end
     end, SessIdsForLinks).
