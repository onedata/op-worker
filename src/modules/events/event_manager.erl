--- conflicted
+++ resolved
@@ -157,18 +157,9 @@
     ?debug("Handling event ~p in session ~p", [Evt, SessId]),
     HandleLocally =
         fun
-<<<<<<< HEAD
-            (#events{events = [Event]}, NewProvMap, false) -> %% Request should be handled locally only
-                {noreply, State#state{entry_to_provider_map = NewProvMap, event_streams = maps:map(
-                    fun(_, EvtStm) ->
-                        gen_server2:cast(EvtStm, Event),
-                        EvtStm
-                    end, EvtStms)}};
-=======
             (#events{events = [#event{stream_id = StmId} = Event]}, NewProvMap, false) -> %% Request should be handled locally only
-                gen_server:cast(maps:get(StmId, EvtStms, undefined), Event),
+                gen_server2:cast(maps:get(StmId, EvtStms, undefined), Event),
                 {noreply, State#state{entry_to_provider_map = NewProvMap, event_streams = EvtStms}};
->>>>>>> 689a83b7
             (_, NewProvMap, true) -> %% Request was already handled remotely
                 {noreply, State#state{entry_to_provider_map = NewProvMap}}
         end,
