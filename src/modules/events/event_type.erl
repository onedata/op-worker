--- conflicted
+++ resolved
@@ -201,9 +201,15 @@
     {ok, Key :: subscription_manager:key(), SpaceIDFilter :: od_space:id()} | {error, session_only}.
 get_file_connected_routing_key(Base, FileGuid, #{file_ctx := FileCtx, key_base := KeyBase}) ->
     case {KeyBase, file_ctx:is_space_dir_const(FileCtx)} of
-        {undefined, _} -> {ok, <<Base/binary, FileGuid/binary>>}; % user's dir
-        {_, true} -> {ok, <<Base/binary, KeyBase/binary>>, file_ctx:get_space_id_const(FileCtx)};
-        _ -> {ok, <<Base/binary, KeyBase/binary>>}
+        {undefined, _} -> % user's dir
+            Uuid = file_id:guid_to_uuid(FileGuid),
+            {ok, <<Base/binary, Uuid/binary>>};
+        {_, true} ->
+            Uuid = file_id:guid_to_uuid(KeyBase),
+            {ok, <<Base/binary, Uuid/binary>>, file_ctx:get_space_id_const(FileCtx)};
+        _ ->
+            Uuid = file_id:guid_to_uuid(KeyBase),
+            {ok, <<Base/binary, Uuid/binary>>}
     end;
 get_file_connected_routing_key(Base, FileGuid, #{file_ctx := FileCtx}) ->
     {ParentGuid, _} = file_ctx:get_parent_guid(FileCtx, undefined),
@@ -213,20 +219,5 @@
     get_file_connected_routing_key(Base, FileGuid, #{file_ctx => FileCtx, key_base => KeyBase});
 get_file_connected_routing_key(Base, FileGuid, _) ->
     FileCtx = file_ctx:new_by_guid(FileGuid),
-<<<<<<< HEAD
-    {ParentGUID, _} = file_ctx:get_parent_guid(FileCtx, undefined),
-    case ParentGUID of
-        undefined -> {ok, key_from_guid(Base, FileGuid)}; % user's dir
-        _ -> {ok, key_from_guid(Base, ParentGUID)}
-    end;
-get_routing_key_with_parent(Base, _FileGuid, ParentGUID) ->
-    {ok, key_from_guid(Base, ParentGUID)}.
-
--spec key_from_guid(binary(), fslogic_worker:file_guid()) -> subscription_manager:key().
-key_from_guid(Prefix, Guid) ->
-    Uuid = file_id:guid_to_uuid(Guid),
-    <<Prefix/binary, Uuid/binary>>.
-=======
     {ParentGuid, _} = file_ctx:get_parent_guid(FileCtx, undefined),
-    get_file_connected_routing_key(Base, FileGuid, #{file_ctx => FileCtx, key_base => ParentGuid}).
->>>>>>> a26e6255
+    get_file_connected_routing_key(Base, FileGuid, #{file_ctx => FileCtx, key_base => ParentGuid}).