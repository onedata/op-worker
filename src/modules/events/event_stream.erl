%%%-------------------------------------------------------------------
%%% @author Krzysztof Trzepla
%%% @copyright (C) 2015 ACK CYFRONET AGH
%%% This software is released under the MIT license
%%% cited in 'LICENSE.txt'.
%%% @end
%%%-------------------------------------------------------------------
%%% @doc
%%% This module implements gen_server behaviour and is responsible
%%% for aggregating incoming events and executing handlers. It is supervised by
%%% event_stream_sup supervisor and coordinated by event_manager.
%%% @end
%%%-------------------------------------------------------------------
-module(event_stream).
-author("Krzysztof Trzepla").

-behaviour(gen_server).

-include("modules/events/definitions.hrl").
-include_lib("ctool/include/logging.hrl").

%% API
-export([start_link/4]).

%% gen_server callbacks
-export([init/1, handle_call/3, handle_cast/2, handle_info/2, terminate/2,
    code_change/3]).

-export_type([id/0, key/0, ctx/0, definition/0, metadata/0, init_handler/0,
    terminate_handler/0, event_handler/0, admission_rule/0, aggregation_rule/0,
    transition_rule/0, emission_rule/0, emission_time/0]).

-type id() :: binary().
-type key() :: binary().
-type ctx() :: #{}.
-type definition() :: #event_stream_definition{}.
-type metadata() :: term().
-type init_handler() :: fun((#subscription{}, session:id(), session:type()) -> ctx()).
-type terminate_handler() :: fun((ctx()) -> term()).
-type event_handler() :: fun(([event:event()], ctx()) -> ok).
-type admission_rule() :: fun((event:event()) -> true | false).
-type aggregation_rule() :: fun((event:event(), event:event()) -> event:event()).
-type transition_rule() :: fun((metadata(), event:event()) -> metadata()).
-type emission_rule() :: fun((metadata()) -> true | false).
-type emission_time() :: timeout().
-type subscriptions() :: #{subscription:id() => #subscription{}}.

-type events() :: #{event:key() => event:event()}.

%% event stream state:
%% subscription_id - ID of an event subscription
%% session_id      - ID of a session associated with this event manager
%% event_manager   - pid of an event manager that controls this event stream
%% definition      - event stream definition
%% ctx             - result of init handler execution
%% metadata        - event stream metadata
%% events          - mapping form an event key to an aggregated event
%% emission_ref    - reference associated with the last 'periodic_emission' message
-record(state, {
    stream_id :: id(),
    session_id :: session:id(),
    session_type :: session:type(),
    event_manager :: pid(),
    definition :: definition(),
    ctx :: term(),
    metadata :: metadata(),
    events = #{} :: events(),
    emission_ref :: undefined | reference(),
    subscriptions = #{} :: subscriptions()
}).

%%%===================================================================
%%% API
%%%===================================================================

%%--------------------------------------------------------------------
%% @doc
%% Starts the event stream.
%% @end
%%--------------------------------------------------------------------
-spec start_link(SessType :: session:type(), EvtMan :: pid(), Sub :: #subscription{},
    SessId :: session:id()) -> {ok, Pid :: pid()} | ignore |{error, Reason :: term()}.
start_link(SessType, EvtMan, Sub, SessId) ->
    gen_server:start_link(?MODULE, [SessType, EvtMan, Sub, SessId], []).

%%%===================================================================
%%% gen_server callbacks
%%%===================================================================

%%--------------------------------------------------------------------
%% @private
%% @doc
%% Initializes the event stream.
%% @end
%%--------------------------------------------------------------------
-spec init(Args :: term()) ->
    {ok, State :: #state{}} | {ok, State :: #state{}, timeout() | hibernate} |
    {stop, Reason :: term()} | ignore.
init([SessType, EvtMan, #subscription{event_stream = #event_stream_definition{
    id = StmId} = StmDef} = Sub, SessId]) ->
    ?debug("Initializing event stream ~p in session ~p", [StmId, SessId]),
    process_flag(trap_exit, true),
    register_stream(EvtMan, StmId),
    {ok, #state{
        stream_id = StmId,
        session_id = SessId,
        session_type = SessType,
        event_manager = EvtMan,
        ctx = execute_init_handler(StmDef, Sub, SessId, SessType),
        metadata = get_initial_metadata(StmDef),
        definition = StmDef,
        subscriptions = add_subscription(SessId, Sub, #{})
    }}.

%%--------------------------------------------------------------------
%% @private
%% @doc
%% Handles call messages.
%% @end
%%--------------------------------------------------------------------
-spec handle_call(Request :: term(), From :: {pid(), Tag :: term()},
    State :: #state{}) ->
    {reply, Reply :: term(), NewState :: #state{}}.
handle_call(_Request, _From, State) ->
    ?log_bad_request(_Request),
    {reply, ok, State}.

%%--------------------------------------------------------------------
%% @private
%% @doc
%% Handles cast messages.
%% @end
%%--------------------------------------------------------------------
-spec handle_cast(Request :: term(), State :: #state{}) ->
    {noreply, NewState :: #state{}} |
    {noreply, NewState :: #state{}, timeout() | hibernate} |
    {stop, Reason :: term(), NewState :: #state{}}.
handle_cast(#event{} = Evt, #state{stream_id = StmId, session_id = SessId,
    definition = StmDef} = State) ->
    case apply_admission_rule(Evt, StmDef) of
        true ->
            ?debug("Handling event ~p in event stream ~p and session ~p",
                [Evt, StmId, SessId]),
            {noreply, process_event(Evt, State)};
        false -> {noreply, State}
    end;

handle_cast({add_subscription, Sub}, #state{session_id = SessId,
    subscriptions = Subs} = State) ->
    {noreply, State#state{subscriptions = add_subscription(SessId, Sub, Subs)}};

handle_cast({remove_subscription, SubId}, #state{session_id = SessId,
    subscriptions = Subs} = State) ->
    case remove_subscription(SessId, SubId, Subs) of
        {true, NewSubs} -> {stop, normal, State#state{subscriptions = NewSubs}};
        {false, NewSubs} -> {noreply, State#state{subscriptions = NewSubs}}
    end;

handle_cast({flush, NotifyFun}, #state{ctx = Ctx} = State) ->
    #state{ctx = NewCtx} = NewState = execute_event_handler(
        true, State#state{ctx = Ctx#{notify => NotifyFun}}
    ),
    {noreply, NewState#state{ctx = maps:remove(notify, NewCtx)}};

handle_cast(_Request, State) ->
    ?log_bad_request(_Request),
    {noreply, State}.

%%--------------------------------------------------------------------
%% @private
%% @doc
%% Handles all non call/cast messages.
%% @end
%%--------------------------------------------------------------------
-spec handle_info(Info :: timeout() | term(), State :: #state{}) ->
    {noreply, NewState :: #state{}} |
    {noreply, NewState :: #state{}, timeout() | hibernate} |
    {stop, Reason :: term(), NewState :: #state{}}.
handle_info({'EXIT', _, shutdown}, State) ->
    {stop, normal, State};

handle_info({execute_event_handler, Ref}, #state{emission_ref = Ref} = State) ->
    {noreply, execute_event_handler(false, State)};

handle_info({execute_event_handler, _}, State) ->
    {noreply, State};

handle_info(_Info, State) ->
    ?log_bad_request(_Info),
    {noreply, State}.

%%--------------------------------------------------------------------
%% @private
%% @doc
%% This function is called by a gen_server when it is about to
%% terminate. It should be the opposite of Module:init/1 and do any
%% necessary cleaning up. When it returns, the gen_server terminates
%% with Reason. The return value is ignored.
%% @end
%%--------------------------------------------------------------------
-spec terminate(Reason :: (normal | shutdown | {shutdown, term()} | term()),
    State :: #state{}) -> term().
terminate(Reason, #state{event_manager = EvtMan, stream_id = StmId,
    definition = StmDef, ctx = Ctx} = State) ->
    ?log_terminate(Reason, State),
    execute_event_handler(false, State),
    execute_terminate_handler(StmDef, Ctx),
    unregister_stream(EvtMan, StmId).

%%--------------------------------------------------------------------
%% @private
%% @doc
%% Converts process state when code is changed.
%% @end
%%--------------------------------------------------------------------
-spec code_change(OldVsn :: term() | {down, term()}, State :: #state{},
    Extra :: term()) -> {ok, NewState :: #state{}} | {error, Reason :: term()}.
code_change(_OldVsn, State, _Extra) ->
    {ok, State}.

%%%===================================================================
%%% Internal functions
%%%===================================================================

%%--------------------------------------------------------------------
%% @private
%% @doc
%% Registers event stream in the event manager.
%% @end
%%--------------------------------------------------------------------
-spec register_stream(EvtMan :: pid(), StmId :: id()) -> ok.
register_stream(EvtMan, StmId) ->
    gen_server:cast(EvtMan, {register_stream, StmId, self()}).

%%--------------------------------------------------------------------
%% @private
%% @doc
%% Unregisters event stream in the event manager.
%% @end
%%--------------------------------------------------------------------
-spec unregister_stream(EvtMan :: pid(), StmId :: id()) -> ok.
unregister_stream(EvtMan, StmId) ->
    gen_server:cast(EvtMan, {unregister_stream, StmId}).

%%--------------------------------------------------------------------
%% @private
%% @doc
%% Adds subscription.
%% @end
%%--------------------------------------------------------------------
-spec add_subscription(SessId :: session:id(), Sub :: #subscription{},
    Subs :: subscriptions()) -> NewSubs :: subscriptions().
add_subscription(SessId, #subscription{id = SubId} = Sub, Subs) ->
    file_subscription:add(SessId, Sub),
    maps:put(SubId, Sub, Subs).

%%--------------------------------------------------------------------
%% @private
%% @doc
%% Removes subscription.
%% @end
%%--------------------------------------------------------------------
-spec remove_subscription(SessId :: session:id(), SubId :: subscription:id(),
    Subs :: subscriptions()) -> {LastSub :: boolean(), NewSubs :: subscriptions()}.
remove_subscription(SessId, SubId, Subs) ->
    NewSubs = case maps:find(SubId, Subs) of
        {ok, Sub} ->
            file_subscription:remove(SessId, Sub),
            maps:remove(SubId, Subs);
        error ->
            Subs
    end,
    {maps:size(NewSubs) == 0, NewSubs}.

%%--------------------------------------------------------------------
%% @private
%% @doc
%% Executes init handler.
%% @end
%%--------------------------------------------------------------------
-spec execute_init_handler(StmDef :: definition(), Sub :: #subscription{},
    SessId :: session:id(), SessType :: session:type()) -> Ctx :: ctx().
execute_init_handler(#event_stream_definition{init_handler = Handler}, Sub, SessId,
    SessType) ->
    Handler(Sub, SessId, SessType).

%%--------------------------------------------------------------------
%% @private
%% @doc
%% Executes terminate handler.
%% @end
%%--------------------------------------------------------------------
-spec execute_terminate_handler(StmDef :: definition(), Ctx :: ctx()) ->
    term().
execute_terminate_handler(#event_stream_definition{terminate_handler = Handler},
    Ctx) ->
    Handler(Ctx).

%%--------------------------------------------------------------------
%% @private
%% @doc
%% Executes stream event handlers on aggregated events stored in the stream.
%% Resets periodic emission of events.
%% @end
%%--------------------------------------------------------------------
-spec execute_event_handler(Force :: boolean(), State :: #state{}) ->
    NewState :: #state{}.
execute_event_handler(Force, #state{stream_id = StmId, session_id = SessId,
    events = Evts, definition = #event_stream_definition{event_handler = Handler
    } = StmDef, ctx = Ctx} = State) ->
    ?debug("Executing event handler on events ~p in event stream ~p and session ~p",
        [Evts, StmId, SessId]),
<<<<<<< HEAD
    try Handler(maps:values(Evts), Ctx)
    catch
        Error:Reason ->
            ?error_stacktrace("~p event handler of state ~p failed with ~p:~p",
                              [?MODULE, State, Error, Reason]),
            {noreply, State}
=======
    case {Force, maps:values(Evts)} of
        {true, EvtsList} -> Handler(EvtsList, Ctx);
        {false, []} -> ok;
        {_, EvtsList} -> Handler(EvtsList, Ctx)
>>>>>>> fd21c43a
    end,
    State#state{
        events = #{},
        metadata = get_initial_metadata(StmDef),
        emission_ref = undefined
    }.

%%--------------------------------------------------------------------
%% @private
%% @doc
%% Returns initial stream metadata.
%% @end
%%--------------------------------------------------------------------
-spec get_initial_metadata(StmDef :: definition()) -> Meta :: metadata().
get_initial_metadata(#event_stream_definition{metadata = Meta}) ->
    Meta.

%%--------------------------------------------------------------------
%% @private
%% @doc
%% Processes event on the event stream.
%% @end
%%--------------------------------------------------------------------
-spec process_event(Evt :: event:event(), State :: #state{}) -> NewState :: #state{}.
process_event(Evt, #state{events = Evts, metadata = Meta,
    definition = StmDef} = State) ->
    NewEvts = apply_aggregation_rule(Evt, Evts, StmDef),
    NewMeta = apply_transition_rule(Evt, Meta, StmDef),
    NewState = State#state{events = NewEvts, metadata = NewMeta},
    case apply_emission_rule(NewMeta, StmDef) of
        true -> execute_event_handler(false, NewState);
        false -> maybe_schedule_event_handler_execution(NewState)
    end.

%%--------------------------------------------------------------------
%% @private
%% @doc
%% Schedules sending 'execute_event_handler' message to itself. Message is
%% marked with new reference stored in event stream state, so that event stream
%% can ignore messages with reference different from the one saved in the state.
%% @end
%%--------------------------------------------------------------------
-spec maybe_schedule_event_handler_execution(State :: #state{}) -> NewState :: #state{}.
maybe_schedule_event_handler_execution(#state{emission_ref = undefined,
    definition = #event_stream_definition{emission_time = Time}} = State)
    when is_integer(Time) ->
    Ref = make_ref(),
    erlang:send_after(Time, self(), {execute_event_handler, Ref}),
    State#state{emission_ref = Ref};

maybe_schedule_event_handler_execution(State) ->
    State.

%%--------------------------------------------------------------------
%% @private
%% @doc
%% Applies admission rule.
%% @end
%%--------------------------------------------------------------------
-spec apply_admission_rule(Evt :: event:event(), StmDef :: definition()) -> true | false.
apply_admission_rule(Evt, #event_stream_definition{admission_rule = Rule}) ->
    Rule(Evt).

%%--------------------------------------------------------------------
%% @private
%% @doc
%% Applies emission rule.
%% @end
%%--------------------------------------------------------------------
-spec apply_emission_rule(Meta :: metadata(), StmDef :: definition()) -> true | false.
apply_emission_rule(Meta, #event_stream_definition{emission_rule = Rule}) ->
    Rule(Meta).

%%--------------------------------------------------------------------
%% @private
%% @doc
%% Applies aggregation rule on events with the same key. If there is no event with
%% given key inserts new event into event map.
%% @end
%%--------------------------------------------------------------------
-spec apply_aggregation_rule(Evt :: event:event(), Evts :: events(), StmDef :: definition()) ->
    NewEvts :: events().
apply_aggregation_rule(#event{key = Key} = Evt, Evts, #event_stream_definition{
    aggregation_rule = Rule}) ->
    case maps:find(Key, Evts) of
        {ok, AggEvt} -> maps:put(Key, Rule(AggEvt, Evt), Evts);
        error -> maps:put(Key, Evt, Evts)
    end.

%%--------------------------------------------------------------------
%% @private
%% @doc
%% Applies transition rule on the event stream metadata and new event. Returns
%% new metadata associated with the stream.
%% @end
%%--------------------------------------------------------------------
-spec apply_transition_rule(Evt :: event:event(), Meta :: metadata(), StmDef :: definition()) ->
    NewMeta :: metadata().
apply_transition_rule(Evt, Meta, #event_stream_definition{transition_rule = Rule}) ->
    Rule(Meta, Evt).<|MERGE_RESOLUTION|>--- conflicted
+++ resolved
@@ -310,19 +310,16 @@
     } = StmDef, ctx = Ctx} = State) ->
     ?debug("Executing event handler on events ~p in event stream ~p and session ~p",
         [Evts, StmId, SessId]),
-<<<<<<< HEAD
-    try Handler(maps:values(Evts), Ctx)
+    try
+        case {Force, maps:values(Evts)} of
+            {true, EvtsList} -> Handler(EvtsList, Ctx);
+            {false, []} -> ok;
+            {_, EvtsList} -> Handler(EvtsList, Ctx)
+        end
     catch
         Error:Reason ->
             ?error_stacktrace("~p event handler of state ~p failed with ~p:~p",
-                              [?MODULE, State, Error, Reason]),
-            {noreply, State}
-=======
-    case {Force, maps:values(Evts)} of
-        {true, EvtsList} -> Handler(EvtsList, Ctx);
-        {false, []} -> ok;
-        {_, EvtsList} -> Handler(EvtsList, Ctx)
->>>>>>> fd21c43a
+                [?MODULE, State, Error, Reason])
     end,
     State#state{
         events = #{},
