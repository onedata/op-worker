--- conflicted
+++ resolved
@@ -114,12 +114,8 @@
 %% @end
 %%--------------------------------------------------------------------
 -spec handle_call(Request :: term(), From :: {pid(), Tag :: term()},
-<<<<<<< HEAD
-    State :: #state{}) -> {reply, ok, NewState :: #state{}}.
-=======
     State :: #state{}) ->
     {reply, Reply :: term(), NewState :: #state{}}.
->>>>>>> 009d6d98
 handle_call(_Request, _From, State) ->
     ?log_bad_request(_Request),
     {reply, ok, State}.
