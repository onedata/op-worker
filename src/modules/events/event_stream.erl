--- conflicted
+++ resolved
@@ -93,16 +93,22 @@
 execute_event_handler(Force, #state{events = Evts, handler_ref = undefined,
     ctx = Ctx, definition = #event_stream_definition{event_handler = Handler},
     session_id = SessId, stream_id = StmId}) ->
-    Start = os:timestamp(),
-    EvtsList = maps:values(Evts),
-    case {Force, EvtsList} of
-        {true, _} -> Handler(EvtsList, Ctx);
-        {false, []} -> ok;
-        {_, _} -> Handler(EvtsList, Ctx)
-    end,
-    Duration = timer:now_diff(os:timestamp(), Start) div 1000,
-    ?debug("Execution of handler on events ~p in event stream ~p and session
-    ~p took ~p milliseconds", [EvtsList, StmId, SessId, Duration]);
+    try
+        Start = os:timestamp(),
+        EvtsList = maps:values(Evts),
+        case {Force, EvtsList} of
+            {true, _} -> Handler(EvtsList, Ctx);
+            {false, []} -> ok;
+            {_, _} -> Handler(EvtsList, Ctx)
+        end,
+        Duration = timer:now_diff(os:timestamp(), Start) div 1000,
+        ?debug("Execution of handler on events ~p in event stream ~p and session
+        ~p took ~p milliseconds", [EvtsList, StmId, SessId, Duration])
+    catch
+        Error:Reason ->
+            ?error_stacktrace("~p event handler of state ~p failed with ~p:~p",
+                [?MODULE, State, Error, Reason])
+    end;
 execute_event_handler(Force, #state{handler_ref = {Pid, _}} = State) ->
     MonitorRef = monitor(process, Pid),
     receive
@@ -163,22 +169,10 @@
     {noreply, NewState :: #state{}} |
     {noreply, NewState :: #state{}, timeout() | hibernate} |
     {stop, Reason :: term(), NewState :: #state{}}.
-<<<<<<< HEAD
 handle_cast(#event{} = Evt, #state{stream_id = StmId, session_id = SessId} = State) ->
     ?debug("Handling event ~p in event stream ~p and session ~p",
         [Evt, StmId, SessId]),
     {noreply, process_event(Evt, State)};
-=======
-handle_cast(#event{} = Evt, #state{stream_id = StmId, session_id = SessId,
-    definition = StmDef} = State) ->
-    case apply_admission_rule(Evt, StmDef) of
-        true ->
-            ?debug("Handling event ~p in event stream ~p and session ~p",
-                [Evt, StmId, SessId]),
-            {noreply, process_event(Evt, State)};
-        false -> {noreply, State}
-    end;
->>>>>>> abd741d3
 
 handle_cast({add_subscription, Sub}, #state{session_id = SessId,
     subscriptions = Subs} = State) ->
@@ -348,7 +342,6 @@
 %%--------------------------------------------------------------------
 -spec maybe_spawn_event_handler(Force :: boolean(), State :: #state{}) ->
     NewState :: #state{}.
-<<<<<<< HEAD
 maybe_spawn_event_handler(Force, #state{handler_ref = undefined} = State) ->
     spawn_event_handler(Force, State);
 maybe_spawn_event_handler(_Force, #state{} = State) ->
@@ -363,24 +356,6 @@
 -spec spawn_event_handler(Force :: boolean(), State :: #state{}) -> NewState :: #state{}.
 spawn_event_handler(Force, #state{definition = StmDef} = State) ->
     HandlerRef = spawn_monitor(?MODULE, execute_event_handler, [Force, State]),
-=======
-execute_event_handler(Force, #state{stream_id = StmId, session_id = SessId,
-    events = Evts, definition = #event_stream_definition{event_handler = Handler
-    } = StmDef, ctx = Ctx} = State) ->
-    ?debug("Executing event handler on events ~p in event stream ~p and session ~p",
-        [Evts, StmId, SessId]),
-    try
-        case {Force, maps:values(Evts)} of
-            {true, EvtsList} -> Handler(EvtsList, Ctx);
-            {false, []} -> ok;
-            {_, EvtsList} -> Handler(EvtsList, Ctx)
-        end
-    catch
-        Error:Reason ->
-            ?error_stacktrace("~p event handler of state ~p failed with ~p:~p",
-                [?MODULE, State, Error, Reason])
-    end,
->>>>>>> abd741d3
     State#state{
         events = #{},
         metadata = get_initial_metadata(StmDef),
