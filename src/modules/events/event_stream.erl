--- conflicted
+++ resolved
@@ -310,18 +310,14 @@
     } = StmDef, ctx = Ctx} = State) ->
     ?debug("Executing event handler on events ~p in event stream ~p and session ~p",
         [Evts, StmId, SessId]),
-<<<<<<< HEAD
-    try Handler(maps:values(Evts), Ctx)
+    try {Force, maps:values(Evts)} of
+        {true, EvtsList} -> Handler(EvtsList, Ctx);
+        {false, []} -> ok;
+        {_, EvtsList} -> Handler(EvtsList, Ctx)
     catch
         Error:Reason ->
             ?error_stacktrace("~p event handler of state ~p failed with ~p:~p",
                               [?MODULE, State, Error, Reason])
-=======
-    case {Force, maps:values(Evts)} of
-        {true, EvtsList} -> Handler(EvtsList, Ctx);
-        {false, []} -> ok;
-        {_, EvtsList} -> Handler(EvtsList, Ctx)
->>>>>>> 89d52c82
     end,
     State#state{
         events = #{},
