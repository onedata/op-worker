--- conflicted
+++ resolved
@@ -120,8 +120,7 @@
             lambda_snapshot_registry = AtmLambdaSnapshotRegistry,
             store_registry = AtmWorkflowStoreRegistry,
             system_audit_log_id = AtmWorkflowAuditLogId,
-            lanes = AtmLaneExecutions,
-            lanes_num = AtmLanesNum
+            lanes = AtmLaneExecutions
         }
     }} = atm_workflow_execution:get(AtmWorkflowExecutionId),
 
@@ -262,13 +261,8 @@
             {ok, #document{key = AtmStoreId}} = atm_store_api:create(
                 AtmWorkflowExecutionAuth, StoreInitialValue, AtmStoreSchema
             ),
-<<<<<<< HEAD
-            NewAtmWorkflowExecutionCreateCtx#atm_workflow_execution_create_ctx{
-                env = atm_workflow_execution_env:add_workflow_store_mapping(
-=======
             NewCreationCtx#creation_ctx{
-                workflow_execution_env = atm_workflow_execution_env:add_workflow_store(
->>>>>>> 99e1137c
+                workflow_execution_env = atm_workflow_execution_env:add_workflow_store_mapping(
                     AtmStoreSchemaId, AtmStoreId, AtmWorkflowExecutionEnv
                 ),
                 execution_components = ExecutionComponents#execution_components{
@@ -318,21 +312,18 @@
 
 
 %% @private
-<<<<<<< HEAD
--spec create_lane_executions(create_ctx()) -> create_ctx().
-create_lane_executions(AtmWorkflowExecutionCreateCtx = #atm_workflow_execution_create_ctx{
-    params = #atm_workflow_execution_create_params{workflow_schema_doc = #document{
+-spec create_lane_executions(creation_ctx()) -> creation_ctx().
+create_lane_executions(CreationCtx = #creation_ctx{
+    creation_args = #creation_args{workflow_schema_doc = #document{
         value = #od_atm_workflow_schema{lanes = AtmLaneSchemas}
     }},
-    elements = Elements
-}) ->
-    AtmWorkflowExecutionCreateCtx#atm_workflow_execution_create_ctx{
-        elements = Elements#atm_workflow_execution_elements{
-            lanes = lists:foldl(fun({AtmLaneIndex, AtmLaneSchema}, Acc) ->
-                Acc#{AtmLaneIndex => create_lane_execution(AtmLaneIndex, AtmLaneSchema)}
-            end, #{}, lists_utils:enumerate(AtmLaneSchemas))
-        }
-    }.
+    execution_components = ExecutionComponents
+}) ->
+    CreationCtx#creation_ctx{execution_components = ExecutionComponents#execution_components{
+        lanes = lists:foldl(fun({AtmLaneIndex, AtmLaneSchema}, Acc) ->
+            Acc#{AtmLaneIndex => create_lane_execution(AtmLaneIndex, AtmLaneSchema)}
+        end, #{}, lists_utils:enumerate(AtmLaneSchemas))
+    }}.
 
 
 %% @private
@@ -353,36 +344,7 @@
 
 
 %% @private
--spec create_workflow_execution_doc(create_ctx()) ->
-=======
--spec create_lane_executions(creation_ctx()) -> creation_ctx().
-create_lane_executions(CreationCtx = #creation_ctx{
-    creation_args = #creation_args{
-        workflow_schema_doc = #document{value = #od_atm_workflow_schema{
-            lanes = [FirstAtmLaneSchema | RestAtmLaneSchemas]
-        }}
-    },
-    execution_components = ExecutionComponents
-}) ->
-    FirstAtmLaneExecution = #atm_lane_execution{
-        schema_id = FirstAtmLaneSchema#atm_lane_schema.id,
-        runs = [#atm_lane_execution_run{run_no = 1, status = ?SCHEDULED_STATUS}]
-    },
-    RestAtmLaneExecutions = lists:map(fun(AtmLaneSchema) ->
-        #atm_lane_execution{
-            schema_id = AtmLaneSchema#atm_lane_schema.id,
-            runs = []
-        }
-    end, RestAtmLaneSchemas),
-
-    CreationCtx#creation_ctx{execution_components = ExecutionComponents#execution_components{
-        lanes = [FirstAtmLaneExecution | RestAtmLaneExecutions]
-    }}.
-
-
-%% @private
 -spec create_workflow_execution_doc(creation_ctx()) ->
->>>>>>> 99e1137c
     atm_workflow_execution:doc().
 create_workflow_execution_doc(#creation_ctx{
     creation_args = #creation_args{
@@ -417,11 +379,7 @@
             system_audit_log_id = AtmWorkflowAuditLogId,
 
             lanes = AtmLaneExecutions,
-<<<<<<< HEAD
-            lanes_num = map_size(AtmLaneExecutions),
-=======
-            lanes_count = length(AtmLaneExecutions),
->>>>>>> 99e1137c
+            lanes_count = map_size(AtmLaneExecutions),
 
             curr_lane_index = 1,
             curr_run_no = 1,
