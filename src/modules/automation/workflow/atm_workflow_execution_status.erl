--- conflicted
+++ resolved
@@ -12,22 +12,6 @@
 %%%                                      |
 %%%                                      v
 %%% W                             +-------------+
-<<<<<<< HEAD
-%%% A      ---------------------> |  SCHEDULED  |-------------------------
-%%% I    /                        +-------------+                          \
-%%% T  +------------+                    |                                  |
-%%% I  |  RESUMING  |        first lane run transitions                     |
-%%% N  +------------+            to preparing status                        |
-%%% G    ^        \                      |                ^stopping         |
-%%%      |          ---------------------|----------------------------------o
-%%%      |                               |                                  |
-%%% =====|===============================|==================================|================================
-%%%      |                               v                                  |
-%%%      |                         +-------------+        ^stopping         |
-%%%      |                ---------|    ACTIVE   |--------------------------o
-%%%      |              /          +-------------+                          |       ____
-%%%  O   |             |                                                    v     /      \ overriding ^stopping
-=======
 %%% A                             |  SCHEDULED  |-------------------------
 %%% I                             +-------------+                          \
 %%% T  +------------+                    |                                  |
@@ -42,7 +26,6 @@
 %%%      |                         |    ACTIVE   |------- ^stopping --------o
 %%%      |                -------- +-------------+                          |       ____
 %%%  O   |              /                                                   v     /      \ overriding ^stopping
->>>>>>> 559e2f66
 %%%  N   |             |                                             +-------------+     /        reason
 %%%  G   |  last lane execution stopped                              |   STOPPING  | <--
 %%%  O   |         run with                                          +-------------+ <-------------------
@@ -74,12 +57,7 @@
 %%%  E   |  +----------+    +--------+       +-----------+    +-----------+   |                 |
 %%%  D   |                                                                    |                 |
 %%%       \                                                                   |                /
-<<<<<<< HEAD
-%%%         ------------------------------------------------------------------o---------------
-%%%                                         resuming execution
-=======
 %%%         ----------------------------- resuming ---------------------------o---------------
->>>>>>> 559e2f66
 %%%
 %%% Workflow transition to STOPPING status when execution is halted and not all items were processed.
 %%% It is necessary as results for already scheduled ones must be awaited even if no more items are scheduled.
@@ -108,19 +86,6 @@
 -include("modules/automation/atm_execution.hrl").
 
 %% API
-<<<<<<< HEAD
--export([
-    infer_phase/1,
-    status_to_phase/1
-]).
--export([
-    handle_lane_preparing/3,
-    handle_lane_enqueued/2,
-    handle_lane_stopping/3,
-    handle_lane_task_status_change/2,
-    handle_stopped/1,
-    handle_manual_lane_repeat/2,
-=======
 -export([
     infer_phase/1,
     status_to_phase/1
@@ -134,7 +99,6 @@
     handle_lane_run_task_status_change/2,
     handle_stopped/1,
     handle_manual_lane_run_repeat/2,
->>>>>>> 559e2f66
     handle_resume/2
 ]).
 
@@ -173,11 +137,7 @@
 status_to_phase(?FAILED_STATUS) -> ?ENDED_PHASE.
 
 
-<<<<<<< HEAD
--spec handle_lane_preparing(
-=======
 -spec handle_lane_run_preparing(
->>>>>>> 559e2f66
     atm_lane_execution:lane_run_selector(),
     atm_workflow_execution:id(),
     lane_run_diff()
@@ -255,14 +215,6 @@
         ->
             AtmLaneRunDiff(Record);
 
-<<<<<<< HEAD
-        (Record = #atm_workflow_execution{status = ?RESUMING_STATUS}) ->
-            AtmLaneRunDiff(Record#atm_workflow_execution{
-                status = ?SCHEDULED_STATUS
-            });
-
-=======
->>>>>>> 559e2f66
         (#atm_workflow_execution{status = ?STOPPING_STATUS}) ->
             ?ERROR_ATM_WORKFLOW_EXECUTION_ABORTING;
 
@@ -271,9 +223,6 @@
     end).
 
 
-<<<<<<< HEAD
--spec handle_lane_stopping(
-=======
 -spec handle_lane_run_resumed(atm_workflow_execution:id(), lane_run_diff()) ->
     {ok, atm_workflow_execution:doc()} | errors:error().
 handle_lane_run_resumed(AtmWorkflowExecutionId, AtmLaneRunDiff) ->
@@ -305,17 +254,12 @@
 
 
 -spec handle_lane_run_stopping(
->>>>>>> 559e2f66
     atm_lane_execution:lane_run_selector(),
     atm_workflow_execution:id(),
     lane_run_diff()
 ) ->
     {ok, atm_workflow_execution:doc()} | errors:error().
-<<<<<<< HEAD
-handle_lane_stopping(AtmLaneRunSelector, AtmWorkflowExecutionId, AtmLaneRunDiff) ->
-=======
 handle_lane_run_stopping(AtmLaneRunSelector, AtmWorkflowExecutionId, AtmLaneRunDiff) ->
->>>>>>> 559e2f66
     Diff = fun
         (Record = #atm_workflow_execution{status = Status}) when
             Status == ?RESUMING_STATUS;
@@ -429,12 +373,8 @@
         ->
             AtmLaneRunDiff(Record#atm_workflow_execution{
                 status = ?RESUMING_STATUS,
-<<<<<<< HEAD
-                schedule_time = global_clock:timestamp_seconds()
-=======
                 schedule_time = global_clock:timestamp_seconds(),
                 incarnation = Record#atm_workflow_execution.incarnation + 1
->>>>>>> 559e2f66
             });
 
         (_) ->
@@ -468,53 +408,35 @@
             AtmWorkflowExecution#atm_workflow_execution{
                 start_time = global_clock:monotonic_timestamp_seconds(ScheduleTime)
             };
-<<<<<<< HEAD
-=======
-
->>>>>>> 559e2f66
+
         {true, ?ONGOING_PHASE, ?SUSPENDED_PHASE} ->
             AtmWorkflowExecution#atm_workflow_execution{
                 suspend_time = global_clock:monotonic_timestamp_seconds(StartTime)
             };
-<<<<<<< HEAD
-=======
-
->>>>>>> 559e2f66
+
         {true, ?ONGOING_PHASE, ?ENDED_PHASE} ->
             AtmWorkflowExecution#atm_workflow_execution{
                 finish_time = global_clock:monotonic_timestamp_seconds(StartTime)
             };
-<<<<<<< HEAD
-=======
 
         % Cancelling suspended execution
->>>>>>> 559e2f66
         {true, ?SUSPENDED_PHASE, ?ONGOING_PHASE} ->
             AtmWorkflowExecution#atm_workflow_execution{
                 start_time = global_clock:monotonic_timestamp_seconds(SuspendTime)
             };
-<<<<<<< HEAD
-=======
 
         % Resuming execution
->>>>>>> 559e2f66
         {true, ?SUSPENDED_PHASE, ?WAITING_PHASE} ->
             AtmWorkflowExecution#atm_workflow_execution{
                 schedule_time = global_clock:monotonic_timestamp_seconds(SuspendTime)
             };
-<<<<<<< HEAD
-=======
 
         % Manual lane run repeat
->>>>>>> 559e2f66
         {true, ?ENDED_PHASE, ?WAITING_PHASE} ->
             AtmWorkflowExecution#atm_workflow_execution{
                 schedule_time = global_clock:monotonic_timestamp_seconds(SuspendTime)
             };
-<<<<<<< HEAD
-=======
-
->>>>>>> 559e2f66
+
         false ->
             AtmWorkflowExecution
     end.
@@ -527,20 +449,6 @@
         {true, ?WAITING_PHASE, ?ONGOING_PHASE} ->
             atm_ongoing_workflow_executions:add(AtmWorkflowExecutionDoc),
             atm_waiting_workflow_executions:delete(AtmWorkflowExecutionDoc);
-<<<<<<< HEAD
-        {true, ?ONGOING_PHASE, ?SUSPENDED_PHASE} ->
-            atm_suspended_workflow_executions:add(AtmWorkflowExecutionDoc),
-            atm_ongoing_workflow_executions:delete(AtmWorkflowExecutionDoc);
-        {true, ?ONGOING_PHASE, ?ENDED_PHASE} ->
-            atm_ended_workflow_executions:add(AtmWorkflowExecutionDoc),
-            atm_ongoing_workflow_executions:delete(AtmWorkflowExecutionDoc);
-        {true, ?SUSPENDED_PHASE, ?ONGOING_PHASE} ->
-            atm_ongoing_workflow_executions:add(AtmWorkflowExecutionDoc),
-            atm_suspended_workflow_executions:delete(AtmWorkflowExecutionDoc);
-        {true, ?SUSPENDED_PHASE, ?WAITING_PHASE} ->
-            atm_waiting_workflow_executions:add(AtmWorkflowExecutionDoc),
-            atm_suspended_workflow_executions:delete(AtmWorkflowExecutionDoc);
-=======
 
         {true, ?ONGOING_PHASE, ?SUSPENDED_PHASE} ->
             atm_suspended_workflow_executions:add(AtmWorkflowExecutionDoc),
@@ -561,7 +469,6 @@
             atm_suspended_workflow_executions:delete(AtmWorkflowExecutionDoc);
 
         % Manual lane run repeat
->>>>>>> 559e2f66
         {true, ?ENDED_PHASE, ?WAITING_PHASE} ->
             atm_waiting_workflow_executions:add(AtmWorkflowExecutionDoc),
             atm_ended_workflow_executions:delete(AtmWorkflowExecutionDoc);
