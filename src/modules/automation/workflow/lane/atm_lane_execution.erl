%%%-------------------------------------------------------------------
%%% @author Bartosz Walkowicz
%%% @copyright (C) 2021 ACK CYFRONET AGH
%%% This software is released under the MIT license
%%% cited in 'LICENSE.txt'.
%%% @end
%%%-------------------------------------------------------------------
%%% @doc
%%% Model storing information about automation lane execution.
%%% @end
%%%-------------------------------------------------------------------
-module(atm_lane_execution).
-author("Bartosz Walkowicz").

-behaviour(persistent_record).

-include("modules/automation/atm_execution.hrl").

%% API
-export([
    get_schema_id/2,
    get_schema/2,

    get_curr_run/2,
    update_curr_run/3, update_curr_run/4
]).
-export([get/2, update/3]).
-export([to_json/1]).

%% persistent_record callbacks
-export([version/0, upgrade_encoded_record/2, db_encode/2, db_decode/2]).


-type index() :: pos_integer().
% Indicates specific atm lane execution either directly using index() or indirectly
% using 'undefined' which means currently (or last in case of ended atm workflow
% execution) executed atm lane execution.
-type marker() :: undefined | index().

-type status() ::
    ?SCHEDULED_STATUS | ?PREPARING_STATUS | ?ENQUEUED_STATUS |
    ?ACTIVE_STATUS | ?ABORTING_STATUS |
    ?FINISHED_STATUS | ?CANCELLED_STATUS | ?FAILED_STATUS | ?INTERRUPTED_STATUS.

<<<<<<< HEAD
-type run_elements() :: #atm_lane_execution_run_elements{}.
-type run_diff() :: fun((run()) -> {ok, run()} | {error, term()}).
=======
>>>>>>> 99e1137c
-type run() :: #atm_lane_execution_run{}.

-type diff() :: fun((record()) -> {ok, record()} | {error, term()}).
-type record() :: #atm_lane_execution{}.

<<<<<<< HEAD
-export_type([status/0, run_elements/0, run_diff/0, run/0]).
-export_type([index/0, marker/0, diff/0, record/0]).
=======
-export_type([status/0, run/0, record/0]).
>>>>>>> 99e1137c


%%%===================================================================
%%% API
%%%===================================================================


%% @private
-spec get_schema_id(marker(), atm_workflow_execution:record()) ->
    automation:id().
get_schema_id(AtmLaneMarker, AtmWorkflowExecution) ->
    AtmLaneExecution = get(AtmLaneMarker, AtmWorkflowExecution),
    AtmLaneExecution#atm_lane_execution.schema_id.


%% @private
-spec get_schema(marker(), atm_workflow_execution:record()) ->
    atm_lane_schema:record().
get_schema(AtmLaneMarker, AtmWorkflowExecution = #atm_workflow_execution{
    schema_snapshot_id = AtmWorkflowSchemaSnapshotId
}) ->
    AtmLaneIndex = resolve_index(AtmLaneMarker, AtmWorkflowExecution),

    {ok, #document{value = AtmWorkflowSchemaSnapshot}} = atm_workflow_schema_snapshot:get(
        AtmWorkflowSchemaSnapshotId
    ),
    lists:nth(AtmLaneIndex, AtmWorkflowSchemaSnapshot#atm_workflow_schema_snapshot.lanes).


-spec get_curr_run(marker(), atm_workflow_execution:record()) ->
    {ok, run()} | errors:error().
get_curr_run(AtmLaneMarker, AtmWorkflowExecution = #atm_workflow_execution{
    curr_run_no = CurrRunNo
}) ->
    case get(AtmLaneMarker, AtmWorkflowExecution) of
        #atm_lane_execution{runs = [#atm_lane_execution_run{run_no = undefined} = Run | _]} ->
            {ok, Run};
        #atm_lane_execution{runs = [#atm_lane_execution_run{run_no = CurrRunNo} = Run | _]} ->
            {ok, Run};
        _ ->
            ?ERROR_NOT_FOUND
    end.


%% @private
-spec update_curr_run(marker(), run_diff(), atm_workflow_execution:record()) ->
    {ok, atm_workflow_execution:record()} | errors:error().
update_curr_run(AtmLaneMarker, UpdateFun, AtmWorkflowExecution) ->
    update_curr_run(AtmLaneMarker, UpdateFun, undefined, AtmWorkflowExecution).


-spec update_curr_run(
    marker(),
    run_diff(),
    undefined | atm_lane_execution:run(),
    atm_workflow_execution:record()
) ->
    {ok, atm_workflow_execution:record()} | errors:error().
update_curr_run(AtmLaneMarker, Diff, Default, AtmWorkflowExecution = #atm_workflow_execution{
    lanes = AtmLaneExecutions,
    curr_run_no = CurrRunNo
}) ->
    AtmLaneIndex = resolve_index(AtmLaneMarker, AtmWorkflowExecution),
    AtmLaneExecution = #atm_lane_execution{runs = Runs} = maps:get(AtmLaneIndex, AtmLaneExecutions),

    UpdateRunsResult = case Runs of
        [#atm_lane_execution_run{run_no = RunNo} = CurrRun | RestRuns] when
            RunNo == undefined;
            RunNo == CurrRunNo
        ->
            case Diff(CurrRun) of
                {ok, UpdatedCurrRun} -> {ok, [UpdatedCurrRun | RestRuns]};
                {error, _} = Error1 -> Error1
            end;
        _ when Default /= undefined ->
            {ok, [Default | Runs]};
        _ ->
            ?ERROR_NOT_FOUND
    end,

    case UpdateRunsResult of
        {ok, NewRuns} ->
            NewAtmLaneExecution = AtmLaneExecution#atm_lane_execution{runs = NewRuns},
            {ok, AtmWorkflowExecution#atm_workflow_execution{lanes = AtmLaneExecutions#{
                AtmLaneIndex => NewAtmLaneExecution
            }}};
        {error, _} = Error2 ->
            Error2
    end.


-spec get(marker(), atm_workflow_execution:record()) -> record().
get(AtmLaneMarker, AtmWorkflowExecution = #atm_workflow_execution{lanes = AtmLaneExecutions}) ->
    maps:get(resolve_index(AtmLaneMarker, AtmWorkflowExecution), AtmLaneExecutions).


-spec update(marker(), diff(), atm_workflow_execution:record()) ->
    {ok, atm_workflow_execution:record()} | errors:error().
update(AtmLaneMarker, Diff, AtmWorkflowExecution = #atm_workflow_execution{
    lanes = AtmLaneExecutions
}) ->
    AtmLaneIndex = resolve_index(AtmLaneMarker, AtmWorkflowExecution),

    case Diff(maps:get(AtmLaneIndex, AtmLaneExecutions)) of
        {ok, NewAtmLaneExecution} ->
            {ok, AtmWorkflowExecution#atm_workflow_execution{lanes = AtmLaneExecutions#{
                AtmLaneIndex => NewAtmLaneExecution
            }}};
        {error, _} = Error2 ->
            Error2
    end.


-spec to_json(record()) -> json_utils:json_map().
to_json(#atm_lane_execution{schema_id = AtmLaneSchemaId, runs = Runs}) ->
    #{
        <<"schemaId">> => AtmLaneSchemaId,
        <<"runs">> => lists:map(fun run_to_json/1, Runs)
    }.


%% @private
-spec run_to_json(run()) -> json_utils:json_map().
run_to_json(#atm_lane_execution_run{
    run_no = RunNo,
    src_run_no = SrcRunNo,
    status = Status,
    iterated_store_id = IteratedStoreId,
    exception_store_id = ExceptionStoreId,
    parallel_boxes = AtmParallelBoxExecutions
}) ->
    #{
%%        <<"runNo">> => utils:undefined_to_null(RunNo),  %% TODO uncomment when gui allows null
        <<"runNo">> => utils:ensure_defined(RunNo, 100),
        <<"srcRunNo">> => utils:undefined_to_null(SrcRunNo),
        <<"status">> => atom_to_binary(Status, utf8),
        <<"iteratedStoreId">> => utils:undefined_to_null(IteratedStoreId),
        <<"exceptionStoreId">> => utils:undefined_to_null(ExceptionStoreId),
        <<"parallelBoxes">> => lists:map(
            fun atm_parallel_box_execution:to_json/1, AtmParallelBoxExecutions
        ),

        % TODO VFS-8226 add more types after implementing retries/reruns
        <<"runType">> => case SrcRunNo of
            undefined -> <<"regular">>;
            _ -> <<"retry">>
        end
    }.


%%%===================================================================
%%% persistent_record callbacks
%%%===================================================================


-spec version() -> persistent_record:record_version().
version() ->
    2.


-spec upgrade_encoded_record(persistent_record:record_version(), json_utils:json_map()) ->
    {persistent_record:record_version(), json_utils:json_map()}.
upgrade_encoded_record(1, #{
    <<"schemaId">> := AtmLaneSchemaId,
    <<"status">> := StatusBin,
    <<"parallelBoxes">> := AtmParallelBoxExecutionsJson
}) ->
    UpgradedStatusBin = case binary_to_atom(StatusBin, utf8) of
        ?PENDING_STATUS -> atom_to_binary(?SCHEDULED_STATUS, utf8);
        ?SKIPPED_STATUS -> atom_to_binary(?FINISHED_STATUS, utf8);
        _ -> StatusBin
    end,

    {2, #{<<"schemaId">> => AtmLaneSchemaId, <<"retriesLeft">> => 0, <<"runs">> => [#{
        <<"runNo">> => 1,
        <<"status">> => UpgradedStatusBin,
        <<"parallelBoxes">> => AtmParallelBoxExecutionsJson
    }]}}.


-spec db_encode(record(), persistent_record:nested_record_encoder()) ->
    json_utils:json_map().
db_encode(#atm_lane_execution{
    schema_id = AtmLaneSchemaId,
    retries_left = RetriesLeft,
    runs = Runs
}, NestedRecordEncoder) ->
    #{
        <<"schemaId">> => AtmLaneSchemaId,
        <<"retriesLeft">> => RetriesLeft,
        <<"runs">> => lists:map(fun(Run) -> encode_run(NestedRecordEncoder, Run) end, Runs)
    }.


%% @private
-spec encode_run(persistent_record:nested_record_encoder(), run()) ->
    json_utils:json_map().
encode_run(NestedRecordEncoder, #atm_lane_execution_run{
    run_no = RunNo,
    src_run_no = SrcRunNo,
    status = Status,
    aborting_reason = AbortingReason,
    iterated_store_id = IteratedStoreId,
    exception_store_id = ExceptionStoreId,
    parallel_boxes = AtmParallelBoxExecutions
}) ->
    EncodedRun1 = #{
        <<"runNo">> => RunNo,
        <<"status">> => atom_to_binary(Status, utf8),
        <<"parallelBoxes">> => lists:map(fun(AtmParallelBoxExecution) ->
            NestedRecordEncoder(AtmParallelBoxExecution, atm_parallel_box_execution)
        end, AtmParallelBoxExecutions)
    },
    EncodedRun2 = maps_utils:put_if_defined(EncodedRun1, <<"srcRunNo">>, SrcRunNo),
    EncodedRun3 = case AbortingReason of
        undefined -> EncodedRun2;
        _ -> EncodedRun2#{<<"abortingReason">> => atom_to_binary(AbortingReason, utf8)}
    end,
    EncodedRun4 = maps_utils:put_if_defined(EncodedRun3, <<"iteratedStoreId">>, IteratedStoreId),
    maps_utils:put_if_defined(EncodedRun4, <<"exceptionStoreId">>, ExceptionStoreId).


-spec db_decode(json_utils:json_map(), persistent_record:nested_record_decoder()) ->
    record().
db_decode(#{
    <<"schemaId">> := AtmLaneSchemaId,
    <<"retriesLeft">> := RetriesLeft,
    <<"runs">> := RunsJson
}, NestedRecordDecoder) ->
    #atm_lane_execution{
        schema_id = AtmLaneSchemaId,
        retries_left = RetriesLeft,
        runs = lists:map(fun(RunJson) -> decode_run(NestedRecordDecoder, RunJson) end, RunsJson)
    }.


%% @private
-spec decode_run(persistent_record:nested_record_decoder(), json_utils:json_map()) ->
    run().
decode_run(NestedRecordDecoder, EncodedRun = #{
    <<"runNo">> := RunNo,
    <<"status">> := StatusBin,
    <<"parallelBoxes">> := AtmParallelBoxExecutionsJson
}) ->
    #atm_lane_execution_run{
        run_no = RunNo,
        src_run_no = maps:get(<<"srcRunNo">>, EncodedRun, undefined),
        status = binary_to_atom(StatusBin, utf8),
        aborting_reason = case maps:get(<<"abortingReason">>, EncodedRun, undefined) of
            undefined -> undefined;
            EncodedAbortingReason -> binary_to_atom(EncodedAbortingReason, utf8)
        end,
        iterated_store_id = maps:get(<<"iteratedStoreId">>, EncodedRun, undefined),
        exception_store_id = maps:get(<<"exceptionStoreId">>, EncodedRun, undefined),
        parallel_boxes = lists:map(fun(AtmParallelBoxExecutionJson) ->
            NestedRecordDecoder(AtmParallelBoxExecutionJson, atm_parallel_box_execution)
        end, AtmParallelBoxExecutionsJson)
    }.


%%%===================================================================
%%% Internal functions
%%%===================================================================


%% @private
-spec resolve_index(marker(), atm_workflow_execution:record()) -> index().
resolve_index(AtmLaneMarker, #atm_workflow_execution{curr_lane_index = CurrAtmLaneIndex}) ->
    utils:ensure_defined(AtmLaneMarker, CurrAtmLaneIndex).<|MERGE_RESOLUTION|>--- conflicted
+++ resolved
@@ -42,22 +42,14 @@
     ?ACTIVE_STATUS | ?ABORTING_STATUS |
     ?FINISHED_STATUS | ?CANCELLED_STATUS | ?FAILED_STATUS | ?INTERRUPTED_STATUS.
 
-<<<<<<< HEAD
--type run_elements() :: #atm_lane_execution_run_elements{}.
 -type run_diff() :: fun((run()) -> {ok, run()} | {error, term()}).
-=======
->>>>>>> 99e1137c
 -type run() :: #atm_lane_execution_run{}.
 
 -type diff() :: fun((record()) -> {ok, record()} | {error, term()}).
 -type record() :: #atm_lane_execution{}.
 
-<<<<<<< HEAD
--export_type([status/0, run_elements/0, run_diff/0, run/0]).
+-export_type([status/0, run_diff/0, run/0]).
 -export_type([index/0, marker/0, diff/0, record/0]).
-=======
--export_type([status/0, run/0, record/0]).
->>>>>>> 99e1137c
 
 
 %%%===================================================================
