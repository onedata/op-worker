%%%-------------------------------------------------------------------
%%% @author Bartosz Walkowicz
%%% @copyright (C) 2021 ACK CYFRONET AGH
%%% This software is released under the MIT license
%%% cited in 'LICENSE.txt'.
%%% @end
%%%-------------------------------------------------------------------
%%% @doc
%%% This module contains functions that handle atm lane execution run status
%%% transitions according (with some exceptions described below) to following
%%% state machine:
%%%
%%%               +-------------+   cancel or failure
%%%               |  SCHEDULED  |------------------------
%%%  W            +-------------+                         \
%%%  A                   |                                 \
%%%  I                   v                                  |
%%%  T            +-------------+    cancel or failure      |
%%%  I            |  PREPARING  |-------------------------  |
%%%  N            +-------------+                          \|
%%%  G                   |                                  o
%%%      ready to execute (all associated                   |
%%%  P     documents created and setup)                     |
%%%  H                   v                                  |
%%%  A            +-------------+          cancel           |
%%%  S            |   ENQUEUED  |---------------------------o
%%%  E            +-------------+                           |
%%%                      |    \_____________________________|__________________________
%%%                      |                                  |                           \
%%%        first task within atm lane run                   |                   workflow aborting when
%%%                   started                               |                    preparing in advance
%%% =====================|==================================|============================|========
%%%                      v                                  |                            |
%%%  O             +-------------+         cancel           |                            |
%%%  N             |    ACTIVE   |--------------------------o                            |
%%%  G             +-------------+              ____        |                            |
%%%  O                   |             cancel /      \      v                            |
%%%  I                   |          overrides \     +-------------+     failure when     |
%%%  N                  ---           failure   --->|   ABORTING  |----- preparing ------o
%%%  G                /     \                       +-------------+      in advance      |
%%%                  /       \                         |                                 |
%%%  P              /         \         aborting when currently executed                 |
%%%  H             /           \                       |                                 |
%%%  A            /             \                 -----------                            |
%%%  S         else     any parallel box        /             \                          |
%%%  E           |        finished with      failure        cancel                       |
%%%              |           failure          /                |                         |
%%% =============|==============|============/=================|=========================|========
%%%              |              |           /                  |                         |
%%%  E           |              |          /                   |                         |
%%%  N           v              v         v                    v                         |
%%%  D    +-------------+     +-------------+          +-------------+                   |
%%%  E    |   FINISHED  |     |   FAILED    |          |  CANCELLED  |                   |
%%%  D    +-------------+     +-------------+          +-------------+                   |
%%%                                                                                      |
%%%  P                                                                                   v
%%%  H                                                                            +-------------+
%%%  A                                                                            | INTERRUPTED |
%%%  S                                                                            +-------------+
%%%  E
%%%
%%% There are 2 exceptions to above diagram:
%%% 1) provider restart - atm lane execution run is forcefully ended as failed (or interrupted
%%%    in case of lanes preparing in advance) disregarding status it had before restart.
%%% 2) interrupted atm lane execution run when preparing in advance if previous lane run
%%%    finished successfully - INTERRUPTED status is changed to FAILED as this run effectively
%%%    becomes the point of workflow execution failure at which it can be rerun.
%%% @end
%%%-------------------------------------------------------------------
-module(atm_lane_execution_status).
-author("Bartosz Walkowicz").

-include("modules/automation/atm_execution.hrl").

%% API
-export([status_to_phase/1]).
-export([
    handle_preparing/2,
    handle_enqueued/2,
    handle_aborting/3,
    handle_task_status_change/5,
    handle_ended/2
]).


-define(extract_doc(__CALL),
    case __CALL of
        {ok, __DOC} -> __DOC;
        {error, _} = _ERROR -> throw(_ERROR)
    end
).


%%%===================================================================
%%% API
%%%===================================================================


-spec status_to_phase(atm_lane_execution:status()) ->
    atm_workflow_execution:phase().
status_to_phase(?SCHEDULED_STATUS) -> ?WAITING_PHASE;
status_to_phase(?PREPARING_STATUS) -> ?WAITING_PHASE;
status_to_phase(?ENQUEUED_STATUS) -> ?WAITING_PHASE;
status_to_phase(?ACTIVE_STATUS) -> ?ONGOING_PHASE;
status_to_phase(?ABORTING_STATUS) -> ?ONGOING_PHASE;
status_to_phase(?FINISHED_STATUS) -> ?ENDED_PHASE;
status_to_phase(?CANCELLED_STATUS) -> ?ENDED_PHASE;
status_to_phase(?FAILED_STATUS) -> ?ENDED_PHASE;
status_to_phase(?INTERRUPTED_STATUS) -> ?ENDED_PHASE.


-spec handle_preparing(pos_integer(), atm_workflow_execution:id()) ->
    atm_workflow_execution:doc() | no_return().
handle_preparing(LaneIndex, AtmWorkflowExecutionId) ->
    % transition to ?PREPARING_STATUS from ?SCHEDULED_STATUS
    LaneRunDiff = fun
        (#atm_lane_execution_run{status = ?SCHEDULED_STATUS} = Run) ->
            {ok, Run#atm_lane_execution_run{status = ?PREPARING_STATUS}};

        (#atm_lane_execution_run{status = Status}) ->
            ?ERROR_ATM_INVALID_STATUS_TRANSITION(Status, ?PREPARING_STATUS)
    end,
    % preparing in advance
    Default = #atm_lane_execution_run{run_no = undefined, status = ?PREPARING_STATUS},

    ?extract_doc(atm_workflow_execution_status:handle_lane_preparing(
        LaneIndex, AtmWorkflowExecutionId, fun(AtmWorkflowExecution) ->
            atm_lane_execution:update_curr_run(LaneIndex, LaneRunDiff, Default, AtmWorkflowExecution)
        end
    )).


-spec handle_enqueued(pos_integer(), atm_workflow_execution:id()) ->
    atm_workflow_execution:doc() | no_return().
handle_enqueued(AtmLaneIndex, AtmWorkflowExecutionId) ->
    Diff = fun(AtmWorkflowExecution) ->
        atm_lane_execution:update_curr_run(AtmLaneIndex, fun
            (#atm_lane_execution_run{status = ?PREPARING_STATUS} = Run) ->
                {ok, Run#atm_lane_execution_run{status = ?ENQUEUED_STATUS}};
            (#atm_lane_execution_run{status = Status}) ->
                ?ERROR_ATM_INVALID_STATUS_TRANSITION(Status, ?PREPARING_STATUS)
        end, AtmWorkflowExecution)
    end,
    ?extract_doc(atm_workflow_execution_status:handle_lane_enqueued(AtmWorkflowExecutionId, Diff)).


-spec handle_aborting(undefined | pos_integer(), atm_workflow_execution:id(), cancel | failure) ->
    ok | errors:error().
handle_aborting(AtmLaneIndex, AtmWorkflowExecutionId, Reason) ->
    Diff = fun(AtmWorkflowExecution) ->
        atm_lane_execution:update_curr_run(AtmLaneIndex, fun
            (#atm_lane_execution_run{status = Status} = Run) when
                Status =:= ?SCHEDULED_STATUS;
                Status =:= ?PREPARING_STATUS;
                Status =:= ?ENQUEUED_STATUS;
                Status =:= ?ACTIVE_STATUS
            ->
                {ok, Run#atm_lane_execution_run{status = ?ABORTING_STATUS, aborting_reason = Reason}};

            (#atm_lane_execution_run{status = ?ABORTING_STATUS, aborting_reason = PrevReason} = Run) ->
                FinalReason = case {PrevReason, Reason} of
                    {failure, cancel} -> cancel;
                    _ -> PrevReason
                end,
                {ok, Run#atm_lane_execution_run{aborting_reason = FinalReason}};

            (#atm_lane_execution_run{status = EndedStatus}) ->
                ?ERROR_ATM_INVALID_STATUS_TRANSITION(EndedStatus, ?ABORTING_STATUS)
        end, AtmWorkflowExecution)
    end,
    atm_workflow_execution_status:handle_lane_aborting(AtmLaneIndex, AtmWorkflowExecutionId, Diff).


-spec handle_task_status_change(
    atm_workflow_execution:id(),
    pos_integer(),
    pos_integer(),
    atm_task_execution:id(),
    atm_task_execution:status()
) ->
    ok | errors:error().
handle_task_status_change(
    AtmWorkflowExecutionId,
    AtmLaneIndex,
    AtmParallelBoxIndex,
    AtmTaskExecutionId,
    NewAtmTaskExecutionStatus
) ->
    HasTaskStarted = lists:member(NewAtmTaskExecutionStatus, [?ACTIVE_STATUS, ?SKIPPED_STATUS]),

    Diff = fun(AtmWorkflowExecution) ->
        atm_lane_execution:update_curr_run(AtmLaneIndex, fun(Run) ->
            AtmParallelBoxExecutions = Run#atm_lane_execution_run.parallel_boxes,
            AtmParallelBoxExecution = lists:nth(AtmParallelBoxIndex, AtmParallelBoxExecutions),

            case atm_parallel_box_execution:update_task_status(
                AtmTaskExecutionId, NewAtmTaskExecutionStatus, AtmParallelBoxExecution
            ) of
                {ok, NewParallelBoxExecution} ->
                    {ok, Run#atm_lane_execution_run{
                        status = case {Run#atm_lane_execution_run.status, HasTaskStarted} of
                            {?ENQUEUED_STATUS, true} ->
                                ?ACTIVE_STATUS;
                            {CurrentStatus, _} ->
                                CurrentStatus
                        end,
                        parallel_boxes = lists_utils:replace_at(
                            NewParallelBoxExecution, AtmParallelBoxIndex, AtmParallelBoxExecutions
                        )
                    }};
                {error, _} = Error ->
                    Error
            end
        end, AtmWorkflowExecution)
    end,
    atm_workflow_execution_status:handle_lane_task_status_change(AtmWorkflowExecutionId, Diff).


-spec handle_ended(pos_integer(), atm_workflow_execution:id()) ->
    atm_workflow_execution:doc() | no_return().
handle_ended(AtmLaneIndex, AtmWorkflowExecutionId) ->
    Diff = fun(AtmWorkflowExecution = #atm_workflow_execution{curr_lane_index = CurrLaneIndex}) ->
        case AtmLaneIndex > CurrLaneIndex of
            true ->
                handle_prepared_in_advance_lane_run_ended(AtmLaneIndex, AtmWorkflowExecution);
            false ->
                handle_currently_executed_lane_run_ended(AtmWorkflowExecution)
        end
    end,
    ?extract_doc(atm_workflow_execution:update(AtmWorkflowExecutionId, Diff)).


%%%===================================================================
%%% Internal functions
%%%===================================================================


%% @private
-spec handle_prepared_in_advance_lane_run_ended(pos_integer(), atm_workflow_execution:record()) ->
    {ok, atm_workflow_execution:record()}.
handle_prepared_in_advance_lane_run_ended(AtmLaneIndex, AtmWorkflowExecution) ->
    atm_lane_execution:update_curr_run(AtmLaneIndex, fun(Run) ->
        {ok, Run#atm_lane_execution_run{status = ?INTERRUPTED_STATUS}}
    end, AtmWorkflowExecution).


%% @private
-spec handle_currently_executed_lane_run_ended(atm_workflow_execution:record()) ->
    {ok, atm_workflow_execution:record()}.
<<<<<<< HEAD
handle_currently_executed_lane_run_ended(AtmWorkflowExecution1 = #atm_workflow_execution{
    lanes_num = AtmLanesNum,
    curr_lane_index = CurrAtmLaneIndex
}) ->
    {ok, AtmWorkflowExecution2} = end_currently_executed_lane_run(AtmWorkflowExecution1),

    {ok, #atm_lane_execution_run{
        exception_store_id = AtmExceptionStoreId,
        aborting_reason = AbortingReason,
        status = Status
    }} = atm_lane_execution:get_curr_run(CurrAtmLaneIndex, AtmWorkflowExecution2),

    case Status of
        ?FAILED_STATUS when AbortingReason == undefined ->
            % lane run can be automatically retried only if all items finished execution but
            % some of them failed (direct transition from ?ACTIVE_STATUS to ?FAILED_STATUS)
            case acquire_retry_permission(AtmWorkflowExecution2) of
                {true, AtmWorkflowExecution3} ->
                    schedule_lane_run_retry(AtmExceptionStoreId, AtmWorkflowExecution3);
                false ->
                    {ok, AtmWorkflowExecution2}
            end;
        ?FINISHED_STATUS when CurrAtmLaneIndex < AtmLanesNum ->
            schedule_next_lane_run(AtmWorkflowExecution2);
        _ ->
            {ok, AtmWorkflowExecution2}
=======
handle_currently_executed_lane_run_ended(AtmWorkflowExecution = #atm_workflow_execution{
    lanes_count = AtmLanesCount,
    curr_lane_index = CurrLaneIndex
}) ->
    {ok, NewAtmWorkflowExecution} = end_currently_executed_lane_run(
        CurrLaneIndex, AtmWorkflowExecution
    ),

    case CurrLaneIndex == AtmLanesCount of
        true ->
            {ok, NewAtmWorkflowExecution};
        false ->
            case atm_lane_execution:get_curr_run(CurrLaneIndex, NewAtmWorkflowExecution) of
                {ok, #atm_lane_execution_run{status = ?FINISHED_STATUS}} ->
                    schedule_next_lane_run(NewAtmWorkflowExecution);
                _ ->
                    {ok, NewAtmWorkflowExecution}
            end
>>>>>>> 99e1137c
    end.


%% @private
-spec end_currently_executed_lane_run(atm_workflow_execution:record()) ->
    {ok, atm_workflow_execution:record()} | errors:error().
end_currently_executed_lane_run(AtmWorkflowExecution = #atm_workflow_execution{
    curr_lane_index = CurrAtmLaneIndex
}) ->
    atm_lane_execution:update_curr_run(CurrAtmLaneIndex, fun
        (#atm_lane_execution_run{status = Status} = Run) when
            Status =:= ?SCHEDULED_STATUS;
            Status =:= ?PREPARING_STATUS;
            Status =:= ?ENQUEUED_STATUS
        ->
            % Provider must have been restarted as otherwise it is not possible to
            % transition from waiting phase to ended phase directly
            {ok, Run#atm_lane_execution_run{status = ?FAILED_STATUS}};

        (#atm_lane_execution_run{status = ?ACTIVE_STATUS} = Run) ->
            AtmParallelBoxExecutionStatuses = atm_parallel_box_execution:gather_statuses(
                Run#atm_lane_execution_run.parallel_boxes
            ),
            EndedStatus = case lists:member(?FAILED_STATUS, AtmParallelBoxExecutionStatuses) of
                true -> ?FAILED_STATUS;
                false -> ?FINISHED_STATUS
            end,
            {ok, Run#atm_lane_execution_run{status = EndedStatus}};

        (#atm_lane_execution_run{status = ?ABORTING_STATUS} = Run) ->
            EndedStatus = case Run#atm_lane_execution_run.aborting_reason of
                cancel -> ?CANCELLED_STATUS;
                failure -> ?FAILED_STATUS
            end,
            {ok, Run#atm_lane_execution_run{status = EndedStatus}};

        (#atm_lane_execution_run{status = EndedStatus}) ->
            EndedStatus
    end, AtmWorkflowExecution).


%% @private
-spec acquire_retry_permission(atm_workflow_execution:record()) ->
    {true, atm_workflow_execution:record()} | false.
acquire_retry_permission(AtmWorkflowExecution = #atm_workflow_execution{
    curr_lane_index = CurrLaneIndex
}) ->
    Diff = fun
        (#atm_lane_execution{retries_left = 0}) ->
            {error, no_retries_left};
        (#atm_lane_execution{retries_left = RetriesLeft} = AtmLaneExecution) ->
            {ok, AtmLaneExecution#atm_lane_execution{retries_left = RetriesLeft - 1}}
    end,

    case atm_lane_execution:update(CurrLaneIndex, Diff, AtmWorkflowExecution) of
        {ok, NewAtmWorkflowExecution} -> {true, NewAtmWorkflowExecution};
        {error, no_retries_left} -> false
    end.


%% @private
-spec schedule_lane_run_retry(atm_store:id(), atm_workflow_execution:record()) ->
    {ok, atm_workflow_execution:record()}.
schedule_lane_run_retry(AtmExceptionStoreId, AtmWorkflowExecution = #atm_workflow_execution{
    curr_lane_index = CurrLaneIndex,
    curr_run_no = CurrRunNo
}) ->
    NextRunNo = CurrRunNo + 1,

    Diff = fun(_Run) -> ?ERROR_ALREADY_EXISTS end,
    Default = #atm_lane_execution_run{
        run_no = NextRunNo,
        src_run_no = CurrRunNo,
        status = ?SCHEDULED_STATUS,
        iterated_store_id = AtmExceptionStoreId
    },
    NewAtmWorkflowExecution = AtmWorkflowExecution#atm_workflow_execution{curr_run_no = NextRunNo},

    atm_lane_execution:update_curr_run(CurrLaneIndex, Diff, Default, NewAtmWorkflowExecution).


%% @private
-spec schedule_next_lane_run(atm_workflow_execution:record()) ->
    {ok, atm_workflow_execution:record()}.
schedule_next_lane_run(AtmWorkflowExecution = #atm_workflow_execution{
    curr_lane_index = CurrLaneIndex,
    curr_run_no = CurrRunNo
}) ->
    % set run_no for lane run that is already preparing in advance
    Diff = fun
        (#atm_lane_execution_run{run_no = undefined, status = ?INTERRUPTED_STATUS} = Run) ->
            % interrupted lane run previously preparing in advance - change to ?FAILED_STATUS
            % as it will become the point of workflow execution failure at which it can be rerun
            {ok, Run#atm_lane_execution_run{run_no = CurrRunNo, status = ?FAILED_STATUS}};

        (#atm_lane_execution_run{run_no = undefined} = Run) ->
            % lane run already preparing in advance
            {ok, Run#atm_lane_execution_run{run_no = CurrRunNo}}
    end,
    % schedule new lane run
    Default = #atm_lane_execution_run{run_no = CurrRunNo, status = ?SCHEDULED_STATUS},

    NextLaneIndex = CurrLaneIndex + 1,
    {ok, NewAtmWorkflowExecution} = atm_lane_execution:update_curr_run(
        NextLaneIndex, Diff, Default, AtmWorkflowExecution
    ),
    {ok, NewAtmWorkflowExecution#atm_workflow_execution{curr_lane_index = NextLaneIndex}}.<|MERGE_RESOLUTION|>--- conflicted
+++ resolved
@@ -247,9 +247,8 @@
 %% @private
 -spec handle_currently_executed_lane_run_ended(atm_workflow_execution:record()) ->
     {ok, atm_workflow_execution:record()}.
-<<<<<<< HEAD
 handle_currently_executed_lane_run_ended(AtmWorkflowExecution1 = #atm_workflow_execution{
-    lanes_num = AtmLanesNum,
+    lanes_count = AtmLanesCount,
     curr_lane_index = CurrAtmLaneIndex
 }) ->
     {ok, AtmWorkflowExecution2} = end_currently_executed_lane_run(AtmWorkflowExecution1),
@@ -270,30 +269,10 @@
                 false ->
                     {ok, AtmWorkflowExecution2}
             end;
-        ?FINISHED_STATUS when CurrAtmLaneIndex < AtmLanesNum ->
+        ?FINISHED_STATUS when CurrAtmLaneIndex < AtmLanesCount ->
             schedule_next_lane_run(AtmWorkflowExecution2);
         _ ->
             {ok, AtmWorkflowExecution2}
-=======
-handle_currently_executed_lane_run_ended(AtmWorkflowExecution = #atm_workflow_execution{
-    lanes_count = AtmLanesCount,
-    curr_lane_index = CurrLaneIndex
-}) ->
-    {ok, NewAtmWorkflowExecution} = end_currently_executed_lane_run(
-        CurrLaneIndex, AtmWorkflowExecution
-    ),
-
-    case CurrLaneIndex == AtmLanesCount of
-        true ->
-            {ok, NewAtmWorkflowExecution};
-        false ->
-            case atm_lane_execution:get_curr_run(CurrLaneIndex, NewAtmWorkflowExecution) of
-                {ok, #atm_lane_execution_run{status = ?FINISHED_STATUS}} ->
-                    schedule_next_lane_run(NewAtmWorkflowExecution);
-                _ ->
-                    {ok, NewAtmWorkflowExecution}
-            end
->>>>>>> 99e1137c
     end.
 
 
