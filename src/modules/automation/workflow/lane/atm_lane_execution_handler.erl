%%%-------------------------------------------------------------------
%%% @author Bartosz Walkowicz
%%% @copyright (C) 2021 ACK CYFRONET AGH
%%% This software is released under the MIT license
%%% cited in 'LICENSE.txt'.
%%% @end
%%%-------------------------------------------------------------------
%%% @doc
%%% This module handles the lane execution process (for information about
%%% state machine @see 'atm_lane_execution_status.erl').
%%% @end
%%%-------------------------------------------------------------------
-module(atm_lane_execution_handler).
-author("Bartosz Walkowicz").

-include("modules/automation/atm_execution.hrl").
-include("workflow_engine.hrl").

%% API
-export([
    prepare/3,
    stop/3,
    resume/3,
    handle_ended/3
]).


%%%===================================================================
%%% API
%%%===================================================================


-spec prepare(
    atm_lane_execution:lane_run_selector(),
    atm_workflow_execution:id(),
    atm_workflow_execution_ctx:record()
) ->
    {ok, workflow_engine:lane_spec()} | error.
prepare(AtmLaneRunSelector, AtmWorkflowExecutionId, AtmWorkflowExecutionCtx) ->
    try
        AtmWorkflowExecutionDoc = atm_lane_execution_status:handle_preparing(
            AtmLaneRunSelector, AtmWorkflowExecutionId
        ),

        NewAtmWorkflowExecutionDoc = atm_lane_execution_factory:create_run(
            AtmLaneRunSelector, AtmWorkflowExecutionDoc, AtmWorkflowExecutionCtx
        ),
        AtmLaneExecutionSpec = initiate_lane_run(
            AtmLaneRunSelector, NewAtmWorkflowExecutionDoc, AtmWorkflowExecutionCtx
        ),

        #document{value = AtmWorkflowExecution} = atm_lane_execution_status:handle_enqueued(
            AtmLaneRunSelector, AtmWorkflowExecutionId
        ),
        call_current_lane_run_pre_execution_hooks(AtmWorkflowExecution),

        {ok, AtmLaneExecutionSpec}
    catch Type:Reason:Stacktrace ->
<<<<<<< HEAD
        handle_setup_failure(AtmWorkflowExecutionCtx, AtmWorkflowExecutionId, AtmLaneRunSelector, #{
            <<"description">> => str_utils:format_bin("Failed to prepare next run of lane number ~B.", [
                element(1, AtmLaneRunSelector)
            ]),
            <<"reason">> => errors:to_json(?atm_examine_error(Type, Reason, Stacktrace))
        })
    end.


-spec stop(
    atm_lane_execution:lane_run_selector(),
    atm_lane_execution:run_stopping_reason(),
    atm_workflow_execution_ctx:record()
) ->
    stopping | stopped | no_return().
stop(AtmLaneRunSelector, Reason, AtmWorkflowExecutionCtx) ->
    AtmWorkflowExecutionId = atm_workflow_execution_ctx:get_workflow_execution_id(
        AtmWorkflowExecutionCtx
    ),
    case atm_lane_execution_status:handle_stopping(AtmLaneRunSelector, AtmWorkflowExecutionId, Reason) of
        {ok, AtmWorkflowExecutionDoc = #document{value = #atm_workflow_execution{
            prev_status = PrevStatus
        }}} ->
            case atm_workflow_execution_status:status_to_phase(PrevStatus) of
                ?SUSPENDED_PHASE ->
                    stop_suspended(
                        AtmLaneRunSelector, Reason, AtmWorkflowExecutionCtx, AtmWorkflowExecutionDoc
                    );
                _ ->
                    stop_running(
                        AtmLaneRunSelector, Reason, AtmWorkflowExecutionCtx, AtmWorkflowExecutionDoc
                    )
            end;

        {error, stopping} when Reason =:= cancel; Reason =:= pause ->
            % ignore user trying to stop already stopping execution
            stopping;

        {error, stopping} ->
            % repeat stopping procedure just in case if previously it wasn't finished
            % (e.g. provider abrupt shutdown and restart)
            {ok, AtmWorkflowExecutionDoc} = atm_workflow_execution:get(AtmWorkflowExecutionId),
            stop_running(AtmLaneRunSelector, Reason, AtmWorkflowExecutionCtx, AtmWorkflowExecutionDoc);

        {error, _} = Error ->
            throw(Error)
    end.


-spec resume(
    atm_lane_execution:lane_run_selector(),
    atm_workflow_execution:id(),
    atm_workflow_execution_ctx:record()
) ->
    {ok, workflow_engine:lane_spec()} | error.
resume(AtmLaneRunSelector, AtmWorkflowExecutionId, AtmWorkflowExecutionCtx) ->
    try
        {ok, #document{value = AtmWorkflowExecution}} = atm_workflow_execution:get(AtmWorkflowExecutionId),
        {ok, AtmLaneRun} = atm_lane_execution:get_run(AtmLaneRunSelector, AtmWorkflowExecution),

        {ok, AtmStore} = atm_store_api:get(AtmLaneRun#atm_lane_execution_run.exception_store_id),
        AtmWorkflowExecutionEnv = atm_workflow_execution_env:set_lane_run_exception_store_container(
            AtmStore#atm_store.container,
            atm_workflow_execution_ctx:get_env(AtmWorkflowExecutionCtx)
        ),

        {AtmParallelBoxExecutionSpecs, AtmWorkflowExecutionEnvDiff} = atm_parallel_box_execution:resume_all(
            AtmWorkflowExecutionCtx,
            AtmLaneRun#atm_lane_execution_run.parallel_boxes
        ),
        atm_lane_execution_status:handle_enqueued(AtmLaneRunSelector, AtmWorkflowExecutionId),

        {ok, #{
            execution_context => AtmWorkflowExecutionEnvDiff(AtmWorkflowExecutionEnv),
            parallel_boxes => AtmParallelBoxExecutionSpecs
        }}
    catch Type:Reason:Stacktrace ->
        handle_setup_failure(AtmWorkflowExecutionCtx, AtmWorkflowExecutionId, AtmLaneRunSelector, #{
            <<"description">> => str_utils:format_bin("Failed to resume ~B run of lane number ~B.", [
                element(2, AtmLaneRunSelector), element(1, AtmLaneRunSelector)
            ]),
            <<"reason">> => errors:to_json(?atm_examine_error(Type, Reason, Stacktrace))
        })
=======
        case atm_lane_execution_status:handle_aborting(
            AtmLaneRunSelector, AtmWorkflowExecutionId, failure
        ) of
            {ok, _} ->
                % Call via ?MODULE: to allow mocking in tests
                ?MODULE:handle_ended(
                    AtmLaneRunSelector, AtmWorkflowExecutionId, AtmWorkflowExecutionCtx
                );
            ?ERROR_NOT_FOUND ->
                % failed to create lane run in advance
                ok
        end,
        throw(?atm_examine_error(Type, Reason, Stacktrace))
>>>>>>> 020fb670
    end.


-spec handle_ended(
    atm_lane_execution:lane_run_selector(),
    atm_workflow_execution:id(),
    atm_workflow_execution_ctx:record()
) ->
    workflow_handler:lane_ended_callback_result() | no_return().
handle_ended(AtmLaneRunSelector, AtmWorkflowExecutionId, AtmWorkflowExecutionCtx) ->
    {IsRetryScheduled, NextAtmWorkflowExecution = #atm_workflow_execution{
        current_lane_index = NextAtmLaneIndex,
        current_run_num = NextRunNum,
        lanes_count = AtmLanesCount
    }} = end_lane_run(AtmLaneRunSelector, AtmWorkflowExecutionId, AtmWorkflowExecutionCtx),

    call_current_lane_run_pre_execution_hooks(NextAtmWorkflowExecution),  %% for next lane run
    {ok, NextLaneRun} = atm_lane_execution:get_run({current, current}, NextAtmWorkflowExecution),

    case atm_lane_execution_status:status_to_phase(NextLaneRun#atm_lane_execution_run.status) of
        ?SUSPENDED_PHASE ->
            ?END_EXECUTION;
        ?ENDED_PHASE ->
            ?END_EXECUTION;
        _ ->
            NextAtmLaneRunSelector = case IsRetryScheduled of
                true ->
                    {NextAtmLaneIndex, NextRunNum};
                false ->
                    % Because this lane run was already introduced as `{NextAtmLaneIndex, current}`
                    % to workflow engine (when specifying lane run to be prepared in advance before
                    % previous lane run execution) the same id must be used also now (for now there
                    % is no way to tell workflow engine that different ids points to the same lane
                    % run).
                    {NextAtmLaneIndex, current}
            end,
            AtmLaneRunToPrepareInAdvanceSelector = case NextAtmLaneIndex < AtmLanesCount of
                true -> {NextAtmLaneIndex + 1, current};
                false -> undefined
            end,
            ?CONTINUE(NextAtmLaneRunSelector, AtmLaneRunToPrepareInAdvanceSelector)
    end.


%%%===================================================================
%%% Internal functions
%%%===================================================================


%% @private
-spec initiate_lane_run(
    atm_lane_execution:lane_run_selector(),
    atm_workflow_execution:doc(),
    atm_workflow_execution_ctx:record()
) ->
    workflow_engine:lane_spec() | no_return().
initiate_lane_run(AtmLaneRunSelector, AtmWorkflowExecutionDoc, AtmWorkflowExecutionCtx) ->
    AtmWorkflowExecution = AtmWorkflowExecutionDoc#document.value,
    AtmWorkflowExecutionEnv = atm_workflow_execution_ctx:get_env(AtmWorkflowExecutionCtx),

    try
        {ok, #atm_lane_execution_run{
            iterated_store_id = AtmIteratedStoreId,
            exception_store_id = ExceptionStoreId,
            parallel_boxes = AtmParallelBoxExecutions
        }} = atm_lane_execution:get_run(AtmLaneRunSelector, AtmWorkflowExecution),

        {AtmParallelBoxExecutionSpecs, AtmWorkflowExecutionEnvDiff} = atm_parallel_box_execution:initiate_all(
            AtmWorkflowExecutionCtx, AtmParallelBoxExecutions
        ),
        {ok, #atm_store{container = AtmLaneRunExceptionStoreContainer}} = atm_store_api:get(ExceptionStoreId),
        NewAtmWorkflowExecutionEnv = atm_workflow_execution_env:set_lane_run_exception_store_container(
            AtmLaneRunExceptionStoreContainer, AtmWorkflowExecutionEnv
        ),

        #{
            execution_context => AtmWorkflowExecutionEnvDiff(NewAtmWorkflowExecutionEnv),
            parallel_boxes => AtmParallelBoxExecutionSpecs,
            iterator => atm_store_api:acquire_iterator(
                AtmIteratedStoreId, get_iterator_spec(AtmLaneRunSelector, AtmWorkflowExecution)
            )
        }
    catch Type:Reason:Stacktrace ->
        throw(?ERROR_ATM_LANE_EXECUTION_INITIATION_FAILED(
            atm_lane_execution:get_schema_id(AtmLaneRunSelector, AtmWorkflowExecution),
            ?atm_examine_error(Type, Reason, Stacktrace)
        ))
    end.


%% @private
-spec get_iterator_spec(
    atm_lane_execution:lane_run_selector(),
    atm_workflow_execution:record()
) ->
    atm_store_iterator_spec:record().
get_iterator_spec(AtmLaneRunSelector, AtmWorkflowExecution = #atm_workflow_execution{
    lambda_snapshot_registry = AtmLambdaSnapshotRegistry
}) ->
    #atm_lane_schema{
        parallel_boxes = AtmParallelBoxSchemas,
        store_iterator_spec = AtmStoreIteratorSpec = #atm_store_iterator_spec{
            max_batch_size = MaxBatchSize
        }
    } = atm_lane_execution:get_schema(AtmLaneRunSelector, AtmWorkflowExecution),

    %% TODO VFS-8679 reuse atm_workflow_schema_revision:extract_atm_lambda_references
    AtmLambdas = lists:foldl(fun(#atm_parallel_box_schema{tasks = AtmTaskSchemas}, OuterAcc) ->
        lists:foldl(fun(#atm_task_schema{
            lambda_id = AtmLambdaId,
            lambda_revision_number = AtmLambdaRevisionNum
        }, InnerAcc) ->
            [{AtmLambdaId, AtmLambdaRevisionNum} | InnerAcc]
        end, OuterAcc, AtmTaskSchemas)
    end, [], AtmParallelBoxSchemas),

    NewMaxBatchSize = lists:foldl(fun({AtmLambdaId, RevisionNum}, MinBatchSize) ->
        {ok, #document{value = AtmLambdaSnapshot}} = atm_lambda_snapshot:get(
            maps:get(AtmLambdaId, AtmLambdaSnapshotRegistry)
        ),
        AtmLambdaRevision = atm_lambda_snapshot:get_revision(RevisionNum, AtmLambdaSnapshot),
        min(MinBatchSize, AtmLambdaRevision#atm_lambda_revision.preferred_batch_size)
    end, MaxBatchSize, lists:usort(AtmLambdas)),

    AtmStoreIteratorSpec#atm_store_iterator_spec{max_batch_size = NewMaxBatchSize}.


%% @private
-spec handle_setup_failure(
    atm_workflow_execution_ctx:record(),
    atm_workflow_execution:id(),
    atm_lane_execution:lane_run_selector(),
    atm_workflow_execution_logger:log_content()
) ->
    error.
handle_setup_failure(AtmWorkflowExecutionCtx, AtmWorkflowExecutionId, AtmLaneRunSelector, LogContent) ->
    Logger = atm_workflow_execution_ctx:get_logger(AtmWorkflowExecutionCtx),
    atm_workflow_execution_logger:workflow_critical(LogContent, Logger),

    stop(AtmLaneRunSelector, failure, AtmWorkflowExecutionCtx),
    % Call via ?MODULE: to allow mocking in tests
    ?MODULE:handle_ended(AtmLaneRunSelector, AtmWorkflowExecutionId, AtmWorkflowExecutionCtx),

    error.


%% @private
-spec stop_suspended(
    atm_lane_execution:lane_run_selector(),
    atm_lane_execution:run_stopping_reason(),
    atm_workflow_execution_ctx:record(),
    atm_workflow_execution:doc()
) ->
    stopped.
stop_suspended(AtmLaneRunSelector, Reason, AtmWorkflowExecutionCtx, #document{
    key = AtmWorkflowExecutionId,
    value = AtmWorkflowExecution
}) ->
    stop_parallel_boxes(AtmLaneRunSelector, Reason, AtmWorkflowExecutionCtx, AtmWorkflowExecution),
    % execution was suspended == there was no active process handling it and manual handle_ended
    % call is necessary
    atm_lane_execution_status:handle_ended(AtmLaneRunSelector, AtmWorkflowExecutionId),
    stopped.


%% @private
-spec stop_running(
    atm_lane_execution:lane_run_selector(),
    atm_lane_execution:run_stopping_reason(),
    atm_workflow_execution_ctx:record(),
    atm_workflow_execution:doc()
) ->
    stopping.
stop_running(AtmLaneRunSelector, Reason, AtmWorkflowExecutionCtx, #document{
    key = AtmWorkflowExecutionId,
    value = AtmWorkflowExecution
}) ->
    stop_parallel_boxes(AtmLaneRunSelector, Reason, AtmWorkflowExecutionCtx, AtmWorkflowExecution),
    workflow_engine:cancel_execution(AtmWorkflowExecutionId),
    stopping.


%% @private
-spec stop_parallel_boxes(
    atm_lane_execution:lane_run_selector(),
    atm_lane_execution:run_stopping_reason(),
    atm_workflow_execution_ctx:record(),
    atm_workflow_execution:record()
) ->
    ok | no_return().
stop_parallel_boxes(
    AtmLaneRunSelector,
    AtmLaneRunStoppingReason,
    AtmWorkflowExecutionCtx,
    AtmWorkflowExecution
) ->
    AtmTaskExecutionStoppingReason = case AtmLaneRunStoppingReason of
        failure -> interrupt;
        crush -> interrupt;
        Reason -> Reason
    end,
    {ok, AtmLaneRun} = atm_lane_execution:get_run(AtmLaneRunSelector, AtmWorkflowExecution),

    atm_parallel_box_execution:stop_all(
        AtmWorkflowExecutionCtx,
        AtmTaskExecutionStoppingReason,
        AtmLaneRun#atm_lane_execution_run.parallel_boxes
    ).


%% @private
-spec end_lane_run(
    atm_lane_execution:lane_run_selector(),
    atm_workflow_execution:id(),
    atm_workflow_execution_ctx:record()
) ->
    {boolean(), atm_workflow_execution:record()}.
end_lane_run(AtmLaneRunSelector, AtmWorkflowExecutionId, AtmWorkflowExecutionCtx) ->
    {ok, #document{value = AtmWorkflowExecution = #atm_workflow_execution{
        current_lane_index = CurrentAtmLaneIndex,
        current_run_num = CurrentRunNum
    }}} = atm_workflow_execution:get(AtmWorkflowExecutionId),

    % Check if current lane run is ending here rather then right before this bool
    % usage as below calls may shift current lane run selector
    IsCurrentAtmLaneRun = atm_lane_execution:is_current_lane_run(
        AtmLaneRunSelector, AtmWorkflowExecution
    ),
    {ok, CurrentRun} = atm_lane_execution:get_run(AtmLaneRunSelector, AtmWorkflowExecution),
    AtmParallelBoxExecutions = CurrentRun#atm_lane_execution_run.parallel_boxes,

    unfreeze_iterated_store_in_case_of_global_store(CurrentRun, AtmWorkflowExecutionCtx),
    freeze_exception_store(CurrentRun),

    atm_parallel_box_execution:ensure_all_ended(AtmParallelBoxExecutions),

    #document{
        value = NewAtmWorkflowExecution = #atm_workflow_execution{
            current_lane_index = NextAtmLaneIndex,
            current_run_num = NextRunNum
        }
    } = atm_lane_execution_status:handle_ended(AtmLaneRunSelector, AtmWorkflowExecutionId),

    atm_parallel_box_execution:teardown_all(AtmWorkflowExecutionCtx, AtmParallelBoxExecutions),

    IsRetryScheduled = IsCurrentAtmLaneRun andalso
        NextAtmLaneIndex == CurrentAtmLaneIndex andalso
        NextRunNum == CurrentRunNum + 1,

    {IsRetryScheduled, NewAtmWorkflowExecution}.


%% @private
-spec unfreeze_iterated_store_in_case_of_global_store(
    atm_lane_execution:run(),
    atm_workflow_execution_ctx:record()
) ->
    ok.
unfreeze_iterated_store_in_case_of_global_store(
    #atm_lane_execution_run{exception_store_id = undefined},
    _AtmWorkflowExecutionCtx
) ->
    ok;
unfreeze_iterated_store_in_case_of_global_store(
    #atm_lane_execution_run{iterated_store_id = AtmIteratedStoreId},
    AtmWorkflowExecutionCtx
) ->
    case atm_workflow_execution_ctx:is_global_store(AtmIteratedStoreId, AtmWorkflowExecutionCtx) of
        true -> atm_store_api:unfreeze(AtmIteratedStoreId);
        false -> ok
    end.


%% @private
-spec freeze_exception_store(atm_lane_execution:run()) -> ok.
freeze_exception_store(#atm_lane_execution_run{exception_store_id = undefined}) ->
    ok;
freeze_exception_store(#atm_lane_execution_run{exception_store_id = AtmExceptionStoreId}) ->
    atm_store_api:freeze(AtmExceptionStoreId).


%%--------------------------------------------------------------------
%% @private
%% @doc
%% Performs any operation that needs to be done right before current lane run
%% execution (all previous preparations must have been ended and lane run ready
%% to execute).
%% @end
%%--------------------------------------------------------------------
-spec call_current_lane_run_pre_execution_hooks(atm_workflow_execution:record()) ->
    ok.
call_current_lane_run_pre_execution_hooks(AtmWorkflowExecution = #atm_workflow_execution{
    current_run_num = CurrentRunNum
}) ->
    case atm_lane_execution:get_run({current, current}, AtmWorkflowExecution) of
        {ok, #atm_lane_execution_run{status = ?ENQUEUED_STATUS, run_num = CurrentRunNum} = Run} ->
            atm_parallel_box_execution:set_tasks_run_num(
                CurrentRunNum, Run#atm_lane_execution_run.parallel_boxes
            ),
            atm_store_api:freeze(Run#atm_lane_execution_run.iterated_store_id);
        _ ->
            % execution must have ended or lane run is still not ready
            % (either not fully prepared or previous run is still ongoing)
            ok
    end.<|MERGE_RESOLUTION|>--- conflicted
+++ resolved
@@ -56,7 +56,6 @@
 
         {ok, AtmLaneExecutionSpec}
     catch Type:Reason:Stacktrace ->
-<<<<<<< HEAD
         handle_setup_failure(AtmWorkflowExecutionCtx, AtmWorkflowExecutionId, AtmLaneRunSelector, #{
             <<"description">> => str_utils:format_bin("Failed to prepare next run of lane number ~B.", [
                 element(1, AtmLaneRunSelector)
@@ -71,7 +70,7 @@
     atm_lane_execution:run_stopping_reason(),
     atm_workflow_execution_ctx:record()
 ) ->
-    stopping | stopped | no_return().
+    {ok, stopping | stopped} | errors:error().
 stop(AtmLaneRunSelector, Reason, AtmWorkflowExecutionCtx) ->
     AtmWorkflowExecutionId = atm_workflow_execution_ctx:get_workflow_execution_id(
         AtmWorkflowExecutionCtx
@@ -93,7 +92,7 @@
 
         {error, stopping} when Reason =:= cancel; Reason =:= pause ->
             % ignore user trying to stop already stopping execution
-            stopping;
+            {ok, stopping};
 
         {error, stopping} ->
             % repeat stopping procedure just in case if previously it wasn't finished
@@ -102,7 +101,7 @@
             stop_running(AtmLaneRunSelector, Reason, AtmWorkflowExecutionCtx, AtmWorkflowExecutionDoc);
 
         {error, _} = Error ->
-            throw(Error)
+            Error
     end.
 
 
@@ -140,21 +139,6 @@
             ]),
             <<"reason">> => errors:to_json(?atm_examine_error(Type, Reason, Stacktrace))
         })
-=======
-        case atm_lane_execution_status:handle_aborting(
-            AtmLaneRunSelector, AtmWorkflowExecutionId, failure
-        ) of
-            {ok, _} ->
-                % Call via ?MODULE: to allow mocking in tests
-                ?MODULE:handle_ended(
-                    AtmLaneRunSelector, AtmWorkflowExecutionId, AtmWorkflowExecutionCtx
-                );
-            ?ERROR_NOT_FOUND ->
-                % failed to create lane run in advance
-                ok
-        end,
-        throw(?atm_examine_error(Type, Reason, Stacktrace))
->>>>>>> 020fb670
     end.
 
 
@@ -294,9 +278,14 @@
     Logger = atm_workflow_execution_ctx:get_logger(AtmWorkflowExecutionCtx),
     atm_workflow_execution_logger:workflow_critical(LogContent, Logger),
 
-    stop(AtmLaneRunSelector, failure, AtmWorkflowExecutionCtx),
-    % Call via ?MODULE: to allow mocking in tests
-    ?MODULE:handle_ended(AtmLaneRunSelector, AtmWorkflowExecutionId, AtmWorkflowExecutionCtx),
+    case stop(AtmLaneRunSelector, failure, AtmWorkflowExecutionCtx) of
+        {ok, _} ->
+            % Call via ?MODULE: to allow mocking in tests
+            ?MODULE:handle_ended(AtmLaneRunSelector, AtmWorkflowExecutionId, AtmWorkflowExecutionCtx);
+        ?ERROR_NOT_FOUND ->
+            % failed to create lane run in advance
+            ok
+    end,
 
     error.
 
@@ -308,7 +297,7 @@
     atm_workflow_execution_ctx:record(),
     atm_workflow_execution:doc()
 ) ->
-    stopped.
+    {ok, stopped}.
 stop_suspended(AtmLaneRunSelector, Reason, AtmWorkflowExecutionCtx, #document{
     key = AtmWorkflowExecutionId,
     value = AtmWorkflowExecution
@@ -317,7 +306,7 @@
     % execution was suspended == there was no active process handling it and manual handle_ended
     % call is necessary
     atm_lane_execution_status:handle_ended(AtmLaneRunSelector, AtmWorkflowExecutionId),
-    stopped.
+    {ok, stopped}.
 
 
 %% @private
@@ -327,14 +316,14 @@
     atm_workflow_execution_ctx:record(),
     atm_workflow_execution:doc()
 ) ->
-    stopping.
+    {ok, stopping}.
 stop_running(AtmLaneRunSelector, Reason, AtmWorkflowExecutionCtx, #document{
     key = AtmWorkflowExecutionId,
     value = AtmWorkflowExecution
 }) ->
     stop_parallel_boxes(AtmLaneRunSelector, Reason, AtmWorkflowExecutionCtx, AtmWorkflowExecution),
     workflow_engine:cancel_execution(AtmWorkflowExecutionId),
-    stopping.
+    {ok, stopping}.
 
 
 %% @private
