--- conflicted
+++ resolved
@@ -163,13 +163,8 @@
     atm_workflow_execution:id(),
     atm_workflow_execution_ctx:record()
 ) ->
-<<<<<<< HEAD
     workflow_handler:lane_stopped_callback_result() | no_return().
-handle_ended(AtmLaneRunSelector, AtmWorkflowExecutionId, AtmWorkflowExecutionCtx) ->
-=======
-    workflow_handler:lane_ended_callback_result() | no_return().
 handle_stopped(AtmLaneRunSelector, AtmWorkflowExecutionId, AtmWorkflowExecutionCtx) ->
->>>>>>> 44f8874f
     {IsRetryScheduled, NextAtmWorkflowExecution = #atm_workflow_execution{
         current_lane_index = NextAtmLaneIndex,
         current_run_num = NextRunNum,
