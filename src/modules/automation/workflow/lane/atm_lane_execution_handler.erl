--- conflicted
+++ resolved
@@ -68,22 +68,10 @@
 ) ->
     workflow_handler:lane_ended_callback_result() | no_return().
 handle_ended(LaneIndex, AtmWorkflowExecutionId, AtmWorkflowExecutionCtx) ->
-<<<<<<< HEAD
     NewAtmWorkflowExecution = #atm_workflow_execution{
         curr_lane_index = NextLaneIndex,
-        lanes_num = LanesNum
+        lanes_count = AtmLanesCount
     } = end_lane_run(LaneIndex, AtmWorkflowExecutionId, AtmWorkflowExecutionCtx),
-=======
-    teardown_lane(LaneIndex, AtmWorkflowExecutionId, AtmWorkflowExecutionCtx),
-
-    #document{
-        value = NewAtmWorkflowExecution = #atm_workflow_execution{
-            % ending current lane run will move 'curr_lane_index' to the next lane run to execute
-            curr_lane_index = NextLaneIndex,
-            lanes_count = AtmLanesCount
-        }
-    } = atm_lane_execution_status:handle_ended(LaneIndex, AtmWorkflowExecutionId),
->>>>>>> 99e1137c
 
     freeze_curr_lane_run_iterated_store_if_ready_to_execute(NewAtmWorkflowExecution),
     {ok, NextLaneRun} = atm_lane_execution:get_curr_run(NextLaneIndex, NewAtmWorkflowExecution),
