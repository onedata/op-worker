--- conflicted
+++ resolved
@@ -37,19 +37,6 @@
 ) ->
     {ok, workflow_engine:lane_spec()} | error.
 prepare(AtmLaneRunSelector, AtmWorkflowExecutionId, AtmWorkflowExecutionCtx) ->
-<<<<<<< HEAD
-    try
-        AtmWorkflowExecutionDoc = atm_lane_execution_status:handle_preparing(
-            AtmLaneRunSelector, AtmWorkflowExecutionId
-        ),
-
-        NewAtmWorkflowExecutionDoc = atm_lane_execution_factory:create_run(
-            AtmLaneRunSelector, AtmWorkflowExecutionDoc, AtmWorkflowExecutionCtx
-        ),
-        LaneSpec = start_lane_run(
-            AtmLaneRunSelector, NewAtmWorkflowExecutionDoc, AtmWorkflowExecutionCtx
-        ),
-=======
     case atm_lane_execution_status:handle_preparing(AtmLaneRunSelector, AtmWorkflowExecutionId) of
         {ok, AtmWorkflowExecutionDoc} ->
             prepare_lane_run(AtmLaneRunSelector, AtmWorkflowExecutionDoc, AtmWorkflowExecutionCtx);
@@ -72,36 +59,8 @@
                 execution_stopping, AtmLaneRunSelector, AtmWorkflowExecutionId, AtmWorkflowExecutionCtx
             )
     end.
->>>>>>> 559e2f66
-
-
-<<<<<<< HEAD
-        {ok, LaneSpec}
-    catch Type:Reason:Stacktrace ->
-        LogContent = #{
-            <<"description">> => str_utils:format_bin("Failed to prepare next run of lane number ~B.", [
-                element(1, AtmLaneRunSelector)
-            ]),
-            <<"reason">> => errors:to_json(?atm_examine_error(Type, Reason, Stacktrace))
-        },
-        Logger = atm_workflow_execution_ctx:get_logger(AtmWorkflowExecutionCtx),
-        atm_workflow_execution_logger:workflow_critical(LogContent, Logger),
-
-        case stop(AtmLaneRunSelector, failure, AtmWorkflowExecutionCtx) of
-            {ok, _} ->
-                % Call via ?MODULE: to allow mocking in tests
-                ?MODULE:handle_stopped(AtmLaneRunSelector, AtmWorkflowExecutionId, AtmWorkflowExecutionCtx);
-            ?ERROR_NOT_FOUND ->
-                % failed to create lane run in advance
-                ok
-        end,
-
-        error
-    end.
-
-
-=======
->>>>>>> 559e2f66
+
+
 -spec stop(
     atm_lane_execution:lane_run_selector(),
     atm_lane_execution:run_stopping_reason(),
@@ -113,27 +72,10 @@
         AtmWorkflowExecutionCtx
     ),
     case atm_lane_execution_status:handle_stopping(AtmLaneRunSelector, AtmWorkflowExecutionId, Reason) of
-<<<<<<< HEAD
-        {ok, AtmWorkflowExecutionDoc = #document{value = #atm_workflow_execution{
-            prev_status = PrevStatus
-        }}} ->
-            %% TODO MW call engine to delete db for this worklow?
-            case atm_workflow_execution_status:status_to_phase(PrevStatus) of
-                ?SUSPENDED_PHASE ->
-                    stop_suspended(
-                        AtmLaneRunSelector, Reason, AtmWorkflowExecutionCtx, AtmWorkflowExecutionDoc
-                    );
-                _ ->
-                    stop_running(
-                        AtmLaneRunSelector, Reason, AtmWorkflowExecutionCtx, AtmWorkflowExecutionDoc
-                    )
-            end;
-=======
         {ok, AtmWorkflowExecutionDoc} ->
             stop_lane_run(
                 AtmLaneRunSelector, Reason, AtmWorkflowExecutionCtx, AtmWorkflowExecutionDoc
             );
->>>>>>> 559e2f66
 
         {error, already_stopping} when Reason =:= cancel; Reason =:= pause ->
             % ignore user trying to stop already stopping execution
@@ -143,55 +85,6 @@
             % repeat stopping procedure just in case if previously it wasn't finished
             % (e.g. provider abrupt shutdown and restart)
             {ok, AtmWorkflowExecutionDoc} = atm_workflow_execution:get(AtmWorkflowExecutionId),
-<<<<<<< HEAD
-            stop_running(AtmLaneRunSelector, Reason, AtmWorkflowExecutionCtx, AtmWorkflowExecutionDoc);
-
-        {error, _} = Error ->
-            Error
-    end.
-
-
--spec resume(
-    atm_lane_execution:lane_run_selector(),
-    atm_workflow_execution:id(),
-    atm_workflow_execution_ctx:record()
-) ->
-    {ok, workflow_engine:lane_spec()} | error.
-resume(AtmLaneRunSelector, AtmWorkflowExecutionId, AtmWorkflowExecutionCtx) ->
-    try
-        {ok, AtmWorkflowExecutionDoc} = atm_workflow_execution:get(AtmWorkflowExecutionId),
-        LaneSpec = initiate_lane_run(
-            AtmLaneRunSelector,
-            AtmWorkflowExecutionDoc,
-            AtmWorkflowExecutionCtx,
-            fun atm_parallel_box_execution:resume_all/2
-        ),
-
-        #document{value = AtmWorkflowExecution} = atm_lane_execution_status:handle_enqueued(
-            AtmLaneRunSelector, AtmWorkflowExecutionId
-        ),
-        call_current_lane_run_pre_execution_hooks(AtmWorkflowExecution),
-
-        {ok, LaneSpec}
-    catch Type:Reason:Stacktrace ->
-        {AtmLaneIndex, RunNum} = AtmLaneRunSelector,
-        LogContent = #{
-            <<"description">> => str_utils:format_bin("Failed to resume ~B run of lane number ~B.", [
-                RunNum, AtmLaneIndex
-            ]),
-            <<"reason">> => errors:to_json(?atm_examine_error(Type, Reason, Stacktrace))
-        },
-        Logger = atm_workflow_execution_ctx:get_logger(AtmWorkflowExecutionCtx),
-        atm_workflow_execution_logger:workflow_critical(LogContent, Logger),
-
-        {ok, _} = stop(AtmLaneRunSelector, failure, AtmWorkflowExecutionCtx),
-        ?MODULE:handle_stopped(AtmLaneRunSelector, AtmWorkflowExecutionId, AtmWorkflowExecutionCtx),
-
-        error
-    end.
-
-
-=======
             stop_lane_run(
                 AtmLaneRunSelector, Reason, AtmWorkflowExecutionCtx, AtmWorkflowExecutionDoc
             );
@@ -212,7 +105,6 @@
     resume_lane_run(AtmLaneRunSelector, AtmWorkflowExecutionDoc, AtmWorkflowExecutionCtx).
 
 
->>>>>>> 559e2f66
 -spec handle_stopped(
     atm_lane_execution:lane_run_selector(),
     atm_workflow_execution:id(),
@@ -260,62 +152,16 @@
 
 
 %% @private
-<<<<<<< HEAD
--spec start_lane_run(
-=======
 -spec prepare_lane_run(
->>>>>>> 559e2f66
     atm_lane_execution:lane_run_selector(),
     atm_workflow_execution:doc(),
     atm_workflow_execution_ctx:record()
 ) ->
-<<<<<<< HEAD
-    workflow_engine:lane_spec() | no_return().
-start_lane_run(AtmLaneRunSelector, AtmWorkflowExecutionDoc, AtmWorkflowExecutionCtx) ->
-    BasicLaneSpec = initiate_lane_run(
-        AtmLaneRunSelector,
-        AtmWorkflowExecutionDoc,
-        AtmWorkflowExecutionCtx,
-        fun atm_parallel_box_execution:start_all/2
-    ),
-    BasicLaneSpec#{iterator => acquire_iterator(AtmLaneRunSelector, AtmWorkflowExecutionDoc)}.
-=======
     {ok, workflow_engine:lane_spec()} | error.
 prepare_lane_run(AtmLaneRunSelector, AtmWorkflowExecutionDoc0, AtmWorkflowExecutionCtx) ->
     AtmWorkflowExecutionId = AtmWorkflowExecutionDoc0#document.key,
->>>>>>> 559e2f66
-
-
-%% @private
--spec initiate_lane_run(
-    atm_lane_execution:lane_run_selector(),
-    atm_workflow_execution:doc(),
-    atm_workflow_execution_ctx:record(),
-    fun((atm_workflow_execution_ctx:record(), [atm_parallel_box_execution:record()]) ->
-        {[workflow_engine:parallel_box_spec()], atm_workflow_execution_env:diff()}
-    )
-) ->
-    workflow_engine:lane_spec() | no_return().
-initiate_lane_run(
-    AtmLaneRunSelector,
-    #document{value = AtmWorkflowExecution},
-    AtmWorkflowExecutionCtx,
-    InitiateParallelBoxExecutionsFun
-) ->
+
     try
-<<<<<<< HEAD
-        {ok, AtmLaneRun} = atm_lane_execution:get_run(AtmLaneRunSelector, AtmWorkflowExecution),
-
-        {ok, AtmStore} = atm_store_api:get(AtmLaneRun#atm_lane_execution_run.exception_store_id),
-        AtmWorkflowExecutionEnv = atm_workflow_execution_env:set_lane_run_exception_store_container(
-            AtmStore#atm_store.container,
-            atm_workflow_execution_ctx:get_env(AtmWorkflowExecutionCtx)
-        ),
-
-        {AtmParallelBoxExecutionSpecs, AtmWorkflowExecutionEnvDiff} = InitiateParallelBoxExecutionsFun(
-            AtmWorkflowExecutionCtx,
-            AtmLaneRun#atm_lane_execution_run.parallel_boxes
-=======
         AtmWorkflowExecutionDoc1 = atm_lane_execution_factory:create_run(
             AtmLaneRunSelector, AtmWorkflowExecutionDoc0, AtmWorkflowExecutionCtx
         ),
@@ -324,13 +170,10 @@
             AtmWorkflowExecutionDoc1,
             AtmWorkflowExecutionCtx,
             fun atm_parallel_box_execution:start_all/2
->>>>>>> 559e2f66
         ),
         LaneIterator = acquire_iterator(AtmLaneRunSelector, AtmWorkflowExecutionDoc1),
         LaneSpec = BasicLaneSpec#{iterator => LaneIterator},
 
-<<<<<<< HEAD
-=======
         AtmWorkflowExecutionDoc2 = atm_lane_execution_status:handle_enqueued(
             AtmLaneRunSelector, AtmWorkflowExecutionDoc1#document.key
         ),
@@ -449,7 +292,6 @@
             AtmLaneRun#atm_lane_execution_run.parallel_boxes
         ),
 
->>>>>>> 559e2f66
         #{
             execution_context => AtmWorkflowExecutionEnvDiff(AtmWorkflowExecutionEnv),
             parallel_boxes => AtmParallelBoxExecutionSpecs
@@ -463,8 +305,6 @@
 
 
 %% @private
-<<<<<<< HEAD
-=======
 -spec handle_setup_exception(
     execution_stopping | setup_failure | setup_interruption,
     atm_lane_execution:lane_run_selector(),
@@ -503,7 +343,6 @@
 
 
 %% @private
->>>>>>> 559e2f66
 -spec acquire_iterator(
     atm_lane_execution:lane_run_selector(),
     atm_workflow_execution:doc()
@@ -553,46 +392,12 @@
 
 
 %% @private
-<<<<<<< HEAD
--spec stop_suspended(
-=======
 -spec stop_lane_run(
->>>>>>> 559e2f66
     atm_lane_execution:lane_run_selector(),
     atm_lane_execution:run_stopping_reason(),
     atm_workflow_execution_ctx:record(),
     atm_workflow_execution:doc()
 ) ->
-<<<<<<< HEAD
-    {ok, stopped}.
-stop_suspended(AtmLaneRunSelector, Reason, AtmWorkflowExecutionCtx, #document{
-    key = AtmWorkflowExecutionId,
-    value = AtmWorkflowExecution
-}) ->
-    stop_parallel_boxes(AtmLaneRunSelector, Reason, AtmWorkflowExecutionCtx, AtmWorkflowExecution),
-    % execution was suspended == there was no active process handling it and manual handle_stopped
-    % call is necessary
-    atm_lane_execution_status:handle_stopped(AtmLaneRunSelector, AtmWorkflowExecutionId),
-    {ok, stopped}.
-
-
-%% @private
--spec stop_running(
-    atm_lane_execution:lane_run_selector(),
-    atm_lane_execution:run_stopping_reason(),
-    atm_workflow_execution_ctx:record(),
-    atm_workflow_execution:doc()
-) ->
-    {ok, stopping}.
-stop_running(AtmLaneRunSelector, Reason, AtmWorkflowExecutionCtx, #document{
-    key = AtmWorkflowExecutionId,
-    value = AtmWorkflowExecution
-}) ->
-    workflow_engine:init_cancel_procedure(AtmWorkflowExecutionId),
-    stop_parallel_boxes(AtmLaneRunSelector, Reason, AtmWorkflowExecutionCtx, AtmWorkflowExecution),
-    workflow_engine:finish_cancel_procedure(AtmWorkflowExecutionId),
-    {ok, stopping}.
-=======
     {ok, stopping | stopped}.
 stop_lane_run(AtmLaneRunSelector, Reason, AtmWorkflowExecutionCtx, #document{
     key = AtmWorkflowExecutionId,
@@ -612,7 +417,6 @@
             workflow_engine:finish_cancel_procedure(AtmWorkflowExecutionId),
             {ok, stopping}
     end.
->>>>>>> 559e2f66
 
 
 %% @private
