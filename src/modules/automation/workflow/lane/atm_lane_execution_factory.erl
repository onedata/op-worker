--- conflicted
+++ resolved
@@ -113,27 +113,9 @@
     atm_workflow_execution_ctx:record()
 ) ->
     run_creation_ctx().
-<<<<<<< HEAD
-build_run_creation_ctx(AtmLaneIndex, AtmWorkflowExecutionDoc = #document{
-    value = AtmWorkflowExecution = #atm_workflow_execution{
-        schema_snapshot_id = AtmWorkflowSchemaSnapshotId
-    }
-}, AtmWorkflowExecutionCtx) ->
-    {ok, #atm_lane_execution_run{
-        status = ?PREPARING_STATUS,
-        iterated_store_id = IteratedStoreId
-    }} = atm_lane_execution:get_current_run(AtmLaneIndex, AtmWorkflowExecution),
-
-    {ok, #document{value = #atm_workflow_schema_snapshot{
-        revision = #atm_workflow_schema_revision{
-            lanes = AtmLaneSchemas
-        }
-    }}} = atm_workflow_schema_snapshot:get(AtmWorkflowSchemaSnapshotId),
-=======
 build_run_creation_ctx(AtmLaneRunSelector, AtmWorkflowExecutionDoc, AtmWorkflowExecutionCtx) ->
     {AtmLaneSelector, _} = AtmLaneRunSelector,
     AtmWorkflowExecution = AtmWorkflowExecutionDoc#document.value,
->>>>>>> 4e5d507a
 
     {ok, Run = #atm_lane_execution_run{status = ?PREPARING_STATUS}} = atm_lane_execution:get_run(
         AtmLaneRunSelector, AtmWorkflowExecution
