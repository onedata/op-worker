--- conflicted
+++ resolved
@@ -416,11 +416,7 @@
 -spec infer_new_status_from_task_statuses(atm_task_execution:status(), [atm_task_execution:status()]) ->
     status().
 infer_new_status_from_task_statuses(CurrentStatus, AtmTaskExecutionStatuses) ->
-<<<<<<< HEAD
-    PossibleNewStatus = case lists:usort(AtmTaskExecutionStatuses) of
-=======
     case lists:usort(AtmTaskExecutionStatuses) of
->>>>>>> d1813919
         [Status] ->
             Status;
         [?PENDING_STATUS, ?SKIPPED_STATUS] when CurrentStatus =:= ?PENDING_STATUS ->
@@ -428,24 +424,6 @@
             % pending - overall parallel box status is active
             ?ACTIVE_STATUS;
         UniqueStatuses ->
-<<<<<<< HEAD
-            hd(lists:dropwhile(fun(Status) -> not lists:member(Status, UniqueStatuses) end, [
-                ?STOPPING_STATUS, ?ACTIVE_STATUS, ?PENDING_STATUS,
-                ?CANCELLED_STATUS, ?FAILED_STATUS, ?INTERRUPTED_STATUS,
-                ?PAUSED_STATUS, ?FINISHED_STATUS
-            ]))
-    end,
-
-    case atm_task_execution_status:is_transition_allowed(CurrentStatus, PossibleNewStatus) of
-        true ->
-            PossibleNewStatus;
-        false ->
-            % possible when status is not changing or in case of races (e.g.
-            % stopping task completed while some other task has not been marked
-            % as stopping yet and as such is still active - overall status
-            % should remain as stopping rather than regressing to active)
-            CurrentStatus
-=======
             PossibleNewStatus = hd(lists:dropwhile(
                 fun(Status) -> not lists:member(Status, UniqueStatuses) end,
                 [
@@ -464,5 +442,4 @@
                     % should remain as stopping rather than regressing to active)
                     CurrentStatus
             end
->>>>>>> d1813919
     end.