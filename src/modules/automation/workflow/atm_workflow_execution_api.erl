%%%-------------------------------------------------------------------
%%% @author Bartosz Walkowicz
%%% @copyright (C) 2021 ACK CYFRONET AGH
%%% This software is released under the MIT license
%%% cited in 'LICENSE.txt'.
%%% @end
%%%-------------------------------------------------------------------
%%% @doc
%%% API module for performing operations on automation workflow executions.
%%% @end
%%%-------------------------------------------------------------------
-module(atm_workflow_execution_api).
-author("Bartosz Walkowicz").

-include("modules/automation/atm_execution.hrl").

%% API
-export([create/1, prepare/1, delete/1]).
-export([get_lane_execution_spec/3]).
-export([report_task_status_change/5]).
-export([report_lane_execution_ended/3]).


-record(execution_elements, {
    schema_snapshot_id = undefined :: undefined | atm_workflow_schema_snapshot:id(),
    store_registry = undefined :: undefined | atm_workflow_execution:store_registry(),
    lanes = undefined :: undefined | [atm_lane_execution:record()]
}).
-type execution_elements() :: #execution_elements{}.


%%%===================================================================
%%% API
%%%===================================================================


-spec create(atm_workflow_execution:creation_ctx()) ->
    {ok, atm_workflow_execution:doc()} | no_return().
create(AtmWorkflowExecutionCreationCtx) ->
    AtmWorkflowExecutionDoc = create_doc(
        AtmWorkflowExecutionCreationCtx,
        create_execution_elements(AtmWorkflowExecutionCreationCtx)
    ),
    % TODO VFS-7672 move to atm_workflow_execution_status
    atm_waiting_workflow_executions:add(AtmWorkflowExecutionDoc),

    {ok, AtmWorkflowExecutionDoc}.


-spec prepare(atm_workflow_execution:id()) -> ok | no_return().
prepare(AtmWorkflowExecutionId) ->
    {ok, #document{
        value = #atm_workflow_execution{
            lanes = AtmLaneExecutions
        }
    }} = atm_workflow_execution_status:handle_transition_in_waiting_phase(
        AtmWorkflowExecutionId, ?PREPARING_STATUS
    ),

    try
        atm_lane_execution:prepare_all(AtmLaneExecutions)
    catch Type:Reason ->
        atm_workflow_execution_status:handle_transition_in_waiting_phase(
            AtmWorkflowExecutionId, ?FAILED_STATUS
        ),
        erlang:Type(Reason)
    end,

    {ok, _} = atm_workflow_execution_status:handle_transition_in_waiting_phase(
        AtmWorkflowExecutionId, ?ENQUEUED_STATUS
    ),
    ok.


-spec delete(atm_workflow_execution:id()) -> ok | no_return().
delete(AtmWorkflowExecutionId) ->
    {ok, #document{value = #atm_workflow_execution{
        schema_snapshot_id = AtmWorkflowSchemaSnapshotId,
        store_registry = AtmStoreRegistry,
        lanes = AtmLaneExecutions
    }}} = atm_workflow_execution:get(AtmWorkflowExecutionId),

    delete_execution_elements(#execution_elements{
        schema_snapshot_id = AtmWorkflowSchemaSnapshotId,
        store_registry = AtmStoreRegistry,
        lanes = AtmLaneExecutions
    }),

    % TODO VFS-7672 remove from links tree
    atm_workflow_execution:delete(AtmWorkflowExecutionId).


-spec get_lane_execution_spec(
    atm_workflow_execution:id(),
    atm_workflow_execution_env:record(),
    non_neg_integer()
) ->
    workflow_engine:lane_spec().
get_lane_execution_spec(AtmWorkflowExecutionId, AtmWorkflowExecutionEnv, AtmLaneIndex) ->
    {ok, AtmWorkflowExecutionDoc = #document{
        value = #atm_workflow_execution{
            lanes = AtmLaneExecutions
        }
    }} = atm_workflow_execution:get(AtmWorkflowExecutionId),

    AtmLanExecution = lists:nth(AtmLaneIndex, AtmLaneExecutions),

    #{
        parallel_boxes => atm_lane_execution:get_parallel_box_execution_specs(
            AtmLanExecution
        ),
        iterator => acquire_iterator_for_lane_execution(
            AtmWorkflowExecutionEnv, AtmLaneIndex, AtmWorkflowExecutionDoc
        ),
        is_last => is_last_lane_execution(AtmLaneIndex, AtmWorkflowExecutionDoc)
    }.


-spec report_task_status_change(
    atm_workflow_execution:id(),
    non_neg_integer(),
    non_neg_integer(),
    atm_task_execution:id(),
    atm_task_execution:status()
) ->
    ok.
report_task_status_change(
    AtmWorkflowExecutionId,
    AtmLaneExecutionIndex,
    AtmParallelBoxExecutionIndex,
    AtmTaskExecutionId,
    NewStatus
) ->
    atm_workflow_execution_status:report_task_status_change(
        AtmWorkflowExecutionId, AtmLaneExecutionIndex, AtmParallelBoxExecutionIndex,
        AtmTaskExecutionId, NewStatus
    ).


-spec report_lane_execution_ended(
    atm_workflow_execution:id(),
    atm_workflow_execution_env:record(),
    non_neg_integer()
) ->
    ok.
report_lane_execution_ended(AtmWorkflowExecutionId, AtmWorkflowExecutionEnv, AtmLaneIndex) ->
    {ok, AtmWorkflowExecutionDoc} = atm_workflow_execution:get(AtmWorkflowExecutionId),

    #atm_lane_schema{store_iterator_spec = #atm_store_iterator_spec{
        store_schema_id = AtmStoreSchemaId
    }} = get_lane_schema(AtmLaneIndex, AtmWorkflowExecutionDoc),

    AtmStoreId = atm_workflow_execution_env:get_store_id(AtmStoreSchemaId, AtmWorkflowExecutionEnv),
    atm_store_api:unfreeze(AtmStoreId).


%%%===================================================================
%%% Internal functions
%%%===================================================================


%% @private
-spec create_execution_elements(atm_workflow_execution:creation_ctx()) ->
    execution_elements() | no_return().
create_execution_elements(AtmWorkflowExecutionCreationCtx) ->
    lists:foldl(fun(CreateExecutionElementFun, ExecutionElements) ->
        try
            CreateExecutionElementFun(AtmWorkflowExecutionCreationCtx, ExecutionElements)
        catch Type:Reason ->
            delete_execution_elements(ExecutionElements),
            erlang:Type(Reason)
        end
    end, #execution_elements{}, [
        fun create_schema_snapshot/2,
        fun create_stores/2,
        fun create_lane_executions/2
    ]).


%% @private
-spec create_schema_snapshot(atm_workflow_execution:creation_ctx(), execution_elements()) ->
    execution_elements().
create_schema_snapshot(#atm_workflow_execution_creation_ctx{
    workflow_execution_ctx = AtmWorkflowExecutionCtx,
    workflow_schema_doc = AtmWorkflowSchemaDoc
}, ExecutionElements) ->
    {ok, AtmWorkflowSchemaSnapshotId} = atm_workflow_schema_snapshot:create(
        atm_workflow_execution_ctx:get_workflow_execution_id(AtmWorkflowExecutionCtx),
        AtmWorkflowSchemaDoc
    ),
    ExecutionElements#execution_elements{schema_snapshot_id = AtmWorkflowSchemaSnapshotId}.


%% @private
-spec create_stores(atm_workflow_execution:creation_ctx(), execution_elements()) ->
    execution_elements().
create_stores(AtmWorkflowExecutionCreationCtx, ExecutionElements) ->
    AtmStoreDocs = atm_store_api:create_all(AtmWorkflowExecutionCreationCtx),
    AtmStoreRegistry = lists:foldl(fun(#document{key = AtmStoreId, value = #atm_store{
        schema_id = AtmStoreSchemaId
    }}, Acc) ->
        Acc#{AtmStoreSchemaId => AtmStoreId}
    end, #{}, AtmStoreDocs),

    ExecutionElements#execution_elements{store_registry = AtmStoreRegistry}.


%% @private
-spec create_lane_executions(atm_workflow_execution:creation_ctx(), execution_elements()) ->
    execution_elements().
create_lane_executions(AtmWorkflowExecutionCreationCtx, ExecutionElements) ->
    ExecutionElements#execution_elements{
        lanes = atm_lane_execution:create_all(AtmWorkflowExecutionCreationCtx)
    }.


%% @private
-spec create_doc(atm_workflow_execution:creation_ctx(), execution_elements()) ->
    atm_workflow_execution:doc() | no_return().
create_doc(
    #atm_workflow_execution_creation_ctx{
        workflow_execution_ctx = AtmWorkflowExecutionCtx,
        workflow_schema_doc = #document{value = #od_atm_workflow_schema{
            atm_inventory = AtmInventoryId
        }}
    },
    ExecutionElements = #execution_elements{
        schema_snapshot_id = AtmWorkflowSchemaSnapshotId,
        store_registry = AtmStoreRegistry,
        lanes = AtmLaneExecutions
    }
) ->
    try
        {ok, AtmWorkflowExecutionDoc} = atm_workflow_execution:create(#document{
            key = atm_workflow_execution_ctx:get_workflow_execution_id(
                AtmWorkflowExecutionCtx
            ),
            value = #atm_workflow_execution{
                space_id = atm_workflow_execution_ctx:get_space_id(AtmWorkflowExecutionCtx),
                atm_inventory_id = AtmInventoryId,

                schema_snapshot_id = AtmWorkflowSchemaSnapshotId,

                store_registry = AtmStoreRegistry,
                lanes = AtmLaneExecutions,

                status = ?SCHEDULED_STATUS,

                schedule_time = global_clock:timestamp_seconds(),
                start_time = 0,
                finish_time = 0
            }
        }),
        AtmWorkflowExecutionDoc
    catch Type:Reason ->
        delete_execution_elements(ExecutionElements),
        erlang:Type(Reason)
    end.


%% @private
-spec delete_execution_elements(execution_elements()) -> ok.
delete_execution_elements(#execution_elements{
    schema_snapshot_id = AtmWorkflowSchemaSnapshotId
} = ExecutionElements) when AtmWorkflowSchemaSnapshotId /= undefined ->
    catch atm_workflow_schema_snapshot:delete(AtmWorkflowSchemaSnapshotId),

    delete_execution_elements(ExecutionElements#execution_elements{
        schema_snapshot_id = undefined
    });

delete_execution_elements(#execution_elements{
    store_registry = AtmStoreRegistry
} = ExecutionElements) when AtmStoreRegistry /= undefined ->
    catch atm_store_api:delete_all(maps:values(AtmStoreRegistry)),

    delete_execution_elements(ExecutionElements#execution_elements{
        store_registry = undefined
    });

delete_execution_elements(#execution_elements{
    lanes = AtmLaneExecutions
} = ExecutionElements) when AtmLaneExecutions /= undefined ->
    catch atm_lane_execution:delete_all(AtmLaneExecutions),
    delete_execution_elements(ExecutionElements#execution_elements{lanes = undefined});

delete_execution_elements(_) ->
<<<<<<< HEAD
    ok.
=======
    ok.


%% @private
-spec transition_to_status(atm_workflow_execution:id(), atm_workflow_execution:status()) ->
    {ok, atm_workflow_execution:record()} | no_return().
transition_to_status(AtmWorkflowExecutionId, ?FAILED_STATUS) ->
    % TODO VFS-7674 should fail here change status of all lanes, pboxes and tasks ??
    TransitFun = fun(#atm_workflow_execution{} = AtmWorkflowExecution) ->
        {ok, AtmWorkflowExecution#atm_workflow_execution{status = ?FAILED_STATUS}}
    end,
    {ok, #document{value = AtmWorkflowExecutionRecord}} = atm_workflow_execution:update(
        AtmWorkflowExecutionId, TransitFun
    ),
    {ok, AtmWorkflowExecutionRecord};

transition_to_status(AtmWorkflowExecutionId, NewStatus) ->
    Diff = fun(#atm_workflow_execution{status = Status} = AtmWorkflowExecution) ->
        case atm_status_utils:is_transition_allowed(Status, NewStatus) of
            true ->
                {ok, AtmWorkflowExecution#atm_workflow_execution{status = NewStatus}};
            false ->
                {error, Status}
        end
    end,

    case atm_workflow_execution:update(AtmWorkflowExecutionId, Diff) of
        {ok, #document{value = AtmWorkflowExecution}} ->
            {ok, AtmWorkflowExecution};
        {error, CurrStatus} ->
            throw(?ERROR_ATM_INVALID_STATUS_TRANSITION(CurrStatus, NewStatus))
    end.


%% @private
-spec acquire_iterator_for_lane_execution(
    atm_workflow_execution_env:record(),
    non_neg_integer(),
    atm_workflow_execution:doc()
) ->
    atm_store_iterator:record().
acquire_iterator_for_lane_execution(AtmWorkflowExecutionEnv, AtmLaneIndex, AtmWorkflowExecutionDoc) ->
    #atm_lane_schema{
        store_iterator_spec = AtmStoreIteratorSpec = #atm_store_iterator_spec{
            store_schema_id = AtmStoreSchemaId
        }
    } = get_lane_schema(AtmLaneIndex, AtmWorkflowExecutionDoc),

    AtmStoreId = atm_workflow_execution_env:get_store_id(AtmStoreSchemaId, AtmWorkflowExecutionEnv),
    atm_store_api:freeze(AtmStoreId),

    atm_store_api:acquire_iterator(AtmWorkflowExecutionEnv, AtmStoreIteratorSpec).


%% @private
-spec get_lane_schema(non_neg_integer(), atm_workflow_execution:doc()) ->
    atm_lane_schema:record().
get_lane_schema(AtmLaneIndex, #document{value = #atm_workflow_execution{
    schema_snapshot_id = AtmWorkflowSchemaSnapshotId
}}) ->
    {ok, #document{value = #atm_workflow_schema_snapshot{
        lanes = AtmLaneSchemas
    }}} = atm_workflow_schema_snapshot:get(AtmWorkflowSchemaSnapshotId),

    lists:nth(AtmLaneIndex, AtmLaneSchemas).


%% @private
-spec is_last_lane_execution(non_neg_integer(), atm_workflow_execution:doc()) ->
    boolean().
is_last_lane_execution(AtmLaneIndex, #document{value = #atm_workflow_execution{
    lanes = AtmLaneExecutions
}}) ->
    AtmLaneIndex == length(AtmLaneExecutions).


%% @private
-spec update_task_status(
    non_neg_integer(),
    non_neg_integer(),
    atm_task_execution:id(),
    atm_task_execution:status(),
    atm_workflow_execution:record()
) ->
    {ok, atm_workflow_execution:record()} | {error, term()}.
update_task_status(
    AtmLaneIndex,
    AtmParallelBoxIndex,
    AtmTaskExecutionId,
    NewStatus,
    #atm_workflow_execution{lanes = AtmLaneExecutions} = AtmWorkflowExecution
) ->
    AtmLanExecution = lists:nth(AtmLaneIndex, AtmLaneExecutions),

    case atm_lane_execution:update_task_status(
        AtmParallelBoxIndex, AtmTaskExecutionId, NewStatus, AtmLanExecution
    ) of
        {ok, NewLaneExecution} ->
            NewAtmLaneExecutions = atm_status_utils:replace_at(
                NewLaneExecution, AtmLaneIndex, AtmLaneExecutions
            ),
            NewAtmWorkflowStatus = atm_status_utils:converge(
                atm_lane_execution:gather_statuses(NewAtmLaneExecutions)
            ),
            {ok, AtmWorkflowExecution#atm_workflow_execution{
                status = NewAtmWorkflowStatus,
                lanes = NewAtmLaneExecutions
            }};
        {error, _} = Error ->
            Error
    end.
>>>>>>> 6c9711cb
<|MERGE_RESOLUTION|>--- conflicted
+++ resolved
@@ -285,41 +285,7 @@
     delete_execution_elements(ExecutionElements#execution_elements{lanes = undefined});
 
 delete_execution_elements(_) ->
-<<<<<<< HEAD
     ok.
-=======
-    ok.
-
-
-%% @private
--spec transition_to_status(atm_workflow_execution:id(), atm_workflow_execution:status()) ->
-    {ok, atm_workflow_execution:record()} | no_return().
-transition_to_status(AtmWorkflowExecutionId, ?FAILED_STATUS) ->
-    % TODO VFS-7674 should fail here change status of all lanes, pboxes and tasks ??
-    TransitFun = fun(#atm_workflow_execution{} = AtmWorkflowExecution) ->
-        {ok, AtmWorkflowExecution#atm_workflow_execution{status = ?FAILED_STATUS}}
-    end,
-    {ok, #document{value = AtmWorkflowExecutionRecord}} = atm_workflow_execution:update(
-        AtmWorkflowExecutionId, TransitFun
-    ),
-    {ok, AtmWorkflowExecutionRecord};
-
-transition_to_status(AtmWorkflowExecutionId, NewStatus) ->
-    Diff = fun(#atm_workflow_execution{status = Status} = AtmWorkflowExecution) ->
-        case atm_status_utils:is_transition_allowed(Status, NewStatus) of
-            true ->
-                {ok, AtmWorkflowExecution#atm_workflow_execution{status = NewStatus}};
-            false ->
-                {error, Status}
-        end
-    end,
-
-    case atm_workflow_execution:update(AtmWorkflowExecutionId, Diff) of
-        {ok, #document{value = AtmWorkflowExecution}} ->
-            {ok, AtmWorkflowExecution};
-        {error, CurrStatus} ->
-            throw(?ERROR_ATM_INVALID_STATUS_TRANSITION(CurrStatus, NewStatus))
-    end.
 
 
 %% @private
@@ -361,42 +327,4 @@
 is_last_lane_execution(AtmLaneIndex, #document{value = #atm_workflow_execution{
     lanes = AtmLaneExecutions
 }}) ->
-    AtmLaneIndex == length(AtmLaneExecutions).
-
-
-%% @private
--spec update_task_status(
-    non_neg_integer(),
-    non_neg_integer(),
-    atm_task_execution:id(),
-    atm_task_execution:status(),
-    atm_workflow_execution:record()
-) ->
-    {ok, atm_workflow_execution:record()} | {error, term()}.
-update_task_status(
-    AtmLaneIndex,
-    AtmParallelBoxIndex,
-    AtmTaskExecutionId,
-    NewStatus,
-    #atm_workflow_execution{lanes = AtmLaneExecutions} = AtmWorkflowExecution
-) ->
-    AtmLanExecution = lists:nth(AtmLaneIndex, AtmLaneExecutions),
-
-    case atm_lane_execution:update_task_status(
-        AtmParallelBoxIndex, AtmTaskExecutionId, NewStatus, AtmLanExecution
-    ) of
-        {ok, NewLaneExecution} ->
-            NewAtmLaneExecutions = atm_status_utils:replace_at(
-                NewLaneExecution, AtmLaneIndex, AtmLaneExecutions
-            ),
-            NewAtmWorkflowStatus = atm_status_utils:converge(
-                atm_lane_execution:gather_statuses(NewAtmLaneExecutions)
-            ),
-            {ok, AtmWorkflowExecution#atm_workflow_execution{
-                status = NewAtmWorkflowStatus,
-                lanes = NewAtmLaneExecutions
-            }};
-        {error, _} = Error ->
-            Error
-    end.
->>>>>>> 6c9711cb
+    AtmLaneIndex == length(AtmLaneExecutions).