%%%-------------------------------------------------------------------
%%% @author Bartosz Walkowicz
%%% @copyright (C) 2021 ACK CYFRONET AGH
%%% This software is released under the MIT license
%%% cited in 'LICENSE.txt'.
%%% @end
%%%-------------------------------------------------------------------
%%% @doc
%%% API module for performing operations on automation workflow executions.
%%% An execution is created according to specified automation workflow schema
%%% revision - to learn more about overall workflow concept @see automation.erl
%%% Those schemas (workflow and all used lambdas) are fetched from Onezone and
%%% saved at the beginning of execution (they can be changed so to ensure proper
%%% execution snapshot of concrete version must be made).
%%% Automation workflow execution consists of execution of lanes each of which
%%% is made of one or more runs. Lane execution *run* is an attempt of execution
%%% of particular lane schema. A run may fail and then a new run is created for
%%% this lane - up to max retries limit specified in schema. With this (new run
%%% is created rather than clearing and restarting the failed one) it is possible
%%% to view details of all lane execution runs.
%%% Beside automatic retries lanes can also be repeated after execution ended.
%%% Two types of manual repeat is supported:
%%% - retry - new lane run execution is created for retried lane which will
%%%           operate only on failed items.
%%% - rerun - new lane run execution is created for rerun lane which will
%%%           operate on all items from iterated store.
%%% When repeating lanes entire workflow execution is started anew (new workflow
%%% execution incarnation) but it is not cleared from accumulated data
%%% (e.g. store content).
%%% To learn more about stages of execution:
%%% - @see atm_workflow_execution_status.erl - for overall workflow execution
%%% - @see atm_lane_execution_status.erl - for particular lane execution
%%% - @see atm_task_execution_handler.erl - for particular task execution
%%% @end
%%%-------------------------------------------------------------------
-module(atm_workflow_execution_api).
-author("Bartosz Walkowicz").

-include("modules/automation/atm_execution.hrl").
-include_lib("ctool/include/errors.hrl").
-include_lib("ctool/include/logging.hrl").

%% API
-export([
    init_engine/0
]).
-export([
    list/4,
    foreach/3,
    foldl/4
]).
-export([
    schedule/6,
    get/1, get_summary/2,
    init_cancel/2,
    init_pause/2,
    resume/2,
    repeat/4,
    discard/1
]).
-export([report_openfaas_down/2]).


-type listing_mode() :: basic | summary.

-type basic_entries() :: atm_workflow_executions_forest:entries().
-type summary_entries() :: [{atm_workflow_executions_forest:index(), atm_workflow_execution:summary()}].
-type entries() :: basic_entries() | summary_entries().

-type store_initial_content_overlay() :: #{AtmStoreSchemaId :: automation:id() => json_utils:json_term()}.

-export_type([listing_mode/0, basic_entries/0, summary_entries/0, entries/0]).
-export_type([store_initial_content_overlay/0]).


%%%===================================================================
%%% API
%%%===================================================================


-spec init_engine() -> ok.
init_engine() ->
    atm_workflow_execution_handler:init_engine().


-spec list(
    od_space:id(),
    atm_workflow_execution:phase(),
    listing_mode(),
    atm_workflow_executions_forest:listing_opts()
) ->
    {ok, entries(), IsLast :: boolean()}.
list(SpaceId, Phase, basic, ListingOpts) ->
    AtmWorkflowExecutionBasicEntries = list_basic_entries(SpaceId, Phase, ListingOpts),
    IsLast = maps:get(limit, ListingOpts) > length(AtmWorkflowExecutionBasicEntries),

    {ok, AtmWorkflowExecutionBasicEntries, IsLast};

list(SpaceId, Phase, summary, ListingOpts) ->
    AtmWorkflowExecutionBasicEntries = list_basic_entries(SpaceId, Phase, ListingOpts),
    IsLast = maps:get(limit, ListingOpts) > length(AtmWorkflowExecutionBasicEntries),

    AtmWorkflowExecutionSummaryEntries = lists_utils:pfiltermap(fun({Index, AtmWorkflowExecutionId}) ->
        {ok, #document{value = AtmWorkflowExecution}} = atm_workflow_execution:get(
            AtmWorkflowExecutionId
        ),
        case atm_workflow_execution_status:infer_phase(AtmWorkflowExecution) of
            Phase ->
                {true, {Index, get_summary(AtmWorkflowExecutionId, AtmWorkflowExecution)}};
            _ ->
                false
        end
    end, AtmWorkflowExecutionBasicEntries),

    {ok, AtmWorkflowExecutionSummaryEntries, IsLast}.


-spec foreach(
    od_space:id(),
    atm_workflow_execution:phase(),
    fun((atm_workflow_execution:id()) -> term())
) ->
    ok.
foreach(SpaceId, Phase, Callback) ->
    foldl(SpaceId, Phase, fun(AtmWorkflowExecutionId, _) -> Callback(AtmWorkflowExecutionId) end, ok),
    ok.


-spec foldl(
    od_space:id(),
    atm_workflow_execution:phase(),
    fun((atm_workflow_execution:id(), AccIn :: term()) -> AccOut :: term()),
    InitialAcc :: term()
) ->
    term().
foldl(SpaceId, Phase, Callback, InitialAcc) ->
    foldl(SpaceId, Phase, Callback, InitialAcc, #{limit => 1000, start_index => <<>>}).


-spec schedule(
    user_ctx:ctx(),
    od_space:id(),
    od_atm_workflow_schema:id(),
    atm_workflow_schema_revision:revision_number(),
    store_initial_content_overlay(),
    undefined | http_client:url()
) ->
    {atm_workflow_execution:id(), atm_workflow_execution:record()} | no_return().
schedule(
    UserCtx,
    SpaceId,
    AtmWorkflowSchemaId,
    AtmWorkflowSchemaRevisionNum,
    AtmStoreInitialContentOverlay,
    CallbackUrl
) ->
    {AtmWorkflowExecutionDoc, AtmWorkflowExecutionEnv} = atm_workflow_execution_factory:create(
        UserCtx,
        SpaceId,
        AtmWorkflowSchemaId,
        AtmWorkflowSchemaRevisionNum,
        AtmStoreInitialContentOverlay,
        CallbackUrl
    ),
    atm_workflow_execution_handler:start(UserCtx, AtmWorkflowExecutionEnv, AtmWorkflowExecutionDoc),

    {AtmWorkflowExecutionDoc#document.key, AtmWorkflowExecutionDoc#document.value}.


-spec get(atm_workflow_execution:id()) ->
    {ok, atm_workflow_execution:record()} | ?ERROR_NOT_FOUND.
get(AtmWorkflowExecutionId) ->
    case atm_workflow_execution:get(AtmWorkflowExecutionId) of
        {ok, #document{value = AtmWorkflowExecution}} ->
            {ok, AtmWorkflowExecution};
        ?ERROR_NOT_FOUND ->
            ?ERROR_NOT_FOUND
    end.


-spec get_summary(atm_workflow_execution:id(), atm_workflow_execution:record()) ->
    atm_workflow_execution:summary().
get_summary(AtmWorkflowExecutionId, #atm_workflow_execution{
    name = Name,
    schema_snapshot_id = AtmWorkflowSchemaSnapshotId,
    atm_inventory_id = AtmInventoryId,
    status = AtmWorkflowExecutionStatus,
    schedule_time = ScheduleTime,
    start_time = StartTime,
    suspend_time = SuspendTime,
    finish_time = FinishTime
}) ->
    {ok, #document{
        value = #atm_workflow_schema_snapshot{
            revision_number = RevisionNum
        }
    }} = atm_workflow_schema_snapshot:get(AtmWorkflowSchemaSnapshotId),

    #atm_workflow_execution_summary{
        atm_workflow_execution_id = AtmWorkflowExecutionId,
        name = Name,
        atm_workflow_schema_revision_num = RevisionNum,
        atm_inventory_id = AtmInventoryId,
        status = AtmWorkflowExecutionStatus,
        schedule_time = ScheduleTime,
        start_time = StartTime,
        suspend_time = SuspendTime,
        finish_time = FinishTime
    }.


-spec init_cancel(user_ctx:ctx(), atm_workflow_execution:id()) -> ok | errors:error().
init_cancel(UserCtx, AtmWorkflowExecutionId) ->
    atm_workflow_execution_handler:init_stop(UserCtx, AtmWorkflowExecutionId, cancel).


-spec init_pause(user_ctx:ctx(), atm_workflow_execution:id()) -> ok | errors:error().
init_pause(UserCtx, AtmWorkflowExecutionId) ->
    atm_workflow_execution_handler:init_stop(UserCtx, AtmWorkflowExecutionId, pause).


-spec resume(user_ctx:ctx(), atm_workflow_execution:id()) -> ok | errors:error().
resume(UserCtx, AtmWorkflowExecutionId) ->
    atm_workflow_execution_handler:resume(UserCtx, AtmWorkflowExecutionId).


-spec repeat(
    user_ctx:ctx(),
    atm_workflow_execution:repeat_type(),
    atm_lane_execution:lane_run_selector(),
    atm_workflow_execution:id()
) ->
    ok | errors:error().
repeat(UserCtx, Type, AtmLaneRunSelector, AtmWorkflowExecutionId) ->
    atm_workflow_execution_handler:repeat(
        UserCtx, Type, AtmLaneRunSelector, AtmWorkflowExecutionId
    ).


<<<<<<< HEAD
-spec discard(atm_workflow_execution:id()) -> ok | errors:error().
discard(AtmWorkflowExecutionId) ->
    atm_workflow_execution_status:handle_discard(AtmWorkflowExecutionId).
=======
%%--------------------------------------------------------------------
%% @doc
%% This function should be called only after provider restart to handle
%% stale (processes handling execution no longer exists) workflows.
%% All waiting and ongoing workflow executions for given space are:
%% a) terminated as ?CRASHED/?CANCELLED/?FAILED if execution was already stopping
%% b) terminated as ?INTERRUPTED otherwise (running execution was interrupted by
%%    provider shutdown). Such executions will be resumed.
%% @end
%%--------------------------------------------------------------------
-spec report_provider_restart(od_space:id()) -> ok.
report_provider_restart(SpaceId) ->
    CallbackFun = fun(AtmWorkflowExecutionId) ->
        try
            atm_workflow_execution_handler:on_provider_restart(AtmWorkflowExecutionId)
        catch Type:Reason:Stacktrace ->
            ?examine_exception(Type, Reason, Stacktrace)
        end
    end,

    foreach_atm_workflow_execution(CallbackFun, SpaceId, ?WAITING_PHASE),
    foreach_atm_workflow_execution(CallbackFun, SpaceId, ?ONGOING_PHASE).
>>>>>>> 8408e3f5


-spec report_openfaas_down(od_space:id(), errors:error()) -> ok.
report_openfaas_down(SpaceId, Error) ->
    CallbackFun = fun(AtmWorkflowExecutionId) ->
        try
            atm_workflow_execution_handler:on_openfaas_down(AtmWorkflowExecutionId, Error)
        catch Type:Reason:Stacktrace ->
            ?examine_exception(Type, Reason, Stacktrace)
        end
    end,

    foreach(SpaceId, ?WAITING_PHASE, CallbackFun),
    foreach(SpaceId, ?ONGOING_PHASE, CallbackFun).


%%%===================================================================
%%% Internal functions
%%%===================================================================


%% @private
-spec list_basic_entries(
    od_space:id(),
    atm_workflow_execution:phase(),
    atm_workflow_executions_forest:listing_opts()
) ->
    basic_entries().
list_basic_entries(SpaceId, ?WAITING_PHASE, ListingOpts) ->
    atm_waiting_workflow_executions:list(SpaceId, ListingOpts);
list_basic_entries(SpaceId, ?ONGOING_PHASE, ListingOpts) ->
    atm_ongoing_workflow_executions:list(SpaceId, ListingOpts);
list_basic_entries(SpaceId, ?SUSPENDED_PHASE, ListingOpts) ->
    atm_suspended_workflow_executions:list(SpaceId, ListingOpts);
list_basic_entries(SpaceId, ?ENDED_PHASE, ListingOpts) ->
    atm_ended_workflow_executions:list(SpaceId, ListingOpts).


%% @private
-spec foldl(
    od_space:id(),
    atm_workflow_execution:phase(),
    fun((atm_workflow_execution:id(), AccIn :: term()) -> AccOut :: term()),
    InitialAcc :: term(),
    atm_workflow_executions_forest:listing_opts()
) ->
    term().
foldl(SpaceId, Phase, Callback, InitialAcc, ListingOpts) ->
    {ok, AtmWorkflowExecutionBasicEntries, IsLast} = list(SpaceId, Phase, basic, ListingOpts),

    {LastEntryIndex, NewAcc} = lists:foldl(fun({Index, AtmWorkflowExecutionId}, {_, AccIn}) ->
        {Index, Callback(AtmWorkflowExecutionId, AccIn)}
    end, {<<>>, InitialAcc}, AtmWorkflowExecutionBasicEntries),

    case IsLast of
        true ->
            NewAcc;
        false ->
            foldl(SpaceId, Phase, Callback, NewAcc, ListingOpts#{
                start_index => LastEntryIndex, offset => 1
            })
    end.<|MERGE_RESOLUTION|>--- conflicted
+++ resolved
@@ -237,34 +237,9 @@
     ).
 
 
-<<<<<<< HEAD
 -spec discard(atm_workflow_execution:id()) -> ok | errors:error().
 discard(AtmWorkflowExecutionId) ->
     atm_workflow_execution_status:handle_discard(AtmWorkflowExecutionId).
-=======
-%%--------------------------------------------------------------------
-%% @doc
-%% This function should be called only after provider restart to handle
-%% stale (processes handling execution no longer exists) workflows.
-%% All waiting and ongoing workflow executions for given space are:
-%% a) terminated as ?CRASHED/?CANCELLED/?FAILED if execution was already stopping
-%% b) terminated as ?INTERRUPTED otherwise (running execution was interrupted by
-%%    provider shutdown). Such executions will be resumed.
-%% @end
-%%--------------------------------------------------------------------
--spec report_provider_restart(od_space:id()) -> ok.
-report_provider_restart(SpaceId) ->
-    CallbackFun = fun(AtmWorkflowExecutionId) ->
-        try
-            atm_workflow_execution_handler:on_provider_restart(AtmWorkflowExecutionId)
-        catch Type:Reason:Stacktrace ->
-            ?examine_exception(Type, Reason, Stacktrace)
-        end
-    end,
-
-    foreach_atm_workflow_execution(CallbackFun, SpaceId, ?WAITING_PHASE),
-    foreach_atm_workflow_execution(CallbackFun, SpaceId, ?ONGOING_PHASE).
->>>>>>> 8408e3f5
 
 
 -spec report_openfaas_down(od_space:id(), errors:error()) -> ok.
