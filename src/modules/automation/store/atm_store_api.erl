--- conflicted
+++ resolved
@@ -45,33 +45,6 @@
 %%%===================================================================
 
 
-<<<<<<< HEAD
--spec create_all(atm_workflow_execution_factory:creation_ctx()) ->
-    [atm_store:doc()] | no_return().
-create_all(#atm_workflow_execution_creation_ctx{
-    workflow_execution_auth = AtmWorkflowExecutionAuth,
-    workflow_schema_doc = #document{value = AtmWorkflowSchema},
-    store_initial_values = StoreInitialValues
-}) ->
-    #atm_workflow_schema_revision{
-        stores = AtmStoreSchemas
-    } = od_atm_workflow_schema:get_latest_revision(AtmWorkflowSchema),
-    lists:reverse(lists:foldl(fun(#atm_store_schema{id = AtmStoreSchemaId} = AtmStoreSchema, Acc) ->
-        StoreInitialValue = utils:null_to_undefined(maps:get(
-            AtmStoreSchemaId, StoreInitialValues, undefined
-        )),
-        try
-            {ok, AtmStoreDoc} = create(AtmWorkflowExecutionAuth, StoreInitialValue, AtmStoreSchema),
-            [AtmStoreDoc | Acc]
-        catch _:Reason ->
-            catch delete_all([Doc#document.key || Doc <- Acc]),
-            throw(?ERROR_ATM_STORE_CREATION_FAILED(AtmStoreSchemaId, Reason))
-        end
-    end, [], AtmStoreSchemas)).
-
-
-=======
->>>>>>> 838d3b8e
 -spec create(
     atm_workflow_execution_auth:record(),
     undefined | initial_value(),
