%%%-------------------------------------------------------------------
%%% @author Bartosz Walkowicz
%%% @copyright (C) 2022 ACK CYFRONET AGH
%%% This software is released under the MIT license
%%% cited in 'LICENSE.txt'.
%%% @end
%%%-------------------------------------------------------------------
%%% @doc
%%% This module implements `atm_store_container` functionality for `time_series`
%%% atm_store type.
%%%
%%%                             !!! Caution !!!
%%% This store does not support iteration and should never be referenced by
%%% schema in such context.
%%% @end
%%%-------------------------------------------------------------------
-module(atm_time_series_store_container).
-author("Bartosz Walkowicz").

-behaviour(atm_store_container).
-behaviour(persistent_record).

-include("modules/automation/atm_execution.hrl").
-include_lib("ctool/include/errors.hrl").

%% atm_store_container callbacks
-export([
    create/3,
    get_config/1,

    get_iterated_item_data_spec/1,
    acquire_iterator/1,

    browse_content/2,
    update_content/2,

    delete/1
]).

%% persistent_record callbacks
-export([version/0, db_encode/2, db_decode/2]).

%% datastore model callbacks
-export([get_ctx/0]).


-type initial_content() :: undefined.

-type content_browse_req() :: #atm_store_content_browse_req{
options :: atm_time_series_store_content_browse_options:record()
}.
-type content_update_req() :: #atm_store_content_update_req{
options :: atm_time_series_store_content_update_options:record()
}.

-record(atm_time_series_store_container, {
    config :: atm_time_series_store_config:record(),
    backend_id :: time_series_collection:id()
}).
-type record() :: #atm_time_series_store_container{}.

-type ts_config() :: #{time_series_collection:metric_name() => metric_config:record()}.

-export_type([
    initial_content/0, content_browse_req/0, content_update_req/0,
    record/0
]).


-define(CTX, #{
    model => ?MODULE
}).


%%%===================================================================
%%% atm_store_container callbacks
%%%===================================================================


-spec create(
    atm_workflow_execution_auth:record(),
    atm_time_series_store_config:record(),
    initial_content()
) ->
    record() | no_return().
create(_AtmWorkflowExecutionAuth, AtmStoreConfig, undefined) ->
    BackendId = datastore_key:new(),
    ok = datastore_time_series_collection:create(?CTX, BackendId, build_initial_ts_collection_config(
        AtmStoreConfig#atm_time_series_store_config.schemas
    )),

    #atm_time_series_store_container{
        config = AtmStoreConfig,
        backend_id = BackendId
    };

create(_AtmWorkflowExecutionAuth, _AtmStoreConfig, _InitialContent) ->
    throw(?ERROR_BAD_DATA(
        <<"initialContent">>,
        <<"Time series store does not accept initial content">>
    )).


-spec get_config(record()) -> atm_time_series_store_config:record().
get_config(#atm_time_series_store_container{config = AtmStoreConfig}) ->
    AtmStoreConfig.


-spec get_iterated_item_data_spec(record()) -> no_return().
get_iterated_item_data_spec(#atm_time_series_store_container{}) ->
    error(not_supported).


-spec acquire_iterator(record()) -> no_return().
acquire_iterator(#atm_time_series_store_container{}) ->
    error(not_supported).


-spec browse_content(record(), content_browse_req()) ->
    atm_time_series_store_content_browse_result:record() | no_return().
browse_content(Record, #atm_store_content_browse_req{
    options = #atm_time_series_store_content_browse_options{
        request = #atm_time_series_store_content_get_layout_req{}
    }
}) ->
    {ok, Layout} = datastore_time_series_collection:get_layout(
        ?CTX, Record#atm_time_series_store_container.backend_id
    ),
    #atm_time_series_store_content_browse_result{
        result = #atm_time_series_store_content_layout{layout = Layout}
    };

browse_content(Record, #atm_store_content_browse_req{
    options = #atm_time_series_store_content_browse_options{
        request = #atm_time_series_store_content_get_slice_req{
            layout = SliceLayout,
            start_timestamp = StartTimestamp,
            window_limit = WindowLimit
        }
    }
}) ->
    case datastore_time_series_collection:get_slice(
        ?CTX,
        Record#atm_time_series_store_container.backend_id,
        SliceLayout,
        maps_utils:remove_undefined(#{startTimestamp => StartTimestamp, windowLimit => WindowLimit})
    ) of
        ?ERROR_NOT_FOUND ->
            throw(?ERROR_NOT_FOUND);
<<<<<<< HEAD
        ?ERROR_BAD_VALUE_TSC_LAYOUT(MissingLayout) ->
            throw(?ERROR_BAD_VALUE_TSC_LAYOUT(MissingLayout));
        {ok, Slice} ->
            SliceJson = tsc_structure:map(fun(_TimeSeriesName, _MetricName, Windows) ->
                lists:map(fun({Timestamp, {_ValuesCount, ValuesSum}}) ->
                    #{
                        <<"timestamp">> => Timestamp,
                        <<"value">> => ValuesSum
                    }
                end, Windows)
            end, Slice),
=======
        {error, metric_not_found} ->
            throw(?ERROR_NOT_FOUND);
        {ok, WindowsPerFullMetricId} ->
            Slice = maps:fold(fun({TimeSeriesId, MetricId}, Windows, Acc) ->
                MetricsForCurrentTimeSeries = maps:get(TimeSeriesId, Acc, #{}),
                Acc#{TimeSeriesId => MetricsForCurrentTimeSeries#{
                    MetricId => lists:map(fun({Timestamp, Value}) ->
                        #{
                            <<"timestamp">> => Timestamp,
                            <<"value">> => case Value of
                                {_ValuesCount, ValuesSum} -> ValuesSum;
                                _ -> Value
                            end
                        }
                    end, Windows)
                }}
            end, #{}, WindowsPerFullMetricId),
>>>>>>> b35ac67c

            #atm_time_series_store_content_browse_result{
                result = #atm_time_series_store_content_slice{slice = SliceJson}
            }
    end.


-spec update_content(record(), content_update_req()) -> record() | no_return().
update_content(Record, #atm_store_content_update_req{
    argument = Arg,
    options = #atm_time_series_store_content_update_options{dispatch_rules = DispatchRules}
}) ->
    case atm_data_type:is_instance(atm_time_series_measurements_type, Arg) of
        true -> consume_measurements(Arg, DispatchRules, Record);
        false -> throw(?ERROR_ATM_DATA_TYPE_UNVERIFIED(Arg, atm_time_series_measurements_type))
    end.


-spec delete(record()) -> ok.
delete(#atm_time_series_store_container{backend_id = BackendId}) ->
    ok = datastore_time_series_collection:delete(?CTX, BackendId).


%%%===================================================================
%%% persistent_record callbacks
%%%===================================================================


-spec version() -> persistent_record:record_version().
version() ->
    1.


-spec db_encode(record(), persistent_record:nested_record_encoder()) ->
    json_utils:json_term().
db_encode(#atm_time_series_store_container{
    config = AtmStoreConfig,
    backend_id = BackendId
}, NestedRecordEncoder) ->
    #{
        <<"config">> => NestedRecordEncoder(AtmStoreConfig, atm_time_series_store_config),
        <<"backendId">> => BackendId
    }.


-spec db_decode(json_utils:json_term(), persistent_record:nested_record_decoder()) ->
    record().
db_decode(#{
    <<"config">> := AtmStoreConfigJson,
    <<"backendId">> := BackendId
}, NestedRecordDecoder) ->
    #atm_time_series_store_container{
        config = NestedRecordDecoder(AtmStoreConfigJson, atm_time_series_store_config),
        backend_id = BackendId
    }.


%%%===================================================================
%%% datastore_model callbacks
%%%===================================================================

-spec get_ctx() -> datastore:ctx().
get_ctx() ->
    ?CTX.


%%%===================================================================
%%% Internal functions
%%%===================================================================


%%-------------------------------------------------------------------
%% @private
%% @doc
%% Returns store initial time series collection config. It is created using only
%% 'exact' generator type schemes. Other time series are created on demand when
%% consuming measurements (it is not possible to foresee what time series will
%% be created for other, dynamic generators).
%% @end
%%-------------------------------------------------------------------
-spec build_initial_ts_collection_config([atm_time_series_schema:record()]) ->
    time_series_collection:config().
build_initial_ts_collection_config(TSSchemas) ->
    lists:foldl(fun
        (TSSchema = #atm_time_series_schema{name_generator_type = exact}, Acc) ->
            TSName = TSSchema#atm_time_series_schema.name_generator,
            TSConfig = TSSchema#atm_time_series_schema.metrics,
            Acc#{TSName => TSConfig};
        (_, Acc) ->
            Acc
    end, #{}, TSSchemas).


%% @private
-spec consume_measurements(
    [json_utils:json_map()],
    [atm_time_series_dispatch_rule:record()],
    record()
) ->
    record().
consume_measurements(Measurements, DispatchRules, Record = #atm_time_series_store_container{
    config = #atm_time_series_store_config{schemas = TSSchemas},
    backend_id = BackendId
}) ->
    {ConsumeSpec, InvolvedCollectionConfig} = lists:foldl(fun(Measurement, Acc = {ConsumeSpecAcc, InvolvedConfigAcc}) ->
        case match_target_ts(Measurement, DispatchRules, TSSchemas) of
            {true, TSName, TSConfig} ->
                Timestamp = maps:get(<<"timestamp">>, Measurement),
                Value = maps:get(<<"value">>, Measurement),
                PreviousMeasurements = maps:get(TSName, ConsumeSpecAcc, []),
                NewMeasurements = [{Timestamp, Value} | PreviousMeasurements],
                {ConsumeSpecAcc#{TSName => NewMeasurements}, InvolvedConfigAcc#{TSName => TSConfig}};
            false ->
                Acc
        end
    end, {#{}, #{}}, Measurements),

    case datastore_time_series_collection:consume_measurements(?CTX, BackendId, ConsumeSpec) of
        ok ->
            ok;
        ?ERROR_BAD_VALUE_TSC_LAYOUT(MissingLayout) ->
            MissingConfig = maps:with(maps:keys(MissingLayout), InvolvedCollectionConfig),
            ok = datastore_time_series_collection:incorporate_config(?CTX, BackendId, MissingConfig),
            ok = datastore_time_series_collection:consume_measurements(?CTX, BackendId, ConsumeSpec)
    end,

    Record.


%% @private
-spec match_target_ts(
    json_utils:json_map(),
    [atm_time_series_dispatch_rule:record()],
    [atm_time_series_schema:record()]
) ->
    {true, atm_time_series_names:target_ts_name(), ts_config()} | false | no_return().
match_target_ts(#{<<"tsName">> := MeasurementTSName}, DispatchRules, TSSchemas) ->
    case atm_time_series_names:find_matching_dispatch_rule(MeasurementTSName, DispatchRules) of
        {ok, DispatchRule} ->
            case atm_time_series_names:find_referenced_time_series_schema(DispatchRule, TSSchemas) of
                {ok, TSSchema} ->
                    TargetTSName = atm_time_series_names:resolve_target_ts_name(
                        MeasurementTSName, TSSchema, DispatchRule
                    ),
                    {true, TargetTSName, TSSchema#atm_time_series_schema.metrics};
                error ->
                    throw(?ERROR_BAD_DATA(<<"dispatchRules">>, str_utils:format_bin(
                        "Time series name generator '~s' specified in one of the dispatch rules "
                        "does not reference any defined time series schema",
                        [DispatchRule#atm_time_series_dispatch_rule.target_ts_name_generator]
                    )))
            end;
        error ->
            false
    end.<|MERGE_RESOLUTION|>--- conflicted
+++ resolved
@@ -47,10 +47,10 @@
 -type initial_content() :: undefined.
 
 -type content_browse_req() :: #atm_store_content_browse_req{
-options :: atm_time_series_store_content_browse_options:record()
+    options :: atm_time_series_store_content_browse_options:record()
 }.
 -type content_update_req() :: #atm_store_content_update_req{
-options :: atm_time_series_store_content_update_options:record()
+    options :: atm_time_series_store_content_update_options:record()
 }.
 
 -record(atm_time_series_store_container, {
@@ -147,37 +147,20 @@
     ) of
         ?ERROR_NOT_FOUND ->
             throw(?ERROR_NOT_FOUND);
-<<<<<<< HEAD
-        ?ERROR_BAD_VALUE_TSC_LAYOUT(MissingLayout) ->
-            throw(?ERROR_BAD_VALUE_TSC_LAYOUT(MissingLayout));
+        ?ERROR_TSC_MISSING_LAYOUT(MissingLayout) ->
+            throw(?ERROR_TSC_MISSING_LAYOUT(MissingLayout));
         {ok, Slice} ->
             SliceJson = tsc_structure:map(fun(_TimeSeriesName, _MetricName, Windows) ->
-                lists:map(fun({Timestamp, {_ValuesCount, ValuesSum}}) ->
+                lists:map(fun({Timestamp, Value}) ->
                     #{
                         <<"timestamp">> => Timestamp,
-                        <<"value">> => ValuesSum
+                        <<"value">> => case Value of
+                            {_ValuesCount, ValuesSum} -> ValuesSum;
+                            _ -> Value
+                        end
                     }
                 end, Windows)
             end, Slice),
-=======
-        {error, metric_not_found} ->
-            throw(?ERROR_NOT_FOUND);
-        {ok, WindowsPerFullMetricId} ->
-            Slice = maps:fold(fun({TimeSeriesId, MetricId}, Windows, Acc) ->
-                MetricsForCurrentTimeSeries = maps:get(TimeSeriesId, Acc, #{}),
-                Acc#{TimeSeriesId => MetricsForCurrentTimeSeries#{
-                    MetricId => lists:map(fun({Timestamp, Value}) ->
-                        #{
-                            <<"timestamp">> => Timestamp,
-                            <<"value">> => case Value of
-                                {_ValuesCount, ValuesSum} -> ValuesSum;
-                                _ -> Value
-                            end
-                        }
-                    end, Windows)
-                }}
-            end, #{}, WindowsPerFullMetricId),
->>>>>>> b35ac67c
 
             #atm_time_series_store_content_browse_result{
                 result = #atm_time_series_store_content_slice{slice = SliceJson}
@@ -298,7 +281,7 @@
     case datastore_time_series_collection:consume_measurements(?CTX, BackendId, ConsumeSpec) of
         ok ->
             ok;
-        ?ERROR_BAD_VALUE_TSC_LAYOUT(MissingLayout) ->
+        ?ERROR_TSC_MISSING_LAYOUT(MissingLayout) ->
             MissingConfig = maps:with(maps:keys(MissingLayout), InvolvedCollectionConfig),
             ok = datastore_time_series_collection:incorporate_config(?CTX, BackendId, MissingConfig),
             ok = datastore_time_series_collection:consume_measurements(?CTX, BackendId, ConsumeSpec)
