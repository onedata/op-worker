%%%-------------------------------------------------------------------
%%% @author Lukasz Opiola
%%% @copyright (C) 2022 ACK CYFRONET AGH
%%% This software is released under the MIT license
%%% cited in 'LICENSE.txt'.
%%% @end
%%%-------------------------------------------------------------------
%%% @doc
%%% Module that handles the lifecycle of a result stream, by processing
%%% incoming result stream reports and coordinating streaming conclusion.
%%% @end
%%%-------------------------------------------------------------------
-module(atm_openfaas_result_stream_handler).
-author("Lukasz Opiola").

-include("modules/automation/atm_execution.hrl").


%% API
-export([consume_report/3]).
-export([handle_reporting_error_if_related/2]).
-export([trigger_conclusion/2]).


% state related with a single activity feed server connection,
% holding information about the context of connected result streamer client
% specialization of the atm_openfaas_activity_feed_ws_handler:handler_state() type
-record(result_streamer_context, {
    workflow_execution_id :: atm_workflow_execution:id(),
    task_execution_id :: atm_task_execution:id(),
    result_streamer_id :: atm_openfaas_result_streamer_registry:result_streamer_id()
}).


%%%===================================================================
%%% API functions
%%%===================================================================

-spec consume_report(
    atm_openfaas_activity_feed_ws_handler:connection_ref(),
    atm_openfaas_activity_feed_ws_handler:handler_state(),
    atm_openfaas_result_streamer_report:record()
) -> atm_openfaas_activity_feed_ws_handler:handler_state().
consume_report(ConnRef, _HandlerState, #atm_openfaas_result_streamer_registration_report{
    workflow_execution_id = WorkflowExecutionId,
    task_execution_id = TaskExecutionId,
    result_streamer_id = ResultStreamerId
}) ->
    atm_openfaas_result_streamer_registry:register(
        WorkflowExecutionId, TaskExecutionId, ResultStreamerId, ConnRef
    ),
    #result_streamer_context{
        workflow_execution_id = WorkflowExecutionId,
        task_execution_id = TaskExecutionId,
        result_streamer_id = ResultStreamerId
    };
consume_report(ConnRef, HandlerState, #atm_openfaas_result_streamer_chunk_report{chunk = Chunk}) ->
    #result_streamer_context{
        workflow_execution_id = WorkflowExecutionId,
        task_execution_id = TaskExecutionId,
        result_streamer_id = ResultStreamerId
    } = HandlerState,
    case atm_openfaas_result_streamer_registry:has(WorkflowExecutionId, TaskExecutionId, ResultStreamerId, ConnRef) of
        false ->
            % reports that are late (after deregistration) or from a previous incarnation of the streamer are
            % ignored - such situation can only happen when there has been an anomaly and the stream will
            % anyway conclude with failure, so no special handling of this situation is required
            ok;
        true ->
            ok = workflow_engine:stream_task_data(WorkflowExecutionId, TaskExecutionId, {chunk, Chunk})
    end,
    HandlerState;
consume_report(ConnRef, HandlerState, #atm_openfaas_result_streamer_deregistration_report{}) ->
    #result_streamer_context{
        workflow_execution_id = WorkflowExecutionId,
        task_execution_id = TaskExecutionId,
        result_streamer_id = ResultStreamerId
    } = HandlerState,
    atm_openfaas_result_streamer_registry:deregister(
        WorkflowExecutionId, TaskExecutionId, ResultStreamerId, ConnRef
    ),
    HandlerState.


-spec handle_reporting_error_if_related(atm_openfaas_activity_feed_ws_handler:handler_state(), errors:error()) ->
    ok.
handle_reporting_error_if_related(#result_streamer_context{
    workflow_execution_id = WorkflowExecutionId,
    task_execution_id = TaskExecutionId
}, Error) ->
    ok = workflow_engine:stream_task_data(WorkflowExecutionId, TaskExecutionId, Error);
handle_reporting_error_if_related(_, _) ->
    ok.


-spec trigger_conclusion(atm_workflow_execution:id(), atm_task_execution:id()) -> ok.
trigger_conclusion(WorkflowExecutionId, TaskExecutionId) ->
    spawn(fun() ->
        StreamClosingResult = try
            conclude(WorkflowExecutionId, TaskExecutionId)
        catch Class:Reason:Stacktrace ->
            ?error_stacktrace(
                "Unexpected error while terminating task data stream for workflow execution ~s and task execution ~s~n"
                "Error was: ~w:~p",
                [WorkflowExecutionId, TaskExecutionId, Class, Reason],
                Stacktrace
            ),
            {failure, ?ERROR_INTERNAL_SERVER_ERROR}
        end,
        catch atm_openfaas_result_streamer_registry:clear(WorkflowExecutionId, TaskExecutionId),
<<<<<<< HEAD
        workflow_engine:report_task_data_streaming_concluded(WorkflowExecutionId, TaskExecutionId, StreamClosingResult)
    end).
=======
        workflow_engine:report_result_streaming_concluded(WorkflowExecutionId, TaskExecutionId, StreamClosingResult)
    end),
    ok.
>>>>>>> e4786bf6

%%%===================================================================
%%% Internal functions
%%%===================================================================

%% @private
-spec conclude(atm_workflow_execution:id(), atm_task_execution:id()) -> workflow_engine:stream_closing_result().
conclude(WorkflowExecutionId, TaskExecutionId) ->
    case atm_openfaas_result_streamer_registry:claim_conclusion_orchestration(WorkflowExecutionId, TaskExecutionId, self()) of
        no_streamers_ever_registered ->
            ?error(
                "Conclusion of result stream was triggered for workflow execution ~s and task execution ~s, "
                "but no streamers were ever registered",
                [WorkflowExecutionId, TaskExecutionId]
            ),
            {failure, ?ERROR_INTERNAL_SERVER_ERROR};
        all_streamers_deregistered ->
            success;
        {active_result_streamers, ConnRefs} ->
            FinalizationSignalJson = jsonable_record:to_json(
                #atm_openfaas_result_streamer_finalization_signal{},
                atm_openfaas_result_streamer_finalization_signal
            ),
            lists:foreach(fun(ConnRef) ->
                atm_openfaas_activity_feed_ws_connection:push_message(ConnRef, FinalizationSignalJson)
            end, ConnRefs),
            atm_openfaas_result_streamer_registry:await_deregistration_of_all_streamers()
    end.<|MERGE_RESOLUTION|>--- conflicted
+++ resolved
@@ -108,14 +108,9 @@
             {failure, ?ERROR_INTERNAL_SERVER_ERROR}
         end,
         catch atm_openfaas_result_streamer_registry:clear(WorkflowExecutionId, TaskExecutionId),
-<<<<<<< HEAD
         workflow_engine:report_task_data_streaming_concluded(WorkflowExecutionId, TaskExecutionId, StreamClosingResult)
-    end).
-=======
-        workflow_engine:report_result_streaming_concluded(WorkflowExecutionId, TaskExecutionId, StreamClosingResult)
-    end),
+    end)
     ok.
->>>>>>> e4786bf6
 
 %%%===================================================================
 %%% Internal functions
