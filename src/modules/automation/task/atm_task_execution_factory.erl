%%%-------------------------------------------------------------------
%%% @author Bartosz Walkowicz
%%% @copyright (C) 2021 ACK CYFRONET AGH
%%% This software is released under the MIT license
%%% cited in 'LICENSE.txt'.
%%% @end
%%%-------------------------------------------------------------------
%%% @doc
%%% This module handles creation of all documents associated with automation
%%% task execution (e.g. system audit log, task execution doc, etc.).
%%% If creation of any component fails then ones created before are deleted.
%%% @end
%%%-------------------------------------------------------------------
-module(atm_task_execution_factory).
-author("Bartosz Walkowicz").

-include("modules/automation/atm_execution.hrl").
-include_lib("ctool/include/errors.hrl").

%% API
-export([
    create_all/1, create/2,
    delete_all/1, delete/1
]).


-record(creation_args, {
    parallel_box_execution_creation_args :: atm_parallel_box_execution:creation_args(),
    task_schema :: atm_task_schema:record(),
    lambda_revision :: atm_lambda_revision:record()
}).
-type creation_args() :: #creation_args{}.

-record(execution_components, {
    executor = undefined :: undefined | atm_task_executor:record(),
    audit_log_store_id = undefined :: undefined | atm_store:id()
}).
-type execution_components() :: #execution_components{}.

-record(creation_ctx, {
    creation_args :: creation_args(),
    execution_components :: execution_components()
}).
-type creation_ctx() :: #creation_ctx{}.


%%%===================================================================
%%% API
%%%===================================================================


-spec create_all(atm_parallel_box_execution:creation_args()) ->
    [atm_task_execution:doc()] | no_return().
create_all(AtmParallelBoxExecutionCreationArgs = #atm_parallel_box_execution_creation_args{
    parallel_box_schema = #atm_parallel_box_schema{tasks = AtmTaskSchemas}
}) ->
    lists:foldl(fun(#atm_task_schema{id = AtmTaskSchemaId} = AtmTaskSchema, AtmTaskExecutionDocs) ->
        try
            [create(AtmParallelBoxExecutionCreationArgs, AtmTaskSchema) | AtmTaskExecutionDocs]
        catch Type:Reason:Stacktrace ->
            catch delete_all([Doc#document.key || Doc <- AtmTaskExecutionDocs]),

            Error = ?atm_examine_error(Type, Reason, Stacktrace),
            throw(?ERROR_ATM_TASK_EXECUTION_CREATION_FAILED(AtmTaskSchemaId, Error))
        end
    end, [], AtmTaskSchemas).


-spec create(atm_parallel_box_execution:creation_args(), atm_task_schema:record()) ->
    atm_task_execution:doc().
create(AtmParallelBoxExecutionCreationArgs, AtmTaskSchema) ->
    CreationCtx = create_execution_components(#creation_ctx{
        creation_args = #creation_args{
            parallel_box_execution_creation_args = AtmParallelBoxExecutionCreationArgs,
            task_schema = AtmTaskSchema,
            lambda_revision = get_lambda_revision(AtmTaskSchema, AtmParallelBoxExecutionCreationArgs)
        },
        execution_components = #execution_components{}
    }),

    try
        create_task_execution_doc(CreationCtx)
    catch Type:Reason:Stacktrace ->
        delete_execution_components(CreationCtx#creation_ctx.execution_components),
        throw(?atm_examine_error(Type, Reason, Stacktrace))
    end.


-spec delete_all([atm_task_execution:id()]) -> ok.
delete_all(AtmTaskExecutionIds) ->
    lists:foreach(fun delete/1, AtmTaskExecutionIds).


-spec delete(atm_task_execution:id()) -> ok.
delete(AtmTaskExecutionId) ->
    case atm_task_execution:get(AtmTaskExecutionId) of
        {ok, #document{value = #atm_task_execution{
            executor = Executor,
            system_audit_log_id = AtmSystemAuditLogId
        }}} ->
            delete_execution_components(#execution_components{
                executor = Executor,
                audit_log_store_id = AtmSystemAuditLogId
            }),
            atm_task_execution:delete(AtmTaskExecutionId);
        ?ERROR_NOT_FOUND ->
            ok
    end.


%%%===================================================================
%%% Internal functions
%%%===================================================================


%% @private
-spec get_lambda_revision(atm_task_schema:record(), atm_parallel_box_execution:creation_args()) ->
    atm_lambda_revision:record().
get_lambda_revision(
    #atm_task_schema{
        lambda_id = AtmLambdaId,
        lambda_revision_number = AtmLambdaRevisionNum
    },
    #atm_parallel_box_execution_creation_args{
        lane_execution_run_creation_args = #atm_lane_execution_run_creation_args{
            workflow_execution_doc = #document{value = #atm_workflow_execution{
                lambda_snapshot_registry = AtmLambdaSnapshotRegistry
            }}
        }
    }
) ->
    {ok, #document{value = AtmLambdaSnapshot}} = atm_lambda_snapshot:get(
        maps:get(AtmLambdaId, AtmLambdaSnapshotRegistry)
    ),
    atm_lambda_snapshot:get_revision(AtmLambdaRevisionNum, AtmLambdaSnapshot).


%% @private
-spec create_execution_components(creation_ctx()) -> creation_ctx() | no_return().
create_execution_components(CreationCtx) ->
    lists:foldl(fun(CreateExecutionComponentFun, NewCreationCtx) ->
        try
            CreateExecutionComponentFun(NewCreationCtx)
        catch Type:Reason:Stacktrace ->
            delete_execution_components(NewCreationCtx#creation_ctx.execution_components),
            throw(?atm_examine_error(Type, Reason, Stacktrace))
        end
    end, CreationCtx, [
        fun create_executor/1,
        fun create_audit_log/1
    ]).


%% @private
-spec create_executor(creation_ctx()) -> creation_ctx().
create_executor(CreationCtx = #creation_ctx{
    creation_args = #creation_args{
        parallel_box_execution_creation_args = #atm_parallel_box_execution_creation_args{
            lane_execution_run_creation_args = #atm_lane_execution_run_creation_args{
                workflow_execution_ctx = AtmWorkflowExecutionCtx,
                lane_index = AtmLaneIndex
            }
        },
        lambda_revision = AtmLambdaRevision,
        task_schema = AtmTaskSchema
    },
    execution_components = ExecutionComponents
}) ->
    AtmWorkflowExecutionId = atm_workflow_execution_ctx:get_workflow_execution_id(
        AtmWorkflowExecutionCtx
    ),
    CreationCtx#creation_ctx{execution_components = ExecutionComponents#execution_components{
        executor = atm_task_executor:create(
            AtmWorkflowExecutionId, AtmLaneIndex, AtmTaskSchema, AtmLambdaRevision
        )
    }}.


%% @private
-spec create_audit_log(creation_ctx()) -> creation_ctx().
create_audit_log(CreationCtx = #creation_ctx{
    creation_args = #creation_args{
        parallel_box_execution_creation_args = #atm_parallel_box_execution_creation_args{
            lane_execution_run_creation_args = #atm_lane_execution_run_creation_args{
                workflow_execution_ctx = AtmWorkflowExecutionCtx
            }
        }
    },
    execution_components = ExecutionComponents
}) ->
    AtmWorkflowExecutionAuth = atm_workflow_execution_ctx:get_auth(AtmWorkflowExecutionCtx),

    {ok, #document{key = AtmSystemAuditLogId}} = atm_store_api:create(
        AtmWorkflowExecutionAuth, undefined, #atm_store_schema{
            id = ?CURRENT_TASK_SYSTEM_AUDIT_LOG_STORE_SCHEMA_ID,
            name = ?CURRENT_TASK_SYSTEM_AUDIT_LOG_STORE_SCHEMA_ID,
            description = <<>>,
            type = audit_log,
            data_spec = #atm_data_spec{type = atm_object_type},
            requires_initial_value = false
        }
    ),

    CreationCtx#creation_ctx{execution_components = ExecutionComponents#execution_components{
        audit_log_store_id = AtmSystemAuditLogId
    }}.


%% @private
-spec delete_execution_components(execution_components()) -> ok.
delete_execution_components(ExecutionComponents = #execution_components{
    executor = Executor
}) when Executor /= undefined ->
    catch atm_task_executor:delete(Executor),

    delete_execution_components(ExecutionComponents#execution_components{
        executor = undefined
    });

delete_execution_components(ExecutionComponents = #execution_components{
    audit_log_store_id = AtmTaskAuditLogId
}) when AtmTaskAuditLogId /= undefined ->
    catch atm_store_api:delete(AtmTaskAuditLogId),

    delete_execution_components(ExecutionComponents#execution_components{
        audit_log_store_id = undefined
    });

delete_execution_components(_) ->
    ok.


%% @private
-spec create_task_execution_doc(creation_ctx()) -> atm_task_execution:doc().
create_task_execution_doc(#creation_ctx{
    creation_args = #creation_args{
        parallel_box_execution_creation_args = #atm_parallel_box_execution_creation_args{
            parallel_box_index = AtmParallelBoxIndex,
            lane_execution_run_creation_args = #atm_lane_execution_run_creation_args{
                workflow_execution_ctx = AtmWorkflowExecutionCtx,
                lane_index = AtmLaneIndex
            }
        },
        lambda_revision = AtmLambdaRevision,
        task_schema = #atm_task_schema{id = AtmTaskSchemaId} = AtmTaskSchema
    },
    execution_components = #execution_components{
        executor = Executor,
        audit_log_store_id = AtmTaskAuditLogId
    }
}) ->
    AtmWorkflowExecutionId = atm_workflow_execution_ctx:get_workflow_execution_id(
        AtmWorkflowExecutionCtx
    ),

    {ok, AtmTaskExecutionDoc} = atm_task_execution:create(#atm_task_execution{
        workflow_execution_id = AtmWorkflowExecutionId,
        lane_index = AtmLaneIndex,
        run_num = undefined,
        parallel_box_index = AtmParallelBoxIndex,

        schema_id = AtmTaskSchemaId,

<<<<<<< HEAD
        executor = Executor,
        argument_specs = build_argument_specs(AtmLambdaRevision, AtmTaskSchema),
        result_specs = build_result_specs(AtmLambdaRevision, AtmTaskSchema),
=======
        executor = atm_task_executor:build(AtmWorkflowExecutionCtx, AtmLaneIndex, AtmLambdaSnapshot),
        argument_specs = build_argument_specs(AtmLambdaSnapshot, AtmTaskSchema),
        result_specs = build_result_specs(AtmLambdaSnapshot, AtmTaskSchema),
>>>>>>> 4e5d507a

        system_audit_log_id = AtmTaskAuditLogId,

        status = ?PENDING_STATUS,

        items_in_processing = 0,
        items_processed = 0,
        items_failed = 0
    }),
    AtmTaskExecutionDoc.


%% @private
-spec build_argument_specs(atm_lambda_revision:record(), atm_task_schema:record()) ->
    [atm_task_execution_argument_spec:record()] | no_return().
build_argument_specs(
    #atm_lambda_revision{argument_specs = AtmLambdaArgSpecs},
    #atm_task_schema{argument_mappings = AtmTaskSchemaArgMappers}
) ->
    atm_task_execution_arguments:build_specs(AtmLambdaArgSpecs, AtmTaskSchemaArgMappers).


%% @private
-spec build_result_specs(atm_lambda_revision:record(), atm_task_schema:record()) ->
    [atm_task_execution_result_spec:record()] | no_return().
build_result_specs(
    #atm_lambda_revision{result_specs = AtmLambdaResultSpecs},
    #atm_task_schema{result_mappings = AtmTaskSchemaResultMappers}
) ->
    atm_task_execution_results:build_specs(AtmLambdaResultSpecs, AtmTaskSchemaResultMappers).<|MERGE_RESOLUTION|>--- conflicted
+++ resolved
@@ -166,12 +166,9 @@
     },
     execution_components = ExecutionComponents
 }) ->
-    AtmWorkflowExecutionId = atm_workflow_execution_ctx:get_workflow_execution_id(
-        AtmWorkflowExecutionCtx
-    ),
     CreationCtx#creation_ctx{execution_components = ExecutionComponents#execution_components{
         executor = atm_task_executor:create(
-            AtmWorkflowExecutionId, AtmLaneIndex, AtmTaskSchema, AtmLambdaRevision
+            AtmWorkflowExecutionCtx, AtmLaneIndex, AtmTaskSchema, AtmLambdaRevision
         )
     }}.
 
@@ -261,15 +258,9 @@
 
         schema_id = AtmTaskSchemaId,
 
-<<<<<<< HEAD
         executor = Executor,
         argument_specs = build_argument_specs(AtmLambdaRevision, AtmTaskSchema),
         result_specs = build_result_specs(AtmLambdaRevision, AtmTaskSchema),
-=======
-        executor = atm_task_executor:build(AtmWorkflowExecutionCtx, AtmLaneIndex, AtmLambdaSnapshot),
-        argument_specs = build_argument_specs(AtmLambdaSnapshot, AtmTaskSchema),
-        result_specs = build_result_specs(AtmLambdaSnapshot, AtmTaskSchema),
->>>>>>> 4e5d507a
 
         system_audit_log_id = AtmTaskAuditLogId,
 
