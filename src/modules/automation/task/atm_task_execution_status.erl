--- conflicted
+++ resolved
@@ -9,37 +9,6 @@
 %%% This module contains functions that handle atm task execution status
 %%% transitions according (with some exceptions described below) to following
 %%% state machine:
-<<<<<<< HEAD
-%%%                                           |
-%%%           resuming execution              v
-%%%     ------------------------------> +-----------+
-%%%   /                                 |  PENDING  |
-%%%  |              ------------------- +-----------+
-%%%  |            /                           |
-%%%  |   task execution stopped               |
-%%%  |      with no item ever            first item
-%%%  |     scheduled to process      scheduled to process
-%%%  |           |                   /
-%%%  |           |                  |                                              ____
-%%%  |           |                  v                                            /      \ overriding ^stopping
-%%%  |           |            +----------+       ^stopping           +------------+     /       reason
-%%%  |           |            |  ACTIVE  | ------------------------> |  STOPPING  | <--
-%%%  |           |            +----------+                           +------------+
-%%%  |           |                  |                                       |
-%%%  |           |        task execution stopped                            |
-%%%  |           |            with all items           task execution stopped due to ^stopping reason
-%%%  |           |               processed            /            /                \               \
-%%%  |           |           /              \       1*            /                  \               4*
-%%%  |           |      successfully       else     |            2*                  3*               \
-%%%  |           |           |               |      |            |                    |                |
-%%%  |           v           v               v      v            v                    v                v
-%%%  |     +-----------+   +----------+     +--------+   +-------------+    2*    +--------+    4*    +-----------+
-%%%  |     |  SKIPPED  |   | FINISHED |     | FAILED |   | INTERRUPTED | <------- | PAUSED | -------> | CANCELLED |
-%%%  |     +-----------+   +----------+     +--------+   +-------------+          +--------+          +-----------+
-%%%  |           |                                              |                      |
-%%%   \          |                                              |                     /
-%%%     ---------o----------------------------------------------o--------------------
-=======
 %%%                                         |
 %%%                                         v
 %%%    ------------------------------ +-----------+ <---- no item ever scheduled
@@ -76,7 +45,6 @@
 %%% |                                                 ^                                           ^                  |
 %%%  \                                               /                                             \                /
 %%%    ---------------------------------------------                                                 --------------
->>>>>>> 559e2f66
 %%%
 %%% Task transition to STOPPING status when execution is halted and not all items were processed.
 %%% It is necessary as results for already scheduled ones must be awaited even if no more items are scheduled.
@@ -105,17 +73,11 @@
     handle_items_withdrawn/2,
     handle_items_failed/2,
 
-<<<<<<< HEAD
-    handle_stopping/2,
-    handle_stopped/1,
-    handle_resume/1
-=======
     handle_stopping/3,
     handle_stopped/1,
 
     handle_resuming/2,
     handle_resumed/1
->>>>>>> 559e2f66
 ]).
 
 
@@ -127,13 +89,10 @@
 -spec is_transition_allowed(atm_task_execution:status(), atm_task_execution:status()) ->
     boolean().
 is_transition_allowed(?PENDING_STATUS, ?SKIPPED_STATUS) -> true;
-<<<<<<< HEAD
-=======
 is_transition_allowed(?PENDING_STATUS, ?INTERRUPTED_STATUS) -> true;
 is_transition_allowed(?PENDING_STATUS, ?PAUSED_STATUS) -> true;
 is_transition_allowed(?PENDING_STATUS, ?CANCELLED_STATUS) -> true;
 is_transition_allowed(?PENDING_STATUS, ?ACTIVE_STATUS) -> true;
->>>>>>> 559e2f66
 
 is_transition_allowed(?ACTIVE_STATUS, ?FINISHED_STATUS) -> true;
 is_transition_allowed(?ACTIVE_STATUS, ?FAILED_STATUS) -> true;
@@ -145,12 +104,6 @@
 
 is_transition_allowed(?PAUSED_STATUS, ?INTERRUPTED_STATUS) -> true;
 is_transition_allowed(?PAUSED_STATUS, ?CANCELLED_STATUS) -> true;
-<<<<<<< HEAD
-
-is_transition_allowed(?SKIPPED_STATUS, ?PENDING_STATUS) -> true;
-is_transition_allowed(?INTERRUPTED_STATUS, ?PENDING_STATUS) -> true;
-is_transition_allowed(?PAUSED_STATUS, ?PENDING_STATUS) -> true;
-=======
 % Transition possible in case of race between resuming interrupted task and pausing it
 % (normally task should first transition to RESUMING status and only then to PAUSED)
 is_transition_allowed(?INTERRUPTED_STATUS, ?PAUSED_STATUS) -> true;
@@ -164,16 +117,12 @@
 is_transition_allowed(?RESUMING_STATUS, ?CANCELLED_STATUS) -> true;
 is_transition_allowed(?RESUMING_STATUS, ?PENDING_STATUS) -> true;
 is_transition_allowed(?RESUMING_STATUS, ?ACTIVE_STATUS) -> true;
->>>>>>> 559e2f66
 
 is_transition_allowed(_, _) -> false.
 
 
 -spec is_running(atm_task_execution:status()) -> boolean().
-<<<<<<< HEAD
-=======
 is_running(?RESUMING_STATUS) -> true;
->>>>>>> 559e2f66
 is_running(?PENDING_STATUS) -> true;
 is_running(?ACTIVE_STATUS) -> true;
 is_running(?STOPPING_STATUS) -> true;
@@ -204,9 +153,6 @@
         (#atm_task_execution{status = ?STOPPING_STATUS}) ->
             {error, task_already_stopping};
 
-<<<<<<< HEAD
-        (_) ->
-=======
         (#atm_task_execution{status = Status}) when
             Status =:= ?SKIPPED_STATUS;
             Status =:= ?INTERRUPTED_STATUS;
@@ -215,7 +161,6 @@
             Status =:= ?FAILED_STATUS;
             Status =:= ?CANCELLED_STATUS
         ->
->>>>>>> 559e2f66
             {error, task_already_stopped}
     end).
 
@@ -269,15 +214,6 @@
 
 -spec handle_stopping(
     atm_task_execution:id(),
-<<<<<<< HEAD
-    atm_task_execution:stopping_reason()
-) ->
-    {ok, atm_task_execution:doc()} | {error, task_already_stopping} | {error, task_already_stopped}.
-handle_stopping(AtmTaskExecutionId, Reason) ->
-    apply_diff(AtmTaskExecutionId, fun
-        (AtmTaskExecution = #atm_task_execution{status = ?PENDING_STATUS}) ->
-            {ok, AtmTaskExecution#atm_task_execution{status = ?SKIPPED_STATUS}};
-=======
     atm_task_execution:stopping_reason(),
     atm_workflow_execution:incarnation()
 ) ->
@@ -292,17 +228,12 @@
                 status = infer_stopped_status(Reason),
                 stopping_incarnation = CurrentIncarnation
             }};
->>>>>>> 559e2f66
 
         (AtmTaskExecution = #atm_task_execution{status = ?ACTIVE_STATUS}) ->
             {ok, AtmTaskExecution#atm_task_execution{
                 status = ?STOPPING_STATUS,
-<<<<<<< HEAD
-                stopping_reason = Reason
-=======
                 stopping_reason = Reason,
                 stopping_incarnation = CurrentIncarnation
->>>>>>> 559e2f66
             }};
 
         (AtmTaskExecution = #atm_task_execution{
@@ -314,21 +245,6 @@
                 false -> {error, task_already_stopping}
             end;
 
-<<<<<<< HEAD
-        (AtmTaskExecution = #atm_task_execution{status = ?PAUSED_STATUS}) when Reason =:= interrupt ->
-            {ok, AtmTaskExecution#atm_task_execution{
-                status = ?INTERRUPTED_STATUS,
-                stopping_reason = Reason
-            }};
-
-        (AtmTaskExecution = #atm_task_execution{status = ?PAUSED_STATUS}) when Reason =:= cancel ->
-            {ok, AtmTaskExecution#atm_task_execution{
-                status = ?CANCELLED_STATUS,
-                stopping_reason = Reason
-            }};
-
-        (_) ->
-=======
         (AtmTaskExecution = #atm_task_execution{status = ?PAUSED_STATUS}) when
             Reason =:= cancel;
             Reason =:= interrupt
@@ -362,7 +278,6 @@
             Status =:= ?FAILED_STATUS;
             Status =:= ?CANCELLED_STATUS
         ->
->>>>>>> 559e2f66
             {error, task_already_stopped}
     end).
 
@@ -374,12 +289,6 @@
         (AtmTaskExecution = #atm_task_execution{status = ?PENDING_STATUS}) ->
             {ok, AtmTaskExecution#atm_task_execution{status = ?SKIPPED_STATUS}};
 
-<<<<<<< HEAD
-        (AtmTaskExecution = #atm_task_execution{status = ?ACTIVE_STATUS, items_failed = 0}) ->
-            {ok, AtmTaskExecution#atm_task_execution{status = ?FINISHED_STATUS}};
-
-        (AtmTaskExecution = #atm_task_execution{status = ?ACTIVE_STATUS}) ->
-=======
         (AtmTaskExecution = #atm_task_execution{
             status = ?ACTIVE_STATUS,
             items_in_processing = 0,
@@ -391,7 +300,6 @@
             status = ?ACTIVE_STATUS,
             items_in_processing = 0
         }) ->
->>>>>>> 559e2f66
             % All jobs were executed but some must have failed
             {ok, AtmTaskExecution#atm_task_execution{status = ?FAILED_STATUS}};
 
@@ -408,24 +316,12 @@
             UpdatedFailedItems = ItemsFailed + ItemsInProcessing,
 
             {ok, AtmTaskExecution#atm_task_execution{
-<<<<<<< HEAD
-                status = case StoppingReason of
-                    pause -> ?PAUSED_STATUS;
-                    interrupt -> ?INTERRUPTED_STATUS;
-                    failure -> ?FAILED_STATUS;
-                    cancel -> ?CANCELLED_STATUS
-                end,
-=======
                 status = infer_stopped_status(StoppingReason),
->>>>>>> 559e2f66
                 items_in_processing = 0,
                 items_processed = UpdatedProcessedItems,
                 items_failed = UpdatedFailedItems
             }};
 
-<<<<<<< HEAD
-        (_) ->
-=======
         (#atm_task_execution{status = Status}) when
             Status =:= ?SKIPPED_STATUS;
             Status =:= ?INTERRUPTED_STATUS;
@@ -434,24 +330,10 @@
             Status =:= ?FAILED_STATUS;
             Status =:= ?CANCELLED_STATUS
         ->
->>>>>>> 559e2f66
             {error, task_already_stopped}
     end).
 
 
-<<<<<<< HEAD
--spec handle_resume(atm_task_execution:id()) ->
-    {ok, atm_task_execution:doc()} | {error, task_already_stopped}.
-handle_resume(AtmTaskExecutionId) ->
-    apply_diff(AtmTaskExecutionId, fun
-        (AtmTaskExecution = #atm_task_execution{status = Status}) when
-            Status =:= ?SKIPPED_STATUS;
-            Status =:= ?INTERRUPTED_STATUS;
-            Status =:= ?PAUSED_STATUS
-        ->
-            {ok, AtmTaskExecution#atm_task_execution{
-                status = ?PENDING_STATUS,
-=======
 -spec handle_resuming(atm_task_execution:id(), atm_workflow_execution:incarnation()) ->
     {ok, atm_task_execution:doc()} | {error, task_already_stopped}.
 handle_resuming(AtmTaskExecutionId, CurrentIncarnation) ->
@@ -467,13 +349,10 @@
         ->
             {ok, AtmTaskExecution#atm_task_execution{
                 status = ?RESUMING_STATUS,
->>>>>>> 559e2f66
                 stopping_reason = undefined
             }};
 
         (#atm_task_execution{status = Status}) when
-<<<<<<< HEAD
-=======
             Status =:= ?SKIPPED_STATUS;
             Status =:= ?INTERRUPTED_STATUS;
             Status =:= ?PAUSED_STATUS;
@@ -504,7 +383,6 @@
             Status =:= ?SKIPPED_STATUS;
             Status =:= ?INTERRUPTED_STATUS;
             Status =:= ?PAUSED_STATUS;
->>>>>>> 559e2f66
             Status =:= ?FINISHED_STATUS;
             Status =:= ?FAILED_STATUS;
             Status =:= ?CANCELLED_STATUS
@@ -519,8 +397,6 @@
 
 
 %% @private
-<<<<<<< HEAD
-=======
 -spec infer_stopped_status(atm_task_execution:stopping_reason()) -> atm_task_execution:status().
 infer_stopped_status(pause) -> ?PAUSED_STATUS;
 infer_stopped_status(interrupt) -> ?INTERRUPTED_STATUS;
@@ -529,7 +405,6 @@
 
 
 %% @private
->>>>>>> 559e2f66
 -spec should_overwrite_stopping_reason(
     atm_task_execution:stopping_reason(),
     atm_task_execution:stopping_reason()
