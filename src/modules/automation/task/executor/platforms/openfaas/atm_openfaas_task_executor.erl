%%%-------------------------------------------------------------------
%%% @author Bartosz Walkowicz
%%% @copyright (C) 2021 ACK CYFRONET AGH
%%% This software is released under the MIT license
%%% cited in 'LICENSE.txt'.
%%% @end
%%%-------------------------------------------------------------------
%%% @doc
%%% This module implements `atm_task_executor` functionality for `openfaas`
%%% lambda operation engine.
%%% @end
%%%-------------------------------------------------------------------
-module(atm_openfaas_task_executor).
-author("Bartosz Walkowicz").

-behaviour(atm_task_executor).
-behaviour(persistent_record).

-include("http/gui_paths.hrl").
-include("modules/automation/atm_execution.hrl").
-include_lib("ctool/include/aai/aai.hrl").
-include_lib("ctool/include/http/codes.hrl").
-include_lib("ctool/include/http/headers.hrl").
-include_lib("ctool/include/logging.hrl").


%% API
-export([get_pod_status_registry_id/1]).

%% atm_task_executor callbacks
-export([
    create/4,
    initiate/2,
    abort/2,
    teardown/2,
    delete/1,
    is_in_readonly_mode/1,
    run/3
]).

%% persistent_record callbacks
-export([version/0, db_encode/2, db_decode/2]).


-record(atm_openfaas_task_executor, {
    function_name :: function_name(),
    operation_spec :: atm_openfaas_operation_spec:record(),
    pod_status_registry_id :: atm_openfaas_function_pod_status_registry:id()
}).
-type record() :: #atm_openfaas_task_executor{}.

-record(initiation_ctx, {
    task_executor_initiation_ctx :: atm_task_executor:initiation_ctx(),
    resource_spec :: atm_resource_spec:record(),
    openfaas_config :: atm_openfaas_config:record(),
    executor :: record()
}).
-type initiation_ctx() :: #initiation_ctx{}.

-export_type([record/0]).


% function name submitted to OpenFaaS, used also as function's unique identifier
-type function_name() :: binary().
-export_type([function_name/0]).


-define(AWAIT_READINESS_RETRIES, 300).
-define(AWAIT_READINESS_INTERVAL_SEC, 1).


%%%===================================================================
%%% API
%%%===================================================================


-spec get_pod_status_registry_id(record()) -> atm_openfaas_function_pod_status_registry:id().
get_pod_status_registry_id(#atm_openfaas_task_executor{pod_status_registry_id = PodStatusRegistryId}) ->
    PodStatusRegistryId.


%%%===================================================================
%%% atm_task_executor callbacks
%%%===================================================================


-spec create(
    atm_workflow_execution_ctx:record(),
    atm_lane_execution:index(),
    atm_task_schema:record(),
    atm_lambda_revision:record()
) ->
    record() | no_return().
create(AtmWorkflowExecutionCtx, _AtmLaneIndex, _AtmTaskSchema, AtmLambdaRevision) ->
    atm_openfaas_monitor:assert_openfaas_healthy(),

    FunctionName = build_function_name(AtmWorkflowExecutionCtx, AtmLambdaRevision),
    {ok, PodStatusRegistryId} = atm_openfaas_function_pod_status_registry:create_for_function(FunctionName),

    #atm_openfaas_task_executor{
        function_name = FunctionName,
        operation_spec = AtmLambdaRevision#atm_lambda_revision.operation_spec,
        pod_status_registry_id = PodStatusRegistryId
    }.


-spec initiate(atm_task_executor:initiation_ctx(), record()) ->
    workflow_engine:task_spec() | no_return().
initiate(AtmTaskExecutorInitiationCtx = #atm_task_executor_initiation_ctx{
    task_schema = AtmTaskSchema,
    lambda_revision = AtmLambdaRevision,
    uncorrelated_results = AtmTaskExecutionUncorrelatedResultNames
}, AtmTaskExecutor) ->
    InitiationCtx = #initiation_ctx{
        task_executor_initiation_ctx = AtmTaskExecutorInitiationCtx,
        resource_spec = select_resource_spec(AtmTaskSchema, AtmLambdaRevision),
        openfaas_config = atm_openfaas_config:get(),
        executor = AtmTaskExecutor
    },
    case is_function_registered(InitiationCtx) of
        true -> ok;
        false -> register_function(InitiationCtx)
    end,
    await_function_readiness(InitiationCtx),

    #{
        type => async,
        data_stream_enabled => not lists_utils:is_empty(AtmTaskExecutionUncorrelatedResultNames)
    }.


-spec abort(atm_workflow_execution_ctx:record(), record()) -> ok | no_return().
abort(AtmWorkflowExecutionCtx, AtmTaskExecutor) ->
    remove_function(AtmWorkflowExecutionCtx, AtmTaskExecutor).


-spec teardown(atm_workflow_execution_ctx:record(), record()) -> ok | no_return().
teardown(AtmWorkflowExecutionCtx, AtmTaskExecutor) ->
    remove_function(AtmWorkflowExecutionCtx, AtmTaskExecutor).


-spec delete(record()) -> ok | no_return().
delete(#atm_openfaas_task_executor{
    pod_status_registry_id = PodStatusRegistryId
}) ->
    ok = atm_openfaas_function_pod_status_registry:delete(PodStatusRegistryId).


-spec is_in_readonly_mode(record()) -> boolean().
is_in_readonly_mode(#atm_openfaas_task_executor{operation_spec = #atm_openfaas_operation_spec{
    docker_execution_options = #atm_docker_execution_options{readonly = Readonly}
}}) ->
    Readonly.


-spec run(atm_run_job_batch_ctx:record(), atm_task_executor:lambda_input(), record()) ->
    ok | no_return().
run(AtmRunJobBatchCtx, LambdaInput, AtmTaskExecutor) ->
    schedule_function_execution(AtmRunJobBatchCtx, LambdaInput, AtmTaskExecutor).


%%%===================================================================
%%% persistent_record callbacks
%%%===================================================================


-spec version() -> persistent_record:record_version().
version() ->
    1.


-spec db_encode(record(), persistent_record:nested_record_encoder()) ->
    json_utils:json_term().
db_encode(#atm_openfaas_task_executor{
    function_name = FunctionName,
    operation_spec = OperationSpec,
    pod_status_registry_id = PodStatusRegistryId
}, NestedRecordEncoder) ->
    #{
        <<"functionName">> => FunctionName,
        <<"operationSpec">> => NestedRecordEncoder(OperationSpec, atm_openfaas_operation_spec),
        <<"podStatusRegistryId">> => PodStatusRegistryId
    }.


-spec db_decode(json_utils:json_term(), persistent_record:nested_record_decoder()) ->
    record().
db_decode(#{
    <<"functionName">> := FunctionName,
    <<"operationSpec">> := OperationSpecJson
} = RecordJson, NestedRecordDecoder) ->
    #atm_openfaas_task_executor{
        function_name = FunctionName,
        operation_spec = NestedRecordDecoder(OperationSpecJson, atm_openfaas_operation_spec),
        pod_status_registry_id = maps:get(<<"podStatusRegistryId">>, RecordJson, <<"unknown">>)
    }.


%%%===================================================================
%%% Internal functions
%%%===================================================================


%% @private
-spec select_resource_spec(atm_task_schema:record(), atm_lambda_revision:record()) ->
    atm_resource_spec:record().
select_resource_spec(#atm_task_schema{resource_spec_override = undefined}, AtmLambdaRevision) ->
    AtmLambdaRevision#atm_lambda_revision.resource_spec;
select_resource_spec(#atm_task_schema{resource_spec_override = ResourceSpec}, _AtmLambdaRevision) ->
    ResourceSpec.


%%--------------------------------------------------------------------
%% @private
%% @doc
%% Build name for function under which it will be registered in OpenFaaS service.
%% To be accepted the name must consist of lower case alphanumeric characters
%% or '-', start with an alphabetic character, and end with an alphanumeric
%% character (e.g. 'my-name',  or 'abc-123', regex used for validation by
%% OpenFaaS service is '[a-z]([-a-z0-9]{0,61}[a-z0-9])?').
%% @end
%%--------------------------------------------------------------------
-spec build_function_name(atm_workflow_execution_ctx:record(), atm_lambda_revision:record()) ->
    binary().
build_function_name(AtmWorkflowExecutionCtx, #atm_lambda_revision{name = AtmLambdaRevisionName}) ->
    AtmWorkflowExecutionId = atm_workflow_execution_ctx:get_workflow_execution_id(
        AtmWorkflowExecutionCtx
    ),
    % NOTE: end name with '-l' (for lambda) as a function name end marker.
    % It is used by openfaas-pod-monitor when inferring function name from pod name
    % (k8s adds its own suffix when generating pod name).
    Name = str_utils:format_bin("w~s-s~s-~s-l", [
<<<<<<< HEAD
        binary:part(AtmWorkflowExecutionId, 0, min(size(AtmWorkflowExecutionId), 10)),
=======
        binary:part(AtmWorkflowExecutionId, 0, 10),
>>>>>>> d1813919
        % Generate random substring to ensure functions registered in OpenFaaS
        % are unique for each task despite e.g. using the same lambda
        str_utils:rand_hex(5),
        binary:part(AtmLambdaRevisionName, 0, min(size(AtmLambdaRevisionName), 37))
    ]),
    << <<(sanitize_character(Char))/integer>> || <<Char>> <= Name>>.


%% @private
-spec sanitize_character(integer()) -> integer().
sanitize_character(Char) when Char >= $a, Char =< $z -> Char;
sanitize_character(Char) when Char >= $A, Char =< $Z -> Char + 32;
sanitize_character(Char) when Char >= $0, Char =< $9 -> Char;
sanitize_character(_) -> $-.


%% @private
-spec is_function_registered(initiation_ctx()) -> boolean() | no_return().
is_function_registered(#initiation_ctx{
    openfaas_config = OpenfaasConfig,
    executor = #atm_openfaas_task_executor{function_name = FunctionName}
}) ->
    Endpoint = atm_openfaas_config:get_endpoint(
        OpenfaasConfig, <<"/system/function/", FunctionName/binary>>
    ),
    Headers = atm_openfaas_config:get_basic_auth_header(OpenfaasConfig),

    case http_client:get(Endpoint, Headers) of
        {ok, ?HTTP_200_OK, _RespHeaders, _RespBody} ->
            true;
        {ok, ?HTTP_404_NOT_FOUND, _RespHeaders, _RespBody} ->
            false;
        {ok, ?HTTP_500_INTERNAL_SERVER_ERROR, _RespHeaders, ErrorReason} ->
            throw(?ERROR_ATM_OPENFAAS_QUERY_FAILED(ErrorReason));
        _ ->
            throw(?ERROR_ATM_OPENFAAS_QUERY_FAILED)
    end.


%% @private
-spec register_function(initiation_ctx()) -> ok | no_return().
register_function(#initiation_ctx{openfaas_config = OpenfaasConfig} = InitiationCtx) ->
    log_function_registering(InitiationCtx),

    Endpoint = atm_openfaas_config:get_endpoint(OpenfaasConfig, <<"/system/functions">>),
    AuthHeaders = atm_openfaas_config:get_basic_auth_header(OpenfaasConfig),
    Payload = json_utils:encode(prepare_function_definition(InitiationCtx)),

    case http_client:post(Endpoint, AuthHeaders, Payload) of
        {ok, ?HTTP_202_ACCEPTED, _RespHeaders, _RespBody} ->
            log_function_registered(InitiationCtx);
        {ok, ?HTTP_400_BAD_REQUEST, _RespHeaders, ErrorReason} ->
            throw(?ERROR_ATM_OPENFAAS_QUERY_FAILED(ErrorReason));
        {ok, ?HTTP_500_INTERNAL_SERVER_ERROR, _RespHeaders, ErrorReason} ->
            % Possible race with other task registering function
            % (Openfaas returns 500 if function already exists)
            case is_function_registered(InitiationCtx) of
                true -> ok;
                false -> throw(?ERROR_ATM_OPENFAAS_QUERY_FAILED(ErrorReason))
            end;
        _ ->
            throw(?ERROR_ATM_OPENFAAS_QUERY_FAILED)
    end.


%% @private
-spec log_function_registering(initiation_ctx()) -> ok.
log_function_registering(#initiation_ctx{
    task_executor_initiation_ctx = #atm_task_executor_initiation_ctx{
        workflow_execution_ctx = AtmWorkflowExecutionCtx
    },
    executor = #atm_openfaas_task_executor{
        function_name = FunctionName,
        operation_spec = #atm_openfaas_operation_spec{docker_image = DockerImage}
    }
}) ->
    AtmWorkflowExecutionLogger = atm_workflow_execution_ctx:get_logger(AtmWorkflowExecutionCtx),
    atm_workflow_execution_logger:workflow_info(
        "Registering docker '~ts' as function '~ts' in OpenFaaS.", [DockerImage, FunctionName],
        AtmWorkflowExecutionLogger
    ).


%% @private
-spec log_function_registered(initiation_ctx()) -> ok.
log_function_registered(#initiation_ctx{
    task_executor_initiation_ctx = #atm_task_executor_initiation_ctx{
        workflow_execution_ctx = AtmWorkflowExecutionCtx
    },
    executor = #atm_openfaas_task_executor{function_name = FunctionName}
}) ->
    AtmWorkflowExecutionLogger = atm_workflow_execution_ctx:get_logger(AtmWorkflowExecutionCtx),
    atm_workflow_execution_logger:workflow_info(
        "Function '~ts' registered in OpenFaaS.", [FunctionName], AtmWorkflowExecutionLogger
    ).


%% @private
-spec prepare_function_definition(initiation_ctx()) -> json_utils:json_map().
prepare_function_definition(InitiationCtx = #initiation_ctx{
    openfaas_config = OpenfaasConfig,
    executor = #atm_openfaas_task_executor{
        function_name = FunctionName,
        operation_spec = #atm_openfaas_operation_spec{docker_image = DockerImage}
    }
}) ->
    BaseDefinition = #{
        <<"service">> => FunctionName,
        <<"image">> => DockerImage,
        <<"namespace">> => atm_openfaas_config:get_function_namespace(OpenfaasConfig)
    },
    FullDefinition1 = add_default_properties(BaseDefinition),
    FullDefinition2 = add_resources_properties(FullDefinition1, InitiationCtx),
    FullDefinition3 = add_function_ctx_annotations(FullDefinition2, InitiationCtx),
    FullDefinition4 = add_data_stream_annotations_if_required(FullDefinition3, InitiationCtx),
    add_oneclient_annotations_if_required(FullDefinition4, InitiationCtx).


%% @private
-spec add_default_properties(json_utils:json_map()) -> json_utils:json_map().
add_default_properties(FunctionDefinition) ->
    lists:foldl(fun({Property, EnvVar}, Acc) ->
        case op_worker:get_env(EnvVar, undefined) of
            undefined ->
                Acc;
            Array when is_list(Array) ->
                Acc#{Property => lists:map(fun str_utils:to_binary/1, Array)};
            Map when is_map(Map) ->
                Acc#{Property => lists:foldl(fun({Key, Value}, Values) ->
                    Values#{str_utils:to_binary(Key) => str_utils:to_binary(Value)}
                end, #{}, maps:to_list(Map))};
            Value ->
                Acc#{Property => str_utils:to_binary(Value)}
        end
    end, FunctionDefinition, [
        {<<"envVars">>, openfaas_function_env},
        {<<"constraints">>, openfaas_function_constraints},
        {<<"labels">>, openfaas_function_labels},
        {<<"annotations">>, openfaas_function_annotations}
    ]).


%% @private
-spec add_resources_properties(json_utils:json_map(), initiation_ctx()) ->
    json_utils:json_map().
add_resources_properties(FunctionDefinition, #initiation_ctx{resource_spec = #atm_resource_spec{
    cpu_requested = CpuRequested,
    cpu_limit = CpuLimit,
    memory_requested = MemoryRequested,
    memory_limit = MemoryLimit,
    ephemeral_storage_requested = EphemeralStorageRequested,
    ephemeral_storage_limit = EphemeralStorageLimit
}}) ->
    Requests = #{
        <<"cpu">> => str_utils:to_binary(CpuRequested),
        <<"memory">> => str_utils:to_binary(MemoryRequested)
    },

    Limits1 = maps_utils:put_if_defined(#{}, <<"cpu">>, encode_if_defined(CpuLimit)),
    Limits2 = maps_utils:put_if_defined(Limits1, <<"memory">>, encode_if_defined(MemoryLimit)),

    EphemeralStorageAnnotations = maps_utils:put_if_defined(
        #{<<"function.openfaas.onedata.org/ephemeral_storage_requested">> => str_utils:to_binary(
            EphemeralStorageRequested
        )},
        <<"function.openfaas.onedata.org/ephemeral_storage_limit">>,
        encode_if_defined(EphemeralStorageLimit)
    ),

    insert_function_annotations(
        FunctionDefinition#{<<"requests">> => Requests, <<"limits">> => Limits2},
        EphemeralStorageAnnotations
    ).


%% @private
-spec encode_if_defined(undefined | term()) -> undefined | binary().
encode_if_defined(undefined) -> undefined;
encode_if_defined(Value) -> str_utils:to_binary(Value).


%% @private
-spec add_function_ctx_annotations(json_utils:json_map(), initiation_ctx()) ->
    json_utils:json_map().
add_function_ctx_annotations(FunctionDefinition, #initiation_ctx{
    task_executor_initiation_ctx = #atm_task_executor_initiation_ctx{
        workflow_execution_ctx = AtmWorkflowExecutionCtx,
        task_execution_id = AtmTaskExecutionId
    },
    executor = #atm_openfaas_task_executor{function_name = FunctionName}
}) ->
    AtmWorkflowExecutionId = atm_workflow_execution_ctx:get_workflow_execution_id(
        AtmWorkflowExecutionCtx
    ),
    insert_function_annotations(FunctionDefinition, #{
        <<"function.openfaas.onedata.org/workflow_execution_id">> => AtmWorkflowExecutionId,
        <<"function.openfaas.onedata.org/task_execution_id">> => AtmTaskExecutionId,
        <<"function.openfaas.onedata.org/name">> => FunctionName
    }).


%% @private
-spec add_data_stream_annotations_if_required(json_utils:json_map(), initiation_ctx()) ->
    json_utils:json_map().
add_data_stream_annotations_if_required(FunctionDefinition, #initiation_ctx{
    task_executor_initiation_ctx = #atm_task_executor_initiation_ctx{
        uncorrelated_results = []
    }
}) ->
    FunctionDefinition;

add_data_stream_annotations_if_required(FunctionDefinition, #initiation_ctx{
    openfaas_config = OpenfaasConfig,
    task_executor_initiation_ctx = #atm_task_executor_initiation_ctx{
        uncorrelated_results = AtmTaskExecutionUncorrelatedResultNames
    }
}) ->
    Endpoint = oneprovider:build_url(wss, string:replace(
        ?OPENFAAS_ACTIVITY_FEED_WS_COWBOY_ROUTE, ":client_type", "result_streamer"
    )),
    ActivityFeedSecret = atm_openfaas_config:get_activity_feed_secret(OpenfaasConfig),

    insert_function_annotations(FunctionDefinition, #{
        <<"resultstream.openfaas.onedata.org/inject">> => <<"enabled">>,
        <<"resultstream.openfaas.onedata.org/result_names">> => str_utils:join_binary(
            AtmTaskExecutionUncorrelatedResultNames, <<",">>
        ),
        <<"resultstream.openfaas.onedata.org/secret">> => ActivityFeedSecret,
        <<"resultstream.openfaas.onedata.org/server_websocket_endpoint">> => Endpoint
    }).


%% @private
-spec add_oneclient_annotations_if_required(json_utils:json_map(), initiation_ctx()) ->
    json_utils:json_map().
add_oneclient_annotations_if_required(FunctionDefinition, #initiation_ctx{
    executor = #atm_openfaas_task_executor{operation_spec = #atm_openfaas_operation_spec{
        docker_execution_options = #atm_docker_execution_options{mount_oneclient = false}
    }}}
) ->
    FunctionDefinition;

add_oneclient_annotations_if_required(FunctionDefinition, #initiation_ctx{
    openfaas_config = OpenfaasConfig,
    task_executor_initiation_ctx = #atm_task_executor_initiation_ctx{
        workflow_execution_ctx = AtmWorkflowExecutionCtx
    },
    executor = AtmTaskExecutor = #atm_openfaas_task_executor{
        operation_spec = #atm_openfaas_operation_spec{
            docker_execution_options = #atm_docker_execution_options{
                mount_oneclient = true,
                oneclient_mount_point = MountPoint,
                oneclient_options = LambdaSpecificOneclientOptions
            }
        }
    }
}) ->
    AtmWorkflowExecutionAuth = atm_workflow_execution_ctx:get_auth(AtmWorkflowExecutionCtx),
    SpaceId = atm_workflow_execution_auth:get_space_id(AtmWorkflowExecutionAuth),
    AccessToken = atm_workflow_execution_auth:get_access_token(AtmWorkflowExecutionAuth),
    {ok, OpDomain} = provider_logic:get_domain(),

    OneclientImage = atm_openfaas_config:get_oneclient_image(OpenfaasConfig),
    EnvSpecificOneclientOptions = atm_openfaas_config:get_oneclient_options(OpenfaasConfig),

    insert_function_annotations(FunctionDefinition, #{
        <<"oneclient.openfaas.onedata.org/inject">> => <<"enabled">>,
        <<"oneclient.openfaas.onedata.org/image">> => OneclientImage,
        <<"oneclient.openfaas.onedata.org/space_id">> => SpaceId,
        <<"oneclient.openfaas.onedata.org/mount_point">> => MountPoint,
        <<"oneclient.openfaas.onedata.org/options">> => <<
            EnvSpecificOneclientOptions/binary, " ", LambdaSpecificOneclientOptions/binary
        >>,
        <<"oneclient.openfaas.onedata.org/oneprovider_host">> => OpDomain,
        <<"oneclient.openfaas.onedata.org/token">> => case is_in_readonly_mode(AtmTaskExecutor) of
            true -> tokens:confine(AccessToken, #cv_data_readonly{});
            false -> AccessToken
        end
    }).


%% @private
-spec insert_function_annotations(json_utils:json_map(), json_utils:json_map()) ->
    json_utils:json_map().
insert_function_annotations(FunctionDefinition, NewFunctionAnnotations) ->
    maps:update_with(
        <<"annotations">>,
        fun(Annotations) -> maps:merge(Annotations, NewFunctionAnnotations) end,
        NewFunctionAnnotations,
        FunctionDefinition
    ).


%% @private
-spec await_function_readiness(initiation_ctx()) -> ok | no_return().
await_function_readiness(InitiationCtx) ->
    await_function_readiness(InitiationCtx, ?AWAIT_READINESS_RETRIES).


%% @private
-spec await_function_readiness(initiation_ctx(), non_neg_integer()) -> ok | no_return().
await_function_readiness(_InitiationCtx, 0) ->
    throw(?ERROR_ATM_OPENFAAS_FUNCTION_REGISTRATION_FAILED);

await_function_readiness(#initiation_ctx{
    openfaas_config = OpenfaasConfig,
    executor = #atm_openfaas_task_executor{function_name = FunctionName}
} = InitiationCtx, RetriesLeft) ->
    Endpoint = atm_openfaas_config:get_endpoint(
        OpenfaasConfig, <<"/system/function/", FunctionName/binary>>
    ),
    Headers = atm_openfaas_config:get_basic_auth_header(OpenfaasConfig),

    Result = case http_client:get(Endpoint, Headers) of
        {ok, ?HTTP_200_OK, _RespHeaders, EncodedRespBody} ->
            RespBody = json_utils:decode(EncodedRespBody),

            case maps:get(<<"availableReplicas">>, RespBody, 0) > 0 of
                true -> ready;
                false -> not_ready
            end;
        _ ->
            not_ready
    end,

    case Result of
        ready ->
            log_function_ready(InitiationCtx);
        not_ready ->
            timer:sleep(timer:seconds(?AWAIT_READINESS_INTERVAL_SEC)),
            await_function_readiness(InitiationCtx, RetriesLeft - 1)
    end.


%% @private
-spec log_function_ready(initiation_ctx()) -> ok.
log_function_ready(#initiation_ctx{
    task_executor_initiation_ctx = #atm_task_executor_initiation_ctx{
        workflow_execution_ctx = AtmWorkflowExecutionCtx
    },
    executor = #atm_openfaas_task_executor{function_name = FunctionName}
}) ->
    AtmWorkflowExecutionLogger = atm_workflow_execution_ctx:get_logger(AtmWorkflowExecutionCtx),
    atm_workflow_execution_logger:workflow_info(
        "Function '~ts' ready to use in OpenFaaS.", [FunctionName], AtmWorkflowExecutionLogger
    ).


%% @private
-spec schedule_function_execution(
    atm_run_job_batch_ctx:record(),
    atm_task_executor:lambda_input(),
    record()
) ->
    ok | no_return().
schedule_function_execution(AtmRunJobBatchCtx, LambdaInput, #atm_openfaas_task_executor{
    function_name = FunctionName
}) ->
    OpenfaasConfig = atm_openfaas_config:get(),
    Endpoint = atm_openfaas_config:get_endpoint(
        OpenfaasConfig, <<"/async-function/", FunctionName/binary>>
    ),
    AuthHeaders = atm_openfaas_config:get_basic_auth_header(OpenfaasConfig),
    AllHeaders = AuthHeaders#{<<"X-Callback-Url">> => build_job_output_url(LambdaInput)},

    Body = json_utils:encode(#{
        <<"ctx">> => #{
            <<"heartbeatUrl">> => build_job_heartbeat_url(LambdaInput),
            <<"oneproviderDomain">> => oneprovider:get_domain(),
            <<"accessToken">> => atm_run_job_batch_ctx:get_access_token(AtmRunJobBatchCtx)
        },
        <<"argsBatch">> => LambdaInput#atm_lambda_input.args_batch
    }),
    case http_client:post(Endpoint, AllHeaders, Body) of
        {ok, ?HTTP_202_ACCEPTED, _, _} ->
            ok;
        {ok, ?HTTP_500_INTERNAL_SERVER_ERROR, _RespHeaders, ErrorReason} ->
            throw(?ERROR_ATM_OPENFAAS_QUERY_FAILED(ErrorReason));
        _ ->
            throw(?ERROR_ATM_OPENFAAS_QUERY_FAILED)
    end.


%% @private
-spec build_job_output_url(atm_task_executor:lambda_input()) -> binary().
build_job_output_url(#atm_lambda_input{
    workflow_execution_id = AtmWorkflowExecutionId,
    job_batch_id = AtmJobBatchId
}) ->
    atm_openfaas_task_callback_handler:build_job_batch_output_url(AtmWorkflowExecutionId, AtmJobBatchId).


%% @private
-spec build_job_heartbeat_url(atm_task_executor:lambda_input()) -> binary().
build_job_heartbeat_url(#atm_lambda_input{
    workflow_execution_id = AtmWorkflowExecutionId,
    job_batch_id = AtmJobBatchId
}) ->
    atm_openfaas_task_callback_handler:build_job_batch_heartbeat_url(AtmWorkflowExecutionId, AtmJobBatchId).


%% @private
-spec remove_function(atm_workflow_execution_ctx:record(), record()) ->
    ok | no_return().
remove_function(AtmWorkflowExecutionCtx, #atm_openfaas_task_executor{
    function_name = FunctionName
}) ->
    OpenfaasConfig = atm_openfaas_config:get(),

    Endpoint = atm_openfaas_config:get_endpoint(OpenfaasConfig, <<"/system/functions">>),
    AuthHeaders = atm_openfaas_config:get_basic_auth_header(OpenfaasConfig),
    Payload = json_utils:encode(#{<<"functionName">> => FunctionName}),

    case http_client:delete(Endpoint, AuthHeaders, Payload) of
        {ok, ?HTTP_202_ACCEPTED, _, _} ->
            log_function_removed(AtmWorkflowExecutionCtx, FunctionName);
        {ok, ?HTTP_404_NOT_FOUND, _, _} ->
            ok;
        {ok, ?HTTP_400_BAD_REQUEST, _RespHeaders, ErrorReason} ->
            Error = ?ERROR_ATM_OPENFAAS_QUERY_FAILED(ErrorReason),
            log_function_removal_failed(AtmWorkflowExecutionCtx, FunctionName, Error);
        {ok, ?HTTP_500_INTERNAL_SERVER_ERROR, _RespHeaders, ErrorReason} ->
            Error = ?ERROR_ATM_OPENFAAS_QUERY_FAILED(ErrorReason),
            log_function_removal_failed(AtmWorkflowExecutionCtx, FunctionName, Error)
    end.


%% @private
-spec log_function_removed(atm_workflow_execution_ctx:record(), function_name()) ->
    ok.
log_function_removed(AtmWorkflowExecutionCtx, FunctionName) ->
    Logger = atm_workflow_execution_ctx:get_logger(AtmWorkflowExecutionCtx),
    atm_workflow_execution_logger:workflow_info(
        "Function '~ts' removed from OpenFaaS.", [FunctionName], Logger
    ).


%% @private
-spec log_function_removal_failed(
    atm_workflow_execution_ctx:record(),
    function_name(),
    errors:error()
) ->
    ok.
log_function_removal_failed(AtmWorkflowExecutionCtx, FunctionName, Error) ->
    LogContent = #{
        <<"description">> => str_utils:format_bin(
            "Failed to remove function '~ts' from OpenFaaS.",
            [FunctionName]
        ),
        <<"reason">> => errors:to_json(Error)
    },
    Logger = atm_workflow_execution_ctx:get_logger(AtmWorkflowExecutionCtx),
    atm_workflow_execution_logger:workflow_warning(LogContent, Logger).<|MERGE_RESOLUTION|>--- conflicted
+++ resolved
@@ -230,11 +230,7 @@
     % It is used by openfaas-pod-monitor when inferring function name from pod name
     % (k8s adds its own suffix when generating pod name).
     Name = str_utils:format_bin("w~s-s~s-~s-l", [
-<<<<<<< HEAD
-        binary:part(AtmWorkflowExecutionId, 0, min(size(AtmWorkflowExecutionId), 10)),
-=======
         binary:part(AtmWorkflowExecutionId, 0, 10),
->>>>>>> d1813919
         % Generate random substring to ensure functions registered in OpenFaaS
         % are unique for each task despite e.g. using the same lambda
         str_utils:rand_hex(5),
