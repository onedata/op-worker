%%%-------------------------------------------------------------------
%%% @author Bartosz Walkowicz
%%% @copyright (C) 2021 ACK CYFRONET AGH
%%% This software is released under the MIT license
%%% cited in 'LICENSE.txt'.
%%% @end
%%%-------------------------------------------------------------------
%%% @doc
%%% This module implements `atm_task_executor` functionality for `openfaas`
%%% lambda operation engine.
%%% @end
%%%-------------------------------------------------------------------
-module(atm_openfaas_task_executor).
-author("Bartosz Walkowicz").

-behaviour(atm_task_executor).
-behaviour(persistent_record).

-include("http/gui_paths.hrl").
-include("modules/automation/atm_execution.hrl").
-include_lib("ctool/include/aai/aai.hrl").
-include_lib("ctool/include/http/codes.hrl").
-include_lib("ctool/include/http/headers.hrl").
-include_lib("ctool/include/logging.hrl").


%% API
-export([get_pod_status_registry_id/1]).

%% atm_task_executor callbacks
-export([
    create/4,
    initiate/2,
    abort/2,
    teardown/2,
    delete/1,
    is_in_readonly_mode/1,
    run/3
]).

%% persistent_record callbacks
-export([version/0, db_encode/2, db_decode/2]).


-record(atm_openfaas_task_executor, {
    function_name :: function_name(),
    operation_spec :: atm_openfaas_operation_spec:record(),
    pod_status_registry_id :: atm_openfaas_function_pod_status_registry:id()
}).
-type record() :: #atm_openfaas_task_executor{}.

-record(initiation_ctx, {
    task_executor_initiation_ctx :: atm_task_executor:initiation_ctx(),
    resource_spec :: atm_resource_spec:record(),
    openfaas_config :: atm_openfaas_config:record(),
    executor :: record()
}).
-type initiation_ctx() :: #initiation_ctx{}.

-export_type([record/0]).


% function name submitted to OpenFaaS, used also as function's unique identifier
-type function_name() :: binary().
-export_type([function_name/0]).


-define(AWAIT_READINESS_RETRIES, 300).
-define(AWAIT_READINESS_INTERVAL_SEC, 1).


%%%===================================================================
%%% API
%%%===================================================================


-spec get_pod_status_registry_id(record()) -> atm_openfaas_function_pod_status_registry:id().
get_pod_status_registry_id(#atm_openfaas_task_executor{pod_status_registry_id = PodStatusRegistryId}) ->
    PodStatusRegistryId.


%%%===================================================================
%%% atm_task_executor callbacks
%%%===================================================================


-spec create(
    atm_workflow_execution_ctx:record(),
    atm_lane_execution:index(),
    atm_task_schema:record(),
    atm_lambda_revision:record()
) ->
    record() | no_return().
create(AtmWorkflowExecutionCtx, _AtmLaneIndex, _AtmTaskSchema, AtmLambdaRevision) ->
    atm_openfaas_monitor:assert_openfaas_healthy(),

    FunctionName = build_function_name(AtmWorkflowExecutionCtx, AtmLambdaRevision),
    {ok, PodStatusRegistryId} = atm_openfaas_function_pod_status_registry:create_for_function(FunctionName),

    #atm_openfaas_task_executor{
        function_name = FunctionName,
        operation_spec = AtmLambdaRevision#atm_lambda_revision.operation_spec,
        pod_status_registry_id = PodStatusRegistryId
    }.


-spec initiate(atm_task_executor:initiation_ctx(), record()) ->
    workflow_engine:task_spec() | no_return().
initiate(AtmTaskExecutorInitiationCtx = #atm_task_executor_initiation_ctx{
    task_schema = AtmTaskSchema,
    lambda_revision = AtmLambdaRevision,
    uncorrelated_results = AtmTaskExecutionUncorrelatedResultNames
}, AtmTaskExecutor) ->
    InitiationCtx = #initiation_ctx{
        task_executor_initiation_ctx = AtmTaskExecutorInitiationCtx,
        resource_spec = select_resource_spec(AtmTaskSchema, AtmLambdaRevision),
        openfaas_config = atm_openfaas_config:get(),
        executor = AtmTaskExecutor
    },
    case is_function_registered(InitiationCtx) of
        true -> ok;
        false -> register_function(InitiationCtx)
    end,
    await_function_readiness(InitiationCtx),

    #{
        type => async,
        data_stream_enabled => not lists_utils:is_empty(AtmTaskExecutionUncorrelatedResultNames)
    }.


-spec abort(atm_workflow_execution_ctx:record(), record()) -> ok | no_return().
abort(AtmWorkflowExecutionCtx, AtmTaskExecutor) ->
    remove_function(AtmWorkflowExecutionCtx, AtmTaskExecutor).


-spec teardown(atm_workflow_execution_ctx:record(), record()) -> ok | no_return().
teardown(AtmWorkflowExecutionCtx, AtmTaskExecutor) ->
    remove_function(AtmWorkflowExecutionCtx, AtmTaskExecutor).


-spec delete(record()) -> ok | no_return().
delete(#atm_openfaas_task_executor{
    pod_status_registry_id = PodStatusRegistryId
}) ->
    ok = atm_openfaas_function_pod_status_registry:delete(PodStatusRegistryId).


-spec is_in_readonly_mode(record()) -> boolean().
is_in_readonly_mode(#atm_openfaas_task_executor{operation_spec = #atm_openfaas_operation_spec{
    docker_execution_options = #atm_docker_execution_options{readonly = Readonly}
}}) ->
    Readonly.


-spec run(atm_run_job_batch_ctx:record(), atm_task_executor:lambda_input(), record()) ->
    ok | no_return().
run(AtmRunJobBatchCtx, LambdaInput, AtmTaskExecutor) ->
    schedule_function_execution(AtmRunJobBatchCtx, LambdaInput, AtmTaskExecutor).


%%%===================================================================
%%% persistent_record callbacks
%%%===================================================================


-spec version() -> persistent_record:record_version().
version() ->
    1.


-spec db_encode(record(), persistent_record:nested_record_encoder()) ->
    json_utils:json_term().
db_encode(#atm_openfaas_task_executor{
    function_name = FunctionName,
    operation_spec = OperationSpec,
    pod_status_registry_id = PodStatusRegistryId
}, NestedRecordEncoder) ->
    #{
        <<"functionName">> => FunctionName,
        <<"operationSpec">> => NestedRecordEncoder(OperationSpec, atm_openfaas_operation_spec),
        <<"podStatusRegistryId">> => PodStatusRegistryId
    }.


-spec db_decode(json_utils:json_term(), persistent_record:nested_record_decoder()) ->
    record().
db_decode(#{
    <<"functionName">> := FunctionName,
    <<"operationSpec">> := OperationSpecJson
} = RecordJson, NestedRecordDecoder) ->
    #atm_openfaas_task_executor{
        function_name = FunctionName,
        operation_spec = NestedRecordDecoder(OperationSpecJson, atm_openfaas_operation_spec),
        pod_status_registry_id = maps:get(<<"podStatusRegistryId">>, RecordJson, <<"unknown">>)
    }.


%%%===================================================================
%%% Internal functions
%%%===================================================================


%% @private
-spec select_resource_spec(atm_task_schema:record(), atm_lambda_revision:record()) ->
    atm_resource_spec:record().
select_resource_spec(#atm_task_schema{resource_spec_override = undefined}, AtmLambdaRevision) ->
    AtmLambdaRevision#atm_lambda_revision.resource_spec;
select_resource_spec(#atm_task_schema{resource_spec_override = ResourceSpec}, _AtmLambdaRevision) ->
    ResourceSpec.


%%--------------------------------------------------------------------
%% @private
%% @doc
%% Build name for function under which it will be registered in OpenFaaS service.
%% To be accepted the name must consist of lower case alphanumeric characters
%% or '-', start with an alphabetic character, and end with an alphanumeric
%% character (e.g. 'my-name',  or 'abc-123', regex used for validation by
%% OpenFaaS service is '[a-z]([-a-z0-9]{0,61}[a-z0-9])?').
%% @end
%%--------------------------------------------------------------------
-spec build_function_name(atm_workflow_execution_ctx:record(), atm_lambda_revision:record()) ->
    binary().
build_function_name(AtmWorkflowExecutionCtx, #atm_lambda_revision{name = AtmLambdaRevisionName}) ->
    AtmWorkflowExecutionId = atm_workflow_execution_ctx:get_workflow_execution_id(
        AtmWorkflowExecutionCtx
    ),
    % NOTE: end name with '-l' (for lambda) as a function name end marker.
    % It is used by openfaas-pod-monitor when inferring function name from pod name
    % (k8s adds its own suffix when generating pod name).
    Name = str_utils:format_bin("w~s-s~s-~s-l", [
        binary:part(AtmWorkflowExecutionId, 0, 10),
        % Generate random substring to ensure functions registered in OpenFaaS
        % are unique for each task despite e.g. using the same lambda
        str_utils:rand_hex(5),
        binary:part(AtmLambdaRevisionName, 0, min(size(AtmLambdaRevisionName), 37))
    ]),
    << <<(sanitize_character(Char))/integer>> || <<Char>> <= Name>>.


%% @private
-spec sanitize_character(integer()) -> integer().
sanitize_character(Char) when Char >= $a, Char =< $z -> Char;
sanitize_character(Char) when Char >= $A, Char =< $Z -> Char + 32;
sanitize_character(Char) when Char >= $0, Char =< $9 -> Char;
sanitize_character(_) -> $-.


%% @private
-spec is_function_registered(initiation_ctx()) -> boolean() | no_return().
is_function_registered(#initiation_ctx{
    openfaas_config = OpenfaasConfig,
    executor = #atm_openfaas_task_executor{function_name = FunctionName}
}) ->
    Endpoint = atm_openfaas_config:get_endpoint(
        OpenfaasConfig, <<"/system/function/", FunctionName/binary>>
    ),
    Headers = atm_openfaas_config:get_basic_auth_header(OpenfaasConfig),

    case http_client:get(Endpoint, Headers) of
        {ok, ?HTTP_200_OK, _RespHeaders, _RespBody} ->
            true;
        {ok, ?HTTP_404_NOT_FOUND, _RespHeaders, _RespBody} ->
            false;
        {ok, ?HTTP_500_INTERNAL_SERVER_ERROR, _RespHeaders, ErrorReason} ->
            throw(?ERROR_ATM_OPENFAAS_QUERY_FAILED(ErrorReason));
        _ ->
            throw(?ERROR_ATM_OPENFAAS_QUERY_FAILED)
    end.


%% @private
-spec register_function(initiation_ctx()) -> ok | no_return().
register_function(#initiation_ctx{openfaas_config = OpenfaasConfig} = InitiationCtx) ->
    log_function_registering(InitiationCtx),

    Endpoint = atm_openfaas_config:get_endpoint(OpenfaasConfig, <<"/system/functions">>),
    AuthHeaders = atm_openfaas_config:get_basic_auth_header(OpenfaasConfig),
    Payload = json_utils:encode(prepare_function_definition(InitiationCtx)),

    case http_client:post(Endpoint, AuthHeaders, Payload) of
        {ok, ?HTTP_202_ACCEPTED, _RespHeaders, _RespBody} ->
            log_function_registered(InitiationCtx);
        {ok, ?HTTP_400_BAD_REQUEST, _RespHeaders, ErrorReason} ->
            throw(?ERROR_ATM_OPENFAAS_QUERY_FAILED(ErrorReason));
        {ok, ?HTTP_500_INTERNAL_SERVER_ERROR, _RespHeaders, ErrorReason} ->
            % Possible race with other task registering function
            % (Openfaas returns 500 if function already exists)
            case is_function_registered(InitiationCtx) of
                true -> ok;
                false -> throw(?ERROR_ATM_OPENFAAS_QUERY_FAILED(ErrorReason))
            end;
        _ ->
            throw(?ERROR_ATM_OPENFAAS_QUERY_FAILED)
    end.


%% @private
-spec log_function_registering(initiation_ctx()) -> ok.
log_function_registering(#initiation_ctx{
    task_executor_initiation_ctx = #atm_task_executor_initiation_ctx{
        workflow_execution_ctx = AtmWorkflowExecutionCtx
    },
    executor = #atm_openfaas_task_executor{
        function_name = FunctionName,
        operation_spec = #atm_openfaas_operation_spec{docker_image = DockerImage}
    }
}) ->
    AtmWorkflowExecutionLogger = atm_workflow_execution_ctx:get_logger(AtmWorkflowExecutionCtx),
    atm_workflow_execution_logger:workflow_info(
        "Registering docker '~ts' as function '~ts' in OpenFaaS.", [DockerImage, FunctionName],
        AtmWorkflowExecutionLogger
    ).


%% @private
-spec log_function_registered(initiation_ctx()) -> ok.
log_function_registered(#initiation_ctx{
    task_executor_initiation_ctx = #atm_task_executor_initiation_ctx{
        workflow_execution_ctx = AtmWorkflowExecutionCtx
    },
    executor = #atm_openfaas_task_executor{function_name = FunctionName}
}) ->
    AtmWorkflowExecutionLogger = atm_workflow_execution_ctx:get_logger(AtmWorkflowExecutionCtx),
    atm_workflow_execution_logger:workflow_info(
        "Function '~ts' registered in OpenFaaS.", [FunctionName], AtmWorkflowExecutionLogger
    ).


%% @private
-spec prepare_function_definition(initiation_ctx()) -> json_utils:json_map().
prepare_function_definition(InitiationCtx = #initiation_ctx{
    openfaas_config = OpenfaasConfig,
    executor = #atm_openfaas_task_executor{
        function_name = FunctionName,
        operation_spec = #atm_openfaas_operation_spec{docker_image = DockerImage}
    }
}) ->
    BaseDefinition = #{
        <<"service">> => FunctionName,
        <<"image">> => DockerImage,
        <<"namespace">> => atm_openfaas_config:get_function_namespace(OpenfaasConfig)
    },
    FullDefinition1 = add_default_properties(BaseDefinition),
    FullDefinition2 = add_resources_properties(FullDefinition1, InitiationCtx),
    FullDefinition3 = add_function_ctx_annotations(FullDefinition2, InitiationCtx),
    FullDefinition4 = add_data_stream_annotations_if_required(FullDefinition3, InitiationCtx),
    add_oneclient_annotations_if_required(FullDefinition4, InitiationCtx).


%% @private
-spec add_default_properties(json_utils:json_map()) -> json_utils:json_map().
add_default_properties(FunctionDefinition) ->
    lists:foldl(fun({Property, EnvVar}, Acc) ->
        case op_worker:get_env(EnvVar, undefined) of
            undefined ->
                Acc;
            Array when is_list(Array) ->
                Acc#{Property => lists:map(fun str_utils:to_binary/1, Array)};
            Map when is_map(Map) ->
                Acc#{Property => lists:foldl(fun({Key, Value}, Values) ->
                    Values#{str_utils:to_binary(Key) => str_utils:to_binary(Value)}
                end, #{}, maps:to_list(Map))};
            Value ->
                Acc#{Property => str_utils:to_binary(Value)}
        end
    end, FunctionDefinition, [
        {<<"envVars">>, openfaas_function_env},
        {<<"constraints">>, openfaas_function_constraints},
        {<<"labels">>, openfaas_function_labels},
        {<<"annotations">>, openfaas_function_annotations}
    ]).


%% @private
-spec add_resources_properties(json_utils:json_map(), initiation_ctx()) ->
    json_utils:json_map().
add_resources_properties(FunctionDefinition, #initiation_ctx{resource_spec = #atm_resource_spec{
    cpu_requested = CpuRequested,
    cpu_limit = CpuLimit,
    memory_requested = MemoryRequested,
    memory_limit = MemoryLimit,
    ephemeral_storage_requested = EphemeralStorageRequested,
    ephemeral_storage_limit = EphemeralStorageLimit
}}) ->
    Requests = #{
        <<"cpu">> => str_utils:to_binary(CpuRequested),
        <<"memory">> => str_utils:to_binary(MemoryRequested)
    },

    Limits1 = maps_utils:put_if_defined(#{}, <<"cpu">>, encode_if_defined(CpuLimit)),
    Limits2 = maps_utils:put_if_defined(Limits1, <<"memory">>, encode_if_defined(MemoryLimit)),

    EphemeralStorageAnnotations = maps_utils:put_if_defined(
        #{<<"function.openfaas.onedata.org/ephemeral_storage_requested">> => str_utils:to_binary(
            EphemeralStorageRequested
        )},
        <<"function.openfaas.onedata.org/ephemeral_storage_limit">>,
        encode_if_defined(EphemeralStorageLimit)
    ),

    insert_function_annotations(
        FunctionDefinition#{<<"requests">> => Requests, <<"limits">> => Limits2},
        EphemeralStorageAnnotations
    ).


%% @private
-spec encode_if_defined(undefined | term()) -> undefined | binary().
encode_if_defined(undefined) -> undefined;
encode_if_defined(Value) -> str_utils:to_binary(Value).


%% @private
-spec add_function_ctx_annotations(json_utils:json_map(), initiation_ctx()) ->
    json_utils:json_map().
add_function_ctx_annotations(FunctionDefinition, #initiation_ctx{
    task_executor_initiation_ctx = #atm_task_executor_initiation_ctx{
        workflow_execution_ctx = AtmWorkflowExecutionCtx,
        task_execution_id = AtmTaskExecutionId
    },
    executor = #atm_openfaas_task_executor{function_name = FunctionName}
}) ->
    AtmWorkflowExecutionId = atm_workflow_execution_ctx:get_workflow_execution_id(
        AtmWorkflowExecutionCtx
    ),
    insert_function_annotations(FunctionDefinition, #{
        <<"function.openfaas.onedata.org/workflow_execution_id">> => AtmWorkflowExecutionId,
        <<"function.openfaas.onedata.org/task_execution_id">> => AtmTaskExecutionId,
        <<"function.openfaas.onedata.org/name">> => FunctionName
    }).


%% @private
-spec add_data_stream_annotations_if_required(json_utils:json_map(), initiation_ctx()) ->
    json_utils:json_map().
add_data_stream_annotations_if_required(FunctionDefinition, #initiation_ctx{
    task_executor_initiation_ctx = #atm_task_executor_initiation_ctx{
        uncorrelated_results = []
    }
}) ->
    FunctionDefinition;

add_data_stream_annotations_if_required(FunctionDefinition, #initiation_ctx{
    openfaas_config = OpenfaasConfig,
    task_executor_initiation_ctx = #atm_task_executor_initiation_ctx{
        uncorrelated_results = AtmTaskExecutionUncorrelatedResultNames
    }
}) ->
    Endpoint = oneprovider:build_url(wss, string:replace(
        ?OPENFAAS_ACTIVITY_FEED_WS_COWBOY_ROUTE, ":client_type", "result_streamer"
    )),
    ActivityFeedSecret = atm_openfaas_config:get_activity_feed_secret(OpenfaasConfig),

    insert_function_annotations(FunctionDefinition, #{
        <<"resultstream.openfaas.onedata.org/inject">> => <<"enabled">>,
        <<"resultstream.openfaas.onedata.org/result_names">> => str_utils:join_binary(
            AtmTaskExecutionUncorrelatedResultNames, <<",">>
        ),
        <<"resultstream.openfaas.onedata.org/secret">> => ActivityFeedSecret,
        <<"resultstream.openfaas.onedata.org/server_websocket_endpoint">> => Endpoint
    }).


%% @private
-spec add_oneclient_annotations_if_required(json_utils:json_map(), initiation_ctx()) ->
    json_utils:json_map().
add_oneclient_annotations_if_required(FunctionDefinition, #initiation_ctx{
    executor = #atm_openfaas_task_executor{operation_spec = #atm_openfaas_operation_spec{
        docker_execution_options = #atm_docker_execution_options{mount_oneclient = false}
    }}}
) ->
    FunctionDefinition;

add_oneclient_annotations_if_required(FunctionDefinition, #initiation_ctx{
    openfaas_config = OpenfaasConfig,
    task_executor_initiation_ctx = #atm_task_executor_initiation_ctx{
        workflow_execution_ctx = AtmWorkflowExecutionCtx
    },
    executor = AtmTaskExecutor = #atm_openfaas_task_executor{
        operation_spec = #atm_openfaas_operation_spec{
            docker_execution_options = #atm_docker_execution_options{
                mount_oneclient = true,
                oneclient_mount_point = MountPoint,
                oneclient_options = LambdaSpecificOneclientOptions
            }
        }
    }
}) ->
    AtmWorkflowExecutionAuth = atm_workflow_execution_ctx:get_auth(AtmWorkflowExecutionCtx),
    SpaceId = atm_workflow_execution_auth:get_space_id(AtmWorkflowExecutionAuth),
    AccessToken = atm_workflow_execution_auth:get_access_token(AtmWorkflowExecutionAuth),
    {ok, OpDomain} = provider_logic:get_domain(),

    OneclientImage = atm_openfaas_config:get_oneclient_image(OpenfaasConfig),
    EnvSpecificOneclientOptions = atm_openfaas_config:get_oneclient_options(OpenfaasConfig),

    insert_function_annotations(FunctionDefinition, #{
        <<"oneclient.openfaas.onedata.org/inject">> => <<"enabled">>,
        <<"oneclient.openfaas.onedata.org/image">> => OneclientImage,
        <<"oneclient.openfaas.onedata.org/space_id">> => SpaceId,
        <<"oneclient.openfaas.onedata.org/mount_point">> => MountPoint,
        <<"oneclient.openfaas.onedata.org/options">> => <<
            EnvSpecificOneclientOptions/binary, " ", LambdaSpecificOneclientOptions/binary
        >>,
        <<"oneclient.openfaas.onedata.org/oneprovider_host">> => OpDomain,
        <<"oneclient.openfaas.onedata.org/token">> => case is_in_readonly_mode(AtmTaskExecutor) of
            true -> tokens:confine(AccessToken, #cv_data_readonly{});
            false -> AccessToken
        end
    }).


%% @private
-spec insert_function_annotations(json_utils:json_map(), json_utils:json_map()) ->
    json_utils:json_map().
insert_function_annotations(FunctionDefinition, NewFunctionAnnotations) ->
    maps:update_with(
        <<"annotations">>,
        fun(Annotations) -> maps:merge(Annotations, NewFunctionAnnotations) end,
        NewFunctionAnnotations,
        FunctionDefinition
    ).


%% @private
-spec await_function_readiness(initiation_ctx()) -> ok | no_return().
await_function_readiness(InitiationCtx) ->
    await_function_readiness(InitiationCtx, ?AWAIT_READINESS_RETRIES).


%% @private
-spec await_function_readiness(initiation_ctx(), non_neg_integer()) -> ok | no_return().
await_function_readiness(_InitiationCtx, 0) ->
    throw(?ERROR_ATM_OPENFAAS_FUNCTION_REGISTRATION_FAILED);

await_function_readiness(#initiation_ctx{
    openfaas_config = OpenfaasConfig,
    executor = #atm_openfaas_task_executor{function_name = FunctionName}
} = InitiationCtx, RetriesLeft) ->
    Endpoint = atm_openfaas_config:get_endpoint(
        OpenfaasConfig, <<"/system/function/", FunctionName/binary>>
    ),
    Headers = atm_openfaas_config:get_basic_auth_header(OpenfaasConfig),

    Result = case http_client:get(Endpoint, Headers) of
        {ok, ?HTTP_200_OK, _RespHeaders, EncodedRespBody} ->
            RespBody = json_utils:decode(EncodedRespBody),

            case maps:get(<<"availableReplicas">>, RespBody, 0) > 0 of
                true -> ready;
                false -> not_ready
            end;
        _ ->
            not_ready
    end,

    case Result of
        ready ->
            log_function_ready(InitiationCtx);
        not_ready ->
            timer:sleep(timer:seconds(?AWAIT_READINESS_INTERVAL_SEC)),
            await_function_readiness(InitiationCtx, RetriesLeft - 1)
    end.


%% @private
-spec log_function_ready(initiation_ctx()) -> ok.
log_function_ready(#initiation_ctx{
    task_executor_initiation_ctx = #atm_task_executor_initiation_ctx{
        workflow_execution_ctx = AtmWorkflowExecutionCtx
    },
    executor = #atm_openfaas_task_executor{function_name = FunctionName}
}) ->
    AtmWorkflowExecutionLogger = atm_workflow_execution_ctx:get_logger(AtmWorkflowExecutionCtx),
    atm_workflow_execution_logger:workflow_info(
        "Function '~ts' ready to use in OpenFaaS.", [FunctionName], AtmWorkflowExecutionLogger
    ).


%% @private
-spec schedule_function_execution(
    atm_run_job_batch_ctx:record(),
    atm_task_executor:lambda_input(),
    record()
) ->
    ok | no_return().
schedule_function_execution(AtmRunJobBatchCtx, LambdaInput, #atm_openfaas_task_executor{
    function_name = FunctionName
}) ->
    OpenfaasConfig = atm_openfaas_config:get(),
    Endpoint = atm_openfaas_config:get_endpoint(
        OpenfaasConfig, <<"/async-function/", FunctionName/binary>>
    ),
    AuthHeaders = atm_openfaas_config:get_basic_auth_header(OpenfaasConfig),
    AllHeaders = AuthHeaders#{<<"X-Callback-Url">> => build_job_output_url(LambdaInput)},

    Body = json_utils:encode(#{
        <<"ctx">> => #{
            <<"heartbeatUrl">> => build_job_heartbeat_url(LambdaInput),
<<<<<<< HEAD
=======
            <<"timeoutSeconds">> => op_worker:get_env(atm_workflow_job_timeout_sec, 1800),
>>>>>>> 559e2f66
            <<"oneproviderDomain">> => oneprovider:get_domain(),
            <<"accessToken">> => atm_run_job_batch_ctx:get_access_token(AtmRunJobBatchCtx)
        },
        <<"argsBatch">> => LambdaInput#atm_lambda_input.args_batch
    }),
    case http_client:post(Endpoint, AllHeaders, Body) of
        {ok, ?HTTP_202_ACCEPTED, _, _} ->
            ok;
        {ok, ?HTTP_500_INTERNAL_SERVER_ERROR, _RespHeaders, ErrorReason} ->
            throw(?ERROR_ATM_OPENFAAS_QUERY_FAILED(ErrorReason));
        _ ->
            throw(?ERROR_ATM_OPENFAAS_QUERY_FAILED)
    end.


%% @private
-spec build_job_output_url(atm_task_executor:lambda_input()) -> binary().
build_job_output_url(#atm_lambda_input{
    workflow_execution_id = AtmWorkflowExecutionId,
    job_batch_id = AtmJobBatchId
}) ->
    atm_openfaas_task_callback_handler:build_job_batch_output_url(AtmWorkflowExecutionId, AtmJobBatchId).


%% @private
-spec build_job_heartbeat_url(atm_task_executor:lambda_input()) -> binary().
build_job_heartbeat_url(#atm_lambda_input{
    workflow_execution_id = AtmWorkflowExecutionId,
    job_batch_id = AtmJobBatchId
}) ->
    atm_openfaas_task_callback_handler:build_job_batch_heartbeat_url(AtmWorkflowExecutionId, AtmJobBatchId).


%% @private
-spec remove_function(atm_workflow_execution_ctx:record(), record()) ->
    ok | no_return().
remove_function(AtmWorkflowExecutionCtx, #atm_openfaas_task_executor{
    function_name = FunctionName
}) ->
    OpenfaasConfig = atm_openfaas_config:get(),

    Endpoint = atm_openfaas_config:get_endpoint(OpenfaasConfig, <<"/system/functions">>),
    AuthHeaders = atm_openfaas_config:get_basic_auth_header(OpenfaasConfig),
    Payload = json_utils:encode(#{<<"functionName">> => FunctionName}),

    case http_client:delete(Endpoint, AuthHeaders, Payload) of
        {ok, ?HTTP_202_ACCEPTED, _, _} ->
            log_function_removed(AtmWorkflowExecutionCtx, FunctionName);
        {ok, ?HTTP_404_NOT_FOUND, _, _} ->
            ok;
        {ok, ?HTTP_400_BAD_REQUEST, _RespHeaders, ErrorReason} ->
            Error = ?ERROR_ATM_OPENFAAS_QUERY_FAILED(ErrorReason),
            log_function_removal_failed(AtmWorkflowExecutionCtx, FunctionName, Error);
        {ok, ?HTTP_500_INTERNAL_SERVER_ERROR, _RespHeaders, ErrorReason} ->
            Error = ?ERROR_ATM_OPENFAAS_QUERY_FAILED(ErrorReason),
            log_function_removal_failed(AtmWorkflowExecutionCtx, FunctionName, Error)
    end.


%% @private
-spec log_function_removed(atm_workflow_execution_ctx:record(), function_name()) ->
    ok.
log_function_removed(AtmWorkflowExecutionCtx, FunctionName) ->
    Logger = atm_workflow_execution_ctx:get_logger(AtmWorkflowExecutionCtx),
    atm_workflow_execution_logger:workflow_info(
        "Function '~ts' removed from OpenFaaS.", [FunctionName], Logger
    ).


%% @private
-spec log_function_removal_failed(
    atm_workflow_execution_ctx:record(),
    function_name(),
    errors:error()
) ->
    ok.
log_function_removal_failed(AtmWorkflowExecutionCtx, FunctionName, Error) ->
    LogContent = #{
        <<"description">> => str_utils:format_bin(
            "Failed to remove function '~ts' from OpenFaaS.",
            [FunctionName]
        ),
        <<"reason">> => errors:to_json(Error)
    },
    Logger = atm_workflow_execution_ctx:get_logger(AtmWorkflowExecutionCtx),
    atm_workflow_execution_logger:workflow_warning(LogContent, Logger).<|MERGE_RESOLUTION|>--- conflicted
+++ resolved
@@ -599,10 +599,7 @@
     Body = json_utils:encode(#{
         <<"ctx">> => #{
             <<"heartbeatUrl">> => build_job_heartbeat_url(LambdaInput),
-<<<<<<< HEAD
-=======
             <<"timeoutSeconds">> => op_worker:get_env(atm_workflow_job_timeout_sec, 1800),
->>>>>>> 559e2f66
             <<"oneproviderDomain">> => oneprovider:get_domain(),
             <<"accessToken">> => atm_run_job_batch_ctx:get_access_token(AtmRunJobBatchCtx)
         },
