--- conflicted
+++ resolved
@@ -45,18 +45,11 @@
 %%%===================================================================
 
 
-<<<<<<< HEAD
 -callback create(
-    atm_workflow_execution:id(),
+    atm_workflow_execution_ctx:record(),
     atm_lane_execution:index(),
     atm_task_schema:record(),
     atm_lambda_revision:record()
-=======
--callback build(
-    atm_workflow_execution_ctx:record(),
-    atm_lane_execution:index(),
-    atm_lambda_snapshot:record()
->>>>>>> 4e5d507a
 ) ->
     record() | no_return().
 
@@ -83,33 +76,19 @@
 %%%===================================================================
 
 
-<<<<<<< HEAD
 -spec create(
-    atm_workflow_execution:id(),
+    atm_workflow_execution_ctx:record(),
     atm_lane_execution:index(),
     atm_task_schema:record(),
     atm_lambda_revision:record()
 ) ->
     record() | no_return().
-create(AtmWorkflowExecutionId, AtmLaneIndex, AtmTaskSchema, AtmLambdaRevision = #atm_lambda_revision{
-=======
--spec build(
-    atm_workflow_execution_ctx:record(),
-    atm_lane_execution:index(),
-    atm_lambda_snapshot:record()
-) ->
-    record() | no_return().
-build(AtmWorkflowExecutionCtx, AtmLaneIndex, AtmLambdaSnapshot = #atm_lambda_snapshot{
->>>>>>> 4e5d507a
+create(AtmWorkflowExecutionCtx, AtmLaneIndex, AtmTaskSchema, AtmLambdaRevision = #atm_lambda_revision{
     operation_spec = AtmLambadaOperationSpec
 }) ->
     Engine = atm_lambda_operation_spec:get_engine(AtmLambadaOperationSpec),
     Model = engine_to_executor_model(Engine),
-<<<<<<< HEAD
-    Model:create(AtmWorkflowExecutionId, AtmLaneIndex, AtmTaskSchema, AtmLambdaRevision).
-=======
-    Model:build(AtmWorkflowExecutionCtx, AtmLaneIndex, AtmLambdaSnapshot).
->>>>>>> 4e5d507a
+    Model:create(AtmWorkflowExecutionCtx, AtmLaneIndex, AtmTaskSchema, AtmLambdaRevision).
 
 
 -spec initiate(
@@ -121,7 +100,7 @@
     workflow_engine:task_spec() | no_return().
 initiate(AtmWorkflowExecutionCtx, AtmTaskSchema, AtmLambdaRevision, AtmTaskExecutor) ->
     Model = utils:record_type(AtmTaskExecutor),
-    Model:initiate(AtmWorkflowExecutionCtx, AtmTaskSchema, AtmLambdaRevision, AtmTaskExecutor).
+    Model:initiate(AtmWorkflowExecutionCtx, AtmTaskExecutor).
 
 
 -spec teardown(atm_lane_execution_handler:teardown_ctx(), record()) -> ok | no_return().
