%%%--------------------------------------------------------------------
%%% @author Rafal Slota
%%% @copyright (C) 2015 ACK CYFRONET AGH
%%% This software is released under the MIT license
%%% cited in 'LICENSE.txt'.
%%% @end
%%%--------------------------------------------------------------------
%%% @doc
%%% This module provides access to user context information, such as user's
%%% credentials, along with context management functions.
%%% @end
%%%--------------------------------------------------------------------
-module(user_ctx).
-author("Rafal Slota").

-include("modules/datastore/datastore_models.hrl").
-include("modules/fslogic/fslogic_common.hrl").
-include_lib("ctool/include/errors.hrl").
-include_lib("ctool/include/logging.hrl").

%% Context definition
-record(user_ctx, {
    session :: session:doc()
}).

-type ctx() :: #user_ctx{}.
-export_type([ctx/0]).

%% API
-export([new/1]).
-export([get_user/1, get_user_id/1, get_session_id/1, get_auth/1]).
-export([is_root/1, is_guest/1, is_normal_user/1, is_direct_io/2]).

%%%===================================================================
%%% API functions
%%%===================================================================

%%--------------------------------------------------------------------
%% @doc
%% Returns newly created user context for given session ID.
%% @end
%%--------------------------------------------------------------------
-spec new(session:id()) -> ctx() | no_return().
new(SessId) ->
    case session:get(SessId) of
        {ok, Session} -> #user_ctx{session = Session};
        {error, not_found} -> throw(?EACCES)
    end.

%%--------------------------------------------------------------------
%% @doc
%% Gets user from request's context.
%% @end
%%--------------------------------------------------------------------
-spec get_user(ctx()) -> od_user:doc().
get_user(#user_ctx{session = #document{key = SessId, value = #session{
    identity = #user_identity{user_id = UserId}
}}}) ->
    case get(user_ctx_cache) of
        undefined ->
            {ok, User} = user_logic:get(SessId, UserId),
            put(user_ctx_cache, User),
            User;
        CachedUser ->
            CachedUser
    end.

%%--------------------------------------------------------------------
%% @doc
%% Gets UserId from user context.
%% @end
%%--------------------------------------------------------------------
-spec get_user_id(ctx()) -> od_user:id().
get_user_id(#user_ctx{session = Session}) ->
    {ok, UserId} = session:get_user_id(Session),
    UserId.

%%--------------------------------------------------------------------
%% @doc
%% Gets SessionId from user context.
%% @end
%%--------------------------------------------------------------------
-spec get_session_id(ctx()) -> session:id().
get_session_id(#user_ctx{session = #document{key = SessId}}) ->
    SessId.

%%--------------------------------------------------------------------
%% @doc
%% Gets session's auth from user context.
%% @end
%%--------------------------------------------------------------------
-spec get_auth(ctx()) -> session:auth().
get_auth(#user_ctx{session = Session}) ->
    session:get_auth(Session).

%%--------------------------------------------------------------------
%% @doc
%% Checks if context represents root user.
%% @end
%%--------------------------------------------------------------------
-spec is_root(ctx()) -> boolean().
is_root(#user_ctx{session = #document{key = SessId}}) ->
    session_utils:is_root(SessId).

%%--------------------------------------------------------------------
%% @doc
%% Checks if context represents guest user.
%% @end
%%--------------------------------------------------------------------
-spec is_guest(ctx()) -> boolean().
is_guest(#user_ctx{session = #document{key = SessId}}) ->
    session_utils:is_guest(SessId).

%%--------------------------------------------------------------------
%% @doc
%% Checks if context represents normal user.
%% @end
%%--------------------------------------------------------------------
-spec is_normal_user(ctx()) -> boolean().
is_normal_user(#user_ctx{session = #document{key = SessId}}) ->
    not session_utils:is_special(SessId).

%%--------------------------------------------------------------------
%% @doc
%% Checks if session uses direct_io.
%% @end
%%--------------------------------------------------------------------
-spec is_direct_io(ctx(), od_space:id()) -> boolean().
is_direct_io(#user_ctx{session = #document{
<<<<<<< HEAD
    value = #session{direct_io = DirectIO}
}}, SpaceID) ->
    maps:get(SpaceID, DirectIO, true).
=======
    value = #session{direct_io = DirectIO, type = fuse}
}}, SpaceID) ->
    maps:get(SpaceID, DirectIO, true);
is_direct_io(_, _) ->
    false.
>>>>>>> aa642d3d
<|MERGE_RESOLUTION|>--- conflicted
+++ resolved
@@ -127,14 +127,8 @@
 %%--------------------------------------------------------------------
 -spec is_direct_io(ctx(), od_space:id()) -> boolean().
 is_direct_io(#user_ctx{session = #document{
-<<<<<<< HEAD
-    value = #session{direct_io = DirectIO}
-}}, SpaceID) ->
-    maps:get(SpaceID, DirectIO, true).
-=======
     value = #session{direct_io = DirectIO, type = fuse}
 }}, SpaceID) ->
     maps:get(SpaceID, DirectIO, true);
 is_direct_io(_, _) ->
-    false.
->>>>>>> aa642d3d
+    false.