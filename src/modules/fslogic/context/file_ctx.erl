%%%--------------------------------------------------------------------
%%% @author Tomasz Lichon
%%% @copyright (C) 2016 ACK CYFRONET AGH
%%% This software is released under the MIT license
%%% cited in 'LICENSE.txt'.
%%% @end
%%%--------------------------------------------------------------------
%%% @doc
%%% Opaque type storing information about file, working as a cache.
%%% Its lifetime is limited by the time of request.
%%% If effort of computing something is significant,
%%% the value is cached and the further calls will use it. Therefore some of the
%%% functions (those without '_const' suffix) return updated version of context
%%% together with the result.
%%%
%%% The context can be created using:
%%% - logical path (/UserSpaceName/...), and user context
%%% - canonical path (/SpaceId/...)
%%% - Guid
%%% - FileDoc, SpaceId, ShareId (can be undefined if file is not in a share context)
%%% - file_partial_ctx
%%%
%%% Note: always consider usage of effective ctx (see ensure_effective_ctx/1).
%%% @end
%%%--------------------------------------------------------------------
-module(file_ctx).
-author("Tomasz Lichon").

-include("global_definitions.hrl").
-include("modules/datastore/datastore_models.hrl").
-include("modules/fslogic/acl.hrl").
-include("modules/fslogic/fslogic_common.hrl").
-include("proto/oneclient/fuse_messages.hrl").
-include_lib("ctool/include/errors.hrl").
-include_lib("ctool/include/logging.hrl").

-record(file_ctx, {
    canonical_path :: undefined | file_meta:path(),
    uuid_based_path :: undefined | file_meta:uuid_based_path(),
    guid :: fslogic_worker:file_guid(),
    file_doc :: undefined | file_meta:doc(),
    parent :: undefined | ctx(),
    storage_file_id :: undefined | helpers:file_id(),
    space_name :: undefined | od_space:name(),
    display_credentials :: undefined | luma:display_credentials(),
    times :: undefined | times:times(),
    file_name :: undefined | file_meta:name(),
    storage :: undefined | storage:data(),
    file_location_ids :: undefined | [file_location:id()],
    is_dir :: undefined | boolean(),
    is_imported_storage :: undefined | boolean()
}).

-type ctx() :: #file_ctx{}.
-export_type([ctx/0]).

%% Functions creating context and filling its data
-export([new_by_canonical_path/2, new_by_guid/1, new_by_doc/2, new_by_doc/3, new_root_ctx/0]).
-export([reset/1, new_by_partial_context/1, set_file_location/2, set_file_id/2,
    set_is_dir/2, ensure_effective_ctx/1, ensure_effective_and_get_uuid/1]).

%% Functions that do not modify context
-export([get_share_id_const/1, get_space_id_const/1, get_space_dir_uuid_const/1,
    get_guid_const/1, get_effective_guid_const/1, get_uuid_const/1, get_effective_uuid_const/1,
    is_hardlink_const/1, get_dir_location_doc_const/1, get_references_const/1, get_reference_count_const/1
]).
-export([is_file_ctx_const/1, is_space_dir_const/1, is_trash_dir_const/1, is_trash_dir_const/2, is_special_const/1,
    is_user_root_dir_const/2, is_root_dir_const/1, file_exists_const/1, file_exists_or_is_deleted/1,
    is_in_user_space_const/2, assert_not_special_const/1, assert_is_dir/1,
    assert_not_trash_dir_const/1, assert_not_trash_dir_const/2]).
-export([equals/2]).
-export([assert_not_readonly_target_storage_const/2]).

%% Functions that do not modify context but does not have _const suffix and return context.
% TODO VFS-6119 missing _const suffix in function name
-export([get_local_file_location_doc/1, get_local_file_location_doc/2]).

%% Functions modifying context
-export([get_canonical_path/1, get_uuid_based_path/1, get_file_doc/1,
    get_file_doc_including_deleted/1, get_parent/2, get_and_check_parent/2, get_original_parent/2,
    get_storage_file_id/1, get_storage_file_id/2,
    get_new_storage_file_id/1, get_aliased_name/2,
    get_display_credentials/1, get_times/1,
    get_parent_guid/2, get_child/3,
    get_file_children/3,
    get_file_children_whitelisted/4,
    get_logical_path/2,
    get_storage_id/1, get_storage/1, get_file_location_with_filled_gaps/1,
    get_file_location_with_filled_gaps/2,
    get_or_create_local_file_location_doc/1, get_or_create_local_file_location_doc/2,
    get_or_create_local_regular_file_location_doc/3,
    get_file_location_ids/1, get_file_location_docs/1, get_file_location_docs/2,
    get_active_perms_type/2, get_acl/1, get_mode/1, get_file_size/1,
    get_replication_status_and_size/1, get_file_size_from_remote_locations/1, get_owner/1,
    get_local_storage_file_size/1, get_and_cache_file_doc_including_deleted/1]).
-export([is_dir/1, is_imported_storage/1, is_storage_file_created/1, is_readonly_storage/1]).
-export([assert_not_readonly_storage/1, assert_file_exists/1, assert_smaller_than_provider_support_size/2]).

-define(DEFAULT_LS_BATCH_SIZE, application:get_env(?APP_NAME, ls_batch_size, 5000)).

%%%===================================================================
%%% API
%%%===================================================================

%%--------------------------------------------------------------------
%% @doc
%% Creates new root directory file context.
%% @end
%%--------------------------------------------------------------------
-spec new_root_ctx() -> ctx().
new_root_ctx() ->
    new_by_guid(fslogic_uuid:root_dir_guid()).

%%--------------------------------------------------------------------
%% @doc
%% Creates new file context using file canonical path.
%% @end
%%--------------------------------------------------------------------
-spec new_by_canonical_path(user_ctx:ctx(), file_meta:path()) -> ctx().
new_by_canonical_path(UserCtx, Path) ->
    {FileCtx, _} = new_by_partial_context(
        file_partial_ctx:new_by_canonical_path(UserCtx, Path)),
    FileCtx.

%%--------------------------------------------------------------------
%% @doc
%% Creates new file context using file's GUID.
%% @end
%%--------------------------------------------------------------------
-spec new_by_guid(fslogic_worker:file_guid()) -> ctx().
new_by_guid(Guid) ->
    #file_ctx{guid = Guid}.


-spec new_by_doc(file_meta:doc(), od_space:id()) -> ctx().
new_by_doc(Doc, SpaceId) ->
    new_by_doc(Doc, SpaceId, undefined).


%%--------------------------------------------------------------------
%% @doc
%% Creates new file context using file's file_meta doc.
%% @end
%%--------------------------------------------------------------------
-spec new_by_doc(file_meta:doc(), od_space:id(), undefined | od_share:id()) -> ctx().
new_by_doc(Doc = #document{key = Uuid, value = #file_meta{}}, SpaceId, ShareId) ->
    Guid = file_id:pack_share_guid(Uuid, SpaceId, ShareId),
    #file_ctx{file_doc = Doc, guid = Guid}.

%%--------------------------------------------------------------------
%% @doc
%% Converts partial file context into file context. Which means that the function
%% fills GUID in file context record. This function is called when we know
%% that the file is locally supported.
%% @end
%%--------------------------------------------------------------------
-spec new_by_partial_context(file_partial_ctx:ctx() | ctx()) ->
    {ctx(), od_space:id() | undefined}.
new_by_partial_context(FileCtx = #file_ctx{}) ->
    {FileCtx, get_space_id_const(FileCtx)};
new_by_partial_context(FilePartialCtx) ->
    {CanonicalPath, FilePartialCtx2} = file_partial_ctx:get_canonical_path(FilePartialCtx),
    {ok, FileDoc} = canonical_path:resolve(CanonicalPath),
    SpaceId = file_partial_ctx:get_space_id_const(FilePartialCtx2),
    {new_by_doc(FileDoc, SpaceId), SpaceId}.

%%--------------------------------------------------------------------
%% @doc
%% Resets all cached data besides GUID.
%% @end
%%--------------------------------------------------------------------
-spec reset(ctx()) -> ctx().
reset(FileCtx) ->
    new_by_guid(get_guid_const(FileCtx)).

-spec set_file_location(ctx(), file_location:id()) -> ctx().
set_file_location(FileCtx = #file_ctx{file_location_ids = undefined}, _LocationId) ->
    FileCtx;
set_file_location(FileCtx = #file_ctx{file_location_ids = Locations}, LocationId) ->
    FileCtx#file_ctx{
        file_location_ids = [LocationId | Locations]
    }.

%%--------------------------------------------------------------------
%% @doc
%% Sets file_id in context record
%% @end
%%--------------------------------------------------------------------
-spec set_file_id(ctx(), helpers:file_id()) -> ctx().
set_file_id(FileCtx, FileId) ->
    FileCtx#file_ctx{storage_file_id = FileId}.

%%--------------------------------------------------------------------
%% @doc
%% Sets is_dir flag in context record
%% @end
%%--------------------------------------------------------------------
-spec set_is_dir(ctx(), boolean()) -> ctx().
set_is_dir(FileCtx, IsDir) ->
    FileCtx#file_ctx{is_dir = IsDir}.

%%--------------------------------------------------------------------
%% @doc
%% Returns file's share ID.
%% @end
%%--------------------------------------------------------------------
-spec get_share_id_const(ctx()) -> od_share:id() | undefined.
get_share_id_const(#file_ctx{guid = Guid}) ->
    {_FileUuid, _SpaceId, ShareId} = file_id:unpack_share_guid(Guid),
    ShareId.

%%--------------------------------------------------------------------
%% @doc
%% Returns file's space ID.
%% @end
%%--------------------------------------------------------------------
-spec get_space_id_const(ctx()) -> od_space:id().
get_space_id_const(#file_ctx{guid = Guid}) ->
    file_id:guid_to_space_id(Guid).

%%--------------------------------------------------------------------
%% @doc
%% Returns file's space dir UUID.
%% @end
%%--------------------------------------------------------------------
-spec get_space_dir_uuid_const(ctx()) -> file_meta:uuid().
get_space_dir_uuid_const(FileCtx) ->
    SpaceId = get_space_id_const(FileCtx),
    fslogic_uuid:spaceid_to_space_dir_uuid(SpaceId).

%%--------------------------------------------------------------------
%% @doc
%% Returns file's GUID.
%% @end
%%--------------------------------------------------------------------
-spec get_guid_const(ctx()) -> fslogic_worker:file_guid().
get_guid_const(#file_ctx{guid = Guid}) ->
    Guid.

%%--------------------------------------------------------------------
<<<<<<< HEAD
%% @doc Returns effective guid (guid that corresponds to effective uuid see get_effective_uuid_const/1).
%% @end
%%--------------------------------------------------------------------
-spec get_effective_guid_const(ctx()) -> fslogic_worker:file_guid().
get_effective_guid_const(#file_ctx{guid = Guid} = FileCtx) ->
    Uuid = get_uuid_const(FileCtx),
    EffectiveUuid = fslogic_uuid:ensure_effective_uuid(Uuid),
    case EffectiveUuid of
        Uuid -> Guid;
        _ -> file_id:pack_guid(EffectiveUuid, get_space_id_const(FileCtx))
    end.

%%--------------------------------------------------------------------
%% @todo remove this function and pass file_ctx wherever possible
=======
>>>>>>> 142d5b15
%% @doc
%% Returns file UUID entry.
%% @end
%%--------------------------------------------------------------------
-spec get_uuid_const(ctx()) -> file_meta:uuid().
get_uuid_const(FileCtx) ->
    Guid = get_guid_const(FileCtx),
    file_id:guid_to_uuid(Guid).

%%--------------------------------------------------------------------
%% @doc Returns effective uuid (see fslogic_uuid:ensure_effective_uuid/1).
%% @end
%%--------------------------------------------------------------------
-spec get_effective_uuid_const(ctx()) -> file_meta:uuid().
get_effective_uuid_const(FileCtx) ->
    fslogic_uuid:ensure_effective_uuid(get_uuid_const(FileCtx)).

-spec is_hardlink_const(ctx()) -> boolean().
is_hardlink_const(FileCtx) ->
    fslogic_uuid:is_hardlink_uuid(get_uuid_const(FileCtx)).

%%--------------------------------------------------------------------
%% @doc Creates new ctx if effective uuid (see fslogic_uuid:ensure_effective_uuid/1) in not
%% equal file uuid (ctx has been created for link and it is replaced with ctx of target file).
%% @end
%%--------------------------------------------------------------------
-spec ensure_effective_ctx(ctx()) -> ctx().
ensure_effective_ctx(FileCtx) ->
    {_, EffectiveCtx} = ensure_effective_and_get_uuid(FileCtx),
    EffectiveCtx.

%%--------------------------------------------------------------------
%% @doc Creates new ctx if effective uuid (see fslogic_uuid:ensure_effective_uuid/1) in not
%% equal file uuid (ctx has been created for link and it is replaced with ctx of target file).
%% Returns file uuid together with effective ctx.
%% @end
%%--------------------------------------------------------------------
-spec ensure_effective_and_get_uuid(ctx()) -> {file_meta:uuid(), ctx()}.
ensure_effective_and_get_uuid(FileCtx) ->
    Uuid = get_uuid_const(FileCtx),
    EffectiveUuid = fslogic_uuid:ensure_effective_uuid(Uuid),
    case EffectiveUuid of
        Uuid -> {EffectiveUuid, FileCtx};
        _ -> {EffectiveUuid, new_by_guid(file_id:pack_guid(EffectiveUuid, get_space_id_const(FileCtx)))}
    end.

%%--------------------------------------------------------------------
%% @doc
%% Returns file's canonical path (starting with "/SpaceId/...").
%% @end
%%--------------------------------------------------------------------
-spec get_canonical_path(ctx()) -> {file_meta:path(), ctx()}.
get_canonical_path(FileCtx = #file_ctx{canonical_path = undefined}) ->
    case is_root_dir_const(FileCtx) of
        true ->
            {<<"/">>, FileCtx#file_ctx{canonical_path = <<"/">>}};
        false ->
            {Path, FileCtx2} = resolve_canonical_path_tokens(FileCtx),
            CanonicalPath = filename:join(Path),
            {CanonicalPath, FileCtx2#file_ctx{canonical_path = CanonicalPath}}
    end;
get_canonical_path(FileCtx = #file_ctx{canonical_path = Path}) ->
    {Path, FileCtx}.


-spec get_uuid_based_path(ctx()) -> {file_meta:uuid_based_path(), ctx()}.
get_uuid_based_path(FileCtx = #file_ctx{uuid_based_path = undefined}) ->
    {UuidPathTokens, FileCtx2} = resolve_uuid_based_path_tokens(FileCtx),
    UuidPath = filename:join(UuidPathTokens),
    {UuidPath, FileCtx2#file_ctx{uuid_based_path = UuidPath}};
get_uuid_based_path(FileCtx = #file_ctx{uuid_based_path = UuidPath}) ->
    {UuidPath, FileCtx}.

%%--------------------------------------------------------------------
%% @doc
%% Returns file's logical path (starting with "/SpaceName/...").
%% @end
%%--------------------------------------------------------------------
-spec get_logical_path(ctx(), user_ctx:ctx()) ->
    {file_meta:path(), ctx()}.
get_logical_path(FileCtx, UserCtx) ->
    case get_canonical_path(FileCtx) of
        {<<"/">>, FileCtx2} ->
            {<<"/">>, FileCtx2};
        {Path, FileCtx2} ->
            {SpaceName, FileCtx3} = get_space_name(FileCtx2, UserCtx),
            {ok, [<<"/">>, _SpaceId | Rest]} = filepath_utils:split_and_skip_dots(Path),
            LogicalPath = filename:join([<<"/">>, SpaceName | Rest]),
            {LogicalPath, FileCtx3}
    end.

%%--------------------------------------------------------------------
%% @doc
%% Returns file's file_meta document.
%% @end
%%--------------------------------------------------------------------
-spec get_file_doc(ctx()) -> {file_meta:doc(), ctx()}.
get_file_doc(FileCtx = #file_ctx{file_doc = undefined}) ->
    {ok, FileDoc} = file_meta:get({uuid, get_uuid_const(FileCtx)}),
    {FileDoc, FileCtx#file_ctx{file_doc = FileDoc}};
get_file_doc(FileCtx = #file_ctx{file_doc = FileDoc}) ->
    {FileDoc, FileCtx}.

-spec get_references_const(ctx()) -> {ok, [file_meta_hardlinks:hardlink() | file_meta:uuid()]} | {error, term()}.
get_references_const(FileCtx) ->
    % TODO VFS-7444 - Investigate possibility to cache hardlink references in file_ctx
    FileUuid = get_effective_uuid_const(FileCtx),
    file_meta_hardlinks:get_references(FileUuid).

-spec get_reference_count_const(ctx()) -> {ok, non_neg_integer()} | {error, term()}.
get_reference_count_const(FileCtx) ->
    FileUuid = get_effective_uuid_const(FileCtx),
    file_meta_hardlinks:get_reference_count(FileUuid).

%%--------------------------------------------------------------------
%% @doc
%% Checks whether space is supported by imported storage.
%% @end
%%--------------------------------------------------------------------
-spec is_imported_storage(ctx()) -> {boolean(), ctx()}.
is_imported_storage(FileCtx = #file_ctx{is_imported_storage = undefined}) ->
    {StorageId, FileCtx2} = get_storage_id(FileCtx),
    ImportedStorage = storage:is_imported(StorageId),
    {ImportedStorage, FileCtx2#file_ctx{is_imported_storage = ImportedStorage}};
is_imported_storage(FileCtx = #file_ctx{is_imported_storage = ImportedStorage}) ->
    {ImportedStorage, FileCtx}.

%%--------------------------------------------------------------------
%% @doc
%% Returns file's file_meta document even if its marked as deleted.
%% @end
%%--------------------------------------------------------------------
-spec get_file_doc_including_deleted(ctx()) -> {file_meta:doc(), ctx()}.
get_file_doc_including_deleted(FileCtx = #file_ctx{file_doc = undefined}) ->
    FileUuid = get_uuid_const(FileCtx),
    {ok, Doc} = file_meta:get_including_deleted(FileUuid),
    case file_meta:is_deleted(Doc) of
        false ->
            {Doc, FileCtx#file_ctx{file_doc = Doc}};
        true ->
            {Doc, FileCtx}
    end;
get_file_doc_including_deleted(FileCtx = #file_ctx{file_doc = FileDoc}) ->
    {FileDoc, FileCtx}.

%%--------------------------------------------------------------------
%% @doc
%% Returns file's file_meta document even if its marked as deleted. If
%% document does not exists returns error
%% @end
%%--------------------------------------------------------------------
-spec get_and_cache_file_doc_including_deleted(ctx()) ->
    {file_meta:doc(), ctx()} | {error, term()}.
get_and_cache_file_doc_including_deleted(FileCtx = #file_ctx{file_doc = undefined}) ->
    FileUuid = get_uuid_const(FileCtx),
    case file_meta:get_including_deleted(FileUuid) of
        {ok, Doc} ->
            {Doc, FileCtx#file_ctx{file_doc = Doc}};
        Error ->
            Error
    end;
get_and_cache_file_doc_including_deleted(FileCtx = #file_ctx{file_doc = FileDoc}) ->
    {FileDoc, FileCtx}.

%%--------------------------------------------------------------------
%% @doc
%% Returns parent's file context. In case of user root dir and share root
%% dir/file returns the same file_ctx. Therefore, to check if given
%% file_ctx points to root dir (either user root dir or share root) it is
%% enough to call this function and compare returned parent ctx's guid
%% with its own.
%% @end
%%--------------------------------------------------------------------
-spec get_parent(ctx(), user_ctx:ctx() | undefined) ->
    {ParentFileCtx :: ctx(), NewFileCtx :: ctx()}.
get_parent(FileCtx = #file_ctx{guid = Guid, parent = undefined}, UserCtx) ->
    {FileUuid, SpaceId, ShareId} = file_id:unpack_share_guid(Guid),
    {Doc, FileCtx2} = get_file_doc_including_deleted(FileCtx),
    {ok, ParentUuid} = file_meta:get_parent_uuid(Doc),

    IsShareRootFile = case ShareId of
        undefined ->
            false;
        _ ->
            % ShareId is added to file_meta.shares only for directly shared
            % files/directories and not their children
            lists:member(ShareId, Doc#document.value#file_meta.shares)
    end,

    Parent = case {fslogic_uuid:is_root_dir_uuid(ParentUuid), IsShareRootFile} of
        {true, false} ->
            case ParentUuid =:= ?GLOBAL_ROOT_DIR_UUID
                andalso UserCtx =/= undefined
                andalso user_ctx:is_normal_user(UserCtx)
            of
                true ->
                    case is_user_root_dir_const(FileCtx2, UserCtx) of
                        true ->
                            FileCtx2;
                        false ->
                            UserId = user_ctx:get_user_id(UserCtx),
                            new_by_guid(fslogic_uuid:user_root_dir_guid(UserId))
                    end;
                _ ->
                    new_by_guid(fslogic_uuid:root_dir_guid())
            end;
        {true, true} ->
            case fslogic_uuid:is_space_dir_uuid(FileUuid) of
                true ->
                    FileCtx2;
                false ->
                    % userRootDir and globalRootDir can not be shared
                    throw(?EINVAL)
            end;
        {false, false} ->
            new_by_guid(file_id:pack_share_guid(ParentUuid, SpaceId, ShareId));
        {false, true} ->
            FileCtx2
    end,
    {Parent, FileCtx2#file_ctx{parent = Parent}};
get_parent(FileCtx = #file_ctx{parent = Parent}, _UserCtx) ->
    {Parent, FileCtx}.

%%--------------------------------------------------------------------
%% @doc
%% Returns 'undefined' if file is root file (either userRootDir or share root)
%% or proper ParentCtx otherwise.
%% @end
%%--------------------------------------------------------------------
-spec get_and_check_parent(ctx(), user_ctx:ctx() | undefined) ->
    {ParentFileCtx :: undefined | ctx(), NewFileCtx :: ctx()}.
get_and_check_parent(FileCtx0, UserCtx) ->
    FileGuid = file_ctx:get_guid_const(FileCtx0),
    {ParentCtx, FileCtx1} = file_ctx:get_parent(FileCtx0, UserCtx),

    case file_ctx:get_guid_const(ParentCtx) of
        FileGuid ->
            % root dir/share root file -> there are no parents
            {undefined, FileCtx1};
        _ ->
            {ParentCtx, FileCtx1}
    end.


%%--------------------------------------------------------------------
%% @doc
%% Returns GUID of parent or undefined when the file is a root/share root dir.
%% @end
%%--------------------------------------------------------------------
-spec get_parent_guid(ctx(), user_ctx:ctx() | undefined) -> {fslogic_worker:file_guid() | undefined, ctx()}.
get_parent_guid(#file_ctx{guid = FileGuid} = FileCtx, UserCtx) ->
    {ParentCtx, FileCtx2} = get_parent(FileCtx, UserCtx),
    case get_guid_const(ParentCtx) of
        FileGuid ->
            {undefined, FileCtx2};
        ParentGuid ->
            {ParentGuid, FileCtx2}
    end.


%%--------------------------------------------------------------------
%% @doc
%% This function returns original parent of a file.
%% It means that it checks whether file is not a child of trash.
%% If it is, it returns ctx() of directory which was parent of the file
%% before it was moved to trash.
%% TODO VFS-7133 original parent uuid should be stored in file_meta doc
%% @end
%%--------------------------------------------------------------------
-spec get_original_parent(ctx(), ctx() | undefined) -> {ctx(), ctx()}.
get_original_parent(FileCtx, undefined) ->
    file_ctx:get_parent(FileCtx, undefined);
get_original_parent(FileCtx, OriginalParentCtx) ->
    {ParentCtx, FileCtx2} = file_ctx:get_parent(FileCtx, undefined),
    case file_ctx:is_trash_dir_const(ParentCtx) of
        true ->
            {OriginalParentCtx, FileCtx2};
        false ->
            {ParentCtx, FileCtx2}
    end.


%%--------------------------------------------------------------------
%% @doc
%% @equiv get_storage_file_id(FileCtx, true).
%% @end
%%--------------------------------------------------------------------
-spec get_storage_file_id(ctx()) -> {StorageFileId :: helpers:file_id(), ctx()}.
get_storage_file_id(FileCtx) ->
    get_storage_file_id(FileCtx, true).

%%--------------------------------------------------------------------
%% @doc
%% Returns storage file ID (the ID of file on storage). If file ID does not
%% exists it can be generated (depending on second argument).
%% Storage file Id depends on the storage file mapping setting, currently
%% 2 options are supported:
%%   - canonical - which is POSIX-style file mapping including complete
%%                 directory path
%%   - flat - which provides a 3 level tree based on the FileUuid, enabling
%%            efficient rename operations without copying objects on the
%%            storage
%% @end
%%--------------------------------------------------------------------
-spec get_storage_file_id(ctx(), boolean()) ->
    {StorageFileId :: helpers:file_id() | undefined, ctx()}.
get_storage_file_id(FileCtx0 = #file_ctx{storage_file_id = undefined}, Generate) ->
    case is_root_dir_const(FileCtx0) of
        true ->
            StorageFileId = <<?DIRECTORY_SEPARATOR>>,
            {StorageFileId, FileCtx0#file_ctx{storage_file_id = StorageFileId}};
        false ->
            {IsDir, FileCtx1} = file_ctx:is_dir(FileCtx0),
            case IsDir of
                true ->
                    StorageFileIdOrUndefined = case get_dir_location_doc_const(FileCtx1) of
                        undefined ->
                            undefined;
                        DirLocation ->
                            dir_location:get_storage_file_id(DirLocation)
                    end,
                    case StorageFileIdOrUndefined of
                        undefined ->
                            get_new_storage_file_id(FileCtx1);
                        StorageFileId ->
                            {StorageFileId, FileCtx1#file_ctx{storage_file_id = StorageFileId}}
                    end;
                false ->
                    case get_local_file_location_doc(FileCtx1, false) of
                        {#document{
                            value = #file_location{file_id = StorageFileId, storage_file_created = SFC}
                        }, FileCtx2}
                            when StorageFileId =/= undefined
                            andalso (SFC or Generate)
                        ->
                            {StorageFileId, FileCtx2#file_ctx{storage_file_id = StorageFileId}};
                        {_, FileCtx2} ->
                            % Check if id should be generated
                            case Generate of
                                true ->
                                    get_new_storage_file_id(FileCtx2);
                                _ ->
                                    {undefined, FileCtx2}
                            end
                    end
            end
    end;
get_storage_file_id(FileCtx = #file_ctx{storage_file_id = StorageFileId}, _) ->
    {StorageFileId, FileCtx}.

-spec get_new_storage_file_id(ctx()) -> {helpers:file_id(), ctx()}.
get_new_storage_file_id(FileCtx) ->
    EffectiveFileCtx = ensure_effective_ctx(FileCtx),
    {Storage, EffectiveFileCtx2} = get_storage(EffectiveFileCtx),
    Helper = storage:get_helper(Storage),
    SpaceId = file_ctx:get_space_id_const(EffectiveFileCtx2),
    case helper:get_storage_path_type(Helper) of
        ?FLAT_STORAGE_PATH ->
            FileUuid = file_ctx:get_uuid_const(EffectiveFileCtx2),
            StorageFileId = storage_file_id:flat(FileUuid, SpaceId),
<<<<<<< HEAD
            % TODO - do not get_canonical_path (fix acceptance tests before)
            {_, EffectiveFileCtx3} = get_canonical_path(EffectiveFileCtx2),
            case equals(EffectiveFileCtx3, FileCtx) of
                true -> {StorageFileId, EffectiveFileCtx3#file_ctx{storage_file_id = StorageFileId}};
                false -> {StorageFileId, FileCtx#file_ctx{storage_file_id = StorageFileId}}
            end;
=======
            {StorageFileId, FileCtx2#file_ctx{storage_file_id = StorageFileId}};
>>>>>>> 142d5b15
        ?CANONICAL_STORAGE_PATH ->
            {CanonicalPath, EffectiveFileCtx3} = file_ctx:get_canonical_path(EffectiveFileCtx2),
            StorageId = storage:get_id(Storage),
            StorageFileId = storage_file_id:canonical(CanonicalPath, SpaceId, StorageId),
            case equals(EffectiveFileCtx3, FileCtx) of
                true -> {StorageFileId, EffectiveFileCtx3#file_ctx{storage_file_id = StorageFileId}};
                false -> {StorageFileId, FileCtx#file_ctx{storage_file_id = StorageFileId}}
            end
    end.

%%--------------------------------------------------------------------
%% @doc
%% Returns name of the space where the file is located.
%% @end
%%--------------------------------------------------------------------
-spec get_space_name(ctx(), user_ctx:ctx()) ->
    {od_space:name(), ctx()} | no_return().
get_space_name(FileCtx = #file_ctx{space_name = undefined}, UserCtx) ->
    SessionId = user_ctx:get_session_id(UserCtx),
    SpaceId = get_space_id_const(FileCtx),
    case space_logic:get_name(SessionId, SpaceId) of
        {ok, SpaceName} ->
            {SpaceName, FileCtx#file_ctx{space_name = SpaceName}};
        ?ERROR_FORBIDDEN when SessionId == ?ROOT_SESS_ID ->
            % Fetching space name from oz as provider is forbidden if provider
            % doesn't support space. Such requests are made e.g. when executing
            % file_meta:setup_onedata_user (all user space dirs, supported or not,
            % are created). To handle this special case SpaceId is returned instead.
            {SpaceId, FileCtx#file_ctx{space_name = SpaceId}};
        {error, _} ->
            throw(?ENOENT)
    end;
get_space_name(FileCtx = #file_ctx{space_name = SpaceName}, _Ctx) ->
    {SpaceName, FileCtx}.

%%--------------------------------------------------------------------
%% @doc
%% Returns name of the file (if the file represents space dir, returns space name).
%% @end
%%--------------------------------------------------------------------
-spec get_aliased_name(ctx(), user_ctx:ctx() | undefined) ->
    {file_meta:name(), ctx()} | no_return().
get_aliased_name(FileCtx = #file_ctx{file_name = undefined}, UserCtx) ->
    FileGuid = get_guid_const(FileCtx),

    case is_space_dir_const(FileCtx) andalso UserCtx =/= undefined of
        true ->
            {Name, FileCtx2} = case user_ctx:is_guest(UserCtx) andalso file_id:is_share_guid(FileGuid) of
                true ->
                    % Special case for guest user - get space name with provider auth
                    get_space_name(FileCtx, user_ctx:new(?ROOT_SESS_ID));
                false ->
                    get_space_name(FileCtx, UserCtx)
            end,
            {Name, FileCtx2#file_ctx{file_name = Name}};
        false ->
            {#document{value = #file_meta{name = Name}}, FileCtx2} = get_file_doc_including_deleted(FileCtx),
            {Name, FileCtx2}
    end;
get_aliased_name(FileCtx = #file_ctx{file_name = FileName}, _UserCtx) ->
    {FileName, FileCtx}.

%%--------------------------------------------------------------------
%% @doc
%% Returns POSIX compatible display credentials.
%% @end
%%--------------------------------------------------------------------
-spec get_display_credentials(ctx()) -> {luma:display_credentials(), ctx()}.
get_display_credentials(FileCtx = #file_ctx{display_credentials = undefined}) ->
    SpaceId = get_space_id_const(FileCtx),
    {FileMetaDoc, FileCtx2} = get_file_doc_including_deleted(FileCtx),
    OwnerId = file_meta:get_owner(FileMetaDoc),
    {Storage, FileCtx3} = get_storage(FileCtx2),
    case luma:map_to_display_credentials(OwnerId, SpaceId, Storage) of
        {ok, DisplayCredentials = {Uid, Gid}} ->
            case Storage =:= undefined of
                true ->
                    {DisplayCredentials, FileCtx3#file_ctx{display_credentials = DisplayCredentials}};
                false ->
                    {SyncedGid, FileCtx4} = get_synced_gid(FileCtx3),
                    % if SyncedGid =/= undefined override display Gid
                    FinalGid = utils:ensure_defined(SyncedGid, Gid),
                    FinalDisplayCredentials = {Uid, FinalGid},
                    {FinalDisplayCredentials, FileCtx4#file_ctx{display_credentials = FinalDisplayCredentials}}
            end;
        {error, not_found} ->
            {error, ?EACCES}
    end;
get_display_credentials(FileCtx = #file_ctx{display_credentials = DisplayCredentials}) ->
    {DisplayCredentials, FileCtx}.


%%--------------------------------------------------------------------
%% @doc
%% Returns file's atime, ctime and mtime.
%% @end
%%--------------------------------------------------------------------
-spec get_times(ctx()) -> {times:times(), ctx()}.
get_times(FileCtx = #file_ctx{times = undefined}) ->
    FileUuid = get_uuid_const(FileCtx),
    {ok, Times} = times:get_or_default(FileUuid),
    {Times, FileCtx#file_ctx{times = Times}};
get_times(
    FileCtx = #file_ctx{times = Times}) ->
    {Times, FileCtx}.

%%--------------------------------------------------------------------
%% @doc
%% Returns child of the file with given name.
%% @end
%%--------------------------------------------------------------------
-spec get_child(ctx(), file_meta:name(), user_ctx:ctx()) ->
    {ChildFile :: ctx(), NewFile :: ctx()} | no_return().
get_child(FileCtx, Name, UserCtx) ->
    case is_root_dir_const(FileCtx) of
        true ->
            UserDoc = user_ctx:get_user(UserCtx),
            SessionId = user_ctx:get_session_id(UserCtx),
            case user_logic:get_space_by_name(SessionId, UserDoc, Name) of
                {true, SpaceId} ->
                    Child = new_by_guid(fslogic_uuid:spaceid_to_space_dir_guid(SpaceId)),
                    {Child, FileCtx};
                false ->
                    case user_ctx:is_root(UserCtx) of
                        true ->
                            Child = new_by_guid(fslogic_uuid:spaceid_to_space_dir_guid(Name)),
                            {Child, FileCtx};
                        _ ->
                            throw(?ENOENT)
                    end
            end;
        _ ->
            SpaceId = get_space_id_const(FileCtx),
            {FileDoc, FileCtx2} = get_file_doc(FileCtx),
            case canonical_path:resolve(FileDoc, <<"/", Name/binary>>) of
                {ok, ChildDoc} ->
                    ShareId = get_share_id_const(FileCtx2),
                    Child = new_by_doc(ChildDoc, SpaceId, ShareId),
                    {Child, FileCtx2};
                {error, not_found} ->
                    throw(?ENOENT)
            end
    end.


%%--------------------------------------------------------------------
%% @doc
%% Returns list of directory children.
%% @end
%%--------------------------------------------------------------------
-spec get_file_children(ctx(), user_ctx:ctx(), file_meta:list_opts()) ->
    {Children :: [ctx()], ListExtendedInfo :: file_meta:list_extended_info(), NewFileCtx :: ctx()}.
get_file_children(FileCtx, UserCtx, Opts) ->
    case is_user_root_dir_const(FileCtx, UserCtx) of
        true ->
            Offset = max(maps:get(offset, Opts, 0), 0), % offset can be negative if last_name is passed too
            Limit = maps:get(size, Opts, ?DEFAULT_LS_BATCH_SIZE),
            UserSpaces = list_user_spaces(UserCtx, Offset, Limit, undefined),
            {UserSpaces, #{is_last => length(UserSpaces) < Limit}, FileCtx};
        false ->
            {FileDoc = #document{value = #file_meta{
                type = FileType
            }}, FileCtx2} = get_file_doc(FileCtx),
            SpaceId = get_space_id_const(FileCtx2),
            ShareId = get_share_id_const(FileCtx2),
            case FileType of
                ?DIRECTORY_TYPE ->
                    MapFun = fun({Name, Uuid}) ->
                        new_child_by_uuid(Uuid, Name, SpaceId, ShareId)
                    end,
                    {ok, ChildrenLinks, ListExtendedInfo} = file_meta:list_children(FileDoc, Opts),
                    {lists:map(MapFun, ChildrenLinks), ListExtendedInfo, FileCtx2};
                _ ->
                    % In case of listing regular file - return it
                    {[FileCtx2], #{is_last => true}, FileCtx2}
            end
    end.


%%--------------------------------------------------------------------
%% @doc
%% Returns list of directory children bounded by specified AllowedChildren.
%% @end
%%--------------------------------------------------------------------
-spec get_file_children_whitelisted(ctx(), user_ctx:ctx(), file_meta:list_opts(), [file_meta:name()]) ->
    {Children :: [ctx()], file_meta:list_extended_info(), NewFileCtx :: ctx()}.
get_file_children_whitelisted(FileCtx, UserCtx, ListOpts, ChildrenWhiteList) ->
    case is_user_root_dir_const(FileCtx, UserCtx) of
        true ->
            Offset = max(maps:get(offset, ListOpts, 0), 0), % offset can be negative if last_name is passed too
            Limit = maps:get(size, ListOpts, ?DEFAULT_LS_BATCH_SIZE),
            UserSpaces = list_user_spaces(UserCtx, Offset, Limit, ChildrenWhiteList),
            {UserSpaces, #{is_last => length(UserSpaces) < Limit}, FileCtx};
        false ->
            {FileDoc = #document{}, FileCtx2} = get_file_doc(FileCtx),
            SpaceId = get_space_id_const(FileCtx2),
            ShareId = get_share_id_const(FileCtx2),

            {ok, ChildrenLinks, ListExtendedInfo} = file_meta:list_children_whitelisted(FileDoc, ListOpts,
                ChildrenWhiteList),
            ChildrenCtxs = lists:map(fun({Name, Uuid}) ->
                new_child_by_uuid(Uuid, Name, SpaceId, ShareId)
            end, ChildrenLinks),
            {ChildrenCtxs, ListExtendedInfo, FileCtx2}
    end.

%%--------------------------------------------------------------------
%% @doc
%% Returns storage id.
%% @end
%%--------------------------------------------------------------------
-spec get_storage_id(ctx()) -> {storage:id(), ctx()}.
get_storage_id(FileCtx) ->
    {Storage, FileCtx2} = get_storage(FileCtx),
    {storage:get_id(Storage), FileCtx2}.

%%--------------------------------------------------------------------
%% @doc
%% Returns record of storage supporting space in which file was created.
%% @end
%%--------------------------------------------------------------------
-spec get_storage(ctx()) -> {storage:data() | undefined, ctx()}.
get_storage(FileCtx = #file_ctx{storage = undefined}) ->
    case file_ctx:is_root_dir_const(FileCtx) of
        true ->
            {undefined, FileCtx};
        false ->
            SpaceId = get_space_id_const(FileCtx),
            case space_logic:get_local_storages(SpaceId) of
                {ok, []} ->
                    {undefined, FileCtx};
                {ok, [StorageId | _]} ->
                    Storage2 = case storage:get(StorageId) of
                        {ok, Storage} -> Storage;
                        {error, not_found} -> undefined
                    end,
                    {Storage2, FileCtx#file_ctx{storage = Storage2}};
                {error, _} ->
                    {undefined, FileCtx}
            end
    end;
get_storage(FileCtx = #file_ctx{storage = Storage}) ->
    {Storage, FileCtx}.


%%--------------------------------------------------------------------
%% @doc
%% @equiv get_file_location_with_filled_gaps(FileCtx, undefined)
%% @end
%%--------------------------------------------------------------------
-spec get_file_location_with_filled_gaps(ctx()) -> {#file_location{}, ctx()}.
get_file_location_with_filled_gaps(FileCtx) ->
    get_file_location_with_filled_gaps(FileCtx, undefined).


%%--------------------------------------------------------------------
%% @doc
%% Returns location that can be understood by client. It has gaps filled, and
%% stores guid instead of uuid.
%% @end
%%--------------------------------------------------------------------
-spec get_file_location_with_filled_gaps(ctx(),
    fslogic_blocks:blocks() | fslogic_blocks:block() | undefined) ->
    {#file_location{}, ctx()}.
get_file_location_with_filled_gaps(FileCtx, ReqRange)
    when is_list(ReqRange) orelse ReqRange == undefined ->
    % get locations
    {Locations, FileCtx2} = get_file_location_docs(FileCtx),
    {FileLocationDoc, FileCtx3} =
        get_or_create_local_file_location_doc(FileCtx2),
    {fslogic_location:get_local_blocks_and_fill_location_gaps(ReqRange, FileLocationDoc, Locations,
        get_uuid_const(FileCtx3)), FileCtx3};
get_file_location_with_filled_gaps(FileCtx, ReqRange) ->
    get_file_location_with_filled_gaps(FileCtx, [ReqRange]).

%%--------------------------------------------------------------------
%% @doc
%% @equiv get_or_create_local_file_location_doc(FileCtx, true)
%% @end
%%--------------------------------------------------------------------
-spec get_or_create_local_file_location_doc(ctx()) ->
    {file_location:doc() | undefined, ctx()}.
get_or_create_local_file_location_doc(FileCtx) ->
    get_or_create_local_file_location_doc(FileCtx, true).

%%--------------------------------------------------------------------
%% @doc
%% Returns local file location doc.
%% @end
%%--------------------------------------------------------------------
-spec get_or_create_local_file_location_doc(ctx(), fslogic_location_cache:get_doc_opts()) ->
    {file_location:doc() | undefined, ctx()}.
get_or_create_local_file_location_doc(FileCtx, GetDocOpts) ->
    case is_dir(FileCtx) of
        {true, FileCtx2} ->
            {undefined, FileCtx2};
        {false, FileCtx2} ->
            get_or_create_local_regular_file_location_doc(FileCtx2,
                GetDocOpts, true)
    end.

%%--------------------------------------------------------------------
%% @doc
%% @equiv get_local_file_location_doc(FileCtx, true)
%% @end
%%--------------------------------------------------------------------
-spec get_local_file_location_doc(ctx()) ->
    {file_location:doc() | undefined, ctx()}.
get_local_file_location_doc(FileCtx) ->
    % TODO VFS-6119 missing _const suffix in function name
    get_local_file_location_doc(FileCtx, true).

%%--------------------------------------------------------------------
%% @doc
%% Returns local file location doc.
%% @end
%%--------------------------------------------------------------------
-spec get_local_file_location_doc(ctx(), fslogic_location_cache:get_doc_opts()) ->
    {file_location:doc() | undefined, ctx()}.
get_local_file_location_doc(FileCtx, GetDocOpts) ->
    % TODO VFS-6119 missing _const suffix in function name
    FileUuid = get_uuid_const(FileCtx),
    case fslogic_location_cache:get_local_location(FileUuid, GetDocOpts) of
        {ok, Location} ->
            {Location, FileCtx};
        {error, not_found} ->
            {undefined, FileCtx}
    end.

-spec get_dir_location_doc_const(ctx()) -> dir_location:doc() | undefined.
get_dir_location_doc_const(FileCtx) ->
    FileUuid = get_uuid_const(FileCtx),
    case dir_location:get(FileUuid) of
        {ok, Location} ->
            Location;
        {error, not_found} ->
            undefined
    end.

%%--------------------------------------------------------------------
%% @doc
%% Returns file location IDs.
%% @end
%%--------------------------------------------------------------------
-spec get_file_location_ids(ctx()) ->
    {[file_location:id()], ctx()}.
get_file_location_ids(FileCtx = #file_ctx{file_location_ids = undefined}) ->
    FileUuid = get_uuid_const(FileCtx),
    {ok, Locations} = file_meta:get_locations_by_uuid(FileUuid),
    {Locations, FileCtx#file_ctx{file_location_ids = Locations}};
get_file_location_ids(FileCtx = #file_ctx{file_location_ids = Locations}) ->
    {Locations, FileCtx}.

%%--------------------------------------------------------------------
%% @doc
%% Returns file location docs.
%% @end
%%--------------------------------------------------------------------
-spec get_file_location_docs(ctx()) ->
    {[file_location:doc()], ctx()}.
% TODO VFS-4412 - export as _const function
get_file_location_docs(FileCtx) ->
    get_file_location_docs(FileCtx, true).

%%--------------------------------------------------------------------
%% @doc
%% @equiv get_file_location_docs(FileCtx, GetLocationOpts, true)
%% @end
%%--------------------------------------------------------------------
-spec get_file_location_docs(ctx(), fslogic_location_cache:get_doc_opts()) ->
    {[file_location:doc()], ctx()}.
% TODO VFS-4412 - export as _const function
get_file_location_docs(FileCtx = #file_ctx{}, GetLocationOpts) ->
    get_file_location_docs(FileCtx, GetLocationOpts, true).

%%--------------------------------------------------------------------
%% @doc
%% Returns file location docs.
%% @end
%%--------------------------------------------------------------------
-spec get_file_location_docs(ctx(), fslogic_location_cache:get_doc_opts(), boolean()) ->
    {[file_location:doc()], ctx()}.
get_file_location_docs(FileCtx = #file_ctx{}, GetLocationOpts, IncludeLocal) ->
    {LocationIds0, FileCtx2} = get_file_location_ids(FileCtx),
    FileUuid = get_uuid_const(FileCtx),
    LocationIds = case IncludeLocal of
        true -> LocationIds0;
        _ -> LocationIds0 -- [file_location:local_id(FileUuid)]
    end,
    LocationDocs = lists:filtermap(fun(LocId) ->
        case fslogic_location_cache:get_location(LocId, FileUuid,
            GetLocationOpts) of
            {ok, Location} ->
                {true, Location};
            _Error ->
                false
        end
    end, LocationIds),
    {LocationDocs, FileCtx2}.

%%--------------------------------------------------------------------
%% @doc
%% Returns file active permissions type, that is info which permissions
%% are taken into account when checking authorization (acl if it is defined
%% or posix otherwise).
%% @end
%%--------------------------------------------------------------------
-spec get_active_perms_type(ctx(), include_deleted | ignore_deleted) -> {file_meta:permissions_type(), ctx()}.
get_active_perms_type(FileCtx = #file_ctx{file_doc = undefined}, GetMode) ->
    {Doc, FileCtx2} = case GetMode of
        include_deleted -> get_file_doc_including_deleted(FileCtx);
        _ -> get_file_doc(FileCtx)
    end,
    get_active_perms_type_from_doc(Doc, FileCtx2);
get_active_perms_type(FileCtx = #file_ctx{file_doc = Doc}, _) ->
    get_active_perms_type_from_doc(Doc, FileCtx).

-spec get_active_perms_type_from_doc(file_meta:doc(), ctx()) -> {file_meta:permissions_type(), ctx()}.
get_active_perms_type_from_doc(#document{value = #file_meta{acl = []}}, FileCtx) ->
    {posix, FileCtx};
get_active_perms_type_from_doc(#document{value = #file_meta{}}, FileCtx) ->
    {acl, FileCtx}.


-spec is_storage_file_created(ctx()) -> {boolean(), ctx()}.
is_storage_file_created(FileCtx) ->
    case is_dir(FileCtx) of
        {true, FileCtx2} ->
            case get_dir_location_doc_const(FileCtx2) of
                undefined ->
                    {false, FileCtx2};
                DirLocation ->
                    {dir_location:is_storage_file_created(DirLocation), FileCtx2}
            end;
        {false, FileCtx2} ->
            case get_local_file_location_doc(FileCtx2, false) of
                {undefined, _} ->
                    {false, FileCtx2};
                {FileLocation, _} ->
                    {file_location:is_storage_file_created(FileLocation), FileCtx2}
            end
    end.


%%--------------------------------------------------------------------
%% @doc
%% Returns file Access Control List.
%% @end
%%--------------------------------------------------------------------
-spec get_acl(ctx()) -> {acl:acl(), ctx()}.
get_acl(FileCtx = #file_ctx{file_doc = #document{
    value = #file_meta{acl = Acl}
}}) ->
    {Acl, FileCtx};
get_acl(FileCtx) ->
    {_, FileCtx2} = get_file_doc(FileCtx),
    get_acl(FileCtx2).

%%--------------------------------------------------------------------
%% @doc
%% Returns file Posix Mode.
%% @end
%%--------------------------------------------------------------------
-spec get_mode(ctx()) -> {file_meta:posix_permissions(), ctx()}.
get_mode(FileCtx = #file_ctx{file_doc = #document{
    value = #file_meta{mode = Mode}
}}) ->
    {Mode, FileCtx};
get_mode(FileCtx) ->
    {_, FileCtx2} = get_file_doc(FileCtx),
    get_mode(FileCtx2).

%%--------------------------------------------------------------------
%% @doc
%% Returns size of file
%% @end
%%--------------------------------------------------------------------
-spec get_file_size(ctx() | file_meta:uuid()) ->
    {Size :: non_neg_integer(), ctx()}.
get_file_size(FileCtx) ->
    case get_local_file_location_doc(FileCtx, false) of
        {#document{
            value = #file_location{
                size = undefined
            }
        }, FileCtx2} ->
            {FL, _} = get_local_file_location_doc(FileCtx, true),
            {fslogic_blocks:upper(fslogic_location_cache:get_blocks(FL)), FileCtx2};
        {#document{value = #file_location{size = Size}}, FileCtx2} ->
            {Size, FileCtx2};
        {undefined, FileCtx2} ->
            get_file_size_from_remote_locations(FileCtx2)
    end.

%%--------------------------------------------------------------------
%% @doc
%% Returns information if file is fully replicated and size of file.
%% @end
%%--------------------------------------------------------------------
-spec get_replication_status_and_size(ctx() | file_meta:uuid()) ->
    {FullyReplicated :: boolean(), Size :: non_neg_integer(), ctx()}.
get_replication_status_and_size(FileCtx) ->
    case get_local_file_location_doc(FileCtx, {blocks_num, 2}) of
        {#document{value = #file_location{size = SizeInDoc}} = FLDoc, FileCtx2} ->
            Size = case SizeInDoc of
                undefined ->
                    {FLDocWithBlocks, _} = get_local_file_location_doc(FileCtx2, true),
                    fslogic_blocks:upper(fslogic_location_cache:get_blocks(FLDocWithBlocks));
                _ ->
                    SizeInDoc
            end,

            case fslogic_location_cache:get_blocks(FLDoc, #{count => 2}) of
                [#file_block{offset = 0, size = Size}] -> {true, Size, FileCtx2};
                [] when Size =:= 0 -> {true, Size, FileCtx2};
                _ -> {false, Size, FileCtx2}
            end;
        {undefined, FileCtx2} ->
            {RemoteSize, FileCtx3} = get_file_size_from_remote_locations(FileCtx2),
            {RemoteSize =:= 0, RemoteSize, FileCtx3}
    end.

%%--------------------------------------------------------------------
%% @doc
%% Returns size of file on local storage
%% @end
%%--------------------------------------------------------------------
-spec get_local_storage_file_size(ctx() | file_meta:uuid()) ->
    {Size :: non_neg_integer(), ctx()}.
get_local_storage_file_size(FileCtx) ->
    FileUuid = get_uuid_const(FileCtx),
    LocalLocationId = file_location:local_id(FileUuid),
    {fslogic_location_cache:get_location_size(LocalLocationId, FileUuid), FileCtx}.

%%--------------------------------------------------------------------
%% @doc
%% Returns id of file's owner.
%% @end
%%--------------------------------------------------------------------
-spec get_owner(ctx()) -> {od_user:id() | undefined, ctx()}.
get_owner(FileCtx = #file_ctx{
    file_doc = #document{
        value = #file_meta{owner = OwnerId}
    }}) ->
    {OwnerId, FileCtx};
get_owner(FileCtx) ->
    {_, FileCtx2} = get_file_doc(FileCtx),
    get_owner(FileCtx2).


%%--------------------------------------------------------------------
%% @doc
%% Checks if given argument contains file context record.
%% @end
%%--------------------------------------------------------------------
-spec is_file_ctx_const(ctx() | term()) -> boolean().
is_file_ctx_const(#file_ctx{}) ->
    true;
is_file_ctx_const(_) ->
    false.


-spec is_space_dir_const(ctx()) -> boolean().
is_space_dir_const(#file_ctx{guid = Guid}) ->
    fslogic_uuid:is_space_dir_guid(Guid).


-spec is_trash_dir_const(ctx()) -> boolean().
is_trash_dir_const(#file_ctx{guid = Guid}) ->
    fslogic_uuid:is_trash_dir_guid(Guid).


-spec is_trash_dir_const(ctx(), file_meta:name()) -> boolean().
is_trash_dir_const(ParentCtx, Name) ->
    file_ctx:is_space_dir_const(ParentCtx)
        andalso (Name =:= ?TRASH_DIR_NAME).


-spec is_special_const(ctx()) -> boolean().
is_special_const(#file_ctx{guid = Guid}) ->
    fslogic_uuid:is_special_guid(Guid).


-spec assert_not_special_const(ctx()) -> ok.
assert_not_special_const(FileCtx) ->
    case is_special_const(FileCtx) of
        true -> throw(?EPERM);
        false -> ok
    end.


-spec assert_not_trash_dir_const(file_ctx:ctx()) -> ok.
assert_not_trash_dir_const(FileCtx) ->
    case is_trash_dir_const(FileCtx) of
        true -> throw(?EPERM);
        false -> ok
    end.


-spec assert_not_trash_dir_const(file_ctx:ctx(), file_meta:name()) -> ok.
assert_not_trash_dir_const(ParentCtx, Name) ->
    case is_trash_dir_const(ParentCtx, Name) of
        true -> throw(?EPERM);
        false -> ok
    end.

%%--------------------------------------------------------------------
%% @doc
%% Checks if file is an user root dir.
%% @end
%%--------------------------------------------------------------------
-spec is_user_root_dir_const(ctx(), user_ctx:ctx()) -> boolean().
is_user_root_dir_const(#file_ctx{canonical_path = <<"/">>}, _UserCtx) ->
    true;
is_user_root_dir_const(#file_ctx{guid = Guid, canonical_path = undefined}, UserCtx) ->
    UserId = user_ctx:get_user_id(UserCtx),
    UserRootDirUuid = fslogic_uuid:user_root_dir_uuid(UserId),
    UserRootDirUuid == file_id:guid_to_uuid(Guid);
is_user_root_dir_const(#file_ctx{}, _UserCtx) ->
    false.

%%--------------------------------------------------------------------
%% @doc
%% Checks if file is a root dir (any user root).
%% @end
%%--------------------------------------------------------------------
-spec is_root_dir_const(ctx()) -> boolean().
is_root_dir_const(#file_ctx{canonical_path = <<"/">>}) ->
    true;
is_root_dir_const(#file_ctx{guid = Guid, canonical_path = undefined}) ->
    fslogic_uuid:is_root_dir_guid(Guid);
is_root_dir_const(#file_ctx{}) ->
    false.

%%--------------------------------------------------------------------
%% @doc
%% Checks if file exists.
%% @end
%%--------------------------------------------------------------------
-spec file_exists_const(ctx()) -> boolean().
file_exists_const(FileCtx = #file_ctx{file_doc = undefined}) ->
    FileUuid = get_uuid_const(FileCtx),
    file_meta:exists(FileUuid);
file_exists_const(_) ->
    true.

%%--------------------------------------------------------------------
%% @doc
%% Checks if file exists. Returns 'deleted' if files was created and then deleted.
%% @end
%%--------------------------------------------------------------------
-spec file_exists_or_is_deleted(ctx()) -> {?FILE_EXISTS | ?FILE_DELETED | ?FILE_NEVER_EXISTED, ctx()}.
file_exists_or_is_deleted(FileCtx = #file_ctx{file_doc = undefined}) ->
    FileUuid = get_uuid_const(FileCtx),
    case file_meta:get_including_deleted(FileUuid) of
        {ok, Doc} ->
            case {Doc#document.value#file_meta.deleted, Doc#document.deleted} of
                {false, false} ->
                    {?FILE_EXISTS, FileCtx#file_ctx{file_doc = Doc}};
                _ ->
                    {?FILE_DELETED, FileCtx}
            end;
        {error, not_found} ->
            {?FILE_NEVER_EXISTED, FileCtx}
    end;
file_exists_or_is_deleted(FileCtx) ->
    {?FILE_EXISTS, FileCtx}.

%%--------------------------------------------------------------------
%% @doc
%% Checks if file is located in space accessible by user.
%% @end
%%--------------------------------------------------------------------
-spec is_in_user_space_const(ctx(), user_ctx:ctx()) -> boolean().
is_in_user_space_const(FileCtx, UserCtx) ->
    case is_user_root_dir_const(FileCtx, UserCtx) of
        true ->
            true;
        false ->
            SpaceId = get_space_id_const(FileCtx),
            user_logic:has_eff_space(user_ctx:get_user(UserCtx), SpaceId)
    end.

%%--------------------------------------------------------------------
%% @doc
%% Returns true if contexts point to the file with the same GUID.
%% @end
%%--------------------------------------------------------------------
-spec equals(ctx(), ctx()) -> boolean().
equals(FileCtx1, FileCtx2) ->
    get_guid_const(FileCtx1) =:= get_guid_const(FileCtx2).

%%--------------------------------------------------------------------
%% @doc
%% Checks if file is a directory.
%% @end
%%--------------------------------------------------------------------
-spec is_dir(ctx()) -> {boolean(), ctx()}.
is_dir(FileCtx = #file_ctx{is_dir = undefined}) ->
    {#document{value = #file_meta{type = Type}}, FileCtx2} =
        get_file_doc_including_deleted(FileCtx),
    IsDir = Type =:= ?DIRECTORY_TYPE,
    {IsDir, FileCtx2#file_ctx{is_dir = IsDir}};
is_dir(FileCtx = #file_ctx{is_dir = IsDir}) ->
    {IsDir, FileCtx}.


-spec assert_is_dir(ctx()) -> ctx().
assert_is_dir(FileCtx) ->
    case is_dir(FileCtx) of
        {false, _} -> throw(?ENOTDIR);
        {true, FileCtx2} -> FileCtx2
    end.

-spec is_readonly_storage(ctx()) -> {boolean(), ctx()}.
is_readonly_storage(FileCtx) ->
    {StorageId, FileCtx2} = get_storage_id(FileCtx),
    SpaceId = get_space_id_const(FileCtx2),
    IsReadonly = storage:is_storage_readonly(StorageId, SpaceId),
    {IsReadonly, FileCtx2}.

-spec assert_not_readonly_storage(ctx()) -> ctx().
assert_not_readonly_storage(FileCtx) ->
    case is_readonly_storage(FileCtx) of
        {true, _} -> throw(?EROFS);
        {false, FileCtx2} -> FileCtx2
    end.

-spec assert_not_readonly_target_storage_const(ctx(), od_provider:id()) -> ok.
assert_not_readonly_target_storage_const(FileCtx, TargetProviderId) ->
    SpaceId = file_ctx:get_space_id_const(FileCtx),
    case space_logic:has_readonly_support_from(SpaceId, TargetProviderId) of
        true -> throw(?EROFS);
        false -> ok
    end.


-spec assert_smaller_than_provider_support_size(ctx(), od_provider:id()) -> ctx().
assert_smaller_than_provider_support_size(FileCtx, ProviderId) ->
    SpaceId = file_ctx:get_space_id_const(FileCtx),
    case space_logic:get_support_size(SpaceId, ProviderId) of
        {ok, Size} ->
            {FileSize, FileCtx2} = file_ctx:get_file_size(FileCtx),
            case FileSize =< Size of
                true -> FileCtx2;
                false -> throw(?ENOSPC)
            end;
        {error, _} = Error ->
            throw(Error)
    end.


-spec assert_file_exists(ctx()) -> ctx() | no_return().
assert_file_exists(FileCtx0) ->
    % If file doesn't exists (or was deleted) fetching doc will fail,
    % {badmatch, {error, not_found}} will propagate up and fslogic_worker will
    % translate it to ?ENOENT
    {#document{}, FileCtx1} = file_ctx:get_file_doc(FileCtx0),
    FileCtx1.

%%%===================================================================
%%% Internal functions
%%%===================================================================

%%--------------------------------------------------------------------
%% @private
%% @doc
%% Creates new file context using file's GUID, and file name.
%% @end
%%--------------------------------------------------------------------
-spec new_child_by_uuid(file_meta:uuid(), file_meta:name(), od_space:id(), undefined | od_share:id()) -> ctx().
new_child_by_uuid(Uuid, Name, SpaceId, ShareId) ->
    #file_ctx{guid = file_id:pack_share_guid(Uuid, SpaceId, ShareId), file_name = Name}.

-spec resolve_canonical_path_tokens(ctx()) -> {[file_meta:name()], ctx()}.
resolve_canonical_path_tokens(FileCtx) ->
    resolve_and_cache_path(FileCtx, name).

-spec resolve_uuid_based_path_tokens(ctx()) -> {[file_meta:uuid()], ctx()}.
resolve_uuid_based_path_tokens(FileCtx) ->
    resolve_and_cache_path(FileCtx, uuid).

-spec resolve_and_cache_path(ctx(), name | uuid) -> {[file_meta:uuid() | file_meta:name()], ctx()}.
resolve_and_cache_path(FileCtx, Type) ->
    Callback = fun([#document{key = Uuid, value = #file_meta{name = Name}, scope = SpaceId}, ParentValue, CalculationInfo]) ->
        case fslogic_uuid:is_root_dir_uuid(Uuid) of
            true ->
                {ok, [<<"/">>], CalculationInfo};
            false ->
                case fslogic_uuid:is_space_dir_uuid(Uuid) of
                    true ->
                        {ok, [<<"/">>, SpaceId], CalculationInfo};
                    false ->
                        NameOrUuid = case Type of
                            uuid -> Uuid;
                            name -> Name
                        end,
                        {ok, ParentValue ++ [NameOrUuid], CalculationInfo}
                end
        end
    end,

    {#document{key = Uuid, value = #file_meta{type = FileType, name = Filename}, scope = SpaceId} = Doc, FileCtx2} =
        get_file_doc_including_deleted(FileCtx),
    {FilenameOrUuid, CacheName} = case Type of
        name -> {Filename, paths_cache:get_canonical_paths_cache_name(SpaceId)};
        uuid -> {Uuid, paths_cache:get_uuid_based_paths_cache_name(SpaceId)}
    end,
    case FileType of
        ?DIRECTORY_TYPE ->
            case effective_value:get_or_calculate(CacheName, Doc, Callback) of
                {ok, Path, _} ->
                    {Path, FileCtx2};
                {error, {file_meta_missing, _}} ->
                    throw(?ERROR_NOT_FOUND)
            end;
        _ ->
            {ok, ParentUuid} = file_meta:get_parent_uuid(Doc),
            {ok, ParentDoc} = file_meta:get_including_deleted(ParentUuid),
            case effective_value:get_or_calculate(CacheName, ParentDoc, Callback) of
                {ok, Path, _} ->
                    {Path ++ [FilenameOrUuid], FileCtx2};
                {error, {file_meta_missing, _}} ->
                    throw(?ERROR_NOT_FOUND)
            end
    end.

%%--------------------------------------------------------------------
%% @private
%% @doc
%% Returns local file location doc, creates it if it's not present
%% @end
%%--------------------------------------------------------------------
-spec get_or_create_local_regular_file_location_doc(ctx(), fslogic_location_cache:get_doc_opts(),
    boolean()) -> {file_location:doc() | undefined, ctx()}.
get_or_create_local_regular_file_location_doc(FileCtx, GetDocOpts, true) ->
    case get_local_file_location_doc(FileCtx, GetDocOpts) of
        {undefined, FileCtx2} ->
            get_or_create_local_regular_file_location_doc(FileCtx2, GetDocOpts, false);
        {Location, FileCtx2} ->
            {Location, FileCtx2}
    end;
get_or_create_local_regular_file_location_doc(FileCtx, GetDocOpts, _CheckLocationExists) ->
    case fslogic_location:create_doc(FileCtx, false, false) of
        {{ok, _}, FileCtx2} ->
            {LocationDocs, FileCtx3} = get_file_location_docs(FileCtx2, true, false),
            lists:foreach(fun(ChangedLocation) ->
                replica_dbsync_hook:on_file_location_change(FileCtx3, ChangedLocation)
            end, LocationDocs),
            get_local_file_location_doc(FileCtx3, GetDocOpts);
        {{error, already_exists}, FileCtx2} ->
            get_local_file_location_doc(FileCtx2, GetDocOpts)
    end.

%%--------------------------------------------------------------------
%% @private
%% @doc
%% Returns size of file. File size is calculated from remote locations.
%% @end
%%--------------------------------------------------------------------
-spec get_file_size_from_remote_locations(ctx() | file_meta:uuid()) ->
    {Size :: non_neg_integer(), ctx()}.
get_file_size_from_remote_locations(FileCtx) ->
    {LocationDocs, FileCtx2} = get_file_location_docs(FileCtx, true, false),
    case LocationDocs of
        [] ->
            {0, FileCtx2};
        [First | DocsTail] ->
            ChocenDoc = lists:foldl(fun(
                New = #document{value = #file_location{
                    version_vector = NewVV
                }},
                Current = #document{value = #file_location{
                    version_vector = CurrentVV
                }}
            ) ->
                case version_vector:compare(CurrentVV, NewVV) of
                    identical -> Current;
                    greater -> Current;
                    lesser -> New;
                    concurrent -> New
                end
            end, First, DocsTail),

            case ChocenDoc of
                #document{
                    value = #file_location{
                        size = undefined
                    }
                } = FL ->
                    {fslogic_blocks:upper(fslogic_location_cache:get_blocks(FL)), FileCtx2};
                #document{value = #file_location{size = Size}} ->
                    {Size, FileCtx2}
            end
    end.

%% @private
-spec list_user_spaces(user_ctx:ctx(), file_meta:list_offset(), file_meta:list_size(),
    SpaceWhiteList :: undefined | [od_space:id()]) -> Children :: [ctx()].
list_user_spaces(UserCtx, Offset, Limit, SpaceWhiteList) ->
    SessionId = user_ctx:get_session_id(UserCtx),
    #document{value = #od_user{eff_spaces = UserEffSpaces}} = user_ctx:get_user(UserCtx),

    FilteredSpaces = case SpaceWhiteList of
        undefined ->
            UserEffSpaces;
        _ ->
            lists:filter(fun(Space) ->
                lists:member(Space, SpaceWhiteList)
            end, UserEffSpaces)
    end,
    case Offset < length(FilteredSpaces) of
        true ->
            SpacesChunk = lists:sublist(
                lists:sort(lists:map(fun(SpaceId) ->
                    {ok, SpaceName} = space_logic:get_name(SessionId, SpaceId),
                    {SpaceName, SpaceId}
                end, FilteredSpaces)),
                Offset + 1,
                Limit
            ),
            lists:map(fun({SpaceName, SpaceId}) ->
                SpaceDirUuid = fslogic_uuid:spaceid_to_space_dir_uuid(SpaceId),
                new_child_by_uuid(SpaceDirUuid, SpaceName, SpaceId, undefined)
            end, SpacesChunk);
        false ->
            []
    end.

-spec get_synced_gid(ctx()) -> {luma:gid() | undefined, ctx()}.
get_synced_gid(FileCtx) ->
    case is_dir(FileCtx) of
        {true, FileCtx2} ->
            {get_dir_synced_gid_const(FileCtx), FileCtx2};
        {false, FileCtx2} ->
            {get_file_synced_gid_const(FileCtx2), FileCtx2}
    end.

-spec get_file_synced_gid_const(ctx()) -> luma:gid() | undefined.
get_file_synced_gid_const(FileCtx) ->
    case get_local_file_location_doc(FileCtx, skip_local_blocks) of
        {undefined, _} ->
            undefined;
        {FileLocation, _} ->
            file_location:get_synced_gid(FileLocation)
    end.

-spec get_dir_synced_gid_const(ctx()) -> luma:gid() | undefined.
get_dir_synced_gid_const(FileCtx) ->
    case get_dir_location_doc_const(FileCtx) of
        undefined ->
            undefined;
        DirLocation ->
            dir_location:get_synced_gid(DirLocation)
    end.<|MERGE_RESOLUTION|>--- conflicted
+++ resolved
@@ -238,7 +238,6 @@
     Guid.
 
 %%--------------------------------------------------------------------
-<<<<<<< HEAD
 %% @doc Returns effective guid (guid that corresponds to effective uuid see get_effective_uuid_const/1).
 %% @end
 %%--------------------------------------------------------------------
@@ -252,9 +251,6 @@
     end.
 
 %%--------------------------------------------------------------------
-%% @todo remove this function and pass file_ctx wherever possible
-=======
->>>>>>> 142d5b15
 %% @doc
 %% Returns file UUID entry.
 %% @end
@@ -615,16 +611,10 @@
         ?FLAT_STORAGE_PATH ->
             FileUuid = file_ctx:get_uuid_const(EffectiveFileCtx2),
             StorageFileId = storage_file_id:flat(FileUuid, SpaceId),
-<<<<<<< HEAD
-            % TODO - do not get_canonical_path (fix acceptance tests before)
-            {_, EffectiveFileCtx3} = get_canonical_path(EffectiveFileCtx2),
-            case equals(EffectiveFileCtx3, FileCtx) of
-                true -> {StorageFileId, EffectiveFileCtx3#file_ctx{storage_file_id = StorageFileId}};
+            case equals(EffectiveFileCtx2, FileCtx) of
+                true -> {StorageFileId, EffectiveFileCtx2#file_ctx{storage_file_id = StorageFileId}};
                 false -> {StorageFileId, FileCtx#file_ctx{storage_file_id = StorageFileId}}
             end;
-=======
-            {StorageFileId, FileCtx2#file_ctx{storage_file_id = StorageFileId}};
->>>>>>> 142d5b15
         ?CANONICAL_STORAGE_PATH ->
             {CanonicalPath, EffectiveFileCtx3} = file_ctx:get_canonical_path(EffectiveFileCtx2),
             StorageId = storage:get_id(Storage),
