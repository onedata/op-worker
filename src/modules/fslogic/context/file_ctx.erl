%%%--------------------------------------------------------------------
%%% @author Tomasz Lichon
%%% @copyright (C) 2016 ACK CYFRONET AGH
%%% This software is released under the MIT license
%%% cited in 'LICENSE.txt'.
%%% @end
%%%--------------------------------------------------------------------
%%% @doc
%%% Opaque type storing information about file, working as a cache.
%%% Its lifetime is limited by the time of request.
%%% If effort of computing something is significant,
%%% the value is cached and the further calls will use it. Therefore some of the
%%% functions (those without '_const' suffix) return updated version of context
%%% together with the result.
%%%
%%% The context can be created using:
%%% - logical path (/UserSpaceName/...), and user context
%%% - canonical path (/SpaceId/...)
%%% - Guid
%%% - FileDoc, SpaceId, ShareId (can be undefined if file is not in a share context)
%%% - file_partial_ctx
%%% @end
%%%--------------------------------------------------------------------
-module(file_ctx).
-author("Tomasz Lichon").

-include("modules/datastore/datastore_models.hrl").
-include("modules/fslogic/fslogic_common.hrl").
-include("proto/oneclient/fuse_messages.hrl").
-include_lib("ctool/include/posix/acl.hrl").
-include_lib("ctool/include/errors.hrl").
-include_lib("ctool/include/logging.hrl").

-record(file_ctx, {
    canonical_path :: undefined | file_meta:path(),
    guid :: fslogic_worker:file_guid(),
    file_doc :: undefined | file_meta:doc(),
    parent :: undefined | ctx(),
    storage_file_id :: undefined | helpers:file_id(),
    space_name :: undefined | od_space:name(),
    storage_posix_user_context :: undefined | luma:posix_user_ctx(),
    times :: undefined | times:times(),
    file_name :: undefined | file_meta:name(),
    storage_doc :: undefined | storage_config:doc(),
    file_location_ids :: undefined | [file_location:id()],
    is_dir :: undefined | boolean(),
    is_space_synced :: undefined | boolean(),
    extended_direct_io = false :: boolean(),
    storage_path_type :: undefined | helpers:storage_path_type(),
    is_space_mounted_in_root :: undefined | boolean()
}).

-type ctx() :: #file_ctx{}.
-export_type([ctx/0]).

%% Functions creating context and filling its data
-export([new_by_canonical_path/2, new_by_guid/1, new_by_doc/3, new_root_ctx/0]).
-export([reset/1, new_by_partial_context/1, add_file_location/2, set_file_id/2,
    set_is_dir/2, set_extended_direct_io/2]).

%% Functions that do not modify context
-export([get_share_id_const/1, get_space_id_const/1, get_space_dir_uuid_const/1,
    get_guid_const/1, get_uuid_const/1, get_extended_direct_io_const/1,
    set_storage_path_type/2, get_storage_path_type_const/1, is_space_mounted_in_root/1
]).
-export([is_file_ctx_const/1, is_space_dir_const/1, is_user_root_dir_const/2,
    is_root_dir_const/1, file_exists_const/1, is_in_user_space_const/2]).
-export([equals/2]).

%% Functions modifying context
-export([get_canonical_path/1, get_canonical_path_tokens/1, get_file_doc/1,
    get_file_doc_including_deleted/1, get_parent/2, get_storage_file_id/1, get_storage_file_id/2,
    get_new_storage_file_id/1, get_aliased_name/2, get_posix_storage_user_context/2, get_times/1,
    get_parent_guid/2, get_child/3,
    get_file_children/4, get_file_children/5, get_file_children/6,
    get_logical_path/2,
    get_storage_id/1, get_storage_doc/1, get_file_location_with_filled_gaps/1,
    get_file_location_with_filled_gaps/2, fill_location_gaps/4,
    get_or_create_local_file_location_doc/1, get_local_file_location_doc/1,
    get_local_file_location_doc/2, get_or_create_local_file_location_doc/2,
    get_or_create_local_regular_file_location_doc/3, get_file_location_ids/1,
    get_file_location_docs/1, get_file_location_docs/2,
    get_active_perms_type/1, get_acl/1, get_mode/1, get_child_canonical_path/2,
    get_file_size/1, get_file_size_from_remote_locations/1, get_owner/1,
    get_group_owner/1, get_local_storage_file_size/1,
    is_space_synced/1, get_and_cache_file_doc_including_deleted/1, get_dir_location_doc/1
]).
-export([is_dir/1]).

%%%===================================================================
%%% API
%%%===================================================================

%%--------------------------------------------------------------------
%% @doc
%% Creates new root directory file context.
%% @end
%%--------------------------------------------------------------------
-spec new_root_ctx() -> ctx().
new_root_ctx() ->
    new_by_guid(file_id:pack_guid(?ROOT_DIR_UUID, undefined)).

%%--------------------------------------------------------------------
%% @doc
%% Creates new file context using file canonical path.
%% @end
%%--------------------------------------------------------------------
-spec new_by_canonical_path(user_ctx:ctx(), file_meta:path()) -> ctx().
new_by_canonical_path(UserCtx, Path) ->
    {FileCtx, _} = new_by_partial_context(
        file_partial_ctx:new_by_canonical_path(UserCtx, Path)),
    FileCtx.

%%--------------------------------------------------------------------
%% @doc
%% Creates new file context using file's GUID.
%% @end
%%--------------------------------------------------------------------
-spec new_by_guid(fslogic_worker:file_guid()) -> ctx().
new_by_guid(Guid) ->
    #file_ctx{guid = Guid}.

%%--------------------------------------------------------------------
%% @doc
%% Creates new file context using file's GUID.
%% @end
%%--------------------------------------------------------------------
-spec new_by_doc(file_meta:doc(), od_space:id(), undefined | od_share:id()) -> ctx().
new_by_doc(Doc = #document{key = Uuid, value = #file_meta{}}, SpaceId, ShareId) ->
    Guid = file_id:pack_share_guid(Uuid, SpaceId, ShareId),
    #file_ctx{file_doc = Doc, guid = Guid}.

%%--------------------------------------------------------------------
%% @doc
%% Converts partial file context into file context. Which means that the function
%% fills GUID in file context record. This function is called when we know
%% that the file is locally supported.
%% @end
%%--------------------------------------------------------------------
-spec new_by_partial_context(file_partial_ctx:ctx() | ctx()) ->
    {ctx(), od_space:id() | undefined}.
new_by_partial_context(FileCtx = #file_ctx{}) ->
    {FileCtx, get_space_id_const(FileCtx)};
new_by_partial_context(FilePartialCtx) ->
    {CanonicalPath, FilePartialCtx2} = file_partial_ctx:get_canonical_path(FilePartialCtx),
    {ok, FileDoc} = fslogic_path:resolve(CanonicalPath),
    SpaceId = file_partial_ctx:get_space_id_const(FilePartialCtx2),
    {new_by_doc(FileDoc, SpaceId, undefined), SpaceId}.

%%--------------------------------------------------------------------
%% @doc
%% Resets all cached data besides GUID.
%% @end
%%--------------------------------------------------------------------
-spec reset(ctx()) -> ctx().
reset(FileCtx) ->
    new_by_guid(get_guid_const(FileCtx)).

%%--------------------------------------------------------------------
%% @doc
%% Adds file location to context record
%% @end
%%--------------------------------------------------------------------
-spec add_file_location(ctx(), file_location:id()) -> ctx().
add_file_location(FileCtx = #file_ctx{file_location_ids = undefined}, _LocationId) ->
    FileCtx;
add_file_location(FileCtx = #file_ctx{file_location_ids = Locations}, LocationId) ->
    FileCtx#file_ctx{
        file_location_ids = [LocationId | Locations]
    }.

%%--------------------------------------------------------------------
%% @doc
%% Sets file_id in context record
%% @end
%%--------------------------------------------------------------------
-spec set_file_id(ctx(), helpers:file_id()) -> ctx().
set_file_id(FileCtx, FileId) ->
    FileCtx#file_ctx{storage_file_id = FileId}.

%%--------------------------------------------------------------------
%% @doc
%% Sets is_dir flag in context record
%% @end
%%--------------------------------------------------------------------
-spec set_is_dir(ctx(), boolean()) -> ctx().
set_is_dir(FileCtx, IsDir) ->
    FileCtx#file_ctx{is_dir = IsDir}.

%%--------------------------------------------------------------------
%% @doc
%% Sets extended_direct_io field in context record
%% @end
%%--------------------------------------------------------------------
-spec set_extended_direct_io(ctx(), boolean()) -> ctx().
set_extended_direct_io(FileCtx, Created) ->
    FileCtx#file_ctx{extended_direct_io = Created}.

%%--------------------------------------------------------------------
%% @doc
%% Returns value of extended_direct_io field.
%% @end
%%--------------------------------------------------------------------
-spec get_extended_direct_io_const(ctx()) -> boolean().
get_extended_direct_io_const(#file_ctx{extended_direct_io = Ans}) ->
    Ans.

%%--------------------------------------------------------------------
%% @doc
%% Sets storage_path_type field in context record
%% @end
%%--------------------------------------------------------------------
-spec set_storage_path_type(ctx(), helpers:storage_path_type()) -> ctx().
set_storage_path_type(FileCtx, StoragePathType) ->
    FileCtx#file_ctx{storage_path_type = StoragePathType}.

%%--------------------------------------------------------------------
%% @doc
%% Returns value of storage_path_type field.
%% @end
%%--------------------------------------------------------------------
-spec get_storage_path_type_const(ctx()) -> helpers:storage_path_type().
get_storage_path_type_const(#file_ctx{storage_path_type = StoragePathType}) ->
    StoragePathType.

%%--------------------------------------------------------------------
%% @doc
%% Returns file's share ID.
%% @end
%%--------------------------------------------------------------------
-spec get_share_id_const(ctx()) -> od_share:id() | undefined.
get_share_id_const(#file_ctx{guid = Guid}) ->
    {_FileUuid, _SpaceId, ShareId} = file_id:unpack_share_guid(Guid),
    ShareId.

%%--------------------------------------------------------------------
%% @doc
%% Returns file's space ID.
%% @end
%%--------------------------------------------------------------------
-spec get_space_id_const(ctx()) -> od_space:id() | undefined.
get_space_id_const(#file_ctx{guid = Guid}) ->
    file_id:guid_to_space_id(Guid).

%%--------------------------------------------------------------------
%% @doc
%% Returns file's space dir UUID.
%% @end
%%--------------------------------------------------------------------
-spec get_space_dir_uuid_const(ctx()) -> file_meta:uuid().
get_space_dir_uuid_const(FileCtx) ->
    SpaceId = get_space_id_const(FileCtx),
    fslogic_uuid:spaceid_to_space_dir_uuid(SpaceId).

%%--------------------------------------------------------------------
%% @doc
%% Returns file's GUID.
%% @end
%%--------------------------------------------------------------------
-spec get_guid_const(ctx()) -> fslogic_worker:file_guid().
get_guid_const(#file_ctx{guid = Guid}) ->
    Guid.

%%--------------------------------------------------------------------
%% @todo remove this function and pass file_ctx wherever possible
%% @doc
%% Returns file UUID entry.
%% @end
%%--------------------------------------------------------------------
-spec get_uuid_const(ctx()) -> file_meta:uuid().
get_uuid_const(FileCtx) ->
    Guid = get_guid_const(FileCtx),
    file_id:guid_to_uuid(Guid).

%%--------------------------------------------------------------------
%% @doc
%% Returns file's canonical path (starting with "/SpaceId/...").
%% @end
%%--------------------------------------------------------------------
-spec get_canonical_path(ctx()) -> {file_meta:path(), ctx()}.
get_canonical_path(FileCtx = #file_ctx{canonical_path = undefined}) ->
    case is_root_dir_const(FileCtx) of
        true ->
            {<<"/">>, FileCtx#file_ctx{canonical_path = <<"/">>}};
        false ->
            {Path, FileCtx2} = generate_canonical_path(FileCtx),
            CanonicalPath = filename:join(Path),
            {CanonicalPath, FileCtx2#file_ctx{canonical_path = CanonicalPath}}
    end;
get_canonical_path(FileCtx = #file_ctx{canonical_path = Path}) ->
    {Path, FileCtx}.

%%--------------------------------------------------------------------
%% @doc
%% Returns file's canonical path tokens (starting with "/", "SpaceId/", ...).
%% @end
%%--------------------------------------------------------------------
-spec get_canonical_path_tokens(ctx()) -> {[file_meta:name()], ctx()}.
get_canonical_path_tokens(FileCtx = #file_ctx{canonical_path = undefined}) ->
    case is_root_dir_const(FileCtx) of
        true ->
            {[<<"/">>], FileCtx#file_ctx{canonical_path = <<"/">>}};
        false ->
            {CanonicalPathTokens, FileCtx2} = generate_canonical_path(FileCtx),
            CanonicalPath = filename:join(CanonicalPathTokens),
            {CanonicalPathTokens,
                FileCtx2#file_ctx{canonical_path = CanonicalPath}}
    end;
get_canonical_path_tokens(FileCtx = #file_ctx{canonical_path = Path}) ->
    {fslogic_path:split(Path), FileCtx}.

%%--------------------------------------------------------------------
%% @doc
%% Returns file's logical path (starting with "/SpaceName/...").
%% @end
%%--------------------------------------------------------------------
-spec get_logical_path(ctx(), user_ctx:ctx()) ->
    {file_meta:path(), ctx()}.
get_logical_path(FileCtx, UserCtx) ->
    case get_canonical_path(FileCtx) of
        {<<"/">>, FileCtx2} ->
            {<<"/">>, FileCtx2};
        {Path, FileCtx2} ->
            {SpaceName, FileCtx3} = get_space_name(FileCtx2, UserCtx),
            {ok, [<<"/">>, _SpaceId | Rest]} = fslogic_path:split_skipping_dots(Path),
            LogicalPath = filename:join([<<"/">>, SpaceName | Rest]),
            {LogicalPath, FileCtx3}
    end.

%%--------------------------------------------------------------------
%% @doc
%% Returns file's file_meta document.
%% @end
%%--------------------------------------------------------------------
-spec get_file_doc(ctx()) -> {file_meta:doc(), ctx()}.
get_file_doc(FileCtx = #file_ctx{file_doc = undefined}) ->
    Guid = get_guid_const(FileCtx),
    {ok, FileDoc} = file_meta:get({uuid, file_id:guid_to_uuid(Guid)}),
    {FileDoc, FileCtx#file_ctx{file_doc = FileDoc}};
get_file_doc(FileCtx = #file_ctx{file_doc = FileDoc}) ->
    {FileDoc, FileCtx}.

%%--------------------------------------------------------------------
%% @doc
%% Checks whether space is mounted in root.
%% @end
%%--------------------------------------------------------------------
<<<<<<< HEAD
-spec is_space_mounted_in_root(ctx()) -> {boolean(), ctx()}.
is_space_mounted_in_root(FileCtx = #file_ctx{is_space_mounted_in_root = undefined}) ->
    SpaceId = get_space_id_const(FileCtx),
    InRootIDs = space_storage:get_mounted_in_root(SpaceId),
    {StorageDoc, FileCtx2} = get_storage_doc(FileCtx),
    IsSpaceMountedInRoot = lists:member(StorageDoc#document.key, InRootIDs),
    {IsSpaceMountedInRoot, FileCtx2#file_ctx{is_space_mounted_in_root = IsSpaceMountedInRoot}};
is_space_mounted_in_root(FileCtx = #file_ctx{is_space_mounted_in_root = IsSpaceMountedInRoot}) ->
    {IsSpaceMountedInRoot, FileCtx}.
=======
-spec get_mounted_in_root(ctx()) -> {boolean(), ctx()}.
get_mounted_in_root(FileCtx = #file_ctx{mounted_in_root = undefined}) ->
    {StorageConfig, FileCtx2} = get_storage_doc(FileCtx),
    MiR = storage_config:is_mounted_in_root(StorageConfig),
    {MiR, FileCtx2#file_ctx{mounted_in_root = MiR}};
get_mounted_in_root(FileCtx = #file_ctx{mounted_in_root = MiR}) ->
    {MiR, FileCtx}.
>>>>>>> 171ef3b4

%%--------------------------------------------------------------------
%% @doc
%% Returns file's file_meta document even if its marked as deleted.
%% @end
%%--------------------------------------------------------------------
-spec get_file_doc_including_deleted(ctx()) -> {file_meta:doc(), ctx()}.
get_file_doc_including_deleted(FileCtx = #file_ctx{file_doc = undefined}) ->
    FileUuid = get_uuid_const(FileCtx),
    {ok, Doc} = file_meta:get_including_deleted(FileUuid),
    case {Doc#document.value#file_meta.deleted, Doc#document.deleted} of
        {false, false} ->
            {Doc, FileCtx#file_ctx{file_doc = Doc}};
        _ ->
            {Doc, FileCtx}
    end;
get_file_doc_including_deleted(FileCtx = #file_ctx{file_doc = FileDoc}) ->
    {FileDoc, FileCtx}.

%%--------------------------------------------------------------------
%% @doc
%% Returns file's file_meta document even if its marked as deleted. If
%% document does not exists returns error
%% @end
%%--------------------------------------------------------------------
-spec get_and_cache_file_doc_including_deleted(ctx()) ->
    {file_meta:doc(), ctx()} | {error, term()}.
get_and_cache_file_doc_including_deleted(FileCtx = #file_ctx{file_doc = undefined}) ->
    FileUuid = get_uuid_const(FileCtx),
    case file_meta:get_including_deleted(FileUuid) of
        {ok, Doc} ->
            {Doc, FileCtx#file_ctx{file_doc = Doc}};
        Error ->
            Error
    end;
get_and_cache_file_doc_including_deleted(FileCtx = #file_ctx{file_doc = FileDoc}) ->
    {FileDoc, FileCtx}.

%%--------------------------------------------------------------------
%% @doc
%% Returns parent's file context.
%% @end
%%--------------------------------------------------------------------
-spec get_parent(ctx(), user_ctx:ctx() | undefined) ->
    {ParentFileCtx :: ctx(), NewFileCtx :: ctx()}.
get_parent(FileCtx = #file_ctx{parent = undefined}, UserCtx) ->
    {Doc, FileCtx2} = get_file_doc_including_deleted(FileCtx),
    {ok, ParentUuid} = file_meta:get_parent_uuid(Doc),
    ParentGuid =
        case fslogic_uuid:is_root_dir_uuid(ParentUuid) of
            true ->
                case ParentUuid =:= ?ROOT_DIR_UUID
                    andalso UserCtx =/= undefined
                    andalso user_ctx:is_normal_user(UserCtx)
                of
                    true ->
                        UserId = user_ctx:get_user_id(UserCtx),
                        fslogic_uuid:user_root_dir_guid(UserId);
                    _ ->
                        file_id:pack_guid(ParentUuid, undefined)
                end;
            false ->
                SpaceId = get_space_id_const(FileCtx2),
                case get_share_id_const(FileCtx2) of
                    undefined ->
                        file_id:pack_guid(ParentUuid, SpaceId);
                    ShareId ->
                        file_id:pack_share_guid(ParentUuid, SpaceId, ShareId)
                end
        end,
    Parent = new_by_guid(ParentGuid),
    {Parent, FileCtx2#file_ctx{parent = Parent}};
get_parent(FileCtx = #file_ctx{parent = Parent}, _UserCtx) ->
    {Parent, FileCtx}.


%%--------------------------------------------------------------------
%% @doc
%% Returns GUID of parent or undefined when the file is a root dir.
%% @end
%%--------------------------------------------------------------------
-spec get_parent_guid(ctx(), user_ctx:ctx()) -> {fslogic_worker:file_guid(), ctx()}.
get_parent_guid(FileCtx, UserCtx) ->
    case is_root_dir_const(FileCtx) of
        true ->
            {undefined, FileCtx};
        false ->
            {ParentFile, FileCtx2} = get_parent(FileCtx, UserCtx),
            ParentGuid = get_guid_const(ParentFile),
            {ParentGuid, FileCtx2}
    end.

%%--------------------------------------------------------------------
%% @doc
%% @equiv get_storage_file_id(FileCtx, true).
%% @end
%%--------------------------------------------------------------------
-spec get_storage_file_id(ctx()) -> {StorageFileId :: helpers:file_id(), ctx()}.
get_storage_file_id(FileCtx) ->
    get_storage_file_id(FileCtx, true).

%%--------------------------------------------------------------------
%% @doc
%% Returns storage file ID (the ID of file on storage). If file ID does not
%% exists it can be generated (depending on second argument).
%% Storage file Id depends on the storage file mapping setting, currently
%% 2 options are supported:
%%   - canonical - which is POSIX-style file mapping including complete
%%                 directory path
%%   - flat - which provides a 3 level tree based on the FileUuid, enabling
%%            efficient rename operations without copying objects on the
%%            storage
%% @end
%%--------------------------------------------------------------------
-spec get_storage_file_id(ctx(), boolean()) ->
    {StorageFileId :: helpers:file_id() | undefined, ctx()}.
get_storage_file_id(FileCtx0 = #file_ctx{storage_file_id = undefined}, Generate) ->
    case is_root_dir_const(FileCtx0) of
        true ->
            StorageFileId = ?DIRECTORY_SEPARATOR_BINARY,
            {StorageFileId, FileCtx0#file_ctx{storage_file_id = StorageFileId}};
        false ->
            case get_local_file_location_doc(FileCtx0, false) of
                {#document{value = #file_location{file_id = ID, storage_file_created = SFC}}, FileCtx}
                    when ID =/= undefined andalso (SFC or Generate) ->
                    {ID, FileCtx};
                {_, FileCtx} ->
                    % Check if id should be generated
                    {Continue, FileCtx2} = case Generate of
                        true -> {true, FileCtx};
                        _ -> is_dir(FileCtx)
                    end,
                    case Continue of
                        true ->
                            get_new_storage_file_id(FileCtx2);
                        _ ->
                            {undefined, FileCtx2}
                    end
            end
    end;
get_storage_file_id(FileCtx = #file_ctx{storage_file_id = StorageFileId}, _) ->
    {StorageFileId, FileCtx}.

-spec get_new_storage_file_id(ctx()) -> {helpers:file_id(), ctx()}.
get_new_storage_file_id(FileCtx) ->
<<<<<<< HEAD
    {StorageDoc, FileCtx2} = file_ctx:get_storage_doc(FileCtx),
    Helper = storage:get_helper(StorageDoc),
    case helper:get_storage_path_type(Helper) of
=======
    {StorageConfig, _} = file_ctx:get_storage_doc(FileCtx),
    #document{value = #storage_config{helpers
    = [#helper{storage_path_type = StoragePathType} | _]}} = StorageConfig,
    case StoragePathType of
>>>>>>> 171ef3b4
        ?FLAT_STORAGE_PATH ->
            {FileId, FileCtx3} = storage_file_id:flat(FileCtx2),
            % TODO - do not get_canonical_path (fix acceptance tests before)
            {_, FileCtx4} = get_canonical_path(FileCtx3),
            {FileId, FileCtx4#file_ctx{storage_file_id = FileId}};
        ?CANONICAL_STORAGE_PATH ->
            {StorageFileId, FileCtx3} = storage_file_id:canonical(FileCtx2),
            {StorageFileId, FileCtx3#file_ctx{storage_file_id = StorageFileId}}
    end.

-spec is_space_synced(ctx()) -> {boolean(), ctx()}.
is_space_synced(FileCtx = #file_ctx{is_space_synced = undefined}) ->
    SpaceId = get_space_id_const(FileCtx),
    IsSynced = space_strategies:is_any_storage_imported(SpaceId),
    {IsSynced, FileCtx#file_ctx{is_space_synced = IsSynced}};
is_space_synced(FileCtx = #file_ctx{is_space_synced = IsSynced}) ->
    {IsSynced, FileCtx}.

%%--------------------------------------------------------------------
%% @doc
%% Returns name of the space where the file is located.
%% @end
%%--------------------------------------------------------------------
-spec get_space_name(ctx(), user_ctx:ctx()) ->
    {od_space:name(), ctx()} | no_return().
get_space_name(FileCtx = #file_ctx{space_name = undefined}, UserCtx) ->
    SessionId = user_ctx:get_session_id(UserCtx),
    SpaceId = get_space_id_const(FileCtx),
    case space_logic:get_name(SessionId, SpaceId) of
        {ok, SpaceName} ->
            {SpaceName, FileCtx#file_ctx{space_name = SpaceName}};
        {error, _} ->
            throw(?ENOENT)
    end;
get_space_name(FileCtx = #file_ctx{space_name = SpaceName}, _Ctx) ->
    {SpaceName, FileCtx}.

%%--------------------------------------------------------------------
%% @doc
%% Returns name of the file (if the file represents space dir, returns space name).
%% @end
%%--------------------------------------------------------------------
-spec get_aliased_name(ctx(), user_ctx:ctx() | undefined) ->
    {file_meta:name(), ctx()} | no_return().
get_aliased_name(FileCtx = #file_ctx{file_name = undefined}, UserCtx) ->
    case is_space_dir_const(FileCtx)
        andalso UserCtx =/= undefined
        andalso (not session_utils:is_special(user_ctx:get_session_id(UserCtx))) of
        false ->
            {#document{value = #file_meta{name = Name}}, FileCtx2} = get_file_doc_including_deleted(FileCtx),
            {Name, FileCtx2};
        true ->
            {Name, FileCtx2} = get_space_name(FileCtx, UserCtx),
            {Name, FileCtx2#file_ctx{file_name = Name}}
    end;
get_aliased_name(FileCtx = #file_ctx{file_name = FileName}, _UserCtx) ->
    {FileName, FileCtx}.

%%--------------------------------------------------------------------
%% @doc
%% Returns posix storage user context, holding UID and GID of file on posix storage.
%% @end
%%--------------------------------------------------------------------
-spec get_posix_storage_user_context(ctx(), user_ctx:ctx()) ->
    {luma:posix_user_ctx(), ctx()}.
get_posix_storage_user_context(
    FileCtx = #file_ctx{storage_posix_user_context = undefined}, UserCtx) ->
    IsSpaceDir = is_space_dir_const(FileCtx),
    IsUserRootDir = is_root_dir_const(FileCtx),
    SpaceId = get_space_id_const(FileCtx),
    NewUserCtx = case IsSpaceDir orelse IsUserRootDir of
        true ->
            FileCtx2 = FileCtx,
            luma:get_posix_user_ctx(?ROOT_SESS_ID, ?ROOT_USER_ID, SpaceId);
        false ->
            {#document{
                value = #file_meta{
                    owner = OwnerId,
                    group_owner = GroupOwnerId
            }}, FileCtx2} = file_ctx:get_file_doc_including_deleted(FileCtx),
            SessionId = user_ctx:get_session_id(UserCtx),
            luma:get_posix_user_ctx(SessionId, OwnerId, GroupOwnerId, SpaceId)
    end,
    {NewUserCtx, FileCtx2#file_ctx{storage_posix_user_context = NewUserCtx}};
get_posix_storage_user_context(
    FileCtx = #file_ctx{storage_posix_user_context = UserCtx}, _UserCtx) ->
    {UserCtx, FileCtx}.

%%--------------------------------------------------------------------
%% @doc
%% Returns file's atime, ctime and mtime.
%% @end
%%--------------------------------------------------------------------
-spec get_times(ctx()) -> {times:times(), ctx()}.
get_times(FileCtx = #file_ctx{times = undefined}) ->
    FileUuid = get_uuid_const(FileCtx),
    {ok, Times} = times:get_or_default(FileUuid),
    {Times, FileCtx#file_ctx{times = Times}};
get_times(
    FileCtx = #file_ctx{times = Times}) ->
    {Times, FileCtx}.

%%--------------------------------------------------------------------
%% @doc
%% Returns child of the file with given name.
%% @end
%%--------------------------------------------------------------------
-spec get_child(ctx(), file_meta:name(), user_ctx:ctx()) ->
    {ChildFile :: ctx(), NewFile :: ctx()} | no_return().
get_child(FileCtx, Name, UserCtx) ->
    case is_root_dir_const(FileCtx) of
        true ->
            UserDoc = user_ctx:get_user(UserCtx),
            SessionId = user_ctx:get_session_id(UserCtx),
            case user_logic:get_space_by_name(SessionId, UserDoc, Name) of
                {true, SpaceId} ->
                    Child = new_by_guid(fslogic_uuid:spaceid_to_space_dir_guid(SpaceId)),
                    {Child, FileCtx};
                false ->
                    case user_ctx:is_root(UserCtx) of
                        true ->
                            Child = new_by_guid(fslogic_uuid:spaceid_to_space_dir_guid(Name)),
                            {Child, FileCtx};
                        _ ->
                            throw(?ENOENT)
                    end
            end;
        _ ->
            SpaceId = get_space_id_const(FileCtx),
            {FileDoc, FileCtx2} = get_file_doc(FileCtx),
            case fslogic_path:resolve(FileDoc, <<"/", Name/binary>>) of
                {ok, ChildDoc} ->
                    ShareId = get_share_id_const(FileCtx2),
                    Child = new_by_doc(ChildDoc, SpaceId, ShareId),
                    {Child, FileCtx2};
                {error, not_found} ->
                    throw(?ENOENT)
            end
    end.

%%%-------------------------------------------------------------------
%%% @doc
%%% Returns CanonicalPath for child of ParentCtx with given FileName.
%%% @end
%%%-------------------------------------------------------------------
-spec get_child_canonical_path(ctx(), file_meta:name()) ->
    {file_meta:name(), NewParenCtx :: ctx()}.
get_child_canonical_path(ParentCtx, FileName) ->
    {ParentPath, ParentCtx2} = file_ctx:get_canonical_path(ParentCtx),
    CanonicalPath = filename:join(ParentPath, FileName),
    {CanonicalPath, ParentCtx2}.


%%--------------------------------------------------------------------
%% @doc
%% @equiv get_file_children(FileCtx, UserCtx, Offset, Limit, undefined).
%% @end
%%--------------------------------------------------------------------
-spec get_file_children(ctx(), user_ctx:ctx(),
    Offset :: integer(), Limit :: non_neg_integer()
) ->
    {Children :: [ctx()], NewFileCtx :: ctx()}.
get_file_children(FileCtx, UserCtx, Offset, Limit) ->
    get_file_children(FileCtx, UserCtx, Offset, Limit, undefined).

%%--------------------------------------------------------------------
%% @doc
%% @equiv get_file_children(FileCtx, UserCtx, Offset, Limit, Token, undefined).
%% @end
%%--------------------------------------------------------------------
-spec get_file_children(ctx(), user_ctx:ctx(),
    Offset :: integer(),
    Limit :: non_neg_integer(),
    Token :: undefined | datastore_links_iter:token()
) ->
    {Children :: [ctx()], NewToken :: datastore_links_iter:token(), NewFileCtx :: ctx()} |
    {Children :: [ctx()], NewFileCtx :: ctx()}.
get_file_children(FileCtx, UserCtx, Offset, Limit, Token) ->
    get_file_children(FileCtx, UserCtx, Offset, Limit, Token, undefined).

%%--------------------------------------------------------------------
%% @doc
%% Returns list of directory children.
%% @end
%%--------------------------------------------------------------------
-spec get_file_children(ctx(), user_ctx:ctx(),
    Offset :: integer(),
    Limit :: non_neg_integer(),
    Token :: undefined | datastore_links_iter:token(),
    StartId :: undefined | file_meta:name()
) ->
    {Children :: [ctx()], NewToken :: datastore_links_iter:token(), NewFileCtx :: ctx()} |
    {Children :: [ctx()], NewFileCtx :: ctx()}.
get_file_children(FileCtx, UserCtx, Offset, Limit, Token, StartId) ->
    case is_user_root_dir_const(FileCtx, UserCtx) of
        true ->
            {list_user_spaces(UserCtx, Offset, Limit), FileCtx};
        false ->
            {FileDoc = #document{}, FileCtx2} = get_file_doc(FileCtx),
            SpaceId = get_space_id_const(FileCtx2),
            ShareId = get_share_id_const(FileCtx2),
            MapFun = fun(#child_link_uuid{name = Name, uuid = Uuid}) ->
                new_child_by_uuid(Uuid, Name, SpaceId, ShareId)
            end,

            case file_meta:list_children(FileDoc, Offset, Limit, Token, StartId) of
                {ok, ChildrenLinks, #{token := Token2}} ->
                    {lists:map(MapFun, ChildrenLinks), Token2, FileCtx2};
                {ok, ChildrenLinks, _} ->
                    {lists:map(MapFun, ChildrenLinks), FileCtx2}
            end
    end.

%%--------------------------------------------------------------------
%% @doc
%% Returns storage id.
%% @end
%%--------------------------------------------------------------------
-spec get_storage_id(ctx()) -> {od_storage:id(), ctx()}.
get_storage_id(FileCtx) ->
    {#document{key = StorageId}, FileCtx2} = get_storage_doc(FileCtx),
    {StorageId, FileCtx2}.

%%--------------------------------------------------------------------
%% @doc
%% Returns storage document of file's space.
%% @end
%%--------------------------------------------------------------------
-spec get_storage_doc(ctx()) -> {storage_config:doc(), ctx()}.
get_storage_doc(FileCtx = #file_ctx{storage_doc = undefined}) ->
    SpaceId = get_space_id_const(FileCtx),
    {ok, StorageConfig} = fslogic_storage:select_storage(SpaceId),
    {StorageConfig, FileCtx#file_ctx{storage_doc = StorageConfig}};
get_storage_doc(FileCtx = #file_ctx{storage_doc = StorageConfig}) ->
    {StorageConfig, FileCtx}.


%%--------------------------------------------------------------------
%% @doc
%% @equiv get_file_location_with_filled_gaps(FileCtx, undefined)
%% @end
%%--------------------------------------------------------------------
-spec get_file_location_with_filled_gaps(ctx()) -> {#file_location{}, ctx()}.
get_file_location_with_filled_gaps(FileCtx) ->
    get_file_location_with_filled_gaps(FileCtx, undefined).


%%--------------------------------------------------------------------
%% @doc
%% Returns location that can be understood by client. It has gaps filled, and
%% stores guid instead of uuid.
%% @end
%%--------------------------------------------------------------------
-spec get_file_location_with_filled_gaps(ctx(),
    fslogic_blocks:blocks() | fslogic_blocks:block() | undefined) ->
    {#file_location{}, ctx()}.
get_file_location_with_filled_gaps(FileCtx, ReqRange)
    when is_list(ReqRange) orelse ReqRange == undefined ->
    % get locations
    {Locations, FileCtx2} = file_ctx:get_file_location_docs(FileCtx),
    {FileLocationDoc, FileCtx3} =
        file_ctx:get_or_create_local_file_location_doc(FileCtx2),
    {fill_location_gaps(ReqRange, FileLocationDoc, Locations,
        file_ctx:get_uuid_const(FileCtx3)), FileCtx3};
get_file_location_with_filled_gaps(FileCtx, ReqRange) ->
    get_file_location_with_filled_gaps(FileCtx, [ReqRange]).

%%--------------------------------------------------------------------
%% @doc
%% Returns location that can be understood by client. It has gaps filled, and
%% stores guid instead of uuid.
%% @end
%%--------------------------------------------------------------------
-spec fill_location_gaps(fslogic_blocks:blocks() | undefined, file_location:doc(),
    [file_location:doc()], file_location:id()) -> #file_location{}.
fill_location_gaps(ReqRange0, #document{value = FileLocation = #file_location{
    size = Size}} = FileLocationDoc, Locations, Uuid) ->
    ReqRange = utils:ensure_defined(ReqRange0, undefined,
        [#file_block{offset = 0, size = Size}]),
    Blocks = fslogic_location_cache:get_blocks(FileLocationDoc,
        #{overlapping_blocks => ReqRange}),

    % find gaps
    AllRanges = lists:foldl(
        fun(Doc, Acc) ->
            fslogic_blocks:merge(Acc, fslogic_location_cache:get_blocks(Doc,
                #{overlapping_blocks => ReqRange}))
        end, [], Locations),
    ExtendedRequestedRange = lists:map(fun(RequestedRange) ->
        case RequestedRange of
            #file_block{offset = O, size = S} when O + S < Size ->
                RequestedRange#file_block{size = Size - O};
            _ -> RequestedRange
        end
    end, ReqRange),
    Gaps = fslogic_blocks:consolidate(
        fslogic_blocks:invalidate(ExtendedRequestedRange, AllRanges)
    ),
    BlocksWithFilledGaps = fslogic_blocks:merge(Blocks, Gaps),

    % fill gaps transform uid and emit
    fslogic_location_cache:set_final_blocks(FileLocation#file_location{
        uuid = Uuid}, BlocksWithFilledGaps).

%%--------------------------------------------------------------------
%% @doc
%% @equiv get_or_create_local_file_location_doc(FileCtx, true)
%% @end
%%--------------------------------------------------------------------
-spec get_or_create_local_file_location_doc(ctx()) ->
    {file_location:doc() | undefined, ctx()}.
get_or_create_local_file_location_doc(FileCtx) ->
    get_or_create_local_file_location_doc(FileCtx, true).

%%--------------------------------------------------------------------
%% @doc
%% Returns local file location doc.
%% @end
%%--------------------------------------------------------------------
-spec get_or_create_local_file_location_doc(ctx(), boolean()) ->
    {file_location:doc() | undefined, ctx()}.
get_or_create_local_file_location_doc(FileCtx, IncludeBlocks) ->
    case is_dir(FileCtx) of
        {true, FileCtx2} ->
            {undefined, FileCtx2};
        {false, FileCtx2} ->
            get_or_create_local_regular_file_location_doc(FileCtx2,
                IncludeBlocks, true)
    end.

%%--------------------------------------------------------------------
%% @doc
%% @equiv get_local_file_location_doc(FileCtx, true)
%% @end
%%--------------------------------------------------------------------
-spec get_local_file_location_doc(ctx()) ->
    {file_location:doc() | undefined, ctx()}.
get_local_file_location_doc(FileCtx) ->
    get_local_file_location_doc(FileCtx, true).

%%--------------------------------------------------------------------
%% @doc
%% Returns local file location doc.
%% @end
%%--------------------------------------------------------------------
-spec get_local_file_location_doc(ctx(), boolean()) ->
    {file_location:doc() | undefined, ctx()}.
get_local_file_location_doc(FileCtx, IncludeBlocks) ->
    FileUuid = get_uuid_const(FileCtx),
    LocalLocationId = file_location:local_id(FileUuid),
    case fslogic_location_cache:get_location(LocalLocationId, FileUuid,
        IncludeBlocks) of
        {ok, Location} ->
            {Location, FileCtx};
        {error, not_found} ->
            {undefined, FileCtx}
    end.

%%--------------------------------------------------------------------
%% @doc
%% Returns local dir location doc.
%% @end
%%--------------------------------------------------------------------
-spec get_dir_location_doc(ctx()) ->
    {dir_location:doc() | undefined, ctx()}.
get_dir_location_doc(FileCtx) ->
    FileUuid = get_uuid_const(FileCtx),
    case dir_location:get(FileUuid) of
        {ok, Location} ->
            {Location, FileCtx};
        {error, not_found} ->
            {undefined, FileCtx}
    end.

%%--------------------------------------------------------------------
%% @doc
%% Returns file location IDs.
%% @end
%%--------------------------------------------------------------------
-spec get_file_location_ids(ctx()) ->
    {[file_location:id()], ctx()}.
get_file_location_ids(FileCtx = #file_ctx{file_location_ids = undefined}) ->
    FileUuid = get_uuid_const(FileCtx),
    {ok, Locations} = file_meta:get_locations_by_uuid(FileUuid),
    {Locations, FileCtx#file_ctx{file_location_ids = Locations}};
get_file_location_ids(FileCtx = #file_ctx{file_location_ids = Locations}) ->
    {Locations, FileCtx}.

%%--------------------------------------------------------------------
%% @doc
%% Returns file location docs.
%% @end
%%--------------------------------------------------------------------
-spec get_file_location_docs(ctx()) ->
    {[file_location:doc()], ctx()}.
% TODO VFS-4412 - export as _const function
get_file_location_docs(FileCtx) ->
    get_file_location_docs(FileCtx, true).

%%--------------------------------------------------------------------
%% @doc
%% @equiv get_file_location_docs(FileCtx, GetLocationOpts, true)
%% @end
%%--------------------------------------------------------------------
-spec get_file_location_docs(ctx(), fslogic_location_cache:get_doc_opts()) ->
    {[file_location:doc()], ctx()}.
% TODO VFS-4412 - export as _const function
get_file_location_docs(FileCtx = #file_ctx{}, GetLocationOpts) ->
    get_file_location_docs(FileCtx, GetLocationOpts, true).

%%--------------------------------------------------------------------
%% @doc
%% Returns file location docs.
%% @end
%%--------------------------------------------------------------------
-spec get_file_location_docs(ctx(), fslogic_location_cache:get_doc_opts(), boolean()) ->
    {[file_location:doc()], ctx()}.
get_file_location_docs(FileCtx = #file_ctx{}, GetLocationOpts, IncludeLocal) ->
    {LocationIds0, FileCtx2} = get_file_location_ids(FileCtx),
    FileUuid = get_uuid_const(FileCtx),
    LocationIds = case IncludeLocal of
        true -> LocationIds0;
        _ -> LocationIds0 -- [file_location:local_id(FileUuid)]
    end,
    LocationDocs = lists:filtermap(fun(LocId) ->
        case fslogic_location_cache:get_location(LocId, FileUuid,
            GetLocationOpts) of
            {ok, Location} ->
                {true, Location};
            _Error ->
                false
        end
    end, LocationIds),
    {LocationDocs, FileCtx2}.

%%--------------------------------------------------------------------
%% @doc
%% Returns file active permissions type, that is info which permissions
%% are taken into account when checking authorization (acl if it is defined
%% or posix otherwise).
%% @end
%%--------------------------------------------------------------------
-spec get_active_perms_type(ctx()) -> {file_meta:permissions_type(), ctx()}.
get_active_perms_type(FileCtx = #file_ctx{file_doc = #document{
    value = #file_meta{acl = []}
}}) ->
    {posix, FileCtx};
get_active_perms_type(FileCtx = #file_ctx{file_doc = #document{
    value = #file_meta{}
}}) ->
    {acl, FileCtx};
get_active_perms_type(FileCtx) ->
    {_, FileCtx2} = get_file_doc(FileCtx),
    get_active_perms_type(FileCtx2).

%%--------------------------------------------------------------------
%% @doc
%% Returns file Access Control List.
%% @end
%%--------------------------------------------------------------------
-spec get_acl(ctx()) -> {acl:acl(), ctx()}.
get_acl(FileCtx = #file_ctx{file_doc = #document{
    value = #file_meta{acl = Acl}
}}) ->
    {Acl, FileCtx};
get_acl(FileCtx) ->
    {_, FileCtx2} = get_file_doc(FileCtx),
    get_acl(FileCtx2).

%%--------------------------------------------------------------------
%% @doc
%% Returns file Posix Mode.
%% @end
%%--------------------------------------------------------------------
-spec get_mode(ctx()) -> {file_meta:posix_permissions(), ctx()}.
get_mode(FileCtx = #file_ctx{file_doc = #document{
    value = #file_meta{mode = Mode}
}}) ->
    {Mode, FileCtx};
get_mode(FileCtx) ->
    {_, FileCtx2} = get_file_doc(FileCtx),
    get_mode(FileCtx2).

%%--------------------------------------------------------------------
%% @doc
%% Returns size of file
%% @end
%%--------------------------------------------------------------------
-spec get_file_size(file_ctx:ctx() | file_meta:uuid()) ->
    {Size :: non_neg_integer(), file_ctx:ctx()}.
get_file_size(FileCtx) ->
    case file_ctx:get_local_file_location_doc(FileCtx, false) of
        {#document{
            value = #file_location{
                size = undefined
            }
        } = FL, FileCtx2} ->
            {#document{
                value = #file_location{
                    size = undefined
                }
            } = FL, _} = file_ctx:get_local_file_location_doc(FileCtx, true),
            {fslogic_blocks:upper(fslogic_location_cache:get_blocks(FL)), FileCtx2};
        {#document{value = #file_location{size = Size}}, FileCtx2} ->
            {Size, FileCtx2};
        {undefined, FileCtx2} ->
            get_file_size_from_remote_locations(FileCtx2)
    end.

%%--------------------------------------------------------------------
%% @doc
%% Returns size of file on local storage
%% @end
%%--------------------------------------------------------------------
-spec get_local_storage_file_size(file_ctx:ctx() | file_meta:uuid()) ->
    {Size :: non_neg_integer(), file_ctx:ctx()}.
get_local_storage_file_size(FileCtx) ->
    FileUuid = get_uuid_const(FileCtx),
    LocalLocationId = file_location:local_id(FileUuid),
    {fslogic_location_cache:get_location_size(LocalLocationId, FileUuid), FileCtx}.

%%--------------------------------------------------------------------
%% @doc
%% Returns id of file's owner.
%% @end
%%--------------------------------------------------------------------
-spec get_owner(ctx()) -> {od_user:id() | undefined, ctx()}.
get_owner(FileCtx = #file_ctx{
    file_doc = #document{
        value = #file_meta{owner = OwnerId}
    }}) ->
    {OwnerId, FileCtx};
get_owner(FileCtx) ->
    {_, FileCtx2} = get_file_doc(FileCtx),
    get_owner(FileCtx2).

%%--------------------------------------------------------------------
%% @doc
%% Returns id of file's group_owner.
%% @end
%%--------------------------------------------------------------------
-spec get_group_owner(ctx()) -> {od_group:id() | undefined, ctx()}.
get_group_owner(FileCtx = #file_ctx{
    file_doc = #document{
        value = #file_meta{group_owner = GroupOwnerId}
    }}) ->
    {GroupOwnerId, FileCtx};
get_group_owner(FileCtx) ->
    {_, FileCtx2} = get_file_doc(FileCtx),
    get_group_owner(FileCtx2).


%%--------------------------------------------------------------------
%% @doc
%% Checks if given argument contains file context record.
%% @end
%%--------------------------------------------------------------------
-spec is_file_ctx_const(ctx() | term()) -> boolean().
is_file_ctx_const(#file_ctx{}) ->
    true;
is_file_ctx_const(_) ->
    false.

%%--------------------------------------------------------------------
%% @doc
%% Checks if file is a space root dir.
%% @end
%%--------------------------------------------------------------------
-spec is_space_dir_const(ctx()) -> boolean().
is_space_dir_const(#file_ctx{guid = Guid}) ->
    SpaceId = (catch fslogic_uuid:space_dir_uuid_to_spaceid(file_id:guid_to_uuid(Guid))),
    is_binary(SpaceId).

%%--------------------------------------------------------------------
%% @doc
%% Checks if file is an user root dir.
%% @end
%%--------------------------------------------------------------------
-spec is_user_root_dir_const(ctx(), user_ctx:ctx()) -> boolean().
is_user_root_dir_const(#file_ctx{canonical_path = <<"/">>}, _UserCtx) ->
    true;
is_user_root_dir_const(#file_ctx{guid = Guid, canonical_path = undefined}, UserCtx) ->
    UserId = user_ctx:get_user_id(UserCtx),
    UserRootDirUuid = fslogic_uuid:user_root_dir_uuid(UserId),
    UserRootDirUuid == file_id:guid_to_uuid(Guid);
is_user_root_dir_const(#file_ctx{}, _UserCtx) ->
    false.

%%--------------------------------------------------------------------
%% @doc
%% Checks if file is a root dir (any user root).
%% @end
%%--------------------------------------------------------------------
-spec is_root_dir_const(ctx()) -> boolean().
is_root_dir_const(#file_ctx{canonical_path = <<"/">>}) ->
    true;
is_root_dir_const(#file_ctx{guid = Guid, canonical_path = undefined}) ->
    Uuid = file_id:guid_to_uuid(Guid),
    fslogic_uuid:is_root_dir_uuid(Uuid);
is_root_dir_const(#file_ctx{}) ->
    false.

%%--------------------------------------------------------------------
%% @doc
%% Checks if file exists.
%% @end
%%--------------------------------------------------------------------
-spec file_exists_const(ctx()) -> boolean().
file_exists_const(FileCtx = #file_ctx{file_doc = undefined}) ->
    FileUuid = get_uuid_const(FileCtx),
    file_meta:exists(FileUuid);
file_exists_const(_) ->
    true.

%%--------------------------------------------------------------------
%% @doc
%% Checks if file is located in space accessible by user.
%% @end
%%--------------------------------------------------------------------
-spec is_in_user_space_const(ctx(), user_ctx:ctx()) -> boolean().
is_in_user_space_const(FileCtx, UserCtx) ->
    case is_root_dir_const(FileCtx) of
        true ->
            true;
        false ->
            SpaceId = file_ctx:get_space_id_const(FileCtx),
            user_logic:has_eff_space(user_ctx:get_user(UserCtx), SpaceId)
    end.

%%--------------------------------------------------------------------
%% @doc
%% Returns true if contexts point to the file with the same GUID.
%% @end
%%--------------------------------------------------------------------
-spec equals(ctx(), ctx()) -> boolean().
equals(FileCtx1, FileCtx2) ->
    get_guid_const(FileCtx1) =:= get_guid_const(FileCtx2).

%%--------------------------------------------------------------------
%% @doc
%% Checks if file is a directory.
%% @end
%%--------------------------------------------------------------------
-spec is_dir(ctx()) -> {boolean(), ctx()}.
is_dir(FileCtx = #file_ctx{is_dir = undefined}) ->
    {#document{value = #file_meta{type = Type}}, FileCtx2} =
        get_file_doc_including_deleted(FileCtx),
    IsDir = Type =:= ?DIRECTORY_TYPE,
    {IsDir, FileCtx2#file_ctx{is_dir = IsDir}};
is_dir(FileCtx = #file_ctx{is_dir = IsDir}) ->
    {IsDir, FileCtx}.

%%%===================================================================
%%% Internal functions
%%%===================================================================

%%--------------------------------------------------------------------
%% @private
%% @doc
%% Creates new file context using file's GUID, and file name.
%% @end
%%--------------------------------------------------------------------
-spec new_child_by_uuid(file_meta:uuid(), file_meta:name(), od_space:id(), undefined | od_share:id()) -> ctx().
new_child_by_uuid(Uuid, Name, SpaceId, ShareId) ->
    #file_ctx{guid = file_id:pack_share_guid(Uuid, SpaceId, ShareId), file_name = Name}.

%%--------------------------------------------------------------------
%% @private
%% @doc
%% Generates canonical path
%% @end
%%--------------------------------------------------------------------
-spec generate_canonical_path(ctx()) -> {[file_meta:name()], ctx()}.
generate_canonical_path(FileCtx) ->
    Callback = fun([#document{key = Uuid, value = #file_meta{name = Name}}, ParentValue, CalculationInfo]) ->
        case fslogic_uuid:is_root_dir_uuid(Uuid) of
            true ->
                {ok, [<<"/">>], CalculationInfo};
            false ->
                SpaceId = (catch fslogic_uuid:space_dir_uuid_to_spaceid(Uuid)),
                case is_binary(SpaceId) of
                    true ->
                        {ok, [<<"/">>, SpaceId], CalculationInfo};
                    false ->
                        {ok, ParentValue ++ [Name], CalculationInfo}
                end
        end
    end,
    {#document{value = #file_meta{name = FileName, type = FileType}, scope = Space} = Doc, FileCtx2} =
        get_file_doc_including_deleted(FileCtx),
    CacheName = location_and_link_utils:get_cannonical_paths_cache_name(Space),
    case FileType of
        ?DIRECTORY_TYPE ->
            {ok, Path, _} = effective_value:get_or_calculate(CacheName, Doc, Callback),
            {Path, FileCtx2};
        _ ->
            {ok, ParentDoc} = file_meta:get_parent(Doc),
            {ok, Path, _} = effective_value:get_or_calculate(CacheName, ParentDoc, Callback),
            {Path ++ [FileName], FileCtx2}
    end.

%%--------------------------------------------------------------------
%% @private
%% @doc
%% Returns local file location doc, creates it if it's not present
%% @end
%%--------------------------------------------------------------------
-spec get_or_create_local_regular_file_location_doc(ctx(), boolean(), boolean()) ->
    {file_location:doc() | undefined, ctx()}.
get_or_create_local_regular_file_location_doc(FileCtx, IncludeBlocks, true) ->
    case get_local_file_location_doc(FileCtx, IncludeBlocks) of
        {undefined, FileCtx2} ->
            get_or_create_local_regular_file_location_doc(FileCtx2, IncludeBlocks, false);
        {Location, FileCtx2} ->
            {Location, FileCtx2}
    end;
get_or_create_local_regular_file_location_doc(FileCtx, _IncludeBlocks, _CheckLocationExists) ->
    {CreatedLocation, FileCtx2, New} =
        location_and_link_utils:get_new_file_location_doc(FileCtx, false, false),
    FileCtx4 = case New of
        true ->
            {LocationDocs, FileCtx3} = get_file_location_docs(FileCtx2, true, false),
            lists:foreach(fun(ChangedLocation) ->
                replica_dbsync_hook:on_file_location_change(FileCtx3, ChangedLocation)
            end, LocationDocs),
            FileCtx3;
        _ ->
            FileCtx2
    end,
    FileUuid = get_uuid_const(FileCtx),
    {
        #document{
            key = file_location:local_id(FileUuid),
            value = CreatedLocation
        },
        FileCtx4
    }.

%%--------------------------------------------------------------------
%% @private
%% @doc
%% Returns size of file. File size is calculated from remote locations.
%% @end
%%--------------------------------------------------------------------
-spec get_file_size_from_remote_locations(file_ctx:ctx() | file_meta:uuid()) ->
    {Size :: non_neg_integer(), file_ctx:ctx()}.
get_file_size_from_remote_locations(FileCtx) ->
    {LocationDocs, FileCtx2} = get_file_location_docs(FileCtx, true, false),
    case LocationDocs of
        [] ->
            {0, FileCtx2};
        [First | DocsTail] ->
            ChocenDoc = lists:foldl(fun(
                New = #document{value = #file_location{
                    version_vector = NewVV
                }},
                Current = #document{value = #file_location{
                    version_vector = CurrentVV
                }}
            ) ->
                case version_vector:compare(CurrentVV, NewVV) of
                    identical -> Current;
                    greater -> Current;
                    lesser -> New;
                    concurrent -> New
                end
            end, First, DocsTail),

            case ChocenDoc of
                #document{
                    value = #file_location{
                        size = undefined
                    }
                } = FL ->
                    {fslogic_blocks:upper(fslogic_location_cache:get_blocks(FL)), FileCtx2};
                #document{value = #file_location{size = Size}} ->
                    {Size, FileCtx2}
            end
    end.

%% @private
-spec list_user_spaces(user_ctx:ctx(), Offset :: non_neg_integer(),
    Limit :: non_neg_integer()) -> Children :: [ctx()].
list_user_spaces(UserCtx, Offset, Limit) ->
    SessionId = user_ctx:get_session_id(UserCtx),
    #document{value = #od_user{eff_spaces = Spaces}} = user_ctx:get_user(UserCtx),
    case Offset < length(Spaces) of
        true ->
            SpacesChunk = lists:sublist(Spaces, Offset + 1, Limit),
            Children = lists:map(fun(SpaceId) ->
                {ok, SpaceName} = space_logic:get_name(SessionId, SpaceId),
                SpaceDirUuid = fslogic_uuid:spaceid_to_space_dir_uuid(SpaceId),
                new_child_by_uuid(SpaceDirUuid, SpaceName, SpaceId, undefined)
            end, SpacesChunk),
            Children;
        false ->
            []
    end.<|MERGE_RESOLUTION|>--- conflicted
+++ resolved
@@ -345,25 +345,13 @@
 %% Checks whether space is mounted in root.
 %% @end
 %%--------------------------------------------------------------------
-<<<<<<< HEAD
 -spec is_space_mounted_in_root(ctx()) -> {boolean(), ctx()}.
 is_space_mounted_in_root(FileCtx = #file_ctx{is_space_mounted_in_root = undefined}) ->
-    SpaceId = get_space_id_const(FileCtx),
-    InRootIDs = space_storage:get_mounted_in_root(SpaceId),
-    {StorageDoc, FileCtx2} = get_storage_doc(FileCtx),
-    IsSpaceMountedInRoot = lists:member(StorageDoc#document.key, InRootIDs),
-    {IsSpaceMountedInRoot, FileCtx2#file_ctx{is_space_mounted_in_root = IsSpaceMountedInRoot}};
+    {StorageConfig, FileCtx2} = get_storage_doc(FileCtx),
+    MiR = storage_config:is_mounted_in_root(StorageConfig),
+    {MiR, FileCtx2#file_ctx{is_space_mounted_in_root = MiR}};
 is_space_mounted_in_root(FileCtx = #file_ctx{is_space_mounted_in_root = IsSpaceMountedInRoot}) ->
     {IsSpaceMountedInRoot, FileCtx}.
-=======
--spec get_mounted_in_root(ctx()) -> {boolean(), ctx()}.
-get_mounted_in_root(FileCtx = #file_ctx{mounted_in_root = undefined}) ->
-    {StorageConfig, FileCtx2} = get_storage_doc(FileCtx),
-    MiR = storage_config:is_mounted_in_root(StorageConfig),
-    {MiR, FileCtx2#file_ctx{mounted_in_root = MiR}};
-get_mounted_in_root(FileCtx = #file_ctx{mounted_in_root = MiR}) ->
-    {MiR, FileCtx}.
->>>>>>> 171ef3b4
 
 %%--------------------------------------------------------------------
 %% @doc
@@ -509,16 +497,9 @@
 
 -spec get_new_storage_file_id(ctx()) -> {helpers:file_id(), ctx()}.
 get_new_storage_file_id(FileCtx) ->
-<<<<<<< HEAD
-    {StorageDoc, FileCtx2} = file_ctx:get_storage_doc(FileCtx),
-    Helper = storage:get_helper(StorageDoc),
+    {StorageConfig, FileCtx2} = file_ctx:get_storage_doc(FileCtx),
+    Helper = storage_config:get_helper(StorageConfig),
     case helper:get_storage_path_type(Helper) of
-=======
-    {StorageConfig, _} = file_ctx:get_storage_doc(FileCtx),
-    #document{value = #storage_config{helpers
-    = [#helper{storage_path_type = StoragePathType} | _]}} = StorageConfig,
-    case StoragePathType of
->>>>>>> 171ef3b4
         ?FLAT_STORAGE_PATH ->
             {FileId, FileCtx3} = storage_file_id:flat(FileCtx2),
             % TODO - do not get_canonical_path (fix acceptance tests before)
