%%%--------------------------------------------------------------------
%%% @author Tomasz Lichon
%%% @copyright (C) 2016 ACK CYFRONET AGH
%%% This software is released under the MIT license
%%% cited in 'LICENSE.txt'.
%%% @end
%%%--------------------------------------------------------------------
%%% @doc
%%% Opaque type storing information about file, working as a cache.
%%% Its lifetime is limited by the time of request.
%%% If effort of computing something is significant,
%%% the value is cached and the further calls will use it. Therefore some of the
%%% functions (those without '_const' suffix) return updated version of context
%%% together with the result.
%%%
%%% The context can be created using:
%%% - logical path (/UserSpaceName/...), and user context
%%% - canonical path (/SpaceId/...)
%%% - Guid
%%% - FileDoc, SpaceId, ShareId (can be undefined if file is not in a share context)
%%% - file_partial_ctx
%%%
%%% Note: always consider usage of effective ctx (see ensure_effective/1).
%%% TODO VFS-7465 - Consider creation of new_by_guid, get_guid/uuid_const functions
%%% with additional arg IsEffective.
%%% @end
%%%--------------------------------------------------------------------
-module(file_ctx).
-author("Tomasz Lichon").

-include("global_definitions.hrl").
-include("modules/datastore/datastore_models.hrl").
-include("modules/fslogic/acl.hrl").
-include("modules/fslogic/fslogic_common.hrl").
-include("proto/oneclient/fuse_messages.hrl").
-include_lib("ctool/include/errors.hrl").
-include_lib("ctool/include/logging.hrl").

-record(file_ctx, {
    canonical_path :: undefined | file_meta:path(),
    uuid_based_path :: undefined | file_meta:uuid_based_path(),
    guid :: fslogic_worker:file_guid(),
    uuid :: file_meta:uuid(),
    share_id :: undefined | od_share:id(),
    space_id :: od_space:id(),
    file_doc :: undefined | file_meta:doc(),
    parent :: undefined | ctx(),
    storage_file_id :: undefined | helpers:file_id(),
    space_name :: undefined | od_space:name(),
    display_credentials :: undefined | luma:display_credentials(),
    times :: undefined | times:times(),
    file_name :: undefined | file_meta:name(),
    storage :: undefined | storage:data(),
    file_location_ids :: undefined | [file_location:id()],
    is_dir :: undefined | boolean(),
    is_imported_storage :: undefined | boolean()
}).

-type ctx() :: #file_ctx{}.
-export_type([ctx/0]).

%% Functions creating context and filling its data
<<<<<<< HEAD
-export([new_by_canonical_path/2, new_by_guid/1, new_by_uuid_and_space_id/2, new_by_uuid_space_and_share_id/3,
    new_by_doc/2, new_by_doc/3, new_root_ctx/0]).
=======
-export([new_by_canonical_path/2, new_by_guid/1, new_by_uuid/4, new_by_doc/2, new_by_doc/3, new_root_ctx/0]).
>>>>>>> 5317b66d
-export([reset/1, new_by_partial_context/1, set_file_location/2, set_file_id/2,
    set_is_dir/2, ensure_effective/1]).

%% Functions that do not modify context
-export([get_share_id_const/1, get_space_id_const/1, get_space_dir_uuid_const/1,
    get_guid_const/1, get_effective_guid_const/1, get_uuid_const/1, get_effective_uuid_const/1,
    is_link_const/1, get_dir_location_doc_const/1, list_references_const/1, count_references_const/1
]).
-export([is_file_ctx_const/1, is_space_dir_const/1, is_trash_dir_const/1, is_trash_dir_const/2,
    is_share_root_dir_const/1, is_special_const/1,
    is_user_root_dir_const/2, is_root_dir_const/1, file_exists_const/1, file_exists_or_is_deleted/1,
    is_in_user_space_const/2, assert_not_special_const/1, assert_is_dir/1,
    assert_not_trash_dir_const/1, assert_not_trash_dir_const/2]).
-export([equals/2]).
-export([assert_not_readonly_target_storage_const/2]).

%% Functions that do not modify context but does not have _const suffix and return context.
% TODO VFS-6119 missing _const suffix in function name
-export([get_local_file_location_doc/1, get_local_file_location_doc/2]).

%% Functions modifying context
-export([
    get_canonical_path/1, get_uuid_based_path/1, get_file_doc/1,
    get_file_doc_including_deleted/1,
    get_cached_parent_const/1, cache_parent/2,
    get_storage_file_id/1, get_storage_file_id/2,
    get_new_storage_file_id/1, get_aliased_name/2,
    get_display_credentials/1, get_times/1,
    get_logical_path/2,
    get_storage_id/1, get_storage/1, get_file_location_with_filled_gaps/1,
    get_file_location_with_filled_gaps/2,
    get_or_create_local_file_location_doc/1, get_or_create_local_file_location_doc/2,
    get_or_create_local_regular_file_location_doc/3,
    get_file_location_ids/1, get_file_location_docs/1, get_file_location_docs/2,
    get_active_perms_type/2, get_acl/1, get_mode/1, get_file_size/1,
    get_replication_status_and_size/1, get_file_size_from_remote_locations/1, get_owner/1,
    get_local_storage_file_size/1, get_and_cache_file_doc_including_deleted/1
]).
-export([is_dir/1, is_imported_storage/1, is_storage_file_created/1, is_readonly_storage/1]).
-export([assert_not_readonly_storage/1, assert_file_exists/1, assert_smaller_than_provider_support_size/2]).


%%%===================================================================
%%% API
%%%===================================================================

%%--------------------------------------------------------------------
%% @doc
%% Creates new root directory file context.
%% @end
%%--------------------------------------------------------------------
-spec new_root_ctx() -> ctx().
new_root_ctx() ->
    new_by_guid(fslogic_uuid:root_dir_guid()).

%%--------------------------------------------------------------------
%% @doc
%% Creates new file context using file canonical path.
%% @end
%%--------------------------------------------------------------------
-spec new_by_canonical_path(user_ctx:ctx(), file_meta:path()) -> ctx().
new_by_canonical_path(UserCtx, Path) ->
    {FileCtx, _} = new_by_partial_context(
        file_partial_ctx:new_by_canonical_path(UserCtx, Path)),
    FileCtx.

%%--------------------------------------------------------------------
%% @doc
%% Creates new file context using file's Uuid and file name.
%% @end
%%--------------------------------------------------------------------
-spec new_by_uuid(file_meta:uuid(), od_space:id(), undefined | od_share:id(), file_meta:name()) -> ctx().
new_by_uuid(Uuid, SpaceId, ShareId, Name) ->
    #file_ctx{guid = file_id:pack_share_guid(Uuid, SpaceId, ShareId), file_name = Name}.

%%--------------------------------------------------------------------
%% @doc
%% Creates new file context using file's GUID.
%% @end
%%--------------------------------------------------------------------
-spec new_by_guid(fslogic_worker:file_guid()) -> ctx().
new_by_guid(Guid) ->
    {Uuid, SpaceId, ShareId} = file_id:unpack_share_guid(Guid),
    #file_ctx{guid = Guid, uuid = Uuid, space_id = SpaceId, share_id = ShareId}.

-spec new_by_uuid_and_space_id(file_meta:uuid(), od_space:id()) -> ctx().
new_by_uuid_and_space_id(Uuid, SpaceId) ->
    #file_ctx{guid = file_id:pack_guid(Uuid, SpaceId), uuid = Uuid, space_id = SpaceId}.

-spec new_by_uuid_space_and_share_id(file_meta:uuid(), od_space:id(), od_share:id()) -> ctx().
new_by_uuid_space_and_share_id(Uuid, SpaceId, ShareId) ->
    #file_ctx{guid = file_id:pack_share_guid(Uuid, SpaceId, ShareId),
        uuid = Uuid, space_id = SpaceId, share_id = ShareId}.

-spec new_by_doc(file_meta:doc(), od_space:id()) -> ctx().
new_by_doc(Doc, SpaceId) ->
    new_by_doc(Doc, SpaceId, undefined).


%%--------------------------------------------------------------------
%% @doc
%% Creates new file context using file's file_meta doc.
%% @end
%%--------------------------------------------------------------------
-spec new_by_doc(file_meta:doc(), od_space:id(), undefined | od_share:id()) -> ctx().
new_by_doc(Doc = #document{key = Uuid, value = #file_meta{}}, SpaceId, ShareId) ->
    Guid = file_id:pack_share_guid(Uuid, SpaceId, ShareId),
    #file_ctx{file_doc = Doc, guid = Guid, uuid = Uuid, space_id = SpaceId, share_id = ShareId}.

%%--------------------------------------------------------------------
%% @doc
%% Converts partial file context into file context. Which means that the function
%% fills GUID in file context record. This function is called when we know
%% that the file is locally supported.
%% @end
%%--------------------------------------------------------------------
-spec new_by_partial_context(file_partial_ctx:ctx() | ctx()) ->
    {ctx(), od_space:id() | undefined}.
new_by_partial_context(FileCtx = #file_ctx{}) ->
    {FileCtx, get_space_id_const(FileCtx)};
new_by_partial_context(FilePartialCtx) ->
    {CanonicalPath, FilePartialCtx2} = file_partial_ctx:get_canonical_path(FilePartialCtx),
    {ok, FileDoc} = canonical_path:resolve(CanonicalPath),
    SpaceId = file_partial_ctx:get_space_id_const(FilePartialCtx2),
    {new_by_doc(FileDoc, SpaceId), SpaceId}.

%%--------------------------------------------------------------------
%% @doc
%% Resets all cached data besides GUID.
%% @end
%%--------------------------------------------------------------------
-spec reset(ctx()) -> ctx().
reset(#file_ctx{guid = Guid, uuid = Uuid, space_id = SpaceId}) ->
    #file_ctx{guid = Guid, uuid = Uuid, space_id = SpaceId}.

-spec set_file_location(ctx(), file_location:id()) -> ctx().
set_file_location(FileCtx = #file_ctx{file_location_ids = undefined}, _LocationId) ->
    FileCtx;
set_file_location(FileCtx = #file_ctx{file_location_ids = Locations}, LocationId) ->
    FileCtx#file_ctx{
        file_location_ids = [LocationId | Locations]
    }.

%%--------------------------------------------------------------------
%% @doc
%% Sets file_id in context record
%% @end
%%--------------------------------------------------------------------
-spec set_file_id(ctx(), helpers:file_id()) -> ctx().
set_file_id(FileCtx, FileId) ->
    FileCtx#file_ctx{storage_file_id = FileId}.

%%--------------------------------------------------------------------
%% @doc
%% Sets is_dir flag in context record
%% @end
%%--------------------------------------------------------------------
-spec set_is_dir(ctx(), boolean()) -> ctx().
set_is_dir(FileCtx, IsDir) ->
    FileCtx#file_ctx{is_dir = IsDir}.

%%--------------------------------------------------------------------
%% @doc
%% Returns file's share ID.
%% @end
%%--------------------------------------------------------------------
-spec get_share_id_const(ctx()) -> od_share:id() | undefined.
get_share_id_const(#file_ctx{share_id = ShareId}) ->
    ShareId.

%%--------------------------------------------------------------------
%% @doc
%% Returns file's space ID.
%% @end
%%--------------------------------------------------------------------
-spec get_space_id_const(ctx()) -> od_space:id().
get_space_id_const(#file_ctx{space_id = SpaceId}) ->
    SpaceId.

%%--------------------------------------------------------------------
%% @doc
%% Returns file's space dir UUID.
%% @end
%%--------------------------------------------------------------------
-spec get_space_dir_uuid_const(ctx()) -> file_meta:uuid().
get_space_dir_uuid_const(FileCtx) ->
    SpaceId = get_space_id_const(FileCtx),
    fslogic_uuid:spaceid_to_space_dir_uuid(SpaceId).

%%--------------------------------------------------------------------
%% @doc
%% Returns file's GUID.
%% @end
%%--------------------------------------------------------------------
-spec get_guid_const(ctx()) -> fslogic_worker:file_guid().
get_guid_const(#file_ctx{guid = Guid}) ->
    Guid.

-spec get_effective_guid_const(ctx()) -> fslogic_worker:file_guid().
get_effective_guid_const(FileCtx) ->
    Uuid = get_uuid_const(FileCtx),
    case fslogic_uuid:ensure_effective_uuid(Uuid) of
        Uuid -> get_guid_const(FileCtx);
        EffectiveUuid -> file_id:pack_guid(EffectiveUuid, get_space_id_const(FileCtx))
    end.

%%--------------------------------------------------------------------
%% @doc
%% Returns file UUID entry.
%% @end
%%--------------------------------------------------------------------
-spec get_uuid_const(ctx()) -> file_meta:uuid().
get_uuid_const(#file_ctx{uuid = Uuid}) ->
    Uuid.

-spec get_effective_uuid_const(ctx()) -> file_meta:uuid().
get_effective_uuid_const(FileCtx) ->
    fslogic_uuid:ensure_effective_uuid(get_uuid_const(FileCtx)).

-spec is_link_const(ctx()) -> boolean().
is_link_const(FileCtx) ->
    fslogic_uuid:is_link_uuid(get_uuid_const(FileCtx)).

%%--------------------------------------------------------------------
%% @doc Creates new ctx if effective uuid (see fslogic_uuid:ensure_effective_uuid/1) is not
%% equal to file uuid (ctx has been created for link and it is replaced with ctx of target file).
%% @end
%%--------------------------------------------------------------------
-spec ensure_effective(ctx()) -> ctx().
ensure_effective(FileCtx) ->
    Uuid = get_uuid_const(FileCtx),
    case fslogic_uuid:ensure_effective_uuid(Uuid) of
        Uuid -> FileCtx;
        EffectiveUuid -> new_by_uuid_and_space_id(EffectiveUuid, get_space_id_const(FileCtx))
    end.

%%--------------------------------------------------------------------
%% @doc
%% Returns file's canonical path (starting with "/SpaceId/...").
%% @end
%%--------------------------------------------------------------------
-spec get_canonical_path(ctx()) -> {file_meta:path(), ctx()}.
get_canonical_path(FileCtx = #file_ctx{canonical_path = undefined}) ->
    case is_root_dir_const(FileCtx) of
        true ->
            {<<"/">>, FileCtx#file_ctx{canonical_path = <<"/">>}};
        false ->
            {Path, FileCtx2} = resolve_canonical_path_tokens(FileCtx),
            CanonicalPath = filename:join(Path),
            {CanonicalPath, FileCtx2#file_ctx{canonical_path = CanonicalPath}}
    end;
get_canonical_path(FileCtx = #file_ctx{canonical_path = Path}) ->
    {Path, FileCtx}.


-spec get_uuid_based_path(ctx()) -> {file_meta:uuid_based_path(), ctx()}.
get_uuid_based_path(FileCtx = #file_ctx{uuid_based_path = undefined}) ->
    {UuidPathTokens, FileCtx2} = resolve_uuid_based_path_tokens(FileCtx),
    UuidPath = filename:join(UuidPathTokens),
    {UuidPath, FileCtx2#file_ctx{uuid_based_path = UuidPath}};
get_uuid_based_path(FileCtx = #file_ctx{uuid_based_path = UuidPath}) ->
    {UuidPath, FileCtx}.

%%--------------------------------------------------------------------
%% @doc
%% Returns file's logical path (starting with "/SpaceName/...").
%% @end
%%--------------------------------------------------------------------
-spec get_logical_path(ctx(), user_ctx:ctx()) ->
    {file_meta:path(), ctx()}.
get_logical_path(FileCtx, UserCtx) ->
    case get_canonical_path(FileCtx) of
        {<<"/">>, FileCtx2} ->
            {<<"/">>, FileCtx2};
        {Path, FileCtx2} ->
            {SpaceName, FileCtx3} = get_space_name(FileCtx2, UserCtx),
            {ok, [<<"/">>, _SpaceId | Rest]} = filepath_utils:split_and_skip_dots(Path),
            LogicalPath = filename:join([<<"/">>, SpaceName | Rest]),
            {LogicalPath, FileCtx3}
    end.

%%--------------------------------------------------------------------
%% @doc
%% Returns file's file_meta document.
%% @end
%%--------------------------------------------------------------------
-spec get_file_doc(ctx()) -> {file_meta:doc(), ctx()}.
get_file_doc(FileCtx = #file_ctx{file_doc = undefined}) ->
<<<<<<< HEAD
    {ok, FileDoc} = file_meta:get({uuid, get_uuid_const(FileCtx)}),
=======
    Uuid = get_uuid_const(FileCtx),
    {ok, FileDoc} = case fslogic_uuid:is_share_root_dir_uuid(Uuid) of
        true -> get_share_root_dir_doc(FileCtx, false);
        false -> file_meta:get({uuid, Uuid})
    end,
>>>>>>> 5317b66d
    {FileDoc, FileCtx#file_ctx{file_doc = FileDoc}};
get_file_doc(FileCtx = #file_ctx{file_doc = FileDoc}) ->
    {FileDoc, FileCtx}.

-spec list_references_const(ctx()) -> {ok, [file_meta:uuid()]} | {error, term()}.
list_references_const(FileCtx) ->
    % TODO VFS-7444 - Investigate possibility to cache hardlink references in file_ctx
    FileUuid = get_effective_uuid_const(FileCtx),
    file_meta_hardlinks:list_references(FileUuid).

-spec count_references_const(ctx()) -> {ok, non_neg_integer()} | {error, term()}.
count_references_const(FileCtx) ->
    FileUuid = get_effective_uuid_const(FileCtx),
    file_meta_hardlinks:count_references(FileUuid).

%%--------------------------------------------------------------------
%% @doc
%% Checks whether space is supported by imported storage.
%% @end
%%--------------------------------------------------------------------
-spec is_imported_storage(ctx()) -> {boolean(), ctx()}.
is_imported_storage(FileCtx = #file_ctx{is_imported_storage = undefined}) ->
    {StorageId, FileCtx2} = get_storage_id(FileCtx),
    ImportedStorage = storage:is_imported(StorageId),
    {ImportedStorage, FileCtx2#file_ctx{is_imported_storage = ImportedStorage}};
is_imported_storage(FileCtx = #file_ctx{is_imported_storage = ImportedStorage}) ->
    {ImportedStorage, FileCtx}.

%%--------------------------------------------------------------------
%% @doc
%% Returns file's file_meta document even if its marked as deleted.
%% @end
%%--------------------------------------------------------------------
-spec get_file_doc_including_deleted(ctx()) -> {file_meta:doc(), ctx()}.
get_file_doc_including_deleted(FileCtx = #file_ctx{file_doc = undefined}) ->
    FileUuid = get_uuid_const(FileCtx),
    {ok, Doc} = case fslogic_uuid:is_share_root_dir_uuid(FileUuid) of
        true -> get_share_root_dir_doc(FileCtx, true);
        false -> file_meta:get_including_deleted(FileUuid)
    end,
    case file_meta:is_deleted(Doc) of
        false ->
            {Doc, FileCtx#file_ctx{file_doc = Doc}};
        true ->
            {Doc, FileCtx}
    end;
get_file_doc_including_deleted(FileCtx = #file_ctx{file_doc = FileDoc}) ->
    {FileDoc, FileCtx}.

%%--------------------------------------------------------------------
%% @doc
%% Returns file's file_meta document even if its marked as deleted. If
%% document does not exists returns error
%% @end
%%--------------------------------------------------------------------
-spec get_and_cache_file_doc_including_deleted(ctx()) ->
    {file_meta:doc(), ctx()} | {error, term()}.
get_and_cache_file_doc_including_deleted(FileCtx = #file_ctx{file_doc = undefined}) ->
    FileUuid = get_uuid_const(FileCtx),
    Result = case fslogic_uuid:is_share_root_dir_uuid(FileUuid) of
        true -> get_share_root_dir_doc(FileCtx, true);
        false -> file_meta:get_including_deleted(FileUuid)
    end,
    case Result of
        {ok, Doc} ->
            {Doc, FileCtx#file_ctx{file_doc = Doc}};
        Error ->
            Error
    end;
get_and_cache_file_doc_including_deleted(FileCtx = #file_ctx{file_doc = FileDoc}) ->
    {FileDoc, FileCtx}.


<<<<<<< HEAD
    Parent = case {fslogic_uuid:is_root_dir_uuid(ParentUuid), IsShareRootFile} of
        {true, false} ->
            case ParentUuid =:= ?GLOBAL_ROOT_DIR_UUID
                andalso UserCtx =/= undefined
                andalso user_ctx:is_normal_user(UserCtx)
            of
                true ->
                    case is_user_root_dir_const(FileCtx2, UserCtx) of
                        true ->
                            FileCtx2;
                        false ->
                            UserId = user_ctx:get_user_id(UserCtx),
                            new_by_guid(fslogic_uuid:user_root_dir_guid(UserId))
                    end;
                _ ->
                    new_by_guid(fslogic_uuid:root_dir_guid())
            end;
        {true, true} ->
            case fslogic_uuid:is_space_dir_uuid(FileUuid) of
                true ->
                    FileCtx2;
                false ->
                    % userRootDir and globalRootDir can not be shared
                    throw(?EINVAL)
            end;
        {false, false} ->
            new_by_uuid_space_and_share_id(ParentUuid, SpaceId, ShareId);
        {false, true} ->
            FileCtx2
    end,
    {Parent, FileCtx2#file_ctx{parent = Parent}};
get_parent(FileCtx = #file_ctx{parent = Parent}, _UserCtx) ->
    {Parent, FileCtx}.
=======
%% @private
-spec get_share_root_dir_doc(ctx(), IncludingDeleted :: boolean()) ->
    {ok, file_meta:doc()} | {error, not_found}.
get_share_root_dir_doc(FileCtx, IncludingDeleted) ->
    ShareDirUuid = get_uuid_const(FileCtx),
    SpaceId = get_space_id_const(FileCtx),
>>>>>>> 5317b66d

    #document{
        value = #file_meta{
            deleted = IsDeleted
        }
    } = ShareRootDirDoc = file_meta:new_share_root_dir_doc(ShareDirUuid, SpaceId),

    case {IsDeleted, IncludingDeleted} of
        {true, false} ->
            ?ERROR_NOT_FOUND;
        _ ->
            {ok, ShareRootDirDoc}
    end.


-spec get_cached_parent_const(ctx()) -> undefined | ctx().
get_cached_parent_const(#file_ctx{parent = Parent}) ->
    Parent.


-spec cache_parent(ctx(), ctx()) -> ctx().
cache_parent(ParentCtx, FileCtx) ->
    FileCtx#file_ctx{parent = ParentCtx}.


%%--------------------------------------------------------------------
%% @doc
%% @equiv get_storage_file_id(FileCtx, true).
%% @end
%%--------------------------------------------------------------------
-spec get_storage_file_id(ctx()) -> {StorageFileId :: helpers:file_id(), ctx()}.
get_storage_file_id(FileCtx) ->
    get_storage_file_id(FileCtx, true).

%%--------------------------------------------------------------------
%% @doc
%% Returns storage file ID (the ID of file on storage). If file ID does not
%% exists it can be generated (depending on second argument).
%% Storage file Id depends on the storage file mapping setting, currently
%% 2 options are supported:
%%   - canonical - which is POSIX-style file mapping including complete
%%                 directory path
%%   - flat - which provides a 3 level tree based on the FileUuid, enabling
%%            efficient rename operations without copying objects on the
%%            storage
%% @end
%%--------------------------------------------------------------------
-spec get_storage_file_id(ctx(), boolean()) ->
    {StorageFileId :: helpers:file_id() | undefined, ctx()}.
get_storage_file_id(FileCtx0 = #file_ctx{storage_file_id = undefined}, Generate) ->
    case is_root_dir_const(FileCtx0) of
        true ->
            StorageFileId = <<?DIRECTORY_SEPARATOR>>,
            {StorageFileId, FileCtx0#file_ctx{storage_file_id = StorageFileId}};
        false ->
            {IsDir, FileCtx1} = file_ctx:is_dir(FileCtx0),
            case IsDir of
                true ->
                    StorageFileIdOrUndefined = case get_dir_location_doc_const(FileCtx1) of
                        undefined ->
                            undefined;
                        DirLocation ->
                            dir_location:get_storage_file_id(DirLocation)
                    end,
                    case StorageFileIdOrUndefined of
                        undefined ->
                            get_new_storage_file_id(FileCtx1);
                        StorageFileId ->
                            {StorageFileId, FileCtx1#file_ctx{storage_file_id = StorageFileId}}
                    end;
                false ->
                    case get_local_file_location_doc(FileCtx1, false) of
                        {#document{
                            value = #file_location{file_id = StorageFileId, storage_file_created = SFC}
                        }, FileCtx2}
                            when StorageFileId =/= undefined
                            andalso (SFC or Generate)
                        ->
                            {StorageFileId, FileCtx2#file_ctx{storage_file_id = StorageFileId}};
                        {_, FileCtx2} ->
                            % Check if id should be generated
                            case Generate of
                                true ->
                                    get_new_storage_file_id(FileCtx2);
                                _ ->
                                    {undefined, FileCtx2}
                            end
                    end
            end
    end;
get_storage_file_id(FileCtx = #file_ctx{storage_file_id = StorageFileId}, _) ->
    {StorageFileId, FileCtx}.

-spec get_new_storage_file_id(ctx()) -> {helpers:file_id(), ctx()}.
get_new_storage_file_id(FileCtx) ->
    EffectiveFileCtx = ensure_effective(FileCtx),
    {Storage, EffectiveFileCtx2} = get_storage(EffectiveFileCtx),
    Helper = storage:get_helper(Storage),
    SpaceId = file_ctx:get_space_id_const(EffectiveFileCtx2),
    case helper:get_storage_path_type(Helper) of
        ?FLAT_STORAGE_PATH ->
            FileUuid = file_ctx:get_uuid_const(EffectiveFileCtx2),
            StorageFileId = storage_file_id:flat(FileUuid, SpaceId),
            case equals(EffectiveFileCtx2, FileCtx) of
                true -> {StorageFileId, EffectiveFileCtx2#file_ctx{storage_file_id = StorageFileId}};
                false -> {StorageFileId, FileCtx#file_ctx{storage_file_id = StorageFileId}}
            end;
        ?CANONICAL_STORAGE_PATH ->
            {CanonicalPath, EffectiveFileCtx3} = file_ctx:get_canonical_path(EffectiveFileCtx2),
            StorageId = storage:get_id(Storage),
            StorageFileId = storage_file_id:canonical(CanonicalPath, SpaceId, StorageId),
            case equals(EffectiveFileCtx3, FileCtx) of
                true -> {StorageFileId, EffectiveFileCtx3#file_ctx{storage_file_id = StorageFileId}};
                false -> {StorageFileId, FileCtx#file_ctx{storage_file_id = StorageFileId}}
            end
    end.

%%--------------------------------------------------------------------
%% @doc
%% Returns name of the space where the file is located.
%% @end
%%--------------------------------------------------------------------
-spec get_space_name(ctx(), user_ctx:ctx()) ->
    {od_space:name(), ctx()} | no_return().
get_space_name(FileCtx = #file_ctx{space_name = undefined}, UserCtx) ->
    SessionId = user_ctx:get_session_id(UserCtx),
    SpaceId = get_space_id_const(FileCtx),
    case space_logic:get_name(SessionId, SpaceId) of
        {ok, SpaceName} ->
            {SpaceName, FileCtx#file_ctx{space_name = SpaceName}};
        ?ERROR_FORBIDDEN when SessionId == ?ROOT_SESS_ID ->
            % Fetching space name from oz as provider is forbidden if provider
            % doesn't support space. Such requests are made e.g. when executing
            % file_meta:setup_onedata_user (all user space dirs, supported or not,
            % are created). To handle this special case SpaceId is returned instead.
            {SpaceId, FileCtx#file_ctx{space_name = SpaceId}};
        {error, _} ->
            throw(?ENOENT)
    end;
get_space_name(FileCtx = #file_ctx{space_name = SpaceName}, _Ctx) ->
    {SpaceName, FileCtx}.

%%--------------------------------------------------------------------
%% @doc
%% Returns name of the file (if the file represents space dir, returns space name).
%% @end
%%--------------------------------------------------------------------
-spec get_aliased_name(ctx(), user_ctx:ctx() | undefined) ->
    {file_meta:name(), ctx()} | no_return().
get_aliased_name(FileCtx = #file_ctx{file_name = undefined}, UserCtx) ->
    FileGuid = get_guid_const(FileCtx),

    case is_space_dir_const(FileCtx) andalso UserCtx =/= undefined of
        true ->
            {Name, FileCtx2} = case user_ctx:is_guest(UserCtx) andalso file_id:is_share_guid(FileGuid) of
                true ->
                    % Special case for guest user - get space name with provider auth
                    get_space_name(FileCtx, user_ctx:new(?ROOT_SESS_ID));
                false ->
                    get_space_name(FileCtx, UserCtx)
            end,
            {Name, FileCtx2#file_ctx{file_name = Name}};
        false ->
            {#document{value = #file_meta{name = Name}}, FileCtx2} = get_file_doc_including_deleted(FileCtx),
            {Name, FileCtx2}
    end;
get_aliased_name(FileCtx = #file_ctx{file_name = FileName}, _UserCtx) ->
    {FileName, FileCtx}.

%%--------------------------------------------------------------------
%% @doc
%% Returns POSIX compatible display credentials.
%% @end
%%--------------------------------------------------------------------
-spec get_display_credentials(ctx()) -> {luma:display_credentials(), ctx()}.
get_display_credentials(FileCtx = #file_ctx{display_credentials = undefined}) ->
    SpaceId = get_space_id_const(FileCtx),
    {FileMetaDoc, FileCtx2} = get_file_doc_including_deleted(FileCtx),
    OwnerId = file_meta:get_owner(FileMetaDoc),
    {Storage, FileCtx3} = get_storage(FileCtx2),
    case luma:map_to_display_credentials(OwnerId, SpaceId, Storage) of
        {ok, DisplayCredentials = {Uid, Gid}} ->
            case Storage =:= undefined of
                true ->
                    {DisplayCredentials, FileCtx3#file_ctx{display_credentials = DisplayCredentials}};
                false ->
                    {SyncedGid, FileCtx4} = get_synced_gid(FileCtx3),
                    % if SyncedGid =/= undefined override display Gid
                    FinalGid = utils:ensure_defined(SyncedGid, Gid),
                    FinalDisplayCredentials = {Uid, FinalGid},
                    {FinalDisplayCredentials, FileCtx4#file_ctx{display_credentials = FinalDisplayCredentials}}
            end;
        {error, not_found} ->
            {error, ?EACCES}
    end;
get_display_credentials(FileCtx = #file_ctx{display_credentials = DisplayCredentials}) ->
    {DisplayCredentials, FileCtx}.


%%--------------------------------------------------------------------
%% @doc
%% Returns file's atime, ctime and mtime.
%% @end
%%--------------------------------------------------------------------
-spec get_times(ctx()) -> {times:times(), ctx()}.
get_times(FileCtx = #file_ctx{times = undefined}) ->
    FileUuid = get_uuid_const(FileCtx),
    {ok, Times} = case fslogic_uuid:is_share_root_dir_uuid(FileUuid) of
        true ->
            % Share root dir is virtual directory which does not have documents
            % like `file_meta` or `times` - in such case get times of share root
            % file
            ShareId = fslogic_uuid:share_root_dir_uuid_to_shareid(FileUuid),
            {ok, #document{
                value = #od_share{
                    root_file = RootFileShareGuid
                }
            }} = share_logic:get(?ROOT_SESS_ID, ShareId),

            RootFileGuid = file_id:share_guid_to_guid(RootFileShareGuid),
            {RootFileTimes, _} = get_times(new_by_guid(RootFileGuid)),
            {ok, RootFileTimes};
        false ->
            times:get_or_default(FileUuid)
    end,
    {Times, FileCtx#file_ctx{times = Times}};
get_times(
    FileCtx = #file_ctx{times = Times}) ->
    {Times, FileCtx}.


%%--------------------------------------------------------------------
%% @doc
%% Returns storage id.
%% @end
%%--------------------------------------------------------------------
-spec get_storage_id(ctx()) -> {storage:id(), ctx()}.
get_storage_id(FileCtx) ->
    {Storage, FileCtx2} = get_storage(FileCtx),
    {storage:get_id(Storage), FileCtx2}.

%%--------------------------------------------------------------------
%% @doc
%% Returns record of storage supporting space in which file was created.
%% @end
%%--------------------------------------------------------------------
-spec get_storage(ctx()) -> {storage:data() | undefined, ctx()}.
get_storage(FileCtx = #file_ctx{storage = undefined}) ->
    case file_ctx:is_root_dir_const(FileCtx) of
        true ->
            {undefined, FileCtx};
        false ->
            SpaceId = get_space_id_const(FileCtx),
            case space_logic:get_local_storages(SpaceId) of
                {ok, []} ->
                    {undefined, FileCtx};
                {ok, [StorageId | _]} ->
                    Storage2 = case storage:get(StorageId) of
                        {ok, Storage} -> Storage;
                        {error, not_found} -> undefined
                    end,
                    {Storage2, FileCtx#file_ctx{storage = Storage2}};
                {error, _} ->
                    {undefined, FileCtx}
            end
    end;
get_storage(FileCtx = #file_ctx{storage = Storage}) ->
    {Storage, FileCtx}.


%%--------------------------------------------------------------------
%% @doc
%% @equiv get_file_location_with_filled_gaps(FileCtx, undefined)
%% @end
%%--------------------------------------------------------------------
-spec get_file_location_with_filled_gaps(ctx()) -> {#file_location{}, ctx()}.
get_file_location_with_filled_gaps(FileCtx) ->
    get_file_location_with_filled_gaps(FileCtx, undefined).


%%--------------------------------------------------------------------
%% @doc
%% Returns location that can be understood by client. It has gaps filled, and
%% stores guid instead of uuid.
%% @end
%%--------------------------------------------------------------------
-spec get_file_location_with_filled_gaps(ctx(),
    fslogic_blocks:blocks() | fslogic_blocks:block() | undefined) ->
    {#file_location{}, ctx()}.
get_file_location_with_filled_gaps(FileCtx, ReqRange)
    when is_list(ReqRange) orelse ReqRange == undefined ->
    % get locations
    {Locations, FileCtx2} = get_file_location_docs(FileCtx),
    {FileLocationDoc, FileCtx3} =
        get_or_create_local_file_location_doc(FileCtx2),
    {fslogic_location:get_local_blocks_and_fill_location_gaps(ReqRange, FileLocationDoc, Locations,
        get_uuid_const(FileCtx3)), FileCtx3};
get_file_location_with_filled_gaps(FileCtx, ReqRange) ->
    get_file_location_with_filled_gaps(FileCtx, [ReqRange]).

%%--------------------------------------------------------------------
%% @doc
%% @equiv get_or_create_local_file_location_doc(FileCtx, true)
%% @end
%%--------------------------------------------------------------------
-spec get_or_create_local_file_location_doc(ctx()) ->
    {file_location:doc() | undefined, ctx()}.
get_or_create_local_file_location_doc(FileCtx) ->
    get_or_create_local_file_location_doc(FileCtx, true).

%%--------------------------------------------------------------------
%% @doc
%% Returns local file location doc.
%% @end
%%--------------------------------------------------------------------
-spec get_or_create_local_file_location_doc(ctx(), fslogic_location_cache:get_doc_opts()) ->
    {file_location:doc() | undefined, ctx()}.
get_or_create_local_file_location_doc(FileCtx, GetDocOpts) ->
    case is_dir(FileCtx) of
        {true, FileCtx2} ->
            {undefined, FileCtx2};
        {false, FileCtx2} ->
            get_or_create_local_regular_file_location_doc(FileCtx2,
                GetDocOpts, true)
    end.

%%--------------------------------------------------------------------
%% @doc
%% @equiv get_local_file_location_doc(FileCtx, true)
%% @end
%%--------------------------------------------------------------------
-spec get_local_file_location_doc(ctx()) ->
    {file_location:doc() | undefined, ctx()}.
get_local_file_location_doc(FileCtx) ->
    % TODO VFS-6119 missing _const suffix in function name
    get_local_file_location_doc(FileCtx, true).

%%--------------------------------------------------------------------
%% @doc
%% Returns local file location doc.
%% @end
%%--------------------------------------------------------------------
-spec get_local_file_location_doc(ctx(), fslogic_location_cache:get_doc_opts()) ->
    {file_location:doc() | undefined, ctx()}.
get_local_file_location_doc(FileCtx, GetDocOpts) ->
    % TODO VFS-6119 missing _const suffix in function name
    FileUuid = get_uuid_const(FileCtx),
    case fslogic_location_cache:get_local_location(FileUuid, GetDocOpts) of
        {ok, Location} ->
            {Location, FileCtx};
        {error, not_found} ->
            {undefined, FileCtx}
    end.

-spec get_dir_location_doc_const(ctx()) -> dir_location:doc() | undefined.
get_dir_location_doc_const(FileCtx) ->
    FileUuid = get_uuid_const(FileCtx),
    case dir_location:get(FileUuid) of
        {ok, Location} ->
            Location;
        {error, not_found} ->
            undefined
    end.

%%--------------------------------------------------------------------
%% @doc
%% Returns file location IDs.
%% @end
%%--------------------------------------------------------------------
-spec get_file_location_ids(ctx()) ->
    {[file_location:id()], ctx()}.
get_file_location_ids(FileCtx = #file_ctx{file_location_ids = undefined}) ->
    FileUuid = get_uuid_const(FileCtx),
    {ok, Locations} = file_meta:get_locations_by_uuid(FileUuid),
    {Locations, FileCtx#file_ctx{file_location_ids = Locations}};
get_file_location_ids(FileCtx = #file_ctx{file_location_ids = Locations}) ->
    {Locations, FileCtx}.

%%--------------------------------------------------------------------
%% @doc
%% Returns file location docs.
%% @end
%%--------------------------------------------------------------------
-spec get_file_location_docs(ctx()) ->
    {[file_location:doc()], ctx()}.
% TODO VFS-4412 - export as _const function
get_file_location_docs(FileCtx) ->
    get_file_location_docs(FileCtx, true).

%%--------------------------------------------------------------------
%% @doc
%% @equiv get_file_location_docs(FileCtx, GetLocationOpts, true)
%% @end
%%--------------------------------------------------------------------
-spec get_file_location_docs(ctx(), fslogic_location_cache:get_doc_opts()) ->
    {[file_location:doc()], ctx()}.
% TODO VFS-4412 - export as _const function
get_file_location_docs(FileCtx = #file_ctx{}, GetLocationOpts) ->
    get_file_location_docs(FileCtx, GetLocationOpts, true).

%%--------------------------------------------------------------------
%% @doc
%% Returns file location docs.
%% @end
%%--------------------------------------------------------------------
-spec get_file_location_docs(ctx(), fslogic_location_cache:get_doc_opts(), boolean()) ->
    {[file_location:doc()], ctx()}.
get_file_location_docs(FileCtx = #file_ctx{}, GetLocationOpts, IncludeLocal) ->
    {LocationIds0, FileCtx2} = get_file_location_ids(FileCtx),
    FileUuid = get_uuid_const(FileCtx),
    LocationIds = case IncludeLocal of
        true -> LocationIds0;
        _ -> LocationIds0 -- [file_location:local_id(FileUuid)]
    end,
    LocationDocs = lists:filtermap(fun(LocId) ->
        case fslogic_location_cache:get_location(LocId, FileUuid,
            GetLocationOpts) of
            {ok, Location} ->
                {true, Location};
            _Error ->
                false
        end
    end, LocationIds),
    {LocationDocs, FileCtx2}.

%%--------------------------------------------------------------------
%% @doc
%% Returns file active permissions type, that is info which permissions
%% are taken into account when checking authorization (acl if it is defined
%% or posix otherwise).
%% @end
%%--------------------------------------------------------------------
-spec get_active_perms_type(ctx(), include_deleted | ignore_deleted) -> {file_meta:permissions_type(), ctx()}.
get_active_perms_type(FileCtx = #file_ctx{file_doc = undefined}, GetMode) ->
    {Doc, FileCtx2} = case GetMode of
        include_deleted -> get_file_doc_including_deleted(FileCtx);
        _ -> get_file_doc(FileCtx)
    end,
    get_active_perms_type_from_doc(Doc, FileCtx2);
get_active_perms_type(FileCtx = #file_ctx{file_doc = Doc}, _) ->
    get_active_perms_type_from_doc(Doc, FileCtx).

-spec get_active_perms_type_from_doc(file_meta:doc(), ctx()) -> {file_meta:permissions_type(), ctx()}.
get_active_perms_type_from_doc(#document{value = #file_meta{acl = []}}, FileCtx) ->
    {posix, FileCtx};
get_active_perms_type_from_doc(#document{value = #file_meta{}}, FileCtx) ->
    {acl, FileCtx}.


-spec is_storage_file_created(ctx()) -> {boolean(), ctx()}.
is_storage_file_created(FileCtx) ->
    case is_dir(FileCtx) of
        {true, FileCtx2} ->
            case get_dir_location_doc_const(FileCtx2) of
                undefined ->
                    {false, FileCtx2};
                DirLocation ->
                    {dir_location:is_storage_file_created(DirLocation), FileCtx2}
            end;
        {false, FileCtx2} ->
            case get_local_file_location_doc(FileCtx2, false) of
                {undefined, _} ->
                    {false, FileCtx2};
                {FileLocation, _} ->
                    {file_location:is_storage_file_created(FileLocation), FileCtx2}
            end
    end.


%%--------------------------------------------------------------------
%% @doc
%% Returns file Access Control List.
%% @end
%%--------------------------------------------------------------------
-spec get_acl(ctx()) -> {acl:acl(), ctx()}.
get_acl(FileCtx = #file_ctx{file_doc = #document{
    value = #file_meta{acl = Acl}
}}) ->
    {Acl, FileCtx};
get_acl(FileCtx) ->
    {_, FileCtx2} = get_file_doc(FileCtx),
    get_acl(FileCtx2).

%%--------------------------------------------------------------------
%% @doc
%% Returns file Posix Mode.
%% @end
%%--------------------------------------------------------------------
-spec get_mode(ctx()) -> {file_meta:posix_permissions(), ctx()}.
get_mode(FileCtx = #file_ctx{file_doc = #document{
    value = #file_meta{mode = Mode}
}}) ->
    {Mode, FileCtx};
get_mode(FileCtx) ->
    {_, FileCtx2} = get_file_doc(FileCtx),
    get_mode(FileCtx2).

%%--------------------------------------------------------------------
%% @doc
%% Returns size of file
%% @end
%%--------------------------------------------------------------------
-spec get_file_size(ctx() | file_meta:uuid()) ->
    {Size :: non_neg_integer(), ctx()}.
get_file_size(FileCtx) ->
    case get_local_file_location_doc(FileCtx, false) of
        {#document{
            value = #file_location{
                size = undefined
            }
        }, FileCtx2} ->
            {FL, _} = get_local_file_location_doc(FileCtx, true),
            {fslogic_blocks:upper(fslogic_location_cache:get_blocks(FL)), FileCtx2};
        {#document{value = #file_location{size = Size}}, FileCtx2} ->
            {Size, FileCtx2};
        {undefined, FileCtx2} ->
            get_file_size_from_remote_locations(FileCtx2)
    end.

%%--------------------------------------------------------------------
%% @doc
%% Returns information if file is fully replicated and size of file.
%% @end
%%--------------------------------------------------------------------
-spec get_replication_status_and_size(ctx() | file_meta:uuid()) ->
    {FullyReplicated :: boolean(), Size :: non_neg_integer(), ctx()}.
get_replication_status_and_size(FileCtx) ->
    case get_local_file_location_doc(FileCtx, {blocks_num, 2}) of
        {#document{value = #file_location{size = SizeInDoc}} = FLDoc, FileCtx2} ->
            Size = case SizeInDoc of
                undefined ->
                    {FLDocWithBlocks, _} = get_local_file_location_doc(FileCtx2, true),
                    fslogic_blocks:upper(fslogic_location_cache:get_blocks(FLDocWithBlocks));
                _ ->
                    SizeInDoc
            end,

            case fslogic_location_cache:get_blocks(FLDoc, #{count => 2}) of
                [#file_block{offset = 0, size = Size}] -> {true, Size, FileCtx2};
                [] when Size =:= 0 -> {true, Size, FileCtx2};
                _ -> {false, Size, FileCtx2}
            end;
        {undefined, FileCtx2} ->
            {RemoteSize, FileCtx3} = get_file_size_from_remote_locations(FileCtx2),
            {RemoteSize =:= 0, RemoteSize, FileCtx3}
    end.

%%--------------------------------------------------------------------
%% @doc
%% Returns size of file on local storage
%% @end
%%--------------------------------------------------------------------
-spec get_local_storage_file_size(ctx() | file_meta:uuid()) ->
    {Size :: non_neg_integer(), ctx()}.
get_local_storage_file_size(FileCtx) ->
    FileUuid = get_uuid_const(FileCtx),
    LocalLocationId = file_location:local_id(FileUuid),
    {fslogic_location_cache:get_location_size(LocalLocationId, FileUuid), FileCtx}.

%%--------------------------------------------------------------------
%% @doc
%% Returns id of file's owner.
%% @end
%%--------------------------------------------------------------------
-spec get_owner(ctx()) -> {od_user:id() | undefined, ctx()}.
get_owner(FileCtx = #file_ctx{
    file_doc = #document{
        value = #file_meta{owner = OwnerId}
    }}) ->
    {OwnerId, FileCtx};
get_owner(FileCtx) ->
    {_, FileCtx2} = get_file_doc(FileCtx),
    get_owner(FileCtx2).


%%--------------------------------------------------------------------
%% @doc
%% Checks if given argument contains file context record.
%% @end
%%--------------------------------------------------------------------
-spec is_file_ctx_const(ctx() | term()) -> boolean().
is_file_ctx_const(#file_ctx{}) ->
    true;
is_file_ctx_const(_) ->
    false.


-spec is_space_dir_const(ctx()) -> boolean().
is_space_dir_const(#file_ctx{guid = Guid}) ->
    fslogic_uuid:is_space_dir_guid(Guid).


-spec is_trash_dir_const(ctx()) -> boolean().
is_trash_dir_const(#file_ctx{guid = Guid}) ->
    fslogic_uuid:is_trash_dir_guid(Guid).


-spec is_trash_dir_const(ctx(), file_meta:name()) -> boolean().
is_trash_dir_const(ParentCtx, Name) ->
    file_ctx:is_space_dir_const(ParentCtx)
        andalso (Name =:= ?TRASH_DIR_NAME).


-spec is_share_root_dir_const(ctx()) -> boolean().
is_share_root_dir_const(#file_ctx{guid = Guid}) ->
    fslogic_uuid:is_share_root_dir_guid(Guid).


-spec is_special_const(ctx()) -> boolean().
is_special_const(#file_ctx{guid = Guid}) ->
    fslogic_uuid:is_special_guid(Guid).


-spec assert_not_special_const(ctx()) -> ok.
assert_not_special_const(FileCtx) ->
    case is_special_const(FileCtx) of
        true -> throw(?EPERM);
        false -> ok
    end.


-spec assert_not_trash_dir_const(file_ctx:ctx()) -> ok.
assert_not_trash_dir_const(FileCtx) ->
    case is_trash_dir_const(FileCtx) of
        true -> throw(?EPERM);
        false -> ok
    end.


-spec assert_not_trash_dir_const(file_ctx:ctx(), file_meta:name()) -> ok.
assert_not_trash_dir_const(ParentCtx, Name) ->
    case is_trash_dir_const(ParentCtx, Name) of
        true -> throw(?EPERM);
        false -> ok
    end.

%%--------------------------------------------------------------------
%% @doc
%% Checks if file is an user root dir.
%% @end
%%--------------------------------------------------------------------
-spec is_user_root_dir_const(ctx(), user_ctx:ctx()) -> boolean().
is_user_root_dir_const(#file_ctx{canonical_path = <<"/">>}, _UserCtx) ->
    true;
is_user_root_dir_const(#file_ctx{uuid = Uuid, canonical_path = undefined}, UserCtx) ->
    UserId = user_ctx:get_user_id(UserCtx),
    UserRootDirUuid = fslogic_uuid:user_root_dir_uuid(UserId),
    UserRootDirUuid == Uuid;
is_user_root_dir_const(#file_ctx{}, _UserCtx) ->
    false.

%%--------------------------------------------------------------------
%% @doc
%% Checks if file is a root dir (any user root).
%% @end
%%--------------------------------------------------------------------
-spec is_root_dir_const(ctx()) -> boolean().
is_root_dir_const(#file_ctx{canonical_path = <<"/">>}) ->
    true;
is_root_dir_const(#file_ctx{guid = Guid, canonical_path = undefined}) ->
    fslogic_uuid:is_root_dir_guid(Guid);
is_root_dir_const(#file_ctx{}) ->
    false.

%%--------------------------------------------------------------------
%% @doc
%% Checks if file exists.
%% @end
%%--------------------------------------------------------------------
-spec file_exists_const(ctx()) -> boolean().
file_exists_const(FileCtx = #file_ctx{file_doc = undefined}) ->
    FileUuid = get_uuid_const(FileCtx),

    case fslogic_uuid:is_share_root_dir_uuid(FileUuid) of
        true ->
            ShareId = fslogic_uuid:share_root_dir_uuid_to_shareid(FileUuid),

            case share_logic:get(?ROOT_SESS_ID, ShareId) of
                {ok, _} -> true;
                ?ERROR_NOT_FOUND -> false
            end;
        false ->
            file_meta:exists(FileUuid)
    end;
file_exists_const(_) ->
    true.

%%--------------------------------------------------------------------
%% @doc
%% Checks if file exists. Returns 'deleted' if files was created and then deleted.
%% @end
%%--------------------------------------------------------------------
-spec file_exists_or_is_deleted(ctx()) -> {?FILE_EXISTS | ?FILE_DELETED | ?FILE_NEVER_EXISTED, ctx()}.
file_exists_or_is_deleted(FileCtx = #file_ctx{file_doc = undefined}) ->
    FileUuid = get_uuid_const(FileCtx),
    case file_meta:get_including_deleted(FileUuid) of
        {ok, Doc} ->
            case {Doc#document.value#file_meta.deleted, Doc#document.deleted} of
                {false, false} ->
                    {?FILE_EXISTS, FileCtx#file_ctx{file_doc = Doc}};
                _ ->
                    {?FILE_DELETED, FileCtx}
            end;
        {error, not_found} ->
            {?FILE_NEVER_EXISTED, FileCtx}
    end;
file_exists_or_is_deleted(FileCtx) ->
    {?FILE_EXISTS, FileCtx}.

%%--------------------------------------------------------------------
%% @doc
%% Checks if file is located in space accessible by user.
%% @end
%%--------------------------------------------------------------------
-spec is_in_user_space_const(ctx(), user_ctx:ctx()) -> boolean().
is_in_user_space_const(FileCtx, UserCtx) ->
    case is_user_root_dir_const(FileCtx, UserCtx) of
        true ->
            true;
        false ->
            SpaceId = get_space_id_const(FileCtx),
            user_logic:has_eff_space(user_ctx:get_user(UserCtx), SpaceId)
    end.

%%--------------------------------------------------------------------
%% @doc
%% Returns true if contexts point to the file with the same GUID.
%% @end
%%--------------------------------------------------------------------
-spec equals(ctx(), ctx()) -> boolean().
equals(FileCtx1, FileCtx2) ->
    get_guid_const(FileCtx1) =:= get_guid_const(FileCtx2).

%%--------------------------------------------------------------------
%% @doc
%% Checks if file is a directory.
%% @end
%%--------------------------------------------------------------------
-spec is_dir(ctx()) -> {boolean(), ctx()}.
is_dir(FileCtx = #file_ctx{is_dir = undefined}) ->
    {#document{value = #file_meta{type = Type}}, FileCtx2} =
        get_file_doc_including_deleted(FileCtx),
    IsDir = Type =:= ?DIRECTORY_TYPE,
    {IsDir, FileCtx2#file_ctx{is_dir = IsDir}};
is_dir(FileCtx = #file_ctx{is_dir = IsDir}) ->
    {IsDir, FileCtx}.


-spec assert_is_dir(ctx()) -> ctx().
assert_is_dir(FileCtx) ->
    case is_dir(FileCtx) of
        {false, _} -> throw(?ENOTDIR);
        {true, FileCtx2} -> FileCtx2
    end.

-spec is_readonly_storage(ctx()) -> {boolean(), ctx()}.
is_readonly_storage(FileCtx) ->
    {StorageId, FileCtx2} = get_storage_id(FileCtx),
    SpaceId = get_space_id_const(FileCtx2),
    IsReadonly = storage:is_storage_readonly(StorageId, SpaceId),
    {IsReadonly, FileCtx2}.

-spec assert_not_readonly_storage(ctx()) -> ctx().
assert_not_readonly_storage(FileCtx) ->
    case is_readonly_storage(FileCtx) of
        {true, _} -> throw(?EROFS);
        {false, FileCtx2} -> FileCtx2
    end.

-spec assert_not_readonly_target_storage_const(ctx(), od_provider:id()) -> ok.
assert_not_readonly_target_storage_const(FileCtx, TargetProviderId) ->
    SpaceId = file_ctx:get_space_id_const(FileCtx),
    case space_logic:has_readonly_support_from(SpaceId, TargetProviderId) of
        true -> throw(?EROFS);
        false -> ok
    end.


-spec assert_smaller_than_provider_support_size(ctx(), od_provider:id()) -> ctx().
assert_smaller_than_provider_support_size(FileCtx, ProviderId) ->
    SpaceId = file_ctx:get_space_id_const(FileCtx),
    case space_logic:get_support_size(SpaceId, ProviderId) of
        {ok, Size} ->
            {FileSize, FileCtx2} = file_ctx:get_file_size(FileCtx),
            case FileSize =< Size of
                true -> FileCtx2;
                false -> throw(?ENOSPC)
            end;
        {error, _} = Error ->
            throw(Error)
    end.


-spec assert_file_exists(ctx()) -> ctx() | no_return().
assert_file_exists(FileCtx0) ->
    % If file doesn't exists (or was deleted) fetching doc will fail,
    % {badmatch, {error, not_found}} will propagate up and fslogic_worker will
    % translate it to ?ENOENT
    {#document{}, FileCtx1} = file_ctx:get_file_doc(FileCtx0),
    FileCtx1.

%%%===================================================================
%%% Internal functions
%%%===================================================================

<<<<<<< HEAD
%%--------------------------------------------------------------------
%% @private
%% @doc
%% Creates new file context using file's GUID, and file name.
%% @end
%%--------------------------------------------------------------------
-spec new_child_by_uuid(file_meta:uuid(), file_meta:name(), od_space:id(), undefined | od_share:id()) -> ctx().
new_child_by_uuid(Uuid, Name, SpaceId, ShareId) ->
    #file_ctx{guid = file_id:pack_share_guid(Uuid, SpaceId, ShareId), uuid = Uuid, space_id = SpaceId, file_name = Name}.

=======
>>>>>>> 5317b66d
-spec resolve_canonical_path_tokens(ctx()) -> {[file_meta:name()], ctx()}.
resolve_canonical_path_tokens(FileCtx) ->
    resolve_and_cache_path(FileCtx, name).

-spec resolve_uuid_based_path_tokens(ctx()) -> {[file_meta:uuid()], ctx()}.
resolve_uuid_based_path_tokens(FileCtx) ->
    resolve_and_cache_path(FileCtx, uuid).

-spec resolve_and_cache_path(ctx(), name | uuid) -> {[file_meta:uuid() | file_meta:name()], ctx()}.
resolve_and_cache_path(FileCtx, Type) ->
    Callback = fun([#document{key = Uuid, value = #file_meta{name = Name}, scope = SpaceId}, ParentValue, CalculationInfo]) ->
        case fslogic_uuid:is_root_dir_uuid(Uuid) of
            true ->
                {ok, [<<"/">>], CalculationInfo};
            false ->
                case fslogic_uuid:is_space_dir_uuid(Uuid) of
                    true ->
                        {ok, [<<"/">>, SpaceId], CalculationInfo};
                    false ->
                        NameOrUuid = case Type of
                            uuid -> Uuid;
                            name -> Name
                        end,
                        {ok, ParentValue ++ [NameOrUuid], CalculationInfo}
                end
        end
    end,

    {#document{key = Uuid, value = #file_meta{type = FileType, name = Filename}, scope = SpaceId} = Doc, FileCtx2} =
        get_file_doc_including_deleted(FileCtx),
    {FilenameOrUuid, CacheName} = case Type of
        name -> {Filename, paths_cache:get_canonical_paths_cache_name(SpaceId)};
        uuid -> {Uuid, paths_cache:get_uuid_based_paths_cache_name(SpaceId)}
    end,
    case FileType of
        ?DIRECTORY_TYPE ->
            case effective_value:get_or_calculate(CacheName, Doc, Callback) of
                {ok, Path, _} ->
                    {Path, FileCtx2};
                {error, {file_meta_missing, _}} ->
                    throw(?ERROR_NOT_FOUND)
            end;
        _ ->
            {ok, ParentUuid} = file_meta:get_parent_uuid(Doc),
            {ok, ParentDoc} = file_meta:get_including_deleted(ParentUuid),
            case effective_value:get_or_calculate(CacheName, ParentDoc, Callback) of
                {ok, Path, _} ->
                    {Path ++ [FilenameOrUuid], FileCtx2};
                {error, {file_meta_missing, _}} ->
                    throw(?ERROR_NOT_FOUND)
            end
    end.

%%--------------------------------------------------------------------
%% @private
%% @doc
%% Returns local file location doc, creates it if it's not present
%% @end
%%--------------------------------------------------------------------
-spec get_or_create_local_regular_file_location_doc(ctx(), fslogic_location_cache:get_doc_opts(),
    boolean()) -> {file_location:doc() | undefined, ctx()}.
get_or_create_local_regular_file_location_doc(FileCtx, GetDocOpts, true) ->
    case get_local_file_location_doc(FileCtx, GetDocOpts) of
        {undefined, FileCtx2} ->
            get_or_create_local_regular_file_location_doc(FileCtx2, GetDocOpts, false);
        {Location, FileCtx2} ->
            {Location, FileCtx2}
    end;
get_or_create_local_regular_file_location_doc(FileCtx, GetDocOpts, _CheckLocationExists) ->
    case fslogic_location:create_doc(FileCtx, false, false) of
        {{ok, _}, FileCtx2} ->
            {LocationDocs, FileCtx3} = get_file_location_docs(FileCtx2, true, false),
            lists:foreach(fun(ChangedLocation) ->
                replica_dbsync_hook:on_file_location_change(FileCtx3, ChangedLocation)
            end, LocationDocs),
            get_local_file_location_doc(FileCtx3, GetDocOpts);
        {{error, already_exists}, FileCtx2} ->
            get_local_file_location_doc(FileCtx2, GetDocOpts)
    end.

%%--------------------------------------------------------------------
%% @private
%% @doc
%% Returns size of file. File size is calculated from remote locations.
%% @end
%%--------------------------------------------------------------------
-spec get_file_size_from_remote_locations(ctx() | file_meta:uuid()) ->
    {Size :: non_neg_integer(), ctx()}.
get_file_size_from_remote_locations(FileCtx) ->
    {LocationDocs, FileCtx2} = get_file_location_docs(FileCtx, true, false),
    case LocationDocs of
        [] ->
            {0, FileCtx2};
        [First | DocsTail] ->
            ChocenDoc = lists:foldl(fun(
                New = #document{value = #file_location{
                    version_vector = NewVV
                }},
                Current = #document{value = #file_location{
                    version_vector = CurrentVV
                }}
            ) ->
                case version_vector:compare(CurrentVV, NewVV) of
                    identical -> Current;
                    greater -> Current;
                    lesser -> New;
                    concurrent -> New
                end
            end, First, DocsTail),

            case ChocenDoc of
                #document{
                    value = #file_location{
                        size = undefined
                    }
                } = FL ->
                    {fslogic_blocks:upper(fslogic_location_cache:get_blocks(FL)), FileCtx2};
                #document{value = #file_location{size = Size}} ->
                    {Size, FileCtx2}
            end
    end.


-spec get_synced_gid(ctx()) -> {luma:gid() | undefined, ctx()}.
get_synced_gid(FileCtx) ->
    case is_dir(FileCtx) of
        {true, FileCtx2} ->
            {get_dir_synced_gid_const(FileCtx), FileCtx2};
        {false, FileCtx2} ->
            {get_file_synced_gid_const(FileCtx2), FileCtx2}
    end.

-spec get_file_synced_gid_const(ctx()) -> luma:gid() | undefined.
get_file_synced_gid_const(FileCtx) ->
    case get_local_file_location_doc(FileCtx, skip_local_blocks) of
        {undefined, _} ->
            undefined;
        {FileLocation, _} ->
            file_location:get_synced_gid(FileLocation)
    end.

-spec get_dir_synced_gid_const(ctx()) -> luma:gid() | undefined.
get_dir_synced_gid_const(FileCtx) ->
    case get_dir_location_doc_const(FileCtx) of
        undefined ->
            undefined;
        DirLocation ->
            dir_location:get_synced_gid(DirLocation)
    end.<|MERGE_RESOLUTION|>--- conflicted
+++ resolved
@@ -60,12 +60,8 @@
 -export_type([ctx/0]).
 
 %% Functions creating context and filling its data
-<<<<<<< HEAD
 -export([new_by_canonical_path/2, new_by_guid/1, new_by_uuid_and_space_id/2, new_by_uuid_space_and_share_id/3,
-    new_by_doc/2, new_by_doc/3, new_root_ctx/0]).
-=======
--export([new_by_canonical_path/2, new_by_guid/1, new_by_uuid/4, new_by_doc/2, new_by_doc/3, new_root_ctx/0]).
->>>>>>> 5317b66d
+    new_by_uuid/4, new_by_doc/2, new_by_doc/3, new_root_ctx/0]).
 -export([reset/1, new_by_partial_context/1, set_file_location/2, set_file_id/2,
     set_is_dir/2, ensure_effective/1]).
 
@@ -354,15 +350,11 @@
 %%--------------------------------------------------------------------
 -spec get_file_doc(ctx()) -> {file_meta:doc(), ctx()}.
 get_file_doc(FileCtx = #file_ctx{file_doc = undefined}) ->
-<<<<<<< HEAD
-    {ok, FileDoc} = file_meta:get({uuid, get_uuid_const(FileCtx)}),
-=======
     Uuid = get_uuid_const(FileCtx),
     {ok, FileDoc} = case fslogic_uuid:is_share_root_dir_uuid(Uuid) of
         true -> get_share_root_dir_doc(FileCtx, false);
         false -> file_meta:get({uuid, Uuid})
     end,
->>>>>>> 5317b66d
     {FileDoc, FileCtx#file_ctx{file_doc = FileDoc}};
 get_file_doc(FileCtx = #file_ctx{file_doc = FileDoc}) ->
     {FileDoc, FileCtx}.
@@ -436,48 +428,12 @@
     {FileDoc, FileCtx}.
 
 
-<<<<<<< HEAD
-    Parent = case {fslogic_uuid:is_root_dir_uuid(ParentUuid), IsShareRootFile} of
-        {true, false} ->
-            case ParentUuid =:= ?GLOBAL_ROOT_DIR_UUID
-                andalso UserCtx =/= undefined
-                andalso user_ctx:is_normal_user(UserCtx)
-            of
-                true ->
-                    case is_user_root_dir_const(FileCtx2, UserCtx) of
-                        true ->
-                            FileCtx2;
-                        false ->
-                            UserId = user_ctx:get_user_id(UserCtx),
-                            new_by_guid(fslogic_uuid:user_root_dir_guid(UserId))
-                    end;
-                _ ->
-                    new_by_guid(fslogic_uuid:root_dir_guid())
-            end;
-        {true, true} ->
-            case fslogic_uuid:is_space_dir_uuid(FileUuid) of
-                true ->
-                    FileCtx2;
-                false ->
-                    % userRootDir and globalRootDir can not be shared
-                    throw(?EINVAL)
-            end;
-        {false, false} ->
-            new_by_uuid_space_and_share_id(ParentUuid, SpaceId, ShareId);
-        {false, true} ->
-            FileCtx2
-    end,
-    {Parent, FileCtx2#file_ctx{parent = Parent}};
-get_parent(FileCtx = #file_ctx{parent = Parent}, _UserCtx) ->
-    {Parent, FileCtx}.
-=======
 %% @private
 -spec get_share_root_dir_doc(ctx(), IncludingDeleted :: boolean()) ->
     {ok, file_meta:doc()} | {error, not_found}.
 get_share_root_dir_doc(FileCtx, IncludingDeleted) ->
     ShareDirUuid = get_uuid_const(FileCtx),
     SpaceId = get_space_id_const(FileCtx),
->>>>>>> 5317b66d
 
     #document{
         value = #file_meta{
@@ -1283,19 +1239,6 @@
 %%% Internal functions
 %%%===================================================================
 
-<<<<<<< HEAD
-%%--------------------------------------------------------------------
-%% @private
-%% @doc
-%% Creates new file context using file's GUID, and file name.
-%% @end
-%%--------------------------------------------------------------------
--spec new_child_by_uuid(file_meta:uuid(), file_meta:name(), od_space:id(), undefined | od_share:id()) -> ctx().
-new_child_by_uuid(Uuid, Name, SpaceId, ShareId) ->
-    #file_ctx{guid = file_id:pack_share_guid(Uuid, SpaceId, ShareId), uuid = Uuid, space_id = SpaceId, file_name = Name}.
-
-=======
->>>>>>> 5317b66d
 -spec resolve_canonical_path_tokens(ctx()) -> {[file_meta:name()], ctx()}.
 resolve_canonical_path_tokens(FileCtx) ->
     resolve_and_cache_path(FileCtx, name).
