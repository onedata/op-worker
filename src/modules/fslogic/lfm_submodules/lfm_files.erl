%%%-------------------------------------------------------------------
%%% @author Lukasz Opiola
%%% @copyright (C) 2015 ACK CYFRONET AGH
%%% This software is released under the MIT license
%%% cited in 'LICENSE.txt'.
%%% @end
%%%-------------------------------------------------------------------
%% @doc This module performs file-related operations of lfm_submodules.
%%% @end
%%%-------------------------------------------------------------------
-module(lfm_files).

-include_lib("ctool/include/posix/errors.hrl").
-include("proto/oneclient/fuse_messages.hrl").
-include_lib("cluster_worker/include/modules/datastore/datastore.hrl").
-include("modules/datastore/datastore_specific_models_def.hrl").
-include("modules/fslogic/lfm_internal.hrl").
-include("proto/oneclient/event_messages.hrl").
-include("modules/fslogic/fslogic_common.hrl").
-include_lib("ctool/include/logging.hrl").

%% API
%% Functions operating on directories or files
-export([exists/1, mv/2, cp/2, get_parent/2, get_file_path/2]).
%% Functions operating on files
-export([create/3, open/3, fsync/1, write/3, write_without_events/3, read/3,
    read_without_events/3, truncate/2, truncate/3, get_block_map/1,
    get_block_map/2, unlink/1, unlink/2]).

-compile({no_auto_import, [unlink/1]}).

-define(FSYNC_TIMEOUT, timer:seconds(2)).

%%%===================================================================
%%% API
%%%===================================================================

%%--------------------------------------------------------------------
%% @doc
%% Checks if a file or directory exists.
%% @end
%%--------------------------------------------------------------------
-spec exists(FileKey :: logical_file_manager:file_key()) ->
    {ok, boolean()} | logical_file_manager:error_reply().
exists(_FileKey) ->
    {ok, false}.


%%--------------------------------------------------------------------
%% @doc
%% Moves a file or directory to a new location.
%% @end
%%--------------------------------------------------------------------
-spec mv(FileKeyFrom :: logical_file_manager:file_key(), PathTo :: file_meta:path()) ->
    ok | logical_file_manager:error_reply().
mv(_FileKeyFrom, _PathTo) ->
    ok.


%%--------------------------------------------------------------------
%% @doc
%% Copies a file or directory to given location.
%% @end
%%--------------------------------------------------------------------
-spec cp(FileKeyFrom :: logical_file_manager:file_key(), PathTo :: file_meta:path()) ->
    ok | logical_file_manager:error_reply().
cp(_PathFrom, _PathTo) ->
    ok.


%%--------------------------------------------------------------------
%% @doc
%% Returns uuid of parent for given file.
%% @end
%%--------------------------------------------------------------------
-spec get_parent(SessId :: session:id(), FileKey :: file_meta:uuid_or_path()) ->
    {ok, file_meta:uuid()} | logical_file_manager:error_reply().
get_parent(SessId, FileKey) ->
    CTX = fslogic_context:new(SessId),
    {uuid, UUID} = fslogic_uuid:ensure_uuid(CTX, FileKey),
    lfm_utils:call_fslogic(SessId, #get_parent{uuid = UUID},
        fun(#dir{uuid = ParentUUID}) ->
            {ok, ParentUUID}
        end).


%%--------------------------------------------------------------------
%% @doc
%% Returns full path of file
%% @end
%%--------------------------------------------------------------------
-spec get_file_path(SessId :: session:id(), Uuid :: file_meta:uuid()) ->
    {ok, file_meta:path()}.
get_file_path(SessId, Uuid) ->
    CTX = fslogic_context:new(SessId),
    {ok, fslogic_uuid:uuid_to_path(CTX, Uuid)}.


%%--------------------------------------------------------------------
%% @doc
%% Removes a file or an empty directory.
%% @end
%%--------------------------------------------------------------------
-spec unlink(logical_file_manager:handle()) ->
    ok | logical_file_manager:error_reply().
unlink(#lfm_handle{fslogic_ctx = #fslogic_ctx{session_id = SessId}, file_uuid = UUID}) ->
    unlink(SessId, {uuid, UUID}).

-spec unlink(session:id(), fslogic_worker:file()) ->
    ok | logical_file_manager:error_reply().
unlink(SessId, FileEntry) ->
    CTX = fslogic_context:new(SessId),
    {uuid, UUID} = fslogic_uuid:ensure_uuid(CTX, FileEntry),
    lfm_utils:call_fslogic(SessId, #delete_file{uuid = UUID},
        fun(_) ->
            ok
        end).


%%--------------------------------------------------------------------
%% @doc
%% Creates a new file.
%% @end
%%--------------------------------------------------------------------
-spec create(SessId :: session:id(), Path :: file_meta:path(),
    Mode :: file_meta:posix_permissions()) ->
    {ok, file_meta:uuid()} | logical_file_manager:error_reply().
create(SessId, Path, Mode) ->
    CTX = fslogic_context:new(SessId),
    {ok, Tokens} = fslogic_path:verify_file_path(Path),
    Entry = fslogic_path:get_canonical_file_entry(CTX, Tokens),
    {ok, CanonicalPath} = file_meta:gen_path(Entry),
    {Name, ParentPath} = fslogic_path:basename_and_parent(CanonicalPath),
    case file_meta:resolve_path(ParentPath) of
        {ok, {#document{key = ParentUUID}, _}} ->
            lfm_utils:call_fslogic(SessId,
                #get_new_file_location{
                    name = Name, parent_uuid = ParentUUID, mode = Mode
                },
                fun(#file_location{uuid = UUID}) -> {ok, UUID} end
            );
        {error, Error} -> {error, Error}
    end.


%%--------------------------------------------------------------------
%% @doc
%% Opens a file in selected mode and returns a file handle used to read or write.
%% @end
%%--------------------------------------------------------------------
-spec open(SessId :: session:id(), FileKey :: file_meta:uuid_or_path(),
    OpenType :: helpers:open_mode()) ->
    {ok, logical_file_manager:handle()} | logical_file_manager:error_reply().
open(SessId, FileKey, OpenType) ->
    CTX = fslogic_context:new(SessId),
    {uuid, FileUUID} = fslogic_uuid:ensure_uuid(CTX, FileKey),
    lfm_utils:call_fslogic(SessId, #get_file_location{uuid = FileUUID, flags = OpenType},
        fun(#file_location{provider_id = ProviderId, uuid = _UUID, file_id = FileId, storage_id = StorageId} = Location) ->
            {ok, #document{key = SpaceUUID}} = fslogic_spaces:get_space({uuid, _UUID}, fslogic_context:get_user_id(CTX)),
            SFMHandle0 = storage_file_manager:new_handle(SessId, SpaceUUID, FileUUID, StorageId, FileId, ProviderId),

            case storage_file_manager:open(SFMHandle0, OpenType) of
                {ok, NewSFMHandle} ->
                    {ok, #lfm_handle{initial_location = Location, provider_id = ProviderId,
                        sfm_handles = maps:from_list([{default, {{StorageId, FileId}, NewSFMHandle}}]),
                        fslogic_ctx = CTX, file_uuid = _UUID, open_mode = OpenType}};
                {error, Reason} ->
                    {error, Reason}
            end
        end).

%%--------------------------------------------------------------------
%% @doc
%% Flushes waiting events for session connected with handler.
%% @end
%%--------------------------------------------------------------------
-spec fsync(FileHandle :: logical_file_manager:handle()) ->
    ok | logical_file_manager:error_reply().
fsync(#lfm_handle{fslogic_ctx = #fslogic_ctx{session_id = SessId}}) ->
    event:flush(?FSLOGIC_SUB_ID, self(), SessId),
    receive
        {handler_executed, Results} ->
            Errors = lists:filter(fun
                ({error, _}) -> true;
                (_) -> false
            end, Results),
            case Errors of
                [] -> ok;
                _ -> {error, {handler_error, Errors}}
            end
    after
        ?FSYNC_TIMEOUT ->
            {error, handler_timeout}
    end.

%%--------------------------------------------------------------------
%% @equiv write(FileHandle, Offset, Buffer, true)
%%--------------------------------------------------------------------
-spec write(FileHandle :: logical_file_manager:handle(), Offset :: integer(), Buffer :: binary()) ->
    {ok, NewHandle :: logical_file_manager:handle(), integer()} | logical_file_manager:error_reply().
write(FileHandle, Offset, Buffer) ->
    write(FileHandle, Offset, Buffer, true).

%%--------------------------------------------------------------------
%% @equiv write(FileHandle, Offset, Buffer, false)
%%--------------------------------------------------------------------
-spec write_without_events(FileHandle :: logical_file_manager:handle(), Offset :: integer(), Buffer :: binary()) ->
    {ok, NewHandle :: logical_file_manager:handle(), integer()} | logical_file_manager:error_reply().
write_without_events(FileHandle, Offset, Buffer) ->
    write(FileHandle, Offset, Buffer, false).

%%--------------------------------------------------------------------
%% @equiv read(FileHandle, Offset, MaxSize, true)
%%--------------------------------------------------------------------
-spec read(FileHandle :: logical_file_manager:handle(), Offset :: integer(), MaxSize :: integer()) ->
    {ok, NewHandle :: logical_file_manager:handle(), binary()} | logical_file_manager:error_reply().
read(FileHandle, Offset, MaxSize) ->
    read(FileHandle, Offset, MaxSize, true).

%%--------------------------------------------------------------------
%% @equiv read(FileHandle, Offset, MaxSize, false)
%%--------------------------------------------------------------------
-spec read_without_events(FileHandle :: logical_file_manager:handle(), Offset :: integer(), MaxSize :: integer()) ->
    {ok, NewHandle :: logical_file_manager:handle(), binary()} | logical_file_manager:error_reply().
read_without_events(FileHandle, Offset, MaxSize) ->
    read(FileHandle, Offset, MaxSize, false).

%%--------------------------------------------------------------------
%% @doc
%% Truncates a file.
%% @end
%%--------------------------------------------------------------------
-spec truncate(FileHandle :: logical_file_manager:handle(), Size :: non_neg_integer()) ->
    ok | logical_file_manager:error_reply().
truncate(#lfm_handle{file_uuid = FileUUID, fslogic_ctx = #fslogic_ctx{session_id = SessId}}, Size) ->
    truncate(SessId, {uuid, FileUUID}, Size).

-spec truncate(SessId :: session:id(), FileKey :: file_meta:uuid_or_path(),
    Size :: non_neg_integer()) ->
    ok | logical_file_manager:error_reply().
truncate(SessId, FileKey, Size) ->
    CTX = fslogic_context:new(SessId),
    {uuid, FileUUID} = fslogic_uuid:ensure_uuid(CTX, FileKey),
    lfm_utils:call_fslogic(SessId, #truncate{uuid = FileUUID, size = Size},
        fun(_) ->
            event:emit(#write_event{file_uuid = FileUUID, blocks = [], file_size = Size}, SessId)
        end).


%%--------------------------------------------------------------------
%% @doc
%% Returns block map for a file.
%% @end
%%--------------------------------------------------------------------
-spec get_block_map(FileHandle :: logical_file_manager:handle()) ->
    {ok, fslogic_blocks:blocks()} | logical_file_manager:error_reply().
get_block_map(#lfm_handle{file_uuid = UUID, fslogic_ctx = #fslogic_ctx{session_id = SessId}}) ->
    get_block_map(SessId, {uuid, UUID}).

-spec get_block_map(SessId :: session:id(), FileKey :: file_meta:uuid_or_path()) ->
    {ok, fslogic_blocks:blocks()} | logical_file_manager:error_reply().
get_block_map(SessId, FileKey) ->
    CTX = fslogic_context:new(SessId),
    {uuid, UUID} = fslogic_uuid:ensure_uuid(CTX, FileKey),
    #document{value = LocalLocation} = fslogic_utils:get_local_file_location({uuid, UUID}),
    #file_location{blocks = Blocks} = LocalLocation,
    {ok, Blocks}.

%%%===================================================================
%%% Internal functions
%%%===================================================================

%%--------------------------------------------------------------------
%% @doc
%% For given file and byte range, returns storage's ID and file's ID (on storage)
%% that shall be used to store this byte range. Also returns maximum byte count that can be
%% used for this location. Atom 'default' is returned when location of specific block cannnot be found
%% and default locations shall be used instead.
%% @end
%%--------------------------------------------------------------------
-spec get_sfm_handle_key(file_meta:uuid(), Offset :: non_neg_integer(), Size :: non_neg_integer()) ->
    {default | {storage:id(), helpers:file()}, non_neg_integer()}.
get_sfm_handle_key(#lfm_handle{file_uuid = UUID, initial_location = #file_location{blocks = InitBlocks}}, Offset, Size) ->
    Blocks = try
        #document{value = LocalLocation} = fslogic_utils:get_local_file_location({uuid, UUID}),
        #file_location{blocks = Blocks0} = LocalLocation,
        Blocks0
    catch
        _:_ ->
            InitBlocks
    end,
    get_sfm_handle_key(UUID, Offset, Size, Blocks).


%%--------------------------------------------------------------------
%% @doc
%% Internal impl. of get_sfm_handle_key/3
%% @end
%%--------------------------------------------------------------------
-spec get_sfm_handle_key(file_meta:uuid(), Offset :: non_neg_integer(), Size :: non_neg_integer(), fslogic_blocks:blocks() | fslogic_blocks:block()) ->
    {default | {storage:id(), helpers:file()}, non_neg_integer()}.
get_sfm_handle_key(UUID, Offset, Size, [#file_block{offset = O, size = S} | T]) when O + S =< Offset ->
    get_sfm_handle_key(UUID, Offset, Size, T);
get_sfm_handle_key(_UUID, Offset, Size, [#file_block{offset = O, size = S, storage_id = SID, file_id = FID} | _])
    when Offset >= O, Offset + Size =< O + S ->
    {{SID, FID}, Size};
get_sfm_handle_key(_UUID, Offset, Size, [#file_block{offset = O, size = S, storage_id = SID, file_id = FID} | _])
    when Offset >= O, Offset + Size > O + S ->
    {{SID, FID}, S - (Offset - O)};
get_sfm_handle_key(_UUID, Offset, Size, [#file_block{offset = O, size = _S} | _]) when Offset + Size =< O ->
    {default, Size};
get_sfm_handle_key(_UUID, _Offset, Size, []) ->
    {default, Size}.


%%--------------------------------------------------------------------
%% @doc
%% Helper function for read/write handles caching. Returns given handle or creates new and updates master handle.
%% @end
%%--------------------------------------------------------------------
-spec get_sfm_handle_n_update_handle(Handle :: logical_file_manager:handle(), Key :: term(), SFMHandles :: sfm_handles_map(),
    OpenType :: helpers:open_mode()) ->
    {{StorageId :: storage:id(), FileId :: file_meta:uuid()},
        SFMHandle :: storage_file_manager:handle(),
        NewHandle :: logical_file_manager:handle()} |  no_return().
get_sfm_handle_n_update_handle(#lfm_handle{provider_id = ProviderId, file_uuid = FileUUID,
    fslogic_ctx = #fslogic_ctx{session_id = SessId} = CTX} = Handle,
    Key, SFMHandles, OpenType) ->
    {{StorageId, FileId}, SFMHandle} =
        case maps:get(Key, SFMHandles, undefined) of
            undefined ->
                {SID, FID} = Key,
                {ok, #document{key = SpaceUUID}} = fslogic_spaces:get_space({uuid, FileUUID}, fslogic_context:get_user_id(CTX)),
                SFMHandle0 = storage_file_manager:new_handle(SessId, SpaceUUID, FileUUID, SID, FID, ProviderId),

                case storage_file_manager:open(SFMHandle0, OpenType) of
                    {ok, NewSFMHandle} ->
                        {{SID, FID}, NewSFMHandle};
                    {error, Reason1} ->
                        {error, Reason1}
                end;
            {{SID, FID}, CachedHandle} ->
                {{SID, FID}, CachedHandle}
        end,
    NewHandle = Handle#lfm_handle{sfm_handles = maps:put(Key, {{StorageId, FileId}, SFMHandle}, Handle#lfm_handle.sfm_handles)},
    {{StorageId, FileId}, SFMHandle, NewHandle}.


%%--------------------------------------------------------------------
%% @doc
%% Writes data to a file. Returns number of written bytes.
%% @end
%%--------------------------------------------------------------------
-spec write(FileHandle :: logical_file_manager:handle(), Offset :: integer(),
    Buffer :: binary(), GenerateEvents :: boolean()) ->
    {ok, NewHandle :: logical_file_manager:handle(), integer()} | logical_file_manager:error_reply().
write(FileHandle, Offset, Buffer, GenerateEvents) ->
    Size = size(Buffer),
    case write_internal(FileHandle, Offset, Buffer, GenerateEvents) of
        {error, Reason} ->
            {error, Reason};
        {ok, _, Size} = Ret1 ->
            Ret1;
        {ok, _, 0} = Ret2 ->
            Ret2;
        {ok, NewHandle, Written} ->
            case write(NewHandle, Offset + Written, binary:part(Buffer, Written, Size - Written), GenerateEvents) of
                {ok, NewHandle1, Written1} ->
                    {ok, NewHandle1, Written + Written1};
                {error, Reason1} ->
                    {error, Reason1}
            end
    end.


%%--------------------------------------------------------------------
%% @doc
%% Internal function for writing one portion of data in write/3
%% @end
%%--------------------------------------------------------------------
-spec write_internal(FileHandle :: logical_file_manager:handle(), Offset :: non_neg_integer(),
    Buffer :: binary(), GenerateEvents :: boolean()) ->
    {ok, logical_file_manager:handle(), non_neg_integer()} | logical_file_manager:error_reply().
write_internal(#lfm_handle{sfm_handles = SFMHandles, file_uuid = UUID, open_mode = OpenType,
<<<<<<< HEAD
    fslogic_ctx = #fslogic_ctx{session_id = SessId}} = Handle, Offset, Buffer) ->
    {Key, NewSize} = get_sfm_handle_key(Handle, Offset, byte_size(Buffer)),
=======
    fslogic_ctx = #fslogic_ctx{session_id = SessId}} = Handle, Offset, Buffer, GenerateEvents) ->
    {Key, NewSize} = get_sfm_handle_key(UUID, Offset, byte_size(Buffer)),
>>>>>>> 032b24e6
    {{StorageId, FileId}, SFMHandle, NewHandle} = get_sfm_handle_n_update_handle(Handle, Key, SFMHandles, OpenType),

    case storage_file_manager:write(SFMHandle, Offset, binary:part(Buffer, 0, NewSize)) of
        {ok, Written} ->
            case GenerateEvents of
                true ->
                    ok = event:emit(#write_event{
                        file_uuid = UUID, blocks = [#file_block{
                            file_id = FileId, storage_id = StorageId, offset = Offset, size = Written
                        }]
                    }, SessId);
                false ->
                    ok
            end,
            {ok, NewHandle, Written};
        {error, Reason2} ->
            {error, Reason2}
    end.

%%--------------------------------------------------------------------
%% @doc
%% Reads requested part of a file.
%% @end
%%--------------------------------------------------------------------
-spec read(FileHandle :: logical_file_manager:handle(), Offset :: integer(),
    MaxSize :: integer(), GenerateEvents :: boolean()) ->
    {ok, NewHandle :: logical_file_manager:handle(), binary()} | logical_file_manager:error_reply().
read(FileHandle, Offset, MaxSize, GenerateEvents) ->
    case read_internal(FileHandle, Offset, MaxSize, GenerateEvents) of
        {error, Reason} ->
            {error, Reason};
        {ok, NewHandle, Bytes} = Ret1 ->
            case size(Bytes) of
                MaxSize ->
                    Ret1;
                0 ->
                    Ret1;
                Size ->
                    case read(NewHandle, Offset + Size, MaxSize - Size, GenerateEvents) of
                        {ok, NewHandle1, Bytes1} ->
                            {ok, NewHandle1, <<Bytes/binary, Bytes1/binary>>};
                        {error, Reason} ->
                            {error, Reason}
                    end
            end
    end.

%%--------------------------------------------------------------------
%% @doc
%% Internal function for reading one portion of data in read/3
%% @end
%%--------------------------------------------------------------------
-spec read_internal(FileHandle :: logical_file_manager:handle(), Offset :: integer(), MaxSize :: integer(), GenerateEvents :: boolean()) ->
    {ok, logical_file_manager:handle(), binary()} | logical_file_manager:error_reply().
read_internal(#lfm_handle{sfm_handles = SFMHandles, file_uuid = UUID, open_mode = OpenType,
<<<<<<< HEAD
    fslogic_ctx = #fslogic_ctx{session_id = SessId}} = Handle, Offset, MaxSize) ->
    {Key, NewSize} = get_sfm_handle_key(Handle, Offset, MaxSize),
=======
    fslogic_ctx = #fslogic_ctx{session_id = SessId}} = Handle, Offset, MaxSize, GenerateEvents) ->
    {Key, NewSize} = get_sfm_handle_key(UUID, Offset, MaxSize),
>>>>>>> 032b24e6
    {{StorageId, FileId}, SFMHandle, NewHandle} = get_sfm_handle_n_update_handle(Handle, Key, SFMHandles, OpenType),

    lfm_utils:call_fslogic(SessId, #synchronize_block{uuid = UUID, block = #file_block{offset = Offset, size = MaxSize}},
        fun(_) -> ok end),
    case storage_file_manager:read(SFMHandle, Offset, NewSize) of
        {ok, Data} ->
            case GenerateEvents of
                true ->
                    ok = event:emit(#read_event{
                        file_uuid = UUID, blocks = [#file_block{
                            file_id = FileId, storage_id = StorageId, offset = Offset,
                            size = size(Data)
                        }]
                    }, SessId);
                false ->
                    ok
            end,
            {ok, NewHandle, Data};
        {error, Reason2} ->
            {error, Reason2}
    end.<|MERGE_RESOLUTION|>--- conflicted
+++ resolved
@@ -382,13 +382,8 @@
     Buffer :: binary(), GenerateEvents :: boolean()) ->
     {ok, logical_file_manager:handle(), non_neg_integer()} | logical_file_manager:error_reply().
 write_internal(#lfm_handle{sfm_handles = SFMHandles, file_uuid = UUID, open_mode = OpenType,
-<<<<<<< HEAD
-    fslogic_ctx = #fslogic_ctx{session_id = SessId}} = Handle, Offset, Buffer) ->
-    {Key, NewSize} = get_sfm_handle_key(Handle, Offset, byte_size(Buffer)),
-=======
     fslogic_ctx = #fslogic_ctx{session_id = SessId}} = Handle, Offset, Buffer, GenerateEvents) ->
     {Key, NewSize} = get_sfm_handle_key(UUID, Offset, byte_size(Buffer)),
->>>>>>> 032b24e6
     {{StorageId, FileId}, SFMHandle, NewHandle} = get_sfm_handle_n_update_handle(Handle, Key, SFMHandles, OpenType),
 
     case storage_file_manager:write(SFMHandle, Offset, binary:part(Buffer, 0, NewSize)) of
@@ -444,13 +439,8 @@
 -spec read_internal(FileHandle :: logical_file_manager:handle(), Offset :: integer(), MaxSize :: integer(), GenerateEvents :: boolean()) ->
     {ok, logical_file_manager:handle(), binary()} | logical_file_manager:error_reply().
 read_internal(#lfm_handle{sfm_handles = SFMHandles, file_uuid = UUID, open_mode = OpenType,
-<<<<<<< HEAD
-    fslogic_ctx = #fslogic_ctx{session_id = SessId}} = Handle, Offset, MaxSize) ->
-    {Key, NewSize} = get_sfm_handle_key(Handle, Offset, MaxSize),
-=======
     fslogic_ctx = #fslogic_ctx{session_id = SessId}} = Handle, Offset, MaxSize, GenerateEvents) ->
     {Key, NewSize} = get_sfm_handle_key(UUID, Offset, MaxSize),
->>>>>>> 032b24e6
     {{StorageId, FileId}, SFMHandle, NewHandle} = get_sfm_handle_n_update_handle(Handle, Key, SFMHandles, OpenType),
 
     lfm_utils:call_fslogic(SessId, #synchronize_block{uuid = UUID, block = #file_block{offset = Offset, size = MaxSize}},
