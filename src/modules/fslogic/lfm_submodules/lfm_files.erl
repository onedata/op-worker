%%%-------------------------------------------------------------------
%%% @author Lukasz Opiola
%%% @copyright (C) 2015 ACK CYFRONET AGH
%%% This software is released under the MIT license
%%% cited in 'LICENSE.txt'.
%%% @end
%%%-------------------------------------------------------------------
%% @doc This module performs file-related operations of lfm_submodules.
%%% @end
%%%-------------------------------------------------------------------
-module(lfm_files).

-include_lib("ctool/include/posix/errors.hrl").
-include("proto/oneclient/fuse_messages.hrl").
-include_lib("cluster_worker/include/modules/datastore/datastore.hrl").
-include("modules/datastore/datastore_specific_models_def.hrl").
-include("modules/fslogic/lfm_internal.hrl").
-include("proto/oneclient/event_messages.hrl").
-include("proto/oneprovider/provider_messages.hrl").
-include("modules/fslogic/fslogic_common.hrl").
-include("global_definitions.hrl").
-include("modules/events/definitions.hrl").
-include_lib("ctool/include/logging.hrl").
-include("timeouts.hrl").

%% API
%% Functions operating on directories or files
-export([exists/1, mv/3, cp/3, get_parent/2, get_file_path/2]).
%% Functions operating on files
-export([create/2, create/3, open/3, fsync/1, write/3, write_without_events/3,
    read/3, read_without_events/3, silent_read/3,
    truncate/2, truncate/3, unlink/2, unlink/3, release/1,
    get_file_distribution/2, replicate_file/3]).

-compile({no_auto_import, [unlink/1]}).

%%%===================================================================
%%% API
%%%===================================================================

%%--------------------------------------------------------------------
%% @doc
%% Checks if a file or directory exists.
%% @end
%%--------------------------------------------------------------------
-spec exists(FileKey :: logical_file_manager:file_key()) ->
    {ok, boolean()} | logical_file_manager:error_reply().
exists(_FileKey) ->
    {ok, false}.


%%--------------------------------------------------------------------
%% @doc
%% Moves a file or directory to a new location.
%% @end
%%--------------------------------------------------------------------
-spec mv(SessId :: session:id(), FileKey :: fslogic_worker:file_guid_or_path(),
    TargetPath :: file_meta:path()) ->
    {ok, fslogic_worker:file_guid()} | logical_file_manager:error_reply().
mv(SessId, FileKey, TargetPath) ->
    CTX = fslogic_context:new(SessId),
    {guid, GUID} = fslogic_uuid:ensure_guid(CTX, FileKey),
    lfm_utils:call_fslogic(SessId, fuse_request, {guid, GUID},
        #rename{target_path = TargetPath},
        fun(#file_renamed{new_uuid = NewGuid}) ->
            {ok, NewGuid}
        end).


%%--------------------------------------------------------------------
%% @doc
%% Copies a file or directory to given location.
%% @end
%%--------------------------------------------------------------------
-spec cp(SessId :: session:id(), FileKey :: fslogic_worker:file_guid_or_path(), TargetPath :: file_meta:path()) ->
    ok | logical_file_manager:error_reply().
cp(_SessId, _FileKey, _TargetPath) ->
    ok.


%%--------------------------------------------------------------------
%% @doc
%% Returns uuid of parent for given file.
%% @end
%%--------------------------------------------------------------------
-spec get_parent(SessId :: session:id(), FileKey :: fslogic_worker:file_guid_or_path()) ->
    {ok, fslogic_worker:file_guid()} | logical_file_manager:error_reply().
get_parent(SessId, FileKey) ->
    CTX = fslogic_context:new(SessId),
    {guid, FileGUID} = fslogic_uuid:ensure_guid(CTX, FileKey),
    lfm_utils:call_fslogic(SessId, provider_request, {guid, FileGUID},
        #get_parent{},
        fun(#dir{uuid = ParentGUID}) ->
            {ok, ParentGUID}
        end).


%%--------------------------------------------------------------------
%% @doc
%% Returns full path of file
%% @end
%%--------------------------------------------------------------------
-spec get_file_path(SessId :: session:id(), FileGUID :: fslogic_worker:file_guid()) ->
    {ok, file_meta:path()}.
get_file_path(SessId, FileGUID) ->
    lfm_utils:call_fslogic(SessId, provider_request, {guid, FileGUID},
        #get_file_path{},
        fun(#file_path{value = Path}) ->
            {ok, Path}
        end).


%%--------------------------------------------------------------------
%% @doc
%% Removes a file or an empty directory.
%% If parameter Silent is true, file_removal_event will not be emitted.
%% @end
%%--------------------------------------------------------------------
-spec unlink(logical_file_manager:handle(), boolean()) ->
    ok | logical_file_manager:error_reply().
unlink(#lfm_handle{fslogic_ctx = #fslogic_ctx{session_id = SessId}, file_guid = GUID}, Silent) ->
    unlink(SessId, {guid, GUID}, Silent).

-spec unlink(session:id(), fslogic_worker:ext_file(), boolean()) ->
    ok | logical_file_manager:error_reply().
unlink(SessId, FileEntry, Silent) ->
    CTX = fslogic_context:new(SessId),
    {guid, GUID} = fslogic_uuid:ensure_guid(CTX, FileEntry),
<<<<<<< HEAD
    lfm_utils:call_fslogic(SessId, fuse_request, {guid, GUID}, #delete_file{},
=======
    lfm_utils:call_fslogic(SessId, fuse_request, #delete_file{uuid = GUID, silent = Silent},
>>>>>>> 7d8efe75
        fun(_) -> ok end).


%%--------------------------------------------------------------------
%% @doc
%% Creates a new file with default mode.
%% @end
%%--------------------------------------------------------------------
-spec create(SessId :: session:id(), Path :: file_meta:path()) ->
    {ok, file_meta:uuid()} | logical_file_manager:error_reply().
create(SessId, Path) ->
    {ok, DefaultMode} = application:get_env(?APP_NAME, default_file_mode),
    create(SessId, Path, DefaultMode).


%%--------------------------------------------------------------------
%% @doc
%% Creates a new file.
%% @end
%%--------------------------------------------------------------------
-spec create(SessId :: session:id(), Path :: file_meta:path(),
    Mode :: file_meta:posix_permissions()) ->
    {ok, fslogic_worker:file_guid()} | logical_file_manager:error_reply().
create(SessId, Path, Mode) ->
    {Name, ParentPath} = fslogic_path:basename_and_parent(Path),
    lfm_utils:call_fslogic(SessId, fuse_request, {path, ParentPath},
        #get_file_attr{},
        fun(#file_attr{uuid = ParentGUID}) ->
            lfm_utils:call_fslogic(SessId, fuse_request, {guid, ParentGUID},
                #get_new_file_location{
                    name = Name, mode = Mode
                },
                fun(#file_location{uuid = GUID, handle_id = FSLogicHandle}) ->
                    % TODO VFS-2263
                    spawn(fun() ->
                        lfm_utils:call_fslogic(SessId, fuse_request,
                            #release{handle_id = FSLogicHandle, uuid = GUID},
                            fun(_) ->
                                ok
                            end)
                    end),
                    {ok, GUID}
                end
            )
        end).


%%--------------------------------------------------------------------
%% @doc
%% Opens a file in selected mode and returns a file handle used to read or write.
%% @end
%%--------------------------------------------------------------------
-spec open(SessId :: session:id(), FileKey :: fslogic_worker:file_guid_or_path(),
    OpenType :: helpers:open_mode()) ->
    {ok, logical_file_manager:handle()} | logical_file_manager:error_reply().
open(SessId, FileKey, OpenType) ->
    CTX = fslogic_context:new(SessId),
    {guid, FileGUID} = fslogic_uuid:ensure_guid(CTX, FileKey),
    lfm_utils:call_fslogic(SessId, fuse_request, {guid, FileGUID},
        #get_file_location{flags = OpenType},
        fun(#file_location{provider_id = ProviderId, uuid = FileGUID,
            file_id = FileId, storage_id = StorageId} = Location) ->
            {FileUUID, SpaceId} = fslogic_uuid:unpack_file_guid(FileGUID),
            SpaceUUID = fslogic_uuid:spaceid_to_space_dir_uuid(SpaceId),
            SFMHandle0 = storage_file_manager:new_handle(SessId, SpaceUUID,
                FileUUID, StorageId, FileId, ProviderId),

            case storage_file_manager:open(SFMHandle0, OpenType) of
                {ok, NewSFMHandle} ->
                    {ok, #lfm_handle{file_location = normalize_file_location(Location),
                        provider_id = ProviderId,
                        sfm_handles = maps:from_list([{default,
                            {{StorageId, FileId}, NewSFMHandle}}]),
                        fslogic_ctx = CTX, file_guid = FileGUID,
                        open_mode = OpenType}};
                {error, Reason} ->
                    {error, Reason}
            end
        end).


%%--------------------------------------------------------------------
%% @doc
%% Releases previously opened  file.
%% @end
%%--------------------------------------------------------------------
-spec release(logical_file_manager:handle()) ->
    ok | logical_file_manager:error_reply().
release(#lfm_handle{file_location = #file_location{handle_id = undefined}}) ->
    {error, invalid_handle_id};
release(#lfm_handle{file_guid = FileGUID, fslogic_ctx = CTX,
    file_location = #file_location{handle_id = FSLogicHandle}}) ->
    lfm_utils:call_fslogic(fslogic_context:get_session_id(CTX), fuse_request,
        {guid, FileGUID}, #release{handle_id = FSLogicHandle},
        fun(_) -> ok end).

%%--------------------------------------------------------------------
%% @doc
%% Flushes waiting events for session connected with handler.
%% @end
%%--------------------------------------------------------------------
-spec fsync(FileHandle :: logical_file_manager:handle()) ->
    ok | logical_file_manager:error_reply().
fsync(#lfm_handle{sfm_handles = SFMHandles, fslogic_ctx = #fslogic_ctx{session_id = ?ROOT_SESS_ID}}) ->
    lists:foreach(fun({_, SFMHandle}) ->
        ok = storage_file_manager:fsync(SFMHandle)
    end, maps:values(SFMHandles));
fsync(#lfm_handle{provider_id = ProviderId, file_guid = FileGUID, sfm_handles = SFMHandles, fslogic_ctx = #fslogic_ctx{session_id = SessId}}) ->
    lists:foreach(fun({_, SFMHandle}) ->
            ok = storage_file_manager:fsync(SFMHandle)
        end, maps:values(SFMHandles)),
    RecvRef = event:flush(ProviderId, fslogic_uuid:file_guid_to_uuid(FileGUID), ?FSLOGIC_SUB_ID, self(), SessId),
    receive
        {RecvRef, Response} ->
            Response
    after ?DEFAULT_REQUEST_TIMEOUT ->
        {error, timeout}
    end.

%%--------------------------------------------------------------------
%% @equiv write(FileHandle, Offset, Buffer, true)
%%--------------------------------------------------------------------
-spec write(FileHandle :: logical_file_manager:handle(), Offset :: integer(), Buffer :: binary()) ->
    {ok, NewHandle :: logical_file_manager:handle(), integer()} | logical_file_manager:error_reply().
write(FileHandle, Offset, Buffer) ->
    write(FileHandle, Offset, Buffer, true).

%%--------------------------------------------------------------------
%% @equiv write(FileHandle, Offset, Buffer, false)
%%--------------------------------------------------------------------
-spec write_without_events(FileHandle :: logical_file_manager:handle(), Offset :: integer(), Buffer :: binary()) ->
    {ok, NewHandle :: logical_file_manager:handle(), integer()} | logical_file_manager:error_reply().
write_without_events(FileHandle, Offset, Buffer) ->
    write(FileHandle, Offset, Buffer, false).

%%--------------------------------------------------------------------
%% @equiv read(FileHandle, Offset, MaxSize, true, true)
%%--------------------------------------------------------------------
-spec read(FileHandle :: logical_file_manager:handle(), Offset :: integer(), MaxSize :: integer()) ->
    {ok, NewHandle :: logical_file_manager:handle(), binary()} | logical_file_manager:error_reply().
read(FileHandle, Offset, MaxSize) ->
    read(FileHandle, Offset, MaxSize, true, true).

%%--------------------------------------------------------------------
%% @equiv read(FileHandle, Offset, MaxSize, false, true)
%%--------------------------------------------------------------------
-spec read_without_events(FileHandle :: logical_file_manager:handle(), Offset :: integer(), MaxSize :: integer()) ->
    {ok, NewHandle :: logical_file_manager:handle(), binary()} | logical_file_manager:error_reply().
read_without_events(FileHandle, Offset, MaxSize) ->
    read(FileHandle, Offset, MaxSize, false, true).

%%--------------------------------------------------------------------
%% @equiv read(FileHandle, Offset, MaxSize, false, false)
%%--------------------------------------------------------------------
-spec silent_read(FileHandle :: logical_file_manager:handle(), Offset :: integer(), MaxSize :: integer()) ->
    {ok, NewHandle :: logical_file_manager:handle(), binary()} | logical_file_manager:error_reply().
silent_read(FileHandle, Offset, MaxSize) ->
    read(FileHandle, Offset, MaxSize, false, false).


%%--------------------------------------------------------------------
%% @doc
%% Truncates a file.
%% @end
%%--------------------------------------------------------------------
-spec truncate(FileHandle :: logical_file_manager:handle(), Size :: non_neg_integer()) ->
    ok | logical_file_manager:error_reply().
truncate(#lfm_handle{file_guid = FileGUID, fslogic_ctx = #fslogic_ctx{session_id = SessId}}, Size) ->
    truncate(SessId, {guid, FileGUID}, Size).

-spec truncate(SessId :: session:id(), FileKey :: fslogic_worker:file_guid_or_path(),
    Size :: non_neg_integer()) ->
    ok | logical_file_manager:error_reply().
truncate(SessId, FileKey, Size) ->
    CTX = fslogic_context:new(SessId),
    {guid, FileGUID} = fslogic_uuid:ensure_guid(CTX, FileKey),
    lfm_utils:call_fslogic(SessId, fuse_request, {guid, FileGUID},
        #truncate{size = Size},
        fun(_) ->
            event:emit(#write_event{file_uuid = FileGUID, blocks = [],
                file_size = Size}, SessId)
        end).

%%--------------------------------------------------------------------
%% @doc
%% Returns block map for a file.
%% @end
%%--------------------------------------------------------------------
-spec get_file_distribution(SessId :: session:id(), FileKey :: fslogic_worker:file_guid_or_path()) ->
    {ok, list()} | logical_file_manager:error_reply().
get_file_distribution(SessId, FileKey) ->
    CTX = fslogic_context:new(SessId),
    {guid, FileGUID} = fslogic_uuid:ensure_guid(CTX, FileKey),
    lfm_utils:call_fslogic(SessId, provider_request, {guid, FileGUID},
        #get_file_distribution{},
        fun(#file_distribution{provider_file_distributions = Distributions}) ->
            Distribution =
                lists:map(fun(#provider_file_distribution{provider_id = ProviderId, blocks = Blocks}) ->
                    [
                        {<<"providerId">>, ProviderId},
                        {<<"blocks">>, lists:map(fun(#file_block{offset = O, size = S}) ->
                            [O, S] end, Blocks)}
                    ]
                end, Distributions),
            {ok, Distribution}
        end).

%%--------------------------------------------------------------------
%% @doc
%% Returns block map for a file.
%% @end
%%--------------------------------------------------------------------
-spec replicate_file(SessId :: session:id(), FileKey :: fslogic_worker:file_guid_or_path(), ProviderId :: oneprovider:id()) ->
    ok | logical_file_manager:error_reply().
replicate_file(SessId, FileKey, ProviderId) ->
    CTX = fslogic_context:new(SessId),
    {guid, FileGUID} = fslogic_uuid:ensure_guid(CTX, FileKey),
    lfm_utils:call_fslogic(SessId, provider_request, {guid, FileGUID},
        #replicate_file{provider_id = ProviderId},
        fun(_) -> ok end).

%%%===================================================================
%%% Internal functions
%%%===================================================================

%%--------------------------------------------------------------------
%% @doc
%% For given file and byte range, returns storage's ID and file's ID (on storage)
%% that shall be used to store this byte range. Also returns maximum byte count that can be
%% used for this location. Atom 'default' is returned when location of specific block cannnot be found
%% and default locations shall be used instead.
%% @end
%%--------------------------------------------------------------------
-spec get_sfm_handle_key(OpType :: write | read, #lfm_handle{}, Offset :: non_neg_integer(), Size :: non_neg_integer()) ->
    {default | {storage:id(), helpers:file()}, non_neg_integer()}.
get_sfm_handle_key(OpType, #lfm_handle{file_guid = GUID, file_location = #file_location{blocks = InitBlocks}}, Offset, Size) ->
    Blocks = try
        [#document{value = LocalLocation}] = fslogic_utils:get_local_file_locations_once({guid, GUID}),
        #file_location{blocks = Blocks0} = LocalLocation,
        Blocks0
    catch
        _:_ ->
            InitBlocks
    end,
    case get_sfm_handle_key_internal(GUID, Offset, Size, Blocks) of
        {default, _} = SFMKey when OpType =:= read -> %% For read operation there has to be a explict block in file_location
            SFMKey;
        SFMKey ->
            SFMKey
    end.


%%--------------------------------------------------------------------
%% @doc
%% Internal impl. of get_sfm_handle_key/3
%% @end
%%--------------------------------------------------------------------
-spec get_sfm_handle_key_internal(file_meta:uuid(), Offset :: non_neg_integer(), Size :: non_neg_integer(), fslogic_blocks:blocks() | fslogic_blocks:block()) ->
    {default | {storage:id(), helpers:file()}, non_neg_integer()}.
get_sfm_handle_key_internal(UUID, Offset, Size, [#file_block{offset = O, size = S} | T]) when O + S =< Offset ->
    get_sfm_handle_key_internal(UUID, Offset, Size, T);
get_sfm_handle_key_internal(_UUID, Offset, Size, [#file_block{offset = O, size = S, storage_id = SID, file_id = FID} | _])
    when Offset >= O, Offset + Size =< O + S ->
    {{SID, FID}, Size};
get_sfm_handle_key_internal(_UUID, Offset, Size, [#file_block{offset = O, size = S, storage_id = SID, file_id = FID} | _])
    when Offset >= O, Offset + Size > O + S ->
    {{SID, FID}, S - (Offset - O)};
get_sfm_handle_key_internal(_UUID, Offset, Size, [#file_block{offset = O, size = _S} | _]) when Offset + Size =< O ->
    {default, Size};
get_sfm_handle_key_internal(_UUID, Offset, _Size, [#file_block{offset = O, size = _S} | _]) ->
    {default, O - Offset};
get_sfm_handle_key_internal(_UUID, _Offset, Size, []) ->
    {default, Size}.


%%--------------------------------------------------------------------
%% @doc
%% Helper function for read/write handles caching. Returns given handle or creates new and updates master handle.
%% @end
%%--------------------------------------------------------------------
-spec get_sfm_handle_n_update_handle(Handle :: logical_file_manager:handle(), Key :: term(), SFMHandles :: sfm_handles_map(),
    OpenType :: helpers:open_mode()) ->
    {{StorageId :: storage:id(), FileId :: file_meta:uuid()},
        SFMHandle :: storage_file_manager:handle(),
        NewHandle :: logical_file_manager:handle()} |  no_return().
get_sfm_handle_n_update_handle(#lfm_handle{provider_id = ProviderId, file_guid = FileGUID,
    fslogic_ctx = #fslogic_ctx{session_id = SessId}} = Handle,
    Key, SFMHandles, OpenType) ->
    {{StorageId, FileId}, SFMHandle} =
        case maps:get(Key, SFMHandles, undefined) of
            undefined ->
                {SID, FID} = Key,
                {FileUUID, SpaceId} = fslogic_uuid:unpack_file_guid(FileGUID),
                SpaceUUID = fslogic_uuid:spaceid_to_space_dir_uuid(SpaceId),
                SFMHandle0 = storage_file_manager:new_handle(SessId, SpaceUUID, FileUUID, SID, FID, ProviderId),

                case storage_file_manager:open(SFMHandle0, OpenType) of
                    {ok, NewSFMHandle} ->
                        {{SID, FID}, NewSFMHandle};
                    {error, Reason1} ->
                        {error, Reason1}
                end;
            {{SID, FID}, CachedHandle} ->
                {{SID, FID}, CachedHandle}
        end,
    NewHandle = Handle#lfm_handle{sfm_handles = maps:put(Key, {{StorageId, FileId}, SFMHandle}, Handle#lfm_handle.sfm_handles)},
    {{StorageId, FileId}, SFMHandle, NewHandle}.


%%--------------------------------------------------------------------
%% @doc
%% Writes data to a file. Returns number of written bytes.
%% @end
%%--------------------------------------------------------------------
-spec write(FileHandle :: logical_file_manager:handle(), Offset :: integer(),
    Buffer :: binary(), GenerateEvents :: boolean()) ->
    {ok, NewHandle :: logical_file_manager:handle(), integer()} | logical_file_manager:error_reply().
write(FileHandle, Offset, Buffer, GenerateEvents) ->
    Size = size(Buffer),
    case write_internal(FileHandle, Offset, Buffer, GenerateEvents) of
        {error, Reason} ->
            {error, Reason};
        {ok, _, Size} = Ret1 ->
            Ret1;
        {ok, _, 0} = Ret2 ->
            Ret2;
        {ok, NewHandle, Written} ->
            case write(NewHandle, Offset + Written, binary:part(Buffer, Written, Size - Written), GenerateEvents) of
                {ok, NewHandle1, Written1} ->
                    {ok, NewHandle1, Written + Written1};
                {error, Reason1} ->
                    {error, Reason1}
            end
    end.


%%--------------------------------------------------------------------
%% @doc
%% Internal function for writing one portion of data in write/3
%% @end
%%--------------------------------------------------------------------
-spec write_internal(FileHandle :: logical_file_manager:handle(), Offset :: non_neg_integer(),
    Buffer :: binary(), GenerateEvents :: boolean()) ->
    {ok, logical_file_manager:handle(), non_neg_integer()} | logical_file_manager:error_reply().
write_internal(#lfm_handle{sfm_handles = SFMHandles, file_guid = UUID, open_mode = OpenType,
    fslogic_ctx = #fslogic_ctx{session_id = SessId}} = Handle, Offset, Buffer, GenerateEvents) ->
    {Key, NewSize} = get_sfm_handle_key(write, Handle, Offset, byte_size(Buffer)),

    {{StorageId, FileId}, SFMHandle, NewHandle = #lfm_handle{file_location = #file_location{blocks = CBlocks} = Location}}
        = get_sfm_handle_n_update_handle(Handle, Key, SFMHandles, OpenType),

    case storage_file_manager:write(SFMHandle, Offset, binary:part(Buffer, 0, NewSize)) of
        {ok, Written} ->

            WrittenBlocks = [#file_block{
                file_id = FileId, storage_id = StorageId, offset = Offset, size = Written
            }],
            NewBlocks = fslogic_blocks:merge(WrittenBlocks, CBlocks),
            case GenerateEvents of
                true ->
                    ok = event:emit(#write_event{
                        file_uuid = UUID, blocks = WrittenBlocks
                    }, SessId);
                false ->
                    ok
            end,
            {ok, NewHandle#lfm_handle{file_location = Location#file_location{blocks = NewBlocks}}, Written};
        {error, Reason2} ->
            {error, Reason2}
    end.

%%--------------------------------------------------------------------
%% @doc
%% Reads requested part of a file.
%% @end
%%--------------------------------------------------------------------
-spec read(FileHandle :: logical_file_manager:handle(), Offset :: integer(),
    MaxSize :: integer(), GenerateEvents :: boolean(), PrefetchData :: boolean()) ->
    {ok, NewHandle :: logical_file_manager:handle(), binary()} | logical_file_manager:error_reply().
read(FileHandle, Offset, MaxSize, GenerateEvents, PrefetchData) ->
    case read_internal(FileHandle, Offset, MaxSize, GenerateEvents, PrefetchData) of
        {error, Reason} ->
            {error, Reason};
        {ok, NewHandle, Bytes} = Ret1 ->
            case size(Bytes) of
                MaxSize ->
                    Ret1;
                0 ->
                    Ret1;
                Size ->
                    case read(NewHandle, Offset + Size, MaxSize - Size, GenerateEvents, PrefetchData) of
                        {ok, NewHandle1, Bytes1} ->
                            {ok, NewHandle1, <<Bytes/binary, Bytes1/binary>>};
                        {error, Reason} ->
                            {error, Reason}
                    end
            end
    end.

%%--------------------------------------------------------------------
%% @doc
%% Internal function for reading one portion of data in read/3
%% @end
%%--------------------------------------------------------------------
-spec read_internal(FileHandle :: logical_file_manager:handle(), Offset :: integer(),
    MaxSize :: integer(), GenerateEvents :: boolean(), PrefetchData :: boolean()) ->
    {ok, logical_file_manager:handle(), binary()} | logical_file_manager:error_reply().
read_internal(#lfm_handle{sfm_handles = SFMHandles, file_guid = GUID, open_mode = OpenType,
    fslogic_ctx = #fslogic_ctx{session_id = SessId}} = Handle, Offset, MaxSize,
    GenerateEvents, PrefetchData) ->

<<<<<<< HEAD
    lfm_utils:call_fslogic(SessId, fuse_request, {guid, GUID},
        #synchronize_block{block = #file_block{offset = Offset, size = MaxSize},
            prefetch = PrefetchData},
=======
    ok = lfm_utils:call_fslogic(SessId, fuse_request,
        #synchronize_block{uuid = UUID, block = #file_block{offset = Offset, size = MaxSize}, prefetch = PrefetchData},
>>>>>>> 7d8efe75
        fun(_) -> ok end),

    {Key, NewSize} = get_sfm_handle_key(read, Handle, Offset, MaxSize),
    {{StorageId, FileId}, SFMHandle, NewHandle} = get_sfm_handle_n_update_handle(Handle, Key, SFMHandles, OpenType),

    case storage_file_manager:read(SFMHandle, Offset, NewSize) of
        {ok, Data} ->
            case GenerateEvents of
                true ->
                    ok = event:emit(#read_event{
                        file_uuid = GUID, blocks = [#file_block{
                            file_id = FileId, storage_id = StorageId, offset = Offset,
                            size = size(Data)
                        }]
                    }, SessId);
                false ->
                    ok
            end,
            {ok, NewHandle, Data};
        {error, Reason2} ->
            {error, Reason2}
    end.


%%--------------------------------------------------------------------
%% @doc
%% @private
%% Returns given file_location with updated blocks filled with storage_id and/or file_id using default values if needed.
%% @end
%%--------------------------------------------------------------------
-spec normalize_file_location(#file_location{}) -> #file_location{}.
normalize_file_location(Loc = #file_location{storage_id = SID, file_id = FID, blocks = Blocks}) ->
    NewBlocks = [normalize_file_block(SID, FID, Block) || Block <- Blocks],
    Loc#file_location{blocks = NewBlocks}.

%%--------------------------------------------------------------------
%% @doc
%% @private
%% Returns given block with filled storage_id and/or file_id using provided default values if needed.
%% @end
%%--------------------------------------------------------------------
-spec normalize_file_block(storage:id(), helpers:file(), #file_block{}) -> #file_block{}.
normalize_file_block(SID, FID, #file_block{storage_id = undefined, file_id = undefined} = Block) ->
    Block#file_block{storage_id = SID, file_id = FID};
normalize_file_block(SID, _FID, #file_block{storage_id = undefined} = Block) ->
    Block#file_block{storage_id = SID};
normalize_file_block(_SID, FID, #file_block{file_id = undefined} = Block) ->
    Block#file_block{file_id = FID};
normalize_file_block(_SID, _FID, #file_block{} = Block) ->
    Block.<|MERGE_RESOLUTION|>--- conflicted
+++ resolved
@@ -126,11 +126,7 @@
 unlink(SessId, FileEntry, Silent) ->
     CTX = fslogic_context:new(SessId),
     {guid, GUID} = fslogic_uuid:ensure_guid(CTX, FileEntry),
-<<<<<<< HEAD
-    lfm_utils:call_fslogic(SessId, fuse_request, {guid, GUID}, #delete_file{},
-=======
-    lfm_utils:call_fslogic(SessId, fuse_request, #delete_file{uuid = GUID, silent = Silent},
->>>>>>> 7d8efe75
+    lfm_utils:call_fslogic(SessId, fuse_request, {guid, GUID}, #delete_file{silent = Silent},
         fun(_) -> ok end).
 
 
@@ -166,8 +162,8 @@
                 fun(#file_location{uuid = GUID, handle_id = FSLogicHandle}) ->
                     % TODO VFS-2263
                     spawn(fun() ->
-                        lfm_utils:call_fslogic(SessId, fuse_request,
-                            #release{handle_id = FSLogicHandle, uuid = GUID},
+                        lfm_utils:call_fslogic(SessId, fuse_request, {guid, GUID},
+                            #release{handle_id = FSLogicHandle},
                             fun(_) ->
                                 ok
                             end)
@@ -542,14 +538,11 @@
     fslogic_ctx = #fslogic_ctx{session_id = SessId}} = Handle, Offset, MaxSize,
     GenerateEvents, PrefetchData) ->
 
-<<<<<<< HEAD
+    ok = lfm_utils:call_fslogic(SessId, fuse_request, {guid, GUID},
+        #synchronize_block{block = #file_block{offset = Offset, size = MaxSize}, prefetch = PrefetchData},
     lfm_utils:call_fslogic(SessId, fuse_request, {guid, GUID},
         #synchronize_block{block = #file_block{offset = Offset, size = MaxSize},
             prefetch = PrefetchData},
-=======
-    ok = lfm_utils:call_fslogic(SessId, fuse_request,
-        #synchronize_block{uuid = UUID, block = #file_block{offset = Offset, size = MaxSize}, prefetch = PrefetchData},
->>>>>>> 7d8efe75
         fun(_) -> ok end),
 
     {Key, NewSize} = get_sfm_handle_key(read, Handle, Offset, MaxSize),
