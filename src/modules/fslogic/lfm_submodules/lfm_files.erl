--- conflicted
+++ resolved
@@ -60,16 +60,11 @@
 mv(SessId, FileKey, TargetPath) ->
     CTX = fslogic_context:new(SessId),
     {guid, GUID} = fslogic_uuid:ensure_guid(CTX, FileKey),
-<<<<<<< HEAD
     lfm_utils:call_fslogic(SessId, fuse_request,
         #rename{uuid = GUID, target_path = TargetPath},
-        fun(_) -> ok end).
-=======
-    lfm_utils:call_fslogic(SessId, #rename{uuid = GUID, target_path = TargetPath},
         fun(#file_renamed{new_uuid = NewGuid}) ->
             {ok, NewGuid}
         end).
->>>>>>> 8adb073b
 
 
 %%--------------------------------------------------------------------
@@ -530,12 +525,8 @@
     fslogic_ctx = #fslogic_ctx{session_id = SessId}} = Handle, Offset, MaxSize,
     GenerateEvents, PrefetchData) ->
 
-<<<<<<< HEAD
     lfm_utils:call_fslogic(SessId, fuse_request,
-        #synchronize_block{uuid = UUID, block = #file_block{offset = Offset, size = MaxSize}},
-=======
-    lfm_utils:call_fslogic(SessId, #synchronize_block{uuid = UUID, block = #file_block{offset = Offset, size = MaxSize}, prefetch = PrefetchData},
->>>>>>> 8adb073b
+        #synchronize_block{uuid = UUID, block = #file_block{offset = Offset, size = MaxSize}, prefetch = PrefetchData},
         fun(_) -> ok end),
 
     {Key, NewSize} = get_sfm_handle_key(read, Handle, Offset, MaxSize),
