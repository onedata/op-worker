%%%-------------------------------------------------------------------
%%% @author Lukasz Opiola
%%% @copyright (C) 2015 ACK CYFRONET AGH
%%% This software is released under the MIT license
%%% cited in 'LICENSE.txt'.
%%% @end
%%%-------------------------------------------------------------------
%% @doc This module performs file-related operations of lfm_submodules.
%%% @end
%%%-------------------------------------------------------------------
-module(lfm_files).

-include("types.hrl").
-include_lib("ctool/include/posix/errors.hrl").
-include("proto/oneclient/fuse_messages.hrl").
-include_lib("cluster_worker/include/modules/datastore/datastore.hrl").
-include("modules/datastore/datastore_specific_models_def.hrl").
-include("modules/fslogic/lfm_internal.hrl").
-include("proto/oneclient/event_messages.hrl").
-include("modules/fslogic/fslogic_common.hrl").
-include_lib("ctool/include/logging.hrl").

%% API
%% Functions operating on directories or files
-export([exists/1, mv/2, cp/2, get_parent/2]).
%% Functions operating on files
-export([create/3, open/3, fsync/1, write/3, read/3, truncate/3, get_block_map/2, unlink/2]).

-compile({no_auto_import, [unlink/1]}).

-define(FSYNC_TIMEOUT, timer:seconds(2)).

%%%===================================================================
%%% API
%%%===================================================================

%%--------------------------------------------------------------------
%% @doc
%% Checks if a file or directory exists.
%% @end
%%--------------------------------------------------------------------
-spec exists(FileKey :: file_key()) -> {ok, boolean()} | error_reply().
exists(_FileKey) ->
    {ok, false}.


%%--------------------------------------------------------------------
%% @doc
%% Moves a file or directory to a new location.
%% @end
%%--------------------------------------------------------------------
-spec mv(FileKeyFrom :: file_key(), PathTo :: file_path()) -> ok | error_reply().
mv(_FileKeyFrom, _PathTo) ->
    ok.


%%--------------------------------------------------------------------
%% @doc
%% Copies a file or directory to given location.
%% @end
%%--------------------------------------------------------------------
-spec cp(FileKeyFrom :: file_key(), PathTo :: file_path()) -> ok | error_reply().
cp(_PathFrom, _PathTo) ->
    ok.


%%--------------------------------------------------------------------
%% @doc
%% Returns uuid of parent for given file.
%% @end
%%--------------------------------------------------------------------
-spec get_parent(fslogic_worker:ctx(), {uuid, file_uuid()}) ->
    {ok, file_meta:uuid()} | error_reply().
get_parent(#fslogic_ctx{session_id = SessId}, {uuid, UUID}) ->
    lfm_utils:call_fslogic(SessId, #get_parent{uuid = UUID},
        fun(#dir{uuid = ParentUUID}) ->
            {ok, ParentUUID}
        end).


%%--------------------------------------------------------------------
%% @doc
%% Removes a file or an empty directory.
%% @end
%%--------------------------------------------------------------------
-spec unlink(fslogic_worker:ctx(), {uuid, file_uuid()}) -> ok | error_reply().
unlink(#fslogic_ctx{session_id = SessId}, {uuid, UUID}) ->
    lfm_utils:call_fslogic(SessId, #unlink{uuid = UUID},
        fun(_) ->
            ok
        end).


%%--------------------------------------------------------------------
%% @doc
%% Creates a new file.
%% @end
%%--------------------------------------------------------------------
-spec create(fslogic_worker:ctx(), Path :: file_path(), Mode :: file_meta:posix_permissions()) ->
    {ok, file_uuid()} | error_reply().
create(#fslogic_ctx{session_id = SessId} = _CTX, Path, Mode) ->
    {Name, ParentPath} = fslogic_path:basename_and_parent(Path),
    case file_meta:resolve_path(ParentPath) of
        {ok, {#document{key = ParentUUID}, _}} ->
            lfm_utils:call_fslogic(SessId,
                #get_new_file_location{
                    name = Name, parent_uuid = ParentUUID, mode = Mode
                },
                fun(#file_location{uuid = UUID}) -> {ok, UUID} end
            );
        {error, Error} -> {error, Error}
    end.


%%--------------------------------------------------------------------
%% @doc
%% Opens a file in selected mode and returns a file handle used to read or write.
%% @end
%%--------------------------------------------------------------------
-spec open(fslogic_worker:ctx(), {uuid, file_uuid()}, OpenType :: open_mode()) -> {ok, file_handle()} | error_reply().
open(#fslogic_ctx{session_id = SessId} = CTX, {uuid, FileUUID}, OpenType) ->
    lfm_utils:call_fslogic(SessId, #get_file_location{uuid = FileUUID, flags = OpenType},
        fun(#file_location{uuid = _UUID, file_id = FileId, storage_id = StorageId}) ->
            {ok, #document{value = Storage}} = storage:get(StorageId),
<<<<<<< HEAD
            {ok, #document{key = SpaceUUID}} = fslogic_spaces:get_space({uuid, _UUID}),
            SFMHandle0 = storage_file_manager:new_handle(SessId, SpaceUUID, FileUUID, Storage, FileId),
=======
            {ok, #document{key = SpaceUUID}} = fslogic_spaces:get_space({uuid, _UUID}, fslogic_context:get_user_id(CTX)),
            SFMHandle0 = storage_file_manager:new_handle(SessId, SpaceUUID, Storage, FileId),
>>>>>>> 54ba3510

            case storage_file_manager:open(SFMHandle0, OpenType) of
                {ok, NewSFMHandle} ->
                    {ok, #lfm_handle{sfm_handles = maps:from_list([{default, {{StorageId, FileId}, NewSFMHandle}}]),
                        fslogic_ctx = CTX, file_uuid = _UUID, open_mode = OpenType}};
                {error, Reason} ->
                    {error, Reason}
            end
        end).

%%--------------------------------------------------------------------
%% @doc
%% Flushes waiting events for session connected with handler.
%% @end
%%--------------------------------------------------------------------
-spec fsync(FileHandle :: file_handle()) -> ok | {error, Reason :: term()}.
fsync(#lfm_handle{fslogic_ctx = #fslogic_ctx{session_id = SessId}}) ->
    event:flush(?FSLOGIC_SUB_ID, self(), SessId),
    receive
        {handler_executed, Results} ->
            Errors = lists:filter(fun
                ({error, _}) -> true;
                (_) -> false
            end, Results),
            case Errors of
                [] -> ok;
                _ -> {error, {handler_error, Errors}}
            end
    after
        ?FSYNC_TIMEOUT ->
            {error, handler_timeout}
    end.

%%--------------------------------------------------------------------
%% @doc
%% Writes data to a file. Returns number of written bytes.
%% @end
%%--------------------------------------------------------------------
-spec write(FileHandle :: file_handle(), Offset :: non_neg_integer(), Buffer :: binary()) ->
    {ok, file_handle(), non_neg_integer()} | error_reply().
write(#lfm_handle{sfm_handles = SFMHandles, file_uuid = UUID, open_mode = OpenType,
    fslogic_ctx = #fslogic_ctx{session_id = SessId}} = Handle, Offset, Buffer) ->
    {Key, NewSize} = get_sfm_handle_key(UUID, Offset, byte_size(Buffer)),
    {{StorageId, FileId}, SFMHandle, NewHandle} = get_sfm_handle_n_update_handle(Handle, Key, SFMHandles, OpenType),

    case storage_file_manager:write(SFMHandle, Offset, binary:part(Buffer, 0, NewSize)) of
        {ok, Written} ->
            ok = event:emit(#write_event{
                file_uuid = UUID, blocks = [#file_block{
                    file_id = FileId, storage_id = StorageId, offset = Offset, size = Written
                }]
            }, SessId),
            {ok, NewHandle, Written};
        {error, Reason2} ->
            {error, Reason2}
    end.


%%--------------------------------------------------------------------
%% @doc
%% Reads requested part of a file.
%% @end
%%--------------------------------------------------------------------
-spec read(FileHandle :: file_handle(), Offset :: integer(), MaxSize :: integer()) ->
    {ok, file_handle(), binary()} | error_reply().
read(#lfm_handle{sfm_handles = SFMHandles, file_uuid = UUID, open_mode = OpenType,
    fslogic_ctx = #fslogic_ctx{session_id = SessId}} = Handle, Offset, MaxSize) ->
    {Key, NewSize} = get_sfm_handle_key(UUID, Offset, MaxSize),
    {{StorageId, FileId}, SFMHandle, NewHandle} = get_sfm_handle_n_update_handle(Handle, Key, SFMHandles, OpenType),

    case storage_file_manager:read(SFMHandle, Offset, NewSize) of
        {ok, Data} ->
            ok = event:emit(#read_event{
                file_uuid = UUID, blocks = [#file_block{
                    file_id = FileId, storage_id = StorageId, offset = Offset,
                    size = size(Data)
                }]
            }, SessId),
            {ok, NewHandle, Data};
        {error, Reason2} ->
            {error, Reason2}
    end.


%%--------------------------------------------------------------------
%% @doc
%% Truncates a file.
%% @end
%%--------------------------------------------------------------------
-spec truncate(fslogic_worker:ctx(), FileUUID :: file_uuid(), Size :: non_neg_integer()) -> ok | error_reply().
truncate(#fslogic_ctx{session_id = SessId}, FileUUID, Size) ->
    lfm_utils:call_fslogic(SessId, #truncate{uuid = FileUUID, size = Size},
        fun(_) ->
            event:emit(#write_event{file_uuid = FileUUID, blocks = [], file_size = Size}, SessId)
        end).


%%--------------------------------------------------------------------
%% @doc
%% Returns block map for a file.
%% @end
%%--------------------------------------------------------------------
-spec get_block_map(fslogic_worker:ctx(), FileKey :: file_id_or_path()) -> {ok, [block_range()]} | error_reply().
get_block_map(_CTX, File) ->
    #document{value = LocalLocation} = fslogic_utils:get_local_file_location(File),
    #file_location{blocks = Blocks} = LocalLocation,
    {ok, Blocks}.


%%--------------------------------------------------------------------
%% @doc
%% For given file and byte range, returns storage's ID and file's ID (on storage)
%% that shall be used to store this byte range. Also returns maximum byte count that can be
%% used for this location. Atom 'default' is returned when location of specific block cannnot be found
%% and default locations shall be used instead.
%% @end
%%--------------------------------------------------------------------
-spec get_sfm_handle_key(file_uuid(), Offset :: non_neg_integer(), Size :: non_neg_integer()) ->
    {default | {storage:id(), helpers:file()}, non_neg_integer()}.
get_sfm_handle_key(UUID, Offset, Size) ->
    #document{value = LocalLocation} = fslogic_utils:get_local_file_location({uuid, UUID}),
    #file_location{blocks = Blocks} = LocalLocation,
    get_sfm_handle_key(UUID, Offset, Size, Blocks).


%%--------------------------------------------------------------------
%% @doc
%% Internal impl. of get_sfm_handle_key/3
%% @end
%%--------------------------------------------------------------------
-spec get_sfm_handle_key(file_uuid(), Offset :: non_neg_integer(), Size :: non_neg_integer(), fslogic_blocks:blocks() | fslogic_blocks:block()) ->
    {default | {storage:id(), helpers:file()}, non_neg_integer()}.
get_sfm_handle_key(UUID, Offset, Size, [#file_block{offset = O, size = S} | T]) when O + S =< Offset ->
    get_sfm_handle_key(UUID, Offset, Size, T);
get_sfm_handle_key(_UUID, Offset, Size, [#file_block{offset = O, size = S, storage_id = SID, file_id = FID} | _])
    when Offset >= O, Offset + Size =< O + S ->
    {{SID, FID}, Size};
get_sfm_handle_key(_UUID, Offset, Size, [#file_block{offset = O, size = S, storage_id = SID, file_id = FID} | _])
    when Offset >= O, Offset + Size > O + S ->
    {{SID, FID}, S - (Offset - O)};
get_sfm_handle_key(_UUID, Offset, Size, [#file_block{offset = O, size = _S} | _]) when Offset + Size =< O ->
    {default, Size};
get_sfm_handle_key(_UUID, _Offset, Size, []) ->
    {default, Size}.


%%--------------------------------------------------------------------
%% @doc
%% Helper function for read/write handles caching. Returns given handle or creates new and updates master handle.
%% @end
%%--------------------------------------------------------------------
-spec get_sfm_handle_n_update_handle(Handle :: file_handle(), Key :: term(), SFMHandles :: sfm_handles_map(),
    OpenType :: helpers:open_mode()) ->
    {{StorageId :: storage:id(), FileId :: file_uuid()},
        SFMHandle :: storage_file_manager:handle(),
        NewHandle :: file_handle()} |  no_return().
<<<<<<< HEAD
get_sfm_handle_n_update_handle(#lfm_handle{file_uuid = FileUUID, fslogic_ctx = #fslogic_ctx{session_id = SessId}} = Handle,
=======
get_sfm_handle_n_update_handle(#lfm_handle{file_uuid = UUID, fslogic_ctx = #fslogic_ctx{session_id = SessId} = CTX} = Handle,
>>>>>>> 54ba3510
    Key, SFMHandles, OpenType) ->
    {{StorageId, FileId}, SFMHandle} =
        case maps:get(Key, SFMHandles, undefined) of
            undefined ->
                {SID, FID} = Key,
                {ok, #document{value = Storage}} = storage:get(SID),
<<<<<<< HEAD
                {ok, #document{key = SpaceUUID}} = fslogic_spaces:get_space({uuid, FileUUID}),
                SFMHandle0 = storage_file_manager:new_handle(SessId, SpaceUUID, FileUUID, Storage, FID),
=======
                {ok, #document{key = SpaceUUID}} = fslogic_spaces:get_space({uuid, UUID}, fslogic_context:get_user_id(CTX)),
                SFMHandle0 = storage_file_manager:new_handle(SessId, SpaceUUID, Storage, FID),
>>>>>>> 54ba3510

                case storage_file_manager:open(SFMHandle0, OpenType) of
                    {ok, NewSFMHandle} ->
                        {{SID, FID}, NewSFMHandle};
                    {error, Reason1} ->
                        {error, Reason1}
                end;
            {{SID, FID}, CachedHandle} ->
                {{SID, FID}, CachedHandle}
        end,
    NewHandle = Handle#lfm_handle{sfm_handles = maps:put(Key, {{StorageId, FileId}, SFMHandle}, Handle#lfm_handle.sfm_handles)},
    {{StorageId, FileId}, SFMHandle, NewHandle}.<|MERGE_RESOLUTION|>--- conflicted
+++ resolved
@@ -122,13 +122,8 @@
     lfm_utils:call_fslogic(SessId, #get_file_location{uuid = FileUUID, flags = OpenType},
         fun(#file_location{uuid = _UUID, file_id = FileId, storage_id = StorageId}) ->
             {ok, #document{value = Storage}} = storage:get(StorageId),
-<<<<<<< HEAD
-            {ok, #document{key = SpaceUUID}} = fslogic_spaces:get_space({uuid, _UUID}),
+            {ok, #document{key = SpaceUUID}} = fslogic_spaces:get_space({uuid, _UUID}, fslogic_context:get_user_id(CTX)),
             SFMHandle0 = storage_file_manager:new_handle(SessId, SpaceUUID, FileUUID, Storage, FileId),
-=======
-            {ok, #document{key = SpaceUUID}} = fslogic_spaces:get_space({uuid, _UUID}, fslogic_context:get_user_id(CTX)),
-            SFMHandle0 = storage_file_manager:new_handle(SessId, SpaceUUID, Storage, FileId),
->>>>>>> 54ba3510
 
             case storage_file_manager:open(SFMHandle0, OpenType) of
                 {ok, NewSFMHandle} ->
@@ -285,24 +280,15 @@
     {{StorageId :: storage:id(), FileId :: file_uuid()},
         SFMHandle :: storage_file_manager:handle(),
         NewHandle :: file_handle()} |  no_return().
-<<<<<<< HEAD
-get_sfm_handle_n_update_handle(#lfm_handle{file_uuid = FileUUID, fslogic_ctx = #fslogic_ctx{session_id = SessId}} = Handle,
-=======
 get_sfm_handle_n_update_handle(#lfm_handle{file_uuid = UUID, fslogic_ctx = #fslogic_ctx{session_id = SessId} = CTX} = Handle,
->>>>>>> 54ba3510
     Key, SFMHandles, OpenType) ->
     {{StorageId, FileId}, SFMHandle} =
         case maps:get(Key, SFMHandles, undefined) of
             undefined ->
                 {SID, FID} = Key,
                 {ok, #document{value = Storage}} = storage:get(SID),
-<<<<<<< HEAD
-                {ok, #document{key = SpaceUUID}} = fslogic_spaces:get_space({uuid, FileUUID}),
+                {ok, #document{key = SpaceUUID}} = fslogic_spaces:get_space({uuid, UUID}, fslogic_context:get_user_id(CTX)),
                 SFMHandle0 = storage_file_manager:new_handle(SessId, SpaceUUID, FileUUID, Storage, FID),
-=======
-                {ok, #document{key = SpaceUUID}} = fslogic_spaces:get_space({uuid, UUID}, fslogic_context:get_user_id(CTX)),
-                SFMHandle0 = storage_file_manager:new_handle(SessId, SpaceUUID, Storage, FID),
->>>>>>> 54ba3510
 
                 case storage_file_manager:open(SFMHandle0, OpenType) of
                     {ok, NewSFMHandle} ->
