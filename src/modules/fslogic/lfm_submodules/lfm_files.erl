%%%-------------------------------------------------------------------
%%% @author Lukasz Opiola
%%% @copyright (C) 2015 ACK CYFRONET AGH
%%% This software is released under the MIT license
%%% cited in 'LICENSE.txt'.
%%% @end
%%%-------------------------------------------------------------------
%% @doc This module performs file-related operations of lfm_submodules.
%%% @end
%%%-------------------------------------------------------------------
-module(lfm_files).

-include_lib("ctool/include/posix/errors.hrl").
-include("proto/oneclient/fuse_messages.hrl").
-include_lib("cluster_worker/include/modules/datastore/datastore.hrl").
-include("modules/datastore/datastore_specific_models_def.hrl").
-include("modules/fslogic/lfm_internal.hrl").
-include("proto/oneclient/event_messages.hrl").
-include("modules/fslogic/fslogic_common.hrl").
-include("global_definitions.hrl").
-include_lib("ctool/include/logging.hrl").
-include("timeouts.hrl").

%% API
%% Functions operating on directories or files
<<<<<<< HEAD
-export([exists/1, mv/3, cp/2, get_parent/2, get_file_path/2]).
=======
-export([exists/1, mv/3, cp/3, get_parent/2, get_file_path/2]).
>>>>>>> a1d0bb91
%% Functions operating on files
-export([create/2, create/3, open/3, fsync/1, write/3, write_without_events/3,
    read/3, read_without_events/3, truncate/2, truncate/3, get_block_map/1,
    get_block_map/2, unlink/1, unlink/2]).

-compile({no_auto_import, [unlink/1]}).



%%%===================================================================
%%% API
%%%===================================================================

%%--------------------------------------------------------------------
%% @doc
%% Checks if a file or directory exists.
%% @end
%%--------------------------------------------------------------------
-spec exists(FileKey :: logical_file_manager:file_key()) ->
    {ok, boolean()} | logical_file_manager:error_reply().
exists(_FileKey) ->
    {ok, false}.


%%--------------------------------------------------------------------
%% @doc
%% Moves a file or directory to a new location.
%% @end
%%--------------------------------------------------------------------
<<<<<<< HEAD
-spec mv(SessId :: session:id(), FileKeyFrom :: logical_file_manager:file_key(),
    PathTo :: file_meta:path()) ->
    ok | logical_file_manager:error_reply().
mv(SessId, FileKeyFrom, PathTo) ->
    CTX = fslogic_context:new(SessId),
    {uuid, UUID} = fslogic_uuid:ensure_uuid(CTX, FileKeyFrom),
    lfm_utils:call_fslogic(SessId, #rename{uuid = UUID, target_path = PathTo},
=======
-spec mv(SessId :: session:id(), FileKey :: file_meta:uuid_or_path(), TargetPath :: file_meta:path()) ->
    ok | logical_file_manager:error_reply().
mv(SessId, FileKey, TargetPath) ->
    CTX = fslogic_context:new(SessId),
    {uuid, UUID} = fslogic_uuid:ensure_uuid(CTX, FileKey),
    lfm_utils:call_fslogic(SessId, #rename{uuid = UUID, target_path = TargetPath},
>>>>>>> a1d0bb91
        fun(_) ->
            ok
        end).


%%--------------------------------------------------------------------
%% @doc
%% Copies a file or directory to given location.
%% @end
%%--------------------------------------------------------------------
-spec cp(SessId :: session:id(), FileKey :: file_meta:uuid_or_path(), TargetPath :: file_meta:path()) ->
    ok | logical_file_manager:error_reply().
cp(_SessId, _FileKey, _TargetPath) ->
    ok.


%%--------------------------------------------------------------------
%% @doc
%% Returns uuid of parent for given file.
%% @end
%%--------------------------------------------------------------------
-spec get_parent(SessId :: session:id(), FileKey :: file_meta:uuid_or_path()) ->
    {ok, file_meta:uuid()} | logical_file_manager:error_reply().
get_parent(SessId, FileKey) ->
    CTX = fslogic_context:new(SessId),
    {uuid, UUID} = fslogic_uuid:ensure_uuid(CTX, FileKey),
    lfm_utils:call_fslogic(SessId, #get_parent{uuid = UUID},
        fun(#dir{uuid = ParentUUID}) ->
            {ok, ParentUUID}
        end).


%%--------------------------------------------------------------------
%% @doc
%% Returns full path of file
%% @end
%%--------------------------------------------------------------------
-spec get_file_path(SessId :: session:id(), Uuid :: file_meta:uuid()) ->
    {ok, file_meta:path()}.
get_file_path(SessId, Uuid) ->
    CTX = fslogic_context:new(SessId),
    {ok, fslogic_uuid:uuid_to_path(CTX, Uuid)}.


%%--------------------------------------------------------------------
%% @doc
%% Removes a file or an empty directory.
%% @end
%%--------------------------------------------------------------------
-spec unlink(logical_file_manager:handle()) ->
    ok | logical_file_manager:error_reply().
unlink(#lfm_handle{fslogic_ctx = #fslogic_ctx{session_id = SessId}, file_uuid = UUID}) ->
    unlink(SessId, {uuid, UUID}).

-spec unlink(session:id(), fslogic_worker:file()) ->
    ok | logical_file_manager:error_reply().
unlink(SessId, FileEntry) ->
    CTX = fslogic_context:new(SessId),
    {uuid, UUID} = fslogic_uuid:ensure_uuid(CTX, FileEntry),
    lfm_utils:call_fslogic(SessId, #delete_file{uuid = UUID},
        fun(_) ->
            ok
        end).


%%--------------------------------------------------------------------
%% @doc
%% Creates a new file with default mode.
%% @end
%%--------------------------------------------------------------------
-spec create(SessId :: session:id(), Path :: file_meta:path()) ->
    {ok, file_meta:uuid()} | logical_file_manager:error_reply().
create(SessId, Path) ->
    {ok, DefaultMode} = application:get_env(?APP_NAME, default_file_mode),
    create(SessId, Path, DefaultMode).


%%--------------------------------------------------------------------
%% @doc
%% Creates a new file.
%% @end
%%--------------------------------------------------------------------
-spec create(SessId :: session:id(), Path :: file_meta:path(),
    Mode :: file_meta:posix_permissions()) ->
    {ok, file_meta:uuid()} | logical_file_manager:error_reply().
create(SessId, Path, Mode) ->
    CTX = fslogic_context:new(SessId),
    {ok, Tokens} = fslogic_path:verify_file_path(Path),
    Entry = fslogic_path:get_canonical_file_entry(CTX, Tokens),
    {ok, CanonicalPath} = fslogic_path:gen_path(Entry, SessId),
    {Name, ParentPath} = fslogic_path:basename_and_parent(CanonicalPath),
    case file_meta:resolve_path(ParentPath) of
        {ok, {#document{key = ParentUUID}, _}} ->
            lfm_utils:call_fslogic(SessId,
                #get_new_file_location{
                    name = Name, parent_uuid = ParentUUID, mode = Mode
                },
                fun(#file_location{uuid = UUID}) -> {ok, UUID} end
            );
        {error, Error} -> {error, Error}
    end.


%%--------------------------------------------------------------------
%% @doc
%% Opens a file in selected mode and returns a file handle used to read or write.
%% @end
%%--------------------------------------------------------------------
-spec open(SessId :: session:id(), FileKey :: file_meta:uuid_or_path(),
    OpenType :: helpers:open_mode()) ->
    {ok, logical_file_manager:handle()} | logical_file_manager:error_reply().
open(SessId, FileKey, OpenType) ->
    CTX = fslogic_context:new(SessId),
    {uuid, FileUUID} = fslogic_uuid:ensure_uuid(CTX, FileKey),
    lfm_utils:call_fslogic(SessId, #get_file_location{uuid = FileUUID, flags = OpenType},
        fun(#file_location{uuid = _UUID, file_id = FileId, storage_id = StorageId}) ->
            {ok, #document{value = Storage}} = storage:get(StorageId),
            {ok, #document{key = SpaceUUID}} = fslogic_spaces:get_space({uuid, _UUID}, fslogic_context:get_user_id(CTX)),
            SFMHandle0 = storage_file_manager:new_handle(SessId, SpaceUUID, FileUUID, Storage, FileId),

            case storage_file_manager:open(SFMHandle0, OpenType) of
                {ok, NewSFMHandle} ->
                    {ok, #lfm_handle{sfm_handles = maps:from_list([{default, {{StorageId, FileId}, NewSFMHandle}}]),
                        fslogic_ctx = CTX, file_uuid = _UUID, open_mode = OpenType}};
                {error, Reason} ->
                    {error, Reason}
            end
        end).

%%--------------------------------------------------------------------
%% @doc
%% Flushes waiting events for session connected with handler.
%% @end
%%--------------------------------------------------------------------
-spec fsync(FileHandle :: logical_file_manager:handle()) ->
    ok | logical_file_manager:error_reply().
fsync(#lfm_handle{fslogic_ctx = #fslogic_ctx{session_id = SessId}}) ->
    event:flush(?FSLOGIC_SUB_ID, self(), SessId),
    receive
        {handler_executed, Results} ->
            Errors = lists:filter(fun
                ({error, _}) -> true;
                (_) -> false
            end, Results),
            case Errors of
                [] -> ok;
                _ -> {error, {handler_error, Errors}}
            end
    after
        ?FSYNC_TIMEOUT ->
            {error, handler_timeout}
    end.

%%--------------------------------------------------------------------
%% @equiv write(FileHandle, Offset, Buffer, true)
%%--------------------------------------------------------------------
-spec write(FileHandle :: logical_file_manager:handle(), Offset :: integer(), Buffer :: binary()) ->
    {ok, NewHandle :: logical_file_manager:handle(), integer()} | logical_file_manager:error_reply().
write(FileHandle, Offset, Buffer) ->
    write(FileHandle, Offset, Buffer, true).

%%--------------------------------------------------------------------
%% @equiv write(FileHandle, Offset, Buffer, false)
%%--------------------------------------------------------------------
-spec write_without_events(FileHandle :: logical_file_manager:handle(), Offset :: integer(), Buffer :: binary()) ->
    {ok, NewHandle :: logical_file_manager:handle(), integer()} | logical_file_manager:error_reply().
write_without_events(FileHandle, Offset, Buffer) ->
    write(FileHandle, Offset, Buffer, false).

%%--------------------------------------------------------------------
%% @equiv read(FileHandle, Offset, MaxSize, true)
%%--------------------------------------------------------------------
-spec read(FileHandle :: logical_file_manager:handle(), Offset :: integer(), MaxSize :: integer()) ->
    {ok, NewHandle :: logical_file_manager:handle(), binary()} | logical_file_manager:error_reply().
read(FileHandle, Offset, MaxSize) ->
    read(FileHandle, Offset, MaxSize, true).

%%--------------------------------------------------------------------
%% @equiv read(FileHandle, Offset, MaxSize, false)
%%--------------------------------------------------------------------
-spec read_without_events(FileHandle :: logical_file_manager:handle(), Offset :: integer(), MaxSize :: integer()) ->
    {ok, NewHandle :: logical_file_manager:handle(), binary()} | logical_file_manager:error_reply().
read_without_events(FileHandle, Offset, MaxSize) ->
    read(FileHandle, Offset, MaxSize, false).

%%--------------------------------------------------------------------
%% @doc
%% Truncates a file.
%% @end
%%--------------------------------------------------------------------
-spec truncate(FileHandle :: logical_file_manager:handle(), Size :: non_neg_integer()) ->
    ok | logical_file_manager:error_reply().
truncate(#lfm_handle{file_uuid = FileUUID, fslogic_ctx = #fslogic_ctx{session_id = SessId}}, Size) ->
    truncate(SessId, {uuid, FileUUID}, Size).

-spec truncate(SessId :: session:id(), FileKey :: file_meta:uuid_or_path(),
    Size :: non_neg_integer()) ->
    ok | logical_file_manager:error_reply().
truncate(SessId, FileKey, Size) ->
    CTX = fslogic_context:new(SessId),
    {uuid, FileUUID} = fslogic_uuid:ensure_uuid(CTX, FileKey),
    lfm_utils:call_fslogic(SessId, #truncate{uuid = FileUUID, size = Size},
        fun(_) ->
            event:emit(#write_event{file_uuid = FileUUID, blocks = [], file_size = Size}, SessId)
        end).


%%--------------------------------------------------------------------
%% @doc
%% Returns block map for a file.
%% @end
%%--------------------------------------------------------------------
-spec get_block_map(FileHandle :: logical_file_manager:handle()) ->
    {ok, fslogic_blocks:blocks()} | logical_file_manager:error_reply().
get_block_map(#lfm_handle{file_uuid = UUID, fslogic_ctx = #fslogic_ctx{session_id = SessId}}) ->
    get_block_map(SessId, {uuid, UUID}).

-spec get_block_map(SessId :: session:id(), FileKey :: file_meta:uuid_or_path()) ->
    {ok, fslogic_blocks:blocks()} | logical_file_manager:error_reply().
get_block_map(SessId, FileKey) ->
    CTX = fslogic_context:new(SessId),
    {uuid, UUID} = fslogic_uuid:ensure_uuid(CTX, FileKey),
    #document{value = LocalLocation} = fslogic_utils:get_local_file_location({uuid, UUID}),
    #file_location{blocks = Blocks} = LocalLocation,
    {ok, Blocks}.

%%%===================================================================
%%% Internal functions
%%%===================================================================

%%--------------------------------------------------------------------
%% @doc
%% For given file and byte range, returns storage's ID and file's ID (on storage)
%% that shall be used to store this byte range. Also returns maximum byte count that can be
%% used for this location. Atom 'default' is returned when location of specific block cannnot be found
%% and default locations shall be used instead.
%% @end
%%--------------------------------------------------------------------
-spec get_sfm_handle_key(file_meta:uuid(), Offset :: non_neg_integer(), Size :: non_neg_integer()) ->
    {default | {storage:id(), helpers:file()}, non_neg_integer()}.
get_sfm_handle_key(UUID, Offset, Size) ->
    #document{value = LocalLocation} = fslogic_utils:get_local_file_location({uuid, UUID}),
    #file_location{blocks = Blocks} = LocalLocation,
    get_sfm_handle_key(UUID, Offset, Size, Blocks).


%%--------------------------------------------------------------------
%% @doc
%% Internal impl. of get_sfm_handle_key/3
%% @end
%%--------------------------------------------------------------------
-spec get_sfm_handle_key(file_meta:uuid(), Offset :: non_neg_integer(), Size :: non_neg_integer(), fslogic_blocks:blocks() | fslogic_blocks:block()) ->
    {default | {storage:id(), helpers:file()}, non_neg_integer()}.
get_sfm_handle_key(UUID, Offset, Size, [#file_block{offset = O, size = S} | T]) when O + S =< Offset ->
    get_sfm_handle_key(UUID, Offset, Size, T);
get_sfm_handle_key(_UUID, Offset, Size, [#file_block{offset = O, size = S, storage_id = SID, file_id = FID} | _])
    when Offset >= O, Offset + Size =< O + S ->
    {{SID, FID}, Size};
get_sfm_handle_key(_UUID, Offset, Size, [#file_block{offset = O, size = S, storage_id = SID, file_id = FID} | _])
    when Offset >= O, Offset + Size > O + S ->
    {{SID, FID}, S - (Offset - O)};
get_sfm_handle_key(_UUID, Offset, Size, [#file_block{offset = O, size = _S} | _]) when Offset + Size =< O ->
    {default, Size};
get_sfm_handle_key(_UUID, _Offset, Size, []) ->
    {default, Size}.


%%--------------------------------------------------------------------
%% @doc
%% Helper function for read/write handles caching. Returns given handle or creates new and updates master handle.
%% @end
%%--------------------------------------------------------------------
-spec get_sfm_handle_n_update_handle(Handle :: logical_file_manager:handle(), Key :: term(), SFMHandles :: sfm_handles_map(),
    OpenType :: helpers:open_mode()) ->
    {{StorageId :: storage:id(), FileId :: file_meta:uuid()},
        SFMHandle :: storage_file_manager:handle(),
        NewHandle :: logical_file_manager:handle()} |  no_return().
get_sfm_handle_n_update_handle(#lfm_handle{file_uuid = FileUUID, fslogic_ctx = #fslogic_ctx{session_id = SessId} = CTX} = Handle,
    Key, SFMHandles, OpenType) ->
    {{StorageId, FileId}, SFMHandle} =
        case maps:get(Key, SFMHandles, undefined) of
            undefined ->
                {SID, FID} = Key,
                {ok, #document{value = Storage}} = storage:get(SID),
                {ok, #document{key = SpaceUUID}} = fslogic_spaces:get_space({uuid, FileUUID}, fslogic_context:get_user_id(CTX)),
                SFMHandle0 = storage_file_manager:new_handle(SessId, SpaceUUID, FileUUID, Storage, FID),

                case storage_file_manager:open(SFMHandle0, OpenType) of
                    {ok, NewSFMHandle} ->
                        {{SID, FID}, NewSFMHandle};
                    {error, Reason1} ->
                        {error, Reason1}
                end;
            {{SID, FID}, CachedHandle} ->
                {{SID, FID}, CachedHandle}
        end,
    NewHandle = Handle#lfm_handle{sfm_handles = maps:put(Key, {{StorageId, FileId}, SFMHandle}, Handle#lfm_handle.sfm_handles)},
    {{StorageId, FileId}, SFMHandle, NewHandle}.


%%--------------------------------------------------------------------
%% @doc
%% Writes data to a file. Returns number of written bytes.
%% @end
%%--------------------------------------------------------------------
-spec write(FileHandle :: logical_file_manager:handle(), Offset :: integer(),
    Buffer :: binary(), GenerateEvents :: boolean()) ->
    {ok, NewHandle :: logical_file_manager:handle(), integer()} | logical_file_manager:error_reply().
write(FileHandle, Offset, Buffer, GenerateEvents) ->
    Size = size(Buffer),
    case write_internal(FileHandle, Offset, Buffer, GenerateEvents) of
        {error, Reason} ->
            {error, Reason};
        {ok, _, Size} = Ret1 ->
            Ret1;
        {ok, _, 0} = Ret2 ->
            Ret2;
        {ok, NewHandle, Written} ->
            case write(NewHandle, Offset + Written, binary:part(Buffer, Written, Size - Written), GenerateEvents) of
                {ok, NewHandle1, Written1} ->
                    {ok, NewHandle1, Written + Written1};
                {error, Reason1} ->
                    {error, Reason1}
            end
    end.


%%--------------------------------------------------------------------
%% @doc
%% Internal function for writing one portion of data in write/3
%% @end
%%--------------------------------------------------------------------
-spec write_internal(FileHandle :: logical_file_manager:handle(), Offset :: non_neg_integer(),
    Buffer :: binary(), GenerateEvents :: boolean()) ->
    {ok, logical_file_manager:handle(), non_neg_integer()} | logical_file_manager:error_reply().
write_internal(#lfm_handle{sfm_handles = SFMHandles, file_uuid = UUID, open_mode = OpenType,
    fslogic_ctx = #fslogic_ctx{session_id = SessId}} = Handle, Offset, Buffer, GenerateEvents) ->
    {Key, NewSize} = get_sfm_handle_key(UUID, Offset, byte_size(Buffer)),
    {{StorageId, FileId}, SFMHandle, NewHandle} = get_sfm_handle_n_update_handle(Handle, Key, SFMHandles, OpenType),

    case storage_file_manager:write(SFMHandle, Offset, binary:part(Buffer, 0, NewSize)) of
        {ok, Written} ->
            case GenerateEvents of
                true ->
                    ok = event:emit(#write_event{
                        file_uuid = UUID, blocks = [#file_block{
                            file_id = FileId, storage_id = StorageId, offset = Offset, size = Written
                        }]
                    }, SessId);
                false ->
                    ok
            end,
            {ok, NewHandle, Written};
        {error, Reason2} ->
            {error, Reason2}
    end.

%%--------------------------------------------------------------------
%% @doc
%% Reads requested part of a file.
%% @end
%%--------------------------------------------------------------------
-spec read(FileHandle :: logical_file_manager:handle(), Offset :: integer(),
    MaxSize :: integer(), GenerateEvents :: boolean()) ->
    {ok, NewHandle :: logical_file_manager:handle(), binary()} | logical_file_manager:error_reply().
read(FileHandle, Offset, MaxSize, GenerateEvents) ->
    case read_internal(FileHandle, Offset, MaxSize, GenerateEvents) of
        {error, Reason} ->
            {error, Reason};
        {ok, NewHandle, Bytes} = Ret1 ->
            case size(Bytes) of
                MaxSize ->
                    Ret1;
                0 ->
                    Ret1;
                Size ->
                    case read(NewHandle, Offset + Size, MaxSize - Size, GenerateEvents) of
                        {ok, NewHandle1, Bytes1} ->
                            {ok, NewHandle1, <<Bytes/binary, Bytes1/binary>>};
                        {error, Reason} ->
                            {error, Reason}
                    end
            end
    end.

%%--------------------------------------------------------------------
%% @doc
%% Internal function for reading one portion of data in read/3
%% @end
%%--------------------------------------------------------------------
-spec read_internal(FileHandle :: logical_file_manager:handle(), Offset :: integer(), MaxSize :: integer(), GenerateEvents :: boolean()) ->
    {ok, logical_file_manager:handle(), binary()} | logical_file_manager:error_reply().
read_internal(#lfm_handle{sfm_handles = SFMHandles, file_uuid = UUID, open_mode = OpenType,
    fslogic_ctx = #fslogic_ctx{session_id = SessId}} = Handle, Offset, MaxSize, GenerateEvents) ->
    {Key, NewSize} = get_sfm_handle_key(UUID, Offset, MaxSize),
    {{StorageId, FileId}, SFMHandle, NewHandle} = get_sfm_handle_n_update_handle(Handle, Key, SFMHandles, OpenType),

    lfm_utils:call_fslogic(SessId, #synchronize_block{uuid = UUID, block = #file_block{offset = Offset, size = MaxSize}},
        fun(_) -> ok end),
    case storage_file_manager:read(SFMHandle, Offset, NewSize) of
        {ok, Data} ->
            case GenerateEvents of
                true ->
                    ok = event:emit(#read_event{
                        file_uuid = UUID, blocks = [#file_block{
                            file_id = FileId, storage_id = StorageId, offset = Offset,
                            size = size(Data)
                        }]
                    }, SessId);
                false ->
                    ok
            end,
            {ok, NewHandle, Data};
        {error, Reason2} ->
            {error, Reason2}
    end.<|MERGE_RESOLUTION|>--- conflicted
+++ resolved
@@ -23,11 +23,7 @@
 
 %% API
 %% Functions operating on directories or files
-<<<<<<< HEAD
--export([exists/1, mv/3, cp/2, get_parent/2, get_file_path/2]).
-=======
 -export([exists/1, mv/3, cp/3, get_parent/2, get_file_path/2]).
->>>>>>> a1d0bb91
 %% Functions operating on files
 -export([create/2, create/3, open/3, fsync/1, write/3, write_without_events/3,
     read/3, read_without_events/3, truncate/2, truncate/3, get_block_map/1,
@@ -57,22 +53,13 @@
 %% Moves a file or directory to a new location.
 %% @end
 %%--------------------------------------------------------------------
-<<<<<<< HEAD
--spec mv(SessId :: session:id(), FileKeyFrom :: logical_file_manager:file_key(),
-    PathTo :: file_meta:path()) ->
-    ok | logical_file_manager:error_reply().
-mv(SessId, FileKeyFrom, PathTo) ->
-    CTX = fslogic_context:new(SessId),
-    {uuid, UUID} = fslogic_uuid:ensure_uuid(CTX, FileKeyFrom),
-    lfm_utils:call_fslogic(SessId, #rename{uuid = UUID, target_path = PathTo},
-=======
--spec mv(SessId :: session:id(), FileKey :: file_meta:uuid_or_path(), TargetPath :: file_meta:path()) ->
+-spec mv(SessId :: session:id(), FileKey :: file_meta:uuid_or_path(),
+    TargetPath :: file_meta:path()) ->
     ok | logical_file_manager:error_reply().
 mv(SessId, FileKey, TargetPath) ->
     CTX = fslogic_context:new(SessId),
     {uuid, UUID} = fslogic_uuid:ensure_uuid(CTX, FileKey),
     lfm_utils:call_fslogic(SessId, #rename{uuid = UUID, target_path = TargetPath},
->>>>>>> a1d0bb91
         fun(_) ->
             ok
         end).
