--- conflicted
+++ resolved
@@ -232,20 +232,12 @@
 %% @end
 %%--------------------------------------------------------------------
 -spec get_sfm_handle_n_update_handle(Handle :: file_handle(), Key :: term(), SFMHandles :: sfm_handles_map(),
-<<<<<<< HEAD
-                                     OpenType :: helpers:open_mode()) ->
-                                            {{StorageId :: storage:id(), FileId :: file_uuid()},
-                                             SFMHandle :: storage_file_manager:handle(),
-                                             NewHandle :: file_handle()} |  no_return().
-get_sfm_handle_n_update_handle(#lfm_handle{file_uuid = UUID, fslogic_ctx = #fslogic_ctx{session_id = SessId}} = Handle,
-    Key, SFMHandles, OpenType) ->
-=======
     OpenType :: helpers:open_mode()) ->
     {{StorageId :: storage:id(), FileId :: file_uuid()},
         SFMHandle :: storage_file_manager:handle(),
         NewHandle :: file_handle()} |  no_return().
-get_sfm_handle_n_update_handle(Handle, Key, SFMHandles, OpenType) ->
->>>>>>> fa46b10b
+get_sfm_handle_n_update_handle(#lfm_handle{file_uuid = UUID, fslogic_ctx = #fslogic_ctx{session_id = SessId}} = Handle,
+    Key, SFMHandles, OpenType) ->
     {{StorageId, FileId}, SFMHandle} =
         case maps:get(Key, SFMHandles, undefined) of
             undefined ->
