%%%-------------------------------------------------------------------
%%% @author Lukasz Opiola
%%% @copyright (C) 2015 ACK CYFRONET AGH
%%% This software is released under the MIT license
%%% cited in 'LICENSE.txt'.
%%% @end
%%%-------------------------------------------------------------------
%% @doc This module performs file-related operations of lfm_submodules.
%%% @end
%%%-------------------------------------------------------------------
-module(lfm_files).

-include_lib("ctool/include/posix/errors.hrl").
-include("proto/oneclient/fuse_messages.hrl").
-include_lib("cluster_worker/include/modules/datastore/datastore.hrl").
-include("modules/datastore/datastore_specific_models_def.hrl").
-include("modules/fslogic/lfm_internal.hrl").
-include("proto/oneclient/event_messages.hrl").
-include("proto/oneprovider/provider_messages.hrl").
-include("modules/fslogic/fslogic_common.hrl").
-include("global_definitions.hrl").
-include("modules/events/definitions.hrl").
-include_lib("ctool/include/logging.hrl").
-include("timeouts.hrl").

%% API
%% Functions operating on directories or files
-export([exists/1, mv/3, cp/3, get_parent/2, get_file_path/2]).
%% Functions operating on files
-export([create/2, create/3, open/3, fsync/1, write/3, write_without_events/3,
    read/3, read_without_events/3, truncate/2, truncate/3, unlink/1,
    unlink/2, release/1, get_file_distribution/2, replicate_file/3]).

-compile({no_auto_import, [unlink/1]}).

%%%===================================================================
%%% API
%%%===================================================================

%%--------------------------------------------------------------------
%% @doc
%% Checks if a file or directory exists.
%% @end
%%--------------------------------------------------------------------
-spec exists(FileKey :: logical_file_manager:file_key()) ->
    {ok, boolean()} | logical_file_manager:error_reply().
exists(_FileKey) ->
    {ok, false}.


%%--------------------------------------------------------------------
%% @doc
%% Moves a file or directory to a new location.
%% @end
%%--------------------------------------------------------------------
-spec mv(SessId :: session:id(), FileKey :: fslogic_worker:file_guid_or_path(),
    TargetPath :: file_meta:path()) ->
    ok | logical_file_manager:error_reply().
mv(SessId, FileKey, TargetPath) ->
    CTX = fslogic_context:new(SessId),
    {guid, GUID} = fslogic_uuid:ensure_guid(CTX, FileKey),
    lfm_utils:call_fslogic(SessId, fuse_request,
        #rename{uuid = GUID, target_path = TargetPath},
        fun(_) -> ok end).


%%--------------------------------------------------------------------
%% @doc
%% Copies a file or directory to given location.
%% @end
%%--------------------------------------------------------------------
-spec cp(SessId :: session:id(), FileKey :: fslogic_worker:file_guid_or_path(), TargetPath :: file_meta:path()) ->
    ok | logical_file_manager:error_reply().
cp(_SessId, _FileKey, _TargetPath) ->
    ok.


%%--------------------------------------------------------------------
%% @doc
%% Returns uuid of parent for given file.
%% @end
%%--------------------------------------------------------------------
-spec get_parent(SessId :: session:id(), FileKey :: fslogic_worker:file_guid_or_path()) ->
    {ok, fslogic_worker:file_guid()} | logical_file_manager:error_reply().
get_parent(SessId, FileKey) ->
    CTX = fslogic_context:new(SessId),
    {guid, FileGUID} = fslogic_uuid:ensure_guid(CTX, FileKey),
    lfm_utils:call_fslogic(SessId, provider_request, #get_parent{uuid = FileGUID},
        fun(#dir{uuid = ParentGUID}) ->
            {ok, ParentGUID}
        end).


%%--------------------------------------------------------------------
%% @doc
%% Returns full path of file
%% @end
%%--------------------------------------------------------------------
-spec get_file_path(SessId :: session:id(), FileGUID :: fslogic_worker:file_guid()) ->
    {ok, file_meta:path()}.
get_file_path(SessId, FileGUID) ->
    lfm_utils:call_fslogic(SessId, provider_request,
        #get_file_path{uuid = FileGUID},
        fun(#file_path{value = Path}) ->
            {ok, Path}
        end).


%%--------------------------------------------------------------------
%% @doc
%% Removes a file or an empty directory.
%% @end
%%--------------------------------------------------------------------
-spec unlink(logical_file_manager:handle()) ->
    ok | logical_file_manager:error_reply().
unlink(#lfm_handle{fslogic_ctx = #fslogic_ctx{session_id = SessId}, file_guid = GUID}) ->
    unlink(SessId, {guid, GUID}).

-spec unlink(session:id(), fslogic_worker:ext_file()) ->
    ok | logical_file_manager:error_reply().
unlink(SessId, FileEntry) ->
    CTX = fslogic_context:new(SessId),
    {guid, GUID} = fslogic_uuid:ensure_guid(CTX, FileEntry),
    lfm_utils:call_fslogic(SessId, fuse_request, #delete_file{uuid = GUID},
        fun(_) -> ok end).


%%--------------------------------------------------------------------
%% @doc
%% Creates a new file with default mode.
%% @end
%%--------------------------------------------------------------------
-spec create(SessId :: session:id(), Path :: file_meta:path()) ->
    {ok, file_meta:uuid()} | logical_file_manager:error_reply().
create(SessId, Path) ->
    {ok, DefaultMode} = application:get_env(?APP_NAME, default_file_mode),
    create(SessId, Path, DefaultMode).


%%--------------------------------------------------------------------
%% @doc
%% Creates a new file.
%% @end
%%--------------------------------------------------------------------
-spec create(SessId :: session:id(), Path :: file_meta:path(),
    Mode :: file_meta:posix_permissions()) ->
    {ok, fslogic_worker:file_guid()} | logical_file_manager:error_reply().
create(SessId, Path, Mode) ->
    {Name, ParentPath} = fslogic_path:basename_and_parent(Path),
    lfm_utils:call_fslogic(SessId, fuse_request,
        #get_file_attr{entry = {path, ParentPath}},
        fun(#file_attr{uuid = ParentGUID}) ->
            lfm_utils:call_fslogic(SessId, fuse_request,
                #get_new_file_location{
                    name = Name, parent_uuid = ParentGUID, mode = Mode
                },
                fun(#file_location{uuid = GUID}) -> {ok, GUID} end
            )
        end).


%%--------------------------------------------------------------------
%% @doc
%% Opens a file in selected mode and returns a file handle used to read or write.
%% @end
%%--------------------------------------------------------------------
-spec open(SessId :: session:id(), FileKey :: fslogic_worker:file_guid_or_path(),
    OpenType :: helpers:open_mode()) ->
    {ok, logical_file_manager:handle()} | logical_file_manager:error_reply().
open(SessId, FileKey, OpenType) ->
    CTX = fslogic_context:new(SessId),
    {guid, FileGUID} = fslogic_uuid:ensure_guid(CTX, FileKey),
    lfm_utils:call_fslogic(SessId, fuse_request,
        #get_file_location{uuid = FileGUID, flags = OpenType},
        fun(#file_location{provider_id = ProviderId, uuid = FileGUID,
            file_id = FileId, storage_id = StorageId} = Location) ->
            {FileUUID, SpaceId} = fslogic_uuid:unpack_file_guid(FileGUID),
            SpaceUUID = fslogic_uuid:spaceid_to_space_dir_uuid(SpaceId),
            SFMHandle0 = storage_file_manager:new_handle(SessId, SpaceUUID,
                FileUUID, StorageId, FileId, ProviderId),

            case storage_file_manager:open(SFMHandle0, OpenType) of
                {ok, NewSFMHandle} ->
                    {ok, #lfm_handle{file_location = normalize_file_location(Location),
                        provider_id = ProviderId,
                        sfm_handles = maps:from_list([{default,
                            {{StorageId, FileId}, NewSFMHandle}}]),
                        fslogic_ctx = CTX, file_guid = FileGUID,
                        open_mode = OpenType}};
                {error, Reason} ->
                    {error, Reason}
            end
        end).


%%--------------------------------------------------------------------
%% @doc
%% Releases previously opened  file.
%% @end
%%--------------------------------------------------------------------
-spec release(logical_file_manager:handle()) ->
    ok | logical_file_manager:error_reply().
release(#lfm_handle{file_location = #file_location{handle_id = undefined}}) ->
    {error, invalid_handle_id};
release(#lfm_handle{file_guid = FileGUID, fslogic_ctx = CTX, file_location = #file_location{handle_id = FSLogicHandle}}) ->
    lfm_utils:call_fslogic(fslogic_context:get_session_id(CTX), fuse_request,
        #release{handle_id = FSLogicHandle, uuid = FileGUID},
        fun(_) -> ok end).

%%--------------------------------------------------------------------
%% @doc
%% Flushes waiting events for session connected with handler.
%% @end
%%--------------------------------------------------------------------
-spec fsync(FileHandle :: logical_file_manager:handle()) ->
    ok | logical_file_manager:error_reply().
fsync(#lfm_handle{sfm_handles = SFMHandles, fslogic_ctx = #fslogic_ctx{session_id = ?ROOT_SESS_ID}}) ->
    lists:foreach(fun({_, SFMHandle}) ->
        ok = storage_file_manager:fsync(SFMHandle)
    end, maps:values(SFMHandles));
fsync(#lfm_handle{provider_id = ProviderId, file_guid = FileGUID, sfm_handles = SFMHandles, fslogic_ctx = #fslogic_ctx{session_id = SessId}}) ->
    lists:foreach(fun({_, SFMHandle}) ->
            ok = storage_file_manager:fsync(SFMHandle)
        end, maps:values(SFMHandles)),
<<<<<<< HEAD
    lfm_utils:call_fslogic(SessId, provider_request, #fsync{uuid = FileGUID},
        fun(_) -> ok end).
=======
    RecvRef = event:flush(ProviderId, fslogic_uuid:file_guid_to_uuid(FileGUID), ?FSLOGIC_SUB_ID, self(), SessId),
    receive
        {RecvRef, Response} ->
            Response
    after ?DEFAULT_REQUEST_TIMEOUT ->
        {error, timeout}
    end.
>>>>>>> e0103145

%%--------------------------------------------------------------------
%% @equiv write(FileHandle, Offset, Buffer, true)
%%--------------------------------------------------------------------
-spec write(FileHandle :: logical_file_manager:handle(), Offset :: integer(), Buffer :: binary()) ->
    {ok, NewHandle :: logical_file_manager:handle(), integer()} | logical_file_manager:error_reply().
write(FileHandle, Offset, Buffer) ->
    write(FileHandle, Offset, Buffer, true).

%%--------------------------------------------------------------------
%% @equiv write(FileHandle, Offset, Buffer, false)
%%--------------------------------------------------------------------
-spec write_without_events(FileHandle :: logical_file_manager:handle(), Offset :: integer(), Buffer :: binary()) ->
    {ok, NewHandle :: logical_file_manager:handle(), integer()} | logical_file_manager:error_reply().
write_without_events(FileHandle, Offset, Buffer) ->
    write(FileHandle, Offset, Buffer, false).

%%--------------------------------------------------------------------
%% @equiv read(FileHandle, Offset, MaxSize, true)
%%--------------------------------------------------------------------
-spec read(FileHandle :: logical_file_manager:handle(), Offset :: integer(), MaxSize :: integer()) ->
    {ok, NewHandle :: logical_file_manager:handle(), binary()} | logical_file_manager:error_reply().
read(FileHandle, Offset, MaxSize) ->
    read(FileHandle, Offset, MaxSize, true).

%%--------------------------------------------------------------------
%% @equiv read(FileHandle, Offset, MaxSize, false)
%%--------------------------------------------------------------------
-spec read_without_events(FileHandle :: logical_file_manager:handle(), Offset :: integer(), MaxSize :: integer()) ->
    {ok, NewHandle :: logical_file_manager:handle(), binary()} | logical_file_manager:error_reply().
read_without_events(FileHandle, Offset, MaxSize) ->
    read(FileHandle, Offset, MaxSize, false).

%%--------------------------------------------------------------------
%% @doc
%% Truncates a file.
%% @end
%%--------------------------------------------------------------------
-spec truncate(FileHandle :: logical_file_manager:handle(), Size :: non_neg_integer()) ->
    ok | logical_file_manager:error_reply().
truncate(#lfm_handle{file_guid = FileGUID, fslogic_ctx = #fslogic_ctx{session_id = SessId}}, Size) ->
    truncate(SessId, {guid, FileGUID}, Size).

-spec truncate(SessId :: session:id(), FileKey :: fslogic_worker:file_guid_or_path(),
    Size :: non_neg_integer()) ->
    ok | logical_file_manager:error_reply().
truncate(SessId, FileKey, Size) ->
    CTX = fslogic_context:new(SessId),
    {guid, FileGUID} = fslogic_uuid:ensure_guid(CTX, FileKey),
    lfm_utils:call_fslogic(SessId, fuse_request,
        #truncate{uuid = FileGUID, size = Size},
        fun(_) ->
            event:emit(#write_event{file_uuid = FileGUID, blocks = [],
                file_size = Size}, SessId)
        end).

%%--------------------------------------------------------------------
%% @doc
%% Returns block map for a file.
%% @end
%%--------------------------------------------------------------------
-spec get_file_distribution(SessId :: session:id(), FileKey :: fslogic_worker:file_guid_or_path()) ->
    {ok, list()} | logical_file_manager:error_reply().
get_file_distribution(SessId, FileKey) ->
    CTX = fslogic_context:new(SessId),
    {guid, FileGUID} = fslogic_uuid:ensure_guid(CTX, FileKey),
    lfm_utils:call_fslogic(SessId, provider_request,
        #get_file_distribution{uuid = FileGUID},
        fun(#file_distribution{provider_file_distributions = Distributions}) ->
            Distribution =
                lists:map(fun(#provider_file_distribution{provider_id = ProviderId, blocks = Blocks}) ->
                    [
                        {<<"provider">>, ProviderId},
                        {<<"blocks">>, lists:map(fun(#file_block{offset = O, size = S}) ->
                            [O, S] end, Blocks)}
                    ]
                end, Distributions),
            {ok, Distribution}
        end).

%%--------------------------------------------------------------------
%% @doc
%% Returns block map for a file.
%% @end
%%--------------------------------------------------------------------
-spec replicate_file(SessId :: session:id(), FileKey :: fslogic_worker:file_guid_or_path(), ProviderId :: oneprovider:id()) ->
    ok | logical_file_manager:error_reply().
replicate_file(SessId, FileKey, ProviderId) ->
    CTX = fslogic_context:new(SessId),
    {guid, FileGUID} = fslogic_uuid:ensure_guid(CTX, FileKey),
    lfm_utils:call_fslogic(SessId, provider_request,
        #replicate_file{uuid = FileGUID, provider_id = ProviderId},
        fun(_) -> ok end).

%%%===================================================================
%%% Internal functions
%%%===================================================================

%%--------------------------------------------------------------------
%% @doc
%% For given file and byte range, returns storage's ID and file's ID (on storage)
%% that shall be used to store this byte range. Also returns maximum byte count that can be
%% used for this location. Atom 'default' is returned when location of specific block cannnot be found
%% and default locations shall be used instead.
%% @end
%%--------------------------------------------------------------------
-spec get_sfm_handle_key(OpType :: write | read, #lfm_handle{}, Offset :: non_neg_integer(), Size :: non_neg_integer()) ->
    {default | {storage:id(), helpers:file()}, non_neg_integer()}.
get_sfm_handle_key(OpType, #lfm_handle{file_guid = GUID, file_location = #file_location{blocks = InitBlocks}}, Offset, Size) ->
    Blocks = try
        [#document{value = LocalLocation}] = fslogic_utils:get_local_file_locations_once({guid, GUID}),
        #file_location{blocks = Blocks0} = LocalLocation,
        Blocks0
    catch
        _:_ ->
            InitBlocks
    end,
    case get_sfm_handle_key_internal(GUID, Offset, Size, Blocks) of
        {default, _} = SFMKey when OpType =:= read -> %% For read operation there has to be a explict block in file_location
            SFMKey;
        SFMKey ->
            SFMKey
    end.


%%--------------------------------------------------------------------
%% @doc
%% Internal impl. of get_sfm_handle_key/3
%% @end
%%--------------------------------------------------------------------
-spec get_sfm_handle_key_internal(file_meta:uuid(), Offset :: non_neg_integer(), Size :: non_neg_integer(), fslogic_blocks:blocks() | fslogic_blocks:block()) ->
    {default | {storage:id(), helpers:file()}, non_neg_integer()}.
get_sfm_handle_key_internal(UUID, Offset, Size, [#file_block{offset = O, size = S} | T]) when O + S =< Offset ->
    get_sfm_handle_key_internal(UUID, Offset, Size, T);
get_sfm_handle_key_internal(_UUID, Offset, Size, [#file_block{offset = O, size = S, storage_id = SID, file_id = FID} | _])
    when Offset >= O, Offset + Size =< O + S ->
    {{SID, FID}, Size};
get_sfm_handle_key_internal(_UUID, Offset, Size, [#file_block{offset = O, size = S, storage_id = SID, file_id = FID} | _])
    when Offset >= O, Offset + Size > O + S ->
    {{SID, FID}, S - (Offset - O)};
get_sfm_handle_key_internal(_UUID, Offset, Size, [#file_block{offset = O, size = _S} | _]) when Offset + Size =< O ->
    {default, Size};
get_sfm_handle_key_internal(_UUID, Offset, _Size, [#file_block{offset = O, size = _S} | _]) ->
    {default, O - Offset};
get_sfm_handle_key_internal(_UUID, _Offset, Size, []) ->
    {default, Size}.


%%--------------------------------------------------------------------
%% @doc
%% Helper function for read/write handles caching. Returns given handle or creates new and updates master handle.
%% @end
%%--------------------------------------------------------------------
-spec get_sfm_handle_n_update_handle(Handle :: logical_file_manager:handle(), Key :: term(), SFMHandles :: sfm_handles_map(),
    OpenType :: helpers:open_mode()) ->
    {{StorageId :: storage:id(), FileId :: file_meta:uuid()},
        SFMHandle :: storage_file_manager:handle(),
        NewHandle :: logical_file_manager:handle()} |  no_return().
get_sfm_handle_n_update_handle(#lfm_handle{provider_id = ProviderId, file_guid = FileGUID,
    fslogic_ctx = #fslogic_ctx{session_id = SessId}} = Handle,
    Key, SFMHandles, OpenType) ->
    {{StorageId, FileId}, SFMHandle} =
        case maps:get(Key, SFMHandles, undefined) of
            undefined ->
                {SID, FID} = Key,
                {FileUUID, SpaceId} = fslogic_uuid:unpack_file_guid(FileGUID),
                SpaceUUID = fslogic_uuid:spaceid_to_space_dir_uuid(SpaceId),
                SFMHandle0 = storage_file_manager:new_handle(SessId, SpaceUUID, FileUUID, SID, FID, ProviderId),

                case storage_file_manager:open(SFMHandle0, OpenType) of
                    {ok, NewSFMHandle} ->
                        {{SID, FID}, NewSFMHandle};
                    {error, Reason1} ->
                        {error, Reason1}
                end;
            {{SID, FID}, CachedHandle} ->
                {{SID, FID}, CachedHandle}
        end,
    NewHandle = Handle#lfm_handle{sfm_handles = maps:put(Key, {{StorageId, FileId}, SFMHandle}, Handle#lfm_handle.sfm_handles)},
    {{StorageId, FileId}, SFMHandle, NewHandle}.


%%--------------------------------------------------------------------
%% @doc
%% Writes data to a file. Returns number of written bytes.
%% @end
%%--------------------------------------------------------------------
-spec write(FileHandle :: logical_file_manager:handle(), Offset :: integer(),
    Buffer :: binary(), GenerateEvents :: boolean()) ->
    {ok, NewHandle :: logical_file_manager:handle(), integer()} | logical_file_manager:error_reply().
write(FileHandle, Offset, Buffer, GenerateEvents) ->
    Size = size(Buffer),
    case write_internal(FileHandle, Offset, Buffer, GenerateEvents) of
        {error, Reason} ->
            {error, Reason};
        {ok, _, Size} = Ret1 ->
            Ret1;
        {ok, _, 0} = Ret2 ->
            Ret2;
        {ok, NewHandle, Written} ->
            case write(NewHandle, Offset + Written, binary:part(Buffer, Written, Size - Written), GenerateEvents) of
                {ok, NewHandle1, Written1} ->
                    {ok, NewHandle1, Written + Written1};
                {error, Reason1} ->
                    {error, Reason1}
            end
    end.


%%--------------------------------------------------------------------
%% @doc
%% Internal function for writing one portion of data in write/3
%% @end
%%--------------------------------------------------------------------
-spec write_internal(FileHandle :: logical_file_manager:handle(), Offset :: non_neg_integer(),
    Buffer :: binary(), GenerateEvents :: boolean()) ->
    {ok, logical_file_manager:handle(), non_neg_integer()} | logical_file_manager:error_reply().
write_internal(#lfm_handle{sfm_handles = SFMHandles, file_guid = UUID, open_mode = OpenType,
    fslogic_ctx = #fslogic_ctx{session_id = SessId}} = Handle, Offset, Buffer, GenerateEvents) ->
    {Key, NewSize} = get_sfm_handle_key(write, Handle, Offset, byte_size(Buffer)),

    {{StorageId, FileId}, SFMHandle, NewHandle = #lfm_handle{file_location = #file_location{blocks = CBlocks} = Location}}
        = get_sfm_handle_n_update_handle(Handle, Key, SFMHandles, OpenType),

    case storage_file_manager:write(SFMHandle, Offset, binary:part(Buffer, 0, NewSize)) of
        {ok, Written} ->

            WrittenBlocks = [#file_block{
                file_id = FileId, storage_id = StorageId, offset = Offset, size = Written
            }],
            NewBlocks = fslogic_blocks:merge(WrittenBlocks, CBlocks),
            case GenerateEvents of
                true ->
                    ok = event:emit(#write_event{
                        file_uuid = UUID, blocks = WrittenBlocks
                    }, SessId);
                false ->
                    ok
            end,
            {ok, NewHandle#lfm_handle{file_location = Location#file_location{blocks = NewBlocks}}, Written};
        {error, Reason2} ->
            {error, Reason2}
    end.

%%--------------------------------------------------------------------
%% @doc
%% Reads requested part of a file.
%% @end
%%--------------------------------------------------------------------
-spec read(FileHandle :: logical_file_manager:handle(), Offset :: integer(),
    MaxSize :: integer(), GenerateEvents :: boolean()) ->
    {ok, NewHandle :: logical_file_manager:handle(), binary()} | logical_file_manager:error_reply().
read(FileHandle, Offset, MaxSize, GenerateEvents) ->
    case read_internal(FileHandle, Offset, MaxSize, GenerateEvents) of
        {error, Reason} ->
            {error, Reason};
        {ok, NewHandle, Bytes} = Ret1 ->
            case size(Bytes) of
                MaxSize ->
                    Ret1;
                0 ->
                    Ret1;
                Size ->
                    case read(NewHandle, Offset + Size, MaxSize - Size, GenerateEvents) of
                        {ok, NewHandle1, Bytes1} ->
                            {ok, NewHandle1, <<Bytes/binary, Bytes1/binary>>};
                        {error, Reason} ->
                            {error, Reason}
                    end
            end
    end.

%%--------------------------------------------------------------------
%% @doc
%% Internal function for reading one portion of data in read/3
%% @end
%%--------------------------------------------------------------------
-spec read_internal(FileHandle :: logical_file_manager:handle(), Offset :: integer(), MaxSize :: integer(), GenerateEvents :: boolean()) ->
    {ok, logical_file_manager:handle(), binary()} | logical_file_manager:error_reply().
read_internal(#lfm_handle{sfm_handles = SFMHandles, file_guid = UUID, open_mode = OpenType,
    fslogic_ctx = #fslogic_ctx{session_id = SessId}} = Handle, Offset, MaxSize, GenerateEvents) ->

    lfm_utils:call_fslogic(SessId, fuse_request,
        #synchronize_block{uuid = UUID, block = #file_block{offset = Offset, size = MaxSize}},
        fun(_) -> ok end),

    {Key, NewSize} = get_sfm_handle_key(read, Handle, Offset, MaxSize),
    {{StorageId, FileId}, SFMHandle, NewHandle} = get_sfm_handle_n_update_handle(Handle, Key, SFMHandles, OpenType),

    case storage_file_manager:read(SFMHandle, Offset, NewSize) of
        {ok, Data} ->
            case GenerateEvents of
                true ->
                    ok = event:emit(#read_event{
                        file_uuid = UUID, blocks = [#file_block{
                            file_id = FileId, storage_id = StorageId, offset = Offset,
                            size = size(Data)
                        }]
                    }, SessId);
                false ->
                    ok
            end,
            {ok, NewHandle, Data};
        {error, Reason2} ->
            {error, Reason2}
    end.


%%--------------------------------------------------------------------
%% @doc
%% @private
%% Returns given file_location with updated blocks filled with storage_id and/or file_id using default values if needed.
%% @end
%%--------------------------------------------------------------------
-spec normalize_file_location(#file_location{}) -> #file_location{}.
normalize_file_location(Loc = #file_location{storage_id = SID, file_id = FID, blocks = Blocks}) ->
    NewBlocks = [normalize_file_block(SID, FID, Block) || Block <- Blocks],
    Loc#file_location{blocks = NewBlocks}.

%%--------------------------------------------------------------------
%% @doc
%% @private
%% Returns given block with filled storage_id and/or file_id using provided default values if needed.
%% @end
%%--------------------------------------------------------------------
-spec normalize_file_block(storage:id(), helpers:file(), #file_block{}) -> #file_block{}.
normalize_file_block(SID, FID, #file_block{storage_id = undefined, file_id = undefined} = Block) ->
    Block#file_block{storage_id = SID, file_id = FID};
normalize_file_block(SID, _FID, #file_block{storage_id = undefined} = Block) ->
    Block#file_block{storage_id = SID};
normalize_file_block(_SID, FID, #file_block{file_id = undefined} = Block) ->
    Block#file_block{file_id = FID};
normalize_file_block(_SID, _FID, #file_block{} = Block) ->
    Block.<|MERGE_RESOLUTION|>--- conflicted
+++ resolved
@@ -222,10 +222,6 @@
     lists:foreach(fun({_, SFMHandle}) ->
             ok = storage_file_manager:fsync(SFMHandle)
         end, maps:values(SFMHandles)),
-<<<<<<< HEAD
-    lfm_utils:call_fslogic(SessId, provider_request, #fsync{uuid = FileGUID},
-        fun(_) -> ok end).
-=======
     RecvRef = event:flush(ProviderId, fslogic_uuid:file_guid_to_uuid(FileGUID), ?FSLOGIC_SUB_ID, self(), SessId),
     receive
         {RecvRef, Response} ->
@@ -233,7 +229,6 @@
     after ?DEFAULT_REQUEST_TIMEOUT ->
         {error, timeout}
     end.
->>>>>>> e0103145
 
 %%--------------------------------------------------------------------
 %% @equiv write(FileHandle, Offset, Buffer, true)
