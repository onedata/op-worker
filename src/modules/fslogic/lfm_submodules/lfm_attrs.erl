%%%-------------------------------------------------------------------
%%% @author Lukasz Opiola
%%% @copyright (C) 2015 ACK CYFRONET AGH
%%% This software is released under the MIT license
%%% cited in 'LICENSE.txt'.
%%% @end
%%%-------------------------------------------------------------------
%% @doc This module performs attributes-related operations of lfm_submodules.
%%% @end
%%%-------------------------------------------------------------------
-module(lfm_attrs).

-include_lib("ctool/include/posix/errors.hrl").
-include_lib("ctool/include/posix/file_attr.hrl").
-include("proto/oneclient/fuse_messages.hrl").
-include("proto/oneprovider/provider_messages.hrl").
-include("modules/fslogic/fslogic_common.hrl").
-include("modules/fslogic/lfm_internal.hrl").

-type file_attributes() :: #file_attr{}.

-export_type([file_attributes/0]).

%% API
-export([stat/1, stat/2, get_xattr/2, get_xattr/3, set_xattr/2, set_xattr/3,
    remove_xattr/2, remove_xattr/3, list_xattr/1, list_xattr/2, update_times/4,
    update_times/5]).
-export([get_transfer_encoding/2, set_transfer_encoding/3,
    get_cdmi_completion_status/2, set_cdmi_completion_status/3, get_mimetype/2,
    set_mimetype/3]).
-export([get_metadata/4, set_metadata/5]).

%%%===================================================================
%%% API
%%%===================================================================

%%--------------------------------------------------------------------
%% @doc
%% Returns file attributes.
%%
%% @end
%%--------------------------------------------------------------------
-spec stat(logical_file_manager:handle()) ->
    {ok, file_attributes()} | logical_file_manager:error_reply().
stat(#lfm_handle{file_guid = FileGUID,
    fslogic_ctx = #fslogic_ctx{session_id = SessId}}) ->
    stat(SessId, {guid, FileGUID}).

-spec stat(SessId :: session:id(), FileKey :: logical_file_manager:file_key()) ->
    {ok, file_attributes()} | logical_file_manager:error_reply().
stat(SessId, FileKey) ->
    CTX = fslogic_context:new(SessId),
    {guid, FileGUID} = fslogic_uuid:ensure_guid(CTX, FileKey),
    lfm_utils:call_fslogic(SessId, file_request, FileGUID, #get_file_attr{},
        fun(#file_attr{} = Attrs) ->
            {ok, Attrs}
        end).


%%--------------------------------------------------------------------
%% @doc
%% Changes file timestamps.
%% @end
%%--------------------------------------------------------------------
-spec update_times(Handle :: logical_file_manager:handle(),
    ATime :: file_meta:time() | undefined,
    MTime :: file_meta:time() | undefined,
    CTime :: file_meta:time() | undefined) ->
    ok | logical_file_manager:error_reply().
update_times(#lfm_handle{file_guid = FileGUID,
    fslogic_ctx = #fslogic_ctx{session_id = SessId}}, ATime, MTime, CTime) ->
    update_times(SessId, {guid, FileGUID}, ATime, MTime, CTime).

-spec update_times(session:id(), logical_file_manager:file_key(),
    ATime :: file_meta:time(), MTime :: file_meta:time(),
    CTime :: file_meta:time()) -> ok | logical_file_manager:error_reply().
update_times(SessId, FileKey, ATime, MTime, CTime) ->
    CTX = fslogic_context:new(SessId),
    {guid, FileGUID} = fslogic_uuid:ensure_guid(CTX, FileKey),
    lfm_utils:call_fslogic(SessId, file_request, FileGUID,
        #update_times{atime = ATime, mtime = MTime, ctime = CTime},
        fun(_) -> ok end).


%%--------------------------------------------------------------------
%% @doc
%% Returns file's extended attribute by key.
%%
%% @end
%%--------------------------------------------------------------------
-spec get_xattr(Handle :: logical_file_manager:handle(), XattrName :: xattr:name()) ->
    {ok, #xattr{}} | logical_file_manager:error_reply().
get_xattr(#lfm_handle{file_guid = FileGUID,
    fslogic_ctx = #fslogic_ctx{session_id = SessId}}, XattrName) ->
    get_xattr(SessId, {guid, FileGUID}, XattrName).

-spec get_xattr(SessId :: session:id(), FileKey :: logical_file_manager:file_key(),
    XattrName :: xattr:name()) ->
    {ok, #xattr{}} | logical_file_manager:error_reply().
get_xattr(SessId, FileKey, XattrName) ->
    CTX = fslogic_context:new(SessId),
    {guid, FileGUID} = fslogic_uuid:ensure_guid(CTX, FileKey),
    lfm_utils:call_fslogic(SessId, provider_request, FileGUID,
        #get_xattr{name = XattrName},
        fun(#xattr{} = Xattr) ->
            {ok, Xattr}
        end).


%%--------------------------------------------------------------------
%% @doc
%% Updates file's extended attribute by key.
%%
%% @end
%%--------------------------------------------------------------------
-spec set_xattr(Handle :: logical_file_manager:handle(), Xattr :: #xattr{}) ->
    ok | logical_file_manager:error_reply().
set_xattr(#lfm_handle{file_guid = FileGUID,
    fslogic_ctx = #fslogic_ctx{session_id = SessId}}, Xattr) ->
    set_xattr(SessId, {guid, FileGUID}, Xattr).

-spec set_xattr(SessId :: session:id(),
    FileKey :: logical_file_manager:file_key(), Xattr :: #xattr{}) ->
    ok | logical_file_manager:error_reply().
set_xattr(SessId, FileKey, Xattr) ->
    CTX = fslogic_context:new(SessId),
    {guid, FileGUID} = fslogic_uuid:ensure_guid(CTX, FileKey),
    lfm_utils:call_fslogic(SessId, provider_request, FileGUID,
        #set_xattr{xattr = Xattr},
        fun(_) -> ok end).


%%--------------------------------------------------------------------
%% @doc
%% Removes file's extended attribute by key.
%%
%% @end
%%--------------------------------------------------------------------
-spec remove_xattr(logical_file_manager:handle(), xattr:name()) ->
    ok | logical_file_manager:error_reply().
remove_xattr(#lfm_handle{file_guid = FileGUID,
    fslogic_ctx = #fslogic_ctx{session_id = SessId}}, XattrName) ->
    remove_xattr(SessId, {guid, FileGUID}, XattrName).

-spec remove_xattr(SessId :: session:id(), FileKey :: logical_file_manager:file_key(),
    XattrName :: xattr:name()) ->
    ok | logical_file_manager:error_reply().
remove_xattr(SessId, FileKey, XattrName) ->
    CTX = fslogic_context:new(SessId),
    {guid, FileGUID} = fslogic_uuid:ensure_guid(CTX, FileKey),
    lfm_utils:call_fslogic(SessId, provider_request, FileGUID,
        #remove_xattr{name = XattrName},
        fun(_) -> ok end).

%%--------------------------------------------------------------------
%% @doc
%% Returns complete list of extended attributes of a file.
%%
%% @end
%%--------------------------------------------------------------------
-spec list_xattr(logical_file_manager:handle()) ->
    {ok, [xattr:name()]} | logical_file_manager:error_reply().
list_xattr(#lfm_handle{file_guid = FileGUID,
    fslogic_ctx = #fslogic_ctx{session_id = SessId}}) ->
    list_xattr(SessId, {guid, FileGUID}).

-spec list_xattr(session:id(), FileUuid :: logical_file_manager:file_key()) ->
    {ok, [xattr:name()]} | logical_file_manager:error_reply().
list_xattr(SessId, FileKey) ->
    CTX = fslogic_context:new(SessId),
    {guid, FileGUID} = fslogic_uuid:ensure_guid(CTX, FileKey),
    lfm_utils:call_fslogic(SessId, provider_request, FileGUID,
        #list_xattr{},
        fun(#xattr_list{names = Names}) ->
            {ok, Names}
        end).

%%--------------------------------------------------------------------
%% @doc Returns encoding suitable for rest transfer.
%%--------------------------------------------------------------------
-spec get_transfer_encoding(session:id(), logical_file_manager:file_key()) ->
    {ok, xattr:transfer_encoding()} | logical_file_manager:error_reply().
get_transfer_encoding(SessId, FileKey) ->
    CTX = fslogic_context:new(SessId),
    {guid, FileGUID} = fslogic_uuid:ensure_guid(CTX, FileKey),
    lfm_utils:call_fslogic(SessId, provider_request, FileGUID,
        #get_transfer_encoding{},
        fun(#transfer_encoding{value = Val}) -> {ok, Val} end).

%%--------------------------------------------------------------------
%% @doc Sets encoding suitable for rest transfer.
%%--------------------------------------------------------------------
-spec set_transfer_encoding(session:id(), logical_file_manager:file_key(),
    xattr:transfer_encoding()) ->
    ok | logical_file_manager:error_reply().
set_transfer_encoding(SessId, FileKey, Encoding) ->
    CTX = fslogic_context:new(SessId),
    {guid, FileGUID} = fslogic_uuid:ensure_guid(CTX, FileKey),
    lfm_utils:call_fslogic(SessId, provider_request, FileGUID,
        #set_transfer_encoding{value = Encoding},
        fun(_) -> ok end).

%%--------------------------------------------------------------------
%% @doc
%% Returns completion status, which tells if the file is under modification by
%% cdmi at the moment.
%% @end
%%--------------------------------------------------------------------
-spec get_cdmi_completion_status(session:id(), logical_file_manager:file_key()) ->
    {ok, xattr:cdmi_completion_status()} | logical_file_manager:error_reply().
get_cdmi_completion_status(SessId, FileKey) ->
    CTX = fslogic_context:new(SessId),
    {guid, FileGUID} = fslogic_uuid:ensure_guid(CTX, FileKey),
    lfm_utils:call_fslogic(SessId, provider_request, FileGUID,
        #get_cdmi_completion_status{},
        fun(#cdmi_completion_status{value = Val}) -> {ok, Val} end).

%%--------------------------------------------------------------------
%% @doc
%% Sets completion status, which tells if the file is under modification by
%% cdmi at the moment.
%% @end
%%--------------------------------------------------------------------
-spec set_cdmi_completion_status(session:id(), logical_file_manager:file_key(),
    xattr:cdmi_completion_status()) ->
    ok | logical_file_manager:error_reply().
set_cdmi_completion_status(SessId, FileKey, CompletionStatus) ->
    CTX = fslogic_context:new(SessId),
    {guid, FileGUID} = fslogic_uuid:ensure_guid(CTX, FileKey),
    lfm_utils:call_fslogic(SessId, provider_request, FileGUID,
        #set_cdmi_completion_status{value = CompletionStatus},
        fun(_) -> ok end).

%%--------------------------------------------------------------------
%% @doc Returns mimetype of file.
%%--------------------------------------------------------------------
-spec get_mimetype(session:id(), logical_file_manager:file_key()) ->
    {ok, xattr:mimetype()} | logical_file_manager:error_reply().
get_mimetype(SessId, FileKey) ->
    CTX = fslogic_context:new(SessId),
    {guid, FileGUID} = fslogic_uuid:ensure_guid(CTX, FileKey),
    lfm_utils:call_fslogic(SessId, provider_request, FileGUID,
        #get_mimetype{},
        fun(#mimetype{value = Val}) -> {ok, Val} end).

%%--------------------------------------------------------------------
%% @doc Sets mimetype of file.
%%--------------------------------------------------------------------
-spec set_mimetype(session:id(), logical_file_manager:file_key(), xattr:mimetype()) ->
    ok | logical_file_manager:error_reply().
set_mimetype(SessId, FileKey, Mimetype) ->
    CTX = fslogic_context:new(SessId),
    {guid, FileGUID} = fslogic_uuid:ensure_guid(CTX, FileKey),
<<<<<<< HEAD
    lfm_utils:call_fslogic(SessId, provider_request, FileGUID,
        #set_mimetype{value = Mimetype},
=======
    lfm_utils:call_fslogic(SessId, provider_request,
        #set_mimetype{uuid = FileGUID, value = Mimetype},
        fun(_) -> ok end).

%%--------------------------------------------------------------------
%% @doc
%% Get metadata linked with file
%% @end
%%--------------------------------------------------------------------
-spec get_metadata(session:id(), logical_file_manager:file_key(), binary(), [binary()]) ->
    {ok, #{}} | logical_file_manager:error_reply().
get_metadata(SessId, FileKey, Type, Names) ->
    CTX = fslogic_context:new(SessId),
    {guid, FileGUID} = fslogic_uuid:ensure_guid(CTX, FileKey),
    lfm_utils:call_fslogic(SessId, provider_request,
        #get_metadata{uuid = FileGUID, type = Type, names = Names},
        fun(#metadata{value = Value}) -> {ok, Value} end).

%%--------------------------------------------------------------------
%% @doc
%% Set metadata linked with file
%% @end
%%--------------------------------------------------------------------
-spec set_metadata(session:id(), logical_file_manager:file_key(), binary(), term(), [binary()]) ->
    ok | logical_file_manager:error_reply().
set_metadata(SessId, FileKey, Type, Value, Names) ->
    CTX = fslogic_context:new(SessId),
    {guid, FileGUID} = fslogic_uuid:ensure_guid(CTX, FileKey),
    lfm_utils:call_fslogic(SessId, provider_request,
        #set_metadata{uuid = FileGUID, names = Names, metadata = #metadata{type = Type, value = Value}},
>>>>>>> 9fa734fe
        fun(_) -> ok end).<|MERGE_RESOLUTION|>--- conflicted
+++ resolved
@@ -251,12 +251,8 @@
 set_mimetype(SessId, FileKey, Mimetype) ->
     CTX = fslogic_context:new(SessId),
     {guid, FileGUID} = fslogic_uuid:ensure_guid(CTX, FileKey),
-<<<<<<< HEAD
     lfm_utils:call_fslogic(SessId, provider_request, FileGUID,
         #set_mimetype{value = Mimetype},
-=======
-    lfm_utils:call_fslogic(SessId, provider_request,
-        #set_mimetype{uuid = FileGUID, value = Mimetype},
         fun(_) -> ok end).
 
 %%--------------------------------------------------------------------
@@ -269,8 +265,8 @@
 get_metadata(SessId, FileKey, Type, Names) ->
     CTX = fslogic_context:new(SessId),
     {guid, FileGUID} = fslogic_uuid:ensure_guid(CTX, FileKey),
-    lfm_utils:call_fslogic(SessId, provider_request,
-        #get_metadata{uuid = FileGUID, type = Type, names = Names},
+    lfm_utils:call_fslogic(SessId, provider_request, FileGUID,
+        #get_metadata{type = Type, names = Names},
         fun(#metadata{value = Value}) -> {ok, Value} end).
 
 %%--------------------------------------------------------------------
@@ -283,7 +279,6 @@
 set_metadata(SessId, FileKey, Type, Value, Names) ->
     CTX = fslogic_context:new(SessId),
     {guid, FileGUID} = fslogic_uuid:ensure_guid(CTX, FileKey),
-    lfm_utils:call_fslogic(SessId, provider_request,
-        #set_metadata{uuid = FileGUID, names = Names, metadata = #metadata{type = Type, value = Value}},
->>>>>>> 9fa734fe
+    lfm_utils:call_fslogic(SessId, provider_request, FileGUID,
+        #set_metadata{names = Names, metadata = #metadata{type = Type, value = Value}},
         fun(_) -> ok end).