%%%-------------------------------------------------------------------
%%% @author Lukasz Opiola
%%% @copyright (C) 2015 ACK CYFRONET AGH
%%% This software is released under the MIT license
%%% cited in 'LICENSE.txt'.
%%% @end
%%%-------------------------------------------------------------------
%% @doc This module performs directory-related operations of lfm_submodules.
%%% @end
%%%-------------------------------------------------------------------
-module(lfm_dirs).

-include("types.hrl").
-include("global_definitions.hrl").
-include("modules/fslogic/fslogic_common.hrl").
-include("proto/oneclient/fuse_messages.hrl").
-include_lib("ctool/include/posix/errors.hrl").

%% API
-export([mkdir/3, ls/4, get_children_count/2]).

%%%===================================================================
%%% API
%%%===================================================================

%%--------------------------------------------------------------------
%% @doc
%% Creates a directory.
%%
%% @end
%%--------------------------------------------------------------------
-spec mkdir(fslogic_worker:ctx(), Path :: file_path(), Mode :: file_meta:posix_permissions()) ->
    {ok, DirUUID :: file_uuid()} | error_reply().
mkdir(#fslogic_ctx{session_id = SessId} = _CTX, Path, Mode) ->
    {Name, ParentPath} = fslogic_path:basename_and_parent(Path),
<<<<<<< HEAD
    {ok, {#document{key = ParentUUID}, _}} = file_meta:resolve_path(ParentPath),
    lfm_utils:call_fslogic(SessId, #create_dir{parent_uuid = ParentUUID, name = Name, mode = Mode},
        fun(#dir{uuid = DirUUID}) ->
            {ok, DirUUID}
        end).
=======
    case file_meta:resolve_path(ParentPath) of
        {ok, {#document{key = ParentUUID}, _}} ->
            lfm_utils:call_fslogic(SessId,
                #create_dir{parent_uuid = ParentUUID, name = Name, mode = Mode},
                fun(_) -> ok end
            );
        {error, Error} -> {error, Error}
    end.
>>>>>>> 6d717b8b


%%--------------------------------------------------------------------
%% @doc
%% Lists some contents of a directory.
%% Returns up to Limit of entries, starting with Offset-th entry.
%%
%% @end
%%--------------------------------------------------------------------
-spec ls(SessId :: session:id(), FileKey :: {uuid, file_uuid()}, Limit :: integer(), Offset :: integer()) ->
    {ok, [{file_uuid(), file_name()}]} | error_reply().
ls(SessId, {uuid, UUID}, Limit, Offset) ->
    lfm_utils:call_fslogic(SessId,
        #get_file_children{uuid = UUID, offset = Offset, size = Limit},
        fun({file_children, List}) ->
            {ok, [{UUID_, FileName} || {_, UUID_, FileName} <- List]}
        end).


%%--------------------------------------------------------------------
%% @doc
%% Returns number of children of a directory.
%%
%% @end
%%--------------------------------------------------------------------
-spec get_children_count(SessId :: session:id(), FileKey :: {uuid, file_uuid()})
        -> {ok, integer()} | error_reply().
get_children_count(SessId, {uuid, UUID}) ->
    case count_children(SessId, UUID, 0) of
        {error, Err} -> {error, Err};
        ChildrenNum -> {ok, ChildrenNum}
    end.

%%%===================================================================
%%% Internal functions
%%%===================================================================
%%--------------------------------------------------------------------
%% @doc
%% Counts all children of a directory, by listing them in chunks as long
%% as possible
%% @end
%%--------------------------------------------------------------------
-spec count_children(SessId :: session:id(), UUID :: file_uuid(),
    Acc :: non_neg_integer()) -> non_neg_integer() | error_reply().
count_children(SessId, UUID, Acc) ->
    {ok, Chunk} = application:get_env(?APP_NAME, ls_chunk_size),
    case ls(SessId, {uuid, UUID}, Chunk, Acc) of
        {ok, List} -> case length(List) of
                          Chunk -> count_children(SessId, UUID, Acc + Chunk);
                          N -> Acc + N
                      end;
        {error, Err} -> {error, Err}
    end.
<|MERGE_RESOLUTION|>--- conflicted
+++ resolved
@@ -29,26 +29,20 @@
 %%
 %% @end
 %%--------------------------------------------------------------------
--spec mkdir(fslogic_worker:ctx(), Path :: file_path(), Mode :: file_meta:posix_permissions()) ->
+-spec mkdir(fslogic_worker:ctx(), Path :: file_path(), 
+    Mode :: file_meta:posix_permissions()) ->
     {ok, DirUUID :: file_uuid()} | error_reply().
 mkdir(#fslogic_ctx{session_id = SessId} = _CTX, Path, Mode) ->
     {Name, ParentPath} = fslogic_path:basename_and_parent(Path),
-<<<<<<< HEAD
-    {ok, {#document{key = ParentUUID}, _}} = file_meta:resolve_path(ParentPath),
-    lfm_utils:call_fslogic(SessId, #create_dir{parent_uuid = ParentUUID, name = Name, mode = Mode},
-        fun(#dir{uuid = DirUUID}) ->
-            {ok, DirUUID}
-        end).
-=======
     case file_meta:resolve_path(ParentPath) of
         {ok, {#document{key = ParentUUID}, _}} ->
             lfm_utils:call_fslogic(SessId,
                 #create_dir{parent_uuid = ParentUUID, name = Name, mode = Mode},
-                fun(_) -> ok end
-            );
+                fun(#dir{uuid = DirUUID}) ->
+                    {ok, DirUUID}
+                end);
         {error, Error} -> {error, Error}
     end.
->>>>>>> 6d717b8b
 
 
 %%--------------------------------------------------------------------
@@ -58,7 +52,8 @@
 %%
 %% @end
 %%--------------------------------------------------------------------
--spec ls(SessId :: session:id(), FileKey :: {uuid, file_uuid()}, Limit :: integer(), Offset :: integer()) ->
+-spec ls(SessId :: session:id(), FileKey :: {uuid, file_uuid()}, 
+    Limit :: integer(), Offset :: integer()) ->
     {ok, [{file_uuid(), file_name()}]} | error_reply().
 ls(SessId, {uuid, UUID}, Limit, Offset) ->
     lfm_utils:call_fslogic(SessId,
