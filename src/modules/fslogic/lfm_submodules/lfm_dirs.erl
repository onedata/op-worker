%%%-------------------------------------------------------------------
%%% @author Lukasz Opiola
%%% @copyright (C) 2015 ACK CYFRONET AGH
%%% This software is released under the MIT license
%%% cited in 'LICENSE.txt'.
%%% @end
%%%-------------------------------------------------------------------
%% @doc This module performs directory-related operations of lfm_submodules.
%%% @end
%%%-------------------------------------------------------------------
-module(lfm_dirs).

-include("types.hrl").
<<<<<<< HEAD
-include("modules/fslogic/fslogic_common.hrl").
-include("proto/oneclient/fuse_messages.hrl").

%% API
-export([mkdir/3, ls/4, get_children_count/1]).
=======
-include("global_definitions.hrl").
-include("modules/fslogic/fslogic_common.hrl").
-include("proto/oneclient/fuse_messages.hrl").
-include_lib("ctool/include/posix/errors.hrl").

%% API
-export([mkdir/3, ls/4, get_children_count/2]).
>>>>>>> f5cf1844

%%%===================================================================
%%% API
%%%===================================================================

%%--------------------------------------------------------------------
%% @doc
%% Creates a directory.
%%
%% @end
%%--------------------------------------------------------------------
<<<<<<< HEAD
-spec mkdir(fslogic_worker:ctx(), Path :: file_path(), Mode :: file_meta:posix_permissions()) ->
    ok | error_reply().
mkdir(#fslogic_ctx{session_id = SessId} = _CTX, Path, Mode) ->
    {Name, ParentPath} = fslogic_path:basename_and_parent(Path),
    {ok, {#document{key = ParentUUID}, _}} = file_meta:resolve_path(ParentPath),
    lfm_utils:call_fslogic(SessId, #create_dir{parent_uuid = ParentUUID, name = Name, mode = Mode},
        fun(_) -> ok end).
=======
-spec mkdir(fslogic_worker:ctx(), Path :: file_path(), 
    Mode :: file_meta:posix_permissions()) ->
    {ok, DirUUID :: file_uuid()} | error_reply().
mkdir(#fslogic_ctx{session_id = SessId} = _CTX, Path, Mode) ->
    {Name, ParentPath} = fslogic_path:basename_and_parent(Path),
    case file_meta:resolve_path(ParentPath) of
        {ok, {#document{key = ParentUUID}, _}} ->
            lfm_utils:call_fslogic(SessId,
                #create_dir{parent_uuid = ParentUUID, name = Name, mode = Mode},
                fun(#dir{uuid = DirUUID}) ->
                    {ok, DirUUID}
                end);
        {error, Error} -> {error, Error}
    end.
>>>>>>> f5cf1844


%%--------------------------------------------------------------------
%% @doc
%% Lists some contents of a directory.
%% Returns up to Limit of entries, starting with Offset-th entry.
%%
%% @end
%%--------------------------------------------------------------------
<<<<<<< HEAD
-spec ls(SessId :: session:id(), FileKey :: {uuid, file_uuid()}, Limit :: integer(), Offset :: integer()) ->
    {ok, [{file_uuid(), file_name()}]} | error_reply().
ls(SessId, {uuid, UUID}, Limit, Offset) ->
    lfm_utils:call_fslogic(SessId,
        #get_file_children{uuid=UUID, offset=Offset, size=Limit},
        fun({file_children, List}) ->
            {ok, [{UUID, FileName} || {_, UUID, FileName} <- List]}
=======
-spec ls(SessId :: session:id(), FileKey :: {uuid, file_uuid()}, 
    Limit :: integer(), Offset :: integer()) ->
    {ok, [{file_uuid(), file_name()}]} | error_reply().
ls(SessId, {uuid, UUID}, Limit, Offset) ->
    lfm_utils:call_fslogic(SessId,
        #get_file_children{uuid = UUID, offset = Offset, size = Limit},
        fun({file_children, List}) ->
            {ok, [{UUID_, FileName} || {_, UUID_, FileName} <- List]}
>>>>>>> f5cf1844
        end).


%%--------------------------------------------------------------------
%% @doc
%% Returns number of children of a directory.
%%
%% @end
%%--------------------------------------------------------------------
-spec get_children_count(SessId :: session:id(), FileKey :: {uuid, file_uuid()})
        -> {ok, integer()} | error_reply().
get_children_count(SessId, {uuid, UUID}) ->
    case count_children(SessId, UUID, 0) of
        {error, Err} -> {error, Err};
        ChildrenNum -> {ok, ChildrenNum}
    end.

%%%===================================================================
%%% Internal functions
%%%===================================================================
%%--------------------------------------------------------------------
%% @doc
%% Counts all children of a directory, by listing them in chunks as long
%% as possible
%% @end
%%--------------------------------------------------------------------
-spec count_children(SessId :: session:id(), UUID :: file_uuid(),
    Acc :: non_neg_integer()) -> non_neg_integer() | error_reply().
count_children(SessId, UUID, Acc) ->
    {ok, Chunk} = application:get_env(?APP_NAME, ls_chunk_size),
    case ls(SessId, {uuid, UUID}, Chunk, Acc) of
        {ok, List} -> case length(List) of
                          Chunk -> count_children(SessId, UUID, Acc + Chunk);
                          N -> Acc + N
                      end;
        {error, Err} -> {error, Err}
    end.
<|MERGE_RESOLUTION|>--- conflicted
+++ resolved
@@ -11,13 +11,6 @@
 -module(lfm_dirs).
 
 -include("types.hrl").
-<<<<<<< HEAD
--include("modules/fslogic/fslogic_common.hrl").
--include("proto/oneclient/fuse_messages.hrl").
-
-%% API
--export([mkdir/3, ls/4, get_children_count/1]).
-=======
 -include("global_definitions.hrl").
 -include("modules/fslogic/fslogic_common.hrl").
 -include("proto/oneclient/fuse_messages.hrl").
@@ -25,7 +18,6 @@
 
 %% API
 -export([mkdir/3, ls/4, get_children_count/2]).
->>>>>>> f5cf1844
 
 %%%===================================================================
 %%% API
@@ -37,16 +29,7 @@
 %%
 %% @end
 %%--------------------------------------------------------------------
-<<<<<<< HEAD
--spec mkdir(fslogic_worker:ctx(), Path :: file_path(), Mode :: file_meta:posix_permissions()) ->
-    ok | error_reply().
-mkdir(#fslogic_ctx{session_id = SessId} = _CTX, Path, Mode) ->
-    {Name, ParentPath} = fslogic_path:basename_and_parent(Path),
-    {ok, {#document{key = ParentUUID}, _}} = file_meta:resolve_path(ParentPath),
-    lfm_utils:call_fslogic(SessId, #create_dir{parent_uuid = ParentUUID, name = Name, mode = Mode},
-        fun(_) -> ok end).
-=======
--spec mkdir(fslogic_worker:ctx(), Path :: file_path(), 
+-spec mkdir(fslogic_worker:ctx(), Path :: file_path(),
     Mode :: file_meta:posix_permissions()) ->
     {ok, DirUUID :: file_uuid()} | error_reply().
 mkdir(#fslogic_ctx{session_id = SessId} = _CTX, Path, Mode) ->
@@ -60,7 +43,6 @@
                 end);
         {error, Error} -> {error, Error}
     end.
->>>>>>> f5cf1844
 
 
 %%--------------------------------------------------------------------
@@ -70,16 +52,7 @@
 %%
 %% @end
 %%--------------------------------------------------------------------
-<<<<<<< HEAD
--spec ls(SessId :: session:id(), FileKey :: {uuid, file_uuid()}, Limit :: integer(), Offset :: integer()) ->
-    {ok, [{file_uuid(), file_name()}]} | error_reply().
-ls(SessId, {uuid, UUID}, Limit, Offset) ->
-    lfm_utils:call_fslogic(SessId,
-        #get_file_children{uuid=UUID, offset=Offset, size=Limit},
-        fun({file_children, List}) ->
-            {ok, [{UUID, FileName} || {_, UUID, FileName} <- List]}
-=======
--spec ls(SessId :: session:id(), FileKey :: {uuid, file_uuid()}, 
+-spec ls(SessId :: session:id(), FileKey :: {uuid, file_uuid()},
     Limit :: integer(), Offset :: integer()) ->
     {ok, [{file_uuid(), file_name()}]} | error_reply().
 ls(SessId, {uuid, UUID}, Limit, Offset) ->
@@ -87,7 +60,6 @@
         #get_file_children{uuid = UUID, offset = Offset, size = Limit},
         fun({file_children, List}) ->
             {ok, [{UUID_, FileName} || {_, UUID_, FileName} <- List]}
->>>>>>> f5cf1844
         end).
 
 
