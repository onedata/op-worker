--- conflicted
+++ resolved
@@ -60,15 +60,9 @@
 
             case user_ctx:is_space_owner(UserCtx, SpaceId) of
                 true ->
-<<<<<<< HEAD
-                    assert_control_granted_for_space_owner(UserCtx, FileCtx, AccessRequirements);
-                false ->
-                    assert_control_granted_for_user(UserCtx, FileCtx, AccessRequirements)
-=======
                     assert_access_granted_for_space_owner(UserCtx, FileCtx, AccessRequirements);
                 false ->
                     assert_access_granted_for_user(UserCtx, FileCtx, AccessRequirements)
->>>>>>> d9046032
             end
     end.
 
@@ -106,29 +100,16 @@
 
 
 %% @private
-<<<<<<< HEAD
--spec assert_control_granted_for_space_owner(user_ctx:ctx(), file_ctx:ctx(), [requirement()]) ->
+-spec assert_access_granted_for_space_owner(user_ctx:ctx(), file_ctx:ctx(), [requirement()]) ->
     file_ctx:ctx() | no_return().
-assert_control_granted_for_space_owner(UserCtx, FileCtx, AccessRequirements) ->
-    IsSpaceDir = file_ctx:is_space_dir_const(FileCtx),
+assert_access_granted_for_space_owner(UserCtx, FileCtx0, AccessRequirements) ->
+    IsSpaceDir = file_ctx:is_space_dir_const(FileCtx0),
     IsInOpenHandleMode = user_ctx:is_in_open_handle_mode(UserCtx),
 
     case IsSpaceDir orelse IsInOpenHandleMode of
         true ->
             % In case of space dir or 'open_handle' session mode space owner
             % is treated as any other user
-            assert_control_granted_for_user(UserCtx, FileCtx, AccessRequirements);
-        false ->
-            FileCtx
-=======
--spec assert_access_granted_for_space_owner(user_ctx:ctx(), file_ctx:ctx(), [requirement()]) ->
-    file_ctx:ctx() | no_return().
-assert_access_granted_for_space_owner(UserCtx, FileCtx0, AccessRequirements) ->
-    IsSpaceDir = file_ctx:is_space_dir_const(FileCtx0),
-
-    case IsSpaceDir of
-        true ->
-            % In case of space dir space owner is treated as any other user
             assert_access_granted_for_user(UserCtx, FileCtx0, AccessRequirements);
         false ->
             % For any other file or directory space owner omits all access checks
@@ -150,20 +131,13 @@
                 true -> FileCtx1;
                 false -> throw(?EPERM)
             end
->>>>>>> d9046032
-    end.
-
-
-%% @private
-<<<<<<< HEAD
--spec assert_control_granted_for_user(user_ctx:ctx(), file_ctx:ctx(), [requirement()]) ->
-    file_ctx:ctx() | no_return().
-assert_control_granted_for_user(UserCtx, FileCtx0, AccessRequirements0) ->
-=======
+    end.
+
+
+%% @private
 -spec assert_access_granted_for_user(user_ctx:ctx(), file_ctx:ctx(), [requirement()]) ->
     file_ctx:ctx() | no_return().
 assert_access_granted_for_user(UserCtx, FileCtx0, AccessRequirements0) ->
->>>>>>> d9046032
     AccessRequirements1 = case user_ctx:is_guest(UserCtx) of
         true ->
             [?PUBLIC_ACCESS | AccessRequirements0];
@@ -173,7 +147,6 @@
                 false -> throw(?ENOENT)
             end
     end,
-<<<<<<< HEAD
     % Special case - user in 'open_handle' mode should be treated as ?GUEST
     % when checking permissions
     UserCtx2 = case user_ctx:is_in_open_handle_mode(UserCtx) of
@@ -182,10 +155,6 @@
     end,
     lists:foldl(fun(AccessRequirement, FileCtx1) ->
         assert_meets_access_requirement(UserCtx2, FileCtx1, AccessRequirement)
-=======
-    lists:foldl(fun(AccessRequirement, FileCtx1) ->
-        assert_meets_access_requirement(UserCtx, FileCtx1, AccessRequirement)
->>>>>>> d9046032
     end, FileCtx0, AccessRequirements1).
 
 
@@ -367,12 +336,7 @@
 
     case file_ctx:is_user_root_dir_const(FileCtx, UserCtx) orelse IsInOpenHandleMode of
         true ->
-<<<<<<< HEAD
-            ?SPACE_DENIED_WRITE_PERMS;
-=======
-            % All write operations are denied for user root dir
             ?SPACE_BLOCKED_WRITE_OPERATIONS;
->>>>>>> d9046032
         false ->
             {ok, EffUserSpacePrivs} = space_logic:get_eff_privileges(SpaceId, UserId),
 
