--- conflicted
+++ resolved
@@ -31,21 +31,13 @@
 -spec mkdir(CTX :: fslogic_worker:ctx(), ParentUUID :: fslogic_worker:file(),
     Name :: file_meta:name(), Mode :: file_meta:posix_permissions()) ->
     FuseResponse :: #fuse_response{} | no_return().
-<<<<<<< HEAD
 -check_permissions([{?add_subcontainer, 2}, {?traverse_container, 2}, {traverse_ancestors, 2}]).
-mkdir(#fslogic_ctx{session = #session{identity = #identity{user_id = UUID}}} = CTX,
-  {uuid, UUID}, Name, Mode) ->
-    {ok, #document{key = DefaultSpaceUUID}} = fslogic_spaces:get_default_space(CTX),
-    mkdir(CTX, DefaultSpaceUUID, Name, Mode);
-=======
--check_permissions([{write, 2}, {exec, 2}]).
->>>>>>> aeb62273
 mkdir(CTX, ParentUUID, Name, Mode) ->
     NormalizedParentUUID =
-        case fslogic_uuid:default_space_uuid(fslogic_context:get_user_id(CTX)) =:= ParentUUID of
+        case {uuid, fslogic_uuid:default_space_uuid(fslogic_context:get_user_id(CTX))} =:= ParentUUID of
             true ->
                 {ok, #document{key = DefaultSpaceUUID}} = fslogic_spaces:get_default_space(CTX),
-                DefaultSpaceUUID;
+                {uuid, DefaultSpaceUUID};
             false ->
                 ParentUUID
         end,
@@ -59,9 +51,9 @@
         ctime = CTime,
         uid = fslogic_context:get_user_id(CTX)
     }},
-    case file_meta:create({uuid, NormalizedParentUUID}, File) of
+    case file_meta:create(NormalizedParentUUID, File) of
         {ok, _} ->
-            {ok, _} = file_meta:update({uuid, NormalizedParentUUID}, #{mtime => CTime}),
+            {ok, _} = file_meta:update(NormalizedParentUUID, #{mtime => CTime}),
             #fuse_response{status = #status{code = ?OK}};
         {error, already_exists} ->
             #fuse_response{status = #status{code = ?EEXIST}}
