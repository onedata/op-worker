--- conflicted
+++ resolved
@@ -128,15 +128,8 @@
                         SpacesChunk = lists:sublist(Spaces, Offset + 1, Size),
                         lists:map(fun({SpaceId, SpaceName}) ->
                             SpaceUUID = fslogic_uuid:spaceid_to_space_dir_uuid(SpaceId),
-<<<<<<< HEAD
-                            {ok, #document{value = #space_info{name = Name}}} =
-                                space_info:get_or_fetch(SessId, SpaceId),
-                            #child_link{uuid = fslogic_uuid:to_file_guid(SpaceUUID, SpaceId), name = Name}
-                        end, SpacesIdsChunk);
-=======
-                            #child_link{uuid = SpaceUUID, name = SpaceName}
+                            #child_link{uuid = fslogic_uuid:to_file_guid(SpaceUUID, SpaceId), name = SpaceName}
                         end, SpacesChunk);
->>>>>>> 8aed5766
                     false ->
                         []
                 end,
