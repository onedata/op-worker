%%%-------------------------------------------------------------------
%%% @author Rafal Slota
%%% @copyright (C): 2013, ACK CYFRONET AGH
%%% This software is released under the MIT license
%%% cited in 'LICENSE.txt'.
%%% @end
%%%-------------------------------------------------------------------
%%% @doc FSLogic request handlers for special files.
%%% @end
%%%-------------------------------------------------------------------
-module(fslogic_req_special).
-author("Rafal Slota").

-include("proto/oneclient/fuse_messages.hrl").
-include("modules/fslogic/fslogic_common.hrl").
-include_lib("ctool/include/logging.hrl").
-include_lib("ctool/include/posix/acl.hrl").
-include_lib("annotations/include/annotations.hrl").

%% API
-export([mkdir/4, read_dir/4, link/3, read_link/2]).

%%--------------------------------------------------------------------
%% API functions
%%--------------------------------------------------------------------

%%--------------------------------------------------------------------
%% @doc Creates new directory.
%% @end
%%--------------------------------------------------------------------
-spec mkdir(CTX :: fslogic_worker:ctx(), ParentUUID :: fslogic_worker:file(),
    Name :: file_meta:name(), Mode :: file_meta:posix_permissions()) ->
    FuseResponse :: #fuse_response{} | no_return().
-check_permissions([{?add_subcontainer, 2}, {?traverse_container, 2}, {traverse_ancestors, 2}]).
mkdir(CTX, ParentUUID, Name, Mode) ->
    NormalizedParentUUID =
        case {uuid, fslogic_uuid:default_space_uuid(fslogic_context:get_user_id(CTX))} =:= ParentUUID of
            true ->
                {ok, #document{key = DefaultSpaceUUID}} = fslogic_spaces:get_default_space(CTX),
                {uuid, DefaultSpaceUUID};
            false ->
                ParentUUID
        end,
    CTime = utils:time(),
    File = #document{value = #file_meta{
        name = Name,
        type = ?DIRECTORY_TYPE,
        mode = Mode,
        mtime = CTime,
        atime = CTime,
        ctime = CTime,
        uid = fslogic_context:get_user_id(CTX)
    }},
<<<<<<< HEAD
    case file_meta:create(NormalizedParentUUID, File) of
        {ok, _} ->
            {ok, _} = file_meta:update(NormalizedParentUUID, #{mtime => CTime}),
            #fuse_response{status = #status{code = ?OK}};
=======
    case file_meta:create({uuid, NormalizedParentUUID}, File) of
        {ok, DirUUID} ->
            {ok, _} = file_meta:update({uuid, NormalizedParentUUID}, #{mtime => CTime}),
            #fuse_response{status = #status{code = ?OK}, fuse_response =
            #dir{uuid = DirUUID}};
>>>>>>> 20937167
        {error, already_exists} ->
            #fuse_response{status = #status{code = ?EEXIST}}
    end.


%%--------------------------------------------------------------------
%% @doc Lists directory. Start with ROffset entity and limit returned list to RCount size.
%% For best performance use following arg types: document -> uuid -> path
%% @end
%%--------------------------------------------------------------------
-spec read_dir(CTX :: fslogic_worker:ctx(), File :: fslogic_worker:file(),
    Offset :: file_meta:offset(), Count :: file_meta:size()) ->
    FuseResponse :: #fuse_response{} | no_return().
-check_permissions([{?list_container, 2}, {traverse_ancestors, 2}]).
read_dir(CTX, File, Offset, Size) ->
    UserId = fslogic_context:get_user_id(CTX),
    {ok, #document{key = Key} = FileDoc} = file_meta:get(File),
    {ok, ChildLinks} = file_meta:list_children(FileDoc, Offset, Size),

    ?debug("read_dir ~p ~p ~p links: ~p", [File, Offset, Size, ChildLinks]),

    SpacesKey = fslogic_uuid:spaces_uuid(UserId),
    DefaultSpaceKey = fslogic_uuid:default_space_uuid(UserId),
    case Key of
        DefaultSpaceKey ->
            {ok, DefaultSpace} = fslogic_spaces:get_default_space(CTX),
            {ok, DefaultSpaceChildLinks} =
                case Offset of
                    0 ->
                        file_meta:list_children(DefaultSpace, 0, Size - 1);
                    _ ->
                        file_meta:list_children(DefaultSpace, Offset - 1, Size)
                end,
            #fuse_response{status = #status{code = ?OK},
                fuse_response = #file_children{
                    child_links = ChildLinks ++ DefaultSpaceChildLinks
                }
            };
        SpacesKey ->
            {ok, #document{value = #onedata_user{space_ids = SpacesIds}}} =
                onedata_user:get(UserId),
            SpaceRes = [file_meta:get_space_dir(SpaceId) || SpaceId <- SpacesIds],

            Children =
                case Offset < length(SpacesIds) of
                    true ->
                        SpaceLinks = [#child_link{uuid = SpaceDirUuid, name = SpaceName} ||
                            {ok, #document{key = SpaceDirUuid, value = #file_meta{name = SpaceName}}} <- SpaceRes],

                        lists:sublist(SpaceLinks, Offset + 1, Size);
                    false ->
                        []
                end,

            #fuse_response{status = #status{code = ?OK},
                fuse_response = #file_children{
                    child_links = Children
                }
            };
        _ ->
            #fuse_response{status = #status{code = ?OK},
                fuse_response = #file_children{child_links = ChildLinks}}
    end.


%%--------------------------------------------------------------------
%% @doc Creates new symbolic link.
%% @end
%%--------------------------------------------------------------------
-spec link(fslogic_worker:ctx(), Path :: file_meta:path(), LinkValue :: binary()) ->
    no_return().
link(_CTX, _File, _LinkValue) ->
    ?NOT_IMPLEMENTED.


%%--------------------------------------------------------------------
%% @doc Gets value of symbolic link.
%% For best performance use following arg types: document -> uuid -> path
%% @end
%%--------------------------------------------------------------------
-spec read_link(fslogic_worker:ctx(), File :: fslogic_worker:file()) ->
    no_return().
read_link(_CTX, _File) ->
    ?NOT_IMPLEMENTED.

%%--------------------------------------------------------------------
%% Internal functions
%%--------------------------------------------------------------------<|MERGE_RESOLUTION|>--- conflicted
+++ resolved
@@ -51,18 +51,12 @@
         ctime = CTime,
         uid = fslogic_context:get_user_id(CTX)
     }},
-<<<<<<< HEAD
     case file_meta:create(NormalizedParentUUID, File) of
         {ok, _} ->
             {ok, _} = file_meta:update(NormalizedParentUUID, #{mtime => CTime}),
-            #fuse_response{status = #status{code = ?OK}};
-=======
-    case file_meta:create({uuid, NormalizedParentUUID}, File) of
-        {ok, DirUUID} ->
-            {ok, _} = file_meta:update({uuid, NormalizedParentUUID}, #{mtime => CTime}),
             #fuse_response{status = #status{code = ?OK}, fuse_response =
-            #dir{uuid = DirUUID}};
->>>>>>> 20937167
+                #dir{uuid = DirUUID}
+            };
         {error, already_exists} ->
             #fuse_response{status = #status{code = ?EEXIST}}
     end.
@@ -96,11 +90,11 @@
                     _ ->
                         file_meta:list_children(DefaultSpace, Offset - 1, Size)
                 end,
-            #fuse_response{status = #status{code = ?OK},
-                fuse_response = #file_children{
-                    child_links = ChildLinks ++ DefaultSpaceChildLinks
-                }
-            };
+                #fuse_response{status = #status{code = ?OK},
+                    fuse_response = #file_children{
+                        child_links = ChildLinks ++ DefaultSpaceChildLinks
+                    }
+                };
         SpacesKey ->
             {ok, #document{value = #onedata_user{space_ids = SpacesIds}}} =
                 onedata_user:get(UserId),
