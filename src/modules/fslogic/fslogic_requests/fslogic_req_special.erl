--- conflicted
+++ resolved
@@ -80,11 +80,7 @@
     Offset :: file_meta:offset(), Count :: file_meta:size()) ->
     FuseResponse :: #fuse_response{} | no_return().
 -check_permissions([{traverse_ancestors, 2}, {?list_container, 2}]).
-<<<<<<< HEAD
-read_dir(#fslogic_ctx{session_id = SessionId} = CTX, File, Offset, Size) ->
-=======
 read_dir(#fslogic_ctx{session_id = SessId} = CTX, File, Offset, Size) ->
->>>>>>> 84b5b1f0
     UserId = fslogic_context:get_user_id(CTX),
     {ok, #document{key = Key} = FileDoc} = file_meta:get(File),
     {ok, ChildLinks} = file_meta:list_children(FileDoc, Offset, Size),
@@ -127,42 +123,13 @@
             Children =
                 case Offset < length(SpacesIds) of
                     true ->
-
                         SpacesIdsChunk = lists:sublist(SpacesIds, Offset + 1, Size),
-<<<<<<< HEAD
-
-                        Spaces = lists:map(fun(SpaceId) ->
-                            {ok, Space} = space_info:fetch(fslogic_utils:session_to_rest_client(SessionId), SpaceId),
-                            Space
-                        end, SpacesIdsChunk),
-
-                        SpaceUuidByName = lists:foldl(fun(Space, Map) ->
-                            #document{value = #space_info{id = Id, name = Name}} = Space,
-                            maps:put(Name, [Id | maps:get(Name, Map, [])], Map)
-                        end, #{}, Spaces),
-
-                        MinDiffPrefLenByName = maps:map(fun
-                            (_, [_]) -> 0;
-                            (_, UUIDs) -> binary:longest_common_prefix(UUIDs) + 1
-                        end, SpaceUuidByName),
-
-                        lists:map(fun(#document{key = UUID, value = #space_info{id = Id, name = Name}}) ->
-                            case maps:find(Name, MinDiffPrefLenByName) of
-                                {ok, 0} ->
-                                    #child_link{uuid = UUID, name = Name};
-                                {ok, Len} ->
-                                    #child_link{uuid = UUID,name = <<Name/binary,
-                                        ?SPACE_NAME_ID_SEPARATOR, Id:Len/binary>>}
-                            end
-                        end, Spaces);
-=======
                         lists:map(fun(SpaceId) ->
                             SpaceUUID = fslogic_uuid:spaceid_to_space_dir_uuid(SpaceId),
                             {ok, #document{value = #space_info{name = Name}}} =
                                 space_info:get_or_fetch(SessId, SpaceId),
                             #child_link{uuid = SpaceUUID, name = Name}
                         end, SpacesIdsChunk);
->>>>>>> 84b5b1f0
                     false ->
                         []
                 end,
