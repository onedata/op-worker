--- conflicted
+++ resolved
@@ -148,39 +148,9 @@
 
     {ok, UUID} = file_meta:create({uuid, NormalizedParentUUID}, File),
 
-<<<<<<< HEAD
-    {StorageId, FileId} = fslogic_file_location:create_storage_file(SpaceId, UUID, SessId, Mode),
-
-    fslogic_times:update_mtime_ctime({uuid, NormalizedParentUUID}, fslogic_context:get_user_id(CTX)),
-
-    {ok, HandleId} = case SessId =:= ?ROOT_SESS_ID of
-        false ->
-            {ok, Storage} = fslogic_storage:select_storage(SpaceId),
-            SFMHandle = storage_file_manager:new_handle(SessId, SpaceUUID, UUID, Storage, FileId),
-            {ok, Handle} = storage_file_manager:open_at_creation(SFMHandle),
-            save_handle(SessId, Handle);
-        true ->
-            {ok, undefined}
-    end,
-
-    #fuse_response{status = #status{code = ?OK},
-        fuse_response = file_location:ensure_blocks_not_empty(#file_location{
-            uuid = UUID, provider_id = oneprovider:get_provider_id(),
-            storage_id = StorageId, file_id = FileId, blocks = [],
-            space_id = SpaceUUID, handle_id = HandleId})}.
-=======
     try fslogic_file_location:create_storage_file(SpaceId, UUID, SessId, Mode) of
         {StorageId, FileId} ->
-            {ok, ParentDoc} = file_meta:get(NormalizedParentUUID),
-            CurrTime = erlang:system_time(seconds),
-            #document{value = ParentMeta} = ParentDoc,
-            {ok, _} = file_meta:update(ParentDoc, #{mtime => CurrTime, ctime => CurrTime}),
-
-            spawn(fun() -> fslogic_event:emit_file_sizeless_attrs_update(
-                ParentDoc#document{value = ParentMeta#file_meta{
-                    mtime = CurrTime, ctime = CurrTime}
-                }
-            ) end),
+            fslogic_times:update_mtime_ctime({uuid, NormalizedParentUUID}, fslogic_context:get_user_id(CTX)),
 
             {ok, HandleId} = case SessId =:= ?ROOT_SESS_ID of
                 false ->
@@ -206,7 +176,6 @@
             ?error_stacktrace("Cannot create file on storage - ~p:~p", [T, M]),
             throw(?EACCES)
     end.
->>>>>>> 34afc07d
 
 
 %%--------------------------------------------------------------------
