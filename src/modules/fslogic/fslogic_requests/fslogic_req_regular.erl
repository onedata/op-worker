%%%-------------------------------------------------------------------
%%% @author Rafal Slota
%%% @copyright (C) 2015 ACK CYFRONET AGH
%%% This software is released under the MIT license
%%% cited in 'LICENSE.txt'.
%%% @end
%%%-------------------------------------------------------------------
%%% @doc FSLogic request handlers for regular files.
%%% @end
%%%-------------------------------------------------------------------
-module(fslogic_req_regular).
-author("Rafal Slota").

-include("modules/fslogic/fslogic_common.hrl").
-include("proto/oneclient/fuse_messages.hrl").
-include_lib("ctool/include/logging.hrl").
-include_lib("ctool/include/posix/acl.hrl").
-include_lib("annotations/include/annotations.hrl").

%% API
-export([get_file_location/3, get_new_file_location/5, truncate/3,
    get_helper_params/3, release/2]).
-export([get_parent/2, synchronize_block/3]).

%%%===================================================================
%%% API functions
%%%===================================================================


%%--------------------------------------------------------------------
%% @doc Truncates file on storage and returns only if operation is complete. Does not change file size in
%%      #file_meta model. Model's size should be changed by write events.
%% For best performance use following arg types: document -> uuid -> path
%% @end
%%--------------------------------------------------------------------
-spec truncate(fslogic_worker:ctx(), File :: fslogic_worker:file(), Size :: non_neg_integer()) ->
    FuseResponse :: #fuse_response{} | no_return().
-check_permissions([{traverse_ancestors, 2}, {?write_object, 2}]).
truncate(CTX = #fslogic_ctx{session_id = SessionId}, Entry, Size) ->
    {ok, #document{key = FileUUID} = FileDoc} = file_meta:get(Entry),
    {ok, #document{key = SpaceUUID}} = fslogic_spaces:get_space(FileDoc, fslogic_context:get_user_id(CTX)),
    Results = lists:map(
        fun({SID, FID} = Loc) ->
            {ok, Storage} = storage:get(SID),
            SFMHandle = storage_file_manager:new_handle(SessionId, SpaceUUID, FileUUID, Storage, FID),
            case storage_file_manager:open(SFMHandle, write) of
                {ok, Handle} ->
                    {Loc, storage_file_manager:truncate(Handle, Size)};
                Error ->
                    {Loc, Error}
            end
        end, fslogic_utils:get_local_storage_file_locations(Entry)),

    case [{Loc, Error} || {Loc, {error, _} = Error} <- Results] of
        [] -> ok;
        Errors ->
            [?error("Unable to truncate [FileId: ~p] [StoragId: ~p] to size ~p due to: ~p", [FID, SID, Size, Reason])
                || {{SID, FID}, {error, Reason}} <- Errors],
            ok
    end,

    CurrTime = erlang:system_time(seconds),
    #document{value = FileMeta} = FileDoc,
    {ok, _} = file_meta:update(FileDoc, #{mtime => CurrTime, ctime => CurrTime}),

    spawn(fun() -> fslogic_event:emit_file_sizeless_attrs_update(
        FileDoc#document{value = FileMeta#file_meta{
            mtime = CurrTime, ctime = CurrTime
        }}
    ) end),

    #fuse_response{status = #status{code = ?OK}}.


%%--------------------------------------------------------------------
%% @doc Gets helper params based on given storage ID.
%% @end
%%--------------------------------------------------------------------
-spec get_helper_params(fslogic_worker:ctx(),
    StorageId :: storage:id(), ForceCL :: boolean()) ->
    FuseResponse :: #fuse_response{} | no_return().
get_helper_params(_Ctx, StorageId, true = _ForceProxy) ->
    #fuse_response{status = #status{code = ?OK},
        fuse_response = #helper_params{helper_name = <<"ProxyIO">>,
            helper_args = [
                #helper_arg{key = <<"storage_id">>, value = StorageId}
            ]}};
get_helper_params(#fslogic_ctx{session = #session{identity = #identity{user_id = UserId}}},
    StorageId, false = _ForceProxy) ->
    {ok, #document{value = #storage{}} = StorageDoc} = storage:get(StorageId),
    {HelperName, HelperArgsMap} = case fslogic_storage:select_helper(StorageDoc) of
        {ok, #helper_init{name = ?CEPH_HELPER_NAME, args = Args}} ->
            {ok, #document{value = #ceph_user{credentials = UserCredentials}}} = ceph_user:get(UserId),
            {ok, Credentials} = maps:find(StorageId, UserCredentials),
            {?CEPH_HELPER_NAME, Args#{
                <<"user_name">> => ceph_user:name(Credentials),
                <<"key">> => ceph_user:key(Credentials)
            }};
        {ok, #helper_init{name = ?S3_HELPER_NAME, args = Args}} ->
            {ok, #document{value = #s3_user{credentials = UserCredentials}}} = s3_user:get(UserId),
            {ok, Credentials} = maps:find(StorageId, UserCredentials),
            {?S3_HELPER_NAME, Args#{
                <<"access_key">> => s3_user:access_key(Credentials),
                <<"secret_key">> => s3_user:secret_key(Credentials)
            }};
        {ok, #helper_init{name = Name, args = Args}} ->
            {Name, Args}
    end,

    HelperArgs = [#helper_arg{key = K, value = V} || {K, V} <- maps:to_list(HelperArgsMap)],

    #fuse_response{status = #status{code = ?OK},
        fuse_response = #helper_params{helper_name = HelperName, helper_args = HelperArgs}}.


%%--------------------------------------------------------------------
%% @equiv get_file_location(CTX, File) with permission check depending on open mode
%%--------------------------------------------------------------------
-spec get_file_location(fslogic_worker:ctx(), File :: fslogic_worker:file(), OpenMode :: fslogic_worker:open_flags()) ->
    no_return() | #fuse_response{}.
get_file_location(CTX, File, read) ->
    get_file_location_for_read(CTX, File);
get_file_location(CTX, File, write) ->
    get_file_location_for_write(CTX, File);
get_file_location(CTX, File, rdwr) ->
    get_file_location_for_rdwr(CTX, File).

%%--------------------------------------------------------------------
%% @doc Gets new file location (implicit mknod operation).
%% @end
%%--------------------------------------------------------------------
-spec get_new_file_location(fslogic_worker:ctx(), Parent :: file_meta:entry(), Name :: file_meta:name(),
    Mode :: file_meta:posix_permissions(), Flags :: fslogic_worker:open_flags()) ->
    no_return() | #fuse_response{}.
-check_permissions([{traverse_ancestors, 2}, {?add_object, 2}, {?traverse_container, 2}]).
get_new_file_location(#fslogic_ctx{session_id = SessId, space_id = SpaceId} = CTX, {uuid, ParentUUID}, Name, Mode, _Flags) ->
    NormalizedParentUUID =
        case fslogic_uuid:default_space_uuid(fslogic_context:get_user_id(CTX)) =:= ParentUUID of
            true ->
                {ok, #document{key = DefaultSpaceUUID}} = fslogic_spaces:get_default_space(CTX),
                DefaultSpaceUUID;
            false ->
                ParentUUID
        end,

    {ok, #document{key = SpaceUUID}} = fslogic_spaces:get_space({uuid, NormalizedParentUUID}, fslogic_context:get_user_id(CTX)),
    CTime = erlang:system_time(seconds),
    File = #document{value = #file_meta{
        name = Name,
        type = ?REGULAR_FILE_TYPE,
        mode = Mode,
        mtime = CTime,
        atime = CTime,
        ctime = CTime,
        uid = fslogic_context:get_user_id(CTX)
    }},

    {ok, UUID} = file_meta:create({uuid, NormalizedParentUUID}, File),

    {StorageId, FileId} = fslogic_file_location:create_storage_file(SpaceId, UUID, SessId, Mode),

    {ok, ParentDoc} = file_meta:get(NormalizedParentUUID),
    CurrTime = erlang:system_time(seconds),
    #document{value = ParentMeta} = ParentDoc,
    {ok, _} = file_meta:update(ParentDoc, #{mtime => CurrTime, ctime => CurrTime}),

    spawn(fun() -> fslogic_event:emit_file_sizeless_attrs_update(
        ParentDoc#document{value = ParentMeta#file_meta{
            mtime = CurrTime, ctime = CurrTime}
        }
    ) end),

    {ok, HandleId} = case SessId =:= ?ROOT_SESS_ID of
        false ->
            {ok, Storage} = fslogic_storage:select_storage(SpaceId),
            SFMHandle = storage_file_manager:new_handle(SessId, SpaceUUID, UUID, Storage, FileId),
            {ok, Handle} = storage_file_manager:open_at_creation(SFMHandle),
            save_handle(SessId, Handle);
        true ->
            {ok, undefined}
    end,

    #fuse_response{status = #status{code = ?OK},
        fuse_response = file_location:ensure_blocks_not_empty(#file_location{
            uuid = fslogic_uuid:to_file_guid(UUID, SpaceId), provider_id = oneprovider:get_provider_id(),
            storage_id = StorageId, file_id = FileId, blocks = [],
            space_id = SpaceUUID, handle_id = HandleId})}.


%%--------------------------------------------------------------------
%% @doc Removes file handle saved in session.
%% @end
%%--------------------------------------------------------------------
-spec release(#fslogic_ctx{}, HandleId :: binary()) ->
    no_return() | #fuse_response{}.
release(#fslogic_ctx{session_id = SessId}, HandleId) ->
    {ok, #document{value = #session{handles = Handles}}} = session:get(SessId),
    UpdatedHandles = maps:remove(HandleId, Handles),
    {ok, SessId} = session:update(SessId, #{handles => UpdatedHandles}),
    #fuse_response{status = #status{code = ?OK}}.


%%--------------------------------------------------------------------
%% @doc Gets parent of file
%% @end
%%--------------------------------------------------------------------
-spec get_parent(CTX :: fslogic_worker:ctx(), File :: fslogic_worker:file()) ->
    FuseResponse :: #fuse_response{} | no_return().
-check_permissions([{traverse_ancestors, 2}]).
get_parent(_CTX, File) ->
    {ok, #document{key = ParentUUID}} = file_meta:get_parent(File),
    #fuse_response{status = #status{code = ?OK}, fuse_response =
    #dir{uuid = ParentUUID}}.


%%--------------------------------------------------------------------
%% @doc
%% Synchronizes given block with remote replicas.
%% @end
%%--------------------------------------------------------------------
-spec synchronize_block(fslogic_worker:ctx(), {uuid, file_meta:uuid()}, fslogic_blocks:block()) ->
    #fuse_response{}.
synchronize_block(_Ctx, {uuid, Uuid}, Block)  ->
    ok = replica_synchronizer:synchronize(Uuid, Block),
    #fuse_response{status = #status{code = ?OK}}.


%%%===================================================================
%%% Internal functions
%%%===================================================================

%%--------------------------------------------------------------------
%% @equiv get_file_location(CTX, File, Mode) with permission check
%%--------------------------------------------------------------------
-spec get_file_location_for_read(fslogic_worker:ctx(), fslogic_worker:file()) ->
    no_return() | #fuse_response{}.
-check_permissions([{traverse_ancestors, 2}, {?read_object, 2}]).
get_file_location_for_read(CTX, File) ->
    get_file_location_impl(CTX, File, read).

%%--------------------------------------------------------------------
%% @equiv get_file_location(CTX, File, Mode) with permission check
%%--------------------------------------------------------------------
-spec get_file_location_for_write(fslogic_worker:ctx(), fslogic_worker:file()) ->
    no_return() | #fuse_response{}.
-check_permissions([{traverse_ancestors, 2}, {?write_object, 2}]).
get_file_location_for_write(CTX, File) ->
    get_file_location_impl(CTX, File, write).

%%--------------------------------------------------------------------
%% @equiv get_file_location_impl(CTX, File, Mode) with permission check
%%--------------------------------------------------------------------
-spec get_file_location_for_rdwr(fslogic_worker:ctx(), fslogic_worker:file()) ->
    no_return() | #fuse_response{}.
-check_permissions([{traverse_ancestors, 2}, {?read_object, 2}, {?write_object, 2}]).
get_file_location_for_rdwr(CTX, File) ->
    get_file_location_impl(CTX, File, rdwr).

%%--------------------------------------------------------------------
%% @doc Gets file location (implicit file open operation). Allows to force-select ClusterProxy helper.
%% For best performance use following arg types: document -> uuid -> path
%% @end
%%--------------------------------------------------------------------
-spec get_file_location_impl(fslogic_worker:ctx(), File :: fslogic_worker:file(),
    helpers:open_mode()) ->
    no_return() | #fuse_response{}.
<<<<<<< HEAD
get_file_location(#fslogic_ctx{space_id = SpaceId} = CTX, File) ->
=======
get_file_location_impl(#fslogic_ctx{session_id = SessId} = CTX, File, Mode) ->
>>>>>>> a2009dbf
    {ok, #document{key = UUID} = FileDoc} = file_meta:get(File),

    {ok, #document{key = StorageId, value = Storage}} = fslogic_storage:select_storage(CTX#fslogic_ctx.space_id),
    FileId = fslogic_utils:gen_storage_file_id({uuid, UUID}),

    #document{value = #file_location{blocks = Blocks}} = fslogic_utils:get_local_file_location({uuid, UUID}),

    {ok, #document{key = SpaceUUID}} = fslogic_spaces:get_space(FileDoc, fslogic_context:get_user_id(CTX)),

    {ok, HandleId} = case SessId =:= ?ROOT_SESS_ID of
        false ->
            SFMHandle = storage_file_manager:new_handle(SessId, SpaceUUID, UUID, Storage, FileId),
            {ok, Handle} = storage_file_manager:open(SFMHandle, Mode),
            save_handle(SessId, Handle);
        true ->
            {ok, undefined}
    end,

    #fuse_response{status = #status{code = ?OK},
        fuse_response = file_location:ensure_blocks_not_empty(#file_location{
            uuid = fslogic_uuid:to_file_guid(UUID, SpaceId), provider_id = oneprovider:get_provider_id(),
            storage_id = StorageId, file_id = FileId, blocks = Blocks,
            space_id = SpaceUUID, handle_id = HandleId})}.

%%--------------------------------------------------------------------
%% @doc Saves file handle in user's session, returns id of saved handle
%% @end
%%--------------------------------------------------------------------
-spec save_handle(session:id(), storage_file_manager:handle()) ->
    {ok, binary()}.
save_handle(SessionId, Handle) ->
    HandleId = base64:encode(crypto:rand_bytes(20)),
    {ok, #document{value = #session{handles = Handles}}} = session:get(SessionId),
    UpdatedHandles = maps:put(HandleId, Handle, Handles),
    {ok, SessionId} = session:update(SessionId, #{handles => UpdatedHandles}),
    {ok, HandleId}.<|MERGE_RESOLUTION|>--- conflicted
+++ resolved
@@ -264,11 +264,7 @@
 -spec get_file_location_impl(fslogic_worker:ctx(), File :: fslogic_worker:file(),
     helpers:open_mode()) ->
     no_return() | #fuse_response{}.
-<<<<<<< HEAD
-get_file_location(#fslogic_ctx{space_id = SpaceId} = CTX, File) ->
-=======
-get_file_location_impl(#fslogic_ctx{session_id = SessId} = CTX, File, Mode) ->
->>>>>>> a2009dbf
+get_file_location_impl(#fslogic_ctx{session_id = SessId, space_id = SpaceId} = CTX, File, Mode) ->
     {ok, #document{key = UUID} = FileDoc} = file_meta:get(File),
 
     {ok, #document{key = StorageId, value = Storage}} = fslogic_storage:select_storage(CTX#fslogic_ctx.space_id),
