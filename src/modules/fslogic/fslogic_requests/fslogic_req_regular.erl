%%%-------------------------------------------------------------------
%%% @author Rafal Slota
%%% @copyright (C) 2015 ACK CYFRONET AGH
%%% This software is released under the MIT license
%%% cited in 'LICENSE.txt'.
%%% @end
%%%-------------------------------------------------------------------
%%% @doc FSLogic request handlers for regular files.
%%% @end
%%%-------------------------------------------------------------------
-module(fslogic_req_regular).
-author("Rafal Slota").

-include("modules/fslogic/fslogic_common.hrl").
-include("proto/oneclient/fuse_messages.hrl").
-include_lib("ctool/include/logging.hrl").

%% API
<<<<<<< HEAD
-export([get_file_location/3, get_new_file_location/5, truncate/3, get_helper_params/3, get_parent/2]).
=======
-export([get_file_location/3, get_new_file_location/5, truncate/3, get_helper_params/4]).
>>>>>>> a8d0cb45

%%%===================================================================
%%% API functions
%%%===================================================================


%%--------------------------------------------------------------------
%% @doc Truncates file on storage and returns only if operation is complete. Does not change file size in
%%      #file_meta model. Model's size should be changed by write events.
%% For best performance use following arg types: document -> uuid -> path
%% @end
%%--------------------------------------------------------------------
-spec truncate(fslogic_worker:ctx(), File :: fslogic_worker:file(), Size :: non_neg_integer()) ->
    FuseResponse :: #fuse_response{} | no_return().
-check_permissions([{write, 2}]).
truncate(#fslogic_ctx{session_id = SessionId}, Entry, Size) ->
    {ok, #document{key = SpaceUUID}} = fslogic_spaces:get_space(Entry),
    Results = lists:map(
        fun({SID, FID} = Loc) ->
            {ok, Storage} = storage:get(SID),
            SFMHandle = storage_file_manager:new_handle(SessionId, SpaceUUID, Storage, FID),
            {Loc, storage_file_manager:truncate(SFMHandle, Size)}
        end, fslogic_utils:get_local_storage_file_locations(Entry)),

    case [{Loc, Error} || {Loc, {error, _} = Error} <- Results] of
        [] -> ok;
        Errors ->
            [?error("Unable to truncate [FileId: ~p] [StoragId: ~p] to size ~p due to: ~p", [FID, SID, Size, Reason])
                || {{SID, FID}, {error, Reason}} <- Errors],
            ok
    end,

    #fuse_response{status = #status{code = ?OK}}.


%%--------------------------------------------------------------------
%% @doc Gets helper params based on given session and storage ID.
%% @end
%%--------------------------------------------------------------------
-spec get_helper_params(fslogic_worker:ctx(), SpaceId :: file_meta:uuid(),
    StorageId :: storage:id(), ForceCL :: boolean()) ->
    FuseResponse :: #fuse_response{} | no_return().
get_helper_params(_Ctx, SpaceId, StorageId, true = _ForceCL) ->
    #fuse_response{status = #status{code = ?OK},
        fuse_response = #helper_params{helper_name = <<"ProxyIO">>,
            helper_args = [
                #helper_arg{key = <<"storage_id">>, value = StorageId}
                #helper_arg{key = <<"space_id">>, value = SpaceId}]}};
get_helper_params(_Ctx, _SpaceId, StorageId, false = _ForceCL) ->
    {ok, #document{value = #storage{}} = StorageDoc} = storage:get(StorageId),
    {ok, #helper_init{name = Name, args = HelperArgsMap}} = fslogic_storage:select_helper(StorageDoc),

    HelperArgs = [#helper_arg{key = K, value = V} || {K, V} <- maps:to_list(HelperArgsMap)],

    #fuse_response{status = #status{code = ?OK},
        fuse_response = #helper_params{helper_name = Name, helper_args = HelperArgs}}.


%%--------------------------------------------------------------------
%% @doc Gets file location (implicit file open operation). Allows to force-select ClusterProxy helper.
%% For best performance use following arg types: document -> uuid -> path
%% @end
%%--------------------------------------------------------------------
-spec get_file_location(fslogic_worker:ctx(), File :: fslogic_worker:file(), OpenMode :: fslogic_worker:open_flags()) ->
    no_return() | #fuse_response{}.
-check_permissions([{none, 2}]).
get_file_location(#fslogic_ctx{} = CTX, File, OpenFlags) ->
    ?debug("get_file_location for ~p ~p", [File, OpenFlags]),
    {ok, #document{key = UUID} = FileDoc} = file_meta:get(File),

    ok = check_permissions:validate_posix_access(OpenFlags, FileDoc, fslogic_context:get_user_id(CTX)),

    {ok, #document{key = StorageId, value = _Storage}} = fslogic_storage:select_storage(CTX),
    FileId = fslogic_utils:gen_storage_file_id({uuid, UUID}),

    #document{value = #file_location{blocks = Blocks}} = fslogic_utils:get_local_file_location({uuid, UUID}),

    {ok, #document{key = SpaceUUID}} = fslogic_spaces:get_space(FileDoc),

    #fuse_response{status = #status{code = ?OK},
        fuse_response = #file_location{
            uuid = UUID, provider_id = oneprovider:get_provider_id(),
            storage_id = StorageId, file_id = FileId, blocks = Blocks,
            space_id = SpaceUUID}}.


%%--------------------------------------------------------------------
%% @doc Gets new file location (implicit mknod operation).
%% @end
%%--------------------------------------------------------------------
-spec get_new_file_location(fslogic_worker:ctx(), ParentUUID :: file_meta:uuid(), Name :: file_meta:name(),
    Mode :: file_meta:posix_permissions(), Flags :: fslogic_worker:open_flags()) ->
    no_return() | #fuse_response{}.
-check_permissions([{write, 2}]).
get_new_file_location(#fslogic_ctx{session = #session{identity = #identity{user_id = UUID}}} = CTX,
    UUID, Name, Mode, _Flags) ->
    {ok, #document{key = DefaultSpaceUUID}} = fslogic_spaces:get_default_space(CTX),
    get_new_file_location(CTX, DefaultSpaceUUID, Name, Mode, _Flags);
get_new_file_location(#fslogic_ctx{session_id = SessId} = CTX, ParentUUID, Name, Mode, _Flags) ->
    {ok, #document{key = SpaceUUID}} = fslogic_spaces:get_space({uuid, ParentUUID}),
    {ok, #document{key = StorageId} = Storage} = fslogic_storage:select_storage(CTX),
    CTime = utils:time(),
    File = #document{value = #file_meta{
        name = Name,
        type = ?REGULAR_FILE_TYPE,
        mode = Mode,
        mtime = CTime,
        atime = CTime,
        ctime = CTime,
        uid = fslogic_context:get_user_id(CTX)
    }},

    {ok, UUID} = file_meta:create({uuid, ParentUUID}, File),

    FileId = fslogic_utils:gen_storage_file_id({uuid, UUID}),

    Location = #file_location{blocks = [#file_block{offset = 0, size = 0, file_id = FileId, storage_id = StorageId}],
        provider_id = oneprovider:get_provider_id(), file_id = FileId, storage_id = StorageId, uuid = UUID},
    {ok, LocId} = file_location:create(#document{value = Location}),

    file_meta:attach_location({uuid, UUID}, LocId, oneprovider:get_provider_id()),

    LeafLess = fslogic_path:dirname(FileId),
    SFMHandle0 = storage_file_manager:new_handle(?ROOT_SESS_ID, SpaceUUID, Storage, LeafLess),
    case storage_file_manager:mkdir(SFMHandle0, ?AUTO_CREATED_PARENT_DIR_MODE, true) of
        ok -> ok;
        {error, eexist} ->
            ok
    end,

    SFMHandle1 = storage_file_manager:new_handle(SessId, SpaceUUID, Storage, FileId),
    storage_file_manager:unlink(SFMHandle1),
    ok = storage_file_manager:create(SFMHandle1, Mode),

<<<<<<< HEAD
    #fuse_response{status = #status{code = ?OK}, fuse_response =
                       #file_location{uuid = UUID, provider_id = oneprovider:get_provider_id(), storage_id = StorageId, file_id = FileId, blocks = []}}.


%%--------------------------------------------------------------------
%% @doc Gets new file location (implicit mknod operation).
%% @end
%%--------------------------------------------------------------------
-spec get_parent(CTX :: fslogic_worker:ctx(), File :: fslogic_worker:file()) ->
    FuseResponse :: #fuse_response{} | no_return().
-check_permissions([{none, 2}]).
get_parent(_CTX, File) ->
    {ok, #document{key = ParentUUID}} = file_meta:get_parent(File),
    #fuse_response{status = #status{code = ?OK}, fuse_response =
        #dir{uuid = ParentUUID}}.
=======
    #fuse_response{status = #status{code = ?OK},
        fuse_response = #file_location{
            uuid = UUID, provider_id = oneprovider:get_provider_id(),
            storage_id = StorageId, file_id = FileId, blocks = [],
            space_id = SpaceUUID}}.
>>>>>>> a8d0cb45
<|MERGE_RESOLUTION|>--- conflicted
+++ resolved
@@ -16,11 +16,8 @@
 -include_lib("ctool/include/logging.hrl").
 
 %% API
-<<<<<<< HEAD
--export([get_file_location/3, get_new_file_location/5, truncate/3, get_helper_params/3, get_parent/2]).
-=======
 -export([get_file_location/3, get_new_file_location/5, truncate/3, get_helper_params/4]).
->>>>>>> a8d0cb45
+-export([get_parent/2]).
 
 %%%===================================================================
 %%% API functions
@@ -155,9 +152,11 @@
     storage_file_manager:unlink(SFMHandle1),
     ok = storage_file_manager:create(SFMHandle1, Mode),
 
-<<<<<<< HEAD
-    #fuse_response{status = #status{code = ?OK}, fuse_response =
-                       #file_location{uuid = UUID, provider_id = oneprovider:get_provider_id(), storage_id = StorageId, file_id = FileId, blocks = []}}.
+    #fuse_response{status = #status{code = ?OK},
+        fuse_response = #file_location{
+            uuid = UUID, provider_id = oneprovider:get_provider_id(),
+            storage_id = StorageId, file_id = FileId, blocks = [],
+            space_id = SpaceUUID}}.
 
 
 %%--------------------------------------------------------------------
@@ -170,11 +169,4 @@
 get_parent(_CTX, File) ->
     {ok, #document{key = ParentUUID}} = file_meta:get_parent(File),
     #fuse_response{status = #status{code = ?OK}, fuse_response =
-        #dir{uuid = ParentUUID}}.
-=======
-    #fuse_response{status = #status{code = ?OK},
-        fuse_response = #file_location{
-            uuid = UUID, provider_id = oneprovider:get_provider_id(),
-            storage_id = StorageId, file_id = FileId, blocks = [],
-            space_id = SpaceUUID}}.
->>>>>>> a8d0cb45
+        #dir{uuid = ParentUUID}}.