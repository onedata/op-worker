%%%-------------------------------------------------------------------
%%% @author Rafal Slota
%%% @copyright (C) 2015 ACK CYFRONET AGH
%%% This software is released under the MIT license
%%% cited in 'LICENSE.txt'.
%%% @end
%%%-------------------------------------------------------------------
%%% @doc FSLogic request handlers for regular files.
%%% @end
%%%-------------------------------------------------------------------
-module(fslogic_req_regular).
-author("Rafal Slota").

-include("modules/fslogic/fslogic_common.hrl").
-include("proto/oneclient/fuse_messages.hrl").
-include_lib("ctool/include/logging.hrl").
-include_lib("ctool/include/posix/acl.hrl").
-include_lib("annotations/include/annotations.hrl").

%% API
-export([get_file_location/3, get_new_file_location/5, truncate/3, get_helper_params/4]).
-export([get_parent/2]).

%%%===================================================================
%%% API functions
%%%===================================================================


%%--------------------------------------------------------------------
%% @doc Truncates file on storage and returns only if operation is complete. Does not change file size in
%%      #file_meta model. Model's size should be changed by write events.
%% For best performance use following arg types: document -> uuid -> path
%% @end
%%--------------------------------------------------------------------
-spec truncate(fslogic_worker:ctx(), File :: fslogic_worker:file(), Size :: non_neg_integer()) ->
    FuseResponse :: #fuse_response{} | no_return().
-check_permissions([{?write_object, 2}, {traverse_ancestors, 2}]).
truncate(#fslogic_ctx{session_id = SessionId}, Entry, Size) ->
    {ok, #document{key = FileUUID} = FileDoc} = file_meta:get(Entry),
    {ok, #document{key = SpaceUUID}} = fslogic_spaces:get_space(FileDoc),
    Results = lists:map(
        fun({SID, FID} = Loc) ->
            {ok, Storage} = storage:get(SID),
            SFMHandle = storage_file_manager:new_handle(SessionId, SpaceUUID, FileUUID, Storage, FID),
            case storage_file_manager:open(SFMHandle, write) of
                {ok, Handle} ->
                    {Loc, storage_file_manager:truncate(Handle, Size)};
                Error ->
                    {Loc, Error}
            end
        end, fslogic_utils:get_local_storage_file_locations(Entry)),

    case [{Loc, Error} || {Loc, {error, _} = Error} <- Results] of
        [] -> ok;
        Errors ->
            [?error("Unable to truncate [FileId: ~p] [StoragId: ~p] to size ~p due to: ~p", [FID, SID, Size, Reason])
                || {{SID, FID}, {error, Reason}} <- Errors],
            ok
    end,

    #fuse_response{status = #status{code = ?OK}}.


%%--------------------------------------------------------------------
%% @doc Gets helper params based on given session and storage ID.
%% @end
%%--------------------------------------------------------------------
-spec get_helper_params(fslogic_worker:ctx(), FileUUID :: file_meta:uuid(),
    StorageId :: storage:id(), ForceCL :: boolean()) ->
    FuseResponse :: #fuse_response{} | no_return().
get_helper_params(_Ctx, FileUUID, StorageId, true = _ForceCL) ->
    #fuse_response{status = #status{code = ?OK},
        fuse_response = #helper_params{helper_name = <<"ProxyIO">>,
            helper_args = [
                #helper_arg{key = <<"storage_id">>, value = StorageId}
                #helper_arg{key = <<"space_id">>, value = FileUUID}]}};
get_helper_params(_Ctx, _FileUUID, StorageId, false = _ForceCL) ->
    {ok, #document{value = #storage{}} = StorageDoc} = storage:get(StorageId),
    {ok, #helper_init{name = Name, args = HelperArgsMap}} = fslogic_storage:select_helper(StorageDoc),

    HelperArgs = [#helper_arg{key = K, value = V} || {K, V} <- maps:to_list(HelperArgsMap)],

    #fuse_response{status = #status{code = ?OK},
        fuse_response = #helper_params{helper_name = Name, helper_args = HelperArgs}}.


%%--------------------------------------------------------------------
%% @equiv get_file_location(CTX, File) with permission check depending on open mode
%%--------------------------------------------------------------------
-spec get_file_location(fslogic_worker:ctx(), File :: fslogic_worker:file(), OpenMode :: fslogic_worker:open_flags()) ->
    no_return() | #fuse_response{}.
get_file_location(CTX, File, read) ->
    get_file_location_for_read(CTX, File);
get_file_location(CTX, File, write) ->
    get_file_location_for_write(CTX, File);
get_file_location(CTX, File, rdwr) ->
    get_file_location_for_rdwr(CTX, File).

%%--------------------------------------------------------------------
%% @doc Gets new file location (implicit mknod operation).
%% @end
%%--------------------------------------------------------------------
-spec get_new_file_location(fslogic_worker:ctx(), Parent :: file_meta:entry(), Name :: file_meta:name(),
    Mode :: file_meta:posix_permissions(), Flags :: fslogic_worker:open_flags()) ->
    no_return() | #fuse_response{}.
<<<<<<< HEAD
-check_permissions([{?add_object, 2}, {?traverse_container, 2}, {traverse_ancestors, 2}]).
get_new_file_location(#fslogic_ctx{session = #session{identity = #identity{user_id = UUID}}} = CTX,
    {uuid, UUID}, Name, Mode, _Flags) ->
    {ok, #document{key = DefaultSpaceUUID}} = fslogic_spaces:get_default_space(CTX),
    get_new_file_location(CTX, {uuid, DefaultSpaceUUID}, Name, Mode, _Flags);
get_new_file_location(#fslogic_ctx{session_id = SessId} = CTX, Parent, Name, Mode, _Flags) ->
    {ok, #document{key = SpaceUUID}} = fslogic_spaces:get_space(Parent),
=======
-check_permissions([{write, 2}]).
get_new_file_location(#fslogic_ctx{session_id = SessId} = CTX, ParentUUID, Name, Mode, _Flags) ->
    NormalizedParentUUID =
        case fslogic_uuid:default_space_uuid(fslogic_context:get_user_id(CTX)) =:= ParentUUID of
            true ->
                {ok, #document{key = DefaultSpaceUUID}} = fslogic_spaces:get_default_space(CTX),
                DefaultSpaceUUID;
            false ->
                ParentUUID
        end,
    {ok, #document{key = SpaceUUID}} = fslogic_spaces:get_space({uuid, NormalizedParentUUID}),
>>>>>>> 20937167
    {ok, #document{key = StorageId} = Storage} = fslogic_storage:select_storage(CTX),
    CTime = utils:time(),
    File = #document{value = #file_meta{
        name = Name,
        type = ?REGULAR_FILE_TYPE,
        mode = Mode,
        mtime = CTime,
        atime = CTime,
        ctime = CTime,
        uid = fslogic_context:get_user_id(CTX)
    }},

<<<<<<< HEAD
    {ok, UUID} = file_meta:create(Parent, File),
=======
    {ok, UUID} = file_meta:create({uuid, NormalizedParentUUID}, File),
>>>>>>> 20937167

    FileId = fslogic_utils:gen_storage_file_id({uuid, UUID}),

    Location = #file_location{blocks = [#file_block{offset = 0, size = 0, file_id = FileId, storage_id = StorageId}],
        provider_id = oneprovider:get_provider_id(), file_id = FileId, storage_id = StorageId, uuid = UUID},
    {ok, LocId} = file_location:create(#document{value = Location}),

    file_meta:attach_location({uuid, UUID}, LocId, oneprovider:get_provider_id()),

    LeafLess = fslogic_path:dirname(FileId),
    SFMHandle0 = storage_file_manager:new_handle(?ROOT_SESS_ID, SpaceUUID, undefined, Storage, LeafLess),
    case storage_file_manager:mkdir(SFMHandle0, ?AUTO_CREATED_PARENT_DIR_MODE, true) of
        ok -> ok;
        {error, eexist} ->
            ok
    end,

    SFMHandle1 = storage_file_manager:new_handle(SessId, SpaceUUID, UUID, Storage, FileId),
    storage_file_manager:unlink(SFMHandle1),
    ok = storage_file_manager:create(SFMHandle1, Mode),

    #fuse_response{status = #status{code = ?OK},
        fuse_response = #file_location{
            uuid = UUID, provider_id = oneprovider:get_provider_id(),
            storage_id = StorageId, file_id = FileId, blocks = [],
            space_id = SpaceUUID}}.

<<<<<<< HEAD
%%%===================================================================
%%% Internal functions
%%%===================================================================

%%--------------------------------------------------------------------
%% @equiv get_file_location(CTX, File) with permission check
%%--------------------------------------------------------------------
-spec get_file_location_for_read(fslogic_worker:ctx(), fslogic_worker:file()) ->
    no_return() | #fuse_response{}.
-check_permissions([{?read_object, 2}, {traverse_ancestors, 2}]).
get_file_location_for_read(CTX, File) ->
    get_file_location(CTX, File).

%%--------------------------------------------------------------------
%% @equiv get_file_location(CTX, File) with permission check
%%--------------------------------------------------------------------
-spec get_file_location_for_write(fslogic_worker:ctx(), fslogic_worker:file()) ->
    no_return() | #fuse_response{}.
-check_permissions([{?write_object, 2}, {traverse_ancestors, 2}]).
get_file_location_for_write(CTX, File) -> get_file_location(CTX, File).

%%--------------------------------------------------------------------
%% @equiv get_file_location(CTX, File) with permission check
%%--------------------------------------------------------------------
-spec get_file_location_for_rdwr(fslogic_worker:ctx(), fslogic_worker:file()) ->
    no_return() | #fuse_response{}.
-check_permissions([{?read_object, 2}, {?write_object, 2}, {traverse_ancestors, 2}]).
get_file_location_for_rdwr(CTX, File) -> get_file_location(CTX, File).

%%--------------------------------------------------------------------
%% @doc Gets file location (implicit file open operation). Allows to force-select ClusterProxy helper.
%% For best performance use following arg types: document -> uuid -> path
%% @end
%%--------------------------------------------------------------------
-spec get_file_location(fslogic_worker:ctx(), File :: fslogic_worker:file()) ->
    no_return() | #fuse_response{}.
get_file_location(CTX, File) ->
    {ok, #document{key = UUID} = FileDoc} = file_meta:get(File),

    {ok, #document{key = StorageId, value = _Storage}} = fslogic_storage:select_storage(CTX),
    FileId = fslogic_utils:gen_storage_file_id({uuid, UUID}),

    #document{value = #file_location{blocks = Blocks}} = fslogic_utils:get_local_file_location({uuid, UUID}),

    {ok, #document{key = SpaceUUID}} = fslogic_spaces:get_space(FileDoc),

    #fuse_response{status = #status{code = ?OK},
        fuse_response = #file_location{
            uuid = UUID, provider_id = oneprovider:get_provider_id(),
            storage_id = StorageId, file_id = FileId, blocks = Blocks,
            space_id = SpaceUUID}}.
=======

%%--------------------------------------------------------------------
%% @doc Gets new file location (implicit mknod operation).
%% @end
%%--------------------------------------------------------------------
-spec get_parent(CTX :: fslogic_worker:ctx(), File :: fslogic_worker:file()) ->
    FuseResponse :: #fuse_response{} | no_return().
-check_permissions([{none, 2}]).
get_parent(_CTX, File) ->
    {ok, #document{key = ParentUUID}} = file_meta:get_parent(File),
    #fuse_response{status = #status{code = ?OK}, fuse_response =
        #dir{uuid = ParentUUID}}.
>>>>>>> 20937167
<|MERGE_RESOLUTION|>--- conflicted
+++ resolved
@@ -103,17 +103,8 @@
 -spec get_new_file_location(fslogic_worker:ctx(), Parent :: file_meta:entry(), Name :: file_meta:name(),
     Mode :: file_meta:posix_permissions(), Flags :: fslogic_worker:open_flags()) ->
     no_return() | #fuse_response{}.
-<<<<<<< HEAD
 -check_permissions([{?add_object, 2}, {?traverse_container, 2}, {traverse_ancestors, 2}]).
-get_new_file_location(#fslogic_ctx{session = #session{identity = #identity{user_id = UUID}}} = CTX,
-    {uuid, UUID}, Name, Mode, _Flags) ->
-    {ok, #document{key = DefaultSpaceUUID}} = fslogic_spaces:get_default_space(CTX),
-    get_new_file_location(CTX, {uuid, DefaultSpaceUUID}, Name, Mode, _Flags);
-get_new_file_location(#fslogic_ctx{session_id = SessId} = CTX, Parent, Name, Mode, _Flags) ->
-    {ok, #document{key = SpaceUUID}} = fslogic_spaces:get_space(Parent),
-=======
--check_permissions([{write, 2}]).
-get_new_file_location(#fslogic_ctx{session_id = SessId} = CTX, ParentUUID, Name, Mode, _Flags) ->
+get_new_file_location(#fslogic_ctx{session_id = SessId} = CTX, {uuid, ParentUUID}, Name, Mode, _Flags) ->
     NormalizedParentUUID =
         case fslogic_uuid:default_space_uuid(fslogic_context:get_user_id(CTX)) =:= ParentUUID of
             true ->
@@ -123,7 +114,6 @@
                 ParentUUID
         end,
     {ok, #document{key = SpaceUUID}} = fslogic_spaces:get_space({uuid, NormalizedParentUUID}),
->>>>>>> 20937167
     {ok, #document{key = StorageId} = Storage} = fslogic_storage:select_storage(CTX),
     CTime = utils:time(),
     File = #document{value = #file_meta{
@@ -136,11 +126,7 @@
         uid = fslogic_context:get_user_id(CTX)
     }},
 
-<<<<<<< HEAD
-    {ok, UUID} = file_meta:create(Parent, File),
-=======
     {ok, UUID} = file_meta:create({uuid, NormalizedParentUUID}, File),
->>>>>>> 20937167
 
     FileId = fslogic_utils:gen_storage_file_id({uuid, UUID}),
 
@@ -168,62 +154,9 @@
             storage_id = StorageId, file_id = FileId, blocks = [],
             space_id = SpaceUUID}}.
 
-<<<<<<< HEAD
-%%%===================================================================
-%%% Internal functions
-%%%===================================================================
-
-%%--------------------------------------------------------------------
-%% @equiv get_file_location(CTX, File) with permission check
-%%--------------------------------------------------------------------
--spec get_file_location_for_read(fslogic_worker:ctx(), fslogic_worker:file()) ->
-    no_return() | #fuse_response{}.
--check_permissions([{?read_object, 2}, {traverse_ancestors, 2}]).
-get_file_location_for_read(CTX, File) ->
-    get_file_location(CTX, File).
-
-%%--------------------------------------------------------------------
-%% @equiv get_file_location(CTX, File) with permission check
-%%--------------------------------------------------------------------
--spec get_file_location_for_write(fslogic_worker:ctx(), fslogic_worker:file()) ->
-    no_return() | #fuse_response{}.
--check_permissions([{?write_object, 2}, {traverse_ancestors, 2}]).
-get_file_location_for_write(CTX, File) -> get_file_location(CTX, File).
-
-%%--------------------------------------------------------------------
-%% @equiv get_file_location(CTX, File) with permission check
-%%--------------------------------------------------------------------
--spec get_file_location_for_rdwr(fslogic_worker:ctx(), fslogic_worker:file()) ->
-    no_return() | #fuse_response{}.
--check_permissions([{?read_object, 2}, {?write_object, 2}, {traverse_ancestors, 2}]).
-get_file_location_for_rdwr(CTX, File) -> get_file_location(CTX, File).
-
-%%--------------------------------------------------------------------
-%% @doc Gets file location (implicit file open operation). Allows to force-select ClusterProxy helper.
-%% For best performance use following arg types: document -> uuid -> path
-%% @end
-%%--------------------------------------------------------------------
--spec get_file_location(fslogic_worker:ctx(), File :: fslogic_worker:file()) ->
-    no_return() | #fuse_response{}.
-get_file_location(CTX, File) ->
-    {ok, #document{key = UUID} = FileDoc} = file_meta:get(File),
-
-    {ok, #document{key = StorageId, value = _Storage}} = fslogic_storage:select_storage(CTX),
-    FileId = fslogic_utils:gen_storage_file_id({uuid, UUID}),
-
-    #document{value = #file_location{blocks = Blocks}} = fslogic_utils:get_local_file_location({uuid, UUID}),
-
-    {ok, #document{key = SpaceUUID}} = fslogic_spaces:get_space(FileDoc),
-
-    #fuse_response{status = #status{code = ?OK},
-        fuse_response = #file_location{
-            uuid = UUID, provider_id = oneprovider:get_provider_id(),
-            storage_id = StorageId, file_id = FileId, blocks = Blocks,
-            space_id = SpaceUUID}}.
-=======
-
-%%--------------------------------------------------------------------
-%% @doc Gets new file location (implicit mknod operation).
+
+%%--------------------------------------------------------------------
+%% @doc Gets parent of file
 %% @end
 %%--------------------------------------------------------------------
 -spec get_parent(CTX :: fslogic_worker:ctx(), File :: fslogic_worker:file()) ->
@@ -232,5 +165,57 @@
 get_parent(_CTX, File) ->
     {ok, #document{key = ParentUUID}} = file_meta:get_parent(File),
     #fuse_response{status = #status{code = ?OK}, fuse_response =
-        #dir{uuid = ParentUUID}}.
->>>>>>> 20937167
+    #dir{uuid = ParentUUID}}.
+
+
+%%%===================================================================
+%%% Internal functions
+%%%===================================================================
+
+%%--------------------------------------------------------------------
+%% @equiv get_file_location(CTX, File) with permission check
+%%--------------------------------------------------------------------
+-spec get_file_location_for_read(fslogic_worker:ctx(), fslogic_worker:file()) ->
+    no_return() | #fuse_response{}.
+-check_permissions([{?read_object, 2}, {traverse_ancestors, 2}]).
+get_file_location_for_read(CTX, File) ->
+    get_file_location(CTX, File).
+
+%%--------------------------------------------------------------------
+%% @equiv get_file_location(CTX, File) with permission check
+%%--------------------------------------------------------------------
+-spec get_file_location_for_write(fslogic_worker:ctx(), fslogic_worker:file()) ->
+    no_return() | #fuse_response{}.
+-check_permissions([{?write_object, 2}, {traverse_ancestors, 2}]).
+get_file_location_for_write(CTX, File) -> get_file_location(CTX, File).
+
+%%--------------------------------------------------------------------
+%% @equiv get_file_location(CTX, File) with permission check
+%%--------------------------------------------------------------------
+-spec get_file_location_for_rdwr(fslogic_worker:ctx(), fslogic_worker:file()) ->
+    no_return() | #fuse_response{}.
+-check_permissions([{?read_object, 2}, {?write_object, 2}, {traverse_ancestors, 2}]).
+get_file_location_for_rdwr(CTX, File) -> get_file_location(CTX, File).
+
+%%--------------------------------------------------------------------
+%% @doc Gets file location (implicit file open operation). Allows to force-select ClusterProxy helper.
+%% For best performance use following arg types: document -> uuid -> path
+%% @end
+%%--------------------------------------------------------------------
+-spec get_file_location(fslogic_worker:ctx(), File :: fslogic_worker:file()) ->
+    no_return() | #fuse_response{}.
+get_file_location(CTX, File) ->
+    {ok, #document{key = UUID} = FileDoc} = file_meta:get(File),
+
+    {ok, #document{key = StorageId, value = _Storage}} = fslogic_storage:select_storage(CTX),
+    FileId = fslogic_utils:gen_storage_file_id({uuid, UUID}),
+
+    #document{value = #file_location{blocks = Blocks}} = fslogic_utils:get_local_file_location({uuid, UUID}),
+
+    {ok, #document{key = SpaceUUID}} = fslogic_spaces:get_space(FileDoc),
+
+    #fuse_response{status = #status{code = ?OK},
+        fuse_response = #file_location{
+            uuid = UUID, provider_id = oneprovider:get_provider_id(),
+            storage_id = StorageId, file_id = FileId, blocks = Blocks,
+            space_id = SpaceUUID}}.