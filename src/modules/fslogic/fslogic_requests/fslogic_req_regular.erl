%%%-------------------------------------------------------------------
%%% @author Rafal Slota
%%% @copyright (C) 2015 ACK CYFRONET AGH
%%% This software is released under the MIT license
%%% cited in 'LICENSE.txt'.
%%% @end
%%%-------------------------------------------------------------------
%%% @doc FSLogic request handlers for regular files.
%%% @end
%%%-------------------------------------------------------------------
-module(fslogic_req_regular).
-author("Rafal Slota").

-include("modules/fslogic/fslogic_common.hrl").
-include("proto/oneclient/fuse_messages.hrl").
-include_lib("ctool/include/logging.hrl").
-include_lib("ctool/include/posix/acl.hrl").
-include_lib("annotations/include/annotations.hrl").

%% API
-export([get_file_location/3, get_new_file_location/5, truncate/3, get_helper_params/3]).
-export([get_parent/2, synchronize_block/3]).

%%%===================================================================
%%% API functions
%%%===================================================================


%%--------------------------------------------------------------------
%% @doc Truncates file on storage and returns only if operation is complete. Does not change file size in
%%      #file_meta model. Model's size should be changed by write events.
%% For best performance use following arg types: document -> uuid -> path
%% @end
%%--------------------------------------------------------------------
-spec truncate(fslogic_worker:ctx(), File :: fslogic_worker:file(), Size :: non_neg_integer()) ->
    FuseResponse :: #fuse_response{} | no_return().
-check_permissions([{traverse_ancestors, 2}, {?write_object, 2}]).
truncate(CTX = #fslogic_ctx{session_id = SessionId}, Entry, Size) ->
    {ok, #document{key = FileUUID} = FileDoc} = file_meta:get(Entry),
    {ok, #document{key = SpaceUUID}} = fslogic_spaces:get_space(FileDoc, fslogic_context:get_user_id(CTX)),
    Results = lists:map(
        fun({SID, FID} = Loc) ->
            {ok, Storage} = storage:get(SID),
            SFMHandle = storage_file_manager:new_handle(SessionId, SpaceUUID, FileUUID, Storage, FID),
            case storage_file_manager:open(SFMHandle, write) of
                {ok, Handle} ->
                    {Loc, storage_file_manager:truncate(Handle, Size)};
                Error ->
                    {Loc, Error}
            end
        end, fslogic_utils:get_local_storage_file_locations(Entry)),

    case [{Loc, Error} || {Loc, {error, _} = Error} <- Results] of
        [] -> ok;
        Errors ->
            [?error("Unable to truncate [FileId: ~p] [StoragId: ~p] to size ~p due to: ~p", [FID, SID, Size, Reason])
                || {{SID, FID}, {error, Reason}} <- Errors],
            ok
    end,

    CurrTime = erlang:system_time(seconds),
    #document{value = FileMeta} = FileDoc,
    {ok, _} = file_meta:update(FileDoc, #{mtime => CurrTime, ctime => CurrTime}),

    spawn(fun() -> fslogic_event:emit_file_sizeless_attrs_update(
        FileDoc#document{value = FileMeta#file_meta{
            mtime = CurrTime, ctime = CurrTime
        }}
    ) end),

    #fuse_response{status = #status{code = ?OK}}.


%%--------------------------------------------------------------------
%% @doc Gets helper params based on given storage ID.
%% @end
%%--------------------------------------------------------------------
-spec get_helper_params(fslogic_worker:ctx(),
    StorageId :: storage:id(), ForceCL :: boolean()) ->
    FuseResponse :: #fuse_response{} | no_return().
get_helper_params(_Ctx, StorageId, true = _ForceCL) ->
    #fuse_response{status = #status{code = ?OK},
        fuse_response = #helper_params{helper_name = <<"ProxyIO">>,
            helper_args = [
                #helper_arg{key = <<"storage_id">>, value = StorageId}
            ]}};
get_helper_params(#fslogic_ctx{session = #session{identity = #identity{user_id = UserId}}},
    StorageId, false = _ForceCL) ->
    {ok, #document{value = #storage{}} = StorageDoc} = storage:get(StorageId),
    {HelperName, HelperArgsMap} = case fslogic_storage:select_helper(StorageDoc) of
        {ok, #helper_init{name = ?CEPH_HELPER_NAME, args = Args}} ->
            {ok, #document{value = #ceph_user{credentials = UserCredentials}}} = ceph_user:get(UserId),
            {ok, Credentials} = maps:find(StorageId, UserCredentials),
            {?CEPH_HELPER_NAME, Args#{
                <<"user_name">> => ceph_user:name(Credentials),
                <<"key">> => ceph_user:key(Credentials)
            }};
        {ok, #helper_init{name = ?S3_HELPER_NAME, args = Args}} ->
            {ok, #document{value = #s3_user{credentials = UserCredentials}}} = s3_user:get(UserId),
            {ok, Credentials} = maps:find(StorageId, UserCredentials),
            {?S3_HELPER_NAME, Args#{
                <<"access_key">> => s3_user:access_key(Credentials),
                <<"secret_key">> => s3_user:secret_key(Credentials)
            }};
        {ok, #helper_init{name = Name, args = Args}} ->
            {Name, Args}
    end,

    HelperArgs = [#helper_arg{key = K, value = V} || {K, V} <- maps:to_list(HelperArgsMap)],

    #fuse_response{status = #status{code = ?OK},
        fuse_response = #helper_params{helper_name = HelperName, helper_args = HelperArgs}}.


%%--------------------------------------------------------------------
%% @equiv get_file_location(CTX, File) with permission check depending on open mode
%%--------------------------------------------------------------------
-spec get_file_location(fslogic_worker:ctx(), File :: fslogic_worker:file(), OpenMode :: fslogic_worker:open_flags()) ->
    no_return() | #fuse_response{}.
get_file_location(CTX, File, read) ->
    get_file_location_for_read(CTX, File);
get_file_location(CTX, File, write) ->
    get_file_location_for_write(CTX, File);
get_file_location(CTX, File, rdwr) ->
    get_file_location_for_rdwr(CTX, File).

%%--------------------------------------------------------------------
%% @doc Gets new file location (implicit mknod operation).
%% @end
%%--------------------------------------------------------------------
-spec get_new_file_location(fslogic_worker:ctx(), Parent :: file_meta:entry(), Name :: file_meta:name(),
    Mode :: file_meta:posix_permissions(), Flags :: fslogic_worker:open_flags()) ->
    no_return() | #fuse_response{}.
-check_permissions([{traverse_ancestors, 2}, {?add_object, 2}, {?traverse_container, 2}]).
get_new_file_location(#fslogic_ctx{session_id = SessId, space_id = SpaceId} = CTX, {uuid, ParentUUID}, Name, Mode, _Flags) ->
    NormalizedParentUUID =
        case fslogic_uuid:default_space_uuid(fslogic_context:get_user_id(CTX)) =:= ParentUUID of
            true ->
                {ok, #document{key = DefaultSpaceUUID}} = fslogic_spaces:get_default_space(CTX),
                DefaultSpaceUUID;
            false ->
                ParentUUID
        end,

    {ok, #document{key = SpaceUUID}} = fslogic_spaces:get_space({uuid, NormalizedParentUUID}, fslogic_context:get_user_id(CTX)),
<<<<<<< HEAD
    CTime = utils:time(),
=======
    {ok, #document{key = StorageId} = Storage} = fslogic_storage:select_storage(CTX),
    CTime = erlang:system_time(seconds),
>>>>>>> 30cca53b
    File = #document{value = #file_meta{
        name = Name,
        type = ?REGULAR_FILE_TYPE,
        mode = Mode,
        mtime = CTime,
        atime = CTime,
        ctime = CTime,
        uid = fslogic_context:get_user_id(CTX)
    }},

    {ok, UUID} = file_meta:create({uuid, NormalizedParentUUID}, File),

    {StorageId, FileId} = fslogic_file_location:create_storage_file(SpaceId, UUID, SessId, Mode),

    {ok, ParentDoc} = file_meta:get(NormalizedParentUUID),
    CurrTime = erlang:system_time(seconds),
    #document{value = ParentMeta} = ParentDoc,
    {ok, _} = file_meta:update(ParentDoc, #{mtime => CurrTime, ctime => CurrTime}),

    spawn(fun() -> fslogic_event:emit_file_sizeless_attrs_update(
        ParentDoc#document{value = ParentMeta#file_meta{
            mtime = CurrTime, ctime = CurrTime}
        }
    ) end),

    #fuse_response{status = #status{code = ?OK},
        fuse_response = file_location:ensure_blocks_not_empty(#file_location{
            uuid = UUID, provider_id = oneprovider:get_provider_id(),
            storage_id = StorageId, file_id = FileId, blocks = [],
            space_id = SpaceUUID})}.


%%--------------------------------------------------------------------
%% @doc Gets parent of file
%% @end
%%--------------------------------------------------------------------
-spec get_parent(CTX :: fslogic_worker:ctx(), File :: fslogic_worker:file()) ->
    FuseResponse :: #fuse_response{} | no_return().
-check_permissions([{traverse_ancestors, 2}]).
get_parent(_CTX, File) ->
    {ok, #document{key = ParentUUID}} = file_meta:get_parent(File),
    #fuse_response{status = #status{code = ?OK}, fuse_response =
    #dir{uuid = ParentUUID}}.


%%--------------------------------------------------------------------
%% @doc
%% Synchronizes given block with remote replicas.
%% @end
%%--------------------------------------------------------------------
-spec synchronize_block(fslogic_worker:ctx(), {uuid, file_meta:uuid()}, #file_block{}) -> ok.
synchronize_block(_Ctx, {uuid, Uuid}, Block)  ->
    ok = replica_synchronizer:synchronize(Uuid, Block),
    #fuse_response{status = #status{code = ?OK}}.


%%%===================================================================
%%% Internal functions
%%%===================================================================

%%--------------------------------------------------------------------
%% @equiv get_file_location(CTX, File) with permission check
%%--------------------------------------------------------------------
-spec get_file_location_for_read(fslogic_worker:ctx(), fslogic_worker:file()) ->
    no_return() | #fuse_response{}.
-check_permissions([{traverse_ancestors, 2}, {?read_object, 2}]).
get_file_location_for_read(CTX, File) ->
    get_file_location(CTX, File).

%%--------------------------------------------------------------------
%% @equiv get_file_location(CTX, File) with permission check
%%--------------------------------------------------------------------
-spec get_file_location_for_write(fslogic_worker:ctx(), fslogic_worker:file()) ->
    no_return() | #fuse_response{}.
-check_permissions([{traverse_ancestors, 2}, {?write_object, 2}]).
get_file_location_for_write(CTX, File) -> get_file_location(CTX, File).

%%--------------------------------------------------------------------
%% @equiv get_file_location(CTX, File) with permission check
%%--------------------------------------------------------------------
-spec get_file_location_for_rdwr(fslogic_worker:ctx(), fslogic_worker:file()) ->
    no_return() | #fuse_response{}.
-check_permissions([{traverse_ancestors, 2}, {?read_object, 2}, {?write_object, 2}]).
get_file_location_for_rdwr(CTX, File) -> get_file_location(CTX, File).

%%--------------------------------------------------------------------
%% @doc Gets file location (implicit file open operation). Allows to force-select ClusterProxy helper.
%% For best performance use following arg types: document -> uuid -> path
%% @end
%%--------------------------------------------------------------------
-spec get_file_location(fslogic_worker:ctx(), File :: fslogic_worker:file()) ->
    no_return() | #fuse_response{}.
get_file_location(CTX, File) ->
    {ok, #document{key = UUID} = FileDoc} = file_meta:get(File),

    {ok, #document{key = StorageId, value = _Storage}} = fslogic_storage:select_storage(CTX#fslogic_ctx.space_id),
    FileId = fslogic_utils:gen_storage_file_id({uuid, UUID}),

    #document{value = #file_location{blocks = Blocks}} = fslogic_utils:get_local_file_location({uuid, UUID}),

    {ok, #document{key = SpaceUUID}} = fslogic_spaces:get_space(FileDoc, fslogic_context:get_user_id(CTX)),

    #fuse_response{status = #status{code = ?OK},
        fuse_response = file_location:ensure_blocks_not_empty(#file_location{
            uuid = UUID, provider_id = oneprovider:get_provider_id(),
            storage_id = StorageId, file_id = FileId, blocks = Blocks,
            space_id = SpaceUUID})}.<|MERGE_RESOLUTION|>--- conflicted
+++ resolved
@@ -143,12 +143,7 @@
         end,
 
     {ok, #document{key = SpaceUUID}} = fslogic_spaces:get_space({uuid, NormalizedParentUUID}, fslogic_context:get_user_id(CTX)),
-<<<<<<< HEAD
-    CTime = utils:time(),
-=======
-    {ok, #document{key = StorageId} = Storage} = fslogic_storage:select_storage(CTX),
     CTime = erlang:system_time(seconds),
->>>>>>> 30cca53b
     File = #document{value = #file_meta{
         name = Name,
         type = ?REGULAR_FILE_TYPE,
