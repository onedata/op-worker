%%%-------------------------------------------------------------------
%%% @author Rafal Slota
%%% @copyright (C) 2015 ACK CYFRONET AGH
%%% This software is released under the MIT license
%%% cited in 'LICENSE.txt'.
%%% @end
%%%-------------------------------------------------------------------
%%% @doc FSLogic request handlers for regular files.
%%% @end
%%%-------------------------------------------------------------------
-module(fslogic_req_regular).
-author("Rafal Slota").

-include("modules/fslogic/fslogic_common.hrl").
-include("proto/oneclient/fuse_messages.hrl").
-include("proto/oneprovider/provider_messages.hrl").
-include_lib("ctool/include/logging.hrl").
-include_lib("ctool/include/posix/acl.hrl").
-include_lib("annotations/include/annotations.hrl").

%% API
-export([get_file_location/3, get_new_file_location/5, truncate/3,
    get_helper_params/3, release/2]).
-export([get_parent/2, synchronize_block/4, synchronize_block_and_compute_checksum/3,
    get_file_distribution/2]).

%%%===================================================================
%%% API functions
%%%===================================================================


%%--------------------------------------------------------------------
%% @doc Truncates file on storage and returns only if operation is complete. Does not change file size in
%%      #file_meta model. Model's size should be changed by write events.
%% For best performance use following arg types: document -> uuid -> path
%% @end
%%--------------------------------------------------------------------
-spec truncate(fslogic_worker:ctx(), File :: fslogic_worker:file(), Size :: non_neg_integer()) ->
    FuseResponse :: #fuse_response{} | no_return().
-check_permissions([{traverse_ancestors, 2}, {?write_object, 2}]).
truncate(CTX = #fslogic_ctx{session_id = SessionId}, Entry, Size) ->
    {ok, #document{key = FileUUID} = FileDoc} = file_meta:get(Entry),
    {ok, #document{key = SpaceUUID}} = fslogic_spaces:get_space(FileDoc, fslogic_context:get_user_id(CTX)),

    %% START -> Quota check
    SpaceId = fslogic_uuid:space_dir_uuid_to_spaceid(SpaceUUID),
    OldSize = fslogic_blocks:get_file_size(FileDoc),
    ok = space_quota:assert_write(SpaceId, Size - OldSize),
    %% END   -> Quota check

    Results = lists:map(
        fun({SID, FID} = Loc) ->
            {ok, Storage} = storage:get(SID),
            SFMHandle = storage_file_manager:new_handle(SessionId, SpaceUUID, FileUUID, Storage, FID),
            case storage_file_manager:open(SFMHandle, write) of
                {ok, Handle} ->
                    {Loc, storage_file_manager:truncate(Handle, Size)};
                Error ->
                    {Loc, Error}
            end
        end, fslogic_utils:get_local_storage_file_locations(Entry)),

    case [{Loc, Error} || {Loc, {error, _} = Error} <- Results] of
        [] -> ok;
        Errors ->
            [?error("Unable to truncate [FileId: ~p] [StoragId: ~p] to size ~p due to: ~p", [FID, SID, Size, Reason])
                || {{SID, FID}, {error, Reason}} <- Errors],
            ok
    end,

    fslogic_times:update_mtime_ctime(FileDoc, fslogic_context:get_user_id(CTX)),
    #fuse_response{status = #status{code = ?OK}}.


%%--------------------------------------------------------------------
%% @doc Gets helper params based on given storage ID.
%% @end
%%--------------------------------------------------------------------
-spec get_helper_params(fslogic_worker:ctx(),
    StorageId :: storage:id(), ForceCL :: boolean()) ->
    FuseResponse :: #fuse_response{} | no_return().
get_helper_params(_Ctx, StorageId, true = _ForceProxy) ->
    #fuse_response{status = #status{code = ?OK},
        fuse_response = #helper_params{helper_name = <<"ProxyIO">>,
            helper_args = [
                #helper_arg{key = <<"storage_id">>, value = StorageId}
            ]}};
get_helper_params(#fslogic_ctx{session_id = SessId, space_id = SpaceId},
    StorageId, false = _ForceProxy) ->
    {ok, #document{value = #storage{}} = StorageDoc} = storage:get(StorageId),
    {HelperName, HelperArgsMap} = case fslogic_storage:select_helper(StorageDoc) of
        {ok, #helper_init{name = ?CEPH_HELPER_NAME, args = Args} = HelperInit} ->
            #ceph_user_ctx{user_name = UserName, user_key = UserKey} =
                fslogic_storage:new_user_ctx(HelperInit, SessId,
                    fslogic_uuid:spaceid_to_space_dir_uuid(SpaceId)),
            {?CEPH_HELPER_NAME, Args#{
                <<"user_name">> => UserName,
                <<"key">> => UserKey
            }};
        {ok, #helper_init{name = ?S3_HELPER_NAME, args = Args} = HelperInit} ->
            #s3_user_ctx{access_key = AccessKey, secret_key = SecretKey} =
                fslogic_storage:new_user_ctx(HelperInit, SessId,
                    fslogic_uuid:spaceid_to_space_dir_uuid(SpaceId)),
            {?S3_HELPER_NAME, Args#{
                <<"access_key">> => AccessKey,
                <<"secret_key">> => SecretKey
            }};
        {ok, #helper_init{name = ?SWIFT_HELPER_NAME, args = Args} = HelperInit} ->
            #swift_user_ctx{user_name = UserName, password =  Password} =
                fslogic_storage:new_user_ctx(HelperInit, SessId,
                    fslogic_uuid:spaceid_to_space_dir_uuid(SpaceId)),
            {?SWIFT_HELPER_NAME, Args#{
                <<"user_name">> => UserName,
                <<"password">> => Password
            }};
        {ok, #helper_init{name = Name, args = Args}} ->
            {Name, Args}
    end,

    HelperArgs = [#helper_arg{key = K, value = V} || {K, V} <- maps:to_list(HelperArgsMap)],

    #fuse_response{status = #status{code = ?OK},
        fuse_response = #helper_params{helper_name = HelperName, helper_args = HelperArgs}}.


%%--------------------------------------------------------------------
%% @equiv get_file_location(CTX, File) with permission check depending on open mode
%%--------------------------------------------------------------------
-spec get_file_location(fslogic_worker:ctx(), File :: fslogic_worker:file(), OpenMode :: fslogic_worker:open_flags()) ->
    no_return() | #fuse_response{}.
get_file_location(CTX, File, read) ->
    get_file_location_for_read(CTX, File);
get_file_location(CTX, File, write) ->
    get_file_location_for_write(CTX, File);
get_file_location(CTX, File, rdwr) ->
    get_file_location_for_rdwr(CTX, File).

%%--------------------------------------------------------------------
%% @doc Gets new file location (implicit mknod operation).
%% @end
%%--------------------------------------------------------------------
-spec get_new_file_location(fslogic_worker:ctx(), Parent :: file_meta:entry(), Name :: file_meta:name(),
    Mode :: file_meta:posix_permissions(), Flags :: fslogic_worker:open_flags()) ->
    no_return() | #fuse_response{}.
-check_permissions([{traverse_ancestors, 2}, {?add_object, 2}, {?traverse_container, 2}]).
get_new_file_location(#fslogic_ctx{session_id = SessId, space_id = SpaceId} = CTX, {uuid, ParentUUID}, Name, Mode, _Flags) ->
    {ok, #document{key = SpaceUUID}} = fslogic_spaces:get_space({uuid, ParentUUID}, fslogic_context:get_user_id(CTX)),
    CTime = erlang:system_time(seconds),
    File = #document{value = #file_meta{
        name = Name,
        type = ?REGULAR_FILE_TYPE,
        mode = Mode,
        mtime = CTime,
        atime = CTime,
        ctime = CTime,
        uid = fslogic_context:get_user_id(CTX)
    }},

    {ok, FileUUID} = file_meta:create({uuid, ParentUUID}, File),

    try fslogic_file_location:create_storage_file(SpaceId, FileUUID, SessId, Mode) of
        {StorageId, FileId} ->
            fslogic_times:update_mtime_ctime({uuid, ParentUUID}, fslogic_context:get_user_id(CTX)),

            {ok, HandleId} = case SessId =:= ?ROOT_SESS_ID of
                false ->
                    {ok, Storage} = fslogic_storage:select_storage(SpaceId),
                    SFMHandle = storage_file_manager:new_handle(SessId, SpaceUUID, FileUUID,
                        Storage, FileId),
                    {ok, Handle} = storage_file_manager:open_at_creation(SFMHandle),
                    save_handle(SessId, Handle);
                true ->
                    {ok, undefined}
            end,

            #fuse_response{status = #status{code = ?OK},
                fuse_response = file_location:ensure_blocks_not_empty(#file_location{
                    uuid = fslogic_uuid:to_file_guid(FileUUID, SpaceId), provider_id = oneprovider:get_provider_id(),
                    storage_id = StorageId, file_id = FileId, blocks = [], handle_id = HandleId, space_id = SpaceId})}
    catch
        T:M ->
            {ok, FileLocations} = file_meta:get_locations({uuid, FileUUID}),
            lists:map(fun(Id) -> file_location:delete(Id) end, FileLocations),
            file_meta:delete({uuid, FileUUID}),
            ?error_stacktrace("Cannot create file on storage - ~p:~p", [T, M]),
            throw(?EACCES)
    end.


%%--------------------------------------------------------------------
%% @doc Removes file handle saved in session.
%% @end
%%--------------------------------------------------------------------
-spec release(#fslogic_ctx{}, HandleId :: binary()) ->
    no_return() | #fuse_response{}.
release(#fslogic_ctx{session_id = SessId}, HandleId) ->
    {ok, #document{value = #session{handles = Handles}}} = session:get(SessId),
    UpdatedHandles = maps:remove(HandleId, Handles),
    {ok, SessId} = session:update(SessId, #{handles => UpdatedHandles}),
    #fuse_response{status = #status{code = ?OK}}.


%%--------------------------------------------------------------------
%% @doc Gets parent of file
%% @end
%%--------------------------------------------------------------------
-spec get_parent(CTX :: fslogic_worker:ctx(), File :: fslogic_worker:file()) ->
    ProviderResponse :: #provider_response{} | no_return().
-check_permissions([{traverse_ancestors, 2}]).
get_parent(CTX, File) ->
    SpacesBaseDirUUID = ?ROOT_DIR_UUID,
    {ok, #document{key = ParentUUID}} = file_meta:get_parent(File),
    case ParentUUID of
        SpacesBaseDirUUID ->
            #provider_response{
                status = #status{code = ?OK},
<<<<<<< HEAD
                provider_response = #dir{uuid =
                    fslogic_uuid:to_file_guid(fslogic_uuid:spaces_uuid(fslogic_context:get_user_id(CTX)), undefined)}
=======
                fuse_response = #dir{uuid =
                    fslogic_uuid:to_file_guid(fslogic_uuid:user_root_dir_uuid(fslogic_context:get_user_id(CTX)), undefined)}
>>>>>>> 8adb073b
            };
        _ ->
            #provider_response{
                status = #status{code = ?OK},
                provider_response = #dir{uuid = fslogic_uuid:to_file_guid(ParentUUID)}
            }
    end.


%%--------------------------------------------------------------------
%% @doc
%% Synchronizes given block with remote replicas.
%% @end
%%--------------------------------------------------------------------
-spec synchronize_block(fslogic_worker:ctx(), {uuid, file_meta:uuid()}, fslogic_blocks:block(), boolean()) ->
    #fuse_response{}.
synchronize_block(CTX, {uuid, FileUUID}, undefined, Prefetch)  ->
    Size = fslogic_blocks:get_file_size({uuid, FileUUID}),
    synchronize_block(CTX, {uuid, FileUUID}, #file_block{offset = 0, size = Size}, Prefetch);
synchronize_block(_CTX, {uuid, FileUUID}, Block, Prefetch)  ->
    ok = replica_synchronizer:synchronize(FileUUID, Block, Prefetch),
    #fuse_response{status = #status{code = ?OK}}.


%%--------------------------------------------------------------------
%% @doc
%% Synchronizes given block with remote replicas and returns checksum of
%% synchronized data.
%% @end
%%--------------------------------------------------------------------
-spec synchronize_block_and_compute_checksum(fslogic_worker:ctx(),
    {uuid, file_meta:uuid()}, fslogic_blocks:block()) -> #fuse_response{}.
synchronize_block_and_compute_checksum(#fslogic_ctx{session_id = SessId}, {uuid, FileUUID},
    #file_block{offset = Offset, size = Size})  ->
    {ok, Handle} = lfm_files:open(SessId, {guid, fslogic_uuid:to_file_guid(FileUUID)}, read),
    {ok, _, Data} = lfm_files:read_without_events(Handle, Offset, Size), % does sync internally
    Checksum = crypto:hash(md4, Data),
    #fuse_response{status = #status{code = ?OK},
        fuse_response = #checksum{value = Checksum}}.


%%--------------------------------------------------------------------
%% @doc
%% Get distribution of file over providers' storages.
%% @end
%%--------------------------------------------------------------------
-spec get_file_distribution(fslogic_worker:ctx(), {uuid, file_meta:uuid()}) ->
    #provider_response{}.
get_file_distribution(_CTX, {uuid, UUID})  ->
    {ok, Locations} = file_meta:get_locations({uuid, UUID}),
    ProviderDistributions = lists:map(
        fun(LocationId) ->
            {ok, #document{value = #file_location{
                provider_id = ProviderId,
                blocks = Blocks
            }}} = file_location:get(LocationId),

            #provider_file_distribution{
                provider_id = ProviderId,
                blocks = Blocks
            }
        end, Locations),
    #provider_response{status = #status{code = ?OK}, provider_response =
        #file_distribution{provider_file_distributions = ProviderDistributions}}.

%%%===================================================================
%%% Internal functions
%%%===================================================================

%%--------------------------------------------------------------------
%% @equiv get_file_location(CTX, File, Mode) with permission check
%%--------------------------------------------------------------------
-spec get_file_location_for_read(fslogic_worker:ctx(), fslogic_worker:file()) ->
    no_return() | #fuse_response{}.
-check_permissions([{traverse_ancestors, 2}, {?read_object, 2}]).
get_file_location_for_read(CTX, File) ->
    get_file_location_impl(CTX, File, read).

%%--------------------------------------------------------------------
%% @equiv get_file_location(CTX, File, Mode) with permission check
%%--------------------------------------------------------------------
-spec get_file_location_for_write(fslogic_worker:ctx(), fslogic_worker:file()) ->
    no_return() | #fuse_response{}.
-check_permissions([{traverse_ancestors, 2}, {?write_object, 2}]).
get_file_location_for_write(CTX, File) ->
    get_file_location_impl(CTX, File, write).

%%--------------------------------------------------------------------
%% @equiv get_file_location_impl(CTX, File, Mode) with permission check
%%--------------------------------------------------------------------
-spec get_file_location_for_rdwr(fslogic_worker:ctx(), fslogic_worker:file()) ->
    no_return() | #fuse_response{}.
-check_permissions([{traverse_ancestors, 2}, {?read_object, 2}, {?write_object, 2}]).
get_file_location_for_rdwr(CTX, File) ->
    get_file_location_impl(CTX, File, rdwr).

%%--------------------------------------------------------------------
%% @doc Gets file location (implicit file open operation). Allows to force-select ClusterProxy helper.
%% For best performance use following arg types: document -> uuid -> path
%% @end
%%--------------------------------------------------------------------
-spec get_file_location_impl(fslogic_worker:ctx(), File :: fslogic_worker:file(),
    helpers:open_mode()) ->
    no_return() | #fuse_response{}.
get_file_location_impl(#fslogic_ctx{session_id = SessId, space_id = SpaceId} = CTX, File, Mode) ->
    {ok, #document{key = FileUUID} = FileDoc} = file_meta:get(File),

    {ok, #document{key = StorageId, value = Storage}} = fslogic_storage:select_storage(CTX#fslogic_ctx.space_id),
    FileId = fslogic_utils:gen_storage_file_id({uuid, FileUUID}),

    #document{value = #file_location{blocks = Blocks}} = fslogic_utils:get_local_file_location({uuid, FileUUID}),

    {ok, #document{key = SpaceUUID}} = fslogic_spaces:get_space(FileDoc, fslogic_context:get_user_id(CTX)),

    {ok, HandleId} = case SessId =:= ?ROOT_SESS_ID of
        false ->
            SFMHandle = storage_file_manager:new_handle(SessId, SpaceUUID, FileUUID, Storage, FileId),
            {ok, Handle} = storage_file_manager:open(SFMHandle, Mode),
            save_handle(SessId, Handle);
        true ->
            {ok, undefined}
    end,

    #fuse_response{status = #status{code = ?OK},
        fuse_response = file_location:ensure_blocks_not_empty(#file_location{
            uuid = fslogic_uuid:to_file_guid(FileUUID, SpaceId), provider_id = oneprovider:get_provider_id(),
            storage_id = StorageId, file_id = FileId, blocks = Blocks, handle_id = HandleId, space_id = SpaceId})}.

%%--------------------------------------------------------------------
%% @doc Saves file handle in user's session, returns id of saved handle
%% @end
%%--------------------------------------------------------------------
-spec save_handle(session:id(), storage_file_manager:handle()) ->
    {ok, binary()}.
save_handle(SessionId, Handle) ->
    HandleId = base64:encode(crypto:rand_bytes(20)),
    {ok, #document{value = #session{handles = Handles}}} = session:get(SessionId),
    UpdatedHandles = maps:put(HandleId, Handle, Handles),
    {ok, SessionId} = session:update(SessionId, #{handles => UpdatedHandles}),
    {ok, HandleId}.<|MERGE_RESOLUTION|>--- conflicted
+++ resolved
@@ -214,13 +214,8 @@
         SpacesBaseDirUUID ->
             #provider_response{
                 status = #status{code = ?OK},
-<<<<<<< HEAD
                 provider_response = #dir{uuid =
-                    fslogic_uuid:to_file_guid(fslogic_uuid:spaces_uuid(fslogic_context:get_user_id(CTX)), undefined)}
-=======
-                fuse_response = #dir{uuid =
                     fslogic_uuid:to_file_guid(fslogic_uuid:user_root_dir_uuid(fslogic_context:get_user_id(CTX)), undefined)}
->>>>>>> 8adb073b
             };
         _ ->
             #provider_response{
