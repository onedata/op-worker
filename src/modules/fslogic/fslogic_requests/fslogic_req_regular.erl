%%%-------------------------------------------------------------------
%%% @author Rafal Slota
%%% @copyright (C) 2015 ACK CYFRONET AGH
%%% This software is released under the MIT license
%%% cited in 'LICENSE.txt'.
%%% @end
%%%-------------------------------------------------------------------
%%% @doc FSLogic request handlers for regular files.
%%% @end
%%%-------------------------------------------------------------------
-module(fslogic_req_regular).
-author("Rafal Slota").

-include("modules/fslogic/fslogic_common.hrl").
-include("proto/oneclient/fuse_messages.hrl").
-include_lib("ctool/include/logging.hrl").
-include_lib("ctool/include/posix/acl.hrl").
-include_lib("annotations/include/annotations.hrl").

%% API
-export([get_file_location/3, get_new_file_location/5, truncate/3, get_helper_params/4]).

%%%===================================================================
%%% API functions
%%%===================================================================


%%--------------------------------------------------------------------
%% @doc Truncates file on storage and returns only if operation is complete. Does not change file size in
%%      #file_meta model. Model's size should be changed by write events.
%% For best performance use following arg types: document -> uuid -> path
%% @end
%%--------------------------------------------------------------------
-spec truncate(fslogic_worker:ctx(), File :: fslogic_worker:file(), Size :: non_neg_integer()) ->
    FuseResponse :: #fuse_response{} | no_return().
<<<<<<< HEAD
-check_permissions([{?write_object, 2}, {traverse_ancestors, 2}]).
=======
-check_permissions([{write, 2}]).
>>>>>>> aeb62273
truncate(#fslogic_ctx{session_id = SessionId}, Entry, Size) ->
    {ok, #document{key = SpaceUUID}} = fslogic_spaces:get_space(Entry),
    Results = lists:map(
        fun({SID, FID} = Loc) ->
            {ok, Storage} = storage:get(SID),
            SFMHandle = storage_file_manager:new_handle(SessionId, SpaceUUID, Storage, FID),
            {Loc, storage_file_manager:truncate(SFMHandle, Size)}
        end, fslogic_utils:get_local_storage_file_locations(Entry)),

    case [{Loc, Error} || {Loc, {error, _} = Error} <- Results] of
        [] -> ok;
        Errors ->
            [?error("Unable to truncate [FileId: ~p] [StoragId: ~p] to size ~p due to: ~p", [FID, SID, Size, Reason])
                || {{SID, FID}, {error, Reason}} <- Errors],
            ok
    end,

    #fuse_response{status = #status{code = ?OK}}.


%%--------------------------------------------------------------------
%% @doc Gets helper params based on given session and storage ID.
%% @end
%%--------------------------------------------------------------------
-spec get_helper_params(fslogic_worker:ctx(), SpaceId :: file_meta:uuid(),
    StorageId :: storage:id(), ForceCL :: boolean()) ->
    FuseResponse :: #fuse_response{} | no_return().
get_helper_params(_Ctx, SpaceId, StorageId, true = _ForceCL) ->
    #fuse_response{status = #status{code = ?OK},
        fuse_response = #helper_params{helper_name = <<"ProxyIO">>,
            helper_args = [
                #helper_arg{key = <<"storage_id">>, value = StorageId}
                #helper_arg{key = <<"space_id">>, value = SpaceId}]}};
get_helper_params(_Ctx, _SpaceId, StorageId, false = _ForceCL) ->
    {ok, #document{value = #storage{}} = StorageDoc} = storage:get(StorageId),
    {ok, #helper_init{name = Name, args = HelperArgsMap}} = fslogic_storage:select_helper(StorageDoc),

    HelperArgs = [#helper_arg{key = K, value = V} || {K, V} <- maps:to_list(HelperArgsMap)],

    #fuse_response{status = #status{code = ?OK},
        fuse_response = #helper_params{helper_name = Name, helper_args = HelperArgs}}.


%%--------------------------------------------------------------------
%% @equiv get_file_location(CTX, File) with permission check depending on open mode
%%--------------------------------------------------------------------
-spec get_file_location(fslogic_worker:ctx(), File :: fslogic_worker:file(), OpenMode :: fslogic_worker:open_flags()) ->
    no_return() | #fuse_response{}.
<<<<<<< HEAD
get_file_location(CTX, File, read) ->
    get_file_location_for_read(CTX, File);
get_file_location(CTX, File, write) ->
    get_file_location_for_write(CTX, File);
get_file_location(CTX, File, rdwr) ->
    get_file_location_for_rdwr(CTX, File).
=======
-check_permissions([{none, 2}]).
get_file_location(#fslogic_ctx{} = CTX, File, OpenFlags) ->
    ?debug("get_file_location for ~p ~p", [File, OpenFlags]),
    {ok, #document{key = UUID} = FileDoc} = file_meta:get(File),

    ok = check_permissions:validate_posix_access(OpenFlags, FileDoc, fslogic_context:get_user_id(CTX)),

    {ok, #document{key = StorageId, value = _Storage}} = fslogic_storage:select_storage(CTX),
    FileId = fslogic_utils:gen_storage_file_id({uuid, UUID}),

    #document{value = #file_location{blocks = Blocks}} = fslogic_utils:get_local_file_location({uuid, UUID}),

    {ok, #document{key = SpaceUUID}} = fslogic_spaces:get_space(FileDoc),

    #fuse_response{status = #status{code = ?OK},
        fuse_response = #file_location{
            uuid = UUID, provider_id = oneprovider:get_provider_id(),
            storage_id = StorageId, file_id = FileId, blocks = Blocks,
            space_id = SpaceUUID}}.

>>>>>>> aeb62273

%%--------------------------------------------------------------------
%% @doc Gets new file location (implicit mknod operation).
%% @end
%%--------------------------------------------------------------------
<<<<<<< HEAD
-spec get_new_file_location(fslogic_worker:ctx(), Parent :: file_meta:entry(), Name :: file_meta:name(),
=======
-spec get_new_file_location(fslogic_worker:ctx(), ParentUUID :: file_meta:uuid(), Name :: file_meta:name(),
>>>>>>> aeb62273
    Mode :: file_meta:posix_permissions(), Flags :: fslogic_worker:open_flags()) ->
    no_return() | #fuse_response{}.
-check_permissions([{?add_object, 2}, {?traverse_container, 2}, {traverse_ancestors, 2}]).
get_new_file_location(#fslogic_ctx{session = #session{identity = #identity{user_id = UUID}}} = CTX,
<<<<<<< HEAD
    {uuid, UUID}, Name, Mode, _Flags) ->
    {ok, #document{key = DefaultSpaceUUID}} = fslogic_spaces:get_default_space(CTX),
    get_new_file_location(CTX, {uuid, DefaultSpaceUUID}, Name, Mode, _Flags);
get_new_file_location(#fslogic_ctx{session_id = SessId} = CTX, Parent, Name, Mode, _Flags) ->
    {ok, #document{key = SpaceUUID}} = fslogic_spaces:get_space(Parent),
=======
    UUID, Name, Mode, _Flags) ->
    {ok, #document{key = DefaultSpaceUUID}} = fslogic_spaces:get_default_space(CTX),
    get_new_file_location(CTX, DefaultSpaceUUID, Name, Mode, _Flags);
get_new_file_location(#fslogic_ctx{session_id = SessId} = CTX, ParentUUID, Name, Mode, _Flags) ->
    {ok, #document{key = SpaceUUID}} = fslogic_spaces:get_space({uuid, ParentUUID}),
>>>>>>> aeb62273
    {ok, #document{key = StorageId} = Storage} = fslogic_storage:select_storage(CTX),
    CTime = utils:time(),
    File = #document{value = #file_meta{
        name = Name,
        type = ?REGULAR_FILE_TYPE,
        mode = Mode,
        mtime = CTime,
        atime = CTime,
        ctime = CTime,
        uid = fslogic_context:get_user_id(CTX)
    }},

    {ok, UUID} = file_meta:create(Parent, File),

    FileId = fslogic_utils:gen_storage_file_id({uuid, UUID}),

    Location = #file_location{blocks = [#file_block{offset = 0, size = 0, file_id = FileId, storage_id = StorageId}],
        provider_id = oneprovider:get_provider_id(), file_id = FileId, storage_id = StorageId, uuid = UUID},
    {ok, LocId} = file_location:create(#document{value = Location}),

    file_meta:attach_location({uuid, UUID}, LocId, oneprovider:get_provider_id()),

    LeafLess = fslogic_path:dirname(FileId),
    SFMHandle0 = storage_file_manager:new_handle(?ROOT_SESS_ID, SpaceUUID, Storage, LeafLess),
    case storage_file_manager:mkdir(SFMHandle0, ?AUTO_CREATED_PARENT_DIR_MODE, true) of
        ok -> ok;
        {error, eexist} ->
            ok
    end,

    SFMHandle1 = storage_file_manager:new_handle(SessId, SpaceUUID, Storage, FileId),
    storage_file_manager:unlink(SFMHandle1),
    ok = storage_file_manager:create(SFMHandle1, Mode),
<<<<<<< HEAD

    ok = file_watcher:insert_open_watcher(UUID, SessId),

    #fuse_response{status = #status{code = ?OK},
        fuse_response = #file_location{
            uuid = UUID, provider_id = oneprovider:get_provider_id(),
            storage_id = StorageId, file_id = FileId, blocks = [],
            space_id = SpaceUUID}}.

%%%===================================================================
%%% Internal functions
%%%===================================================================

%%--------------------------------------------------------------------
%% @equiv get_file_location(CTX, File) with permission check
%%--------------------------------------------------------------------
-spec get_file_location_for_read(fslogic_worker:ctx(), fslogic_worker:file()) ->
    no_return() | #fuse_response{}.
-check_permissions([{?read_object, 2}, {traverse_ancestors, 2}]).
get_file_location_for_read(CTX, File) ->
    get_file_location(CTX, File).

%%--------------------------------------------------------------------
%% @equiv get_file_location(CTX, File) with permission check
%%--------------------------------------------------------------------
-spec get_file_location_for_write(fslogic_worker:ctx(), fslogic_worker:file()) ->
    no_return() | #fuse_response{}.
-check_permissions([{?write_object, 2}, {traverse_ancestors, 2}]).
get_file_location_for_write(CTX, File) -> get_file_location(CTX, File).

%%--------------------------------------------------------------------
%% @equiv get_file_location(CTX, File) with permission check
%%--------------------------------------------------------------------
-spec get_file_location_for_rdwr(fslogic_worker:ctx(), fslogic_worker:file()) ->
    no_return() | #fuse_response{}.
-check_permissions([{?read_object, 2}, {?write_object, 2}, {traverse_ancestors, 2}]).
get_file_location_for_rdwr(CTX, File) -> get_file_location(CTX, File).

%%--------------------------------------------------------------------
%% @doc Gets file location (implicit file open operation). Allows to force-select ClusterProxy helper.
%% For best performance use following arg types: document -> uuid -> path
%% @end
%%--------------------------------------------------------------------
-spec get_file_location(fslogic_worker:ctx(), File :: fslogic_worker:file()) ->
    no_return() | #fuse_response{}.
get_file_location(#fslogic_ctx{session_id = SessId} = CTX, File) ->
    ?debug("get_file_location for ~p", [File]),
    {ok, #document{key = UUID} = FileDoc} = file_meta:get(File),

    ok = file_watcher:insert_open_watcher(UUID, SessId),
    {ok, #document{key = StorageId, value = _Storage}} = fslogic_storage:select_storage(CTX),
    FileId = fslogic_utils:gen_storage_file_id({uuid, UUID}),

    #document{value = #file_location{blocks = Blocks}} = fslogic_utils:get_local_file_location({uuid, UUID}),

    {ok, #document{key = SpaceUUID}} = fslogic_spaces:get_space(FileDoc),

    #fuse_response{status = #status{code = ?OK},
        fuse_response = #file_location{
            uuid = UUID, provider_id = oneprovider:get_provider_id(),
            storage_id = StorageId, file_id = FileId, blocks = Blocks,
=======

    #fuse_response{status = #status{code = ?OK},
        fuse_response = #file_location{
            uuid = UUID, provider_id = oneprovider:get_provider_id(),
            storage_id = StorageId, file_id = FileId, blocks = [],
>>>>>>> aeb62273
            space_id = SpaceUUID}}.<|MERGE_RESOLUTION|>--- conflicted
+++ resolved
@@ -33,11 +33,7 @@
 %%--------------------------------------------------------------------
 -spec truncate(fslogic_worker:ctx(), File :: fslogic_worker:file(), Size :: non_neg_integer()) ->
     FuseResponse :: #fuse_response{} | no_return().
-<<<<<<< HEAD
 -check_permissions([{?write_object, 2}, {traverse_ancestors, 2}]).
-=======
--check_permissions([{write, 2}]).
->>>>>>> aeb62273
 truncate(#fslogic_ctx{session_id = SessionId}, Entry, Size) ->
     {ok, #document{key = SpaceUUID}} = fslogic_spaces:get_space(Entry),
     Results = lists:map(
@@ -86,62 +82,27 @@
 %%--------------------------------------------------------------------
 -spec get_file_location(fslogic_worker:ctx(), File :: fslogic_worker:file(), OpenMode :: fslogic_worker:open_flags()) ->
     no_return() | #fuse_response{}.
-<<<<<<< HEAD
 get_file_location(CTX, File, read) ->
     get_file_location_for_read(CTX, File);
 get_file_location(CTX, File, write) ->
     get_file_location_for_write(CTX, File);
 get_file_location(CTX, File, rdwr) ->
     get_file_location_for_rdwr(CTX, File).
-=======
--check_permissions([{none, 2}]).
-get_file_location(#fslogic_ctx{} = CTX, File, OpenFlags) ->
-    ?debug("get_file_location for ~p ~p", [File, OpenFlags]),
-    {ok, #document{key = UUID} = FileDoc} = file_meta:get(File),
-
-    ok = check_permissions:validate_posix_access(OpenFlags, FileDoc, fslogic_context:get_user_id(CTX)),
-
-    {ok, #document{key = StorageId, value = _Storage}} = fslogic_storage:select_storage(CTX),
-    FileId = fslogic_utils:gen_storage_file_id({uuid, UUID}),
-
-    #document{value = #file_location{blocks = Blocks}} = fslogic_utils:get_local_file_location({uuid, UUID}),
-
-    {ok, #document{key = SpaceUUID}} = fslogic_spaces:get_space(FileDoc),
-
-    #fuse_response{status = #status{code = ?OK},
-        fuse_response = #file_location{
-            uuid = UUID, provider_id = oneprovider:get_provider_id(),
-            storage_id = StorageId, file_id = FileId, blocks = Blocks,
-            space_id = SpaceUUID}}.
-
->>>>>>> aeb62273
 
 %%--------------------------------------------------------------------
 %% @doc Gets new file location (implicit mknod operation).
 %% @end
 %%--------------------------------------------------------------------
-<<<<<<< HEAD
 -spec get_new_file_location(fslogic_worker:ctx(), Parent :: file_meta:entry(), Name :: file_meta:name(),
-=======
--spec get_new_file_location(fslogic_worker:ctx(), ParentUUID :: file_meta:uuid(), Name :: file_meta:name(),
->>>>>>> aeb62273
     Mode :: file_meta:posix_permissions(), Flags :: fslogic_worker:open_flags()) ->
     no_return() | #fuse_response{}.
 -check_permissions([{?add_object, 2}, {?traverse_container, 2}, {traverse_ancestors, 2}]).
 get_new_file_location(#fslogic_ctx{session = #session{identity = #identity{user_id = UUID}}} = CTX,
-<<<<<<< HEAD
     {uuid, UUID}, Name, Mode, _Flags) ->
     {ok, #document{key = DefaultSpaceUUID}} = fslogic_spaces:get_default_space(CTX),
     get_new_file_location(CTX, {uuid, DefaultSpaceUUID}, Name, Mode, _Flags);
 get_new_file_location(#fslogic_ctx{session_id = SessId} = CTX, Parent, Name, Mode, _Flags) ->
     {ok, #document{key = SpaceUUID}} = fslogic_spaces:get_space(Parent),
-=======
-    UUID, Name, Mode, _Flags) ->
-    {ok, #document{key = DefaultSpaceUUID}} = fslogic_spaces:get_default_space(CTX),
-    get_new_file_location(CTX, DefaultSpaceUUID, Name, Mode, _Flags);
-get_new_file_location(#fslogic_ctx{session_id = SessId} = CTX, ParentUUID, Name, Mode, _Flags) ->
-    {ok, #document{key = SpaceUUID}} = fslogic_spaces:get_space({uuid, ParentUUID}),
->>>>>>> aeb62273
     {ok, #document{key = StorageId} = Storage} = fslogic_storage:select_storage(CTX),
     CTime = utils:time(),
     File = #document{value = #file_meta{
@@ -175,9 +136,6 @@
     SFMHandle1 = storage_file_manager:new_handle(SessId, SpaceUUID, Storage, FileId),
     storage_file_manager:unlink(SFMHandle1),
     ok = storage_file_manager:create(SFMHandle1, Mode),
-<<<<<<< HEAD
-
-    ok = file_watcher:insert_open_watcher(UUID, SessId),
 
     #fuse_response{status = #status{code = ?OK},
         fuse_response = #file_location{
@@ -222,10 +180,11 @@
 -spec get_file_location(fslogic_worker:ctx(), File :: fslogic_worker:file()) ->
     no_return() | #fuse_response{}.
 get_file_location(#fslogic_ctx{session_id = SessId} = CTX, File) ->
-    ?debug("get_file_location for ~p", [File]),
+    ?debug("get_file_location for ~p ~p", [File, OpenFlags]),
     {ok, #document{key = UUID} = FileDoc} = file_meta:get(File),
 
-    ok = file_watcher:insert_open_watcher(UUID, SessId),
+    ok = check_permissions:validate_posix_access(OpenFlags, FileDoc, fslogic_context:get_user_id(CTX)),
+
     {ok, #document{key = StorageId, value = _Storage}} = fslogic_storage:select_storage(CTX),
     FileId = fslogic_utils:gen_storage_file_id({uuid, UUID}),
 
@@ -237,11 +196,4 @@
         fuse_response = #file_location{
             uuid = UUID, provider_id = oneprovider:get_provider_id(),
             storage_id = StorageId, file_id = FileId, blocks = Blocks,
-=======
-
-    #fuse_response{status = #status{code = ?OK},
-        fuse_response = #file_location{
-            uuid = UUID, provider_id = oneprovider:get_provider_id(),
-            storage_id = StorageId, file_id = FileId, blocks = [],
->>>>>>> aeb62273
             space_id = SpaceUUID}}.