--- conflicted
+++ resolved
@@ -33,11 +33,7 @@
     set_transfer_encoding/3, get_cdmi_completion_status/2,
     set_cdmi_completion_status/3, get_mimetype/2, set_mimetype/3,
     get_file_path/2, chmod_storage_files/3, replicate_file/3,
-<<<<<<< HEAD
-    get_metadata/5, set_metadata/5]).
-=======
-    get_metadata/4, set_metadata/5, check_perms/3]).
->>>>>>> 89d52c82
+    get_metadata/5, set_metadata/5, check_perms/3]).
 
 %%%===================================================================
 %%% API functions
@@ -432,7 +428,6 @@
             #provider_response{status = Status}
     end.
 
-<<<<<<< HEAD
 
 %%--------------------------------------------------------------------
 %% @doc
@@ -469,7 +464,7 @@
 set_metadata(_CTX, {uuid, FileUuid}, <<"rdf">>, Value, _) ->
     {ok, _} = custom_metadata:set_rdf_metadata(FileUuid, Value),
     #provider_response{status = #status{code = ?OK}}.
-=======
+
 %%--------------------------------------------------------------------
 %% @doc
 %% Check given permission on file.
@@ -483,7 +478,6 @@
     check_perms_write(Ctx, Uuid);
 check_perms(Ctx, Uuid, rdwr) ->
     check_perms_rdwr(Ctx, Uuid).
->>>>>>> 89d52c82
 
 %%%===================================================================
 %%% Internal functions
