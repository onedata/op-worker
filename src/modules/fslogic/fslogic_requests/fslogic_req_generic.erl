--- conflicted
+++ resolved
@@ -150,12 +150,8 @@
                 StorageType = luma_utils:get_storage_type(StorageId),
                 {fslogic_storage:get_posix_user_ctx(StorageType, SessId, SpaceUUID), SId}
             catch
-<<<<<<< HEAD
                 % TODO - repair decoding and change to throw:{not_a_space, _} -> ?ROOT_POSIX_CTX
-                _:_ -> ?ROOT_POSIX_CTX
-=======
-                throw:{not_a_space, _} -> {?ROOT_POSIX_CTX, undefined}
->>>>>>> 2512ef59
+                _:_ -> {?ROOT_POSIX_CTX, undefined}
             end,
             FinalUID = case  session:get(SessId) of
                 {ok, #document{value = #session{identity = #identity{user_id = UserID}}}} ->
