--- conflicted
+++ resolved
@@ -85,16 +85,8 @@
     {ok, _} = file_meta:update({uuid, FileUuid}, #{mode => Mode}),
     ok = permissions_cache:invalidate_permissions_cache(file_meta, FileUuid),
 
-<<<<<<< HEAD
-    fslogic_times:update_ctime(File, fslogic_context:get_user_id(CTX)),
+    fslogic_times:update_ctime(File, fslogic_context:get_user_id(Ctx)),
     fslogic_event:emit_file_perm_changed(FileUuid),
-=======
-    fslogic_times:update_ctime(File, fslogic_context:get_user_id(Ctx)),
-    spawn(
-        fun() ->
-            fslogic_event:emit_permission_changed(FileUuid)
-        end),
->>>>>>> 3dd9ec66
 
     #fuse_response{status = #status{code = ?OK}}.
 
@@ -385,13 +377,8 @@
                 fslogic_context:set_session_id(Ctx, ?ROOT_SESS_ID),
                 {uuid, FileUuid}, Mode
             ),
-<<<<<<< HEAD
             ok = fslogic_event:emit_file_perm_changed(FileUuid),
-            fslogic_times:update_ctime(FileEntry, fslogic_context:get_user_id(CTX)),
-=======
-            ok = fslogic_event:emit_permission_changed(FileUuid),
             fslogic_times:update_ctime(FileEntry, fslogic_context:get_user_id(Ctx)),
->>>>>>> 3dd9ec66
             #provider_response{status = #status{code = ?OK}};
         {error, {not_found, custom_metadata}} ->
             #provider_response{status = #status{code = ?ENOENT}}
