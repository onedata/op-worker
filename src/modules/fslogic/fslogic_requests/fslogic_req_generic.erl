%%%-------------------------------------------------------------------
%%% @author Rafal Slota
%%% @copyright (C) 2015 ACK CYFRONET AGH
%%% This software is released under the MIT license
%%% cited in 'LICENSE.txt'.
%%% @end
%%%-------------------------------------------------------------------
%%% @doc FSLogic generic (both for regular and special files) request handlers.
%%% @end
%%%-------------------------------------------------------------------
-module(fslogic_req_generic).
-author("Rafal Slota").

-include("proto/oneclient/fuse_messages.hrl").
-include("modules/fslogic/fslogic_common.hrl").
-include_lib("ctool/include/logging.hrl").

%% API
-export([chmod/3, get_file_attr/2, delete_file/2, rename_file/3, update_times/5,
    get_xattr/3, set_xattr/3, remove_xattr/3, list_xattr/2]).

%%--------------------------------------------------------------------
%% API functions
%%--------------------------------------------------------------------

%%--------------------------------------------------------------------
%% @doc Changes file's access times.
%% For best performance use following arg types: document -> uuid -> path
%% @end
%%--------------------------------------------------------------------
-spec update_times(fslogic_worker:ctx(), File :: fslogic_worker:file(),
                   ATime :: file_meta:time(), MTime :: file_meta:time(), CTime :: file_meta:time()) -> #fuse_response{} | no_return().
-check_permissions([{validate_ancestors_exec, 2}]).
update_times(#fslogic_ctx{session_id = SessId}, FileEntry, ATime, MTime, CTime) ->
    UpdateMap = #{atime => ATime, mtime => MTime, ctime => CTime},
    UpdateMap1 = maps:from_list([{Key, Value} || {Key, Value} <- maps:to_list(UpdateMap), is_integer(Value)]),
    {ok, _} = file_meta:update(FileEntry, UpdateMap1),

    %% @todo: replace with events
    spawn(fun() -> fslogic_notify:attributes(FileEntry, [SessId]) end),

    #fuse_response{status = #status{code = ?OK}}.



%%--------------------------------------------------------------------
%% @doc Changes file permissions.
%% For best performance use following arg types: document -> uuid -> path
%% @end
%%--------------------------------------------------------------------
-spec chmod(fslogic_worker:ctx(), File :: fslogic_worker:file(), Perms :: fslogic_worker:posix_permissions()) ->
                   #fuse_response{} | no_return().
<<<<<<< HEAD
-check_permissions([{owner, 2}, {validate_ancestors_exec, 2}]).
chmod(_CTX, FileEntry, Mode) ->
=======
-check_permissions({owner, 2}).
chmod(#fslogic_ctx{session_id = SessionId}, FileEntry, Mode) ->
>>>>>>> aae1c129

    case file_meta:get(FileEntry) of
        {ok, #document{value = #file_meta{type = ?REGULAR_FILE_TYPE}} = FileDoc} ->
            {ok, #document{key = SpaceUUID}} = fslogic_spaces:get_space(FileDoc),
            Results = lists:map(
                        fun({SID, FID} = Loc) ->
                                {ok, Storage} = storage:get(SID),
                                SFMHandle = storage_file_manager:new_handle(SessionId, SpaceUUID, Storage, FID),
                                {Loc, storage_file_manager:chmod(SFMHandle, Mode)}
                        end, fslogic_utils:get_local_storage_file_locations(FileEntry)),

            case [{Loc, Error} || {Loc, {error, _} = Error} <- Results] of
                [] -> ok;
                Errors ->
                    [?error("Unable to chmod [FileId: ~p] [StoragId: ~p] to mode ~p due to: ~p", [FID, SID, Mode, Reason])
                     || {{SID, FID}, {error, Reason}} <- Errors],
                    throw(?EAGAIN)
            end;
        _ -> ok
    end,

    {ok, _} = file_meta:update(FileEntry, #{mode => Mode}),

    %% @todo: replace with events
    spawn(fun() -> fslogic_notify:attributes(FileEntry, []) end),

    #fuse_response{status = #status{code = ?OK}}.


%%--------------------------------------------------------------------
%% @doc Changes file owner.
%% For best performance use following arg types: document -> uuid -> path
%% @end
%%--------------------------------------------------------------------
-spec chown(fslogic_worker:ctx(), File :: fslogic_worker:file(), UserId :: onedata_user:id()) ->
                   #fuse_response{} | no_return().
-check_permissions([root]).
chown(_, _File, _UserId) ->
    #fuse_response{status = #status{code = ?ENOTSUP}}.


%%--------------------------------------------------------------------
%% @doc Gets file's attributes.
%% For best performance use following arg types: document -> uuid -> path
%% @end
%%--------------------------------------------------------------------
-spec get_file_attr(Ctx :: fslogic_worker:ctx(), File :: fslogic_worker:file()) ->
                           FuseResponse :: #fuse_response{} | no_return().
-check_permissions([{validate_ancestors_exec, 2}]).
get_file_attr(#fslogic_ctx{session_id = SessId}, File) ->
    ?info("Get attr for file entry: ~p", [File]),
    case file_meta:get(File) of
        {ok, #document{key = UUID, value = #file_meta{
                                              type = Type, mode = Mode, atime = ATime, mtime = MTime,
                                              ctime = CTime, uid = UID, name = Name}} = FileDoc} ->
            Size = fslogic_blocks:get_file_size(File),

            ok = file_watcher:insert_attr_watcher(UUID, SessId),

            {ok, #document{key = SpaceUUID}} = fslogic_spaces:get_space(FileDoc),
            #posix_user_ctx{gid = GID} = fslogic_storage:new_posix_user_ctx(SessId, SpaceUUID),
            #fuse_response{status = #status{code = ?OK}, fuse_response =
                               #file_attr {
                                  gid = GID,
                                  uuid = UUID, type = Type, mode = Mode, atime = ATime, mtime = MTime,
                                  ctime = CTime, uid = fslogic_utils:gen_storage_uid(UID), size = Size, name = Name
                                 }};
        {error, {not_found, _}} ->
            #fuse_response{status = #status{code = ?ENOENT}}
    end.


%%--------------------------------------------------------------------
%% @doc Deletes file.
%% For best performance use following arg types: document -> uuid -> path
%% @end
%%--------------------------------------------------------------------
-spec delete_file(fslogic_worker:ctx(), File :: fslogic_worker:file()) ->
                         FuseResponse :: #fuse_response{} | no_return().
<<<<<<< HEAD
-check_permissions([{write, {parent, 2}}, {owner_if_parent_sticky, 2}, {validate_ancestors_exec, 2}]).
delete_file(_, File) ->
=======
-check_permissions([{write, {parent, 2}}, {owner_if_parent_sticky, 2}]).
delete_file(#fslogic_ctx{session_id = SessionId}, File) ->
>>>>>>> aae1c129
    {ok, #document{value = #file_meta{type = Type}} = FileDoc} = file_meta:get(File),
    {ok, #document{key = SpaceUUID}} = fslogic_spaces:get_space(FileDoc),
    {ok, FileChildren} =
        case Type of
            ?DIRECTORY_TYPE ->
                file_meta:list_children(FileDoc, 0, 1);
            ?REGULAR_FILE_TYPE ->
                #document{value = #file_location{} = Location} = fslogic_utils:get_local_file_location(File),
                ToDelete = fslogic_utils:get_local_storage_file_locations(Location),
                Results =
                    lists:map( %% @todo: run this via task manager
                      fun({StorageId, FileId}) ->
                              case storage:get(StorageId) of
                                  {ok, Storage} ->
                                      SFMHandle = storage_file_manager:new_handle(SessionId, SpaceUUID, Storage, FileId),
                                      case storage_file_manager:unlink(SFMHandle) of
                                          ok -> ok;
                                          {error, Reason1} ->
                                              {{StorageId, FileId}, {error, Reason1}}
                                      end ;
                                  {error, Reason2} ->
                                      {{StorageId, FileId}, {error, Reason2}}
                              end
                      end, ToDelete),
                case Results -- [ok] of
                    [] -> ok;
                    Errors ->
                        lists:foreach(
                          fun({{SID0, FID0}, {error, Reason0}}) ->
                                  ?error("Cannot unlink file ~p from storage ~p due to: ~p", [FID0, SID0, Reason0])
                          end, Errors)
                end,
                {ok, []};
            _ ->
                {ok, []}
        end,
    case length(FileChildren) of
        0 ->
            ok = file_meta:delete(FileDoc),
            {ok, ParentDoc} = file_meta:get_parent(FileDoc),
            {ok, _} = file_meta:update(ParentDoc, #{mtime => utils:time()}),
            #fuse_response{status = #status{code = ?OK}};
        _ ->
            #fuse_response{status = #status{code = ?ENOTEMPTY}}
    end.


%%--------------------------------------------------------------------
%% @doc Renames file.
%% For best performance use following arg types: path -> uuid -> document
%% @end
%%--------------------------------------------------------------------
-spec rename_file(fslogic_worker:ctx(), SourceEntry :: fslogic_worker:file(), TargetPath :: file_meta:path()) ->
                         #fuse_response{} | no_return().
-check_permissions([{write, {parent, 2}}, {write, 2}, {write, {parent, {path, 3}}}, {validate_ancestors_exec, 2}]).
rename_file(_CTX, SourceEntry, TargetPath) ->
    ?debug("Renaming file ~p to ~p...", [SourceEntry, TargetPath]),
    case file_meta:exists({path, TargetPath}) of
        true ->
            #fuse_response{status = #status{code = ?EEXIST}};
        false ->
            ok = file_meta:rename(SourceEntry, {path, TargetPath}),
            #fuse_response{status = #status{code = ?OK}}
    end.

%%--------------------------------------------------------------------
%% @doc
%% Returns file's extended attribute by key.
%% @end
%%--------------------------------------------------------------------
-spec get_xattr(fslogic_worker:ctx(), {uuid, Uuid :: file_meta:uuid()}, xattr:name()) ->
    #fuse_response{} | no_return().
get_xattr(_CTX, {uuid, FileUuid}, XattrName) ->
    case xattr:get_by_name(FileUuid, XattrName) of
        {ok, #document{value = Xattr}} ->
            #fuse_response{status = #status{code = ?OK}, fuse_response = Xattr};
        {error, {not_found, file_meta}} ->
            #fuse_response{status = #status{code = ?ENOENT}};
        {error, {not_found, xattr}} ->
            #fuse_response{status = #status{code = ?ENOATTR}}
    end.

%%--------------------------------------------------------------------
%% @doc
%% Updates file's extended attribute by key.
%% @end
%%--------------------------------------------------------------------
-spec set_xattr(fslogic_worker:ctx(), {uuid, Uuid :: file_meta:uuid()}, #xattr{}) ->
    #fuse_response{} | no_return().
set_xattr(_CTX, {uuid, FileUuid}, Xattr) ->
    case xattr:save(FileUuid, Xattr) of
        {ok, _} ->
            #fuse_response{status = #status{code = ?OK}};
        {error, {not_found, file_meta}} ->
            #fuse_response{status = #status{code = ?ENOENT}}
    end.

%%--------------------------------------------------------------------
%% @doc
%% Removes file's extended attribute by key.
%% @end
%%--------------------------------------------------------------------
-spec remove_xattr(fslogic_worker:ctx(), {uuid, Uuid :: file_meta:uuid()}, xattr:name()) ->
    #fuse_response{} | no_return().
remove_xattr(_CTX, {uuid, FileUuid}, XattrName) ->
    case xattr:delete_by_name(FileUuid, XattrName) of
        ok ->
            #fuse_response{status = #status{code = ?OK}};
        {error, {not_found, file_meta}} ->
            #fuse_response{status = #status{code = ?ENOENT}}
    end.

%%--------------------------------------------------------------------
%% @doc
%% Returns complete list of extended attributes' keys of a file.
%% @end
%%--------------------------------------------------------------------
-spec list_xattr(fslogic_worker:ctx(), {uuid, Uuid :: file_meta:uuid()}) ->
    #fuse_response{} | no_return().
list_xattr(_CTX, {uuid, FileUuid}) ->
    case xattr:list(FileUuid) of
        {ok, List} ->
            #fuse_response{status = #status{code = ?OK}, fuse_response = #xattr_list{names = List}};
        {error, {not_found, file_meta}} ->
            #fuse_response{status = #status{code = ?ENOENT}}
    end.

%%--------------------------------------------------------------------
%% Internal functions
%%--------------------------------------------------------------------<|MERGE_RESOLUTION|>--- conflicted
+++ resolved
@@ -50,13 +50,8 @@
 %%--------------------------------------------------------------------
 -spec chmod(fslogic_worker:ctx(), File :: fslogic_worker:file(), Perms :: fslogic_worker:posix_permissions()) ->
                    #fuse_response{} | no_return().
-<<<<<<< HEAD
 -check_permissions([{owner, 2}, {validate_ancestors_exec, 2}]).
-chmod(_CTX, FileEntry, Mode) ->
-=======
--check_permissions({owner, 2}).
 chmod(#fslogic_ctx{session_id = SessionId}, FileEntry, Mode) ->
->>>>>>> aae1c129
 
     case file_meta:get(FileEntry) of
         {ok, #document{value = #file_meta{type = ?REGULAR_FILE_TYPE}} = FileDoc} ->
@@ -136,13 +131,8 @@
 %%--------------------------------------------------------------------
 -spec delete_file(fslogic_worker:ctx(), File :: fslogic_worker:file()) ->
                          FuseResponse :: #fuse_response{} | no_return().
-<<<<<<< HEAD
 -check_permissions([{write, {parent, 2}}, {owner_if_parent_sticky, 2}, {validate_ancestors_exec, 2}]).
-delete_file(_, File) ->
-=======
--check_permissions([{write, {parent, 2}}, {owner_if_parent_sticky, 2}]).
 delete_file(#fslogic_ctx{session_id = SessionId}, File) ->
->>>>>>> aae1c129
     {ok, #document{value = #file_meta{type = Type}} = FileDoc} = file_meta:get(File),
     {ok, #document{key = SpaceUUID}} = fslogic_spaces:get_space(FileDoc),
     {ok, FileChildren} =
