%%%-------------------------------------------------------------------
%%% @author Rafal Slota
%%% @copyright (C) 2015 ACK CYFRONET AGH
%%% This software is released under the MIT license
%%% cited in 'LICENSE.txt'.
%%% @end
%%%-------------------------------------------------------------------
%%% @doc FSLogic generic (both for regular and special files) request handlers.
%%% @end
%%%-------------------------------------------------------------------
-module(fslogic_req_generic).
-author("Rafal Slota").

-include("global_definitions.hrl").
-include("proto/oneclient/fuse_messages.hrl").
-include("proto/oneprovider/provider_messages.hrl").
-include("modules/fslogic/fslogic_common.hrl").
-include("modules/fslogic/metadata.hrl").
-include("modules/events/types.hrl").
-include("timeouts.hrl").
-include_lib("ctool/include/logging.hrl").
-include_lib("ctool/include/posix/acl.hrl").
-include_lib("annotations/include/annotations.hrl").

%% Keys of special cdmi attrs
-define(MIMETYPE_XATTR_NAME, <<"cdmi_mimetype">>).
-define(TRANSFER_ENCODING_XATTR_NAME, <<"cdmi_valuetransferencoding">>).
-define(CDMI_COMPLETION_STATUS_XATTR_NAME, <<"cdmi_completion_status">>).

%% API
-export([chmod/3, get_file_attr/2, delete/3, update_times/5,
    get_xattr/4, set_xattr/3, remove_xattr/3, list_xattr/4,
    get_acl/2, set_acl/3, remove_acl/2, get_transfer_encoding/2,
    set_transfer_encoding/3, get_cdmi_completion_status/2,
    set_cdmi_completion_status/3, get_mimetype/2, set_mimetype/3,
    get_file_path/2, chmod_storage_files/3, replicate_file/3,
    get_metadata/5, set_metadata/5, check_perms/3, create_share/3,
    remove_share/2]).
%%%===================================================================
%%% API functions
%%%===================================================================


%%--------------------------------------------------------------------
%% @doc Translates given file's UUID to absolute path.
%% @end
%%--------------------------------------------------------------------
-spec get_file_path(fslogic_worker:ctx(), {uuid, file_meta:uuid()}) ->
    #provider_response{} | no_return().
get_file_path(Ctx, {uuid, FileUUID}) ->
    #provider_response{
        status = #status{code = ?OK},
        provider_response = #file_path{value = fslogic_uuid:uuid_to_path(Ctx, FileUUID)}
    }.


%%--------------------------------------------------------------------
%% @doc Changes file's access times.
%% For best performance use following arg types: document -> uuid -> path
%% @end
%%--------------------------------------------------------------------
-spec update_times(fslogic_worker:ctx(), File :: fslogic_worker:file(),
    ATime :: file_meta:time() | undefined,
    MTime :: file_meta:time() | undefined,
    CTime :: file_meta:time() | undefined) -> #fuse_response{} | no_return().
-check_permissions([{traverse_ancestors, 2}, {{owner, 'or', ?write_attributes}, 2}]).
update_times(CTX, FileEntry, ATime, MTime, CTime) ->
    UpdateMap = #{atime => ATime, mtime => MTime, ctime => CTime},
    UpdateMap1 = maps:filter(fun(_Key, Value) ->
        is_integer(Value) end, UpdateMap),
    fslogic_times:update_times_and_emit(FileEntry, UpdateMap1, fslogic_context:get_user_id(CTX)),

    #fuse_response{status = #status{code = ?OK}}.


%%--------------------------------------------------------------------
%% @doc Changes file permissions.
%% For best performance use following arg types: document -> uuid -> path
%% @end
%%--------------------------------------------------------------------
-spec chmod(fslogic_worker:ctx(), File :: fslogic_worker:file(), Perms :: fslogic_worker:posix_permissions()) ->
    #fuse_response{} | no_return().
-check_permissions([{traverse_ancestors, 2}, {owner, 2}]).
chmod(CTX, File, Mode) ->
    chmod_storage_files(CTX, File, Mode),

    % remove acl
    {ok, FileUuid} = file_meta:to_uuid(File),
    xattr:delete_by_name(FileUuid, ?ACL_XATTR_NAME),
    {ok, _} = file_meta:update(File, #{mode => Mode}),
    ok = permissions_cache:invalidate_permissions_cache(),

    fslogic_times:update_ctime(File, fslogic_context:get_user_id(CTX)),
    spawn(
        fun() ->
            fslogic_event:emit_permission_changed(FileUuid)
        end),

    #fuse_response{status = #status{code = ?OK}}.


%%--------------------------------------------------------------------
%% @doc Changes file owner.
%% For best performance use following arg types: document -> uuid -> path
%% @end
%%--------------------------------------------------------------------
-spec chown(fslogic_worker:ctx(), File :: fslogic_worker:file(), UserId :: onedata_user:id()) ->
    #fuse_response{} | no_return().
-check_permissions([{?write_owner, 2}]).
chown(_, _File, _UserId) ->
    #fuse_response{status = #status{code = ?ENOTSUP}}.


%%--------------------------------------------------------------------
%% @doc Gets file's attributes.
%% For best performance use following arg types: document -> uuid -> path
%% @end
%%--------------------------------------------------------------------
-spec get_file_attr(Ctx :: fslogic_worker:ctx(), File :: fslogic_worker:file()) ->
    FuseResponse :: #fuse_response{} | no_return().
-check_permissions([{traverse_ancestors, 2}]).
get_file_attr(#fslogic_ctx{session_id = SessId, share_id = ShareId} = CTX, File) ->
    ?debug("Get attr for file entry: ~p", [File]),
    case file_meta:get(File) of
        {ok, #document{key = UUID, value = #file_meta{
            type = Type, mode = Mode, atime = ATime, mtime = MTime,
<<<<<<< HEAD
            ctime = CTime, uid = UserID, name = Name, shares = Shares}} = FileDoc} ->
            Size = fslogic_blocks:get_file_size(FileDoc),
=======
            ctime = CTime, uid = UserID, name = Name}} = FileDoc} ->

>>>>>>> 63c3b553

            {#posix_user_ctx{gid = GID, uid = UID}, SpaceId} = try
                {ok, #document{key = SpaceUUID}} = fslogic_spaces:get_space(FileDoc, fslogic_context:get_user_id(CTX)),
                SId = fslogic_uuid:space_dir_uuid_to_spaceid(SpaceUUID),
                StorageId = luma_utils:get_storage_id(SpaceUUID),
                StorageType = luma_utils:get_storage_type(StorageId),
                {fslogic_storage:get_posix_user_ctx(StorageType, SessId, SpaceUUID), SId}
            catch
                % TODO (VFS-2024) - repair decoding and change to throw:{not_a_space, _} -> ?ROOT_POSIX_CTX
                _:_ -> {?ROOT_POSIX_CTX, undefined}
            end,
<<<<<<< HEAD
            FinalUID = case session:get(SessId) of
=======

            Size = fslogic_blocks:get_file_size(FileDoc),

            FinalUID = case  session:get(SessId) of
>>>>>>> 63c3b553
                {ok, #document{value = #session{identity = #user_identity{user_id = UserID}}}} ->
                    UID;
                _ ->
                    luma_utils:gen_storage_uid(UserID)
            end,
            #fuse_response{status = #status{code = ?OK}, fuse_response = #file_attr{
                gid = GID,
                uuid = fslogic_uuid:uuid_to_share_guid(UUID, SpaceId, ShareId),
                type = Type, mode = Mode, atime = ATime, mtime = MTime,
                ctime = CTime, uid = FinalUID, size = Size, name = Name,
                shares = Shares
            }};
        {error, {not_found, _}} ->
            #fuse_response{status = #status{code = ?ENOENT}}
    end.


%%--------------------------------------------------------------------
%% @doc Deletes file.
%% For best performance use following arg types: document -> uuid -> path
%% If parameter Silent is true, file_removal_event will not be emitted.
%% @end
%%--------------------------------------------------------------------
-spec delete(fslogic_worker:ctx(), File :: fslogic_worker:file(), Silent :: boolean()) ->
    FuseResponse :: #fuse_response{} | no_return().
-check_permissions([{traverse_ancestors, 2}]).
delete(CTX, File, Silent) ->
    case file_meta:get(File) of
        {ok, #document{value = #file_meta{type = ?DIRECTORY_TYPE}} = FileDoc} ->
            delete_dir(CTX, FileDoc, Silent);
        {ok, FileDoc} ->
            delete_file(CTX, FileDoc, Silent)
    end.

%%--------------------------------------------------------------------
%% @doc
%% Returns file's extended attribute by key.
%% @end
%%--------------------------------------------------------------------
-spec get_xattr(fslogic_worker:ctx(), {uuid, Uuid :: file_meta:uuid()}, xattr:name(), boolean()) ->
    #provider_response{} | no_return().
-check_permissions([{traverse_ancestors, 2}, {?read_metadata, 2}]).
get_xattr(_CTX, _, <<"cdmi_", _/binary>>, _) -> throw(?EPERM);
get_xattr(_CTX, {uuid, FileUuid}, XattrName, Inherited) ->
    case xattr:get_by_name(FileUuid, XattrName, Inherited) of
        {ok, XattrValue} ->
            #provider_response{status = #status{code = ?OK}, provider_response = #xattr{name = XattrName, value = XattrValue}};
        {error, {not_found, custom_metadata}} ->
            #provider_response{status = #status{code = ?ENOATTR}}
    end.

%%--------------------------------------------------------------------
%% @doc
%% Updates file's extended attribute by key.
%% @end
%%--------------------------------------------------------------------
-spec set_xattr(fslogic_worker:ctx(), {uuid, Uuid :: file_meta:uuid()}, #xattr{}) ->
    #provider_response{} | no_return().
-check_permissions([{traverse_ancestors, 2}, {?write_metadata, 2}]).
set_xattr(_CTX, _, #xattr{name = <<"cdmi_", _/binary>>}) -> throw(?EPERM);
set_xattr(CTX, {uuid, FileUuid} = FileEntry, #xattr{name = XattrName, value = XattrValue}) ->
    case xattr:save(FileUuid, XattrName, XattrValue) of
        {ok, _} ->
            fslogic_times:update_ctime(FileEntry, fslogic_context:get_user_id(CTX)),
            #provider_response{status = #status{code = ?OK}};
        {error, {not_found, custom_metadata}} ->
            #provider_response{status = #status{code = ?ENOENT}}
    end.

%%--------------------------------------------------------------------
%% @doc
%% Removes file's extended attribute by key.
%% @end
%%--------------------------------------------------------------------
-spec remove_xattr(fslogic_worker:ctx(), {uuid, Uuid :: file_meta:uuid()}, xattr:name()) ->
    #provider_response{} | no_return().
-check_permissions([{traverse_ancestors, 2}, {?write_metadata, 2}]).
remove_xattr(CTX, {uuid, FileUuid} = FileEntry, XattrName) ->
    case xattr:delete_by_name(FileUuid, XattrName) of
        ok ->
            fslogic_times:update_ctime(FileEntry, fslogic_context:get_user_id(CTX)),
            #provider_response{status = #status{code = ?OK}};
        {error, {not_found, custom_metadata}} ->
            #provider_response{status = #status{code = ?ENOENT}}
    end.

%%--------------------------------------------------------------------
%% @doc
%% Returns complete list of extended attributes' keys of a file.
%% @end
%%--------------------------------------------------------------------
-spec list_xattr(fslogic_worker:ctx(), {uuid, Uuid :: file_meta:uuid()}, boolean(), boolean()) ->
    #provider_response{} | no_return().
-check_permissions([{traverse_ancestors, 2}]).
list_xattr(_CTX, {uuid, FileUuid}, Inherited, ShowInternal) ->
    case xattr:list(FileUuid, Inherited) of
        {ok, XattrList} ->
            FilteredXattrList = case ShowInternal of
                true ->
                    XattrList;
                false ->
                    lists:filter(fun(Key) ->
                        not lists:any(
                            fun(InternalPrefix) ->
                                str_utils:binary_starts_with(Key, InternalPrefix)
                            end, ?METADATA_INTERNAL_PREFIXES)
                    end, XattrList)
            end,
            #provider_response{status = #status{code = ?OK}, provider_response = #xattr_list{names = FilteredXattrList}};
        {error, {not_found, custom_metadata}} ->
            #provider_response{status = #status{code = ?ENOENT}}
    end.

%%--------------------------------------------------------------------
%% @doc Get access control list of file.
%%--------------------------------------------------------------------
-spec get_acl(fslogic_worker:ctx(), {uuid, Uuid :: file_meta:uuid()}) ->
    #provider_response{} | no_return().
-check_permissions([{traverse_ancestors, 2}, {?read_acl, 2}]).
get_acl(_CTX, {uuid, FileUuid}) ->
    case xattr:get_by_name(FileUuid, ?ACL_XATTR_NAME) of
        {ok, Val} ->
            #provider_response{status = #status{code = ?OK}, provider_response = #acl{value = Val}};
        {error, {not_found, custom_metadata}} ->
            #provider_response{status = #status{code = ?ENOATTR}}
    end.

%%--------------------------------------------------------------------
%% @doc Sets access control list of file.
%%--------------------------------------------------------------------
-spec set_acl(fslogic_worker:ctx(), {uuid, Uuid :: file_meta:uuid()}, #acl{}) ->
    #provider_response{} | no_return().
-check_permissions([{traverse_ancestors, 2}, {?write_acl, 2}]).
set_acl(CTX, {uuid, FileUuid} = FileEntry, #acl{value = Val}) ->
    case xattr:save(FileUuid, ?ACL_XATTR_NAME, Val) of
        {ok, _} ->
            ok = permissions_cache:invalidate_permissions_cache(),
            ok = chmod_storage_files(
                CTX#fslogic_ctx{session_id = ?ROOT_SESS_ID, session = ?ROOT_SESS},
                {uuid, FileUuid}, 8#000
            ),
            fslogic_times:update_ctime(FileEntry, fslogic_context:get_user_id(CTX)),
            #provider_response{status = #status{code = ?OK}};
        {error, {not_found, custom_metadata}} ->
            #provider_response{status = #status{code = ?ENOENT}}
    end.

%%--------------------------------------------------------------------
%% @doc Removes access control list of file.
%%--------------------------------------------------------------------
-spec remove_acl(fslogic_worker:ctx(), {uuid, Uuid :: file_meta:uuid()}) ->
    #provider_response{} | no_return().
-check_permissions([{traverse_ancestors, 2}, {?write_acl, 2}]).
remove_acl(CTX, {uuid, FileUuid} = FileEntry) ->
    case xattr:delete_by_name(FileUuid, ?ACL_XATTR_NAME) of
        ok ->
            ok = permissions_cache:invalidate_permissions_cache(),
            {ok, #document{value = #file_meta{mode = Mode}}} = file_meta:get({uuid, FileUuid}),
            ok = chmod_storage_files(
                CTX#fslogic_ctx{session_id = ?ROOT_SESS_ID, session = ?ROOT_SESS},
                {uuid, FileUuid}, Mode
            ),
            ok = fslogic_event:emit_permission_changed(FileUuid),
            fslogic_times:update_ctime(FileEntry, fslogic_context:get_user_id(CTX)),
            #provider_response{status = #status{code = ?OK}};
        {error, {not_found, custom_metadata}} ->
            #provider_response{status = #status{code = ?ENOENT}}
    end.

%%--------------------------------------------------------------------
%% @doc Returns encoding suitable for rest transfer.
%%--------------------------------------------------------------------
-spec get_transfer_encoding(fslogic_worker:ctx(), {uuid, file_meta:uuid()}) ->
    #provider_response{} | no_return().
-check_permissions([{traverse_ancestors, 2}, {?read_attributes, 2}]).
get_transfer_encoding(_CTX, {uuid, FileUuid}) ->
    case xattr:get_by_name(FileUuid, ?TRANSFER_ENCODING_XATTR_NAME) of
        {ok, Val} ->
            #provider_response{status = #status{code = ?OK}, provider_response = #transfer_encoding{value = Val}};
        {error, {not_found, custom_metadata}} ->
            #provider_response{status = #status{code = ?ENOATTR}}
    end.

%%--------------------------------------------------------------------
%% @doc Sets encoding suitable for rest transfer.
%%--------------------------------------------------------------------
-spec set_transfer_encoding(fslogic_worker:ctx(), {uuid, file_meta:uuid()},
    xattr:transfer_encoding()) -> #provider_response{} | no_return().
-check_permissions([{traverse_ancestors, 2}, {?write_attributes, 2}]).
set_transfer_encoding(CTX, {uuid, FileUuid} = FileEntry, Encoding) ->
    case xattr:save(FileUuid, ?TRANSFER_ENCODING_XATTR_NAME, Encoding) of
        {ok, _} ->
            fslogic_times:update_ctime(FileEntry, fslogic_context:get_user_id(CTX)),
            #provider_response{status = #status{code = ?OK}};
        {error, {not_found, custom_metadata}} ->
            #provider_response{status = #status{code = ?ENOATTR}}
    end.
%%--------------------------------------------------------------------
%% @doc
%% Returns completion status, which tells if the file is under modification by
%% cdmi at the moment.
%% @end
%%--------------------------------------------------------------------
-spec get_cdmi_completion_status(fslogic_worker:ctx(), {uuid, file_meta:uuid()}) ->
    #provider_response{} | no_return().
-check_permissions([{traverse_ancestors, 2}, {?read_attributes, 2}]).
get_cdmi_completion_status(_CTX, {uuid, FileUuid}) ->
    case xattr:get_by_name(FileUuid, ?CDMI_COMPLETION_STATUS_XATTR_NAME) of
        {ok, Val} ->
            #provider_response{status = #status{code = ?OK}, provider_response = #cdmi_completion_status{value = Val}};
        {error, {not_found, custom_metadata}} ->
            #provider_response{status = #status{code = ?ENOATTR}}
    end.

%%--------------------------------------------------------------------
%% @doc
%% Sets completion status, which tells if the file is under modification by
%% cdmi at the moment.
%% @end
%%--------------------------------------------------------------------
-spec set_cdmi_completion_status(fslogic_worker:ctx(), {uuid, file_meta:uuid()},
    xattr:cdmi_completion_status()) -> #provider_response{} | no_return().
-check_permissions([{traverse_ancestors, 2}, {?write_attributes, 2}]).
set_cdmi_completion_status(_CTX, {uuid, FileUuid}, CompletionStatus) ->
    case xattr:save(FileUuid, ?CDMI_COMPLETION_STATUS_XATTR_NAME, CompletionStatus) of
        {ok, _} ->
            #provider_response{status = #status{code = ?OK}};
        {error, {not_found, custom_metadata}} ->
            #provider_response{status = #status{code = ?ENOENT}}
    end.
%%--------------------------------------------------------------------
%% @doc Returns mimetype of file.
%%--------------------------------------------------------------------
-spec get_mimetype(fslogic_worker:ctx(), {uuid, file_meta:uuid()}) ->
    #provider_response{} | no_return().
-check_permissions([{traverse_ancestors, 2}, {?read_attributes, 2}]).
get_mimetype(_CTX, {uuid, FileUuid}) ->
    case xattr:get_by_name(FileUuid, ?MIMETYPE_XATTR_NAME) of
        {ok, Val} ->
            #provider_response{status = #status{code = ?OK}, provider_response = #mimetype{value = Val}};
        {error, {not_found, custom_metadata}} ->
            #provider_response{status = #status{code = ?ENOATTR}}
    end.

%%--------------------------------------------------------------------
%% @doc Sets mimetype of file.
%%--------------------------------------------------------------------
-spec set_mimetype(fslogic_worker:ctx(), {uuid, file_meta:uuid()},
    xattr:mimetype()) -> #provider_response{} | no_return().
-check_permissions([{traverse_ancestors, 2}, {?write_attributes, 2}]).
set_mimetype(CTX, {uuid, FileUuid} = FileEntry, Mimetype) ->
    case xattr:save(FileUuid, ?MIMETYPE_XATTR_NAME, Mimetype) of
        {ok, _} ->
            fslogic_times:update_ctime(FileEntry, fslogic_context:get_user_id(CTX)),
            #provider_response{status = #status{code = ?OK}};
        {error, {not_found, custom_metadata}} ->
            #provider_response{status = #status{code = ?ENOATTR}}
    end.

%%--------------------------------------------------------------------
%% @equiv replicate_file(Ctx, {uuid, Uuid}, Block, 0)
%%--------------------------------------------------------------------
-spec replicate_file(fslogic_worker:ctx(), {uuid, file_meta:uuid()}, fslogic_blocks:block()) ->
    #provider_response{}.
replicate_file(Ctx, {uuid, Uuid}, Block) ->
    replicate_file(Ctx, {uuid, Uuid}, Block, 0).

%%--------------------------------------------------------------------
%% @doc
%% Replicate given dir or file on current provider
%% (the space has to be locally supported).
%% @end
%%--------------------------------------------------------------------
-spec replicate_file(fslogic_worker:ctx(), {uuid, file_meta:uuid()},
    fslogic_blocks:block(), non_neg_integer()) ->
    #provider_response{}.
-check_permissions([{traverse_ancestors, 2}, {?write_object, 2}]).
replicate_file(Ctx, {uuid, Uuid}, Block, Offset) ->
    {ok, Chunk} = application:get_env(?APP_NAME, ls_chunk_size),
    case file_meta:get({uuid, Uuid}) of
        {ok, #document{value = #file_meta{type = ?DIRECTORY_TYPE}}} ->
            case fslogic_req_special:read_dir(Ctx, {uuid, Uuid}, Offset, Chunk) of
                #fuse_response{fuse_response = #file_children{child_links = ChildLinks}}
                    when length(ChildLinks) < Chunk ->
                    utils:pforeach(
                        fun(#child_link{uuid = ChildGuid}) ->
                            replicate_file(Ctx, {uuid, fslogic_uuid:guid_to_uuid(ChildGuid)}, Block)
                        end, ChildLinks),
                    #provider_response{status = #status{code = ?OK}};
                #fuse_response{fuse_response = #file_children{child_links = ChildLinks}} ->
                    utils:pforeach(
                        fun(#child_link{uuid = ChildGuid}) ->
                            replicate_file(Ctx, {uuid, fslogic_uuid:guid_to_uuid(ChildGuid)}, Block)
                        end, ChildLinks),
                    replicate_file(Ctx, {uuid, Uuid}, Block, Offset + Chunk);
                Other ->
                    Other
            end;
        {ok, _} ->
            #fuse_response{status = Status} = fslogic_req_regular:synchronize_block(Ctx, {uuid, Uuid}, Block, false),
            #provider_response{status = Status}
    end.


%%--------------------------------------------------------------------
%% @doc
%% Get metadata linked with file
%% @end
%%--------------------------------------------------------------------
-spec get_metadata(session:id(), {uuid, file_meta:uuid()}, custom_metadata:type(), [binary()], boolean()) -> {ok, #{}}.
-check_permissions([{traverse_ancestors, 2}, {?read_metadata, 2}]).
get_metadata(_CTX, {uuid, FileUuid}, <<"json">>, Names, Inherited) ->
    case custom_metadata:get_json_metadata(FileUuid, Names, Inherited) of
        {ok, Meta} ->
            #provider_response{status = #status{code = ?OK}, provider_response = #metadata{type = <<"json">>, value = Meta}};
        {error, {not_found, custom_metadata}} ->
            #provider_response{status = #status{code = ?ENOATTR}}
    end;
get_metadata(_CTX, {uuid, FileUuid}, <<"rdf">>, _, _) ->
    case custom_metadata:get_rdf_metadata(FileUuid) of
        {ok, Meta} ->
            #provider_response{status = #status{code = ?OK}, provider_response = #metadata{type = <<"rdf">>, value = Meta}};
        {error, {not_found, custom_metadata}} ->
            #provider_response{status = #status{code = ?ENOATTR}}
    end.

%%--------------------------------------------------------------------
%% @doc
%% Set metadata linked with file
%% @end
%%--------------------------------------------------------------------
-spec set_metadata(session:id(), {uuid, file_meta:uuid()}, custom_metadata:type(), #{}, [binary()]) -> ok.
-check_permissions([{traverse_ancestors, 2}, {?write_metadata, 2}]).
set_metadata(_CTX, {uuid, FileUuid}, <<"json">>, Value, Names) ->
    {ok, _} = custom_metadata:set_json_metadata(FileUuid, Value, Names),
    #provider_response{status = #status{code = ?OK}};
set_metadata(_CTX, {uuid, FileUuid}, <<"rdf">>, Value, _) ->
    {ok, _} = custom_metadata:set_rdf_metadata(FileUuid, Value),
    #provider_response{status = #status{code = ?OK}}.

%%--------------------------------------------------------------------
%% @doc
%% Check given permission on file.
%% @end
%%--------------------------------------------------------------------
-spec check_perms(fslogic_worker:ctx(), {uuid, file_meta:uuid()}, fslogic_worker:open_flags()) ->
    #provider_response{}.
check_perms(Ctx, Uuid, read) ->
    check_perms_read(Ctx, Uuid);
check_perms(Ctx, Uuid, write) ->
    check_perms_write(Ctx, Uuid);
check_perms(Ctx, Uuid, rdwr) ->
    check_perms_rdwr(Ctx, Uuid).

%%--------------------------------------------------------------------
%% @doc
%% Share file under given uuid
%% @end
%%--------------------------------------------------------------------
-spec create_share(fslogic_worker:ctx(), {uuid, file_meta:uuid()}, share_info:name()) -> #provider_response{}.
-check_permissions([{traverse_ancestors, 2}]).
create_share(Ctx = #fslogic_ctx{space_id = SpaceId}, {uuid, FileUuid}, Name) ->
    SessId = fslogic_context:get_session_id(Ctx),
    {ok, Auth} = session:get_auth(SessId),
    ShareId = datastore_utils:gen_uuid(),
    ShareGuid = fslogic_uuid:uuid_to_share_guid(FileUuid, SpaceId, ShareId),
    {ok, _} = share_logic:create(Auth, ShareId, Name, SpaceId, ShareGuid),
    {ok, _} = file_meta:add_share(FileUuid, ShareId),
    #provider_response{status = #status{code = ?OK}, provider_response = #share{share_id = ShareId, share_file_uuid = ShareGuid}}.

%%--------------------------------------------------------------------
%% @doc
%% Share file under given uuid
%% @end
%%--------------------------------------------------------------------
-spec remove_share(fslogic_worker:ctx(), {uuid, file_meta:uuid()}) -> #provider_response{}.
-check_permissions([{traverse_ancestors, 2}]).
remove_share(Ctx = #fslogic_ctx{share_id = ShareId}, {uuid, FileUuid}) ->
    SessId = fslogic_context:get_session_id(Ctx),
    {ok, Auth} = session:get_auth(SessId),

    ok = share_logic:delete(Auth, ShareId),
    {ok, _} = file_meta:remove_share(FileUuid, ShareId),
    ok = permissions_cache:invalidate_permissions_cache(),

    #provider_response{status = #status{code = ?OK}}.

%%%===================================================================
%%% Internal functions
%%%===================================================================

%%--------------------------------------------------------------------
%% @doc
%% Check read permission on file.
%% @end
%%--------------------------------------------------------------------
-spec check_perms_read(fslogic_worker:ctx(), {uuid, file_meta:uuid()}) ->
    #provider_response{}.
-check_permissions([{traverse_ancestors, 2}, {?read_object, 2}]).
check_perms_read(_Ctx, _Uuid) ->
    #provider_response{status = #status{code = ?OK}}.

%%--------------------------------------------------------------------
%% @doc
%% Check write permission on file.
%% @end
%%--------------------------------------------------------------------
-spec check_perms_write(fslogic_worker:ctx(), {uuid, file_meta:uuid()}) ->
    #provider_response{}.
-check_permissions([{traverse_ancestors, 2}, {?write_object, 2}]).
check_perms_write(_Ctx, _Uuid) ->
    #provider_response{status = #status{code = ?OK}}.

%%--------------------------------------------------------------------
%% @doc
%% Check rdwr permission on file.
%% @end
%%--------------------------------------------------------------------
-spec check_perms_rdwr(fslogic_worker:ctx(), {uuid, file_meta:uuid()}) ->
    #provider_response{}.
-check_permissions([{traverse_ancestors, 2}, {?read_object, 2}, {?write_object, 2}]).
check_perms_rdwr(_Ctx, _Uuid) ->
    #provider_response{status = #status{code = ?OK}}.

%%--------------------------------------------------------------------
%% @equiv delete_impl(CTX, File, Silent) with permission check
%%--------------------------------------------------------------------
-spec delete_dir(fslogic_worker:ctx(), File :: fslogic_worker:file(), Silent :: boolean()) ->
    FuseResponse :: #fuse_response{} | no_return().
-check_permissions([{?delete_subcontainer, {parent, 2}}, {?delete, 2}, {?list_container, 2}]).
delete_dir(CTX, File, Silent) ->
    delete_impl(CTX, File, Silent).

%%--------------------------------------------------------------------
%% @equiv delete_impl(CTX, File, Silent) with permission check
%%--------------------------------------------------------------------
-spec delete_file(fslogic_worker:ctx(), File :: fslogic_worker:file(), Silent :: boolean()) ->
    FuseResponse :: #fuse_response{} | no_return().
-check_permissions([{?delete_object, {parent, 2}}, {?delete, 2}]).
delete_file(CTX, File, Silent) ->
    delete_impl(CTX, File, Silent).

%%--------------------------------------------------------------------
%% @doc
%% Deletes file or directory
%% If parameter Silent is true, file_removal_event will not be emitted.
%% @end
%%--------------------------------------------------------------------
-spec delete_impl(fslogic_worker:ctx(), File :: fslogic_worker:file(), Silent :: boolean()) ->
    FuseResponse :: #fuse_response{} | no_return().
delete_impl(CTX, File, Silent) ->
    {ok, #document{key = FileUUID, value = #file_meta{type = Type}} = FileDoc} = file_meta:get(File),

    {ok, FileChildren} =
        case Type of
            ?DIRECTORY_TYPE ->
                file_meta:list_children(FileDoc, 0, 1);
            _ ->
                {ok, []}
        end,
    case length(FileChildren) of
        0 ->
            ok = worker_proxy:call(file_deletion_worker,
                {fslogic_deletion_request, CTX, FileUUID, Silent}),
            #fuse_response{status = #status{code = ?OK}};
        _ ->
            #fuse_response{status = #status{code = ?ENOTEMPTY}}
    end.

%%--------------------------------------------------------------------
%% @doc
%% Change mode of storage files related with given file_meta.
%% @end
%%--------------------------------------------------------------------
-spec chmod_storage_files(fslogic_worker:ctx(), file_meta:entry(), file_meta:posix_permissions()) ->
    ok | no_return().
chmod_storage_files(CTX = #fslogic_ctx{session_id = SessId}, File, Mode) ->
    case file_meta:get(File) of
        {ok, #document{key = FileUUID, value = #file_meta{type = ?REGULAR_FILE_TYPE}} = FileDoc} ->
            {ok, #document{key = SpaceUUID}} = fslogic_spaces:get_space(FileDoc, fslogic_context:get_user_id(CTX)),
            Results = lists:map(
                fun({SID, FID} = Loc) ->
                    {ok, Storage} = storage:get(SID),
                    SFMHandle = storage_file_manager:new_handle(SessId, SpaceUUID, FileUUID, Storage, FID),
                    {Loc, storage_file_manager:chmod(SFMHandle, Mode)}
                end, fslogic_utils:get_local_storage_file_locations(File)),

            case [{Loc, Error} || {Loc, {error, _} = Error} <- Results] of
                [] -> ok;
                Errors ->
                    [?error("Unable to chmod [FileId: ~p] [StoragId: ~p] to mode ~p due to: ~p", [FID, SID, Mode, Reason])
                        || {{SID, FID}, {error, Reason}} <- Errors],

                    throw(?EAGAIN)
            end;
        _ -> ok
    end.<|MERGE_RESOLUTION|>--- conflicted
+++ resolved
@@ -124,13 +124,7 @@
     case file_meta:get(File) of
         {ok, #document{key = UUID, value = #file_meta{
             type = Type, mode = Mode, atime = ATime, mtime = MTime,
-<<<<<<< HEAD
             ctime = CTime, uid = UserID, name = Name, shares = Shares}} = FileDoc} ->
-            Size = fslogic_blocks:get_file_size(FileDoc),
-=======
-            ctime = CTime, uid = UserID, name = Name}} = FileDoc} ->
-
->>>>>>> 63c3b553
 
             {#posix_user_ctx{gid = GID, uid = UID}, SpaceId} = try
                 {ok, #document{key = SpaceUUID}} = fslogic_spaces:get_space(FileDoc, fslogic_context:get_user_id(CTX)),
@@ -142,14 +136,10 @@
                 % TODO (VFS-2024) - repair decoding and change to throw:{not_a_space, _} -> ?ROOT_POSIX_CTX
                 _:_ -> {?ROOT_POSIX_CTX, undefined}
             end,
-<<<<<<< HEAD
+
+            Size = fslogic_blocks:get_file_size(FileDoc),
+
             FinalUID = case session:get(SessId) of
-=======
-
-            Size = fslogic_blocks:get_file_size(FileDoc),
-
-            FinalUID = case  session:get(SessId) of
->>>>>>> 63c3b553
                 {ok, #document{value = #session{identity = #user_identity{user_id = UserID}}}} ->
                     UID;
                 _ ->
