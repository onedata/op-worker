%%%-------------------------------------------------------------------
%%% @author Rafal Slota
%%% @copyright (C) 2015 ACK CYFRONET AGH
%%% This software is released under the MIT license
%%% cited in 'LICENSE.txt'.
%%% @end
%%%-------------------------------------------------------------------
%%% @doc FSLogic generic (both for regular and special files) request handlers.
%%% @end
%%%-------------------------------------------------------------------
-module(fslogic_req_generic).
-author("Rafal Slota").

-include("global_definitions.hrl").
-include("proto/oneclient/fuse_messages.hrl").
-include("proto/oneprovider/provider_messages.hrl").
-include("modules/fslogic/fslogic_common.hrl").
-include("modules/events/types.hrl").
-include("timeouts.hrl").
-include_lib("ctool/include/logging.hrl").
-include_lib("ctool/include/posix/acl.hrl").
-include_lib("annotations/include/annotations.hrl").

%% Keys of special cdmi attrs
-define(MIMETYPE_XATTR_NAME, <<"cdmi_mimetype">>).
-define(TRANSFER_ENCODING_XATTR_NAME, <<"cdmi_valuetransferencoding">>).
-define(CDMI_COMPLETION_STATUS_XATTR_NAME, <<"cdmi_completion_status">>).

%% API
-export([chmod/3, get_file_attr/2, delete/2, update_times/5,
    get_xattr/3, set_xattr/3, remove_xattr/3, list_xattr/2,
    get_acl/2, set_acl/3, remove_acl/2, get_transfer_encoding/2,
    set_transfer_encoding/3, get_cdmi_completion_status/2,
    set_cdmi_completion_status/3, get_mimetype/2, set_mimetype/3,
    get_file_path/2, chmod_storage_files/3]).

%%%===================================================================
%%% API functions
%%%===================================================================


%%--------------------------------------------------------------------
%% @doc Translates given file's UUID to absolute path.
%% @end
%%--------------------------------------------------------------------
-spec get_file_path(fslogic_worker:ctx(), file_meta:uuid()) ->
    #provider_response{} | no_return().
get_file_path(Ctx, FileUUID) ->
    #provider_response{
        status = #status{code = ?OK},
        provider_response = #file_path{value = fslogic_uuid:uuid_to_path(Ctx, FileUUID)}
    }.

<<<<<<< HEAD
%%--------------------------------------------------------------------
%% @doc Synchronizes file's metadata.
%% @end
%%--------------------------------------------------------------------
-spec fsync(fslogic_worker:ctx(), file_meta:uuid()) ->
    #provider_response{} | no_return().
fsync(Ctx, _FileUUID) ->
    SessId = fslogic_context:get_session_id(Ctx),
    event:flush(?FSLOGIC_SUB_ID, self(), SessId),
    receive
        {handler_executed, Results} ->
            Errors = lists:filter(
                fun
                    ({error, _}) -> true;
                    (_) -> false
                end, Results),
            [] = Errors,
            #provider_response{status = #status{code = ?OK}}
    after
        ?FSYNC_TIMEOUT ->
            #provider_response{status = #status{code = ?EAGAIN, description = <<"fsync_timeout">>}}
    end.
=======
>>>>>>> e0103145

%%--------------------------------------------------------------------
%% @doc Changes file's access times.
%% For best performance use following arg types: document -> uuid -> path
%% @end
%%--------------------------------------------------------------------
-spec update_times(fslogic_worker:ctx(), File :: fslogic_worker:file(),
    ATime :: file_meta:time() | undefined,
    MTime :: file_meta:time() | undefined,
    CTime :: file_meta:time() | undefined) -> #fuse_response{} | no_return().
-check_permissions([{traverse_ancestors, 2}, {{owner, 'or', ?write_attributes}, 2}]).
update_times(CTX, FileEntry, ATime, MTime, CTime) ->
    UpdateMap = #{atime => ATime, mtime => MTime, ctime => CTime},
    UpdateMap1 = maps:filter(fun(_Key, Value) -> is_integer(Value) end, UpdateMap),
    fslogic_times:update_times_and_emit(FileEntry, UpdateMap1, fslogic_context:get_user_id(CTX)),

    #fuse_response{status = #status{code = ?OK}}.



%%--------------------------------------------------------------------
%% @doc Changes file permissions.
%% For best performance use following arg types: document -> uuid -> path
%% @end
%%--------------------------------------------------------------------
-spec chmod(fslogic_worker:ctx(), File :: fslogic_worker:file(), Perms :: fslogic_worker:posix_permissions()) ->
                   #fuse_response{} | no_return().
-check_permissions([{traverse_ancestors, 2}, {owner, 2}]).
chmod(CTX, FileEntry, Mode) ->
    chmod_storage_files(CTX, FileEntry, Mode),

    % remove acl
    {ok, FileUuid} = file_meta:to_uuid(FileEntry),
    xattr:delete_by_name(FileUuid, ?ACL_XATTR_NAME),
    {ok, _} = file_meta:update(FileEntry, #{mode => Mode}),

    fslogic_times:update_ctime(FileEntry, fslogic_context:get_user_id(CTX)),
    spawn(
        fun() ->
            fslogic_event:emit_permission_changed(FileUuid)
        end),

    #fuse_response{status = #status{code = ?OK}}.


%%--------------------------------------------------------------------
%% @doc Changes file owner.
%% For best performance use following arg types: document -> uuid -> path
%% @end
%%--------------------------------------------------------------------
-spec chown(fslogic_worker:ctx(), File :: fslogic_worker:file(), UserId :: onedata_user:id()) ->
                   #fuse_response{} | no_return().
-check_permissions([{?write_owner, 2}]).
chown(_, _File, _UserId) ->
    #fuse_response{status = #status{code = ?ENOTSUP}}.


%%--------------------------------------------------------------------
%% @doc Gets file's attributes.
%% For best performance use following arg types: document -> uuid -> path
%% @end
%%--------------------------------------------------------------------
-spec get_file_attr(Ctx :: fslogic_worker:ctx(), File :: fslogic_worker:file()) ->
                           FuseResponse :: #fuse_response{} | no_return().
-check_permissions([{traverse_ancestors, 2}]).
get_file_attr(#fslogic_ctx{session_id = SessId} = CTX, File) ->
    ?debug("Get attr for file entry: ~p", [File]),
    case file_meta:get(File) of
        {ok, #document{key = UUID, value = #file_meta{
            type = Type, mode = Mode, atime = ATime, mtime = MTime,
            ctime = CTime, uid = UserID, name = Name}} = FileDoc} ->
            Size = fslogic_blocks:get_file_size(FileDoc),

            {#posix_user_ctx{gid = GID, uid = UID}, SpaceId} = try
                {ok, #document{key = SpaceUUID}} = fslogic_spaces:get_space(FileDoc, fslogic_context:get_user_id(CTX)),
                SId = fslogic_uuid:space_dir_uuid_to_spaceid(SpaceUUID),
                StorageId = luma_utils:get_storage_id(SpaceUUID),
                StorageType = luma_utils:get_storage_type(StorageId),
                {fslogic_storage:get_posix_user_ctx(StorageType, SessId, SpaceUUID), SId}
            catch
                % TODO (VFS-2024) - repair decoding and change to throw:{not_a_space, _} -> ?ROOT_POSIX_CTX
                _:_ -> {?ROOT_POSIX_CTX, undefined}
            end,
            FinalUID = case  session:get(SessId) of
                {ok, #document{value = #session{identity = #identity{user_id = UserID}}}} ->
                    UID;
                _ ->
                    luma_utils:gen_storage_uid(UserID)
            end,
            #fuse_response{status = #status{code = ?OK}, fuse_response = #file_attr{
                gid = GID,
                uuid = fslogic_uuid:to_file_guid(UUID, SpaceId),
                type = Type, mode = Mode, atime = ATime, mtime = MTime,
                ctime = CTime, uid = FinalUID, size = Size, name = Name
            }};
        {error, {not_found, _}} ->
            #fuse_response{status = #status{code = ?ENOENT}}
    end.


%%--------------------------------------------------------------------
%% @doc Deletes file.
%% For best performance use following arg types: document -> uuid -> path
%% @end
%%--------------------------------------------------------------------
-spec delete(fslogic_worker:ctx(), File :: fslogic_worker:file()) ->
    FuseResponse :: #fuse_response{} | no_return().
-check_permissions([{traverse_ancestors, 2}]).
delete(#fslogic_ctx{space_id = SpaceId} = CTX, File) ->
    {ok, FileUUID} = file_meta:to_uuid(File),
    FileGUID = fslogic_uuid:to_file_guid(FileUUID, SpaceId),
    FuseResponse = case file_meta:get(File) of
        {ok, #document{value = #file_meta{type = ?DIRECTORY_TYPE}} = FileDoc} ->
            delete_dir(CTX, FileDoc);
        {ok, FileDoc} ->
            delete_file(CTX, FileDoc)
    end,
    case FuseResponse of
        #fuse_response{status = #status{code = ?OK}} ->
            fslogic_event:emit_file_removal(FileGUID);
        _ ->
            ok
    end,
    FuseResponse.

%%--------------------------------------------------------------------
%% @doc
%% Returns file's extended attribute by key.
%% @end
%%--------------------------------------------------------------------
-spec get_xattr(fslogic_worker:ctx(), {uuid, Uuid :: file_meta:uuid()}, xattr:name()) ->
    #provider_response{} | no_return().
-check_permissions([{traverse_ancestors, 2}, {?read_metadata, 2}]).
get_xattr(_CTX, _, <<"cdmi_", _/binary>>) -> throw(?EPERM);
get_xattr(_CTX, {uuid, FileUuid}, XattrName) ->
    case xattr:get_by_name(FileUuid, XattrName) of
        {ok, #document{value = Xattr}} ->
            #provider_response{status = #status{code = ?OK}, provider_response = Xattr};
        {error, {not_found, file_meta}} ->
            #provider_response{status = #status{code = ?ENOENT}};
        {error, {not_found, xattr}} ->
            #provider_response{status = #status{code = ?ENOATTR}}
    end.

%%--------------------------------------------------------------------
%% @doc
%% Updates file's extended attribute by key.
%% @end
%%--------------------------------------------------------------------
-spec set_xattr(fslogic_worker:ctx(), {uuid, Uuid :: file_meta:uuid()}, #xattr{}) ->
    #provider_response{} | no_return().
-check_permissions([{traverse_ancestors, 2}, {?write_metadata, 2}]).
set_xattr(_CTX, _, #xattr{name = <<"cdmi_", _/binary>>}) -> throw(?EPERM);
set_xattr(CTX, {uuid, FileUuid} = FileEntry, Xattr) ->
    case xattr:save(FileUuid, Xattr) of
        {ok, _} ->
            fslogic_times:update_ctime(FileEntry, fslogic_context:get_user_id(CTX)),
            #provider_response{status = #status{code = ?OK}};
        {error, {not_found, file_meta}} ->
            #provider_response{status = #status{code = ?ENOENT}}
    end.

%%--------------------------------------------------------------------
%% @doc
%% Removes file's extended attribute by key.
%% @end
%%--------------------------------------------------------------------
-spec remove_xattr(fslogic_worker:ctx(), {uuid, Uuid :: file_meta:uuid()}, xattr:name()) ->
    #provider_response{} | no_return().
-check_permissions([{traverse_ancestors, 2}, {?write_metadata, 2}]).
remove_xattr(CTX, {uuid, FileUuid} = FileEntry, XattrName) ->
    case xattr:delete_by_name(FileUuid, XattrName) of
        ok ->
            fslogic_times:update_ctime(FileEntry, fslogic_context:get_user_id(CTX)),
            #provider_response{status = #status{code = ?OK}};
        {error, {not_found, file_meta}} ->
            #provider_response{status = #status{code = ?ENOENT}}
    end.

%%--------------------------------------------------------------------
%% @doc
%% Returns complete list of extended attributes' keys of a file.
%% @end
%%--------------------------------------------------------------------
-spec list_xattr(fslogic_worker:ctx(), {uuid, Uuid :: file_meta:uuid()}) ->
    #provider_response{} | no_return().
-check_permissions([{traverse_ancestors, 2}]).
list_xattr(_CTX, {uuid, FileUuid}) ->
    case xattr:list(FileUuid) of
        {ok, List} ->
            #provider_response{status = #status{code = ?OK}, provider_response = #xattr_list{names = List}};
        {error, {not_found, file_meta}} ->
            #provider_response{status = #status{code = ?ENOENT}}
    end.

%%--------------------------------------------------------------------
%% @doc Get access control list of file.
%%--------------------------------------------------------------------
-spec get_acl(fslogic_worker:ctx(), {uuid, Uuid :: file_meta:uuid()}) ->
    #provider_response{} | no_return().
-check_permissions([{traverse_ancestors, 2}, {?read_acl, 2}]).
get_acl(_CTX, {uuid, FileUuid})  ->
    case xattr:get_by_name(FileUuid, ?ACL_XATTR_NAME) of
        {ok, #document{value = #xattr{value = Val}}} ->
            #provider_response{status = #status{code = ?OK}, provider_response = #acl{value = Val}};
        {error, {not_found, file_meta}} ->
            #provider_response{status = #status{code = ?ENOENT}};
        {error, {not_found, xattr}} ->
            #provider_response{status = #status{code = ?ENOATTR}}
    end.

%%--------------------------------------------------------------------
%% @doc Sets access control list of file.
%%--------------------------------------------------------------------
-spec set_acl(fslogic_worker:ctx(), {uuid, Uuid :: file_meta:uuid()}, #acl{}) ->
    #provider_response{} | no_return().
-check_permissions([{traverse_ancestors, 2}, {?write_acl, 2}]).
set_acl(CTX, {uuid, FileUuid} = FileEntry, #acl{value = Val}) ->
    case xattr:save(FileUuid, #xattr{name = ?ACL_XATTR_NAME, value = Val}) of
        {ok, _} ->
            ok = chmod_storage_files(
                CTX#fslogic_ctx{session_id = ?ROOT_SESS_ID, session = ?ROOT_SESS},
                {uuid, FileUuid}, 8#000
            ),
            fslogic_times:update_ctime(FileEntry, fslogic_context:get_user_id(CTX)),
            #provider_response{status = #status{code = ?OK}};
        {error, {not_found, file_meta}} ->
            #provider_response{status = #status{code = ?ENOENT}}
    end.

%%--------------------------------------------------------------------
%% @doc Removes access control list of file.
%%--------------------------------------------------------------------
-spec remove_acl(fslogic_worker:ctx(), {uuid, Uuid :: file_meta:uuid()}) ->
    #provider_response{} | no_return().
-check_permissions([{traverse_ancestors, 2}, {?write_acl, 2}]).
remove_acl(CTX, {uuid, FileUuid} = FileEntry) ->
    case xattr:delete_by_name(FileUuid, ?ACL_XATTR_NAME) of
        ok ->
            {ok, #document{value = #file_meta{mode = Mode}}} = file_meta:get({uuid, FileUuid}),
            ok = chmod_storage_files(
                CTX#fslogic_ctx{session_id = ?ROOT_SESS_ID, session = ?ROOT_SESS},
                {uuid, FileUuid}, Mode
            ),
            ok = fslogic_event:emit_permission_changed(FileUuid),
            fslogic_times:update_ctime(FileEntry, fslogic_context:get_user_id(CTX)),
            #provider_response{status = #status{code = ?OK}};
        {error, {not_found, file_meta}} ->
            #provider_response{status = #status{code = ?ENOENT}}
    end.

%%--------------------------------------------------------------------
%% @doc Returns encoding suitable for rest transfer.
%%--------------------------------------------------------------------
-spec get_transfer_encoding(fslogic_worker:ctx(), {uuid, file_meta:uuid()}) ->
    #provider_response{} | no_return().
-check_permissions([{traverse_ancestors, 2}, {?read_attributes, 2}]).
get_transfer_encoding(_CTX, {uuid, FileUuid}) ->
    case xattr:get_by_name(FileUuid, ?TRANSFER_ENCODING_XATTR_NAME) of
        {ok, #document{value = #xattr{value = Val}}} ->
            #provider_response{status = #status{code = ?OK}, provider_response = #transfer_encoding{value = Val}};
        {error, {not_found, file_meta}} ->
            #provider_response{status = #status{code = ?ENOENT}};
        {error, {not_found, xattr}} ->
            #provider_response{status = #status{code = ?ENOATTR}}
    end.

%%--------------------------------------------------------------------
%% @doc Sets encoding suitable for rest transfer.
%%--------------------------------------------------------------------
-spec set_transfer_encoding(fslogic_worker:ctx(), {uuid, file_meta:uuid()},
    xattr:transfer_encoding()) -> #provider_response{} | no_return().
-check_permissions([{traverse_ancestors, 2}, {?write_attributes, 2}]).
set_transfer_encoding(CTX, {uuid, FileUuid} = FileEntry, Encoding) ->
    case xattr:save(FileUuid, #xattr{name = ?TRANSFER_ENCODING_XATTR_NAME, value = Encoding}) of
        {ok, _} ->
            fslogic_times:update_ctime(FileEntry, fslogic_context:get_user_id(CTX)),
            #provider_response{status = #status{code = ?OK}};
        {error, {not_found, file_meta}} ->
            #provider_response{status = #status{code = ?ENOENT}}
    end.
%%--------------------------------------------------------------------
%% @doc
%% Returns completion status, which tells if the file is under modification by
%% cdmi at the moment.
%% @end
%%--------------------------------------------------------------------
-spec get_cdmi_completion_status(fslogic_worker:ctx(), {uuid, file_meta:uuid()}) ->
    #provider_response{} | no_return().
-check_permissions([{traverse_ancestors, 2}, {?read_attributes, 2}]).
get_cdmi_completion_status(_CTX, {uuid, FileUuid}) ->
    case xattr:get_by_name(FileUuid, ?CDMI_COMPLETION_STATUS_XATTR_NAME) of
        {ok, #document{value = #xattr{value = Val}}} ->
            #provider_response{status = #status{code = ?OK}, provider_response = #cdmi_completion_status{value = Val}};
        {error, {not_found, file_meta}} ->
            #provider_response{status = #status{code = ?ENOENT}};
        {error, {not_found, xattr}} ->
            #provider_response{status = #status{code = ?ENOATTR}}
    end.

%%--------------------------------------------------------------------
%% @doc
%% Sets completion status, which tells if the file is under modification by
%% cdmi at the moment.
%% @end
%%--------------------------------------------------------------------
-spec set_cdmi_completion_status(fslogic_worker:ctx(), {uuid, file_meta:uuid()},
    xattr:cdmi_completion_status()) -> #provider_response{} | no_return().
-check_permissions([{traverse_ancestors, 2}, {?write_attributes, 2}]).
set_cdmi_completion_status(_CTX, {uuid, FileUuid}, CompletionStatus) ->
    case xattr:save(FileUuid, #xattr{name = ?CDMI_COMPLETION_STATUS_XATTR_NAME, value = CompletionStatus}) of
        {ok, _} ->
            #provider_response{status = #status{code = ?OK}};
        {error, {not_found, file_meta}} ->
            #provider_response{status = #status{code = ?ENOENT}}
    end.
%%--------------------------------------------------------------------
%% @doc Returns mimetype of file.
%%--------------------------------------------------------------------
-spec get_mimetype(fslogic_worker:ctx(), {uuid, file_meta:uuid()}) ->
    #provider_response{} | no_return().
-check_permissions([{traverse_ancestors, 2}, {?read_attributes, 2}]).
get_mimetype(_CTX, {uuid, FileUuid}) ->
    case xattr:get_by_name(FileUuid, ?MIMETYPE_XATTR_NAME) of
        {ok, #document{value = #xattr{value = Val}}} ->
            #provider_response{status = #status{code = ?OK}, provider_response = #mimetype{value = Val}};
        {error, {not_found, file_meta}} ->
            #provider_response{status = #status{code = ?ENOENT}};
        {error, {not_found, xattr}} ->
            #provider_response{status = #status{code = ?ENOATTR}}
    end.

%%--------------------------------------------------------------------
%% @doc Sets mimetype of file.
%%--------------------------------------------------------------------
-spec set_mimetype(fslogic_worker:ctx(), {uuid, file_meta:uuid()},
    xattr:mimetype()) -> #provider_response{} | no_return().
-check_permissions([{traverse_ancestors, 2}, {?write_attributes, 2}]).
set_mimetype(CTX, {uuid, FileUuid} = FileEntry, Mimetype) ->
    case xattr:save(FileUuid, #xattr{name = ?MIMETYPE_XATTR_NAME, value = Mimetype}) of
        {ok, _} ->
            fslogic_times:update_ctime(FileEntry, fslogic_context:get_user_id(CTX)),
            #provider_response{status = #status{code = ?OK}};
        {error, {not_found, file_meta}} ->
            #provider_response{status = #status{code = ?ENOENT}}
    end.

%%%===================================================================
%%% Internal functions
%%%===================================================================

%%--------------------------------------------------------------------
%% @equiv delete_impl(CTX, File) with permission check
%%--------------------------------------------------------------------
-spec delete_dir(fslogic_worker:ctx(), File :: fslogic_worker:file()) ->
    FuseResponse :: #fuse_response{} | no_return().
-check_permissions([{?delete_subcontainer, {parent, 2}}, {?delete, 2}, {?list_container, 2}]).
delete_dir(CTX, File) ->
    delete_impl(CTX, File).

%%--------------------------------------------------------------------
%% @equiv delete_impl(CTX, File) with permission check
%%--------------------------------------------------------------------
-spec delete_file(fslogic_worker:ctx(), File :: fslogic_worker:file()) ->
    FuseResponse :: #fuse_response{} | no_return().
-check_permissions([{?delete_object, {parent, 2}}, {?delete, 2}]).
delete_file(CTX, File) ->
    delete_impl(CTX, File).

%%--------------------------------------------------------------------
%% @doc Deletes file or directory
%%--------------------------------------------------------------------
-spec delete_impl(fslogic_worker:ctx(), File :: fslogic_worker:file()) ->
    FuseResponse :: #fuse_response{} | no_return().
delete_impl(CTX = #fslogic_ctx{session_id = SessId}, File) ->
    {ok, #document{key = FileUUID, value = #file_meta{type = Type}} = FileDoc} = file_meta:get(File),
    {ok, #document{key = SpaceUUID}} = fslogic_spaces:get_space(FileDoc, fslogic_context:get_user_id(CTX)),
    {ok, FileChildren} =
        case Type of
            ?DIRECTORY_TYPE ->
                file_meta:list_children(FileDoc, 0, 1);
            ?REGULAR_FILE_TYPE ->
                case catch fslogic_utils:get_local_file_location(File) of
                    #document{value = #file_location{} = Location} ->
                        ToDelete = fslogic_utils:get_local_storage_file_locations(Location),
                        Results =
                            lists:map( %% @todo: run this via task manager
                                fun({StorageId, FileId}) ->
                                    case storage:get(StorageId) of
                                        {ok, Storage} ->
                                            SFMHandle = storage_file_manager:new_handle(SessId, SpaceUUID, FileUUID, Storage, FileId),
                                            case storage_file_manager:unlink(SFMHandle) of
                                                ok -> ok;
                                                {error, Reason1} ->
                                                    {{StorageId, FileId}, {error, Reason1}}
                                            end ;
                                        {error, Reason2} ->
                                            {{StorageId, FileId}, {error, Reason2}}
                                    end
                                end, ToDelete),
                        case Results -- [ok] of
                            [] -> ok;
                            Errors ->
                                lists:foreach(
                                    fun({{SID0, FID0}, {error, Reason0}}) ->
                                        ?error("Cannot unlink file ~p from storage ~p due to: ~p", [FID0, SID0, Reason0])
                                    end, Errors)
                        end,

                        {ok, []};
                    Reason3 ->
                        ?error_stacktrace("Unable to unlink file ~p from storage due to: ~p", [File, Reason3]),
                        {ok, []}
                end;
            _ ->
                {ok, []}
        end,
    case length(FileChildren) of
        0 ->
            {ok, ParentDoc} = file_meta:get_parent(FileDoc),
            fslogic_times:update_mtime_ctime(ParentDoc, fslogic_context:get_user_id(CTX)),
            ok = file_meta:delete(FileDoc),
            #fuse_response{status = #status{code = ?OK}};
        _ ->
            #fuse_response{status = #status{code = ?ENOTEMPTY}}
    end.

%%--------------------------------------------------------------------
%% @doc
%% Change mode of storage files related with given file_meta.
%% @end
%%--------------------------------------------------------------------
-spec chmod_storage_files(fslogic_worker:ctx(), file_meta:entry(), file_meta:posix_permissions()) ->
    ok | no_return().
chmod_storage_files(CTX = #fslogic_ctx{session_id = SessId}, FileEntry, Mode) ->
    case file_meta:get(FileEntry) of
        {ok, #document{key = FileUUID, value = #file_meta{type = ?REGULAR_FILE_TYPE}} = FileDoc} ->
            {ok, #document{key = SpaceUUID}} = fslogic_spaces:get_space(FileDoc, fslogic_context:get_user_id(CTX)),
            Results = lists:map(
                fun({SID, FID} = Loc) ->
                    {ok, Storage} = storage:get(SID),
                    SFMHandle = storage_file_manager:new_handle(SessId, SpaceUUID, FileUUID, Storage, FID),
                    {Loc, storage_file_manager:chmod(SFMHandle, Mode)}
                end, fslogic_utils:get_local_storage_file_locations(FileEntry)),

            case [{Loc, Error} || {Loc, {error, _} = Error} <- Results] of
                [] -> ok;
                Errors ->
                    [?error("Unable to chmod [FileId: ~p] [StoragId: ~p] to mode ~p due to: ~p", [FID, SID, Mode, Reason])
                        || {{SID, FID}, {error, Reason}} <- Errors],
                    throw(?EAGAIN)
            end;
        _ -> ok
    end.

%%--------------------------------------------------------------------
%% Internal functions
%%--------------------------------------------------------------------
<|MERGE_RESOLUTION|>--- conflicted
+++ resolved
@@ -51,31 +51,6 @@
         provider_response = #file_path{value = fslogic_uuid:uuid_to_path(Ctx, FileUUID)}
     }.
 
-<<<<<<< HEAD
-%%--------------------------------------------------------------------
-%% @doc Synchronizes file's metadata.
-%% @end
-%%--------------------------------------------------------------------
--spec fsync(fslogic_worker:ctx(), file_meta:uuid()) ->
-    #provider_response{} | no_return().
-fsync(Ctx, _FileUUID) ->
-    SessId = fslogic_context:get_session_id(Ctx),
-    event:flush(?FSLOGIC_SUB_ID, self(), SessId),
-    receive
-        {handler_executed, Results} ->
-            Errors = lists:filter(
-                fun
-                    ({error, _}) -> true;
-                    (_) -> false
-                end, Results),
-            [] = Errors,
-            #provider_response{status = #status{code = ?OK}}
-    after
-        ?FSYNC_TIMEOUT ->
-            #provider_response{status = #status{code = ?EAGAIN, description = <<"fsync_timeout">>}}
-    end.
-=======
->>>>>>> e0103145
 
 %%--------------------------------------------------------------------
 %% @doc Changes file's access times.
