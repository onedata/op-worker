%%%-------------------------------------------------------------------
%%% @author Rafal Slota
%%% @copyright (C) 2015 ACK CYFRONET AGH
%%% This software is released under the MIT license
%%% cited in 'LICENSE.txt'.
%%% @end
%%%-------------------------------------------------------------------
%%% @doc FSLogic generic (both for regular and special files) request handlers.
%%% @end
%%%-------------------------------------------------------------------
-module(fslogic_req_generic).
-author("Rafal Slota").

-include("global_definitions.hrl").
-include("proto/oneclient/fuse_messages.hrl").
-include("proto/oneprovider/provider_messages.hrl").
-include("modules/fslogic/fslogic_common.hrl").
-include("modules/events/types.hrl").
-include("timeouts.hrl").
-include_lib("ctool/include/logging.hrl").
-include_lib("ctool/include/posix/acl.hrl").
-include_lib("annotations/include/annotations.hrl").

%% Keys of special cdmi attrs
-define(MIMETYPE_XATTR_NAME, <<"cdmi_mimetype">>).
-define(TRANSFER_ENCODING_XATTR_NAME, <<"cdmi_valuetransferencoding">>).
-define(CDMI_COMPLETION_STATUS_XATTR_NAME, <<"cdmi_completion_status">>).

%% API
-export([chmod/3, get_file_attr/2, delete/3, update_times/5,
    get_xattr/4, set_xattr/3, remove_xattr/3, list_xattr/3,
    get_acl/2, set_acl/3, remove_acl/2, get_transfer_encoding/2,
    set_transfer_encoding/3, get_cdmi_completion_status/2,
    set_cdmi_completion_status/3, get_mimetype/2, set_mimetype/3,
    get_file_path/2, chmod_storage_files/3, replicate_file/3,
    get_metadata/5, set_metadata/5, check_perms/3]).

%%%===================================================================
%%% API functions
%%%===================================================================


%%--------------------------------------------------------------------
%% @doc Translates given file's UUID to absolute path.
%% @end
%%--------------------------------------------------------------------
-spec get_file_path(fslogic_worker:ctx(), file_meta:uuid()) ->
    #provider_response{} | no_return().
get_file_path(Ctx, FileUUID) ->
    #provider_response{
        status = #status{code = ?OK},
        provider_response = #file_path{value = fslogic_uuid:uuid_to_path(Ctx, FileUUID)}
    }.


%%--------------------------------------------------------------------
%% @doc Changes file's access times.
%% For best performance use following arg types: document -> uuid -> path
%% @end
%%--------------------------------------------------------------------
-spec update_times(fslogic_worker:ctx(), File :: fslogic_worker:file(),
    ATime :: file_meta:time() | undefined,
    MTime :: file_meta:time() | undefined,
    CTime :: file_meta:time() | undefined) -> #fuse_response{} | no_return().
-check_permissions([{traverse_ancestors, 2}, {{owner, 'or', ?write_attributes}, 2}]).
update_times(CTX, FileEntry, ATime, MTime, CTime) ->
    UpdateMap = #{atime => ATime, mtime => MTime, ctime => CTime},
    UpdateMap1 = maps:filter(fun(_Key, Value) -> is_integer(Value) end, UpdateMap),
    fslogic_times:update_times_and_emit(FileEntry, UpdateMap1, fslogic_context:get_user_id(CTX)),

    #fuse_response{status = #status{code = ?OK}}.



%%--------------------------------------------------------------------
%% @doc Changes file permissions.
%% For best performance use following arg types: document -> uuid -> path
%% @end
%%--------------------------------------------------------------------
-spec chmod(fslogic_worker:ctx(), File :: fslogic_worker:file(), Perms :: fslogic_worker:posix_permissions()) ->
                   #fuse_response{} | no_return().
-check_permissions([{traverse_ancestors, 2}, {owner, 2}]).
chmod(CTX, FileEntry, Mode) ->
    chmod_storage_files(CTX, FileEntry, Mode),

    % remove acl
    {ok, FileUuid} = file_meta:to_uuid(FileEntry),
    xattr:delete_by_name(FileUuid, ?ACL_XATTR_NAME),
    {ok, _} = file_meta:update(FileEntry, #{mode => Mode}),
    ok = permissions_cache:invalidate_permissions_cache(),

    fslogic_times:update_ctime(FileEntry, fslogic_context:get_user_id(CTX)),
    spawn(
        fun() ->
            fslogic_event:emit_permission_changed(FileUuid)
        end),

    #fuse_response{status = #status{code = ?OK}}.


%%--------------------------------------------------------------------
%% @doc Changes file owner.
%% For best performance use following arg types: document -> uuid -> path
%% @end
%%--------------------------------------------------------------------
-spec chown(fslogic_worker:ctx(), File :: fslogic_worker:file(), UserId :: onedata_user:id()) ->
                   #fuse_response{} | no_return().
-check_permissions([{?write_owner, 2}]).
chown(_, _File, _UserId) ->
    #fuse_response{status = #status{code = ?ENOTSUP}}.


%%--------------------------------------------------------------------
%% @doc Gets file's attributes.
%% For best performance use following arg types: document -> uuid -> path
%% @end
%%--------------------------------------------------------------------
-spec get_file_attr(Ctx :: fslogic_worker:ctx(), File :: fslogic_worker:file()) ->
                           FuseResponse :: #fuse_response{} | no_return().
-check_permissions([{traverse_ancestors, 2}]).
get_file_attr(#fslogic_ctx{session_id = SessId} = CTX, File) ->
    ?debug("Get attr for file entry: ~p", [File]),
    case file_meta:get(File) of
        {ok, #document{key = UUID, value = #file_meta{
            type = Type, mode = Mode, atime = ATime, mtime = MTime,
            ctime = CTime, uid = UserID, name = Name}} = FileDoc} ->
            Size = fslogic_blocks:get_file_size(FileDoc),

            {#posix_user_ctx{gid = GID, uid = UID}, SpaceId} = try
                {ok, #document{key = SpaceUUID}} = fslogic_spaces:get_space(FileDoc, fslogic_context:get_user_id(CTX)),
                SId = fslogic_uuid:space_dir_uuid_to_spaceid(SpaceUUID),
                StorageId = luma_utils:get_storage_id(SpaceUUID),
                StorageType = luma_utils:get_storage_type(StorageId),
                {fslogic_storage:get_posix_user_ctx(StorageType, SessId, SpaceUUID), SId}
            catch
                % TODO (VFS-2024) - repair decoding and change to throw:{not_a_space, _} -> ?ROOT_POSIX_CTX
                _:_ -> {?ROOT_POSIX_CTX, undefined}
            end,
            FinalUID = case  session:get(SessId) of
                {ok, #document{value = #session{identity = #user_identity{user_id = UserID}}}} ->
                    UID;
                _ ->
                    luma_utils:gen_storage_uid(UserID)
            end,
            #fuse_response{status = #status{code = ?OK}, fuse_response = #file_attr{
                gid = GID,
                uuid = fslogic_uuid:to_file_guid(UUID, SpaceId),
                type = Type, mode = Mode, atime = ATime, mtime = MTime,
                ctime = CTime, uid = FinalUID, size = Size, name = Name
            }};
        {error, {not_found, _}} ->
            #fuse_response{status = #status{code = ?ENOENT}}
    end.


%%--------------------------------------------------------------------
%% @doc Deletes file.
%% For best performance use following arg types: document -> uuid -> path
%% If parameter Silent is true, file_removal_event will not be emitted.
%% @end
%%--------------------------------------------------------------------
-spec delete(fslogic_worker:ctx(), File :: fslogic_worker:file(), Silent :: boolean()) ->
    FuseResponse :: #fuse_response{} | no_return().
-check_permissions([{traverse_ancestors, 2}]).
delete(CTX, File, Silent) ->
    case file_meta:get(File) of
        {ok, #document{value = #file_meta{type = ?DIRECTORY_TYPE}} = FileDoc} ->
            delete_dir(CTX, FileDoc, Silent);
        {ok, FileDoc} ->
            delete_file(CTX, FileDoc, Silent)
    end.

%%--------------------------------------------------------------------
%% @doc
%% Returns file's extended attribute by key.
%% @end
%%--------------------------------------------------------------------
-spec get_xattr(fslogic_worker:ctx(), {uuid, Uuid :: file_meta:uuid()}, xattr:name(), boolean()) ->
    #provider_response{} | no_return().
-check_permissions([{traverse_ancestors, 2}, {?read_metadata, 2}]).
get_xattr(_CTX, _, <<"cdmi_", _/binary>>, _) -> throw(?EPERM);
get_xattr(_CTX, {uuid, FileUuid}, XattrName, Inherited) ->
    case xattr:get_by_name(FileUuid, XattrName, Inherited) of
        {ok, XattrValue} ->
            #provider_response{status = #status{code = ?OK}, provider_response = #xattr{name = XattrName, value = XattrValue}};
        {error, {not_found, custom_metadata}} ->
            #provider_response{status = #status{code = ?ENOATTR}}
    end.

%%--------------------------------------------------------------------
%% @doc
%% Updates file's extended attribute by key.
%% @end
%%--------------------------------------------------------------------
-spec set_xattr(fslogic_worker:ctx(), {uuid, Uuid :: file_meta:uuid()}, #xattr{}) ->
    #provider_response{} | no_return().
-check_permissions([{traverse_ancestors, 2}, {?write_metadata, 2}]).
set_xattr(_CTX, _, #xattr{name = <<"cdmi_", _/binary>>}) -> throw(?EPERM);
set_xattr(CTX, {uuid, FileUuid} = FileEntry, #xattr{name = XattrName, value = XattrValue}) ->
    case xattr:save(FileUuid, XattrName, XattrValue) of
        {ok, _} ->
            fslogic_times:update_ctime(FileEntry, fslogic_context:get_user_id(CTX)),
            #provider_response{status = #status{code = ?OK}};
        {error, {not_found, custom_metadata}} ->
            #provider_response{status = #status{code = ?ENOENT}}
    end.

%%--------------------------------------------------------------------
%% @doc
%% Removes file's extended attribute by key.
%% @end
%%--------------------------------------------------------------------
-spec remove_xattr(fslogic_worker:ctx(), {uuid, Uuid :: file_meta:uuid()}, xattr:name()) ->
    #provider_response{} | no_return().
-check_permissions([{traverse_ancestors, 2}, {?write_metadata, 2}]).
remove_xattr(CTX, {uuid, FileUuid} = FileEntry, XattrName) ->
    case xattr:delete_by_name(FileUuid, XattrName) of
        ok ->
            fslogic_times:update_ctime(FileEntry, fslogic_context:get_user_id(CTX)),
            #provider_response{status = #status{code = ?OK}};
        {error, {not_found, custom_metadata}} ->
            #provider_response{status = #status{code = ?ENOENT}}
    end.

%%--------------------------------------------------------------------
%% @doc
%% Returns complete list of extended attributes' keys of a file.
%% @end
%%--------------------------------------------------------------------
-spec list_xattr(fslogic_worker:ctx(), {uuid, Uuid :: file_meta:uuid()}, boolean()) ->
    #provider_response{} | no_return().
-check_permissions([{traverse_ancestors, 2}]).
list_xattr(_CTX, {uuid, FileUuid}, Inherited) ->
    case xattr:list(FileUuid, Inherited) of
        {ok, List} ->
            #provider_response{status = #status{code = ?OK}, provider_response = #xattr_list{names = List}};
        {error, {not_found, custom_metadata}} ->
            #provider_response{status = #status{code = ?ENOENT}}
    end.

%%--------------------------------------------------------------------
%% @doc Get access control list of file.
%%--------------------------------------------------------------------
-spec get_acl(fslogic_worker:ctx(), {uuid, Uuid :: file_meta:uuid()}) ->
    #provider_response{} | no_return().
-check_permissions([{traverse_ancestors, 2}, {?read_acl, 2}]).
get_acl(_CTX, {uuid, FileUuid})  ->
    case xattr:get_by_name(FileUuid, ?ACL_XATTR_NAME) of
        {ok, Val} ->
            #provider_response{status = #status{code = ?OK}, provider_response = #acl{value = Val}};
        {error, {not_found, custom_metadata}} ->
            #provider_response{status = #status{code = ?ENOATTR}}
    end.

%%--------------------------------------------------------------------
%% @doc Sets access control list of file.
%%--------------------------------------------------------------------
-spec set_acl(fslogic_worker:ctx(), {uuid, Uuid :: file_meta:uuid()}, #acl{}) ->
    #provider_response{} | no_return().
-check_permissions([{traverse_ancestors, 2}, {?write_acl, 2}]).
set_acl(CTX, {uuid, FileUuid} = FileEntry, #acl{value = Val}) ->
    case xattr:save(FileUuid, ?ACL_XATTR_NAME, Val) of
        {ok, _} ->
            ok = permissions_cache:invalidate_permissions_cache(),
            ok = chmod_storage_files(
                CTX#fslogic_ctx{session_id = ?ROOT_SESS_ID, session = ?ROOT_SESS},
                {uuid, FileUuid}, 8#000
            ),
            fslogic_times:update_ctime(FileEntry, fslogic_context:get_user_id(CTX)),
            #provider_response{status = #status{code = ?OK}};
        {error, {not_found, custom_metadata}} ->
            #provider_response{status = #status{code = ?ENOENT}}
    end.

%%--------------------------------------------------------------------
%% @doc Removes access control list of file.
%%--------------------------------------------------------------------
-spec remove_acl(fslogic_worker:ctx(), {uuid, Uuid :: file_meta:uuid()}) ->
    #provider_response{} | no_return().
-check_permissions([{traverse_ancestors, 2}, {?write_acl, 2}]).
remove_acl(CTX, {uuid, FileUuid} = FileEntry) ->
    case xattr:delete_by_name(FileUuid, ?ACL_XATTR_NAME) of
        ok ->
            ok = permissions_cache:invalidate_permissions_cache(),
            {ok, #document{value = #file_meta{mode = Mode}}} = file_meta:get({uuid, FileUuid}),
            ok = chmod_storage_files(
                CTX#fslogic_ctx{session_id = ?ROOT_SESS_ID, session = ?ROOT_SESS},
                {uuid, FileUuid}, Mode
            ),
            ok = fslogic_event:emit_permission_changed(FileUuid),
            fslogic_times:update_ctime(FileEntry, fslogic_context:get_user_id(CTX)),
            #provider_response{status = #status{code = ?OK}};
        {error, {not_found, custom_metadata}} ->
            #provider_response{status = #status{code = ?ENOENT}}
    end.

%%--------------------------------------------------------------------
%% @doc Returns encoding suitable for rest transfer.
%%--------------------------------------------------------------------
-spec get_transfer_encoding(fslogic_worker:ctx(), {uuid, file_meta:uuid()}) ->
    #provider_response{} | no_return().
-check_permissions([{traverse_ancestors, 2}, {?read_attributes, 2}]).
get_transfer_encoding(_CTX, {uuid, FileUuid}) ->
    case xattr:get_by_name(FileUuid, ?TRANSFER_ENCODING_XATTR_NAME) of
        {ok, Val} ->
            #provider_response{status = #status{code = ?OK}, provider_response = #transfer_encoding{value = Val}};
        {error, {not_found, custom_metadata}} ->
            #provider_response{status = #status{code = ?ENOATTR}}
    end.

%%--------------------------------------------------------------------
%% @doc Sets encoding suitable for rest transfer.
%%--------------------------------------------------------------------
-spec set_transfer_encoding(fslogic_worker:ctx(), {uuid, file_meta:uuid()},
    xattr:transfer_encoding()) -> #provider_response{} | no_return().
-check_permissions([{traverse_ancestors, 2}, {?write_attributes, 2}]).
set_transfer_encoding(CTX, {uuid, FileUuid} = FileEntry, Encoding) ->
    case xattr:save(FileUuid, ?TRANSFER_ENCODING_XATTR_NAME, Encoding) of
        {ok, _} ->
            fslogic_times:update_ctime(FileEntry, fslogic_context:get_user_id(CTX)),
            #provider_response{status = #status{code = ?OK}};
        {error, {not_found, custom_metadata}} ->
            #provider_response{status = #status{code = ?ENOATTR}}
    end.
%%--------------------------------------------------------------------
%% @doc
%% Returns completion status, which tells if the file is under modification by
%% cdmi at the moment.
%% @end
%%--------------------------------------------------------------------
-spec get_cdmi_completion_status(fslogic_worker:ctx(), {uuid, file_meta:uuid()}) ->
    #provider_response{} | no_return().
-check_permissions([{traverse_ancestors, 2}, {?read_attributes, 2}]).
get_cdmi_completion_status(_CTX, {uuid, FileUuid}) ->
    case xattr:get_by_name(FileUuid, ?CDMI_COMPLETION_STATUS_XATTR_NAME) of
        {ok, Val} ->
            #provider_response{status = #status{code = ?OK}, provider_response = #cdmi_completion_status{value = Val}};
        {error, {not_found, custom_metadata}} ->
            #provider_response{status = #status{code = ?ENOATTR}}
    end.

%%--------------------------------------------------------------------
%% @doc
%% Sets completion status, which tells if the file is under modification by
%% cdmi at the moment.
%% @end
%%--------------------------------------------------------------------
-spec set_cdmi_completion_status(fslogic_worker:ctx(), {uuid, file_meta:uuid()},
    xattr:cdmi_completion_status()) -> #provider_response{} | no_return().
-check_permissions([{traverse_ancestors, 2}, {?write_attributes, 2}]).
set_cdmi_completion_status(_CTX, {uuid, FileUuid}, CompletionStatus) ->
    case xattr:save(FileUuid, ?CDMI_COMPLETION_STATUS_XATTR_NAME, CompletionStatus) of
        {ok, _} ->
            #provider_response{status = #status{code = ?OK}};
        {error, {not_found, custom_metadata}} ->
            #provider_response{status = #status{code = ?ENOENT}}
    end.
%%--------------------------------------------------------------------
%% @doc Returns mimetype of file.
%%--------------------------------------------------------------------
-spec get_mimetype(fslogic_worker:ctx(), {uuid, file_meta:uuid()}) ->
    #provider_response{} | no_return().
-check_permissions([{traverse_ancestors, 2}, {?read_attributes, 2}]).
get_mimetype(_CTX, {uuid, FileUuid}) ->
    case xattr:get_by_name(FileUuid, ?MIMETYPE_XATTR_NAME) of
        {ok, Val} ->
            #provider_response{status = #status{code = ?OK}, provider_response = #mimetype{value = Val}};
        {error, {not_found, custom_metadata}} ->
            #provider_response{status = #status{code = ?ENOATTR}}
    end.

%%--------------------------------------------------------------------
%% @doc Sets mimetype of file.
%%--------------------------------------------------------------------
-spec set_mimetype(fslogic_worker:ctx(), {uuid, file_meta:uuid()},
    xattr:mimetype()) -> #provider_response{} | no_return().
-check_permissions([{traverse_ancestors, 2}, {?write_attributes, 2}]).
set_mimetype(CTX, {uuid, FileUuid} = FileEntry, Mimetype) ->
    case xattr:save(FileUuid, ?MIMETYPE_XATTR_NAME, Mimetype) of
        {ok, _} ->
            fslogic_times:update_ctime(FileEntry, fslogic_context:get_user_id(CTX)),
            #provider_response{status = #status{code = ?OK}};
        {error, {not_found, custom_metadata}} ->
            #provider_response{status = #status{code = ?ENOATTR}}
    end.

%%--------------------------------------------------------------------
%% @equiv replicate_file(Ctx, {uuid, Uuid}, Block, 0)
%%--------------------------------------------------------------------
-spec replicate_file(fslogic_worker:ctx(), {uuid, file_meta:uuid()}, fslogic_blocks:block()) ->
    #provider_response{}.
replicate_file(Ctx, {uuid, Uuid}, Block) ->
    replicate_file(Ctx, {uuid, Uuid}, Block, 0).

%%--------------------------------------------------------------------
%% @doc
%% Replicate given dir or file on current provider
%% (the space has to be locally supported).
%% @end
%%--------------------------------------------------------------------
-spec replicate_file(fslogic_worker:ctx(), {uuid, file_meta:uuid()},
    fslogic_blocks:block(), non_neg_integer()) ->
    #provider_response{}.
-check_permissions([{traverse_ancestors, 2}, {?write_object, 2}]).
replicate_file(Ctx, {uuid, Uuid}, Block, Offset) ->
    {ok, Chunk} = application:get_env(?APP_NAME, ls_chunk_size),
    case file_meta:get({uuid, Uuid}) of
        {ok, #document{value = #file_meta{type = ?DIRECTORY_TYPE}}} ->
            case fslogic_req_special:read_dir(Ctx, {uuid, Uuid}, Offset, Chunk) of
                #fuse_response{fuse_response = #file_children{child_links = ChildLinks}}
                    when length(ChildLinks) < Chunk ->
                    utils:pforeach(
                        fun(#child_link{uuid = ChildGuid}) ->
                            replicate_file(Ctx, {uuid, fslogic_uuid:file_guid_to_uuid(ChildGuid)}, Block)
                        end, ChildLinks),
                    #provider_response{status = #status{code = ?OK}};
                #fuse_response{fuse_response = #file_children{child_links = ChildLinks}}->
                    utils:pforeach(
                        fun(#child_link{uuid = ChildGuid}) ->
                            replicate_file(Ctx, {uuid, fslogic_uuid:file_guid_to_uuid(ChildGuid)}, Block)
                        end, ChildLinks),
                    replicate_file(Ctx, {uuid, Uuid}, Block, Offset + Chunk);
                Other ->
                    Other
            end;
        {ok, _} ->
            #fuse_response{status = Status} = fslogic_req_regular:synchronize_block(Ctx, {uuid, Uuid}, Block, false),
            #provider_response{status = Status}
    end.


%%--------------------------------------------------------------------
%% @doc
%% Get metadata linked with file
%% @end
%%--------------------------------------------------------------------
-spec get_metadata(session:id(), {uuid, file_meta:uuid()}, custom_metadata:type(), [binary()], boolean()) -> {ok, #{}}.
-check_permissions([{traverse_ancestors, 2}, {?read_metadata, 2}]).
get_metadata(_CTX, {uuid, FileUuid}, <<"json">>, Names, Inherited) ->
    case custom_metadata:get_json_metadata(FileUuid, Names, Inherited) of
        {ok, Meta} ->
            #provider_response{status = #status{code = ?OK}, provider_response = #metadata{type = <<"json">>, value = Meta}};
        {error, {not_found, custom_metadata}} ->
            #provider_response{status = #status{code = ?ENOATTR}}
    end;
get_metadata(_CTX, {uuid, FileUuid}, <<"rdf">>, _, _) ->
    case custom_metadata:get_rdf_metadata(FileUuid) of
        {ok, Meta} ->
            #provider_response{status = #status{code = ?OK}, provider_response = #metadata{type = <<"rdf">>, value = Meta}};
        {error, {not_found, custom_metadata}} ->
            #provider_response{status = #status{code = ?ENOATTR}}
    end.

%%--------------------------------------------------------------------
%% @doc
%% Set metadata linked with file
%% @end
%%--------------------------------------------------------------------
-spec set_metadata(session:id(), {uuid, file_meta:uuid()}, custom_metadata:type(), #{}, [binary()]) -> ok.
-check_permissions([{traverse_ancestors, 2}, {?write_metadata, 2}]).
set_metadata(_CTX, {uuid, FileUuid}, <<"json">>, Value, Names) ->
    {ok, _} = custom_metadata:set_json_metadata(FileUuid, Value, Names),
    #provider_response{status = #status{code = ?OK}};
set_metadata(_CTX, {uuid, FileUuid}, <<"rdf">>, Value, _) ->
    {ok, _} = custom_metadata:set_rdf_metadata(FileUuid, Value),
    #provider_response{status = #status{code = ?OK}}.

%%--------------------------------------------------------------------
%% @doc
%% Check given permission on file.
%% @end
%%--------------------------------------------------------------------
-spec check_perms(fslogic_worker:ctx(), {uuid, file_meta:uuid()}, fslogic_worker:open_flags()) ->
    #provider_response{}.
check_perms(Ctx, Uuid, read) ->
    check_perms_read(Ctx, Uuid);
check_perms(Ctx, Uuid, write) ->
    check_perms_write(Ctx, Uuid);
check_perms(Ctx, Uuid, rdwr) ->
    check_perms_rdwr(Ctx, Uuid).

%%%===================================================================
%%% Internal functions
%%%===================================================================

%%--------------------------------------------------------------------
%% @doc
%% Check read permission on file.
%% @end
%%--------------------------------------------------------------------
-spec check_perms_read(fslogic_worker:ctx(), {uuid, file_meta:uuid()}) ->
    #provider_response{}.
-check_permissions([{traverse_ancestors, 2}, {?read_object, 2}]).
check_perms_read(_Ctx, _Uuid) ->
    #provider_response{status = #status{code = ?OK}}.

%%--------------------------------------------------------------------
%% @doc
%% Check write permission on file.
%% @end
%%--------------------------------------------------------------------
-spec check_perms_write(fslogic_worker:ctx(), {uuid, file_meta:uuid()}) ->
    #provider_response{}.
-check_permissions([{traverse_ancestors, 2}, {?write_object, 2}]).
check_perms_write(_Ctx, _Uuid) ->
    #provider_response{status = #status{code = ?OK}}.

%%--------------------------------------------------------------------
%% @doc
%% Check rdwr permission on file.
%% @end
%%--------------------------------------------------------------------
-spec check_perms_rdwr(fslogic_worker:ctx(), {uuid, file_meta:uuid()}) ->
    #provider_response{}.
-check_permissions([{traverse_ancestors, 2}, {?read_object, 2}, {?write_object, 2}]).
check_perms_rdwr(_Ctx, _Uuid) ->
    #provider_response{status = #status{code = ?OK}}.

%%--------------------------------------------------------------------
%% @equiv delete_impl(CTX, File, Silent) with permission check
%%--------------------------------------------------------------------
-spec delete_dir(fslogic_worker:ctx(), File :: fslogic_worker:file(), Silent :: boolean()) ->
    FuseResponse :: #fuse_response{} | no_return().
-check_permissions([{?delete_subcontainer, {parent, 2}}, {?delete, 2}, {?list_container, 2}]).
delete_dir(CTX, File, Silent) ->
    delete_impl(CTX, File, Silent).

%%--------------------------------------------------------------------
%% @equiv delete_impl(CTX, File, Silent) with permission check
%%--------------------------------------------------------------------
-spec delete_file(fslogic_worker:ctx(), File :: fslogic_worker:file(), Silent :: boolean()) ->
    FuseResponse :: #fuse_response{} | no_return().
-check_permissions([{?delete_object, {parent, 2}}, {?delete, 2}]).
delete_file(CTX, File, Silent) ->
    delete_impl(CTX, File, Silent).

%%--------------------------------------------------------------------
%% @doc
%% Deletes file or directory
%% If parameter Silent is true, file_removal_event will not be emitted.
%% @end
%%--------------------------------------------------------------------
-spec delete_impl(fslogic_worker:ctx(), File :: fslogic_worker:file(), Silent :: boolean()) ->
    FuseResponse :: #fuse_response{} | no_return().
delete_impl(CTX, File, Silent) ->
    {ok, #document{key = FileUUID, value = #file_meta{type = Type}} = FileDoc} = file_meta:get(File),

    {ok, FileChildren} =
        case Type of
            ?DIRECTORY_TYPE ->
                file_meta:list_children(FileDoc, 0, 1);
            _ ->
                {ok, []}
        end,
    case length(FileChildren) of
        0 ->
            ok = worker_proxy:call(file_deletion_worker,
                {fslogic_deletion_request, CTX, FileUUID, Silent}),
            #fuse_response{status = #status{code = ?OK}};
        _ ->
            #fuse_response{status = #status{code = ?ENOTEMPTY}}
    end.

%%--------------------------------------------------------------------
%% @doc
%% Change mode of storage files related with given file_meta.
%% @end
%%--------------------------------------------------------------------
-spec chmod_storage_files(fslogic_worker:ctx(), file_meta:entry(), file_meta:posix_permissions()) ->
    ok | no_return().
chmod_storage_files(CTX = #fslogic_ctx{session_id = SessId}, FileEntry, Mode) ->
    case file_meta:get(FileEntry) of
        {ok, #document{key = FileUUID, value = #file_meta{type = ?REGULAR_FILE_TYPE}} = FileDoc} ->
            {ok, #document{key = SpaceUUID}} = fslogic_spaces:get_space(FileDoc, fslogic_context:get_user_id(CTX)),
            Results = lists:map(
                fun({SID, FID} = Loc) ->
                    {ok, Storage} = storage:get(SID),
                    SFMHandle = storage_file_manager:new_handle(SessId, SpaceUUID, FileUUID, Storage, FID),
                    {Loc, storage_file_manager:chmod(SFMHandle, Mode)}
                end, fslogic_utils:get_local_storage_file_locations(FileEntry)),

            case [{Loc, Error} || {Loc, {error, _} = Error} <- Results] of
                [] -> ok;
                Errors ->
                    [?error("Unable to chmod [FileId: ~p] [StoragId: ~p] to mode ~p due to: ~p", [FID, SID, Mode, Reason])
                        || {{SID, FID}, {error, Reason}} <- Errors],
                    throw(?EAGAIN)
            end;
        _ -> ok
<<<<<<< HEAD
    end.

%%--------------------------------------------------------------------
%% @doc
%% Get metadata linked with file
%% @end
%%--------------------------------------------------------------------
-spec get_metadata(session:id(), {uuid, file_meta:uuid()}, custom_metadata:type(), [binary()]) -> {ok, maps:map()}.
-check_permissions([{traverse_ancestors, 2}, {?read_metadata, 2}]).
get_metadata(_CTX, {uuid, FileUuid}, <<"json">>, Names) ->
    case custom_metadata:get_json_metadata(FileUuid, Names) of
        {ok, Meta} ->
            #provider_response{status = #status{code = ?OK}, provider_response = #metadata{type = <<"json">>, value = Meta}};
        {error, {not_found, custom_metadata}} ->
            #provider_response{status = #status{code = ?ENOATTR}}
    end;
get_metadata(_CTX, {uuid, FileUuid}, <<"rdf">>, _) ->
    case custom_metadata:get_rdf_metadata(FileUuid) of
        {ok, Meta} ->
            #provider_response{status = #status{code = ?OK}, provider_response = #metadata{type = <<"rdf">>, value = Meta}};
        {error, {not_found, custom_metadata}} ->
            #provider_response{status = #status{code = ?ENOATTR}}
    end.

%%--------------------------------------------------------------------
%% @doc
%% Set metadata linked with file
%% @end
%%--------------------------------------------------------------------
-spec set_metadata(session:id(), {uuid, file_meta:uuid()}, custom_metadata:type(), maps:map(), [binary()]) -> ok.
-check_permissions([{traverse_ancestors, 2}, {?write_metadata, 2}]).
set_metadata(_CTX, {uuid, FileUuid}, <<"json">>, Value, Names) ->
    {ok, _} = custom_metadata:set_json_metadata(FileUuid, Value, Names),
    #provider_response{status = #status{code = ?OK}};
set_metadata(_CTX, {uuid, FileUuid}, <<"rdf">>, Value, _) ->
    {ok, _} = custom_metadata:set_rdf_metadata(FileUuid, Value),
    #provider_response{status = #status{code = ?OK}}.

%%--------------------------------------------------------------------
%% Internal functions
%%--------------------------------------------------------------------
=======
    end.
>>>>>>> e7c46e8f
<|MERGE_RESOLUTION|>--- conflicted
+++ resolved
@@ -587,48 +587,4 @@
                     throw(?EAGAIN)
             end;
         _ -> ok
-<<<<<<< HEAD
-    end.
-
-%%--------------------------------------------------------------------
-%% @doc
-%% Get metadata linked with file
-%% @end
-%%--------------------------------------------------------------------
--spec get_metadata(session:id(), {uuid, file_meta:uuid()}, custom_metadata:type(), [binary()]) -> {ok, maps:map()}.
--check_permissions([{traverse_ancestors, 2}, {?read_metadata, 2}]).
-get_metadata(_CTX, {uuid, FileUuid}, <<"json">>, Names) ->
-    case custom_metadata:get_json_metadata(FileUuid, Names) of
-        {ok, Meta} ->
-            #provider_response{status = #status{code = ?OK}, provider_response = #metadata{type = <<"json">>, value = Meta}};
-        {error, {not_found, custom_metadata}} ->
-            #provider_response{status = #status{code = ?ENOATTR}}
-    end;
-get_metadata(_CTX, {uuid, FileUuid}, <<"rdf">>, _) ->
-    case custom_metadata:get_rdf_metadata(FileUuid) of
-        {ok, Meta} ->
-            #provider_response{status = #status{code = ?OK}, provider_response = #metadata{type = <<"rdf">>, value = Meta}};
-        {error, {not_found, custom_metadata}} ->
-            #provider_response{status = #status{code = ?ENOATTR}}
-    end.
-
-%%--------------------------------------------------------------------
-%% @doc
-%% Set metadata linked with file
-%% @end
-%%--------------------------------------------------------------------
--spec set_metadata(session:id(), {uuid, file_meta:uuid()}, custom_metadata:type(), maps:map(), [binary()]) -> ok.
--check_permissions([{traverse_ancestors, 2}, {?write_metadata, 2}]).
-set_metadata(_CTX, {uuid, FileUuid}, <<"json">>, Value, Names) ->
-    {ok, _} = custom_metadata:set_json_metadata(FileUuid, Value, Names),
-    #provider_response{status = #status{code = ?OK}};
-set_metadata(_CTX, {uuid, FileUuid}, <<"rdf">>, Value, _) ->
-    {ok, _} = custom_metadata:set_rdf_metadata(FileUuid, Value),
-    #provider_response{status = #status{code = ?OK}}.
-
-%%--------------------------------------------------------------------
-%% Internal functions
-%%--------------------------------------------------------------------
-=======
-    end.
->>>>>>> e7c46e8f
+    end.