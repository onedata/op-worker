--- conflicted
+++ resolved
@@ -116,14 +116,9 @@
 
             #posix_user_ctx{gid = GID, uid = UID} = try
                 {ok, #document{key = SpaceUUID}} = fslogic_spaces:get_space(FileDoc, fslogic_context:get_user_id(CTX)),
-<<<<<<< HEAD
-                {ok, #document{value = #session{identity = Identity}}} = session:get(SessId),
-                fslogic_storage:new_posix_user_ctx(Identity, SpaceUUID)
-=======
                 StorageId = fslogic_utils:get_storage_id(SpaceUUID),
                 StorageType = fslogic_utils:get_storage_type(StorageId),
                 fslogic_storage:get_posix_user_ctx(StorageType, SessId, SpaceUUID)
->>>>>>> ea3794fb
             catch
                 throw:{not_a_space, _} -> ?ROOT_POSIX_CTX
             end,
