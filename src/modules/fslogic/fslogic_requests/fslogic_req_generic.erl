%%%-------------------------------------------------------------------
%%% @author Rafal Slota
%%% @copyright (C) 2015 ACK CYFRONET AGH
%%% This software is released under the MIT license
%%% cited in 'LICENSE.txt'.
%%% @end
%%%-------------------------------------------------------------------
%%% @doc FSLogic generic (both for regular and special files) request handlers.
%%% @end
%%%-------------------------------------------------------------------
-module(fslogic_req_generic).
-author("Rafal Slota").

-include("proto/oneclient/fuse_messages.hrl").
-include("modules/fslogic/fslogic_common.hrl").
-include_lib("ctool/include/logging.hrl").

%% API
-export([chmod/3, get_file_attr/2, delete_file/2, rename_file/3, update_times/5,
    get_xattr/3, set_xattr/3, remove_xattr/3, list_xattr/2]).

%%--------------------------------------------------------------------
%% API functions
%%--------------------------------------------------------------------

%%--------------------------------------------------------------------
%% @doc Changes file's access times.
%% For best performance use following arg types: document -> uuid -> path
%% @end
%%--------------------------------------------------------------------
-spec update_times(fslogic_worker:ctx(), File :: fslogic_worker:file(),
                   ATime :: file_meta:time(), MTime :: file_meta:time(), CTime :: file_meta:time()) -> #fuse_response{} | no_return().
-check_permissions({none, 2}).
update_times(#fslogic_ctx{session_id = SessId}, FileEntry, ATime, MTime, CTime) ->
    UpdateMap = #{atime => ATime, mtime => MTime, ctime => CTime},
    UpdateMap1 = maps:from_list([{Key, Value} || {Key, Value} <- maps:to_list(UpdateMap), is_integer(Value)]),
    {ok, _} = file_meta:update(FileEntry, UpdateMap1),

    spawn(fun() -> fslogic_event:emit_file_attr_update(FileEntry, [SessId]) end),

    #fuse_response{status = #status{code = ?OK}}.



%%--------------------------------------------------------------------
%% @doc Changes file permissions.
%% For best performance use following arg types: document -> uuid -> path
%% @end
%%--------------------------------------------------------------------
-spec chmod(fslogic_worker:ctx(), File :: fslogic_worker:file(), Perms :: fslogic_worker:posix_permissions()) ->
                   #fuse_response{} | no_return().
-check_permissions({owner, 2}).
chmod(#fslogic_ctx{session_id = SessionId}, FileEntry, Mode) ->

    case file_meta:get(FileEntry) of
        {ok, #document{value = #file_meta{type = ?REGULAR_FILE_TYPE}} = FileDoc} ->
            {ok, #document{key = SpaceUUID}} = fslogic_spaces:get_space(FileDoc),
            Results = lists:map(
                        fun({SID, FID} = Loc) ->
                                {ok, Storage} = storage:get(SID),
                                SFMHandle = storage_file_manager:new_handle(SessionId, SpaceUUID, Storage, FID),
                                {Loc, storage_file_manager:chmod(SFMHandle, Mode)}
                        end, fslogic_utils:get_local_storage_file_locations(FileEntry)),

            case [{Loc, Error} || {Loc, {error, _} = Error} <- Results] of
                [] -> ok;
                Errors ->
                    [?error("Unable to chmod [FileId: ~p] [StoragId: ~p] to mode ~p due to: ~p", [FID, SID, Mode, Reason])
                     || {{SID, FID}, {error, Reason}} <- Errors],
                    throw(?EAGAIN)
            end;
        _ -> ok
    end,

    {ok, _} = file_meta:update(FileEntry, #{mode => Mode}),

    %% @todo: replace with events
    spawn(fun() -> fslogic_event:emit_file_attr_update(FileEntry, []) end),

    #fuse_response{status = #status{code = ?OK}}.


%%--------------------------------------------------------------------
%% @doc Changes file owner.
%% For best performance use following arg types: document -> uuid -> path
%% @end
%%--------------------------------------------------------------------
-spec chown(fslogic_worker:ctx(), File :: fslogic_worker:file(), UserId :: onedata_user:id()) ->
                   #fuse_response{} | no_return().
-check_permissions(root).
chown(_, _File, _UserId) ->
    #fuse_response{status = #status{code = ?ENOTSUP}}.


%%--------------------------------------------------------------------
%% @doc Gets file's attributes.
%% For best performance use following arg types: document -> uuid -> path
%% @end
%%--------------------------------------------------------------------
-spec get_file_attr(Ctx :: fslogic_worker:ctx(), File :: fslogic_worker:file()) ->
                           FuseResponse :: #fuse_response{} | no_return().
-check_permissions({none, 2}).
get_file_attr(#fslogic_ctx{session_id = SessId}, File) ->
    ?info("Get attr for file entry: ~p", [File]),
    case file_meta:get(File) of
        {ok, #document{key = UUID, value = #file_meta{
                                              type = Type, mode = Mode, atime = ATime, mtime = MTime,
                                              ctime = CTime, uid = UID, name = Name}} = FileDoc} ->
            Size = fslogic_blocks:get_file_size(File),

            {ok, #document{key = SpaceUUID}} = fslogic_spaces:get_space(FileDoc),
            #posix_user_ctx{gid = GID} = fslogic_storage:new_posix_user_ctx(SessId, SpaceUUID),
            #fuse_response{status = #status{code = ?OK}, fuse_response =
                               #file_attr {
                                  gid = GID,
                                  uuid = UUID, type = Type, mode = Mode, atime = ATime, mtime = MTime,
                                  ctime = CTime, uid = fslogic_utils:gen_storage_uid(UID), size = Size, name = Name
                                 }};
        {error, {not_found, _}} ->
            #fuse_response{status = #status{code = ?ENOENT}}
    end.


%%--------------------------------------------------------------------
%% @doc Deletes file.
%% For best performance use following arg types: document -> uuid -> path
%% @end
%%--------------------------------------------------------------------
-spec delete_file(fslogic_worker:ctx(), File :: fslogic_worker:file()) ->
                         FuseResponse :: #fuse_response{} | no_return().
-check_permissions([{write, {parent, 2}}, {owner_if_parent_sticky, 2}]).
delete_file(#fslogic_ctx{session_id = SessionId}, File) ->
    {ok, #document{value = #file_meta{type = Type}} = FileDoc} = file_meta:get(File),
    {ok, #document{key = SpaceUUID}} = fslogic_spaces:get_space(FileDoc),
    {ok, FileChildren} =
        case Type of
            ?DIRECTORY_TYPE ->
                file_meta:list_children(FileDoc, 0, 1);
            ?REGULAR_FILE_TYPE ->
                #document{value = #file_location{} = Location} = fslogic_utils:get_local_file_location(File),
                ToDelete = fslogic_utils:get_local_storage_file_locations(Location),
                Results =
                    lists:map( %% @todo: run this via task manager
                      fun({StorageId, FileId}) ->
                              case storage:get(StorageId) of
                                  {ok, Storage} ->
                                      SFMHandle = storage_file_manager:new_handle(SessionId, SpaceUUID, Storage, FileId),
                                      case storage_file_manager:unlink(SFMHandle) of
                                          ok -> ok;
                                          {error, Reason1} ->
                                              {{StorageId, FileId}, {error, Reason1}}
                                      end ;
                                  {error, Reason2} ->
                                      {{StorageId, FileId}, {error, Reason2}}
                              end
                      end, ToDelete),
                case Results -- [ok] of
                    [] -> ok;
                    Errors ->
                        lists:foreach(
                          fun({{SID0, FID0}, {error, Reason0}}) ->
                                  ?error("Cannot unlink file ~p from storage ~p due to: ~p", [FID0, SID0, Reason0])
                          end, Errors)
                end,
                {ok, []};
            _ ->
                {ok, []}
        end,
    case length(FileChildren) of
        0 ->
            ok = file_meta:delete(FileDoc),
            {ok, ParentDoc} = file_meta:get_parent(FileDoc),
            {ok, _} = file_meta:update(ParentDoc, #{mtime => utils:time()}),
            #fuse_response{status = #status{code = ?OK}};
        _ ->
            #fuse_response{status = #status{code = ?ENOTEMPTY}}
    end.


%%--------------------------------------------------------------------
%% @doc Renames file.
%% For best performance use following arg types: path -> uuid -> document
%% @end
%%--------------------------------------------------------------------
-spec rename_file(fslogic_worker:ctx(), SourceEntry :: fslogic_worker:file(), TargetPath :: file_meta:path()) ->
                         #fuse_response{} | no_return().
-check_permissions([{write, {parent, 2}}, {write, 2}, {write, {parent, {path, 3}}}]).
rename_file(_CTX, SourceEntry, TargetPath) ->
    ?debug("Renaming file ~p to ~p...", [SourceEntry, TargetPath]),
    case file_meta:exists({path, TargetPath}) of
        true ->
            #fuse_response{status = #status{code = ?EEXIST}};
        false ->
            ok = file_meta:rename(SourceEntry, {path, TargetPath}),
            #fuse_response{status = #status{code = ?OK}}
    end.

%%--------------------------------------------------------------------
%% @doc
%% Returns file's extended attribute by key.
%% @end
%%--------------------------------------------------------------------
-spec get_xattr(fslogic_worker:ctx(), {uuid, Uuid :: file_meta:uuid()}, xattr:name()) ->
    #fuse_response{} | no_return().
get_xattr(_CTX, {uuid, FileUuid}, XattrName) ->
    case xattr:get_by_name(FileUuid, XattrName) of
        {ok, #document{value = Xattr}} ->
            #fuse_response{status = #status{code = ?OK}, fuse_response = Xattr};
        {error, {not_found, file_meta}} ->
            #fuse_response{status = #status{code = ?ENOENT}};
<<<<<<< HEAD
        {error, {not_found, _}} ->
=======
        {error, {not_found, xattr}} ->
>>>>>>> 6ca7da4a
            #fuse_response{status = #status{code = ?ENOATTR}}
    end.

%%--------------------------------------------------------------------
%% @doc
%% Updates file's extended attribute by key.
%% @end
%%--------------------------------------------------------------------
-spec set_xattr(fslogic_worker:ctx(), {uuid, Uuid :: file_meta:uuid()}, #xattr{}) ->
    #fuse_response{} | no_return().
set_xattr(_CTX, {uuid, FileUuid}, Xattr) ->
    case xattr:save(FileUuid, Xattr) of
        {ok, _} ->
            #fuse_response{status = #status{code = ?OK}};
        {error, {not_found, file_meta}} ->
            #fuse_response{status = #status{code = ?ENOENT}}
    end.

%%--------------------------------------------------------------------
%% @doc
%% Removes file's extended attribute by key.
%% @end
%%--------------------------------------------------------------------
-spec remove_xattr(fslogic_worker:ctx(), {uuid, Uuid :: file_meta:uuid()}, xattr:name()) ->
    #fuse_response{} | no_return().
remove_xattr(_CTX, {uuid, FileUuid}, XattrName) ->
    case xattr:delete_by_name(FileUuid, XattrName) of
        ok ->
            #fuse_response{status = #status{code = ?OK}};
        {error, {not_found, file_meta}} ->
            #fuse_response{status = #status{code = ?ENOENT}}
    end.

%%--------------------------------------------------------------------
%% @doc
%% Returns complete list of extended attributes' keys of a file.
%% @end
%%--------------------------------------------------------------------
-spec list_xattr(fslogic_worker:ctx(), {uuid, Uuid :: file_meta:uuid()}) ->
    #fuse_response{} | no_return().
list_xattr(_CTX, {uuid, FileUuid}) ->
    case xattr:list(FileUuid) of
        {ok, List} ->
            #fuse_response{status = #status{code = ?OK}, fuse_response = #xattr_list{names = List}};
        {error, {not_found, file_meta}} ->
            #fuse_response{status = #status{code = ?ENOENT}}
    end.

%%--------------------------------------------------------------------
%% Internal functions
%%--------------------------------------------------------------------<|MERGE_RESOLUTION|>--- conflicted
+++ resolved
@@ -208,11 +208,7 @@
             #fuse_response{status = #status{code = ?OK}, fuse_response = Xattr};
         {error, {not_found, file_meta}} ->
             #fuse_response{status = #status{code = ?ENOENT}};
-<<<<<<< HEAD
-        {error, {not_found, _}} ->
-=======
         {error, {not_found, xattr}} ->
->>>>>>> 6ca7da4a
             #fuse_response{status = #status{code = ?ENOATTR}}
     end.
 
