%% ===================================================================
%% @author Rafal Slota
%% @copyright (C): 2015, ACK CYFRONET AGH
%% This software is released under the MIT license
%% cited in 'LICENSE.txt'.
%% @end
%% ===================================================================
%% @doc
%% This module provides error translators for generic fslogic errors.
%% @end
%% ===================================================================
-module(fslogic_errors).
-author("Rafal Slota").

-include("proto/oneclient/fuse_messages.hrl").
-include("proto/oneclient/common_messages.hrl").
-include("proto/oneclient/proxyio_messages.hrl").
-include("proto/oneprovider/provider_messages.hrl").
-include("storage_file_manager_errors.hrl").
-include("modules/fslogic/fslogic_common.hrl").
-include("proto/oneclient/common_messages.hrl").
-include_lib("ctool/include/logging.hrl").

%% API
-export([handle_error/3, gen_status_message/1]).

%%%===================================================================
%%% API functions
%%%===================================================================

%%--------------------------------------------------------------------
%% @doc
%% Handle error caught during processing of fslogic request.
%% @end
%%--------------------------------------------------------------------
-spec handle_error(fslogic_worker:request(), Type :: atom(),  Reason :: term()) ->
    fslogic_worker:response().
handle_error(Request, _Type, Error) ->
    Stacktrace = erlang:get_stacktrace(),
    Status = #status{code = Code} =
        fslogic_errors:gen_status_message(Error),
    LogLevel = code_to_loglevel(Code),
    MsgFormat =
        "Cannot process request ~p due to error: ~p (code: ~p)~nStacktrace: ~p",
    FormatArgs = [Request, Error, Code, Stacktrace],
    case LogLevel of
        debug -> ?debug(MsgFormat, FormatArgs);
        error -> ?error(MsgFormat, FormatArgs)
    end,
    error_response(Request, Status).

%%--------------------------------------------------------------------
%% @doc
%% Translates operation error to status messages.
%% This function is intended to be extended when new translation is needed.
%% @end
%%--------------------------------------------------------------------
-spec gen_status_message(Error :: term()) -> #status{}.
gen_status_message({error, Reason}) ->
    gen_status_message(Reason);
gen_status_message({badmatch, Error}) ->
    gen_status_message(Error);
gen_status_message({case_clause, Error}) ->
    gen_status_message(Error);
gen_status_message({not_a_space, _}) ->
    #status{code = ?ENOENT, description = describe_error(?ENOENT)};
gen_status_message({not_found, _}) ->
    #status{code = ?ENOENT, description = describe_error(?ENOENT)};
gen_status_message(already_exists) ->
    #status{code = ?EEXIST, description = describe_error(?EEXIST)};
gen_status_message({403,<<>>,<<>>}) ->
    #status{code = ?EACCES, description = describe_error(?EACCES)};
gen_status_message(Error) when is_atom(Error) ->
    case ordsets:is_element(Error, ?ERROR_CODES) of
        true -> #status{code = Error};
        false ->
            #status{code = ?EAGAIN, description = describe_error(Error)}
    end;
gen_status_message({ErrorCode, ErrorDescription}) when
    is_atom(ErrorCode) and is_binary(ErrorDescription) ->
    case ordsets:is_element(ErrorCode, ?ERROR_CODES) of
        true -> #status{code = ErrorCode, description = ErrorDescription};
        false -> #status{code = ?EAGAIN, description = ErrorDescription}
    end;
gen_status_message(_Reason) ->
    #status{code = ?EAGAIN, description = <<"An unknown error occured.">>}.

%%%===================================================================
%%% Internal functions
%%%===================================================================

%%--------------------------------------------------------------------
%% @private
%% @doc
%% Convert error code to loglevel.
%% @end
%%--------------------------------------------------------------------
<<<<<<< HEAD
-spec code_to_loglevel(code()) -> error | debug.
code_to_loglevel(?EAGAIN) ->
    error;
code_to_loglevel(_) ->
    debug.
=======
-spec report_error(Request :: fslogic_worker:request(), Error :: term(),
    LogLevel :: debug | warning | error, Stacktrace :: term()) ->
    fslogic_worker:response().
report_error(Request, Error, LogLevel, Stacktrace) ->
    Status = #status{code = Code, description = Description} =
        fslogic_errors:gen_status_message(Error),
    MsgFormat =
        "Cannot process request ~p due to error: ~p (code: ~p)~nStacktrace:~s",
    FormatArgs = [Request, Description, Code, lager:pr_stacktrace(Stacktrace)],
    case LogLevel of
        debug -> ?debug(MsgFormat, FormatArgs);
        warning -> ?warning(MsgFormat, FormatArgs);
        error -> ?error(MsgFormat, FormatArgs)
    end,
    error_response(Request, Status).
>>>>>>> ff215095

%%--------------------------------------------------------------------
%% @private
%% @doc
%% Returns response with given status, matching given request.
%% @end
%%--------------------------------------------------------------------
-spec error_response(fslogic_worker:request(), #status{}) ->
    #fuse_response{} | #provider_response{} | #proxyio_response{}.
error_response(#fuse_request{}, Status) ->
    #fuse_response{status = Status};
error_response(#file_request{}, Status) ->
    #fuse_response{status = Status};
error_response(#provider_request{}, Status) ->
    #provider_response{status = Status};
error_response(#proxyio_request{}, Status) ->
    #proxyio_response{status = Status}.

%%--------------------------------------------------------------------
%% @private
%% @doc
%% Translates error ID to error description.
%% @end
%%--------------------------------------------------------------------
-spec describe_error(ErrorId :: atom()) -> ErrorDescription :: binary().
describe_error(ErrorId) ->
    case lists:keyfind(ErrorId, 1, ?ERROR_DESCRIPTIONS) of
        {ErrorId, ErrorDescription} -> ErrorDescription;
        false -> atom_to_binary(ErrorId, utf8)
    end.<|MERGE_RESOLUTION|>--- conflicted
+++ resolved
@@ -42,7 +42,7 @@
     LogLevel = code_to_loglevel(Code),
     MsgFormat =
         "Cannot process request ~p due to error: ~p (code: ~p)~nStacktrace: ~p",
-    FormatArgs = [Request, Error, Code, Stacktrace],
+    FormatArgs = [Request, Error, Code, lager:pr_stacktrace(Stacktrace)],
     case LogLevel of
         debug -> ?debug(MsgFormat, FormatArgs);
         error -> ?error(MsgFormat, FormatArgs)
@@ -95,29 +95,11 @@
 %% Convert error code to loglevel.
 %% @end
 %%--------------------------------------------------------------------
-<<<<<<< HEAD
 -spec code_to_loglevel(code()) -> error | debug.
 code_to_loglevel(?EAGAIN) ->
     error;
 code_to_loglevel(_) ->
     debug.
-=======
--spec report_error(Request :: fslogic_worker:request(), Error :: term(),
-    LogLevel :: debug | warning | error, Stacktrace :: term()) ->
-    fslogic_worker:response().
-report_error(Request, Error, LogLevel, Stacktrace) ->
-    Status = #status{code = Code, description = Description} =
-        fslogic_errors:gen_status_message(Error),
-    MsgFormat =
-        "Cannot process request ~p due to error: ~p (code: ~p)~nStacktrace:~s",
-    FormatArgs = [Request, Description, Code, lager:pr_stacktrace(Stacktrace)],
-    case LogLevel of
-        debug -> ?debug(MsgFormat, FormatArgs);
-        warning -> ?warning(MsgFormat, FormatArgs);
-        error -> ?error(MsgFormat, FormatArgs)
-    end,
-    error_response(Request, Status).
->>>>>>> ff215095
 
 %%--------------------------------------------------------------------
 %% @private
