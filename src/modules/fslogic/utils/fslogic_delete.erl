--- conflicted
+++ resolved
@@ -18,14 +18,9 @@
 -include_lib("ctool/include/logging.hrl").
 
 %% API
-<<<<<<< HEAD
--export([check_if_opened_and_remove/5, remove_opened_file/2, remove_file/4,
-    remove_file_handles/1, remove_auxiliary_documents/1, delete_all_opened_files/0]).
-=======
 -export([delete_file_locally/3, handle_remotely_deleted_file/1,
     handle_release_of_deleted_file/1, handle_file_deleted_on_synced_storage/1,
     remove_file_handles/1, remove_auxiliary_documents/1, cleanup_opened_files/0]).
->>>>>>> 37f70266
 
 %% Test API
 -export([delete_parent_link/2, get_open_file_handling_method/1]).
@@ -34,9 +29,6 @@
 -define(RENAME_HANDLING_METHOD, rename).
 -define(LINK_HANDLING_METHOD, deletion_link).
 
-<<<<<<< HEAD
--type delete_file_meta_opts() :: boolean() | deletion_link.
-=======
 % macros defining modes of file deletions
 -define(LOCAL_DELETE, local_delete).
 -define(REMOTE_DELETE, remote_delete).
@@ -45,47 +37,11 @@
 
 -type opened_file_handling_method() :: ?RENAME_HANDLING_METHOD | ?LINK_HANDLING_METHOD.
 -type delete_mode() :: ?LOCAL_DELETE | ?RELEASED_FILE_DELETE | ?REMOTE_DELETE | ?OPENED_FILE_DELETE.
->>>>>>> 37f70266
 
 %%%===================================================================
 %%% API
 %%%===================================================================
 
-<<<<<<< HEAD
-%%--------------------------------------------------------------------
-%% @doc
-%% Checks if file is opened and deletes it or marks to be deleted.
-%% @end
-%%--------------------------------------------------------------------
--spec check_if_opened_and_remove(user_ctx:ctx(), file_ctx:ctx(),
-    Silent :: boolean(), RemoteDelete :: boolean(), RemoveStorageFile :: boolean()) -> ok.
-% TODO VFS-5268 - prevent reimport connected with remote delete
-check_if_opened_and_remove(UserCtx, FileCtx, Silent, RemoteDelete, RemoveStorageFile) ->
-    try
-        FileUuid = file_ctx:get_uuid_const(FileCtx),
-        case file_handles:exists(FileUuid) of
-            true ->
-                process_file_links(FileCtx, UserCtx, RemoteDelete),
-                ok = file_handles:mark_to_remove(FileCtx);
-            _ ->
-                ok = remove_file(FileCtx, UserCtx, RemoveStorageFile, not RemoteDelete)
-        end,
-        maybe_emit_event(FileCtx, UserCtx, Silent)
-    catch
-        _:{badmatch, {error, not_found}} ->
-            ok
-    end.
-
-%%--------------------------------------------------------------------
-%% @doc
-%% Deletes opened file.
-%% @end
-%%--------------------------------------------------------------------
--spec remove_opened_file(file_ctx:ctx(), RemoveStorageFile :: boolean()) -> ok.
-remove_opened_file(FileCtx, RemoveStorageFile) ->
-    UserCtx = user_ctx:new(?ROOT_SESS_ID),
-    ok = remove_file(FileCtx, UserCtx, RemoveStorageFile, deletion_link).
-=======
 -spec delete_file_locally(user_ctx:ctx(), file_ctx:ctx(), boolean()) -> ok.
 delete_file_locally(UserCtx, FileCtx, Silent) ->
     check_if_opened_and_remove(UserCtx, FileCtx, Silent, ?LOCAL_DELETE).
@@ -104,7 +60,6 @@
 handle_file_deleted_on_synced_storage(FileCtx) ->
     UserCtx = user_ctx:new(?ROOT_SESS_ID),
     ok = remove_file(FileCtx, UserCtx, false, ?LOCAL_DELETE).
->>>>>>> 37f70266
 
 %%--------------------------------------------------------------------
 %% @doc
@@ -215,14 +170,8 @@
 %% Parameter DeleteMode verifies which metadata is deleted with file.
 %% @end
 %%--------------------------------------------------------------------
-<<<<<<< HEAD
--spec remove_file(file_ctx:ctx(), user_ctx:ctx(), boolean(),
-    delete_file_meta_opts()) -> ok.
-remove_file(FileCtx, UserCtx, RemoveStorageFile, DeleteFileMeta) ->
-=======
 -spec remove_file(file_ctx:ctx(), user_ctx:ctx(), boolean(), delete_mode()) -> ok.
 remove_file(FileCtx, UserCtx, RemoveStorageFile, DeleteMode) ->
->>>>>>> 37f70266
     % TODO VFS-5270
     replica_synchronizer:apply(FileCtx, fun() ->
         {RemoveStorageFileResult, FileCtx3} = case RemoveStorageFile of
@@ -371,17 +320,10 @@
 -spec maybe_remove_file_on_storage(file_ctx:ctx(), user_ctx:ctx()) -> ok | {error, term()}.
 maybe_remove_file_on_storage(FileCtx, UserCtx) ->
     try
-<<<<<<< HEAD
-        case sd_utils:recursive_delete(FileCtx, UserCtx) of
-            ok -> ok;
-            {error, ?ENOENT} -> ok;
-            OtherError -> OtherError
-=======
-        case sfm_utils:delete(FileCtx, UserCtx) of
+        case sd_utils:delete(FileCtx, UserCtx) of
             {ok, FileCtx2} -> {ok, FileCtx2};
             {error, ?ENOENT} -> {ok, FileCtx};
             {error, _} = OtherError -> OtherError
->>>>>>> 37f70266
         end
     catch
         Error:Reason ->
