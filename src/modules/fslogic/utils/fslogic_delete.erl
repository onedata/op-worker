%%%-------------------------------------------------------------------
%%% @author Jakub Kudzia
%%% @copyright (C) 2017 ACK CYFRONET AGH
%%% This software is released under the MIT license
%%% cited in 'LICENSE.txt'.
%%%-------------------------------------------------------------------
%%% @doc
%%% Util functions for file deletion.
%%% @end
%%%-------------------------------------------------------------------
-module(fslogic_delete).
-author("Jakub Kudzia").

-include("global_definitions.hrl").
-include("modules/fslogic/fslogic_common.hrl").
-include("modules/fslogic/fslogic_sufix.hrl").
-include("proto/oneclient/fuse_messages.hrl").
-include_lib("ctool/include/logging.hrl").

%% API
-export([check_if_opened_and_remove/4, remove_opened_file/1, remove_file/4,
    remove_file_handles/1, remove_auxiliary_documents/1, delete_all_opened_files/0]).

%% Test API
-export([process_file_links/4, get_open_file_handling_method/1]).

-define(RENAME_HANDLING_METHOD, rename).
-define(LINK_HANDLING_METHOD, deletion_link).

<<<<<<< HEAD
-define(DELETION_LINK_FLAG, deletion_link).

-type remove_file_meta_flag() :: boolean() | ?DELETION_LINK_FLAG.
=======
-type delete_filemeta_opts() :: boolean() | deletion_link.
-type handling_method() :: ?RENAME_HANDLING_METHOD | ?LINK_HANDLING_METHOD.
>>>>>>> 252c68da

%%%===================================================================
%%% API
%%%===================================================================

%%--------------------------------------------------------------------
%% @doc
%% Checks if file is opened and deletes it or marks to be deleted.
%% @end
%%--------------------------------------------------------------------
-spec check_if_opened_and_remove(user_ctx:ctx(), file_ctx:ctx(),
    Silent :: boolean(), RemoteDelete :: boolean()) -> ok.
% TODO VFS-5268 - prevent reimport connected with remote delete
check_if_opened_and_remove(UserCtx, FileCtx, Silent, RemoteDelete) ->
    try
        FileUuid = file_ctx:get_uuid_const(FileCtx),
        case file_handles:exists(FileUuid) of
            true ->
                {HandlingMethod, FileCtx2} = ?MODULE:get_open_file_handling_method(FileCtx),
                RenameResult = rename_storage_file(FileCtx2, HandlingMethod),
                process_file_links(FileCtx2, UserCtx, RemoteDelete, HandlingMethod),
                ok = file_handles:mark_to_remove(FileCtx2),

                % Check once more to prevent race with last handle closing
                case {file_handles:exists(FileUuid), RenameResult} of
                    {true, _} ->
                        ok;
                    {false, {renamed, NewFileId, Size}} ->
                        delete_renamed_storage_file(FileCtx2, NewFileId, Size);
                    {false, _} ->
                        remove_opened_file(FileCtx2)
                end;
            _ ->
                ok = remove_file(FileCtx, UserCtx, true, not RemoteDelete)
        end,
        maybe_emit_event(FileCtx, UserCtx, Silent)
    catch
        _:{badmatch, {error, not_found}} ->
            ok
    end.

%%--------------------------------------------------------------------
%% @doc
%% Deletes opened file.
%% @end
%%--------------------------------------------------------------------
-spec remove_opened_file(file_ctx:ctx()) -> ok.
remove_opened_file(FileCtx) ->
    UserCtx = user_ctx:new(?ROOT_SESS_ID),
    ok = remove_file(FileCtx, UserCtx, true, ?DELETION_LINK_FLAG).

%%--------------------------------------------------------------------
%% @doc
%% Deletes all opened files.
%% @end
%%--------------------------------------------------------------------
-spec delete_all_opened_files() -> ok.
delete_all_opened_files() ->
    case file_handles:list() of
        {ok, Docs} ->
            RemovedFiles = lists:filter(fun(#document{value = Handle}) ->
                Handle#file_handles.is_removed
            end, Docs),

            UserCtx = user_ctx:new(?ROOT_SESS_ID),
            lists:foreach(fun(#document{key = FileUuid} = Doc) ->
                try
                    FileGuid = fslogic_uuid:uuid_to_guid(FileUuid),
                    FileCtx = file_ctx:new_by_guid(FileGuid),
                    ok = remove_file(FileCtx, UserCtx, true, ?DELETION_LINK_FLAG)
                catch
                    E1:E2 ->
                        ?warning_stacktrace("Cannot remove old opened file ~p: ~p:~p",
                            [Doc, E1, E2])
                end
            end, RemovedFiles),

            lists:foreach(fun(#document{key = FileUuid}) ->
                ok = file_handles:delete(FileUuid)
            end, Docs);
        Error ->
            ?error_stacktrace("Cannot clean open files descriptors - ~p", [Error])
    end.

%%--------------------------------------------------------------------
%% @doc
%% Removes file handles
%% @end
%%--------------------------------------------------------------------
-spec remove_file_handles(file_ctx:ctx()) -> ok.
remove_file_handles(FileCtx) ->
    FileUuid = file_ctx:get_uuid_const(FileCtx),
    ok = file_handles:delete(FileUuid).

%%--------------------------------------------------------------------
%% @doc
%% Removes auxiliary documents connected with file.
%% @end
%%--------------------------------------------------------------------
-spec remove_auxiliary_documents(file_ctx:ctx()) -> ok.
remove_auxiliary_documents(FileCtx) ->
    FileUuid = file_ctx:get_uuid_const(FileCtx),
    FileGuid = file_ctx:get_guid_const(FileCtx),
    ok = file_popularity:delete(FileUuid),
    ok = custom_metadata:delete(FileUuid),
    ok = times:delete(FileUuid),
    ok = transferred_file:clean_up(FileGuid).

%%--------------------------------------------------------------------
%% @doc
%% Removes file and file meta.
%% If parameter RemoveStorageFile is false, file will not be deleted
%% on storage.
%% Parameter DeleteMetadata verifies which metadata is deleted with file.
%% @end
%%--------------------------------------------------------------------
-spec remove_file(file_ctx:ctx(), user_ctx:ctx(), boolean(),
    remove_file_meta_flag()) -> ok.
remove_file(FileCtx, UserCtx, RemoveStorageFile, DeleteFileMeta) ->
    % TODO VFS-5270
    replica_synchronizer:apply(FileCtx, fun() ->
        FileCtx4 = case DeleteFileMeta of
            true ->
                {#document{value = #file_meta{
                    shares = Shares
                }}, FileCtx2} = file_ctx:get_file_doc(FileCtx),
                {ParentCtx, FileCtx3} = file_ctx:get_parent(FileCtx2, UserCtx),
                ok = delete_shares(UserCtx, Shares),

                fslogic_times:update_mtime_ctime(ParentCtx),
<<<<<<< HEAD
                {FD, FileCtx3};
            ?DELETION_LINK_FLAG ->
                file_ctx:get_file_doc_including_deleted(FileCtx);
=======
                FileCtx3;
            deletion_link ->
                FileCtx;
>>>>>>> 252c68da
            _ ->
                FileCtx
        end,

        RemoveStorageFileResult = case RemoveStorageFile of
            true ->
                maybe_remove_file_on_storage(FileCtx4, UserCtx);
            _ -> ok
        end,
        FileUuid = file_ctx:get_uuid_const(FileCtx4),

        FileCtx5 = case RemoveStorageFileResult of
            ok -> FileCtx4;
            {error, _} -> maybe_add_deletion_link(FileCtx4, UserCtx)
        end,

<<<<<<< HEAD
        case {DeleteFileMeta, RemoveStorageFile, RemoveStorageFileResult} of
            {true, _, _} ->
                ok = fslogic_location_cache:delete_local_location(FileUuid),
                ok = file_meta:delete(FileDoc);
            {deletion_link, _, ok} ->
                ok = fslogic_location_cache:delete_local_location(FileUuid),
                file_meta:delete_without_link(FileDoc), % do not match, document may not exist
                FileCtx6 = remove_deletion_link(FileCtx5, UserCtx),
                try_to_delete_parent(FileCtx6, UserCtx);
            {deletion_link, _, {error, _}} ->
                % TODO VFS-6082 deletion links are left forever when deleting file on storage failed
                ok = fslogic_location_cache:delete_local_location(FileUuid),
                file_meta:delete_without_link(FileDoc); % do not match, document may not exist
            {_, true, ok} ->
                ok = fslogic_location_cache:delete_local_location(FileUuid),
                try_to_delete_parent(FileCtx5, UserCtx);
            {_, true, {error, _}} ->
                ok = fslogic_location_cache:delete_local_location(FileUuid);
=======
        case {DeleteFileMeta, RemoveStorageFile} of
            {true, _} ->
                {FileDoc, _} = file_ctx:get_file_doc(FileCtx4),
                ok = file_meta:delete(FileDoc);
            {deletion_link, _} ->
                {HandlingMethod, FileCtx5} = ?MODULE:get_open_file_handling_method(FileCtx4),
                {FileDoc, FileCtx6} = file_ctx:get_file_doc_including_deleted(FileCtx5),
                file_meta:delete_without_link(FileDoc), % do not match, document may not exist
                case HandlingMethod of
                    ?RENAME_HANDLING_METHOD ->
                        ok;
                    ?LINK_HANDLING_METHOD ->
                        {ParentGuid, FileCtx7} = file_ctx:get_parent_guid(FileCtx6, UserCtx),
                        ParentUuid = file_id:guid_to_uuid(ParentGuid),
                        link_utils:remove_deletion_link(FileCtx7, ParentUuid),
                        ok
                end;
            {_, true} ->
                FileUuid = file_ctx:get_uuid_const(FileCtx4),
                LocalLocationId = file_location:local_id(FileUuid),
                ok = fslogic_location_cache:delete_location(FileUuid, LocalLocationId);
>>>>>>> 252c68da
            _ ->
                ok
        end
    end).

%%%===================================================================
%%% Internal functions
%%%===================================================================

-spec maybe_add_deletion_link(file_ctx:ctx(), user_ctx:ctx()) -> file_ctx:ctx().
maybe_add_deletion_link(FileCtx, UserCtx) ->
    case file_ctx:is_space_dir_const(FileCtx) orelse file_ctx:is_root_dir_const(FileCtx) of
        true ->
            FileCtx;
        false ->
            {ParentGuid, FileCtx2} = file_ctx:get_parent_guid(FileCtx, UserCtx),
            {ParentUuid, _} = file_id:unpack_guid(ParentGuid),
            link_utils:add_deletion_link(FileCtx2, ParentUuid)
    end.


-spec try_to_delete_parent(file_ctx:ctx(), user_ctx:ctx()) -> ok.
try_to_delete_parent(FileCtx, UserCtx) ->
    {ParentCtx, _FileCtx2} = file_ctx:get_parent(FileCtx, UserCtx),
    try
        {ParentDoc, ParentCtx2} = file_ctx:get_file_doc_including_deleted(ParentCtx),
            case file_meta:is_deleted(ParentDoc) of
                true -> remove_file(ParentCtx2, UserCtx, true, ?DELETION_LINK_FLAG);
                false -> ok
            end
    catch
        error:{badmatch, {error, not_found}} ->
            ok
    end.

-spec remove_deletion_link(file_ctx:ctx(), user_ctx:ctx()) -> file_ctx:ctx().
remove_deletion_link(FileCtx, UserCtx) ->
    {ParentGuid, FileCtx2} = file_ctx:get_parent_guid(FileCtx, UserCtx),
    ParentUuid = file_id:guid_to_uuid(ParentGuid),
    link_utils:remove_deletion_link(FileCtx2, ParentUuid).

%%-------------------------------------------------------------------
%% @private
%% @doc
%% This function adds a deletion_link for the file that is to be deleted.
%% It can also delete normal link from parent to the file.
%% @end
%%-------------------------------------------------------------------
<<<<<<< HEAD
-spec process_file_links(file_ctx:ctx(), user_ctx:ctx(), boolean()) -> ok.
process_file_links(FileCtx, UserCtx, KeepParentLink) ->
    {ParentGuid, FileCtx2} = file_ctx:get_parent_guid(FileCtx, UserCtx),
    ParentUuid = file_id:guid_to_uuid(ParentGuid),
    link_utils:add_deletion_link(FileCtx2, ParentUuid),
    ok = case KeepParentLink of
        false ->
             FileUuid = file_ctx:get_uuid_const(FileCtx2),
             Scope = file_ctx:get_space_id_const(FileCtx2),
             {FileName, _FileCtx4} = file_ctx:get_aliased_name(FileCtx2, UserCtx),
             file_meta:delete_child_link(ParentUuid, Scope, FileUuid, FileName);
         _ ->
             ok
     end.
=======
-spec process_file_links(file_ctx:ctx(), user_ctx:ctx(), boolean(), handling_method()) -> ok.
process_file_links(FileCtx, UserCtx, KeepParentLink, HandlingMethod) ->
    {FileCtx3, ParentUuid2}  = case {HandlingMethod, KeepParentLink} of
        {?LINK_HANDLING_METHOD, _} ->
            {ParentGuid, FileCtx2} = file_ctx:get_parent_guid(FileCtx, UserCtx),
            ParentUuid = file_id:guid_to_uuid(ParentGuid),
            {link_utils:add_deletion_link(FileCtx2, ParentUuid), ParentUuid};
        {_, false} ->
            {ParentGuid, FileCtx2} = file_ctx:get_parent_guid(FileCtx, UserCtx),
            ParentUuid = file_id:guid_to_uuid(ParentGuid),
            {FileCtx2, ParentUuid};
        _ ->
            {FileCtx, undefined}
    end,

    case KeepParentLink of
        false ->
            FileUuid = file_ctx:get_uuid_const(FileCtx3),
            Scope = file_ctx:get_space_id_const(FileCtx3),
            {FileName, _FileCtx4} = file_ctx:get_aliased_name(FileCtx3, UserCtx),
            ok = file_meta:delete_child_link(ParentUuid2, Scope, FileUuid, FileName);
        _ ->
            ok
    end.
>>>>>>> 252c68da

%%--------------------------------------------------------------------
%% @private
%% @doc
%% Removes given file on storage if it exists.
%% Returns ok if file doesn't exist or if it was successfully deleted.
%% @end
%%--------------------------------------------------------------------
-spec maybe_remove_file_on_storage(file_ctx:ctx(), user_ctx:ctx()) -> ok | {error, term()}.
maybe_remove_file_on_storage(FileCtx, UserCtx) ->
    try
        case sfm_utils:recursive_delete(FileCtx, UserCtx) of
            ok -> ok;
            {error, ?ENOENT} -> ok;
            {error, _} = Error -> Error
        end
    catch
        throw:{delete_child_error, Error2} ->
            Error2;
        Error3:Reason3 ->
            FileGuid = file_ctx:get_guid_const(FileCtx),
            ?error_stacktrace("Unexpected error ~p:~p occured when deleting ~p", [Error3, Reason3, FileGuid]),
            {error, Reason3}
    end.

%%--------------------------------------------------------------------
%% @private
%% @doc
%% Removes given shares from oz and db.
%% @end
%%--------------------------------------------------------------------
-spec delete_shares(user_ctx:ctx(), [od_share:id()]) -> ok | no_return().
delete_shares(_UserCtx, []) ->
    ok;
delete_shares(UserCtx, Shares) ->
    SessionId = user_ctx:get_session_id(UserCtx),
    [ok = share_logic:delete(SessionId, ShareId) || ShareId <- Shares],
    ok.

%%--------------------------------------------------------------------
%% @private
%% @doc
%% Emit file_removed event. If parameter Silent is true, event will not
%% be emitted.
%% @end
%%--------------------------------------------------------------------
-spec maybe_emit_event(file_ctx:ctx(), user_ctx:ctx(), boolean()) -> ok.
maybe_emit_event(FileCtx, UserCtx, false) ->
    SessId = user_ctx:get_session_id(UserCtx),
    fslogic_event_emitter:emit_file_removed(FileCtx, [SessId]),
    ok;
maybe_emit_event(_FileCtx, _UserCtx, _) ->
    ok.

-spec get_open_file_handling_method(file_ctx:ctx()) -> {handling_method(), file_ctx:ctx()}.
get_open_file_handling_method(FileCtx) ->
    {#document{
        value = #storage{helpers = [#helper{name = HelperName} | _]}
    }, FileCtx2} =
        file_ctx:get_storage_doc(FileCtx),
    case lists:member(HelperName,
        [?POSIX_HELPER_NAME, ?NULL_DEVICE_HELPER_NAME, ?GLUSTERFS_HELPER_NAME,
            ?WEBDAV_HELPER_NAME]) of
        true -> {?RENAME_HANDLING_METHOD, FileCtx2};
        _ -> {?LINK_HANDLING_METHOD, FileCtx2}
    end.

-spec rename_storage_file(file_ctx:ctx(), handling_method()) ->
    {renamed, helpers:file_id(), non_neg_integer()} | {error, ?ENOENT} | ignored.
rename_storage_file(FileCtx, ?RENAME_HANDLING_METHOD) ->
    SessId = ?ROOT_SESS_ID,
    FileUuid = file_ctx:get_uuid_const(FileCtx),
    FileGuid = file_ctx:get_guid_const(FileCtx),
    SpaceId = file_ctx:get_space_id_const(FileCtx),
    {ok, Storage} = fslogic_storage:select_storage(SpaceId),
    {FileId, FileCtx2} = file_ctx:get_storage_file_id(FileCtx),
    {Size, _} = file_ctx:get_file_size(FileCtx2),
    TargetFileId = filename:join(?DELETED_OPENED_FILES_DIR, FileGuid),

    Handle = storage_file_manager:new_handle(SessId, SpaceId, FileUuid, Storage, FileId, undefined),
    case rename_storage_file(Handle, FileUuid, TargetFileId, Size) of
        {error, ?ENOENT} ->
            ensure_dir_for_deleted_files_created(SessId, SpaceId, FileUuid, Storage),
            rename_storage_file(Handle, FileUuid, TargetFileId, Size);
        Other ->
            Other
    end;
rename_storage_file(_, _) ->
    ignored.

-spec ensure_dir_for_deleted_files_created(session:id(), od_space:id(), file_meta:uuid(), Storage :: datastore:doc()) ->
    ok.
ensure_dir_for_deleted_files_created(SessId, SpaceId, FileUuid, Storage) ->
    RootHandle = storage_file_manager:new_handle(SessId, SpaceId, FileUuid,
        Storage, ?DELETED_OPENED_FILES_DIR, undefined),
    case storage_file_manager:mkdir(RootHandle, 8#777, false) of
        ok -> ok;
        {error, ?EEXIST} -> ok
    end.

-spec rename_storage_file(storage_file_manager:handle(), file_meta:uuid(), helpers:file_id(), non_neg_integer()) ->
    {renamed, helpers:file_id(), non_neg_integer()} | {error, ?ENOENT}.
rename_storage_file(Handle, FileUuid, TargetFileId, Size) ->
    case storage_file_manager:mv(Handle, TargetFileId) of
        ok ->
            LocId = file_location:local_id(FileUuid),
            fslogic_location_cache:update_location(FileUuid, LocId, fun(FileLocation) ->
                {ok, FileLocation#file_location{file_id = TargetFileId}}
            end, false),
            {renamed, TargetFileId, Size};
        {error, ?ENOENT} = Error->
            Error
    end.

-spec delete_renamed_storage_file(file_ctx:ctx(), helpers:file_id(), non_neg_integer()) -> ok.
delete_renamed_storage_file(FileCtx, FileId, Size) ->
    SessId = ?ROOT_SESS_ID,
    FileUuid = file_ctx:get_uuid_const(FileCtx),
    SpaceId = file_ctx:get_space_id_const(FileCtx),
    ShareId = file_ctx:get_share_id_const(FileCtx),
    {Storage, _FileCtx2} = file_ctx:get_storage_doc(FileCtx),
    SFMHandle = storage_file_manager:new_handle(SessId, SpaceId, FileUuid, Storage, FileId, ShareId),
    ok = storage_file_manager:unlink(SFMHandle, Size).<|MERGE_RESOLUTION|>--- conflicted
+++ resolved
@@ -26,15 +26,11 @@
 
 -define(RENAME_HANDLING_METHOD, rename).
 -define(LINK_HANDLING_METHOD, deletion_link).
-
-<<<<<<< HEAD
+% TODO rename na ten górny
 -define(DELETION_LINK_FLAG, deletion_link).
 
 -type remove_file_meta_flag() :: boolean() | ?DELETION_LINK_FLAG.
-=======
--type delete_filemeta_opts() :: boolean() | deletion_link.
 -type handling_method() :: ?RENAME_HANDLING_METHOD | ?LINK_HANDLING_METHOD.
->>>>>>> 252c68da
 
 %%%===================================================================
 %%% API
@@ -55,7 +51,7 @@
             true ->
                 {HandlingMethod, FileCtx2} = ?MODULE:get_open_file_handling_method(FileCtx),
                 RenameResult = rename_storage_file(FileCtx2, HandlingMethod),
-                process_file_links(FileCtx2, UserCtx, RemoteDelete, HandlingMethod),
+                FileCtx3 = process_file_links(FileCtx2, UserCtx, RemoteDelete, HandlingMethod),
                 ok = file_handles:mark_to_remove(FileCtx2),
 
                 % Check once more to prevent race with last handle closing
@@ -63,9 +59,9 @@
                     {true, _} ->
                         ok;
                     {false, {renamed, NewFileId, Size}} ->
-                        delete_renamed_storage_file(FileCtx2, NewFileId, Size);
+                        delete_renamed_storage_file(FileCtx3, NewFileId, Size);
                     {false, _} ->
-                        remove_opened_file(FileCtx2)
+                        remove_opened_file(FileCtx3)
                 end;
             _ ->
                 ok = remove_file(FileCtx, UserCtx, true, not RemoteDelete)
@@ -165,15 +161,9 @@
                 ok = delete_shares(UserCtx, Shares),
 
                 fslogic_times:update_mtime_ctime(ParentCtx),
-<<<<<<< HEAD
-                {FD, FileCtx3};
+                FileCtx3;
             ?DELETION_LINK_FLAG ->
-                file_ctx:get_file_doc_including_deleted(FileCtx);
-=======
-                FileCtx3;
-            deletion_link ->
                 FileCtx;
->>>>>>> 252c68da
             _ ->
                 FileCtx
         end,
@@ -183,55 +173,38 @@
                 maybe_remove_file_on_storage(FileCtx4, UserCtx);
             _ -> ok
         end,
-        FileUuid = file_ctx:get_uuid_const(FileCtx4),
 
         FileCtx5 = case RemoveStorageFileResult of
             ok -> FileCtx4;
             {error, _} -> maybe_add_deletion_link(FileCtx4, UserCtx)
         end,
 
-<<<<<<< HEAD
+        FileUuid = file_ctx:get_uuid_const(FileCtx4),
         case {DeleteFileMeta, RemoveStorageFile, RemoveStorageFileResult} of
             {true, _, _} ->
+                {FileDoc, _} = file_ctx:get_file_doc(FileCtx4),
                 ok = fslogic_location_cache:delete_local_location(FileUuid),
                 ok = file_meta:delete(FileDoc);
-            {deletion_link, _, ok} ->
+            {?DELETION_LINK_FLAG, _, ok} ->
+                {HandlingMethod, FileCtx6} = fslogic_delete:get_open_file_handling_method(FileCtx5),
+                {FileDoc, FileCtx7} = file_ctx:get_file_doc_including_deleted(FileCtx6),
                 ok = fslogic_location_cache:delete_local_location(FileUuid),
                 file_meta:delete_without_link(FileDoc), % do not match, document may not exist
-                FileCtx6 = remove_deletion_link(FileCtx5, UserCtx),
-                try_to_delete_parent(FileCtx6, UserCtx);
-            {deletion_link, _, {error, _}} ->
+                FileCtx8 = case HandlingMethod of
+                    ?RENAME_HANDLING_METHOD -> FileCtx7;
+                    ?LINK_HANDLING_METHOD -> remove_deletion_link(FileCtx7, UserCtx)
+                end,
+                try_to_delete_parent(FileCtx8, UserCtx);
+            {?DELETION_LINK_FLAG, _, {error, _}} ->
                 % TODO VFS-6082 deletion links are left forever when deleting file on storage failed
                 ok = fslogic_location_cache:delete_local_location(FileUuid),
+                {FileDoc, _FileCtx6} = file_ctx:get_file_doc_including_deleted(FileCtx5),
                 file_meta:delete_without_link(FileDoc); % do not match, document may not exist
             {_, true, ok} ->
                 ok = fslogic_location_cache:delete_local_location(FileUuid),
                 try_to_delete_parent(FileCtx5, UserCtx);
             {_, true, {error, _}} ->
                 ok = fslogic_location_cache:delete_local_location(FileUuid);
-=======
-        case {DeleteFileMeta, RemoveStorageFile} of
-            {true, _} ->
-                {FileDoc, _} = file_ctx:get_file_doc(FileCtx4),
-                ok = file_meta:delete(FileDoc);
-            {deletion_link, _} ->
-                {HandlingMethod, FileCtx5} = ?MODULE:get_open_file_handling_method(FileCtx4),
-                {FileDoc, FileCtx6} = file_ctx:get_file_doc_including_deleted(FileCtx5),
-                file_meta:delete_without_link(FileDoc), % do not match, document may not exist
-                case HandlingMethod of
-                    ?RENAME_HANDLING_METHOD ->
-                        ok;
-                    ?LINK_HANDLING_METHOD ->
-                        {ParentGuid, FileCtx7} = file_ctx:get_parent_guid(FileCtx6, UserCtx),
-                        ParentUuid = file_id:guid_to_uuid(ParentGuid),
-                        link_utils:remove_deletion_link(FileCtx7, ParentUuid),
-                        ok
-                end;
-            {_, true} ->
-                FileUuid = file_ctx:get_uuid_const(FileCtx4),
-                LocalLocationId = file_location:local_id(FileUuid),
-                ok = fslogic_location_cache:delete_location(FileUuid, LocalLocationId);
->>>>>>> 252c68da
             _ ->
                 ok
         end
@@ -280,47 +253,26 @@
 %% It can also delete normal link from parent to the file.
 %% @end
 %%-------------------------------------------------------------------
-<<<<<<< HEAD
--spec process_file_links(file_ctx:ctx(), user_ctx:ctx(), boolean()) -> ok.
-process_file_links(FileCtx, UserCtx, KeepParentLink) ->
-    {ParentGuid, FileCtx2} = file_ctx:get_parent_guid(FileCtx, UserCtx),
-    ParentUuid = file_id:guid_to_uuid(ParentGuid),
-    link_utils:add_deletion_link(FileCtx2, ParentUuid),
-    ok = case KeepParentLink of
-        false ->
-             FileUuid = file_ctx:get_uuid_const(FileCtx2),
-             Scope = file_ctx:get_space_id_const(FileCtx2),
-             {FileName, _FileCtx4} = file_ctx:get_aliased_name(FileCtx2, UserCtx),
-             file_meta:delete_child_link(ParentUuid, Scope, FileUuid, FileName);
-         _ ->
-             ok
-     end.
-=======
--spec process_file_links(file_ctx:ctx(), user_ctx:ctx(), boolean(), handling_method()) -> ok.
+-spec process_file_links(file_ctx:ctx(), user_ctx:ctx(), boolean(), handling_method()) -> file_ctx:ctx().
 process_file_links(FileCtx, UserCtx, KeepParentLink, HandlingMethod) ->
-    {FileCtx3, ParentUuid2}  = case {HandlingMethod, KeepParentLink} of
-        {?LINK_HANDLING_METHOD, _} ->
-            {ParentGuid, FileCtx2} = file_ctx:get_parent_guid(FileCtx, UserCtx),
-            ParentUuid = file_id:guid_to_uuid(ParentGuid),
-            {link_utils:add_deletion_link(FileCtx2, ParentUuid), ParentUuid};
-        {_, false} ->
-            {ParentGuid, FileCtx2} = file_ctx:get_parent_guid(FileCtx, UserCtx),
-            ParentUuid = file_id:guid_to_uuid(ParentGuid),
-            {FileCtx2, ParentUuid};
+    FileCtx2 = case HandlingMethod of
+        ?LINK_HANDLING_METHOD ->
+            maybe_add_deletion_link(FileCtx, UserCtx);
         _ ->
-            {FileCtx, undefined}
+            FileCtx
     end,
-
     case KeepParentLink of
         false ->
-            FileUuid = file_ctx:get_uuid_const(FileCtx3),
-            Scope = file_ctx:get_space_id_const(FileCtx3),
-            {FileName, _FileCtx4} = file_ctx:get_aliased_name(FileCtx3, UserCtx),
-            ok = file_meta:delete_child_link(ParentUuid2, Scope, FileUuid, FileName);
+            FileUuid = file_ctx:get_uuid_const(FileCtx2),
+            Scope = file_ctx:get_space_id_const(FileCtx2),
+            {FileName, FileCtx3} = file_ctx:get_aliased_name(FileCtx2, UserCtx),
+            {ParentGuid, FileCtx4} = file_ctx:get_parent_guid(FileCtx3, UserCtx),
+            ParentUuid = file_id:guid_to_uuid(ParentGuid),
+            ok = file_meta:delete_child_link(ParentUuid, Scope, FileUuid, FileName),
+            FileCtx4;
         _ ->
-            ok
-    end.
->>>>>>> 252c68da
+            FileCtx2
+    end.
 
 %%--------------------------------------------------------------------
 %% @private
