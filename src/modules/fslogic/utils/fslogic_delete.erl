%%%-------------------------------------------------------------------
%%% @author Jakub Kudzia
%%% @copyright (C) 2017 ACK CYFRONET AGH
%%% This software is released under the MIT license
%%% cited in 'LICENSE.txt'.
%%%-------------------------------------------------------------------
%%% @doc
%%% Util functions for file deletion.
%%% @end
%%%-------------------------------------------------------------------
-module(fslogic_delete).
-author("Jakub Kudzia").

-include("global_definitions.hrl").
-include("modules/fslogic/fslogic_common.hrl").
-include("modules/fslogic/fslogic_suffix.hrl").
-include("proto/oneclient/fuse_messages.hrl").
-include_lib("ctool/include/logging.hrl").

%% API
-export([delete_file_locally/3, handle_remotely_deleted_file/1,
<<<<<<< HEAD
    handle_release_of_deleted_file/2, handle_file_deleted_on_imported_storage/1,
    cleanup_opened_files/0]).
=======
    handle_release_of_deleted_file/2, handle_file_deleted_on_synced_storage/1,
    cleanup_opened_files/0, remove_local_associated_documents/1]).
>>>>>>> 910a1c7a

%% Test API
-export([delete_parent_link/2, get_open_file_handling_method/1]).

% Macros defining methods of handling opened files
-define(RENAME_HANDLING_METHOD, rename).
-define(LINK_HANDLING_METHOD, deletion_link).
-type opened_file_handling_method() :: ?RENAME_HANDLING_METHOD | ?LINK_HANDLING_METHOD.

%% Macros defining scopes of deleting docs associated with file.
-define(LOCAL_DOCS, local_docs).
-define(ALL_DOCS, all_docs).
-type docs_deletion_scope() :: ?LOCAL_DOCS | ?ALL_DOCS.

%% Macros defining modes of deleting docs associated with file.
-define(SINGLE_STEP_DEL(DocsDeletionScope), {single_step_deletion, DocsDeletionScope}).
-define(TWO_STEP_DEL_INIT, two_step_deletion_init).
-define(TWO_STEP_DEL_FIN(DocsDeletionScope), {two_step_deletion_fin, DocsDeletionScope}).

%% @formatter:off
-type docs_deletion_mode() :: ?SINGLE_STEP_DEL(docs_deletion_scope()) | ?TWO_STEP_DEL_INIT |
                              ?TWO_STEP_DEL_FIN(docs_deletion_scope()).
%% @formatter:on

%%%===================================================================
%%% API
%%%===================================================================

-spec delete_file_locally(user_ctx:ctx(), file_ctx:ctx(), boolean()) -> ok.
delete_file_locally(UserCtx, FileCtx, Silent) ->
    check_if_opened_and_remove(UserCtx, FileCtx, Silent, ?ALL_DOCS).

-spec handle_remotely_deleted_file(file_ctx:ctx()) -> ok.
handle_remotely_deleted_file(FileCtx) ->
    UserCtx = user_ctx:new(?ROOT_SESS_ID),
    check_if_opened_and_remove(UserCtx, FileCtx, false, ?LOCAL_DOCS).

-spec handle_release_of_deleted_file(file_ctx:ctx(), file_handles:removal_status()) -> ok.
handle_release_of_deleted_file(FileCtx, RemovalStatus) ->
    UserCtx = user_ctx:new(?ROOT_SESS_ID),
    DocsDeletionScope = removal_status_to_docs_deletion_scope(RemovalStatus),
    ok = remove_file(FileCtx, UserCtx, true, ?TWO_STEP_DEL_FIN(DocsDeletionScope)).

    -spec handle_file_deleted_on_imported_storage(file_ctx:ctx()) -> ok.
handle_file_deleted_on_imported_storage(FileCtx) ->
    UserCtx = user_ctx:new(?ROOT_SESS_ID),
    ok = remove_file(FileCtx, UserCtx, false, ?SINGLE_STEP_DEL(?ALL_DOCS)),
    fslogic_event_emitter:emit_file_removed(FileCtx, []),
    remove_file_handles(FileCtx).

%%--------------------------------------------------------------------
%% @doc
%% This function checks which out of opened files are marked as removed
%% and deletes them.
%% It also removes handles for each opened file.
%% @end
%%--------------------------------------------------------------------
-spec cleanup_opened_files() -> ok.
cleanup_opened_files() ->
    case file_handles:list() of
        {ok, Docs} ->
            RemovedFiles = lists:filter(fun(Doc) -> file_handles:is_removed(Doc) end, Docs),
            UserCtx = user_ctx:new(?ROOT_SESS_ID),
            lists:foreach(fun(#document{key = FileUuid} = Doc) ->
                try
                    FileGuid = fslogic_uuid:uuid_to_guid(FileUuid),
                    FileCtx = file_ctx:new_by_guid(FileGuid),
                    ok = remove_file(FileCtx, UserCtx, true, ?TWO_STEP_DEL_FIN(?ALL_DOCS))
                catch
                    E1:E2 ->
                        ?warning_stacktrace("Cannot remove old opened file ~p: ~p:~p", [Doc, E1, E2])
                end
            end, RemovedFiles),

            lists:foreach(fun(#document{key = FileUuid}) ->
                ok = file_handles:delete(FileUuid)
            end, Docs);
        Error ->
            ?error("Cannot clean open files descriptors - ~p", [Error])
    end.

%%%===================================================================
%%% Internal functions
%%%===================================================================

%%--------------------------------------------------------------------
%% @private
%% @doc
%% Checks if file is opened and deletes it or marks to be deleted.
%% @end
%%--------------------------------------------------------------------
-spec check_if_opened_and_remove(user_ctx:ctx(), file_ctx:ctx(), boolean(), docs_deletion_scope()) -> ok.
% TODO VFS-5268 - prevent reimport connected with remote delete
check_if_opened_and_remove(UserCtx, FileCtx, Silent, DocsDeletionScope) ->
    try
        FileUuid = file_ctx:get_uuid_const(FileCtx),
        case file_handles:exists(FileUuid) of
            true ->
                handle_opened_file(FileCtx, UserCtx, DocsDeletionScope);
            _ ->
                ok = remove_file(FileCtx, UserCtx, true, ?SINGLE_STEP_DEL(DocsDeletionScope))
        end,
        maybe_emit_event(FileCtx, UserCtx, Silent)
    catch
        _:{badmatch, {error, not_found}} ->
            ok
    end.

-spec handle_opened_file(file_ctx:ctx(), user_ctx:ctx(), docs_deletion_scope()) -> ok.
handle_opened_file(FileCtx, UserCtx, DocsDeletionScope) ->
    ok = remove_file(FileCtx, UserCtx, false, ?TWO_STEP_DEL_INIT),
    {HandlingMethod, FileCtx2} = fslogic_delete:get_open_file_handling_method(FileCtx),
    FileCtx3 = custom_handle_opened_file(FileCtx2, UserCtx, DocsDeletionScope, HandlingMethod),
    RemovalStatus = docs_deletion_scope_to_removal_status(DocsDeletionScope),
    ok = file_handles:mark_to_remove(FileCtx3, RemovalStatus),
    FileUuid = file_ctx:get_uuid_const(FileCtx3),
    % Check once more to prevent race with last handle being closed
    case file_handles:exists(FileUuid) of
        true -> ok;
        false -> handle_release_of_deleted_file(FileCtx3, RemovalStatus)
    end.

%%--------------------------------------------------------------------
%% @private
%% @doc
%% Removes file and file meta.
%% If parameter RemoveStorageFile is false, file will not be deleted
%% on storage.
%% Parameter DeleteMode verifies which metadata is deleted with file.
%% @end
%%--------------------------------------------------------------------
-spec remove_file(file_ctx:ctx(), user_ctx:ctx(), boolean(), docs_deletion_mode()) -> ok.
remove_file(FileCtx, UserCtx, RemoveStorageFile, DeleteMode) ->
    % TODO VFS-5270
    replica_synchronizer:apply(FileCtx, fun() ->
        {RemoveStorageFileResult, FileCtx3} = case RemoveStorageFile of
            true ->
                % TODO VFS-6091 if there is a race between deleting nonempty directory
                % and creating the new one with the same name, the deletion link will stay forever
                case maybe_remove_file_on_storage(FileCtx, UserCtx) of
                    {ok, FileCtx2} ->
                        {ok, FileCtx2};
                    Error = {error, _} ->
                        % add deletion_link even if open_file_handling method is rename
                        % this way we are sure that remotely deleted file won't be reimported
                        % even if it hasn't been deleted because it's not empty yet
                        % TODO VFS-6082 deletion links are left forever when deleting file on storage failed
                        FileCtx2 = maybe_add_deletion_link(FileCtx, UserCtx),
                        {Error, FileCtx2}
                end;
            false ->
                {ignored, FileCtx}
        end,

        case DeleteMode of
            ?SINGLE_STEP_DEL(?ALL_DOCS) ->
                FileCtx4 = delete_shares_and_update_parent_timestamps(UserCtx, FileCtx3),
                {FileDoc, FileCtx5} = file_ctx:get_file_doc(FileCtx4),
                FileCtx6 = delete_storage_sync_info(FileCtx5),
                % TODO VFS-6094 currently, we remove file_location even if remove on storage fails
                ok = delete_location(FileCtx),
                ok = file_meta:delete(FileDoc),
                remove_associated_documents(FileCtx6),
                FileCtx7 = maybe_remove_deletion_link(FileCtx6, UserCtx, RemoveStorageFileResult),
                maybe_try_to_delete_parent(FileCtx7, UserCtx, RemoveStorageFileResult, ?ALL_DOCS);
            ?TWO_STEP_DEL_INIT ->
                % TODO VFS-6114 maybe delete file_meta and associated documents here?
                FileCtx5 = delete_shares_and_update_parent_timestamps(UserCtx, FileCtx3),
                delete_storage_sync_info(FileCtx5),
                ok;
            ?TWO_STEP_DEL_FIN(DocsDeletionScope) ->
                {FileDoc, FileCtx4} = file_ctx:get_file_doc_including_deleted(FileCtx3),
                ok = delete_location(FileCtx),
                file_meta:delete_without_link(FileDoc), % do not match, document may not exist
                case DocsDeletionScope of
                    ?ALL_DOCS -> remove_associated_documents(FileCtx4);
                    ?LOCAL_DOCS-> remove_local_associated_documents(FileCtx4)
                end,
                % remove deletion_link even if open_file_handling method is rename
                % as deletion_link may have been created when error occurred on deleting file on storage
                FileCtx5 = maybe_remove_deletion_link(FileCtx4, UserCtx, RemoveStorageFileResult),
                maybe_try_to_delete_parent(FileCtx5, UserCtx, RemoveStorageFileResult, DocsDeletionScope);
            ?SINGLE_STEP_DEL(?LOCAL_DOCS) ->
                FileCtx4 = delete_storage_sync_info(FileCtx3),
                ok = delete_location(FileCtx),
                remove_local_associated_documents(FileCtx4),
                maybe_try_to_delete_parent(FileCtx4, UserCtx, RemoveStorageFileResult, ?LOCAL_DOCS)
        end
    end).

%%--------------------------------------------------------------------
%% @doc
%% This function performs some extra actions considering removal of
%% an opened file, accordingly to HandlingMethod.
%% NOTE!!! For ?RENAME_HANDLING_METHOD it updates file's storage_file_id
%% in returned FileCtx.
%% @end
%%--------------------------------------------------------------------
-spec custom_handle_opened_file(file_ctx:ctx(), user_ctx:ctx(), docs_deletion_scope(), opened_file_handling_method()) ->
    file_ctx:ctx().
custom_handle_opened_file(FileCtx, UserCtx, DocsDeletionScope, ?RENAME_HANDLING_METHOD) ->
    FileCtx3 = case maybe_rename_storage_file(FileCtx) of
        {ok, FileCtx2} -> FileCtx2;
        {error, _} -> FileCtx
    end,
    % TODO VFS-6114 maybe we should call maybe_try_to_delete_parent/3 here?
    maybe_delete_parent_link(FileCtx3, UserCtx, DocsDeletionScope == ?LOCAL_DOCS);
custom_handle_opened_file(FileCtx, UserCtx, ?LOCAL_DOCS, ?LINK_HANDLING_METHOD) ->
    maybe_add_deletion_link(FileCtx, UserCtx);
custom_handle_opened_file(FileCtx, UserCtx, _DocsDeletionScope, ?LINK_HANDLING_METHOD) ->
    FileCtx2 = maybe_add_deletion_link(FileCtx, UserCtx),
    delete_parent_link(FileCtx2, UserCtx).


-spec maybe_try_to_delete_parent(file_ctx:ctx(), user_ctx:ctx(),
    RemoveStorageFileResult :: ok | ignored | {error, term()}, docs_deletion_scope()) -> ok.
maybe_try_to_delete_parent(FileCtx, UserCtx, ok, DocsDeletionScope) ->
    {ParentCtx, _FileCtx2} = file_ctx:get_parent(FileCtx, UserCtx),
    try
        {ParentDoc, ParentCtx2} = file_ctx:get_file_doc_including_deleted(ParentCtx),
            case file_meta:is_deleted(ParentDoc) of
                true ->
                    % use ?TWO_STEP_DEL_FIN mode because it handles case when file_meta is already deleted
                    remove_file(ParentCtx2, UserCtx, true, ?TWO_STEP_DEL_FIN(DocsDeletionScope));
                false ->
                    ok
            end
    catch
        error:{badmatch, {error, not_found}} ->
            ok
    end;
maybe_try_to_delete_parent(_FileCtx, _UserCtx, _, _) ->
    ok.


-spec maybe_add_deletion_link(file_ctx:ctx(), user_ctx:ctx()) -> file_ctx:ctx().
maybe_add_deletion_link(FileCtx, UserCtx) ->
    case file_ctx:is_space_dir_const(FileCtx) orelse file_ctx:is_root_dir_const(FileCtx) of
        true ->
            % this case should never happen
            ?warning("Adding deletion link for space or root directory is not allowed"),
            FileCtx;
        false ->
            {ParentGuid, FileCtx2} = file_ctx:get_parent_guid(FileCtx, UserCtx),
            {ParentUuid, _} = file_id:unpack_guid(ParentGuid),
            link_utils:add_deletion_link(FileCtx2, ParentUuid)
    end.


-spec maybe_remove_deletion_link(file_ctx:ctx(), user_ctx:ctx(), RemoveStorageFileResult :: ok | ignored | {error, term()}) ->
    file_ctx:ctx().
maybe_remove_deletion_link(FileCtx, UserCtx, ok) ->
    {ParentGuid, FileCtx2} = file_ctx:get_parent_guid(FileCtx, UserCtx),
    ParentUuid = file_id:guid_to_uuid(ParentGuid),
    link_utils:remove_deletion_link(FileCtx2, ParentUuid);
maybe_remove_deletion_link(FileCtx, _UserCtx, _) ->
    % TODO VFS-6082 deletion links are left forever when deleting file on storage failed
    FileCtx.

-spec delete_parent_link(file_ctx:ctx(), user_ctx:ctx()) -> file_ctx:ctx().
delete_parent_link(FileCtx, UserCtx) ->
    maybe_delete_parent_link(FileCtx, UserCtx, false).

-spec maybe_delete_parent_link(file_ctx:ctx(), user_ctx:ctx(), KeepParentLink :: boolean()) -> file_ctx:ctx().
maybe_delete_parent_link(FileCtx, _UserCtx, true) ->
    FileCtx;
maybe_delete_parent_link(FileCtx, UserCtx, false) ->
    FileUuid = file_ctx:get_uuid_const(FileCtx),
    Scope = file_ctx:get_space_id_const(FileCtx),
    {FileName, FileCtx3} = file_ctx:get_aliased_name(FileCtx, UserCtx),
    {ParentGuid, FileCtx4} = file_ctx:get_parent_guid(FileCtx3, UserCtx),
    ParentUuid = file_id:guid_to_uuid(ParentGuid),
    ok = file_meta:delete_child_link(ParentUuid, Scope, FileUuid, FileName),
    FileCtx4.

%%--------------------------------------------------------------------
%% @private
%% @doc
%% Removes given file on storage if it exists.
%% Returns ok if file doesn't exist or if it was successfully deleted.
%% @end
%%--------------------------------------------------------------------
-spec maybe_remove_file_on_storage(file_ctx:ctx(), user_ctx:ctx()) -> {ok, file_ctx:ctx()} | {error, term()}.
maybe_remove_file_on_storage(FileCtx, UserCtx) ->
    try
        case file_ctx:is_readonly_storage(FileCtx) of
            {true, FileCtx2} ->
                {ok, FileCtx2};
            {false, FileCtx2} ->
                case sd_utils:delete(FileCtx2, UserCtx) of
                    {ok, FileCtx3} -> {ok, FileCtx3};
                    {error, ?ENOENT} -> {ok, FileCtx2};
                    {error, _} = OtherError -> OtherError
                end
        end
    catch
        Error:Reason ->
            FileGuid = file_ctx:get_guid_const(FileCtx),
            ?error_stacktrace("Unexpected error ~p:~p occured when deleting ~p", [Error, Reason, FileGuid]),
            {error, Reason}
    end.

-spec delete_shares_and_update_parent_timestamps(user_ctx:ctx(), file_ctx:ctx()) -> file_ctx:ctx().
delete_shares_and_update_parent_timestamps(UserCtx, FileCtx) ->
    try
        FileCtx2 = delete_shares(UserCtx, FileCtx),
        {ParentCtx, FileCtx3} = file_ctx:get_parent(FileCtx2, UserCtx),
        fslogic_times:update_mtime_ctime(ParentCtx),
        FileCtx3
    catch
        error:{badmatch, {error, not_found}} ->
            FileCtx
    end.

%%--------------------------------------------------------------------
%% @private
%% @doc
%% Removes shares from oz and db.
%% @end
%%--------------------------------------------------------------------
-spec delete_shares(user_ctx:ctx(), file_ctx:ctx()) -> file_ctx:ctx().
delete_shares(UserCtx, FileCtx) ->
    {FileDoc, FileCtx2} = file_ctx:get_file_doc(FileCtx),
    Shares = file_meta:get_shares(FileDoc),
    SessionId = user_ctx:get_session_id(UserCtx),
    [ok = share_logic:delete(SessionId, ShareId) || ShareId <- Shares],
    FileCtx2.

-spec delete_storage_sync_info(file_ctx:ctx()) -> file_ctx:ctx().
delete_storage_sync_info(FileCtx) ->
    try
        {StorageFileId, FileCtx2} = file_ctx:get_storage_file_id(FileCtx),
        SpaceId = file_ctx:get_space_id_const(FileCtx2),
        storage_sync_info:delete(StorageFileId, SpaceId),
        FileCtx2
    catch
        error:{badmatch, {error, not_found}} ->
            FileCtx
    end.

%%--------------------------------------------------------------------
%% @private
%% @doc
%% Emit file_removed event. If parameter Silent is true, event will not
%% be emitted.
%% @end
%%--------------------------------------------------------------------
-spec maybe_emit_event(file_ctx:ctx(), user_ctx:ctx(), boolean()) -> ok.
maybe_emit_event(FileCtx, UserCtx, false) ->
    SessId = user_ctx:get_session_id(UserCtx),
    fslogic_event_emitter:emit_file_removed(FileCtx, [SessId]),
    ok;
maybe_emit_event(_FileCtx, _UserCtx, _) ->
    ok.

-spec get_open_file_handling_method(file_ctx:ctx()) -> {opened_file_handling_method(), file_ctx:ctx()}.
get_open_file_handling_method(FileCtx) ->
    {Storage, FileCtx2} = file_ctx:get_storage(FileCtx),
    Helper = storage:get_helper(Storage),
    case helper:is_rename_supported(Helper) of
        true -> {?RENAME_HANDLING_METHOD, FileCtx2};
        _ -> {?LINK_HANDLING_METHOD, FileCtx2}
    end.

-spec maybe_rename_storage_file(file_ctx:ctx()) -> {ok, file_ctx:ctx()} | {error, ?ENOENT}.
maybe_rename_storage_file(FileCtx) ->
    {SourceFileId, FileCtx2} = file_ctx:get_storage_file_id(FileCtx),
    FileGuid = file_ctx:get_guid_const(FileCtx),
    TargetFileId = filename:join(?DELETED_OPENED_FILES_DIR, FileGuid),
    case rename_storage_file(FileCtx2, SourceFileId, TargetFileId) of
        {error, ?ENOENT} ->
            SpaceId = file_ctx:get_space_id_const(FileCtx2),
            ensure_dir_for_deleted_files_created(SpaceId),
            rename_storage_file(FileCtx2, SourceFileId, TargetFileId);
        Other ->
            Other
    end.

-spec ensure_dir_for_deleted_files_created(od_space:id()) -> ok.
ensure_dir_for_deleted_files_created(SpaceId) ->
    {ok, StorageId} = space_logic:get_local_storage_id(SpaceId),
    RootHandle = storage_driver:new_handle(?ROOT_SESS_ID, SpaceId, undefined, StorageId, ?DELETED_OPENED_FILES_DIR),
    case storage_driver:mkdir(RootHandle, ?DELETED_OPENED_FILES_DIR_MODE, false) of
        ok -> ok;
        {error, ?EEXIST} -> ok
    end.

-spec rename_storage_file(file_ctx:ctx(), helpers:file_id(), helpers:file_id()) ->
    {ok, file_ctx:ctx()} | {error, term()}.
rename_storage_file(FileCtx, SourceFileId, TargetFileId) ->
    % ensure SourceFileId is set in FileCtx
    FileCtx2 = file_ctx:set_file_id(FileCtx, SourceFileId),
    {SDHandle, FileCtx3} = storage_driver:new_handle(?ROOT_SESS_ID, FileCtx2 ),
    FileUuid = file_ctx:get_uuid_const(FileCtx3),
    case init_file_location_rename(FileUuid, TargetFileId) of
        {ok, #document{value = NewFL}} ->
            case storage_driver:mv(SDHandle, TargetFileId) of
                ok ->
                    FinalFL = case finalize_file_location_rename(FileUuid) of
                        {ok, #document{value = NewFL2}} -> NewFL2;
                        {error, not_found} -> NewFL
                    end,
                    fslogic_event_emitter:emit_file_location_changed(FinalFL#file_location{blocks = []}, [], 0, 0),
                    {ok, file_ctx:set_file_id(FileCtx3, TargetFileId)};
                {error, ?ENOENT} = Error ->
                    Error
            end;
        {error, not_found} = Error2->
            Error2
    end.

-spec init_file_location_rename(file_meta:uuid(), helpers:file_id()) ->
    {ok, file_location:doc()} | {error, term()}.
init_file_location_rename(FileUuid, TargetFileId) ->
    LocId = file_location:local_id(FileUuid),
    fslogic_location_cache:update_location(FileUuid, LocId,
        fun(FL = #file_location{file_id = FileId}) ->
            {ok, FL#file_location{
                file_id = TargetFileId,
                rename_src_file_id = FileId
            }}
        end, false).

-spec finalize_file_location_rename(file_meta:uuid()) -> {ok, file_location:doc()} | {error, term()}.
finalize_file_location_rename(FileUuid) ->
    LocId = file_location:local_id(FileUuid),
    fslogic_location_cache:update_location(FileUuid, LocId, fun(FileLocation) ->
        {ok, FileLocation#file_location{rename_src_file_id = undefined}}
    end, false).

%%--------------------------------------------------------------------
%% @private
%% @doc
%% Removes associated documents connected with file.
%% @end
%%--------------------------------------------------------------------
-spec remove_associated_documents(file_ctx:ctx()) -> ok.
remove_associated_documents(FileCtx) ->
    remove_synced_associated_documents(FileCtx),
    remove_local_associated_documents(FileCtx).

-spec remove_synced_associated_documents(file_ctx:ctx()) -> ok.
remove_synced_associated_documents(FileCtx) ->
    FileUuid = file_ctx:get_uuid_const(FileCtx),
    FileGuid = file_ctx:get_guid_const(FileCtx),
    ok = custom_metadata:delete(FileUuid),
    ok = times:delete(FileUuid),
    ok = transferred_file:clean_up(FileGuid),
    ok = file_qos:delete_associated_entries(FileUuid).

-spec remove_local_associated_documents(file_ctx:ctx()) -> ok.
remove_local_associated_documents(FileCtx) ->
    FileUuid = file_ctx:get_uuid_const(FileCtx),
    % TODO VFS-6114 delete storage_sync_info here?
    ok = file_qos:clean_up(FileCtx),
    ok = file_meta_posthooks:delete(FileUuid),
    ok = file_popularity:delete(FileUuid).

%%--------------------------------------------------------------------
%% @private
%% @doc
%% Removes file handles
%% @end
%%--------------------------------------------------------------------
-spec remove_file_handles(file_ctx:ctx()) -> ok.
remove_file_handles(FileCtx) ->
    FileUuid = file_ctx:get_uuid_const(FileCtx),
    ok = file_handles:delete(FileUuid).

-spec removal_status_to_docs_deletion_scope(file_handles:removal_status()) -> docs_deletion_scope().
removal_status_to_docs_deletion_scope(?LOCAL_REMOVE) -> ?ALL_DOCS;
removal_status_to_docs_deletion_scope(?REMOTE_REMOVE) -> ?LOCAL_DOCS.

-spec docs_deletion_scope_to_removal_status(docs_deletion_scope()) -> file_handles:removal_status().
docs_deletion_scope_to_removal_status(?LOCAL_DOCS) -> ?REMOTE_REMOVE;
docs_deletion_scope_to_removal_status(?ALL_DOCS) -> ?LOCAL_REMOVE.

-spec delete_location(file_ctx:ctx()) -> ok.
delete_location(FileCtx) ->
    FileUuid = file_ctx:get_uuid_const(FileCtx),
    case file_ctx:is_dir(FileCtx) of
        {true, _} ->
            case dir_location:delete(FileUuid) of
                ok -> ok;
                {error, not_found} -> ok
            end;
        {false, _} ->
            ok = fslogic_location_cache:delete_local_location(FileUuid)
    end.<|MERGE_RESOLUTION|>--- conflicted
+++ resolved
@@ -18,14 +18,13 @@
 -include_lib("ctool/include/logging.hrl").
 
 %% API
--export([delete_file_locally/3, handle_remotely_deleted_file/1,
-<<<<<<< HEAD
-    handle_release_of_deleted_file/2, handle_file_deleted_on_imported_storage/1,
-    cleanup_opened_files/0]).
-=======
-    handle_release_of_deleted_file/2, handle_file_deleted_on_synced_storage/1,
-    cleanup_opened_files/0, remove_local_associated_documents/1]).
->>>>>>> 910a1c7a
+-export([
+    delete_file_locally/3,
+    handle_remotely_deleted_file/1,
+    handle_release_of_deleted_file/2,
+    handle_file_deleted_on_imported_storage/1]).
+-export([cleanup_opened_files/0]).
+-export([remove_local_associated_documents/1]).
 
 %% Test API
 -export([delete_parent_link/2, get_open_file_handling_method/1]).
@@ -106,6 +105,14 @@
         Error ->
             ?error("Cannot clean open files descriptors - ~p", [Error])
     end.
+
+-spec remove_local_associated_documents(file_ctx:ctx()) -> ok.
+remove_local_associated_documents(FileCtx) ->
+    FileUuid = file_ctx:get_uuid_const(FileCtx),
+    % TODO VFS-6114 delete storage_sync_info here?
+    ok = file_qos:clean_up(FileCtx),
+    ok = file_meta_posthooks:delete(FileUuid),
+    ok = file_popularity:delete(FileUuid).
 
 %%%===================================================================
 %%% Internal functions
@@ -467,6 +474,7 @@
     remove_synced_associated_documents(FileCtx),
     remove_local_associated_documents(FileCtx).
 
+
 -spec remove_synced_associated_documents(file_ctx:ctx()) -> ok.
 remove_synced_associated_documents(FileCtx) ->
     FileUuid = file_ctx:get_uuid_const(FileCtx),
@@ -476,13 +484,6 @@
     ok = transferred_file:clean_up(FileGuid),
     ok = file_qos:delete_associated_entries(FileUuid).
 
--spec remove_local_associated_documents(file_ctx:ctx()) -> ok.
-remove_local_associated_documents(FileCtx) ->
-    FileUuid = file_ctx:get_uuid_const(FileCtx),
-    % TODO VFS-6114 delete storage_sync_info here?
-    ok = file_qos:clean_up(FileCtx),
-    ok = file_meta_posthooks:delete(FileUuid),
-    ok = file_popularity:delete(FileUuid).
 
 %%--------------------------------------------------------------------
 %% @private
