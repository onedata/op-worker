%%%-------------------------------------------------------------------
%%% @author Jakub Kudzia
%%% @copyright (C) 2017 ACK CYFRONET AGH
%%% This software is released under the MIT license
%%% cited in 'LICENSE.txt'.
%%%-------------------------------------------------------------------
%%% @doc
%%% Util functions for file deletion.
%%% @end
%%%-------------------------------------------------------------------
-module(fslogic_delete).
-author("Jakub Kudzia").

-include("global_definitions.hrl").
-include("modules/fslogic/fslogic_common.hrl").
-include("modules/fslogic/fslogic_suffix.hrl").
-include("proto/oneclient/fuse_messages.hrl").
-include_lib("ctool/include/logging.hrl").

%% API
-export([delete_file_locally/3, handle_remotely_deleted_file/1,
    handle_release_of_deleted_file/2, handle_file_deleted_on_synced_storage/1,
    cleanup_opened_files/0]).

%% Test API
-export([delete_parent_link/2, get_open_file_handling_method/1]).

% Macros defining methods of handling opened files
-define(RENAME_HANDLING_METHOD, rename).
-define(LINK_HANDLING_METHOD, deletion_link).
-type opened_file_handling_method() :: ?RENAME_HANDLING_METHOD | ?LINK_HANDLING_METHOD.

%% Macros defining scopes of deleting docs associated with file.
-define(LOCAL_DOCS, local_docs).
-define(ALL_DOCS, all_docs).
-type docs_deletion_scope() :: ?LOCAL_DOCS | ?ALL_DOCS.

%% Macros defining modes of deleting docs associated with file.
-define(SINGLE_STEP_DEL(DocsDeletionScope), {single_step_deletion, DocsDeletionScope}).
-define(TWO_STEP_DEL_INIT, two_step_deletion_init).
-define(TWO_STEP_DEL_FIN(DocsDeletionScope), {two_step_deletion_fin, DocsDeletionScope}).

%% @formatter:off
-type docs_deletion_mode() :: ?SINGLE_STEP_DEL(docs_deletion_scope()) | ?TWO_STEP_DEL_INIT |
                              ?TWO_STEP_DEL_FIN(docs_deletion_scope()).
%% @formatter:on

%%%===================================================================
%%% API
%%%===================================================================

-spec delete_file_locally(user_ctx:ctx(), file_ctx:ctx(), boolean()) -> ok.
delete_file_locally(UserCtx, FileCtx, Silent) ->
    check_if_opened_and_remove(UserCtx, FileCtx, Silent, ?ALL_DOCS).

-spec handle_remotely_deleted_file(file_ctx:ctx()) -> ok.
handle_remotely_deleted_file(FileCtx) ->
    UserCtx = user_ctx:new(?ROOT_SESS_ID),
    check_if_opened_and_remove(UserCtx, FileCtx, false, ?LOCAL_DOCS).

-spec handle_release_of_deleted_file(file_ctx:ctx(), file_handles:removal_status()) -> ok.
handle_release_of_deleted_file(FileCtx, RemovalStatus) ->
    UserCtx = user_ctx:new(?ROOT_SESS_ID),
    DocsDeletionScope = removal_status_to_docs_deletion_scope(RemovalStatus),
    ok = remove_file(FileCtx, UserCtx, true, ?TWO_STEP_DEL_FIN(DocsDeletionScope)).

    -spec handle_file_deleted_on_synced_storage(file_ctx:ctx()) -> ok.
handle_file_deleted_on_synced_storage(FileCtx) ->
    UserCtx = user_ctx:new(?ROOT_SESS_ID),
    ok = remove_file(FileCtx, UserCtx, false, ?SINGLE_STEP_DEL(?ALL_DOCS)),
    fslogic_event_emitter:emit_file_removed(FileCtx, []),
    remove_file_handles(FileCtx).

%%--------------------------------------------------------------------
%% @doc
%% This function checks which out of opened files are marked as removed
%% and deletes them.
%% It also removes handles for each opened file.
%% @end
%%--------------------------------------------------------------------
-spec cleanup_opened_files() -> ok.
cleanup_opened_files() ->
    case file_handles:list_local() of
        {ok, Docs} ->
            RemovedFiles = lists:filter(fun(Doc) -> file_handles:is_removed(Doc) end, Docs),
            UserCtx = user_ctx:new(?ROOT_SESS_ID),
            lists:foreach(fun(#document{key = FileUuid} = Doc) ->
                try
                    FileGuid = fslogic_uuid:uuid_to_guid(FileUuid),
                    FileCtx = file_ctx:new_by_guid(FileGuid),
                    ok = remove_file(FileCtx, UserCtx, true, ?TWO_STEP_DEL_FIN(?ALL_DOCS))
                catch
                    E1:E2 ->
                        ?warning_stacktrace("Cannot remove old opened file ~p: ~p:~p", [Doc, E1, E2])
                end
            end, RemovedFiles),

            lists:foreach(fun(#document{key = FileUuid}) ->
                ok = file_handles:delete(FileUuid)
            end, Docs);
        Error ->
            ?error_stacktrace("Cannot clean open files descriptors - ~p", [Error])
    end.

<<<<<<< HEAD
%%--------------------------------------------------------------------
%% @doc
%% Removes file handles
%% @end
%%--------------------------------------------------------------------
-spec remove_file_handles(file_ctx:ctx()) -> ok.
remove_file_handles(FileCtx) ->
    FileUuid = file_ctx:get_uuid_const(FileCtx),
    ok = file_handles:delete(FileUuid).

%%--------------------------------------------------------------------
%% @doc
%% Removes auxiliary documents connected with file.
%% @end
%%--------------------------------------------------------------------
-spec remove_auxiliary_documents(file_ctx:ctx()) -> ok.
remove_auxiliary_documents(FileCtx) ->
    FileUuid = file_ctx:get_uuid_const(FileCtx),
    FileGuid = file_ctx:get_guid_const(FileCtx),
    ok = file_popularity:delete(FileUuid),
    ok = custom_metadata:delete(FileUuid),
    ok = times:delete(FileUuid),
    ok = file_qos:clean_up(FileCtx),
    ok = file_meta_posthooks:delete(FileUuid),
    ok = transferred_file:clean_up(FileGuid).

=======
>>>>>>> 246ab317
%%%===================================================================
%%% Internal functions
%%%===================================================================

%%--------------------------------------------------------------------
%% @private
%% @doc
%% Checks if file is opened and deletes it or marks to be deleted.
%% @end
%%--------------------------------------------------------------------
-spec check_if_opened_and_remove(user_ctx:ctx(), file_ctx:ctx(), boolean(), docs_deletion_scope()) -> ok.
% TODO VFS-5268 - prevent reimport connected with remote delete
check_if_opened_and_remove(UserCtx, FileCtx, Silent, DocsDeletionScope) ->
    try
        FileUuid = file_ctx:get_uuid_const(FileCtx),
        case file_handles:exists(FileUuid) of
            true ->
                handle_opened_file(FileCtx, UserCtx, DocsDeletionScope);
            _ ->
                ok = remove_file(FileCtx, UserCtx, true, ?SINGLE_STEP_DEL(DocsDeletionScope))
        end,
        maybe_emit_event(FileCtx, UserCtx, Silent)
    catch
        _:{badmatch, {error, not_found}} ->
            ok
    end.

-spec handle_opened_file(file_ctx:ctx(), user_ctx:ctx(), docs_deletion_scope()) -> ok.
handle_opened_file(FileCtx, UserCtx, DocsDeletionScope) ->
    ok = remove_file(FileCtx, UserCtx, false, ?TWO_STEP_DEL_INIT),
    {HandlingMethod, FileCtx2} = fslogic_delete:get_open_file_handling_method(FileCtx),
    FileCtx3 = custom_handle_opened_file(FileCtx2, UserCtx, DocsDeletionScope, HandlingMethod),
    RemovalStatus = docs_deletion_scope_to_removal_status(DocsDeletionScope),
    ok = file_handles:mark_to_remove(FileCtx3, RemovalStatus),
    FileUuid = file_ctx:get_uuid_const(FileCtx3),
    % Check once more to prevent race with last handle being closed
    case file_handles:exists(FileUuid) of
        true -> ok;
        false -> handle_release_of_deleted_file(FileCtx3, RemovalStatus)
    end.

%%--------------------------------------------------------------------
%% @private
%% @doc
%% Removes file and file meta.
%% If parameter RemoveStorageFile is false, file will not be deleted
%% on storage.
%% Parameter DeleteMode verifies which metadata is deleted with file.
%% @end
%%--------------------------------------------------------------------
-spec remove_file(file_ctx:ctx(), user_ctx:ctx(), boolean(), docs_deletion_mode()) -> ok.
remove_file(FileCtx, UserCtx, RemoveStorageFile, DeleteMode) ->
    % TODO VFS-5270
    replica_synchronizer:apply(FileCtx, fun() ->
        {RemoveStorageFileResult, FileCtx3} = case RemoveStorageFile of
            true ->
                % TODO VFS-6091 if there is a race between deleting nonempty directory
                % and creating the new one with the same name, the deletion link will stay forever
                case maybe_remove_file_on_storage(FileCtx, UserCtx) of
                    {ok, FileCtx2} ->
                        {ok, FileCtx2};
                    Error = {error, _} ->
                        % add deletion_link even if open_file_handling method is rename
                        % this way we are sure that remotely deleted file won't be reimported
                        % even if it hasn't been deleted because it's not empty yet
                        % TODO VFS-6082 deletion links are left forever when deleting file on storage failed
                        FileCtx2 = maybe_add_deletion_link(FileCtx, UserCtx),
                        {Error, FileCtx2}
                end;
            false ->
                {ignored, FileCtx}
        end,

        case DeleteMode of
            ?SINGLE_STEP_DEL(?ALL_DOCS) ->
                FileCtx4 = delete_shares_and_update_parent_timestamps(UserCtx, FileCtx3),
                {FileDoc, FileCtx5} = file_ctx:get_file_doc(FileCtx4),
                FileCtx6 = delete_storage_sync_info(FileCtx5),
                FileUuid = file_ctx:get_uuid_const(FileCtx6),
                % TODO VFS-6094 currently, we remove file_location even if remove on storage fails
                ok = fslogic_location_cache:delete_local_location(FileUuid),
                ok = file_meta:delete(FileDoc),
                remove_auxiliary_documents(FileCtx6),
                FileCtx7 = maybe_remove_deletion_link(FileCtx6, UserCtx, RemoveStorageFileResult),
                maybe_try_to_delete_parent(FileCtx7, UserCtx, RemoveStorageFileResult, ?ALL_DOCS);
            ?TWO_STEP_DEL_INIT ->
                % TODO VFS-6114 maybe delete file_meta and auxiliary documents here?
                FileCtx5 = delete_shares_and_update_parent_timestamps(UserCtx, FileCtx3),
                delete_storage_sync_info(FileCtx5),
                ok;
            ?TWO_STEP_DEL_FIN(DocsDeletionScope) ->
                {FileDoc, FileCtx4} = file_ctx:get_file_doc_including_deleted(FileCtx3),
                FileUuid = file_ctx:get_uuid_const(FileCtx4),
                ok = fslogic_location_cache:delete_local_location(FileUuid),
                file_meta:delete_without_link(FileDoc), % do not match, document may not exist
                case DocsDeletionScope of
                    ?ALL_DOCS -> remove_auxiliary_documents(FileCtx4);
                    ?LOCAL_DOCS-> remove_local_auxiliary_documents(FileCtx4)
                end,
                % remove deletion_link even if open_file_handling method is rename
                % as deletion_link may have been created when error occurred on deleting file on storage
                FileCtx5 = maybe_remove_deletion_link(FileCtx4, UserCtx, RemoveStorageFileResult),
                maybe_try_to_delete_parent(FileCtx5, UserCtx, RemoveStorageFileResult, DocsDeletionScope);
            ?SINGLE_STEP_DEL(?LOCAL_DOCS) ->
                FileCtx4 = delete_storage_sync_info(FileCtx3),
                FileUuid = file_ctx:get_uuid_const(FileCtx4),
                ok = fslogic_location_cache:delete_local_location(FileUuid),
                remove_local_auxiliary_documents(FileCtx4),
                maybe_try_to_delete_parent(FileCtx4, UserCtx, RemoveStorageFileResult, ?LOCAL_DOCS)
        end
    end).

%%--------------------------------------------------------------------
%% @doc
%% This function performs some extra actions considering removal of
%% an opened file, accordingly to HandlingMethod.
%% NOTE!!! For ?RENAME_HANDLING_METHOD it updates file's storage_file_id
%% in returned FileCtx.
%% @end
%%--------------------------------------------------------------------
-spec custom_handle_opened_file(file_ctx:ctx(), user_ctx:ctx(), docs_deletion_scope(), opened_file_handling_method()) ->
    file_ctx:ctx().
custom_handle_opened_file(FileCtx, UserCtx, DocsDeletionScope, ?RENAME_HANDLING_METHOD) ->
    FileCtx3 = case maybe_rename_storage_file(FileCtx) of
        {ok, FileCtx2} -> FileCtx2;
        {error, _} -> FileCtx
    end,
    % TODO VFS-6114 maybe we should call maybe_try_to_delete_parent/3 here?
    maybe_delete_parent_link(FileCtx3, UserCtx, DocsDeletionScope == ?LOCAL_DOCS);
custom_handle_opened_file(FileCtx, UserCtx, ?LOCAL_DOCS, ?LINK_HANDLING_METHOD) ->
    maybe_add_deletion_link(FileCtx, UserCtx);
custom_handle_opened_file(FileCtx, UserCtx, _DocsDeletionScope, ?LINK_HANDLING_METHOD) ->
    FileCtx2 = maybe_add_deletion_link(FileCtx, UserCtx),
    delete_parent_link(FileCtx2, UserCtx).


-spec maybe_try_to_delete_parent(file_ctx:ctx(), user_ctx:ctx(),
    RemoveStorageFileResult :: ok | ignored | {error, term()}, docs_deletion_scope()) -> ok.
maybe_try_to_delete_parent(FileCtx, UserCtx, ok, DocsDeletionScope) ->
    {ParentCtx, _FileCtx2} = file_ctx:get_parent(FileCtx, UserCtx),
    try
        {ParentDoc, ParentCtx2} = file_ctx:get_file_doc_including_deleted(ParentCtx),
            case file_meta:is_deleted(ParentDoc) of
                true ->
                    % use ?TWO_STEP_DEL_FIN mode because it handles case when file_meta is already deleted
                    remove_file(ParentCtx2, UserCtx, true, ?TWO_STEP_DEL_FIN(DocsDeletionScope));
                false ->
                    ok
            end
    catch
        error:{badmatch, {error, not_found}} ->
            ok
    end;
maybe_try_to_delete_parent(_FileCtx, _UserCtx, _, _) ->
    ok.


-spec maybe_add_deletion_link(file_ctx:ctx(), user_ctx:ctx()) -> file_ctx:ctx().
maybe_add_deletion_link(FileCtx, UserCtx) ->
    case file_ctx:is_space_dir_const(FileCtx) orelse file_ctx:is_root_dir_const(FileCtx) of
        true ->
            % this case should never happen
            ?warning("Adding deletion link for space or root directory is not allowed"),
            FileCtx;
        false ->
            {ParentGuid, FileCtx2} = file_ctx:get_parent_guid(FileCtx, UserCtx),
            {ParentUuid, _} = file_id:unpack_guid(ParentGuid),
            link_utils:add_deletion_link(FileCtx2, ParentUuid)
    end.


-spec maybe_remove_deletion_link(file_ctx:ctx(), user_ctx:ctx(), RemoveStorageFileResult :: ok | ignored | {error, term()}) ->
    file_ctx:ctx().
maybe_remove_deletion_link(FileCtx, UserCtx, ok) ->
    {ParentGuid, FileCtx2} = file_ctx:get_parent_guid(FileCtx, UserCtx),
    ParentUuid = file_id:guid_to_uuid(ParentGuid),
    link_utils:remove_deletion_link(FileCtx2, ParentUuid);
maybe_remove_deletion_link(FileCtx, _UserCtx, _) ->
    % TODO VFS-6082 deletion links are left forever when deleting file on storage failed
    FileCtx.

-spec delete_parent_link(file_ctx:ctx(), user_ctx:ctx()) -> file_ctx:ctx().
delete_parent_link(FileCtx, UserCtx) ->
    maybe_delete_parent_link(FileCtx, UserCtx, false).

-spec maybe_delete_parent_link(file_ctx:ctx(), user_ctx:ctx(), KeepParentLink :: boolean()) -> file_ctx:ctx().
maybe_delete_parent_link(FileCtx, _UserCtx, true) ->
    FileCtx;
maybe_delete_parent_link(FileCtx, UserCtx, false) ->
    FileUuid = file_ctx:get_uuid_const(FileCtx),
    Scope = file_ctx:get_space_id_const(FileCtx),
    {FileName, FileCtx3} = file_ctx:get_aliased_name(FileCtx, UserCtx),
    {ParentGuid, FileCtx4} = file_ctx:get_parent_guid(FileCtx3, UserCtx),
    ParentUuid = file_id:guid_to_uuid(ParentGuid),
    ok = file_meta:delete_child_link(ParentUuid, Scope, FileUuid, FileName),
    FileCtx4.

%%--------------------------------------------------------------------
%% @private
%% @doc
%% Removes given file on storage if it exists.
%% Returns ok if file doesn't exist or if it was successfully deleted.
%% @end
%%--------------------------------------------------------------------
-spec maybe_remove_file_on_storage(file_ctx:ctx(), user_ctx:ctx()) -> ok | {error, term()}.
maybe_remove_file_on_storage(FileCtx, UserCtx) ->
    try
        case sd_utils:delete(FileCtx, UserCtx) of
            {ok, FileCtx2} -> {ok, FileCtx2};
            {error, ?ENOENT} -> {ok, FileCtx};
            {error, _} = OtherError -> OtherError
        end
    catch
        Error:Reason ->
            FileGuid = file_ctx:get_guid_const(FileCtx),
            ?error_stacktrace("Unexpected error ~p:~p occured when deleting ~p", [Error, Reason, FileGuid]),
            {error, Reason}
    end.

-spec delete_shares_and_update_parent_timestamps(user_ctx:ctx(), file_ctx:ctx()) -> file_ctx:ctx().
delete_shares_and_update_parent_timestamps(UserCtx, FileCtx) ->
    try
        FileCtx2 = delete_shares(UserCtx, FileCtx),
        {ParentCtx, FileCtx3} = file_ctx:get_parent(FileCtx2, UserCtx),
        fslogic_times:update_mtime_ctime(ParentCtx),
        FileCtx3
    catch
        error:{badmatch, {error, not_found}} ->
            FileCtx
    end.

%%--------------------------------------------------------------------
%% @private
%% @doc
%% Removes shares from oz and db.
%% @end
%%--------------------------------------------------------------------
-spec delete_shares(user_ctx:ctx(), file_ctx:ctx()) -> file_ctx:ctx().
delete_shares(UserCtx, FileCtx) ->
    {FileDoc, FileCtx2} = file_ctx:get_file_doc(FileCtx),
    {ok, Shares} = file_meta:get_shares(FileDoc),
    SessionId = user_ctx:get_session_id(UserCtx),
    [ok = share_logic:delete(SessionId, ShareId) || ShareId <- Shares],
    FileCtx2.

-spec delete_storage_sync_info(file_ctx:ctx()) -> file_ctx:ctx().
delete_storage_sync_info(FileCtx) ->
    try
        {StorageFileId, FileCtx2} = file_ctx:get_storage_file_id(FileCtx),
        SpaceId = file_ctx:get_space_id_const(FileCtx2),
        storage_sync_info:delete(StorageFileId, SpaceId),
        FileCtx2
    catch
        error:{badmatch, {error, not_found}} ->
            FileCtx
    end.

%%--------------------------------------------------------------------
%% @private
%% @doc
%% Emit file_removed event. If parameter Silent is true, event will not
%% be emitted.
%% @end
%%--------------------------------------------------------------------
-spec maybe_emit_event(file_ctx:ctx(), user_ctx:ctx(), boolean()) -> ok.
maybe_emit_event(FileCtx, UserCtx, false) ->
    SessId = user_ctx:get_session_id(UserCtx),
    fslogic_event_emitter:emit_file_removed(FileCtx, [SessId]),
    ok;
maybe_emit_event(_FileCtx, _UserCtx, _) ->
    ok.

-spec get_open_file_handling_method(file_ctx:ctx()) -> {opened_file_handling_method(), file_ctx:ctx()}.
get_open_file_handling_method(FileCtx) ->
    {Storage, FileCtx2} = file_ctx:get_storage(FileCtx),
    Helper = storage:get_helper(Storage),
    HelperName = helper:get_name(Helper),
    case lists:member(HelperName,
        [?POSIX_HELPER_NAME, ?NULL_DEVICE_HELPER_NAME, ?GLUSTERFS_HELPER_NAME, ?WEBDAV_HELPER_NAME])
    of
        true -> {?RENAME_HANDLING_METHOD, FileCtx2};
        _ -> {?LINK_HANDLING_METHOD, FileCtx2}
    end.

-spec maybe_rename_storage_file(file_ctx:ctx()) -> {ok, file_ctx:ctx()} | {error, ?ENOENT}.
maybe_rename_storage_file(FileCtx) ->
    {SourceFileId, FileCtx2} = file_ctx:get_storage_file_id(FileCtx),
    FileGuid = file_ctx:get_guid_const(FileCtx),
    TargetFileId = filename:join(?DELETED_OPENED_FILES_DIR, FileGuid),
    case rename_storage_file(FileCtx2, SourceFileId, TargetFileId) of
        {error, ?ENOENT} ->
            SpaceId = file_ctx:get_space_id_const(FileCtx2),
            ensure_dir_for_deleted_files_created(SpaceId),
            rename_storage_file(FileCtx2, SourceFileId, TargetFileId);
        Other ->
            Other
    end.

-spec ensure_dir_for_deleted_files_created(od_space:id()) -> ok.
ensure_dir_for_deleted_files_created(SpaceId) ->
    {ok, StorageId} = space_logic:get_local_storage_id(SpaceId),
    RootHandle = storage_driver:new_handle(?ROOT_SESS_ID, SpaceId, undefined, StorageId, ?DELETED_OPENED_FILES_DIR),
    case storage_driver:mkdir(RootHandle, ?DELETED_OPENED_FILES_DIR_MODE, false) of
        ok -> ok;
        {error, ?EEXIST} -> ok
    end.

-spec rename_storage_file(file_ctx:ctx(), helpers:file_id(), helpers:file_id()) ->
    {ok, file_ctx:ctx()} | {error, term()}.
rename_storage_file(FileCtx, SourceFileId, TargetFileId) ->
    % ensure SourceFileId is set in FileCtx
    FileCtx2 = file_ctx:set_file_id(FileCtx, SourceFileId),
    {SFMHandle, FileCtx3} = storage_driver:new_handle(?ROOT_SESS_ID, FileCtx2 ),
    FileUuid = file_ctx:get_uuid_const(FileCtx3),
    case init_file_location_rename(FileUuid, TargetFileId) of
        {ok, #document{value = NewFL}} ->
            case storage_driver:mv(SFMHandle, TargetFileId) of
                ok ->
                    FinalFL = case finalize_file_location_rename(FileUuid) of
                        {ok, #document{value = NewFL2}} -> NewFL2;
                        {error, not_found} -> NewFL
                    end,
                    fslogic_event_emitter:emit_file_location_changed(FinalFL#file_location{blocks = []}, [], 0, 0),
                    {ok, file_ctx:set_file_id(FileCtx3, TargetFileId)};
                {error, ?ENOENT} = Error ->
                    Error
            end;
        {error, not_found} = Error2->
            Error2
    end.

-spec init_file_location_rename(file_meta:uuid(), helpers:file_id()) ->
    {ok, file_location:doc()} | {error, term()}.
init_file_location_rename(FileUuid, TargetFileId) ->
    LocId = file_location:local_id(FileUuid),
    fslogic_location_cache:update_location(FileUuid, LocId,
        fun(FL = #file_location{file_id = FileId}) ->
            {ok, FL#file_location{
                file_id = TargetFileId,
                rename_src_file_id = FileId
            }}
        end, false).

-spec finalize_file_location_rename(file_meta:uuid()) -> {ok, file_location:doc()} | {error, term()}.
finalize_file_location_rename(FileUuid) ->
    LocId = file_location:local_id(FileUuid),
    fslogic_location_cache:update_location(FileUuid, LocId, fun(FileLocation) ->
        {ok, FileLocation#file_location{rename_src_file_id = undefined}}
    end, false).

%%--------------------------------------------------------------------
%% @private
%% @doc
%% Removes auxiliary documents connected with file.
%% @end
%%--------------------------------------------------------------------
-spec remove_auxiliary_documents(file_ctx:ctx()) -> ok.
remove_auxiliary_documents(FileCtx) ->
    remove_synced_auxiliary_documents(FileCtx),
    remove_local_auxiliary_documents(FileCtx).

-spec remove_synced_auxiliary_documents(file_ctx:ctx()) -> ok.
remove_synced_auxiliary_documents(FileCtx) ->
    FileUuid = file_ctx:get_uuid_const(FileCtx),
    FileGuid = file_ctx:get_guid_const(FileCtx),
    ok = custom_metadata:delete(FileUuid),
    ok = times:delete(FileUuid),
    ok = transferred_file:clean_up(FileGuid).

-spec remove_local_auxiliary_documents(file_ctx:ctx()) -> ok.
remove_local_auxiliary_documents(FileCtx) ->
    FileUuid = file_ctx:get_uuid_const(FileCtx),
    % TODO VFS-6114 delete storage_sync_info here?
    ok = file_popularity:delete(FileUuid).

%%--------------------------------------------------------------------
%% @private
%% @doc
%% Removes file handles
%% @end
%%--------------------------------------------------------------------
-spec remove_file_handles(file_ctx:ctx()) -> ok.
remove_file_handles(FileCtx) ->
    FileUuid = file_ctx:get_uuid_const(FileCtx),
    ok = file_handles:delete(FileUuid).

-spec removal_status_to_docs_deletion_scope(file_handles:removal_status()) -> docs_deletion_scope().
removal_status_to_docs_deletion_scope(?LOCAL_REMOVE) -> ?ALL_DOCS;
removal_status_to_docs_deletion_scope(?REMOTE_REMOVE) -> ?LOCAL_DOCS.

-spec docs_deletion_scope_to_removal_status(docs_deletion_scope()) -> file_handles:removal_status().
docs_deletion_scope_to_removal_status(?LOCAL_DOCS) -> ?REMOTE_REMOVE;
docs_deletion_scope_to_removal_status(?ALL_DOCS) -> ?LOCAL_REMOVE.<|MERGE_RESOLUTION|>--- conflicted
+++ resolved
@@ -102,35 +102,6 @@
             ?error_stacktrace("Cannot clean open files descriptors - ~p", [Error])
     end.
 
-<<<<<<< HEAD
-%%--------------------------------------------------------------------
-%% @doc
-%% Removes file handles
-%% @end
-%%--------------------------------------------------------------------
--spec remove_file_handles(file_ctx:ctx()) -> ok.
-remove_file_handles(FileCtx) ->
-    FileUuid = file_ctx:get_uuid_const(FileCtx),
-    ok = file_handles:delete(FileUuid).
-
-%%--------------------------------------------------------------------
-%% @doc
-%% Removes auxiliary documents connected with file.
-%% @end
-%%--------------------------------------------------------------------
--spec remove_auxiliary_documents(file_ctx:ctx()) -> ok.
-remove_auxiliary_documents(FileCtx) ->
-    FileUuid = file_ctx:get_uuid_const(FileCtx),
-    FileGuid = file_ctx:get_guid_const(FileCtx),
-    ok = file_popularity:delete(FileUuid),
-    ok = custom_metadata:delete(FileUuid),
-    ok = times:delete(FileUuid),
-    ok = file_qos:clean_up(FileCtx),
-    ok = file_meta_posthooks:delete(FileUuid),
-    ok = transferred_file:clean_up(FileGuid).
-
-=======
->>>>>>> 246ab317
 %%%===================================================================
 %%% Internal functions
 %%%===================================================================
@@ -504,6 +475,8 @@
 remove_local_auxiliary_documents(FileCtx) ->
     FileUuid = file_ctx:get_uuid_const(FileCtx),
     % TODO VFS-6114 delete storage_sync_info here?
+    ok = file_qos:clean_up(FileCtx),
+    ok = file_meta_posthooks:delete(FileUuid),
     ok = file_popularity:delete(FileUuid).
 
 %%--------------------------------------------------------------------
