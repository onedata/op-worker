%%%--------------------------------------------------------------------
%%% @author Michal Wrzeszcz
%%% @copyright (C) 2019 ACK CYFRONET AGH
%%% This software is released under the MIT license
%%% cited in 'LICENSE.txt'.
%%% @end
%%%--------------------------------------------------------------------
%%% @doc
%%% This module provides functions operating on file_location.
%%% @end
%%%--------------------------------------------------------------------
-module(location_and_link_utils).
-author("Michal Wrzeszcz").

-include("global_definitions.hrl").
-include("modules/datastore/datastore_models.hrl").
-include("modules/fslogic/fslogic_common.hrl").
-include("proto/oneclient/common_messages.hrl").
-include_lib("ctool/include/errors.hrl").
-include_lib("ctool/include/logging.hrl").

%% API
-export([get_new_file_location_doc/3, is_location_created/2,
    mark_location_created/3]).
-export([create_imported_file_location/6, update_imported_file_location/2]).
<<<<<<< HEAD
-export([get_canonical_paths_cache_name/1, invalidate_canonical_paths_cache/1,
    init_canonical_paths_cache_group/0, init_canonical_paths_cache/1]).
=======
-export([get_canonical_paths_cache_name/1, get_uuid_based_paths_cache_name/1, 
    invalidate_paths_caches/1, init_paths_cache_group/0, init_paths_caches/1]).

-define(PATH_CACHE_GROUP, <<"paths_cache_group">>).
-define(CANONICAL_PATHS_CACHE_NAME(SpaceId), binary_to_atom(<<"canonical_paths_cache_", SpaceId/binary>>, utf8)).
-define(UUID_BASED_PATHS_CACHE_NAME(SpaceId), binary_to_atom(<<"uuid_paths_cache_", SpaceId/binary>>, utf8)).
>>>>>>> 27b02cb0

%%%===================================================================
%%% API
%%%===================================================================

%%--------------------------------------------------------------------
%% @doc
%% Creates file location of storage file
%% @end
%%--------------------------------------------------------------------
-spec get_new_file_location_doc(file_ctx:ctx(), StorageFileCreated :: boolean(),
    GeneratedKey :: boolean()) -> {file_location:record(), file_ctx:ctx(), boolean()}.
get_new_file_location_doc(FileCtx, StorageFileCreated, GeneratedKey) ->
    SpaceId = file_ctx:get_space_id_const(FileCtx),
    FileUuid = file_ctx:get_uuid_const(FileCtx),
    {StorageFileId, FileCtx2} = file_ctx:get_new_storage_file_id(FileCtx),
    {StorageId, FileCtx3} = file_ctx:get_storage_id(FileCtx2),
    {Size, FileCtx4} = file_ctx:get_file_size_from_remote_locations(FileCtx3),
    Location = #file_location{
        provider_id = oneprovider:get_id(),
        file_id = StorageFileId,
        storage_id = StorageId,
        uuid = FileUuid,
        space_id = SpaceId,
        storage_file_created = StorageFileCreated,
        size = Size
    },
    LocId = file_location:local_id(FileUuid),
    case fslogic_location_cache:create_location(#document{
        key = LocId,
        value = Location
    }, GeneratedKey) of
        {ok, _LocId} ->
            FileCtx5 = file_ctx:add_file_location(FileCtx4, LocId),
            {Location, FileCtx5, true};
        {error, already_exists} ->
            {#document{value = FileLocation}, FileCtx5} =
                file_ctx:get_local_file_location_doc(FileCtx4),
            {FileLocation, FileCtx5, false}
    end.

%%--------------------------------------------------------------------
%% @doc
%% Checks if file location is created.
%% @end
%%--------------------------------------------------------------------
-spec is_location_created(file_meta:uuid(), file_location:id()) -> boolean().
is_location_created(FileUuid, FileLocationId) ->
    case fslogic_location_cache:get_location(FileLocationId, FileUuid, false) of
        {ok, #document{
            value = #file_location{storage_file_created = Created}
        }} ->
            Created;
        {ok, _} ->
            false
    end.

%%--------------------------------------------------------------------
%% @doc
%% Marks that file is created on storage.
%% @end
%%--------------------------------------------------------------------
-spec mark_location_created(file_meta:uuid(), file_location:id(),
    helpers:file_id()) -> {ok, file_location:doc()} | {error, term()}.
mark_location_created(FileUuid, FileLocationId, StorageFileId) ->
    fslogic_location_cache:update_location(FileUuid, FileLocationId,
        fun(FileLocation = #file_location{storage_file_created = false}) ->
            {ok, FileLocation#file_location{storage_file_created = true,
                file_id = StorageFileId}}
        end, false).

%%--------------------------------------------------------------------
%% @doc
%% Creates file_location
%% @end
%%--------------------------------------------------------------------
-spec create_imported_file_location(od_space:id(), storage:id(), file_meta:uuid(),
    file_meta:path(), file_meta:size(), od_user:id()) -> ok.
create_imported_file_location(SpaceId, StorageId, FileUuid, CanonicalPath, Size, OwnerId) ->
    Location = #file_location{
        provider_id = oneprovider:get_id(),
        file_id = CanonicalPath,
        storage_id = StorageId,
        uuid = FileUuid,
        space_id = SpaceId,
        size = Size,
        storage_file_created = true
    },
    LocationDoc = #document{
        key = file_location:local_id(FileUuid),
        value = Location,
        scope = SpaceId
    },
    LocationDoc2 = fslogic_location_cache:set_blocks(LocationDoc, create_file_blocks(Size)),
    {ok, _LocId} = file_location:save_and_bump_version(LocationDoc2, OwnerId),
    ok.

%%-------------------------------------------------------------------
%% @doc
%% Updates file_location
%% @end
%%-------------------------------------------------------------------
-spec update_imported_file_location(file_ctx:ctx(), non_neg_integer()) -> ok.
update_imported_file_location(FileCtx, StorageSize) ->
    FileGuid = file_ctx:get_guid_const(FileCtx),
    NewFileBlocks = create_file_blocks(StorageSize),
    replica_updater:update(FileCtx, NewFileBlocks, StorageSize, true),
    ok = lfm_event_emitter:emit_file_written(
        FileGuid, NewFileBlocks, StorageSize, {exclude, ?ROOT_SESS_ID}).

%%-------------------------------------------------------------------
%% @doc
%% Gets name of cache for particular space.
%% @end
%%-------------------------------------------------------------------
-spec get_canonical_paths_cache_name(od_space:id()) -> atom().
get_canonical_paths_cache_name(Space) ->
<<<<<<< HEAD
    binary_to_atom(<<"canonical_paths_cache_", Space/binary>>, utf8).
=======
    ?CANONICAL_PATHS_CACHE_NAME(Space).

%%-------------------------------------------------------------------
%% @doc
%% Gets name of cache for particular space.
%% @end
%%-------------------------------------------------------------------
-spec get_uuid_based_paths_cache_name(od_space:id()) -> atom().
get_uuid_based_paths_cache_name(Space) ->
    ?UUID_BASED_PATHS_CACHE_NAME(Space).
>>>>>>> 27b02cb0

%%-------------------------------------------------------------------
%% @doc
%% Invalidates cache for particular space.
%% @end
%%-------------------------------------------------------------------
<<<<<<< HEAD
-spec invalidate_canonical_paths_cache(od_space:id()) -> ok.
invalidate_canonical_paths_cache(Space) ->
    ok = bounded_cache:invalidate(get_canonical_paths_cache_name(Space)).
=======
-spec invalidate_paths_caches(od_space:id()) -> ok.
invalidate_paths_caches(Space) ->
    ok = bounded_cache:invalidate(get_canonical_paths_cache_name(Space)),
    ok = bounded_cache:invalidate(get_uuid_based_paths_cache_name(Space)).
>>>>>>> 27b02cb0

%%-------------------------------------------------------------------
%% @doc
%% Initializes caches' group.
%% @end
%%-------------------------------------------------------------------
<<<<<<< HEAD
-spec init_canonical_paths_cache_group() -> ok.
init_canonical_paths_cache_group() ->
    CheckFrequency = application:get_env(?APP_NAME, canonical_paths_cache_frequency, 30000),
    Size = application:get_env(?APP_NAME, canonical_paths_cache_size, 20000),
    ok = bounded_cache:init_group(<<"canonical_paths_cache">>, #{
=======
-spec init_paths_cache_group() -> ok.
init_paths_cache_group() ->
    CheckFrequency = application:get_env(?APP_NAME, canonical_paths_cache_frequency, 30000),
    Size = application:get_env(?APP_NAME, canonical_paths_cache_size, 20000),
    ok = bounded_cache:init_group(?PATH_CACHE_GROUP, #{
>>>>>>> 27b02cb0
        check_frequency => CheckFrequency,
        size => Size,
        worker => true
    }).

%%-------------------------------------------------------------------
%% @doc
%% Initializes cache for particular space or all spaces.
%% @end
%%-------------------------------------------------------------------
<<<<<<< HEAD
-spec init_canonical_paths_cache(od_space:id() | all) -> ok.
init_canonical_paths_cache(all) ->
    try provider_logic:get_spaces() of
        {ok, SpaceIds} ->
            lists:foreach(fun(Space) ->
                ok = init_canonical_paths_cache(Space)
            end, SpaceIds);
        ?ERROR_NO_CONNECTION_TO_ONEZONE ->
            ?debug("Unable to initialize canonical_paths bounded caches due to: ~p", [?ERROR_NO_CONNECTION_TO_ONEZONE]);
        ?ERROR_UNREGISTERED_ONEPROVIDER ->
            ?debug("Unable to initialize canonical_paths bounded caches due to: ~p", [?ERROR_UNREGISTERED_ONEPROVIDER]);
        Error = {error, _} ->
            ?critical("Unable to initialize canonical_paths bounded caches due to: ~p", [Error])
    catch
        Error2:Reason ->
            ?critical_stacktrace("Unable to initialize canonical_paths bounded caches due to: ~p", [{Error2, Reason}])
    end;
init_canonical_paths_cache(Space) ->
    try
        Name = get_canonical_paths_cache_name(Space),
=======
-spec init_paths_caches(od_space:id() | all) -> ok.
init_paths_caches(all) ->
    try provider_logic:get_spaces() of
        {ok, SpaceIds} ->
            lists:foreach(fun init_paths_caches/1, SpaceIds);
        ?ERROR_NO_CONNECTION_TO_ONEZONE ->
            ?debug("Unable to initialize paths bounded caches due to: ~p", [?ERROR_NO_CONNECTION_TO_ONEZONE]);
        ?ERROR_UNREGISTERED_ONEPROVIDER ->
            ?debug("Unable to initialize paths bounded caches due to: ~p", [?ERROR_UNREGISTERED_ONEPROVIDER]);
        Error = {error, _} ->
            ?critical("Unable to initialize paths bounded caches due to: ~p", [Error])
    catch
        Error2:Reason ->
            ?critical_stacktrace("Unable to initialize paths bounded caches due to: ~p", [{Error2, Reason}])
    end;
init_paths_caches(Space) ->
    ok = init_paths_caches(Space, get_canonical_paths_cache_name(Space)),
    ok = init_paths_caches(Space, get_uuid_based_paths_cache_name(Space)).

-spec init_paths_caches(od_space:id(), bounded_cache:cache()) -> ok.
init_paths_caches(Space, Name) ->
    try
>>>>>>> 27b02cb0
        case bounded_cache:cache_exists(Name) of
            true ->
                ok;
            _ ->
<<<<<<< HEAD
                case bounded_cache:init_cache(Name, #{group => <<"canonical_paths_cache">>}) of
                    ok ->
                        ok;
                    Error = {error, _} ->
                        ?critical("Unable to initialize canonical_paths bounded cache for space ~p due to: ~p",
=======
                case bounded_cache:init_cache(Name, #{group => ?PATH_CACHE_GROUP}) of
                    ok ->
                        ok;
                    Error = {error, _} ->
                        ?critical("Unable to initialize paths bounded cache for space ~p due to: ~p",
>>>>>>> 27b02cb0
                            [Space, Error])
                end
        end
    catch
        Error2:Reason ->
<<<<<<< HEAD
            ?critical_stacktrace("Unable to initialize canonical_paths bounded cache for space ~p due to: ~p",
=======
            ?critical_stacktrace("Unable to initialize paths bounded cache for space ~p due to: ~p",
>>>>>>> 27b02cb0
                [Space, {Error2, Reason}])
    end.


%%%===================================================================
%%% Internal functions
%%%===================================================================

%%-------------------------------------------------------------------
%% @private
%% @doc
%% Returns list containing one block with given size.
%% Is Size == 0 returns empty list.
%% @end
%%-------------------------------------------------------------------
-spec create_file_blocks(non_neg_integer()) -> fslogic_blocks:blocks().
create_file_blocks(0) -> [];
create_file_blocks(Size) -> [#file_block{offset = 0, size = Size}].<|MERGE_RESOLUTION|>--- conflicted
+++ resolved
@@ -23,17 +23,12 @@
 -export([get_new_file_location_doc/3, is_location_created/2,
     mark_location_created/3]).
 -export([create_imported_file_location/6, update_imported_file_location/2]).
-<<<<<<< HEAD
--export([get_canonical_paths_cache_name/1, invalidate_canonical_paths_cache/1,
-    init_canonical_paths_cache_group/0, init_canonical_paths_cache/1]).
-=======
--export([get_canonical_paths_cache_name/1, get_uuid_based_paths_cache_name/1, 
+-export([get_canonical_paths_cache_name/1, get_uuid_based_paths_cache_name/1,
     invalidate_paths_caches/1, init_paths_cache_group/0, init_paths_caches/1]).
 
 -define(PATH_CACHE_GROUP, <<"paths_cache_group">>).
 -define(CANONICAL_PATHS_CACHE_NAME(SpaceId), binary_to_atom(<<"canonical_paths_cache_", SpaceId/binary>>, utf8)).
 -define(UUID_BASED_PATHS_CACHE_NAME(SpaceId), binary_to_atom(<<"uuid_paths_cache_", SpaceId/binary>>, utf8)).
->>>>>>> 27b02cb0
 
 %%%===================================================================
 %%% API
@@ -151,9 +146,6 @@
 %%-------------------------------------------------------------------
 -spec get_canonical_paths_cache_name(od_space:id()) -> atom().
 get_canonical_paths_cache_name(Space) ->
-<<<<<<< HEAD
-    binary_to_atom(<<"canonical_paths_cache_", Space/binary>>, utf8).
-=======
     ?CANONICAL_PATHS_CACHE_NAME(Space).
 
 %%-------------------------------------------------------------------
@@ -164,42 +156,27 @@
 -spec get_uuid_based_paths_cache_name(od_space:id()) -> atom().
 get_uuid_based_paths_cache_name(Space) ->
     ?UUID_BASED_PATHS_CACHE_NAME(Space).
->>>>>>> 27b02cb0
 
 %%-------------------------------------------------------------------
 %% @doc
 %% Invalidates cache for particular space.
 %% @end
 %%-------------------------------------------------------------------
-<<<<<<< HEAD
--spec invalidate_canonical_paths_cache(od_space:id()) -> ok.
-invalidate_canonical_paths_cache(Space) ->
-    ok = bounded_cache:invalidate(get_canonical_paths_cache_name(Space)).
-=======
 -spec invalidate_paths_caches(od_space:id()) -> ok.
 invalidate_paths_caches(Space) ->
     ok = bounded_cache:invalidate(get_canonical_paths_cache_name(Space)),
     ok = bounded_cache:invalidate(get_uuid_based_paths_cache_name(Space)).
->>>>>>> 27b02cb0
 
 %%-------------------------------------------------------------------
 %% @doc
 %% Initializes caches' group.
 %% @end
 %%-------------------------------------------------------------------
-<<<<<<< HEAD
--spec init_canonical_paths_cache_group() -> ok.
-init_canonical_paths_cache_group() ->
-    CheckFrequency = application:get_env(?APP_NAME, canonical_paths_cache_frequency, 30000),
-    Size = application:get_env(?APP_NAME, canonical_paths_cache_size, 20000),
-    ok = bounded_cache:init_group(<<"canonical_paths_cache">>, #{
-=======
 -spec init_paths_cache_group() -> ok.
 init_paths_cache_group() ->
     CheckFrequency = application:get_env(?APP_NAME, canonical_paths_cache_frequency, 30000),
     Size = application:get_env(?APP_NAME, canonical_paths_cache_size, 20000),
     ok = bounded_cache:init_group(?PATH_CACHE_GROUP, #{
->>>>>>> 27b02cb0
         check_frequency => CheckFrequency,
         size => Size,
         worker => true
@@ -210,28 +187,6 @@
 %% Initializes cache for particular space or all spaces.
 %% @end
 %%-------------------------------------------------------------------
-<<<<<<< HEAD
--spec init_canonical_paths_cache(od_space:id() | all) -> ok.
-init_canonical_paths_cache(all) ->
-    try provider_logic:get_spaces() of
-        {ok, SpaceIds} ->
-            lists:foreach(fun(Space) ->
-                ok = init_canonical_paths_cache(Space)
-            end, SpaceIds);
-        ?ERROR_NO_CONNECTION_TO_ONEZONE ->
-            ?debug("Unable to initialize canonical_paths bounded caches due to: ~p", [?ERROR_NO_CONNECTION_TO_ONEZONE]);
-        ?ERROR_UNREGISTERED_ONEPROVIDER ->
-            ?debug("Unable to initialize canonical_paths bounded caches due to: ~p", [?ERROR_UNREGISTERED_ONEPROVIDER]);
-        Error = {error, _} ->
-            ?critical("Unable to initialize canonical_paths bounded caches due to: ~p", [Error])
-    catch
-        Error2:Reason ->
-            ?critical_stacktrace("Unable to initialize canonical_paths bounded caches due to: ~p", [{Error2, Reason}])
-    end;
-init_canonical_paths_cache(Space) ->
-    try
-        Name = get_canonical_paths_cache_name(Space),
-=======
 -spec init_paths_caches(od_space:id() | all) -> ok.
 init_paths_caches(all) ->
     try provider_logic:get_spaces() of
@@ -254,34 +209,21 @@
 -spec init_paths_caches(od_space:id(), bounded_cache:cache()) -> ok.
 init_paths_caches(Space, Name) ->
     try
->>>>>>> 27b02cb0
         case bounded_cache:cache_exists(Name) of
             true ->
                 ok;
             _ ->
-<<<<<<< HEAD
-                case bounded_cache:init_cache(Name, #{group => <<"canonical_paths_cache">>}) of
-                    ok ->
-                        ok;
-                    Error = {error, _} ->
-                        ?critical("Unable to initialize canonical_paths bounded cache for space ~p due to: ~p",
-=======
                 case bounded_cache:init_cache(Name, #{group => ?PATH_CACHE_GROUP}) of
                     ok ->
                         ok;
                     Error = {error, _} ->
                         ?critical("Unable to initialize paths bounded cache for space ~p due to: ~p",
->>>>>>> 27b02cb0
                             [Space, Error])
                 end
         end
     catch
         Error2:Reason ->
-<<<<<<< HEAD
-            ?critical_stacktrace("Unable to initialize canonical_paths bounded cache for space ~p due to: ~p",
-=======
             ?critical_stacktrace("Unable to initialize paths bounded cache for space ~p due to: ~p",
->>>>>>> 27b02cb0
                 [Space, {Error2, Reason}])
     end.
 
