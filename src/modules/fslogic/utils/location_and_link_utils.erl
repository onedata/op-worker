--- conflicted
+++ resolved
@@ -16,11 +16,7 @@
 -include("modules/datastore/datastore_models.hrl").
 -include("modules/fslogic/fslogic_common.hrl").
 -include("proto/oneclient/common_messages.hrl").
-<<<<<<< HEAD
--include_lib("ctool/include/api_errors.hrl").
-=======
 -include_lib("ctool/include/errors.hrl").
->>>>>>> 487a69d7
 -include_lib("ctool/include/logging.hrl").
 
 %% API
@@ -184,17 +180,10 @@
             lists:foreach(fun(Space) ->
                 ok = init_cannonical_paths_cache(Space)
             end, SpaceIds);
-<<<<<<< HEAD
-        ?ERROR_NO_CONNECTION_TO_OZ ->
-            ?debug("Unable to initialize cannonical_paths bounded caches due to: ~p", [?ERROR_NO_CONNECTION_TO_OZ]);
-        ?ERROR_UNREGISTERED_PROVIDER ->
-            ?debug("Unable to initialize cannonical_paths bounded caches due to: ~p", [?ERROR_UNREGISTERED_PROVIDER]);
-=======
         ?ERROR_NO_CONNECTION_TO_ONEZONE ->
             ?debug("Unable to initialize cannonical_paths bounded caches due to: ~p", [?ERROR_NO_CONNECTION_TO_ONEZONE]);
         ?ERROR_UNREGISTERED_ONEPROVIDER ->
             ?debug("Unable to initialize cannonical_paths bounded caches due to: ~p", [?ERROR_UNREGISTERED_ONEPROVIDER]);
->>>>>>> 487a69d7
         Error = {error, _} ->
             ?critical("Unable to initialize cannonical_paths bounded caches due to: ~p", [Error])
     catch
