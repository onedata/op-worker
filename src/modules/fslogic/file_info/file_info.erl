--- conflicted
+++ resolved
@@ -378,22 +378,13 @@
 %% @end
 %%--------------------------------------------------------------------
 -spec is_user_root_dir(file_info(), fslogic_context:ctx()) -> {boolean(), NewCtx :: fslogic_context:ctx()}.
-<<<<<<< HEAD
 is_user_root_dir(#file_info{path = <<"/">>}, Ctx) ->
     {true, Ctx};
 is_user_root_dir(#file_info{guid = Guid, path = undefined}, Ctx) ->
-=======
-is_user_root_dir(#file_info{guid = undefined, path = <<"/">>}, Ctx) ->
-    {true, Ctx};
-is_user_root_dir(#file_info{guid = undefined}, Ctx) ->
-    {false, Ctx};
-is_user_root_dir(#file_info{guid = Guid}, Ctx) ->
->>>>>>> 353aeed0
     {UserRootDirUuid, NewCtx} = fslogic_context:get_user_root_dir_uuid(Ctx),
     {UserRootDirUuid == fslogic_uuid:guid_to_uuid(Guid), NewCtx};
 is_user_root_dir(#file_info{}, Ctx) ->
     {false, Ctx}.
-
 %%--------------------------------------------------------------------
 %% @doc
 %% Check if file is a root dir (any user root).
