%%%-------------------------------------------------------------------
%%% @author Lukasz Opiola
%%% @copyright (C) 2015 ACK CYFRONET AGH
%%% This software is released under the MIT license
%%% cited in 'LICENSE.txt'.
%%% @end
%%%-------------------------------------------------------------------
%%% @doc This module offers a high level API for operating on logical filesystem.
%%% When passing a file in arguments, one can use one of the following:
%%% {uuid, FileUUIDBin} - preferred and fast. UUIDs are returned from 'ls' function.
%%% {path, BinaryFilePath} - slower than by uuid (path has to be resolved). Discouraged, but there are cases when this is useful.
%%% {handle, BinaryHandle} - fastest, but not possible in all functions. The handle can be obtained from open function.
%%%
%%% This module is merely a convenient wrapper that calls functions from lfm_xxx modules.
%%% @end
%%%-------------------------------------------------------------------
-module(logical_file_manager).


% TODO Issues connected with logical_files_manager
% 1) User context lib - a simple library is needed to set and retrieve the user context. If not context is set, it should crash
% with an error. 'root' atom can be used to set root context.
% 2) Structure of file handle - what should it contain:
%   - file uuid
%   - expiration time
%   - connected session
%   - session type
%   - open mode
%   - ??
% 3) How to get rid of rubbish like not closed opens - check expired handles if a session connected with them has ended?
% 4) All errors should be listed in one hrl -> ctool/include/posix/errors.hrl
% 4) Common types should be listed in one hrl -> types.hrl
% 5) chown is no longer featured in lfm as it is not needed by higher layers
% 6) Blocks related functions should go to another module (synchronize, mark_as_truncated etc).


-define(run(F),
    try
        F()
    catch
        _:{badmatch, {error, {not_found, file_meta}}} ->
            {error, ?ENOENT};
        _:___Reason ->
            ?error_stacktrace("logical_file_manager generic error: ~p", [___Reason]),
            {error, ___Reason}
    end).


-include("global_definitions.hrl").
-include("modules/fslogic/lfm_internal.hrl").
-include("modules/fslogic/fslogic_common.hrl").
-include_lib("ctool/include/posix/errors.hrl").
-include_lib("ctool/include/logging.hrl").

-type handle() :: #lfm_handle{}.
-type file_key() :: fslogic_worker:file() | {handle, handle()}.
-type error_reply() :: {error, term()}.

-export_type([handle/0, file_key/0, error_reply/0]).

%% Functions operating on directories
-export([mkdir/2, mkdir/3, rmdir/2, ls/4, get_children_count/2, get_parent/2]).
%% Functions operating on directories or files
<<<<<<< HEAD
-export([exists/1, mv/3, cp/2, get_file_path/2]).
=======
-export([exists/1, mv/3, cp/3, get_file_path/2]).
>>>>>>> a1d0bb91
%% Functions operating on files
-export([create/2, create/3, open/3, fsync/1, write/3, read/3, truncate/2,
    truncate/3, get_block_map/1, get_block_map/2, unlink/1, unlink/2]).
%% Functions concerning file permissions
-export([set_perms/3, check_perms/2, set_acl/2, set_acl/3, get_acl/1, get_acl/2,
    remove_acl/1, remove_acl/2]).
%% Functions concerning file attributes
-export([stat/1, stat/2, get_xattr/2, get_xattr/3, set_xattr/2, set_xattr/3,
    remove_xattr/2, remove_xattr/3, list_xattr/1, list_xattr/2, update_times/4,
    update_times/5]).
%% Functions concerning cdmi attributes
-export([get_transfer_encoding/2, set_transfer_encoding/3, get_cdmi_completion_status/2,
    set_cdmi_completion_status/3, get_mimetype/2, set_mimetype/3]).
%% Functions concerning symbolic links
-export([create_symlink/2, read_symlink/1, remove_symlink/1]).
%% Functions concerning file shares
-export([create_share/2, get_share/1, remove_share/1]).

%%%===================================================================
%%% API
%%%===================================================================


%%--------------------------------------------------------------------
%% @doc
%% Creates a directory.
%% @end
%%--------------------------------------------------------------------
-spec mkdir(SessId :: session:id(), Path :: file_meta:path()) ->
    {ok, DirUUID :: file_meta:uuid()} | error_reply().
mkdir(SessId, Path) ->
    ?run(fun() -> lfm_dirs:mkdir(SessId, Path) end).

-spec mkdir(SessId :: session:id(), Path :: file_meta:path(),
    Mode :: file_meta:posix_permissions()) ->
    {ok, DirUUID :: file_meta:uuid()} | error_reply().
mkdir(SessId, Path, Mode) ->
    ?run(fun() -> lfm_dirs:mkdir(SessId, Path, Mode) end).

%%--------------------------------------------------------------------
%% @doc
%% Deletes a directory with all its children.
%% @end
%%--------------------------------------------------------------------
-spec rmdir(session:id(), file_key()) -> ok | error_reply().
rmdir(SessId, FileKey) ->
    ?run(fun() -> lfm_utils:rm(SessId, FileKey) end).

%%--------------------------------------------------------------------
%% @doc
%% Lists some contents of a directory.
%% Returns up to Limit of entries, starting with Offset-th entry.
%% @end
%%--------------------------------------------------------------------
-spec ls(session:id(), FileKey :: file_meta:uuid_or_path(),
    Offset :: integer(), Limit :: integer()) ->
    {ok, [{file_meta:uuid(), file_meta:name()}]} | error_reply().
ls(SessId, FileKey, Offset, Limit) ->
    ?run(fun() -> lfm_dirs:ls(SessId, FileKey, Offset, Limit) end).

%%--------------------------------------------------------------------
%% @doc
%% Returns number of children of a directory.
%% @end
%%--------------------------------------------------------------------
-spec get_children_count(SessId :: session:id(),
    FileKey :: file_meta:uuid_or_path()) ->
    {ok, integer()} | error_reply().
get_children_count(SessId, FileKey) ->
    ?run(fun() -> lfm_dirs:get_children_count(SessId, FileKey) end).

%%--------------------------------------------------------------------
%% @doc
%% Returns uuid of parent for given file.
%% @end
%%--------------------------------------------------------------------
-spec get_parent(SessId :: session:id(), FileKey :: file_meta:uuid_or_path()) ->
    {ok, file_meta:uuid()} | error_reply().
get_parent(SessId, FileKey) ->
    ?run(fun() -> lfm_files:get_parent(SessId, FileKey) end).

%%--------------------------------------------------------------------
%% @doc
%% Checks if a file or directory exists.
%% @end
%%--------------------------------------------------------------------
-spec exists(FileKey :: file_key()) ->
    {ok, boolean()} | error_reply().
exists(FileKey) ->
    ?run(fun() -> lfm_files:exists(FileKey) end).

%%--------------------------------------------------------------------
%% @doc
%% Moves a file or directory to a new location.
%% @end
%%--------------------------------------------------------------------
<<<<<<< HEAD
-spec mv(SessId :: session:id(), FileKeyFrom :: file_key(),
    PathTo :: file_meta:path()) ->
    ok | error_reply().
mv(SessId, FileKeyFrom, PathTo) ->
    ?run(fun() -> lfm_files:mv(SessId, FileKeyFrom, PathTo) end).
=======
-spec mv(session:id(), fslogic_worker:file(), file_meta:path()) ->
    ok | error_reply().
mv(SessId, FileEntry, TargetPath) ->
    ?run(fun() -> lfm_files:mv(SessId, FileEntry, TargetPath) end).
>>>>>>> a1d0bb91

%%--------------------------------------------------------------------
%% @doc
%% Copies a file or directory to given location.
%% @end
%%--------------------------------------------------------------------
-spec cp(session:id(), file_meta:uuid_or_path(), file_meta:path()) ->
    ok | error_reply().
cp(Auth, FileEntry, TargetPath) ->
    ?run(fun() -> lfm_files:cp(Auth, FileEntry, TargetPath) end).

%%--------------------------------------------------------------------
%% @doc
%% Returns full path of file
%% @end
%%--------------------------------------------------------------------
-spec get_file_path(SessId :: session:id(), Uuid :: file_meta:uuid()) ->
    {ok, file_meta:path()}.
get_file_path(SessId, Uuid) ->
    ?run(fun() -> lfm_files:get_file_path(SessId, Uuid) end).

%%--------------------------------------------------------------------
%% @doc
%% Removes a file or an empty directory.
%% @end
%%--------------------------------------------------------------------
-spec unlink(handle()) -> ok | error_reply().
unlink(Handle) ->
    ?run(fun() -> lfm_files:unlink(Handle) end).

-spec unlink(session:id(), fslogic_worker:file()) -> ok | error_reply().
unlink(SessId, FileEntry) ->
    ?run(fun() -> lfm_files:unlink(SessId, FileEntry) end).


%%--------------------------------------------------------------------
%% @doc
%% Creates a new file with default mode.
%% @end
%%--------------------------------------------------------------------
-spec create(SessId :: session:id(), Path :: file_meta:path()) ->
    {ok, file_meta:uuid()} | error_reply().
create(SessId, Path) ->
    ?run(fun() -> lfm_files:create(SessId, Path) end).


%%--------------------------------------------------------------------
%% @doc
%% Creates a new file.
%% @end
%%--------------------------------------------------------------------
-spec create(SessId :: session:id(), Path :: file_meta:path(),
    Mode :: file_meta:posix_permissions()) ->
    {ok, file_meta:uuid()} | error_reply().
create(SessId, Path, Mode) ->
    ?run(fun() -> lfm_files:create(SessId, Path, Mode) end).

%%--------------------------------------------------------------------
%% @doc
%% Opens a file in selected mode and returns a file handle used to read or write.
%% @end
%%--------------------------------------------------------------------
-spec open(SessId :: session:id(), FileKey :: file_meta:uuid_or_path(),
    OpenType :: helpers:open_mode()) ->
    {ok, handle()} | error_reply().
open(SessId, FileKey, OpenType) ->
    ?run(fun() -> lfm_files:open(SessId, FileKey, OpenType) end).

%%--------------------------------------------------------------------
%% @doc
%% Flushes waiting events for session connected with handler.
%% @end
%%--------------------------------------------------------------------
-spec fsync(FileHandle :: handle()) -> ok | {error, Reason :: term()}.
fsync(FileHandle) ->
    ?run(fun() -> lfm_files:fsync(FileHandle) end).

%%--------------------------------------------------------------------
%% @doc
%% Writes data to a file. Returns number of written bytes.
%% @end
%%--------------------------------------------------------------------
-spec write(FileHandle :: handle(), Offset :: integer(), Buffer :: binary()) ->
    {ok, NewHandle :: handle(), integer()} | error_reply().
write(FileHandle, Offset, Buffer) ->
    ?run(fun() -> lfm_files:write(FileHandle, Offset, Buffer) end).

%%--------------------------------------------------------------------
%% @doc
%% Reads requested part of a file.
%% @end
%%--------------------------------------------------------------------
-spec read(FileHandle :: handle(), Offset :: integer(), MaxSize :: integer()) ->
    {ok, NewHandle :: handle(), binary()} | error_reply().
read(FileHandle, Offset, MaxSize) ->
    ?run(fun() -> lfm_files:read(FileHandle, Offset, MaxSize) end).

%%--------------------------------------------------------------------
%% @doc
%% Truncates a file.
%% @end
%%--------------------------------------------------------------------
-spec truncate(Handle :: handle(), Size :: non_neg_integer()) ->
    ok | error_reply().
truncate(Handle, Size) ->
    ?run(fun() -> lfm_files:truncate(Handle, Size) end).

-spec truncate(SessId :: session:id(), FileKey :: file_meta:uuid_or_path(),
    Size :: non_neg_integer()) ->
    ok | error_reply().
truncate(SessId, FileKey, Size) ->
    ?run(fun() -> lfm_files:truncate(SessId, FileKey, Size) end).

%%--------------------------------------------------------------------
%% @doc
%% Returns block map for a file.
%% @end
%%--------------------------------------------------------------------
-spec get_block_map(Handle :: handle()) ->
    {ok, fslogic_blocks:blocks()} | error_reply().
get_block_map(Handle) ->
    ?run(fun() -> lfm_files:get_block_map(Handle) end).

-spec get_block_map(SessId :: session:id(), FileKey :: file_meta:uuid_or_path()) ->
    {ok, fslogic_blocks:blocks()} | error_reply().
get_block_map(SessId, FileKey) ->
    ?run(fun() -> lfm_files:get_block_map(SessId, FileKey) end).


%%--------------------------------------------------------------------
%% @doc
%% Changes the permissions of a file.
%% @end
%%--------------------------------------------------------------------
-spec set_perms(SessId :: session:id(), FileKey :: file_key(),
    NewPerms :: file_meta:posix_permissions()) ->
    ok | error_reply().
set_perms(SessId, FileKey, NewPerms) ->
    ?run(fun() -> lfm_perms:set_perms(SessId, FileKey, NewPerms) end).


%%--------------------------------------------------------------------
%% @doc
%% Checks if current user has given permissions for given file.
%% @end
%%--------------------------------------------------------------------
-spec check_perms(FileKey :: file_key(), PermsType :: check_permissions:check_type()) ->
    {ok, boolean()} | error_reply().
check_perms(Path, PermType) ->
    ?run(fun() -> lfm_perms:check_perms(Path, PermType) end).


%%--------------------------------------------------------------------
%% @doc
%% Returns file's Access Control List.
%% @end
%%--------------------------------------------------------------------
-spec get_acl(Handle :: handle()) ->
    {ok, [lfm_perms:access_control_entity()]} | error_reply().
get_acl(Handle) ->
    ?run(fun() -> lfm_perms:get_acl(Handle) end).

-spec get_acl(SessId :: session:id(), FileKey :: file_meta:uuid_or_path()) ->
    {ok, [lfm_perms:access_control_entity()]} | error_reply().
get_acl(SessId, FileKey) ->
    ?run(fun() -> lfm_perms:get_acl(SessId, FileKey) end).


%%--------------------------------------------------------------------
%% @doc
%% Updates file's Access Control List.
%% @end
%%--------------------------------------------------------------------
-spec set_acl(Handle :: handle(), EntityList :: [lfm_perms:access_control_entity()]) ->
    ok | error_reply().
set_acl(Handle, EntityList) ->
    ?run(fun() -> lfm_perms:set_acl(Handle, EntityList) end).

-spec set_acl(SessId :: session:id(), FileKey :: file_meta:uuid_or_path(), EntityList :: [lfm_perms:access_control_entity()]) ->
    ok | error_reply().
set_acl(SessId, FileKey, EntityList) ->
    ?run(fun() -> lfm_perms:set_acl(SessId, FileKey, EntityList) end).


%%--------------------------------------------------------------------
%% @doc
%% Remove file's Access Control List.
%% @end
%%--------------------------------------------------------------------
-spec remove_acl(Handle :: handle()) -> ok | error_reply().
remove_acl(Handle) ->
    ?run(fun() -> lfm_perms:remove_acl(Handle) end).

-spec remove_acl(SessId :: session:id(), FileKey :: file_meta:uuid_or_path()) ->
    ok | error_reply().
remove_acl(SessId, FileKey) ->
    ?run(fun() -> lfm_perms:remove_acl(SessId, FileKey) end).


%%--------------------------------------------------------------------
%% @doc
%% Returns file attributes.
%% @end
%%--------------------------------------------------------------------
-spec stat(Handle :: handle()) ->
    {ok, lfm_attrs:file_attributes()} | error_reply().
stat(Handle) ->
    ?run(fun() -> lfm_attrs:stat(Handle) end).

-spec stat(session:id(), file_key()) -> {ok, lfm_attrs:file_attributes()} | error_reply().
stat(SessId, FileKey) ->
    ?run(fun() -> lfm_attrs:stat(SessId, FileKey) end).


%%--------------------------------------------------------------------
%% @doc
%% Changes file timestamps.
%% @end
%%--------------------------------------------------------------------
-spec update_times(Handle :: handle(), ATime :: file_meta:time(),
    MTime :: file_meta:time(), CTime :: file_meta:time()) ->
    ok | error_reply().
update_times(Handle, ATime, MTime, CTime) ->
    ?run(fun() -> lfm_attrs:update_times(Handle, ATime, MTime, CTime) end).

-spec update_times(session:id(), file_key(), ATime :: file_meta:time(),
    MTime :: file_meta:time(), CTime :: file_meta:time()) ->
    ok | error_reply().
update_times(SessId, FileKey, ATime, MTime, CTime) ->
    ?run(fun() -> lfm_attrs:update_times(SessId, FileKey, ATime, MTime, CTime) end).


%%--------------------------------------------------------------------
%% @doc
%% Returns file's extended attribute by key.
%% @end
%%--------------------------------------------------------------------
-spec get_xattr(Handle :: handle(), XattrName :: xattr:name()) ->
    {ok, #xattr{}} | error_reply().
get_xattr(Handle, XattrName) ->
    ?run(fun() -> lfm_attrs:get_xattr(Handle, XattrName) end).

-spec get_xattr(session:id(), file_key(), xattr:name()) ->
    {ok, #xattr{}} | error_reply().
get_xattr(SessId, FileKey, XattrName) ->
    ?run(fun() -> lfm_attrs:get_xattr(SessId, FileKey, XattrName) end).


%%--------------------------------------------------------------------
%% @doc
%% Updates file's extended attribute by key.
%% @end
%%--------------------------------------------------------------------
-spec set_xattr(Handle :: handle(), Xattr :: #xattr{}) -> ok | error_reply().
set_xattr(Handle, Xattr) ->
    ?run(fun() -> lfm_attrs:set_xattr(Handle, Xattr) end).

-spec set_xattr(session:id(), file_key(), #xattr{}) -> ok | error_reply().
set_xattr(SessId, FileKey, Xattr) ->
    ?run(fun() -> lfm_attrs:set_xattr(SessId, FileKey, Xattr) end).


%%--------------------------------------------------------------------
%% @doc
%% Removes file's extended attribute by key.
%% @end
%%--------------------------------------------------------------------
-spec remove_xattr(handle(), xattr:name()) -> ok | error_reply().
remove_xattr(Handle, XattrName) ->
    ?run(fun() -> lfm_attrs:remove_xattr(Handle, XattrName) end).

-spec remove_xattr(session:id(), file_key(), xattr:name()) -> ok | error_reply().
remove_xattr(SessId, FileKey, XattrName) ->
    ?run(fun() -> lfm_attrs:remove_xattr(SessId, FileKey, XattrName) end).

%%--------------------------------------------------------------------
%% @doc
%% Returns complete list of extended attributes of a file.
%% @end
%%--------------------------------------------------------------------
-spec list_xattr(handle()) -> {ok, [xattr:name()]} | error_reply().
list_xattr(Handle) ->
    ?run(fun() -> lfm_attrs:list_xattr(Handle) end).

-spec list_xattr(session:id(), file_key()) ->
    {ok, [xattr:name()]} | error_reply().
list_xattr(SessId, FileKey) ->
    ?run(fun() -> lfm_attrs:list_xattr(SessId, FileKey) end).

%%--------------------------------------------------------------------
%% @doc Returns encoding suitable for rest transfer.
%%--------------------------------------------------------------------
-spec get_transfer_encoding(session:id(), file_key()) ->
    {ok, xattr:transfer_encoding()} | error_reply().
get_transfer_encoding(SessId, FileKey) ->
    ?run(fun() -> lfm_attrs:get_transfer_encoding(SessId, FileKey) end).

%%--------------------------------------------------------------------
%% @doc Sets encoding suitable for rest transfer.
%%--------------------------------------------------------------------
-spec set_transfer_encoding(session:id(), file_key(), xattr:transfer_encoding()) ->
    ok | error_reply().
set_transfer_encoding(SessId, FileKey, Encoding) ->
    ?run(fun() ->
        lfm_attrs:set_transfer_encoding(SessId, FileKey, Encoding) end).

%%--------------------------------------------------------------------
%% @doc
%% Returns completion status, which tells if the file is under modification by
%% cdmi at the moment.
%% @end
%%--------------------------------------------------------------------
-spec get_cdmi_completion_status(session:id(), file_key()) ->
    {ok, xattr:cdmi_completion_status()} | error_reply().
get_cdmi_completion_status(SessId, FileKey) ->
    ?run(fun() -> lfm_attrs:get_cdmi_completion_status(SessId, FileKey) end).

%%--------------------------------------------------------------------
%% @doc
%% Sets completion status, which tells if the file is under modification by
%% cdmi at the moment.
%% @end
%%--------------------------------------------------------------------
-spec set_cdmi_completion_status(session:id(), file_key(), xattr:cdmi_completion_status()) ->
    ok | error_reply().
set_cdmi_completion_status(SessId, FileKey, CompletionStatus) ->
    ?run(fun() ->
        lfm_attrs:set_cdmi_completion_status(SessId, FileKey, CompletionStatus) end).

%%--------------------------------------------------------------------
%% @doc Returns mimetype of file.
%%--------------------------------------------------------------------
-spec get_mimetype(session:id(), file_key()) ->
    {ok, xattr:mimetype()} | error_reply().
get_mimetype(SessId, FileKey) ->
    ?run(fun() -> lfm_attrs:get_mimetype(SessId, FileKey) end).

%%--------------------------------------------------------------------
%% @doc Sets mimetype of file.
%%--------------------------------------------------------------------
-spec set_mimetype(session:id(), file_key(), xattr:mimetype()) ->
    ok | error_reply().
set_mimetype(SessId, FileKey, Mimetype) ->
    ?run(fun() -> lfm_attrs:set_mimetype(SessId, FileKey, Mimetype) end).

%%--------------------------------------------------------------------
%% @doc
%% Creates a symbolic link.
%% @end
%%--------------------------------------------------------------------
-spec create_symlink(Path :: binary(), TargetFileKey :: file_key()) ->
    {ok, file_meta:uuid()} | error_reply().
create_symlink(Path, TargetFileKey) ->
    ?run(fun() -> lfm_links:create_symlink(Path, TargetFileKey) end).


%%--------------------------------------------------------------------
%% @doc
%% Returns the symbolic link's target file.
%% @end
%%--------------------------------------------------------------------
-spec read_symlink(FileKey :: file_key()) ->
    {ok, {file_meta:uuid(), file_meta:name()}} | error_reply().
read_symlink(FileKey) ->
    ?run(fun() -> lfm_links:read_symlink(FileKey) end).


%%--------------------------------------------------------------------
%% @doc
%% Removes a symbolic link.
%% @end
%%--------------------------------------------------------------------
-spec remove_symlink(FileKey :: file_key()) -> ok | error_reply().
remove_symlink(FileKey) ->
    ?run(fun() -> lfm_links:remove_symlink(FileKey) end).


%%--------------------------------------------------------------------
%% @doc
%% Creates a share for given file. File can be shared with anyone or
%% only specified group of users.
%% @end
%%--------------------------------------------------------------------
-spec create_share(FileKey :: file_key(),
    ShareWith :: all | [{user, onedata_user:id()} | {group, onedata_group:id()}]) ->
    {ok, lfm_shares:share_id()} | error_reply().
create_share(Path, ShareWith) ->
    ?run(fun() -> lfm_shares:create_share(Path, ShareWith) end).


%%--------------------------------------------------------------------
%% @doc
%% Returns shared file by share_id.
%% @end
%%--------------------------------------------------------------------
-spec get_share(lfm_shares:share_id()) ->
    {ok, {file_meta:uuid(), file_meta:name()}} | error_reply().
get_share(ShareID) ->
    ?run(fun() -> lfm_shares:get_share(ShareID) end).


%%--------------------------------------------------------------------
%% @doc
%% Removes file share by ShareID.
%% @end
%%--------------------------------------------------------------------
-spec remove_share(lfm_shares:share_id()) -> ok | error_reply().
remove_share(ShareID) ->
    ?run(fun() -> lfm_shares:remove_share(ShareID) end).<|MERGE_RESOLUTION|>--- conflicted
+++ resolved
@@ -61,11 +61,7 @@
 %% Functions operating on directories
 -export([mkdir/2, mkdir/3, rmdir/2, ls/4, get_children_count/2, get_parent/2]).
 %% Functions operating on directories or files
-<<<<<<< HEAD
--export([exists/1, mv/3, cp/2, get_file_path/2]).
-=======
 -export([exists/1, mv/3, cp/3, get_file_path/2]).
->>>>>>> a1d0bb91
 %% Functions operating on files
 -export([create/2, create/3, open/3, fsync/1, write/3, read/3, truncate/2,
     truncate/3, get_block_map/1, get_block_map/2, unlink/1, unlink/2]).
@@ -162,18 +158,10 @@
 %% Moves a file or directory to a new location.
 %% @end
 %%--------------------------------------------------------------------
-<<<<<<< HEAD
--spec mv(SessId :: session:id(), FileKeyFrom :: file_key(),
-    PathTo :: file_meta:path()) ->
-    ok | error_reply().
-mv(SessId, FileKeyFrom, PathTo) ->
-    ?run(fun() -> lfm_files:mv(SessId, FileKeyFrom, PathTo) end).
-=======
 -spec mv(session:id(), fslogic_worker:file(), file_meta:path()) ->
     ok | error_reply().
 mv(SessId, FileEntry, TargetPath) ->
     ?run(fun() -> lfm_files:mv(SessId, FileEntry, TargetPath) end).
->>>>>>> a1d0bb91
 
 %%--------------------------------------------------------------------
 %% @doc
