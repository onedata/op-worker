%%%-------------------------------------------------------------------
%%% @author Lukasz Opiola
%%% @copyright (C) 2015 ACK CYFRONET AGH
%%% This software is released under the MIT license
%%% cited in 'LICENSE.txt'.
%%% @end
%%%-------------------------------------------------------------------
%%% @doc This module offers a high level API for operating on logical filesystem.
%%% When passing a file in arguments, one can use one of the following:
%%% {uuid, FileUUIDBin} - preferred and fast. UUIDs are returned from 'ls' function.
%%% {path, BinaryFilePath} - slower than by uuid (path has to be resolved). Discouraged, but there are cases when this is useful.
%%% {handle, BinaryHandle} - fastest, but not possible in all functions. The handle can be obtained from open function.
%%%
%%% This module is merely a convenient wrapper that calls functions from lfm_xxx modules.
%%% @end
%%%-------------------------------------------------------------------
-module(logical_file_manager).


% TODO Issues connected with logical_files_manager
% 1) User context lib - a simple library is needed to set and retrieve the user context. If not context is set, it should crash
% with an error. 'root' atom can be used to set root context.
% 2) Structure of file handle - what should it contain:
%   - file uuid
%   - expiration time
%   - connected session
%   - session type
%   - open mode
%   - ??
% 3) How to get rid of rubbish like not closed opens - check expired handles if a session connected with them has ended?
% 4) All errors should be listed in one hrl -> ctool/include/posix/errors.hrl
% 4) Common types should be listed in one hrl -> types.hrl
% 5) chown is no longer featured in lfm as it is not needed by higher layers
% 6) Blocks related functions should go to another module (synchronize, mark_as_truncated etc).


-define(run(F),
    try
        F()
    catch
        _:{badmatch, {error, {not_found, file_meta}}} ->
            {error, ?ENOENT};
        _:___Reason ->
            ?error_stacktrace("logical_file_manager generic error: ~p", [___Reason]),
            {error, ___Reason}
    end).


-include("global_definitions.hrl").
-include("types.hrl").
-include("modules/fslogic/lfm_internal.hrl").
-include("modules/fslogic/fslogic_common.hrl").
-include_lib("ctool/include/posix/errors.hrl").
-include_lib("ctool/include/logging.hrl").

-type handle() :: #lfm_handle{}.

-export_type([handle/0]).

%% Functions operating on directories
<<<<<<< HEAD
-export([mkdir/2, mkdir/3, ls/4, get_children_count/2]).
=======
-export([mkdir/2, mkdir/3, rmdir/2, ls/4, get_children_count/2, get_parent/2]).
>>>>>>> f5cf1844
%% Functions operating on directories or files
-export([exists/1, mv/2, cp/2, get_file_path/2]).
%% Functions operating on files
-export([create/3, open/3, fsync/1, write/3, read/3, truncate/2, truncate/3,
    get_block_map/1, get_block_map/2, unlink/1, unlink/2]).
%% Functions concerning file permissions
-export([set_perms/2, check_perms/2, set_acl/2, get_acl/1]).
%% Functions concerning file attributes
-export([stat/1, stat/2, get_xattr/2, get_xattr/3, set_xattr/2, set_xattr/3,
    remove_xattr/2, remove_xattr/3, list_xattr/1, list_xattr/2]).
%% Functions concerning symbolic links
-export([create_symlink/2, read_symlink/1, remove_symlink/1]).
%% Functions concerning file shares
-export([create_share/2, get_share/1, remove_share/1]).

%%%===================================================================
%%% API
%%%===================================================================


%%--------------------------------------------------------------------
%% @doc
%% Creates a directory.
%% @end
%%--------------------------------------------------------------------
<<<<<<< HEAD
-spec mkdir(SessId :: session:id(), Path :: file_path()) -> ok | error_reply().
=======
-spec mkdir(SessId :: session:id(), Path :: file_path()) -> 
    {ok, DirUUID :: file_uuid()} | error_reply().
>>>>>>> f5cf1844
mkdir(SessId, Path) ->
    {ok, Mode} = application:get_env(?APP_NAME, default_dir_mode),
    mkdir(SessId, Path, Mode).

<<<<<<< HEAD
-spec mkdir(SessId :: session:id(), Path :: file_path(), Mode :: file_meta:posix_permissions()) ->
    ok | error_reply().
=======
-spec mkdir(SessId :: session:id(), Path :: file_path(), 
    Mode :: file_meta:posix_permissions()) ->
    {ok, DirUUID :: file_uuid()} | error_reply().
>>>>>>> f5cf1844
mkdir(SessId, Path, Mode) ->
    try
        CTX = fslogic_context:new(SessId),
        {ok, Tokens} = fslogic_path:verify_file_path(Path),
        Entry = fslogic_path:get_canonical_file_entry(CTX, Tokens),
        {ok, CanonicalPath} = file_meta:gen_path(Entry),
        lfm_dirs:mkdir(CTX, CanonicalPath, Mode)
    catch
        _:Reason ->
            ?error_stacktrace("Create error for file ~p: ~p", [Path, Reason]),
            {error, Reason}
    end.
<<<<<<< HEAD
=======


%%--------------------------------------------------------------------
%% @doc
%% Deletes a directory with all its children.
%% @end
%%--------------------------------------------------------------------
-spec rmdir(SessId :: session:id(), FileKey :: file_key()) -> ok | error_reply().
rmdir(SessId, FileKey) ->
    CTX = fslogic_context:new(SessId),
    {uuid, FileUUID} = ensure_uuid(CTX, FileKey),
    lfm_utils:rm(CTX, FileUUID).
>>>>>>> f5cf1844


%%--------------------------------------------------------------------
%% @doc
%% Lists some contents of a directory.
%% Returns up to Limit of entries, starting with Offset-th entry.
%% @end
%%--------------------------------------------------------------------
-spec ls(SessId :: session:id(), FileKey :: file_id_or_path(), Limit :: integer(), Offset :: integer()) -> {ok, [{file_uuid(), file_name()}]} | error_reply().
ls(SessId, FileKey, Limit, Offset) ->
    CTX = fslogic_context:new(SessId),
    lfm_dirs:ls(SessId, ensure_uuid(CTX, FileKey), Limit, Offset).


%%--------------------------------------------------------------------
%% @doc
%% Returns number of children of a directory.
%% @end
%%--------------------------------------------------------------------
-spec get_children_count(SessId :: session:id(), FileKey :: file_id_or_path()) -> {ok, integer()} | error_reply().
get_children_count(SessId, FileKey) ->
    CTX = fslogic_context:new(SessId),
    lfm_dirs:get_children_count(SessId, ensure_uuid(CTX, FileKey)).


%%--------------------------------------------------------------------
%% @doc
%% Returns uuid of parent for given file.
%% @end
%%--------------------------------------------------------------------
-spec get_parent(SessId :: session:id(), FileKey :: file_id_or_path()) ->
    {ok, file_meta:uuid()} | error_reply().
get_parent(SessId, FileKey) ->
    CTX = fslogic_context:new(SessId),
    lfm_files:get_parent(CTX, ensure_uuid(CTX, FileKey)).


%%--------------------------------------------------------------------
%% @doc
%% Checks if a file or directory exists.
%% @end
%%--------------------------------------------------------------------
-spec exists(FileKey :: file_key()) -> {ok, boolean()} | error_reply().
exists(FileKey) ->
    lfm_files:exists(FileKey).


%%--------------------------------------------------------------------
%% @doc
%% Moves a file or directory to a new location.
%% @end
%%--------------------------------------------------------------------
-spec mv(FileKeyFrom :: file_key(), PathTo :: file_path()) -> ok | error_reply().
mv(FileKeyFrom, PathTo) ->
    lfm_files:mv(FileKeyFrom, PathTo).


%%--------------------------------------------------------------------
%% @doc
%% Copies a file or directory to given location.
%% @end
%%--------------------------------------------------------------------
-spec cp(FileKeyFrom :: file_key(), PathTo :: file_path()) -> ok | error_reply().
cp(PathFrom, PathTo) ->
    lfm_files:cp(PathFrom, PathTo).

%%--------------------------------------------------------------------
%% @doc
%% Returns full path of file
%% @end
%%--------------------------------------------------------------------
-spec get_file_path(SessId :: session:id(), Uuid :: file_meta:uuid()) ->
    {ok, file_meta:path()}.
get_file_path(SessId, Uuid) ->
    CTX = fslogic_context:new(SessId),
    {ok, fslogic_uuid:uuid_to_path(CTX, Uuid)}.

%%--------------------------------------------------------------------
%% @doc
%% Removes a file or an empty directory.
%% @end
%%--------------------------------------------------------------------
-spec unlink(handle()) -> ok | error_reply().
unlink(#lfm_handle{fslogic_ctx = #fslogic_ctx{session_id = SessId}, file_uuid = UUID}) ->
    unlink(SessId, {uuid, UUID}).

-spec unlink(session:id(), fslogic_worker:file()) -> ok | error_reply().
unlink(SessId, FileEntry) ->
    ?run(fun() ->
        CTX = fslogic_context:new(SessId),
        lfm_files:unlink(CTX, ensure_uuid(CTX, FileEntry))
    end).


%%--------------------------------------------------------------------
%% @doc
%% Creates a new file.
%% @end
%%--------------------------------------------------------------------
-spec create(SessId :: session:id(), Path :: file_path(), Mode :: file_meta:posix_permissions()) ->
    {ok, file_uuid()} | error_reply().
create(SessId, Path, Mode) ->
    try
        CTX = fslogic_context:new(SessId),
        {ok, Tokens} = fslogic_path:verify_file_path(Path),
        Entry = fslogic_path:get_canonical_file_entry(CTX, Tokens),
        {ok, CanonicalPath} = file_meta:gen_path(Entry),
        lfm_files:create(CTX, CanonicalPath, Mode)
    catch
        _:Reason ->
            ?error_stacktrace("Create error for file ~p: ~p", [Path, Reason]),
            {error, Reason}
    end.


%%--------------------------------------------------------------------
%% @doc
%% Opens a file in selected mode and returns a file handle used to read or write.
%% @end
%%--------------------------------------------------------------------
-spec open(session:id(), FileKey :: file_id_or_path(), OpenType :: open_mode()) -> {ok, handle()} | error_reply().
open(SessId, FileKey, OpenType) ->
    CTX = fslogic_context:new(SessId),
    lfm_files:open(CTX, ensure_uuid(CTX, FileKey), OpenType).


%%--------------------------------------------------------------------
%% @doc
%% Flushes waiting events for session connected with handler.
%% @end
%%--------------------------------------------------------------------
-spec fsync(FileHandle :: file_handle()) -> ok | {error, Reason :: term()}.
fsync(FileHandle) ->
    lfm_files:fsync(FileHandle).



%%--------------------------------------------------------------------
%% @doc
%% Writes data to a file. Returns number of written bytes.
%% @end
%%--------------------------------------------------------------------
-spec write(FileHandle :: handle(), Offset :: integer(), Buffer :: binary()) ->
    {ok, NewHandle :: handle(), integer()} | error_reply().
write(FileHandle, Offset, Buffer) ->
    Size = size(Buffer),
    try lfm_files:write(FileHandle, Offset, Buffer) of
        {error, Reason} ->
            {error, Reason};
        {ok, _, Size} = Ret1 ->
            Ret1;
        {ok, _, 0} = Ret2 ->
            Ret2;
        {ok, NewHandle, Written} ->
            case write(NewHandle, Offset + Written, binary:part(Buffer, Written, Size - Written)) of
                {ok, NewHandle1, Written1} ->
                    {ok, NewHandle1, Written + Written1};
                {error, Reason1} ->
                    {error, Reason1}
            end
    catch
        _:Error ->
            ?error_stacktrace("Write error for file ~p: ~p", [FileHandle, Error]),
            {error, Error}
    end.


%%--------------------------------------------------------------------
%% @doc
%% Reads requested part of a file.
%% @end
%%--------------------------------------------------------------------
-spec read(FileHandle :: handle(), Offset :: integer(), MaxSize :: integer()) ->
    {ok, NewHandle :: handle(), binary()} | error_reply().
read(FileHandle, Offset, MaxSize) ->
    try lfm_files:read(FileHandle, Offset, MaxSize) of
        {error, Reason} ->
            {error, Reason};
        {ok, NewHandle, Bytes} = Ret1 ->
            case size(Bytes) of
                MaxSize ->
                    Ret1;
                0 ->
                    Ret1;
                Size ->
                    case lfm_files:read(NewHandle, Offset + Size, MaxSize - Size) of
                        {ok, NewHandle1, Bytes1} ->
                            {ok, NewHandle1, <<Bytes/binary, Bytes1/binary>>};
                        {error, Reason} ->
                            {error, Reason}
                    end
            end
    catch
        _:Error ->
            ?error_stacktrace("Read error for file ~p: ~p", [FileHandle, Error]),
            {error, Error}
    end.


%%--------------------------------------------------------------------
%% @doc
%% Truncates a file.
%% @end
%%--------------------------------------------------------------------
-spec truncate(FileHandle :: handle(), Size :: non_neg_integer()) -> ok | error_reply().
truncate(#lfm_handle{file_uuid = FileUUID, fslogic_ctx = #fslogic_ctx{session_id = SessId}}, Size) ->
    truncate(SessId, {uuid, FileUUID}, Size).

-spec truncate(SessId :: session:id(), FileKey :: file_id_or_path(), Size :: non_neg_integer()) -> ok | error_reply().
truncate(SessId, FileKey, Size) ->
    try
        CTX = fslogic_context:new(SessId),
        {uuid, FileUUID} = ensure_uuid(CTX, FileKey),
        lfm_files:truncate(CTX, FileUUID, Size)
    catch
        _:Reason ->
            ?error_stacktrace("truncate error for file ~p: ~p", [FileKey, Reason]),
            {error, Reason}
    end.


%%--------------------------------------------------------------------
%% @doc
%% Returns block map for a file.
%% @end
%%--------------------------------------------------------------------

-spec get_block_map(FileHandle :: handle()) -> {ok, [block_range()]} | error_reply().
get_block_map(#lfm_handle{file_uuid = FileUUID, fslogic_ctx = #fslogic_ctx{session_id = SessId}}) ->
    get_block_map(SessId, {uuid, FileUUID}).

-spec get_block_map(SessId :: session:id(), FileKey :: file_id_or_path()) -> {ok, [block_range()]} | error_reply().
get_block_map(SessId, FileKey) ->
    CTX = fslogic_context:new(SessId),
    lfm_files:get_block_map(CTX, ensure_uuid(CTX, FileKey)).


%%--------------------------------------------------------------------
%% @doc
%% Changes the permissions of a file.
%% @end
%%--------------------------------------------------------------------
-spec set_perms(FileKey :: file_key(), NewPerms :: perms_octal()) -> ok | error_reply().
set_perms(Path, NewPerms) ->
    lfm_perms:set_perms(Path, NewPerms).


%%--------------------------------------------------------------------
%% @doc
%% Checks if current user has given permissions for given file.
%% @end
%%--------------------------------------------------------------------
-spec check_perms(FileKey :: file_key(), PermsType :: permission_type()) -> {ok, boolean()} | error_reply().
check_perms(Path, PermType) ->
    lfm_perms:check_perms(Path, PermType).


%%--------------------------------------------------------------------
%% @doc
%% Returns file's Access Control List.
%% @end
%%--------------------------------------------------------------------
-spec get_acl(FileKey :: file_key()) -> {ok, [access_control_entity()]} | error_reply().
get_acl(Path) ->
    lfm_perms:get_acl(Path).


%%--------------------------------------------------------------------
%% @doc
%% Updates file's Access Control List.
%% @end
%%--------------------------------------------------------------------
-spec set_acl(FileKey :: file_key(), EntityList :: [access_control_entity()]) -> ok | error_reply().
set_acl(Path, EntityList) ->
    lfm_perms:set_acl(Path, EntityList).


%%--------------------------------------------------------------------
%% @doc
%% Returns file attributes.
%% @end
%%--------------------------------------------------------------------
-spec stat(handle()) -> {ok, file_attributes()} | error_reply().
stat(#lfm_handle{file_uuid = UUID, fslogic_ctx = #fslogic_ctx{session_id = SessId}}) ->
    stat(SessId, {uuid, UUID}).

-spec stat(session:id(), file_key()) -> {ok, file_attributes()} | error_reply().
stat(SessId, FileKey) ->
    CTX = fslogic_context:new(SessId),
    lfm_attrs:stat(CTX, FileKey).


%%--------------------------------------------------------------------
%% @doc
%% Returns file's extended attribute by key.
%% @end
%%--------------------------------------------------------------------
-spec get_xattr(Handle :: handle(), XattrName :: xattr:name()) ->
    {ok, #xattr{}} | error_reply().
get_xattr(#lfm_handle{file_uuid = UUID, fslogic_ctx = #fslogic_ctx{session_id = SessId}}, XattrName) ->
    get_xattr(SessId, {uuid, UUID}, XattrName).

-spec get_xattr(session:id(), file_key(), xattr:name()) -> {ok, #xattr{}} | error_reply().
get_xattr(SessId, FileKey, XattrName) ->
    CTX = fslogic_context:new(SessId),
    {uuid, FileUUID} = ensure_uuid(CTX, FileKey),
    lfm_attrs:get_xattr(CTX, FileUUID, XattrName).


%%--------------------------------------------------------------------
%% @doc
%% Updates file's extended attribute by key.
%% @end
%%--------------------------------------------------------------------
-spec set_xattr(handle(), #xattr{}) -> ok | error_reply().
set_xattr(#lfm_handle{file_uuid = UUID, fslogic_ctx = #fslogic_ctx{session_id = SessId}}, Xattr) ->
    set_xattr(SessId, {uuid, UUID}, Xattr).

-spec set_xattr(session:id(), file_key(), #xattr{}) -> ok | error_reply().
set_xattr(SessId, FileKey, Xattr) ->
    CTX = fslogic_context:new(SessId),
    {uuid, FileUUID} = ensure_uuid(CTX, FileKey),
    lfm_attrs:set_xattr(CTX, FileUUID, Xattr).


%%--------------------------------------------------------------------
%% @doc
%% Removes file's extended attribute by key.
%% @end
%%--------------------------------------------------------------------
-spec remove_xattr(handle(), xattr:name()) -> ok | error_reply().
remove_xattr(#lfm_handle{file_uuid = UUID, fslogic_ctx = #fslogic_ctx{session_id = SessId}}, XattrName) ->
    remove_xattr(SessId, {uuid, UUID}, XattrName).

-spec remove_xattr(session:id(), file_key(), xattr:name()) -> ok | error_reply().
remove_xattr(SessId, FileKey, XattrName) ->
    CTX = fslogic_context:new(SessId),
    {uuid, FileUUID} = ensure_uuid(CTX, FileKey),
    lfm_attrs:remove_xattr(CTX, FileUUID, XattrName).

%%--------------------------------------------------------------------
%% @doc
%% Returns complete list of extended attributes of a file.
%% @end
%%--------------------------------------------------------------------
-spec list_xattr(handle()) -> {ok, [xattr:name()]} | error_reply().
list_xattr(#lfm_handle{file_uuid = UUID, fslogic_ctx = #fslogic_ctx{session_id = SessId}}) ->
    list_xattr(SessId, {uuid, UUID}).

-spec list_xattr(session:id(), file_key()) -> {ok, [xattr:name()]} | error_reply().
list_xattr(SessId, FileKey) ->
    CTX = fslogic_context:new(SessId),
    {uuid, FileUUID} = ensure_uuid(CTX, FileKey),
    lfm_attrs:list_xattr(CTX, FileUUID).


%%--------------------------------------------------------------------
%% @doc
%% Creates a symbolic link.
%% @end
%%--------------------------------------------------------------------
-spec create_symlink(Path :: binary(), TargetFileKey :: file_key()) -> {ok, file_uuid()} | error_reply().
create_symlink(Path, TargetFileKey) ->
    lfm_links:create_symlink(Path, TargetFileKey).


%%--------------------------------------------------------------------
%% @doc
%% Returns the symbolic link's target file.
%% @end
%%--------------------------------------------------------------------
-spec read_symlink(FileKey :: file_key()) -> {ok, {file_uuid(), file_name()}} | error_reply().
read_symlink(FileKey) ->
    lfm_links:read_symlink(FileKey).


%%--------------------------------------------------------------------
%% @doc
%% Removes a symbolic link.
%% @end
%%--------------------------------------------------------------------
-spec remove_symlink(FileKey :: file_key()) -> ok | error_reply().
remove_symlink(FileKey) ->
    lfm_links:remove_symlink(FileKey).


%%--------------------------------------------------------------------
%% @doc
%% Creates a share for given file. File can be shared with anyone or
%% only specified group of users.
%% @end
%%--------------------------------------------------------------------
-spec create_share(FileKey :: file_key(), ShareWith :: all | [{user, user_id()} | {group, group_id()}]) ->
    {ok, ShareID :: share_id()} | error_reply().
create_share(Path, ShareWith) ->
    lfm_shares:create_share(Path, ShareWith).


%%--------------------------------------------------------------------
%% @doc
%% Returns shared file by share_id.
%% @end
%%--------------------------------------------------------------------
-spec get_share(ShareID :: share_id()) -> {ok, {file_uuid(), file_name()}} | error_reply().
get_share(ShareID) ->
    lfm_shares:get_share(ShareID).


%%--------------------------------------------------------------------
%% @doc
%% Removes file share by ShareID.
%% @end
%%--------------------------------------------------------------------
-spec remove_share(ShareID :: share_id()) -> ok | error_reply().
remove_share(ShareID) ->
    lfm_shares:remove_share(ShareID).


%%--------------------------------------------------------------------
%% @doc
%% Converts given file entry to UUID.
%% @end
%%--------------------------------------------------------------------
-spec ensure_uuid(fslogic_worker:ctx(), fslogic_worker:file()) -> {uuid, file_uuid()}.
ensure_uuid(_CTX, {uuid, UUID}) ->
    {uuid, UUID};
ensure_uuid(_CTX, #document{key = UUID}) ->
    {uuid, UUID};
ensure_uuid(CTX, {path, Path}) ->
    {uuid, fslogic_uuid:path_to_uuid(CTX, Path)}.<|MERGE_RESOLUTION|>--- conflicted
+++ resolved
@@ -58,11 +58,7 @@
 -export_type([handle/0]).
 
 %% Functions operating on directories
-<<<<<<< HEAD
--export([mkdir/2, mkdir/3, ls/4, get_children_count/2]).
-=======
 -export([mkdir/2, mkdir/3, rmdir/2, ls/4, get_children_count/2, get_parent/2]).
->>>>>>> f5cf1844
 %% Functions operating on directories or files
 -export([exists/1, mv/2, cp/2, get_file_path/2]).
 %% Functions operating on files
@@ -88,24 +84,15 @@
 %% Creates a directory.
 %% @end
 %%--------------------------------------------------------------------
-<<<<<<< HEAD
--spec mkdir(SessId :: session:id(), Path :: file_path()) -> ok | error_reply().
-=======
--spec mkdir(SessId :: session:id(), Path :: file_path()) -> 
+-spec mkdir(SessId :: session:id(), Path :: file_path()) ->
     {ok, DirUUID :: file_uuid()} | error_reply().
->>>>>>> f5cf1844
 mkdir(SessId, Path) ->
     {ok, Mode} = application:get_env(?APP_NAME, default_dir_mode),
     mkdir(SessId, Path, Mode).
 
-<<<<<<< HEAD
--spec mkdir(SessId :: session:id(), Path :: file_path(), Mode :: file_meta:posix_permissions()) ->
-    ok | error_reply().
-=======
--spec mkdir(SessId :: session:id(), Path :: file_path(), 
+-spec mkdir(SessId :: session:id(), Path :: file_path(),
     Mode :: file_meta:posix_permissions()) ->
     {ok, DirUUID :: file_uuid()} | error_reply().
->>>>>>> f5cf1844
 mkdir(SessId, Path, Mode) ->
     try
         CTX = fslogic_context:new(SessId),
@@ -118,8 +105,6 @@
             ?error_stacktrace("Create error for file ~p: ~p", [Path, Reason]),
             {error, Reason}
     end.
-<<<<<<< HEAD
-=======
 
 
 %%--------------------------------------------------------------------
@@ -132,7 +117,6 @@
     CTX = fslogic_context:new(SessId),
     {uuid, FileUUID} = ensure_uuid(CTX, FileKey),
     lfm_utils:rm(CTX, FileUUID).
->>>>>>> f5cf1844
 
 
 %%--------------------------------------------------------------------
