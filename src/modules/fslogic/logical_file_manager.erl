%%%-------------------------------------------------------------------
%%% @author Lukasz Opiola
%%% @copyright (C) 2015 ACK CYFRONET AGH
%%% This software is released under the MIT license
%%% cited in 'LICENSE.txt'.
%%% @end
%%%-------------------------------------------------------------------
%%% @doc This module offers a high level API for operating on logical filesystem.
%%% When passing a file in arguments, one can use one of the following:
%%% {uuid, FileUUIDBin} - preferred and fast. UUIDs are returned from 'ls' function.
%%% {path, BinaryFilePath} - slower than by uuid (path has to be resolved). Discouraged, but there are cases when this is useful.
%%% {handle, BinaryHandle} - fastest, but not possible in all functions. The handle can be obtained from open function.
%%%
%%% This module is merely a convenient wrapper that calls functions from lfm_xxx modules.
%%% @end
%%%-------------------------------------------------------------------
-module(logical_file_manager).


% TODO Issues connected with logical_files_manager
% 1) User context lib - a simple library is needed to set and retrieve the user context. If not context is set, it should crash
% with an error. 'root' atom can be used to set root context.
% 2) Structure of file handle - what should it contain:
%   - file uuid
%   - expiration time
%   - connected session
%   - session type
%   - open mode
%   - ??
% 3) How to get rid of rubbish like not closed opens - check expired handles if a session connected with them has ended?
% 4) All errors should be listed in one hrl -> ctool/include/posix/errors.hrl
% 4) Common types should be listed in one hrl -> types.hrl
% 5) chown is no longer featured in lfm as it is not needed by higher layers
% 6) Blocks related functions should go to another module (synchronize, mark_as_truncated etc).


-define(run(F),
    try
        F()
    catch
        _:{badmatch, {error, {not_found, file_meta}}} ->
            {error, ?ENOENT};
        _:___Reason ->
            ?error_stacktrace("logical_file_manager generic error: ~p", [___Reason]),
            {error, ___Reason}
    end).


-include("global_definitions.hrl").
-include("modules/fslogic/lfm_internal.hrl").
-include("modules/fslogic/fslogic_common.hrl").
-include_lib("ctool/include/posix/errors.hrl").
-include_lib("ctool/include/logging.hrl").

-type handle() :: #lfm_handle{}.
-type file_key() :: fslogic_worker:file() | {handle, handle()}.
-type error_reply() :: {error, term()}.

-export_type([handle/0, file_key/0, error_reply/0]).

%% Functions operating on directories
-export([mkdir/2, mkdir/3, rmdir/2, ls/4, get_children_count/2, get_parent/2]).
%% Functions operating on directories or files
-export([exists/1, mv/2, cp/2, get_file_path/2]).
%% Functions operating on files
-export([create/3, open/3, fsync/1, write/3, read/3, truncate/2, truncate/3,
    get_block_map/1, get_block_map/2, unlink/1, unlink/2]).
%% Functions concerning file permissions
-export([set_perms/3, check_perms/2, set_acl/2, set_acl/3, get_acl/1, get_acl/2,
    remove_acl/1, remove_acl/2]).
%% Functions concerning file attributes
-export([stat/1, stat/2, get_xattr/2, get_xattr/3, set_xattr/2, set_xattr/3,
    remove_xattr/2, remove_xattr/3, list_xattr/1, list_xattr/2]).
%% Functions concerning cdmi attributes
-export([get_transfer_encoding/2, set_transfer_encoding/3, get_cdmi_completion_status/2,
    set_cdmi_completion_status/3, get_mimetype/2, set_mimetype/3]).
%% Functions concerning symbolic links
-export([create_symlink/2, read_symlink/1, remove_symlink/1]).
%% Functions concerning file shares
-export([create_share/2, get_share/1, remove_share/1]).

%%%===================================================================
%%% API
%%%===================================================================


%%--------------------------------------------------------------------
%% @doc
%% Creates a directory.
%% @end
%%--------------------------------------------------------------------
<<<<<<< HEAD
-spec mkdir(SessId :: session:id(), Path :: file_path()) ->
    {ok, DirUUID :: file_uuid()} | error_reply().
=======
-spec mkdir(SessId :: session:id(), Path :: file_meta:path()) ->
    {ok, DirUUID :: file_meta:uuid()} | error_reply().
>>>>>>> 432ed71c
mkdir(SessId, Path) ->
    ?run(fun() -> lfm_dirs:mkdir(SessId, Path) end).

<<<<<<< HEAD
-spec mkdir(SessId :: session:id(), Path :: file_path(),
=======
-spec mkdir(SessId :: session:id(), Path :: file_meta:path(),
>>>>>>> 432ed71c
    Mode :: file_meta:posix_permissions()) ->
    {ok, DirUUID :: file_meta:uuid()} | error_reply().
mkdir(SessId, Path, Mode) ->
    ?run(fun() -> lfm_dirs:mkdir(SessId, Path, Mode) end).

%%--------------------------------------------------------------------
%% @doc
%% Deletes a directory with all its children.
%% @end
%%--------------------------------------------------------------------
-spec rmdir(session:id(), file_key()) -> ok | error_reply().
rmdir(SessId, FileKey) ->
    ?run(fun() -> lfm_utils:rm(SessId, FileKey) end).

%%--------------------------------------------------------------------
%% @doc
%% Lists some contents of a directory.
%% Returns up to Limit of entries, starting with Offset-th entry.
%% @end
%%--------------------------------------------------------------------
-spec ls(session:id(), FileKey :: file_meta:uuid_or_path(),
    Offset :: integer(), Limit :: integer()) ->
    {ok, [{file_meta:uuid(), file_meta:name()}]} | error_reply().
ls(SessId, FileKey, Offset, Limit) ->
    ?run(fun() -> lfm_dirs:ls(SessId, FileKey, Offset, Limit) end).

%%--------------------------------------------------------------------
%% @doc
%% Returns number of children of a directory.
%% @end
%%--------------------------------------------------------------------
-spec get_children_count(SessId :: session:id(),
    FileKey :: file_meta:uuid_or_path()) ->
    {ok, integer()} | error_reply().
get_children_count(SessId, FileKey) ->
    ?run(fun() -> lfm_dirs:get_children_count(SessId, FileKey) end).

%%--------------------------------------------------------------------
%% @doc
%% Returns uuid of parent for given file.
%% @end
%%--------------------------------------------------------------------
-spec get_parent(SessId :: session:id(), FileKey :: file_meta:uuid_or_path()) ->
    {ok, file_meta:uuid()} | error_reply().
get_parent(SessId, FileKey) ->
    ?run(fun() -> lfm_files:get_parent(SessId, FileKey) end).

%%--------------------------------------------------------------------
%% @doc
%% Checks if a file or directory exists.
%% @end
%%--------------------------------------------------------------------
-spec exists(FileKey :: file_key()) ->
    {ok, boolean()} | error_reply().
exists(FileKey) ->
    ?run(fun() -> lfm_files:exists(FileKey) end).

%%--------------------------------------------------------------------
%% @doc
%% Moves a file or directory to a new location.
%% @end
%%--------------------------------------------------------------------
-spec mv(FileKeyFrom :: file_key(), PathTo :: file_meta:path()) ->
    ok | error_reply().
mv(FileKeyFrom, PathTo) ->
    ?run(fun() -> lfm_files:mv(FileKeyFrom, PathTo) end).

%%--------------------------------------------------------------------
%% @doc
%% Copies a file or directory to given location.
%% @end
%%--------------------------------------------------------------------
-spec cp(FileKeyFrom :: file_key(), PathTo :: file_meta:path()) ->
    ok | error_reply().
cp(PathFrom, PathTo) ->
    ?run(fun() -> lfm_files:cp(PathFrom, PathTo) end).

%%--------------------------------------------------------------------
%% @doc
%% Returns full path of file
%% @end
%%--------------------------------------------------------------------
-spec get_file_path(SessId :: session:id(), Uuid :: file_meta:uuid()) ->
    {ok, file_meta:path()}.
get_file_path(SessId, Uuid) ->
    ?run(fun() -> lfm_files:get_file_path(SessId, Uuid) end).

%%--------------------------------------------------------------------
%% @doc
%% Removes a file or an empty directory.
%% @end
%%--------------------------------------------------------------------
-spec unlink(handle()) -> ok | error_reply().
unlink(Handle) ->
    ?run(fun() -> lfm_files:unlink(Handle) end).

-spec unlink(session:id(), fslogic_worker:file()) -> ok | error_reply().
unlink(SessId, FileEntry) ->
    ?run(fun() -> lfm_files:unlink(SessId, FileEntry) end).

%%--------------------------------------------------------------------
%% @doc
%% Creates a new file.
%% @end
%%--------------------------------------------------------------------
-spec create(SessId :: session:id(), Path :: file_meta:path(),
    Mode :: file_meta:posix_permissions()) ->
    {ok, file_meta:uuid()} | error_reply().
create(SessId, Path, Mode) ->
    ?run(fun() -> lfm_files:create(SessId, Path, Mode) end ).

%%--------------------------------------------------------------------
%% @doc
%% Opens a file in selected mode and returns a file handle used to read or write.
%% @end
%%--------------------------------------------------------------------
-spec open(SessId :: session:id(), FileKey :: file_meta:uuid_or_path(),
    OpenType :: helpers:open_mode()) ->
    {ok, handle()} | error_reply().
open(SessId, FileKey, OpenType) ->
    ?run(fun() -> lfm_files:open(SessId, FileKey, OpenType) end).

%%--------------------------------------------------------------------
%% @doc
%% Flushes waiting events for session connected with handler.
%% @end
%%--------------------------------------------------------------------
-spec fsync(FileHandle :: handle()) -> ok | {error, Reason :: term()}.
fsync(FileHandle) ->
    ?run(fun() -> lfm_files:fsync(FileHandle) end).

%%--------------------------------------------------------------------
%% @doc
%% Writes data to a file. Returns number of written bytes.
%% @end
%%--------------------------------------------------------------------
-spec write(FileHandle :: handle(), Offset :: integer(), Buffer :: binary()) ->
    {ok, NewHandle :: handle(), integer()} | error_reply().
write(FileHandle, Offset, Buffer) ->
    ?run(fun() -> lfm_files:write(FileHandle, Offset, Buffer) end).

%%--------------------------------------------------------------------
%% @doc
%% Reads requested part of a file.
%% @end
%%--------------------------------------------------------------------
-spec read(FileHandle :: handle(), Offset :: integer(), MaxSize :: integer()) ->
    {ok, NewHandle :: handle(), binary()} | error_reply().
read(FileHandle, Offset, MaxSize) ->
    ?run(fun() -> lfm_files:read(FileHandle, Offset, MaxSize) end).

%%--------------------------------------------------------------------
%% @doc
%% Truncates a file.
%% @end
%%--------------------------------------------------------------------
-spec truncate(Handle :: handle(), Size :: non_neg_integer()) ->
    ok | error_reply().
truncate(Handle, Size) ->
    ?run(fun() -> lfm_files:truncate(Handle, Size) end).

-spec truncate(SessId :: session:id(), FileKey :: file_meta:uuid_or_path(),
    Size :: non_neg_integer()) ->
    ok | error_reply().
truncate(SessId, FileKey, Size) ->
    ?run(fun() -> lfm_files:truncate(SessId, FileKey, Size) end).

%%--------------------------------------------------------------------
%% @doc
%% Returns block map for a file.
%% @end
%%--------------------------------------------------------------------
-spec get_block_map(Handle :: handle()) ->
    {ok, [lfm_files:block_range()]} | error_reply().
get_block_map(Handle) ->
    ?run(fun() -> lfm_files:get_block_map(Handle) end).

-spec get_block_map(SessId :: session:id(), FileKey :: file_meta:uuid_or_path()) ->
    {ok, [lfm_files:block_range()]} | error_reply().
get_block_map(SessId, FileKey) ->
    ?run(fun() -> lfm_files:get_block_map(SessId, FileKey) end).


%%--------------------------------------------------------------------
%% @doc
%% Changes the permissions of a file.
%% @end
%%--------------------------------------------------------------------
-spec set_perms(SessId :: session:id(), FileKey :: file_key(),
    NewPerms :: file_meta:posix_permissions()) ->
    ok | error_reply().
set_perms(SessId, FileKey, NewPerms) ->
    ?run(fun() -> lfm_perms:set_perms(SessId, FileKey, NewPerms) end).


%%--------------------------------------------------------------------
%% @doc
%% Checks if current user has given permissions for given file.
%% @end
%%--------------------------------------------------------------------
-spec check_perms(FileKey :: file_key(), PermsType :: check_permissions:check_type()) ->
    {ok, boolean()} | error_reply().
check_perms(Path, PermType) ->
    ?run(fun() -> lfm_perms:check_perms(Path, PermType) end).


%%--------------------------------------------------------------------
%% @doc
%% Returns file's Access Control List.
%% @end
%%--------------------------------------------------------------------
-spec get_acl(Handle :: handle()) ->
    {ok, [lfm_perms:access_control_entity()]} | error_reply().
get_acl(Handle) ->
    ?run(fun() -> lfm_perms:get_acl(Handle) end).

-spec get_acl(SessId :: session:id(), FileKey :: file_meta:uuid_or_path()) ->
    {ok, [lfm_perms:access_control_entity()]} | error_reply().
get_acl(SessId, FileKey) ->
    ?run(fun() -> lfm_perms:get_acl(SessId, FileKey) end).


%%--------------------------------------------------------------------
%% @doc
%% Updates file's Access Control List.
%% @end
%%--------------------------------------------------------------------
-spec set_acl(Handle :: handle(), EntityList :: [lfm_perms:access_control_entity()]) ->
    ok | error_reply().
set_acl(Handle, EntityList) ->
    ?run(fun() -> lfm_perms:set_acl(Handle, EntityList) end).

-spec set_acl(SessId :: session:id(), FileKey :: file_meta:uuid_or_path(), EntityList :: [lfm_perms:access_control_entity()]) ->
    ok | error_reply().
set_acl(SessId, FileKey, EntityList) ->
    ?run(fun() -> lfm_perms:set_acl(SessId, FileKey, EntityList) end).


%%--------------------------------------------------------------------
%% @doc
%% Remove file's Access Control List.
%% @end
%%--------------------------------------------------------------------
-spec remove_acl(Handle :: handle()) -> ok | error_reply().
remove_acl(Handle) ->
    ?run(fun() -> lfm_perms:remove_acl(Handle) end).

-spec remove_acl(SessId :: session:id(), FileKey :: file_meta:uuid_or_path()) ->
    ok | error_reply().
remove_acl(SessId, FileKey) ->
    ?run(fun() -> lfm_perms:remove_acl(SessId, FileKey) end).


%%--------------------------------------------------------------------
%% @doc
%% Returns file attributes.
%% @end
%%--------------------------------------------------------------------
-spec stat(Handle :: handle()) ->
    {ok, lfm_attrs:file_attributes()} | error_reply().
stat(Handle) ->
    ?run(fun() -> lfm_attrs:stat(Handle) end).

-spec stat(session:id(), file_key()) -> {ok, lfm_attrs:file_attributes()} | error_reply().
stat(SessId, FileKey) ->
    ?run(fun() -> lfm_attrs:stat(SessId, FileKey) end).


%%--------------------------------------------------------------------
%% @doc
%% Returns file's extended attribute by key.
%% @end
%%--------------------------------------------------------------------
-spec get_xattr(Handle :: handle(), XattrName :: xattr:name()) ->
    {ok, #xattr{}} | error_reply().
get_xattr(#lfm_handle{file_uuid = UUID, fslogic_ctx = CTX}, XattrName) ->
    ?run(fun() -> lfm_attrs:get_xattr(CTX, UUID, XattrName) end).

-spec get_xattr(session:id(), file_key(), xattr:name()) ->
    {ok, #xattr{}} | error_reply().
get_xattr(SessId, FileKey, XattrName) ->
    ?run(fun() -> lfm_attrs:get_xattr(SessId, FileKey, XattrName) end).


%%--------------------------------------------------------------------
%% @doc
%% Updates file's extended attribute by key.
%% @end
%%--------------------------------------------------------------------
-spec set_xattr(Handle :: handle(), XattrName :: xattr:name()) -> ok | error_reply().
set_xattr(Handle, Xattr) ->
    ?run(fun() -> lfm_attrs:set_xattr(Handle, Xattr) end).

-spec set_xattr(session:id(), file_key(), #xattr{}) -> ok | error_reply().
set_xattr(SessId, FileKey, Xattr) ->
    ?run(fun() -> lfm_attrs:set_xattr(SessId, FileKey, Xattr) end).


%%--------------------------------------------------------------------
%% @doc
%% Removes file's extended attribute by key.
%% @end
%%--------------------------------------------------------------------
-spec remove_xattr(handle(), xattr:name()) -> ok | error_reply().
remove_xattr(Handle, XattrName) ->
    ?run(fun() -> lfm_attrs:remove_xattr(Handle, XattrName) end).

-spec remove_xattr(session:id(), file_key(), xattr:name()) -> ok | error_reply().
remove_xattr(SessId, FileKey, XattrName) ->
    ?run(fun() -> lfm_attrs:remove_xattr(SessId, FileKey, XattrName) end).

%%--------------------------------------------------------------------
%% @doc
%% Returns complete list of extended attributes of a file.
%% @end
%%--------------------------------------------------------------------
-spec list_xattr(handle()) -> {ok, [xattr:name()]} | error_reply().
list_xattr(Handle) ->
    ?run(fun() -> lfm_attrs:list_xattr(Handle) end).

-spec list_xattr(session:id(), file_key()) ->
    {ok, [xattr:name()]} | error_reply().
list_xattr(SessId, FileKey) ->
    ?run(fun() -> lfm_attrs:list_xattr(SessId, FileKey) end).

%%--------------------------------------------------------------------
%% @doc Returns encoding suitable for rest transfer.
%%--------------------------------------------------------------------
-spec get_transfer_encoding(session:id(), file_key()) ->
    {ok, xattr:transfer_encoding()} | error_reply().
get_transfer_encoding(SessId, FileKey) ->
    ?run(fun() -> lfm_attrs:get_transfer_encoding(SessId, FileKey) end).

%%--------------------------------------------------------------------
%% @doc Sets encoding suitable for rest transfer.
%%--------------------------------------------------------------------
-spec set_transfer_encoding(session:id(), file_key(), xattr:transfer_encoding()) ->
    ok | error_reply().
set_transfer_encoding(SessId, FileKey, Encoding) ->
    ?run(fun() -> lfm_attrs:set_transfer_encoding(SessId, FileKey, Encoding) end).

%%--------------------------------------------------------------------
%% @doc
%% Returns completion status, which tells if the file is under modification by
%% cdmi at the moment.
%% @end
%%--------------------------------------------------------------------
-spec get_cdmi_completion_status(session:id(), file_key()) ->
    {ok, xattr:cdmi_completion_status()} | error_reply().
get_cdmi_completion_status(SessId, FileKey) ->
    ?run(fun() -> lfm_attrs:get_cdmi_completion_status(SessId, FileKey) end).

%%--------------------------------------------------------------------
%% @doc
%% Sets completion status, which tells if the file is under modification by
%% cdmi at the moment.
%% @end
%%--------------------------------------------------------------------
-spec set_cdmi_completion_status(session:id(), file_key(), xattr:cdmi_completion_status()) ->
    ok | error_reply().
set_cdmi_completion_status(SessId, FileKey, CompletionStatus) ->
    ?run(fun() -> lfm_attrs:set_cdmi_completion_status(SessId, FileKey, CompletionStatus) end).

%%--------------------------------------------------------------------
%% @doc Returns mimetype of file.
%%--------------------------------------------------------------------
-spec get_mimetype(session:id(), file_key()) ->
    {ok, xattr:mimetype()} | error_reply().
get_mimetype(SessId, FileKey) ->
    ?run(fun() -> lfm_attrs:get_mimetype(SessId, FileKey) end).

%%--------------------------------------------------------------------
%% @doc Sets mimetype of file.
%%--------------------------------------------------------------------
-spec set_mimetype(session:id(), file_key(), xattr:mimetype()) ->
    ok | error_reply().
set_mimetype(SessId, FileKey, Mimetype) ->
    ?run(fun() -> lfm_attrs:set_mimetype(SessId, FileKey, Mimetype) end).

%%--------------------------------------------------------------------
%% @doc
%% Creates a symbolic link.
%% @end
%%--------------------------------------------------------------------
-spec create_symlink(Path :: binary(), TargetFileKey :: file_key()) ->
    {ok, file_meta:uuid()} | error_reply().
create_symlink(Path, TargetFileKey) ->
    ?run(fun() -> lfm_links:create_symlink(Path, TargetFileKey) end).


%%--------------------------------------------------------------------
%% @doc
%% Returns the symbolic link's target file.
%% @end
%%--------------------------------------------------------------------
-spec read_symlink(FileKey :: file_key()) ->
    {ok, {file_meta:uuid(), file_meta:name()}} | error_reply().
read_symlink(FileKey) ->
    ?run(fun() -> lfm_links:read_symlink(FileKey) end).


%%--------------------------------------------------------------------
%% @doc
%% Removes a symbolic link.
%% @end
%%--------------------------------------------------------------------
-spec remove_symlink(FileKey :: file_key()) -> ok | error_reply().
remove_symlink(FileKey) ->
    ?run(fun() -> lfm_links:remove_symlink(FileKey) end).


%%--------------------------------------------------------------------
%% @doc
%% Creates a share for given file. File can be shared with anyone or
%% only specified group of users.
%% @end
%%--------------------------------------------------------------------
-spec create_share(FileKey :: file_key(),
    ShareWith :: all | [{user, onedata_user:id()} | {group, onedata_group:id()}]) ->
    {ok, lfm_shares:share_id()} | error_reply().
create_share(Path, ShareWith) ->
    ?run(fun() -> lfm_shares:create_share(Path, ShareWith) end).


%%--------------------------------------------------------------------
%% @doc
%% Returns shared file by share_id.
%% @end
%%--------------------------------------------------------------------
-spec get_share(lfm_shares:share_id()) ->
    {ok, {file_meta:uuid(), file_meta:name()}} | error_reply().
get_share(ShareID) ->
    ?run(fun() -> lfm_shares:get_share(ShareID) end).


%%--------------------------------------------------------------------
%% @doc
%% Removes file share by ShareID.
%% @end
%%--------------------------------------------------------------------
-spec remove_share(lfm_shares:share_id()) -> ok | error_reply().
remove_share(ShareID) ->
    ?run(fun() -> lfm_shares:remove_share(ShareID) end).<|MERGE_RESOLUTION|>--- conflicted
+++ resolved
@@ -89,21 +89,12 @@
 %% Creates a directory.
 %% @end
 %%--------------------------------------------------------------------
-<<<<<<< HEAD
--spec mkdir(SessId :: session:id(), Path :: file_path()) ->
-    {ok, DirUUID :: file_uuid()} | error_reply().
-=======
 -spec mkdir(SessId :: session:id(), Path :: file_meta:path()) ->
     {ok, DirUUID :: file_meta:uuid()} | error_reply().
->>>>>>> 432ed71c
 mkdir(SessId, Path) ->
     ?run(fun() -> lfm_dirs:mkdir(SessId, Path) end).
 
-<<<<<<< HEAD
--spec mkdir(SessId :: session:id(), Path :: file_path(),
-=======
 -spec mkdir(SessId :: session:id(), Path :: file_meta:path(),
->>>>>>> 432ed71c
     Mode :: file_meta:posix_permissions()) ->
     {ok, DirUUID :: file_meta:uuid()} | error_reply().
 mkdir(SessId, Path, Mode) ->
