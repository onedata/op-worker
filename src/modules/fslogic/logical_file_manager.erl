--- conflicted
+++ resolved
@@ -58,11 +58,7 @@
 -export_type([handle/0]).
 
 %% Functions operating on directories
-<<<<<<< HEAD
--export([mkdir/2, mkdir/3, ls/4, get_children_count/2, get_parent/2]).
-=======
--export([mkdir/2, mkdir/3, ls/4, get_children_count/2, rmdir/2]).
->>>>>>> 6d717b8b
+-export([mkdir/2, mkdir/3, rmdir/2, ls/4, get_children_count/2, get_parent/2]).
 %% Functions operating on directories or files
 -export([exists/1, mv/2, cp/2, get_file_path/2]).
 %% Functions operating on files
@@ -88,17 +84,15 @@
 %% Creates a directory.
 %% @end
 %%--------------------------------------------------------------------
--spec mkdir(SessId :: session:id(), Path :: file_path()) -> {ok, DirUUID :: file_uuid()} | error_reply().
+-spec mkdir(SessId :: session:id(), Path :: file_path()) -> 
+    {ok, DirUUID :: file_uuid()} | error_reply().
 mkdir(SessId, Path) ->
     {ok, Mode} = application:get_env(?APP_NAME, default_dir_mode),
     mkdir(SessId, Path, Mode).
 
--spec mkdir(SessId :: session:id(), Path :: file_path(), Mode :: file_meta:posix_permissions()) ->
-<<<<<<< HEAD
+-spec mkdir(SessId :: session:id(), Path :: file_path(), 
+    Mode :: file_meta:posix_permissions()) ->
     {ok, DirUUID :: file_uuid()} | error_reply().
-=======
-    ok | error_reply().
->>>>>>> 6d717b8b
 mkdir(SessId, Path, Mode) ->
     try
         CTX = fslogic_context:new(SessId),
@@ -115,6 +109,18 @@
 
 %%--------------------------------------------------------------------
 %% @doc
+%% Deletes a directory with all its children.
+%% @end
+%%--------------------------------------------------------------------
+-spec rmdir(SessId :: session:id(), FileKey :: file_key()) -> ok | error_reply().
+rmdir(SessId, FileKey) ->
+    CTX = fslogic_context:new(SessId),
+    {uuid, FileUUID} = ensure_uuid(CTX, FileKey),
+    lfm_utils:rm(CTX, FileUUID).
+
+
+%%--------------------------------------------------------------------
+%% @doc
 %% Lists some contents of a directory.
 %% Returns up to Limit of entries, starting with Offset-th entry.
 %% @end
@@ -135,16 +141,6 @@
     CTX = fslogic_context:new(SessId),
     lfm_dirs:get_children_count(SessId, ensure_uuid(CTX, FileKey)).
 
-%%--------------------------------------------------------------------
-%% @doc
-%% Deletes a directory with all its children.
-%% @end
-%%--------------------------------------------------------------------
--spec rmdir(SessId :: session:id(), FileKey :: file_key()) -> ok | error_reply().
-rmdir(SessId, FileKey) ->
-    CTX = fslogic_context:new(SessId),
-    {uuid, FileUUID} = ensure_uuid(CTX, FileKey),
-    lfm_utils:rm(CTX, FileUUID).
 
 %%--------------------------------------------------------------------
 %% @doc
