%% ===================================================================
%% @author Rafal Slota
%% @copyright (C): 2013 ACK CYFRONET AGH
%% This software is released under the MIT license
%% cited in 'LICENSE.txt'.
%% @end
%% ===================================================================
%% @doc: This module exports utility tools for fslogic
%% @end
%% ===================================================================
-module(fslogic_utils).


-include("global_definitions.hrl").
-include("modules/fslogic/fslogic_common.hrl").
-include("proto/oneclient/common_messages.hrl").
-include_lib("ctool/include/logging.hrl").
-include_lib("cluster_worker/include/modules/datastore/datastore_common_internal.hrl").


%% API
-export([random_ascii_lowercase_sequence/1, gen_storage_uid/1, get_parent/1, gen_storage_file_id/1]).
-export([get_local_file_location/1, get_local_file_locations/1, get_local_storage_file_locations/1]).
<<<<<<< HEAD
-export([wait_for_links/2, wait_for_file_meta/2]).
=======
-export([get_storage_type/1, get_storage_id/1, gen_storage_gid/2]).
-export([get_s3_user/2, get_ceph_user/2, get_posix_user/2]).
>>>>>>> ea3794fb

%%%===================================================================
%%% API functions
%%%===================================================================

%%--------------------------------------------------------------------
%% @doc Returns StorageType for given StorageId
%% @end
%%--------------------------------------------------------------------
-spec get_storage_type(storage:id()) -> helpers:name().
get_storage_type(StorageId) ->
    {ok, Doc} = storage:get(StorageId),
    {ok, #helper_init{name = StorageType}} = fslogic_storage:select_helper(Doc),
    StorageType.


%%--------------------------------------------------------------------
%% @doc Returns StorageId for given SpaceUUID
%% @end
%%--------------------------------------------------------------------
-spec get_storage_id(SpaceUUID :: file_meta:uuid()) -> storage:id().
get_storage_id(SpaceUUID) ->
    SpaceId = fslogic_uuid:space_dir_uuid_to_spaceid(SpaceUUID),
    {ok, #document{value = #space_storage{storage_ids = [StorageId | _]}}} =
        space_storage:get(SpaceId),
    StorageId.


%%--------------------------------------------------------------------
%% @doc Generates storage GID based on SpaceName or SpaceUUID
%% @end
%%--------------------------------------------------------------------
-spec gen_storage_gid(SpaceName :: file_meta:name(),
    SpaceUUID :: file_meta:uuid()) -> non_neg_integer().
gen_storage_gid(SpaceName, SpaceUUID) ->
    case helpers_nif:groupname_to_gid(SpaceName) of
        {ok, GID} ->
            GID;
        {error, _} ->
            fslogic_utils:gen_storage_uid(SpaceUUID)
    end.


%%--------------------------------------------------------------------
%% @doc Generates storage UID/GID based arbitrary binary (e.g. user's global id, space id, etc)
%% @end
%%--------------------------------------------------------------------
-spec gen_storage_uid(ID :: binary()) -> non_neg_integer().
gen_storage_uid(?ROOT_USER_ID) ->
    0;
gen_storage_uid(ID) ->
    <<UID0:16/big-unsigned-integer-unit:8>> = crypto:hash(md5, ID),
    {ok, LowestUID} = application:get_env(?APP_NAME,
        lowest_generated_storage_uid),
    {ok, HighestUID} = application:get_env(?APP_NAME,
        highest_generated_storage_uid),
    LowestUID + UID0 rem HighestUID.


%%--------------------------------------------------------------------
%% @doc Create random sequence consisting of lowercase ASCII letters.
%%--------------------------------------------------------------------
-spec random_ascii_lowercase_sequence(Length :: integer()) -> list().
random_ascii_lowercase_sequence(Length) ->
    lists:foldl(fun(_, Acc) -> [random:uniform(26) + 96 | Acc] end, [], lists:seq(1, Length)).


%%--------------------------------------------------------------------
%% @doc Returns parent of given file.
%%--------------------------------------------------------------------
-spec get_parent(fslogic_worker:file()) -> fslogic_worker:file() | no_return().
get_parent({path, Path}) ->
    [_ | R] = lists:reverse(fslogic_path:split(Path)),
    Tokens = lists:reverse(R),
    ParentPath = filepath_utils:ensure_begins_with_prefix(fslogic_path:join(Tokens), ?DIRECTORY_SEPARATOR_BINARY),
    {ok, Doc} = file_meta:get({path, ParentPath}),
    Doc;
get_parent(File) ->
    {ok, Doc} = file_meta:get_parent(File),
    Doc.

-spec gen_storage_file_id(Entry :: fslogic_worker:file()) ->
    helpers:file() | no_return().
gen_storage_file_id(Entry) ->
    {ok, Path} = file_meta:gen_storage_path(Entry),
    {ok, #document{value = #file_meta{version = Version}}} = file_meta:get(Entry),
    file_meta:snapshot_name(Path, Version).


-spec get_local_file_location(fslogic_worker:file()) ->
    datastore:document() | no_return().
get_local_file_location(Entry) -> %todo get rid of single file location and use get_local_file_locations/1
    [LocalLocation] = get_local_file_locations(Entry),
    LocalLocation.


-spec get_local_file_locations(fslogic_worker:file()) ->
    [datastore:document()] | no_return().
get_local_file_locations(Entry) ->
    LProviderId = oneprovider:get_provider_id(),
    {ok, LocIds} = file_meta:get_locations(Entry),
    Locations = [file_location:get(LocId) || LocId <- LocIds],
    [Location ||
        {ok, Location = #document{value = #file_location{provider_id = ProviderId}}}
            <- Locations, LProviderId =:= ProviderId
    ].


-spec get_local_storage_file_locations(datastore:document() | #file_location{} | fslogic_worker:file()) ->
    [{storage:id(), helpers:file()}] | no_return().
get_local_storage_file_locations(#document{value = #file_location{} = Location}) ->
    get_local_storage_file_locations(Location);
get_local_storage_file_locations(#file_location{blocks = Blocks, storage_id = DSID, file_id = DFID}) ->
    lists:usort([{DSID, DFID} | [{SID, FID} || #file_block{storage_id = SID, file_id = FID} <- Blocks]]);
get_local_storage_file_locations(Entry) ->
    #document{} = Doc = get_local_file_location(Entry),
    get_local_storage_file_locations(Doc).

<<<<<<< HEAD
%%--------------------------------------------------------------------
%% @doc
%% Waiting for links document associated with file_meta to be present.
%% @end
%%--------------------------------------------------------------------
-spec wait_for_links(file_meta:uuid(), non_neg_integer()) -> ok | no_return().
wait_for_links(FileUuid, 0) ->
    ?error("Waiting for links document, for file ~p failed.", [FileUuid]),
    throw(no_link_document);
wait_for_links(FileUuid, Retries) ->
    case file_meta:exists({uuid, links_utils:links_doc_key(FileUuid)}) of
        true ->
            ok;
        false ->
            timer:sleep(timer:seconds(1)),
            wait_for_links(FileUuid, Retries - 1)
    end.

%%--------------------------------------------------------------------
%% @doc
%% Waiting for file_meta with given file_uuid to be present.
%% @end
%%--------------------------------------------------------------------
-spec wait_for_file_meta(file_meta:uuid(), non_neg_integer()) -> ok | no_return().
wait_for_file_meta(FileUuid, 0) ->
    ?error("Waiting for file_meta ~p failed.", [FileUuid]),
    throw(no_file_meta_document);
wait_for_file_meta(FileUuid, Retries) ->
    case file_meta:exists({uuid, FileUuid}) of
        true ->
            ok;
        false ->
            timer:sleep(timer:seconds(1)),
            wait_for_links(FileUuid, Retries - 1)
=======

%%--------------------------------------------------------------------
%% @doc
%% Gets S3 credentials from datastore.
%% @end
%%--------------------------------------------------------------------
-spec get_s3_user(UserId :: binary(), StorageId :: storage:id()) ->
    {ok, s3_user:credentials()} | undefined.
get_s3_user(UserId, StorageId) ->
    case s3_user:get(UserId) of
        {ok, #document{value = #s3_user{credentials = CredentialsMap}}} ->
            case maps:find(StorageId, CredentialsMap) of
                {ok, Credentials} ->
                    {ok, Credentials};
                _ ->
                    undefined
            end;
        _ ->
            undefined
    end.


%%--------------------------------------------------------------------
%% @doc
%% Gets Ceph credentials from datastore.
%% @end
%%--------------------------------------------------------------------
-spec get_ceph_user(UserId :: binary(), StorageId :: storage:id()) ->
    {ok, ceph_user:credentials()} | undefined.
get_ceph_user(UserId, StorageId) ->
    case ceph_user:get(UserId) of
        {ok, #document{value = #ceph_user{credentials = CredentialsMap}}} ->
            case maps:find(StorageId, CredentialsMap) of
                {ok, Credentials} ->
                    {ok, Credentials};
                _ ->
                    undefined
            end;
        _ ->
            undefined
    end.


%%--------------------------------------------------------------------
%% @doc
%% Gets POSIX credentials from datastore.
%% @end
%%--------------------------------------------------------------------
-spec get_posix_user(UserId :: binary(), StorageId :: storage:id()) ->
    {ok, posix_user:credentials()} | undefined.
get_posix_user(UserId, StorageId) ->
    case posix_user:get(UserId) of
        {ok, #document{value = #posix_user{credentials = CredentialsMap}}} ->
            case maps:find(StorageId, CredentialsMap) of
                {ok, Credentials} ->
                    {ok, Credentials};
                _ ->
                    undefined
            end;
        _ ->
            undefined
>>>>>>> ea3794fb
    end.<|MERGE_RESOLUTION|>--- conflicted
+++ resolved
@@ -21,12 +21,9 @@
 %% API
 -export([random_ascii_lowercase_sequence/1, gen_storage_uid/1, get_parent/1, gen_storage_file_id/1]).
 -export([get_local_file_location/1, get_local_file_locations/1, get_local_storage_file_locations/1]).
-<<<<<<< HEAD
 -export([wait_for_links/2, wait_for_file_meta/2]).
-=======
 -export([get_storage_type/1, get_storage_id/1, gen_storage_gid/2]).
 -export([get_s3_user/2, get_ceph_user/2, get_posix_user/2]).
->>>>>>> ea3794fb
 
 %%%===================================================================
 %%% API functions
@@ -145,7 +142,7 @@
     #document{} = Doc = get_local_file_location(Entry),
     get_local_storage_file_locations(Doc).
 
-<<<<<<< HEAD
+
 %%--------------------------------------------------------------------
 %% @doc
 %% Waiting for links document associated with file_meta to be present.
@@ -164,6 +161,7 @@
             wait_for_links(FileUuid, Retries - 1)
     end.
 
+
 %%--------------------------------------------------------------------
 %% @doc
 %% Waiting for file_meta with given file_uuid to be present.
@@ -180,7 +178,8 @@
         false ->
             timer:sleep(timer:seconds(1)),
             wait_for_links(FileUuid, Retries - 1)
-=======
+    end.
+
 
 %%--------------------------------------------------------------------
 %% @doc
@@ -242,5 +241,4 @@
             end;
         _ ->
             undefined
->>>>>>> ea3794fb
     end.