%%%-------------------------------------------------------------------
%%% @author Mateusz Paciorek
%%% @copyright (C) 2016 ACK CYFRONET AGH
%%% This software is released under the MIT license
%%% cited in 'LICENSE.txt'.
%%% @end
%%%-------------------------------------------------------------------
%%% @doc Files renaming functions
%%% @end
%%%-------------------------------------------------------------------
-module(fslogic_rename).
-author("Mateusz Paciorek").

-define(CHUNK_SIZE_ENV_KEY, rename_file_chunk_size).

%% TODO: VFS-2008
%% Add 'hint' for fslogic_storage:select_storage, to suggest using
%% source storage if possible to avoid copying
%% TODO: VFS-2009
%% Add rollback or any other means of rescuing from failed renaming
%% TODO: VFS-2010
%% If any provider supporting old path does not support new path -
%% get his changes, other providers should update their locations

-include("global_definitions.hrl").
-include("modules/fslogic/fslogic_common.hrl").
-include("proto/common/credentials.hrl").
-include("proto/oneclient/fuse_messages.hrl").
-include_lib("annotations/include/annotations.hrl").
-include_lib("ctool/include/logging.hrl").
-include_lib("ctool/include/oz/oz_users.hrl").
-include_lib("ctool/include/posix/acl.hrl").

%% API
-export([rename/3]).

%%%===================================================================
%%% API functions
%%%===================================================================

%%--------------------------------------------------------------------
%% @doc Transforms target path to required forms and executes renaming.
%% @end
%%--------------------------------------------------------------------
-spec rename(CTX :: fslogic_worker:ctx(), SourceEntry :: fslogic_worker:file(),
    LogicalTargetPath :: file_meta:path()) ->
    #fuse_response{} | no_return().
rename(#fslogic_ctx{session_id = SessId} = CTX, SourceEntry, LogicalTargetPath) ->
    {ok, LogicalSourcePath} = fslogic_path:gen_path(SourceEntry, SessId),
    CanonicalSourcePath = logical_path_to_canonical(CTX, LogicalSourcePath),
    CanonicalTargetPath = logical_path_to_canonical(CTX, LogicalTargetPath),
    case CanonicalSourcePath =:= CanonicalTargetPath of
        true ->
            {ok, #document{key = SourceUuid}} = file_meta:get(SourceEntry),
            #fuse_response{status = #status{code = ?OK},
                fuse_response = #file_renamed{
                    new_uuid = fslogic_uuid:to_file_guid(SourceUuid)}};
        false ->
            case rename(CTX, SourceEntry, CanonicalTargetPath, LogicalTargetPath) of
                {ok, FileRenamed} ->
                    #fuse_response{status = #status{code = ?OK}, fuse_response = FileRenamed};
                {error, Code} ->
                    #fuse_response{status = #status{code = Code}}
            end
    end.

%%--------------------------------------------------------------------
%% Internal functions
%%--------------------------------------------------------------------

%%--------------------------------------------------------------------
%% @doc Executes proper rename case to check permissions.
%% For best performance use following arg types: path -> uuid -> document
%% @end
%%--------------------------------------------------------------------
-spec rename(CTX :: fslogic_worker:ctx(), SourceEntry :: fslogic_worker:file(),
    CanonicalTargetPath :: file_meta:path(),
    LogicalTargetPath :: file_meta:path()) ->
    {ok, #file_renamed{}} | logical_file_manager:error_reply().
-check_permissions([{traverse_ancestors, 2}, {?delete, 2}]).
rename(CTX, SourceEntry, CanonicalTargetPath, LogicalTargetPath) ->
    ?debug("Renaming file ~p to ~p...", [SourceEntry, CanonicalTargetPath]),
    case file_meta:get(SourceEntry) of
        {ok, #document{value = #file_meta{type = ?DIRECTORY_TYPE}} = FileDoc} ->
            rename_dir(CTX, FileDoc, CanonicalTargetPath, LogicalTargetPath);
        {ok, FileDoc} ->
            rename_file(CTX, FileDoc, CanonicalTargetPath, LogicalTargetPath)
    end.

%%--------------------------------------------------------------------
%% @doc Checks necessary permissions and renames directory
%%--------------------------------------------------------------------
-spec rename_dir(CTX :: fslogic_worker:ctx(), SourceEntry :: fslogic_worker:file(),
    CanonicalTargetPath :: file_meta:path(),
    LogicalTargetPath :: file_meta:path()) ->
    {ok, #file_renamed{}}  | logical_file_manager:error_reply().
-check_permissions([{?delete_subcontainer, {parent, 2}}]).
rename_dir(CTX, SourceEntry, CanonicalTargetPath, LogicalTargetPath) ->
    case check_dir_preconditions(CTX, SourceEntry, LogicalTargetPath) of
        ok ->
            rename_select(CTX, SourceEntry, CanonicalTargetPath, LogicalTargetPath, ?DIRECTORY_TYPE);
        Error ->
            Error
    end.

%%--------------------------------------------------------------------
%% @doc Checks necessary permissions and renames file
%%--------------------------------------------------------------------
-spec rename_file(CTX :: fslogic_worker:ctx(), SourceEntry :: fslogic_worker:file(),
    CanonicalTargetPath :: file_meta:path(),
    LogicalTargetPath :: file_meta:path()) ->
    {ok, #file_renamed{}} | logical_file_manager:error_reply().
-check_permissions([{?delete_object, {parent, 2}}]).
rename_file(CTX, SourceEntry, CanonicalTargetPath, LogicalTargetPath) ->
    case check_reg_preconditions(CTX, LogicalTargetPath) of
        ok ->
            rename_select(CTX, SourceEntry, CanonicalTargetPath, LogicalTargetPath, ?REGULAR_FILE_TYPE);
        Error ->
            Error
    end.

%%--------------------------------------------------------------------
%% @doc Checks preconditions for renaming directory.
%%--------------------------------------------------------------------
-spec check_dir_preconditions(fslogic_worker:ctx(), fslogic_worker:file(),
    file_meta:path()) -> ok | logical_file_manager:error_reply().
check_dir_preconditions(#fslogic_ctx{session_id = SessId} = CTX, SourceEntry, LogicalTargetPath) ->
    case moving_into_itself(CTX, SourceEntry, LogicalTargetPath) of
        true ->
            {error, ?EINVAL};
        false ->
            case logical_file_manager:stat(SessId, {path, LogicalTargetPath}) of
                {error, ?ENOENT} ->
                    ok;
                {ok, #file_attr{type = Type}} ->
                    case Type of
                        ?DIRECTORY_TYPE ->
                            ok;
                        _ ->
                            {error, ?ENOTDIR}
                    end
            end
    end.


%%--------------------------------------------------------------------
%% @doc Checks preconditions for renaming regular file.
%%--------------------------------------------------------------------
-spec check_reg_preconditions(fslogic_worker:ctx(),
    file_meta:path()) -> ok | logical_file_manager:error_reply().
check_reg_preconditions(#fslogic_ctx{session_id = SessId}, LogicalTargetPath) ->
    case logical_file_manager:stat(SessId, {path, LogicalTargetPath}) of
        {error, ?ENOENT} ->
            ok;
        {ok, #file_attr{type = Type}} ->
            case Type of
                ?DIRECTORY_TYPE ->
                    {error, ?EISDIR};
                _ ->
                    ok
            end
    end.

%%--------------------------------------------------------------------
%% @doc Checks if renamed entry is one of target path parents.
%%--------------------------------------------------------------------
-spec moving_into_itself(CTX :: fslogic_worker:ctx(),
    SourceEntry :: fslogic_worker:file(),
    LogicalTargetPath :: file_meta:path()) -> boolean().
moving_into_itself(#fslogic_ctx{session_id = SessId} = CTX, SourceEntry, LogicalTargetPath) ->
    {ok, LogicalSourcePath} = fslogic_path:gen_path(SourceEntry, SessId),
    CanonicalSourcePath = logical_path_to_canonical(CTX, LogicalSourcePath),
    CanonicalTargetPath = logical_path_to_canonical(CTX, LogicalTargetPath),
    SourceTokens = fslogic_path:split(CanonicalSourcePath),
    TargetTokens = fslogic_path:split(CanonicalTargetPath),
    lists:prefix(SourceTokens, TargetTokens).

%%--------------------------------------------------------------------
%% @doc Selects proper rename function - trivial, inter-space or inter-provider.
%%--------------------------------------------------------------------
-spec rename_select(CTX :: fslogic_worker:ctx(), SourceEntry :: fslogic_worker:file(),
    CanonicalTargetPath :: file_meta:path(),
    LogicalTargetPath :: file_meta:path(), FileType :: file_meta:type()) ->
    {ok, #file_renamed{}} | logical_file_manager:error_reply().
rename_select(CTX, SourceEntry, CanonicalTargetPath, LogicalTargetPath, FileType) ->
    {_, TargetParentPath} = fslogic_path:basename_and_parent(LogicalTargetPath),
    {ok, #document{key = SourceUUID}} = file_meta:get(SourceEntry),
    SourceSpaceId = fslogic_spaces:get_space_id(SourceUUID),
    TargetSpaceId = fslogic_spaces:get_space_id(CTX, TargetParentPath),

    case SourceSpaceId =:= TargetSpaceId of
        true ->
            case FileType of
                ?REGULAR_FILE_TYPE ->
                    rename_file_trivial(CTX, SourceEntry, CanonicalTargetPath, LogicalTargetPath);
                ?DIRECTORY_TYPE ->
                    rename_dir_trivial(CTX, SourceEntry, CanonicalTargetPath, LogicalTargetPath)
            end;
        false ->
            #fslogic_ctx{session_id = SessId, session = #session{}} = CTX,
            {ok, #auth{macaroon = Macaroon, disch_macaroons = DMacaroons}} =
                session:get_auth(SessId),
            Client = {user, {Macaroon, DMacaroons}},
            {ok, #user_details{id = UserId}} = oz_users:get_details(Client),

            TargetProvidersSet = get_supporting_providers(SourceSpaceId, Client, UserId),
            SourceProvidersSet = get_supporting_providers(TargetSpaceId, Client, UserId),
            CommonProvidersSet = ordsets:intersection(TargetProvidersSet, SourceProvidersSet),
            case ordsets:is_element(oneprovider:get_provider_id(), CommonProvidersSet) of
                true ->
                    case FileType of
                        ?REGULAR_FILE_TYPE ->
                            rename_file_interspace(CTX, SourceEntry, CanonicalTargetPath, LogicalTargetPath);
                        ?DIRECTORY_TYPE ->
                            rename_dir_interspace(CTX, SourceEntry, CanonicalTargetPath, LogicalTargetPath)
                    end;
                false ->
                    rename_interprovider(CTX, SourceEntry, LogicalTargetPath)
            end
    end.

%%--------------------------------------------------------------------
%% @doc Checks permissions before renaming regular file within one space.
%%--------------------------------------------------------------------
-spec rename_file_trivial(fslogic_worker:ctx(), fslogic_worker:file(),
    file_meta:path(), file_meta:path()) -> {ok, #file_renamed{}}
    | logical_file_manager:error_reply().
-check_permissions([{traverse_ancestors, {path, 3}}, {?add_object, {parent, {path, 3}}}]).
rename_file_trivial(CTX, SourceEntry, CanonicalTargetPath, LogicalTargetPath) ->
    rename_trivial(CTX, SourceEntry, CanonicalTargetPath, LogicalTargetPath).

%%--------------------------------------------------------------------
%% @doc Checks permissions before renaming directory within one space.
%%--------------------------------------------------------------------
-spec rename_dir_trivial(fslogic_worker:ctx(), fslogic_worker:file(),
    file_meta:path(), file_meta:path()) -> {ok, #file_renamed{}}
    | logical_file_manager:error_reply().
-check_permissions([{traverse_ancestors, {path, 3}}, {?add_subcontainer, {parent, {path, 3}}}]).
rename_dir_trivial(CTX, SourceEntry, CanonicalTargetPath, LogicalTargetPath) ->
    rename_trivial(CTX, SourceEntry, CanonicalTargetPath, LogicalTargetPath).

%%--------------------------------------------------------------------
%% @doc Renames file within one space.
%%--------------------------------------------------------------------
-spec rename_trivial(fslogic_worker:ctx(), fslogic_worker:file(),
    file_meta:path(), file_meta:path()) -> {ok, #file_renamed{}}
    | logical_file_manager:error_reply().
rename_trivial(CTX, SourceEntry, CanonicalTargetPath, LogicalTargetPath) ->
    rename_interspace(CTX, SourceEntry, CanonicalTargetPath, LogicalTargetPath).


%%--------------------------------------------------------------------
%% @doc Checks permissions before renaming regular file within one provider.
%%--------------------------------------------------------------------
-spec rename_file_interspace(fslogic_worker:ctx(), fslogic_worker:file(),
    file_meta:path(), file_meta:path()) -> {ok, #file_renamed{}}
    | logical_file_manager:error_reply().
-check_permissions([{traverse_ancestors, {path, 3}}, {?add_object, {parent, {path, 3}}}]).
rename_file_interspace(CTX, SourceEntry, CanonicalTargetPath, LogicalTargetPath) ->
    rename_interspace(CTX, SourceEntry, CanonicalTargetPath, LogicalTargetPath).

%%--------------------------------------------------------------------
%% @doc Checks permissions before renaming directory within one provider.
%%--------------------------------------------------------------------
-spec rename_dir_interspace(fslogic_worker:ctx(), fslogic_worker:file(),
    file_meta:path(), file_meta:path()) -> {ok, #file_renamed{}}
    | logical_file_manager:error_reply().
-check_permissions([{traverse_ancestors, {path, 3}}, {?add_subcontainer, {parent, {path, 3}}}]).
rename_dir_interspace(CTX, SourceEntry, CanonicalTargetPath, LogicalTargetPath) ->
    rename_interspace(CTX, SourceEntry, CanonicalTargetPath, LogicalTargetPath).

%%--------------------------------------------------------------------
%% @doc Renames file within one provider.
%%--------------------------------------------------------------------
-spec rename_interspace(fslogic_worker:ctx(), fslogic_worker:file(),
    file_meta:path(), file_meta:path()) -> {ok, #file_renamed{}}
    | logical_file_manager:error_reply().
rename_interspace(#fslogic_ctx{session_id = SessId} = CTX, SourceEntry, CanonicalTargetPath, LogicalTargetPath) ->
    ok = ensure_deleted(SessId, LogicalTargetPath),

    {ok, SourcePath} = fslogic_path:gen_path(SourceEntry, SessId),
    {ok, SourceParent} = file_meta:get_parent(SourceEntry),
    {_, CanonicalTargetParentPath} = fslogic_path:basename_and_parent(CanonicalTargetPath),
    {_, TargetParentPath} = fslogic_path:basename_and_parent(LogicalTargetPath),
    {ok, #document{key = SourceUUID} = SourceDoc} = file_meta:get(SourceEntry),
    SourceSpaceId = fslogic_spaces:get_space_id(SourceUUID),
    TargetSpaceId = fslogic_spaces:get_space_id(CTX, TargetParentPath),

    RenamedEntries = case SourceDoc of
        #document{value = #file_meta{type = ?DIRECTORY_TYPE}} ->
            %% TODO: get all snapshots: TODO: VFS-1966
            SourceDirSnapshots = [SourceEntry],

            %% Quota
            Size = for_each_child_file(SourceEntry,
                fun
                    (#document{value = #file_meta{type = ?REGULAR_FILE_TYPE}} = File, CSize) ->
                        Size = fslogic_blocks:get_file_size(File),
                        CSize + Size;
                    (_Dir, CSize) ->
                        CSize
                end,
                fun(_, _, CSize) ->
                    CSize
                end, 0),
            ok = space_quota:assert_write(TargetSpaceId, Size),

            lists:foreach(
                fun(Snapshot) ->
                    ok = file_meta:rename(Snapshot, {path, CanonicalTargetPath})
                end, SourceDirSnapshots),

            {ok, UpdatedSourceEntry} = file_meta:get(SourceUUID),

            for_each_child_file(UpdatedSourceEntry,
                fun
                    (#document{value = #file_meta{type = ?REGULAR_FILE_TYPE}} = File, Ret) ->
                        %% TODO: get all snapshots: VFS-1965
                        FileSnapshots = [File],
                        lists:foreach(
                            fun(Snapshot) ->
                                ok = rename_on_storage(CTX, SourceSpaceId, TargetSpaceId, Snapshot)
                            end, FileSnapshots),
                        Ret;
                    (_Dir, Ret) ->
                        Ret
                end,
<<<<<<< HEAD
                fun(#document{key = Uuid} = Entry, _) ->
                    {ok, NewPath} = fslogic_path:gen_path(Entry, SessId),
                    {fslogic_uuid:to_file_guid(Uuid, SourceSpaceId),
                    fslogic_uuid:to_file_guid(Uuid, TargetSpaceId), NewPath}
                end);
=======
                fun(_, Ret, _) ->
                    Ret
                end, ok);
>>>>>>> 009d6d98

        #document{key = Uuid} = File ->
            SourcePathTokens = filename:split(SourcePath),
            TargetPathTokens = filename:split(CanonicalTargetPath),
            {ok, OldPath} = fslogic_path:gen_path(File, SessId),
            OldTokens = filename:split(OldPath),
            NewTokens = TargetPathTokens ++ lists:sublist(OldTokens, length(SourcePathTokens) + 1, length(OldTokens)),
            NewPath = fslogic_path:join(NewTokens),
            Size = fslogic_blocks:get_file_size(File),
            space_quota:assert_write(TargetSpaceId, Size),

            %% TODO: get all snapshots: VFS-1965
            FileSnapshots = [File],
            lists:foreach(
                fun(Snapshot) ->
                    ok = file_meta:rename(Snapshot, {path, NewPath}),
                    ok = rename_on_storage(CTX, SourceSpaceId, TargetSpaceId, Snapshot)
                end, FileSnapshots),
            [{fslogic_uuid:to_file_guid(Uuid, SourceSpaceId),
                fslogic_uuid:to_file_guid(Uuid, TargetSpaceId), NewPath}]
    end,

    UserId = fslogic_context:get_user_id(CTX),
    CurrTime = erlang:system_time(seconds),
    ok = fslogic_times:update_mtime_ctime(SourceParent, UserId, CurrTime),
    ok = fslogic_times:update_ctime({path, CanonicalTargetPath}, UserId, CurrTime),
    ok = fslogic_times:update_mtime_ctime({path, CanonicalTargetParentPath}, UserId, CurrTime),
    {#file_renamed_entry{new_uuid = NewGuid} = TopEntry, ChildEntries} = parse_renamed_entries(RenamedEntries),
    spawn(fun() -> fslogic_event:emit_file_renamed(TopEntry, ChildEntries, [SessId]) end),
    {ok, #file_renamed{new_uuid = NewGuid, child_entries = ChildEntries}}.

%%--------------------------------------------------------------------
%% @doc Renames file moving it to another space supported by another provider.
%%--------------------------------------------------------------------
-spec rename_interprovider(fslogic_worker:ctx(), fslogic_worker:file(),
    file_meta:path()) -> {ok, #file_renamed{}}
    | logical_file_manager:error_reply().
rename_interprovider(#fslogic_ctx{session_id = SessId} = CTX, SourceEntry, LogicalTargetPath) ->
    ok = ensure_deleted(SessId, LogicalTargetPath),

    {ok, SourcePath} = fslogic_path:gen_path(SourceEntry, SessId),
    {ok, SourceParent} = file_meta:get_parent(SourceEntry),
    {_, TargetParentPath} = fslogic_path:basename_and_parent(LogicalTargetPath),
    SourcePathTokens = filename:split(SourcePath),
    TargetPathTokens = filename:split(LogicalTargetPath),

<<<<<<< HEAD
    RenamedEntries = for_each_child_file(SourceEntry,
        fun(#document{key = SourceUuid} = Doc) ->
=======
    for_each_child_file(SourceEntry,
        fun(#document{key = SourceUuid} = Doc, _) ->
>>>>>>> 009d6d98
            SourceGuid = fslogic_uuid:to_file_guid(SourceUuid),
            {ok, OldPath} = fslogic_path:gen_path(Doc, SessId),
            OldTokens = filename:split(OldPath),
            NewTokens = TargetPathTokens ++ lists:sublist(OldTokens, length(SourcePathTokens) + 1, length(OldTokens)),
            NewPath = fslogic_path:join(NewTokens),

            case Doc of
                #document{value = #file_meta{type = ?REGULAR_FILE_TYPE}} ->
                    {ok, TargetGuid} = logical_file_manager:create(SessId, NewPath, 8#777),
                    ok = copy_file_contents(SessId, {guid, SourceGuid}, {guid, TargetGuid});

                #document{value = #file_meta{type = ?DIRECTORY_TYPE}} ->
                    {ok, TargetGuid} = logical_file_manager:mkdir(SessId, NewPath, 8#777)
            end,
            {TargetGuid, NewPath}
        end,
        fun(#document{key = SourceUuid, value = #file_meta{atime = ATime,
<<<<<<< HEAD
            mtime = MTime, ctime = CTime, mode = Mode}}, {TargetGuid, NewPath}) ->
            SourceGuid = fslogic_uuid:to_file_guid(SourceUuid),
            ok = logical_file_manager:set_perms(SessId, {guid, TargetGuid}, Mode),
            ok = copy_file_attributes(SessId, {guid, SourceGuid}, {guid, TargetGuid}),
            ok = logical_file_manager:update_times(SessId, {guid, TargetGuid}, ATime, MTime, CTime),
            ok = logical_file_manager:unlink(SessId, {guid, SourceGuid}),
            {SourceGuid, TargetGuid, NewPath}
        end),
=======
            mtime = MTime, ctime = CTime, mode = Mode}}, Target, _) ->
            SourceGuid = fslogic_uuid:to_file_guid(SourceUuid),
            ok = logical_file_manager:set_perms(SessId, Target, Mode),
            ok = copy_file_attributes(SessId, {guid, SourceGuid}, Target),
            ok = logical_file_manager:update_times(SessId, Target, ATime, MTime, CTime),
            ok = logical_file_manager:unlink(SessId, {guid, SourceGuid})
        end, undefined),
>>>>>>> 009d6d98

    CurrTime = erlang:system_time(seconds),
    ok = fslogic_times:update_mtime_ctime(SourceParent, fslogic_context:get_user_id(CTX), CurrTime),
    ok = logical_file_manager:update_times(SessId, {path, LogicalTargetPath}, undefined, undefined, CurrTime),
    ok = logical_file_manager:update_times(SessId, {path, TargetParentPath}, undefined, CurrTime, CurrTime),
    {#file_renamed_entry{new_uuid = NewGuid} = TopEntry, ChildEntries} = parse_renamed_entries(RenamedEntries),
    spawn(fun() -> fslogic_event:emit_file_renamed(TopEntry, ChildEntries, [SessId]) end),
    {ok, #file_renamed{new_uuid = NewGuid, child_entries = ChildEntries}}.

%%--------------------------------------------------------------------
%% @doc Renames file on storage and all its locations.
%%--------------------------------------------------------------------
-spec rename_on_storage(CTX :: fslogic_worker:ctx(), SourceSpaceId :: binary(),
    TargetSpaceId :: binary(), SourceEntry :: file_meta:entry()) -> ok.
rename_on_storage(CTX, SourceSpaceId, TargetSpaceId, SourceEntry) ->
    #fslogic_ctx{session_id = SessId, session = #session{identity = #identity{user_id = UserId}}} = CTX,
    {ok, #document{key = SourceUUID, value = #file_meta{mode = Mode}}} = file_meta:get(SourceEntry),
    SourceSpaceUUID = fslogic_uuid:spaceid_to_space_dir_uuid(SourceSpaceId),
    TargetSpaceUUID = fslogic_uuid:spaceid_to_space_dir_uuid(TargetSpaceId),

    lists:foreach(
        fun(LocationDoc) ->
            #document{value = #file_location{storage_id = SourceStorageId,
                file_id = SourceFileId}} = LocationDoc,
            {ok, SourceStorage} = storage:get(SourceStorageId),

            {ok, #document{key = TargetStorageId}} = fslogic_storage:select_storage(TargetSpaceId),
            TargetFileId = fslogic_utils:gen_storage_file_id({uuid, SourceUUID}),
            {ok, TargetStorage} = storage:get(TargetStorageId),

            TargetDir = fslogic_path:dirname(TargetFileId),
            TargetDirHandle = storage_file_manager:new_handle(?ROOT_SESS_ID, TargetSpaceUUID, undefined, TargetStorage, TargetDir),
            case storage_file_manager:mkdir(TargetDirHandle, ?AUTO_CREATED_PARENT_DIR_MODE, true) of
                ok ->
                    ok;
                {error, eexist} ->
                    ok
            end,

            SourceHandle = storage_file_manager:new_handle(SessId, SourceSpaceUUID, SourceUUID, SourceStorage, SourceFileId),
            ok = case storage_file_manager:link(SourceHandle, TargetFileId) of
                ok ->
                    ok = storage_file_manager:unlink(SourceHandle);
                Error ->
                    SourceRootHandle = storage_file_manager:new_handle(?ROOT_SESS_ID, SourceSpaceUUID, SourceUUID, SourceStorage, SourceFileId),
                    case storage_file_manager:mv(SourceRootHandle, TargetFileId) of
                        ok ->
                            TargetRootHandle = storage_file_manager:new_handle(?ROOT_SESS_ID, TargetSpaceUUID, SourceUUID, TargetStorage, TargetFileId),
                            ok = storage_file_manager:chown(TargetRootHandle, UserId, TargetSpaceId);
                        Error ->
                            TargetHandle = storage_file_manager:new_handle(SessId, TargetSpaceUUID, SourceUUID, TargetStorage, TargetFileId),
                            ok = storage_file_manager:create(TargetHandle, Mode, true),
                            ok = copy_file_contents_sfm(SourceHandle, TargetHandle),
                            ok = storage_file_manager:unlink(SourceHandle)
                    end
            end,

            ok = update_location(LocationDoc, TargetFileId, TargetSpaceUUID, TargetStorageId)

        end, fslogic_utils:get_local_file_locations(SourceEntry)),
    ok = fslogic_req_generic:chmod_storage_files(
        CTX#fslogic_ctx{session_id = ?ROOT_SESS_ID, session = ?ROOT_SESS},
        SourceEntry,
        Mode
    ),
    ok.

%%--------------------------------------------------------------------
%% @doc Updates file location.
%%--------------------------------------------------------------------
-spec update_location(LocationDoc :: datastore:document(),
    TargetFileId :: helpers:file(), TargetSpaceUUID :: binary(),
    TargetStorageId :: storage:id()) -> ok.
update_location(LocationDoc, TargetFileId, TargetSpaceUUID, TargetStorageId) ->
    TargetSpaceId = fslogic_uuid:space_dir_uuid_to_spaceid(TargetSpaceUUID),
    #document{value = #file_location{uuid = FileUUID, blocks = Blocks} = Location} = LocationDoc,
    UpdatedBlocks = lists:map(
        fun(Block) ->
            Block#file_block{file_id = TargetFileId, storage_id = TargetStorageId}
        end, Blocks),
    {ok, _} = datastore:run_synchronized(file_location, FileUUID,
        fun() ->
            file_location:save(LocationDoc#document{value = Location#file_location{
                file_id = TargetFileId,
                space_id = TargetSpaceId,
                storage_id = TargetStorageId,
                blocks = UpdatedBlocks
            }})
        end),
    ok.

%%--------------------------------------------------------------------
%% @doc Unlinks file if it exists.
%%--------------------------------------------------------------------
-spec ensure_deleted(session:id(), file_meta:path()) -> ok.
ensure_deleted(SessId, LogicalTargetPath) ->
    case logical_file_manager:stat(SessId, {path, LogicalTargetPath}) of
        {error, ?ENOENT} ->
            ok;
        {ok, #file_attr{}} ->
            ok = logical_file_manager:unlink(SessId, {path, LogicalTargetPath})
    end.

%%--------------------------------------------------------------------
%% @doc Traverses files tree depth first, executing Pre function before
%% descending into children and executing Post function after returning
%% from children. Value returned from Pre function will be passed to Post
<<<<<<< HEAD
%% function for the same file doc, values returned from Post function will
%% be collected and returned as list in order of entering.
=======
%% function as second argument for the same file doc.
>>>>>>> 009d6d98
%%--------------------------------------------------------------------

-spec for_each_child_file(Entry :: fslogic_worker:file(),
<<<<<<< HEAD
    PreFun :: fun((fslogic_worker:file()) -> term()),
    PostFun :: fun((fslogic_worker:file(), term()) -> term())) -> [term()].
for_each_child_file(Entry, PreFun, PostFun) ->
    {ok, Doc} = file_meta:get(Entry),
    Res1 = PreFun(Doc),
    Acc = case Doc of
        #document{value = #file_meta{type = ?DIRECTORY_TYPE}} ->
            {ok, ChildrenLinks} = list_all_children(Doc),
            lists:flatten(lists:map(
                fun(#child_link{uuid = ChildUUID}) ->
                    for_each_child_file({uuid, ChildUUID}, PreFun, PostFun)
                end, ChildrenLinks));
        _ ->
            []
    end,
    Res2 = PostFun(Doc, Res1),
    [Res2 | Acc].
=======
    PreFun :: fun((fslogic_worker:file(), AccIn :: term()) -> term()),
    PostFun :: fun((fslogic_worker:file(), ShallowAccIn :: term(), AccIn :: term()) -> term()),
    AccIn :: term()) -> AccOut :: term().
for_each_child_file(Entry, PreFun, PostFun, AccIn) ->
    {ok, Doc} = file_meta:get(Entry),
    AccPre = PreFun(Doc, AccIn),
    AccPost = case Doc of
        #document{value = #file_meta{type = ?DIRECTORY_TYPE}} ->
            {ok, ChildrenLinks} = list_all_children(Doc),
            lists:foldl(
                fun(#child_link{uuid = ChildUUID}, AccIn0) ->
                    for_each_child_file({uuid, ChildUUID}, PreFun, PostFun, AccIn0)
                end, AccPre, ChildrenLinks);
        _ ->
            AccPre
    end,
    PostFun(Doc, AccPre, AccPost).
>>>>>>> 009d6d98

%%--------------------------------------------------------------------
%% @doc Lists all children of given entry
%%--------------------------------------------------------------------
-spec list_all_children(Entry :: fslogic_worker:file()) ->
    {ok, [#child_link{}]}.
list_all_children(Entry) ->
    {ok, ChunkSize} = application:get_env(?APP_NAME, ls_chunk_size),
    list_all_children(Entry, 0, ChunkSize, []).

-spec list_all_children(Entry :: fslogic_worker:file(),
    Offset :: non_neg_integer(), Count :: non_neg_integer(),
    AccIn :: [#child_link{}]) -> {ok, [#child_link{}]}.
list_all_children(Entry, Offset, Size, AccIn) ->
    {ok, ChildrenLinks} = file_meta:list_children(Entry, Offset, Size),
    case length(ChildrenLinks) of
        Size ->
            list_all_children(Entry, Offset + Size, Size, AccIn ++ ChildrenLinks);
        _ ->
            {ok, AccIn ++ ChildrenLinks}
    end.

%%--------------------------------------------------------------------
%% @doc Copies file attributes to another file
%%--------------------------------------------------------------------
-spec copy_file_attributes(session:id(), From :: fslogic_worker:file_guid_or_path(),
    To :: fslogic_worker:file_guid_or_path()) -> ok.
copy_file_attributes(SessId, From, To) ->
    case logical_file_manager:get_acl(SessId, From) of
        {ok, ACL} ->
            ok = logical_file_manager:set_acl(SessId, To, ACL);
        {error, enoattr} ->
            ok
    end,

    case logical_file_manager:get_mimetype(SessId, From) of
        {ok, Mimetype} ->
            ok = logical_file_manager:set_mimetype(SessId, To, Mimetype);
        {error, enoattr} ->
            ok
    end,

    case logical_file_manager:get_transfer_encoding(SessId, From) of
        {ok, TransferEncoding} ->
            ok = logical_file_manager:set_transfer_encoding(SessId, To, TransferEncoding);
        {error, enoattr} ->
            ok
    end,

    case logical_file_manager:get_cdmi_completion_status(SessId, From) of
        {ok, CompletionStatus} ->
            ok = logical_file_manager:set_cdmi_completion_status(SessId, To, CompletionStatus);
        {error, enoattr} ->
            ok
    end,

    {ok, XattrNames} = logical_file_manager:list_xattr(SessId, From),

    lists:foreach(
        fun
            (<<"cdmi_", _/binary>>) ->
                ok;
            (XattrName) ->
                {ok, Xattr} = logical_file_manager:get_xattr(SessId, From, XattrName),
                ok = logical_file_manager:set_xattr(SessId, To, Xattr)
        end, XattrNames
    ),
    ok.

%%--------------------------------------------------------------------
%% @doc Copies file contents to another file on lfm level
%%--------------------------------------------------------------------
-spec copy_file_contents(session:id(), From :: fslogic_worker:file_guid_or_path(),
    To :: fslogic_worker:file_guid_or_path()) -> ok.
copy_file_contents(SessId, From, To) ->
    {ok, FromHandle} = logical_file_manager:open(SessId, From, read),
    {ok, ToHandle} = logical_file_manager:open(SessId, To, write),
    {ok, ChunkSize} = application:get_env(?APP_NAME, ?CHUNK_SIZE_ENV_KEY),
    copy_file_contents(SessId, FromHandle, ToHandle, 0, ChunkSize).

-spec copy_file_contents(session:id(), FromHandle :: logical_file_manager:handle(),
    ToHandle :: logical_file_manager:handle(), Offset :: non_neg_integer(),
    Size :: non_neg_integer()) -> ok.
copy_file_contents(SessId, FromHandle, ToHandle, Offset, Size) ->
    {ok, NewFromHandle, Data} = logical_file_manager:read(FromHandle, Offset, Size),
    DataSize = size(Data),
    {ok, NewToHandle, DataSize} = logical_file_manager:write(ToHandle, Offset, Data),
    case DataSize of
        Size ->
            copy_file_contents(SessId, NewFromHandle, NewToHandle, Offset + Size, Size);
        _ ->
            logical_file_manager:fsync(ToHandle),
            ok
    end.

%%--------------------------------------------------------------------
%% @doc Copies file contents to another file on sfm level
%%--------------------------------------------------------------------
-spec copy_file_contents_sfm(HandleFrom :: storage_file_manager:handle(),
    HandleTo :: storage_file_manager:handle()) -> ok.
copy_file_contents_sfm(FromHandle, ToHandle) ->
    {ok, OpenFromHandle} = storage_file_manager:open(FromHandle, read),
    {ok, OpenToHandle} = storage_file_manager:open(ToHandle, write),
    {ok, ChunkSize} = application:get_env(?APP_NAME, ?CHUNK_SIZE_ENV_KEY),
    copy_file_contents_sfm(OpenFromHandle, OpenToHandle, 0, ChunkSize).

-spec copy_file_contents_sfm(HandleFrom :: storage_file_manager:handle(),
    HandleTo :: storage_file_manager:handle(), Offset :: non_neg_integer(),
    Size :: non_neg_integer()) -> ok.
copy_file_contents_sfm(FromHandle, ToHandle, Offset, Size) ->
    {ok, Data} = storage_file_manager:read(FromHandle, Offset, Size),
    DataSize = size(Data),
    {ok, DataSize} = storage_file_manager:write(ToHandle, Offset, Data),
    case DataSize of
        Size ->
            copy_file_contents_sfm(FromHandle, ToHandle, Offset + Size, Size);
        _ ->
            ok
    end.

%%--------------------------------------------------------------------
%% @doc Returns list of ids of providers supporting
%%--------------------------------------------------------------------
-spec get_supporting_providers(SpaceUUID :: binary(),
    Client :: oz_endpoint:client(), UserId :: onedata_user:id()) -> [binary()].
get_supporting_providers(SpaceId, Client, UserId) ->
    {ok, #document{value = #space_info{providers = Providers}}} =
        space_info:get_or_fetch(Client, SpaceId, UserId),
    ordsets:from_list(Providers).


%%--------------------------------------------------------------------
%% @doc Converts logical file path to canonical file path
%%--------------------------------------------------------------------
-spec logical_path_to_canonical(CTX :: fslogic_worker:ctx(),
    LogicalPath :: file_meta:path()) -> file_meta:path().
logical_path_to_canonical(#fslogic_ctx{session_id = SessId} = CTX, LogicalPath) ->
    {ok, Tokens} = fslogic_path:verify_file_path(LogicalPath),
    CanonicalEntry = fslogic_path:get_canonical_file_entry(CTX, Tokens),
    {ok, CanonicalPath} = fslogic_path:gen_path(CanonicalEntry, SessId),
    CanonicalPath.

%%--------------------------------------------------------------------
%% @doc Converts list of entry tuples to records that can be sent or emitted
%%--------------------------------------------------------------------
-spec parse_renamed_entries([{OldUuid :: fslogic_worker:file_guid(),
    NewUuid :: fslogic_worker:file_guid(), NewPath :: file_meta:path()}]) ->
    {#file_renamed_entry{}, [#file_renamed_entry{}]}.
parse_renamed_entries([TopEntryRaw | ChildEntriesRaw]) ->
    {TopEntryOldUuid, TopEntryNewUuid, TopEntryNewPath} = TopEntryRaw,
    ChildEntries = lists:map(
        fun({OldUuid, NewUuid, NewPath}) ->
            #file_renamed_entry{old_uuid = OldUuid, new_uuid = NewUuid, new_path = NewPath}
        end, ChildEntriesRaw),
    {#file_renamed_entry{old_uuid = TopEntryOldUuid, new_uuid = TopEntryNewUuid,
        new_path = TopEntryNewPath}, ChildEntries}.<|MERGE_RESOLUTION|>--- conflicted
+++ resolved
@@ -286,13 +286,13 @@
     SourceSpaceId = fslogic_spaces:get_space_id(SourceUUID),
     TargetSpaceId = fslogic_spaces:get_space_id(CTX, TargetParentPath),
 
-    RenamedEntries = case SourceDoc of
+    {_, RenamedEntries} = case SourceDoc of
         #document{value = #file_meta{type = ?DIRECTORY_TYPE}} ->
             %% TODO: get all snapshots: TODO: VFS-1966
             SourceDirSnapshots = [SourceEntry],
 
             %% Quota
-            Size = for_each_child_file(SourceEntry,
+            {Size, _} = for_each_child_file(SourceEntry,
                 fun
                     (#document{value = #file_meta{type = ?REGULAR_FILE_TYPE}} = File, CSize) ->
                         Size = fslogic_blocks:get_file_size(File),
@@ -325,17 +325,11 @@
                     (_Dir, Ret) ->
                         Ret
                 end,
-<<<<<<< HEAD
-                fun(#document{key = Uuid} = Entry, _) ->
-                    {ok, NewPath} = fslogic_path:gen_path(Entry, SessId),
+                fun(#document{key = Uuid} = Entry, Ret, _) ->
+                    ok, NewPath} = fslogic_path:gen_path(Entry, SessId),
                     {fslogic_uuid:to_file_guid(Uuid, SourceSpaceId),
-                    fslogic_uuid:to_file_guid(Uuid, TargetSpaceId), NewPath}
-                end);
-=======
-                fun(_, Ret, _) ->
-                    Ret
+                    {fslogic_uuid:to_file_guid(Uuid, TargetSpaceId), NewPath}, Ret}
                 end, ok);
->>>>>>> 009d6d98
 
         #document{key = Uuid} = File ->
             SourcePathTokens = filename:split(SourcePath),
@@ -382,13 +376,8 @@
     SourcePathTokens = filename:split(SourcePath),
     TargetPathTokens = filename:split(LogicalTargetPath),
 
-<<<<<<< HEAD
-    RenamedEntries = for_each_child_file(SourceEntry,
-        fun(#document{key = SourceUuid} = Doc) ->
-=======
-    for_each_child_file(SourceEntry,
+    {_, RenamedEntries} = for_each_child_file(SourceEntry,
         fun(#document{key = SourceUuid} = Doc, _) ->
->>>>>>> 009d6d98
             SourceGuid = fslogic_uuid:to_file_guid(SourceUuid),
             {ok, OldPath} = fslogic_path:gen_path(Doc, SessId),
             OldTokens = filename:split(OldPath),
@@ -406,24 +395,14 @@
             {TargetGuid, NewPath}
         end,
         fun(#document{key = SourceUuid, value = #file_meta{atime = ATime,
-<<<<<<< HEAD
-            mtime = MTime, ctime = CTime, mode = Mode}}, {TargetGuid, NewPath}) ->
+            mtime = MTime, ctime = CTime, mode = Mode}}, {TargetGuid, NewPath}, _) ->
             SourceGuid = fslogic_uuid:to_file_guid(SourceUuid),
             ok = logical_file_manager:set_perms(SessId, {guid, TargetGuid}, Mode),
             ok = copy_file_attributes(SessId, {guid, SourceGuid}, {guid, TargetGuid}),
             ok = logical_file_manager:update_times(SessId, {guid, TargetGuid}, ATime, MTime, CTime),
             ok = logical_file_manager:unlink(SessId, {guid, SourceGuid}),
             {SourceGuid, TargetGuid, NewPath}
-        end),
-=======
-            mtime = MTime, ctime = CTime, mode = Mode}}, Target, _) ->
-            SourceGuid = fslogic_uuid:to_file_guid(SourceUuid),
-            ok = logical_file_manager:set_perms(SessId, Target, Mode),
-            ok = copy_file_attributes(SessId, {guid, SourceGuid}, Target),
-            ok = logical_file_manager:update_times(SessId, Target, ATime, MTime, CTime),
-            ok = logical_file_manager:unlink(SessId, {guid, SourceGuid})
         end, undefined),
->>>>>>> 009d6d98
 
     CurrTime = erlang:system_time(seconds),
     ok = fslogic_times:update_mtime_ctime(SourceParent, fslogic_context:get_user_id(CTX), CurrTime),
@@ -531,37 +510,13 @@
 %% @doc Traverses files tree depth first, executing Pre function before
 %% descending into children and executing Post function after returning
 %% from children. Value returned from Pre function will be passed to Post
-<<<<<<< HEAD
-%% function for the same file doc, values returned from Post function will
-%% be collected and returned as list in order of entering.
-=======
-%% function as second argument for the same file doc.
->>>>>>> 009d6d98
-%%--------------------------------------------------------------------
-
+%% function as second argument for the same file doc, values returned from
+%% Post function will be collected and returned as list in order of entering.
+%%--------------------------------------------------------------------
 -spec for_each_child_file(Entry :: fslogic_worker:file(),
-<<<<<<< HEAD
-    PreFun :: fun((fslogic_worker:file()) -> term()),
-    PostFun :: fun((fslogic_worker:file(), term()) -> term())) -> [term()].
-for_each_child_file(Entry, PreFun, PostFun) ->
-    {ok, Doc} = file_meta:get(Entry),
-    Res1 = PreFun(Doc),
-    Acc = case Doc of
-        #document{value = #file_meta{type = ?DIRECTORY_TYPE}} ->
-            {ok, ChildrenLinks} = list_all_children(Doc),
-            lists:flatten(lists:map(
-                fun(#child_link{uuid = ChildUUID}) ->
-                    for_each_child_file({uuid, ChildUUID}, PreFun, PostFun)
-                end, ChildrenLinks));
-        _ ->
-            []
-    end,
-    Res2 = PostFun(Doc, Res1),
-    [Res2 | Acc].
-=======
     PreFun :: fun((fslogic_worker:file(), AccIn :: term()) -> term()),
     PostFun :: fun((fslogic_worker:file(), ShallowAccIn :: term(), AccIn :: term()) -> term()),
-    AccIn :: term()) -> AccOut :: term().
+    AccIn :: term()) -> {ShallowAccOut :: term(), AccOut :: term()}.
 for_each_child_file(Entry, PreFun, PostFun, AccIn) ->
     {ok, Doc} = file_meta:get(Entry),
     AccPre = PreFun(Doc, AccIn),
@@ -575,8 +530,8 @@
         _ ->
             AccPre
     end,
-    PostFun(Doc, AccPre, AccPost).
->>>>>>> 009d6d98
+    PostFun(Doc, AccPre, AccPost)
+    [Res2 | Acc].
 
 %%--------------------------------------------------------------------
 %% @doc Lists all children of given entry
