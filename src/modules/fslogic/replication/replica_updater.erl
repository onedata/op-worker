%%%--------------------------------------------------------------------
%%% @author Tomasz Lichon
%%% @copyright (C) 2016 ACK CYFRONET AGH
%%% This software is released under the MIT license
%%% cited in 'LICENSE.txt'.
%%% @end
%%%--------------------------------------------------------------------
%%% @doc
%%% Module for updating blocks of file replicas.
%%% @end
%%%--------------------------------------------------------------------
-module(replica_updater).
-author("Tomasz Lichon").

-include("modules/datastore/datastore_specific_models_def.hrl").
-include("proto/oneclient/common_messages.hrl").
-include_lib("cluster_worker/include/modules/datastore/datastore.hrl").
-include_lib("ctool/include/logging.hrl").

%% API
-export([update/5, fill_blocks_with_storage_info/2]).

%%%===================================================================
%%% API
%%%===================================================================


%%--------------------------------------------------------------------
%% @doc
%% Appends given blocks to the file's local location and invalidates those blocks in its remote locations.
%% This function in synchronized on the file.
%% FileSize argument may be used to truncate file's blocks if needed.
%% Return value tells whether file size has been changed by this call.
%% @end
%%--------------------------------------------------------------------
-spec update(FileUUID :: file_meta:uuid(), Blocks :: fslogic_blocks:blocks(),
    FileSize :: non_neg_integer() | undefined, BumpVersion :: boolean(), version_vector:version_vector()) ->
    {ok, size_changed} | {ok, size_not_changed} | {error, Reason :: term()}.
update(FileUUID, Blocks, FileSize, BumpVersion, BaseVersion) ->
<<<<<<< HEAD
    fslogic_utils:wait_for_local_file_location(FileUUID),
    file_location:critical_section(FileUUID,
=======
%%    ok = file_consistency:wait(FileUUID, [file_meta, links, local_file_location], undefined), %todo check if necessary
    file_location:run_synchronized(FileUUID,
>>>>>>> 6301135e
        fun() ->
            [Location = #document{value = #file_location{size = OldSize,
                version_vector = Version}} | _] =
                fslogic_utils:get_local_file_locations({uuid, FileUUID}), %todo get location as argument, insted operating on first one
            FullBlocks = fill_blocks_with_storage_info(Blocks, Location),

            warning_if_different_version(BaseVersion, Version, FileUUID),
            UpdatedLocation = append(Location, FullBlocks, BumpVersion),

            case FileSize of
                undefined ->
                    file_location:save(UpdatedLocation),
                    case fslogic_blocks:upper(FullBlocks) > OldSize of
                        true -> {ok, size_changed};
                        false -> {ok, size_not_changed}
                    end;
                _ ->
                    TruncatedLocation = do_local_truncate(FileSize, UpdatedLocation),
                    file_location:save(TruncatedLocation),
                    {ok, size_changed}
            end
            % todo reconcile other local replicas according to this one
        end).


%%--------------------------------------------------------------------
%% @doc
%% Make sure that storage_id and file_id are set (assume defaults form location
%% if not)
%% @end
%%--------------------------------------------------------------------
-spec fill_blocks_with_storage_info(fslogic_blocks:blocks(), file_location:doc()) ->
    fslogic_blocks:blocks().
fill_blocks_with_storage_info(Blocks, #document{value = #file_location{storage_id = DSID, file_id = DFID}}) ->
    FilledBlocks = lists:map(
        fun(#file_block{storage_id = SID, file_id = FID} = B) ->
            NewSID =
                case SID of
                    undefined -> DSID;
                    _ -> SID
                end,
            NewFID =
                case FID of
                    undefined -> DFID;
                    _ -> FID
                end,

            B#file_block{storage_id = NewSID, file_id = NewFID}
        end, Blocks),

    fslogic_blocks:consolidate(lists:usort(FilledBlocks)).

%%%===================================================================
%%% Internal functions
%%%===================================================================

%%--------------------------------------------------------------------
%% @doc
%% Warns if we update file blocks and it has changed in the meantime.
%% @end
%%--------------------------------------------------------------------
-spec warning_if_different_version(version_vector:version_vector(),
    version_vector:version_vector(), file_meta:uuid()) -> ok.
warning_if_different_version(undefined, _ActualVersion, _FileUuid) ->
    ok;
warning_if_different_version(_ActualVersion, _ActualVersion, _FileUuid) ->
    ok;
warning_if_different_version(BaseVersion, ActualVersion, FileUuid) ->
    ?warning("Applying transferred changes of file ~p on top of modified replica, version mismatch: ~p vs ~p",
        [FileUuid, BaseVersion, ActualVersion]).

%%--------------------------------------------------------------------
%% @private
%% @doc
%% Truncates blocks from given location. Works for both shrinking and growing file.
%% @end
%%--------------------------------------------------------------------
-spec do_local_truncate(FileSize :: non_neg_integer(), file_location:doc()) -> file_location:doc().
do_local_truncate(FileSize, Doc = #document{value = #file_location{size = FileSize}}) ->
    Doc;
do_local_truncate(FileSize, #document{value = #file_location{size = LocalSize, file_id = FileId, storage_id = StorageId}} = LocalLocation) when LocalSize < FileSize ->
    append(LocalLocation, [#file_block{offset = LocalSize, size = FileSize - LocalSize, file_id = FileId, storage_id = StorageId}], true);
do_local_truncate(FileSize, #document{value = #file_location{size = LocalSize}} = LocalLocation) when LocalSize > FileSize ->
    shrink(LocalLocation, [#file_block{offset = FileSize, size = LocalSize - FileSize}], FileSize).

%%--------------------------------------------------------------------
%% @private
%% @doc
%% Appends given blocks to given locations and updates file size for those locations.
%% @end
%%--------------------------------------------------------------------
-spec append(file_location:doc(), fslogic_blocks:blocks(), boolean()) -> file_location:doc().
append(Doc, [], _) ->
    Doc;
append(#document{value = #file_location{blocks = OldBlocks, size = OldSize} = Loc} = Doc, Blocks, BumpVersion) ->
    NewBlocks = fslogic_blocks:merge(Blocks, OldBlocks),
    NewSize = fslogic_blocks:upper(Blocks),

    case BumpVersion of
        true ->
            version_vector:bump_version(
                fslogic_file_location:add_change(
                    Doc#document{value =
                    Loc#file_location{blocks = NewBlocks, size = max(OldSize, NewSize)}},
                    Blocks
                ));
        false ->
            Doc#document{value =
                Loc#file_location{blocks = NewBlocks, size = max(OldSize, NewSize)}}
    end.

%%--------------------------------------------------------------------
%% @doc
%% Inavlidates given blocks in given locations. File size is also updated.
%% @end
%%--------------------------------------------------------------------
-spec shrink(#document{value :: #file_location{}}, [#file_block{}] | [], non_neg_integer()) ->
    file_location:doc().
shrink(Doc = #document{value = Loc = #file_location{blocks = OldBlocks}}, Blocks, NewSize) ->
    NewBlocks = fslogic_blocks:invalidate(OldBlocks, Blocks),
    NewBlocks1 = fslogic_blocks:consolidate(NewBlocks),
    version_vector:bump_version(
        fslogic_file_location:add_change(
            Doc#document{value =
            Loc#file_location{blocks = NewBlocks1, size = NewSize}},
            {shrink, NewSize}
        )
    ).<|MERGE_RESOLUTION|>--- conflicted
+++ resolved
@@ -37,13 +37,8 @@
     FileSize :: non_neg_integer() | undefined, BumpVersion :: boolean(), version_vector:version_vector()) ->
     {ok, size_changed} | {ok, size_not_changed} | {error, Reason :: term()}.
 update(FileUUID, Blocks, FileSize, BumpVersion, BaseVersion) ->
-<<<<<<< HEAD
-    fslogic_utils:wait_for_local_file_location(FileUUID),
+%%    ok = file_consistency:wait(FileUUID, [file_meta, links, local_file_location], undefined), %todo check if necessary
     file_location:critical_section(FileUUID,
-=======
-%%    ok = file_consistency:wait(FileUUID, [file_meta, links, local_file_location], undefined), %todo check if necessary
-    file_location:run_synchronized(FileUUID,
->>>>>>> 6301135e
         fun() ->
             [Location = #document{value = #file_location{size = OldSize,
                 version_vector = Version}} | _] =
