--- conflicted
+++ resolved
@@ -42,31 +42,18 @@
                 value = #file_location{
                     size = OldSize
                 }
-<<<<<<< HEAD
-            }, _FileCtx2} =
-                file_ctx:get_or_create_local_file_location_doc(FileCtx),
-            UpdatedLocation = append(Location, Blocks, BumpVersion),
-            case FileSize of
-                undefined ->
-                    fslogic_blocks:save_location(UpdatedLocation),
-=======
             } = fslogic_cache:get_local_location(),
             UpdatedLocation = append(Location, Blocks, BumpVersion),
             case FileSize of
                 undefined ->
                     fslogic_location_cache:save_location(UpdatedLocation),
->>>>>>> 7604a81c
                     case fslogic_blocks:upper(Blocks) > OldSize of
                         true -> {ok, size_changed};
                         false -> {ok, size_not_changed}
                     end;
                 _ ->
                     TruncatedLocation = do_local_truncate(FileSize, UpdatedLocation),
-<<<<<<< HEAD
-                    fslogic_blocks:save_location(TruncatedLocation),
-=======
                     fslogic_location_cache:save_location(TruncatedLocation),
->>>>>>> 7604a81c
                     {ok, size_changed}
             end
         end).
@@ -80,7 +67,6 @@
 %%--------------------------------------------------------------------
 -spec rename(file_ctx:ctx(), TargetFileId :: helpers:file()) ->
     ok | {error, Reason :: term()}.
-% TODO - on synchronizer
 rename(FileCtx, TargetFileId) ->
     SpaceId = file_ctx:get_space_id_const(FileCtx),
     replica_synchronizer:apply(FileCtx,
@@ -125,11 +111,7 @@
 append(Doc, [], _) ->
     Doc;
 append(#document{value = #file_location{size = OldSize} = Loc} = Doc, Blocks, BumpVersion) ->
-<<<<<<< HEAD
-    OldBlocks = fslogic_blocks:get_blocks(Doc, #{overlapping_sorted_blocks => Blocks}),
-=======
     OldBlocks = fslogic_location_cache:get_blocks(Doc, #{overlapping_blocks => Blocks}),
->>>>>>> 7604a81c
     NewBlocks = fslogic_blocks:merge(Blocks, OldBlocks),
     NewSize = fslogic_blocks:upper(Blocks),
 
@@ -137,20 +119,12 @@
         true ->
             version_vector:bump_version(
                 replica_changes:add_change(
-<<<<<<< HEAD
-                    fslogic_blocks:update_blocks(Doc#document{value =
-=======
                     fslogic_location_cache:update_blocks(Doc#document{value =
->>>>>>> 7604a81c
                         Loc#file_location{size = max(OldSize, NewSize)}}, NewBlocks),
                     Blocks
                 ));
         false ->
-<<<<<<< HEAD
-            fslogic_blocks:update_blocks(Doc#document{value =
-=======
             fslogic_location_cache:update_blocks(Doc#document{value =
->>>>>>> 7604a81c
                 Loc#file_location{size = max(OldSize, NewSize)}}, NewBlocks)
     end.
 
@@ -162,20 +136,12 @@
 -spec shrink(#document{value :: #file_location{}}, [#file_block{}] | lists:list(), non_neg_integer()) ->
     file_location:doc().
 shrink(Doc = #document{value = Loc}, Blocks, NewSize) ->
-<<<<<<< HEAD
-    OldBlocks = fslogic_blocks:get_blocks(Doc, #{overlapping_sorted_blocks => Blocks}),
-=======
     OldBlocks = fslogic_location_cache:get_blocks(Doc, #{overlapping_blocks => Blocks}),
->>>>>>> 7604a81c
     NewBlocks = fslogic_blocks:invalidate(OldBlocks, Blocks),
     NewBlocks1 = fslogic_blocks:consolidate(NewBlocks),
     version_vector:bump_version(
         replica_changes:add_change(
-<<<<<<< HEAD
-            fslogic_blocks:update_blocks(Doc#document{value =
-=======
             fslogic_location_cache:update_blocks(Doc#document{value =
->>>>>>> 7604a81c
             Loc#file_location{size = NewSize}}, NewBlocks1),
             {shrink, NewSize}
         )
