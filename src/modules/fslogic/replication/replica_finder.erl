%%%--------------------------------------------------------------------
%%% @author Tomasz Lichon
%%% @copyright (C) 2016 ACK CYFRONET AGH
%%% This software is released under the MIT license
%%% cited in 'LICENSE.txt'.
%%% @end
%%%--------------------------------------------------------------------
%%% @doc
%%% Module providing functions for finding data in external replicas.
%%% @end
%%%--------------------------------------------------------------------
-module(replica_finder).
-author("Tomasz Lichon").

-include("global_definitions.hrl").
-include("modules/datastore/datastore_models.hrl").
-include("proto/oneclient/common_messages.hrl").
-include_lib("ctool/include/logging.hrl").

-type storage_details() :: {StorageId :: binary(), FileId :: binary()}.

%% API
-export([get_blocks_for_sync/2, get_unique_blocks/1,
    get_duplicated_blocks/2, get_all_blocks/1]).

%%%===================================================================
%%% API
%%%===================================================================

%%--------------------------------------------------------------------
%% @doc
%% Check if given blocks are synchronized in local file locations. If not,
%% returns list with tuples informing where to fetch data: {ProviderId, BlocksToFetch}
%% @end
%%--------------------------------------------------------------------
-spec get_blocks_for_sync([file_location:doc()], fslogic_blocks:blocks()) ->
    [{oneprovider:id(), fslogic_blocks:blocks(), storage_details()}].
get_blocks_for_sync(_, []) ->
    [];
get_blocks_for_sync([], _) ->
    [];
get_blocks_for_sync(Locations, Blocks) ->
    LocalLocations = filter_local_locations(Locations),
    BlocksToSync = lists:foldl(fun(LocalLocation, BlocksToSync0) ->
        TruncatedBlocks = truncate_to_local_size(LocalLocation, BlocksToSync0),
        invalidate_local_blocks(LocalLocation, TruncatedBlocks)
    end, Blocks, LocalLocations),

    RemoteLocations = Locations -- LocalLocations,
    RemoteList = exclude_old_blocks(RemoteLocations, BlocksToSync),
    SortedRemoteList = lists:sort(RemoteList),
    AggregatedRemoteList0 = lists:foldl(fun
        ({ProviderId, ProviderBlocks, StorageDetails},
         [{ProviderId, BlocksAcc, StorageDetails} | Rest]) ->
            AggregatedBlocks = fslogic_blocks:merge(BlocksAcc, ProviderBlocks),
            [{ProviderId, AggregatedBlocks, StorageDetails} | Rest];
        (ProviderIdWithBlocks, Acc) ->
            [ProviderIdWithBlocks | Acc]
    end, [], SortedRemoteList),
    AggregatedRemoteList = lists:reverse(AggregatedRemoteList0),

    PresentBlocks2 = lists:map(fun({ProviderId, ProviderBlocks, StorageDetails}) ->
        AbsentBlocks = fslogic_blocks:invalidate(BlocksToSync, ProviderBlocks),
        PresentBlocks = fslogic_blocks:invalidate(BlocksToSync, AbsentBlocks),
        ConsolidatedPresentBlocks = fslogic_blocks:consolidate(PresentBlocks),
        {ProviderId, ConsolidatedPresentBlocks, StorageDetails}
    end, AggregatedRemoteList),

    PresentBlocks3 = consolidate_requested_blocks(PresentBlocks2, AggregatedRemoteList),
    PresentBlocks4 = filter_small(PresentBlocks3),
    PresentBlocks5 = lists:filter(fun
        ({_, [], _}) -> false;
        (_) -> true
    end, PresentBlocks4),
    minimize_present_blocks(PresentBlocks5, []).

%%--------------------------------------------------------------------
%% @doc
%% Returns lists of blocks that are unique in local locations (no other provider has them)
%% @end
%%--------------------------------------------------------------------
-spec get_unique_blocks(file_ctx:ctx()) -> {fslogic_blocks:blocks(), file_ctx:ctx()}.
get_unique_blocks(FileCtx) ->
    {LocationDocs, FileCtx2} = file_ctx:get_file_location_docs(FileCtx),
    LocalLocations = filter_local_locations(LocationDocs),
    RemoteLocations = LocationDocs -- LocalLocations,
    LocalBlocksList = get_all_blocks(LocalLocations),
    RemoteBlocksList = get_all_blocks(RemoteLocations),
    {fslogic_blocks:invalidate(LocalBlocksList, RemoteBlocksList), FileCtx2}.

%%-------------------------------------------------------------------
%% @doc
%% Finds block which can be deleted locally because they are
%% replicated in other provider.
%% NOTE: Currently this functions support only whole files.
%%       If remote provider doesn't have whole file, he is not included
%% in the response.
%% @end
%%-------------------------------------------------------------------
-spec get_duplicated_blocks(file_ctx:ctx(), version_vector:version_vector()) ->
    {undefined | [{od_provider:id(), fslogic_blocks:blocks()}] , file_ctx:ctx()}.
get_duplicated_blocks(FileCtx, LocalVV) ->
    {LocationDocs, FileCtx2} = file_ctx:get_file_location_docs(FileCtx),
    LocalLocations = filter_local_locations(LocationDocs),
    LocalBlocksList = get_all_blocks(LocalLocations),
    case LocalBlocksList of
        [] ->
            {undefined, FileCtx2};
        _ ->
            RemoteLocations = LocationDocs -- LocalLocations,
            Result = get_duplicated_blocks_per_provider(LocalBlocksList,
                LocalVV, RemoteLocations),
            %TODO VFS-4622 maybe result should be sorted by version or by size?
            {Result, FileCtx2}
    end.

%%--------------------------------------------------------------------
%% @doc
%% Returns all blocks from given location list
%% @end
%%--------------------------------------------------------------------
-spec get_all_blocks([file_location:doc()]) -> fslogic_blocks:blocks().
get_all_blocks(LocationList) ->
    Blocks = lists:flatmap(fun(Location) ->
        fslogic_location_cache:get_blocks(Location)
    end, LocationList),
    fslogic_blocks:consolidate(lists:sort(Blocks)).

%%%===================================================================
%%% Internal functions
%%%===================================================================

<<<<<<< HEAD
=======
-spec get_duplicated_blocks_per_provider(fslogic_blocks:blocks(),
    version_vector:version_vector(), [file_location:doc()]) ->
    [{od_provider:id(), fslogic_block:blocks()}].
get_duplicated_blocks_per_provider(LocalBlocksList, LocalVV, RemoteLocations) ->
    lists:filtermap(fun(Doc = #document{
        value = #file_location{
            version_vector = VV,
            provider_id = ProviderId
        }
    }) ->
        case version_vector:compare(LocalVV, VV) of
            ComparisonResult when
                ComparisonResult =:= identical orelse
                ComparisonResult =:= lesser
            ->
                RemoteBlocksList = get_all_blocks([Doc]),
                % TODO VFS-3728 currently we choose only providers who have all local blocks replicated
                case fslogic_blocks:invalidate(LocalBlocksList, RemoteBlocksList) of
                    [] ->
                        {true, {ProviderId, RemoteBlocksList}};
                    _ ->
                        false
                end;
            _ ->
                false
        end
    end, RemoteLocations).

>>>>>>> 7604a81c
%%--------------------------------------------------------------------
%% @private
%% @doc
%% Consolidates requested blocks filling small holes.
%% @end
%%--------------------------------------------------------------------
-spec consolidate_requested_blocks([{oneprovider:id(), fslogic_blocks:blocks(),
    storage_details()}],
    [{oneprovider:id(), fslogic_blocks:blocks(), storage_details()}]) ->
    [{oneprovider:id(), fslogic_blocks:blocks(), storage_details()}].
consolidate_requested_blocks(PresentBlocks, RemoteList) ->
    Zipped = lists:zip(PresentBlocks, RemoteList),
    MinSize = application:get_env(?APP_NAME, rtransfer_min_hole_size, 0),
    case MinSize =< 1 of
        true ->
            PresentBlocks;
        _ ->
            lists:map(fun
                ({{ProviderId, [], StorageDetails} = PB,
                    {ProviderId, _, StorageDetails}}) ->
                    PB;
                ({{ProviderId, [#file_block{}], StorageDetails} = PB,
                    {ProviderId, _, StorageDetails}}) ->
                    PB;
                ({{ProviderId, [Fist | Blocks], StorageDetails},
                    {ProviderId, AllBlocks, StorageDetails}}) ->
                    Blocks2 = lists:foldl(fun(#file_block{offset = O2, size = S2} = Block,
                        [#file_block{offset = O, size = S} | AccTail] = Acc) ->
                        case lists:any(fun(#file_block{offset = CheckO, size = CheckS}) ->
                            CheckO =< O andalso CheckO + CheckS >= O2 + S2
                        end, AllBlocks) of
                            true ->
                                case O2 - O - S < MinSize of
                                    true ->
                                        [#file_block{offset = O, size = S2 + O2 - O} | AccTail];
                                    _ ->
                                        [Block | Acc]
                                end;
                            _ ->
                                [Block | Acc]
                        end
                    end, [Fist], Blocks),
                    {ProviderId, lists:reverse(Blocks2), StorageDetails}
            end, Zipped)
    end.

%%--------------------------------------------------------------------
%% @private
%% @doc
%% Filter small blocks if they are present in bigger blocks from other providers.
%% @end
%%--------------------------------------------------------------------
-spec filter_small([{oneprovider:id(), fslogic_blocks:blocks(),
    storage_details()}]) ->
    [{oneprovider:id(), fslogic_blocks:blocks(), storage_details()}].
filter_small([_] = PresentBlocks) ->
    PresentBlocks;
filter_small(PresentBlocks) ->
    AllBlocks = lists:foldl(fun({_ProviderId, Blocks, _StorageDetails}, Acc) ->
        Acc ++ Blocks
    end, [], PresentBlocks),
    lists:map(fun({ProviderId, Blocks, StorageDetails}) ->
        Blocks2 = lists:filter(fun(#file_block{offset = O, size = S}) ->
            not lists:any(fun(#file_block{offset = CheckO, size = CheckS}) ->
                (CheckO < O andalso CheckO + CheckS >= O + S) orelse
                    (CheckO =< O andalso CheckO + CheckS > O + S)
            end, AllBlocks)
        end, Blocks),
        {ProviderId, Blocks2, StorageDetails}
    end, PresentBlocks).

<<<<<<< HEAD
=======

>>>>>>> 7604a81c
%%-------------------------------------------------------------------
%% @private
%% @doc
%% Filters local location docs from location docs list.
%% @end
%%-------------------------------------------------------------------
-spec filter_local_locations([file_location:doc()]) -> [file_location:doc()].
filter_local_locations(LocationDocs) ->
    LocalProviderId = oneprovider:get_id(),
    lists:filter(fun(#document{value = #file_location{provider_id = Id}}) ->
        Id =:= LocalProviderId
    end, LocationDocs).

%%-------------------------------------------------------------------
%% @private
%% @doc
%% Invalidates LocalBlocks in Blocks.
%% @end
%%-------------------------------------------------------------------
-spec invalidate_local_blocks(file_location:doc(), fslogic_blocks:blocks()) ->
    fslogic_blocks:blocks().
invalidate_local_blocks(FileLocation, Blocks) ->
<<<<<<< HEAD
    LocalBlocks = fslogic_blocks:get_blocks(FileLocation,
        #{overlapping_sorted_blocks => Blocks}),
=======
    LocalBlocks = fslogic_location_cache:get_blocks(FileLocation,
        #{overlapping_blocks => Blocks}),
>>>>>>> 7604a81c
    fslogic_blocks:invalidate(Blocks, LocalBlocks).

%%-------------------------------------------------------------------
%% @private
%% @doc
%% Invalidates all blocks in Blocks that exceeds local file size
%% @end
%%-------------------------------------------------------------------
-spec truncate_to_local_size(file_location:doc(), fslogic_blocks:blocks()) -> fslogic_blocks:blocks().
truncate_to_local_size(#document{value = #file_location{size = LocalSize}}, Blocks) ->
    GlobalUpper = fslogic_blocks:upper(Blocks),
    case GlobalUpper > LocalSize of
        true ->
            fslogic_blocks:invalidate(Blocks, #file_block{offset = LocalSize, size = GlobalUpper});
        false ->
            Blocks
    end.

%%--------------------------------------------------------------------
%% @private
%% @doc
<<<<<<< HEAD
%% Returns all blocks from given location list
%% @end
%%--------------------------------------------------------------------
-spec get_all_blocks([file_location:doc()]) -> fslogic_blocks:blocks().
get_all_blocks(LocationList) ->
    Blocks = lists:map(fun(Doc) -> fslogic_blocks:get_blocks(Doc) end, LocationList),
    fslogic_blocks:consolidate(lists:sort([Block ||
        Block <- lists:flatten(Blocks)
    ])).

%%--------------------------------------------------------------------
%% @private
%% @doc
=======
>>>>>>> 7604a81c
%% For given list of mappings between provider_id -> available_blocks,
%% returns minimized version suitable for data transfer, in which providers'
%% available blocks are disjoint.
%% @end
%%--------------------------------------------------------------------
-spec minimize_present_blocks([{oneprovider:id(), fslogic_blocks:blocks(), storage_details()}],
                              fslogic_blocks:blocks()) ->
    [{oneprovider:id(), fslogic_blocks:blocks(), storage_details()}].
minimize_present_blocks([], _) ->
    [];
minimize_present_blocks([{ProviderId, Blocks, StorageDetails} | Rest], AlreadyPresent) ->
    MinimizedBlocks = fslogic_blocks:invalidate(Blocks, AlreadyPresent),
    UpdatedAlreadyPresent = fslogic_blocks:merge(MinimizedBlocks, AlreadyPresent),
    case MinimizedBlocks of
        [] ->
            minimize_present_blocks(Rest, UpdatedAlreadyPresent);
        _ ->
            [{ProviderId, MinimizedBlocks, StorageDetails}
             | minimize_present_blocks(Rest, UpdatedAlreadyPresent)]
    end.

%%--------------------------------------------------------------------
%% @private
%% @doc
%% Excludes not up_to_date blocks.
%% @end
%%--------------------------------------------------------------------
-spec exclude_old_blocks([file_location:doc()], fslogic_blocks:blocks()) ->
    [{oneprovider:id(), fslogic_blocks:blocks(), storage_details()}].
exclude_old_blocks(RemoteLocations, BlocksToSync) ->
    RemoteList = lists:flatmap(fun(#document{
        value = #file_location{
            storage_id = StorageId,
            file_id = FileId,
            provider_id = ProviderId,
            version_vector = VV
        }} = FL) ->
<<<<<<< HEAD
        RemoteBlocks = fslogic_blocks:get_blocks(FL,
            #{overlapping_sorted_blocks => BlocksToSync}),
=======
        RemoteBlocks = fslogic_location_cache:get_blocks(FL,
            #{overlapping_blocks => BlocksToSync}),
>>>>>>> 7604a81c
        lists:map(fun(RB) ->
            {RB, {ProviderId, VV, {StorageId, FileId}}}
        end, RemoteBlocks)
    end, RemoteLocations),

    RemoteList2 = exclude_old_blocks(lists:sort(RemoteList)),
    [{ProviderId, [RemoteBlock], StorageDetails} ||
        {RemoteBlock, {ProviderId, _VV, StorageDetails}} <- RemoteList2].

%%--------------------------------------------------------------------
%% @private
%% @doc
%% Excludes not up_to_date blocks from list.
%% @end
%%--------------------------------------------------------------------
-spec exclude_old_blocks(list()) -> list().
exclude_old_blocks(RemoteList) ->
    RemoteList2 = lists:foldl(fun
        (Remote, []) ->
            [Remote];
        ({RemoteBlock, _} = Remote, [{LastBlock, _} = Last | AccTail] = Acc) ->
            U1 = fslogic_blocks:upper(LastBlock),
            L2 = fslogic_blocks:lower(RemoteBlock),
            case L2 >=  U1 of
                true ->
                    [Remote | Acc];
                _ ->
                    compare_blocks(Last, Remote) ++ AccTail
            end
    end, [], RemoteList),
    RemoteList3 = lists:sort(RemoteList2),
    case RemoteList3 =:= RemoteList of
        true ->
            RemoteList;
        _ ->
            exclude_old_blocks(RemoteList3)
    end.

%%--------------------------------------------------------------------
%% @private
%% @doc
%% Compares two blocks and excluded old parts of blocks.
%% @end
%%--------------------------------------------------------------------
-spec compare_blocks({fslogic_blocks:blocks(), {oneprovider:id(),
    version_vector:version_vector(), storage_details()}},
    {fslogic_blocks:blocks(), {oneprovider:id(),
        version_vector:version_vector(), storage_details()}}) ->
    [{fslogic_blocks:blocks(), {oneprovider:id(),
        version_vector:version_vector(), storage_details()}}].
compare_blocks({Block1, {_, VV1, _} = BlockInfo1} = B1,
    {Block2, {_, VV2, _} = BlockInfo2} = B2) ->
    case version_vector:compare(VV1, VV2) of
        lesser ->
            B1List = fslogic_blocks:invalidate([Block1], Block2),
            [B2 | lists:map(fun(B) -> {B, BlockInfo1} end, B1List)];
        greater ->
            B2List = fslogic_blocks:invalidate([Block2], Block1),
            lists:map(fun(B) -> {B, BlockInfo2} end, B2List) ++ B1;
        _ ->
            [B2, B1]
    end.<|MERGE_RESOLUTION|>--- conflicted
+++ resolved
@@ -130,8 +130,6 @@
 %%% Internal functions
 %%%===================================================================
 
-<<<<<<< HEAD
-=======
 -spec get_duplicated_blocks_per_provider(fslogic_blocks:blocks(),
     version_vector:version_vector(), [file_location:doc()]) ->
     [{od_provider:id(), fslogic_block:blocks()}].
@@ -160,7 +158,6 @@
         end
     end, RemoteLocations).
 
->>>>>>> 7604a81c
 %%--------------------------------------------------------------------
 %% @private
 %% @doc
@@ -232,10 +229,7 @@
         {ProviderId, Blocks2, StorageDetails}
     end, PresentBlocks).
 
-<<<<<<< HEAD
-=======
-
->>>>>>> 7604a81c
+
 %%-------------------------------------------------------------------
 %% @private
 %% @doc
@@ -258,13 +252,8 @@
 -spec invalidate_local_blocks(file_location:doc(), fslogic_blocks:blocks()) ->
     fslogic_blocks:blocks().
 invalidate_local_blocks(FileLocation, Blocks) ->
-<<<<<<< HEAD
-    LocalBlocks = fslogic_blocks:get_blocks(FileLocation,
-        #{overlapping_sorted_blocks => Blocks}),
-=======
     LocalBlocks = fslogic_location_cache:get_blocks(FileLocation,
         #{overlapping_blocks => Blocks}),
->>>>>>> 7604a81c
     fslogic_blocks:invalidate(Blocks, LocalBlocks).
 
 %%-------------------------------------------------------------------
@@ -286,22 +275,6 @@
 %%--------------------------------------------------------------------
 %% @private
 %% @doc
-<<<<<<< HEAD
-%% Returns all blocks from given location list
-%% @end
-%%--------------------------------------------------------------------
--spec get_all_blocks([file_location:doc()]) -> fslogic_blocks:blocks().
-get_all_blocks(LocationList) ->
-    Blocks = lists:map(fun(Doc) -> fslogic_blocks:get_blocks(Doc) end, LocationList),
-    fslogic_blocks:consolidate(lists:sort([Block ||
-        Block <- lists:flatten(Blocks)
-    ])).
-
-%%--------------------------------------------------------------------
-%% @private
-%% @doc
-=======
->>>>>>> 7604a81c
 %% For given list of mappings between provider_id -> available_blocks,
 %% returns minimized version suitable for data transfer, in which providers'
 %% available blocks are disjoint.
@@ -339,13 +312,8 @@
             provider_id = ProviderId,
             version_vector = VV
         }} = FL) ->
-<<<<<<< HEAD
-        RemoteBlocks = fslogic_blocks:get_blocks(FL,
-            #{overlapping_sorted_blocks => BlocksToSync}),
-=======
         RemoteBlocks = fslogic_location_cache:get_blocks(FL,
             #{overlapping_blocks => BlocksToSync}),
->>>>>>> 7604a81c
         lists:map(fun(RB) ->
             {RB, {ProviderId, VV, {StorageId, FileId}}}
         end, RemoteBlocks)
