--- conflicted
+++ resolved
@@ -621,14 +621,8 @@
                 end
         end
     catch
-<<<<<<< HEAD
         Class:Reason:Stacktrace ->
-            ?error_stacktrace("Unable to start transfer ~p", [TransferId], Class, Reason, Stacktrace),
-=======
-        Class:Reason ->
-            ?error_stacktrace("Unable to start transfer ~p~nCaught: ~w:~p",
-                [TransferId, Class, Reason]),
->>>>>>> 171cff18
+            ?log_exception("Unable to start transfer ~p", [TransferId], Class, Reason, Stacktrace),
             {reply, {error, Reason}, State0, ?DIE_AFTER}
     end;
 
@@ -654,13 +648,8 @@
         NewState = cancel_transfer_id(TransferId, State),
         {noreply, NewState, ?DIE_AFTER}
     catch
-<<<<<<< HEAD
         Class:Reason:Stacktrace ->
-            ?error_stacktrace("Unable to cancel transfer ~p", [TransferId], Class, Reason, Stacktrace),
-=======
-        Class:Reason ->
-            ?error_stacktrace("Unable to cancel transfer ~p~nCaught: ~w:~p", [TransferId, Class, Reason]),
->>>>>>> 171cff18
+            ?log_exception("Unable to cancel transfer ~p", [TransferId], Class, Reason, Stacktrace),
             {noreply, State, ?DIE_AFTER}
     end;
 
@@ -781,7 +770,7 @@
         end
     catch
         Class:Reason:Stacktrace ->
-            ?error_stacktrace("Unable to restart transfers associated with ~p", [FailedRef], Class, Reason, Stacktrace),
+            ?log_exception("Unable to restart transfers associated with ~p", [FailedRef], Class, Reason, Stacktrace),
             handle_info({FailedRef, complete, {error, restart_failed}}, State)
     end;
 
@@ -801,15 +790,8 @@
             % replications should be also cancelled and registry/state cleared.
             try
                 cancel_froms(AffectedFroms, State)
-<<<<<<< HEAD
             catch Class:Reason:Stacktrace ->
-                ?error_stacktrace("Unable to cancel transfers associated with ~p", [Ref], Class, Reason, Stacktrace),
-=======
-            catch Class:Reason ->
-                ?error_stacktrace("Unable to cancel transfers associated with ~p~nCaught: ~w:~p", [
-                    Ref, Class, Reason
-                ]),
->>>>>>> 171cff18
+                ?log_exception("Unable to cancel transfers associated with ~p", [Ref], Class, Reason, Stacktrace),
                 State
             end
     end,
@@ -1041,15 +1023,8 @@
                 })
         end
     catch
-<<<<<<< HEAD
         Class:Reason:Stacktrace ->
-            ?error_stacktrace("Unable to cancel transfers of session ~p", [SessionId], Class, Reason, Stacktrace),
-=======
-        Class:Reason ->
-            ?error_stacktrace("Unable to cancel transfers of session~p~nCaught: ~w:~p", [
-                SessionId, Class, Reason
-            ]),
->>>>>>> 171cff18
+            ?log_exception("Unable to cancel transfers of session ~p", [SessionId], Class, Reason, Stacktrace),
             State
     end.
 
@@ -1809,17 +1784,9 @@
             #fuse_response{status = #status{code = ?OK}} = truncate_req:truncate_insecure(UserCtx, FileCtx, 0, false),
             ok
         catch
-<<<<<<< HEAD
             Class:Reason:Stacktrace ->
                 FileUuid = file_ctx:get_logical_uuid_const(FileCtx),
-                ?error_stacktrace("Unexpected error when truncating file ~p", [FileUuid], Class, Reason, Stacktrace),
-=======
-            Class:Reason ->
-                FileUuid = file_ctx:get_uuid_const(FileCtx),
-                ?error_stacktrace("Unexpected error when truncating file ~p~nCaught: ~w:~p", [
-                    FileUuid, Class, Reason
-                ]),
->>>>>>> 171cff18
+                ?log_exception("Unexpected error when truncating file ~p", [FileUuid], Class, Reason, Stacktrace),
                 {error, {Class, Reason}}
         end,
         Master ! {file_truncated, Ans, EmitEvents, RequestedBy}
