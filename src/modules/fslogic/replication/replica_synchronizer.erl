--- conflicted
+++ resolved
@@ -18,12 +18,8 @@
 -include("modules/datastore/datastore_models.hrl").
 -include("proto/oneclient/common_messages.hrl").
 -include("proto/oneclient/fuse_messages.hrl").
-<<<<<<< HEAD
 -include_lib("ctool/include/logging.hrl").
-=======
->>>>>>> 7604a81c
 -include("timeouts.hrl").
--include_lib("ctool/include/logging.hrl").
 
 -behaviour(gen_server).
 
@@ -65,13 +61,8 @@
 
 -record(state, {
     file_ctx :: file_ctx:ctx(),
-<<<<<<< HEAD
-    file_guid :: fslogic_worker:file_guid(),
-    space_id :: od_space:id(),
-=======
     file_guid :: undefined | fslogic_worker:file_guid(),
     space_id :: undefined | od_space:id(),
->>>>>>> 7604a81c
     dest_storage_id :: storage:id() | undefined,
     dest_file_id :: helpers:file_id() | undefined,
     last_transfer :: undefined | block(),
@@ -82,17 +73,6 @@
     from_sessions = #{} :: #{from() => session:id()},
     from_to_transfer_id = #{} :: #{from() => transfer:id() | undefined},
     transfer_id_to_from = #{} :: #{transfer:id() | undefined => from()},
-<<<<<<< HEAD
-    cached_stats = #{} :: #{transfer:id() => #{od_provider:id() => [block()]}},
-    caching_timer :: undefined | reference()
-}).
-
--export([synchronize/5, update_replica/4, cancel/1, init/1,
-    handle_call/3, handle_cast/2, handle_info/2, code_change/3, terminate/2,
-    init_or_return_existing/2, flush_location/1, apply/2, apply/3]).
--export([synchronize_internal/5, flush_location_internal/1, apply_internal/2,
-    apply_internal/3]).
-=======
     cached_stats = #{} :: #{undefined | transfer:id() => #{od_provider:id() => integer()}},
     requested_blocks = #{} :: #{from() => block()},
     cached_blocks = [] :: [block()],
@@ -113,7 +93,6 @@
 % For RPC
 -export([apply_if_alive_internal/2, apply_internal/2, apply_or_run_locally_internal/3,
     init_or_return_existing/1]).
->>>>>>> 7604a81c
 
 %%%===================================================================
 %%% API
@@ -121,35 +100,14 @@
 
 %%--------------------------------------------------------------------
 %% @doc
-%% @equiv synchronize_internal(UserCtx, FileCtx, Block, Prefetch, TransferId)
-%% on chosen node.
-%% @end
-%%--------------------------------------------------------------------
--spec synchronize(user_ctx:ctx(), file_ctx:ctx(), block(),
-<<<<<<< HEAD
-    Prefetch :: boolean(), transfer:id() | undefined) ->
-    {ok, #file_location_changed{}} | {error, Reason :: any()}.
-synchronize(UserCtx, FileCtx, Block, Prefetch, TransferId) ->
-    Uuid = file_ctx:get_uuid_const(FileCtx),
-    Node = consistent_hasing:get_node(Uuid),
-    rpc:call(Node, ?MODULE, synchronize_internal,
-        [UserCtx, FileCtx, Block, Prefetch, TransferId]).
-
-%%--------------------------------------------------------------------
-%% @doc
 %% Blocks until a block is synchronized from a remote provider with
 %% a newer version of data.
 %% @end
 %%--------------------------------------------------------------------
--spec synchronize_internal(user_ctx:ctx(), file_ctx:ctx(), block(),
-    Prefetch :: boolean(), transfer:id() | undefined) ->
-    {ok, #file_location_changed{}} | {error, Reason :: any()}.
-synchronize_internal(UserCtx, FileCtx, Block, Prefetch, TransferId) ->
-=======
+-spec synchronize(user_ctx:ctx(), file_ctx:ctx(), block(),
     Prefetch :: boolean(), transfer:id() | undefined, non_neg_integer()) ->
     {ok, #file_location_changed{}} | {error, Reason :: any()}.
 synchronize(UserCtx, FileCtx, Block, Prefetch, TransferId, Priority) ->
->>>>>>> 7604a81c
     EnlargedBlock = enlarge_block(Block, Prefetch),
     SessionId = user_ctx:get_session_id(UserCtx),
     apply_no_check(FileCtx, {synchronize, FileCtx, EnlargedBlock,
@@ -324,29 +282,12 @@
 -spec apply_internal(file_ctx:ctx(), term()) -> term().
 apply_internal(FileCtx, FunOrMsg) ->
     try
-<<<<<<< HEAD
-        {ok, Process} = get_process(UserCtx, FileCtx),
-        SessionId = user_ctx:get_session_id(UserCtx),
-        gen_server2:call(Process, {synchronize, FileCtx, EnlargedBlock,
-            Prefetch, TransferId, SessionId}, infinity)
-=======
         {ok, Process} = get_process(FileCtx),
         send_or_apply(Process, FunOrMsg)
->>>>>>> 7604a81c
     catch
         %% The process we called was already terminating because of idle timeout,
         %% there's nothing to worry about.
         exit:{{shutdown, timeout}, _} ->
-<<<<<<< HEAD
-            ?debug("Process stopped because of a timeout, retrying with a new one"),
-            synchronize_internal(UserCtx, FileCtx, Block, Prefetch, TransferId);
-        _:{noproc, _} ->
-            ?debug("Synchronizer noproc, retrying with a new one"),
-            synchronize_internal(UserCtx, FileCtx, Block, Prefetch, TransferId);
-        exit:{normal, _} ->
-            ?debug("Process stopped because of exit:normal, retrying with a new one"),
-            synchronize_internal(UserCtx, FileCtx, Block, Prefetch, TransferId)
-=======
             ?debug("Synchronizer process stopped because of a timeout, "
             "retrying with a new one"),
             apply_internal(FileCtx, FunOrMsg);
@@ -357,58 +298,10 @@
             ?debug("Synchronizer process stopped because of exit:normal, "
             "retrying with a new one"),
             apply_internal(FileCtx, FunOrMsg)
->>>>>>> 7604a81c
     end.
 
 %%--------------------------------------------------------------------
 %% @doc
-<<<<<<< HEAD
-%% @equiv update_replica_internal(FileCtx, Blocks, FileSize, BumpVersion)
-%% on chosen node.
-%% @end
-%%--------------------------------------------------------------------
--spec update_replica(file_ctx:ctx(), fslogic_blocks:blocks(),
-    FileSize :: non_neg_integer() | undefined, BumpVersion :: boolean()) ->
-    {ok, size_changed} | {ok, size_not_changed} | {error, Reason :: term()}.
-update_replica(FileCtx, Blocks, FileSize, BumpVersion) ->
-    ?MODULE:apply(FileCtx, fun() ->
-        replica_updater:update(FileCtx, Blocks, FileSize, BumpVersion)
-    end).
-
-%%--------------------------------------------------------------------
-%% @doc
-%% Asynchronically cancels a transfer in a best-effort manner.
-%% @end
-%%--------------------------------------------------------------------
--spec cancel(transfer:id()) -> ok.
-cancel(TransferId) ->
-    lists:foreach(
-        fun(Pid) -> gen_server2:cast(Pid, {cancel, TransferId}) end,
-        gproc:lookup_pids({c, l, TransferId})).
-
-%%--------------------------------------------------------------------
-%% @doc
-%% @equiv flush_location_internal(Uuid) on chosen node.
-%% @end
-%%--------------------------------------------------------------------
--spec flush_location(file_meta:uuid()) -> ok.
-flush_location(Uuid) ->
-    Node = consistent_hasing:get_node(Uuid),
-    rpc:call(Node, ?MODULE, flush_location_internal, [Uuid]).
-
-%%--------------------------------------------------------------------
-%% @doc
-%% Forces location cache flush.
-%% @end
-%%--------------------------------------------------------------------
--spec flush_location_internal(file_meta:uuid()) -> ok.
-flush_location_internal(Uuid) ->
-    case gproc:lookup_local_name({Uuid, undefined}) of
-        undefined ->
-            ok;
-        Process ->
-            gen_server2:call(Process, flush_location, infinity)
-=======
 %% Executes function on synchronizer or sends message to the synchronizer
 %% (does nothing if synchronizer does not work).
 %% Warning: cannot be called from the inside of synchronizer.
@@ -421,79 +314,10 @@
             ok;
         Process ->
             send_or_apply(Process, FunOrMsg)
->>>>>>> 7604a81c
     end.
 
 %%--------------------------------------------------------------------
 %% @doc
-<<<<<<< HEAD
-%% @equiv apply_internal(Uuid, Fun1, Fun2) on chosen node.
-%% @end
-%%--------------------------------------------------------------------
--spec apply(file_meta:uuid(), fun(() -> term()), fun(() -> term())) ->
-    term().
-apply(Uuid, Fun1, Fun2) ->
-    Node = consistent_hasing:get_node(Uuid),
-    rpc:call(Node, ?MODULE, apply_internal, [Uuid, Fun1, Fun2]).
-
-%%--------------------------------------------------------------------
-%% @doc
-%% Applies function Fun1 on synchronizer if it exists,
-%% applies Fun2 on caller proc otherwise.
-%% @end
-%%--------------------------------------------------------------------
--spec apply_internal(file_meta:uuid(), fun(() -> term()), fun(() -> term())) ->
-    term().
-apply_internal(Uuid, Fun1, Fun2) ->
-    case gproc:lookup_local_name({Uuid, undefined}) of
-        undefined ->
-            Fun2();
-        Process ->
-            gen_server2:call(Process, {apply, Fun1}, infinity)
-    end.
-
-%%--------------------------------------------------------------------
-%% @doc
-%% @equiv apply_internal(Uuid, Fun1) on chosen node.
-%% @end
-%%--------------------------------------------------------------------
--spec apply(file_ctx:ctx(), fun(() -> term())) ->
-    term().
-apply(FileCtx, Fun) ->
-    case get(file_locations) of
-        undefined ->
-            Uuid = file_ctx:get_uuid_const(FileCtx),
-            Node = consistent_hasing:get_node(Uuid),
-            rpc:call(Node, ?MODULE, apply_internal, [FileCtx, Fun]);
-        _ ->
-            Fun()
-    end.
-
-%%--------------------------------------------------------------------
-%% @doc
-%% Applies function Fun on synchronizer.
-%% @end
-%%--------------------------------------------------------------------
--spec apply_internal(file_ctx:ctx(), fun(() -> term())) ->
-    term().
-apply_internal(FileCtx, Fun) ->
-    try
-        {ok, Process} = get_process(simplified, FileCtx),
-        gen_server2:call(Process, {apply, Fun}, infinity)
-
-    catch
-        %% The process we called was already terminating because of idle timeout,
-        %% there's nothing to worry about.
-        exit:{{shutdown, timeout}, _} ->
-            ?debug("Process stopped because of a timeout, retrying with a new one"),
-            apply_internal(FileCtx, Fun);
-        _:{noproc, _} ->
-            ?debug("Synchronizer noproc, retrying with a new one"),
-            apply_internal(FileCtx, Fun);
-        exit:{normal, _} ->
-            ?debug("Process stopped because of exit:normal, retrying with a new one"),
-            apply_internal(FileCtx, Fun)
-=======
 %% Executes function 1 on synchronizer or function 2 if synchronizer is not working.
 %% Warning: cannot be called from the inside of synchronizer.
 %% @end
@@ -549,45 +373,17 @@
             gen_server2:enter_loop(?MODULE, [], State, Timeout);
         _ ->
             normal
->>>>>>> 7604a81c
     end.
 
 %%%===================================================================
 %%% gen_server callbacks
 %%%===================================================================
 
-<<<<<<< HEAD
--spec init({user_ctx:ctx() | simplified, file_ctx:ctx()}) ->
-    {ok, #state{}, Timeout :: non_neg_integer()}.
-% TODO VFS-4412 - delete UserCtx
-init({simplified, FileCtx}) ->
-    fslogic_blocks:init_cache(),
-    %% trigger creation of local file location
-    FileGuid = file_ctx:get_guid_const(FileCtx),
-    SpaceId = file_ctx:get_space_id_const(FileCtx),
-    {ok, #state{file_ctx = FileCtx,
-        file_guid = FileGuid,
-        space_id = SpaceId,
-        in_progress = ordsets:new()}, ?DIE_AFTER};
-init({_UserCtx, FileCtx}) ->
-    fslogic_blocks:init_cache(),
-    %% trigger creation of local file location
-    FileGuid = file_ctx:get_guid_const(FileCtx),
-    SpaceId = file_ctx:get_space_id_const(FileCtx),
-    {DestStorageId, FileCtx2} = file_ctx:get_storage_id(FileCtx),
-    {DestFileId, FileCtx3} = file_ctx:get_storage_file_id(FileCtx2),
-    {ok, #state{file_ctx = FileCtx3,
-        file_guid = FileGuid,
-        space_id = SpaceId,
-        dest_storage_id = DestStorageId,
-        dest_file_id = DestFileId,
-=======
 -spec init(file_ctx:ctx()) ->
     {ok, #state{}, Timeout :: non_neg_integer()}.
 init(FileCtx) ->
     fslogic_cache:init(file_ctx:get_uuid_const(FileCtx)),
     {ok, #state{file_ctx = FileCtx,
->>>>>>> 7604a81c
         in_progress = ordsets:new()}, ?DIE_AFTER}.
 
 %%--------------------------------------------------------------------
@@ -600,22 +396,6 @@
 %% synchronized to the newest version.
 %% @end
 %%--------------------------------------------------------------------
-<<<<<<< HEAD
-handle_call({synchronize, FileCtx, Block, Prefetch, TransferId, Session}, From,
-    #state{from_sessions = FS, dest_storage_id = DSI} = State0) ->
-    #state{file_ctx = FileCtx5} = State = case DSI of
-        undefined ->
-            {_LocalDoc, FileCtx2} = file_ctx:get_or_create_local_file_location_doc(FileCtx),
-            {DestStorageId, FileCtx3} = file_ctx:get_storage_id(FileCtx2),
-            {DestFileId, FileCtx4} = file_ctx:get_storage_file_id(FileCtx3),
-            State0#state{
-                file_ctx = FileCtx4,
-                dest_storage_id = DestStorageId,
-                dest_file_id = DestFileId
-            };
-        _ ->
-            State0#state{file_ctx = FileCtx}
-=======
 handle_call({synchronize, FileCtx, Block, Prefetch, TransferId, Session, Priority}, From,
     #state{from_sessions = FS, requested_blocks = RB, file_guid = FG} = State0) ->
     State = case FG of
@@ -635,7 +415,6 @@
             };
         _ ->
             State0
->>>>>>> 7604a81c
     end,
 
     TransferId =/= undefined andalso (catch gproc:add_local_counter(TransferId, 1)),
@@ -646,16 +425,6 @@
     {_, NewRefs} = lists:unzip(NewTransfers),
     case ExistingRefs ++ NewRefs of
         [] ->
-<<<<<<< HEAD
-            {FileLocation, _} =
-                file_ctx:get_or_create_local_file_location_doc(FileCtx5),
-            ReturnedBlocks = fslogic_blocks:get_blocks(FileLocation,
-                #{overlapping_sorted_blocks => [Block]}),
-            {EventOffset, EventSize} =
-                fslogic_blocks:get_blocks_range(ReturnedBlocks, [Block]),
-            FLC = #file_location_changed{
-                file_location = fslogic_blocks:set_final_blocks(
-=======
             FileLocation = fslogic_cache:get_local_location(),
             ReturnedBlocks = fslogic_location_cache:get_blocks(FileLocation,
                 #{overlapping_blocks => [Block]}),
@@ -663,7 +432,6 @@
                 fslogic_location_cache:get_blocks_range(ReturnedBlocks, [Block]),
             FLC = #file_location_changed{
                 file_location = fslogic_location_cache:set_final_blocks(
->>>>>>> 7604a81c
                     FileLocation#document.value, ReturnedBlocks),
                 change_beg_offset = EventOffset, change_end_offset = EventSize},
             {reply, {ok, FLC}, State, ?DIE_AFTER};
@@ -671,16 +439,6 @@
             State1 = associate_from_with_refs(From, RelevantRefs, State),
             State2 = associate_from_with_tid(From, TransferId, State1),
             State3 = add_in_progress(NewTransfers, State2),
-<<<<<<< HEAD
-            State4 = adjust_sequence_hits(Block, NewRefs, State3),
-            State5 = prefetch(NewTransfers, TransferId, Prefetch, State4),
-            State6 = State5#state{from_sessions = maps:put(From, Session, FS)},
-            {noreply, State6, ?DIE_AFTER}
-    end;
-
-handle_call(flush_location, _From, State) ->
-    Ans = fslogic_blocks:flush(),
-=======
             State5 = case Prefetch of
                 true ->
                     % TODO VFS-4690 - does not work well while many simultaneous
@@ -697,7 +455,6 @@
 
 handle_call(?FLUSH_LOCATION, _From, State) ->
     Ans = fslogic_cache:flush(),
->>>>>>> 7604a81c
 
     case application:get_env(?APP_NAME, synchronizer_gc, on_flush_location) of
         on_flush_location ->
@@ -708,12 +465,9 @@
 
     {reply, Ans, State, ?DIE_AFTER};
 
-<<<<<<< HEAD
-=======
 handle_call(?FLUSH_EVENTS, _From, State) ->
     {reply, ok, flush_events(State), ?DIE_AFTER};
 
->>>>>>> 7604a81c
 handle_call({apply, Fun}, _From, State) ->
     Ans = Fun(),
     {reply, Ans, State, ?DIE_AFTER}.
@@ -753,13 +507,6 @@
     {noreply, cache_stats_and_blocks(TransferIds, ProviderId, Block, State), ?DIE_AFTER};
 
 handle_info(?FLUSH_STATS, State) ->
-<<<<<<< HEAD
-    {_, State2} = flush_stats(State, []),
-    {noreply, State2, ?DIE_AFTER};
-
-handle_info({Ref, complete, {ok, _} = _Status}, #state{from_sessions = FS} = State) ->
-    #state{from_to_transfer_id = FromToTransferId} = State,
-=======
     {noreply, flush_stats(State, true), ?DIE_AFTER};
 
 handle_info(?FLUSH_BLOCKS, State) ->
@@ -771,7 +518,6 @@
 
 handle_info({Ref, complete, {ok, _} = _Status}, #state{from_sessions = FS,
     requested_blocks = RB, from_to_transfer_id = FromToTransferId} = State) ->
->>>>>>> 7604a81c
     {__Block, __AffectedFroms, FinishedFroms, State1} = disassociate_ref(Ref, State),
 
     {ExcludeSessions, FS2} = lists:foldl(fun(From, {Acc, TmpFS}) ->
@@ -783,13 +529,6 @@
         end
     end, {[], FS}, FinishedFroms),
 
-<<<<<<< HEAD
-    {Location, State2} = flush_stats(State1, ExcludeSessions),
-    TransferIds = maps:with(FinishedFroms, FromToTransferId),
-    [transfer:increment_files_replicated_counter(TID) || TID <- maps:values(TransferIds)],
-    [gen_server2:reply(From, {ok, Location}) || From <- FinishedFroms],
-    {noreply, State2#state{from_sessions = FS2}, ?DIE_AFTER};
-=======
     FinishedBlocks = [{From, maps:get(From, RB)} || From <- FinishedFroms],
     RB2 = lists:foldl(fun(From, Acc) ->
         maps:remove(From, Acc)
@@ -809,10 +548,9 @@
             TempState = flush_stats(State2#state{cached_stats = JobsStats}, false),
             TempState#state{cached_stats = #{undefined => OnfStats}}
     end,
-    [transfer:increase_files_transferred_counter(TID) || TID <- TransferIdsList],
+    [transfer:increment_files_replicated_counter(TID) || TID <- TransferIdsList],
     [gen_server2:reply(From, {ok, Message}) || {From, Message} <- Ans],
     {noreply, State3#state{from_sessions = FS2, requested_blocks = RB2}, ?DIE_AFTER};
->>>>>>> 7604a81c
 
 handle_info({FailedRef, complete, {error, disconnected}}, State) ->
     {Block, AffectedFroms, _FinishedFroms, State1} = disassociate_ref(FailedRef, State),
@@ -840,11 +578,7 @@
     {noreply, State3, ?DIE_AFTER};
 
 handle_info(check_flush, State) ->
-<<<<<<< HEAD
-    fslogic_blocks:check_flush(),
-=======
     fslogic_cache:check_flush(),
->>>>>>> 7604a81c
     {noreply, State, ?DIE_AFTER};
 
 handle_info(Msg, State) ->
@@ -855,16 +589,11 @@
     {ok, State}.
 
 terminate(_Reason, State) ->
-<<<<<<< HEAD
-    flush_stats(State, []),
-    fslogic_blocks:flush(),
-=======
     {_, State2} = flush_blocks(State),
     flush_stats(State2, true),
     flush_events(State2),
     % TODO VFS-4691 - should not terminate when flush failed
     fslogic_cache:flush(),
->>>>>>> 7604a81c
     ignore.
 
 %%%===================================================================
@@ -1029,62 +758,10 @@
 %%--------------------------------------------------------------------
 %% @private
 %% @doc
-<<<<<<< HEAD
-%% Returns a new or existing process for synchronization of this file,
-%% by this user session.
-%% @end
-%%--------------------------------------------------------------------
--spec get_process(user_ctx:ctx() | simplified, file_ctx:ctx()) ->
-    {ok, pid()} | {error, Reason :: any()}.
-get_process(UserCtx, FileCtx) ->
-    proc_lib:start(?MODULE, init_or_return_existing, [UserCtx, FileCtx], 10000).
-
-%%--------------------------------------------------------------------
-%% @private
-%% @doc
-%% Returns an existing process for synchronization of this file,
-%% by this user session, or continues and makes this process the one.
-%% @end
-%%--------------------------------------------------------------------
--spec init_or_return_existing(user_ctx:ctx() | simplified, file_ctx:ctx()) ->
-    no_return() | normal.
-init_or_return_existing(UserCtx, FileCtx) ->
-    FileUuid = file_ctx:get_uuid_const(FileCtx),
-%%    SessionId = user_ctx:get_session_id(UserCtx),
-    SessionId = undefined,
-    {Pid, _} = gproc:reg_or_locate({n, l, {FileUuid, SessionId}}),
-    ok = proc_lib:init_ack({ok, Pid}),
-    case self() of
-        Pid ->
-            {ok, State, Timeout} = init({UserCtx, FileCtx}),
-            gen_server2:enter_loop(?MODULE, [], State, Timeout);
-        _ ->
-            normal
-    end.
-
-%%--------------------------------------------------------------------
-%% @private
-%% @doc
-=======
->>>>>>> 7604a81c
 %% Starts new rtransfer transfers.
 %% @end
 %%--------------------------------------------------------------------
 -spec start_transfers([block()], transfer:id() | undefined,
-<<<<<<< HEAD
-    Prefetch :: boolean(), #state{}) ->
-    NewRequests :: [{block(), fetch_ref()}].
-start_transfers(InitialBlocks, TransferId, Prefetch, State) ->
-    {_LocalDoc, FileCtx2} = file_ctx:get_or_create_local_file_location_doc(State#state.file_ctx),
-    {LocationDocs, FileCtx3} = file_ctx:get_file_location_docs(FileCtx2),
-    ProvidersAndBlocks = replica_finder:get_blocks_for_sync(LocationDocs, InitialBlocks),
-    FileGuid = State#state.file_guid,
-    SpaceId = file_ctx:get_space_id_const(FileCtx3),
-    DestStorageId = State#state.dest_storage_id,
-    DestFileId = State#state.dest_file_id,
-    Priority = case Prefetch of true -> high_priority; false ->
-        medium_priority end,
-=======
     #state{}, non_neg_integer()) ->
     NewRequests :: [{block(), fetch_ref()}].
 start_transfers(InitialBlocks, TransferId, State, Priority) ->
@@ -1094,7 +771,6 @@
     SpaceId = State#state.space_id,
     DestStorageId = State#state.dest_storage_id,
     DestFileId = State#state.dest_file_id,
->>>>>>> 7604a81c
     lists:flatmap(
         fun({ProviderId, Blocks, {SrcStorageId, SrcFileId}}) ->
             lists:map(
@@ -1149,32 +825,19 @@
 %% @end
 %%--------------------------------------------------------------------
 -spec prefetch(NewTransfers :: list(), transfer:id() | undefined,
-<<<<<<< HEAD
-    Prefetch :: boolean(), #state{}) -> #state{}.
-prefetch([], _TransferId, _Prefetch, State) -> State;
-prefetch(_NewTransfers, _TransferId, false, State) -> State;
-prefetch(_NewTransfers, _TransferId, _Prefetch, #state{in_sequence_hits = 0} = State) ->
-    State;
-prefetch(_, TransferId, _, #state{in_sequence_hits = Hits, last_transfer = Block} = State) ->
-=======
     #state{}) -> #state{}.
 prefetch([], _TransferId, State) -> State;
 prefetch(_NewTransfers, _TransferId, #state{in_sequence_hits = 0} = State) ->
     State;
 prefetch(_, TransferId, #state{in_sequence_hits = Hits, last_transfer = Block} = State) ->
->>>>>>> 7604a81c
     case application:get_env(?APP_NAME, synchronizer_prefetch, true) of
         true ->
             #file_block{offset = O, size = S} = Block,
             Offset = O + S,
             Size = min(?MINIMAL_SYNC_REQUEST * round(math:pow(2, Hits)), ?PREFETCH_SIZE),
             PrefetchBlock = #file_block{offset = Offset, size = Size},
-<<<<<<< HEAD
-            NewTransfers = start_transfers([PrefetchBlock], TransferId, true, State),
-=======
             % TODO VFS-4693 - filter already started blocks
             NewTransfers = start_transfers([PrefetchBlock], TransferId, State, ?PREFETCH_PRIORITY),
->>>>>>> 7604a81c
             InProgress = ordsets:union(State#state.in_progress, ordsets:from_list(NewTransfers)),
             State#state{last_transfer = PrefetchBlock, in_progress = InProgress};
         _ ->
@@ -1291,44 +954,6 @@
 %% @equiv flush_blocks(State, [], [], false)
 %% @end
 %%--------------------------------------------------------------------
-<<<<<<< HEAD
--spec flush_stats(#state{}, [session:id()]) ->
-    {#file_location_changed{} | undefined, #state{}}.
-flush_stats(#state{cached_stats = Stats, file_ctx = FileCtx} = State, _ExcludeSessions)
-    when map_size(Stats) == 0 ->
-    {#document{value = Location}, _FileCtx2} =
-        file_ctx:get_or_create_local_file_location_doc(FileCtx, false),
-    {#file_location_changed{
-        file_location = Location,
-        change_beg_offset = 0, change_end_offset = 0}, State};
-flush_stats(State, ExcludeSessions) ->
-    #state{
-        file_ctx = FileCtx,
-        space_id = SpaceId,
-        cached_stats = Cache
-    } = State,
-
-    {Stats, AllBlocks} =
-        maps:fold(fun(TransferId, BlocksPerProvider, {Stats0, AllBlocks0}) ->
-            {BytesPerProvider, TransferredBlocks} = maps:fold(
-                fun(ProviderId, Blocks, {BytesPerProvider0, TransferredBlocks0}) ->
-                    Bytes = get_summarized_blocks_size(Blocks),
-                    BytesPerProvider1 = BytesPerProvider0#{ProviderId => Bytes},
-                    TransferredBlocks1 = Blocks ++ TransferredBlocks0,
-                    {BytesPerProvider1, TransferredBlocks1}
-                end, {#{}, []}, BlocksPerProvider),
-
-            Stats1 = Stats0#{TransferId => BytesPerProvider},
-            AllBlocks1 = TransferredBlocks ++ AllBlocks0,
-            {Stats1, AllBlocks1}
-        end, {#{}, []}, Cache),
-
-    {ok, _} = replica_updater:update(FileCtx, AllBlocks, undefined, false),
-    {Location, _FileCtx2} = file_ctx:get_file_location_with_filled_gaps(FileCtx, AllBlocks),
-    {EventOffset, EventSize} = fslogic_blocks:get_blocks_range(Location, AllBlocks),
-    ok = fslogic_event_emitter:emit_file_location_changed(Location,
-        ExcludeSessions, EventOffset, EventSize),
-=======
 -spec flush_blocks(#state{}) ->
     {[], #state{}}.
 flush_blocks(State) ->
@@ -1403,7 +1028,6 @@
 
     #file_location_changed{file_location = Location,
         change_beg_offset = EventOffset, change_end_offset = EventSize}.
->>>>>>> 7604a81c
 
 %%--------------------------------------------------------------------
 %% @private
@@ -1416,13 +1040,7 @@
     State;
 flush_stats(#state{space_id = SpaceId} = State, CancelTimer) ->
     lists:foreach(fun({TransferId, BytesPerProvider}) ->
-<<<<<<< HEAD
         case transfer:mark_data_replication_finished(TransferId, SpaceId, BytesPerProvider) of
-=======
-        case transfer:mark_data_transfer_finished(
-            TransferId, SpaceId, BytesPerProvider
-        ) of
->>>>>>> 7604a81c
             {ok, _} ->
                 ok;
             {error, Error} ->
@@ -1431,13 +1049,19 @@
                     "due to ~p", [TransferId, Error]
                 )
         end
-<<<<<<< HEAD
-    end, maps:to_list(Stats)),
+    end, maps:to_list(State#state.cached_stats)),
 
     % TODO VFS-4412 emit rtransfer statistics
 %%    monitoring_event:emit_rtransfer_statistics(
 %%        SpaceId, UserId, get_summarized_blocks_size(AllBlocks)
 %%    ),
+
+    NewState = case CancelTimer of
+        true ->
+            cancel_caching_stats_timer(State#state{cached_stats = #{}});
+        false ->
+            State#state{cached_stats = #{}}
+    end,
 
     case application:get_env(?APP_NAME, synchronizer_gc, on_flush_location) of
         on_flush_stats ->
@@ -1446,35 +1070,7 @@
             ok
     end,
 
-    Ans = #file_location_changed{
-        file_location = Location,
-        change_beg_offset = EventOffset, change_end_offset = EventSize},
-
-    {Ans, cancel_caching_timer(State#state{cached_stats = #{}})}.
-=======
-    end, maps:to_list(State#state.cached_stats)),
-
-    % TODO VFS-4412 emit rtransfer statistics
-%%    monitoring_event:emit_rtransfer_statistics(
-%%        SpaceId, UserId, get_summarized_blocks_size(AllBlocks)
-%%    ),
-
-    NewState = case CancelTimer of
-        true ->
-            cancel_caching_stats_timer(State#state{cached_stats = #{}});
-        false ->
-            State#state{cached_stats = #{}}
-    end,
-
-    case application:get_env(?APP_NAME, synchronizer_gc, on_flush_location) of
-        on_flush_stats ->
-            erlang:garbage_collect();
-        _ ->
-            ok
-    end,
-
     NewState.
->>>>>>> 7604a81c
 
 
 %%--------------------------------------------------------------------
@@ -1533,15 +1129,8 @@
     erlang:cancel_timer(TimerRef, [{async, true}, {info, false}]),
     State#state{caching_events_timer = undefined}.
 
-<<<<<<< HEAD
--spec get_summarized_blocks_size([block()]) -> non_neg_integer().
-get_summarized_blocks_size(Blocks) ->
-    lists:foldl(fun(#file_block{size = Size}, Acc) ->
-        Acc + Size end, 0, Blocks).
-=======
 % TODO VFS-4412 emit rtransfer statistics
 %%-spec get_summarized_blocks_size([block()]) -> non_neg_integer().
 %%get_summarized_blocks_size(Blocks) ->
 %%    lists:foldl(fun(#file_block{size = Size}, Acc) ->
-%%        Acc + Size end, 0, Blocks).
->>>>>>> 7604a81c
+%%        Acc + Size end, 0, Blocks).