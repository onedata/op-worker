--- conflicted
+++ resolved
@@ -85,7 +85,6 @@
     caching_events_timer :: undefined | reference()
 }).
 
-<<<<<<< HEAD
 % API
 -export([synchronize/6, update_replica/4, flush_location/1,
     force_flush_events/1, cancel/1]).
@@ -98,13 +97,6 @@
 % For RPC
 -export([apply_if_alive_internal/2, apply_internal/2, apply_or_run_locally_internal/3,
     init_or_return_existing/1]).
-=======
--export([synchronize/6, update_replica/4, cancel/1, init/1,
-    handle_call/3, handle_cast/2, handle_info/2, code_change/3, terminate/2,
-    init_or_return_existing/2, flush_location/1, apply/2, apply/3]).
--export([synchronize_internal/6, flush_location_internal/1, apply_internal/2,
-    apply_internal/3]).
->>>>>>> 6f6990d1
 
 %%%===================================================================
 %%% API
@@ -112,29 +104,10 @@
 
 %%--------------------------------------------------------------------
 %% @doc
-<<<<<<< HEAD
-=======
-%% @equiv synchronize_internal(UserCtx, FileCtx, Block, Prefetch, TransferId)
-%% on chosen node.
-%% @end
-%%--------------------------------------------------------------------
--spec synchronize(user_ctx:ctx(), file_ctx:ctx(), block(),
-    Prefetch :: boolean(), transfer:id() | undefined, non_neg_integer()) ->
-    {ok, #file_location_changed{}} | {error, Reason :: any()}.
-synchronize(UserCtx, FileCtx, Block, Prefetch, TransferId, Priority) ->
-    Uuid = file_ctx:get_uuid_const(FileCtx),
-    Node = consistent_hasing:get_node(Uuid),
-    rpc:call(Node, ?MODULE, synchronize_internal,
-        [UserCtx, FileCtx, Block, Prefetch, TransferId, Priority]).
-
-%%--------------------------------------------------------------------
-%% @doc
->>>>>>> 6f6990d1
 %% Blocks until a block is synchronized from a remote provider with
 %% a newer version of data.
 %% @end
 %%--------------------------------------------------------------------
-<<<<<<< HEAD
 -spec synchronize(user_ctx:ctx(), file_ctx:ctx(), block(),
     Prefetch :: boolean(), transfer:id() | undefined, non_neg_integer()) ->
     {ok, #file_location_changed{}} | {error, Reason :: any()}.
@@ -143,34 +116,6 @@
     SessionId = user_ctx:get_session_id(UserCtx),
     apply_no_check(FileCtx, {synchronize, FileCtx, EnlargedBlock,
         Prefetch, TransferId, SessionId, Priority}).
-=======
--spec synchronize_internal(user_ctx:ctx(), file_ctx:ctx(), block(),
-    Prefetch :: boolean(), transfer:id() | undefined, non_neg_integer()) ->
-    {ok, #file_location_changed{}} | {error, Reason :: any()}.
-synchronize_internal(UserCtx, FileCtx, Block, Prefetch, TransferId, Priority) ->
-    EnlargedBlock = enlarge_block(Block, Prefetch),
-    try
-        {ok, Process} = get_process(UserCtx, FileCtx),
-        SessionId = user_ctx:get_session_id(UserCtx),
-        gen_server2:call(Process, {synchronize, FileCtx, EnlargedBlock,
-            Prefetch, TransferId, SessionId, Priority}, infinity)
-    catch
-        %% The process we called was already terminating because of idle timeout,
-        %% there's nothing to worry about.
-        exit:{{shutdown, timeout}, _} ->
-            ?debug("Process stopped because of a timeout, retrying with a new one"),
-            synchronize_internal(UserCtx, FileCtx, Block, Prefetch,
-                TransferId, Priority);
-        _:{noproc, _} ->
-            ?debug("Synchronizer noproc, retrying with a new one"),
-            synchronize_internal(UserCtx, FileCtx, Block, Prefetch,
-                TransferId, Priority);
-        exit:{normal, _} ->
-            ?debug("Process stopped because of exit:normal, retrying with a new one"),
-            synchronize_internal(UserCtx, FileCtx, Block, Prefetch,
-                TransferId, Priority)
-    end.
->>>>>>> 6f6990d1
 
 %%--------------------------------------------------------------------
 %% @doc
@@ -455,15 +400,9 @@
 %% synchronized to the newest version.
 %% @end
 %%--------------------------------------------------------------------
-<<<<<<< HEAD
 handle_call({synchronize, FileCtx, Block, Prefetch, TransferId, Session, Priority}, From,
     #state{from_sessions = FS, file_guid = FG} = State0) ->
     State = case FG of
-=======
-handle_call({synchronize, FileCtx, Block, Prefetch, TransferId, Session, Priority},
-    From, #state{from_sessions = FS, dest_storage_id = DSI} = State0) ->
-    #state{file_ctx = FileCtx5} = State = case DSI of
->>>>>>> 6f6990d1
         undefined ->
             FileGuid = file_ctx:get_guid_const(FileCtx),
             SpaceId = file_ctx:get_space_id_const(FileCtx),
@@ -607,11 +546,7 @@
 
 handle_info({FailedRef, complete, {error, disconnected}}, State) ->
     {Block, AffectedFroms, _FinishedFroms, State1} = disassociate_ref(FailedRef, State),
-<<<<<<< HEAD
     % TODO VFS-4692 - use the same priority as for transfer
-=======
-    % TODO - use the same priority as for transfer
->>>>>>> 6f6990d1
     NewTransfers = start_transfers([Block], undefined, State1, ?RESTART_PRIORITY),
 
     ?warning("Replaced failed transfer ~p (~p) with new transfers ~p",
@@ -822,12 +757,7 @@
     #state{}, non_neg_integer()) ->
     NewRequests :: [{block(), fetch_ref()}].
 start_transfers(InitialBlocks, TransferId, State, Priority) ->
-<<<<<<< HEAD
     LocationDocs = fslogic_cache:get_all_locations(),
-=======
-    {_LocalDoc, FileCtx2} = file_ctx:get_or_create_local_file_location_doc(State#state.file_ctx),
-    {LocationDocs, FileCtx3} = file_ctx:get_file_location_docs(FileCtx2),
->>>>>>> 6f6990d1
     ProvidersAndBlocks = replica_finder:get_blocks_for_sync(LocationDocs, InitialBlocks),
     FileGuid = State#state.file_guid,
     SpaceId = State#state.space_id,
@@ -898,10 +828,7 @@
             Offset = O + S,
             Size = min(?MINIMAL_SYNC_REQUEST * round(math:pow(2, Hits)), ?PREFETCH_SIZE),
             PrefetchBlock = #file_block{offset = Offset, size = Size},
-<<<<<<< HEAD
             % TODO VFS-4693 - filter already started blocks
-=======
->>>>>>> 6f6990d1
             NewTransfers = start_transfers([PrefetchBlock], TransferId, State, ?PREFETCH_PRIORITY),
             InProgress = ordsets:union(State#state.in_progress, ordsets:from_list(NewTransfers)),
             State#state{last_transfer = PrefetchBlock, in_progress = InProgress};
