--- conflicted
+++ resolved
@@ -376,11 +376,7 @@
             ?error("~p:~p error ~p for key ~p", [?MODULE, ?FUNCTION_NAME, Error, Key])
     end,
 
-<<<<<<< HEAD
-    delete_local_blocks(Key),
-=======
     Ans = file_location:delete(Key),
->>>>>>> e7c11616
 
     delete_local_blocks(Key),
 
@@ -899,13 +895,6 @@
             ok;
         Changes ->
             try
-<<<<<<< HEAD
-                UserId = case file_location:get_owner_id(FileUuid) of
-                    {ok, Id} -> Id;
-                    {error,not_found} -> undefined
-                end,
-                lists:foreach(fun({SpaceId, ChangeSize}) ->
-=======
                 UserIdOrUndefined = case file_location:get_owner_id(FileUuid) of
                     {ok, Id} -> Id;
                     {error,not_found} -> undefined
@@ -914,7 +903,6 @@
                     % TODO VFS-8835 - cache parent when rename works properly
                     dir_size_stats:report_reg_file_size_changed(
                         file_id:pack_guid(FileUuid, SpaceId), {on_storage, StorageId}, ChangeSize),
->>>>>>> e7c11616
                     space_quota:apply_size_change_and_maybe_emit(SpaceId, ChangeSize),
                     monitoring_event_emitter:emit_storage_used_updated(
                         SpaceId, UserIdOrUndefined, ChangeSize)
