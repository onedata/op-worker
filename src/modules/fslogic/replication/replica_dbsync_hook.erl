%%%--------------------------------------------------------------------
%%% @author Tomasz Lichon
%%% @copyright (C) 2016 ACK CYFRONET AGH
%%% This software is released under the MIT license
%%% cited in 'LICENSE.txt'.
%%% @end
%%%--------------------------------------------------------------------
%%% @doc
%%% Hook executed whenever dbsync changes file_location document.
%%% @end
%%%--------------------------------------------------------------------
-module(replica_dbsync_hook).
-author("Tomasz Lichon").

-include("proto/oneclient/common_messages.hrl").
-include("modules/datastore/datastore_models.hrl").
-include_lib("ctool/include/logging.hrl").

%% API
-export([on_file_location_change/2]).

%%%===================================================================
%%% API
%%%===================================================================

%%--------------------------------------------------------------------
%% @doc
%% Handler for file_location changes which impacts local replicas.
%% @end
%%--------------------------------------------------------------------
-spec on_file_location_change(file_ctx:ctx(), file_location:doc()) ->
    ok | {error, term()}.
on_file_location_change(FileCtx, ChangedLocationDoc = #document{
    value = #file_location{
        uuid = Uuid,
        provider_id = ProviderId,
        file_id = FileId
    }}
) ->
<<<<<<< HEAD
    file_location:critical_section(Uuid, fun() ->
        case oneprovider:get_provider_id() =/= ProviderId of
            true ->
                % set file_id as the same as for remote file, because
                % computing it requires parent links which may be not here yet.
                FileCtx2 = file_ctx:set_file_id(file_ctx:reset(FileCtx), FileId),
                FileCtx3 = file_ctx:set_is_dir(FileCtx2, false),
                case file_ctx:get_local_file_location_doc(FileCtx3) of
                    {undefined, _FileCtx4} ->
                        ok;
                    {LocalLocation, FileCtx4} ->
                        update_local_location_replica(FileCtx4, LocalLocation, ChangedLocationDoc)
                end;
            false ->
                ok
        end
    end).
=======
    file_location:critical_section(Uuid,
        fun() ->
            case oneprovider:get_provider_id() =/= ProviderId of
                true ->
                    % set file_id as the same as for remote file, because
                    % computing it requires parent links which may be not here yet.
                    FileCtx2 = file_ctx:set_file_id(file_ctx:reset(FileCtx), FileId),
                    FileCtx3 = file_ctx:set_is_dir(FileCtx2, false),
                    case file_ctx:get_local_file_location_doc(FileCtx3) of
                        {undefined, FileCtx4} ->
                            fslogic_event_emitter:emit_file_attr_changed(FileCtx4, []);
                        {LocalLocation, FileCtx4} ->
                            update_local_location_replica(FileCtx4, LocalLocation, ChangedLocationDoc)
                    end;
                false ->
                    ok
            end
        end).
>>>>>>> 81e668e8

%%%===================================================================
%%% Internal functions
%%%===================================================================

%%--------------------------------------------------------------------
%% @doc
%% Update local location replica according to external changes.
%% @end
%%--------------------------------------------------------------------
-spec update_local_location_replica(file_ctx:ctx(), file_location:doc(),
    file_location:doc()) -> ok.
update_local_location_replica(FileCtx,
    LocalDoc = #document{value = #file_location{
        version_vector = LocalVV
    }},
    RemoteDoc = #document{value = #file_location{
        version_vector = RemoteVV
    }}
) ->
    case version_vector:compare(LocalVV, RemoteVV) of
        identical -> ok;
        greater -> ok;
        lesser -> update_outdated_local_location_replica(FileCtx, LocalDoc, RemoteDoc);
        concurrent -> reconcile_replicas(FileCtx, LocalDoc, RemoteDoc)
    end.

%%--------------------------------------------------------------------
%% @doc
%% Update local location replica according to external changes, which are
%% strictly greater in version.
%% @end
%%--------------------------------------------------------------------
-spec update_outdated_local_location_replica(file_ctx:ctx(), file_location:doc(),
    file_location:doc()) -> ok.
update_outdated_local_location_replica(FileCtx,
    LocalDoc = #document{value = #file_location{
        version_vector = VV1
    }},
    ExternalDoc = #document{value = #file_location{
        version_vector = VV2,
        size = NewSize
    }}
) ->
    FileGuid = file_ctx:get_guid_const(FileCtx),
    ?debug("Updating outdated replica of file ~p, versions: ~p vs ~p", [FileGuid, VV1, VV2]),
    LocationDocWithNewVersion = version_vector:merge_location_versions(LocalDoc, ExternalDoc),
    Diff = version_vector:version_diff(LocalDoc, ExternalDoc),
    Changes = replica_changes:get_changes(ExternalDoc, Diff),
    case replica_invalidator:invalidate_changes(FileCtx, LocationDocWithNewVersion, Changes, NewSize) of
        {deleted, _FileCtx2} ->
            ok;
        {NewDoc, FileCtx2} ->
            notify_block_change_if_necessary(FileCtx2, LocationDocWithNewVersion, NewDoc),
            notify_size_change_if_necessary(FileCtx2, LocationDocWithNewVersion, NewDoc)
    end.

%%--------------------------------------------------------------------
%% @doc
%% Reconcile conflicted local replica according to external changes.
%% @end
%%--------------------------------------------------------------------
-spec reconcile_replicas(file_ctx:ctx(), file_location:doc(), file_location:doc()) -> ok.
reconcile_replicas(FileCtx,
    LocalDoc = #document{
        value = #file_location{
            uuid = Uuid,
            version_vector = VV1,
            blocks = LocalBlocks,
            size = LocalSize
        }},
    ExternalDoc = #document{
        value = #file_location{
            version_vector = VV2,
            size = ExternalSize
        }}
) ->
    FileGuid = file_ctx:get_guid_const(FileCtx),
    ?info("Conflicting changes detected on file ~p, versions: ~p vs ~p", [FileGuid, VV1, VV2]),
    ExternalChangesNum = version_vector:version_diff(LocalDoc, ExternalDoc),
    LocalChangesNum = version_vector:version_diff(ExternalDoc, LocalDoc),
    {ExternalChanges, ExternalShrink, ExternalRename} =
        replica_changes:get_merged_changes(ExternalDoc, ExternalChangesNum),
    {LocalChanges, LocalShrink, LocalRename} =
        replica_changes:get_merged_changes(LocalDoc, LocalChangesNum),

    NewSize =
        case {LocalShrink, ExternalShrink} of
            {undefined, undefined} ->
                max(LocalSize, ExternalSize);
            {_, undefined} ->
                max(LocalShrink, LocalSize);
            {undefined, _} ->
                max(ExternalShrink, ExternalSize);
            {_, _} ->
                case version_vector:replica_id_is_greater(LocalDoc, ExternalDoc) of
                    true ->
                        max(LocalShrink, LocalSize);
                    false ->
                        max(ExternalShrink, ExternalSize)
                end
        end,

    NewBlocks =
        case fslogic_blocks:invalidate(LocalChanges, ExternalChanges) of
            LocalChanges ->
                fslogic_blocks:invalidate(LocalBlocks, ExternalChanges);
            IndependentLocalChanges ->
                CommonChanges =
                    fslogic_blocks:invalidate(LocalChanges, IndependentLocalChanges),
                IndependentExternalChanges =
                    fslogic_blocks:invalidate(ExternalChanges, CommonChanges),
                PartiallyInvalidatedLocalBlocks =
                    fslogic_blocks:invalidate(LocalBlocks, IndependentExternalChanges),
                case version_vector:replica_id_is_greater(LocalDoc, ExternalDoc) of
                    true ->
                        PartiallyInvalidatedLocalBlocks;
                    false ->
                        fslogic_blocks:invalidate(PartiallyInvalidatedLocalBlocks, CommonChanges)
                end
        end,

    TruncatedNewBlocks =
        case NewSize < LocalSize of
            true ->
                fslogic_blocks:consolidate(
                    fslogic_blocks:invalidate(NewBlocks, [#file_block{
                        offset = NewSize,
                        size = LocalSize - NewSize
                    }])
                );
            false ->
                fslogic_blocks:consolidate(NewBlocks)
        end,

    Rename = case {LocalRename, ExternalRename} of
        {undefined, undefined} ->
            skip;
        {_, undefined} ->
            skip;
        {undefined, _} ->
            ExternalRename;
        {{_, LocalNum}, {_, ExternalNum}} when LocalNum > ExternalNum ->
            skip;
        {{_, LocalNum}, {_, ExternalNum}} when LocalNum < ExternalNum ->
            ExternalRename;
        {{_, LocalNum}, {_, ExternalNum}} when LocalNum =:= ExternalNum ->
            %% TODO: resolve conflicts in the same way as in file_meta and links
            case version_vector:replica_id_is_greater(LocalDoc, ExternalDoc) of
                true ->
                    skip;
                false ->
                    ExternalRename
            end
    end,

    NewDoc = version_vector:merge_location_versions(LocalDoc, ExternalDoc),
    NewDoc2 = NewDoc#document{
        value = NewDoc#document.value#file_location{
            blocks = TruncatedNewBlocks,
            size = NewSize
        }
    },

    RenameResult = case Rename of
        skip ->
            {skipped, FileCtx};
        Rename ->
            replica_changes:rename_or_delete(FileCtx, NewDoc2, Rename)
    end,

    case RenameResult of
        {deleted, _} ->
            ok;
        {skipped, FileCtx2} ->
            {ok, _} = file_location:save(NewDoc2),
            notify_block_change_if_necessary(file_ctx:reset(FileCtx2), LocalDoc, NewDoc2),
            notify_size_change_if_necessary(file_ctx:reset(FileCtx2), LocalDoc, NewDoc2);
        {{renamed, RenamedDoc, Uuid, TargetSpaceId}, _} ->
            {ok, _} = file_location:save(RenamedDoc),
            RenamedFileCtx =
                file_ctx:new_by_guid(fslogic_uuid:uuid_to_guid(Uuid, TargetSpaceId)),
            files_to_chown:chown_file(RenamedFileCtx),
            notify_block_change_if_necessary(RenamedFileCtx, LocalDoc, RenamedDoc),
            notify_size_change_if_necessary(RenamedFileCtx, LocalDoc, RenamedDoc)
    end.

%%--------------------------------------------------------------------
%% @doc
%% Notify clients if blocks has changed.
%% @end
%%--------------------------------------------------------------------
-spec notify_block_change_if_necessary(file_ctx:ctx(), file_location:doc(),
    file_location:doc()) -> ok.
%%notify_block_change_if_necessary(#document{value = #file_location{blocks = SameBlocks}}, %todo VFS-2132
%%    #document{value = #file_location{blocks = SameBlocks}}) ->
%%    ok;
notify_block_change_if_necessary(FileCtx, _, _) ->
    ok = fslogic_event_emitter:emit_file_location_changed(FileCtx, []).

%%--------------------------------------------------------------------
%% @doc
%% Notify clients if file size has changed.
%% @end
%%--------------------------------------------------------------------
-spec notify_size_change_if_necessary(file_ctx:ctx(), file_location:doc(),
    file_location:doc()) -> ok.
notify_size_change_if_necessary(_FileCtx,
    #document{value = #file_location{size = SameSize}},
    #document{value = #file_location{size = SameSize}}
) ->
    ok;
notify_size_change_if_necessary(FileCtx, _, _) ->
    ok = fslogic_event_emitter:emit_file_attr_changed(FileCtx, []).<|MERGE_RESOLUTION|>--- conflicted
+++ resolved
@@ -37,7 +37,6 @@
         file_id = FileId
     }}
 ) ->
-<<<<<<< HEAD
     file_location:critical_section(Uuid, fun() ->
         case oneprovider:get_provider_id() =/= ProviderId of
             true ->
@@ -46,8 +45,8 @@
                 FileCtx2 = file_ctx:set_file_id(file_ctx:reset(FileCtx), FileId),
                 FileCtx3 = file_ctx:set_is_dir(FileCtx2, false),
                 case file_ctx:get_local_file_location_doc(FileCtx3) of
-                    {undefined, _FileCtx4} ->
-                        ok;
+                    {undefined, FileCtx4} ->
+                        fslogic_event_emitter:emit_file_attr_changed(FileCtx4, []);
                     {LocalLocation, FileCtx4} ->
                         update_local_location_replica(FileCtx4, LocalLocation, ChangedLocationDoc)
                 end;
@@ -55,26 +54,6 @@
                 ok
         end
     end).
-=======
-    file_location:critical_section(Uuid,
-        fun() ->
-            case oneprovider:get_provider_id() =/= ProviderId of
-                true ->
-                    % set file_id as the same as for remote file, because
-                    % computing it requires parent links which may be not here yet.
-                    FileCtx2 = file_ctx:set_file_id(file_ctx:reset(FileCtx), FileId),
-                    FileCtx3 = file_ctx:set_is_dir(FileCtx2, false),
-                    case file_ctx:get_local_file_location_doc(FileCtx3) of
-                        {undefined, FileCtx4} ->
-                            fslogic_event_emitter:emit_file_attr_changed(FileCtx4, []);
-                        {LocalLocation, FileCtx4} ->
-                            update_local_location_replica(FileCtx4, LocalLocation, ChangedLocationDoc)
-                    end;
-                false ->
-                    ok
-            end
-        end).
->>>>>>> 81e668e8
 
 %%%===================================================================
 %%% Internal functions
