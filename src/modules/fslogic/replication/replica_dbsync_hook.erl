%%%--------------------------------------------------------------------
%%% @author Tomasz Lichon
%%% @copyright (C) 2016 ACK CYFRONET AGH
%%% This software is released under the MIT license
%%% cited in 'LICENSE.txt'.
%%% @end
%%%--------------------------------------------------------------------
%%% @doc
%%% Hook executed whenever dbsync changes file_location document.
%%% @end
%%%--------------------------------------------------------------------
-module(replica_dbsync_hook).
-author("Tomasz Lichon").

-include("proto/oneclient/common_messages.hrl").
-include("modules/datastore/datastore_models.hrl").
-include("modules/fslogic/fslogic_common.hrl").
-include_lib("ctool/include/logging.hrl").

%% API
-export([on_file_location_change/2, update_local_location_replica/3]).

%%%===================================================================
%%% API
%%%===================================================================

%%--------------------------------------------------------------------
%% @doc
%% Handler for file_location changes which impacts local replicas.
%% @end
%%--------------------------------------------------------------------
-spec on_file_location_change(file_ctx:ctx(), file_location:doc()) ->
    ok | {error, term()}.
on_file_location_change(FileCtx, ChangedLocationDoc = #document{
    value = #file_location{
        provider_id = ProviderId,
        file_id = FileId
    }}
) ->
    replica_synchronizer:apply(FileCtx, fun() ->
        case oneprovider:is_self(ProviderId) of
            false ->
                % set file_id as the same as for remote file, because
                % computing it requires parent links which may be not here yet.
                FileCtx2 = file_ctx:set_file_id(file_ctx:reset(FileCtx), FileId),
                FileCtx3 = file_ctx:set_is_dir(FileCtx2, false),
                case file_ctx:get_local_file_location_doc(FileCtx3) of
                    {undefined, FileCtx4} ->
                        fslogic_event_emitter:emit_file_attr_changed(FileCtx4, []);
                    {LocalLocation, FileCtx4} ->
                        update_local_location_replica(FileCtx4, LocalLocation, ChangedLocationDoc)
                end;
            true ->
                ok
        end
    end).

%%--------------------------------------------------------------------
%% @private
%% @doc
%% Update local location replica according to external changes.
%% @end
%%--------------------------------------------------------------------
-spec update_local_location_replica(file_ctx:ctx(), file_location:doc(),
    file_location:doc()) -> ok.
update_local_location_replica(FileCtx,
    LocalDoc = #document{value = #file_location{
        version_vector = LocalVV
    }},
    RemoteDoc = #document{value = #file_location{
        version_vector = RemoteVV
    }}
) ->
    case version_vector:compare(LocalVV, RemoteVV) of
        identical -> ok;
        greater -> ok;
        lesser -> update_outdated_local_location_replica(FileCtx, LocalDoc, RemoteDoc);
        concurrent -> reconcile_replicas(FileCtx, LocalDoc, RemoteDoc)
    end.

%%%===================================================================
%%% Internal functions
%%%===================================================================

%%--------------------------------------------------------------------
%% @private
%% @doc
%% Update local location replica according to external changes, which are
%% strictly greater in version.
%% @end
%%--------------------------------------------------------------------
-spec update_outdated_local_location_replica(file_ctx:ctx(), file_location:doc(),
    file_location:doc()) -> ok.
update_outdated_local_location_replica(FileCtx,
    LocalDoc = #document{value = #file_location{
        size = OldSize,
        version_vector = VV1
    }},
    ExternalDoc = #document{value = #file_location{
        version_vector = VV2,
        size = NewSize
    }}
) ->
    FileGuid = file_ctx:get_guid_const(FileCtx),
    ?debug("Updating outdated replica of file ~p, versions: ~p vs ~p", [FileGuid, VV1, VV2]),
    LocationDocWithNewVersion = version_vector:merge_location_versions(LocalDoc, ExternalDoc),
    Diff = version_vector:version_diff(LocalDoc, ExternalDoc),
    Changes = replica_changes:get_changes(ExternalDoc, Diff),
    case replica_invalidator:invalidate_changes(FileCtx, LocationDocWithNewVersion, Changes, NewSize, []) of
        {deleted, _FileCtx2, _} ->
            ok;
        {NewDoc, FileCtx2, ChangedBlocks} ->
            {ok, FileCtx3} = maybe_truncate_file_on_storage(FileCtx2, OldSize, NewSize),
<<<<<<< HEAD
            ok = fslogic_event_emitter:emit_file_location_changed(FileCtx3, [], ChangedBlocks), % to use notify_block_change_if_necessary when ready
            notify_size_change_if_necessary(FileCtx3, LocationDocWithNewVersion, NewDoc)
=======
            {Location, FileCtx4} = file_ctx:get_file_location_with_filled_gaps(FileCtx3, ChangedBlocks),
            {Offset, Size} = fslogic_location_cache:get_blocks_range(Location, ChangedBlocks),
            ok = fslogic_cache:cache_event([],
                fslogic_event_emitter:create_file_location_changed(Location,
                    Offset, Size)), % to use notify_block_change_if_necessary when ready
            notify_size_change_if_necessary(FileCtx4, LocationDocWithNewVersion, NewDoc)
>>>>>>> 7604a81c
    end.

%%--------------------------------------------------------------------
%% @private
%% @doc
%% Reconcile conflicted local replica according to external changes.
%% @end
%%--------------------------------------------------------------------
-spec reconcile_replicas(file_ctx:ctx(), file_location:doc(), file_location:doc()) -> ok.
reconcile_replicas(FileCtx,
    LocalDoc = #document{
        value = #file_location{
            uuid = Uuid,
            version_vector = VV1,
            size = LocalSize
<<<<<<< HEAD
        }} = LocalFL,
=======
        } = LocalFL},
>>>>>>> 7604a81c
    ExternalDoc = #document{
        value = #file_location{
            version_vector = VV2,
            size = ExternalSize
        }}
) ->
<<<<<<< HEAD
    LocalBlocks = fslogic_blocks:get_blocks(LocalFL),
=======
    LocalBlocks = fslogic_location_cache:get_blocks(LocalDoc),
>>>>>>> 7604a81c
    FileGuid = file_ctx:get_guid_const(FileCtx),
    ?debug("Conflicting changes detected on file ~p, versions: ~p vs ~p", [FileGuid, VV1, VV2]),
    ExternalChangesNum = version_vector:version_diff(LocalDoc, ExternalDoc),
    LocalChangesNum = version_vector:version_diff(ExternalDoc, LocalDoc),
    {ExternalChanges, ExternalShrink, ExternalRename} =
        replica_changes:get_merged_changes(ExternalDoc, ExternalChangesNum),
    {LocalChanges, LocalShrink, LocalRename} =
        replica_changes:get_merged_changes(LocalDoc, LocalChangesNum),

    NewSize =
        case {LocalShrink, ExternalShrink} of
            {undefined, undefined} ->
                max(LocalSize, ExternalSize);
            {_, undefined} ->
                max(LocalShrink, LocalSize);
            {undefined, _} ->
                max(ExternalShrink, ExternalSize);
            {_, _} ->
                case version_vector:replica_id_is_greater(LocalDoc, ExternalDoc) of
                    true ->
                        max(LocalShrink, LocalSize);
                    false ->
                        max(ExternalShrink, ExternalSize)
                end
        end,

    NewBlocks =
        case fslogic_blocks:invalidate(LocalChanges, ExternalChanges) of
            LocalChanges ->
                fslogic_blocks:invalidate(LocalBlocks, ExternalChanges);
            IndependentLocalChanges ->
                CommonChanges =
                    fslogic_blocks:invalidate(LocalChanges, IndependentLocalChanges),
                IndependentExternalChanges =
                    fslogic_blocks:invalidate(ExternalChanges, CommonChanges),
                PartiallyInvalidatedLocalBlocks =
                    fslogic_blocks:invalidate(LocalBlocks, IndependentExternalChanges),
                case version_vector:replica_id_is_greater(LocalDoc, ExternalDoc) of
                    true ->
                        PartiallyInvalidatedLocalBlocks;
                    false ->
                        fslogic_blocks:invalidate(PartiallyInvalidatedLocalBlocks, CommonChanges)
                end
        end,

    TruncatedNewBlocks =
        case NewSize < LocalSize of
            true ->
                fslogic_blocks:consolidate(
                    fslogic_blocks:invalidate(NewBlocks, [#file_block{
                        offset = NewSize,
                        size = LocalSize - NewSize
                    }])
                );
            false ->
                fslogic_blocks:consolidate(NewBlocks)
        end,

    Rename = case {LocalRename, ExternalRename} of
        {undefined, undefined} ->
            skip;
        {_, undefined} ->
            skip;
        {undefined, _} ->
            ExternalRename;
        {{_, LocalNum}, {_, ExternalNum}} when LocalNum > ExternalNum ->
            skip;
        {{_, LocalNum}, {_, ExternalNum}} when LocalNum < ExternalNum ->
            ExternalRename;
        {{_, LocalNum}, {_, ExternalNum}} when LocalNum =:= ExternalNum ->
            %% TODO: resolve conflicts in the same way as in file_meta and links
            case version_vector:replica_id_is_greater(LocalDoc, ExternalDoc) of
                true ->
                    skip;
                false ->
                    ExternalRename
            end
    end,

<<<<<<< HEAD
    #document{value = NewLocation} = NewDoc =
        version_vector:merge_location_versions(LocalDoc, ExternalDoc),
    NewLocatoon2 = fslogic_blocks:set_blocks(NewLocation#file_location{
        size = NewSize
    }, TruncatedNewBlocks),
    NewDoc2 = NewDoc#document{value = NewLocatoon2},
=======
    NewDoc = version_vector:merge_location_versions(
        LocalDoc#document{value = LocalFL#file_location{
            size = NewSize
        }}, ExternalDoc),
    NewDoc2 = fslogic_location_cache:set_blocks(NewDoc, TruncatedNewBlocks),
>>>>>>> 7604a81c

    RenameResult = case Rename of
        skip ->
            {skipped, FileCtx};
        Rename ->
            replica_changes:rename_or_delete(FileCtx, NewDoc2, Rename)
    end,

    case RenameResult of
        {deleted, _} ->
            ok;
        {skipped, FileCtx2} ->
<<<<<<< HEAD
            {ok, _} = fslogic_blocks:save_location(NewDoc2),
            notify_block_change_if_necessary(file_ctx:reset(FileCtx2), LocalDoc, NewDoc2),
            notify_size_change_if_necessary(file_ctx:reset(FileCtx2), LocalDoc, NewDoc2);
        {{renamed, RenamedDoc, Uuid, TargetSpaceId}, _} ->
            {ok, _} = fslogic_blocks:save_location(RenamedDoc),
=======
            {ok, _} = fslogic_location_cache:save_location(NewDoc2),
            notify_block_change_if_necessary(file_ctx:reset(FileCtx2), LocalDoc, NewDoc2),
            notify_size_change_if_necessary(file_ctx:reset(FileCtx2), LocalDoc, NewDoc2);
        {{renamed, RenamedDoc, Uuid, TargetSpaceId}, _} ->
            {ok, _} = fslogic_location_cache:save_location(RenamedDoc),
>>>>>>> 7604a81c
            RenamedFileCtx =
                file_ctx:new_by_guid(fslogic_uuid:uuid_to_guid(Uuid, TargetSpaceId)),
            files_to_chown:chown_file(RenamedFileCtx),
            notify_block_change_if_necessary(RenamedFileCtx, LocalDoc, RenamedDoc),
            notify_size_change_if_necessary(RenamedFileCtx, LocalDoc, RenamedDoc)
    end.

%%--------------------------------------------------------------------
%% @private
%% @doc
%% Notify clients if blocks has changed.
%% @end
%%--------------------------------------------------------------------
-spec notify_block_change_if_necessary(file_ctx:ctx(), file_location:doc(),
    file_location:doc()) -> ok.
%%notify_block_change_if_necessary(#document{value = #file_location{blocks = SameBlocks}}, %todo VFS-2132
%% %TODO VFS-4412 use fslogic_blocks to get blocks from document
%%    #document{value = #file_location{blocks = SameBlocks}}) ->
%%    ok;
notify_block_change_if_necessary(FileCtx, _, _) ->
    {Location, _FileCtx2} = file_ctx:get_file_location_with_filled_gaps(FileCtx),
    {Offset, Size} = fslogic_location_cache:get_blocks_range(Location),
    ok = fslogic_cache:cache_event([],
        fslogic_event_emitter:create_file_location_changed(Location,
            Offset, Size)).

%%--------------------------------------------------------------------
%% @private
%% @doc
%% Notify clients if file size has changed.
%% @end
%%--------------------------------------------------------------------
-spec notify_size_change_if_necessary(file_ctx:ctx(), file_location:doc(),
    file_location:doc()) -> ok.
notify_size_change_if_necessary(_FileCtx,
    #document{value = #file_location{size = SameSize}},
    #document{value = #file_location{size = SameSize}}
) ->
    ok;
notify_size_change_if_necessary(FileCtx, _, _) ->
    ok = fslogic_event_emitter:emit_file_attr_changed(FileCtx, []).

%%-------------------------------------------------------------------
%% @private
%% @doc
%% Truncates file on storage if its size has decreased and if storage
%% is not synced.
%% @end
%%-------------------------------------------------------------------
-spec maybe_truncate_file_on_storage(file_ctx:ctx(), non_neg_integer(),
    non_neg_integer()) -> {ok, file_ctx:ctx()}.
maybe_truncate_file_on_storage(FileCtx, OldSize, NewSize) when OldSize > NewSize ->
    {IsImportOn, FileCtx2} = file_ctx:is_import_on(FileCtx),
    case IsImportOn of
        true ->
            {ok, FileCtx2};
        false ->
            {SFMHandle, FileCtx3} = storage_file_manager:new_handle(?ROOT_SESS_ID, FileCtx2),
            case storage_file_manager:open(SFMHandle, write) of
                {ok, Handle} ->
                    ok = storage_file_manager:truncate(Handle, NewSize, OldSize);
                {error, ?ENOENT} ->
                    ok
            end,
            {ok, FileCtx3}
    end;
maybe_truncate_file_on_storage(FileCtx, _OldSize, _NewSize) ->
    {ok, FileCtx}.<|MERGE_RESOLUTION|>--- conflicted
+++ resolved
@@ -18,7 +18,7 @@
 -include_lib("ctool/include/logging.hrl").
 
 %% API
--export([on_file_location_change/2, update_local_location_replica/3]).
+-export([on_file_location_change/2]).
 
 %%%===================================================================
 %%% API
@@ -55,6 +55,10 @@
         end
     end).
 
+%%%===================================================================
+%%% Internal functions
+%%%===================================================================
+
 %%--------------------------------------------------------------------
 %% @private
 %% @doc
@@ -77,10 +81,6 @@
         lesser -> update_outdated_local_location_replica(FileCtx, LocalDoc, RemoteDoc);
         concurrent -> reconcile_replicas(FileCtx, LocalDoc, RemoteDoc)
     end.
-
-%%%===================================================================
-%%% Internal functions
-%%%===================================================================
 
 %%--------------------------------------------------------------------
 %% @private
@@ -111,17 +111,12 @@
             ok;
         {NewDoc, FileCtx2, ChangedBlocks} ->
             {ok, FileCtx3} = maybe_truncate_file_on_storage(FileCtx2, OldSize, NewSize),
-<<<<<<< HEAD
-            ok = fslogic_event_emitter:emit_file_location_changed(FileCtx3, [], ChangedBlocks), % to use notify_block_change_if_necessary when ready
-            notify_size_change_if_necessary(FileCtx3, LocationDocWithNewVersion, NewDoc)
-=======
             {Location, FileCtx4} = file_ctx:get_file_location_with_filled_gaps(FileCtx3, ChangedBlocks),
             {Offset, Size} = fslogic_location_cache:get_blocks_range(Location, ChangedBlocks),
             ok = fslogic_cache:cache_event([],
                 fslogic_event_emitter:create_file_location_changed(Location,
                     Offset, Size)), % to use notify_block_change_if_necessary when ready
             notify_size_change_if_necessary(FileCtx4, LocationDocWithNewVersion, NewDoc)
->>>>>>> 7604a81c
     end.
 
 %%--------------------------------------------------------------------
@@ -137,22 +132,14 @@
             uuid = Uuid,
             version_vector = VV1,
             size = LocalSize
-<<<<<<< HEAD
-        }} = LocalFL,
-=======
         } = LocalFL},
->>>>>>> 7604a81c
     ExternalDoc = #document{
         value = #file_location{
             version_vector = VV2,
             size = ExternalSize
         }}
 ) ->
-<<<<<<< HEAD
-    LocalBlocks = fslogic_blocks:get_blocks(LocalFL),
-=======
     LocalBlocks = fslogic_location_cache:get_blocks(LocalDoc),
->>>>>>> 7604a81c
     FileGuid = file_ctx:get_guid_const(FileCtx),
     ?debug("Conflicting changes detected on file ~p, versions: ~p vs ~p", [FileGuid, VV1, VV2]),
     ExternalChangesNum = version_vector:version_diff(LocalDoc, ExternalDoc),
@@ -232,20 +219,11 @@
             end
     end,
 
-<<<<<<< HEAD
-    #document{value = NewLocation} = NewDoc =
-        version_vector:merge_location_versions(LocalDoc, ExternalDoc),
-    NewLocatoon2 = fslogic_blocks:set_blocks(NewLocation#file_location{
-        size = NewSize
-    }, TruncatedNewBlocks),
-    NewDoc2 = NewDoc#document{value = NewLocatoon2},
-=======
     NewDoc = version_vector:merge_location_versions(
         LocalDoc#document{value = LocalFL#file_location{
             size = NewSize
         }}, ExternalDoc),
     NewDoc2 = fslogic_location_cache:set_blocks(NewDoc, TruncatedNewBlocks),
->>>>>>> 7604a81c
 
     RenameResult = case Rename of
         skip ->
@@ -258,19 +236,11 @@
         {deleted, _} ->
             ok;
         {skipped, FileCtx2} ->
-<<<<<<< HEAD
-            {ok, _} = fslogic_blocks:save_location(NewDoc2),
-            notify_block_change_if_necessary(file_ctx:reset(FileCtx2), LocalDoc, NewDoc2),
-            notify_size_change_if_necessary(file_ctx:reset(FileCtx2), LocalDoc, NewDoc2);
-        {{renamed, RenamedDoc, Uuid, TargetSpaceId}, _} ->
-            {ok, _} = fslogic_blocks:save_location(RenamedDoc),
-=======
             {ok, _} = fslogic_location_cache:save_location(NewDoc2),
             notify_block_change_if_necessary(file_ctx:reset(FileCtx2), LocalDoc, NewDoc2),
             notify_size_change_if_necessary(file_ctx:reset(FileCtx2), LocalDoc, NewDoc2);
         {{renamed, RenamedDoc, Uuid, TargetSpaceId}, _} ->
             {ok, _} = fslogic_location_cache:save_location(RenamedDoc),
->>>>>>> 7604a81c
             RenamedFileCtx =
                 file_ctx:new_by_guid(fslogic_uuid:uuid_to_guid(Uuid, TargetSpaceId)),
             files_to_chown:chown_file(RenamedFileCtx),
