%%%--------------------------------------------------------------------
%%% @author Tomasz Lichon
%%% @copyright (C) 2016 ACK CYFRONET AGH
%%% This software is released under the MIT license
%%% cited in 'LICENSE.txt'.
%%% @end
%%%--------------------------------------------------------------------
%%% @doc
%%% Hook executed whenever dbsync changes file_location document.
%%% @end
%%%--------------------------------------------------------------------
-module(replica_dbsync_hook).
-author("Tomasz Lichon").

-behaviour(file_meta_posthooks_behaviour).

-include("proto/oneclient/common_messages.hrl").
-include("modules/datastore/datastore_models.hrl").
-include("modules/fslogic/fslogic_common.hrl").
-include_lib("ctool/include/logging.hrl").

%% API
-export([on_file_location_change/2]).

%% `file_meta_posthooks_behaviour` callbacks
-export([
    encode_file_meta_posthook_args/2,
    decode_file_meta_posthook_args/2
]).

%%%===================================================================
%%% API
%%%===================================================================

%%--------------------------------------------------------------------
%% @doc
%% Handler for file_location changes which impacts local replicas.
%% @end
%%--------------------------------------------------------------------
-spec on_file_location_change(file_ctx:ctx(), file_location:doc() | undefined) ->
    ok | {error, term()}.
on_file_location_change(_FileCtx, undefined) ->
    ok;
on_file_location_change(FileCtx, ChangedLocationDoc = #document{
    value = #file_location{
        provider_id = ProviderId,
        file_id = FileId,
        space_id = SpaceId
    }}
) ->
    replica_synchronizer:apply(FileCtx, fun() ->
        case oneprovider:is_self(ProviderId) of
            false ->
                % set file_id as the same as for remote file, because
                % computing it requires parent links which may be not here yet.
                FileCtx2 = file_ctx:set_file_id(file_ctx:reset(FileCtx), FileId),
                FileCtx3 = file_ctx:set_is_dir(FileCtx2, false),
                case fslogic_cache:get_doc_including_deleted(file_location:local_id(file_ctx:get_logical_uuid_const(FileCtx3))) of
                    {error, not_found} ->
                        % If stats are enabled, force creation of local file_location doc
                        % and call the procedure again so that it triggers update_local_location_replica
                        % that internally emits events and reconciles QoS. Otherwise, do not create the
                        % location but still emit events and reconcile QoS.
                        % TODO VFS-8962 - fix getting file distribution in tests not to differentiate
                        % spaces with enabled and disabled stats
                        case dir_stats_service_state:is_active(SpaceId) of
                            true ->
                                try
                                    case fslogic_location:create_doc(FileCtx3, false, false) of
                                        {{ok, _}, FileCtx5} ->
                                            fslogic_event_emitter:emit_file_attr_changed_with_replication_status(
                                                FileCtx5, true, []),
                                            on_file_location_change(FileCtx5, ChangedLocationDoc);
                                        {{error, already_exists}, FileCtx5} ->
                                            fslogic_event_emitter:emit_file_attr_changed_with_replication_status(
                                                FileCtx5, true, []),
                                            on_file_location_change(FileCtx5, ChangedLocationDoc)
                                    end
                                catch
                                    throw:{error, {file_meta_missing, MissingUuid}}  ->
                                        ?debug("~p file_meta_missing: ~p", [?FUNCTION_NAME, MissingUuid]),
<<<<<<< HEAD
                                        file_meta_posthooks:add_hook({file_meta_missing, MissingUuid}, LocId, ?MODULE,
                                            ?FUNCTION_NAME, [FileCtx, ChangedLocationDoc])
=======
                                        file_meta_posthooks:add_hook({file_meta_missing, MissingUuid}, generator:gen_name(), SpaceId,
                                            ?MODULE, ?FUNCTION_NAME, [file_ctx:reset(FileCtx), ChangedLocationDoc])
>>>>>>> 8bffcd5b
                                end;
                            false ->
                                ok = fslogic_event_emitter:emit_file_attr_changed_with_replication_status(FileCtx3, true, []),
                                ok = qos_logic:reconcile_qos(FileCtx3)
                        end;
                    #document{deleted = true} ->
                        ok;
                    LocalLocation ->
                        update_local_location_replica(FileCtx3, LocalLocation, ChangedLocationDoc)
                end;
            true ->
                ok
        end
    end).

%%%===================================================================
%%% `file_meta_posthooks_behaviour` callbacks
%%%===================================================================

-spec encode_file_meta_posthook_args(file_meta_posthooks:function_name(), [term()]) ->
    file_meta_posthooks:encoded_args().
encode_file_meta_posthook_args(on_file_location_change, [FileCtx, LocationDoc]) ->
    Guid = file_ctx:get_logical_guid_const(FileCtx),
    #document{key = LocationId} = LocationDoc,
    term_to_binary([Guid, LocationId]).


-spec decode_file_meta_posthook_args(file_meta_posthooks:function_name(), file_meta_posthooks:encoded_args()) ->
    [term()].
decode_file_meta_posthook_args(on_file_location_change, EncodedArgs) ->
    [Guid, LocationId] = binary_to_term(EncodedArgs),
    LocationDoc = case fslogic_location_cache:get_location(LocationId, file_id:guid_to_uuid(Guid)) of
        {ok, Doc} -> Doc;
        {error, not_found} -> undefined
    end,
    [Guid, LocationDoc].

%%%===================================================================
%%% Internal functions
%%%===================================================================

%%--------------------------------------------------------------------
%% @private
%% @doc
%% Update local location replica according to external changes.
%% @end
%%--------------------------------------------------------------------
-spec update_local_location_replica(file_ctx:ctx(), file_location:doc(),
    file_location:doc()) -> ok.
update_local_location_replica(FileCtx,
    LocalDoc = #document{value = #file_location{
        version_vector = LocalVV
    }},
    RemoteDoc = #document{value = #file_location{
        version_vector = RemoteVV
    }}
) ->
    case version_vector:compare(LocalVV, RemoteVV) of
        identical -> ok;
        greater -> ok;
        lesser ->
            update_outdated_local_location_replica(FileCtx, LocalDoc, RemoteDoc);
        concurrent ->
            reconcile_replicas(FileCtx, LocalDoc, RemoteDoc)
    end.

%%--------------------------------------------------------------------
%% @private
%% @doc
%% Update local location replica according to external changes, which are
%% strictly greater in version.
%% @end
%%--------------------------------------------------------------------
-spec update_outdated_local_location_replica(file_ctx:ctx(), file_location:doc(),
    file_location:doc()) -> ok.
update_outdated_local_location_replica(FileCtx,
    LocalDoc = #document{value = #file_location{
        size = OldSize,
        version_vector = VV1
    }},
    ExternalDoc = #document{value = #file_location{
        version_vector = VV2,
        size = NewSize
    }}
) ->
    FirstLocalBlocks = fslogic_location_cache:get_blocks(LocalDoc, #{count => 2}),
    FileGuid = file_ctx:get_logical_guid_const(FileCtx),
    ?debug("Updating outdated replica of file ~p, versions: ~p vs ~p", [FileGuid, VV1, VV2]),
    LocationDocWithNewVersion = version_vector:merge_location_versions(LocalDoc, ExternalDoc),
    Diff = version_vector:version_diff(LocalDoc, ExternalDoc),
    Changes = replica_changes:get_changes(ExternalDoc, Diff),
    case replica_invalidator:invalidate_changes(FileCtx, LocationDocWithNewVersion, Changes, NewSize, []) of
        {deleted, _FileCtx2, _} ->
            ok;
        {NewDoc, FileCtx2, ChangedBlocks} ->
            {ok, FileCtx3} = maybe_truncate_file_on_storage(FileCtx2, OldSize, NewSize),
            case file_ctx:get_file_location_with_filled_gaps(FileCtx3, ChangedBlocks) of
                {undefined, _} ->
                    ok;
                {Location, FileCtx4} ->
                    {Offset, Size} = fslogic_location_cache:get_blocks_range(Location, ChangedBlocks),
                    ok = fslogic_cache:cache_location_change([], {Location, Offset, Size}), % to use notify_block_change_if_necessary when ready
                    notify_attrs_change_if_necessary(FileCtx4, LocationDocWithNewVersion, NewDoc, FirstLocalBlocks)
            end
    end.

%%--------------------------------------------------------------------
%% @private
%% @doc
%% Reconcile conflicted local replica according to external changes.
%% @end
%%--------------------------------------------------------------------
-spec reconcile_replicas(file_ctx:ctx(), file_location:doc(), file_location:doc()) -> ok.
reconcile_replicas(FileCtx,
    LocalDoc = #document{
        value = #file_location{
            uuid = Uuid,
            version_vector = VV1,
            size = LocalSize
        } = LocalFL},
    ExternalDoc = #document{
        value = #file_location{
            version_vector = VV2,
            size = ExternalSize
        }}
) ->
    LocalBlocks = fslogic_location_cache:get_blocks(LocalDoc),
    FileGuid = file_ctx:get_logical_guid_const(FileCtx),
    ?debug("Conflicting changes detected on file ~p, versions: ~p vs ~p", [FileGuid, VV1, VV2]),
    ExternalChangesNum = version_vector:version_diff(LocalDoc, ExternalDoc),
    LocalChangesNum = version_vector:version_diff(ExternalDoc, LocalDoc),
    {ExternalChanges, ExternalShrink, ExternalRename} =
        replica_changes:get_merged_changes(ExternalDoc, ExternalChangesNum),
    {LocalChanges, LocalShrink, LocalRename} =
        replica_changes:get_merged_changes(LocalDoc, LocalChangesNum),

    NewSize =
        case {LocalShrink, ExternalShrink} of
            {undefined, undefined} ->
                max(LocalSize, ExternalSize);
            {_, undefined} ->
                max(LocalShrink, LocalSize);
            {undefined, _} ->
                max(ExternalShrink, ExternalSize);
            {_, _} ->
                case version_vector:replica_id_is_greater(LocalDoc, ExternalDoc) of
                    true ->
                        max(LocalShrink, LocalSize);
                    false ->
                        max(ExternalShrink, ExternalSize)
                end
        end,

    NewBlocks =
        case fslogic_blocks:invalidate(LocalChanges, ExternalChanges) of
            LocalChanges ->
                fslogic_blocks:invalidate(LocalBlocks, ExternalChanges);
            IndependentLocalChanges ->
                CommonChanges =
                    fslogic_blocks:invalidate(LocalChanges, IndependentLocalChanges),
                IndependentExternalChanges =
                    fslogic_blocks:invalidate(ExternalChanges, CommonChanges),
                PartiallyInvalidatedLocalBlocks =
                    fslogic_blocks:invalidate(LocalBlocks, IndependentExternalChanges),
                case version_vector:replica_id_is_greater(LocalDoc, ExternalDoc) of
                    true ->
                        PartiallyInvalidatedLocalBlocks;
                    false ->
                        fslogic_blocks:invalidate(PartiallyInvalidatedLocalBlocks, CommonChanges)
                end
        end,

    TruncatedNewBlocks =
        case NewSize < LocalSize of
            true ->
                fslogic_blocks:consolidate(
                    fslogic_blocks:invalidate(NewBlocks, [#file_block{
                        offset = NewSize,
                        size = LocalSize - NewSize
                    }])
                );
            false ->
                fslogic_blocks:consolidate(NewBlocks)
        end,

    Rename = case {LocalRename, ExternalRename} of
        {undefined, undefined} ->
            skip;
        {_, undefined} ->
            skip;
        {undefined, _} ->
            ExternalRename;
        {{_, LocalNum}, {_, ExternalNum}} when LocalNum > ExternalNum ->
            skip;
        {{_, LocalNum}, {_, ExternalNum}} when LocalNum < ExternalNum ->
            ExternalRename;
        {{_, LocalNum}, {_, ExternalNum}} when LocalNum =:= ExternalNum ->
            case version_vector:replica_id_is_greater(LocalDoc, ExternalDoc) of
                true ->
                    skip;
                false ->
                    ExternalRename
            end
    end,

    NewDoc = version_vector:merge_location_versions(
        LocalDoc#document{value = LocalFL#file_location{
            size = NewSize
        }}, ExternalDoc),
    NewDoc2 = fslogic_location_cache:set_blocks(NewDoc, TruncatedNewBlocks),
    dir_size_stats:report_reg_file_size_changed(file_ctx:get_referenced_guid_const(FileCtx), total, NewSize - LocalSize),

    RenameResult = case Rename of
        skip ->
            {skipped, FileCtx};
        Rename ->
            replica_changes:rename_or_delete(FileCtx, NewDoc2, Rename)
    end,

    case RenameResult of
        {deleted, _} ->
            ok;
        {skipped, FileCtx2} ->
            {ok, _} = fslogic_location_cache:save_location(NewDoc2),
            notify_block_change_if_necessary(file_ctx:reset(FileCtx2), LocalDoc, NewDoc2),
            notify_attrs_change_if_necessary(file_ctx:reset(FileCtx2), LocalDoc, NewDoc2, LocalBlocks);
        {{renamed, RenamedDoc, Uuid, TargetSpaceId}, _} ->
            {ok, _} = fslogic_location_cache:save_location(RenamedDoc),
            RenamedFileCtx = file_ctx:new_by_uuid(Uuid, TargetSpaceId),
            files_to_chown:chown_or_defer(RenamedFileCtx),
            notify_block_change_if_necessary(RenamedFileCtx, LocalDoc, RenamedDoc),
            notify_attrs_change_if_necessary(RenamedFileCtx, LocalDoc, RenamedDoc, LocalBlocks)
    end.

%%--------------------------------------------------------------------
%% @private
%% @doc
%% Notify clients if blocks has changed.
%% @end
%%--------------------------------------------------------------------
-spec notify_block_change_if_necessary(file_ctx:ctx(), file_location:doc(),
    file_location:doc()) -> ok.
%%notify_block_change_if_necessary(#document{value = #file_location{blocks = SameBlocks}}, %todo VFS-2132
%% %TODO VFS-4412 use fslogic_blocks to get blocks from document
%%    #document{value = #file_location{blocks = SameBlocks}}) ->
%%    ok;
notify_block_change_if_necessary(FileCtx, _, _) ->
    case file_ctx:get_file_location_with_filled_gaps(FileCtx) of
        {undefined, _} ->
            ok;
        {Location, _FileCtx2} ->
            {Offset, Size} = fslogic_location_cache:get_blocks_range(Location),
            ok = fslogic_cache:cache_location_change([], {Location, Offset, Size})
    end.

%%--------------------------------------------------------------------
%% @private
%% @doc
%% Notify clients if file size has changed.
%% @end
%%--------------------------------------------------------------------
-spec notify_attrs_change_if_necessary(file_ctx:ctx(), file_location:doc(),
    file_location:doc(), fslogic_blocks:blocks()) -> ok.
notify_attrs_change_if_necessary(FileCtx,
    #document{value = #file_location{size = OldSize}},
    #document{value = #file_location{size = NewSize}} = NewDoc,
    FirstLocalBlocksBeforeUpdate
) ->
    FirstLocalBlocks = fslogic_location_cache:get_blocks(NewDoc, #{count => 2}),
    ReplicaStatusChanged = replica_updater:has_replica_status_changed(
        FirstLocalBlocksBeforeUpdate, FirstLocalBlocks, OldSize, NewSize),
    case {ReplicaStatusChanged, OldSize =/= NewSize} of
        {true, SizeChanged} ->
            ok = fslogic_event_emitter:emit_file_attr_changed_with_replication_status(FileCtx, SizeChanged, []),
            ok = qos_logic:reconcile_qos(FileCtx),
            ok = file_popularity:update_size(FileCtx);
        {false, true} ->
            ok = fslogic_event_emitter:emit_file_attr_changed(FileCtx, []),
            ok = qos_logic:report_synchronization_skipped(FileCtx);
        {false, false} ->
            ok = qos_logic:report_synchronization_skipped(FileCtx)
    end.

%%-------------------------------------------------------------------
%% @private
%% @doc
%% Truncates file on storage if its size has changed and if storage
%% is not synced.
%% @end
%%-------------------------------------------------------------------
-spec maybe_truncate_file_on_storage(file_ctx:ctx(), non_neg_integer(),
    non_neg_integer()) -> {ok, file_ctx:ctx()}.
maybe_truncate_file_on_storage(FileCtx, OldSize, NewSize) when OldSize =/= NewSize ->
    {IsImportedStorage, FileCtx2} = file_ctx:is_imported_storage(FileCtx),
    case IsImportedStorage of
        true ->
            {ok, FileCtx2};
        false ->
            case file_ctx:is_readonly_storage(FileCtx2) of
                {true, FileCtx3} ->
                    {ok, FileCtx3};
                {false, FileCtx3} ->
                    % Spawn file truncate on storage to prevent replica_synchronizer blocking.
                    % Although spawning file truncate on storage can result in races,
                    % similar races are possible truncating file via oneclient. Thus,
                    % method of truncating file that does not block synchronizer is preferred.
                    spawn(fun() ->
                        {SDHandle, _FileCtx4} = storage_driver:new_handle(?ROOT_SESS_ID, FileCtx3),
                        case storage_driver:open(SDHandle, write) of
                            {ok, Handle} ->
                                ok = storage_driver:truncate(Handle, NewSize, OldSize);
                            {error, ?ENOENT} ->
                                ok
                        end
                    end),
                    {ok, FileCtx3}
            end
    end;
maybe_truncate_file_on_storage(FileCtx, _OldSize, _NewSize) ->
    {ok, FileCtx}.<|MERGE_RESOLUTION|>--- conflicted
+++ resolved
@@ -79,13 +79,8 @@
                                 catch
                                     throw:{error, {file_meta_missing, MissingUuid}}  ->
                                         ?debug("~p file_meta_missing: ~p", [?FUNCTION_NAME, MissingUuid]),
-<<<<<<< HEAD
-                                        file_meta_posthooks:add_hook({file_meta_missing, MissingUuid}, LocId, ?MODULE,
+                                        file_meta_posthooks:add_hook({file_meta_missing, MissingUuid}, generator:gen_name(), ?MODULE,
                                             ?FUNCTION_NAME, [FileCtx, ChangedLocationDoc])
-=======
-                                        file_meta_posthooks:add_hook({file_meta_missing, MissingUuid}, generator:gen_name(), SpaceId,
-                                            ?MODULE, ?FUNCTION_NAME, [file_ctx:reset(FileCtx), ChangedLocationDoc])
->>>>>>> 8bffcd5b
                                 end;
                             false ->
                                 ok = fslogic_event_emitter:emit_file_attr_changed_with_replication_status(FileCtx3, true, []),
