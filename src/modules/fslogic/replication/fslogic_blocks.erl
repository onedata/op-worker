--- conflicted
+++ resolved
@@ -13,610 +13,17 @@
 
 -include("modules/datastore/datastore_models.hrl").
 -include("proto/oneclient/common_messages.hrl").
-<<<<<<< HEAD
--include("global_definitions.hrl").
--include_lib("ctool/include/logging.hrl").
-=======
->>>>>>> 7604a81c
 
 -type block() :: #file_block{}.
 -type blocks() :: [block()].
--type location() :: file_location:doc() | #file_location{}.
--type stored_blocks() :: blocks() | gb_sets:set(). % set only when used by blocks' cache
 
-<<<<<<< HEAD
--export_type([block/0, blocks/0, stored_blocks/0]).
-
-%% API
--export([merge/2, aggregate/2, consolidate/1, invalidate/2, upper/1, lower/1, size/1]).
--export([get_blocks_range/2, get_blocks/1, get_blocks/2,
-    set_blocks/2, set_final_blocks/2, update_blocks/2,
-    save_location/1, update_location/3, create_location/2, get_location/2,
-    get_location/3, cache_location/1, init_cache/0, flush/0, check_flush/0,
-    delete_location/2, get_size/2]).
-=======
 %% Blocks API
 -export([merge/2, aggregate/2, consolidate/1, invalidate/2, upper/1, lower/1,
     size/1]).
->>>>>>> 7604a81c
 
 %%%===================================================================
 %%% API
 %%%===================================================================
-
-%%-------------------------------------------------------------------
-%% @doc
-%% Returns size of local file.
-%% @end
-%%-------------------------------------------------------------------
--spec get_size(file_location:id(), file_meta:uuid()) -> non_neg_integer().
-get_size(LocId, Uuid) ->
-    case get(file_locations) of
-        undefined ->
-            Fun1 = fun() ->
-                get_size(LocId, Uuid)
-            end,
-            Fun2 = fun() ->
-                case file_location:get(LocId) of
-                    {ok, #document{value = #file_location{blocks = Blocks}}} ->
-                        ?MODULE:size(Blocks);
-                    _ ->
-                        0
-                end
-            end,
-            replica_synchronizer:apply(Uuid, Fun1, Fun2);
-        _ ->
-            get_location(LocId, Uuid),
-            Sizes = get(file_location_sizes),
-            proplists:get_value(LocId, Sizes, 0)
-    end.
-
-%%-------------------------------------------------------------------
-%% @doc
-%% Returns max range of blocks from location and request.
-%% @end
-%%-------------------------------------------------------------------
--spec get_blocks_range(location() | blocks(), blocks() | undefined) ->
-    {non_neg_integer() | undefined, non_neg_integer() | undefined}.
-get_blocks_range(Location, RequestRange) ->
-    case get_blocks_range(RequestRange) of
-        {undefined, undefined} ->
-            {undefined, undefined};
-        {Start1, Stop1} ->
-            case get_blocks_range(Location) of
-                {undefined, undefined} ->
-                    {Start1, Stop1};
-                {Start2, Stop2} ->
-                    {min(Start1, Start2), max(Stop1, Stop2)}
-            end
-    end.
-
-%%-------------------------------------------------------------------
-%% @doc
-%% Returns range of blocks.
-%% @end
-%%-------------------------------------------------------------------
--spec get_blocks_range(location() | blocks() | undefined) ->
-    {non_neg_integer() | undefined, non_neg_integer() | undefined}.
-get_blocks_range(undefined) ->
-    {undefined, undefined};
-get_blocks_range(#document{value = Record}) ->
-    get_blocks_range(Record);
-get_blocks_range(#file_location{blocks = Blocks}) ->
-    get_blocks_range(Blocks);
-get_blocks_range(Blocks0) ->
-    Blocks = lists:sort(Blocks0),
-    case Blocks of
-        [] ->
-            {undefined, undefined};
-        [#file_block{offset = StartOffset} | _] ->
-            #file_block{offset = StopOffset, size = StopSize} = lists:last(Blocks),
-            {StartOffset, StopOffset + StopSize}
-    end.
-
-%%-------------------------------------------------------------------
-%% @doc
-%% @equiv get_blocks(FileLocation, [])
-%% @end
-%%-------------------------------------------------------------------
--spec get_blocks(location()) -> blocks().
-get_blocks(FileLocation) ->
-    get_blocks(FileLocation, #{}).
-
-get_blocks(#document{key = Key, value = Record}, Options) ->
-    get_blocks(Record, Options, Key);
-get_blocks(Location, Options) ->
-    get_blocks(Location, Options, undefined).
-
-%%-------------------------------------------------------------------
-%% @doc
-%% Returns blocks from location document/record. Blocks in record can be in
-%% stored as set.
-%% @end
-%%-------------------------------------------------------------------
--spec get_blocks(location(), map()) -> blocks().
-get_blocks(#file_location{blocks = Blocks}, _Options, _LocKey) when is_list(Blocks) ->
-    Blocks;
-get_blocks(FL, #{overlapping_sorted_blocks := OB}, LocKey) ->
-    % TODO VFS-4412 Optimize
-%%get_blocks(#file_location{blocks = Blocks}, #{overlapping_sorted_blocks := OB}, LocKey) ->
-%%    case OB of
-%%        [] ->
-%%            [];
-%%        [Start | _] ->
-%%            #file_block{offset = StopOffset, size = StopSize} = lists:last(OB),
-%%            Iter = gb_sets:iterator_from(Start, Blocks),
-%%            Ans = get_block_while(Iter, StopOffset + StopSize),
-%%            case LocKey of
-%%                undefined ->
-%%                    ok;
-%%                _ ->
-%%                    BIU = get(blocks_in_use),
-%%                    put(blocks_in_use, [{LocKey, Ans} | proplists:delete(LocKey, BIU)])
-%%            end,
-%%            Ans
-%%    end;
-    get_blocks(FL, #{overlapping_blocks => OB}, LocKey);
-get_blocks(#file_location{blocks = Blocks}, #{overlapping_blocks := OB}, LocKey) ->
-    case OB of
-        [] ->
-            [];
-        [#file_block{offset = O1, size = S1} | OBTail] ->
-            {Start, Stop} = lists:foldl(fun(#file_block{offset = O, size = S},
-                {#file_block{offset = TmpO} = TmpStart, TmpStop}) ->
-                Start2 = case O < TmpO of
-                    true -> #file_block{offset = O, size = 0};
-                    _ -> TmpStart
-                end,
-                End = O + S,
-                Stop2 = case End > TmpStop of
-                    true -> End;
-                    _ -> TmpStop
-                end,
-                {Start2, Stop2}
-            end, {#file_block{offset = O1, size = 0}, O1 + S1}, OBTail),
-            Iter = gb_sets:iterator_from(Start, Blocks),
-            Ans = get_block_while(Iter, Stop),
-            case LocKey of
-                undefined ->
-                    ok;
-                _ ->
-                    BIU = get(blocks_in_use),
-                    put(blocks_in_use, [{LocKey, Ans} | proplists:delete(LocKey, BIU)])
-            end,
-            Ans
-    end;
-get_blocks(#file_location{blocks = Blocks}, _Options, _LocKey) ->
-    lists:map(
-        fun(#file_block{offset = O, size = S}) ->
-            #file_block{offset = O-S, size = S}
-        end, gb_sets:to_list(Blocks)).
-
-%%-------------------------------------------------------------------
-%% @doc
-%% Gets blocks using iterator.
-%% @end
-%%-------------------------------------------------------------------
--spec get_block_while(gb_sets:iter(), non_neg_integer()) -> blocks().
-get_block_while(Iter, Stop) ->
-    case gb_sets:next(Iter) of
-        none ->
-            [];
-        {#file_block{offset = Offset, size = Size}, Iter2} ->
-            Offset2 = Offset - Size,
-            case Offset2 =< Stop of
-                true ->
-                    [#file_block{offset = Offset2, size = Size} |
-                        get_block_while(Iter2, Stop)];
-                _ ->
-                    []
-            end
-    end.
-
-%%-------------------------------------------------------------------
-%% @doc
-%% Sets blocks in location document.
-%% @end
-%%-------------------------------------------------------------------
--spec set_blocks(location(), blocks()) -> location().
-set_blocks(#file_location{blocks = Blocks} = FileLocation, NewBlocks)
-    when is_list(Blocks) -> FileLocation#file_location{blocks = NewBlocks};
-set_blocks(#file_location{} = FileLocation, NewBlocks) ->
-    FileLocation#file_location{blocks = gb_sets:from_ordset(lists:map(
-        fun(#file_block{offset = O, size = S}) ->
-            #file_block{offset = O+S, size = S}
-        end, NewBlocks))};
-set_blocks(#document{value = Record} = Doc, Blocks) ->
-    Doc#document{value = set_blocks(Record, Blocks)}.
-
-%%-------------------------------------------------------------------
-%% @doc
-%% Updates blocks in location document.
-%% @end
-%%-------------------------------------------------------------------
--spec update_blocks(location(), blocks()) -> location().
-update_blocks(#document{value = #file_location{blocks = Blocks} =
-    FileLocation} = Doc, NewBlocks) when is_list(Blocks) ->
-    Doc#document{value = FileLocation#file_location{blocks = NewBlocks}};
-update_blocks(#document{key = LocID, value = #file_location{blocks = Blocks}
-    = FileLocation} = Doc, NewBlocks) ->
-    BIU = get(blocks_in_use),
-    put(blocks_in_use, proplists:delete(LocID, BIU)),
-    OldBlocks = proplists:get_value(LocID, BIU, []),
-
-    Sizes = get(file_location_sizes),
-    Size = proplists:get_value(LocID, Sizes, 0),
-
-    {Blocks2, Exclude, Size2} = lists:foldl(fun(#file_block{offset = O,
-        size = S} = B, {TmpBlocks, NotChanged, TmpSize}) ->
-        B2 = #file_block{offset = O+S, size = S},
-        case lists:member(B, NewBlocks) of
-            true ->
-                {TmpBlocks, [B | NotChanged], TmpSize};
-            _ ->
-                {gb_sets:delete(B2, TmpBlocks), NotChanged, TmpSize - S}
-        end
-    end, {Blocks, [], Size}, OldBlocks),
-
-    {Blocks3, Size3} = lists:foldl(fun(#file_block{offset = O, size = S},
-        {Acc, TmpSize}) ->
-        B2 = #file_block{offset = O+S, size = S},
-        {gb_sets:add(B2, Acc), TmpSize + S}
-    end, {Blocks2, Size2}, NewBlocks -- Exclude),
-
-    put(file_location_sizes, [{LocID, Size3} | proplists:delete(LocID, Sizes)]),
-    Doc#document{value = FileLocation#file_location{blocks = Blocks3}}.
-
-%%-------------------------------------------------------------------
-%% @doc
-%% Sets blocks in location document. The blocks are not translated to
-%% to set even if the process is used as cache.
-%% @end
-%%-------------------------------------------------------------------
--spec set_final_blocks(location(), blocks()) -> location().
-set_final_blocks(#file_location{} = FileLocation, Blocks) ->
-    FileLocation#file_location{blocks = Blocks};
-set_final_blocks(#document{value = Record} = Doc, Blocks) ->
-    Doc#document{value = set_final_blocks(Record, Blocks)}.
-
-%%-------------------------------------------------------------------
-%% @doc
-%% Saves location document in cache or datastore.
-%% @end
-%%-------------------------------------------------------------------
--spec save_location(file_location:doc()) -> {ok, file_location:id()} | {error, term()}.
-save_location(#document{key = Key, value = Location =
-    #file_location{uuid = Uuid, blocks = Blocks}} = FileLocation) ->
-    case get(file_locations) of
-        undefined ->
-            Fun1 = fun() ->
-                save_location(FileLocation)
-            end,
-            Fun2 = fun() ->
-                file_location:save(FileLocation)
-            end,
-            replica_synchronizer:apply(Uuid, Fun1, Fun2);
-        Locations ->
-            init_flush_check(),
-
-            FileLocation2 = case is_list(Blocks) of
-                true ->
-                    put(file_location_sizes, [{Key, ?MODULE:size(Blocks)} |
-                        proplists:delete(Key, get(file_location_sizes))]),
-                    FileLocation#document{value =
-                    Location#file_location{blocks =
-                    gb_sets:from_ordset(lists:map(
-                        fun(#file_block{offset = O, size = S}) ->
-                            #file_block{offset = O+S, size = S}
-                        end, Blocks))}};
-                _ ->
-                    FileLocation
-            end,
-            put(file_locations,
-                [{Key, {FileLocation2, updated}} | proplists:delete(Key, Locations)]),
-            {ok, Key}
-    end.
-
-%%-------------------------------------------------------------------
-%% @doc
-%% Caches location document.
-%% @end
-%%-------------------------------------------------------------------
--spec cache_location(file_location:doc()) -> ok.
-cache_location(#document{key = Key, value = Location =
-    #file_location{uuid = Uuid, blocks = Blocks}} = FileLocation) ->
-    case get(file_locations) of
-        undefined ->
-            Fun1 = fun() ->
-                cache_location(FileLocation)
-            end,
-            Fun2 = fun() ->
-                ok
-            end,
-            replica_synchronizer:apply(Uuid, Fun1, Fun2);
-        Locations ->
-            FileLocation2 = case is_list(Blocks) of
-                true ->
-                    FileLocation#document{value =
-                    Location#file_location{blocks =
-                    gb_sets:from_ordset(lists:map(
-                        fun(#file_block{offset = O, size = S}) ->
-                            #file_block{offset = O+S, size = S}
-                        end, Blocks))}};
-                _ ->
-                    FileLocation
-            end,
-            put(file_locations,
-                [{Key, {FileLocation2, ok}} | proplists:delete(Key, Locations)]),
-            put(file_location_sizes, [{Key, ?MODULE:size(Blocks)} |
-                proplists:delete(Key, get(file_location_sizes))]),
-            ok
-    end.
-
-%%-------------------------------------------------------------------
-%% @doc
-%% Updates location document
-%% @end
-%%-------------------------------------------------------------------
--spec update_location(file_meta:uuid(), file_location:id(), file_location:diff()) ->
-    {ok, file_location:doc()} | {error, term()}.
-update_location(FileUuid, LocId, Diff) ->
-    case get(file_locations) of
-        undefined ->
-            Fun1 = fun() ->
-                update_location(FileUuid, LocId, Diff)
-            end,
-            Fun2 = fun() ->
-                file_location:update(LocId, Diff)
-            end,
-            replica_synchronizer:apply(FileUuid, Fun1, Fun2);
-        Locations ->
-            GetAns = case proplists:get_value(LocId, Locations) of
-                undefined ->
-                    file_location:get(LocId);
-                {#document{value = Location = #file_location{blocks = Blocks}} =
-                    LocationDoc, _} ->
-                    LocationDoc2 = LocationDoc#document{value =
-                    Location#file_location{blocks =
-                    lists:map(
-                        fun(#file_block{offset = O, size = S}) ->
-                            #file_block{offset = O-S, size = S}
-                        end, gb_sets:to_list(Blocks))}},
-                    {ok, LocationDoc2}
-            end,
-
-            case GetAns of
-                {ok, Document = #document{value = Value}} ->
-                    try Diff(Value) of
-                        {ok, Value2} ->
-                            Document2 = Document#document{value = Value2},
-                            case save_location(Document2) of
-                                {ok, _} -> {ok, Document};
-                                Other -> Other
-                            end;
-                        {error, Reason} ->
-                            {error, Reason}
-                    catch
-                        _:Reason ->
-                            {error, {Reason, erlang:get_stacktrace()}}
-                    end;
-                _ ->
-                    GetAns
-            end
-    end.
-
-%%-------------------------------------------------------------------
-%% @doc
-%% Creates location document.
-%% @end
-%%-------------------------------------------------------------------
--spec create_location(file_location:doc(), boolean()) ->
-    {ok, file_location:id()} | {error, term()}.
-create_location(#document{key = Key, value = #file_location{uuid = Uuid}} = Doc,
-    GeneratedKey) ->
-    case get(file_locations) of
-        undefined ->
-            Fun1 = fun() ->
-                create_location(Doc, GeneratedKey)
-            end,
-            Fun2 = fun() ->
-                file_location:create(Doc, GeneratedKey)
-            end,
-            replica_synchronizer:apply(Uuid, Fun1, Fun2);
-        Locations ->
-            GetAns = case proplists:get_value(Key, Locations) of
-                undefined ->
-                    file_location:get(Key);
-                {Document, _} ->
-                    {ok, Document}
-            end,
-
-            case GetAns of
-                {ok, _} ->
-                    {error, already_exists};
-                {error, not_found} ->
-                    case file_location:create(Doc, GeneratedKey) of
-                        {ok, #document{value = Location = #file_location{blocks =
-                        Blocks}} = FileLocation} ->
-                            FileLocation2 = FileLocation#document{value =
-                            Location#file_location{blocks =
-                            gb_sets:from_ordset(lists:map(
-                                fun(#file_block{offset = O, size = S}) ->
-                                    #file_block{offset = O+S, size = S}
-                                end, Blocks))}},
-                            put(file_locations,
-                                [{Key, {FileLocation2, updated}} |
-                                    proplists:delete(Key, Locations)]),
-                            put(file_location_sizes, [{Key, ?MODULE:size(Blocks)} |
-                                proplists:delete(Key, get(file_location_sizes))]),
-                            {ok, FileLocation};
-                        Other ->
-                            Other
-                    end;
-                Error ->
-                    Error
-            end
-    end.
-
-%%-------------------------------------------------------------------
-%% @doc
-%% Deletes location document.
-%% @end
-%%-------------------------------------------------------------------
--spec delete_location(file_meta:uuid(), file_location:id()) ->
-    ok | {error, term()}.
-delete_location(FileUuid, LocId) ->
-    case get(file_locations) of
-        undefined ->
-            Fun1 = fun() ->
-                delete_location(FileUuid, LocId)
-            end,
-            Fun2 = fun() ->
-                file_location:delete(LocId)
-            end,
-            replica_synchronizer:apply(FileUuid, Fun1, Fun2);
-        Locations ->
-            put(file_locations, proplists:delete(LocId, Locations)),
-            put(file_location_sizes, proplists:delete(LocId,
-                get(file_location_sizes))),
-            file_location:delete(LocId)
-    end.
-
-%%-------------------------------------------------------------------
-%% @doc
-%% @equiv get_location(LocId, FileUuid, true).
-%% @end
-%%-------------------------------------------------------------------
--spec get_location(file_location:id(), file_meta:uuid()) ->
-    {ok, file_location:doc()} | {error, term()}.
-get_location(LocId, FileUuid) ->
-    get_location(LocId, FileUuid, true).
-
-%%-------------------------------------------------------------------
-%% @doc
-%% Returns location document from cache or datastore. Third parameter
-%% tells if blocks should be included in document.
-%% @end
-%%-------------------------------------------------------------------
--spec get_location(file_location:id(), file_meta:uuid(), boolean()) ->
-    {ok, file_location:doc()} | {error, term()}.
-% TODO VFS-4412 - allow specification of blocks number to be fetched
-get_location(LocId, FileUuid, true) ->
-    case get(file_locations) of
-        undefined ->
-            replica_synchronizer:flush_location(FileUuid), % TODO VFS-4412 - kills performance
-            file_location:get(LocId);
-        Locations ->
-            case proplists:get_value(LocId, Locations) of
-                undefined ->
-                    case file_location:get(LocId) of
-                        {ok, #document{value = Location =
-                            #file_location{blocks = Blocks}} = LocationDoc} ->
-                            LocationDoc2 = LocationDoc#document{value =
-                                Location#file_location{blocks =
-                                    gb_sets:from_ordset(lists:map(
-                                        fun(#file_block{offset = O, size = S}) ->
-                                            #file_block{offset = O+S, size = S}
-                                        end, Blocks))}},
-                            put(file_locations,
-                                [{LocId, {LocationDoc2, ok}} | Locations]),
-                            put(file_location_sizes, [{LocId, ?MODULE:size(Blocks)} |
-                                proplists:delete(LocId, get(file_location_sizes))]),
-                            {ok, LocationDoc2};
-                        Error ->
-                            Error
-                    end;
-                {Doc, _} ->
-                    {ok, Doc}
-            end
-    end;
-get_location(LocId, FileUuid, _) ->
-    case get(file_locations) of
-        undefined ->
-            Fun1 = fun() ->
-                get_location(LocId, FileUuid, false)
-            end,
-            Fun2 = fun() ->
-                case file_location:get(LocId) of
-                    {ok, #document{value = Location} = LocationDoc} ->
-                        {ok, LocationDoc#document{value =
-                        Location#file_location{blocks = []}}};
-                    Error ->
-                        Error
-                end
-            end,
-            replica_synchronizer:apply(FileUuid, Fun1, Fun2);
-        Locations ->
-            case proplists:get_value(LocId, Locations) of
-                undefined ->
-                    case file_location:get(LocId) of
-                        {ok, #document{value = Location =
-                            #file_location{blocks = Blocks}} = LocationDoc} ->
-                            LocationDoc2 = LocationDoc#document{value =
-                            Location#file_location{blocks =
-                            gb_sets:from_ordset(lists:map(
-                                fun(#file_block{offset = O, size = S}) ->
-                                    #file_block{offset = O+S, size = S}
-                                end, Blocks))}},
-                            put(file_locations,
-                                [{LocId, {LocationDoc2, ok}} | Locations]),
-                            put(file_location_sizes, [{LocId, ?MODULE:size(Blocks)} |
-                                proplists:delete(LocId, get(file_location_sizes))]),
-                            LocationDoc3 = LocationDoc#document{value =
-                            Location#file_location{blocks = []}},
-                            {ok, LocationDoc3};
-                        Error ->
-                            Error
-                    end;
-                {#document{value = Location} = LocationDoc, _} ->
-                    LocationDoc2 = LocationDoc#document{value =
-                    Location#file_location{blocks = []}},
-                    {ok, LocationDoc2}
-            end
-    end.
-
-%%-------------------------------------------------------------------
-%% @doc
-%% Initializes blocks cache in process.
-%% @end
-%%-------------------------------------------------------------------
--spec init_cache() -> ok.
-init_cache() ->
-    put(flush_time, {0,0,0}),
-    put(file_locations, []),
-    put(file_location_sizes, []),
-    put(blocks_in_use, []),
-    ok.
-
-%%-------------------------------------------------------------------
-%% @doc
-%% Flushes cache.
-%% @end
-%%-------------------------------------------------------------------
--spec flush() -> ok.
-flush() ->
-    Locations = get(file_locations),
-    flush(Locations).
-
-%%-------------------------------------------------------------------
-%% @doc
-%% Checks if flush should be performed and flushes cache if needed.
-%% @end
-%%-------------------------------------------------------------------
--spec check_flush() -> ok.
-check_flush() ->
-    FlushTime = get(flush_time),
-    Now = os:timestamp(),
-    Delay = application:get_env(?APP_NAME, blocks_flush_delay, timer:seconds(3)),
-    case {timer:now_diff(Now, FlushTime) > Delay * 1000, get(flush_planned)} of
-        {true, _} ->
-            flush();
-        {_, true} ->
-            erlang:send_after(Delay, self(), check_flush),
-            ok;
-        _ ->
-            ok
-    end.
 
 %%--------------------------------------------------------------------
 %% @doc
@@ -733,64 +140,6 @@
 %%% Internal functions
 %%%===================================================================
 
-%%-------------------------------------------------------------------
-%% @private
-%% @doc
-%% Initializes flush procedure.
-%% @end
-%%-------------------------------------------------------------------
--spec save_doc(file_location:doc()) -> {ok, file_location:id()} | {error, term()}.
-save_doc(#document{value = #file_location{blocks = Blocks}} = LocationDoc) when is_list(Blocks) ->
-    file_location:save(LocationDoc);
-save_doc(#document{value = Location = #file_location{blocks = Blocks}} = LocationDoc) ->
-    LocationDoc2 = LocationDoc#document{value = Location#file_location{blocks =
-    lists:map(
-        fun(#file_block{offset = O, size = S}) ->
-            #file_block{offset = O-S, size = S}
-        end, gb_sets:to_list(Blocks))}},
-    file_location:save(LocationDoc2).
-
-%%-------------------------------------------------------------------
-%% @private
-%% @doc
-%% Flushes list of documents.
-%% @end
-%%-------------------------------------------------------------------
--spec flush([datastore:document()]) -> ok.
-flush(Locations) ->
-    Locations2 = lists:map(fun
-        ({ID, {LocationDoc, updated}}) ->
-            save_doc(LocationDoc),
-            {ID, {LocationDoc, ok}};
-        (Element) ->
-            Element
-    end, Locations),
-    put(file_locations, Locations2),
-    put(flush_time, os:timestamp()),
-    put(flush_planned, undefined),
-    ok.
-
-%%-------------------------------------------------------------------
-%% @private
-%% @doc
-%% Initializes flush procedure.
-%% @end
-%%-------------------------------------------------------------------
--spec init_flush_check() -> ok.
-init_flush_check() ->
-    case {get(flush_time), get(flush_planned)} of
-        {undefined, _} ->
-            ok;
-        {_, undefined} ->
-            put(flush_planned, true),
-            Delay = application:get_env(?APP_NAME,
-                blocks_flush_delay, timer:seconds(3)),
-            erlang:send_after(Delay, self(), check_flush),
-            ok;
-        _ ->
-            ok
-    end.
-
 %%--------------------------------------------------------------------
 %% @private
 %% @doc
