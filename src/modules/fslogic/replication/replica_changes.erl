--- conflicted
+++ resolved
@@ -62,11 +62,7 @@
     recent_changes = {Backup, New},
     last_rename = LastRename
 }} = FL, N) when N > (length(New) + length(Backup)) ->
-<<<<<<< HEAD
-    [fslogic_blocks:get_blocks(FL), {shrink, Size}, {rename, LastRename}];
-=======
     [fslogic_location_cache:get_blocks(FL), {shrink, Size}, {rename, LastRename}];
->>>>>>> 7604a81c
 get_changes(#document{value = #file_location{
     recent_changes = {_Backup, New},
     last_rename = LastRename
@@ -113,11 +109,7 @@
     TargetFileId, TargetSpaceId) ->
     {ok, Locations} = file_meta:get_locations_by_uuid(FileUuid),
     RenameNumbers = lists:map(fun(LocationId) ->
-<<<<<<< HEAD
-        case fslogic_blocks:get_location(LocationId, FileUuid, false) of
-=======
         case fslogic_location_cache:get_location(LocationId, FileUuid, false) of
->>>>>>> 7604a81c
             {ok, #document{value = #file_location{last_rename = LastRename}}} ->
                 case LastRename of
                     undefined -> 0;
@@ -128,11 +120,7 @@
         end
     end, Locations),
     Max = lists:max(RenameNumbers),
-<<<<<<< HEAD
-    {ok, _} = fslogic_blocks:save_location(
-=======
     {ok, _} = fslogic_location_cache:save_location(
->>>>>>> 7604a81c
         Doc#document{value = Loc#file_location{
             last_rename = {{TargetFileId, TargetSpaceId}, Max + 1}
         }}),
