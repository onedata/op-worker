--- conflicted
+++ resolved
@@ -68,7 +68,6 @@
             {ok, Doc}
     end,
     #document{key = SpaceUUID} = SpaceDoc,
-<<<<<<< HEAD
     SpaceId = try
         fslogic_uuid:space_dir_uuid_to_spaceid(SpaceUUID)
     catch
@@ -82,13 +81,8 @@
                    throw({not_a_space, FileEntry})
             end
     end,
-    {ok, SpaceIds} = onedata_user:get_spaces(UserId),
-    case (is_list(SpaceIds) andalso lists:member(SpaceId, SpaceIds)) orelse UserId == ?ROOT_USER_ID of
-=======
-    SpaceId = fslogic_uuid:space_dir_uuid_to_spaceid(SpaceUUID),
     {ok, Spaces} = onedata_user:get_spaces(UserId),
     case (is_list(Spaces) andalso lists:keymember(SpaceId, 1, Spaces)) orelse UserId == ?ROOT_USER_ID of
->>>>>>> 8aed5766
         true -> {ok, SpaceDoc};
         false -> throw({not_a_space, FileEntry})
     end.
