%%%-------------------------------------------------------------------
%%% @author Krzysztof Trzepla
%%% @copyright (C) 2015 ACK CYFRONET AGH
%%% This software is released under the MIT license
%%% cited in 'LICENSE.txt'.
%%% @end
%%%-------------------------------------------------------------------
%%% @doc
%%% 
%%% @end
%%%-------------------------------------------------------------------
-module(fslogic_spaces).
-author("Krzysztof Trzepla").
-author("Rafal Slota").

-include("modules/fslogic/fslogic_common.hrl").
-include_lib("ctool/include/logging.hrl").
-include_lib("ctool/include/oz/oz_spaces.hrl").

%% API
-export([get_default_space/1, get_default_space_id/1, get_space/2]).

%%%===================================================================
%%% API
%%%===================================================================

%%--------------------------------------------------------------------
%% @doc
%% Returns default space document.
%% @end
%%--------------------------------------------------------------------
-spec get_default_space(UserIdOrCTX :: fslogic_worker:ctx() | onedata_user:id()) ->
    {ok, datastore:document()} | datastore:get_error().
get_default_space(UserIdOrCTX) ->
    {ok, DefaultSpaceId} = get_default_space_id(UserIdOrCTX),
    file_meta:get_space_dir(DefaultSpaceId).

%%--------------------------------------------------------------------
%% @doc
%% Returns default space ID.
%% @end
%%--------------------------------------------------------------------
-spec get_default_space_id(UserIdOrCTX :: fslogic_worker:ctx() | onedata_user:id()) ->
    {ok, SpaceId :: binary()}.
get_default_space_id(CTX = #fslogic_ctx{}) ->
    UserId = fslogic_context:get_user_id(CTX),
    get_default_space_id(UserId);
get_default_space_id(?ROOT_USER_ID) ->
    throw(no_default_space_for_root_user);
get_default_space_id(UserId) ->
<<<<<<< HEAD
    {ok, #document{value = #onedata_user{default_space = DefaultSpaceId}}} =
=======
    {ok, #document{value = #onedata_user{spaces = [{DefaultSpaceId, _} | _]}}} =
>>>>>>> 033dcf61
        onedata_user:get(UserId),
    {ok, DefaultSpaceId}.

%%--------------------------------------------------------------------
%% @doc
%% Returns file_meta space document for given file.
%% @end
%%--------------------------------------------------------------------
-spec get_space(FileEntry :: fslogic_worker:file(), UserId :: onedata_user:id()) ->
    {ok, ScopeDoc :: datastore:document()} | {error, Reason :: term()}.
get_space(FileEntry, UserId) ->
    DefaultSpaceUUID = fslogic_uuid:default_space_uuid(UserId),
    {ok, SpaceDoc} = case file_meta:get_scope(FileEntry) of
        {ok, #document{key = DefaultSpaceUUID}} ->
            get_default_space(UserId);
        {ok, #document{} = Doc} ->
            {ok, Doc}
    end,
    #document{key = SpaceUUID} = SpaceDoc,
    SpaceId = fslogic_uuid:space_dir_uuid_to_spaceid(SpaceUUID),
<<<<<<< HEAD
    {ok, SpaceIds} = user_logic:get_spaces(UserId),
    case (is_list(SpaceIds) andalso lists:member(SpaceId, SpaceIds)) orelse UserId == ?ROOT_USER_ID of
=======
    {ok, Spaces} = onedata_user:get_spaces(UserId),
    case (is_list(Spaces) andalso lists:keymember(SpaceId, 1, Spaces)) orelse UserId == ?ROOT_USER_ID of
>>>>>>> 033dcf61
        true -> {ok, SpaceDoc};
        false -> throw({not_a_space, FileEntry})
    end.

%%%===================================================================
%%% Internal functions
%%%===================================================================<|MERGE_RESOLUTION|>--- conflicted
+++ resolved
@@ -48,11 +48,7 @@
 get_default_space_id(?ROOT_USER_ID) ->
     throw(no_default_space_for_root_user);
 get_default_space_id(UserId) ->
-<<<<<<< HEAD
     {ok, #document{value = #onedata_user{default_space = DefaultSpaceId}}} =
-=======
-    {ok, #document{value = #onedata_user{spaces = [{DefaultSpaceId, _} | _]}}} =
->>>>>>> 033dcf61
         onedata_user:get(UserId),
     {ok, DefaultSpaceId}.
 
@@ -73,13 +69,8 @@
     end,
     #document{key = SpaceUUID} = SpaceDoc,
     SpaceId = fslogic_uuid:space_dir_uuid_to_spaceid(SpaceUUID),
-<<<<<<< HEAD
-    {ok, SpaceIds} = user_logic:get_spaces(UserId),
-    case (is_list(SpaceIds) andalso lists:member(SpaceId, SpaceIds)) orelse UserId == ?ROOT_USER_ID of
-=======
-    {ok, Spaces} = onedata_user:get_spaces(UserId),
+    {ok, Spaces} = user_logic:get_spaces(UserId),
     case (is_list(Spaces) andalso lists:keymember(SpaceId, 1, Spaces)) orelse UserId == ?ROOT_USER_ID of
->>>>>>> 033dcf61
         true -> {ok, SpaceDoc};
         false -> throw({not_a_space, FileEntry})
     end.
