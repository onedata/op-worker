--- conflicted
+++ resolved
@@ -130,7 +130,6 @@
             file_meta:get(fslogic_uuid:spaceid_to_space_dir_uuid(SpaceId))
     end;
 get_space(FileEntry, UserId) ->
-    ?info("get_space ~p ~p", [FileEntry, UserId]),
     DefaultSpaceUUID = fslogic_uuid:default_space_uuid(UserId),
     SpacesDir = fslogic_uuid:spaces_uuid(UserId),
     {ok, FileUUID} = file_meta:to_uuid(FileEntry),
@@ -147,14 +146,12 @@
             {ok, Doc} = file_meta:get_scope(FileEntry),
             Doc
     end,
-<<<<<<< HEAD
 
     case UserId of
         ?ROOT_USER_ID ->
             {ok, SpaceDocument};
         _ ->
-            {ok, Spaces} = onedata_user:get_spaces(UserId),
-            {SpaceIds, _} = lists:unzip(Spaces),
+            {ok, Spaces} = user_logic:get_spaces(UserId),
             #document{key = SpaceUUID} = SpaceDocument,
             SpaceId = fslogic_uuid:space_dir_uuid_to_spaceid(SpaceUUID),
             case is_list(SpaceIds) andalso lists:member(SpaceId, SpaceIds) of
@@ -162,14 +159,6 @@
                     {ok, SpaceDocument};
                 false -> throw({not_a_space, FileEntry})
             end
-=======
-    #document{key = SpaceUUID} = SpaceDoc,
-    SpaceId = fslogic_uuid:space_dir_uuid_to_spaceid(SpaceUUID),
-    {ok, Spaces} = user_logic:get_spaces(UserId),
-    case (is_list(Spaces) andalso lists:keymember(SpaceId, 1, Spaces)) orelse UserId == ?ROOT_USER_ID of
-        true -> {ok, SpaceDoc};
-        false -> throw({not_a_space, FileEntry})
->>>>>>> abc0a4f3
     end.
 
 %%%===================================================================
