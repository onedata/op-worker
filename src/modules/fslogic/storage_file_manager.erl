%%%-------------------------------------------------------------------
%%% @author Lukasz Opiola
%%% @copyright (C) 2015 ACK CYFRONET AGH
%%% This software is released under the MIT license
%%% cited in 'LICENSE.txt'.
%%% @end
%%%-------------------------------------------------------------------
%%% @doc This module provides high level file system operations that
%%% operates directly on storage.
%%% @end
%%%-------------------------------------------------------------------
-module(storage_file_manager).

-include("modules/datastore/datastore_specific_models_def.hrl").
-include("modules/fslogic/fslogic_common.hrl").
-include("modules/fslogic/sfm_handle.hrl").
-include("modules/fslogic/helpers.hrl").
-include_lib("ctool/include/posix/errors.hrl").
-include_lib("ctool/include/posix/acl.hrl").
-include_lib("cluster_worker/include/modules/datastore/datastore.hrl").
-include_lib("storage_file_manager_errors.hrl").
-include_lib("ctool/include/logging.hrl").
-include_lib("annotations/include/annotations.hrl").

-export([new_handle/5]).
-export([mkdir/2, mkdir/3, mv/2, chmod/2, chown/3, link/2]).
<<<<<<< HEAD
-export([stat/1, read/3, write/3, create/2, create/3, open/2, truncate/2, unlink/1,
    fsync/1]).
=======
-export([stat/1, read/3, write/3, create/2, create/3, open/2, truncate/2, unlink/1]).
-export([open_at_creation/1]).
>>>>>>> a2009dbf

-type handle() :: #sfm_handle{}.

-export_type([handle/0]).

%%%===================================================================
%%% API
%%%===================================================================


%%--------------------------------------------------------------------
%% @doc
%% Opens the file. To used opened descriptor, pass returned handle to other functions.
%% File may and should be closed with release/1, but file will be closed automatically
%% when handle goes out of scope (term will be released by Erlang's GC).
%% @end
%%--------------------------------------------------------------------
-spec new_handle(SessionId :: session:id(), SpaceUUID :: file_meta:uuid(), FileUUID :: file_meta:uuid(),
  Storage :: datastore:document(), FileId :: helpers:file()) ->
    handle().
new_handle(SessionId, SpaceUUID, FileUUID, Storage, FileId) ->
    #sfm_handle{
        session_id = SessionId,
        space_uuid = SpaceUUID,
        file_uuid = FileUUID,
        file = FileId,
        storage = Storage
    }.

%%--------------------------------------------------------------------
%% @doc
%% Opens the file. To used opened descriptor, pass returned handle to other functions.
%% File may and should be closed with release/1, but file will be closed automatically
%% when handle goes out of scope (term will be released by Erlang's GC).
%% @end
%%--------------------------------------------------------------------
-spec open(handle(), OpenMode :: helpers:open_mode()) ->
    {ok, handle()} | logical_file_manager:error_reply().
open(SFMHandle, read) ->
    open_for_read(SFMHandle);
open(SFMHandle, write) ->
    open_for_write(SFMHandle);
open(SFMHandle, rdwr) ->
    open_for_rdwr(SFMHandle).

%%--------------------------------------------------------------------
%% @doc
%% Opens the file. To used opened descriptor, pass returned handle to other functions.
%% File may and should be closed with release/1, but file will be closed automatically
%% when handle goes out of scope (term will be released by Erlang's GC).
%% Bypasses permissions check to allow to open file at creation.
%% @end
%%--------------------------------------------------------------------
-spec open_at_creation(handle()) ->
    {ok, handle()} | logical_file_manager:error_reply().
open_at_creation(SFMHandle) ->
    open_impl(SFMHandle#sfm_handle{session_id = ?ROOT_SESS_ID}, rdwr).

%%--------------------------------------------------------------------
%% @doc
%% Creates a directory on storage.
%% @end
%%--------------------------------------------------------------------
-spec mkdir(handle(), Mode :: non_neg_integer()) ->
    ok | logical_file_manager:error_reply().
mkdir(Handle, Mode) ->
    mkdir(Handle, Mode, false).

%%--------------------------------------------------------------------
%% @doc
%% Creates a directory on storage. Recursive states whether parent directories shall be also created.
%% @end
%%--------------------------------------------------------------------
-spec mkdir(handle(), Mode :: non_neg_integer(), Recursive :: boolean()) ->
    ok | logical_file_manager:error_reply().
mkdir(#sfm_handle{storage = Storage, file = FileId, space_uuid = SpaceUUID, session_id = SessionId} = SFMHandle, Mode, Recursive) ->
    Noop = fun(_) -> ok end,
    {ok, #helper_init{} = HelperInit} = fslogic_storage:select_helper(Storage),
    HelperHandle = helpers:new_handle(HelperInit),
    helpers:set_user_ctx(HelperHandle, fslogic_storage:new_user_ctx(HelperInit, SessionId, SpaceUUID)),
    case helpers:mkdir(HelperHandle, FileId, Mode) of
        ok ->
            ok;
        {error, enoent} when Recursive ->
            Tokens = fslogic_path:split(FileId),
            case Tokens of
                [_] -> ok;
                [_ | _]  ->
                    LeafLess = fslogic_path:dirname(Tokens),
                    ok = mkdir(SFMHandle#sfm_handle{file = LeafLess}, ?AUTO_CREATED_PARENT_DIR_MODE, true)
            end,
            R = case mkdir(SFMHandle, Mode, false) of
                ok ->
                    chmod(SFMHandle, Mode); %% @todo: find out why umask(0) in helpers_nif.cc doesn't work
                E -> E
            end,
            Noop(HelperHandle), %% @todo: check why NIF crashes when this term is destroyed before recursive call
            R;
        {error, Reason} ->
            {error, Reason}
    end.


%%--------------------------------------------------------------------
%% @doc
%% Moves a file or directory to a new location on storage.
%%
%% @end
%%--------------------------------------------------------------------
-spec mv(FileHandleFrom :: handle(), PathOnStorageTo :: file_meta:path()) ->
    ok | logical_file_manager:error_reply().
mv(_FileHandleFrom, _PathOnStorageTo) ->
    ok.


%%--------------------------------------------------------------------
%% @doc
%% Changes the permissions of a file on storage.
%%
%% @end
%%--------------------------------------------------------------------
-spec chmod(handle(), NewMode :: file_meta:posix_permissions()) ->
    ok | logical_file_manager:error_reply().
chmod(#sfm_handle{storage = Storage, file = FileId, space_uuid = SpaceUUID, session_id = SessionId}, Mode) ->
    {ok, #helper_init{} = HelperInit} = fslogic_storage:select_helper(Storage),
    HelperHandle = helpers:new_handle(HelperInit),
    helpers:set_user_ctx(HelperHandle, fslogic_storage:new_user_ctx(HelperInit, SessionId, SpaceUUID)),
    helpers:chmod(HelperHandle, FileId, Mode).


%%--------------------------------------------------------------------
%% @doc
%% Changes owner of a file on storage.
%%
%% @end
%%--------------------------------------------------------------------
-spec chown(FileHandle :: handle(), User :: user_id(), Group :: group_id()) ->
    ok | logical_file_manager:error_reply().
chown(#sfm_handle{storage = Storage, file = FileId, session_id = ?ROOT_SESS_ID}, UserId, SpaceId) ->
    {ok, #helper_init{name = StorageType} = HelperInit} = fslogic_storage:select_helper(Storage),
    HelperHandle = helpers:new_handle(HelperInit),
    SpaceUuid = fslogic_uuid:spaceid_to_space_dir_uuid(SpaceId),

    case StorageType of
        ?DIRECTIO_HELPER_NAME ->
            #posix_user_ctx{uid = Uid, gid = Gid} = fslogic_storage:get_posix_user_ctx(?DIRECTIO_HELPER_NAME, #identity{user_id = UserId}, SpaceUuid),
            helpers:chown(HelperHandle, FileId, Uid, Gid);
        _ ->
            ok
    end;
chown(_,_,_) ->
    throw(?EPERM).


%%--------------------------------------------------------------------
%% @doc
%% Creates a symbolic link on storage.
%%
%% @end
%%--------------------------------------------------------------------
-spec link(Path :: binary(), TargetFileHandle :: handle()) ->
    {ok, file_meta:uuid()} | logical_file_manager:error_reply().
link(_Path, _TargetFileHandle) ->
    {ok, <<"">>}.


%%--------------------------------------------------------------------
%% @doc
%% Returns file attributes, reading them from storage.
%%
%% @end
%%--------------------------------------------------------------------
-spec stat(FileHandle :: handle()) ->
    {ok, undefined} | logical_file_manager:error_reply().
stat(_FileHandle) ->
    {ok, undefined}.


%%--------------------------------------------------------------------
%% @doc
%% Writes data to a file on storage. Returns number of written bytes.
%%
%% @end
%%--------------------------------------------------------------------
-spec write(FileHandle :: handle(), Offset :: non_neg_integer(), Buffer :: binary()) ->
    {ok, non_neg_integer()} | logical_file_manager:error_reply().
write(#sfm_handle{open_mode = undefined}, _, _) -> throw(?EPERM);
write(#sfm_handle{open_mode = read}, _, _) -> throw(?EPERM);
write(#sfm_handle{helper_handle = HelperHandle, file = File}, Offset, Buffer) ->
    helpers:write(HelperHandle, File, Offset, Buffer).


%%--------------------------------------------------------------------
%% @doc
%% Reads requested part of a file from storage.
%%
%% @end
%%--------------------------------------------------------------------
-spec read(FileHandle :: handle(), Offset :: non_neg_integer(), MaxSize :: non_neg_integer()) ->
    {ok, binary()} | logical_file_manager:error_reply().
read(#sfm_handle{open_mode = undefined}, _, _) -> throw(?EPERM);
read(#sfm_handle{open_mode = write}, _, _) -> throw(?EPERM);
read(#sfm_handle{helper_handle = HelperHandle, file = File}, Offset, MaxSize) ->
    helpers:read(HelperHandle, File, Offset, MaxSize).


%%--------------------------------------------------------------------
%% @doc
%% Creates a new file on storage.
%%
%% @end
%%--------------------------------------------------------------------
-spec create(handle(), Mode :: non_neg_integer()) ->
    ok | logical_file_manager:error_reply().
create(Handle, Mode) ->
    create(Handle, Mode, false).

-spec create(handle(), Mode :: non_neg_integer(), Recursive :: boolean()) ->
    ok | logical_file_manager:error_reply().
create(#sfm_handle{storage = Storage, file = FileId, space_uuid = SpaceUUID, session_id = SessionId} = SFMHandle, Mode, Recursive) ->
    {ok, #helper_init{} = HelperInit} = fslogic_storage:select_helper(Storage),
    HelperHandle = helpers:new_handle(HelperInit),
    helpers:set_user_ctx(HelperHandle, fslogic_storage:new_user_ctx(HelperInit, SessionId, SpaceUUID)),
    case helpers:mknod(HelperHandle, FileId, Mode, reg) of
        ok ->
            ok;
        {error, enoent} when Recursive ->
            Tokens = fslogic_path:split(FileId),
            LeafLess = fslogic_path:join(lists:sublist(Tokens, 1, length(Tokens) - 1)),
            ok =
                case mkdir(SFMHandle#sfm_handle{file = LeafLess}, ?AUTO_CREATED_PARENT_DIR_MODE, true) of
                    ok -> ok;
                    {error, eexist} -> ok;
                    E0 -> E0
                end,
            create(SFMHandle, Mode, false);
        {error, Reason} ->
            {error, Reason}
    end.


%%--------------------------------------------------------------------
%% @doc
%% Truncates a file on storage.
%%
%% @end
%%--------------------------------------------------------------------
-spec truncate(handle(), Size :: integer()) ->
    ok | logical_file_manager:error_reply().
truncate(#sfm_handle{open_mode = undefined}, _) -> throw(?EPERM);
truncate(#sfm_handle{open_mode = read}, _) -> throw(?EPERM);
truncate(#sfm_handle{storage = Storage, file = FileId, space_uuid = SpaceUUID, session_id = SessionId}, Size) ->
    {ok, #helper_init{} = HelperInit} = fslogic_storage:select_helper(Storage),
    HelperHandle = helpers:new_handle(HelperInit),
    helpers:set_user_ctx(HelperHandle, fslogic_storage:new_user_ctx(HelperInit, SessionId, SpaceUUID)),
    helpers:truncate(HelperHandle, FileId, Size).


%%--------------------------------------------------------------------
%% @doc
%% Removes a file or an empty directory.
%%
%% @end
%%--------------------------------------------------------------------
-spec unlink(handle()) -> ok | logical_file_manager:error_reply().
unlink(#sfm_handle{storage = Storage, file = FileId, space_uuid = SpaceUUID, session_id = SessionId}) ->
    {ok, #helper_init{} = HelperInit} = fslogic_storage:select_helper(Storage),
    HelperHandle = helpers:new_handle(HelperInit),
    helpers:set_user_ctx(HelperHandle, fslogic_storage:new_user_ctx(HelperInit, SessionId, SpaceUUID)),
    helpers:unlink(HelperHandle, FileId).

%%--------------------------------------------------------------------
%% @doc
%% Assures that changes made on file are persistent.
%% @end
%%--------------------------------------------------------------------
-spec fsync(handle()) -> ok | logical_file_manager:error_reply().
fsync(#sfm_handle{storage = Storage, file = FileId, space_uuid = SpaceUUID, session_id = SessionId}) ->
    {ok, #helper_init{} = HelperInit} = fslogic_storage:select_helper(Storage),
    HelperHandle = helpers:new_handle(HelperInit),
    helpers:set_user_ctx(HelperHandle, fslogic_storage:new_user_ctx(HelperInit, SessionId, SpaceUUID)),
    helpers:fsync(HelperHandle, FileId, true).

%%%===================================================================
%%% Internal functions
%%%===================================================================

%%--------------------------------------------------------------------
%% @doc Opens file in read mode and checks necessary permissions.
%%--------------------------------------------------------------------
-spec open_for_read(handle()) ->
    {ok, handle()} | logical_file_manager:error_reply().
-check_permissions([{?read_object, 1}]).
open_for_read(SFMHandle) ->
    open_impl(SFMHandle#sfm_handle{session_id = ?ROOT_SESS_ID}, read).

%%--------------------------------------------------------------------
%% @doc Opens file in write mode and checks necessary permissions.
%%--------------------------------------------------------------------
-spec open_for_write(handle()) ->
    {ok, handle()} | logical_file_manager:error_reply().
-check_permissions([{?write_object, 1}]).
open_for_write(SFMHandle) ->
    open_impl(SFMHandle#sfm_handle{session_id = ?ROOT_SESS_ID}, write).

%%--------------------------------------------------------------------
%% @doc Opens file in rdwr mode and checks necessary permissions.
%%--------------------------------------------------------------------
-spec open_for_rdwr(handle()) ->
    {ok, handle()} | logical_file_manager:error_reply().
-check_permissions([{?read_object, 1}, {?write_object, 1}]).
open_for_rdwr(SFMHandle) ->
    open_impl(SFMHandle#sfm_handle{session_id = ?ROOT_SESS_ID}, rdwr).

%%--------------------------------------------------------------------
%% @doc
%% @equiv open/2, but without permission control
%% @end
%%--------------------------------------------------------------------
-spec open_impl(handle(), OpenMode :: helpers:open_mode()) ->
    {ok, handle()} | logical_file_manager:error_reply().
open_impl(#sfm_handle{storage = Storage, file = FileId, session_id = SessionId, space_uuid = SpaceUUID} = SFMHandle, OpenMode) ->
    {ok, #helper_init{} = HelperInit} = fslogic_storage:select_helper(Storage),
    HelperHandle = helpers:new_handle(HelperInit),
    helpers:set_user_ctx(HelperHandle, fslogic_storage:new_user_ctx(HelperInit, SessionId, SpaceUUID)),
    case helpers:open(HelperHandle, FileId, OpenMode) of
        {ok, _} ->
            {ok, SFMHandle#sfm_handle{helper_handle = HelperHandle, open_mode = OpenMode}};
        {error, Reason} ->
            {error, Reason}
    end.<|MERGE_RESOLUTION|>--- conflicted
+++ resolved
@@ -24,13 +24,9 @@
 
 -export([new_handle/5]).
 -export([mkdir/2, mkdir/3, mv/2, chmod/2, chown/3, link/2]).
-<<<<<<< HEAD
 -export([stat/1, read/3, write/3, create/2, create/3, open/2, truncate/2, unlink/1,
     fsync/1]).
-=======
--export([stat/1, read/3, write/3, create/2, create/3, open/2, truncate/2, unlink/1]).
 -export([open_at_creation/1]).
->>>>>>> a2009dbf
 
 -type handle() :: #sfm_handle{}.
 
