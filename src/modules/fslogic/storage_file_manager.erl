%%%-------------------------------------------------------------------
%%% @author Lukasz Opiola
%%% @copyright (C) 2015 ACK CYFRONET AGH
%%% This software is released under the MIT license
%%% cited in 'LICENSE.txt'.
%%% @end
%%%-------------------------------------------------------------------
%%% @doc This module provides high level file system operations that
%%% operates directly on storage.
%%% @end
%%%-------------------------------------------------------------------
-module(storage_file_manager).

-include("types.hrl").
-include_lib("cluster_worker/include/modules/datastore/datastore.hrl").
-include("modules/datastore/datastore_specific_models_def.hrl").
-include_lib("storage_file_manager_errors.hrl").
-include("modules/fslogic/fslogic_common.hrl").
-include_lib("ctool/include/logging.hrl").

%% File handle used by the module
-record(sfm_handle, {
    helper_handle :: helpers:handle(),
    file :: helpers:file(),
    session_id = session:id(),
    space_uuid = file_meta:uuid(),
    storage :: datastore:document()
}).

-export([new_handle/4]).
-export([mkdir/2, mkdir/3, mv/2, chmod/2, chown/3, link/2]).
-export([stat/1, read/3, write/3, create/2, create/3, open/2, truncate/2, unlink/1]).

-type handle() :: #sfm_handle{}.

-export_type([handle/0]).

%%%===================================================================
%%% API
%%%===================================================================


%%--------------------------------------------------------------------
%% @doc
%% Opens the file. To used opened descriptor, pass returned handle to other functions.
%% File may and should be closed with release/1, but file will be closed automatically
%% when handle goes out of scope (term will be released by Erlang's GC).
%% @end
%%--------------------------------------------------------------------
-spec new_handle(SessionId :: session:id(), SpaceUUID :: file_meta:uuid(), Storage :: datastore:document(), FileId :: helpers:file()) ->
    handle().
new_handle(SessionId, SpaceUUID, Storage, FileId) ->
    #sfm_handle{
        session_id = SessionId,
        space_uuid = SpaceUUID,
        file = FileId,
        storage = Storage
    }.


%%--------------------------------------------------------------------
%% @doc
%% Opens the file. To used opened descriptor, pass returned handle to other functions.
%% File may and should be closed with release/1, but file will be closed automatically
%% when handle goes out of scope (term will be released by Erlang's GC).
%% @end
%%--------------------------------------------------------------------
-spec open(handle(), OpenMode :: helpers:open_mode()) ->
    {ok, handle()} | error_reply().
open(#sfm_handle{storage = Storage, file = FileId, session_id = SessionId, space_uuid = SpaceUUID} = SFMHandle, OpenMode) ->
    {ok, #helper_init{} = HelperInit} = fslogic_storage:select_helper(Storage),
    HelperHandle = helpers:new_handle(HelperInit),
    helpers:set_user_ctx(HelperHandle, fslogic_storage:new_user_ctx(HelperInit, SessionId, SpaceUUID)),
    case helpers:open(HelperHandle, FileId, OpenMode) of
        {ok, _} ->
            {ok, SFMHandle#sfm_handle{helper_handle = HelperHandle}};
        {error, Reason} ->
            {error, Reason}
    end.

%%--------------------------------------------------------------------
%% @doc
%% Creates a directory on storage.
%% @end
%%--------------------------------------------------------------------
-spec mkdir(handle(), Mode :: non_neg_integer()) ->
    ok | error_reply().
mkdir(Handle, Mode) ->
    mkdir(Handle, Mode, false).

%%--------------------------------------------------------------------
%% @doc
%% Creates a directory on storage. Recursive states whether parent directories shall be also created.
%% @end
%%--------------------------------------------------------------------
-spec mkdir(handle(), Mode :: non_neg_integer(), Recursive :: boolean()) ->
    ok | error_reply().
<<<<<<< HEAD
mkdir(Storage, FileId, Mode, Recursive) ->
=======
mkdir(#sfm_handle{storage = Storage, file = FileId, space_uuid = SpaceUUID, session_id = SessionId} = SFMHandle, Mode, Recursive) ->
>>>>>>> f5cf1844
    Noop = fun(_) -> ok end,
    {ok, #helper_init{} = HelperInit} = fslogic_storage:select_helper(Storage),
    HelperHandle = helpers:new_handle(HelperInit),
    helpers:set_user_ctx(HelperHandle, fslogic_storage:new_user_ctx(HelperInit, SessionId, SpaceUUID)),
    case helpers:mkdir(HelperHandle, FileId, Mode) of
        ok ->
            ok;
        {error, enoent} when Recursive ->
            Tokens = fslogic_path:split(FileId),
            case Tokens of
                [_] -> ok;
                [_ | _]  ->
                    LeafLess = fslogic_path:dirname(Tokens),
                    ok = mkdir(SFMHandle#sfm_handle{file = LeafLess}, ?AUTO_CREATED_PARENT_DIR_MODE, true)
            end,
            R = case mkdir(SFMHandle, Mode, false) of
                ok ->
                    chmod(SFMHandle, Mode); %% @todo: find out why umask(0) in helpers_nif.cc doesn't work
                E -> E
            end,
<<<<<<< HEAD
            R = mkdir(Storage, FileId, Mode, false),
            Noop(HelperHandle),
=======
            Noop(HelperHandle), %% @todo: check why NIF crashes when this term is destroyed before recursive call
>>>>>>> f5cf1844
            R;
        {error, Reason} ->
            {error, Reason}
    end.


%%--------------------------------------------------------------------
%% @doc
%% Moves a file or directory to a new location on storage.
%%
%% @end
%%--------------------------------------------------------------------
-spec mv(FileHandleFrom :: handle(), PathOnStorageTo :: file_path()) -> ok | error_reply().
mv(_FileHandleFrom, _PathOnStorageTo) ->
    ok.


%%--------------------------------------------------------------------
%% @doc
%% Changes the permissions of a file on storage.
%%
%% @end
%%--------------------------------------------------------------------
-spec chmod(handle(), NewMode :: perms_octal()) -> ok | error_reply().
chmod(#sfm_handle{storage = Storage, file = FileId, space_uuid = SpaceUUID, session_id = SessionId}, Mode) ->
    {ok, #helper_init{} = HelperInit} = fslogic_storage:select_helper(Storage),
    HelperHandle = helpers:new_handle(HelperInit),
    helpers:set_user_ctx(HelperHandle, fslogic_storage:new_user_ctx(HelperInit, SessionId, SpaceUUID)),
    helpers:chmod(HelperHandle, FileId, Mode).


%%--------------------------------------------------------------------
%% @doc
%% Changes owner of a file on storage.
%%
%% @end
%%--------------------------------------------------------------------
-spec chown(FileHandle :: handle(), User :: user_id(), Group :: group_id()) -> ok | error_reply().
chown(_FileHandle, _User, _Group) ->
    ok.


%%--------------------------------------------------------------------
%% @doc
%% Creates a symbolic link on storage.
%%
%% @end
%%--------------------------------------------------------------------
-spec link(Path :: binary(), TargetFileHandle :: handle()) -> {ok, file_uuid()} | error_reply().
link(_Path, _TargetFileHandle) ->
    {ok, <<"">>}.


%%--------------------------------------------------------------------
%% @doc
%% Returns file attributes, reading them from storage.
%%
%% @end
%%--------------------------------------------------------------------
-spec stat(FileHandle :: handle()) -> {ok, undefined} | error_reply().
stat(_FileHandle) ->
    {ok, undefined}.


%%--------------------------------------------------------------------
%% @doc
%% Writes data to a file on storage. Returns number of written bytes.
%%
%% @end
%%--------------------------------------------------------------------
-spec write(FileHandle :: handle(), Offset :: non_neg_integer(), Buffer :: binary()) -> {ok, non_neg_integer()} | error_reply().
write(#sfm_handle{helper_handle = HelperHandle, file = File}, Offset, Buffer) ->
    helpers:write(HelperHandle, File, Offset, Buffer).


%%--------------------------------------------------------------------
%% @doc
%% Reads requested part of a file from storage.
%%
%% @end
%%--------------------------------------------------------------------
-spec read(FileHandle :: handle(), Offset :: non_neg_integer(), MaxSize :: non_neg_integer()) -> {ok, binary()} | error_reply().
read(#sfm_handle{helper_handle = HelperHandle, file = File}, Offset, MaxSize) ->
    helpers:read(HelperHandle, File, Offset, MaxSize).


%%--------------------------------------------------------------------
%% @doc
%% Creates a new file on storage.
%%
%% @end
%%--------------------------------------------------------------------
-spec create(handle(), Mode :: non_neg_integer()) ->
    ok | error_reply().
create(Handle, Mode) ->
    create(Handle, Mode, false).

-spec create(handle(), Mode :: non_neg_integer(), Recursive :: boolean()) ->
    ok | error_reply().
create(#sfm_handle{storage = Storage, file = FileId, space_uuid = SpaceUUID, session_id = SessionId} = SFMHandle, Mode, Recursive) ->
    {ok, #helper_init{} = HelperInit} = fslogic_storage:select_helper(Storage),
    HelperHandle = helpers:new_handle(HelperInit),
    helpers:set_user_ctx(HelperHandle, fslogic_storage:new_user_ctx(HelperInit, SessionId, SpaceUUID)),
    case helpers:mknod(HelperHandle, FileId, Mode, reg) of
        ok ->
            ok;
        {error, enoent} when Recursive ->
            Tokens = fslogic_path:split(FileId),
            LeafLess = fslogic_path:join(lists:sublist(Tokens, 1, length(Tokens) - 1)),
            ok =
                case mkdir(SFMHandle#sfm_handle{file = LeafLess}, ?AUTO_CREATED_PARENT_DIR_MODE, true) of
                    ok -> ok;
                    {error, eexist} -> ok;
                    E0 -> E0
                end,
            create(SFMHandle, Mode, false);
        {error, Reason} ->
            {error, Reason}
    end.


%%--------------------------------------------------------------------
%% @doc
%% Truncates a file on storage.
%%
%% @end
%%--------------------------------------------------------------------
-spec truncate(handle(), Size :: integer()) -> ok | error_reply().
truncate(#sfm_handle{storage = Storage, file = FileId, space_uuid = SpaceUUID, session_id = SessionId}, Size) ->
    {ok, #helper_init{} = HelperInit} = fslogic_storage:select_helper(Storage),
    HelperHandle = helpers:new_handle(HelperInit),
    helpers:set_user_ctx(HelperHandle, fslogic_storage:new_user_ctx(HelperInit, SessionId, SpaceUUID)),
    helpers:truncate(HelperHandle, FileId, Size).


%%--------------------------------------------------------------------
%% @doc
%% Removes a file or an empty directory.
%%
%% @end
%%--------------------------------------------------------------------
-spec unlink(handle()) -> ok | error_reply().
unlink(#sfm_handle{storage = Storage, file = FileId, space_uuid = SpaceUUID, session_id = SessionId}) ->
    {ok, #helper_init{} = HelperInit} = fslogic_storage:select_helper(Storage),
    HelperHandle = helpers:new_handle(HelperInit),
    helpers:set_user_ctx(HelperHandle, fslogic_storage:new_user_ctx(HelperInit, SessionId, SpaceUUID)),
    helpers:unlink(HelperHandle, FileId).<|MERGE_RESOLUTION|>--- conflicted
+++ resolved
@@ -95,11 +95,7 @@
 %%--------------------------------------------------------------------
 -spec mkdir(handle(), Mode :: non_neg_integer(), Recursive :: boolean()) ->
     ok | error_reply().
-<<<<<<< HEAD
-mkdir(Storage, FileId, Mode, Recursive) ->
-=======
 mkdir(#sfm_handle{storage = Storage, file = FileId, space_uuid = SpaceUUID, session_id = SessionId} = SFMHandle, Mode, Recursive) ->
->>>>>>> f5cf1844
     Noop = fun(_) -> ok end,
     {ok, #helper_init{} = HelperInit} = fslogic_storage:select_helper(Storage),
     HelperHandle = helpers:new_handle(HelperInit),
@@ -120,12 +116,7 @@
                     chmod(SFMHandle, Mode); %% @todo: find out why umask(0) in helpers_nif.cc doesn't work
                 E -> E
             end,
-<<<<<<< HEAD
-            R = mkdir(Storage, FileId, Mode, false),
-            Noop(HelperHandle),
-=======
             Noop(HelperHandle), %% @todo: check why NIF crashes when this term is destroyed before recursive call
->>>>>>> f5cf1844
             R;
         {error, Reason} ->
             {error, Reason}
