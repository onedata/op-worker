%%%--------------------------------------------------------------------
%%% @author Bartosz Walkowicz
%%% @copyright (C) 2021 ACK CYFRONET AGH
%%% This software is released under the MIT license
%%% cited in 'LICENSE.txt'.
%%% @end
%%%--------------------------------------------------------------------
%%% @doc
%%% This module provides basic functionality for navigating through Oneprovider's
%%% files tree. The structure of it is presented and described below.
%%%
%%%                       +----------+
%%%                       |  !ROOT   |_______________________
%%%                       +----------+                \      \
%%%                   ____/  / | \   \_____            \      \
%%%                  /      /  |  \        \            \      \
%%%  ==============================================================================================
%%%                /      /    |    \        \            \     |   |
%%%               /      /     |     \        \            \    |   |
%%%    +-----------+    /      |      \     +-----------+   |  ...  |
%%%    |  @user1   |   /       |       \    |  @user2   |   |       |
%%%    +-----------+  /        |        \   +-----------+   |       |
%%%         |        /         |         \     / |          |       |
%%%  ===============================================================|
%%%         |      /           |    _______\_/   |          |       |
%%%         |     /            |   /        \    |          |       |
%%%    +----------+      +----------+      +----------+    ...      |
%%%    | #space1  |      | #space2  |      | #*space3 | ____________|_______________________
%%%    +----------+      +----------+      +----------+             |        |        |     \
%%%         |                  |            |    |   \              |  +----------+   |      \
%%%  ===============================================================|  | ^share1  |   |       \
%%%         |                  |            |    |     \            |  +----------+   |        |
%%%        ...                ...           |    |      \___________|_______/         |        |
%%%                                         |    |                  |                 |        |
%%%            _____________________________/    |                  |                 |        |
%%%           /                                  |                  |           +----------+   |
%%%          /                                   |                  |           | ^share2  |   |
%%%    +----------+                        +----------+             |           +----------+   |
%%%    |   file1  |                        |  *dir1   |_____________|_________________/        |
%%%    +----------+                        +----------+             |                          |
%%%                                          /       \              |                    +----------+
%%%                                         /         \             |                    | ^share3  |
%%%                             +----------+          +----------+  |                    +----------+
%%%                             |   dir2   |          |  *file2  |__|__________________________/
%%%                             +----------+          +----------+  |
%%%                             /    |    \                         |
%%%                            ...  ...   ...                       |
%%%                                                                 |
%%%
%%% Description:
%%% 1) !ROOT - directory marked as parent for all user_root and space directories.
%%%            It is used internally by Oneprovider (it is local for each provider)
%%%            and as such cannot be modified nor listed.
%%% 2) @user - user root directory (mount root after mounting Oneclient).
%%%            Listing it returns all spaces that user belongs to.
%%%            Similarly to !ROOT it is local to each provider and cannot be modified.
%%% 3) #space - space directory. It is treated as normal directory and as such it's
%%%             modification is controlled by access rights.
%%%             All documents associated with it (and files/dirs inside of it)
%%%             are synchronized among providers supporting this space.
%%% 4) ^share - share root directory. It is virtual directory (there are no associated
%%%             documents in the db) that is being used in 'open_handle' mode. In that
%%%             mode listing space directory returns list of share root dirs instead
%%%             of regular files/dirs in the space so that only shared content can be
%%%             viewed (from this point down the tree the context is changed to shared one).
%%%             In the future it will be used as mount root when mounting Oneclient
%%%             for share with open handle (in such case it will be treated as root
%%%             dir with no parent).
%%% 5) *file - share root file. It is directly shared file or directory or space and
%%%            the only child of share root dir (in 'open_handle' mode)
%%% 6) file/dir - regular file/directory.
%%% @end
%%%--------------------------------------------------------------------
-module(files_tree).
-author("Bartosz Walkowicz").

-include("global_definitions.hrl").
-include("modules/fslogic/fslogic_common.hrl").
-include_lib("ctool/include/errors.hrl").
-include_lib("ctool/include/logging.hrl").

%% API
-export([
    get_parent_guid_if_not_root_dir/2,
    get_original_parent/2,
    get_parent/2,

    get_child/3, get_children/3, get_children/4
]).

-type children_whitelist() :: undefined | [file_meta:name()].

-export_type([children_whitelist/0]).


-define(DEFAULT_LS_BATCH_SIZE, op_worker:get_env(ls_batch_size, 5000)).


%%%===================================================================
%%% API
%%%===================================================================


%%--------------------------------------------------------------------
%% @doc
%% Returns 'undefined' if file is root file (either userRootDir or share root)
%% or proper ParentGuid otherwise.
%% @end
%%--------------------------------------------------------------------
-spec get_parent_guid_if_not_root_dir(file_ctx:ctx(), undefined | user_ctx:ctx()) ->
    {undefined | file_id:file_guid(), file_ctx:ctx()}.
get_parent_guid_if_not_root_dir(FileCtx, UserCtx) ->
    FileGuid = file_ctx:get_logical_guid_const(FileCtx),
    {ParentCtx, FileCtx2} = get_parent(FileCtx, UserCtx),

    case file_ctx:get_logical_guid_const(ParentCtx) of
        FileGuid -> {undefined, FileCtx2};
        ParentGuid -> {ParentGuid, FileCtx2}
    end.


%%--------------------------------------------------------------------
%% @doc
<<<<<<< HEAD
=======
%% Returns 'undefined' if file is root file (either userRootDir or share root)
%% or proper ParentCtx otherwise.
%% @end
%%--------------------------------------------------------------------
-spec get_parent_if_not_root_dir(file_ctx:ctx(), undefined | user_ctx:ctx()) ->
    {ParentFileCtx :: undefined | file_ctx:ctx(), NewFileCtx :: file_ctx:ctx()}.
get_parent_if_not_root_dir(FileCtx0, UserCtx) ->
    FileGuid = file_ctx:get_logical_guid_const(FileCtx0),
    {ParentCtx, FileCtx1} = get_parent(FileCtx0, UserCtx),

    case file_ctx:get_logical_guid_const(ParentCtx) of
        FileGuid -> {undefined, FileCtx1};
        _ -> {ParentCtx, FileCtx1}
    end.


%%--------------------------------------------------------------------
%% @doc
>>>>>>> 2df24bb6
%% This function returns original parent of a file.
%% It means that it checks whether file is not a child of trash.
%% If it is, it returns ctx() of directory which was parent of the file
%% before it was moved to trash.
%% TODO VFS-7133 original parent uuid should be stored in file_meta doc
%% @end
%%--------------------------------------------------------------------
-spec get_original_parent(file_ctx:ctx(), undefined | file_ctx:ctx()) ->
    {file_ctx:ctx(), file_ctx:ctx()}.
get_original_parent(FileCtx, undefined) ->
    get_parent(FileCtx, undefined);
get_original_parent(FileCtx, OriginalParentCtx) ->
    {ParentCtx, FileCtx2} = get_parent(FileCtx, undefined),
    case file_ctx:is_trash_dir_const(ParentCtx) of
        true ->
            {OriginalParentCtx, FileCtx2};
        false ->
            {ParentCtx, FileCtx2}
    end.


%%--------------------------------------------------------------------
%% @doc
%% Returns parent's file context. In case of user root dir and share root
%% dir/file returns the same file_ctx. Therefore, to check if given
%% file_ctx points to root dir (either user root dir or share root) it is
%% enough to call this function and compare returned parent ctx with its own
%% (by using e.g. 'file_ctx:equals').
%% @end
%%--------------------------------------------------------------------
-spec get_parent(file_ctx:ctx(), undefined | user_ctx:ctx()) ->
    {ParentFileCtx :: file_ctx:ctx(), NewFileCtx :: file_ctx:ctx()}.
get_parent(FileCtx, UserCtx) ->
    case file_ctx:get_cached_parent_const(FileCtx) of
        undefined ->
            get_parent_internal(FileCtx, UserCtx);
        ParentCtx ->
            {ParentCtx, FileCtx}
    end.


-spec get_child(file_ctx:ctx(), file_meta:name(), user_ctx:ctx()) ->
    {ChildCtx :: file_ctx:ctx(), file_ctx:ctx()} | no_return().
get_child(FileCtx, Name, UserCtx) ->
    case file_ctx:is_root_dir_const(FileCtx) of
        true ->
            get_user_root_dir_child(UserCtx, FileCtx, Name);
        false ->
            case file_ctx:is_share_root_dir_const(FileCtx) of
                true ->
                    get_share_root_dir_child(UserCtx, FileCtx, Name);
                false ->
                    case is_space_dir_accessed_in_open_handle_mode(UserCtx, FileCtx) of
                        true ->
                            get_space_share_child(FileCtx, Name, UserCtx);
                        false ->
                            get_file_child(FileCtx, Name)
                    end
            end
    end.


-spec get_children(file_ctx:ctx(), user_ctx:ctx(), file_meta:list_opts()) ->
    {[file_ctx:ctx()], file_meta:list_extended_info(), file_ctx:ctx()}.
get_children(FileCtx, UserCtx, ListOpts) ->
    get_children(FileCtx, UserCtx, ListOpts, undefined).


-spec get_children(
    file_ctx:ctx(),
    user_ctx:ctx(),
    file_meta:list_opts(),
    children_whitelist()
) ->
    {[file_ctx:ctx()], file_meta:list_extended_info(), file_ctx:ctx()}.
get_children(FileCtx, UserCtx, ListOpts, ChildrenWhiteList) ->
    case file_ctx:is_user_root_dir_const(FileCtx, UserCtx) of
        true ->
            get_user_root_dir_children(UserCtx, FileCtx, ListOpts, ChildrenWhiteList);
        false ->
            case file_ctx:is_share_root_dir_const(FileCtx) of
                true ->
                    get_share_root_dir_children(UserCtx, FileCtx, ChildrenWhiteList);
                false ->
                    case is_space_dir_accessed_in_open_handle_mode(UserCtx, FileCtx) of
                        true ->
                            get_space_open_handle_shares(
                                UserCtx, FileCtx, ListOpts, ChildrenWhiteList
                            );
                        false ->
                            get_file_children(FileCtx, ListOpts, ChildrenWhiteList)
                    end
            end
    end.


%%%===================================================================
%%% Internal functions
%%%===================================================================


%% @private
-spec get_parent_internal(file_ctx:ctx(), undefined | user_ctx:ctx()) ->
    {ParentFileCtx :: file_ctx:ctx(), NewFileCtx :: file_ctx:ctx()}.
get_parent_internal(FileCtx, UserCtx) ->
    FileGuid = file_ctx:get_logical_guid_const(FileCtx),
    {FileUuid, SpaceId, ShareId} = file_id:unpack_share_guid(FileGuid),
    {Doc, FileCtx2} = file_ctx:get_file_doc_including_deleted(FileCtx),
    {ok, ParentUuid} = file_meta:get_parent_uuid(Doc),

    IsShareRootFile = case ShareId of
        undefined ->
            false;
        _ ->
            % ShareId is added to file_meta.shares only for directly shared
            % files/directories and not their children
            lists:member(ShareId, Doc#document.value#file_meta.shares)
    end,

    Parent = case {
        fslogic_uuid:is_root_dir_uuid(ParentUuid),
        IsShareRootFile,
        (UserCtx =/= undefined andalso user_ctx:is_in_open_handle_mode(UserCtx))
    } of
        {_, true, true} ->
            % Share root file shall point to virtual share root dir in open handle mode
            ShareRootDirUuid = fslogic_uuid:shareid_to_share_root_dir_uuid(ShareId),
            file_ctx:new_by_uuid(ShareRootDirUuid, SpaceId, ShareId);
        {true, false, _} ->
            case ParentUuid =:= ?GLOBAL_ROOT_DIR_UUID
                andalso UserCtx =/= undefined
                andalso user_ctx:is_normal_user(UserCtx)
            of
                true ->
                    case file_ctx:is_user_root_dir_const(FileCtx2, UserCtx) of
                        true ->
                            FileCtx2;
                        false ->
                            UserId = user_ctx:get_user_id(UserCtx),
                            file_ctx:new_by_guid(fslogic_uuid:user_root_dir_guid(UserId))
                    end;
                _ ->
                    file_ctx:new_by_guid(fslogic_uuid:root_dir_guid())
            end;
        {true, true, _} ->
            case fslogic_uuid:is_space_dir_uuid(FileUuid) of
                true ->
                    FileCtx2;
                false ->
                    % userRootDir and globalRootDir can not be shared
                    throw(?EINVAL)
            end;
        {false, false, IsInOpenHandleMode} ->
            case file_ctx:is_share_root_dir_const(FileCtx2) of
                true ->
                    case IsInOpenHandleMode of
                        true ->
                            % Virtual share root dir should point to normal space dir
                            file_ctx:new_by_uuid(ParentUuid, SpaceId);
                        false ->
                            throw(?ENOENT)
                    end;
                false ->
                    file_ctx:new_by_uuid(ParentUuid, SpaceId, ShareId)
            end;
        {false, true, _} ->
            FileCtx2
    end,

    {Parent, file_ctx:cache_parent(Parent, FileCtx2)}.


%% @private
-spec get_user_root_dir_child(user_ctx:ctx(), file_ctx:ctx(), file_meta:name()) ->
    {ChildCtx :: file_ctx:ctx(), file_ctx:ctx()} | no_return().
get_user_root_dir_child(UserCtx, UserRootDirCtx, Name) ->
    UserDoc = user_ctx:get_user(UserCtx),
    SessId = user_ctx:get_session_id(UserCtx),

    ChildGuid = case user_logic:get_space_by_name(SessId, UserDoc, Name) of
        {true, SpaceId} ->
            fslogic_uuid:spaceid_to_space_dir_guid(SpaceId);
        false ->
            case user_ctx:is_root(UserCtx) of
                true -> fslogic_uuid:spaceid_to_space_dir_guid(Name);
                false -> throw(?ENOENT)
            end
    end,
    {file_ctx:new_by_guid(ChildGuid), UserRootDirCtx}.


%% @private
-spec get_user_root_dir_children(
    user_ctx:ctx(),
    file_ctx:ctx(),
    file_meta:list_opts(),
    children_whitelist()
) ->
    {[file_ctx:ctx()], file_meta:list_extended_info(), file_ctx:ctx()}.
get_user_root_dir_children(UserCtx, UserRootDirCtx, ListOpts, SpaceWhiteList) ->
    % offset can be negative if last_name is passed too
    Offset = max(maps:get(offset, ListOpts, 0), 0),
    Limit = maps:get(size, ListOpts, ?DEFAULT_LS_BATCH_SIZE),

    AllUserSpaces = user_ctx:get_eff_spaces(UserCtx),

    FilteredSpaces = case SpaceWhiteList of
        undefined ->
            AllUserSpaces;
        _ ->
            lists:filter(fun(Space) -> lists:member(Space, SpaceWhiteList) end, AllUserSpaces)
    end,

    Children = case Offset < length(FilteredSpaces) of
        true ->
            SessId = user_ctx:get_session_id(UserCtx),

            SpacesChunk = lists:sublist(
                lists:sort(lists:map(fun(SpaceId) ->
                    {ok, SpaceName} = space_logic:get_name(SessId, SpaceId),
                    {SpaceName, SpaceId}
                end, FilteredSpaces)),
                Offset + 1,
                Limit
            ),
            lists:map(fun({SpaceName, SpaceId}) ->
                SpaceDirUuid = fslogic_uuid:spaceid_to_space_dir_uuid(SpaceId),
                file_ctx:new_by_uuid(SpaceDirUuid, SpaceId, undefined, SpaceName)
            end, SpacesChunk);
        false ->
            []
    end,
    {Children, #{is_last => length(Children) < Limit}, UserRootDirCtx}.


%% @private
-spec get_space_share_child(file_ctx:ctx(), file_meta:name(), user_ctx:ctx()) ->
    {ChildCtx :: file_ctx:ctx(), file_ctx:ctx()} | no_return().
get_space_share_child(SpaceDirCtx, Name, UserCtx) ->
    SpaceId = file_ctx:get_space_id_const(SpaceDirCtx),
    SessId = user_ctx:get_session_id(UserCtx),
    {ok, Shares} = space_logic:get_shares(SessId, SpaceId),

    case lists:member(Name, Shares) of
        true ->
            ChildUuid = fslogic_uuid:shareid_to_share_root_dir_uuid(Name),
            {file_ctx:new_by_uuid(ChildUuid, SpaceId, Name), SpaceDirCtx};
        false ->
            throw(?ENOENT)
    end.


%% @private
-spec get_space_open_handle_shares(
    user_ctx:ctx(),
    file_ctx:ctx(),
    file_meta:list_opts(),
    children_whitelist()
) ->
    {[file_ctx:ctx()], file_meta:list_extended_info(), file_ctx:ctx()}.
get_space_open_handle_shares(UserCtx, SpaceDirCtx, ListOpts, ShareWhiteList) ->
    % offset can be negative if last_name is passed too
    Offset = max(maps:get(offset, ListOpts, 0), 0),
    Limit = maps:get(size, ListOpts, ?DEFAULT_LS_BATCH_SIZE),

    SessId = user_ctx:get_session_id(UserCtx),
    SpaceId = file_ctx:get_space_id_const(SpaceDirCtx),
    {ok, AllSpaceShares} = space_logic:get_shares(SessId, SpaceId),

    IsOpenHandleShare = fun(ShareId) ->
        case share_logic:get(SessId, ShareId) of
            {ok, #document{value = #od_share{handle = <<_/binary>>}}} -> true;
            _ -> false
        end
    end,

    FilteredShares = case ShareWhiteList of
        undefined ->
            lists:filter(IsOpenHandleShare, AllSpaceShares);
        _ ->
            lists:filter(fun(ShareId) ->
                lists:member(ShareId, ShareWhiteList) andalso IsOpenHandleShare(ShareId)
            end, AllSpaceShares)
    end,

    Children = case Offset < length(FilteredShares) of
        true ->
            lists:map(fun(ShareId) ->
                ShareDirUuid = fslogic_uuid:shareid_to_share_root_dir_uuid(ShareId),
                file_ctx:new_by_uuid(ShareDirUuid, SpaceId, ShareId, ShareId)
            end, lists:sublist(lists:sort(FilteredShares), Offset + 1, Limit));
        false ->
            []
    end,
    {Children, #{is_last => length(Children) < Limit}, SpaceDirCtx}.


%% @private
-spec get_share_root_dir_child(user_ctx:ctx(), file_ctx:ctx(), file_meta:name()) ->
    {ChildCtx :: file_ctx:ctx(), file_ctx:ctx()} | no_return().
get_share_root_dir_child(UserCtx, ShareRootDirCtx, Name) ->
    ShareId = file_ctx:get_share_id_const(ShareRootDirCtx),
    ChildCtx = get_share_root_file(UserCtx, ShareId),

    case file_ctx:get_aliased_name(ChildCtx, UserCtx) of
        {Name, ChildCtx2} ->
            {ChildCtx2, ShareRootDirCtx};
        _ ->
            throw(?ENOENT)
    end.


%% @private
-spec get_share_root_dir_children(user_ctx:ctx(), file_ctx:ctx(), children_whitelist()) ->
    {[file_ctx:ctx()], file_meta:list_extended_info(), file_ctx:ctx()}.
get_share_root_dir_children(UserCtx, ShareRootDirCtx, FileWhiteList) ->
    ShareId = file_ctx:get_share_id_const(ShareRootDirCtx),
    ChildCtx = get_share_root_file(UserCtx, ShareId),

    Children = case FileWhiteList of
        undefined ->
            [ChildCtx];
        _ ->
            {ChildName, ChildCtx2} = file_ctx:get_aliased_name(ChildCtx, UserCtx),
            case lists:member(ChildName, FileWhiteList) of
                true -> [ChildCtx2];
                false -> []
            end
    end,
    {Children, #{is_last => true}, ShareRootDirCtx}.


%% @private
-spec get_share_root_file(user_ctx:ctx(), od_share:id()) -> file_ctx:ctx().
get_share_root_file(UserCtx, ShareId) ->
    SessId = user_ctx:get_session_id(UserCtx),
    {ok, #document{value = ShareRec}} = share_logic:get(SessId, ShareId),

    file_ctx:new_by_guid(ShareRec#od_share.root_file).


%% @private
-spec get_file_child(file_ctx:ctx(), file_meta:name()) ->
    {ChildCtx :: file_ctx:ctx(), file_ctx:ctx()} | no_return().
get_file_child(FileCtx, Name) ->
    {FileDoc, FileCtx2} = file_ctx:get_file_doc(FileCtx),

    case canonical_path:resolve(FileDoc, <<"/", Name/binary>>) of
        {ok, ChildDoc} ->
            SpaceId = file_ctx:get_space_id_const(FileCtx),
            ShareId = file_ctx:get_share_id_const(FileCtx),
            {file_ctx:new_by_doc(ChildDoc, SpaceId, ShareId), FileCtx2};
        {error, not_found} ->
            throw(?ENOENT)
    end.


%% @private
-spec get_file_children(file_ctx:ctx(), file_meta:list_opts(), children_whitelist()) ->
    {[file_ctx:ctx()], file_meta:list_extended_info(), file_ctx:ctx()}.
get_file_children(FileCtx, ListOpts, ChildrenWhiteList) ->
    {#document{} = FileDoc, FileCtx2} = file_ctx:get_file_doc(FileCtx),

    case file_meta:get_type(FileDoc) of
        ?DIRECTORY_TYPE ->
            FileGuid = file_ctx:get_logical_guid_const(FileCtx),
            {_FileUuid, SpaceId, ShareId} = file_id:unpack_share_guid(FileGuid),

            {ok, ChildrenLinks, ListExtendedInfo} = case ChildrenWhiteList of
                undefined -> file_meta:list_children(FileDoc, ListOpts);
                _ -> file_meta:list_children_whitelisted(FileDoc, ListOpts, ChildrenWhiteList)
            end,
            Children = lists:map(fun({Name, Uuid}) ->
                file_ctx:new_by_uuid(Uuid, SpaceId, ShareId, Name)
            end, ChildrenLinks),

            {Children, ListExtendedInfo, FileCtx2};
        _ ->
            % In case of listing regular file - return it
            {[FileCtx2], #{is_last => true}, FileCtx2}
    end.


%% @private
-spec is_space_dir_accessed_in_open_handle_mode(user_ctx:ctx(), file_ctx:ctx()) ->
    boolean().
is_space_dir_accessed_in_open_handle_mode(UserCtx, FileCtx) ->
    ShareId = file_ctx:get_share_id_const(FileCtx),
    IsSpaceDir = file_ctx:is_space_dir_const(FileCtx),
    IsInOpenHandleMode = user_ctx:is_in_open_handle_mode(UserCtx),

    IsSpaceDir andalso IsInOpenHandleMode andalso ShareId == undefined.<|MERGE_RESOLUTION|>--- conflicted
+++ resolved
@@ -121,27 +121,6 @@
 
 %%--------------------------------------------------------------------
 %% @doc
-<<<<<<< HEAD
-=======
-%% Returns 'undefined' if file is root file (either userRootDir or share root)
-%% or proper ParentCtx otherwise.
-%% @end
-%%--------------------------------------------------------------------
--spec get_parent_if_not_root_dir(file_ctx:ctx(), undefined | user_ctx:ctx()) ->
-    {ParentFileCtx :: undefined | file_ctx:ctx(), NewFileCtx :: file_ctx:ctx()}.
-get_parent_if_not_root_dir(FileCtx0, UserCtx) ->
-    FileGuid = file_ctx:get_logical_guid_const(FileCtx0),
-    {ParentCtx, FileCtx1} = get_parent(FileCtx0, UserCtx),
-
-    case file_ctx:get_logical_guid_const(ParentCtx) of
-        FileGuid -> {undefined, FileCtx1};
-        _ -> {ParentCtx, FileCtx1}
-    end.
-
-
-%%--------------------------------------------------------------------
-%% @doc
->>>>>>> 2df24bb6
 %% This function returns original parent of a file.
 %% It means that it checks whether file is not a child of trash.
 %% If it is, it returns ctx() of directory which was parent of the file
