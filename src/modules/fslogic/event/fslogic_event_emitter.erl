%%%-------------------------------------------------------------------
%%% @author Krzysztof Trzepla
%%% @copyright (C) 2015 ACK CYFRONET AGH
%%% This software is released under the MIT license
%%% cited in 'LICENSE.txt'.
%%% @end
%%%-------------------------------------------------------------------
%%% @doc Module responsible for pushing new file's information to sessions.
%%% @end
%%%-------------------------------------------------------------------
-module(fslogic_event_emitter).
-author("Krzysztof Trzepla").

-include("modules/events/definitions.hrl").
-include("modules/fslogic/fslogic_common.hrl").
-include("proto/oneclient/server_messages.hrl").
-include("timeouts.hrl").
-include_lib("ctool/include/logging.hrl").

%% API
-export([emit_file_attr_changed/2, emit_file_attr_changed/3, emit_sizeless_file_attrs_changed/1,
    emit_file_location_changed/2, emit_file_location_changed/3,
    emit_file_location_changed/4, emit_file_locations_changed/2,
    emit_file_perm_changed/1, emit_file_removed/2,
    emit_file_renamed_no_exclude/5, emit_file_renamed_to_client/5, emit_quota_exceeded/0,
    emit_helper_params_changed/1]).

%%%===================================================================
%%% API
%%%===================================================================

%%--------------------------------------------------------------------
%% @doc
%% Sends current file attributes to all subscribers except for the ones present
%% in 'ExcludedSessions' list.
%% @end
%%--------------------------------------------------------------------
-spec emit_file_attr_changed(file_ctx:ctx(), [session:id()]) ->
    ok | {error, Reason :: term()}.
emit_file_attr_changed(FileCtx, ExcludedSessions) ->
    case file_ctx:get_and_cache_file_doc_including_deleted(FileCtx) of
        {error, not_found} ->
            ok;
        {#document{}, FileCtx2} ->
            {#fuse_response{fuse_response = #file_attr{} = FileAttr}, OtherFiles} =
                attr_req:get_file_attr_and_conflicts(user_ctx:new(?ROOT_SESS_ID), FileCtx2, true, true, true),
            emit_suffixes(OtherFiles, {ctx, FileCtx2}),
            emit_file_attr_changed(FileCtx2, FileAttr, ExcludedSessions);
        Other ->
            Other
    end.

%%--------------------------------------------------------------------
%% @doc
%% Sends file attributes to all subscribers except for the ones present
%% in 'ExcludedSessions' list.
%% @end
%%--------------------------------------------------------------------
-spec emit_file_attr_changed(file_ctx:ctx(), #file_attr{}, [session:id()]) ->
    ok | {error, Reason :: term()}.
emit_file_attr_changed(FileCtx, FileAttr, ExcludedSessions) ->
    event:emit_to_filtered_subscribers(#file_attr_changed_event{file_attr = FileAttr},
        #{file_ctx => FileCtx}, ExcludedSessions).

%%--------------------------------------------------------------------
%% @doc
%% Sends current file attributes excluding size to all subscribers.
%% @end
%%--------------------------------------------------------------------
-spec emit_sizeless_file_attrs_changed(file_ctx:ctx()) ->
    ok | {error, Reason :: term()}.
emit_sizeless_file_attrs_changed(FileCtx) ->
    case file_ctx:get_and_cache_file_doc_including_deleted(FileCtx) of
        {error, not_found} ->
            ok;
        {#document{}, FileCtx2} ->
            #fuse_response{fuse_response = #file_attr{} = FileAttr} =
                attr_req:get_file_attr_insecure(user_ctx:new(?ROOT_SESS_ID),
                    FileCtx2, true, false),
            event:emit_to_filtered_subscribers(#file_attr_changed_event{
                file_attr = FileAttr
            }, #{file_ctx => FileCtx2}, []);
        Other ->
            Other
    end.

%%--------------------------------------------------------------------
%% @doc
%% @equiv emit_file_location_changed(FileEntry, ExcludedSessions, undefined)
%% @end
%%--------------------------------------------------------------------
-spec emit_file_location_changed(file_ctx:ctx(), [session:id()]) ->
    ok | {error, Reason :: term()}.
emit_file_location_changed(FileCtx, ExcludedSessions) ->
    emit_file_location_changed(FileCtx, ExcludedSessions, undefined).

%%--------------------------------------------------------------------
%% @doc
%% Sends current file location to all subscribers except for the ones present
%% in 'ExcludedSessions' list. The given range tells what range is requested,
%% so we may fill the gaps within, id defaults to whole file.
%% @end
%%--------------------------------------------------------------------
-spec emit_file_location_changed(file_ctx:ctx(), [session:id()],
    fslogic_blocks:blocks() | fslogic_blocks:block() | undefined) ->
    ok | {error, Reason :: term()}.
emit_file_location_changed(FileCtx, ExcludedSessions, Range) ->
    {Location, _FileCtx2} = file_ctx:get_file_location_with_filled_gaps(FileCtx, Range),
    {Offset, Size} = fslogic_location_cache:get_blocks_range(Location, Range),
    emit_file_location_changed(Location, ExcludedSessions, Offset, Size).

%%--------------------------------------------------------------------
%% @doc
%% Sends current file location to all subscribers except for the ones present
%% in 'ExcludedSessions' list. The given range tells what range specifies which
%% range of blocks should be included in event.
%% @end
%%--------------------------------------------------------------------
-spec emit_file_location_changed(file_location:record(), [session:id()],
    non_neg_integer() | undefined, non_neg_integer() | undefined) ->
    ok | {error, Reason :: term()}.
emit_file_location_changed(Location, ExcludedSessions, Offset, OffsetEnd) ->
    event:emit(create_file_location_changed(Location, Offset, OffsetEnd),
        {exclude, ExcludedSessions}).

%%--------------------------------------------------------------------
%% @doc
%% Sends file location changes to all subscribers except for the ones
%% present in 'ExcludedSessions' list. It is faster than execution of
%% emit_file_location_changed on each change.
%% @end
%%--------------------------------------------------------------------
-spec emit_file_locations_changed([{file_ctx:ctx(), non_neg_integer() | undefined,
    non_neg_integer() | undefined}], [session:id()]) ->
    ok | {error, Reason :: term()}.
emit_file_locations_changed(EventsList, ExcludedSessions) ->
    EventsList2 = lists:map(fun({Location, Offset, OffsetEnd}) ->
        create_file_location_changed(Location, Offset, OffsetEnd)
    end, EventsList),
    event:emit({aggregated, EventsList2}, {exclude, ExcludedSessions}).

%%--------------------------------------------------------------------
%% @doc
%% Sends event informing subscribed client that permissions of file has changed.
%% @end
%%--------------------------------------------------------------------
-spec emit_file_perm_changed(file_ctx:ctx()) -> ok | {error, Reason :: term()}.
emit_file_perm_changed(FileCtx) ->
    event:emit(#file_perm_changed_event{
        file_guid = file_ctx:get_guid_const(FileCtx)
    }).

%%--------------------------------------------------------------------
%% @doc
%% Sends event informing subscribed client about file removal.
%% @end
%%--------------------------------------------------------------------
-spec emit_file_removed(file_ctx:ctx(), ExcludedSessions :: [session:id()]) ->
    ok | {error, Reason :: term()}.
emit_file_removed(FileCtx, ExcludedSessions) ->
<<<<<<< HEAD
    Ans = event:get_subscribers_and_emit(#file_removed_event{file_guid = file_ctx:get_guid_const(FileCtx)},
        #{file_ctx => FileCtx}, ExcludedSessions),

    {#document{
        value = #file_meta{
            name = Name,
            parent_uuid = ParentUuid
        }} = Doc, FileCtx2} = file_ctx:get_file_doc_including_deleted(FileCtx),
    case file_meta:check_name(ParentUuid, Name, Doc) of
        {conflicting, _, OtherFiles} ->
            emit_suffixes(OtherFiles, {ctx, FileCtx2});
        _ ->
            ok
    end,

    Ans.
=======
    event:emit_to_filtered_subscribers(#file_removed_event{file_guid = file_ctx:get_guid_const(FileCtx)},
        #{file_ctx => FileCtx}, ExcludedSessions).
>>>>>>> bd6efdb1

%%--------------------------------------------------------------------
%% @doc
%% Sends an event informing given client about file rename.
%% @end
%%--------------------------------------------------------------------
-spec emit_file_renamed_to_client(file_ctx:ctx(), fslogic_worker:file_guid(), file_meta:name(),
    file_meta:name(), user_ctx:ctx()) -> ok | {error, Reason :: term()}.
emit_file_renamed_to_client(FileCtx, NewParentGuid, NewName, PrevName, UserCtx) ->
    SessionId = user_ctx:get_session_id(UserCtx),
    {OldParentGuid, _FileCtx2} = file_ctx:get_parent_guid(FileCtx, UserCtx),
<<<<<<< HEAD
    emit_file_renamed(FileCtx, OldParentGuid, NewParentGuid, NewName, PrevName, [SessionId]).
=======
    event:emit_to_filtered_subscribers(#file_renamed_event{top_entry = #file_renamed_entry{
        old_guid = Guid,
        new_guid = Guid,
        new_parent_guid = NewParentGuid,
        new_name = NewName
    }}, [#{file_ctx => FileCtx, parent => OldParentGuid},
        #{file_ctx => FileCtx, parent => NewParentGuid}], [SessionId]).
>>>>>>> bd6efdb1

%%--------------------------------------------------------------------
%% @doc
%% Sends an event informing given client about file rename. No sessions are excluded.
%% @end
%%--------------------------------------------------------------------
-spec emit_file_renamed_no_exclude(file_ctx:ctx(), fslogic_worker:file_guid(), fslogic_worker:file_guid(),
<<<<<<< HEAD
    file_meta:name(), file_meta:name()) -> ok | {error, Reason :: term()}.
emit_file_renamed_no_exclude(FileCtx, OldParentGuid, NewParentGuid, NewName, PrevName) ->
    emit_file_renamed(FileCtx, OldParentGuid, NewParentGuid, NewName, PrevName, []).
=======
    file_meta:name()) -> ok | {error, Reason :: term()}.
emit_file_renamed_no_exclude(FileCtx, OldParentGuid, NewParentGuid, NewName) ->
    Guid = file_ctx:get_guid_const(FileCtx),
    event:emit_to_filtered_subscribers(#file_renamed_event{top_entry = #file_renamed_entry{
        old_guid = Guid,
        new_guid = Guid,
        new_parent_guid = NewParentGuid,
        new_name = NewName
    }}, [#{file_ctx => FileCtx, parent => OldParentGuid},
        #{file_ctx => FileCtx, parent => NewParentGuid}], []).
>>>>>>> bd6efdb1

%%--------------------------------------------------------------------
%% @doc
%% Sends a list of currently disabled spaces due to exceeded quota.
%% @end
%%--------------------------------------------------------------------
-spec emit_quota_exceeded() -> ok | {error, Reason :: term()}.
emit_quota_exceeded() ->
    case space_quota:get_disabled_spaces() of
        {ok, BlockedSpaces} ->
            ?debug("Sending disabled spaces event ~p", [BlockedSpaces]),
            event:emit(#quota_exceeded_event{spaces = BlockedSpaces});
        {error, _} = Error ->
            ?debug("Cannot send disabled spaces event due to ~p", [Error])
    end.

%%--------------------------------------------------------------------
%% @doc
%% Sends event indicating storage helper params have changed.
%% @end
%%--------------------------------------------------------------------
-spec emit_helper_params_changed(StorageId :: od_storage:id()) ->
    ok | {error, Reason :: term()}.
emit_helper_params_changed(StorageId) ->
    event:emit(#helper_params_changed_event{
        storage_id = StorageId
    }).

%%%===================================================================
%%% Internal functions
%%%===================================================================

%%--------------------------------------------------------------------
%% @doc
%% Sends an event informing given client about file rename.
%% @end
%%--------------------------------------------------------------------
-spec emit_file_renamed(file_ctx:ctx(), fslogic_worker:file_guid(), fslogic_worker:file_guid(),
    file_meta:name(), file_meta:name(), [session:id()]) -> ok | {error, Reason :: term()}.
emit_file_renamed(FileCtx, OldParentGuid, NewParentGuid, NewName, OldName, Exclude) ->
    Guid = file_ctx:get_guid_const(FileCtx),
    {Doc, FileCtx2} = file_ctx:get_file_doc_including_deleted(FileCtx),
    FinalName = case file_meta:check_name(file_id:guid_to_uuid(OldParentGuid), OldName, Doc) of
        {conflicting, ExtendedName, OtherFiles} ->
            emit_suffixes(OtherFiles, {parent_guid, NewParentGuid}),
            ExtendedName;
        _ ->
            NewName
    end,

    event:get_subscribers_and_emit(#file_renamed_event{top_entry = #file_renamed_entry{
        old_guid = Guid,
        new_guid = Guid,
        new_parent_guid = NewParentGuid,
        new_name = FinalName
    }}, [#{file_ctx => FileCtx2, key_base => OldParentGuid},
        #{file_ctx => FileCtx2, key_base => NewParentGuid}], Exclude).

%%--------------------------------------------------------------------
%% @private
%% @doc
%% Creates #file_location_changed_event.
%% @end
%%--------------------------------------------------------------------
-spec create_file_location_changed(file_location:record(),
    non_neg_integer() | undefined, non_neg_integer() | undefined) ->
    #file_location_changed_event{}.
create_file_location_changed(Location, Offset, OffsetEnd) ->
    #file_location_changed_event{
        file_location = Location,
        change_beg_offset = Offset, change_end_offset = OffsetEnd
    }.

%%--------------------------------------------------------------------
%% @private
%% @doc
%% Emits #file_renamed_event for files that can be viewed with different suffix
%% after changes represented by other event.
%% The function is introduced because oneclient does not resolve conflicts on its side.
%% Can be removed after upgrade of oneclient.
%% @end
%%--------------------------------------------------------------------
-spec emit_suffixes(Files :: [{file_meta:uuid(), file_meta:name()}],
    {parent_guid, ParentGuid :: fslogic_worker:file_guid()} | {ctx, file_ctx:ctx()}) -> ok.
emit_suffixes([], _) ->
    ok;
emit_suffixes(Files, {parent_guid, ParentGuid}) ->
    lists:foreach(fun({Uuid, ExtendedName}) ->
        try
            Guid = fslogic_uuid:uuid_to_guid(Uuid),
            FileCtx = file_ctx:new_by_guid(Guid),

            event:get_subscribers_and_emit(#file_renamed_event{top_entry = #file_renamed_entry{
                old_guid = Guid,
                new_guid = Guid,
                new_parent_guid = ParentGuid,
                new_name = ExtendedName
            }}, [#{file_ctx => FileCtx, key_base => ParentGuid}], [])
        catch
            _:_ -> ok % File not fully synchronized (file_meta is missing)
        end
    end, Files);
emit_suffixes(Files, {ctx, FileCtx}) ->
    try
        {ParentCtx, _} = file_ctx:get_parent(FileCtx, user_ctx:new(?ROOT_USER_ID)),
        emit_suffixes(Files, {parent_guid, file_ctx:get_guid_const(ParentCtx)})
    catch
        _:_ -> ok % Parent not fully synchronized
    end.<|MERGE_RESOLUTION|>--- conflicted
+++ resolved
@@ -158,8 +158,7 @@
 -spec emit_file_removed(file_ctx:ctx(), ExcludedSessions :: [session:id()]) ->
     ok | {error, Reason :: term()}.
 emit_file_removed(FileCtx, ExcludedSessions) ->
-<<<<<<< HEAD
-    Ans = event:get_subscribers_and_emit(#file_removed_event{file_guid = file_ctx:get_guid_const(FileCtx)},
+    Ans = event:emit_to_filtered_subscribers(#file_removed_event{file_guid = file_ctx:get_guid_const(FileCtx)},
         #{file_ctx => FileCtx}, ExcludedSessions),
 
     {#document{
@@ -175,10 +174,6 @@
     end,
 
     Ans.
-=======
-    event:emit_to_filtered_subscribers(#file_removed_event{file_guid = file_ctx:get_guid_const(FileCtx)},
-        #{file_ctx => FileCtx}, ExcludedSessions).
->>>>>>> bd6efdb1
 
 %%--------------------------------------------------------------------
 %% @doc
@@ -190,17 +185,7 @@
 emit_file_renamed_to_client(FileCtx, NewParentGuid, NewName, PrevName, UserCtx) ->
     SessionId = user_ctx:get_session_id(UserCtx),
     {OldParentGuid, _FileCtx2} = file_ctx:get_parent_guid(FileCtx, UserCtx),
-<<<<<<< HEAD
     emit_file_renamed(FileCtx, OldParentGuid, NewParentGuid, NewName, PrevName, [SessionId]).
-=======
-    event:emit_to_filtered_subscribers(#file_renamed_event{top_entry = #file_renamed_entry{
-        old_guid = Guid,
-        new_guid = Guid,
-        new_parent_guid = NewParentGuid,
-        new_name = NewName
-    }}, [#{file_ctx => FileCtx, parent => OldParentGuid},
-        #{file_ctx => FileCtx, parent => NewParentGuid}], [SessionId]).
->>>>>>> bd6efdb1
 
 %%--------------------------------------------------------------------
 %% @doc
@@ -208,22 +193,9 @@
 %% @end
 %%--------------------------------------------------------------------
 -spec emit_file_renamed_no_exclude(file_ctx:ctx(), fslogic_worker:file_guid(), fslogic_worker:file_guid(),
-<<<<<<< HEAD
     file_meta:name(), file_meta:name()) -> ok | {error, Reason :: term()}.
 emit_file_renamed_no_exclude(FileCtx, OldParentGuid, NewParentGuid, NewName, PrevName) ->
     emit_file_renamed(FileCtx, OldParentGuid, NewParentGuid, NewName, PrevName, []).
-=======
-    file_meta:name()) -> ok | {error, Reason :: term()}.
-emit_file_renamed_no_exclude(FileCtx, OldParentGuid, NewParentGuid, NewName) ->
-    Guid = file_ctx:get_guid_const(FileCtx),
-    event:emit_to_filtered_subscribers(#file_renamed_event{top_entry = #file_renamed_entry{
-        old_guid = Guid,
-        new_guid = Guid,
-        new_parent_guid = NewParentGuid,
-        new_name = NewName
-    }}, [#{file_ctx => FileCtx, parent => OldParentGuid},
-        #{file_ctx => FileCtx, parent => NewParentGuid}], []).
->>>>>>> bd6efdb1
 
 %%--------------------------------------------------------------------
 %% @doc
@@ -274,13 +246,13 @@
             NewName
     end,
 
-    event:get_subscribers_and_emit(#file_renamed_event{top_entry = #file_renamed_entry{
+    event:emit_to_filtered_subscribers(#file_renamed_event{top_entry = #file_renamed_entry{
         old_guid = Guid,
         new_guid = Guid,
         new_parent_guid = NewParentGuid,
         new_name = FinalName
-    }}, [#{file_ctx => FileCtx2, key_base => OldParentGuid},
-        #{file_ctx => FileCtx2, key_base => NewParentGuid}], Exclude).
+    }}, [#{file_ctx => FileCtx2, parent => OldParentGuid},
+        #{file_ctx => FileCtx2, parent => NewParentGuid}], Exclude).
 
 %%--------------------------------------------------------------------
 %% @private
@@ -316,12 +288,12 @@
             Guid = fslogic_uuid:uuid_to_guid(Uuid),
             FileCtx = file_ctx:new_by_guid(Guid),
 
-            event:get_subscribers_and_emit(#file_renamed_event{top_entry = #file_renamed_entry{
+            event:emit_to_filtered_subscribers(#file_renamed_event{top_entry = #file_renamed_entry{
                 old_guid = Guid,
                 new_guid = Guid,
                 new_parent_guid = ParentGuid,
                 new_name = ExtendedName
-            }}, [#{file_ctx => FileCtx, key_base => ParentGuid}], [])
+            }}, [#{file_ctx => FileCtx, parent => ParentGuid}], [])
         catch
             _:_ -> ok % File not fully synchronized (file_meta is missing)
         end
