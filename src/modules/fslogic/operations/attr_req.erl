%%%--------------------------------------------------------------------
%%% @author Tomasz Lichon
%%% @copyright (C) 2016 ACK CYFRONET AGH
%%% This software is released under the MIT license
%%% cited in 'LICENSE.txt'.
%%% @end
%%%--------------------------------------------------------------------
%%% @doc
%%% This module is responsible for handing requests operating on file attributes.
%%% @end
%%%--------------------------------------------------------------------
-module(attr_req).
-author("Tomasz Lichon").

-include("proto/oneclient/fuse_messages.hrl").
-include("modules/fslogic/fslogic_common.hrl").
-include("modules/fslogic/metadata.hrl").
-include_lib("ctool/include/posix/acl.hrl").

%% API
<<<<<<< HEAD
-export([get_file_attr/2, get_file_attr_insecure/2, get_file_attr_insecure/3,
    get_file_attr_insecure/4, get_file_attr_light/3, get_file_attr_and_conflicts/5,
    get_child_attr/3, chmod/3, update_times/5,
    chmod_attrs_only_insecure/2]).
=======
-export([
    get_file_attr/2, get_file_attr_insecure/2, get_file_attr_insecure/3,
    get_file_attr_insecure/4, get_child_attr/3, chmod/3, update_times/5,
    chmod_attrs_only_insecure/2
]).

>>>>>>> bd6efdb1

%%%===================================================================
%%% API
%%%===================================================================


%%--------------------------------------------------------------------
%% @equiv get_file_attr_insecure/2 with permission checks
%% @end
%%--------------------------------------------------------------------
-spec get_file_attr(user_ctx:ctx(), file_ctx:ctx()) ->
    fslogic_worker:fuse_response().
get_file_attr(UserCtx, FileCtx0) ->
    FileCtx1 = fslogic_authz:ensure_authorized(
        UserCtx, FileCtx0, [traverse_ancestors], allow_ancestors
    ),
    get_file_attr_insecure(UserCtx, FileCtx1).


%%--------------------------------------------------------------------
%% @equiv get_file_attr_insecure(UserCtx, FileCtx, false).
%% @end
%%--------------------------------------------------------------------
-spec get_file_attr_insecure(user_ctx:ctx(), file_ctx:ctx()) ->
    fslogic_worker:fuse_response().
get_file_attr_insecure(UserCtx, FileCtx) ->
    get_file_attr_insecure(UserCtx, FileCtx, false).


%%--------------------------------------------------------------------
%% @doc
%% Returns file attributes. When the AllowDeletedFiles flag is set to true,
%% function will return attributes even for files that are marked as deleted.
%% @end
%%--------------------------------------------------------------------
-spec get_file_attr_insecure(user_ctx:ctx(), file_ctx:ctx(),
    AllowDeletedFiles :: boolean()) ->
fslogic_worker:fuse_response().
get_file_attr_insecure(UserCtx, FileCtx, AllowDeletedFiles) ->
    get_file_attr_insecure(UserCtx, FileCtx, AllowDeletedFiles, true).


%%--------------------------------------------------------------------
%% @doc
%% Returns file attributes. When the AllowDeletedFiles flag is set to true,
%% function will return attributes even for files that are marked as deleted.
%% @end
%%--------------------------------------------------------------------
-spec get_file_attr_insecure(user_ctx:ctx(), file_ctx:ctx(),
    AllowDeletedFiles :: boolean(), IncludeSize :: boolean()) ->
    fslogic_worker:fuse_response().
get_file_attr_insecure(UserCtx, FileCtx, AllowDeletedFiles, IncludeSize) ->
    {Ans, _} = get_file_attr_and_conflicts(UserCtx, FileCtx, AllowDeletedFiles, IncludeSize, true),
    Ans.

%%--------------------------------------------------------------------
%% @doc
%% Returns file attributes. Internal function - no permissions check, no name verification, no deleted files.
%% @end
%%--------------------------------------------------------------------
-spec get_file_attr_light(user_ctx:ctx(), file_ctx:ctx(),
    IncludeSize :: boolean()) -> fslogic_worker:fuse_response().
get_file_attr_light(UserCtx, FileCtx, IncludeSize) ->
    {Ans, _} = get_file_attr_and_conflicts(UserCtx, FileCtx, false, IncludeSize, false),
    Ans.

%%--------------------------------------------------------------------
%% @doc
%% Returns file attributes and information about conflicts. When the AllowDeletedFiles flag is set to true,
%% function will return attributes even for files that are marked as deleted.
%% Returns also list of conflicting files.
%% @end
%%--------------------------------------------------------------------
-spec get_file_attr_and_conflicts(user_ctx:ctx(), file_ctx:ctx(),
    AllowDeletedFiles :: boolean(), IncludeSize :: boolean(), VerifyName :: boolean()) ->
    {fslogic_worker:fuse_response(), Conflicts :: [{file_meta:uuid(), file_meta:name()}]}.
get_file_attr_and_conflicts(UserCtx, FileCtx, AllowDeletedFiles, IncludeSize, VerifyName) ->
    {#document{
        key = Uuid,
        value = #file_meta{
            type = Type,
            mode = Mode,
            provider_id = ProviderId,
            owner = OwnerId,
            shares = Shares
        }
    } = Doc, FileCtx2} = case AllowDeletedFiles of
        true ->
            file_ctx:get_file_doc_including_deleted(FileCtx);
        false ->
            file_ctx:get_file_doc(FileCtx)
    end,
    ShareId = file_ctx:get_share_id_const(FileCtx),
    {FileName, FileCtx3} = file_ctx:get_aliased_name(FileCtx2, UserCtx),
    SpaceId = file_ctx:get_space_id_const(FileCtx3),
    {{Uid, Gid}, FileCtx4} = file_ctx:get_posix_storage_user_context(FileCtx3, UserCtx),

    {Size, FileCtx5} = case IncludeSize of
        true -> file_ctx:get_file_size(FileCtx4);
        _ -> {undefined, FileCtx4}
    end,

    {{ATime, CTime, MTime}, FileCtx6} = file_ctx:get_times(FileCtx5),
    {ParentGuid, _FileCtx7} = file_ctx:get_parent_guid(FileCtx6, UserCtx),

    {FinalName, ConflictingFiles} = case VerifyName of
        true ->
            case file_meta:check_name(file_id:guid_to_uuid(ParentGuid), FileName, Doc) of
                {conflicting, ExtendedName, Others} -> {ExtendedName, Others};
                _ -> {FileName, []}
            end;
        _ ->
            {FileName, []}
    end,

    {#fuse_response{
        status = #status{code = ?OK},
        fuse_response = #file_attr{
            uid = Uid,
            gid = Gid,
            parent_uuid = ParentGuid,
            guid = file_id:pack_share_guid(Uuid, SpaceId, ShareId),
            type = Type,
            mode = Mode,
            atime = ATime,
            mtime = MTime,
            ctime = CTime,
            size = Size,
            name = FinalName,
            provider_id = ProviderId,
            shares = Shares,
            owner_id = OwnerId
        }
    }, ConflictingFiles}.


%%--------------------------------------------------------------------
%% @equiv get_child_attr_insecure/3 with permission checks
%% @end
%%--------------------------------------------------------------------
-spec get_child_attr(user_ctx:ctx(), ParentFile :: file_ctx:ctx(),
    Name :: file_meta:name()) -> fslogic_worker:fuse_response().
get_child_attr(UserCtx, ParentFileCtx0, Name) ->
    ParentFileCtx1 = fslogic_authz:ensure_authorized(
        UserCtx, ParentFileCtx0,
        [traverse_ancestors, ?traverse_container]
    ),
    get_child_attr_insecure(UserCtx, ParentFileCtx1, Name).


%%--------------------------------------------------------------------
%% @equiv chmod_insecure/3 with permission checks
%% @end
%%--------------------------------------------------------------------
-spec chmod(user_ctx:ctx(), file_ctx:ctx(), fslogic_worker:posix_permissions()) ->
    fslogic_worker:fuse_response().
chmod(UserCtx, FileCtx0, Mode) ->
    FileCtx1 = fslogic_authz:ensure_authorized(
        UserCtx, FileCtx0,
        [traverse_ancestors, owner]
    ),
    chmod_insecure(UserCtx, FileCtx1, Mode).


%%--------------------------------------------------------------------
%% @equiv update_times_insecure/5 with permission checks
%% @end
%%--------------------------------------------------------------------
-spec update_times(user_ctx:ctx(), file_ctx:ctx(),
    ATime :: file_meta:time() | undefined,
    MTime :: file_meta:time() | undefined,
    CTime :: file_meta:time() | undefined) -> fslogic_worker:fuse_response().
update_times(UserCtx, FileCtx0, ATime, MTime, CTime) ->
    FileCtx1 = fslogic_authz:ensure_authorized(
        UserCtx, FileCtx0,
        [traverse_ancestors, {owner, 'or', ?write_attributes}]
    ),
    update_times_insecure(UserCtx, FileCtx1, ATime, MTime, CTime).


%%%===================================================================
%%% Internal functions
%%%===================================================================


%%--------------------------------------------------------------------
%% @doc
%% Returns attributes of directory child (if exists).
%% @end
%%--------------------------------------------------------------------
-spec get_child_attr_insecure(user_ctx:ctx(), ParentFile :: file_ctx:ctx(),
    Name :: file_meta:name()) -> fslogic_worker:fuse_response().
get_child_attr_insecure(UserCtx, ParentFileCtx, Name) ->
    {ChildFileCtx, _NewParentFileCtx} = file_ctx:get_child(ParentFileCtx, Name, UserCtx),
    Response = attr_req:get_file_attr(UserCtx, ChildFileCtx),
    ensure_proper_file_name(Response, Name).


%%-------------------------------------------------------------------
%% @private
%% @doc
%% This function ensures that requested Name is in returned #file_attr{} if it has no suffix.
%% Used to prevent races connected with remote rename.
%% @end
%%-------------------------------------------------------------------
-spec ensure_proper_file_name(fslogic_worker:fuse_response(), file_meta:name()) ->
    fslogic_worker:fuse_response().
ensure_proper_file_name(FuseResponse = #fuse_response{
    status = #status{code = ?OK},
    fuse_response = #file_attr{name = AnsName} = FileAttr
}, Name) ->
<<<<<<< HEAD
    case file_meta:has_suffix(Name) of
        {true, AnsName} -> FuseResponse;
        _ -> FuseResponse#fuse_response{fuse_response = FileAttr#file_attr{name = Name}}
    end;
ensure_proper_file_name(FuseResponse, _Name) ->
    FuseResponse.
=======
    FuseResponse#fuse_response{fuse_response = FileAttr#file_attr{name = Name}}.

>>>>>>> bd6efdb1

%%--------------------------------------------------------------------
%% @doc
%% Changes file posix mode.
%% @end
%%--------------------------------------------------------------------
-spec chmod_insecure(user_ctx:ctx(), file_ctx:ctx(), fslogic_worker:posix_permissions()) ->
    fslogic_worker:fuse_response().
chmod_insecure(UserCtx, FileCtx, Mode) ->
    sd_utils:chmod_storage_file(UserCtx, FileCtx, Mode),
    chmod_attrs_only_insecure(FileCtx, Mode),
    fslogic_times:update_ctime(FileCtx),

    #fuse_response{status = #status{code = ?OK}}.


%%--------------------------------------------------------------------
%% @doc
%% Changes file permissions (only file_attrs, not on storage)
%% @end
%%--------------------------------------------------------------------
-spec chmod_attrs_only_insecure(file_ctx:ctx(),
    fslogic_worker:posix_permissions()) -> ok | {error, term()}.
chmod_attrs_only_insecure(FileCtx, Mode) ->
    FileUuid = file_ctx:get_uuid_const(FileCtx),
    ok = file_meta:update_mode(FileUuid, Mode),
    ok = permissions_cache:invalidate(),
    fslogic_event_emitter:emit_sizeless_file_attrs_changed(FileCtx),
    fslogic_event_emitter:emit_file_perm_changed(FileCtx).


%%--------------------------------------------------------------------
%% @doc
%% Changes file access times.
%% @end
%%--------------------------------------------------------------------
-spec update_times_insecure(user_ctx:ctx(), file_ctx:ctx(),
    ATime :: file_meta:time() | undefined,
    MTime :: file_meta:time() | undefined,
    CTime :: file_meta:time() | undefined) -> fslogic_worker:fuse_response().
update_times_insecure(_UserCtx, FileCtx, ATime, MTime, CTime) ->
    TimesDiff1 = fun
        (Times = #times{}) when ATime == undefined -> Times;
        (Times = #times{}) -> Times#times{atime = ATime}
    end,
    TimesDiff2 = fun
        (Times = #times{}) when MTime == undefined -> Times;
        (Times = #times{}) -> Times#times{mtime = MTime}
    end,
    TimesDiff3 = fun
        (Times = #times{}) when CTime == undefined -> Times;
        (Times = #times{}) -> Times#times{ctime = CTime}
    end,
    TimesDiff = fun(Times = #times{}) ->
        {ok, TimesDiff1(TimesDiff2(TimesDiff3(Times)))}
    end,
    fslogic_times:update_times_and_emit(FileCtx, TimesDiff),
    #fuse_response{status = #status{code = ?OK}}.<|MERGE_RESOLUTION|>--- conflicted
+++ resolved
@@ -18,19 +18,12 @@
 -include_lib("ctool/include/posix/acl.hrl").
 
 %% API
-<<<<<<< HEAD
--export([get_file_attr/2, get_file_attr_insecure/2, get_file_attr_insecure/3,
+-export([
+    get_file_attr/2, get_file_attr_insecure/2, get_file_attr_insecure/3,
     get_file_attr_insecure/4, get_file_attr_light/3, get_file_attr_and_conflicts/5,
     get_child_attr/3, chmod/3, update_times/5,
-    chmod_attrs_only_insecure/2]).
-=======
--export([
-    get_file_attr/2, get_file_attr_insecure/2, get_file_attr_insecure/3,
-    get_file_attr_insecure/4, get_child_attr/3, chmod/3, update_times/5,
     chmod_attrs_only_insecure/2
 ]).
-
->>>>>>> bd6efdb1
 
 %%%===================================================================
 %%% API
@@ -242,17 +235,10 @@
     status = #status{code = ?OK},
     fuse_response = #file_attr{name = AnsName} = FileAttr
 }, Name) ->
-<<<<<<< HEAD
     case file_meta:has_suffix(Name) of
         {true, AnsName} -> FuseResponse;
         _ -> FuseResponse#fuse_response{fuse_response = FileAttr#file_attr{name = Name}}
-    end;
-ensure_proper_file_name(FuseResponse, _Name) ->
-    FuseResponse.
-=======
-    FuseResponse#fuse_response{fuse_response = FileAttr#file_attr{name = Name}}.
-
->>>>>>> bd6efdb1
+    end.
 
 %%--------------------------------------------------------------------
 %% @doc
