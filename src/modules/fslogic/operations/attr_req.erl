--- conflicted
+++ resolved
@@ -230,24 +230,6 @@
     chmod_insecure(UserCtx, FileCtx1, Mode).
 
 
-<<<<<<< HEAD
--spec update_protection_flags(
-    user_ctx:ctx(),
-    file_ctx:ctx(),
-    data_access_control:bitmask(),
-    data_access_control:bitmask()
-) ->
-    fslogic_worker:fuse_response().
-update_protection_flags(UserCtx, FileCtx0, FlagsToSet, FlagsToUnset) ->
-    file_ctx:assert_not_special_const(FileCtx0),
-    FileCtx1 = fslogic_authz:ensure_authorized(
-        UserCtx, FileCtx0, [traverse_ancestors]
-    ),
-    update_protection_flags_insecure(FileCtx1, FlagsToSet, FlagsToUnset).
-
-
-=======
->>>>>>> 9569b6df
 %%--------------------------------------------------------------------
 %% @equiv update_times_insecure/5 with permission checks
 %% @end
