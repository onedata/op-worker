%%%--------------------------------------------------------------------
%%% @author Tomasz Lichon
%%% @copyright (C) 2016 ACK CYFRONET AGH
%%% This software is released under the MIT license
%%% cited in 'LICENSE.txt'.
%%% @end
%%%--------------------------------------------------------------------
%%% @doc
%%% This module is responsible for handing requests operating on file attributes.
%%% @end
%%%--------------------------------------------------------------------
-module(attr_req).
-author("Tomasz Lichon").

-include("proto/oneclient/fuse_messages.hrl").
-include("modules/fslogic/fslogic_common.hrl").
-include("modules/fslogic/metadata.hrl").
-include_lib("ctool/include/posix/acl.hrl").

%% API
-export([
    get_file_attr/2, get_file_attr_insecure/2, get_file_attr_insecure/3,
    get_file_attr_insecure/4, get_child_attr/3, chmod/3, update_times/5,
    chmod_attrs_only_insecure/2
]).


%%%===================================================================
%%% API
%%%===================================================================


%%--------------------------------------------------------------------
%% @equiv get_file_attr_insecure/2 with permission checks
%% @end
%%--------------------------------------------------------------------
-spec get_file_attr(user_ctx:ctx(), file_ctx:ctx()) ->
    fslogic_worker:fuse_response().
get_file_attr(UserCtx, FileCtx0) ->
    FileCtx1 = fslogic_authz:ensure_authorized(
        UserCtx, FileCtx0, [traverse_ancestors], allow_ancestors
    ),
    get_file_attr_insecure(UserCtx, FileCtx1).


%%--------------------------------------------------------------------
%% @equiv get_file_attr_insecure(UserCtx, FileCtx, false).
%% @end
%%--------------------------------------------------------------------
-spec get_file_attr_insecure(user_ctx:ctx(), file_ctx:ctx()) ->
    fslogic_worker:fuse_response().
get_file_attr_insecure(UserCtx, FileCtx) ->
    get_file_attr_insecure(UserCtx, FileCtx, false).


%%--------------------------------------------------------------------
%% @doc
%% Returns file attributes. When the AllowDeletedFiles flag is set to true,
%% function will return attributes even for files that are marked as deleted.
%% @end
%%--------------------------------------------------------------------
-spec get_file_attr_insecure(user_ctx:ctx(), file_ctx:ctx(),
    AllowDeletedFiles :: boolean()) ->
fslogic_worker:fuse_response().
get_file_attr_insecure(UserCtx, FileCtx, AllowDeletedFiles) ->
    get_file_attr_insecure(UserCtx, FileCtx, AllowDeletedFiles, true).


%%--------------------------------------------------------------------
%% @doc
%% Returns file attributes. When the AllowDeletedFiles flag is set to true,
%% function will return attributes even for files that are marked as deleted.
%% @end
%%--------------------------------------------------------------------
-spec get_file_attr_insecure(user_ctx:ctx(), file_ctx:ctx(),
    AllowDeletedFiles :: boolean(), IncludeSize :: boolean()) ->
    fslogic_worker:fuse_response().
get_file_attr_insecure(UserCtx, FileCtx, AllowDeletedFiles, IncludeSize) ->
    {#document{
        key = Uuid,
        value = #file_meta{
            type = Type,
            mode = Mode,
            provider_id = ProviderId,
            owner = OwnerId,
            shares = Shares
        }
    }, FileCtx2} = case AllowDeletedFiles of
        true ->
            file_ctx:get_file_doc_including_deleted(FileCtx);
        false ->
            file_ctx:get_file_doc(FileCtx)
    end,
    ShareId = file_ctx:get_share_id_const(FileCtx),
    {FileName, FileCtx3} = file_ctx:get_aliased_name(FileCtx2, UserCtx),
    SpaceId = file_ctx:get_space_id_const(FileCtx3),
    {{Uid, Gid}, FileCtx4} = file_ctx:get_posix_storage_user_context(FileCtx3, UserCtx),

    {Size, FileCtx5} = case IncludeSize of
        true -> file_ctx:get_file_size(FileCtx4);
        _ -> {undefined, FileCtx4}
    end,

    {{ATime, CTime, MTime}, FileCtx6} = file_ctx:get_times(FileCtx5),
    {ParentGuid, _FileCtx7} = file_ctx:get_parent_guid(FileCtx6, UserCtx),

    #fuse_response{
        status = #status{code = ?OK},
        fuse_response = #file_attr{
            uid = Uid,
            gid = Gid,
            parent_uuid = ParentGuid,
            guid = file_id:pack_share_guid(Uuid, SpaceId, ShareId),
            type = Type,
            mode = Mode,
            atime = ATime,
            mtime = MTime,
            ctime = CTime,
            size = Size,
            name = FileName,
            provider_id = ProviderId,
            shares = Shares,
            owner_id = OwnerId
        }
    }.


%%--------------------------------------------------------------------
%% @equiv get_child_attr_insecure/3 with permission checks
%% @end
%%--------------------------------------------------------------------
-spec get_child_attr(user_ctx:ctx(), ParentFile :: file_ctx:ctx(),
    Name :: file_meta:name()) -> fslogic_worker:fuse_response().
get_child_attr(UserCtx, ParentFileCtx0, Name) ->
    ParentFileCtx1 = fslogic_authz:ensure_authorized(
        UserCtx, ParentFileCtx0,
        [traverse_ancestors, ?traverse_container]
    ),
    get_child_attr_insecure(UserCtx, ParentFileCtx1, Name).


%%--------------------------------------------------------------------
%% @equiv chmod_insecure/3 with permission checks
%% @end
%%--------------------------------------------------------------------
-spec chmod(user_ctx:ctx(), file_ctx:ctx(), fslogic_worker:posix_permissions()) ->
    fslogic_worker:fuse_response().
chmod(UserCtx, FileCtx0, Mode) ->
    FileCtx1 = fslogic_authz:ensure_authorized(
        UserCtx, FileCtx0,
        [traverse_ancestors, owner]
    ),
    chmod_insecure(UserCtx, FileCtx1, Mode).


%%--------------------------------------------------------------------
%% @equiv update_times_insecure/5 with permission checks
%% @end
%%--------------------------------------------------------------------
-spec update_times(user_ctx:ctx(), file_ctx:ctx(),
    ATime :: file_meta:time() | undefined,
    MTime :: file_meta:time() | undefined,
    CTime :: file_meta:time() | undefined) -> fslogic_worker:fuse_response().
update_times(UserCtx, FileCtx0, ATime, MTime, CTime) ->
    FileCtx1 = fslogic_authz:ensure_authorized(
        UserCtx, FileCtx0,
        [traverse_ancestors, {owner, 'or', ?write_attributes}]
    ),
    update_times_insecure(UserCtx, FileCtx1, ATime, MTime, CTime).


%%%===================================================================
%%% Internal functions
%%%===================================================================


%%--------------------------------------------------------------------
%% @doc
%% Returns attributes of directory child (if exists).
%% @end
%%--------------------------------------------------------------------
-spec get_child_attr_insecure(user_ctx:ctx(), ParentFile :: file_ctx:ctx(),
    Name :: file_meta:name()) -> fslogic_worker:fuse_response().
get_child_attr_insecure(UserCtx, ParentFileCtx, Name) ->
    {ChildFileCtx, _NewParentFileCtx} = file_ctx:get_child(ParentFileCtx, Name, UserCtx),
    Response = attr_req:get_file_attr(UserCtx, ChildFileCtx),
    ensure_proper_file_name(Response, Name).


%%-------------------------------------------------------------------
%% @private
%% @doc
%% This function ensures that requested Name is in returned #file_attr{}.
%% @end
%%-------------------------------------------------------------------
-spec ensure_proper_file_name(fslogic_worker:fuse_response(), file_meta:name()) ->
    fslogic_worker:fuse_response().
ensure_proper_file_name(FuseResponse = #fuse_response{
    status = #status{code = ?OK},
    fuse_response = FileAttr
}, Name) ->
    FuseResponse#fuse_response{fuse_response = FileAttr#file_attr{name = Name}}.


%%--------------------------------------------------------------------
%% @doc
%% Changes file posix mode.
%% @end
%%--------------------------------------------------------------------
-spec chmod_insecure(user_ctx:ctx(), file_ctx:ctx(), fslogic_worker:posix_permissions()) ->
    fslogic_worker:fuse_response().
chmod_insecure(UserCtx, FileCtx, Mode) ->
<<<<<<< HEAD
    sd_utils:chmod_storage_file(UserCtx, FileCtx, Mode),
=======
    sfm_utils:chmod_storage_file(UserCtx, FileCtx, Mode),
>>>>>>> fdeac14b
    chmod_attrs_only_insecure(FileCtx, Mode),
    fslogic_times:update_ctime(FileCtx),

    #fuse_response{status = #status{code = ?OK}}.


%%--------------------------------------------------------------------
%% @doc
%% Changes file permissions (only file_attrs, not on storage)
%% @end
%%--------------------------------------------------------------------
-spec chmod_attrs_only_insecure(file_ctx:ctx(),
    fslogic_worker:posix_permissions()) -> ok | {error, term()}.
chmod_attrs_only_insecure(FileCtx, Mode) ->
    FileUuid = file_ctx:get_uuid_const(FileCtx),
    ok = file_meta:update_mode(FileUuid, Mode),
    ok = permissions_cache:invalidate(),
    fslogic_event_emitter:emit_sizeless_file_attrs_changed(FileCtx),
    fslogic_event_emitter:emit_file_perm_changed(FileCtx).


%%--------------------------------------------------------------------
%% @doc
%% Changes file access times.
%% @end
%%--------------------------------------------------------------------
-spec update_times_insecure(user_ctx:ctx(), file_ctx:ctx(),
    ATime :: file_meta:time() | undefined,
    MTime :: file_meta:time() | undefined,
    CTime :: file_meta:time() | undefined) -> fslogic_worker:fuse_response().
update_times_insecure(_UserCtx, FileCtx, ATime, MTime, CTime) ->
    TimesDiff1 = fun
        (Times = #times{}) when ATime == undefined -> Times;
        (Times = #times{}) -> Times#times{atime = ATime}
    end,
    TimesDiff2 = fun
        (Times = #times{}) when MTime == undefined -> Times;
        (Times = #times{}) -> Times#times{mtime = MTime}
    end,
    TimesDiff3 = fun
        (Times = #times{}) when CTime == undefined -> Times;
        (Times = #times{}) -> Times#times{ctime = CTime}
    end,
    TimesDiff = fun(Times = #times{}) ->
        {ok, TimesDiff1(TimesDiff2(TimesDiff3(Times)))}
    end,
    fslogic_times:update_times_and_emit(FileCtx, TimesDiff),
    #fuse_response{status = #status{code = ?OK}}.<|MERGE_RESOLUTION|>--- conflicted
+++ resolved
@@ -210,11 +210,7 @@
 -spec chmod_insecure(user_ctx:ctx(), file_ctx:ctx(), fslogic_worker:posix_permissions()) ->
     fslogic_worker:fuse_response().
 chmod_insecure(UserCtx, FileCtx, Mode) ->
-<<<<<<< HEAD
     sd_utils:chmod_storage_file(UserCtx, FileCtx, Mode),
-=======
-    sfm_utils:chmod_storage_file(UserCtx, FileCtx, Mode),
->>>>>>> fdeac14b
     chmod_attrs_only_insecure(FileCtx, Mode),
     fslogic_times:update_ctime(FileCtx),
 
