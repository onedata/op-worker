--- conflicted
+++ resolved
@@ -117,18 +117,19 @@
     AllowDeletedFiles :: boolean(), IncludeSize :: boolean(), VerifyName :: boolean()) ->
     {fslogic_worker:fuse_response(), Conflicts :: [{file_meta:uuid(), file_meta:name()}], IsDeleted :: boolean()}.
 get_file_attr_and_conflicts(UserCtx, FileCtx, AllowDeletedFiles, IncludeSize, VerifyName) ->
-    {FileAttr, ConflictingFiles, _FileCtx2} = compute_file_attr(
+    {FileAttr, ConflictingFiles, FileCtx2} = compute_file_attr(
         UserCtx, FileCtx, #{
             allow_deleted_files => AllowDeletedFiles,
             include_size => IncludeSize,
             verify_name => VerifyName
         }
     ),
+    {FileDoc, _FileCtx3} = file_ctx:get_file_doc(FileCtx2),
     FuseResponse = #fuse_response{
         status = #status{code = ?OK},
         fuse_response = FileAttr
     },
-    {FuseResponse, ConflictingFiles}.
+    {FuseResponse, ConflictingFiles, file_meta:is_deleted(FileDoc)}.
 
 
 %%--------------------------------------------------------------------
@@ -148,7 +149,6 @@
     }).
 
 
-<<<<<<< HEAD
 %%--------------------------------------------------------------------
 %% @equiv get_file_details_insecure/2 with permission checks.
 %% For internal use only - no name verification.
@@ -165,27 +165,6 @@
         include_size => true,
         verify_name => false
     }).
-=======
-    {#fuse_response{
-        status = #status{code = ?OK},
-        fuse_response = #file_attr{
-            uid = Uid,  % TODO VFS-6095
-            gid = Gid,  % TODO VFS-6095
-            parent_uuid = ParentGuid,
-            guid = file_id:pack_share_guid(Uuid, SpaceId, ShareId),
-            type = Type,
-            mode = Mode,
-            atime = ATime,
-            mtime = MTime,
-            ctime = CTime,
-            size = Size,
-            name = FinalName,
-            provider_id = ProviderId,
-            shares = ShownShares,
-            owner_id = OwnerId  % TODO VFS-6095
-        }
-    }, ConflictingFiles, file_meta:is_deleted(Doc)}.
->>>>>>> bc61dc7d
 
 
 %%--------------------------------------------------------------------
