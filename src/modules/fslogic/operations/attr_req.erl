%%%--------------------------------------------------------------------
%%% @author Tomasz Lichon
%%% @copyright (C) 2016 ACK CYFRONET AGH
%%% This software is released under the MIT license
%%% cited in 'LICENSE.txt'.
%%% @end
%%%--------------------------------------------------------------------
%%% @doc
%%% Requests operating on file attributes.
%%% @end
%%%--------------------------------------------------------------------
-module(attr_req).
-author("Tomasz Lichon").

-include("proto/oneclient/fuse_messages.hrl").
-include("modules/fslogic/fslogic_common.hrl").
-include("modules/fslogic/metadata.hrl").
-include_lib("annotations/include/annotations.hrl").
-include_lib("ctool/include/posix/acl.hrl").

%% API
-export([get_file_attr/2, get_file_attr_no_permission_check/2, get_child_attr/3, chmod/3, update_times/5]).

%%%===================================================================
%%% API
%%%===================================================================

%%--------------------------------------------------------------------
%% @doc
%% Check perms and get file's attributes
%% @end
%%--------------------------------------------------------------------
-spec get_file_attr(fslogic_context:ctx(), file_info:file_info()) ->
    fslogic_worker:fuse_response().
-check_permissions([{traverse_ancestors, 2}]).
get_file_attr(Ctx, File) ->
    get_file_attr_no_permission_check(Ctx, File).

%%--------------------------------------------------------------------
%% @doc
%% Get file's attributes.
%% @end
%%--------------------------------------------------------------------
-spec get_file_attr_no_permission_check(fslogic_context:ctx(), file_info:file_info()) ->
    fslogic_worker:fuse_response().
get_file_attr_no_permission_check(Ctx, File) ->
    {FileDoc = #document{key = Uuid, value = #file_meta{
        type = Type, mode = Mode, provider_id = ProviderId, uid = OwnerId,
        shares = Shares}}, File2
    } = file_info:get_file_doc(File),
    ShareId = file_info:get_share_id(File),
    UserId = fslogic_context:get_user_id(Ctx),
<<<<<<< HEAD
    {FileName, File3} = file_info:get_aliased_name(File2, Ctx),
    SpaceId = file_info:get_space_id(File3),
    {#posix_user_ctx{gid = GID, uid = UID}, File4} =
        file_info:get_storage_user_context(File3, Ctx),
=======
    {FileName, _Ctx2, File3} = file_info:get_aliased_name(File2, Ctx),
    SpaceId = file_info:get_space_id(File3),
    {{Uid, Gid}, File4} = file_info:get_posix_storage_user_context(File3, OwnerId),
>>>>>>> 55932e0c
    Size = fslogic_blocks:get_file_size(FileDoc), %todo TL consider caching file_location in File record
    {ParentGuid, File5} = file_info:get_parent_guid(File4, UserId),
    {{ATime, CTime, MTime}, _File6} = file_info:get_times(File5),

<<<<<<< HEAD
    FinalUID = fix_wrong_uid(UID, UserId, OwnerId), %todo remove, see function doc
=======
>>>>>>> 55932e0c
    #fuse_response{status = #status{code = ?OK}, fuse_response = #file_attr{
        uid = Uid, gid = Gid, parent_uuid = ParentGuid,
        uuid = fslogic_uuid:uuid_to_share_guid(Uuid, SpaceId, ShareId),
        type = Type, mode = Mode, atime = ATime, mtime = MTime,
        ctime = CTime, size = Size, name = FileName, provider_id = ProviderId,
        shares = Shares, owner_id = OwnerId
    }}.

%%--------------------------------------------------------------------
%% @doc
%% Fetch attributes of directory's child (if exists).
%% @end
%%--------------------------------------------------------------------
-spec get_child_attr(fslogic_context:ctx(), ParentFile :: file_info:file_info(),
    Name :: file_meta:name()) -> fslogic_worker:fuse_response().
-check_permissions([{traverse_ancestors, 2}]).
get_child_attr(Ctx, ParentFile, Name) ->
    UserId = fslogic_context:get_user_id(Ctx),
    {ChildFile, _NewParentFile} = file_info:get_child(ParentFile, Name, UserId),
    attr_req:get_file_attr(Ctx, ChildFile).

%%--------------------------------------------------------------------
%% @doc
%% Change file permissions.
%% @end
%%--------------------------------------------------------------------
-spec chmod(fslogic_context:ctx(), file_info:file_info(), Perms :: fslogic_worker:posix_permissions()) ->
    fslogic_worker:fuse_response().
-check_permissions([{traverse_ancestors, 2}, {owner, 2}]).
chmod(Ctx, File, Mode) ->
    {Guid, _File2} = file_info:get_guid(File),
    Uuid = fslogic_uuid:guid_to_uuid(Guid),
    sfm_utils:chmod_storage_files(Ctx, {uuid, Uuid}, Mode), %todo pass file_info

    % remove acl
    xattr:delete_by_name(Uuid, ?ACL_KEY),
    {ok, _} = file_meta:update({uuid, Uuid}, #{mode => Mode}),
    ok = permissions_cache:invalidate_permissions_cache(file_meta, Uuid),

    fslogic_times:update_ctime({uuid, Uuid}, fslogic_context:get_user_id(Ctx)), %todo pass file_info
    fslogic_event:emit_file_perm_changed(Uuid), %todo pass file_info

    #fuse_response{status = #status{code = ?OK}}.

%%--------------------------------------------------------------------
%% @doc
%% Change file's access times.
%% @end
%%--------------------------------------------------------------------
-spec update_times(fslogic_context:ctx(), file_info:file_info(),
    ATime :: file_meta:time() | undefined,
    MTime :: file_meta:time() | undefined,
    CTime :: file_meta:time() | undefined) -> fslogic_worker:fuse_response().
-check_permissions([{traverse_ancestors, 2}, {{owner, 'or', ?write_attributes}, 2}]).
update_times(Ctx, File, ATime, MTime, CTime) ->
    UpdateMap = #{atime => ATime, mtime => MTime, ctime => CTime},
    UpdateMap1 = maps:filter(fun(_Key, Value) ->
        is_integer(Value) end, UpdateMap),

    {Guid, _File2} = file_info:get_guid(File),
    Uuid = fslogic_uuid:guid_to_uuid(Guid),
    fslogic_times:update_times_and_emit({uuid, Uuid}, UpdateMap1, fslogic_context:get_user_id(Ctx)), %todo pass file_info

    #fuse_response{status = #status{code = ?OK}}.<|MERGE_RESOLUTION|>--- conflicted
+++ resolved
@@ -50,24 +50,13 @@
     } = file_info:get_file_doc(File),
     ShareId = file_info:get_share_id(File),
     UserId = fslogic_context:get_user_id(Ctx),
-<<<<<<< HEAD
     {FileName, File3} = file_info:get_aliased_name(File2, Ctx),
     SpaceId = file_info:get_space_id(File3),
-    {#posix_user_ctx{gid = GID, uid = UID}, File4} =
-        file_info:get_storage_user_context(File3, Ctx),
-=======
-    {FileName, _Ctx2, File3} = file_info:get_aliased_name(File2, Ctx),
-    SpaceId = file_info:get_space_id(File3),
     {{Uid, Gid}, File4} = file_info:get_posix_storage_user_context(File3, OwnerId),
->>>>>>> 55932e0c
     Size = fslogic_blocks:get_file_size(FileDoc), %todo TL consider caching file_location in File record
     {ParentGuid, File5} = file_info:get_parent_guid(File4, UserId),
     {{ATime, CTime, MTime}, _File6} = file_info:get_times(File5),
 
-<<<<<<< HEAD
-    FinalUID = fix_wrong_uid(UID, UserId, OwnerId), %todo remove, see function doc
-=======
->>>>>>> 55932e0c
     #fuse_response{status = #status{code = ?OK}, fuse_response = #file_attr{
         uid = Uid, gid = Gid, parent_uuid = ParentGuid,
         uuid = fslogic_uuid:uuid_to_share_guid(Uuid, SpaceId, ShareId),
