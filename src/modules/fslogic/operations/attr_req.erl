%%%--------------------------------------------------------------------
%%% @author Tomasz Lichon
%%% @copyright (C) 2016 ACK CYFRONET AGH
%%% This software is released under the MIT license
%%% cited in 'LICENSE.txt'.
%%% @end
%%%--------------------------------------------------------------------
%%% @doc
%%% This module is responsible for handing requests operating on file attributes.
%%% @end
%%%--------------------------------------------------------------------
-module(attr_req).
-author("Tomasz Lichon").

-include("modules/fslogic/data_access_control.hrl").
-include("modules/fslogic/file_details.hrl").
-include("modules/fslogic/fslogic_common.hrl").
-include("modules/fslogic/metadata.hrl").
-include("proto/oneclient/fuse_messages.hrl").
-include_lib("ctool/include/privileges.hrl").

%% API
-export([
    get_file_attr/4, get_file_attr_insecure/3,
    get_file_attr_and_conflicts_insecure/3,

    get_file_details/2, get_file_details_insecure/3,

<<<<<<< HEAD
    get_file_references/2,

    get_child_attr/5, chmod/3, update_protection_flags/4, update_times/5,
=======
    get_child_attr/5, chmod/3, update_times/5,
>>>>>>> cbd53c7f
    chmod_attrs_only_insecure/2,

    get_fs_stats/2
]).

-type name_conflicts_resolution_policy() ::
    resolve_name_conflicts |
    allow_name_conflicts.

-type compute_file_attr_opts() :: #{
    % Tells whether to calculate attr even if file was recently removed.
    allow_deleted_files => boolean(),

    % Tells whether to calculate size of file.
    include_size => boolean(),

    % Tells whether to perform a check if file name collide with other files in
    % directory. If it does suffix will be glued to name to differentiate it
    % and conflicting files will be returned.
    name_conflicts_resolution_policy => name_conflicts_resolution_policy(),

    % Tells whether replication status should be included in answer
    include_replication_status => boolean(),

    % Tells whether hardlink count should be included in answer
    include_link_count => boolean()
}.

-export_type([name_conflicts_resolution_policy/0, compute_file_attr_opts/0]).


-type file_private_attrs_and_ctx() :: {
    Mode :: non_neg_integer(),
    Uid :: luma:uid(),
    Gid :: luma:gid(),
    OwnerId :: od_user:id(),
    ProviderId :: od_provider:id(),
    Shares :: [od_share:id()],
    FileCtx :: file_ctx:ctx()
}.


%%%===================================================================
%%% API
%%%===================================================================


%%--------------------------------------------------------------------
%% @equiv get_file_attr_insecure/3 with permission checks and default options
%% @end
%%--------------------------------------------------------------------
-spec get_file_attr(user_ctx:ctx(), file_ctx:ctx(), boolean(), boolean()) ->
    fslogic_worker:fuse_response().
get_file_attr(UserCtx, FileCtx0, IncludeReplicationStatus, IncludeLinkCount) ->
    FileCtx1 = fslogic_authz:ensure_authorized(
        UserCtx, FileCtx0, [?TRAVERSE_ANCESTORS], allow_ancestors
    ),
    get_file_attr_insecure(UserCtx, FileCtx1, #{
        allow_deleted_files => false,
        include_size => true,
        name_conflicts_resolution_policy => resolve_name_conflicts,
        include_replication_status => IncludeReplicationStatus,
        include_link_count => IncludeLinkCount
    }).


%%--------------------------------------------------------------------
%% @doc
%% Returns file attributes depending on specific flags set.
%% @end
%%--------------------------------------------------------------------
-spec get_file_attr_insecure(user_ctx:ctx(), file_ctx:ctx(), compute_file_attr_opts()) ->
    fslogic_worker:fuse_response().
get_file_attr_insecure(UserCtx, FileCtx, Opts) ->
    {Ans, _, _} = get_file_attr_and_conflicts_insecure(UserCtx, FileCtx, Opts),
    Ans.


%%--------------------------------------------------------------------
%% @doc
%% Returns file attributes and information about conflicts depending on
%% specific flags set.
%% @end
%%--------------------------------------------------------------------
-spec get_file_attr_and_conflicts_insecure(user_ctx:ctx(), file_ctx:ctx(), compute_file_attr_opts()) ->
    {
        fslogic_worker:fuse_response(),
        Conflicts :: file_meta:conflicts(),
        IsDeleted :: boolean()
    }.
get_file_attr_and_conflicts_insecure(UserCtx, FileCtx, Opts) ->
    {FileAttr, FileDoc, ConflictingFiles, _FileCtx2} = resolve_file_attr(
        UserCtx, FileCtx, Opts
    ),
    FuseResponse = #fuse_response{
        status = #status{code = ?OK},
        fuse_response = FileAttr
    },
    {FuseResponse, ConflictingFiles, file_meta:is_deleted(FileDoc)}.


%%--------------------------------------------------------------------
%% @equiv get_file_details_insecure/3 with permission checks
%% @end
%%--------------------------------------------------------------------
-spec get_file_details(user_ctx:ctx(), file_ctx:ctx()) ->
    fslogic_worker:fuse_response().
get_file_details(UserCtx, FileCtx0) ->
    FileCtx1 = fslogic_authz:ensure_authorized(
        UserCtx, FileCtx0, [?TRAVERSE_ANCESTORS], allow_ancestors
    ),
    get_file_details_insecure(UserCtx, FileCtx1, #{
        allow_deleted_files => false,
        include_size => true,
        name_conflicts_resolution_policy => resolve_name_conflicts,
        include_link_count => true
    }).


%%--------------------------------------------------------------------
%% @doc
%% Returns file details (see file_details.hrl).
%% @end
%%--------------------------------------------------------------------
-spec get_file_details_insecure(user_ctx:ctx(), file_ctx:ctx(), compute_file_attr_opts()) ->
    fslogic_worker:fuse_response().
get_file_details_insecure(UserCtx, FileCtx, Opts) ->
    {FileAttr, FileDoc, _, FileCtx2} = resolve_file_attr(UserCtx, FileCtx, Opts),
    {ok, ActivePermissionsType} = file_meta:get_active_perms_type(FileDoc),
    {ok, EffectiveMembership, EffProtectionFlags, FileCtx3} =
        dataset_api:get_effective_membership_and_protection_flags(FileCtx2),
    #fuse_response{
        status = #status{code = ?OK},
        fuse_response = #file_details{
            file_attr = FileAttr,
<<<<<<< HEAD
            symlink_value = case fslogic_uuid:is_symlink_uuid(file_ctx:get_logical_guid_const(FileCtx)) of
                true ->
                    {ok, SymlinkValue} = file_meta_symlinks:readlink(FileDoc),
                    SymlinkValue;
                false ->
                    undefined
            end,
            protection_flags = EffFileProtectionFlags,
=======
>>>>>>> cbd53c7f
            index_startid = file_meta:get_name(FileDoc),
            active_permissions_type = ActivePermissionsType,
            has_metadata = has_metadata(FileCtx3),
            eff_qos_membership = file_qos:qos_membership(FileDoc),
            eff_dataset_membership = EffectiveMembership,
            eff_protection_flags = EffProtectionFlags
        }
    }.


-spec get_file_references(user_ctx:ctx(), file_ctx:ctx()) ->
    fslogic_worker:fuse_response().
get_file_references(UserCtx, FileCtx0) ->
    FileCtx1 = fslogic_authz:ensure_authorized(
        UserCtx, FileCtx0, [?TRAVERSE_ANCESTORS, ?OPERATIONS(?read_attributes_mask)]
    ),
    FileCtx2 = file_ctx:assert_not_dir(FileCtx1),

    SpaceId = file_ctx:get_space_id_const(FileCtx2),
    {ok, RefUuids} = file_ctx:list_references_const(FileCtx2),

    #fuse_response{
        status = #status{code = ?OK},
        fuse_response = #file_references{references = lists:map(fun(RefUuid) ->
            file_id:pack_guid(RefUuid, SpaceId)
        end, RefUuids)}
    }.


%%--------------------------------------------------------------------
%% @equiv get_child_attr_insecure/4 with permission checks
%% @end
%%--------------------------------------------------------------------
-spec get_child_attr(user_ctx:ctx(), ParentFile :: file_ctx:ctx(),
    Name :: file_meta:name(), boolean(), boolean()) -> fslogic_worker:fuse_response().
get_child_attr(UserCtx, ParentFileCtx0, Name, IncludeReplicationStatus, IncludeLinkCount) ->
    ParentFileCtx1 = fslogic_authz:ensure_authorized(
        UserCtx, ParentFileCtx0,
        [?TRAVERSE_ANCESTORS, ?OPERATIONS(?traverse_container_mask)]
    ),
    get_child_attr_insecure(UserCtx, ParentFileCtx1, Name, IncludeReplicationStatus, IncludeLinkCount).


%%--------------------------------------------------------------------
%% @equiv chmod_insecure/3 with permission checks
%% @end
%%--------------------------------------------------------------------
-spec chmod(user_ctx:ctx(), file_ctx:ctx(), fslogic_worker:posix_permissions()) ->
    fslogic_worker:fuse_response().
chmod(UserCtx, FileCtx0, Mode) ->
    file_ctx:assert_not_special_const(FileCtx0),
    FileCtx1 = fslogic_authz:ensure_authorized(
        UserCtx, FileCtx0,
        [?TRAVERSE_ANCESTORS, ?OWNERSHIP]
    ),
    chmod_insecure(UserCtx, FileCtx1, Mode).


%%--------------------------------------------------------------------
%% @equiv update_times_insecure/5 with permission checks
%% @end
%%--------------------------------------------------------------------
-spec update_times(user_ctx:ctx(), file_ctx:ctx(),
    ATime :: file_meta:time() | undefined,
    MTime :: file_meta:time() | undefined,
    CTime :: file_meta:time() | undefined) -> fslogic_worker:fuse_response().
update_times(UserCtx, FileCtx0, ATime, MTime, CTime) ->
    FileCtx1 = fslogic_authz:ensure_authorized(
        UserCtx, FileCtx0,
        [?TRAVERSE_ANCESTORS, ?OR(?OWNERSHIP, ?OPERATIONS(?write_attributes_mask))]
    ),
    update_times_insecure(UserCtx, FileCtx1, ATime, MTime, CTime).


%%--------------------------------------------------------------------
%% @equiv get_fs_stats/2 with permission checks
%% @end
%%--------------------------------------------------------------------
-spec get_fs_stats(user_ctx:ctx(), file_ctx:ctx()) ->
    fslogic_worker:fuse_response().
get_fs_stats(UserCtx, FileCtx0) ->
    FileCtx1 = fslogic_authz:ensure_authorized(
        UserCtx, FileCtx0, [?TRAVERSE_ANCESTORS]
    ),
    get_fs_stats_insecure(UserCtx, FileCtx1).


%%%===================================================================
%%% Internal functions
%%%===================================================================


%%--------------------------------------------------------------------
%% @private
%% @doc
%% Returns attributes of directory child (if exists).
%% @end
%%--------------------------------------------------------------------
-spec get_child_attr_insecure(user_ctx:ctx(), ParentFile :: file_ctx:ctx(),
    Name :: file_meta:name(), boolean(), boolean()) -> fslogic_worker:fuse_response().
get_child_attr_insecure(UserCtx, ParentFileCtx, Name, IncludeReplicationStatus, IncludeLinkCount) ->
    {ChildFileCtx, _NewParentFileCtx} = files_tree:get_child(ParentFileCtx, Name, UserCtx),
    Response = attr_req:get_file_attr(UserCtx, ChildFileCtx, IncludeReplicationStatus, IncludeLinkCount),
    ensure_proper_file_name(Response, Name).


%%-------------------------------------------------------------------
%% @private
%% @doc
%% This function ensures that requested Name is in returned #file_attr{} if it has no suffix.
%% Used to prevent races connected with remote rename.
%% @end
%%-------------------------------------------------------------------
-spec ensure_proper_file_name(fslogic_worker:fuse_response(), file_meta:name()) ->
    fslogic_worker:fuse_response().
ensure_proper_file_name(FuseResponse = #fuse_response{
    status = #status{code = ?OK},
    fuse_response = #file_attr{name = AnsName} = FileAttr
}, Name) ->
    case file_meta:has_suffix(Name) of
        {true, AnsName} -> FuseResponse;
        _ -> FuseResponse#fuse_response{fuse_response = FileAttr#file_attr{name = Name}}
    end.


%%--------------------------------------------------------------------
%% @private
%% @doc
%% Changes file posix mode.
%% @end
%%--------------------------------------------------------------------
-spec chmod_insecure(user_ctx:ctx(), file_ctx:ctx(), fslogic_worker:posix_permissions()) ->
    fslogic_worker:fuse_response().
chmod_insecure(UserCtx, FileCtx, Mode) ->
    sd_utils:chmod(UserCtx, FileCtx, Mode),
    FileCtx2 = chmod_attrs_only_insecure(FileCtx, Mode),
    fslogic_times:update_ctime(FileCtx2),

    #fuse_response{status = #status{code = ?OK}}.


%%--------------------------------------------------------------------
%% @doc
%% Changes file permissions (only file_attrs, not on storage)
%% @end
%%--------------------------------------------------------------------
-spec chmod_attrs_only_insecure(file_ctx:ctx(),
    fslogic_worker:posix_permissions()) -> file_ctx:ctx().
chmod_attrs_only_insecure(FileCtx, Mode) ->
    % TODO VFS-7524 - verify if file_meta doc updates invalidate cached docs in file_ctx everywhere
    % TODO VFS-7525 - Protect races on events production after parallel file_meta updates
    FileUuid = file_ctx:get_referenced_uuid_const(FileCtx),
    {ok, NewDoc} = file_meta:update_mode(FileUuid, Mode),
    ok = permissions_cache:invalidate(),
    FileCtx2 = file_ctx:set_file_doc(FileCtx, NewDoc),
    fslogic_event_emitter:emit_sizeless_file_attrs_changed(FileCtx2),
    fslogic_event_emitter:emit_file_perm_changed(FileCtx2),
    FileCtx2.


%%--------------------------------------------------------------------
%% @private
%% @doc
%% Changes file access times.
%% @end
%%--------------------------------------------------------------------
-spec update_times_insecure(user_ctx:ctx(), file_ctx:ctx(),
    ATime :: file_meta:time() | undefined,
    MTime :: file_meta:time() | undefined,
    CTime :: file_meta:time() | undefined) -> fslogic_worker:fuse_response().
update_times_insecure(UserCtx, FileCtx, ATime, MTime, CTime) ->
    % Flush events queue to prevent race with file_written_event
    % TODO VFS-7139: This is temporary solution to be removed after fixing oneclient
    SessId = user_ctx:get_session_id(UserCtx),
    catch lfm_event_controller:flush_event_queue(
        SessId, oneprovider:get_id(), file_ctx:get_logical_uuid_const(FileCtx)),

    TimesDiff1 = fun
        (Times = #times{}) when ATime == undefined -> Times;
        (Times = #times{}) -> Times#times{atime = ATime}
    end,
    TimesDiff2 = fun
        (Times = #times{}) when MTime == undefined -> Times;
        (Times = #times{}) -> Times#times{mtime = MTime}
    end,
    TimesDiff3 = fun
        (Times = #times{}) when CTime == undefined -> Times;
        (Times = #times{}) -> Times#times{ctime = CTime}
    end,
    TimesDiff = fun(Times = #times{}) ->
        {ok, TimesDiff1(TimesDiff2(TimesDiff3(Times)))}
    end,
    fslogic_times:update_times_and_emit(FileCtx, TimesDiff),
    #fuse_response{status = #status{code = ?OK}}.


%%--------------------------------------------------------------------
%% @private
%% @doc
%% Resolves attributes of a file. Depending on compute_file_attr_opts() set
%% some attributes may be left undefined (see description of individual
%% options).
%% @end
%%--------------------------------------------------------------------
-spec resolve_file_attr(user_ctx:ctx(), file_ctx:ctx(), compute_file_attr_opts()) ->
    {
        #file_attr{},
        FileDoc :: file_meta:doc(),
        Conflicts :: [{file_meta:uuid(), file_meta:name()}],
        file_ctx:ctx()
    }.
resolve_file_attr(UserCtx, FileCtx, Opts) ->
    FileGuid = file_ctx:get_logical_guid_const(FileCtx),
    {_FileUuid, _SpaceId, ShareId} = file_id:unpack_share_guid(FileGuid),

    {FileDoc, FileCtx2} = case maps:get(allow_deleted_files, Opts, false) of
        true ->
            file_ctx:get_file_doc_including_deleted(FileCtx);
        false ->
            file_ctx:get_file_doc(FileCtx)
    end,
    EffectiveType = file_meta:get_effective_type(FileDoc),

    {{ATime, CTime, MTime}, FileCtx3} = file_ctx:get_times(FileCtx2),
    {ParentGuid, FileCtx4} = files_tree:get_parent_guid_if_not_root_dir(FileCtx3, UserCtx),

    {Mode, Uid, Gid, OwnerId, ProviderId, Shares, FileCtx5} = case ShareId of
        undefined -> get_private_attrs(UserCtx, FileCtx4, FileDoc);
        _ -> get_masked_private_attrs(ShareId, FileCtx4, FileDoc)
    end,

    {ReplicationStatus, Size, FileCtx6} =
        case {EffectiveType, maps:get(include_replication_status, Opts, false), maps:get(include_size, Opts, true)} of
            {?REGULAR_FILE_TYPE, true, true} ->
                file_ctx:get_replication_status_and_size(FileCtx5);
            {?REGULAR_FILE_TYPE, true, _} ->
                {RS, _, Ctx} = file_ctx:get_replication_status_and_size(FileCtx5),
                {RS, undefined, Ctx};
            {?SYMLINK_TYPE, _, true} ->
                {ok, Symlink} = file_meta_symlinks:readlink(FileDoc),
                {undefined, byte_size(Symlink), FileCtx5};
            {_, _, true} ->
                {S, Ctx} = file_ctx:get_file_size(FileCtx5),
                {undefined, S, Ctx};
            _ ->
                {undefined, undefined, FileCtx5}
        end,
    {FileName, ConflictingFiles, FileCtx7} = resolve_file_name(
        UserCtx, FileDoc, FileCtx6, ParentGuid,
        maps:get(name_conflicts_resolution_policy, Opts, resolve_name_conflicts)
    ),

    {ok, LinksCount} = case {ShareId, maps:get(include_link_count, Opts, false)} of
        {undefined, true} ->
            file_ctx:count_references_const(FileCtx7);
        _ ->
            {ok, undefined}
    end,

    FileAttr = #file_attr{
        guid = FileGuid,
        name = FileName,
        mode = Mode,
        parent_guid = ParentGuid,
        uid = Uid,
        gid = Gid,
        atime = ATime,
        mtime = MTime,
        ctime = CTime,
        type = EffectiveType,
        size = Size,
        shares = Shares,
        provider_id = ProviderId,
        owner_id = OwnerId,
        fully_replicated = ReplicationStatus,
        nlink = LinksCount
    },
    {FileAttr, FileDoc, ConflictingFiles, FileCtx7}.


%% @private
-spec get_private_attrs(user_ctx:ctx(), file_ctx:ctx(), file_meta:doc()) ->
    file_private_attrs_and_ctx().
get_private_attrs(UserCtx, FileCtx0, #document{
    value = #file_meta{
        mode = Mode,
        provider_id = ProviderId,
        owner = OwnerId,
        shares = Shares
    }
}) ->
    SpaceId = file_ctx:get_space_id_const(FileCtx0),
    VisibleShares = case user_ctx:is_root(UserCtx) of
        true ->
            Shares;
        false ->
            UserId = user_ctx:get_user_id(UserCtx),
            case space_logic:has_eff_privilege(SpaceId, UserId, ?SPACE_VIEW) of
                true -> Shares;
                false -> []
            end
    end,
    {{Uid, Gid}, FileCtx1} = file_ctx:get_display_credentials(FileCtx0),
    {Mode, Uid, Gid, OwnerId, ProviderId, VisibleShares, FileCtx1}.


%%--------------------------------------------------------------------
%% @private
%% @doc
%% Returns masked private attrs values when accessing file via share guid (e.g.
%% in share mode only last 3 bits of mode - 'other' bits - should be visible).
%%
%% NOTE !!!
%% ShareId is added to file_meta.shares only for directly shared
%% files/directories and not their children, so not every file
%% accessed via share guid will have ShareId in `file_attrs.shares`
%% @end
%%--------------------------------------------------------------------
-spec get_masked_private_attrs(od_share:id(), file_ctx:ctx(), file_meta:doc()) ->
    file_private_attrs_and_ctx().
get_masked_private_attrs(ShareId, FileCtx, #document{
    value = #file_meta{
        mode = RealMode,
        shares = AllShares
    }
}) ->
    Mode = RealMode band 2#111,
    Shares = case lists:member(ShareId, AllShares) of
        true -> [ShareId];
        false -> []
    end,
    {Mode, ?SHARE_UID, ?SHARE_GID, <<"unknown">>, <<"unknown">>, Shares, FileCtx}.


%% @private
-spec resolve_file_name(
    user_ctx:ctx(),
    file_meta:doc(),
    file_ctx:ctx(),
    ParentGuid :: undefined | file_id:file_guid(),
    name_conflicts_resolution_policy()
) ->
    {
        file_meta:name(),
        ConflictingFiles :: file_meta:conflicts(),
        file_ctx:ctx()
    }.
resolve_file_name(UserCtx, FileDoc, FileCtx0, <<_/binary>> = ParentGuid, resolve_name_conflicts) ->
    ParentUuid = file_id:guid_to_uuid(ParentGuid),
    {FileName, FileCtx1} = file_ctx:get_aliased_name(FileCtx0, UserCtx),
    ProviderId = file_meta:get_provider_id(FileDoc),
    {ok, FileUuid} = file_meta:get_uuid(FileDoc),

    case file_meta:check_name_and_get_conflicting_files(ParentUuid, FileName, FileUuid, ProviderId) of
        {conflicting, ExtendedName, ConflictingFiles} ->
            {ExtendedName, ConflictingFiles, FileCtx1};
        _ ->
            {FileName, [], FileCtx1}
    end;
resolve_file_name(UserCtx, _FileDoc, FileCtx0, _ParentGuid, _NameConflictResolutionPolicy) ->
    {FileName, FileCtx1} = file_ctx:get_aliased_name(FileCtx0, UserCtx),
    {FileName, [], FileCtx1}.


%% @private
-spec has_metadata(file_ctx:ctx()) -> boolean().
has_metadata(FileCtx) ->
    RootUserCtx = user_ctx:new(?ROOT_SESS_ID),
    {ok, XattrList} = xattr:list_xattrs_insecure(RootUserCtx, FileCtx, false, true),
    lists:any(fun
        (<<?CDMI_PREFIX_STR, _/binary>>) -> false;
        (?JSON_METADATA_KEY) -> true;
        (?RDF_METADATA_KEY) -> true;
        (<<?ONEDATA_PREFIX_STR, _/binary>>) -> false;
        (_) -> true
    end, XattrList).


%% @private
-spec get_fs_stats_insecure(user_ctx:ctx(), file_ctx:ctx()) ->
    fslogic_worker:fuse_response().
get_fs_stats_insecure(_UserCtx, FileCtx) ->
    SpaceId = file_ctx:get_space_id_const(FileCtx),

    %% @TODO VFS-5497 Calc size/occupied for all supporting storages
    {ok, StorageId} = space_logic:get_local_supporting_storage(SpaceId),
    {ok, SupportSize} = provider_logic:get_support_size(SpaceId),
    Occupied = space_quota:current_size(SpaceId),

    #fuse_response{
        status = #status{code = ?OK},
        fuse_response = #fs_stats{
            space_id = SpaceId,
            storage_stats = [#storage_stats{
                storage_id = StorageId,
                size = SupportSize,
                occupied = Occupied
            }]
        }
    }.<|MERGE_RESOLUTION|>--- conflicted
+++ resolved
@@ -26,13 +26,9 @@
 
     get_file_details/2, get_file_details_insecure/3,
 
-<<<<<<< HEAD
     get_file_references/2,
 
-    get_child_attr/5, chmod/3, update_protection_flags/4, update_times/5,
-=======
     get_child_attr/5, chmod/3, update_times/5,
->>>>>>> cbd53c7f
     chmod_attrs_only_insecure/2,
 
     get_fs_stats/2
@@ -164,11 +160,11 @@
     {ok, ActivePermissionsType} = file_meta:get_active_perms_type(FileDoc),
     {ok, EffectiveMembership, EffProtectionFlags, FileCtx3} =
         dataset_api:get_effective_membership_and_protection_flags(FileCtx2),
+
     #fuse_response{
         status = #status{code = ?OK},
         fuse_response = #file_details{
             file_attr = FileAttr,
-<<<<<<< HEAD
             symlink_value = case fslogic_uuid:is_symlink_uuid(file_ctx:get_logical_guid_const(FileCtx)) of
                 true ->
                     {ok, SymlinkValue} = file_meta_symlinks:readlink(FileDoc),
@@ -176,9 +172,6 @@
                 false ->
                     undefined
             end,
-            protection_flags = EffFileProtectionFlags,
-=======
->>>>>>> cbd53c7f
             index_startid = file_meta:get_name(FileDoc),
             active_permissions_type = ActivePermissionsType,
             has_metadata = has_metadata(FileCtx3),
