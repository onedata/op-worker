%%%--------------------------------------------------------------------
%%% @author Tomasz Lichon, Michał Stanisz
%%% @copyright (C) 2016-2023 ACK CYFRONET AGH
%%% This software is released under the MIT license
%%% cited in 'LICENSE.txt'.
%%% @end
%%%--------------------------------------------------------------------
%%% @doc
%%% This module is responsible for handing requests operating on directories.
%%% @end
%%%--------------------------------------------------------------------
-module(dir_req).
-author("Tomasz Lichon").
-author("Michal Stanisz").

-include("global_definitions.hrl").
-include("modules/fslogic/data_access_control.hrl").
-include("modules/fslogic/fslogic_common.hrl").
-include("modules/fslogic/recursive_listing.hrl").
-include("proto/oneclient/fuse_messages.hrl").
-include("proto/oneprovider/provider_messages.hrl").
-include_lib("cluster_worker/include/modules/datastore/datastore_links.hrl").
-include_lib("ctool/include/logging.hrl").


%% API
-export([
    mkdir/4,
    create_dir_at_path/3,
    list_children_ctxs/3,
    list_children_attrs/4,
    list_recursively/4
]).

%% Deprecated API
-export([
    list_children/3
]).

-type recursive_listing_opts() :: #{
    % NOTE: pagination_token and start_after_path are mutually exclusive
    pagination_token => recursive_listing:pagination_token(),
    start_after_path => recursive_file_listing_node:node_path(),
    prefix => recursive_listing:prefix(),
    limit => recursive_listing:limit(),
    include_directories => boolean()
}.

-type gather_attributes_mapper_fun(Entry, Attributes) ::
    fun((Entry) -> Attributes).

-export_type([recursive_listing_opts/0]).

-define(MAX_MAP_CHILDREN_PROCESSES, application:get_env(
    ?APP_NAME, max_read_dir_plus_procs, 20
)).

%%%===================================================================
%%% API
%%%===================================================================

-spec mkdir(
    user_ctx:ctx(),
    ParentFileCtx :: file_ctx:ctx(),
    Name :: file_meta:name(),
    Mode :: file_meta:posix_permissions()
) ->
    fslogic_worker:fuse_response().
mkdir(UserCtx, ParentFileCtx0, Name, Mode) ->
    % TODO VFS-7064 this assert won't be needed after adding link from space to trash directory
    file_ctx:assert_not_trash_or_tmp_dir_const(ParentFileCtx0, Name),
    ParentFileCtx1 = fslogic_authz:ensure_authorized(
        UserCtx, ParentFileCtx0,
        [?TRAVERSE_ANCESTORS, ?OPERATIONS(?traverse_container_mask, ?add_subcontainer_mask)]
    ),
    mkdir_insecure(UserCtx, ParentFileCtx1, Name, Mode).


-spec create_dir_at_path(user_ctx:ctx(), file_ctx:ctx(), file_meta:path()) -> 
    fslogic_worker:fuse_response().
create_dir_at_path(UserCtx, RootFileCtx, Path) ->
    #fuse_response{fuse_response = #guid{guid = Guid}} =
        guid_req:ensure_dir(UserCtx, RootFileCtx, Path, ?DEFAULT_DIR_MODE),
    try attr_req:get_file_attr(UserCtx, file_ctx:new_by_guid(Guid), ?ONECLIENT_FILE_ATTRS) of
        % if dir does not exist, it will be created during error handling
        #fuse_response{fuse_response = #file_attr{type = ?DIRECTORY_TYPE}} = Response ->
            Response;
        _ ->
            #fuse_response{status = #status{code = ?ENOTDIR}}
    catch Class:Reason ->
        case datastore_runner:normalize_error(Reason) of
            not_found -> create_dir_at_path(UserCtx, RootFileCtx, Path);
            ?ENOENT -> create_dir_at_path(UserCtx, RootFileCtx, Path);
            _ -> erlang:apply(erlang, Class, [Reason])
        end
    end.


%% @TODO VFS-11299 deprecated, left for compatibility with oneclient
-spec list_children(user_ctx:ctx(), file_ctx:ctx(), file_listing:options()) ->
    fslogic_worker:fuse_response().
list_children(UserCtx, FileCtx0, ListOpts) ->
    #fuse_response{status = #status{code = ?OK}, fuse_response = FuseResponse} =
        list_children_attrs(UserCtx, FileCtx0, ListOpts, [?attr_guid, ?attr_name]),
    #file_children_attrs{child_attrs = ChildrenAttrs, pagination_token = PaginationToken} = FuseResponse,
    #fuse_response{status = #status{code = ?OK},
        fuse_response = #file_children{
            child_links = [#child_link{name = Name, guid = Guid} || #file_attr{name = Name, guid = Guid} <- ChildrenAttrs],
            pagination_token = PaginationToken
        }
    }.


-spec list_children_attrs(user_ctx:ctx(), file_ctx:ctx(), file_listing:options(), [onedata_file:attr_name()]) ->
    fslogic_worker:fuse_response().
list_children_attrs(UserCtx, FileCtx, ListOpts, Attributes) ->
    DirOperationsRequirements = case Attributes -- [?attr_guid, ?attr_name] of
        [] ->
            ?OPERATIONS(?list_container_mask);
        _ ->
            ?OPERATIONS(?traverse_container_mask, ?list_container_mask, attr_req:optional_attrs_perms_mask(Attributes))
    end,
    {Whitelist, FileCtx2} = check_listing_permissions(UserCtx, FileCtx, DirOperationsRequirements),
    {ChildrenAttrs, PaginationToken, FileCtx3} = list_children_attrs_internal(
        UserCtx, FileCtx2, ListOpts#{whitelist => Whitelist}, Attributes, []),
    
<<<<<<< HEAD
    fslogic_times:update_atime(FileCtx3),

=======
    times_api:touch(FileCtx3, [?attr_atime]),
    
>>>>>>> 9f87dce7
    #fuse_response{status = #status{code = ?OK},
        fuse_response = #file_children_attrs{
            child_attrs = ChildrenAttrs,
            pagination_token = PaginationToken
        }
    }.


% NOTE: this function may return less elements than provided limit even when listing is not finished.
-spec list_children_ctxs(user_ctx:ctx(), file_ctx:ctx(), file_listing:options()) ->
    {[file_ctx:ctx()], file_listing:pagination_token(), file_ctx:ctx()}.
list_children_ctxs(UserCtx, FileCtx, ListOpts) ->
    {Whitelist, FileCtx2} = check_listing_permissions(
        UserCtx, FileCtx, ?OPERATIONS(?traverse_container_mask, ?list_container_mask)),
    list_children_ctxs_insecure(UserCtx, FileCtx2, ListOpts#{whitelist => Whitelist}).


-spec list_recursively(user_ctx:ctx(), file_ctx:ctx(), recursive_listing_opts(), [onedata_file:attr_name()]) ->
    fslogic_worker:fuse_response().
list_recursively(UserCtx, FileCtx0, ListOpts, Attributes) ->
    {IsDir, FileCtx1} = file_ctx:is_dir(FileCtx0),
    OptionalPrivs = attr_req:optional_attrs_perms_mask(Attributes),
    AccessRequirements = case IsDir of
        true -> [?TRAVERSE_ANCESTORS, ?OPERATIONS(?traverse_container_mask, ?list_container_mask, OptionalPrivs)];
        false-> [?TRAVERSE_ANCESTORS, ?OPERATIONS(OptionalPrivs)]
    end,
    {_CanonicalChildrenWhiteList, FileCtx2} = fslogic_authz:ensure_authorized_readdir(
        UserCtx, FileCtx1, AccessRequirements
    ),
    list_recursively_insecure(UserCtx, FileCtx2, ListOpts, Attributes).
    

%%%===================================================================
%%% Internal functions
%%%===================================================================

%% @private
-spec mkdir_insecure(user_ctx:ctx(), file_ctx:ctx(), file_meta:name(), file_meta:posix_permissions()) ->
    fslogic_worker:fuse_response().
mkdir_insecure(UserCtx, ParentFileCtx, Name, Mode) ->
    ParentFileCtx2 = file_ctx:assert_not_readonly_storage(ParentFileCtx),
    ParentFileCtx3 = file_ctx:assert_is_dir(ParentFileCtx2),
    SpaceId = file_ctx:get_space_id_const(ParentFileCtx3),
    Owner = user_ctx:get_user_id(UserCtx),
    ParentUuid = file_ctx:get_logical_uuid_const(ParentFileCtx3),
    {IsSyncEnabled, ParentFileCtx4} = file_ctx:is_synchronization_enabled(ParentFileCtx3),
    File = file_meta:new_doc(undefined, Name, ?DIRECTORY_TYPE, Mode, Owner, ParentUuid, SpaceId, not IsSyncEnabled),
    {ok, #document{key = DirUuid}} = file_meta:create({uuid, ParentUuid}, File),
    FileCtx = file_ctx:new_by_uuid(DirUuid, SpaceId),

    try
        times_api:report_file_created(FileCtx),
        times_api:touch(ParentFileCtx4, [?attr_mtime, ?attr_ctime]),

        #fuse_response{fuse_response = FileAttr} =
            attr_req:get_file_attr_insecure(UserCtx, FileCtx, #{
                allow_deleted_files => false,
                name_conflicts_resolution_policy => allow_name_conflicts,
                attributes => ?ONECLIENT_FILE_ATTRS
            }),
        FileAttr2 = FileAttr#file_attr{size = 0},
        ok = fslogic_event_emitter:emit_file_attr_changed(FileCtx, FileAttr2, [user_ctx:get_session_id(UserCtx)]),
        dir_size_stats:report_file_created(?DIRECTORY_TYPE, file_ctx:get_logical_guid_const(ParentFileCtx)),
        #fuse_response{status = #status{code = ?OK},
            fuse_response = #dir{guid = file_id:pack_guid(DirUuid, SpaceId)}
        }
    catch
        Class:Reason:Stacktrace ->
            ?error_exception(Class, Reason, Stacktrace),
            FileUuid = file_ctx:get_logical_uuid_const(FileCtx),
            catch times_api:report_file_deleted(FileCtx),
            file_meta:delete(FileUuid),
            erlang:Class(Reason)
    end.


%% @private
-spec check_listing_permissions(user_ctx:ctx(), file_ctx:ctx(), data_access_control:requirement()) ->
    {file_listing:whitelist(), file_ctx:ctx()}.
check_listing_permissions(UserCtx, FileCtx0, DirOperationsRequirements) ->
    {IsDir, FileCtx2} = file_ctx:is_dir(FileCtx0),
    %% TODO VFS-7149 untangle permissions_check and fslogic_worker
    AccessRequirements = case IsDir of
        true -> [?TRAVERSE_ANCESTORS, DirOperationsRequirements];
        false -> [?TRAVERSE_ANCESTORS]
    end,
    fslogic_authz:ensure_authorized_readdir(UserCtx, FileCtx2, AccessRequirements).


%% @private
-spec list_children_ctxs_insecure(user_ctx:ctx(), file_ctx:ctx(), file_listing:options()) ->
    {[file_ctx:ctx()], file_listing:pagination_token(), file_ctx:ctx()}.
list_children_ctxs_insecure(UserCtx, FileCtx, ListOpts) ->
    {ChildrenCtxs, PaginationToken, FileCtx3} = file_tree:list_children(
        FileCtx, UserCtx, ListOpts),
    FinalChildrenCtxs = ensure_extended_name_in_edge_files(UserCtx, ChildrenCtxs),
    {FinalChildrenCtxs, PaginationToken, FileCtx3}.


%% @private
-spec ensure_extended_name_in_edge_files(user_ctx:ctx(), [file_ctx:ctx()]) -> [file_ctx:ctx()].
ensure_extended_name_in_edge_files(UserCtx, FilesBatch) ->
    TotalNum = length(FilesBatch),
    lists:filtermap(fun({Num, FileCtx}) ->
        case (Num == 1 orelse Num == TotalNum) of
            true ->
                % safeguard, as file_meta doc can be not synchronized yet
                ?catch_not_found_as(false, begin
                    {_, FileCtx2} = file_attr:resolve(UserCtx, FileCtx, #{
                        attributes => [?attr_name],
                        name_conflicts_resolution_policy => resolve_name_conflicts
                    }),
                    {true, FileCtx2}
                end);
            false ->
                % Other files than first and last don't need to resolve name
                % conflicts (to check for collisions) as list_children
                % (file_meta:tag_children to be precise) already did it
                {true, FileCtx}
        end
    end, lists_utils:enumerate(FilesBatch)).


%% @private
-spec list_children_attrs_internal(user_ctx:ctx(), file_ctx:ctx(), file_listing:options(), [onedata_file:attr_name()],
    [file_attr:record()]) -> {[file_attr:record()], file_listing:pagination_token(), file_ctx:ctx()}.
list_children_attrs_internal(UserCtx, FileCtx, ListOpts, Attributes, Acc) ->
    {Children, NextToken, FileCtx2} = list_children_ctxs_insecure(UserCtx, FileCtx, ListOpts),
    
    MapperFun = fun(ChildCtx) ->
        #fuse_response{status = #status{code = ?OK}, fuse_response = FileAttr} =
            attr_req:get_file_attr_insecure(UserCtx, ChildCtx, #{attributes => Attributes}),
        FileAttr
    end,

    ChildrenAttrs = gather_attributes(MapperFun, Children),
    
    case infer_listing_finished(length(ChildrenAttrs), NextToken, ListOpts) of
        {continue, NextBatchOpts} ->
            list_children_attrs_internal(UserCtx, FileCtx2, NextBatchOpts, Attributes, Acc ++ ChildrenAttrs);
        stop ->
            {Acc ++ ChildrenAttrs, NextToken, FileCtx2}
    end.


%%--------------------------------------------------------------------
%% @private
%% @doc
%% Lists recursively files ordered by path lexicographically. 
%% By default only non-directory (i.e regular, symlinks and hardlinks) are listed.
%% When options `include_directories` is set to true directory entries will be included in result.
%% For more details consult `recursive_listing` and `recursive_file_listing_node` module doc.
%% @end
%%--------------------------------------------------------------------
-spec list_recursively_insecure(
    user_ctx:ctx(), file_ctx:ctx(), recursive_listing_opts(), [onedata_file:attr_name()]
) ->
    fslogic_worker:fuse_response().
list_recursively_insecure(UserCtx, FileCtx, ListOpts, Attributes) ->
    FinalListOpts = kv_utils:move_found(
        include_directories,
        include_branching_nodes,
        ListOpts
    ),
    #recursive_listing_result{
        entries = Entries,
        inaccessible_paths = InaccessiblePaths,
        pagination_token = PaginationToken
    } = recursive_listing:list(recursive_file_listing_node, UserCtx, FileCtx, FinalListOpts),
    
    AttrsToCalculate = Attributes -- [?attr_guid, ?attr_path],
    
    GetAttrsFun = fun({Path, EntryFileCtx}) ->
        #fuse_response{status = #status{code = ?OK}, fuse_response = FileAttr} =
            attr_req:get_file_attr_insecure(UserCtx, EntryFileCtx, #{attributes => AttrsToCalculate}),
        FileAttr#file_attr{path = Path, guid = file_ctx:get_logical_guid_const(EntryFileCtx)}
    end,
    MappedEntries = case AttrsToCalculate of
        [] ->
            lists:map(fun({Path, EntryFileCtx}) ->
                #file_attr{path = Path, guid = file_ctx:get_logical_guid_const(EntryFileCtx)}
            end, Entries);
        _ ->
            gather_attributes(GetAttrsFun, Entries)
    end,
    #fuse_response{status = #status{code = ?OK},
        fuse_response = #file_recursive_listing_result{
            entries = MappedEntries,
            inaccessible_paths = InaccessiblePaths,
            pagination_token = PaginationToken
        }
    }.


%%--------------------------------------------------------------------
%% @doc
%% Calls MapperFun for every passed entry in parallel and
%% filters out entries for which it raised an error (potentially docs not
%% synchronized between providers or deleted files).
%% @end
%%--------------------------------------------------------------------
-spec gather_attributes(
    gather_attributes_mapper_fun(Entry, Attributes),
    [Entry]
) ->
    [Attributes].
gather_attributes(MapperFun, Entries) ->
    FilterMapFun = fun(Entry) ->
        ?catch_not_found_as(false, {true, MapperFun(Entry)})
    end,
    lists_utils:pfiltermap(FilterMapFun, Entries, ?MAX_MAP_CHILDREN_PROCESSES).


%% @private
-spec infer_listing_finished(non_neg_integer(), file_listing:pagination_token(), file_listing:options()) ->
    {continue, file_listing:options()} | stop.
infer_listing_finished(ListedCount, Token, PrevOpts) ->
    PrevLimit = maps:get(limit, PrevOpts, file_listing:default_limit()),
    case {file_listing:is_finished(Token), PrevLimit - ListedCount} of
        {true, _} ->
            stop;
        {_, 0} ->
            stop;
        {false, NewLimit} when NewLimit > 0 ->
            {continue, maps_utils:remove_undefined(#{
                pagination_token => Token,
                whitelist => maps:get(whitelist, PrevOpts, undefined),
                ignore_missing_links => maps:get(ignore_missing_links, PrevOpts, undefined),
                limit => NewLimit
            })}
    end.<|MERGE_RESOLUTION|>--- conflicted
+++ resolved
@@ -124,13 +124,8 @@
     {ChildrenAttrs, PaginationToken, FileCtx3} = list_children_attrs_internal(
         UserCtx, FileCtx2, ListOpts#{whitelist => Whitelist}, Attributes, []),
     
-<<<<<<< HEAD
-    fslogic_times:update_atime(FileCtx3),
-
-=======
     times_api:touch(FileCtx3, [?attr_atime]),
-    
->>>>>>> 9f87dce7
+
     #fuse_response{status = #status{code = ?OK},
         fuse_response = #file_children_attrs{
             child_attrs = ChildrenAttrs,
