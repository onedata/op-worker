--- conflicted
+++ resolved
@@ -20,20 +20,21 @@
 -include("proto/oneclient/fuse_messages.hrl").
 -include("proto/oneprovider/provider_messages.hrl").
 -include_lib("cluster_worker/include/modules/datastore/datastore_links.hrl").
+-include_lib("ctool/include/logging.hrl").
 
 
 %% API
 -export([
     mkdir/4,
     create_dir_at_path/3,
-    get_children_ctxs/3,
-    get_children_attrs/4,
+    list_children_ctxs/3,
+    list_children_attrs/4,
     list_recursively/4
 ]).
 
 %% Deprecated API
 -export([
-    get_children/3
+    list_children/3
 ]).
 
 -type recursive_listing_opts() :: #{
@@ -45,16 +46,10 @@
     include_directories => boolean()
 }.
 
-<<<<<<< HEAD
 -type get_attr_fun() ::
     fun((user_ctx:ctx(), file_ctx:ctx(), file_attr:resolve_opts()) -> fslogic_worker:fuse_response()).
 -type gather_attributes_mapper_fun(Entry, Attributes) ::
     fun((Entry, get_attr_fun(), file_attr:resolve_opts()) -> Attributes).
-=======
--type map_child_fun() :: fun((user_ctx:ctx(), file_ctx:ctx(), attr_req:compute_file_attr_opts()) ->
-    fslogic_worker:fuse_response() | no_return()).
--type listing_fun() :: fun((State, file_listing:options()) -> {[any()], file_listing:pagination_token(), State}).
->>>>>>> b8298c23
 
 -export_type([recursive_listing_opts/0]).
 
@@ -104,12 +99,11 @@
 
 
 %% @TODO VFS-11299 deprecated, left for compatibility with oneclient
--spec get_children(user_ctx:ctx(), file_ctx:ctx(), file_listing:options()) ->
-    fslogic_worker:fuse_response().
-get_children(UserCtx, FileCtx0, ListOpts) ->
-<<<<<<< HEAD
+-spec list_children(user_ctx:ctx(), file_ctx:ctx(), file_listing:options()) ->
+    fslogic_worker:fuse_response().
+list_children(UserCtx, FileCtx0, ListOpts) ->
     #fuse_response{status = #status{code = ?OK}, fuse_response = FuseResponse} =
-        get_children_attrs(UserCtx, FileCtx0, ListOpts, [guid, name]),
+        list_children_attrs(UserCtx, FileCtx0, ListOpts, [guid, name]),
     #file_children_attrs{child_attrs = ChildrenAttrs, pagination_token = PaginationToken} = FuseResponse,
     #fuse_response{status = #status{code = ?OK},
         fuse_response = #file_children{
@@ -119,68 +113,18 @@
     }.
 
 
--spec get_children_attrs(user_ctx:ctx(), file_ctx:ctx(), file_listing:options(), [file_attr:attribute()]) ->
-    fslogic_worker:fuse_response().
-get_children_attrs(UserCtx, FileCtx0, ListOpts, Attributes) ->
+-spec list_children_attrs(user_ctx:ctx(), file_ctx:ctx(), file_listing:options(), [file_attr:attribute()]) ->
+    fslogic_worker:fuse_response().
+list_children_attrs(UserCtx, FileCtx, ListOpts, Attributes) ->
     DirOperationsRequirements = case Attributes -- [guid, name] of
         [] -> ?OPERATIONS(?list_container_mask);
         _ -> ?OPERATIONS(?traverse_container_mask, ?list_container_mask)
     end,
-    {Children, PaginationToken, FileCtx1} = get_children_ctxs(UserCtx, FileCtx0, ListOpts, DirOperationsRequirements),
-    
-    MapperFun = fun(ChildCtx, GetAttrFun, Opts) ->
-        #fuse_response{status = #status{code = ?OK}, fuse_response = FileAttr} =
-            GetAttrFun(UserCtx, ChildCtx, Opts),
-        FileAttr
-    end,
-=======
-    ListFun = fun(Ctx, Opts) ->
-        {ChildrenCtxs, Token, Ctx1} = get_children_ctxs(
-            UserCtx, Ctx, Opts, ?OPERATIONS(?list_container_mask)),
-        ChildrenNum = length(ChildrenCtxs),
-
-        Result = lists:filtermap(fun({Num, ChildCtx}) ->
-            ChildGuid = file_ctx:get_logical_guid_const(ChildCtx),
-            ChildUuid = file_ctx:get_logical_uuid_const(ChildCtx),
-            {ChildName, ChildCtx2} = file_ctx:get_aliased_name(ChildCtx, UserCtx),
-            case (Num == 1 orelse Num == ChildrenNum) of
-                true ->
-                    try
-                        {FileDoc, _ChildCtx3} = file_ctx:get_file_doc(ChildCtx2),
-                        % Get parent uuid from doc - if function is executed for regular file uuid from FileCtx
-                        % cannot be used (file is returned as its own child for regular files so uuid from FileCtx
-                        % is equal to ChildUuid is such a case)
-                        {ok, ParentUuid} = file_meta:get_parent_uuid(FileDoc),
-                        ProviderId = file_meta:get_provider_id(FileDoc),
-                        Scope = file_meta:get_scope(FileDoc),
-                        case file_meta:check_name_and_get_conflicting_files(
-                            ParentUuid, ChildName, ChildUuid, ProviderId, Scope)
-                        of
-                            {conflicting, ExtendedName, _ConflictingFiles} ->
-                                {true, #child_link{name = ExtendedName, guid = ChildGuid}};
-                            _ ->
-                                {true, #child_link{name = ChildName, guid = ChildGuid}}
-                        end
-                    catch _:_ ->
-                        % Documents for file have not yet synchronized
-                        false
-                    end;
-                false ->
-                    % Other files than first and last don't need to resolve name
-                    % conflicts (to check for collisions) as list_children
-                    % (file_meta:tag_children to be precise) already did it
-                    {true, #child_link{name = ChildName, guid = ChildGuid}}
-            end
-        end, lists_utils:enumerate(ChildrenCtxs)),
-        {Result, Token, Ctx1}
-    end,
-    
-    {ChildrenLinks, ListingToken, FileCtx1} = list_up_to_limit(ListFun, FileCtx0, ListOpts, []),
->>>>>>> b8298c23
-
-    ChildrenAttrs = gather_attributes(MapperFun, Children, #{attributes => Attributes}),
-    
-    fslogic_times:update_atime(FileCtx1),
+    {Whitelist, FileCtx2} = check_listing_permissions(UserCtx, FileCtx, DirOperationsRequirements),
+    {ChildrenAttrs, PaginationToken, FileCtx3} = list_children_attrs_internal(
+        UserCtx, FileCtx2, ListOpts#{whitelist => Whitelist}, Attributes, []),
+    
+    fslogic_times:update_atime(FileCtx3),
     
     #fuse_response{status = #status{code = ?OK},
         fuse_response = #file_children_attrs{
@@ -190,16 +134,13 @@
     }.
 
 
--spec get_children_ctxs(user_ctx:ctx(), file_ctx:ctx(), file_listing:options()
-) ->
-    {
-        ChildrenCtxs :: [file_ctx:ctx()],
-        file_listing:pagination_token(),
-        NewFileCtx :: file_ctx:ctx()
-    }.
-get_children_ctxs(UserCtx, FileCtx0, ListOpts) ->
-    get_children_ctxs(
-        UserCtx, FileCtx0, ListOpts, ?OPERATIONS(?traverse_container_mask, ?list_container_mask)).
+% NOTE: this function may return less elements than provided limit even when listing is not finished.
+-spec list_children_ctxs(user_ctx:ctx(), file_ctx:ctx(), file_listing:options()) ->
+    {[file_ctx:ctx()], file_listing:pagination_token(), file_ctx:ctx()}.
+list_children_ctxs(UserCtx, FileCtx, ListOpts) ->
+    {Whitelist, FileCtx2} = check_listing_permissions(
+        UserCtx, FileCtx, ?OPERATIONS(?traverse_container_mask, ?list_container_mask)),
+    list_children_ctxs_insecure(UserCtx, FileCtx2, ListOpts#{whitelist => Whitelist}).
 
 
 -spec list_recursively(user_ctx:ctx(), file_ctx:ctx(), recursive_listing_opts(), [file_attr:attribute()]) ->
@@ -220,18 +161,8 @@
 %%% Internal functions
 %%%===================================================================
 
-%%--------------------------------------------------------------------
-%% @private
-%% @doc
-%% Creates new directory.
-%% @end
-%%--------------------------------------------------------------------
--spec mkdir_insecure(
-    user_ctx:ctx(),
-    ParentFileCtx :: file_ctx:ctx(),
-    Name :: file_meta:name(),
-    Mode :: file_meta:posix_permissions()
-) ->
+%% @private
+-spec mkdir_insecure(user_ctx:ctx(), file_ctx:ctx(), file_meta:name(), file_meta:posix_permissions()) ->
     fslogic_worker:fuse_response().
 mkdir_insecure(UserCtx, ParentFileCtx, Name, Mode) ->
     ParentFileCtx2 = file_ctx:assert_not_readonly_storage(ParentFileCtx),
@@ -262,7 +193,8 @@
             fuse_response = #dir{guid = file_id:pack_guid(DirUuid, SpaceId)}
         }
     catch
-        Class:Reason ->
+        Class:Reason:Stacktrace ->
+            ?error_exception(Class, Reason, Stacktrace),
             FileUuid = file_ctx:get_logical_uuid_const(FileCtx),
             file_meta:delete(FileUuid),
             times:delete(FileUuid),
@@ -271,58 +203,26 @@
 
 
 %% @private
-<<<<<<< HEAD
--spec get_children_ctxs(user_ctx:ctx(), file_ctx:ctx(), file_listing:options(), data_access_control:requirement()) ->
-    {[file_ctx:ctx()], file_listing:pagination_token(), file_ctx:ctx()}.
-get_children_ctxs(UserCtx, FileCtx0, ListOpts, DirOperationsRequirements) ->
-    {IsDir, FileCtx1} = file_ctx:is_dir(FileCtx0),
+-spec check_listing_permissions(user_ctx:ctx(), file_ctx:ctx(), data_access_control:requirement()) ->
+    {file_listing:whitelist(), file_ctx:ctx()}.
+check_listing_permissions(UserCtx, FileCtx0, DirOperationsRequirements) ->
+    {IsDir, FileCtx2} = file_ctx:is_dir(FileCtx0),
     %% TODO VFS-7149 untangle permissions_check and fslogic_worker
     AccessRequirements = case IsDir of
         true -> [?TRAVERSE_ANCESTORS, DirOperationsRequirements];
         false -> [?TRAVERSE_ANCESTORS]
     end,
-    {CanonicalChildrenWhiteList, FileCtx2} = fslogic_authz:ensure_authorized_readdir(
-        UserCtx, FileCtx1, AccessRequirements
-    ),
+    fslogic_authz:ensure_authorized_readdir(UserCtx, FileCtx2, AccessRequirements).
+
+
+%% @private
+-spec list_children_ctxs_insecure(user_ctx:ctx(), file_ctx:ctx(), file_listing:options()) ->
+    {[file_ctx:ctx()], file_listing:pagination_token(), file_ctx:ctx()}.
+list_children_ctxs_insecure(UserCtx, FileCtx, ListOpts) ->
     {ChildrenCtxs, PaginationToken, FileCtx3} = file_tree:list_children(
-        FileCtx2, UserCtx, ListOpts, CanonicalChildrenWhiteList),
+        FileCtx, UserCtx, ListOpts),
     FinalChildrenCtxs = ensure_extended_name_in_edge_files(UserCtx, ChildrenCtxs),
     {FinalChildrenCtxs, PaginationToken, FileCtx3}.
-=======
-%% @doc
-%% Gets file basic attributes (see file_attr.hrl) for each directory children
-%% starting with Offset-th from specified Token entry and up to Limit of entries
-%% and allowed by CanonicalChildrenWhiteList.
-%% @end
-%%--------------------------------------------------------------------
--spec get_children_attrs_insecure(user_ctx:ctx(), file_ctx:ctx(), file_listing:options(),
-    [attr_req:optional_attr()], undefined | [file_meta:name()]
-) ->
-    fslogic_worker:fuse_response().
-get_children_attrs_insecure(
-    UserCtx, FileCtx0, ListOpts, OptionalAttrs, CanonicalChildrenWhiteList
-) ->
-    ListFun = fun(Ctx, Opts) ->
-        {Children, Token, Ctx1} = file_tree:list_children(
-            Ctx, UserCtx, Opts, CanonicalChildrenWhiteList),
-        ComputeAttrsOpts = #{
-            allow_deleted_files => false,
-            include_optional_attrs => OptionalAttrs
-        },
-        GetAttrFun = case file_attr:should_fetch_xattrs(OptionalAttrs) of
-            % fetching xattrs require more privileges than file listing, so insecure version cannot be called
-            {true, _} -> fun attr_req:get_file_attr/3;
-            false -> fun attr_req:get_file_attr_insecure/3
-        end,
-        Result = readdir_plus:gather_attributes(
-            child_attrs_mapper(GetAttrFun, UserCtx),
-            Children,
-            ComputeAttrsOpts
-        ),
-        {Result, Token, Ctx1}
-    end,
-    {ChildrenAttrs, ListingToken, FileCtx1} = list_up_to_limit(ListFun, FileCtx0, ListOpts, []),
->>>>>>> b8298c23
 
 
 %% @private
@@ -349,6 +249,28 @@
     end, lists_utils:enumerate(FilesBatch)).
 
 
+%% @private
+-spec list_children_attrs_internal(user_ctx:ctx(), file_ctx:ctx(), file_listing:options(), [file_attr:attribute()],
+    [file_attr:file_attr()]) -> {[file_ctx:ctx()], file_listing:pagination_token(), file_ctx:ctx()}.
+list_children_attrs_internal(UserCtx, FileCtx, ListOpts, Attributes, Acc) ->
+    {Children, NextToken, FileCtx2} = list_children_ctxs_insecure(UserCtx, FileCtx, ListOpts),
+    
+    MapperFun = fun(ChildCtx, GetAttrFun, Opts) ->
+        #fuse_response{status = #status{code = ?OK}, fuse_response = FileAttr} =
+            GetAttrFun(UserCtx, ChildCtx, Opts),
+        FileAttr
+    end,
+    
+    ChildrenAttrs = gather_attributes(MapperFun, Children, #{attributes => Attributes}),
+    
+    case infer_listing_finished(length(ChildrenAttrs), NextToken, ListOpts) of
+        {continue, NextBatchOpts} ->
+            list_children_attrs_internal(UserCtx, FileCtx2, NextBatchOpts, Attributes, Acc ++ ChildrenAttrs);
+        stop ->
+            {Acc ++ ChildrenAttrs, NextToken, FileCtx2}
+    end.
+
+
 %%--------------------------------------------------------------------
 %% @private
 %% @doc
@@ -383,10 +305,9 @@
     }.
 
 
-<<<<<<< HEAD
 %%--------------------------------------------------------------------
 %% @doc
-%% Calls GatherAttributesFun for every passed entry in parallel and
+%% Calls MapperFun for every passed entry in parallel and
 %% filters out entries for which it raised an error (potentially docs not
 %% synchronized between providers or deleted files).
 %% @end
@@ -409,29 +330,6 @@
         end, false)
     end,
     lists_utils:pfiltermap(FilterMapFun, Entries, ?MAX_MAP_CHILDREN_PROCESSES).
-=======
-%% @private
--spec child_attrs_mapper(map_child_fun(), user_ctx:ctx()) -> 
-    readdir_plus:gather_attributes_fun(file_ctx:ctx(), fslogic_worker:fuse_response_type()).
-child_attrs_mapper(AttrsMappingFun, UserCtx) ->
-    fun(ChildCtx, BaseOpts) ->
-        #fuse_response{status = #status{code = ?OK}, fuse_response = Result} = 
-            AttrsMappingFun(UserCtx, ChildCtx, BaseOpts),
-        Result
-    end.
-
-
-%% @private
--spec list_up_to_limit(listing_fun(), State, file_listing:options(), [ListedEntry]) ->
-    {ListedEntry, file_listing:pagination_token(), State}.
-list_up_to_limit(ListFun, InitialState, Opts, Acc) ->
-    {Result, NextToken, State} = erlang:apply(ListFun, [InitialState, Opts]),
-    case infer_listing_finished(length(Result), NextToken, Opts) of
-        {continue, NextBatchOpts} ->
-            list_up_to_limit(ListFun, State, NextBatchOpts, Acc ++ Result);
-        stop ->
-            {Acc ++ Result, NextToken, State}
-    end.
 
 
 %% @private
@@ -451,5 +349,4 @@
                 ignore_missing_links => maps:get(ignore_missing_links, PrevOpts, undefined),
                 limit => NewLimit
             })}
-    end.
->>>>>>> b8298c23
+    end.