%%%--------------------------------------------------------------------
%%% @author Tomasz Lichon
%%% @copyright (C) 2016 ACK CYFRONET AGH
%%% This software is released under the MIT license
%%% cited in 'LICENSE.txt'.
%%% @end
%%%--------------------------------------------------------------------
%%% @doc
%%% This module is responsible for handing requests operating on directories.
%%% @end
%%%--------------------------------------------------------------------
-module(dir_req).
-author("Tomasz Lichon").

-include("proto/oneclient/fuse_messages.hrl").
-include_lib("ctool/include/posix/acl.hrl").

%% API
-export([mkdir/4, read_dir/4]).

%%%===================================================================
%%% API
%%%===================================================================

%%--------------------------------------------------------------------
%% @equiv mkdir_insecure/4 with permission checks
%% @end
%%--------------------------------------------------------------------
-spec mkdir(user_ctx:ctx(), ParentFileCtx :: file_ctx:ctx(),
    Name :: file_meta:name(), Mode :: file_meta:posix_permissions()) ->
    fslogic_worker:fuse_response().
mkdir(UserCtx, ParentFileCtx, Name, Mode) ->
    check_permissions:execute(
        [traverse_ancestors, ?traverse_container, ?add_subcontainer],
        [UserCtx, ParentFileCtx, Name, Mode],
        fun mkdir_insecure/4).

%%--------------------------------------------------------------------
%% @equiv read_dir_insecure/4 with permission checks
%% @end
%%--------------------------------------------------------------------
-spec read_dir(user_ctx:ctx(), file_ctx:ctx(),
    Offset :: non_neg_integer(), Limit :: non_neg_integer()) ->
    fslogic_worker:fuse_response().
read_dir(UserCtx, FileCtx, Offset, Limit) ->
    check_permissions:execute(
        [traverse_ancestors, ?list_container],
        [UserCtx, FileCtx, Offset, Limit],
        fun read_dir_insecure/4).

%%%===================================================================
%%% Internal functions
%%%===================================================================

%%--------------------------------------------------------------------
%% @doc
%% Creates new directory.
%% @end
%%--------------------------------------------------------------------
-spec mkdir_insecure(user_ctx:ctx(), ParentFileCtx :: file_ctx:ctx(),
    Name :: file_meta:name(), Mode :: file_meta:posix_permissions()) ->
    fslogic_worker:fuse_response().
mkdir_insecure(UserCtx, ParentFileCtx, Name, Mode) ->
    CTime = erlang:system_time(seconds),
    File = #document{value = #file_meta{
        name = Name,
        type = ?DIRECTORY_TYPE,
        mode = Mode,
        owner = user_ctx:get_user_id(UserCtx)
    }},
<<<<<<< HEAD
    ParentUuid = file_ctx:get_uuid_const(ParentFileCtx),
    {ok, DirUuid} = file_meta:create({uuid, ParentUuid}, File), %todo maybe pass file_ctx inside
    SpaceId = file_ctx:get_space_id_const(ParentFileCtx),
    {ok, _} = times:create(#document{
=======
    {ParentDoc, ParentFileCtx2} = file_ctx:get_file_doc(ParentFileCtx),
    SpaceId = file_ctx:get_space_id_const(ParentFileCtx2),
    {ok, DirUuid} = file_meta:create(ParentDoc, File), %todo maybe pass file_ctx inside
    {ok, _} = times:save_new(#document{
>>>>>>> dac1227c
        key = DirUuid,
        value = #times{mtime = CTime, atime = CTime, ctime = CTime},
        scope = SpaceId
    }),
    fslogic_times:update_mtime_ctime(ParentFileCtx),
    #fuse_response{status = #status{code = ?OK},
        fuse_response = #dir{guid = fslogic_uuid:uuid_to_guid(DirUuid, SpaceId)}
    }.

%%--------------------------------------------------------------------
%% @doc
%% Lists directory. Starts with ROffset entity and limits returned list to RCount size.
%% @end
%%--------------------------------------------------------------------
-spec read_dir_insecure(user_ctx:ctx(), file_ctx:ctx(),
    Offset :: non_neg_integer(), Limit :: non_neg_integer()) ->
    fslogic_worker:fuse_response().
read_dir_insecure(UserCtx, FileCtx, Offset, Limit) ->
    {Children, FileCtx2} = file_ctx:get_file_children(FileCtx, UserCtx, Offset, Limit),
    ChildrenLinks =
        lists:map(fun(ChildFile) ->
            ChildGuid = file_ctx:get_guid_const(ChildFile),
            {ChildName, _ChildFile3} = file_ctx:get_aliased_name(ChildFile, UserCtx),
            #child_link{name = ChildName, guid = ChildGuid}
        end, Children),
    fslogic_times:update_atime(FileCtx2),
    #fuse_response{status = #status{code = ?OK},
        fuse_response = #file_children{
            child_links = ChildrenLinks
        }
    }.<|MERGE_RESOLUTION|>--- conflicted
+++ resolved
@@ -68,17 +68,10 @@
         mode = Mode,
         owner = user_ctx:get_user_id(UserCtx)
     }},
-<<<<<<< HEAD
     ParentUuid = file_ctx:get_uuid_const(ParentFileCtx),
     {ok, DirUuid} = file_meta:create({uuid, ParentUuid}, File), %todo maybe pass file_ctx inside
     SpaceId = file_ctx:get_space_id_const(ParentFileCtx),
-    {ok, _} = times:create(#document{
-=======
-    {ParentDoc, ParentFileCtx2} = file_ctx:get_file_doc(ParentFileCtx),
-    SpaceId = file_ctx:get_space_id_const(ParentFileCtx2),
-    {ok, DirUuid} = file_meta:create(ParentDoc, File), %todo maybe pass file_ctx inside
     {ok, _} = times:save_new(#document{
->>>>>>> dac1227c
         key = DirUuid,
         value = #times{mtime = CTime, atime = CTime, ctime = CTime},
         scope = SpaceId
