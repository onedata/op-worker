--- conflicted
+++ resolved
@@ -25,14 +25,9 @@
     mkdir/4,
     get_children_ctxs/3,
     get_children/3,
-<<<<<<< HEAD
     get_children_attrs/4,
-    get_children_details/3
-=======
-    get_children_attrs/5,
     get_children_details/3,
-    list_recursively/3
->>>>>>> cdf0f0cd
+    list_recursively/4
 ]).
 
 -type recursive_listing_opts() :: #{
@@ -167,9 +162,9 @@
     get_children_details_insecure(UserCtx, FileCtx2, ListOpts, CanonicalChildrenWhiteList).
 
 
--spec list_recursively(user_ctx:ctx(), file_ctx:ctx(), recursive_listing_opts()) ->
+-spec list_recursively(user_ctx:ctx(), file_ctx:ctx(), recursive_listing_opts(), [attr_req:optional_attr()]) ->
     fslogic_worker:provider_response().
-list_recursively(UserCtx, FileCtx0, ListOpts) ->
+list_recursively(UserCtx, FileCtx0, ListOpts, OptionalAttrs) ->
     {IsDir, FileCtx1} = file_ctx:is_dir(FileCtx0),
     AccessRequirements = case IsDir of
         true -> [?TRAVERSE_ANCESTORS, ?OPERATIONS(?traverse_container_mask, ?list_container_mask)];
@@ -178,7 +173,7 @@
     {_CanonicalChildrenWhiteList, FileCtx2} = fslogic_authz:ensure_authorized_readdir(
         UserCtx, FileCtx1, AccessRequirements
     ),
-    list_recursively_insecure(UserCtx, FileCtx2, ListOpts).
+    list_recursively_insecure(UserCtx, FileCtx2, ListOpts, OptionalAttrs).
     
 
 %%%===================================================================
@@ -346,9 +341,11 @@
 %% For more details consult `recursive_listing` and `recursive_file_listing_node` module doc.
 %% @end
 %%--------------------------------------------------------------------
--spec list_recursively_insecure(user_ctx:ctx(), file_ctx:ctx(), recursive_listing_opts()) ->
+-spec list_recursively_insecure(
+    user_ctx:ctx(), file_ctx:ctx(), recursive_listing_opts(), [attr_req:optional_attr()]
+) ->
     fslogic_worker:provider_response().
-list_recursively_insecure(UserCtx, FileCtx, ListOpts) ->
+list_recursively_insecure(UserCtx, FileCtx, ListOpts, OptionalAttrs) ->
     FinalListOpts = kv_utils:move_found(
         include_directories,
         include_branching_nodes,
@@ -359,15 +356,18 @@
     } = Result = recursive_listing:list(recursive_file_listing_node, UserCtx, FileCtx, FinalListOpts),
     ComputeAttrsOpts = #{
         allow_deleted_files => false,
-        include_size => true,
-        include_replication_status => false,
-        include_link_count => false
+        include_optional_attrs => OptionalAttrs
     },
+    GetAttrFun = case file_attr:should_fetch_xattrs(OptionalAttrs) of
+        % fetching xattrs require more privileges than file listing, so insecure version cannot be called
+        {true, _} -> fun attr_req:get_file_attr/3;
+        false -> fun attr_req:get_file_attr_insecure/3
+    end,
     MapperFun = fun(UserCtx, {Path, FileCtx}, BaseOpts) ->
         #fuse_response{
             status = #status{code = ?OK},
             fuse_response = FileAttrs
-        } = attr_req:get_file_attr_insecure(UserCtx, FileCtx, BaseOpts),
+        } = GetAttrFun(UserCtx, FileCtx, BaseOpts),
         {Path, FileAttrs}
     end,
     MappedEntries = readdir_plus:gather_attributes(UserCtx, MapperFun, Entries, ComputeAttrsOpts),
