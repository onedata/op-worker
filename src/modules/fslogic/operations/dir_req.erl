--- conflicted
+++ resolved
@@ -111,16 +111,7 @@
     IncludeReplicationStatus :: boolean()
 ) ->
     fslogic_worker:fuse_response().
-<<<<<<< HEAD
 get_children_attrs(UserCtx, FileCtx0, Offset, Limit, Token, IncludeReplicationStatus) ->
-    {ChildrenWhiteList, FileCtx1} = fslogic_authz:ensure_authorized_readdir(
-        UserCtx, FileCtx0,
-        [traverse_ancestors, ?traverse_container, ?list_container]
-    ),
-    get_children_attrs_insecure(
-        UserCtx, FileCtx1, Offset, Limit, Token, IncludeReplicationStatus, ChildrenWhiteList
-=======
-get_children_attrs(UserCtx, FileCtx0, Offset, Limit, Token) ->
     {IsDir, FileCtx1} = file_ctx:is_dir(FileCtx0),
     PermsToCheck = case IsDir of
         true -> [traverse_ancestors, ?traverse_container, ?list_container];
@@ -130,8 +121,7 @@
         UserCtx, FileCtx1, PermsToCheck
     ),
     get_children_attrs_insecure(
-        UserCtx, FileCtx2, Offset, Limit, Token, ChildrenWhiteList
->>>>>>> c89ccbf4
+        UserCtx, FileCtx2, Offset, Limit, Token, IncludeReplicationStatus, ChildrenWhiteList
     ).
 
 
