%%%--------------------------------------------------------------------
%%% @author Tomasz Lichon
%%% @copyright (C) 2016 ACK CYFRONET AGH
%%% This software is released under the MIT license
%%% cited in 'LICENSE.txt'.
%%% @end
%%%--------------------------------------------------------------------
%%% @doc
%%% This module is responsible for handing requests operating on directories.
%%% @end
%%%--------------------------------------------------------------------
-module(dir_req).
-author("Tomasz Lichon").

-include("global_definitions.hrl").
-include("proto/oneclient/fuse_messages.hrl").
-include_lib("ctool/include/posix/acl.hrl").
-include_lib("cluster_worker/include/modules/datastore/datastore_links.hrl").

%% API
-export([mkdir/4, read_dir/5, read_dir/6, read_dir_plus/5]).


%%%===================================================================
%%% API
%%%===================================================================


%%--------------------------------------------------------------------
%% @equiv mkdir_insecure/4 with permission checks
%% @end
%%--------------------------------------------------------------------
-spec mkdir(user_ctx:ctx(), ParentFileCtx :: file_ctx:ctx(),
    Name :: file_meta:name(), Mode :: file_meta:posix_permissions()) ->
    fslogic_worker:fuse_response().
mkdir(UserCtx, ParentFileCtx0, Name, Mode) ->
    ParentFileCtx1 = fslogic_authz:ensure_authorized(
        UserCtx, ParentFileCtx0,
        [traverse_ancestors, ?traverse_container, ?add_subcontainer]
    ),
    mkdir_insecure(UserCtx, ParentFileCtx1, Name, Mode).


%%--------------------------------------------------------------------
%% @doc
%% @equiv read_dir(UserCtx, FileCtx, Offset, Limit, Token, undefined).
%% @end
%%--------------------------------------------------------------------
-spec read_dir(user_ctx:ctx(), file_ctx:ctx(),
    Offset :: file_meta:offset(), Limit :: file_meta:limit(),
    Token :: undefined | binary()
) ->
    fslogic_worker:fuse_response().
read_dir(UserCtx, FileCtx, Offset, Limit, Token) ->
    read_dir(UserCtx, FileCtx, Offset, Limit, Token, undefined).


%%--------------------------------------------------------------------
%% @doc
%% @equiv read_dir_insecure/6 with permission checks
%% @end
%%--------------------------------------------------------------------
-spec read_dir(user_ctx:ctx(), file_ctx:ctx(),
    Offset :: file_meta:offset(), Limit :: file_meta:limit(),
    Token :: undefined | binary(),
    StartId :: undefined | file_meta:name()
) ->
    fslogic_worker:fuse_response().
read_dir(UserCtx, FileCtx0, Offset, Limit, Token, StartId) ->
    {ChildrenWhiteList, FileCtx1} = fslogic_authz:ensure_authorized_readdir(
        UserCtx, FileCtx0,
        [traverse_ancestors, ?list_container]
    ),
    read_dir_insecure(
        UserCtx, FileCtx1, Offset, Limit, Token, StartId, ChildrenWhiteList
    ).


%%--------------------------------------------------------------------
%% @equiv read_dir_plus_insecure/5 with permission checks
%% @end
%%--------------------------------------------------------------------
-spec read_dir_plus(user_ctx:ctx(), file_ctx:ctx(),
    Offset :: file_meta:offset(), Limit :: file_meta:limit(),
    Token :: undefined | binary()) -> fslogic_worker:fuse_response().
read_dir_plus(UserCtx, FileCtx0, Offset, Limit, Token) ->
    {ChildrenWhiteList, FileCtx1} = fslogic_authz:ensure_authorized_readdir(
        UserCtx, FileCtx0,
        [traverse_ancestors, ?traverse_container, ?list_container]
    ),
    read_dir_plus_insecure(
        UserCtx, FileCtx1, Offset, Limit, Token, ChildrenWhiteList
    ).


%%%===================================================================
%%% Internal functions
%%%===================================================================


%%--------------------------------------------------------------------
%% @private
%% @doc
%% Creates new directory.
%% @end
%%--------------------------------------------------------------------
-spec mkdir_insecure(user_ctx:ctx(), ParentFileCtx :: file_ctx:ctx(),
    Name :: file_meta:name(), Mode :: file_meta:posix_permissions()) ->
    fslogic_worker:fuse_response().
mkdir_insecure(UserCtx, ParentFileCtx, Name, Mode) ->
    CTime = time_utils:cluster_time_seconds(),
    File = #document{value = #file_meta{
        name = Name,
        type = ?DIRECTORY_TYPE,
        mode = Mode,
        owner = user_ctx:get_user_id(UserCtx)
    }},
    ParentUuid = file_ctx:get_uuid_const(ParentFileCtx),
    {ok, DirUuid} = file_meta:create({uuid, ParentUuid}, File), %todo maybe pass file_ctx inside
    SpaceId = file_ctx:get_space_id_const(ParentFileCtx),
    {ok, _} = times:save(#document{
        key = DirUuid,
        value = #times{mtime = CTime, atime = CTime, ctime = CTime},
        scope = SpaceId
    }),
    fslogic_times:update_mtime_ctime(ParentFileCtx),

    FileCtx = file_ctx:new_by_guid(file_id:pack_guid(DirUuid, SpaceId)),
    #fuse_response{fuse_response = FileAttr} =
        attr_req:get_file_attr_insecure(UserCtx, FileCtx, false, false),
    FileAttr2 = FileAttr#file_attr{size = 0},
    ok = fslogic_event_emitter:emit_file_attr_changed(FileCtx, FileAttr2, [user_ctx:get_session_id(UserCtx)]),
    #fuse_response{status = #status{code = ?OK},
        fuse_response = #dir{guid = file_id:pack_guid(DirUuid, SpaceId)}
    }.


%%--------------------------------------------------------------------
%% @private
%% @doc
%% Lists directory. Starts with Offset entity and limits returned list to Limit size.
%% @end
%%--------------------------------------------------------------------
-spec read_dir_insecure(user_ctx:ctx(), file_ctx:ctx(),
    Offset :: file_meta:offset(), Limit :: file_meta:limit(),
    Token :: undefined | binary(),
    StartId :: undefined | file_meta:name(),
    ChildrenWhiteList :: undefined | [file_meta:name()]
) ->
    fslogic_worker:fuse_response().
read_dir_insecure(UserCtx, FileCtx0, Offset, Limit, Token, StartId, ChildrenWhiteList) ->
    {Children, NewToken, IsLast, FileCtx1} = get_file_children(
        UserCtx, FileCtx0, Offset, Limit, Token, StartId, ChildrenWhiteList
    ),

    ChildrenLinks = lists:map(fun(ChildFile) ->
        ChildGuid = file_ctx:get_guid_const(ChildFile),
        {ChildName, _ChildFile3} = file_ctx:get_aliased_name(ChildFile, UserCtx),
        #child_link{name = ChildName, guid = ChildGuid}
    end, Children),

    fslogic_times:update_atime(FileCtx1),
    #fuse_response{status = #status{code = ?OK},
        fuse_response = #file_children{
            child_links = ChildrenLinks,
            index_token = NewToken,
            is_last = IsLast
        }
    }.


%%--------------------------------------------------------------------
%% @private
%% @doc
%% Lists directory with stats of each file.
%% Starts with Offset entity and limits returned list to Limit size.
%% @end
%%--------------------------------------------------------------------
-spec read_dir_plus_insecure(user_ctx:ctx(), file_ctx:ctx(),
    Offset :: file_meta:offset(), Limit :: file_meta:limit(),
    Token :: undefined | binary(),
    ChildrenWhiteList :: undefined | [file_meta:name()]
) ->
    fslogic_worker:fuse_response().
read_dir_plus_insecure(UserCtx, FileCtx0, Offset, Limit, Token, ChildrenWhiteList) ->
    {Children, NewToken, IsLast, FileCtx1} = get_file_children(
        UserCtx, FileCtx0, Offset, Limit, Token, undefined, ChildrenWhiteList
    ),

    MapFun = fun(ChildCtx) ->
        try
            #fuse_response{
                status = #status{code = ?OK},
                fuse_response = Attrs
            } = attr_req:get_file_attr_insecure(UserCtx, ChildCtx),
            Attrs
        catch _:_ ->
            % File can be not synchronized with other provider
            error
        end
    end,
    FilterFun = fun
        (error) -> false;
        (_Attrs) -> true
    end,
<<<<<<< HEAD
    MaxProcs = application:get_env(?APP_NAME, max_read_dir_plus_procs, 10),
=======
    MaxProcs = application:get_env(?APP_NAME, max_read_dir_plus_procs, 20),
>>>>>>> fdeac14b
    ChildrenAttrs = filtermap(MapFun, FilterFun, Children, MaxProcs, length(Children)),

    fslogic_times:update_atime(FileCtx1),
    #fuse_response{status = #status{code = ?OK},
        fuse_response = #file_children_attrs{
            child_attrs = ChildrenAttrs,
            index_token = NewToken,
            is_last = IsLast
        }
    }.


%% @private
-spec get_file_children(user_ctx:ctx(), file_ctx:ctx(),
    Offset :: file_meta:offset(),
    Limit :: file_meta:limit(),
    Token :: undefined | datastore_links_iter:token(),
    StartId :: undefined | file_meta:name(),
    ChildrenWhiteList :: undefined | [file_meta:name()]
) ->
    {
        Children :: [file_ctx:ctx()],
        NewToken :: binary(),
        IsLast :: boolean(),
        NewFileCtx :: file_ctx:ctx()
    }.
get_file_children(UserCtx, FileCtx, Offset, Limit, Token, StartId, undefined) ->
    {Token2, CachePid} = get_cached_token(Token),

    case file_ctx:get_file_children(FileCtx, UserCtx, Offset, Limit, Token2, StartId) of
        {C, FC}  ->
            {C, <<"">>, length(C) < Limit, FC};
        {C, NT, FC} ->
            IL = NT#link_token.is_last,
            NT2 = case IL of
                true -> <<"">>;
                _ -> cache_token(NT, CachePid)
            end,
            {C, NT2, IL, FC}
    end;
get_file_children(UserCtx, FileCtx0, Offset, Limit, _, StartId, ChildrenWhiteList0) ->
    ChildrenWhiteList1 = case StartId of
        undefined ->
            ChildrenWhiteList0;
        _ ->
            lists:dropwhile(fun(Name) -> Name < StartId end, ChildrenWhiteList0)
    end,
    {Children, FileCtx1} = file_ctx:get_file_children_whitelisted(
        FileCtx0, UserCtx, Offset, Limit, ChildrenWhiteList1
    ),
    {Children, <<>>, length(Children) < Limit, FileCtx1}.


%%--------------------------------------------------------------------
%% @private
%% @doc
%% Gets token value from cache or via decoding.
%% @end
%%--------------------------------------------------------------------
-spec get_cached_token(Token :: undefined | binary()) ->
    {CachedToken :: datastore_links_iter:token(), CachePid :: pid() | undefined}.
get_cached_token(<<"">>) ->
    {#link_token{}, undefined};
get_cached_token(undefined) ->
    {#link_token{}, undefined};
get_cached_token(Token) ->
    case application:get_env(?APP_NAME, cache_list_dir_token, false) of
        true ->
            CachePid = binary_to_term(Token),
            CachePid ! {get_token, self()},
            receive
                {link_token, CachedToken} -> {CachedToken, CachePid}
            after
                1000 -> {#link_token{}, undefined}
            end;
        _ ->
            {binary_to_term(Token), undefined}
    end.


%%--------------------------------------------------------------------
%% @private
%% @doc
%% Encodes and caches token if needed.
%% @end
%%--------------------------------------------------------------------
-spec cache_token(Token :: datastore_links_iter:token(),
    CachePid :: pid() | undefined) -> binary().
cache_token(NT, undefined) ->
    case application:get_env(?APP_NAME, cache_list_dir_token, false) of
        true ->
            Pid = spawn(fun() ->
                cache_proc(NT)
            end),
            term_to_binary(Pid);
        _ ->
            term_to_binary(NT)
    end;
cache_token(NT, CachePid) ->
    case rpc:call(node(CachePid), erlang, is_process_alive, [CachePid]) of
        true ->
            CachePid ! {cache_token, NT},
            term_to_binary(CachePid);
        _ ->
            cache_token(NT, undefined)
    end.


%%--------------------------------------------------------------------
%% @private
%% @doc
%% Token cache process.
%% @end
%%--------------------------------------------------------------------
-spec cache_proc(Token :: datastore_links_iter:token()) -> ok.
cache_proc(Token) ->
    Timeout = application:get_env(?APP_NAME,
        list_dir_token_cache_timeout, timer:seconds(30)),
    receive
        {get_token, Pid} ->
            Pid ! {link_token, Token},
            cache_proc(Token);
        {cache_token, NT} ->
            cache_proc(NT)
    after
        Timeout ->
            ok
    end.


%%--------------------------------------------------------------------
%% @private
%% @doc
%% A parallel function similar to lists:filtermap/2. See {@link lists:filtermap/2}.
%% However, Filter and Map functions are separeted and number of parallel
%% processes is limited.
%% @end
%%--------------------------------------------------------------------
-spec filtermap(Map :: fun((X :: A) -> B), Filter :: fun((X :: A) -> boolean()),
    L :: [A], MaxProcs :: non_neg_integer(), Length :: non_neg_integer()) -> [B].
filtermap(Map, Filter, L, MaxProcs, Length) ->
    case Length > MaxProcs of
        true ->
            {L1, L2} = lists:split(MaxProcs, L),
            filtermap(Map, Filter, L1) ++
                filtermap(Map, Filter, L2, MaxProcs, Length - MaxProcs);
        _ ->
            filtermap(Map, Filter, L)
    end.


%%--------------------------------------------------------------------
%% @private
%% @doc
%% A parallel function similar to lists:filtermap/2. See {@link lists:filtermap/2}.
%% However, Filter and Map functions are separeted.
%% @end
%%--------------------------------------------------------------------
-spec filtermap(Map :: fun((X :: A) -> B), Filter :: fun((X :: A) -> boolean()),
    L :: [A]) -> [B].
filtermap(Map, Filter, L) ->
    LWithNum = lists:zip(lists:seq(1, length(L)), L),
    Mapped = utils:pmap(fun({Num, Element}) ->
        {Num, Map(Element)}
    end, LWithNum),

    lists:filtermap(fun
        ({_, error}) -> false;
        ({_, Ans}) ->
            case Filter(Ans) of
                true ->
                    {true, Ans};
                _ ->
                    false
            end
    end, lists:sort(Mapped)).<|MERGE_RESOLUTION|>--- conflicted
+++ resolved
@@ -203,11 +203,7 @@
         (error) -> false;
         (_Attrs) -> true
     end,
-<<<<<<< HEAD
-    MaxProcs = application:get_env(?APP_NAME, max_read_dir_plus_procs, 10),
-=======
     MaxProcs = application:get_env(?APP_NAME, max_read_dir_plus_procs, 20),
->>>>>>> fdeac14b
     ChildrenAttrs = filtermap(MapFun, FilterFun, Children, MaxProcs, length(Children)),
 
     fslogic_times:update_atime(FileCtx1),
