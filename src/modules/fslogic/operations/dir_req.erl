--- conflicted
+++ resolved
@@ -74,11 +74,8 @@
 -define(MAX_MAP_CHILDREN_PROCESSES, application:get_env(
     ?APP_NAME, max_read_dir_plus_procs, 20
 )).
-<<<<<<< HEAD
+-define(LIST_RECURSIVE_BATCH_SIZE, 1000).
 -define(api_list_token_PREFIX, "api_list_token").
-=======
--define(LIST_RECURSIVE_BATCH_SIZE, 1000).
->>>>>>> fc3d6d4b
 
 %%%===================================================================
 %%% API
@@ -478,51 +475,6 @@
     lists_utils:pfiltermap(FilterMapFun, EnumeratedChildren, ?MAX_MAP_CHILDREN_PROCESSES).
 
 
-<<<<<<< HEAD
-%% @private
--spec resolve_list_opts(list_opts()) -> {token_type() | none, file_meta:list_opts()}.
-resolve_list_opts(#{token := undefined} = ListOpts) ->
-    {none, ListOpts};
-resolve_list_opts(#{token := ?INITIAL_API_LS_TOKEN} = ListOpts) ->
-    {api_list_token, #{
-        token => ?INITIAL_DATASTORE_LS_TOKEN,
-        last_tree => <<>>,
-        last_name => <<>>,
-        size => maps:get(size, ListOpts)
-    }};
-resolve_list_opts(#{token := Token} = ListOpts) ->
-    try
-        {api_list_token, maps:merge(unpack_api_list_token(Token), #{
-            size => maps:get(size, ListOpts)
-        })}
-    catch _:_ ->
-        {datastore_list_token, ListOpts}
-    end;
-resolve_list_opts(ListOpts) ->
-    {none, ListOpts}.
-
-
-%% @private
--spec pack_api_list_token(file_meta:list_extended_info()) -> binary().
-pack_api_list_token(#{token := DatastoreToken, last_tree := LastTree, last_name := LastName}) ->
-    mochiweb_base64url:encode(str_utils:join_binary(
-        [<<?api_list_token_PREFIX>>, DatastoreToken, LastTree, LastName], <<"#">>));
-pack_api_list_token(_) ->
-    undefined.
-
-
-%% @private
--spec unpack_api_list_token(api_list_token()) -> map().
-unpack_api_list_token(Token) ->
-    <<?api_list_token_PREFIX, _/binary>> = DecodedToken = mochiweb_base64url:decode(Token),
-    [_Header, DecodedDatastoreToken, LastTree | LastNameTokens] =
-        binary:split(DecodedToken, <<"#">>, [global]),
-    #{
-        token => DecodedDatastoreToken,
-        last_tree => LastTree,
-        last_name => str_utils:join_binary(LastNameTokens, <<"#">>)
-    }.
-=======
 -spec prepare_recursive_list_filters(file_meta:path(), file_meta:path()) -> 
     {cont, [file_meta:name()]} | halt.
 prepare_recursive_list_filters(StartAfter, StartPath) when StartAfter =< StartPath ->
@@ -651,4 +603,48 @@
                 State#list_recursive_state{filters = [], previous_filter = undefined}
             }
     end.
->>>>>>> fc3d6d4b
+
+
+%% @private
+-spec resolve_list_opts(list_opts()) -> {token_type() | none, file_meta:list_opts()}.
+resolve_list_opts(#{token := undefined} = ListOpts) ->
+    {none, ListOpts};
+resolve_list_opts(#{token := ?INITIAL_API_LS_TOKEN} = ListOpts) ->
+    {api_list_token, #{
+        token => ?INITIAL_DATASTORE_LS_TOKEN,
+        last_tree => <<>>,
+        last_name => <<>>,
+        size => maps:get(size, ListOpts)
+    }};
+resolve_list_opts(#{token := Token} = ListOpts) ->
+    try
+        {api_list_token, maps:merge(unpack_api_list_token(Token), #{
+            size => maps:get(size, ListOpts)
+        })}
+    catch _:_ ->
+        {datastore_list_token, ListOpts}
+    end;
+resolve_list_opts(ListOpts) ->
+    {none, ListOpts}.
+
+
+%% @private
+-spec pack_api_list_token(file_meta:list_extended_info()) -> binary().
+pack_api_list_token(#{token := DatastoreToken, last_tree := LastTree, last_name := LastName}) ->
+    mochiweb_base64url:encode(str_utils:join_binary(
+        [<<?api_list_token_PREFIX>>, DatastoreToken, LastTree, LastName], <<"#">>));
+pack_api_list_token(_) ->
+    undefined.
+
+
+%% @private
+-spec unpack_api_list_token(api_list_token()) -> map().
+unpack_api_list_token(Token) ->
+    <<?api_list_token_PREFIX, _/binary>> = DecodedToken = mochiweb_base64url:decode(Token),
+    [_Header, DecodedDatastoreToken, LastTree | LastNameTokens] =
+        binary:split(DecodedToken, <<"#">>, [global]),
+    #{
+        token => DecodedDatastoreToken,
+        last_tree => LastTree,
+        last_name => str_utils:join_binary(LastNameTokens, <<"#">>)
+    }.