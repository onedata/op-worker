%%%--------------------------------------------------------------------
%%% @author Tomasz Lichon
%%% @copyright (C) 2016-2020 ACK CYFRONET AGH
%%% This software is released under the MIT license
%%% cited in 'LICENSE.txt'.
%%% @end
%%%--------------------------------------------------------------------
%%% @doc
%%% This module is responsible for handing requests operating on directories.
%%% @end
%%%--------------------------------------------------------------------
-module(dir_req).
-author("Tomasz Lichon").

-include("global_definitions.hrl").
-include("modules/fslogic/data_access_control.hrl").
-include("modules/fslogic/fslogic_common.hrl").
-include("proto/oneclient/fuse_messages.hrl").
-include_lib("cluster_worker/include/modules/datastore/datastore_links.hrl").

%% API
-export([
    mkdir/4,
    get_children_ctxs/3,
    get_children/3,
    get_children_attrs/5,
    get_children_details/3
]).

-define(MAX_MAP_CHILDREN_PROCESSES, application:get_env(
    ?APP_NAME, max_read_dir_plus_procs, 20
)).

%%%===================================================================
%%% API
%%%===================================================================


-spec mkdir(
    user_ctx:ctx(),
    ParentFileCtx :: file_ctx:ctx(),
    Name :: file_meta:name(),
    Mode :: file_meta:posix_permissions()
) ->
    fslogic_worker:fuse_response().
mkdir(UserCtx, ParentFileCtx0, Name, Mode) ->
    % TODO VFS-7064 this assert won't be needed after adding link from space to trash directory
    file_ctx:assert_not_trash_dir_const(ParentFileCtx0, Name),
    ParentFileCtx1 = fslogic_authz:ensure_authorized(
        UserCtx, ParentFileCtx0,
        [?TRAVERSE_ANCESTORS, ?OPERATIONS(?traverse_container_mask, ?add_subcontainer_mask)]
    ),
    mkdir_insecure(UserCtx, ParentFileCtx1, Name, Mode).



-spec get_children(user_ctx:ctx(), file_ctx:ctx(), file_meta:list_opts()) ->
    fslogic_worker:fuse_response().
get_children(UserCtx, FileCtx0, ListOpts) ->
    ParentGuid = file_ctx:get_logical_guid_const(FileCtx0),
    {ChildrenCtxs, ExtendedInfo, FileCtx1} = get_children_ctxs(UserCtx, FileCtx0, ListOpts),
    ChildrenNum = length(ChildrenCtxs),

    ChildrenLinks = lists:filtermap(fun({Num, ChildCtx}) ->
        ChildGuid = file_ctx:get_logical_guid_const(ChildCtx),
        {ChildName, ChildCtx2} = file_ctx:get_aliased_name(ChildCtx, UserCtx),
        case Num == 1 orelse Num == ChildrenNum of
            true ->
                try
                    {FileDoc, _ChildCtx3} = file_ctx:get_file_doc(ChildCtx2),
                    ProviderId = file_meta:get_provider_id(FileDoc),
                    {ok, FileUuid} = file_meta:get_uuid(FileDoc),
                    case file_meta:check_name_and_get_conflicting_files(file_id:guid_to_uuid(ParentGuid), ChildName, FileUuid, ProviderId) of
                        {conflicting, ExtendedName, _ConflictingFiles} ->
                            {true, #child_link{name = ExtendedName, guid = ChildGuid}};
                        _ ->
                            {true, #child_link{name = ChildName, guid = ChildGuid}}
                    end
                catch _:_ ->
                    % Documents for file have not yet synchronized
                    false
                end;
            false ->
                % Other files than first and last don't need to resolve name
                % conflicts (to check for collisions) as list_children
                % (file_meta:tag_children to be precise) already did it
                {true, #child_link{name = ChildName, guid = ChildGuid}}
        end
    end, lists_utils:enumerate(ChildrenCtxs)),

    fslogic_times:update_atime(FileCtx1),
    #fuse_response{status = #status{code = ?OK},
        fuse_response = #file_children{
            child_links = ChildrenLinks,
            index_token = maps:get(token, ExtendedInfo, undefined),
            is_last = maps:get(is_last, ExtendedInfo)
        }
    }.


%%--------------------------------------------------------------------
%% @doc
%% list_children/8 with permissions_check
%% TODO VFS-7149 untangle permissions_check and fslogic_worker
%% @end
%%--------------------------------------------------------------------
-spec get_children_ctxs(user_ctx:ctx(), file_ctx:ctx(), file_meta:list_opts()
) ->
    {
        ChildrenCtxs :: [file_ctx:ctx()],
        ExtendedListInfo :: file_meta:list_extended_info(),
        NewFileCtx :: file_ctx:ctx()
    }.
get_children_ctxs(UserCtx, FileCtx0, ListOpts) ->
    {IsDir, FileCtx1} = file_ctx:is_dir(FileCtx0),
    AccessRequirements = case IsDir of
        true -> [?TRAVERSE_ANCESTORS, ?OPERATIONS(?list_container_mask)];
        false -> [?TRAVERSE_ANCESTORS]
    end,
<<<<<<< HEAD
    {CanonicalChildrenWhiteList, FileCtx2} = fslogic_authz:ensure_authorized_readdir(
        UserCtx, FileCtx1, PermsToCheck
=======
    {ChildrenWhiteList, FileCtx2} = fslogic_authz:ensure_authorized_readdir(
        UserCtx, FileCtx1, AccessRequirements
>>>>>>> 8dc7a6a7
    ),
    list_children(UserCtx, FileCtx2, ListOpts, CanonicalChildrenWhiteList).


%%--------------------------------------------------------------------
%% @equiv get_children_attrs_insecure/7 with permission checks
%% @end
%%--------------------------------------------------------------------
-spec get_children_attrs(user_ctx:ctx(), file_ctx:ctx(), file_meta:list_opts(), boolean(), boolean()) ->
    fslogic_worker:fuse_response().
get_children_attrs(UserCtx, FileCtx0, ListOpts, IncludeReplicationStatus, IncludeLinkCount) ->
    {IsDir, FileCtx1} = file_ctx:is_dir(FileCtx0),
    AccessRequirements = case IsDir of
        true -> [?TRAVERSE_ANCESTORS, ?OPERATIONS(?traverse_container_mask, ?list_container_mask)];
        false -> [?TRAVERSE_ANCESTORS]
    end,
<<<<<<< HEAD
    {CanonicalChildrenWhiteList, FileCtx2} = fslogic_authz:ensure_authorized_readdir(
        UserCtx, FileCtx1, PermsToCheck
    ),
    get_children_attrs_insecure(
        UserCtx, FileCtx2, ListOpts, IncludeReplicationStatus, CanonicalChildrenWhiteList
=======
    {ChildrenWhiteList, FileCtx2} = fslogic_authz:ensure_authorized_readdir(
        UserCtx, FileCtx1, AccessRequirements
    ),
    get_children_attrs_insecure(
        UserCtx, FileCtx2, ListOpts, IncludeReplicationStatus, IncludeLinkCount, ChildrenWhiteList
>>>>>>> 8dc7a6a7
    ).


%%--------------------------------------------------------------------
%% @equiv get_children_details_insecure/6 with permission checks
%% @end
%%--------------------------------------------------------------------
-spec get_children_details(user_ctx:ctx(), file_ctx:ctx(), file_meta:list_opts()) ->
    fslogic_worker:fuse_response().
get_children_details(UserCtx, FileCtx0, ListOpts) ->
    {IsDir, FileCtx1} = file_ctx:is_dir(FileCtx0),
    AccessRequirements = case IsDir of
        true -> [?TRAVERSE_ANCESTORS, ?OPERATIONS(?traverse_container_mask, ?list_container_mask)];
        false -> [?TRAVERSE_ANCESTORS]
    end,
    {CanonicalChildrenWhiteList, FileCtx2} = fslogic_authz:ensure_authorized_readdir(
<<<<<<< HEAD
        UserCtx, FileCtx1, PermsToCheck
=======
        UserCtx, FileCtx1, AccessRequirements
>>>>>>> 8dc7a6a7
    ),
    get_children_details_insecure(UserCtx, FileCtx2, ListOpts, CanonicalChildrenWhiteList).


%%%===================================================================
%%% Internal functions
%%%===================================================================


%%--------------------------------------------------------------------
%% @private
%% @doc
%% Creates new directory.
%% @end
%%--------------------------------------------------------------------
-spec mkdir_insecure(
    user_ctx:ctx(),
    ParentFileCtx :: file_ctx:ctx(),
    Name :: file_meta:name(),
    Mode :: file_meta:posix_permissions()
) ->
    fslogic_worker:fuse_response().
mkdir_insecure(UserCtx, ParentFileCtx, Name, Mode) ->
    ParentFileCtx2 = file_ctx:assert_not_readonly_storage(ParentFileCtx),
    ParentFileCtx3 = file_ctx:assert_is_dir(ParentFileCtx2),
    SpaceId = file_ctx:get_space_id_const(ParentFileCtx3),
    Owner = user_ctx:get_user_id(UserCtx),
    ParentUuid = file_ctx:get_logical_uuid_const(ParentFileCtx3),
    File = file_meta:new_doc(Name, ?DIRECTORY_TYPE, Mode, Owner, ParentUuid, SpaceId),
    {ok, #document{key = DirUuid}} = file_meta:create({uuid, ParentUuid}, File),
    FileCtx = file_ctx:new_by_uuid(DirUuid, SpaceId),

    try
        ok = times:save_with_current_times(DirUuid, SpaceId),
        fslogic_times:update_mtime_ctime(ParentFileCtx3),

        #fuse_response{fuse_response = FileAttr} =
            attr_req:get_file_attr_insecure(UserCtx, FileCtx, #{
                allow_deleted_files => false,
                include_size => false,
                name_conflicts_resolution_policy => allow_name_conflicts
            }),
        FileAttr2 = FileAttr#file_attr{size = 0},
        ok = fslogic_event_emitter:emit_file_attr_changed(FileCtx, FileAttr2, [user_ctx:get_session_id(UserCtx)]),
        #fuse_response{status = #status{code = ?OK},
            fuse_response = #dir{guid = file_id:pack_guid(DirUuid, SpaceId)}
        }
    catch
        Error:Reason ->
            FileUuid = file_ctx:get_logical_uuid_const(FileCtx),
            file_meta:delete(FileUuid),
            times:delete(FileUuid),
            erlang:Error(Reason)
    end.


%%--------------------------------------------------------------------
%% @private
%% @doc
%% Gets file basic attributes (see file_attr.hrl) for each directory children
%% starting with Offset-th from specified Token entry and up to Limit of entries.
%% and allowed by CanonicalChildrenWhiteList.
%% @end
%%--------------------------------------------------------------------
-spec get_children_attrs_insecure(user_ctx:ctx(), file_ctx:ctx(), file_meta:list_opts(),
    boolean(), boolean(), undefined | [file_meta:name()]
) ->
    fslogic_worker:fuse_response().
<<<<<<< HEAD
get_children_attrs_insecure(UserCtx, FileCtx0, ListOpts, IncludeReplicationStatus, CanonicalChildrenWhiteList) ->
=======
get_children_attrs_insecure(
    UserCtx, FileCtx0, ListOpts, IncludeReplicationStatus, IncludeLinkCount, CanonicalChildrenWhiteList
) ->
>>>>>>> 8dc7a6a7
    {Children, ExtendedInfo, FileCtx1} = list_children(UserCtx, FileCtx0, ListOpts, CanonicalChildrenWhiteList),
    ChildrenAttrs = map_children(
        UserCtx,
        fun attr_req:get_file_attr_insecure/3,
        Children,
        IncludeReplicationStatus,
        IncludeLinkCount
    ),

    fslogic_times:update_atime(FileCtx1),

    #fuse_response{status = #status{code = ?OK},
        fuse_response = #file_children_attrs{
            child_attrs = ChildrenAttrs,
            index_token = maps:get(token, ExtendedInfo, undefined),
            is_last = maps:get(is_last, ExtendedInfo)
        }
    }.


%%--------------------------------------------------------------------
%% @private
%% @doc
%% Gets file details (see file_details.hrl) for each directory children
%% starting with Offset-th from specified StartId entry and up to Limit
%% of entries and allowed by CanonicalChildrenWhiteList.
%% @end
%%--------------------------------------------------------------------
-spec get_children_details_insecure(
    user_ctx:ctx(),
    file_ctx:ctx(),
    file_meta:list_opts(),
    undefined | [file_meta:name()]
) ->
    fslogic_worker:fuse_response().
get_children_details_insecure(UserCtx, FileCtx0, ListOpts, CanonicalChildrenWhiteList) ->
    file_ctx:is_user_root_dir_const(FileCtx0, UserCtx) andalso throw(?ENOTSUP),
    {Children, ListExtendedInfo, FileCtx1} = list_children(
        UserCtx, FileCtx0, ListOpts, CanonicalChildrenWhiteList
    ),
    ChildrenDetails = map_children(
        UserCtx,
        fun attr_req:get_file_details_insecure/3,
        Children,
        false,
        true
    ),
    fslogic_times:update_atime(FileCtx1),
    #fuse_response{status = #status{code = ?OK},
        fuse_response = #file_children_details{
            child_details = ChildrenDetails,
            is_last = maps:get(is_last, ListExtendedInfo)
        }
    }.


%% @private
-spec list_children(user_ctx:ctx(), file_ctx:ctx(), file_meta:list_opts(),
    CanonicalChildrenWhiteList :: undefined | [file_meta:name()]
) ->
    {
        Children :: [file_ctx:ctx()],
        ExtendedInfo :: file_meta:list_extended_info(),
        NewFileCtx :: file_ctx:ctx()
    }.
<<<<<<< HEAD
list_children(UserCtx, FileCtx, ListOpts, undefined) ->
    file_ctx:get_file_children(FileCtx, UserCtx, ListOpts);
list_children(UserCtx, FileCtx0, ListOpts, CanonicalChildrenWhiteList) ->
    file_ctx:get_file_children_whitelisted(FileCtx0, UserCtx, ListOpts, CanonicalChildrenWhiteList).
=======
list_children(UserCtx, FileCtx0, ListOpts, CanonicalChildrenWhiteList) ->
    files_tree:get_children(FileCtx0, UserCtx, ListOpts, CanonicalChildrenWhiteList).
>>>>>>> 8dc7a6a7


%%--------------------------------------------------------------------
%% @private
%% @doc
%% Calls MapFunctionInsecure for every passed children in parallel and
%% filters out children for which it raised error (potentially docs not
%% synchronized between providers or deleted files).
%% @end
%%--------------------------------------------------------------------
-spec map_children(
    UserCtx,
    MapFunInsecure :: fun((UserCtx, ChildCtx :: file_ctx:ctx(), attr_req:compute_file_attr_opts()) ->
        fslogic_worker:fuse_response()),
    Children :: [file_ctx:ctx()],
    IncludeReplicationStatus :: boolean(),
    IncludeLinkCount :: boolean()
) ->
    [fuse_response_type()] when UserCtx :: user_ctx:ctx().
map_children(UserCtx, MapFunInsecure, Children, IncludeReplicationStatus, IncludeLinkCount) ->
    ChildrenNum = length(Children),
    EnumeratedChildren = lists_utils:enumerate(Children),
    ComputeFileAttrOpts = #{
        allow_deleted_files => false,
        include_size => true
    },
    FilterMapFun = fun({Num, ChildCtx}) ->
        try
            #fuse_response{
                status = #status{code = ?OK},
                fuse_response = Result
            } = case Num == 1 orelse Num == ChildrenNum of
                true ->
                    MapFunInsecure(UserCtx, ChildCtx, ComputeFileAttrOpts#{
                        name_conflicts_resolution_policy => resolve_name_conflicts,
                        include_replication_status => IncludeReplicationStatus,
                        include_link_count => IncludeLinkCount
                    });
                false ->
                    % Other files than first and last don't need to resolve name
                    % conflicts (to check for collisions) as list_children
                    % (file_meta:tag_children to be precise) already did it
                    MapFunInsecure(UserCtx, ChildCtx, ComputeFileAttrOpts#{
                        name_conflicts_resolution_policy => allow_name_conflicts,
                        include_replication_status => IncludeReplicationStatus,
                        include_link_count => IncludeLinkCount
                    })
            end,
            {true, Result}
        catch _:_ ->
            % File can be not synchronized with other provider
            false
        end
    end,
    lists_utils:pfiltermap(FilterMapFun, EnumeratedChildren, ?MAX_MAP_CHILDREN_PROCESSES).<|MERGE_RESOLUTION|>--- conflicted
+++ resolved
@@ -117,13 +117,8 @@
         true -> [?TRAVERSE_ANCESTORS, ?OPERATIONS(?list_container_mask)];
         false -> [?TRAVERSE_ANCESTORS]
     end,
-<<<<<<< HEAD
     {CanonicalChildrenWhiteList, FileCtx2} = fslogic_authz:ensure_authorized_readdir(
-        UserCtx, FileCtx1, PermsToCheck
-=======
-    {ChildrenWhiteList, FileCtx2} = fslogic_authz:ensure_authorized_readdir(
         UserCtx, FileCtx1, AccessRequirements
->>>>>>> 8dc7a6a7
     ),
     list_children(UserCtx, FileCtx2, ListOpts, CanonicalChildrenWhiteList).
 
@@ -140,19 +135,11 @@
         true -> [?TRAVERSE_ANCESTORS, ?OPERATIONS(?traverse_container_mask, ?list_container_mask)];
         false -> [?TRAVERSE_ANCESTORS]
     end,
-<<<<<<< HEAD
     {CanonicalChildrenWhiteList, FileCtx2} = fslogic_authz:ensure_authorized_readdir(
-        UserCtx, FileCtx1, PermsToCheck
+        UserCtx, FileCtx1, AccessRequirements
     ),
     get_children_attrs_insecure(
-        UserCtx, FileCtx2, ListOpts, IncludeReplicationStatus, CanonicalChildrenWhiteList
-=======
-    {ChildrenWhiteList, FileCtx2} = fslogic_authz:ensure_authorized_readdir(
-        UserCtx, FileCtx1, AccessRequirements
-    ),
-    get_children_attrs_insecure(
-        UserCtx, FileCtx2, ListOpts, IncludeReplicationStatus, IncludeLinkCount, ChildrenWhiteList
->>>>>>> 8dc7a6a7
+        UserCtx, FileCtx2, ListOpts, IncludeReplicationStatus, IncludeLinkCount, CanonicalChildrenWhiteList
     ).
 
 
@@ -169,11 +156,7 @@
         false -> [?TRAVERSE_ANCESTORS]
     end,
     {CanonicalChildrenWhiteList, FileCtx2} = fslogic_authz:ensure_authorized_readdir(
-<<<<<<< HEAD
-        UserCtx, FileCtx1, PermsToCheck
-=======
         UserCtx, FileCtx1, AccessRequirements
->>>>>>> 8dc7a6a7
     ),
     get_children_details_insecure(UserCtx, FileCtx2, ListOpts, CanonicalChildrenWhiteList).
 
@@ -242,13 +225,9 @@
     boolean(), boolean(), undefined | [file_meta:name()]
 ) ->
     fslogic_worker:fuse_response().
-<<<<<<< HEAD
-get_children_attrs_insecure(UserCtx, FileCtx0, ListOpts, IncludeReplicationStatus, CanonicalChildrenWhiteList) ->
-=======
 get_children_attrs_insecure(
     UserCtx, FileCtx0, ListOpts, IncludeReplicationStatus, IncludeLinkCount, CanonicalChildrenWhiteList
 ) ->
->>>>>>> 8dc7a6a7
     {Children, ExtendedInfo, FileCtx1} = list_children(UserCtx, FileCtx0, ListOpts, CanonicalChildrenWhiteList),
     ChildrenAttrs = map_children(
         UserCtx,
@@ -314,15 +293,8 @@
         ExtendedInfo :: file_meta:list_extended_info(),
         NewFileCtx :: file_ctx:ctx()
     }.
-<<<<<<< HEAD
-list_children(UserCtx, FileCtx, ListOpts, undefined) ->
-    file_ctx:get_file_children(FileCtx, UserCtx, ListOpts);
-list_children(UserCtx, FileCtx0, ListOpts, CanonicalChildrenWhiteList) ->
-    file_ctx:get_file_children_whitelisted(FileCtx0, UserCtx, ListOpts, CanonicalChildrenWhiteList).
-=======
 list_children(UserCtx, FileCtx0, ListOpts, CanonicalChildrenWhiteList) ->
     files_tree:get_children(FileCtx0, UserCtx, ListOpts, CanonicalChildrenWhiteList).
->>>>>>> 8dc7a6a7
 
 
 %%--------------------------------------------------------------------
