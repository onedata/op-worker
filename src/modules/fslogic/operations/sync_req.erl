--- conflicted
+++ resolved
@@ -67,19 +67,13 @@
     synchronize_block(UserCtx, FileCtx3, #file_block{offset = 0, size = Size},
         Prefetch, TransferId, Priority);
 synchronize_block(UserCtx, FileCtx, Block, Prefetch, TransferId, Priority) ->
-<<<<<<< HEAD
     case replica_synchronizer:synchronize(UserCtx, FileCtx, Block,
-        Prefetch,TransferId, Priority) of
+        Prefetch, TransferId, Priority) of
         {ok, Ans} ->
             #fuse_response{status = #status{code = ?OK}, fuse_response = Ans};
         {error, _} = Error ->
             Error
     end.
-=======
-    {ok, Ans} = replica_synchronizer:synchronize(UserCtx, FileCtx, Block,
-        Prefetch, TransferId, Priority),
-    #fuse_response{status = #status{code = ?OK}, fuse_response = Ans}.
->>>>>>> 208d718c
 
 %%--------------------------------------------------------------------
 %% @doc
@@ -227,12 +221,8 @@
 -spec replicate_file_insecure(user_ctx:ctx(), file_ctx:ctx(), block(),
     transfer_id()) -> provider_response().
 replicate_file_insecure(UserCtx, FileCtx, Block, TransferId) ->
-<<<<<<< HEAD
-    case transfer:is_ongoing(TransferId) of
-=======
     {ok, TransferDoc} = transfer:get(TransferId),
-    case transfer_utils:is_ongoing(TransferDoc) of
->>>>>>> 208d718c
+    case transfer:is_ongoing(TransferDoc) of
         true ->
             case file_ctx:is_dir(FileCtx) of
                 {true, FileCtx2} ->
@@ -241,16 +231,14 @@
                     replicate_regular_file(UserCtx, FileCtx2, Block, TransferId)
             end;
         false ->
-<<<<<<< HEAD
-            throw(replication_cancelled)
-=======
-            case transfer_utils:get_status(TransferDoc) of
+            case transfer:get_replication_status(TransferDoc) of
+                aborting ->
+                    throw(replication_cancelled);
                 cancelled ->
-                    throw({transfer_cancelled, TransferId});
+                    throw(replication_cancelled);
                 failed ->
-                    throw({transfer_failed, TransferId})
+                    throw({replication_failed, TransferId})
             end
->>>>>>> 208d718c
     end.
 
 %%-------------------------------------------------------------------
