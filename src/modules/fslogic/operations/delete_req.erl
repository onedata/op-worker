--- conflicted
+++ resolved
@@ -100,22 +100,9 @@
     fslogic_worker:fuse_response().
 delete_insecure(UserCtx, FileCtx, Silent) ->
     FileUuid = file_ctx:get_uuid_const(FileCtx),
-<<<<<<< HEAD
-    FileGuid = file_ctx:get_guid_const(FileCtx),
-    {ok, _} = file_meta:update(FileUuid, fun(FileMeta = #file_meta{}) ->
-        {ok, FileMeta#file_meta{deleted = true}}
-    end),
-    fslogic_deletion_worker:request_deletion(UserCtx, FileCtx, Silent),
-    ok = file_popularity:delete(FileUuid),
-    ok = custom_metadata:delete(FileUuid),
-    ok = file_force_proxy:delete(FileUuid),
-    ok = times:delete(FileUuid),
-    ok = transferred_file:clean_up(FileGuid),
-=======
     {ok, _} = file_meta:update(FileUuid, fun(FileMeta = #file_meta{}) ->
         {ok, FileMeta#file_meta{deleted = true}}
     end),
     fslogic_delete:check_if_opened_and_remove(UserCtx, FileCtx, Silent, false),
     fslogic_delete:remove_auxiliary_documents(FileCtx),
->>>>>>> 31909298
     #fuse_response{status = #status{code = ?OK}}.