--- conflicted
+++ resolved
@@ -51,14 +51,10 @@
     FileCtx1 = file_ctx:assert_is_dir(FileCtx0),
 
     {FileParentCtx, FileCtx2} = file_ctx:get_parent(FileCtx1, UserCtx),
-    FileCtx3 = fslogic_authz:ensure_authorized(
-        UserCtx, FileCtx2,
-<<<<<<< HEAD
-        [traverse_ancestors, ?PERMISSIONS(?delete_mask bor ?list_container_mask)]
-=======
-        [traverse_ancestors, ?delete, ?list_container, ?traverse_container, ?delete_subcontainer, ?delete_object]
->>>>>>> 0c9ea6b9
-    ),
+    FileCtx3 = fslogic_authz:ensure_authorized(UserCtx, FileCtx2, [
+        traverse_ancestors,
+        ?PERMISSIONS(?delete_mask bor ?list_container_mask bor ?traverse_container_mask bor ?delete_child_mask)
+    ]),
     fslogic_authz:ensure_authorized(
         UserCtx, FileParentCtx,
         [traverse_ancestors, ?PERMISSIONS(?delete_child_mask)]
