%%%--------------------------------------------------------------------
%%% @author Michal Stanisz
%%% @copyright (C) 2023 ACK CYFRONET AGH
%%% This software is released under the MIT license
%%% cited in 'LICENSE.txt'.
%%% @end
%%%--------------------------------------------------------------------
%%% @doc
%%% This module is responsible for calculating file_attrs (see file_attr.hrl).
%%% Attrs are resolved in independent stages that require different documents to be
%%% fetched in order to optimize attrs calculation. Only stages that resolve attrs
%%% that where requested are calculated.
%%% @end
%%%--------------------------------------------------------------------
-module(file_attr).
-author("Michal Stanisz").

-include("modules/dir_stats_collector/dir_size_stats.hrl").
-include("modules/fslogic/fslogic_common.hrl").
-include("modules/fslogic/metadata.hrl").
-include_lib("ctool/include/privileges.hrl").
-include_lib("ctool/include/errors.hrl").


%% API
-export([
    resolve/3,
    should_fetch_xattrs/1
]).

-type attribute() :: guid | index | type | active_permissions_type | mode | acl | name | conflicting_name | path |
    parent_guid | gid | uid | atime | mtime | ctime | size | is_fully_replicated | local_replication_rate |
    provider_id | shares | owner_id | hardlink_count | symlink_value | has_custom_metadata | eff_protection_flags |
    eff_dataset_protection_flags | eff_dataset_membership | eff_qos_membership | qos_status | recall_root_id |
    is_deleted | conflicting_files | {xattrs, [custom_metadata:name()]}.

-type file_type() :: ?REGULAR_FILE_TYPE | ?DIRECTORY_TYPE | ?LINK_TYPE | ?SYMLINK_TYPE.

-type name_conflicts_resolution_policy() ::
    resolve_name_conflicts |
    allow_name_conflicts.

-type resolve_opts() :: #{
    % Tells which attributes are to be calculated.
    attributes := [attribute()],
    % Tells whether to calculate attr even if file was recently removed (default: false).
    allow_deleted_files => boolean(),
    % Tells whether to perform a check if file name collide with other files in
    % directory. If it does suffix will be glued to name to differentiate it
    % and conflicting files will be returned (default: resolve_name_conflicts).
    name_conflicts_resolution_policy => name_conflicts_resolution_policy()
}.

-type file_attr() :: #file_attr{}.

-export_type([file_attr/0, file_type/0, resolve_opts/0, attribute/0]).

-record(state, {
    file_ctx :: file_ctx:ctx(),
    user_ctx :: user_ctx:ctx(),
    options :: resolve_opts(),
    current_stage_attrs = [] :: [attribute()] | [custom_metadata:name()]
}).

-type state() :: #state{}.

% xattrs are handled specially (see resolve_stage/3)
-define(XATTRS_STAGE, xattrs).

-define(STAGES, [
    {?FILE_META_ATTRS, direct, fun resolve_file_meta_attrs/1},
    {?LINKS_ATTRS, direct, fun resolve_name_attrs/1},
    {?PATH_ATTRS, effective, fun resolve_path/1},
    {?LUMA_ATTRS, direct, fun resolve_luma_attrs/1},
    {?TIMES_ATTRS, direct, fun resolve_times_attrs/1},
    {?LOCATION_ATTRS, direct, fun resolve_location_attrs/1},
    {?METADATA_ATTRS, direct, fun resolve_metadata_attrs/1},
    {?DATASET_ATTRS, effective, fun resolve_dataset_attrs/1},
    {?QOS_EFF_VALUE_ATTRS, effective, fun resolve_qos_eff_value_attrs/1},
    {?QOS_STATUS_ATTRS, effective, fun resolve_qos_status_attrs/1},
    {?ARCHIVE_RECALL_ATTRS, effective, fun resolve_archive_recall_attrs/1},
    {?XATTRS_STAGE, direct, fun resolve_xattrs/1}
]).


%%%===================================================================
%%% API
%%%===================================================================

-spec resolve(user_ctx:ctx(), file_ctx:ctx(), resolve_opts()) -> {file_attr(), file_ctx:ctx()}.
resolve(UserCtx, FileCtx, #{attributes := RequestedAttributes} = Opts) ->
    FinalRequestedAttributes = case file_ctx:get_share_id_const(FileCtx) of
        undefined -> RequestedAttributes;
        _ -> lists_utils:intersect(RequestedAttributes, ?PUBLIC_ATTRS)
    end,
    InitialState = #state{
        file_ctx = FileCtx,
        user_ctx = UserCtx,
        options = Opts#{attributes => FinalRequestedAttributes}
    },
    % for spaces not supported locally effective value cache is not initialized
    IsRemoteOnlySpace = file_ctx:is_space_dir_const(FileCtx) andalso
        not provider_logic:supports_space(file_ctx:get_space_id_const(FileCtx)),
    {FinalState, FinalFileAttr} = lists:foldl(fun
        ({_, effective, _}, {AccState, AccFileAttr}) when IsRemoteOnlySpace ->
            {AccState, AccFileAttr};
        ({AttrsSubset, _Type, StageFun}, {AccState, AccFileAttr}) ->
            {StageState, StageFileAtrr} = resolve_stage(AccState, AttrsSubset, StageFun),
            {StageState, merge_records(AccFileAttr, StageFileAtrr)}
        end, {InitialState, #file_attr{guid = file_ctx:get_logical_guid_const(FileCtx)}}, ?STAGES),
    {FinalFileAttr, FinalState#state.file_ctx}.


-spec should_fetch_xattrs([attribute()] | resolve_opts()) -> {true, [custom_metadata:name()]} | false.
should_fetch_xattrs(#{attributes := AttributesList}) ->
    should_fetch_xattrs(AttributesList);
should_fetch_xattrs(AttributesList) ->
    case lists:keyfind(xattrs, 1, AttributesList) of
        {xattrs, XattrNames} -> {true, XattrNames};
        false -> false
    end.


%%%===================================================================
%%% Stage functions
%%%===================================================================

%% @private
-spec resolve_file_meta_attrs(state()) -> {state(), file_attr()}.
resolve_file_meta_attrs(#state{user_ctx = UserCtx, current_stage_attrs = Attrs} = State) ->
    {FileDoc, #state{file_ctx = FileCtx} = UpdatedState} = get_file_doc(State),
    {ok, ActivePermissionsType} = file_meta:get_active_perms_type(FileDoc),
    ShareId = file_ctx:get_share_id_const(FileCtx),
    BaseAttrs = case ShareId of
        undefined -> resolve_private_base_attrs(UserCtx, file_ctx:get_space_id_const(FileCtx), FileDoc);
        _ -> get_masked_private_base_attrs(ShareId, FileDoc)
    end,
    {ParentGuid, FileCtx2} = file_tree:get_parent_guid_if_not_root_dir(FileCtx, UserCtx),
    {Acl, FileCtx3} = file_ctx:get_acl(FileCtx2),
    
    {UpdatedState#state{file_ctx = FileCtx3}, BaseAttrs#file_attr{
        active_permissions_type = ActivePermissionsType,
        index = build_index(FileCtx, FileDoc),
        parent_guid = ParentGuid,
        acl = Acl,
        symlink_value = resolve_symlink_value(FileDoc),
        type = file_meta:get_effective_type(FileDoc),
        hardlink_count = resolve_link_count(FileCtx3, ShareId, Attrs),
        is_deleted = file_meta:is_deleted(FileDoc)
    }}.


%% @private
-spec resolve_name_attrs(state()) -> {state(), file_attr()}.
resolve_name_attrs(#state{file_ctx = FileCtx, user_ctx = UserCtx} = State) ->
    case file_ctx:is_user_root_dir_const(FileCtx, UserCtx) of
        true ->
            {FileName, FileCtx2} = file_ctx:get_aliased_name(FileCtx, UserCtx),
            {State#state{file_ctx = FileCtx2}, #file_attr{
                name = FileName
            }};
        false ->
            resolve_name_attrs_internal(State)
    end.


%% @private
-spec resolve_times_attrs(state()) -> {state(), file_attr()}.
resolve_times_attrs(#state{file_ctx = FileCtx} = State) ->
    {{ATime, CTime, MTime}, FileCtx2} = file_ctx:get_times(FileCtx),
    {State#state{file_ctx = FileCtx2}, #file_attr{
        atime = ATime,
        ctime = CTime,
        mtime = MTime
    }}.


%% @private
-spec resolve_location_attrs(state()) -> {state(), file_attr()}.
resolve_location_attrs(#state{file_ctx = FileCtx} = State) ->
    {Type, FileCtx2} = file_ctx:get_effective_type(FileCtx),
    UpdatedState = State#state{file_ctx = FileCtx2},
    case Type of
        ?REGULAR_FILE_TYPE -> resolve_location_attrs_for_reg_file(UpdatedState);
        ?DIRECTORY_TYPE -> resolve_location_attrs_for_dir(UpdatedState);
        ?SYMLINK_TYPE -> resolve_location_attrs_for_symlink(UpdatedState)
    end.


%% @private
-spec resolve_luma_attrs(state()) -> {state(), file_attr()}.
resolve_luma_attrs(#state{file_ctx = FileCtx} = State) ->
    case file_id:guid_to_share_id(file_ctx:get_logical_guid_const(FileCtx)) of
        undefined ->
            {{Uid, Gid}, FileCtx2} = file_ctx:get_display_credentials(FileCtx),
            {State#state{file_ctx = FileCtx2}, #file_attr{
                uid = Uid,
                gid = Gid
            }};
        _ ->
            {State, #file_attr{
                uid = ?SHARE_UID,
                gid = ?SHARE_GID
            }}
    end.


%% @private
-spec resolve_dataset_attrs(state()) -> {state(), file_attr()}.
resolve_dataset_attrs(#state{file_ctx = FileCtx} = State) ->
    {ok, EffectiveDatasetMembership, EffectiveProtectionFlags, EffDatasetProtectionFlags, FileCtx2} =
        dataset_api:get_effective_membership_and_protection_flags(FileCtx),
    {State#state{file_ctx = FileCtx2}, #file_attr{
        eff_dataset_membership = EffectiveDatasetMembership,
        eff_protection_flags = EffectiveProtectionFlags,
        eff_dataset_protection_flags = EffDatasetProtectionFlags
    }}.


%% @private
-spec resolve_archive_recall_attrs(state()) -> {state(), file_attr()}.
resolve_archive_recall_attrs(State) ->
    {FileMetaDoc, #state{file_ctx = FileCtx} = UpdatedState} = get_file_doc(State),
    EffectiveRecallRootGuid = case archive_recall:get_effective_recall(FileMetaDoc) of
        {ok, undefined} -> undefined;
        {ok, Uuid} -> file_id:pack_guid(Uuid, file_ctx:get_space_id_const(FileCtx))
    end,
    {UpdatedState, #file_attr{
        recall_root_id = EffectiveRecallRootGuid
    }}.


%% @private
-spec resolve_qos_status_attrs(state()) -> {state(), file_attr()}.
resolve_qos_status_attrs(#state{file_ctx = FileCtx} = State) ->
    QosStatus = case qos_req:get_effective_file_qos_insecure(FileCtx) of
        {ok, {QosEntriesWithStatus, _}} when map_size(QosEntriesWithStatus) == 0 ->
            undefined;
        {ok, {QosEntriesWithStatus, _}} ->
            qos_status:aggregate(maps:values(QosEntriesWithStatus));
        {error, _} ->
            unknown
    end,
    {State, #file_attr{qos_status = QosStatus}}.


%% @private
-spec resolve_qos_eff_value_attrs(state()) -> {state(), file_attr()}.
resolve_qos_eff_value_attrs(State) ->
    {FileDoc, UpdatedState} = get_file_doc(State),
    EffectiveQoSMembership = file_qos:qos_membership(FileDoc),
    {UpdatedState, #file_attr{eff_qos_membership = EffectiveQoSMembership}}.


%% @private
-spec resolve_path(state()) -> {state(), file_attr()}.
resolve_path(#state{file_ctx = FileCtx, user_ctx = UserCtx} = State) ->
    {Path, FileCtx2} = file_ctx:get_logical_path(FileCtx, UserCtx),
    {State#state{file_ctx = FileCtx2}, #file_attr{path = Path}}.


%% @private
-spec resolve_metadata_attrs(state()) -> {state(), file_attr()}.
resolve_metadata_attrs(#state{file_ctx = FileCtx} = State) ->
    RootUserCtx = user_ctx:new(?ROOT_SESS_ID),
    {ok, XattrList} = xattr:list_insecure(RootUserCtx, FileCtx, false, true),
    {State, #file_attr{
        has_custom_metadata = lists:any(fun
            (<<?CDMI_PREFIX_STR, _/binary>>) -> false;
            (?JSON_METADATA_KEY) -> true;
            (?RDF_METADATA_KEY) -> true;
            (<<?ONEDATA_PREFIX_STR, _/binary>>) -> false;
            (_) -> true
        end, XattrList)
    }}.


%% @private
-spec resolve_xattrs(state()) -> {state(), file_attr()}.
resolve_xattrs(#state{file_ctx = FileCtx, current_stage_attrs = XattrNames} = State) ->
    {ok, AllDirectXattrs} = xattr:get_all_direct_insecure(FileCtx),
    {State, #file_attr{xattrs = lists:foldl(fun(Xattr, Acc) ->
        Acc#{Xattr => maps:get(Xattr, AllDirectXattrs, undefined)}
    end, #{}, XattrNames)}}.


%%%===================================================================
%%% Internal functions
%%%===================================================================

%% @private
-spec resolve_stage(state(), [attribute()], fun((state()) -> {state(), file_attr()})) ->
    {state(), file_attr()}.
resolve_stage(#state{options = #{attributes := RequestedAttrs}} = State, ?XATTRS_STAGE, StageFun) ->
    case should_fetch_xattrs(RequestedAttrs) of
        {true, XattrsNames} ->
            StageFun(State#state{current_stage_attrs = XattrsNames});
        false ->
            {State, #file_attr{}}
    end;
resolve_stage(#state{options = #{attributes := RequestedAttrs}} = State, StageAttrs, StageFun) ->
    case lists_utils:intersect(RequestedAttrs, StageAttrs) of
        [] ->
            {State, #file_attr{}};
        AttrsToCalculate ->
            StageFun(State#state{current_stage_attrs = AttrsToCalculate})
    end.


%% @private
-spec resolve_symlink_value(file_meta:doc()) -> file_meta_symlinks:symlink() | undefined.
resolve_symlink_value(#document{key = Uuid} = FileDoc) ->
    case fslogic_file_id:is_symlink_uuid(Uuid) of
        true ->
            {ok, SymlinkValue} = file_meta_symlinks:readlink(FileDoc),
            SymlinkValue;
        false ->
            undefined
    end.


%% @private
-spec build_index(file_ctx:ctx(), file_meta:doc()) -> file_listing:index().
build_index(FileCtx, FileDoc) ->
    case file_ctx:is_space_dir_const(FileCtx) of
        true ->
            % As provider id in space doc is random (depends on which provider called `file_meta:make_space_exist/0`)
            % use only space id in index (there are no conflicts on spaces between providers, so it is not a problem).
            file_listing:build_index(file_meta:get_name(FileDoc));
        false ->
            file_listing:build_index(
                file_meta:get_name(FileDoc), file_meta:get_provider_id(FileDoc))
    end.


%% @private
-spec resolve_private_base_attrs(user_ctx:ctx(), od_space:id(), file_meta:doc()) ->
    file_attr().
resolve_private_base_attrs(UserCtx, SpaceId, #document{value = #file_meta{shares = Shares} = FM}) ->
    VisibleShares = case user_ctx:is_root(UserCtx) of
        true ->
            Shares;
        false ->
            UserId = user_ctx:get_user_id(UserCtx),
            case space_logic:has_eff_privilege(SpaceId, UserId, ?SPACE_VIEW) of
                true -> Shares;
                false -> []
            end
    end,
    #file_attr{
        mode = FM#file_meta.mode,
        provider_id = FM#file_meta.provider_id,
        owner_id = FM#file_meta.owner,
        shares = VisibleShares
    }.


%%--------------------------------------------------------------------
%% @private
%% @doc
%% Returns masked private attrs values when accessing file via share guid (e.g.
%% in share mode only last 3 bits of mode - 'other' bits - should be visible).
%%
%% NOTE !!!
%% ShareId is added to file_meta.shares only for directly shared
%% files/directories and not their children, so not every file
%% accessed via share guid will have ShareId in `file_attrs.shares`
%% @end
%%--------------------------------------------------------------------
-spec get_masked_private_base_attrs(od_share:id(), file_meta:doc()) ->
    file_attr().
get_masked_private_base_attrs(ShareId, #document{value = #file_meta{
    mode = RealMode,
    shares = AllShares
}}) ->
    #file_attr{
        mode = RealMode band 2#111,
        provider_id = <<"unknown">>,
        owner_id = <<"unknown">>,
        shares = case lists:member(ShareId, AllShares) of
            true -> [ShareId];
            false -> []
        end
    }.


%% @private
-spec resolve_link_count(file_ctx:ctx(), od_share:id(), [attribute()]) ->
    non_neg_integer() | undefined.
resolve_link_count(FileCtx, ShareId, Attrs) ->
    case {ShareId, lists:member(hardlink_count, Attrs)} of
        {undefined, true} ->
            {ok, LinkCount} = file_ctx:count_references_const(FileCtx),
            LinkCount;
        _ ->
            undefined
    end.


%% @private
-spec resolve_location_attrs_for_reg_file(state()) -> {state(), file_attr()}.
resolve_location_attrs_for_reg_file(#state{file_ctx = FileCtx, current_stage_attrs = RequestedAttrs} = State) ->
    {Size, FileCtx2} = file_ctx:get_file_size(FileCtx),
    {OptionalAttr, FileCtx3} = case {are_any_attrs_requested([local_replication_rate, is_fully_replicated], State), Size} of
        {true, 0} ->
            {#file_attr{
                is_fully_replicated = true,
                local_replication_rate = 1.0
            }, FileCtx2};
        {true, _} ->
            {FLDoc, FC3} = file_ctx:get_local_file_location_doc(FileCtx2),
            ResAttr = lists:foldl(fun
                (local_replication_rate, AccAttr) ->
                    AccAttr#file_attr{local_replication_rate = count_bytes(FLDoc)/Size};
                (is_fully_replicated, AccAttr) ->
                    AccAttr#file_attr{is_fully_replicated = fslogic_location_cache:is_fully_replicated(FLDoc, Size)};
                (_, AccAttr) ->
                    AccAttr
            end, #file_attr{}, RequestedAttrs),
            {ResAttr, FC3};
        {false, _} ->
            {#file_attr{}, FileCtx2}
    end,
    {State#state{file_ctx = FileCtx3}, OptionalAttr#file_attr{size = Size}}.


%% @private
-spec resolve_location_attrs_for_dir(state()) -> {state(), file_attr()}.
resolve_location_attrs_for_dir(#state{file_ctx = FileCtx, user_ctx = UserCtx} = State) ->
    case file_ctx:is_user_root_dir_const(FileCtx, UserCtx) of
        true ->
            {State, #file_attr{}};
        _ ->
            Guid = file_ctx:get_logical_guid_const(FileCtx),
            ShouldCalculateRatio = are_any_attrs_requested([local_replication_rate], State),
            {StatsToGet, FileCtx2} = case ShouldCalculateRatio of
                true ->
                    case file_ctx:get_storage_id(FileCtx) of
                        {undefined, FC2} -> {[?TOTAL_SIZE], FC2};
                        {StorageId, FC2} -> {[?TOTAL_SIZE, ?SIZE_ON_STORAGE(StorageId)], FC2}
                    end;
                false ->
                    {[?TOTAL_SIZE], FileCtx}
            end,
            StatsResult = case dir_size_stats:get_stats(Guid, StatsToGet) of
                {ok, StatsMap} -> StatsMap;
                ?ERROR_NOT_FOUND -> #{};
                ?ERROR_DIR_STATS_DISABLED_FOR_SPACE -> error;
                ?ERROR_DIR_STATS_NOT_READY -> error
            end,
            case StatsResult of
                error ->
                    {State#state{file_ctx = FileCtx2}, #file_attr{}};
                _ ->
                    {State#state{file_ctx = FileCtx2}, build_dir_size_attr(StatsResult, ShouldCalculateRatio, FileCtx2)}
            end
    end.


%% @private
-spec resolve_location_attrs_for_symlink(state()) -> {state(), file_attr()}.
resolve_location_attrs_for_symlink(State) ->
    {FileDoc, UpdatedState} = get_file_doc(State),
    {ok, Symlink} = file_meta_symlinks:readlink(FileDoc),
    {UpdatedState, #file_attr{
        size = byte_size(Symlink)
    }}.


%% @private
-spec build_dir_size_attr(map(), boolean(), file_ctx:ctx()) -> file_attr().
build_dir_size_attr(StatsResult, ShouldCalculateRatio, FileCtx) ->
    Size = maps:get(?TOTAL_SIZE, StatsResult, 0),
    OptionalAttr = case ShouldCalculateRatio of
        true ->
            % storage id is already cached in file_ctx
            {StorageId, _} = file_ctx:get_storage_id(FileCtx),
            StorageSize = maps:get(?SIZE_ON_STORAGE(StorageId), StatsResult, 0),
            #file_attr{local_replication_rate = case Size of
                0 -> 1.0;
                _ -> StorageSize/Size
            end};
        false ->
            #file_attr{}
    end,
    OptionalAttr#file_attr{size = Size}.


%% @private
-spec count_bytes(undefined | file_location:doc()) -> non_neg_integer().
count_bytes(undefined) -> 0;
count_bytes(FileLocationDoc) -> file_location:count_bytes(FileLocationDoc).


%% @private
-spec resolve_name_attrs_internal(state()) -> {state(), file_attr()}.
resolve_name_attrs_internal(#state{file_ctx = FileCtx, user_ctx = UserCtx} = State) ->
    ShouldCalculateConflicts =
        are_any_attrs_requested([conflicting_name, conflicting_files], State) orelse
            read_option(name_conflicts_resolution_policy, State, resolve_name_conflicts) == resolve_name_conflicts,

    case ShouldCalculateConflicts andalso not file_ctx:is_space_dir_const(FileCtx) of
        true ->
            resolve_name_attrs_conflicts(State);
        false ->
            {FileName, FileCtx2} = file_ctx:get_aliased_name(FileCtx, UserCtx),
            {State#state{file_ctx = FileCtx2}, #file_attr{name = FileName}}
    end.


%% @private
-spec resolve_name_attrs_conflicts(state()) -> {state(), file_attr()}.
resolve_name_attrs_conflicts(State) ->
    {FileDoc, #state{file_ctx = FileCtx} = UpdatedState} = get_file_doc(State),
    {ok, ParentUuid} = file_meta:get_parent_uuid(FileDoc),
    FileName = file_meta:get_name(FileDoc),
    ProviderId = file_meta:get_provider_id(FileDoc),
    Scope = file_meta:get_scope(FileDoc),
    {ok, FileUuid} = file_meta:get_uuid(FileDoc),
    case file_meta:check_name_and_get_conflicting_files(ParentUuid, FileName, FileUuid, ProviderId, Scope) of
        {conflicting, ExtendedName, ConflictingFiles} ->
            {UpdatedState#state{file_ctx = file_ctx:cache_name(ExtendedName, FileCtx)}, #file_attr{
                name = ExtendedName,
                conflicting_name = FileName,
                conflicting_files = ConflictingFiles
            }};
        _ ->
            {UpdatedState, #file_attr{name = FileName}}
    end.


%% @private
<<<<<<< HEAD
-spec get_file_doc(state()) -> {file_meta:doc(), state()}.
get_file_doc(#state{file_ctx = FileCtx} = State) ->
    {FileDoc, FileCtx2} = case read_option(allow_deleted_files, State, false) of
        true ->
            file_ctx:get_and_cache_file_doc_including_deleted(FileCtx);
        false ->
            file_ctx:get_file_doc(FileCtx)
    end,
    {FileDoc, State#state{file_ctx = FileCtx2}}.
=======
-spec resolve_replication_status_and_size(file_ctx:ctx(), file_meta:doc(), file_meta:type(), [optional_attr()]) ->
    {undefined | boolean(), undefined | file_meta:size(), file_ctx:ctx()}.
resolve_replication_status_and_size(FileCtx, FileDoc, Type, OptionalAttrs) ->
    case {Type, lists:member(replication_status, OptionalAttrs), lists:member(size, OptionalAttrs)} of
        {?REGULAR_FILE_TYPE, true, true} ->
            file_ctx:get_replication_status_and_size(FileCtx);
        {?REGULAR_FILE_TYPE, true, _} ->
            {RS, _, Ctx} = file_ctx:get_replication_status_and_size(FileCtx),
            {RS, undefined, Ctx};
        {?DIRECTORY_TYPE, _, true} ->
            case dir_size_stats:get_stats(file_ctx:get_logical_guid_const(FileCtx), [?VIRTUAL_SIZE]) of
                {ok, #{?VIRTUAL_SIZE := S}} ->
                    {undefined, S, FileCtx};
                ?ERROR_NOT_FOUND ->
                    {undefined, 0, FileCtx};
                ?ERROR_DIR_STATS_DISABLED_FOR_SPACE ->
                    {undefined, undefined, FileCtx};
                ?ERROR_DIR_STATS_NOT_READY ->
                    {undefined, undefined, FileCtx}
            end;
        {?SYMLINK_TYPE, _, true} ->
            {ok, Symlink} = file_meta_symlinks:readlink(FileDoc),
            {undefined, byte_size(Symlink), FileCtx};
        {_, _, true} ->
            {S, Ctx} = file_ctx:get_file_size(FileCtx),
            {undefined, S, Ctx};
        _ ->
            {undefined, undefined, FileCtx}
    end.
>>>>>>> a1783934


%% @private
-spec merge_records(tuple(), tuple()) -> tuple().
merge_records(RecordA, RecordB) ->
    list_to_tuple(lists:map(fun
        ({undefined, ValB}) -> ValB;
        ({ValA, _}) -> ValA
    end, lists:zip(tuple_to_list(RecordA), tuple_to_list(RecordB)))).


%% @private
-spec are_any_attrs_requested([attribute()], state()) -> boolean().
are_any_attrs_requested(Attrs, #state{current_stage_attrs = RequestedAttrs}) ->
    lists_utils:intersect(Attrs, RequestedAttrs) =/= [].


%% @private
-spec read_option(atom(), state(), any()) -> any().
read_option(Option, #state{options = Options}, Default) ->
    maps:get(Option, Options, Default).<|MERGE_RESOLUTION|>--- conflicted
+++ resolved
@@ -436,11 +436,11 @@
             {StatsToGet, FileCtx2} = case ShouldCalculateRatio of
                 true ->
                     case file_ctx:get_storage_id(FileCtx) of
-                        {undefined, FC2} -> {[?TOTAL_SIZE], FC2};
-                        {StorageId, FC2} -> {[?TOTAL_SIZE, ?SIZE_ON_STORAGE(StorageId)], FC2}
+                        {undefined, FC2} -> {[?VIRTUAL_SIZE], FC2};
+                        {StorageId, FC2} -> {[?VIRTUAL_SIZE, ?PHYSICAL_SIZE(StorageId)], FC2}
                     end;
                 false ->
-                    {[?TOTAL_SIZE], FileCtx}
+                    {[?VIRTUAL_SIZE], FileCtx}
             end,
             StatsResult = case dir_size_stats:get_stats(Guid, StatsToGet) of
                 {ok, StatsMap} -> StatsMap;
@@ -470,12 +470,12 @@
 %% @private
 -spec build_dir_size_attr(map(), boolean(), file_ctx:ctx()) -> file_attr().
 build_dir_size_attr(StatsResult, ShouldCalculateRatio, FileCtx) ->
-    Size = maps:get(?TOTAL_SIZE, StatsResult, 0),
+    Size = maps:get(?VIRTUAL_SIZE, StatsResult, 0),
     OptionalAttr = case ShouldCalculateRatio of
         true ->
             % storage id is already cached in file_ctx
             {StorageId, _} = file_ctx:get_storage_id(FileCtx),
-            StorageSize = maps:get(?SIZE_ON_STORAGE(StorageId), StatsResult, 0),
+            StorageSize = maps:get(?PHYSICAL_SIZE(StorageId), StatsResult, 0),
             #file_attr{local_replication_rate = case Size of
                 0 -> 1.0;
                 _ -> StorageSize/Size
@@ -530,7 +530,6 @@
 
 
 %% @private
-<<<<<<< HEAD
 -spec get_file_doc(state()) -> {file_meta:doc(), state()}.
 get_file_doc(#state{file_ctx = FileCtx} = State) ->
     {FileDoc, FileCtx2} = case read_option(allow_deleted_files, State, false) of
@@ -540,37 +539,6 @@
             file_ctx:get_file_doc(FileCtx)
     end,
     {FileDoc, State#state{file_ctx = FileCtx2}}.
-=======
--spec resolve_replication_status_and_size(file_ctx:ctx(), file_meta:doc(), file_meta:type(), [optional_attr()]) ->
-    {undefined | boolean(), undefined | file_meta:size(), file_ctx:ctx()}.
-resolve_replication_status_and_size(FileCtx, FileDoc, Type, OptionalAttrs) ->
-    case {Type, lists:member(replication_status, OptionalAttrs), lists:member(size, OptionalAttrs)} of
-        {?REGULAR_FILE_TYPE, true, true} ->
-            file_ctx:get_replication_status_and_size(FileCtx);
-        {?REGULAR_FILE_TYPE, true, _} ->
-            {RS, _, Ctx} = file_ctx:get_replication_status_and_size(FileCtx),
-            {RS, undefined, Ctx};
-        {?DIRECTORY_TYPE, _, true} ->
-            case dir_size_stats:get_stats(file_ctx:get_logical_guid_const(FileCtx), [?VIRTUAL_SIZE]) of
-                {ok, #{?VIRTUAL_SIZE := S}} ->
-                    {undefined, S, FileCtx};
-                ?ERROR_NOT_FOUND ->
-                    {undefined, 0, FileCtx};
-                ?ERROR_DIR_STATS_DISABLED_FOR_SPACE ->
-                    {undefined, undefined, FileCtx};
-                ?ERROR_DIR_STATS_NOT_READY ->
-                    {undefined, undefined, FileCtx}
-            end;
-        {?SYMLINK_TYPE, _, true} ->
-            {ok, Symlink} = file_meta_symlinks:readlink(FileDoc),
-            {undefined, byte_size(Symlink), FileCtx};
-        {_, _, true} ->
-            {S, Ctx} = file_ctx:get_file_size(FileCtx),
-            {undefined, S, Ctx};
-        _ ->
-            {undefined, undefined, FileCtx}
-    end.
->>>>>>> a1783934
 
 
 %% @private
