--- conflicted
+++ resolved
@@ -128,15 +128,9 @@
 %% @end
 %%--------------------------------------------------------------------
 -spec create_handle_helper(user_ctx:ctx(), file_ctx:ctx(),
-<<<<<<< HEAD
     HandleId :: storage_driver:handle_id(),
-    fslogic_worker:open_flag()) -> ok.
-create_handle_helper(UserCtx, FileCtx, HandleId, Flag) ->
-=======
-    HandleId :: storage_file_manager:handle_id(),
     fslogic_worker:open_flag(), open_file | open_file_insecure) -> ok.
 create_handle_helper(UserCtx, FileCtx, HandleId, Flag, OpenFun) ->
->>>>>>> fdeac14b
     #fuse_response{
         status = #status{code = ?OK}
     } = file_req:OpenFun(UserCtx, FileCtx, Flag, HandleId),
