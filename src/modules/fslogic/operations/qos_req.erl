%%%--------------------------------------------------------------------
%%% @author Michal Cwiertnia
%%% @copyright (C) 2019 ACK CYFRONET AGH
%%% This software is released under the MIT license
%%% cited in 'LICENSE.txt'.
%%% @end
%%%--------------------------------------------------------------------
%%% @doc
%%% This module is responsible for handling requests operating on file qos.
%%% @end
%%%--------------------------------------------------------------------
-module(qos_req).
-author("Michal Cwiertnia").

-include("modules/datastore/qos.hrl").
-include("proto/oneclient/fuse_messages.hrl").
-include("proto/oneprovider/provider_messages.hrl").
-include("modules/fslogic/fslogic_common.hrl").
-include_lib("ctool/include/logging.hrl").
-include_lib("ctool/include/api_errors.hrl").

%% API
-export([add_qos/4, get_qos_details/3, remove_qos/3, get_file_qos/2,
    check_fulfillment/3]).

% For test purpose
-export([get_space_storages/2]).

%%%===================================================================
%%% API
%%%===================================================================

%%--------------------------------------------------------------------
%% @equiv add_qos/4 with permission checks
%% @end
%%--------------------------------------------------------------------
-spec add_qos(user_ctx:ctx(), file_ctx:ctx(), binary(), qos_entry:replicas_num()) ->
    fslogic_worker:provider_response().
add_qos(UserCtx, FileCtx, Expression, ReplicasNum) ->
    check_permissions:execute(
        [owner],
        [UserCtx, FileCtx, Expression, ReplicasNum],
        fun add_qos_insecure/4
    ).

%%--------------------------------------------------------------------
%% @equiv get_file_qos_insecure/2 with permission checks
%% @end
%%--------------------------------------------------------------------
-spec get_file_qos(user_ctx:ctx(), file_ctx:ctx()) ->
    fslogic_worker:provider_response().
get_file_qos(UserCtx, FileCtx) ->
    check_permissions:execute(
        [owner],
        [UserCtx, FileCtx],
        fun get_file_qos_insecure/2
    ).

%%--------------------------------------------------------------------
%% @equiv get_qos_details_insecure/3 with permission checks
%% @end
%%--------------------------------------------------------------------
-spec get_qos_details(user_ctx:ctx(), file_ctx:ctx(), qos_entry:id()) ->
    fslogic_worker:provider_response().
get_qos_details(UserCtx, FileCtx, QosId) ->
    check_permissions:execute(
        [owner],
        [UserCtx, FileCtx, QosId],
        fun get_qos_details_insecure/3
    ).

%%--------------------------------------------------------------------
%% @equiv remove_qos_insecure/3 with permission checks
%% @end
%%--------------------------------------------------------------------
-spec remove_qos(user_ctx:ctx(), file_ctx:ctx(), qos_entry:id()) ->
    fslogic_worker:provider_response().
remove_qos(UserCtx, FileCtx, QosId) ->
    check_permissions:execute(
        [owner],
        [UserCtx, FileCtx, QosId],
        fun remove_qos_insecure/3
    ).

%%--------------------------------------------------------------------
%% @equiv check_fulfillment_insecure/3 with permission checks
%% @end
%%--------------------------------------------------------------------
-spec check_fulfillment(user_ctx:ctx(), file_ctx:ctx(), qos_entry:id()) ->
    fslogic_worker:provider_response().
check_fulfillment(UserCtx, FileCtx, QosId) ->
    check_permissions:execute(
        [owner],
        [UserCtx, FileCtx, QosId],
        fun check_fulfillment_insecure/3
    ).

<<<<<<< HEAD
=======
%%--------------------------------------------------------------------
%% @doc
%% Schedules file replication to given storage if it is required by QoS.
%% Uses QoS traverse pool.
%% @end
%%--------------------------------------------------------------------
-spec restore_qos_on_storage(file_ctx:ctx(), storage:id()) -> ok.
restore_qos_on_storage(FileCtx, StorageId) ->
    FileUuid = file_ctx:get_uuid_const(FileCtx),
    EffFileQos = file_qos:get_effective(FileUuid),

    case EffFileQos of
        undefined ->
            ok;
        _ ->
            QosToUpdate = file_qos:get_qos_to_update(StorageId, EffFileQos),
            lists:foreach(fun(QosId) ->
                ok = qos_traverse:fulfill_qos(?ROOT_SESS_ID, FileCtx, QosId, [StorageId], restore)
            end, QosToUpdate)
    end.

>>>>>>> 5be7581f
%%%===================================================================
%%% Insecure functions
%%%===================================================================

%%--------------------------------------------------------------------
%% @private
%% @doc
%% Creates new qos item document. Transforms expression to RPN form.
%% Delegates traverse jobs responsible for data management for given QoS
%% to appropriate providers. This is done by creating qos_traverse_req for
%% given QoS that holds information for which file and on which storage
%% traverse should be run.
%% @end
%%--------------------------------------------------------------------
-spec add_qos_insecure(user_ctx:ctx(), file_ctx:ctx(), binary(), qos_entry:replicas_num()) ->
    fslogic_worker:provider_response().
add_qos_insecure(UserCtx, FileCtx, QosExpression, ReplicasNum) ->
    FileUuid = file_ctx:get_uuid_const(FileCtx),
    SpaceId = file_ctx:get_space_id_const(FileCtx),
    QosExpressionInRPN = qos_expression:transform_to_rpn(QosExpression),

    % create qos_entry document
    QosEntryToCreate = #document{value = #qos_entry{
        expression = QosExpressionInRPN,
        replicas_num = ReplicasNum,
        file_uuid = FileUuid,
        status = ?QOS_NOT_FULFILLED
    }},
    {ok, #document{key = QosId}} = qos_entry:create(QosEntryToCreate, SpaceId),

    % TODO: VFS-5567 for now target storage for dir is selected here and
    % does not change in qos traverse task. Have to figure out how to
    % choose different storages for subdirs and/or file if multiple storage
    % fulfilling qos are available.
    TargetStoragesList = calculate_target_storages(user_ctx:get_session_id(UserCtx),
        FileCtx, QosExpressionInRPN, ReplicasNum),

    case TargetStoragesList of
        ?ERROR_CANNOT_FULFILL_QOS ->
            ok = file_qos:add_qos(FileUuid, SpaceId, QosId, []),
            ok = qos_bounded_cache:invalidate_on_all_nodes(SpaceId),
            ok = qos_entry:add_impossible_qos(QosId, SpaceId);
        _ ->
            TraverseReqs = lists:filtermap(fun(Storage) ->
                TaskId = ?QOS_TRAVERSE_TASK_ID(SpaceId, QosId, traverse),
                case qos_hooks:maybe_start_traverse(FileCtx, QosId, Storage, TaskId) of
                    true -> false;
                    false -> {true, #qos_traverse_req{
                        task_id = TaskId,
                        file_uuid = FileUuid,
                        target_storage = Storage
                    }}
                end
            end, TargetStoragesList),
            qos_entry:add_traverse_reqs(QosId, TraverseReqs)
    end,

    #provider_response{
        status = #status{code = ?OK},
        provider_response = #qos_id{id = QosId}
    }.


%%--------------------------------------------------------------------
%% @private
%% @doc
%% Gets effective qos for given file or directory. Returns empty effective QoS
%% if no QoS requirements are defined for file/directory.
%% @end
%%--------------------------------------------------------------------
-spec get_file_qos_insecure(user_ctx:ctx(), file_ctx:ctx()) -> fslogic_worker:provider_response().
get_file_qos_insecure(_UserCtx, FileCtx) ->
    FileUuid = file_ctx:get_uuid_const(FileCtx),

    Resp = case file_qos:get_effective(FileUuid) of
        undefined ->
            #effective_file_qos{};
        EffQos ->
            #effective_file_qos{
                qos_list = file_qos:get_qos_list(EffQos),
                target_storages = file_qos:get_target_storages(EffQos)
            }
    end,

    #provider_response{
        status = #status{code = ?OK},
        provider_response = Resp
    }.


%%--------------------------------------------------------------------
%% @private
%% @doc
%% Gets details about QoS.
%% @end
%%--------------------------------------------------------------------
-spec get_qos_details_insecure(user_ctx:ctx(), file_ctx:ctx(), qos_entry:id()) ->
    fslogic_worker:provider_response().
get_qos_details_insecure(_UserCtx, _FileCtx, QosId) ->
    case qos_entry:get(QosId) of
        {ok, #document{value = QosEntry}} ->
            #provider_response{status = #status{code = ?OK}, provider_response = #get_qos_resp{
                expression = qos_entry:get_expression(QosEntry),
                replicas_num = qos_entry:get_replicas_num(QosEntry),
                status = qos_entry:get_status(QosEntry)
            }};
        {error, Error} ->
            #provider_response{status = #status{code = Error}}
    end.



%%--------------------------------------------------------------------
%% @private
%% @doc
%% Removes Qos ID from file_qos documents then removes qos_entry document
%% for given QoS.
%% @end
%%--------------------------------------------------------------------
-spec remove_qos_insecure(user_ctx:ctx(), file_ctx:ctx(), qos_entry:id()) ->
    fslogic_worker:provider_response().
remove_qos_insecure(_UserCtx, FileCtx, QosId) ->
    FileUuid = file_ctx:get_uuid_const(FileCtx),
    % TODO: VFS-5567 For now QoS is added only for file or dir
    % for which QoS has been added, so starting traverse is not needed.
    ok = file_qos:remove_qos_id(FileUuid, QosId),
    SpaceId = file_ctx:get_space_id_const(FileCtx),
    ok = qos_bounded_cache:invalidate_on_all_nodes(SpaceId),
    ok = qos_entry:delete(QosId),
    #provider_response{status = #status{code = ?OK}}.


%%--------------------------------------------------------------------
%% @private
%% @doc
%% Checks whether given QoS is fulfilled for given file.
%% @end
%%--------------------------------------------------------------------
-spec check_fulfillment_insecure(user_ctx:ctx(), file_ctx:ctx(), qos_entry:id()) ->
    fslogic_worker:provider_response().
check_fulfillment_insecure(_UserCtx, FileCtx, QosId) ->
    FulfillmentStatus = qos_status:check_fulfilment(QosId, file_ctx:get_guid_const(FileCtx)),

    #provider_response{status = #status{code = ?OK}, provider_response = #qos_fulfillment{
        fulfilled = FulfillmentStatus
    }}.


%%%===================================================================
%%% Internal functions
%%%===================================================================

%%--------------------------------------------------------------------
%% @doc
%% Calculate list of storage id, on which file should be present according to
%% qos requirements and available storage.
%% @end
%%--------------------------------------------------------------------
-spec calculate_target_storages(session:id(), file_ctx:ctx(),
    qos_expression:expression(), pos_integer()) -> [storage:id()] | {error, term()}.
calculate_target_storages(SessId, FileCtx, Expression, ReplicasNum) ->
    FileGuid = file_ctx:get_guid_const(FileCtx),
    FileKey = {guid, FileGuid},

    {ok, FileLocations} = lfm:get_file_distribution(SessId, FileKey),

    % TODO: VFS-5574 add check if storage has enough free space
    % call using ?MODULE macro for mocking in tests
    SpaceStorages = ?MODULE:get_space_storages(SessId, FileCtx),
    qos_expression:calculate_target_storages(
        Expression, ReplicasNum, SpaceStorages, FileLocations
    ).


%%--------------------------------------------------------------------
%% @doc
%% Get list of storage id supporting space in which given file is stored.
%% @end
%%--------------------------------------------------------------------
-spec get_space_storages(session:id(), file_ctx:ctx()) -> [storage:id()].
get_space_storages(SessionId, FileCtx) ->
    FileGuid = file_ctx:get_guid_const(FileCtx),
    SpaceId = file_id:guid_to_space_id(FileGuid),

    % TODO: VFS-5573 use storage qos
    {ok, ProvidersId} = space_logic:get_provider_ids(SessionId, SpaceId),
    ProvidersId.<|MERGE_RESOLUTION|>--- conflicted
+++ resolved
@@ -95,30 +95,6 @@
         fun check_fulfillment_insecure/3
     ).
 
-<<<<<<< HEAD
-=======
-%%--------------------------------------------------------------------
-%% @doc
-%% Schedules file replication to given storage if it is required by QoS.
-%% Uses QoS traverse pool.
-%% @end
-%%--------------------------------------------------------------------
--spec restore_qos_on_storage(file_ctx:ctx(), storage:id()) -> ok.
-restore_qos_on_storage(FileCtx, StorageId) ->
-    FileUuid = file_ctx:get_uuid_const(FileCtx),
-    EffFileQos = file_qos:get_effective(FileUuid),
-
-    case EffFileQos of
-        undefined ->
-            ok;
-        _ ->
-            QosToUpdate = file_qos:get_qos_to_update(StorageId, EffFileQos),
-            lists:foreach(fun(QosId) ->
-                ok = qos_traverse:fulfill_qos(?ROOT_SESS_ID, FileCtx, QosId, [StorageId], restore)
-            end, QosToUpdate)
-    end.
-
->>>>>>> 5be7581f
 %%%===================================================================
 %%% Insecure functions
 %%%===================================================================
