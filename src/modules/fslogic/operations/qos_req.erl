--- conflicted
+++ resolved
@@ -283,52 +283,4 @@
             };
         _ ->
             #provider_response{status = #status{code = ?EAGAIN}}
-<<<<<<< HEAD
-    end.
-=======
-    end.
-
-
-%%--------------------------------------------------------------------
-%% @doc
-%% Calculate list of storage id, on which file should be present according to
-%% given expression and replicas number.
-%% @end
-%%--------------------------------------------------------------------
--spec calculate_storages(session:id(), file_ctx:ctx(), qos_expression:rpn(),
-    qos_entry:replicas_num()) -> {true, [storage:id()]} | false | {error, term()}.
-calculate_storages(SessId, FileCtx, Expression, ReplicasNum) ->
-    {FileLocationsDoc, _NewFileCtx} =  file_ctx:get_file_location_docs(FileCtx),
-    ProvidersBlocks = lists:map(fun(#document{value = FileLocation}) ->
-        #file_location{provider_id = ProviderId, blocks = Blocks} = FileLocation,
-        TotalBlocksSize = lists:foldl(fun(#file_block{size = S}, SizeAcc) ->
-            SizeAcc + S
-        end, 0, Blocks),
-        #{
-            <<"providerId">> => ProviderId,
-            <<"totalBlocksSize">> => TotalBlocksSize
-        }
-    end, FileLocationsDoc),
-
-    % TODO: VFS-5574 add check if storage has enough free space
-    % call using ?MODULE macro for mocking in tests
-    SpaceStorages = ?MODULE:get_space_storages(SessId, FileCtx),
-    qos_expression:calculate_storages(
-        Expression, ReplicasNum, SpaceStorages, ProvidersBlocks
-    ).
-
-
-%%--------------------------------------------------------------------
-%% @doc
-%% Get list of storage id supporting space in which given file is stored.
-%% @end
-%%--------------------------------------------------------------------
--spec get_space_storages(session:id(), file_ctx:ctx()) -> [storage:id()].
-get_space_storages(SessionId, FileCtx) ->
-    FileGuid = file_ctx:get_guid_const(FileCtx),
-    SpaceId = file_id:guid_to_space_id(FileGuid),
-
-    % TODO: VFS-5573 use storage qos
-    {ok, ProvidersId} = space_logic:get_provider_ids(SessionId, SpaceId),
-    ProvidersId.
->>>>>>> efbbd63e
+    end.