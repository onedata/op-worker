%%%--------------------------------------------------------------------
%%% @author Michal Cwiertnia
%%% @copyright (C) 2019 ACK CYFRONET AGH
%%% This software is released under the MIT license
%%% cited in 'LICENSE.txt'.
%%% @end
%%%--------------------------------------------------------------------
%%% @doc
%%% This module is responsible for handling requests concerning QoS management.
%%% @end
%%%--------------------------------------------------------------------
-module(qos_req).
-author("Michal Cwiertnia").

-include("modules/datastore/qos.hrl").
-include("proto/oneprovider/provider_messages.hrl").
-include_lib("ctool/include/logging.hrl").
-include_lib("ctool/include/errors.hrl").

%% API
-export([
    add_qos_entry/5,
    get_qos_entry/3, 
    remove_qos_entry/3, 
    get_effective_file_qos/2,
    check_fulfillment/3
]).

%%%===================================================================
%%% API
%%%===================================================================


%%--------------------------------------------------------------------
%% @equiv add_qos_entry_insecure/4 with permission checks
%% @end
%%--------------------------------------------------------------------
<<<<<<< HEAD
-spec add_qos_entry(user_ctx:ctx(), file_ctx:ctx(), qos_expression:raw(),
    qos_entry:replicas_num(), qos_entry:type()) -> fslogic_worker:provider_response().
add_qos_entry(UserCtx, FileCtx, Expression, ReplicasNum, EntryType) ->
=======
-spec add_qos_entry(user_ctx:ctx(), file_ctx:ctx(), qos_expression:rpn(),
    qos_entry:replicas_num()) -> fslogic_worker:provider_response().
add_qos_entry(UserCtx, FileCtx0, ExpressionInRpn, ReplicasNum) ->
>>>>>>> 0b1db3c8
    FileCtx1 = fslogic_authz:ensure_authorized(
        UserCtx, FileCtx,
        [traverse_ancestors, ?write_metadata]
    ),
<<<<<<< HEAD
    add_qos_entry_insecure(FileCtx1, Expression, ReplicasNum, EntryType).
=======
    add_qos_entry_insecure(FileCtx1, ExpressionInRpn, ReplicasNum).
>>>>>>> 0b1db3c8


%%--------------------------------------------------------------------
%% @equiv get_effective_file_qos_insecure/1 with permission checks
%% @end
%%--------------------------------------------------------------------
-spec get_effective_file_qos(user_ctx:ctx(), file_ctx:ctx()) ->
    fslogic_worker:provider_response().
get_effective_file_qos(UserCtx, FileCtx0) ->
    FileCtx1 = fslogic_authz:ensure_authorized(
        UserCtx, FileCtx0,
        [traverse_ancestors, ?read_metadata]
    ),
    get_effective_file_qos_insecure(FileCtx1).


%%--------------------------------------------------------------------
%% @equiv get_qos_entry_insecure/1 with permission checks
%% @end
%%--------------------------------------------------------------------
-spec get_qos_entry(user_ctx:ctx(), file_ctx:ctx(), qos_entry:id()) ->
    fslogic_worker:provider_response().
get_qos_entry(UserCtx, FileCtx0, QosEntryId) ->
    fslogic_authz:ensure_authorized(
        UserCtx, FileCtx0,
        [traverse_ancestors, ?read_metadata]
    ),
    get_qos_entry_insecure(QosEntryId).


%%--------------------------------------------------------------------
%% @equiv remove_qos_entry_insecure/2 with permission checks
%% @end
%%--------------------------------------------------------------------
-spec remove_qos_entry(user_ctx:ctx(), file_ctx:ctx(), qos_entry:id()) ->
    fslogic_worker:provider_response().
remove_qos_entry(UserCtx, FileCtx0, QosEntryId) ->
    FileCtx1 = fslogic_authz:ensure_authorized(
        UserCtx, FileCtx0,
        [traverse_ancestors, ?write_metadata]
    ),
    remove_qos_entry_insecure(UserCtx, FileCtx1, QosEntryId).


%%--------------------------------------------------------------------
%% @equiv check_fulfillment_insecure/2 with permission checks
%% @end
%%--------------------------------------------------------------------
-spec check_fulfillment(user_ctx:ctx(), file_ctx:ctx(), qos_entry:id()) ->
    fslogic_worker:provider_response().
check_fulfillment(UserCtx, FileCtx0, QosEntryId) ->
    FileCtx1 = fslogic_authz:ensure_authorized(
        UserCtx, FileCtx0,
        [traverse_ancestors, ?read_metadata]
    ),
    check_fulfillment_insecure(FileCtx1, QosEntryId).


%%%===================================================================
%%% Insecure functions
%%%===================================================================


%%--------------------------------------------------------------------
%% @private
%% @doc
%% Creates new qos_entry document. Transforms expression to RPN form.
%% Delegates traverse jobs responsible for data management for given QoS entry
%% to appropriate providers. This is done by creating qos_traverse_req for
%% given QoS entry that holds information for which file and on which storage
%% traverse should be run.
%% @end
%%--------------------------------------------------------------------
<<<<<<< HEAD
-spec add_qos_entry_insecure(file_ctx:ctx(), qos_expression:raw(), qos_entry:replicas_num(), 
    qos_entry:type()) -> fslogic_worker:provider_response().
    add_qos_entry_insecure(FileCtx, QosExpression, ReplicasNum, EntryType) ->
    case qos_expression:raw_to_rpn(QosExpression) of
        {ok, QosExpressionInRPN} ->
            % TODO: VFS-5567 for now target storage for dir is selected here and
            % does not change in qos traverse task. Have to figure out how to
            % choose different storages for subdirs and/or file if multiple storage
            % fulfilling qos are available.
            CalculatedStorages = qos_expression:calculate_assigned_storages(
                FileCtx, QosExpressionInRPN, ReplicasNum
            ),

            case CalculatedStorages of
                {true, Storages} ->
                    add_possible_qos(FileCtx, QosExpressionInRPN, ReplicasNum, EntryType, Storages);
                false ->
                    add_impossible_qos(FileCtx, QosExpressionInRPN, ReplicasNum, EntryType);
                ?ERROR_INVALID_QOS_EXPRESSION ->
                    #provider_response{status = #status{code = ?EINVAL}}
            end;
=======
-spec add_qos_entry_insecure(file_ctx:ctx(), qos_expression:rpn(), qos_entry:replicas_num()) ->
    fslogic_worker:provider_response().
add_qos_entry_insecure(FileCtx, QosExpressionInRpn, ReplicasNum) ->
    % TODO: VFS-5567 for now target storage for dir is selected here and
    % does not change in qos traverse task. Have to figure out how to
    % choose different storages for subdirs and/or file if multiple storage
    % fulfilling qos are available.
    CalculatedStorages = qos_expression:calculate_assigned_storages(
        FileCtx, QosExpressionInRpn, ReplicasNum
    ),

    case CalculatedStorages of
        {true, Storages} ->
            add_possible_qos(FileCtx, QosExpressionInRpn, ReplicasNum, Storages);
        false ->
            add_impossible_qos(FileCtx, QosExpressionInRpn, ReplicasNum);
>>>>>>> 0b1db3c8
        ?ERROR_INVALID_QOS_EXPRESSION ->
            #provider_response{status = #status{code = ?EINVAL}}
    end.


%%--------------------------------------------------------------------
%% @private
%% @doc
%% Gets effective QoS for given file or directory. Returns empty effective QoS
%% if there is no QoS entry that influences file/directory.
%% @end
%%--------------------------------------------------------------------
-spec get_effective_file_qos_insecure(file_ctx:ctx()) -> fslogic_worker:provider_response().
get_effective_file_qos_insecure(FileCtx) ->
    FileUuid = file_ctx:get_uuid_const(FileCtx),
    case file_qos:get_effective(FileUuid) of
        {ok, EffQos} ->
            QosEntriesList = file_qos:get_qos_entries(EffQos),
            EntriesWithStatus = lists:foldl(fun(QosEntryId, Acc) ->
                Status = qos_status:check_fulfillment(FileCtx, QosEntryId),
                Acc#{QosEntryId => Status}
            end, #{}, QosEntriesList),
            #provider_response{
                status = #status{code = ?OK},
                provider_response = #eff_qos_response{
                    entries_with_status = EntriesWithStatus,
                    assigned_entries = file_qos:get_assigned_entries(EffQos)
                }
            };
        undefined ->
            #provider_response{
                status = #status{code = ?OK},
                provider_response = #eff_qos_response{}
            };
        {error, _} ->
            #provider_response{status = #status{code = ?EAGAIN}}
    end.


%%--------------------------------------------------------------------
%% @private
%% @doc
%% Gets details about QoS entry.
%% @end
%%--------------------------------------------------------------------
-spec get_qos_entry_insecure(qos_entry:id()) ->
    fslogic_worker:provider_response().
get_qos_entry_insecure(QosEntryId) ->
    case qos_entry:get(QosEntryId) of
        {ok, #document{value = QosEntry}} ->
            #provider_response{status = #status{code = ?OK}, provider_response = QosEntry};
        {error, _} ->
            #provider_response{status = #status{code = ?EAGAIN}}
    end.


%%--------------------------------------------------------------------
%% @private
%% @doc
%% Removes qos_entry ID from file_qos documents then removes qos_entry document.
%% @end
%%--------------------------------------------------------------------
-spec remove_qos_entry_insecure(user_ctx:ctx(), file_ctx:ctx(), qos_entry:id()) ->
    fslogic_worker:provider_response().
remove_qos_entry_insecure(UserCtx, FileCtx, QosEntryId) ->
    FileUuid = file_ctx:get_uuid_const(FileCtx),
    SpaceId = file_ctx:get_space_id_const(FileCtx),

    {ok, QosDoc} = qos_entry:get(QosEntryId),
    
    % Only root can remove internal QoS entry
    case (not qos_entry:is_internal(QosDoc)) orelse user_ctx:is_root(UserCtx) of
        true ->
            % TODO: VFS-5567 For now QoS entry is added only for file or dir
            % for which it has been added, so starting traverse is not needed.
            ok = file_qos:remove_qos_entry_id(SpaceId, FileUuid, QosEntryId),
            ok = qos_hooks:handle_entry_delete(QosDoc),
            ok = qos_entry:delete(QosEntryId),
            #provider_response{status = #status{code = ?OK}};
        false ->
            #provider_response{status = #status{code = ?EACCES}}
    end.


%%--------------------------------------------------------------------
%% @private
%% @doc
%% Checks whether requirements defined in given qos_entry are fulfilled.
%% @end
%%--------------------------------------------------------------------
-spec check_fulfillment_insecure(file_ctx:ctx(), qos_entry:id()) ->
    fslogic_worker:provider_response().
check_fulfillment_insecure(FileCtx, QosEntryId) ->
    FulfillmentStatus = qos_status:check_fulfillment(FileCtx, QosEntryId),

    #provider_response{status = #status{code = ?OK}, provider_response = #qos_fulfillment{
        fulfilled = FulfillmentStatus
    }}.


%%%===================================================================
%%% Internal functions
%%%===================================================================


%%--------------------------------------------------------------------
%% @private
%% @doc
%% Creates new qos_entry document with appropriate traverse requests.
%% @end
%%--------------------------------------------------------------------
-spec add_possible_qos(file_ctx:ctx(), qos_expression:rpn(), qos_entry:replicas_num(), 
    qos_entry:type(), [storage:id()]) -> fslogic_worker:provider_response().
add_possible_qos(FileCtx, QosExpressionInRPN, ReplicasNum, EntryType, Storages) ->
    FileUuid = file_ctx:get_uuid_const(FileCtx),
    SpaceId = file_ctx:get_space_id_const(FileCtx),

    AllTraverseReqs = qos_traverse_req:build_traverse_reqs(FileUuid, Storages),

    case qos_entry:create(
        SpaceId, FileUuid, QosExpressionInRPN, ReplicasNum, EntryType, true, AllTraverseReqs
    ) of
        {ok, QosEntryId} ->
            file_qos:add_qos_entry_id(SpaceId, FileUuid, QosEntryId),
            qos_traverse_req:start_applicable_traverses(QosEntryId, SpaceId, AllTraverseReqs),
            #provider_response{
                status = #status{code = ?OK},
                provider_response = #qos_entry_id{id = QosEntryId}
            };
        _ ->
            #provider_response{status = #status{code = ?EAGAIN}}
    end.


%%--------------------------------------------------------------------
%% @private
%% @doc
%% Creates new qos_entry document and adds it to impossible list.
%% @end
%%--------------------------------------------------------------------
-spec add_impossible_qos(file_ctx:ctx(), qos_expression:rpn(), qos_entry:replicas_num(), 
    qos_entry:type()) -> fslogic_worker:provider_response().
add_impossible_qos(FileCtx, QosExpressionInRPN, ReplicasNum, EntryType) ->
    FileUuid = file_ctx:get_uuid_const(FileCtx),
    SpaceId = file_ctx:get_space_id_const(FileCtx),

    case qos_entry:create(SpaceId, FileUuid, QosExpressionInRPN, ReplicasNum, EntryType) of
        {ok, QosEntryId} ->
            ok = file_qos:add_qos_entry_id(SpaceId, FileUuid, QosEntryId),
            #provider_response{
                status = #status{code = ?OK},
                provider_response = #qos_entry_id{id = QosEntryId}
            };
        _ ->
            #provider_response{status = #status{code = ?EAGAIN}}
    end.<|MERGE_RESOLUTION|>--- conflicted
+++ resolved
@@ -35,24 +35,14 @@
 %% @equiv add_qos_entry_insecure/4 with permission checks
 %% @end
 %%--------------------------------------------------------------------
-<<<<<<< HEAD
--spec add_qos_entry(user_ctx:ctx(), file_ctx:ctx(), qos_expression:raw(),
+-spec add_qos_entry(user_ctx:ctx(), file_ctx:ctx(), qos_expression:rpn(),
     qos_entry:replicas_num(), qos_entry:type()) -> fslogic_worker:provider_response().
-add_qos_entry(UserCtx, FileCtx, Expression, ReplicasNum, EntryType) ->
-=======
--spec add_qos_entry(user_ctx:ctx(), file_ctx:ctx(), qos_expression:rpn(),
-    qos_entry:replicas_num()) -> fslogic_worker:provider_response().
-add_qos_entry(UserCtx, FileCtx0, ExpressionInRpn, ReplicasNum) ->
->>>>>>> 0b1db3c8
+add_qos_entry(UserCtx, FileCtx, ExpressionInRpn, ReplicasNum, EntryType) ->
     FileCtx1 = fslogic_authz:ensure_authorized(
         UserCtx, FileCtx,
         [traverse_ancestors, ?write_metadata]
     ),
-<<<<<<< HEAD
-    add_qos_entry_insecure(FileCtx1, Expression, ReplicasNum, EntryType).
-=======
-    add_qos_entry_insecure(FileCtx1, ExpressionInRpn, ReplicasNum).
->>>>>>> 0b1db3c8
+    add_qos_entry_insecure(FileCtx1, ExpressionInRpn, ReplicasNum, EntryType).
 
 
 %%--------------------------------------------------------------------
@@ -119,39 +109,16 @@
 %%--------------------------------------------------------------------
 %% @private
 %% @doc
-%% Creates new qos_entry document. Transforms expression to RPN form.
+%% Creates new qos_entry document.
 %% Delegates traverse jobs responsible for data management for given QoS entry
 %% to appropriate providers. This is done by creating qos_traverse_req for
 %% given QoS entry that holds information for which file and on which storage
 %% traverse should be run.
 %% @end
 %%--------------------------------------------------------------------
-<<<<<<< HEAD
--spec add_qos_entry_insecure(file_ctx:ctx(), qos_expression:raw(), qos_entry:replicas_num(), 
+-spec add_qos_entry_insecure(file_ctx:ctx(), qos_expression:rpn(), qos_entry:replicas_num(), 
     qos_entry:type()) -> fslogic_worker:provider_response().
-    add_qos_entry_insecure(FileCtx, QosExpression, ReplicasNum, EntryType) ->
-    case qos_expression:raw_to_rpn(QosExpression) of
-        {ok, QosExpressionInRPN} ->
-            % TODO: VFS-5567 for now target storage for dir is selected here and
-            % does not change in qos traverse task. Have to figure out how to
-            % choose different storages for subdirs and/or file if multiple storage
-            % fulfilling qos are available.
-            CalculatedStorages = qos_expression:calculate_assigned_storages(
-                FileCtx, QosExpressionInRPN, ReplicasNum
-            ),
-
-            case CalculatedStorages of
-                {true, Storages} ->
-                    add_possible_qos(FileCtx, QosExpressionInRPN, ReplicasNum, EntryType, Storages);
-                false ->
-                    add_impossible_qos(FileCtx, QosExpressionInRPN, ReplicasNum, EntryType);
-                ?ERROR_INVALID_QOS_EXPRESSION ->
-                    #provider_response{status = #status{code = ?EINVAL}}
-            end;
-=======
--spec add_qos_entry_insecure(file_ctx:ctx(), qos_expression:rpn(), qos_entry:replicas_num()) ->
-    fslogic_worker:provider_response().
-add_qos_entry_insecure(FileCtx, QosExpressionInRpn, ReplicasNum) ->
+    add_qos_entry_insecure(FileCtx, QosExpressionInRpn, ReplicasNum, EntryType) ->
     % TODO: VFS-5567 for now target storage for dir is selected here and
     % does not change in qos traverse task. Have to figure out how to
     % choose different storages for subdirs and/or file if multiple storage
@@ -162,10 +129,9 @@
 
     case CalculatedStorages of
         {true, Storages} ->
-            add_possible_qos(FileCtx, QosExpressionInRpn, ReplicasNum, Storages);
+            add_possible_qos(FileCtx, QosExpressionInRpn, ReplicasNum, EntryType, Storages);
         false ->
-            add_impossible_qos(FileCtx, QosExpressionInRpn, ReplicasNum);
->>>>>>> 0b1db3c8
+            add_impossible_qos(FileCtx, QosExpressionInRpn, ReplicasNum, EntryType);
         ?ERROR_INVALID_QOS_EXPRESSION ->
             #provider_response{status = #status{code = ?EINVAL}}
     end.
