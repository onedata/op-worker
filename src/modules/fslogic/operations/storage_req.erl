%%%--------------------------------------------------------------------
%%% @author Krzysztof Trzepla
%%% @author Tomasz Lichon
%%% @copyright (C) 2016 ACK CYFRONET AGH
%%% This software is released under the MIT license
%%% cited in 'LICENSE.txt'.
%%% @end
%%%--------------------------------------------------------------------
%%% @doc
%%% This module is responsible for handing requests related to storage.
%%% It is used during remote client initialization.
%%% @end
%%%--------------------------------------------------------------------
-module(storage_req).
-author("Krzysztof Trzepla").
-author("Tomasz Lichon").

-include("global_definitions.hrl").
-include("modules/storage_file_manager/helpers/helpers.hrl").
-include("proto/oneclient/fuse_messages.hrl").
-include("proto/oneclient/diagnostic_messages.hrl").
-include_lib("annotations/include/annotations.hrl").

-define(REMOVE_STORAGE_TEST_FILE_DELAY, timer:seconds(application:get_env(?APP_NAME,
    remove_storage_test_file_delay_seconds, 300))).
-define(VERIFY_STORAGE_TEST_FILE_DELAY, timer:seconds(application:get_env(?APP_NAME,
    verify_storage_test_file_delay_seconds, 30))).
-define(VERIFY_STORAGE_TEST_FILE_ATTEMPTS, application:get_env(?APP_NAME,
    remove_storage_test_file_attempts, 10)).

%% API
-export([get_configuration/1, get_helper_params/3, create_storage_test_file/3,
    verify_storage_test_file/5, remove_storage_test_file/4]).

%%%===================================================================
%%% API
%%%===================================================================

%%--------------------------------------------------------------------
%% @doc
%% Returns remote client configuration.
%% @end
%%--------------------------------------------------------------------
-spec get_configuration(session:id()) -> #configuration{}.
get_configuration(SessId) ->
    {ok, UserId} = session:get_user_id(SessId),
    {ok, Docs} = subscription:list(),
    Subs = lists:filtermap(fun(#document{value = #subscription{} = Sub}) ->
        case subscription_type:is_remote(Sub) of
            true -> {true, Sub};
            false -> false
        end
    end, Docs),
    #configuration{
        root_guid = fslogic_uuid:user_root_dir_guid(fslogic_uuid:user_root_dir_uuid(UserId)),
        subscriptions = Subs,
        disabled_spaces = space_quota:get_disabled_spaces()
    }.

%%--------------------------------------------------------------------
%% @doc
%% Gets helper params based on given storage ID.
%% @end
%%--------------------------------------------------------------------
-spec get_helper_params(user_ctx:ctx(), storage:id(),
    ForceCL :: boolean()) -> #fuse_response{}.
get_helper_params(_UserCtx, StorageId, true = _ForceProxy) ->
    {ok, StorageDoc} = storage:get(StorageId),
    {ok, Helper} = fslogic_storage:select_helper(StorageDoc),
    HelperParams = helper:get_proxy_params(Helper, StorageId),
    #fuse_response{status = #status{code = ?OK}, fuse_response = HelperParams};
get_helper_params(_UserCtx, _StorageId, false = _ForceProxy) ->
    #fuse_response{status = #status{code = ?ENOTSUP}}.

%%--------------------------------------------------------------------
%% @doc
%% Creates test file on a given storage in the directory of a file referenced
%% by Guid. File is created on behalf of the user associated with the session.
%% @end
%%--------------------------------------------------------------------
-spec create_storage_test_file(user_ctx:ctx(), fslogic_worker:file_guid(),
    storage:id()) -> #fuse_response{}.
create_storage_test_file(UserCtx, Guid, StorageId) ->
    FileCtx = file_ctx:new_by_guid(Guid),
    UserId = user_ctx:get_user_id(UserCtx),
    SpaceId = case file_ctx:get_space_id_const(FileCtx) of
        undefined -> throw(?ENOENT);
        <<_/binary>> = Id -> Id
    end,

    {ok, StorageDoc} = storage:get(StorageId),
    {ok, Helper} = fslogic_storage:select_helper(StorageDoc),
    HelperName = helper:get_name(Helper),

    case luma:get_client_user_ctx(UserId, SpaceId, StorageDoc, HelperName) of
        {ok, ClientStorageUserUserCtx} ->
            {ok, ServerStorageUserUserCtx} = luma:get_server_user_ctx(UserId, SpaceId,
                StorageDoc, HelperName),
            HelperParams = helper:get_params(Helper, ClientStorageUserUserCtx),

<<<<<<< HEAD
            {FileId, _NewFile} = file_ctx:get_storage_file_id(File),
            Dirname = filename:dirname(FileId),
            TestFileName = storage_detector:generate_file_id(),
=======
            {RawStoragePath, _NewFile} = file_ctx:get_raw_storage_path(FileCtx),
            Dirname = fslogic_path:dirname(RawStoragePath),
            TestFileName = fslogic_utils:random_ascii_lowercase_sequence(?TEST_FILE_NAME_LEN),
>>>>>>> 3ff7dbab
            TestFileId = fslogic_path:join([Dirname, TestFileName]),
            FileContent = storage_detector:create_test_file(Helper, ServerStorageUserUserCtx, TestFileId),

            spawn(storage_req, remove_storage_test_file, [
                Helper, ServerStorageUserUserCtx, TestFileId, ?REMOVE_STORAGE_TEST_FILE_DELAY]),

            #fuse_response{
                status = #status{code = ?OK},
                fuse_response = #storage_test_file{
                    helper_params = HelperParams, space_id = SpaceId,
                    file_id = TestFileId, file_content = FileContent
                }
            };
        {error, _} ->
            #fuse_response{status = #status{code = ?ENOENT}}
    end.

%%--------------------------------------------------------------------
%% @doc
%% Creates handle to the test file in ROOT context and tries to verify
%% its content VERIFY_STORAGE_TEST_FILE_ATTEMPTS times.
%% @end
%%--------------------------------------------------------------------
-spec verify_storage_test_file(user_ctx:ctx(), od_space:id(),
    storage:id(), helpers:file_id(), FileContent :: binary()) -> #fuse_response{}.
verify_storage_test_file(UserCtx, SpaceId, StorageId, FileId, FileContent) ->
    UserId = user_ctx:get_user_id(UserCtx),
    {ok, StorageDoc} = storage:get(StorageId),
    {ok, Helper} = fslogic_storage:select_helper(StorageDoc),
    HelperName = helper:get_name(Helper),
    {ok, StorageUserCtx} = luma:get_server_user_ctx(UserId, SpaceId, StorageDoc, HelperName),
    verify_storage_test_file_loop(Helper, StorageUserCtx, FileId, FileContent, ?ENOENT,
        ?VERIFY_STORAGE_TEST_FILE_ATTEMPTS).

%%%===================================================================
%%% Internal functions
%%%===================================================================

%%--------------------------------------------------------------------
%% @private
%% @doc
%% Removes test file referenced by handle after specified delay.
%% @end
%%--------------------------------------------------------------------
-spec remove_storage_test_file(helpers:helper(), helper:user_ctx(), helpers:file_id(),
    Delay :: timeout()) -> ok.
remove_storage_test_file(Helper, StorageUserCtx, FileId, Delay) ->
    timer:sleep(Delay),
    storage_detector:remove_test_file(Helper, StorageUserCtx, FileId).

%%--------------------------------------------------------------------
%% @private
%% @doc
%% Verifies storage test file by reading its content and checking it with the
%% one sent by the client. Retires 'Attempts' times if file is not found or
%% its content doesn't match expected one.
%% @end
%%--------------------------------------------------------------------
-spec verify_storage_test_file_loop(helpers:helper(), helper:user_ctx(),
    helpers:file_id(), FileContent :: binary(), Code :: atom(),
    Attempts :: non_neg_integer()) -> #fuse_response{}.
verify_storage_test_file_loop(_, _, _, _, Code, 0) ->
    #fuse_response{status = #status{code = Code}};
verify_storage_test_file_loop(Helper, StorageUserCtx, FileId, FileContent, _, Attempts) ->
    try storage_detector:read_test_file(Helper, StorageUserCtx, FileId) of
        FileContent ->
            storage_detector:remove_test_file(Helper, StorageUserCtx, FileId),
            #fuse_response{status = #status{code = ?OK}};
        _ ->
            timer:sleep(?VERIFY_STORAGE_TEST_FILE_DELAY),
            verify_storage_test_file_loop(Helper, StorageUserCtx, FileId, FileContent,
                ?EINVAL, Attempts - 1)
    catch
        {_, {error, ?ENOENT}} ->
            timer:sleep(?VERIFY_STORAGE_TEST_FILE_DELAY),
            verify_storage_test_file_loop(Helper, StorageUserCtx, FileId, FileContent,
                ?ENOENT, Attempts - 1)
    end.<|MERGE_RESOLUTION|>--- conflicted
+++ resolved
@@ -98,15 +98,9 @@
                 StorageDoc, HelperName),
             HelperParams = helper:get_params(Helper, ClientStorageUserUserCtx),
 
-<<<<<<< HEAD
-            {FileId, _NewFile} = file_ctx:get_storage_file_id(File),
-            Dirname = filename:dirname(FileId),
+            {RawStoragePath, _NewFile} = file_ctx:get_raw_storage_path(FileCtx),
+            Dirname = filename:dirname(RawStoragePath),
             TestFileName = storage_detector:generate_file_id(),
-=======
-            {RawStoragePath, _NewFile} = file_ctx:get_raw_storage_path(FileCtx),
-            Dirname = fslogic_path:dirname(RawStoragePath),
-            TestFileName = fslogic_utils:random_ascii_lowercase_sequence(?TEST_FILE_NAME_LEN),
->>>>>>> 3ff7dbab
             TestFileId = fslogic_path:join([Dirname, TestFileName]),
             FileContent = storage_detector:create_test_file(Helper, ServerStorageUserUserCtx, TestFileId),
 
