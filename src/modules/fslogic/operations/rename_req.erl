--- conflicted
+++ resolved
@@ -465,16 +465,10 @@
         _ -> ok
     end,
 
-    {ok, Storage} = fslogic_storage:select_storage(SpaceId),
-<<<<<<< HEAD
-    #document{
-        key = StorageId,
-        value = #storage{helpers = [#helper{storage_path_type = StoragePathType}|_]}
-    } = Storage,
-=======
-    #document{value = #storage_config{helpers = [#helper{storage_path_type = StoragePathType}|_]}} = Storage,
->>>>>>> 171ef3b4
-    case StoragePathType of
+    {ok, StorageConfig} = fslogic_storage:select_storage(SpaceId),
+    Helper = storage_config:get_helper(StorageConfig),
+    StorageId = storage_config:get_id(StorageConfig),
+    case helper:get_storage_path_type(Helper) of
       ?FLAT_STORAGE_PATH ->
         ok;
       _ ->
