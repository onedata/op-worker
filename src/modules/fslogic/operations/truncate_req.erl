%%%--------------------------------------------------------------------
%%% @author Tomasz Lichon
%%% @copyright (C) 2016 ACK CYFRONET AGH
%%% This software is released under the MIT license
%%% cited in 'LICENSE.txt'.
%%% @end
%%%--------------------------------------------------------------------
%%% @doc
%%% This module is responsible for handing requests for truncating file.
%%% @end
%%%--------------------------------------------------------------------
-module(truncate_req).
-author("Tomasz Lichon").

-include("proto/oneclient/fuse_messages.hrl").
-include_lib("ctool/include/posix/acl.hrl").
-include_lib("ctool/include/logging.hrl").

%% API
-export([truncate/3, truncate_insecure/4]).


%%%===================================================================
%%% API
%%%===================================================================


%%--------------------------------------------------------------------
%% @equiv truncate_insecure/3 with permission checks
%% @end
%%--------------------------------------------------------------------
-spec truncate(user_ctx:ctx(), file_ctx:ctx(), Size :: non_neg_integer()) ->
    fslogic_worker:fuse_response().
truncate(UserCtx, FileCtx0, Size) ->
    FileCtx1 = fslogic_authz:ensure_authorized(
        UserCtx, FileCtx0,
        [traverse_ancestors, ?write_object]
    ),
    FileCtx2 = file_ctx:assert_not_readonly_storage(FileCtx1),
    truncate_insecure(UserCtx, FileCtx2, Size, true).


%%--------------------------------------------------------------------
%% @doc
%% Truncates file on storage and returns only if operation is complete.
%% Model's size should be
%% changed by write events.
%% @end
%%--------------------------------------------------------------------
-spec truncate_insecure(user_ctx:ctx(), file_ctx:ctx(),
    Size :: non_neg_integer(), UpdateTimes :: boolean()) ->
    fslogic_worker:fuse_response().
<<<<<<< HEAD
truncate_insecure(UserCtx, FileCtx1, Size, UpdateTimes) ->
=======
truncate_insecure(UserCtx, FileCtx0, Size, UpdateTimes) ->
    truncate_insecure(UserCtx, FileCtx0, Size, UpdateTimes, true).

-spec truncate_insecure(user_ctx:ctx(), file_ctx:ctx(),
    Size :: non_neg_integer(), UpdateTimes :: boolean(), CreateFileIfNotExist :: boolean()) ->
    fslogic_worker:fuse_response().
truncate_insecure(UserCtx, FileCtx0, Size, UpdateTimes, CreateFileIfNotExist) ->
    FileCtx1 = update_quota(FileCtx0, Size),
>>>>>>> 5d970c49
    SessId = user_ctx:get_session_id(UserCtx),
    case file_ctx:is_readonly_storage(FileCtx1) of
        {true, FileCtx2} ->
            on_successful_truncate(FileCtx2, Size, UpdateTimes);
        {false, FileCtx2} ->
            {SDHandle, FileCtx3} = storage_driver:new_handle(SessId, FileCtx2),
            case storage_driver:open(SDHandle, write) of
                {ok, Handle} ->
                    {CurrentSize, _} = file_ctx:get_file_size(FileCtx3),
                    case storage_driver:truncate(Handle, Size, CurrentSize) of
                        ok ->
                            ok;
                        Error = {error, ?EBUSY} ->
                            log_warning(storage_driver, truncate, Error, FileCtx3)
                    end,
                    case storage_driver:release(Handle) of
                        ok -> ok;
                        Error2 = {error, ?EDOM} ->
                            log_warning(storage_driver, release, Error2, FileCtx3)
                    end,
                    on_successful_truncate(FileCtx3, Size, UpdateTimes);
                {error, ?ENOENT} ->
                    case CreateFileIfNotExist of
                        true ->
                            case sd_utils:create_deferred(FileCtx3, user_ctx:new(?ROOT_SESS_ID), false, true) of
                                {#document{}, FileCtx4} ->
                                    truncate_insecure(UserCtx, FileCtx4, Size, UpdateTimes, false);
                                Error3 = {error, _} ->
                                    log_warning(storage_driver, truncate, Error3, FileCtx3),
                                    on_successful_truncate(FileCtx3, Size, UpdateTimes)
                            end;
                        false ->
                            {StorageFileId, _} = file_ctx:get_storage_file_id(FileCtx3),
                            ?warning("Cannot truncate file ~p on storage because it does not exist", [StorageFileId])
                    end
            end
    end.


%%%===================================================================
%%% Internal functions
%%%===================================================================


%% @private
-spec log_warning(atom(), atom(), {error, term()}, file_ctx:ctx()) -> ok.
log_warning(Module, Function, Error, FileCtx) ->
    {Path, FileCtx2} = file_ctx:get_canonical_path(FileCtx),
    {StorageFileId, FileCtx3} = file_ctx:get_storage_file_id(FileCtx2),
    Guid = file_ctx:get_guid_const(FileCtx3),
<<<<<<< HEAD
    ?warning("~p:~p on file {~p, ~p} with file_id ~p returned ~p", [
        Module, Function, Path, Guid, StorageFileId, Error
    ]).
=======
    ?warning("~p:~p on file {~p, ~p} with file_id ~p returned ~p",
        [Module, Function, Path, Guid, StorageFileId, Error]).


%% @private
-spec on_successful_truncate(file_ctx:ctx(), Size :: non_neg_integer(), UpdateTimes :: boolean()) ->
    fslogic_worker:fuse_response().
on_successful_truncate(FileCtx, Size, UpdateTimes) ->
    case file_popularity:update_size(FileCtx, Size) of
        ok -> ok;
        {error, not_found} -> ok
    end,
    case UpdateTimes of
        true ->
            fslogic_times:update_mtime_ctime(FileCtx);
        false ->
            ok
    end,
    #fuse_response{status = #status{code = ?OK}}.
>>>>>>> 5d970c49
<|MERGE_RESOLUTION|>--- conflicted
+++ resolved
@@ -50,18 +50,14 @@
 -spec truncate_insecure(user_ctx:ctx(), file_ctx:ctx(),
     Size :: non_neg_integer(), UpdateTimes :: boolean()) ->
     fslogic_worker:fuse_response().
-<<<<<<< HEAD
-truncate_insecure(UserCtx, FileCtx1, Size, UpdateTimes) ->
-=======
-truncate_insecure(UserCtx, FileCtx0, Size, UpdateTimes) ->
-    truncate_insecure(UserCtx, FileCtx0, Size, UpdateTimes, true).
+truncate_insecure(UserCtx, FileCtx, Size, UpdateTimes) ->
+    truncate_insecure(UserCtx, FileCtx, Size, UpdateTimes, true).
+
 
 -spec truncate_insecure(user_ctx:ctx(), file_ctx:ctx(),
     Size :: non_neg_integer(), UpdateTimes :: boolean(), CreateFileIfNotExist :: boolean()) ->
     fslogic_worker:fuse_response().
-truncate_insecure(UserCtx, FileCtx0, Size, UpdateTimes, CreateFileIfNotExist) ->
-    FileCtx1 = update_quota(FileCtx0, Size),
->>>>>>> 5d970c49
+truncate_insecure(UserCtx, FileCtx1, Size, UpdateTimes, CreateFileIfNotExist) ->
     SessId = user_ctx:get_session_id(UserCtx),
     case file_ctx:is_readonly_storage(FileCtx1) of
         {true, FileCtx2} ->
@@ -112,13 +108,9 @@
     {Path, FileCtx2} = file_ctx:get_canonical_path(FileCtx),
     {StorageFileId, FileCtx3} = file_ctx:get_storage_file_id(FileCtx2),
     Guid = file_ctx:get_guid_const(FileCtx3),
-<<<<<<< HEAD
     ?warning("~p:~p on file {~p, ~p} with file_id ~p returned ~p", [
         Module, Function, Path, Guid, StorageFileId, Error
     ]).
-=======
-    ?warning("~p:~p on file {~p, ~p} with file_id ~p returned ~p",
-        [Module, Function, Path, Guid, StorageFileId, Error]).
 
 
 %% @private
@@ -135,5 +127,4 @@
         false ->
             ok
     end,
-    #fuse_response{status = #status{code = ?OK}}.
->>>>>>> 5d970c49
+    #fuse_response{status = #status{code = ?OK}}.