--- conflicted
+++ resolved
@@ -94,13 +94,9 @@
                             end;
                         false ->
                             {StorageFileId, _} = file_ctx:get_storage_file_id(FileCtx3),
-<<<<<<< HEAD
                             ?warning("Cannot truncate file ~tp on storage because it does not exist", [StorageFileId])
-=======
-                            ?warning("Cannot truncate file ~p on storage because it does not exist", [StorageFileId])
                             %% @TODO VFS-11922 - uncomment and investigate why it messes up acceptance tests
 %%                            #fuse_response{status = #status{code = ?OK}}
->>>>>>> df958084
                     end
             end
     end.
