--- conflicted
+++ resolved
@@ -29,11 +29,7 @@
 %% Test API
 -export([create_file_doc/4]).
 
-<<<<<<< HEAD
--type handle_id() :: storage_file_manager:handle_id() | undefined.
-=======
 -type handle_id() :: storage_driver:handle_id() | undefined.
->>>>>>> 487a69d7
 -type new_file() :: boolean(). % opening new file requires changes in procedure (see file_handles:creation_handle/0).
 -export_type([handle_id/0]).
 
@@ -403,11 +399,7 @@
 %%--------------------------------------------------------------------
 -spec open_file_internal(user_ctx:ctx(),
     FileCtx :: file_ctx:ctx(), fslogic_worker:open_flag(), handle_id(), boolean()) ->
-<<<<<<< HEAD
-    no_return() | {storage_file_manager:handle_id(), file_location:record(), file_ctx:ctx()}.
-=======
     no_return() | {storage_driver:handle_id(), file_location:record(), file_ctx:ctx()}.
->>>>>>> 487a69d7
 open_file_internal(UserCtx, FileCtx, Flag, HandleId, VerifyDeletionLink) ->
     open_file_internal(UserCtx, FileCtx, Flag, HandleId, VerifyDeletionLink, true).
 
@@ -419,11 +411,7 @@
 %%--------------------------------------------------------------------
 -spec open_file_internal(user_ctx:ctx(),
     FileCtx :: file_ctx:ctx(), fslogic_worker:open_flag(), handle_id(), new_file(), boolean()) ->
-<<<<<<< HEAD
-    no_return() | {storage_file_manager:handle_id(), file_location:record(), file_ctx:ctx()}.
-=======
     no_return() | {storage_driver:handle_id(), file_location:record(), file_ctx:ctx()}.
->>>>>>> 487a69d7
 open_file_internal(UserCtx, FileCtx0, Flag, HandleId0, NewFile, CheckLocationExists) ->
     FileCtx = verify_file_exists(FileCtx0, HandleId0),
     SpaceID = file_ctx:get_space_id_const(FileCtx),
@@ -497,11 +485,7 @@
 %% @end
 %%--------------------------------------------------------------------
 -spec check_and_register_open(file_ctx:ctx(), session:id(), handle_id(), new_file()) ->
-<<<<<<< HEAD
-    storage_file_manager:handle_id() | no_return().
-=======
     storage_driver:handle_id() | no_return().
->>>>>>> 487a69d7
 check_and_register_open(FileCtx, SessId, undefined, true) ->
     HandleId = ?NEW_HANDLE_ID,
     ok = file_handles:register_open(FileCtx, SessId, 1, HandleId),
@@ -543,11 +527,7 @@
             {FL, FileCtx2};
         _ ->
             {#document{value = FL}, FileCtx2} =
-<<<<<<< HEAD
-                sfm_utils:create_delayed_storage_file(FileCtx, UserCtx, VerifyDeletionLink, CheckLocationExists),
-=======
                 sd_utils:create_delayed_storage_file(FileCtx, UserCtx, VerifyDeletionLink, CheckLocationExists),
->>>>>>> 487a69d7
             {FL, FileCtx2}
     end.
 
