--- conflicted
+++ resolved
@@ -287,11 +287,7 @@
     case StorageFileCreated of
         false ->
             FileUuid = file_ctx:get_uuid_const(FileCtx),
-<<<<<<< HEAD
-            UpdateAns = fslogic_blocks:update_location(FileUuid, FileLocationId, fun
-=======
             UpdateAns = fslogic_location_cache:update_location(FileUuid, FileLocationId, fun
->>>>>>> 7604a81c
                 (#file_location{storage_file_created = true}) ->
                     {error, already_created};
                 (FileLocation = #file_location{storage_file_created = false}) ->
@@ -334,11 +330,7 @@
     catch
         Error:Reason ->
             FileUuid = file_ctx:get_uuid_const(FileCtx),
-<<<<<<< HEAD
-            fslogic_blocks:delete_location(FileUuid, file_location:local_id(FileUuid)),
-=======
             fslogic_location_cache:delete_location(FileUuid, file_location:local_id(FileUuid)),
->>>>>>> 7604a81c
             file_meta:delete(FileUuid),
             times:delete(FileUuid),
             erlang:Error(Reason)
