%%%--------------------------------------------------------------------
%%% @author Tomasz Lichon
%%% @copyright (C) 2016 ACK CYFRONET AGH
%%% This software is released under the MIT license
%%% cited in 'LICENSE.txt'.
%%% @end
%%%--------------------------------------------------------------------
%%% @doc
%%% This module is responsible for handing requests operating on file attributes.
%%% @end
%%%--------------------------------------------------------------------
-module(file_req).
-author("Tomasz Lichon").

-include("proto/oneclient/fuse_messages.hrl").
-include("modules/fslogic/fslogic_common.hrl").
-include_lib("ctool/include/posix/acl.hrl").
-include_lib("ctool/include/logging.hrl").

%% API
-export([create_file/5, storage_file_created/2, make_file/4,
    get_file_location/2, open_file/3, open_file/4,
    open_file_with_extended_info/3, storage_file_created_insecure/2,
    fsync/4, release/3, flush_event_queue/2]).

%% Export for RPC
-export([open_on_storage/4]).

%% Test API
-export([create_file_doc/4]).

-type handle_id() :: storage_file_manager:handle_id() | undefined.

-define(NEW_HANDLE_ID, base64:encode(crypto:strong_rand_bytes(20))).

%%%===================================================================
%%% API
%%%===================================================================

%%--------------------------------------------------------------------
%% @equiv create_file_insecure/5 with permission checks
%% @end
%%--------------------------------------------------------------------
-spec create_file(user_ctx:ctx(), ParentFileCtx :: file_ctx:ctx(), Name :: file_meta:name(),
    Mode :: file_meta:posix_permissions(), Flags :: fslogic_worker:open_flag()) ->
    fslogic_worker:fuse_response().
create_file(UserCtx, ParentFileCtx, Name, Mode, _Flag) ->
    check_permissions:execute(
        [traverse_ancestors, ?traverse_container, ?add_object],
        [UserCtx, ParentFileCtx, Name, Mode, _Flag],
        fun create_file_insecure/5).

%%--------------------------------------------------------------------
%% @equiv storage_file_created_insecure/5 with permission checks
%% @end
%%--------------------------------------------------------------------
-spec storage_file_created(user_ctx:ctx(), FileCtx :: file_ctx:ctx()) ->
    fslogic_worker:fuse_response().
storage_file_created(UserCtx, FileCtx) ->
    check_permissions:execute(
        [traverse_ancestors, ?traverse_container, ?add_object],
        [UserCtx, FileCtx],
        fun storage_file_created_insecure/2).

%%--------------------------------------------------------------------
%% @equiv make_file_insecure/4 with permission checks
%% @end
%%--------------------------------------------------------------------
-spec make_file(user_ctx:ctx(), ParentFileCtx :: file_ctx:ctx(), Name :: file_meta:name(),
    Mode :: file_meta:posix_permissions()) -> fslogic_worker:fuse_response().
make_file(UserCtx, ParentFileCtx, Name, Mode) ->
    check_permissions:execute(
        [traverse_ancestors, ?traverse_container, ?add_object],
        [UserCtx, ParentFileCtx, Name, Mode],
        fun make_file_insecure/4).

%%--------------------------------------------------------------------
%% @equiv get_file_location_insecure/2 with permission checks
%% @end
%%--------------------------------------------------------------------
-spec get_file_location(user_ctx:ctx(), file_ctx:ctx()) ->
    fslogic_worker:fuse_response().
get_file_location(_UserCtx, FileCtx) ->
    check_permissions:execute(
        [traverse_ancestors],
        [_UserCtx, FileCtx],
        fun get_file_location_insecure/2).

%%--------------------------------------------------------------------
%% @equiv open_file(UserCtx, FileCtx, OpenFlag, undefined).
%% @end
%%--------------------------------------------------------------------
-spec open_file(user_ctx:ctx(), FileCtx :: file_ctx:ctx(),
    OpenFlag :: fslogic_worker:open_flag()) -> no_return() | #fuse_response{}.
open_file(UserCtx, FileCtx, OpenFlag) ->
    open_file(UserCtx, FileCtx, OpenFlag, undefined).

%%--------------------------------------------------------------------
%% @equiv open_file_insecure(UserCtx, FileCtx, OpenFlag, HandleId)
%% with permission check depending on the open flag.
%% @end
%%--------------------------------------------------------------------
-spec open_file(user_ctx:ctx(), FileCtx :: file_ctx:ctx(),
    OpenFlag :: fslogic_worker:open_flag(), handle_id()) ->
    no_return() | #fuse_response{}.
open_file(UserCtx, FileCtx, read, HandleId) ->
    open_file_for_read(UserCtx, FileCtx, HandleId);
open_file(UserCtx, FileCtx, write, HandleId) ->
    open_file_for_write(UserCtx, FileCtx, HandleId);
open_file(UserCtx, FileCtx, rdwr, HandleId) ->
    open_file_for_rdwr(UserCtx, FileCtx, HandleId).

%%--------------------------------------------------------------------
%% @equiv open_file_with_extended_info(UserCtx, FileCtx) with permission check
%% depending on the open flag.
%% @end
%%--------------------------------------------------------------------
-spec open_file_with_extended_info(user_ctx:ctx(), FileCtx :: file_ctx:ctx(),
    OpenFlag :: fslogic_worker:open_flag()) -> no_return() | #fuse_response{}.
open_file_with_extended_info(UserCtx, FileCtx, read) ->
    open_file_with_extended_info_for_read(UserCtx, FileCtx);
open_file_with_extended_info(UserCtx, FileCtx, write) ->
    open_file_with_extended_info_for_write(UserCtx, FileCtx);
open_file_with_extended_info(UserCtx, FileCtx, rdwr) ->
    open_file_with_extended_info_for_rdwr(UserCtx, FileCtx).

%%--------------------------------------------------------------------
%% @equiv fsync_insecure(UserCtx, FileCtx, DataOnly) with permission check
%% @end
%%--------------------------------------------------------------------
-spec fsync(user_ctx:ctx(), FileCtx :: file_ctx:ctx(),
    boolean(), binary()) -> no_return() | #fuse_response{}.
fsync(UserCtx, FileCtx, DataOnly, HandleId) ->
    check_permissions:execute(
        [traverse_ancestors],
        [UserCtx, FileCtx, DataOnly, HandleId],
        fun fsync_insecure/4).

%%--------------------------------------------------------------------
%% @doc
%% Removes file handle saved in session.
%% @end
%%--------------------------------------------------------------------
-spec release(user_ctx:ctx(), file_ctx:ctx(), HandleId :: binary()) ->
    fslogic_worker:fuse_response().
release(UserCtx, FileCtx, HandleId) ->
    SessId = user_ctx:get_session_id(UserCtx),
    ok = file_handles:register_release(FileCtx, SessId, 1),
    ok = case session_handles:get(SessId, HandleId) of
        {ok, SfmHandle} ->
            ok = session_handles:remove(SessId, HandleId),
            ok = storage_file_manager:release(SfmHandle);
        {error, {not_found, _}} ->
            ok;
        {error, not_found} ->
            ok;
        Other ->
            Other
    end,
    {CanonicalPath, _} = file_ctx:get_canonical_path(FileCtx),
    case file_meta:is_child_of_hidden_dir(CanonicalPath) of
        true ->
            ok;
        false ->
            ok = file_popularity:increment_open(FileCtx)
    end,
    #fuse_response{status = #status{code = ?OK}}.

%%%===================================================================
%%% Private insecure API functions
%%%===================================================================

%%--------------------------------------------------------------------
%% @private
%% @doc
%% Creates and opens file. Returns handle to the file, its attributes
%% and location.
%% @end
%%--------------------------------------------------------------------
-spec create_file_insecure(user_ctx:ctx(), ParentFileCtx :: file_ctx:ctx(), Name :: file_meta:name(),
    Mode :: file_meta:posix_permissions(), Flags :: fslogic_worker:open_flag()) ->
    fslogic_worker:fuse_response().
create_file_insecure(UserCtx, ParentFileCtx, Name, Mode, _Flag) ->
    FileCtx = ?MODULE:create_file_doc(UserCtx, ParentFileCtx, Name, Mode),
    try
        % TODO VFS-5267 - default open mode will fail if read-only file is created
        {HandleId, FileLocation, FileCtx2} = open_file_internal(UserCtx, FileCtx, rdwr, undefined, true),
        fslogic_times:update_mtime_ctime(ParentFileCtx),

<<<<<<< HEAD
        HandleId = case user_ctx:is_direct_io(UserCtx) of
            true ->
                ?NEW_HANDLE_ID;
            _ ->
                % open file on adequate node
                Node = consistent_hashing:get_node(FileUuid),
                #fuse_response{
                    status = #status{code = ?OK},
                    fuse_response = #file_opened{handle_id = HId}
                } = rpc:call(Node, file_req, open_file_insecure,
                    [UserCtx, FileCtx3, rdwr]),
                HId
        end,

=======
>>>>>>> 17136c10
        #fuse_response{fuse_response = #file_attr{size = Size} = FileAttr} =
            attr_req:get_file_attr_insecure(UserCtx, FileCtx2, false, false),
        FileAttr2 = case Size of
            undefined ->
                FileAttr#file_attr{size = 0};
            _ ->
                FileAttr
        end,
        #fuse_response{
        status = #status{code = ?OK},
            fuse_response = #file_created{
                handle_id = HandleId,
                file_attr = FileAttr2,
                file_location = FileLocation
            }
        }
    catch
        Error:Reason ->
            ?error_stacktrace("create_file_insecure error: ~p:~p",
                [Error, Reason]),
            sfm_utils:delete_storage_file(FileCtx, UserCtx),
            FileUuid = file_ctx:get_uuid_const(FileCtx),
            file_meta:delete(FileUuid),
            times:delete(FileUuid),
            erlang:Error(Reason)
    end.

%%--------------------------------------------------------------------
%% @private
%% @doc
%% Confirms that file was created on storage.
%% @end
%%--------------------------------------------------------------------
-spec storage_file_created_insecure(user_ctx:ctx(), FileCtx :: file_ctx:ctx()) ->
    fslogic_worker:fuse_response().
storage_file_created_insecure(_UserCtx, FileCtx) ->
    {#document{
        key = FileLocationId,
        value = #file_location{storage_file_created = StorageFileCreated}
    }, FileCtx2} = file_ctx:get_or_create_local_file_location_doc(FileCtx, false),

    case StorageFileCreated of
        false ->
            FileUuid = file_ctx:get_uuid_const(FileCtx),
            UpdateAns = fslogic_location_cache:update_location(FileUuid, FileLocationId, fun
                (#file_location{storage_file_created = true}) ->
                    {error, already_created};
                (FileLocation = #file_location{storage_file_created = false}) ->
                    {ok, FileLocation#file_location{storage_file_created = true}}
            end, false),

            case UpdateAns of
                {ok, #document{}} ->
                    #fuse_response{
                        status = #status{code = ?OK}
                    };
                {error, already_created} ->
                    #fuse_response{
                        status = #status{code = ?EAGAIN,
                            description = <<"Location_update_error">>}
                    };
                _ ->
                    FileCtx2
            end;
        true ->
            #fuse_response{
                status = #status{code = ?OK}
            }
    end.

%%--------------------------------------------------------------------
%% @private
%% @doc
%% Creates file. Returns its attributes.
%% @end
%%--------------------------------------------------------------------
-spec make_file_insecure(user_ctx:ctx(), ParentFileCtx :: file_ctx:ctx(), Name :: file_meta:name(),
    Mode :: file_meta:posix_permissions()) -> fslogic_worker:fuse_response().
make_file_insecure(UserCtx, ParentFileCtx, Name, Mode) ->
    FileCtx = ?MODULE:create_file_doc(UserCtx, ParentFileCtx, Name, Mode),
    try
        {_, FileCtx2} = location_and_link_utils:get_new_file_location_doc(FileCtx, false, true),
        fslogic_times:update_mtime_ctime(ParentFileCtx),
        attr_req:get_file_attr_insecure(UserCtx, FileCtx2)
    catch
        Error:Reason ->
            FileUuid = file_ctx:get_uuid_const(FileCtx),
            file_meta:delete(FileUuid),
            times:delete(FileUuid),
            erlang:Error(Reason)
    end.

%%--------------------------------------------------------------------
%% @private
%% @doc
%% Returns file location.
%% @end
%%--------------------------------------------------------------------
-spec get_file_location_insecure(user_ctx:ctx(), file_ctx:ctx()) ->
    fslogic_worker:fuse_response().
get_file_location_insecure(_UserCtx, FileCtx) ->
    throw_if_not_exists(FileCtx),
    {#document{key = StorageId}, FileCtx2} = file_ctx:get_storage_doc(FileCtx),
    {#document{
        value = #file_location{
            blocks = Blocks,
            file_id = FileId
    }}, FileCtx3} = file_ctx:get_or_create_local_file_location_doc(FileCtx2),
    FileUuid = file_ctx:get_uuid_const(FileCtx3),
    SpaceId = file_ctx:get_space_id_const(FileCtx3),

    #fuse_response{
        status = #status{code = ?OK},
        fuse_response = #file_location{
            uuid = FileUuid,
            provider_id = oneprovider:get_id(),
            storage_id = StorageId,
            file_id = FileId,
            blocks = Blocks,
            space_id = SpaceId
        }
    }.

%%--------------------------------------------------------------------
%% @private
%% @doc
%% Opens a file and returns a handle to it.
%% @end
%%--------------------------------------------------------------------
-spec open_file_insecure(user_ctx:ctx(), FileCtx :: file_ctx:ctx(),
    fslogic_worker:open_flag(), handle_id()) ->
    no_return() | #fuse_response{}.
open_file_insecure(UserCtx, FileCtx, Flag, HandleId0) ->
    #fuse_response{
        status = #status{code = ?OK},
        fuse_response = #file_opened_extended{handle_id = HandleId}
    } = open_file_with_extended_info_insecure(UserCtx, FileCtx, Flag, HandleId0),
    #fuse_response{
        status = #status{code = ?OK},
        fuse_response = #file_opened{handle_id = HandleId}
    }.

%%--------------------------------------------------------------------
%% @private
%% @doc
%% @equiv open_file_with_extended_info_insecure(UserCtx, FileCtx, Flag, undefined).
%% @end
%%--------------------------------------------------------------------
-spec open_file_with_extended_info_insecure(user_ctx:ctx(),
    FileCtx :: file_ctx:ctx(), fslogic_worker:open_flag()) ->
    no_return() | #fuse_response{}.
open_file_with_extended_info_insecure(UserCtx, FileCtx, Flag) ->
    open_file_with_extended_info_insecure(UserCtx, FileCtx, Flag, undefined).

%%--------------------------------------------------------------------
%% @private
%% @doc
%% Opens a file and returns a handle to it with extended information about location.
%% @end
%%--------------------------------------------------------------------
-spec open_file_with_extended_info_insecure(user_ctx:ctx(),
    FileCtx :: file_ctx:ctx(), fslogic_worker:open_flag(), handle_id()) ->
    no_return() | #fuse_response{}.
open_file_with_extended_info_insecure(UserCtx, FileCtx, Flag, HandleId0) ->
    {HandleId, #file_location{provider_id = ProviderId, file_id = FileId, storage_id = StorageId}, _} =
        open_file_internal(UserCtx, FileCtx, Flag, HandleId0, false),
    #fuse_response{
        status = #status{code = ?OK},
        fuse_response = #file_opened_extended{handle_id = HandleId,
            provider_id = ProviderId, file_id = FileId, storage_id = StorageId}
    }.

%%%===================================================================
%%% Internal functions
%%%===================================================================

%%--------------------------------------------------------------------
%% @private
%% @doc
%% Opens a file and returns a handle id and location.
%% @end
%%--------------------------------------------------------------------
-spec open_file_internal(user_ctx:ctx(),
    FileCtx :: file_ctx:ctx(), fslogic_worker:open_flag(), handle_id(), boolean()) ->
    no_return() | {storage_file_manager:handle_id(), file_location:record(), file_ctx:ctx()}.
open_file_internal(UserCtx, FileCtx0, Flag, HandleId0, VerifyDeletionLink) ->
    FileCtx = verify_file_exists(FileCtx0, HandleId0),
    SessId = user_ctx:get_session_id(UserCtx),
    check_and_register_open(FileCtx, SessId, HandleId0),
    try
        {FileLocation, FileCtx2} =
            create_location(FileCtx, UserCtx, VerifyDeletionLink),
        HandleId = open_on_storage(FileCtx2, SessId, Flag, user_ctx:is_direct_io(UserCtx), HandleId0),
        {HandleId, FileLocation, FileCtx2}
    catch
        E1:E2 ->
            ?error_stacktrace("Open file error: ~p:~p for uuid ~p",
                [E1, E2, file_ctx:get_uuid_const(FileCtx)]),
            check_and_register_release(FileCtx, SessId, HandleId0),
            throw(E2)
    end.

%%--------------------------------------------------------------------
%% @private
%% @doc
%% Opens a file on storage if needed. Chooses appropriate node.
%% @end
%%--------------------------------------------------------------------
-spec open_on_storage(file_ctx:ctx(), session:id(), fslogic_worker:open_flag(), boolean(),
    handle_id()) -> storage_file_manager:handle_id().
open_on_storage(_FileCtx, _SessId, _Flag, true, undefined) ->
    ?NEW_HANDLE_ID;
open_on_storage(FileCtx, SessId, Flag, false, undefined) ->
    open_on_storage(FileCtx, SessId, Flag, false, ?NEW_HANDLE_ID);
open_on_storage(FileCtx, SessId, Flag, _IsDirectIO, HandleId) ->
    Node = read_write_req:get_proxyio_node(file_ctx:get_uuid_const(FileCtx)),
    {ok, HandleId} = rpc:call(Node, ?MODULE, open_on_storage,
        [FileCtx, SessId, Flag, HandleId]),
    HandleId.

%%--------------------------------------------------------------------
%% @private
%% @doc
%% Opens a file on storage.
%% @end
%%--------------------------------------------------------------------
-spec open_on_storage(file_ctx:ctx(), session:id(), fslogic_worker:open_flag(),
    handle_id()) -> {ok, storage_file_manager:handle_id()} | no_return().
open_on_storage(FileCtx, SessId, Flag, HandleId) ->
    {SFMHandle, _FileCtx2} = storage_file_manager:new_handle(SessId, FileCtx),
    SFMHandle2 = storage_file_manager:set_size(SFMHandle),
    {ok, Handle} = storage_file_manager:open(SFMHandle2, Flag),
    session_handles:add(SessId, HandleId, Handle),
    {ok, HandleId}.

%%--------------------------------------------------------------------
%% @private
%% @doc
%% Verifies handle file exists (only for newly opened files).
%% @end
%%--------------------------------------------------------------------
-spec verify_file_exists(file_ctx:ctx(), handle_id()) ->
    file_ctx:ctx() | no_return().
verify_file_exists(FileCtx, undefined) ->
    {#document{}, FileCtx2} = file_ctx:get_file_doc(FileCtx),
    FileCtx2;
verify_file_exists(FileCtx, _HandleId) ->
    FileCtx.

%%--------------------------------------------------------------------
%% @private
%% @doc
%% Verifies handle id and registers it.
%% @end
%%--------------------------------------------------------------------
-spec check_and_register_open(file_ctx:ctx(), session:id(), handle_id()) ->
    ok | no_return().
check_and_register_open(FileCtx, SessId, undefined) ->
    ok = file_handles:register_open(FileCtx, SessId, 1);
check_and_register_open(_FileCtx, _SessId, _HandleId) ->
    ok.

%%--------------------------------------------------------------------
%% @private
%% @doc
%% Verifies handle id and releases it.
%% @end
%%--------------------------------------------------------------------
-spec check_and_register_release(file_ctx:ctx(), session:id(), handle_id()) ->
    ok | no_return().
check_and_register_release(FileCtx, SessId, undefined) ->
    ok = file_handles:register_release(FileCtx, SessId, 1);
check_and_register_release(_FileCtx, _SessId, _HandleId) ->
    ok.

%%--------------------------------------------------------------------
%% @private
%% @doc
%% Creates location and storage file if extended directIO is set.
%% @end
%%--------------------------------------------------------------------
-spec create_location(file_ctx:ctx(), user_ctx:ctx(), boolean()) ->
    {file_location:record(), file_ctx:ctx()}.
create_location(FileCtx, UserCtx, VerifyDeletionLink) ->
    ExtDIO = file_ctx:get_extended_direct_io_const(FileCtx),
    case ExtDIO of
        true ->
            location_and_link_utils:get_new_file_location_doc(FileCtx, false, true);
        _ ->
            {#document{value = FL}, FileCtx2} =
                sfm_utils:create_delayed_storage_file(FileCtx, UserCtx, VerifyDeletionLink),
            {FL, FileCtx2}
    end.

%%--------------------------------------------------------------------
%% @private
%% @doc
%% Creates file_meta and times documents for the new file.
%% @end
%%--------------------------------------------------------------------
-spec create_file_doc(user_ctx:ctx(), file_ctx:ctx(), file_meta:name(), file_meta:mode()) ->
    ChildFile :: file_ctx:ctx().
create_file_doc(UserCtx, ParentFileCtx, Name, Mode)  ->
    File = #document{value = #file_meta{
        name = Name,
        type = ?REGULAR_FILE_TYPE,
        mode = Mode,
        owner = user_ctx:get_user_id(UserCtx)
    }},
    ParentFileUuid = file_ctx:get_uuid_const(ParentFileCtx),
    {ok, FileUuid} = file_meta:create({uuid, ParentFileUuid}, File), %todo pass file_ctx

    CTime = time_utils:cluster_time_seconds(),
    SpaceId = file_ctx:get_space_id_const(ParentFileCtx),
    {ok, _} = times:save(#document{key = FileUuid, value = #times{
        mtime = CTime, atime = CTime, ctime = CTime
    }, scope = SpaceId}),

    file_ctx:new_by_guid(fslogic_uuid:uuid_to_guid(FileUuid, SpaceId)).

%%--------------------------------------------------------------------
%% @private
%% @equiv open_file_insecure/3 with permission check.
%% @end
%%--------------------------------------------------------------------
-spec open_file_for_read(user_ctx:ctx(), file_ctx:ctx(), handle_id()) ->
    no_return() | #fuse_response{}.
open_file_for_read(UserCtx, FileCtx, HandleId) ->
    check_permissions:execute(
        [traverse_ancestors, ?read_object],
        [UserCtx, FileCtx, read, HandleId],
        fun open_file_insecure/4).

%%--------------------------------------------------------------------
%% @private
%% @equiv open_file_insecure/3 with permission check.
%% @end
%%--------------------------------------------------------------------
-spec open_file_for_write(user_ctx:ctx(), file_ctx:ctx(), handle_id()) ->
    no_return() | #fuse_response{}.
open_file_for_write(UserCtx, FileCtx, HandleId) ->
    check_permissions:execute(
        [traverse_ancestors, ?write_object],
        [UserCtx, FileCtx, write, HandleId],
        fun open_file_insecure/4).

%%--------------------------------------------------------------------
%% @private
%% @equiv open_file_insecure/3 with permission check.
%% @end
%%--------------------------------------------------------------------
-spec open_file_for_rdwr(user_ctx:ctx(), file_ctx:ctx(), handle_id()) ->
    no_return() | #fuse_response{}.
open_file_for_rdwr(UserCtx, FileCtx, HandleId) ->
    check_permissions:execute(
        [traverse_ancestors, ?read_object, ?write_object],
        [UserCtx, FileCtx, rdwr, HandleId],
        fun open_file_insecure/4).

%%--------------------------------------------------------------------
%% @private
%% @equiv open_file_with_extended_info_insecure/3 with permission check.
%% @end
%%--------------------------------------------------------------------
-spec open_file_with_extended_info_for_read(user_ctx:ctx(), file_ctx:ctx()) ->
    no_return() | #fuse_response{}.
open_file_with_extended_info_for_read(UserCtx, FileCtx) ->
    check_permissions:execute(
        [traverse_ancestors, ?read_object],
        [UserCtx, FileCtx, read],
        fun open_file_with_extended_info_insecure/3).

%%--------------------------------------------------------------------
%% @private
%% @equiv open_file_with_extended_info_insecure/3 with permission check.
%% @end
%%--------------------------------------------------------------------
-spec open_file_with_extended_info_for_write(user_ctx:ctx(), file_ctx:ctx()) ->
    no_return() | #fuse_response{}.
open_file_with_extended_info_for_write(UserCtx, FileCtx) ->
    check_permissions:execute(
        [traverse_ancestors, ?write_object],
        [UserCtx, FileCtx, write],
        fun open_file_with_extended_info_insecure/3).

%%--------------------------------------------------------------------
%% @private
%% @equiv open_file_with_extended_info_insecure/3 with permission check.
%% @end
%%--------------------------------------------------------------------
-spec open_file_with_extended_info_for_rdwr(user_ctx:ctx(), file_ctx:ctx()) ->
    no_return() | #fuse_response{}.
open_file_with_extended_info_for_rdwr(UserCtx, FileCtx) ->
    check_permissions:execute(
        [traverse_ancestors, ?read_object, ?write_object],
        [UserCtx, FileCtx, rdwr],
        fun open_file_with_extended_info_insecure/3).

%%--------------------------------------------------------------------
%% @private
%% @doc
%% Flushes events and fsyncs file on storage
%% @end
%%--------------------------------------------------------------------
-spec fsync_insecure(user_ctx:ctx(), FileCtx :: file_ctx:ctx(),
    boolean(), binary()) -> #fuse_response{}.
fsync_insecure(UserCtx, FileCtx, _DataOnly, undefined) ->
    Ans = flush_event_queue(UserCtx, FileCtx),
    case fslogic_location_cache:force_flush(file_ctx:get_uuid_const(FileCtx)) of
        ok ->
            Ans;
        _ ->
            #fuse_response{
                status = #status{code = ?EAGAIN,
                    description = <<"Blocks_flush_error">>}
            }
    end;
fsync_insecure(UserCtx, FileCtx, DataOnly, HandleId) ->
    SessId = user_ctx:get_session_id(UserCtx),
    ok = case session_handles:get(SessId, HandleId) of
        {ok, Handle} ->
            storage_file_manager:fsync(Handle, DataOnly);
        {error, {not_found, _}} ->
            ok;
        {error, not_found} ->
            ok;
        Other ->
            Other
    end,

    Ans = flush_event_queue(UserCtx, FileCtx),
    case fslogic_location_cache:force_flush(file_ctx:get_uuid_const(FileCtx)) of
        ok ->
            Ans;
        _ ->
            #fuse_response{
                status = #status{code = ?EAGAIN,
                    description = <<"Blocks_flush_error">>}
            }
    end.

%%--------------------------------------------------------------------
%% @doc
%% Flush event queue of session
%% @end
%%--------------------------------------------------------------------
-spec flush_event_queue(user_ctx:ctx(), file_ctx:ctx()) -> #fuse_response{}.
flush_event_queue(UserCtx, FileCtx) ->
    SessId = user_ctx:get_session_id(UserCtx),
    FileUuid = file_ctx:get_uuid_const(FileCtx),
    case lfm_event_controller:flush_event_queue(SessId, oneprovider:get_id(),
        FileUuid) of
        ok ->
            #fuse_response{
                status = #status{code = ?OK}
            };
        _ ->
            #fuse_response{
                status = #status{code = ?EAGAIN,
                    description = <<"Events_flush_error">>}
            }
    end.

%%--------------------------------------------------------------------
%% @private
%% @doc
%% Throws ?ENOENT if file does not exist.
%% @end
%%--------------------------------------------------------------------
-spec throw_if_not_exists(file_ctx:ctx()) -> ok | no_return().
throw_if_not_exists(FileCtx) ->
    case file_ctx:file_exists_const(FileCtx) of
        true -> ok;
        false -> throw(?ENOENT)
    end.<|MERGE_RESOLUTION|>--- conflicted
+++ resolved
@@ -187,23 +187,6 @@
         {HandleId, FileLocation, FileCtx2} = open_file_internal(UserCtx, FileCtx, rdwr, undefined, true),
         fslogic_times:update_mtime_ctime(ParentFileCtx),
 
-<<<<<<< HEAD
-        HandleId = case user_ctx:is_direct_io(UserCtx) of
-            true ->
-                ?NEW_HANDLE_ID;
-            _ ->
-                % open file on adequate node
-                Node = consistent_hashing:get_node(FileUuid),
-                #fuse_response{
-                    status = #status{code = ?OK},
-                    fuse_response = #file_opened{handle_id = HId}
-                } = rpc:call(Node, file_req, open_file_insecure,
-                    [UserCtx, FileCtx3, rdwr]),
-                HId
-        end,
-
-=======
->>>>>>> 17136c10
         #fuse_response{fuse_response = #file_attr{size = Size} = FileAttr} =
             attr_req:get_file_attr_insecure(UserCtx, FileCtx2, false, false),
         FileAttr2 = case Size of
