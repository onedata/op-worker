%%%--------------------------------------------------------------------
%%% @author Tomasz Lichon
%%% @copyright (C) 2016 ACK CYFRONET AGH
%%% This software is released under the MIT license
%%% cited in 'LICENSE.txt'.
%%% @end
%%%--------------------------------------------------------------------
%%% @doc
%%% This module is responsible for handing requests operating on file attributes.
%%% @end
%%%--------------------------------------------------------------------
-module(file_req).
-author("Tomasz Lichon").

-include("proto/oneclient/fuse_messages.hrl").
-include("modules/fslogic/fslogic_common.hrl").
-include_lib("ctool/include/posix/acl.hrl").
-include_lib("ctool/include/logging.hrl").

%% API
-export([create_file/5, storage_file_created/2, make_file/4,
    get_file_location/2, open_file/3, open_file/4, open_file_insecure/4,
    open_file_with_extended_info/3, storage_file_created_insecure/2,
    fsync/4, release/3, flush_event_queue/2]).

%% Export for RPC
-export([open_on_storage/4]).

%% Test API
-export([create_file_doc/4]).

-type handle_id() :: storage_driver:handle_id() | undefined.
-type new_file() :: boolean(). % opening new file requires changes in procedure (see file_handles:creation_handle/0).
-export_type([handle_id/0]).

-define(NEW_HANDLE_ID, base64:encode(crypto:strong_rand_bytes(20))).


%%%===================================================================
%%% API
%%%===================================================================


%%--------------------------------------------------------------------
%% @equiv create_file_insecure/5 with permission checks
%% @end
%%--------------------------------------------------------------------
-spec create_file(user_ctx:ctx(), ParentFileCtx :: file_ctx:ctx(), Name :: file_meta:name(),
    Mode :: file_meta:posix_permissions(), Flags :: fslogic_worker:open_flag()) ->
    fslogic_worker:fuse_response().
create_file(UserCtx, ParentFileCtx0, Name, Mode, Flag) ->
    ParentFileCtx1 = fslogic_authz:ensure_authorized(
        UserCtx, ParentFileCtx0,
        [traverse_ancestors, ?traverse_container, ?add_object]
    ),
    create_file_insecure(UserCtx, ParentFileCtx1, Name, Mode, Flag).


%%--------------------------------------------------------------------
%% @equiv storage_file_created_insecure/5 with permission checks
%% @end
%%--------------------------------------------------------------------
-spec storage_file_created(user_ctx:ctx(), FileCtx :: file_ctx:ctx()) ->
    fslogic_worker:fuse_response().
storage_file_created(UserCtx, FileCtx0) ->
    FileCtx1 = fslogic_authz:ensure_authorized(
        UserCtx, FileCtx0,
        [traverse_ancestors, ?traverse_container, ?add_object]
    ),
    storage_file_created_insecure(UserCtx, FileCtx1).


%%--------------------------------------------------------------------
%% @equiv make_file_insecure/4 with permission checks
%% @end
%%--------------------------------------------------------------------
-spec make_file(user_ctx:ctx(), ParentFileCtx :: file_ctx:ctx(), Name :: file_meta:name(),
    Mode :: file_meta:posix_permissions()) -> fslogic_worker:fuse_response().
make_file(UserCtx, ParentFileCtx0, Name, Mode) ->
    ParentFileCtx1 = fslogic_authz:ensure_authorized(
        UserCtx, ParentFileCtx0,
        [traverse_ancestors, ?traverse_container, ?add_object]
    ),
    make_file_insecure(UserCtx, ParentFileCtx1, Name, Mode).


%%--------------------------------------------------------------------
%% @equiv get_file_location_insecure/2 with permission checks
%% @end
%%--------------------------------------------------------------------
-spec get_file_location(user_ctx:ctx(), file_ctx:ctx()) ->
    fslogic_worker:fuse_response().
get_file_location(UserCtx, FileCtx0) ->
    FileCtx1 = fslogic_authz:ensure_authorized(
        UserCtx, FileCtx0,
        [traverse_ancestors]
    ),
    get_file_location_insecure(UserCtx, FileCtx1).


%%--------------------------------------------------------------------
%% @equiv open_file(UserCtx, FileCtx, OpenFlag, undefined).
%% @end
%%--------------------------------------------------------------------
-spec open_file(user_ctx:ctx(), FileCtx :: file_ctx:ctx(),
    OpenFlag :: fslogic_worker:open_flag()) -> no_return() | #fuse_response{}.
open_file(UserCtx, FileCtx, OpenFlag) ->
    open_file(UserCtx, FileCtx, OpenFlag, undefined).


%%--------------------------------------------------------------------
%% @equiv open_file_insecure(UserCtx, FileCtx, OpenFlag, HandleId)
%% with permission check depending on the open flag.
%% @end
%%--------------------------------------------------------------------
-spec open_file(user_ctx:ctx(), FileCtx :: file_ctx:ctx(),
    OpenFlag :: fslogic_worker:open_flag(), handle_id()) ->
    no_return() | #fuse_response{}.
open_file(UserCtx, FileCtx, read, HandleId) ->
    open_file_for_read(UserCtx, FileCtx, HandleId);
open_file(UserCtx, FileCtx, write, HandleId) ->
    open_file_for_write(UserCtx, FileCtx, HandleId);
open_file(UserCtx, FileCtx, rdwr, HandleId) ->
    open_file_for_rdwr(UserCtx, FileCtx, HandleId).


%%--------------------------------------------------------------------
%% @equiv open_file_with_extended_info(UserCtx, FileCtx) with permission check
%% depending on the open flag.
%% @end
%%--------------------------------------------------------------------
-spec open_file_with_extended_info(user_ctx:ctx(), FileCtx :: file_ctx:ctx(),
    OpenFlag :: fslogic_worker:open_flag()) -> no_return() | #fuse_response{}.
open_file_with_extended_info(UserCtx, FileCtx, read) ->
    open_file_with_extended_info_for_read(UserCtx, FileCtx);
open_file_with_extended_info(UserCtx, FileCtx, write) ->
    open_file_with_extended_info_for_write(UserCtx, FileCtx);
open_file_with_extended_info(UserCtx, FileCtx, rdwr) ->
    open_file_with_extended_info_for_rdwr(UserCtx, FileCtx).


%%--------------------------------------------------------------------
%% @equiv fsync_insecure(UserCtx, FileCtx, DataOnly) with permission check
%% @end
%%--------------------------------------------------------------------
-spec fsync(user_ctx:ctx(), FileCtx :: file_ctx:ctx(),
    boolean(), binary()) -> no_return() | #fuse_response{}.
fsync(UserCtx, FileCtx0, DataOnly, HandleId) ->
    FileCtx1 = fslogic_authz:ensure_authorized(
        UserCtx, FileCtx0,
        [traverse_ancestors]
    ),
    fsync_insecure(UserCtx, FileCtx1, DataOnly, HandleId).


%%--------------------------------------------------------------------
%% @doc
%% Removes file handle saved in session.
%% @end
%%--------------------------------------------------------------------
-spec release(user_ctx:ctx(), file_ctx:ctx(), HandleId :: binary()) ->
    fslogic_worker:fuse_response().
release(UserCtx, FileCtx, HandleId) ->
    SessId = user_ctx:get_session_id(UserCtx),
    ok = file_handles:register_release(FileCtx, SessId, 1),
    ok = case session_handles:get(SessId, HandleId) of
        {ok, SfmHandle} ->
            ok = session_handles:remove(SessId, HandleId),
            ok = storage_driver:release(SfmHandle);
        {error, {not_found, _}} ->
            ok;
        {error, not_found} ->
            ok;
        Other ->
            Other
    end,
    {CanonicalPath, _} = file_ctx:get_canonical_path(FileCtx),
    case file_meta:is_child_of_hidden_dir(CanonicalPath) of
        true ->
            ok;
        false ->
            ok = file_popularity:increment_open(FileCtx)
    end,
    #fuse_response{status = #status{code = ?OK}}.


%%%===================================================================
%%% Private insecure API functions
%%%===================================================================


%%--------------------------------------------------------------------
%% @private
%% @doc
%% Creates and opens file. Returns handle to the file, its attributes
%% and location.
%% @end
%%--------------------------------------------------------------------
-spec create_file_insecure(user_ctx:ctx(), ParentFileCtx :: file_ctx:ctx(), Name :: file_meta:name(),
    Mode :: file_meta:posix_permissions(), Flags :: fslogic_worker:open_flag()) ->
    fslogic_worker:fuse_response().
create_file_insecure(UserCtx, ParentFileCtx, Name, Mode, _Flag) ->
    {FileCtx, ParentFileCtx2} = ?MODULE:create_file_doc(UserCtx, ParentFileCtx, Name, Mode),
    try
        % TODO VFS-5267 - default open mode will fail if read-only file is created
        {HandleId, FileLocation, FileCtx2} = open_file_internal(UserCtx, FileCtx, rdwr, undefined, true, false),
        fslogic_times:update_mtime_ctime(ParentFileCtx2),

        #fuse_response{fuse_response = FileAttr} = attr_req:get_file_attr_light(UserCtx, FileCtx2, false),
        FileAttr2 = FileAttr#file_attr{size = 0},
        ok = fslogic_event_emitter:emit_file_attr_changed(FileCtx2, FileAttr2, [user_ctx:get_session_id(UserCtx)]),
        #fuse_response{
        status = #status{code = ?OK},
            fuse_response = #file_created{
                handle_id = HandleId,
                file_attr = FileAttr2,
                file_location = FileLocation
            }
        }
    catch
        Error:Reason ->
            ?error_stacktrace("create_file_insecure error: ~p:~p",
                [Error, Reason]),
            sd_utils:delete_storage_file(FileCtx, UserCtx),
            FileUuid = file_ctx:get_uuid_const(FileCtx),
            fslogic_location_cache:delete_local_location(FileUuid),
            file_meta:delete(FileUuid),
            times:delete(FileUuid),
            case Reason of
                {badmatch, {error, not_found}} -> erlang:Error(?ECANCELED);
                _ -> erlang:Error(Reason)
            end
    end.


%%--------------------------------------------------------------------
%% @private
%% @doc
%% Confirms that file was created on storage.
%% @end
%%--------------------------------------------------------------------
-spec storage_file_created_insecure(user_ctx:ctx(), FileCtx :: file_ctx:ctx()) ->
    fslogic_worker:fuse_response().
storage_file_created_insecure(_UserCtx, FileCtx) ->
    {#document{
        key = FileLocationId,
        value = #file_location{storage_file_created = StorageFileCreated}
    }, FileCtx2} = file_ctx:get_or_create_local_file_location_doc(FileCtx, false),

    case StorageFileCreated of
        false ->
            FileUuid = file_ctx:get_uuid_const(FileCtx),
            UpdateAns = fslogic_location_cache:update_location(FileUuid, FileLocationId, fun
                (#file_location{storage_file_created = true}) ->
                    {error, already_created};
                (FileLocation = #file_location{storage_file_created = false}) ->
                    {ok, FileLocation#file_location{storage_file_created = true}}
            end, false),

            case UpdateAns of
                {ok, #document{}} ->
                    #fuse_response{
                        status = #status{code = ?OK}
                    };
                {error, already_created} ->
                    #fuse_response{
                        status = #status{code = ?EAGAIN,
                            description = <<"Location_update_error">>}
                    };
                _ ->
                    FileCtx2
            end;
        true ->
            #fuse_response{
                status = #status{code = ?OK}
            }
    end.


%%--------------------------------------------------------------------
%% @private
%% @doc
%% Creates file. Returns its attributes.
%% @end
%%--------------------------------------------------------------------
-spec make_file_insecure(user_ctx:ctx(), ParentFileCtx :: file_ctx:ctx(), Name :: file_meta:name(),
    Mode :: file_meta:posix_permissions()) -> fslogic_worker:fuse_response().
make_file_insecure(UserCtx, ParentFileCtx, Name, Mode) ->
    {FileCtx, ParentFileCtx2} = ?MODULE:create_file_doc(UserCtx, ParentFileCtx, Name, Mode),
    try
        {_, FileCtx2, _} = location_and_link_utils:get_new_file_location_doc(FileCtx, false, true),
        fslogic_times:update_mtime_ctime(ParentFileCtx2),
        #fuse_response{fuse_response = FileAttr} = Ans = attr_req:get_file_attr_light(UserCtx, FileCtx2, false),
        FileAttr2 = FileAttr#file_attr{size = 0},
        ok = fslogic_event_emitter:emit_file_attr_changed(FileCtx2, FileAttr2, [user_ctx:get_session_id(UserCtx)]),
        Ans#fuse_response{fuse_response = FileAttr2}
    catch
        Error:Reason ->
            FileUuid = file_ctx:get_uuid_const(FileCtx),
            fslogic_location_cache:delete_local_location(FileUuid),
            file_meta:delete(FileUuid),
            times:delete(FileUuid),
            erlang:Error(Reason)
    end.


%%--------------------------------------------------------------------
%% @private
%% @doc
%% Returns file location.
%% @end
%%--------------------------------------------------------------------
-spec get_file_location_insecure(user_ctx:ctx(), file_ctx:ctx()) ->
    fslogic_worker:fuse_response().
<<<<<<< HEAD
get_file_location_insecure(_UserCtx, FileCtx) ->
    throw_if_not_exists(FileCtx),
    {StorageId, FileCtx2} = file_ctx:get_storage_id(FileCtx),
=======
get_file_location_insecure(UserCtx, FileCtx) ->
    {ok, FileCtx2} = check_if_file_exists_or_is_opened(FileCtx, user_ctx:get_session_id(UserCtx)),
    {#document{key = StorageId}, FileCtx3} = file_ctx:get_storage_doc(FileCtx2),
>>>>>>> 37f70266
    {#document{
        value = #file_location{
            blocks = Blocks,
            file_id = FileId
    }}, FileCtx4} = file_ctx:get_or_create_local_file_location_doc(FileCtx3),
    FileUuid = file_ctx:get_uuid_const(FileCtx4),
    SpaceId = file_ctx:get_space_id_const(FileCtx4),

    #fuse_response{
        status = #status{code = ?OK},
        fuse_response = #file_location{
            uuid = FileUuid,
            provider_id = oneprovider:get_id(),
            storage_id = StorageId,
            file_id = FileId,
            blocks = Blocks,
            space_id = SpaceId
        }
    }.


%%--------------------------------------------------------------------
%% @private
%% @doc
%% Opens a file and returns a handle to it.
%% @end
%%--------------------------------------------------------------------
-spec open_file_insecure(user_ctx:ctx(), FileCtx :: file_ctx:ctx(),
    fslogic_worker:open_flag(), handle_id()) ->
    no_return() | #fuse_response{}.
open_file_insecure(UserCtx, FileCtx, Flag, HandleId0) ->
    #fuse_response{
        status = #status{code = ?OK},
        fuse_response = #file_opened_extended{handle_id = HandleId}
    } = open_file_with_extended_info_insecure(UserCtx, FileCtx, Flag, HandleId0),
    #fuse_response{
        status = #status{code = ?OK},
        fuse_response = #file_opened{handle_id = HandleId}
    }.


%%--------------------------------------------------------------------
%% @private
%% @doc
%% @equiv open_file_with_extended_info_insecure(UserCtx, FileCtx, Flag, undefined).
%% @end
%%--------------------------------------------------------------------
-spec open_file_with_extended_info_insecure(user_ctx:ctx(),
    FileCtx :: file_ctx:ctx(), fslogic_worker:open_flag()) ->
    no_return() | #fuse_response{}.
open_file_with_extended_info_insecure(UserCtx, FileCtx, Flag) ->
    open_file_with_extended_info_insecure(UserCtx, FileCtx, Flag, undefined).


%%--------------------------------------------------------------------
%% @private
%% @doc
%% Opens a file and returns a handle to it with extended information about location.
%% @end
%%--------------------------------------------------------------------
-spec open_file_with_extended_info_insecure(user_ctx:ctx(),
    FileCtx :: file_ctx:ctx(), fslogic_worker:open_flag(), handle_id()) ->
    no_return() | #fuse_response{}.
open_file_with_extended_info_insecure(UserCtx, FileCtx, Flag, HandleId0) ->
    {HandleId, #file_location{provider_id = ProviderId, file_id = FileId, storage_id = StorageId}, _} =
        open_file_internal(UserCtx, FileCtx, Flag, HandleId0, false),
    #fuse_response{
        status = #status{code = ?OK},
        fuse_response = #file_opened_extended{handle_id = HandleId,
            provider_id = ProviderId, file_id = FileId, storage_id = StorageId}
    }.


%%%===================================================================
%%% Internal functions
%%%===================================================================


%%--------------------------------------------------------------------
%% @private
%% @doc
%% @equiv open_file_internal(UserCtx, FileCtx, Flag, HandleId, VerifyDeletionLink, true)
%% @end
%%--------------------------------------------------------------------
-spec open_file_internal(user_ctx:ctx(),
    FileCtx :: file_ctx:ctx(), fslogic_worker:open_flag(), handle_id(), boolean()) ->
    no_return() | {storage_driver:handle_id(), file_location:record(), file_ctx:ctx()}.
open_file_internal(UserCtx, FileCtx, Flag, HandleId, VerifyDeletionLink) ->
    open_file_internal(UserCtx, FileCtx, Flag, HandleId, VerifyDeletionLink, true).

%%--------------------------------------------------------------------
%% @private
%% @doc
%% Opens a file and returns a handle id and location.
%% @end
%%--------------------------------------------------------------------
-spec open_file_internal(user_ctx:ctx(),
    FileCtx :: file_ctx:ctx(), fslogic_worker:open_flag(), handle_id(), new_file(), boolean()) ->
    no_return() | {storage_driver:handle_id(), file_location:record(), file_ctx:ctx()}.
open_file_internal(UserCtx, FileCtx0, Flag, HandleId0, NewFile, CheckLocationExists) ->
    FileCtx = verify_file_exists(FileCtx0, HandleId0),
    SpaceID = file_ctx:get_space_id_const(FileCtx),
    SessId = user_ctx:get_session_id(UserCtx),
    HandleId = check_and_register_open(FileCtx, SessId, HandleId0, NewFile),
    try
        {FileLocation, FileCtx2} =
            create_location(FileCtx, UserCtx, NewFile, CheckLocationExists),
         maybe_open_on_storage(FileCtx2, SessId, Flag,
             user_ctx:is_direct_io(UserCtx, SpaceID) andalso HandleId0 =:= undefined, HandleId),
        {HandleId, FileLocation, FileCtx2}
    catch
        throw:?ENOENT ->
            % this error can is thrown on race between opening the file and deleting it on storage
            ?debug_stacktrace("Open file error: ENOENT for uuid ~p", [file_ctx:get_uuid_const(FileCtx)]),
            check_and_register_release(FileCtx, SessId, HandleId0),
            throw(?ENOENT);
        Error:Reason ->
            ?error_stacktrace("Open file error: ~p:~p for uuid ~p",
                [Error, Reason, file_ctx:get_uuid_const(FileCtx)]),
            check_and_register_release(FileCtx, SessId, HandleId0),
            throw(Reason)
    end.


%%--------------------------------------------------------------------
%% @private
%% @doc
%% Opens a file on storage if needed. Chooses appropriate node.
%% @end
%%--------------------------------------------------------------------
-spec maybe_open_on_storage(file_ctx:ctx(), session:id(), fslogic_worker:open_flag(),
    DirectIO :: boolean(), handle_id()) -> ok | no_return().
maybe_open_on_storage(_FileCtx, _SessId, _Flag, true, _) ->
    ok; % Files are not open on server-side when client uses directIO
maybe_open_on_storage(FileCtx, SessId, Flag, _DirectIO, HandleId) ->
    Node = read_write_req:get_proxyio_node(file_ctx:get_uuid_const(FileCtx)),
    ok = rpc:call(Node, ?MODULE, open_on_storage,
        [FileCtx, SessId, Flag, HandleId]).


%%--------------------------------------------------------------------
%% @private
%% @doc
%% Opens a file on storage.
%% @end
%%--------------------------------------------------------------------
-spec open_on_storage(file_ctx:ctx(), session:id(), fslogic_worker:open_flag(),
    handle_id()) -> ok | no_return().
open_on_storage(FileCtx, SessId, Flag, HandleId) ->
<<<<<<< HEAD
    {SDHandle, _FileCtx2} = storage_driver:new_handle(SessId, FileCtx),
    SDHandle2 = storage_driver:set_size(SDHandle),
    {ok, Handle} = storage_driver:open(SDHandle2, Flag),
    ok = session_handles:add(SessId, HandleId, Handle).
=======
    {SFMHandle, _FileCtx2} = storage_file_manager:new_handle(SessId, FileCtx),
    SFMHandle2 = storage_file_manager:set_size(SFMHandle),
    case storage_file_manager:open(SFMHandle2, Flag) of
        {ok, Handle} ->
            ok = session_handles:add(SessId, HandleId, Handle);
        {error, ?ENOENT} ->
            throw(?ENOENT)
    end.
>>>>>>> 37f70266


%%--------------------------------------------------------------------
%% @private
%% @doc
%% Verifies handle file exists (only for newly opened files).
%% @end
%%--------------------------------------------------------------------
-spec verify_file_exists(file_ctx:ctx(), handle_id()) ->
    file_ctx:ctx() | no_return().
verify_file_exists(FileCtx, undefined) ->
    {#document{}, FileCtx2} = file_ctx:get_file_doc(FileCtx),
    FileCtx2;
verify_file_exists(FileCtx, _HandleId) ->
    FileCtx.


%%--------------------------------------------------------------------
%% @private
%% @doc
%% Verifies handle id and registers it.
%% @end
%%--------------------------------------------------------------------
-spec check_and_register_open(file_ctx:ctx(), session:id(), handle_id(), new_file()) ->
    storage_driver:handle_id() | no_return().
check_and_register_open(FileCtx, SessId, undefined, true) ->
    HandleId = ?NEW_HANDLE_ID,
    ok = file_handles:register_open(FileCtx, SessId, 1, HandleId),
    HandleId;
check_and_register_open(FileCtx, SessId, undefined, false) ->
    ok = file_handles:register_open(FileCtx, SessId, 1, undefined),
    ?NEW_HANDLE_ID;
check_and_register_open(_FileCtx, _SessId, HandleId, _NewFile) ->
    HandleId.


%%--------------------------------------------------------------------
%% @private
%% @doc
%% Verifies handle id and releases it.
%% @end
%%--------------------------------------------------------------------
-spec check_and_register_release(file_ctx:ctx(), session:id(), handle_id()) ->
    ok | no_return().
check_and_register_release(FileCtx, SessId, undefined) ->
    ok = file_handles:register_release(FileCtx, SessId, 1);
check_and_register_release(_FileCtx, _SessId, _HandleId) ->
    ok.


%%--------------------------------------------------------------------
%% @private
%% @doc
%% Creates location and storage file if extended directIO is set.
%% @end
%%--------------------------------------------------------------------
-spec create_location(file_ctx:ctx(), user_ctx:ctx(), boolean(), boolean()) ->
    {file_location:record(), file_ctx:ctx()}.
create_location(FileCtx, UserCtx, VerifyDeletionLink, CheckLocationExists) ->
    ExtDIO = file_ctx:get_extended_direct_io_const(FileCtx),
    case ExtDIO of
        true ->
            {FL, FileCtx2, _} = location_and_link_utils:get_new_file_location_doc(FileCtx, false, true),
            {FL, FileCtx2};
        _ ->
            {#document{value = FL}, FileCtx2} =
                sd_utils:create_delayed_storage_file(FileCtx, UserCtx, VerifyDeletionLink, CheckLocationExists),
            {FL, FileCtx2}
    end.


%%--------------------------------------------------------------------
%% @private
%% @doc
%% Creates file_meta and times documents for the new file.
%% @end
%%--------------------------------------------------------------------
-spec create_file_doc(user_ctx:ctx(), file_ctx:ctx(), file_meta:name(), file_meta:mode()) ->
    {ChildFile :: file_ctx:ctx(), ParentFileCtx2 :: file_ctx:ctx()} | no_return().
create_file_doc(UserCtx, ParentFileCtx, Name, Mode)  ->
    case file_ctx:is_dir(ParentFileCtx) of
        {true, ParentFileCtx2} ->
            File = #document{value = #file_meta{
                name = Name,
                type = ?REGULAR_FILE_TYPE,
                mode = Mode,
                owner = user_ctx:get_user_id(UserCtx)
            }},
            ParentFileUuid = file_ctx:get_uuid_const(ParentFileCtx2),
            {ok, FileUuid} = file_meta:create({uuid, ParentFileUuid}, File), %todo pass file_ctx

            CTime = time_utils:cluster_time_seconds(),
            SpaceId = file_ctx:get_space_id_const(ParentFileCtx2),
            {ok, _} = times:save(#document{key = FileUuid, value = #times{
                mtime = CTime, atime = CTime, ctime = CTime
            }, scope = SpaceId}),

            {file_ctx:new_by_guid(file_id:pack_guid(FileUuid, SpaceId)), ParentFileCtx2};
        {false, _} ->
            throw(?ENOTDIR)
    end.


%%--------------------------------------------------------------------
%% @private
%% @equiv open_file_insecure/3 with permission check.
%% @end
%%--------------------------------------------------------------------
-spec open_file_for_read(user_ctx:ctx(), file_ctx:ctx(), handle_id()) ->
    no_return() | #fuse_response{}.
open_file_for_read(UserCtx, FileCtx0, HandleId) ->
    FileCtx1 = fslogic_authz:ensure_authorized(
        UserCtx, FileCtx0,
        [traverse_ancestors, ?read_object]
    ),
    open_file_insecure(UserCtx, FileCtx1, read, HandleId).


%%--------------------------------------------------------------------
%% @private
%% @equiv open_file_insecure/3 with permission check.
%% @end
%%--------------------------------------------------------------------
-spec open_file_for_write(user_ctx:ctx(), file_ctx:ctx(), handle_id()) ->
    no_return() | #fuse_response{}.
open_file_for_write(UserCtx, FileCtx0, HandleId) ->
    FileCtx1 = fslogic_authz:ensure_authorized(
        UserCtx, FileCtx0,
        [traverse_ancestors, ?write_object]
    ),
    open_file_insecure(UserCtx, FileCtx1, write, HandleId).


%%--------------------------------------------------------------------
%% @private
%% @equiv open_file_insecure/3 with permission check.
%% @end
%%--------------------------------------------------------------------
-spec open_file_for_rdwr(user_ctx:ctx(), file_ctx:ctx(), handle_id()) ->
    no_return() | #fuse_response{}.
open_file_for_rdwr(UserCtx, FileCtx0, HandleId) ->
    FileCtx1 = fslogic_authz:ensure_authorized(
        UserCtx, FileCtx0,
        [traverse_ancestors, ?read_object, ?write_object]
    ),
    open_file_insecure(UserCtx, FileCtx1, rdwr, HandleId).


%%--------------------------------------------------------------------
%% @private
%% @equiv open_file_with_extended_info_insecure/3 with permission check.
%% @end
%%--------------------------------------------------------------------
-spec open_file_with_extended_info_for_read(user_ctx:ctx(), file_ctx:ctx()) ->
    no_return() | #fuse_response{}.
open_file_with_extended_info_for_read(UserCtx, FileCtx0) ->
    FileCtx1 = fslogic_authz:ensure_authorized(
        UserCtx, FileCtx0,
        [traverse_ancestors, ?read_object]
    ),
    open_file_with_extended_info_insecure(UserCtx, FileCtx1, read).


%%--------------------------------------------------------------------
%% @private
%% @equiv open_file_with_extended_info_insecure/3 with permission check.
%% @end
%%--------------------------------------------------------------------
-spec open_file_with_extended_info_for_write(user_ctx:ctx(), file_ctx:ctx()) ->
    no_return() | #fuse_response{}.
open_file_with_extended_info_for_write(UserCtx, FileCtx0) ->
    FileCtx1 = fslogic_authz:ensure_authorized(
        UserCtx, FileCtx0,
        [traverse_ancestors, ?write_object]
    ),
    open_file_with_extended_info_insecure(UserCtx, FileCtx1, write).


%%--------------------------------------------------------------------
%% @private
%% @equiv open_file_with_extended_info_insecure/3 with permission check.
%% @end
%%--------------------------------------------------------------------
-spec open_file_with_extended_info_for_rdwr(user_ctx:ctx(), file_ctx:ctx()) ->
    no_return() | #fuse_response{}.
open_file_with_extended_info_for_rdwr(UserCtx, FileCtx0) ->
    FileCtx1 = fslogic_authz:ensure_authorized(
        UserCtx, FileCtx0,
        [traverse_ancestors, ?read_object, ?write_object]
    ),
    open_file_with_extended_info_insecure(UserCtx, FileCtx1, rdwr).


%%--------------------------------------------------------------------
%% @private
%% @doc
%% Flushes events and fsyncs file on storage
%% @end
%%--------------------------------------------------------------------
-spec fsync_insecure(user_ctx:ctx(), FileCtx :: file_ctx:ctx(),
    boolean(), binary()) -> #fuse_response{}.
fsync_insecure(UserCtx, FileCtx, _DataOnly, undefined) ->
    Ans = flush_event_queue(UserCtx, FileCtx),
    case fslogic_location_cache:force_flush(file_ctx:get_uuid_const(FileCtx)) of
        ok ->
            Ans;
        _ ->
            #fuse_response{
                status = #status{code = ?EAGAIN,
                    description = <<"Blocks_flush_error">>}
            }
    end;
fsync_insecure(UserCtx, FileCtx, DataOnly, HandleId) ->
    SessId = user_ctx:get_session_id(UserCtx),
    ok = case session_handles:get(SessId, HandleId) of
        {ok, Handle} ->
            storage_driver:fsync(Handle, DataOnly);
        {error, {not_found, _}} ->
            ok;
        {error, not_found} ->
            ok;
        Other ->
            Other
    end,

    Ans = flush_event_queue(UserCtx, FileCtx),
    case fslogic_location_cache:force_flush(file_ctx:get_uuid_const(FileCtx)) of
        ok ->
            Ans;
        _ ->
            #fuse_response{
                status = #status{code = ?EAGAIN,
                    description = <<"Blocks_flush_error">>}
            }
    end.


%%--------------------------------------------------------------------
%% @doc
%% Flush event queue of session
%% @end
%%--------------------------------------------------------------------
-spec flush_event_queue(user_ctx:ctx(), file_ctx:ctx()) -> #fuse_response{}.
flush_event_queue(UserCtx, FileCtx) ->
    SessId = user_ctx:get_session_id(UserCtx),
    FileUuid = file_ctx:get_uuid_const(FileCtx),
    case lfm_event_controller:flush_event_queue(SessId, oneprovider:get_id(),
        FileUuid) of
        ok ->
            #fuse_response{
                status = #status{code = ?OK}
            };
        _ ->
            #fuse_response{
                status = #status{code = ?EAGAIN,
                    description = <<"Events_flush_error">>}
            }
    end.


%%--------------------------------------------------------------------
%% @private
%% @doc
%% Throws ?ENOENT if file does not exist or
%% has been deleted and is not opened within session.
%% @end
%%--------------------------------------------------------------------
-spec check_if_file_exists_or_is_opened(file_ctx:ctx(), session:id()) -> {ok, file_ctx:ctx()} | no_return().
check_if_file_exists_or_is_opened(FileCtx, SessionId) ->
    case file_ctx:file_exists_or_is_deleted(FileCtx) of
        {?FILE_EXISTS, FileCtx2} ->
            {ok, FileCtx2};
        {?FILE_NEVER_EXISTED, _} ->
            throw(?ENOENT);
        {?FILE_DELETED, FileCtx2} ->
            case file_handles:is_used_by_session(FileCtx2, SessionId) of
                true -> {ok, FileCtx2};
                false -> throw(?ENOENT)
            end
    end.<|MERGE_RESOLUTION|>--- conflicted
+++ resolved
@@ -312,15 +312,9 @@
 %%--------------------------------------------------------------------
 -spec get_file_location_insecure(user_ctx:ctx(), file_ctx:ctx()) ->
     fslogic_worker:fuse_response().
-<<<<<<< HEAD
-get_file_location_insecure(_UserCtx, FileCtx) ->
-    throw_if_not_exists(FileCtx),
-    {StorageId, FileCtx2} = file_ctx:get_storage_id(FileCtx),
-=======
 get_file_location_insecure(UserCtx, FileCtx) ->
     {ok, FileCtx2} = check_if_file_exists_or_is_opened(FileCtx, user_ctx:get_session_id(UserCtx)),
-    {#document{key = StorageId}, FileCtx3} = file_ctx:get_storage_doc(FileCtx2),
->>>>>>> 37f70266
+    {StorageId, FileCtx3} = file_ctx:get_storage_id(FileCtx2),
     {#document{
         value = #file_location{
             blocks = Blocks,
@@ -470,21 +464,14 @@
 -spec open_on_storage(file_ctx:ctx(), session:id(), fslogic_worker:open_flag(),
     handle_id()) -> ok | no_return().
 open_on_storage(FileCtx, SessId, Flag, HandleId) ->
-<<<<<<< HEAD
     {SDHandle, _FileCtx2} = storage_driver:new_handle(SessId, FileCtx),
     SDHandle2 = storage_driver:set_size(SDHandle),
-    {ok, Handle} = storage_driver:open(SDHandle2, Flag),
-    ok = session_handles:add(SessId, HandleId, Handle).
-=======
-    {SFMHandle, _FileCtx2} = storage_file_manager:new_handle(SessId, FileCtx),
-    SFMHandle2 = storage_file_manager:set_size(SFMHandle),
-    case storage_file_manager:open(SFMHandle2, Flag) of
+    case storage_driver:open(SDHandle2, Flag) of
         {ok, Handle} ->
             ok = session_handles:add(SessId, HandleId, Handle);
         {error, ?ENOENT} ->
             throw(?ENOENT)
     end.
->>>>>>> 37f70266
 
 
 %%--------------------------------------------------------------------
