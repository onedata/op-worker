%%%--------------------------------------------------------------------
%%% @author Michal Wrona
%%% @copyright (C) 2016 ACK CYFRONET AGH
%%% This software is released under the MIT license
%%% cited in 'LICENSE.txt'.
%%% @end
%%%--------------------------------------------------------------------
%%% @doc This module implements worker_plugin_behaviour callbacks.
%%% This module handles file deletion.
%%% @end
%%%--------------------------------------------------------------------
-module(fslogic_deletion_worker).
-behaviour(worker_plugin_behaviour).

-author("Michal Wrona").

-include("global_definitions.hrl").
-include("modules/fslogic/fslogic_common.hrl").
-include("proto/oneclient/fuse_messages.hrl").
-include("modules/datastore/datastore_models.hrl").
-include_lib("ctool/include/logging.hrl").

%% API
-export([init/1, handle/1, cleanup/0]).
-export([request_deletion/3, request_open_file_deletion/1,
    request_remote_deletion/1]).

%%%===================================================================
%%% API
%%%===================================================================

%%--------------------------------------------------------------------
%% @doc
%% Request deletion of given file
%% @end
%%--------------------------------------------------------------------
-spec request_deletion(user_ctx:ctx(), file_ctx:ctx(), Silent :: boolean()) ->
    ok.
request_deletion(UserCtx, FileCtx, Silent) ->
    ok = worker_proxy:call(fslogic_deletion_worker,
        {fslogic_deletion_request, UserCtx, FileCtx, Silent}).

%%--------------------------------------------------------------------
%% @doc
%% Request deletion of given open file
%% @end
%%--------------------------------------------------------------------
-spec request_open_file_deletion(file_ctx:ctx()) -> ok.
request_open_file_deletion(FileCtx) ->
    ok = worker_proxy:cast(fslogic_deletion_worker,
        {open_file_deletion_request, FileCtx}).

%%--------------------------------------------------------------------
%% @doc
%% Request deletion of given file (delete triggered by dbsync).
%% @end
%%--------------------------------------------------------------------
-spec request_remote_deletion(file_ctx:ctx()) -> ok.
request_remote_deletion(FileCtx) ->
    ok = worker_proxy:call(fslogic_deletion_worker,
        {dbsync_deletion_request, FileCtx}).

%%%===================================================================
%%% worker_plugin_behaviour callbacks
%%%===================================================================

%%--------------------------------------------------------------------
%% @doc
%% {@link worker_plugin_behaviour} callback init/1.
%% @end
%%--------------------------------------------------------------------
-spec init(Args :: term()) -> Result when
    Result :: {ok, State :: worker_host:plugin_state()} | {error, Reason :: term()}.
init(_Args) ->
    % TODO - refactor - do not use list
    case file_handles:list() of
        {ok, Docs} ->
            RemovedFiles = lists:filter(fun(#document{value = Handle}) ->
                Handle#file_handles.is_removed
            end, Docs),

            lists:foreach(fun(#document{key = FileUuid} = Doc) ->
                try
                    FileGuid = fslogic_uuid:uuid_to_guid(FileUuid),
                    FileCtx = file_ctx:new_by_guid(FileGuid),
                    UserCtx = user_ctx:new(?ROOT_SESS_ID),
                    ok = fslogic_delete:remove_file_and_file_meta(FileCtx, UserCtx, false)
                catch
                    E1:E2 ->
                        ?warning_stacktrace("Cannot remove old opened file ~p: ~p:~p",
                            [Doc, E1, E2])
                end
            end, RemovedFiles),

            lists:foreach(fun(#document{key = FileUuid}) ->
                ok = file_handles:delete(FileUuid)
            end, Docs);
        Error ->
            ?error_stacktrace("Cannot clean open files descriptors - ~p", [Error])
    end,
    {ok, #{}}.

%%--------------------------------------------------------------------
%% @doc
%% {@link worker_plugin_behaviour} callback handle/1.
%% @end
%%--------------------------------------------------------------------
-spec handle(Request) -> Result when
    Request :: ping | healthcheck | term(),
    Result :: nagios_handler:healthcheck_response() | ok | {ok, Response} |
    {error, Reason} | pong,
    Response :: term(),
    Reason :: term().
handle(ping) ->
    pong;
handle(healthcheck) ->
    ok;
handle({fslogic_deletion_request, UserCtx, FileCtx, Silent}) ->
    try
        FileUuid = file_ctx:get_uuid_const(FileCtx),
        case file_handles:exists(FileUuid) of
            true ->
                add_deletion_link_and_remove_normal_link(FileCtx, UserCtx),
                ok = file_handles:mark_to_remove(FileCtx),
                fslogic_event_emitter:emit_file_removed(FileCtx, [user_ctx:get_session_id(UserCtx)]);
            false ->
                fslogic_delete:remove_file_and_file_meta(FileCtx, UserCtx, Silent)
        end
    catch
        _:{badmatch, {error, not_found}} ->
            ok
    end,
    ok;
handle({open_file_deletion_request, FileCtx}) ->
    UserCtx = user_ctx:new(?ROOT_SESS_ID),
<<<<<<< HEAD
    encapsulate_deletion(FileCtx, UserCtx, fun delete_deletion_link_and_file/2);
=======
    delete_file(FileCtx, UserCtx, fun sfm_utils:recursive_delete/2);
>>>>>>> 85422c7b
handle({dbsync_deletion_request, FileCtx}) ->
    try
        FileUuid = file_ctx:get_uuid_const(FileCtx),
        fslogic_event_emitter:emit_file_removed(FileCtx, []),
        UserCtx = user_ctx:new(?ROOT_SESS_ID),
        case file_handles:exists(FileUuid) of
            true ->
                ok = file_handles:mark_to_remove(FileCtx);
            false ->
                delete_file(FileCtx, UserCtx, fun check_and_maybe_delete_storage_file/2)
        end
    catch
        _:{badmatch, {error, not_found}} ->
            ok
    end,
    ok;
handle(_Request) ->
    ?log_bad_request(_Request),
    {error, wrong_request}.

%%--------------------------------------------------------------------
%% @doc
%% {@link worker_plugin_behaviour} callback cleanup/0
%% @end
%%--------------------------------------------------------------------
-spec cleanup() -> Result when
    Result :: ok | {error, Error},
    Error :: timeout | term().
cleanup() ->
    ok.

%%%===================================================================
%%% Internal functions
%%%===================================================================

%%-------------------------------------------------------------------
%% @private
%% @doc
%% If file to remove and existing file are not the same file then does nothing. 
%% Otherwise removes storage file.
%% @end
%%-------------------------------------------------------------------
-spec check_and_maybe_delete_storage_file(file_ctx:ctx(), user_ctx:ctx()) ->
    ok | {error, term()}.
check_and_maybe_delete_storage_file(FileCtx, UserCtx) ->
    {#document{key = Uuid, value = #file_meta{name = Name}},
        FileCtx2} = file_ctx:get_file_doc_including_deleted(FileCtx),
    try
        {ParentCtx, FileCtx3} = file_ctx:get_parent(FileCtx2, UserCtx),
        {ParentDoc, _} = file_ctx:get_file_doc_including_deleted(ParentCtx),
        case fslogic_path:resolve(ParentDoc, <<"/", Name/binary>>) of
            {ok, #document{key = Uuid2}} when Uuid2 =/= Uuid ->
                ok;
            _ ->
                ParentUuid = file_ctx:get_uuid_const(ParentCtx),
                Scope = file_ctx:get_space_id_const(FileCtx3),
                {DeletionLinkName, FileCtx4} = file_deletion_link_name(FileCtx3),
                file_meta:delete_child_link(ParentUuid, Scope, Uuid, DeletionLinkName),
                sfm_utils:recursive_delete(FileCtx4, UserCtx)
        end
    catch
        E1:E2 ->
            % Debug - parent could be deleted before
            ?debug_stacktrace("Cannot check parent during delete ~p: ~p:~p",
                [FileCtx, E1, E2]),
            sfm_utils:delete_storage_file_without_location(FileCtx, UserCtx)
    end.

%%-------------------------------------------------------------------
%% @private
%% @doc
%% Tries to delete storage file using given function, logs expected errors 
%% and removes file document from metadata
%% @end
%%-------------------------------------------------------------------
-spec delete_file(file_ctx:ctx(), user_ctx:ctx(),
    fun((file_ctx:ctx(), user_ctx:ctx()) -> ok)) -> ok | {error, term()}.
delete_file(FileCtx, UserCtx, DeleteStorageFile) ->
    try
        ok = DeleteStorageFile(FileCtx, UserCtx)
    catch
        _:{badmatch, {error, not_found}} ->
            ?error_stacktrace("Cannot delete file at storage ~p", [FileCtx]),
            ok;
        _:{badmatch, {error, enoent}} ->
            ?debug_stacktrace("Cannot delete file at storage ~p", [FileCtx]),
            ok;
        _:{badmatch, {error, erofs}} ->
            ?warning_stacktrace("Cannot delete file at storage ~p", [FileCtx]),
            ok
    end,
    {FileDoc, _FileCtx2} = file_ctx:get_file_doc_including_deleted(FileCtx),
    file_meta:delete_without_link(FileDoc).

%%-------------------------------------------------------------------
%% @private
%% @doc
%% This function is used to delete the file which deletion was delayed
%% due to existing handles. It removes the file and its deletion_link,
%% @end
%%-------------------------------------------------------------------
-spec delete_deletion_link_and_file(file_ctx:ctx(), user_ctx:ctx()) -> ok | {error, term()}.
delete_deletion_link_and_file(FileCtx, UserCtx) ->
    FileUuid = file_ctx:get_uuid_const(FileCtx),
    {ParentGuid, FileCtx2} = file_ctx:get_parent_guid(FileCtx, UserCtx),
    ParentUuid = fslogic_uuid:guid_to_uuid(ParentGuid),
    {DeletionLinkName, FileCtx3} = file_deletion_link_name(FileCtx2),
    Scope = file_ctx:get_space_id_const(FileCtx3),
    ok = file_meta:delete_child_link(ParentUuid, Scope, FileUuid, DeletionLinkName),
    sfm_utils:recursive_delete(FileCtx3, UserCtx).

%%-------------------------------------------------------------------
%% @private
%% @doc
%% This function adds a deletion_link for the file that is to be deleted.
%% It also deletes normal link from parent to the file.
%% @end
%%-------------------------------------------------------------------
-spec add_deletion_link_and_remove_normal_link(file_ctx:ctx(), user_ctx:ctx()) -> ok.
add_deletion_link_and_remove_normal_link(FileCtx, UserCtx) ->
    FileUuid = file_ctx:get_uuid_const(FileCtx),
    {ParentGuid, FileCtx2} = file_ctx:get_parent_guid(FileCtx, UserCtx),
    {FileName, FileCtx3} = file_ctx:get_aliased_name(FileCtx2, UserCtx),
    ParentUuid = fslogic_uuid:guid_to_uuid(ParentGuid),
    {DeletionLinkName, FileCtx4} = file_deletion_link_name(FileCtx3),
    Scope = file_ctx:get_space_id_const(FileCtx4),
    ok = file_meta:add_child_link(ParentUuid, Scope, DeletionLinkName, FileUuid),
    ok = file_meta:delete_child_link(ParentUuid, Scope, FileUuid, FileName).

%%-------------------------------------------------------------------
%% @private
%% @doc
%% Utility function that returns deletion_link name for given file.
%% @end
%%-------------------------------------------------------------------
-spec file_deletion_link_name(file_ctx:ctx()) -> {file_meta:name(), file_ctx:ctx()}.
file_deletion_link_name(FileCtx) ->
    {StorageFileId, FileCtx2} = file_ctx:get_storage_file_id(FileCtx),
    BaseName = filename:basename(StorageFileId),
    {?FILE_DELETION_LINK_NAME(BaseName), FileCtx2}.<|MERGE_RESOLUTION|>--- conflicted
+++ resolved
@@ -133,11 +133,7 @@
     ok;
 handle({open_file_deletion_request, FileCtx}) ->
     UserCtx = user_ctx:new(?ROOT_SESS_ID),
-<<<<<<< HEAD
-    encapsulate_deletion(FileCtx, UserCtx, fun delete_deletion_link_and_file/2);
-=======
-    delete_file(FileCtx, UserCtx, fun sfm_utils:recursive_delete/2);
->>>>>>> 85422c7b
+    delete_file(FileCtx, UserCtx, fun delete_deletion_link_and_file/2);
 handle({dbsync_deletion_request, FileCtx}) ->
     try
         FileUuid = file_ctx:get_uuid_const(FileCtx),
