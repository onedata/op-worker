%%%--------------------------------------------------------------------
%%% @author Tomasz Lichon
%%% @copyright (C) 2017 ACK CYFRONET AGH
%%% This software is released under the MIT license
%%% cited in 'LICENSE.txt'.
%%% @end
%%%--------------------------------------------------------------------
%%% @doc
%%% Utility functions for processing logs.
%%% @end
%%%--------------------------------------------------------------------
-module(fslogic_log).
-author("Tomasz Lichon").

-include("proto/oneprovider/provider_messages.hrl").
-include("modules/events/definitions.hrl").
-include("proto/oneclient/proxyio_messages.hrl").

%% API
-export([report_file_access_operation/3]).
-export([mask_data_in_message/1]).

-type logged_record() :: fslogic_worker:request() | fuse_request_type() | file_request_type()
| provider_request_type() | proxyio_request_type().

-define(MAX_BINARY_DATA_SIZE, 32).

%%%===================================================================
%%% API
%%%===================================================================

-spec report_file_access_operation(fslogic_worker:request(), od_user:id(), file_ctx:ctx() | undefined) ->
    ok.
report_file_access_operation(Request, UserId, FileCtx) ->
    case op_worker:get_env(file_access_audit_log_enabled, false) of
        true ->
<<<<<<< HEAD
            FormattedRequest = format_request(Request),
            Uuid = file_ctx:get_logical_uuid_const(FileCtx),
            FormattedShareId = 
                str_utils:to_list(utils:undefined_to_null(file_ctx:get_share_id_const(FileCtx))),
            FilePath = try
                {Path, _} = file_ctx:get_canonical_path(FileCtx),
                Path
            catch _:_ ->
                % could not resolve file path, log anyway
                <<"">>
            end,
            ok = lager:log(file_access_audit_lager_event, info, self(),
                "request: ~s; user: ~s; file_uuid: ~s; share_id: ~s; path: ~ts",
                    [FormattedRequest, UserId, Uuid, FormattedShareId, FilePath]
            )
=======
            append_to_audit_log(Request, UserId, FileCtx);
        false ->
            ok
>>>>>>> 1bbf8939
    end.


%%--------------------------------------------------------------------
%% @doc
%% Masks binary data in proxyio messages.
%% @end
%%--------------------------------------------------------------------
-spec mask_data_in_message
    (fslogic_worker:request()) -> fslogic_worker:request();
    (fslogic_worker:response()) -> fslogic_worker:response().
mask_data_in_message(Response = #proxyio_response{
    proxyio_response = RemoteData = #remote_data{
        data = Data
    }
}) when size(Data) > ?MAX_BINARY_DATA_SIZE ->
    Response#proxyio_response{
        proxyio_response = RemoteData#remote_data{data = mask_data(Data)}
    };
mask_data_in_message(Request = #proxyio_request{
    proxyio_request = RemoteWrite = #remote_write{
        byte_sequence = ByteSequences
    }
}) ->
    Request#proxyio_request{proxyio_request = RemoteWrite#remote_write{
        byte_sequence = [Seq#byte_sequence{data = mask_data(Data)}
            || Seq = #byte_sequence{data = Data} <- ByteSequences,
            Data > ?MAX_BINARY_DATA_SIZE
        ]
    }};
mask_data_in_message(Message) ->
    Message.

%%%===================================================================
%%% Internal functions
%%%===================================================================

%% @private
-spec append_to_audit_log(fslogic_worker:request(), od_user:id(), file_ctx:ctx() | undefined) ->
    ok.
append_to_audit_log(Request, UserId, undefined) ->
    append_to_audit_log(Request, UserId, null, null, null);
append_to_audit_log(Request, UserId, FileCtx) ->
    Uuid = file_ctx:get_uuid_const(FileCtx),
    ShareId = utils:undefined_to_null(file_ctx:get_share_id_const(FileCtx)),
    FilePath = try
        {Path, _} = file_ctx:get_canonical_path(FileCtx),
        Path
    catch _:_ ->
        % could not resolve file path, log anyway
        null
    end,
    append_to_audit_log(Request, UserId, Uuid, ShareId, FilePath).


-spec append_to_audit_log(
    fslogic_worker:request(),
    od_user:id(),
    file_meta:uuid() | null,
    od_share:id() | null,
    file_meta:path() | null
) ->
    ok.
%% @private
append_to_audit_log(Request, UserId, Uuid, ShareId, FilePath) ->
    FormattedRequest = format_request(Request),
    ok = lager:log(file_access_audit_lager_event, info, self(),
        "request: ~s; user: ~s; file_uuid: ~s; share_id: ~s; path: ~ts",
        [FormattedRequest, UserId, Uuid, ShareId, FilePath]
    ).


%% @private
-spec format_request(logged_record()) -> string().
format_request(#file_request{file_request = SubRecord} = Record) ->
    format_inner_record(Record, SubRecord);
format_request(#fuse_request{fuse_request = SubRecord} = Record) ->
    format_inner_record(Record, SubRecord);
format_request(#provider_request{provider_request = SubRecord} = Record) ->
    format_inner_record(Record, SubRecord);
format_request(#proxyio_request{proxyio_request = SubRecord} = Record) ->
    format_inner_record(Record, SubRecord);
format_request(Record) ->
    str_utils:format("~tp", [utils:record_type(Record)]).


%% @private
-spec format_inner_record(logged_record(), logged_record()) -> string().
format_inner_record(Record, SubRecord) ->
    str_utils:format("~tp::~s", [utils:record_type(Record), format_request(SubRecord)]).


%%--------------------------------------------------------------------
%% @private
%% @doc
%% Shortens binary data into format "<SIZE> bytes", for logging purposes.
%% @end
%%--------------------------------------------------------------------
-spec mask_data(binary()) -> binary().
mask_data(Data) ->
    DataSize = size(Data),
    <<(integer_to_binary(DataSize))/binary, " bytes">>.<|MERGE_RESOLUTION|>--- conflicted
+++ resolved
@@ -34,27 +34,9 @@
 report_file_access_operation(Request, UserId, FileCtx) ->
     case op_worker:get_env(file_access_audit_log_enabled, false) of
         true ->
-<<<<<<< HEAD
-            FormattedRequest = format_request(Request),
-            Uuid = file_ctx:get_logical_uuid_const(FileCtx),
-            FormattedShareId = 
-                str_utils:to_list(utils:undefined_to_null(file_ctx:get_share_id_const(FileCtx))),
-            FilePath = try
-                {Path, _} = file_ctx:get_canonical_path(FileCtx),
-                Path
-            catch _:_ ->
-                % could not resolve file path, log anyway
-                <<"">>
-            end,
-            ok = lager:log(file_access_audit_lager_event, info, self(),
-                "request: ~s; user: ~s; file_uuid: ~s; share_id: ~s; path: ~ts",
-                    [FormattedRequest, UserId, Uuid, FormattedShareId, FilePath]
-            )
-=======
             append_to_audit_log(Request, UserId, FileCtx);
         false ->
             ok
->>>>>>> 1bbf8939
     end.
 
 
@@ -98,7 +80,7 @@
 append_to_audit_log(Request, UserId, undefined) ->
     append_to_audit_log(Request, UserId, null, null, null);
 append_to_audit_log(Request, UserId, FileCtx) ->
-    Uuid = file_ctx:get_uuid_const(FileCtx),
+    Uuid = file_ctx:get_logical_uuid_const(FileCtx),
     ShareId = utils:undefined_to_null(file_ctx:get_share_id_const(FileCtx)),
     FilePath = try
         {Path, _} = file_ctx:get_canonical_path(FileCtx),
