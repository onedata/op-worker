--- conflicted
+++ resolved
@@ -596,15 +596,10 @@
     share_req:create_share(UserCtx, FileCtx, Name);
 handle_provider_request(UserCtx, #remove_share{share_id = ShareId}, FileCtx) ->
     share_req:remove_share(UserCtx, FileCtx, ShareId);
-<<<<<<< HEAD
 handle_provider_request(UserCtx, #add_qos_entry{
-    expression = Expression, replicas_num = ReplicasNum, entry_type = EntryType
-}, FileCtx) ->
-    qos_req:add_qos_entry(UserCtx, FileCtx, Expression, ReplicasNum, EntryType);
-=======
-handle_provider_request(UserCtx, #add_qos_entry{expression = ExpressionInRpn, replicas_num = ReplicasNum}, FileCtx) ->
-    qos_req:add_qos_entry(UserCtx, FileCtx, ExpressionInRpn, ReplicasNum);
->>>>>>> 0b1db3c8
+    expression = ExpressionInRpn, replicas_num = ReplicasNum, entry_type = EntryType
+}, FileCtx) ->
+    qos_req:add_qos_entry(UserCtx, FileCtx, ExpressionInRpn, ReplicasNum, EntryType);
 handle_provider_request(UserCtx, #get_effective_file_qos{}, FileCtx) ->
     qos_req:get_effective_file_qos(UserCtx, FileCtx);
 handle_provider_request(UserCtx, #get_qos_entry{id = QosEntryId}, FileCtx) ->
