%%%--------------------------------------------------------------------
%%% @author Rafal Slota
%%% @copyright (C) 2015 ACK CYFRONET AGH
%%% This software is released under the MIT license
%%% cited in 'LICENSE.txt'.
%%% @end
%%%--------------------------------------------------------------------
%%% @doc
%%% This module implements worker_plugin_behaviour callbacks.
%%% Also it decides whether request has to be handled locally or rerouted
%%% to other provider.
%%% @end
%%%--------------------------------------------------------------------
-module(fslogic_worker).
-behaviour(worker_plugin_behaviour).

-include("global_definitions.hrl").
-include("proto/oneclient/proxyio_messages.hrl").
-include("proto/oneprovider/provider_messages.hrl").
-include("modules/events/definitions.hrl").
-include_lib("ctool/include/logging.hrl").
-include_lib("cluster_worker/include/exometer_utils.hrl").
-include_lib("ctool/include/errors.hrl").

-export([supervisor_flags/0, supervisor_children_spec/0]).
-export([init_effective_caches/1]).
-export([init/1, handle/1, cleanup/0]).
-export([init_counters/0, init_report/0]).

% exported for RPC
-export([
    schedule_init_effective_caches/1
]).

%%%===================================================================
%%% Types
%%%===================================================================

-type fuse_request() :: #fuse_request{}.
-type provider_request() :: #provider_request{}.
-type proxyio_request() :: #proxyio_request{}.
-type request() :: fuse_request() | provider_request() | proxyio_request().

-type fuse_response() :: #fuse_response{}.
-type provider_response() :: #provider_response{}.
-type proxyio_response() :: #proxyio_response{}.
-type response() :: fuse_response() | provider_response() | proxyio_response().

-type file() :: file_meta:entry(). %% Type alias for better code organization
-type open_flag() :: helpers:open_flag().
-type posix_permissions() :: file_meta:posix_permissions().
-type file_guid() :: file_id:file_guid().

-export_type([
    request/0, response/0, file/0, open_flag/0, posix_permissions/0,
    file_guid/0, fuse_response/0, provider_response/0, proxyio_response/0, fuse_response_type/0
]).

% requests
-define(INVALIDATE_PERMISSIONS_CACHE, invalidate_permissions_cache).
-define(PERIODICAL_SPACES_AUTOCLEANING_CHECK, periodical_spaces_autocleaning_check).
-define(TERMINATE_STALE_ATM_WORKFLOW_EXECUTIONS, terminate_stale_atm_workflow_executions).
-define(RERUN_TRANSFERS, rerun_transfers).
-define(RESTART_AUTOCLEANING_RUNS, restart_autocleaning_runs).
-define(INIT_EFFECTIVE_CACHES(Space), {init_effective_caches, Space}).

-define(SHOULD_PERFORM_PERIODICAL_SPACES_AUTOCLEANING_CHECK,
    op_worker:get_env(autocleaning_periodical_spaces_check_enabled, true)).

% delays and intervals
-define(INVALIDATE_PERMISSIONS_CACHE_INTERVAL,
    op_worker:get_env(invalidate_permissions_cache_interval, timer:seconds(30))).
-define(AUTOCLEANING_PERIODICAL_SPACES_CHECK_INTERVAL,
    op_worker:get_env(autocleaning_periodical_spaces_check_interval, timer:minutes(1))).
-define(TERMINATE_STALE_ATM_WORKFLOW_EXECUTIONS_DELAY,
    op_worker:get_env(terminate_stale_atm_workflow_executions_delay, 10000)).
-define(RERUN_TRANSFERS_DELAY,
    op_worker:get_env(rerun_transfers_delay, 10000)).
-define(RESTART_AUTOCLEANING_RUNS_DELAY,
    op_worker:get_env(restart_autocleaning_runs_delay, 10000)).

% exometer macros
-define(EXOMETER_NAME(Param), ?exometer_name(?MODULE, count, Param)).
-define(EXOMETER_TIME_NAME(Param), ?exometer_name(?MODULE, time,
    list_to_atom(atom_to_list(Param) ++ "_time"))).
-define(EXOMETER_COUNTERS, [get_file_attr, get_child_attr, change_mode,
    update_times, delete_file, create_dir, get_file_children,
    get_file_children_attrs, rename, create_file, make_file, open_file, release,
    get_file_location, truncate, synchronize_block,
    synchronize_block_and_compute_checksum, get_xattr, set_xattr, remove_xattr,
    list_xattr, fsync]).
-define(EXOMETER_DEFAULT_DATA_POINTS_NUMBER, 10000).

% This macro is used to disable automatic rerun of transfers in tests
-define(SHOULD_RERUN_TRANSFERS, op_worker:get_env(rerun_transfers, true)).

% This macro is used to disable automatic restart of autocleaning runs in tests
-define(SHOULD_RESTART_AUTOCLEANING_RUNS, op_worker:get_env(autocleaning_restart_runs, true)).

-define(OPERATIONS_AVAILABLE_IN_SHARE_MODE, [
    % Checking perms for operations other than 'read' should result in immediate ?EACCES
    check_perms,
    get_parent,
    % TODO VFS-6057 resolve share path up to share not user root dir
    %%    get_file_path,
    resolve_symlink,

    list_xattr,
    get_xattr,
    get_metadata,

    % Opening file is available but only in 'read' mode
    open_file,
    open_file_with_extended_info,
    synchronize_block,
    remote_read,
    fsync,
    release,

    read_symlink,

    get_file_attr,
    get_file_details,
    get_file_children,
    get_child_attr,
    get_file_children_attrs,
    get_file_children_details
]).
-define(AVAILABLE_OPERATIONS_IN_OPEN_HANDLE_SHARE_MODE, [
    % Necessary operations for direct-io to work (contains private information
    % like storage id, etc.)
    get_file_location,
    get_helper_params

    | ?OPERATIONS_AVAILABLE_IN_SHARE_MODE
]).

%%%===================================================================
%%% API
%%%===================================================================

%%--------------------------------------------------------------------
%% @doc
%% Returns a fslogic worker supervisor flags.
%% @end
%%--------------------------------------------------------------------
-spec supervisor_flags() -> supervisor:sup_flags().
supervisor_flags() ->
    #{strategy => one_for_one, intensity => 1000, period => 3600}.

%%--------------------------------------------------------------------
%% @doc
%% Returns a children spec for a fslogic supervisor.
%% @end
%%--------------------------------------------------------------------
-spec supervisor_children_spec() -> [supervisor:child_spec()].
supervisor_children_spec() ->
    [
        auth_cache:spec(),
        lfm_handles_monitor:spec(),
        transfer_onf_stats_aggregator:spec()
    ].

%%--------------------------------------------------------------------
%% @doc
%% Initializes effective caches on all nodes.
%% @end
%%--------------------------------------------------------------------
-spec init_effective_caches(od_space:id() | all) -> ok.
init_effective_caches(Space) ->
    Nodes = consistent_hashing:get_all_nodes(),
    utils:rpc_multicall(Nodes, ?MODULE, schedule_init_effective_caches, [Space]),
    ok.

%%%===================================================================
%%% worker_plugin_behaviour callbacks
%%%===================================================================

%%--------------------------------------------------------------------
%% @doc
%% {@link worker_plugin_behaviour} callback init/1.
%% @end
%%--------------------------------------------------------------------
-spec init(Args :: term()) -> Result when
    Result :: {ok, State :: worker_host:plugin_state()} | {error, Reason :: term()}.
init(_Args) ->
    init_effective_caches(),
    transfer:init(),
    file_upload_manager_watcher_service:setup_internal_service(),
    atm_workflow_execution_api:init_engine(),
    replica_deletion_master:init_workers_pool(),
    file_registration:init_pool(),
    autocleaning_view_traverse:init_pool(),
    tree_deletion_traverse:init_pool(),
    bulk_download_traverse:init_pool(),
    clproto_serializer:load_msg_defs(),
    archivisation_traverse:init_pool(),

    schedule_invalidate_permissions_cache(),
    schedule_rerun_transfers(),
    schedule_stale_atm_workflow_executions_termination(),
    schedule_restart_autocleaning_runs(),
    schedule_periodical_spaces_autocleaning_check(),

    lists:foreach(fun({Fun, Args}) ->
        case apply(Fun, Args) of
            {ok, _} -> ok;
            {error, already_exists} -> ok
        end
    end, [
        {fun subscription:create_durable_subscription/1,
            [fslogic_event_durable_subscriptions:file_read_subscription()]},
        {fun subscription:create_durable_subscription/1,
            [fslogic_event_durable_subscriptions:file_written_subscription()]},
        {fun session_manager:create_root_session/0, []},
        {fun session_manager:create_guest_session/0, []}
    ]),

    {ok, #{}}.

%%--------------------------------------------------------------------
%% @doc
%% {@link worker_plugin_behaviour} callback handle/1.
%% @end
%%--------------------------------------------------------------------
-spec handle(Request) -> Result when
    Request ::
    ping |
    healthcheck |
    {fuse_request, session:id(), fuse_request()} |
    {provider_request, session:id(), provider_request()} |
    {proxyio_request, session:id(), proxyio_request()},
    Result :: cluster_status:status() | ok | {ok, response()} |
    {error, Reason :: term()} | pong.
handle(ping) ->
    pong;
handle(healthcheck) ->
    ok;
handle(?INVALIDATE_PERMISSIONS_CACHE) ->
    ?debug("Invalidating permissions cache"),
    invalidate_permissions_cache(),
    schedule_invalidate_permissions_cache();
handle(?TERMINATE_STALE_ATM_WORKFLOW_EXECUTIONS) ->
    ?debug("Terminating stale atm workflow executions"),
    terminate_stale_atm_workflow_executions(),
    ok;
handle(?RERUN_TRANSFERS) ->
    ?debug("Rerunning unfinished transfers"),
    rerun_transfers(),
    ok;
handle(?RESTART_AUTOCLEANING_RUNS) ->
    ?debug("Restarting unfinished auto-cleaning runs"),
    restart_autocleaning_runs(),
    ok;
handle(?PERIODICAL_SPACES_AUTOCLEANING_CHECK) ->
    case ?SHOULD_PERFORM_PERIODICAL_SPACES_AUTOCLEANING_CHECK of
        true ->
            periodical_spaces_autocleaning_check();
        false ->
            ok
    end,
    schedule_periodical_spaces_autocleaning_check();
handle({fuse_request, SessId, FuseRequest}) ->
    ?debug("fuse_request(~p): ~p", [SessId, FuseRequest]),
    Response = handle_request_and_process_response(SessId, FuseRequest),
    ?debug("fuse_response: ~p", [Response]),
    {ok, Response};
handle({provider_request, SessId, ProviderRequest}) ->
    ?debug("provider_request(~p): ~p", [SessId, ProviderRequest]),
    Response = handle_request_and_process_response(SessId, ProviderRequest),
    ?debug("provider_response: ~p", [Response]),
    {ok, Response};
handle({proxyio_request, SessId, ProxyIORequest}) ->
    ?debug("proxyio_request(~p): ~p", [SessId, fslogic_log:mask_data_in_message(ProxyIORequest)]),
    Response = handle_request_and_process_response(SessId, ProxyIORequest),
    ?debug("proxyio_response: ~p", [fslogic_log:mask_data_in_message(Response)]),
    {ok, Response};
handle({bounded_cache_timer, Msg}) ->
    bounded_cache:check_cache_size(Msg);
handle(?INIT_EFFECTIVE_CACHES(Space)) ->
    paths_cache:init(Space),
    dataset_eff_cache:init(Space),
    file_meta_links_sync_status_cache:init(Space);
handle(_Request) ->
    ?log_bad_request(_Request),
    {error, wrong_request}.

%%--------------------------------------------------------------------
%% @doc
%% {@link worker_plugin_behaviour} callback cleanup/0
%% @end
%%--------------------------------------------------------------------
-spec cleanup() -> Result when
    Result :: ok | {error, Error},
    Error :: timeout | term().
cleanup() ->
    transfer:cleanup(),
    autocleaning_view_traverse:stop_pool(),
    file_registration:stop_pool(),
    replica_deletion_master:stop_workers_pool(),
    tree_deletion_traverse:stop_pool(),
    bulk_download_traverse:stop_pool(),
    replica_synchronizer:terminate_all(),
    archivisation_traverse:stop_pool(),
    ok.

%%%===================================================================
%%% Exometer API
%%%===================================================================

%%--------------------------------------------------------------------
%% @doc
%% Initializes all counters.
%% @end
%%--------------------------------------------------------------------
-spec init_counters() -> ok.
init_counters() ->
    Size = application:get_env(?CLUSTER_WORKER_APP_NAME,
        exometer_data_points_number, ?EXOMETER_DEFAULT_DATA_POINTS_NUMBER),
    Counters = lists:map(fun(Name) ->
        {?EXOMETER_NAME(Name), counter}
    end, ?EXOMETER_COUNTERS),
    Counters2 = lists:map(fun(Name) ->
        {?EXOMETER_TIME_NAME(Name), uniform, [{size, Size}]}
    end, ?EXOMETER_COUNTERS),
    ?init_counters(Counters ++ Counters2).

%%--------------------------------------------------------------------
%% @doc
%% Subscribe for reports for all parameters.
%% @end
%%--------------------------------------------------------------------
-spec init_report() -> ok.
init_report() ->
    Reports = lists:map(fun(Name) ->
        {?EXOMETER_NAME(Name), [value]}
    end, ?EXOMETER_COUNTERS),
    Reports2 = lists:map(fun(Name) ->
        {?EXOMETER_TIME_NAME(Name), [min, max, median, mean, n]}
    end, ?EXOMETER_COUNTERS),
    ?init_reports(Reports ++ Reports2).

%%%===================================================================
%%% Internal functions
%%%===================================================================

-spec init_effective_caches() -> ok.
init_effective_caches() ->
    % TODO VFS-7412 refactor effective_value cache
    paths_cache:init_group(),
    dataset_eff_cache:init_group(),
    file_meta_links_sync_status_cache:init_group(),
    schedule_init_effective_caches(all).


%%--------------------------------------------------------------------
%% @private
%% @doc
%% Handle request and do postprocessing of the response
%% @end
%%--------------------------------------------------------------------
-spec handle_request_and_process_response(session:id(), request()) -> response().
handle_request_and_process_response(SessId, Request) ->
    try
        UserCtx = user_ctx:new(SessId),
        FilePartialCtx = fslogic_request:get_file_partial_ctx(UserCtx, Request),
        Providers = fslogic_request:get_target_providers(UserCtx,
            FilePartialCtx, Request),
        case lists:member(oneprovider:get_id(), Providers) of
            true ->
                handle_request_and_process_response_locally(UserCtx, Request,
                    FilePartialCtx);
            false ->
                handle_request_remotely(UserCtx, Request, Providers)
        end
    catch
        Type2:Error2:Stacktrace ->
            fslogic_errors:handle_error(Request, Type2, Error2, Stacktrace)
    end.

%%--------------------------------------------------------------------
%% @private
%% @doc
%% Handle request locally and do postprocessing of the response
%% @end
%%--------------------------------------------------------------------
-spec handle_request_and_process_response_locally(user_ctx:ctx(), request(),
    file_partial_ctx:ctx() | undefined) -> response().
handle_request_and_process_response_locally(UserCtx0, Request, FilePartialCtx) ->
    {FileCtx1, ShareId} = case FilePartialCtx of
        undefined ->
            {undefined, undefined};
        _ ->
            {FileCtx0, _SpaceId0} = file_ctx:new_by_partial_context(FilePartialCtx),
            {FileCtx0, file_ctx:get_share_id_const(FileCtx0)}
    end,
    ok = fslogic_log:report_file_access_operation(Request, user_ctx:get_user_id(UserCtx0), FileCtx1),
    try
        UserCtx1 = case {user_ctx:is_in_open_handle_mode(UserCtx0), ShareId} of
            {false, undefined} ->
                UserCtx0;
            {IsInOpenHandleMode, _} ->
                case is_operation_available_in_share_mode(Request, IsInOpenHandleMode) of
                    true -> ok;
                    false -> throw(?EPERM)
                end,
                case IsInOpenHandleMode of
                    true ->
                        UserCtx0;
                    false ->
                        % Operations concerning shares must be carried with GUEST auth
                        case user_ctx:is_guest(UserCtx0) of
                            true -> UserCtx0;
                            false -> user_ctx:new(?GUEST_SESS_ID)
                        end
                end
        end,
        handle_request_locally(UserCtx1, Request, FileCtx1)
    catch
        Type:Error:Stacktrace ->
            fslogic_errors:handle_error(Request, Type, Error, Stacktrace)
    end.


%% @private
-spec is_operation_available_in_share_mode(request(), IsInOpenHandleMode :: boolean()) ->
    boolean().
is_operation_available_in_share_mode(#fuse_request{fuse_request = #file_request{
    file_request = #open_file{flag = Flag}
}}, _) ->
    Flag == read;
is_operation_available_in_share_mode(#fuse_request{fuse_request = #file_request{
    file_request = #open_file_with_extended_info{flag = Flag}
}}, _) ->
    Flag == read;
is_operation_available_in_share_mode(#provider_request{
    provider_request = #check_perms{flag = Flag}
}, _) ->
    Flag == read;
is_operation_available_in_share_mode(Request, true) ->
    lists:member(get_operation(Request), ?AVAILABLE_OPERATIONS_IN_OPEN_HANDLE_SHARE_MODE);
is_operation_available_in_share_mode(Request, false) ->
    lists:member(get_operation(Request), ?OPERATIONS_AVAILABLE_IN_SHARE_MODE).


%% @private
-spec get_operation(request()) -> atom().
get_operation(#fuse_request{fuse_request = #file_request{file_request = Req}}) ->
    element(1, Req);
get_operation(#fuse_request{fuse_request = Req}) ->
    element(1, Req);
get_operation(#provider_request{provider_request = Req}) ->
    element(1, Req);
get_operation(#proxyio_request{proxyio_request = Req}) ->
    element(1, Req).


%%--------------------------------------------------------------------
%% @private
%% @doc
%% Handle request locally, as it operates on locally supported entity.
%% @end
%%--------------------------------------------------------------------
-spec handle_request_locally(user_ctx:ctx(), request(), file_ctx:ctx() | undefined) -> response().
handle_request_locally(UserCtx, #fuse_request{fuse_request = #file_request{
    file_request = Req}}, FileCtx) ->
    [ReqName | _] = tuple_to_list(Req),
    ?update_counter(?EXOMETER_NAME(ReqName)),
    Stopwatch = stopwatch:start(),
    Ans = handle_file_request(UserCtx, Req, FileCtx),
    ?update_counter(?EXOMETER_TIME_NAME(ReqName), stopwatch:read_micros(Stopwatch)),
    Ans;
handle_request_locally(UserCtx, #fuse_request{fuse_request = Req}, FileCtx) ->
    handle_fuse_request(UserCtx, Req, FileCtx);
handle_request_locally(UserCtx, #provider_request{provider_request = Req}, FileCtx) ->
    handle_provider_request(UserCtx, Req, FileCtx);
handle_request_locally(UserCtx, #proxyio_request{
    parameters = Parameters,
    proxyio_request = Req
}, FileCtx) ->
    HandleId = maps:get(?PROXYIO_PARAMETER_HANDLE_ID, Parameters, undefined),
    handle_proxyio_request(UserCtx, Req, FileCtx, HandleId).

%%--------------------------------------------------------------------
%% @private
%% @doc
%% Handle request remotely
%% @end
%%--------------------------------------------------------------------
-spec handle_request_remotely(user_ctx:ctx(), request(), [od_provider:id()]) -> response().
handle_request_remotely(_UserCtx, _Req, []) ->
    #status{code = ?ENOTSUP};
handle_request_remotely(UserCtx, Req, Providers) ->
    ProviderId = fslogic_remote:get_provider_to_reroute(Providers),
    fslogic_remote:reroute(UserCtx, ProviderId, Req).

%%--------------------------------------------------------------------
%% @private
%% @doc
%% Processes a FUSE request and returns a response.
%% @end
%%--------------------------------------------------------------------
-spec handle_fuse_request(user_ctx:ctx(), fuse_request_type(), file_ctx:ctx() | undefined) ->
    fuse_response().
handle_fuse_request(UserCtx, #resolve_guid{}, FileCtx) ->
    guid_req:resolve_guid(UserCtx, FileCtx);
handle_fuse_request(UserCtx, #resolve_guid_by_canonical_path{}, FileCtx) ->
    guid_req:resolve_guid(UserCtx, FileCtx);
handle_fuse_request(UserCtx, #resolve_guid_by_relative_path{
    path = Path
}, RelRootCtx) ->
    guid_req:resolve_guid_by_relative_path(UserCtx, RelRootCtx, Path);
handle_fuse_request(UserCtx, #ensure_dir{
    path = Path,
    mode = Mode
}, RelRootCtx) ->
    guid_req:ensure_dir(UserCtx, RelRootCtx, Path, Mode);
handle_fuse_request(UserCtx, #get_helper_params{
    storage_id = StorageId,
    space_id = SpaceId,
    helper_mode = HelperMode
}, undefined) ->
    storage_req:get_helper_params(UserCtx, StorageId, SpaceId, HelperMode);
handle_fuse_request(UserCtx, #create_storage_test_file{
    file_guid = Guid,
    storage_id = StorageId
}, undefined) ->
    storage_req:create_storage_test_file(UserCtx, Guid, StorageId);
handle_fuse_request(UserCtx, #verify_storage_test_file{
    space_id = SpaceId,
    storage_id = StorageId,
    file_id = FileId,
    file_content = FileContent
}, undefined) ->
    Session = user_ctx:get_session_id(UserCtx),
    case storage_req:verify_storage_test_file(UserCtx, SpaceId,
        StorageId, FileId, FileContent) of
        #fuse_response{status = #status{code = ?OK}} = Ans ->
            session:set_direct_io(Session, SpaceId, true),
            Ans;
        Error ->
            session:set_direct_io(Session, SpaceId, false),
            Error
    end;
handle_fuse_request(UserCtx, #get_fs_stats{}, FileCtx) ->
    attr_req:get_fs_stats(UserCtx, FileCtx).

%%--------------------------------------------------------------------
%% @private
%% @doc
%% Processes a file request and returns a response.
%% @end
%%--------------------------------------------------------------------
-spec handle_file_request(user_ctx:ctx(), file_request_type(), file_ctx:ctx()) ->
    fuse_response().
handle_file_request(UserCtx, #get_file_attr{include_replication_status = IncludeReplicationStatus,
    include_link_count = IncludeLinkCount}, FileCtx) ->
    attr_req:get_file_attr(UserCtx, FileCtx, IncludeReplicationStatus, IncludeLinkCount);
handle_file_request(UserCtx, #get_file_references{}, FileCtx) ->
    attr_req:get_file_references(UserCtx, FileCtx);
handle_file_request(UserCtx, #get_file_details{}, FileCtx) ->
    attr_req:get_file_details(UserCtx, FileCtx);
handle_file_request(UserCtx, #get_child_attr{name = Name,
    include_replication_status = IncludeReplicationStatus, include_link_count = IncludeLinkCount}, ParentFileCtx) ->
    attr_req:get_child_attr(UserCtx, ParentFileCtx, Name, IncludeReplicationStatus, IncludeLinkCount);
handle_file_request(UserCtx, #change_mode{mode = Mode}, FileCtx) ->
    attr_req:chmod(UserCtx, FileCtx, Mode);
handle_file_request(UserCtx, #update_times{atime = ATime, mtime = MTime, ctime = CTime}, FileCtx) ->
    attr_req:update_times(UserCtx, FileCtx, ATime, MTime, CTime);
handle_file_request(UserCtx, #delete_file{silent = Silent}, FileCtx) ->
    delete_req:delete(UserCtx, FileCtx, Silent);
handle_file_request(UserCtx, #move_to_trash{emit_events = EmitEvents}, FileCtx) ->
    delete_req:delete_using_trash(UserCtx, FileCtx, EmitEvents);
handle_file_request(UserCtx, #create_dir{name = Name, mode = Mode}, ParentFileCtx) ->
    dir_req:mkdir(UserCtx, ParentFileCtx, Name, Mode);
handle_file_request(UserCtx, #get_file_children{
    offset = Offset,
    size = Size,
    index_token = Token,
    index_startid = StartId
}, FileCtx) ->
    ListOpts = #{
        offset => Offset,
        size => Size,
        token => Token,
        last_name => StartId
    },
    dir_req:get_children(UserCtx, FileCtx, ListOpts);
handle_file_request(UserCtx, #get_file_children_attrs{offset = Offset, size = Size, index_token = Token,
    include_replication_status = IncludeReplicationStatus, include_link_count = IncludeLinkCount}, FileCtx) ->
    ListOpts = #{
        offset => Offset,
        size => Size,
        token => Token
    },
    dir_req:get_children_attrs(UserCtx, FileCtx, ListOpts, IncludeReplicationStatus, IncludeLinkCount);
handle_file_request(UserCtx, #get_file_children_details{
    offset = Offset,
    size = Size,
    index_startid = StartId
}, FileCtx) ->
    ListOpts = #{
        offset => Offset,
        size => Size,
        last_name => StartId
    },
    dir_req:get_children_details(UserCtx, FileCtx, ListOpts);
handle_file_request(UserCtx, #rename{
    target_parent_guid = TargetParentGuid,
    target_name = TargetName
}, SourceFileCtx) ->
    TargetParentFileCtx = file_ctx:new_by_guid(TargetParentGuid),
    rename_req:rename(UserCtx, SourceFileCtx, TargetParentFileCtx, TargetName);
handle_file_request(UserCtx, #create_file{name = Name, flag = Flag, mode = Mode}, ParentFileCtx) ->
    file_req:create_file(UserCtx, ParentFileCtx, Name, Mode, Flag);
handle_file_request(UserCtx, #storage_file_created{}, FileCtx) ->
    file_req:storage_file_created(UserCtx, FileCtx);
handle_file_request(UserCtx, #make_file{name = Name, mode = Mode}, ParentFileCtx) ->
    file_req:make_file(UserCtx, ParentFileCtx, Name, Mode);
handle_file_request(UserCtx, #make_link{target_parent_guid = TargetParentGuid, target_name = Name}, TargetFileCtx) ->
    TargetParentFileCtx = file_ctx:new_by_guid(TargetParentGuid),
    file_req:make_link(UserCtx, TargetFileCtx, TargetParentFileCtx, Name);
handle_file_request(UserCtx, #make_symlink{target_name = Name, link = Link}, ParentFileCtx) ->
    file_req:make_symlink(UserCtx, ParentFileCtx, Name, Link);
handle_file_request(UserCtx, #open_file{flag = Flag}, FileCtx) ->
    file_req:open_file(UserCtx, FileCtx, Flag);
handle_file_request(UserCtx, #open_file_with_extended_info{flag = Flag}, FileCtx) ->
    file_req:open_file_with_extended_info(UserCtx, FileCtx, Flag);
handle_file_request(UserCtx, #release{handle_id = HandleId}, FileCtx) ->
    file_req:release(UserCtx, FileCtx, HandleId);
handle_file_request(UserCtx, #get_file_location{}, FileCtx) ->
    file_req:get_file_location(UserCtx, FileCtx);
handle_file_request(UserCtx, #read_symlink{}, FileCtx) ->
    symlink_req:read(UserCtx, FileCtx);
handle_file_request(UserCtx, #resolve_symlink{}, FileCtx) ->
    symlink_req:resolve(UserCtx, FileCtx);
handle_file_request(UserCtx, #truncate{size = Size}, FileCtx) ->
    truncate_req:truncate(UserCtx, FileCtx, Size);
handle_file_request(UserCtx, #synchronize_block{block = Block, prefetch = Prefetch,
    priority = Priority}, FileCtx) ->
    sync_req:synchronize_block(UserCtx, FileCtx, Block, Prefetch, undefined, Priority);
handle_file_request(UserCtx, #block_synchronization_request{block = Block, prefetch = Prefetch,
    priority = Priority}, FileCtx) ->
    sync_req:request_block_synchronization(UserCtx, FileCtx, Block, Prefetch, undefined, Priority);
handle_file_request(UserCtx, #synchronize_block_and_compute_checksum{block = Block,
    prefetch = Prefetch, priority = Priority}, FileCtx) ->
    sync_req:synchronize_block_and_compute_checksum(UserCtx, FileCtx, Block, Prefetch, Priority);
handle_file_request(UserCtx, #get_xattr{
    name = XattrName,
    inherited = Inherited
}, FileCtx) ->
    xattr_req:get_xattr(UserCtx, FileCtx, XattrName, Inherited);
handle_file_request(UserCtx, #set_xattr{
    xattr = Xattr,
    create = Create,
    replace = Replace
}, FileCtx) ->
    xattr_req:set_xattr(UserCtx, FileCtx, Xattr, Create, Replace);
handle_file_request(UserCtx, #remove_xattr{name = XattrName}, FileCtx) ->
    xattr_req:remove_xattr(UserCtx, FileCtx, XattrName);
handle_file_request(UserCtx, #list_xattr{
    inherited = Inherited,
    show_internal = ShowInternal
}, FileCtx) ->
    xattr_req:list_xattr(UserCtx, FileCtx, Inherited, ShowInternal);
handle_file_request(UserCtx, #fsync{
    data_only = DataOnly,
    handle_id = HandleId
}, FileCtx) ->
    file_req:fsync(UserCtx, FileCtx, DataOnly, HandleId).

%%--------------------------------------------------------------------
%% @private
%% @doc
%% Processes provider request and returns a response.
%% @end
%%--------------------------------------------------------------------
-spec handle_provider_request(user_ctx:ctx(), provider_request_type(), file_ctx:ctx()) ->
    provider_response().
handle_provider_request(UserCtx, #get_file_distribution{}, FileCtx) ->
    sync_req:get_file_distribution(UserCtx, FileCtx);
handle_provider_request(UserCtx, #schedule_file_transfer{
    replicating_provider_id = ReplicatingProviderId,
    evicting_provider_id = EvictingProviderId,
    callback = Callback
}, FileCtx) ->
    transfer_req:schedule_file_transfer(
        UserCtx, FileCtx,
        ReplicatingProviderId, EvictingProviderId,
        Callback
    );
handle_provider_request(UserCtx, #schedule_view_transfer{
    replicating_provider_id = ReplicatingProviderId,
    evicting_provider_id = EvictingProviderId,
    view_name = ViewName,
    query_view_params = QueryViewParams,
    callback = Callback
}, FileCtx) ->
    transfer_req:schedule_view_transfer(
        UserCtx, FileCtx,
        ReplicatingProviderId, EvictingProviderId,
        ViewName, QueryViewParams,
        Callback
    );
handle_provider_request(UserCtx, #schedule_file_replication{
    block = _Block, target_provider_id = TargetProviderId, callback = Callback,
    view_name = ViewName, query_view_params = QueryViewParams
}, FileCtx) ->
    sync_req:schedule_file_replication(UserCtx, FileCtx, TargetProviderId,
        Callback, ViewName, QueryViewParams
    );
handle_provider_request(UserCtx, #schedule_replica_invalidation{
    source_provider_id = SourceProviderId, target_provider_id = TargetProviderId,
    view_name = ViewName, query_view_params = QueryViewParams
}, FileCtx) ->
    replica_eviction_req:schedule_replica_eviction(UserCtx, FileCtx,
        SourceProviderId, TargetProviderId, ViewName, QueryViewParams
    );
handle_provider_request(UserCtx, #get_parent{}, FileCtx) ->
    guid_req:get_parent(UserCtx, FileCtx);
handle_provider_request(UserCtx, #get_file_path{}, FileCtx) ->
    guid_req:get_file_path(UserCtx, FileCtx);
handle_provider_request(UserCtx, #get_acl{}, FileCtx) ->
    acl_req:get_acl(UserCtx, FileCtx);
handle_provider_request(UserCtx, #set_acl{acl = #acl{value = Acl}}, FileCtx) ->
    acl_req:set_acl(UserCtx, FileCtx, Acl);
handle_provider_request(UserCtx, #remove_acl{}, FileCtx) ->
    acl_req:remove_acl(UserCtx, FileCtx);
handle_provider_request(UserCtx, #get_transfer_encoding{}, FileCtx) ->
    cdmi_metadata_req:get_transfer_encoding(UserCtx, FileCtx);
handle_provider_request(UserCtx, #set_transfer_encoding{value = Value}, FileCtx) ->
    cdmi_metadata_req:set_transfer_encoding(UserCtx, FileCtx, Value, false, false);
handle_provider_request(UserCtx, #get_cdmi_completion_status{}, FileCtx) ->
    cdmi_metadata_req:get_cdmi_completion_status(UserCtx, FileCtx);
handle_provider_request(UserCtx, #set_cdmi_completion_status{value = Value}, FileCtx) ->
    cdmi_metadata_req:set_cdmi_completion_status(UserCtx, FileCtx, Value, false, false);
handle_provider_request(UserCtx, #get_mimetype{}, FileCtx) ->
    cdmi_metadata_req:get_mimetype(UserCtx, FileCtx);
handle_provider_request(UserCtx, #set_mimetype{value = Value}, FileCtx) ->
    cdmi_metadata_req:set_mimetype(UserCtx, FileCtx, Value, false, false);
handle_provider_request(UserCtx, #get_metadata{
    type = Type,
    query = Query,
    inherited = Inherited
}, FileCtx) ->
    metadata_req:get_metadata(UserCtx, FileCtx, Type, Query, Inherited);
handle_provider_request(UserCtx, #set_metadata{
    metadata = #metadata{type = Type, value = Value},
    query = Query
}, FileCtx) ->
    metadata_req:set_metadata(UserCtx, FileCtx, Type, Value, Query, false, false);
handle_provider_request(UserCtx, #remove_metadata{type = Type}, FileCtx) ->
    metadata_req:remove_metadata(UserCtx, FileCtx, Type);
handle_provider_request(UserCtx, #check_perms{flag = Flag}, FileCtx) ->
    permission_req:check_perms(UserCtx, FileCtx, Flag);
handle_provider_request(UserCtx, #create_share{name = Name, description = Description}, FileCtx) ->
    share_req:create_share(UserCtx, FileCtx, Name, Description);
handle_provider_request(UserCtx, #remove_share{share_id = ShareId}, FileCtx) ->
    share_req:remove_share(UserCtx, FileCtx, ShareId);
handle_provider_request(UserCtx, #add_qos_entry{
    expression = Expression, replicas_num = ReplicasNum, entry_type = EntryType
}, FileCtx) ->
    qos_req:add_qos_entry(UserCtx, FileCtx, Expression, ReplicasNum, EntryType);
handle_provider_request(UserCtx, #get_effective_file_qos{}, FileCtx) ->
    qos_req:get_effective_file_qos(UserCtx, FileCtx);
handle_provider_request(UserCtx, #get_qos_entry{id = QosEntryId}, FileCtx) ->
    qos_req:get_qos_entry(UserCtx, FileCtx, QosEntryId);
handle_provider_request(UserCtx, #remove_qos_entry{id = QosEntryId}, FileCtx) ->
    qos_req:remove_qos_entry(UserCtx, FileCtx, QosEntryId);
handle_provider_request(UserCtx, #check_qos_status{qos_id = QosEntryId}, FileCtx) ->
    qos_req:check_status(UserCtx, FileCtx, QosEntryId);
handle_provider_request(UserCtx, #establish_dataset{protection_flags = ProtectionFlags}, FileCtx) ->
    dataset_req:establish(FileCtx, ProtectionFlags, UserCtx);
handle_provider_request(UserCtx, #update_dataset{
    id = DatasetId,
    state = NewState,
    flags_to_set = FlagsToSet,
    flags_to_unset = FlagsToUnset
}, SpaceDirCtx) ->
    dataset_req:update(SpaceDirCtx, DatasetId, NewState, FlagsToSet, FlagsToUnset, UserCtx);
handle_provider_request(UserCtx, #remove_dataset{id = DatasetId}, SpaceDirCtx) ->
    dataset_req:remove(SpaceDirCtx, DatasetId, UserCtx);
handle_provider_request(UserCtx, #get_dataset_info{id = DatasetId}, SpaceDirCtx) ->
    dataset_req:get_info(SpaceDirCtx, DatasetId, UserCtx);
handle_provider_request(UserCtx, #get_file_eff_dataset_summary{}, FileCtx) ->
    dataset_req:get_file_eff_summary(FileCtx, UserCtx);
handle_provider_request(UserCtx, #list_top_datasets{state = State, opts = Opts, mode = ListingMode}, SpaceDirCtx) ->
    dataset_req:list_top_datasets(file_ctx:get_space_id_const(SpaceDirCtx), State, Opts, ListingMode, UserCtx);
handle_provider_request(UserCtx, #list_children_datasets{id = DatasetId, opts = Opts, mode = ListingMode}, SpaceDirCtx) ->
    dataset_req:list_children_datasets(SpaceDirCtx, DatasetId, Opts, ListingMode, UserCtx);
handle_provider_request(UserCtx, #archive_dataset{
    id = DatasetId,
    config = Config,
    preserved_callback = PreservedCallback,
    purged_callback = PurgedCallback,
    description = Description
}, SpaceDirCtx) ->
    dataset_req:create_archive(SpaceDirCtx, DatasetId, Config, PreservedCallback, PurgedCallback, Description, UserCtx);
handle_provider_request(UserCtx, #update_archive{id = ArchiveId, diff = Diff}, SpaceDirCtx) ->
    dataset_req:update_archive(SpaceDirCtx, ArchiveId, Diff, UserCtx);
handle_provider_request(UserCtx, #get_archive_info{id = ArchiveId}, SpaceDirCtx) ->
    dataset_req:get_archive_info(SpaceDirCtx, ArchiveId, UserCtx);
handle_provider_request(UserCtx, #list_archives{dataset_id = DatasetId, opts = Opts, mode = ListingMode}, SpaceDirCtx) ->
    dataset_req:list_archives(SpaceDirCtx, DatasetId, Opts, ListingMode, UserCtx);
handle_provider_request(UserCtx, #init_archive_purge{id = ArchiveId, callback = CallbackUrl}, SpaceDirCtx) ->
<<<<<<< HEAD
    dataset_req:init_archive_purge(SpaceDirCtx, ArchiveId, CallbackUrl, UserCtx);

handle_provider_request(UserCtx, #schedule_atm_workflow_execution{
    atm_workflow_schema_id = AtmWorkflowSchemaId,
    atm_workflow_schema_revision_num = AtmWorkflowSchemaRevisionNum,
    store_initial_values = AtmStoreInitialValues,
    callback_url = CallbackUrl
}, SpaceDirCtx) ->
    atm_req:schedule_workflow_execution(
        UserCtx,
        SpaceDirCtx,
        AtmWorkflowSchemaId,
        AtmWorkflowSchemaRevisionNum,
        AtmStoreInitialValues,
        CallbackUrl
    );
handle_provider_request(_UserCtx, #cancel_atm_workflow_execution{
    atm_workflow_execution_id = AtmWorkflowExecutionId
}, _SpaceDirCtx) ->
    atm_req:cancel_workflow_execution(AtmWorkflowExecutionId).
=======
    dataset_req:init_archive_purge(SpaceDirCtx, ArchiveId, CallbackUrl, UserCtx).
>>>>>>> 89052ade


%%--------------------------------------------------------------------
%% @private
%% @doc
%% Processes proxyio request and returns a response.
%% @end
%%--------------------------------------------------------------------
-spec handle_proxyio_request(user_ctx:ctx(), proxyio_request_type(), file_ctx:ctx(),
    HandleId :: storage_driver:handle_id()) -> proxyio_response().
handle_proxyio_request(UserCtx, #remote_write{byte_sequence = ByteSequences}, FileCtx,
    HandleId) ->
    read_write_req:write(UserCtx, FileCtx, HandleId, ByteSequences);
handle_proxyio_request(UserCtx, #remote_read{offset = Offset, size = Size}, FileCtx,
    HandleId) ->
    read_write_req:read(UserCtx, FileCtx, HandleId, Offset, Size).


-spec schedule_invalidate_permissions_cache() -> ok.
schedule_invalidate_permissions_cache() ->
    schedule(?INVALIDATE_PERMISSIONS_CACHE, ?INVALIDATE_PERMISSIONS_CACHE_INTERVAL).

-spec schedule_stale_atm_workflow_executions_termination() -> ok.
schedule_stale_atm_workflow_executions_termination() ->
    schedule(?TERMINATE_STALE_ATM_WORKFLOW_EXECUTIONS, ?TERMINATE_STALE_ATM_WORKFLOW_EXECUTIONS_DELAY).

-spec schedule_rerun_transfers() -> ok.
schedule_rerun_transfers() ->
    schedule(?RERUN_TRANSFERS, ?RERUN_TRANSFERS_DELAY).

-spec schedule_restart_autocleaning_runs() -> ok.
schedule_restart_autocleaning_runs() ->
    schedule(?RESTART_AUTOCLEANING_RUNS, ?RESTART_AUTOCLEANING_RUNS_DELAY).

-spec schedule_periodical_spaces_autocleaning_check() -> ok.
schedule_periodical_spaces_autocleaning_check() ->
    schedule(?PERIODICAL_SPACES_AUTOCLEANING_CHECK, ?AUTOCLEANING_PERIODICAL_SPACES_CHECK_INTERVAL).

schedule_init_effective_caches(Space) ->
    schedule(?INIT_EFFECTIVE_CACHES(Space), 0).

-spec schedule(term(), non_neg_integer()) -> ok.
schedule(Request, Timeout) ->
    erlang:send_after(Timeout, ?MODULE, {sync_timer, Request}),
    ok.

-spec invalidate_permissions_cache() -> ok.
invalidate_permissions_cache() ->
    try
        permissions_cache:invalidate_on_node()
    catch
        _:Reason:Stacktrace ->
            ?error_stacktrace("Failed to invalidate permissions cache due to: ~p", [Reason], Stacktrace)
    end.

-spec periodical_spaces_autocleaning_check() -> ok.
periodical_spaces_autocleaning_check() ->
    try provider_logic:get_spaces() of
        {ok, SpaceIds} ->
            MyNode = node(),
            lists:foreach(fun(SpaceId) ->
                case datastore_key:any_responsible_node(SpaceId) of
                    MyNode -> autocleaning_api:check(SpaceId);
                    _ -> ok
                end
            end, SpaceIds);
        ?ERROR_UNREGISTERED_ONEPROVIDER ->
            ?debug("Skipping spaces cleanup due to unregistered provider");
        ?ERROR_NO_CONNECTION_TO_ONEZONE ->
            ?debug("Skipping spaces cleanup due to no connection to Onezone");
        Error = {error, _} ->
            ?error("Unable to trigger spaces auto-cleaning check due to: ~p", [Error])
    catch
        Error2:Reason:Stacktrace ->
            ?error_stacktrace("Unable to trigger spaces auto-cleaning check due to: ~p", [{Error2, Reason}], Stacktrace)
    end.

-spec terminate_stale_atm_workflow_executions() -> ok.
terminate_stale_atm_workflow_executions() ->
    try provider_logic:get_spaces() of
        {ok, SpaceIds} ->
            lists:foreach(fun atm_workflow_execution_api:terminate_not_ended/1, SpaceIds);
        ?ERROR_UNREGISTERED_ONEPROVIDER ->
            schedule_stale_atm_workflow_executions_termination();
        ?ERROR_NO_CONNECTION_TO_ONEZONE ->
            schedule_stale_atm_workflow_executions_termination();
        Error = {error, _} ->
            ?error("Unable to terminate stale atm workflow executions due to: ~p", [Error])
    catch Class:Reason:Stacktrace ->
        ?error_stacktrace(
            "Unable to terminate stale atm workflow executions due to: ~p",
            [{Class, Reason}],
            Stacktrace
        )
    end.

-spec rerun_transfers() -> ok.
rerun_transfers() ->
    case ?SHOULD_RERUN_TRANSFERS of
        true ->
            try provider_logic:get_spaces() of
                {ok, SpaceIds} ->
                    lists:foreach(fun(SpaceId) ->
                        Restarted = transfer:rerun_not_ended_transfers(SpaceId),
                        ?debug("Restarted following transfers: ~p", [Restarted])
                    end, SpaceIds);
                ?ERROR_UNREGISTERED_ONEPROVIDER ->
                    schedule_rerun_transfers();
                ?ERROR_NO_CONNECTION_TO_ONEZONE ->
                    schedule_rerun_transfers();
                Error = {error, _} ->
                    ?error("Unable to rerun transfers due to: ~p", [Error])
            catch
                Error2:Reason:Stacktrace ->
                    ?error_stacktrace("Unable to rerun transfers due to: ~p", [{Error2, Reason}], Stacktrace)
            end;
        false ->
            ok
    end.

-spec restart_autocleaning_runs() -> ok.
restart_autocleaning_runs() ->
    case ?SHOULD_RESTART_AUTOCLEANING_RUNS of
        true ->
            try provider_logic:get_spaces() of
                {ok, SpaceIds} ->
                    lists:foreach(fun(SpaceId) ->
                        autocleaning_api:restart_autocleaning_run(SpaceId)
                    end, SpaceIds);
                ?ERROR_UNREGISTERED_ONEPROVIDER ->
                    schedule_restart_autocleaning_runs();
                ?ERROR_NO_CONNECTION_TO_ONEZONE ->
                    schedule_restart_autocleaning_runs();
                Error = {error, _} ->
                    ?error("Unable to restart auto-cleaning runs due to: ~p", [Error])
            catch
                Error2:Reason:Stacktrace ->
                    ?error_stacktrace("Unable to restart autocleaning-runs due to: ~p", [{Error2, Reason}], Stacktrace)
            end;
        false ->
            ok
    end.<|MERGE_RESOLUTION|>--- conflicted
+++ resolved
@@ -803,30 +803,7 @@
 handle_provider_request(UserCtx, #list_archives{dataset_id = DatasetId, opts = Opts, mode = ListingMode}, SpaceDirCtx) ->
     dataset_req:list_archives(SpaceDirCtx, DatasetId, Opts, ListingMode, UserCtx);
 handle_provider_request(UserCtx, #init_archive_purge{id = ArchiveId, callback = CallbackUrl}, SpaceDirCtx) ->
-<<<<<<< HEAD
-    dataset_req:init_archive_purge(SpaceDirCtx, ArchiveId, CallbackUrl, UserCtx);
-
-handle_provider_request(UserCtx, #schedule_atm_workflow_execution{
-    atm_workflow_schema_id = AtmWorkflowSchemaId,
-    atm_workflow_schema_revision_num = AtmWorkflowSchemaRevisionNum,
-    store_initial_values = AtmStoreInitialValues,
-    callback_url = CallbackUrl
-}, SpaceDirCtx) ->
-    atm_req:schedule_workflow_execution(
-        UserCtx,
-        SpaceDirCtx,
-        AtmWorkflowSchemaId,
-        AtmWorkflowSchemaRevisionNum,
-        AtmStoreInitialValues,
-        CallbackUrl
-    );
-handle_provider_request(_UserCtx, #cancel_atm_workflow_execution{
-    atm_workflow_execution_id = AtmWorkflowExecutionId
-}, _SpaceDirCtx) ->
-    atm_req:cancel_workflow_execution(AtmWorkflowExecutionId).
-=======
     dataset_req:init_archive_purge(SpaceDirCtx, ArchiveId, CallbackUrl, UserCtx).
->>>>>>> 89052ade
 
 
 %%--------------------------------------------------------------------
