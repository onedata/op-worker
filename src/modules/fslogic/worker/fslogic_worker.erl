%%%--------------------------------------------------------------------
%%% @author Rafal Slota
%%% @copyright (C) 2015 ACK CYFRONET AGH
%%% This software is released under the MIT license
%%% cited in 'LICENSE.txt'.
%%% @end
%%%--------------------------------------------------------------------
%%% @doc
%%% This module implements worker_plugin_behaviour callbacks.
%%% Also it decides whether request has to be handled locally or rerouted
%%% to other provider.
%%% @end
%%%--------------------------------------------------------------------
-module(fslogic_worker).
-behaviour(worker_plugin_behaviour).

-include("modules/datastore/qos.hrl").
-include("global_definitions.hrl").
-include("proto/oneclient/proxyio_messages.hrl").
-include("proto/oneprovider/provider_messages.hrl").
-include("modules/events/definitions.hrl").
-include_lib("ctool/include/logging.hrl").
-include_lib("cluster_worker/include/exometer_utils.hrl").
-include_lib("ctool/include/api_errors.hrl").

-export([init/1, handle/1, cleanup/0, init_qos_cache_for_space/1,
    init_qos_cache_for_all_spaces/0]).
-export([init_counters/0, init_report/0]).

%%%===================================================================
%%% Types
%%%===================================================================

-type fuse_request() :: #fuse_request{}.
-type provider_request() :: #provider_request{}.
-type proxyio_request() :: #proxyio_request{}.
-type request() :: fuse_request() | provider_request() | proxyio_request().

-type fuse_response() :: #fuse_response{}.
-type provider_response() :: #provider_response{}.
-type proxyio_response() :: #proxyio_response{}.
-type response() :: fuse_response() | provider_response() | proxyio_response().

-type file() :: file_meta:entry(). %% Type alias for better code organization
-type ext_file() :: file_meta:entry() | {guid, file_guid()}.
-type open_flag() :: helpers:open_flag().
-type posix_permissions() :: file_meta:posix_permissions().
-type file_guid() :: file_id:file_guid().
-type file_guid_or_path() :: {guid, file_guid()} | {path, file_meta:path()}.

-export_type([request/0, response/0, file/0, ext_file/0, open_flag/0, posix_permissions/0,
    file_guid/0, file_guid_or_path/0, fuse_response/0, provider_response/0, proxyio_response/0]).

% requests
-define(INVALIDATE_PERMISSIONS_CACHE, invalidate_permissions_cache).
-define(PERIODICAL_SPACES_AUTOCLEANING_CHECK, periodical_spaces_autocleaning_check).
-define(RERUN_TRANSFERS, rerun_transfers).
-define(RESTART_AUTOCLEANING_RUNS, restart_autocleaning_runs).
-define(INIT_QOS_CACHE_GROUP, init_qos_cache_group).
-define(INIT_QOS_CACHE_FOR_SPACE, init_qos_cache_for_space).
-define(INIT_QOS_CACHE_FOR_ALL_SPACES, init_qos_cache_for_all_spaces).
-define(CHECK_QOS_CACHE, bounded_cache_timer).

-define(SHOULD_PERFORM_PERIODICAL_SPACES_AUTOCLEANING_CHECK,
    application:get_env(?APP_NAME, periodical_spaces_autocleaning_check_enabled, true)).

% delays and intervals
-define(INVALIDATE_PERMISSIONS_CACHE_INTERVAL,
    application:get_env(?APP_NAME, invalidate_permissions_cache_interval, timer:seconds(30))).
-define(PERIODICAL_SPACES_AUTOCLEANING_CHECK_INTERVAL,
    application:get_env(?APP_NAME, periodical_spaces_autocleaning_check_interval, timer:minutes(1))).
-define(RERUN_TRANSFERS_DELAY,
    application:get_env(?APP_NAME, rerun_transfers_delay, 10000)).
-define(RESTART_AUTOCLEANING_RUNS_DELAY,
    application:get_env(?APP_NAME, restart_autocleaning_runs_delay, 10000)).

% exometer macros
-define(EXOMETER_NAME(Param), ?exometer_name(?MODULE, count, Param)).
-define(EXOMETER_TIME_NAME(Param), ?exometer_name(?MODULE, time,
    list_to_atom(atom_to_list(Param) ++ "_time"))).
-define(EXOMETER_COUNTERS, [get_file_attr, get_child_attr, change_mode,
    update_times, delete_file, create_dir, get_file_children,
    get_file_children_attrs, rename, create_file, make_file, open_file, release,
    get_file_location, truncate, synchronize_block,
    synchronize_block_and_compute_checksum, get_xattr, set_xattr, remove_xattr,
    list_xattr, fsync]).
-define(EXOMETER_DEFAULT_DATA_POINTS_NUMBER, 10000).

%%%===================================================================
%%% worker_plugin_behaviour callbacks
%%%===================================================================

%%--------------------------------------------------------------------
%% @doc
%% {@link worker_plugin_behaviour} callback init/1.
%% @end
%%--------------------------------------------------------------------
-spec init(Args :: term()) -> Result when
    Result :: {ok, State :: worker_host:plugin_state()} | {error, Reason :: term()}.
init(_Args) ->
    transfer:init(),
    qos_traverse:init_pool(),
    qos_bounded_cache:init_group(),

    clproto_serializer:load_msg_defs(),

    schedule_invalidate_permissions_cache(),
    schedule_rerun_transfers(),
    schedule_restart_autocleaning_runs(),
    schedule_periodical_spaces_autocleaning_check(),

    lists:foreach(fun({Fun, Args}) ->
        case apply(Fun, Args) of
            {ok, _} -> ok;
            {error, already_exists} -> ok
        end
    end, [
        {fun subscription:create_durable_subscription/1,
            [fslogic_event_durable_subscriptions:file_read_subscription()]},
        {fun subscription:create_durable_subscription/1,
            [fslogic_event_durable_subscriptions:file_written_subscription()]},
        {fun session_manager:create_root_session/0, []},
        {fun session_manager:create_guest_session/0, []}
    ]),

    fslogic_delete:delete_all_opened_files(),
    {ok, #{}}.

%%--------------------------------------------------------------------
%% @doc
%% {@link worker_plugin_behaviour} callback handle/1.
%% @end
%%--------------------------------------------------------------------
-spec handle(Request) -> Result when
    Request ::
    ping |
    healthcheck |
    {fuse_request, session:id(), fuse_request()} |
    {provider_request, session:id(), provider_request()} |
    {proxyio_request, session:id(), proxyio_request()},
    Result :: nagios_handler:healthcheck_response() | ok | {ok, response()} |
    {error, Reason :: term()} | pong.
handle(ping) ->
    pong;
handle(healthcheck) ->
    ok;
handle(?INVALIDATE_PERMISSIONS_CACHE) ->
    ?debug("Invalidating permissions cache"),
    invalidate_permissions_cache(),
    schedule_invalidate_permissions_cache();
handle(?RERUN_TRANSFERS) ->
    ?debug("Rerunning unfinished transfers"),
    rerun_transfers(),
    ok;
handle(?RESTART_AUTOCLEANING_RUNS) ->
    ?debug("Restarting unfinished auto-cleaning runs"),
    restart_autocleaning_runs(),
    ok;
handle(?PERIODICAL_SPACES_AUTOCLEANING_CHECK) ->
    case ?SHOULD_PERFORM_PERIODICAL_SPACES_AUTOCLEANING_CHECK of
        true ->
            periodical_spaces_autocleaning_check();
        false ->
            ok
    end,
    schedule_periodical_spaces_autocleaning_check();
handle(?INIT_QOS_CACHE_FOR_ALL_SPACES) ->
    ?debug("Initializing qos bounded cache for all spaces"),
    init_qos_cache_for_all_spaces_internal();
handle({?INIT_QOS_CACHE_FOR_SPACE, SpaceId}) ->
    ?debug("Initializing qos bounded cache for space: ~p", [SpaceId]),
    init_qos_cache_for_space_internal(SpaceId);
handle({?CHECK_QOS_CACHE, Msg = #{name := ?QOS_BOUNDED_CACHE_GROUP}}) ->
    ?debug("Cleaning QoS bounded cache if needed"),
    bounded_cache:check_cache_size(Msg);
handle({fuse_request, SessId, FuseRequest}) ->
    ?debug("fuse_request(~p): ~p", [SessId, FuseRequest]),
    Response = handle_request_and_process_response(SessId, FuseRequest),
    ?debug("fuse_response: ~p", [Response]),
    {ok, Response};
handle({provider_request, SessId, ProviderRequest}) ->
    ?debug("provider_request(~p): ~p", [SessId, ProviderRequest]),
    Response = handle_request_and_process_response(SessId, ProviderRequest),
    ?debug("provider_response: ~p", [Response]),
    {ok, Response};
handle({proxyio_request, SessId, ProxyIORequest}) ->
    ?debug("proxyio_request(~p): ~p", [SessId, fslogic_log:mask_data_in_message(ProxyIORequest)]),
    Response = handle_request_and_process_response(SessId, ProxyIORequest),
    ?debug("proxyio_response: ~p", [fslogic_log:mask_data_in_message(Response)]),
    {ok, Response};
handle(_Request) ->
    ?log_bad_request(_Request),
    {error, wrong_request}.

%%--------------------------------------------------------------------
%% @doc
%% {@link worker_plugin_behaviour} callback cleanup/0
%% @end
%%--------------------------------------------------------------------
-spec cleanup() -> Result when
    Result :: ok | {error, Error},
    Error :: timeout | term().
cleanup() ->
    transfer:cleanup(),
    replica_synchronizer:terminate_all(),
    ok.

%%%===================================================================
%%% Exometer API
%%%===================================================================

%%--------------------------------------------------------------------
%% @doc
%% Initializes all counters.
%% @end
%%--------------------------------------------------------------------
-spec init_counters() -> ok.
init_counters() ->
    Size = application:get_env(?CLUSTER_WORKER_APP_NAME,
        exometer_data_points_number, ?EXOMETER_DEFAULT_DATA_POINTS_NUMBER),
    Counters = lists:map(fun(Name) ->
        {?EXOMETER_NAME(Name), counter}
    end, ?EXOMETER_COUNTERS),
    Counters2 = lists:map(fun(Name) ->
        {?EXOMETER_TIME_NAME(Name), uniform, [{size, Size}]}
    end, ?EXOMETER_COUNTERS),
    ?init_counters(Counters ++ Counters2).

%%--------------------------------------------------------------------
%% @doc
%% Subscribe for reports for all parameters.
%% @end
%%--------------------------------------------------------------------
-spec init_report() -> ok.
init_report() ->
    Reports = lists:map(fun(Name) ->
        {?EXOMETER_NAME(Name), [value]}
    end, ?EXOMETER_COUNTERS),
    Reports2 = lists:map(fun(Name) ->
        {?EXOMETER_TIME_NAME(Name), [min, max, median, mean, n]}
    end, ?EXOMETER_COUNTERS),
    ?init_reports(Reports ++ Reports2).

%%--------------------------------------------------------------------
%% @doc
%% Schedule initialization of QoS bounded cache for given space.
%% @end
%%--------------------------------------------------------------------
-spec init_qos_cache_for_space(od_space:id()) -> ok.
init_qos_cache_for_space(SpaceId) ->
<<<<<<< HEAD
    schedule({?INIT_QOS_CACHE_FOR_SPACE, SpaceId}, 0).
=======
    erlang:send_after(0, ?MODULE, {sync_timer, {?INIT_QOS_CACHE_FOR_SPACE, SpaceId}}),
    ok.
>>>>>>> 9c533565


-spec init_qos_cache_for_all_spaces() -> ok.
init_qos_cache_for_all_spaces() ->
    % TODO: VFS-5744 potential race condition:
    % user may perform operations associated with QoS before cache initialization
<<<<<<< HEAD
    schedule(?INIT_QOS_CACHE_FOR_ALL_SPACES, 0).
=======
    erlang:send_after(0, ?MODULE, {sync_timer, ?INIT_QOS_CACHE_FOR_ALL_SPACES}),
    ok.
>>>>>>> 9c533565

%%%===================================================================
%%% Internal functions
%%%===================================================================

%%--------------------------------------------------------------------
%% @private
%% @doc
%% Handle request and do postprocessing of the response
%% @end
%%--------------------------------------------------------------------
-spec handle_request_and_process_response(session:id(), request()) -> response().
handle_request_and_process_response(SessId, Request) ->
    try
        UserCtx = user_ctx:new(SessId),
        FilePartialCtx = fslogic_request:get_file_partial_ctx(UserCtx, Request),
        Providers = fslogic_request:get_target_providers(UserCtx,
            FilePartialCtx, Request),
        case lists:member(oneprovider:get_id(), Providers) of
            true ->
                handle_request_and_process_response_locally(UserCtx, Request,
                    FilePartialCtx);
            false ->
                handle_request_remotely(UserCtx, Request, Providers)
        end
    catch
        Type2:Error2 ->
            fslogic_errors:handle_error(Request, Type2, Error2)
    end.

%%--------------------------------------------------------------------
%% @private
%% @doc
%% Handle request locally and do postprocessing of the response
%% @end
%%--------------------------------------------------------------------
-spec handle_request_and_process_response_locally(user_ctx:ctx(), request(),
    file_partial_ctx:ctx() | undefined) -> response().
handle_request_and_process_response_locally(UserCtx, Request, FilePartialCtx) ->
    {FileCtx, SpaceID} = case FilePartialCtx of
        undefined ->
            {undefined, undefined};
        _ ->
            file_ctx:new_by_partial_context(FilePartialCtx)
    end,
    Response = try
        handle_request_locally(UserCtx, Request, FileCtx)
    catch
        Type:Error ->
            fslogic_errors:handle_error(Request, Type, Error)
    end,

    %todo TL move this storage_sync logic out of here
    process_response(UserCtx, Request, Response, SpaceID).

%%--------------------------------------------------------------------
%% @private
%% @doc
%% Handle request locally, as it operates on locally supported entity.
%% @end
%%--------------------------------------------------------------------
-spec handle_request_locally(user_ctx:ctx(), request(), file_ctx:ctx() | undefined) -> response().
handle_request_locally(UserCtx, #fuse_request{fuse_request = #file_request{
    file_request = Req, extended_direct_io = ExtDIO}}, FileCtx) ->
    [ReqName | _] = tuple_to_list(Req),
    ?update_counter(?EXOMETER_NAME(ReqName)),
    Now = os:timestamp(),
    FileCtx2 = file_ctx:set_extended_direct_io(FileCtx, ExtDIO),
    Ans = handle_file_request(UserCtx, Req, FileCtx2),
    Time = timer:now_diff(os:timestamp(), Now),
    ?update_counter(?EXOMETER_TIME_NAME(ReqName), Time),
    Ans;
handle_request_locally(UserCtx, #fuse_request{fuse_request = Req}, FileCtx) ->
    handle_fuse_request(UserCtx, Req, FileCtx);
handle_request_locally(UserCtx, #provider_request{provider_request = Req}, FileCtx) ->
    handle_provider_request(UserCtx, Req, FileCtx);
handle_request_locally(UserCtx, #proxyio_request{
    parameters = Parameters,
    proxyio_request = Req
}, FileCtx) ->
    HandleId = maps:get(?PROXYIO_PARAMETER_HANDLE_ID, Parameters, undefined),
    handle_proxyio_request(UserCtx, Req, FileCtx, HandleId).

%%--------------------------------------------------------------------
%% @private
%% @doc
%% Handle request remotely
%% @end
%%--------------------------------------------------------------------
-spec handle_request_remotely(user_ctx:ctx(), request(), [od_provider:id()]) -> response().
handle_request_remotely(_UserCtx, _Req, []) ->
    #status{code = ?ENOTSUP};
handle_request_remotely(UserCtx, Req, Providers) ->
    ProviderId = fslogic_remote:get_provider_to_reroute(Providers),
    fslogic_remote:reroute(UserCtx, ProviderId, Req).

%%--------------------------------------------------------------------
%% @private
%% @doc
%% Processes a FUSE request and returns a response.
%% @end
%%--------------------------------------------------------------------
-spec handle_fuse_request(user_ctx:ctx(), fuse_request_type(), file_ctx:ctx() | undefined) ->
    fuse_response().
handle_fuse_request(UserCtx, #resolve_guid{}, FileCtx) ->
    guid_req:resolve_guid(UserCtx, FileCtx);
handle_fuse_request(UserCtx, #get_helper_params{
    storage_id = StorageId,
    space_id = SpaceId,
    helper_mode = HelperMode
}, undefined) ->
    storage_req:get_helper_params(UserCtx, StorageId, SpaceId, HelperMode);
handle_fuse_request(UserCtx, #create_storage_test_file{
    file_guid = Guid,
    storage_id = StorageId
}, undefined) ->
    storage_req:create_storage_test_file(UserCtx, Guid, StorageId);
handle_fuse_request(UserCtx, #verify_storage_test_file{
    space_id = SpaceId,
    storage_id = StorageId,
    file_id = FileId,
    file_content = FileContent
}, undefined) ->
    case storage_req:verify_storage_test_file(UserCtx, SpaceId,
        StorageId, FileId, FileContent) of
        #fuse_response{status = #status{code = ?OK}} = Ans ->
            Session = user_ctx:get_session_id(UserCtx),
            session:set_direct_io(Session, true),
            Ans;
        Error ->
            Error
    end.

%%--------------------------------------------------------------------
%% @private
%% @doc
%% Processes a file request and returns a response.
%% @end
%%--------------------------------------------------------------------
-spec handle_file_request(user_ctx:ctx(), file_request_type(), file_ctx:ctx()) ->
    fuse_response().
handle_file_request(UserCtx, #get_file_attr{}, FileCtx) ->
    attr_req:get_file_attr(UserCtx, FileCtx);
handle_file_request(UserCtx, #get_child_attr{name = Name}, ParentFileCtx) ->
    attr_req:get_child_attr(UserCtx, ParentFileCtx, Name);
handle_file_request(UserCtx, #change_mode{mode = Mode}, FileCtx) ->
    attr_req:chmod(UserCtx, FileCtx, Mode);
handle_file_request(UserCtx, #update_times{atime = ATime, mtime = MTime, ctime = CTime}, FileCtx) ->
    attr_req:update_times(UserCtx, FileCtx, ATime, MTime, CTime);
handle_file_request(UserCtx, #delete_file{silent = Silent}, FileCtx) ->
    delete_req:delete(UserCtx, FileCtx, Silent);
handle_file_request(UserCtx, #create_dir{name = Name, mode = Mode}, ParentFileCtx) ->
    dir_req:mkdir(UserCtx, ParentFileCtx, Name, Mode);
handle_file_request(UserCtx, #get_file_children{
    offset = Offset,
    size = Size,
    index_token = Token,
    index_startid = StartId
}, FileCtx) ->
    dir_req:read_dir(UserCtx, FileCtx, Offset, Size, Token, StartId);
handle_file_request(UserCtx, #get_file_children_attrs{offset = Offset,
    size = Size, index_token = Token}, FileCtx) ->
    dir_req:read_dir_plus(UserCtx, FileCtx, Offset, Size, Token);
handle_file_request(UserCtx, #rename{
    target_parent_guid = TargetParentGuid,
    target_name = TargetName
}, SourceFileCtx) ->
    TargetParentFileCtx = file_ctx:new_by_guid(TargetParentGuid),
    rename_req:rename(UserCtx, SourceFileCtx, TargetParentFileCtx, TargetName);
handle_file_request(UserCtx, #create_file{name = Name, flag = Flag, mode = Mode}, ParentFileCtx) ->
    file_req:create_file(UserCtx, ParentFileCtx, Name, Mode, Flag);
handle_file_request(UserCtx, #storage_file_created{}, FileCtx) ->
    file_req:storage_file_created(UserCtx, FileCtx);
handle_file_request(UserCtx, #make_file{name = Name, mode = Mode}, ParentFileCtx) ->
    file_req:make_file(UserCtx, ParentFileCtx, Name, Mode);
handle_file_request(UserCtx, #open_file{flag = Flag}, FileCtx) ->
    file_req:open_file(UserCtx, FileCtx, Flag);
handle_file_request(UserCtx, #open_file_with_extended_info{flag = Flag}, FileCtx) ->
    file_req:open_file_with_extended_info(UserCtx, FileCtx, Flag);
handle_file_request(UserCtx, #release{handle_id = HandleId}, FileCtx) ->
    file_req:release(UserCtx, FileCtx, HandleId);
handle_file_request(UserCtx, #get_file_location{}, FileCtx) ->
    file_req:get_file_location(UserCtx, FileCtx);
handle_file_request(UserCtx, #truncate{size = Size}, FileCtx) ->
    truncate_req:truncate(UserCtx, FileCtx, Size);
handle_file_request(UserCtx, #synchronize_block{block = Block, prefetch = Prefetch,
    priority = Priority}, FileCtx) ->
    sync_req:synchronize_block(UserCtx, FileCtx, Block, Prefetch, undefined, Priority);
handle_file_request(UserCtx, #block_synchronization_request{block = Block, prefetch = Prefetch,
    priority = Priority}, FileCtx) ->
    sync_req:request_block_synchronization(UserCtx, FileCtx, Block, Prefetch, undefined, Priority);
handle_file_request(UserCtx, #synchronize_block_and_compute_checksum{block = Block,
    prefetch = Prefetch, priority = Priority}, FileCtx) ->
    sync_req:synchronize_block_and_compute_checksum(UserCtx, FileCtx, Block, Prefetch, Priority);
handle_file_request(UserCtx, #get_xattr{
    name = XattrName,
    inherited = Inherited
}, FileCtx) ->
    xattr_req:get_xattr(UserCtx, FileCtx, XattrName, Inherited);
handle_file_request(UserCtx, #set_xattr{
    xattr = Xattr,
    create = Create,
    replace = Replace
}, FileCtx) ->
    xattr_req:set_xattr(UserCtx, FileCtx, Xattr, Create, Replace);
handle_file_request(UserCtx, #remove_xattr{name = XattrName}, FileCtx) ->
    xattr_req:remove_xattr(UserCtx, FileCtx, XattrName);
handle_file_request(UserCtx, #list_xattr{
    inherited = Inherited,
    show_internal = ShowInternal
}, FileCtx) ->
    xattr_req:list_xattr(UserCtx, FileCtx, Inherited, ShowInternal);
handle_file_request(UserCtx, #fsync{
    data_only = DataOnly,
    handle_id = HandleId
}, FileCtx) ->
    file_req:fsync(UserCtx, FileCtx, DataOnly, HandleId).

%%--------------------------------------------------------------------
%% @private
%% @doc
%% Processes provider request and returns a response.
%% @end
%%--------------------------------------------------------------------
-spec handle_provider_request(user_ctx:ctx(), provider_request_type(), file_ctx:ctx()) ->
    provider_response().
handle_provider_request(UserCtx, #get_file_distribution{}, FileCtx) ->
    sync_req:get_file_distribution(UserCtx, FileCtx);
handle_provider_request(UserCtx, #schedule_file_replication{
    block = _Block, target_provider_id = TargetProviderId, callback = Callback,
    view_name = ViewName, query_view_params = QueryViewParams
}, FileCtx) ->
    sync_req:schedule_file_replication(UserCtx, FileCtx, TargetProviderId,
        Callback, ViewName, QueryViewParams
    );
handle_provider_request(UserCtx, #schedule_replica_invalidation{
    source_provider_id = SourceProviderId, target_provider_id = TargetProviderId,
    view_name = ViewName, query_view_params = QueryViewParams
}, FileCtx) ->
    replica_eviction_req:schedule_replica_eviction(UserCtx, FileCtx,
        SourceProviderId, TargetProviderId, ViewName, QueryViewParams
    );
handle_provider_request(UserCtx, #get_parent{}, FileCtx) ->
    guid_req:get_parent(UserCtx, FileCtx);
handle_provider_request(UserCtx, #get_file_path{}, FileCtx) ->
    guid_req:get_file_path(UserCtx, FileCtx);
handle_provider_request(UserCtx, #get_acl{}, FileCtx) ->
    acl_req:get_acl(UserCtx, FileCtx);
handle_provider_request(UserCtx, #set_acl{acl = Acl}, FileCtx) ->
    acl_req:set_acl(UserCtx, FileCtx, Acl, false, false);
handle_provider_request(UserCtx, #remove_acl{}, FileCtx) ->
    acl_req:remove_acl(UserCtx, FileCtx);
handle_provider_request(UserCtx, #get_transfer_encoding{}, FileCtx) ->
    cdmi_metadata_req:get_transfer_encoding(UserCtx, FileCtx);
handle_provider_request(UserCtx, #set_transfer_encoding{value = Value}, FileCtx) ->
    cdmi_metadata_req:set_transfer_encoding(UserCtx, FileCtx, Value, false, false);
handle_provider_request(UserCtx, #get_cdmi_completion_status{}, FileCtx) ->
    cdmi_metadata_req:get_cdmi_completion_status(UserCtx, FileCtx);
handle_provider_request(UserCtx, #set_cdmi_completion_status{value = Value}, FileCtx) ->
    cdmi_metadata_req:set_cdmi_completion_status(UserCtx, FileCtx, Value, false, false);
handle_provider_request(UserCtx, #get_mimetype{}, FileCtx) ->
    cdmi_metadata_req:get_mimetype(UserCtx, FileCtx);
handle_provider_request(UserCtx, #set_mimetype{value = Value}, FileCtx) ->
    cdmi_metadata_req:set_mimetype(UserCtx, FileCtx, Value, false, false);
handle_provider_request(UserCtx, #get_metadata{
    type = Type,
    names = Names,
    inherited = Inherited
}, FileCtx) ->
    metadata_req:get_metadata(UserCtx, FileCtx, Type, Names, Inherited);
handle_provider_request(UserCtx, #set_metadata{
    metadata = #metadata{type = Type, value = Value},
    names = Names
}, FileCtx) ->
    metadata_req:set_metadata(UserCtx, FileCtx, Type, Value, Names, false, false);
handle_provider_request(UserCtx, #remove_metadata{type = Type}, FileCtx) ->
    metadata_req:remove_metadata(UserCtx, FileCtx, Type);
handle_provider_request(UserCtx, #check_perms{flag = Flag}, FileCtx) ->
    permission_req:check_perms(UserCtx, FileCtx, Flag);
handle_provider_request(UserCtx, #create_share{name = Name}, FileCtx) ->
    share_req:create_share(UserCtx, FileCtx, Name);
handle_provider_request(UserCtx, #remove_share{}, FileCtx) ->
    share_req:remove_share(UserCtx, FileCtx);
handle_provider_request(UserCtx, #add_qos{expression = Expression, replicas_num = ReplicasNum}, FileCtx) ->
    qos_req:add_qos(UserCtx, FileCtx, Expression, ReplicasNum);
handle_provider_request(UserCtx, #get_effective_file_qos{}, FileCtx) ->
    qos_req:get_file_qos(UserCtx, FileCtx);
handle_provider_request(UserCtx, #get_qos{id = QosId}, FileCtx) ->
    qos_req:get_qos_details(UserCtx, FileCtx, QosId);
handle_provider_request(UserCtx, #remove_qos{id = QosId}, FileCtx) ->
    qos_req:remove_qos(UserCtx, FileCtx, QosId);
handle_provider_request(UserCtx, #check_qos_fulfillment{qos_id = QosId}, FileCtx) ->
    qos_req:check_fulfillment(UserCtx, FileCtx, QosId).

%%--------------------------------------------------------------------
%% @private
%% @doc
%% Processes proxyio request and returns a response.
%% @end
%%--------------------------------------------------------------------
-spec handle_proxyio_request(user_ctx:ctx(), proxyio_request_type(), file_ctx:ctx(),
    HandleId :: storage_file_manager:handle_id()) -> proxyio_response().
handle_proxyio_request(UserCtx, #remote_write{byte_sequence = ByteSequences}, FileCtx,
    HandleId) ->
    read_write_req:write(UserCtx, FileCtx, HandleId, ByteSequences);
handle_proxyio_request(UserCtx, #remote_read{offset = Offset, size = Size}, FileCtx,
    HandleId) ->
    read_write_req:read(UserCtx, FileCtx, HandleId, Offset, Size).

%%--------------------------------------------------------------------
%% @todo refactor
%% @private
%% @doc
%% Do posthook for request response
%% @end
%%--------------------------------------------------------------------
-spec process_response(user_ctx:ctx(), request(), response(),
    od_space:id() | undefined) -> response().
process_response(_, _, Response, undefined) ->
    Response;
process_response(UserCtx, Request = #fuse_request{fuse_request = #file_request{
    file_request = #get_child_attr{name = FileName},
    context_guid = ParentGuid
}}, Response = #fuse_response{status = #status{code = ?ENOENT}},
    SpaceId) ->
    case space_strategies:is_import_on(SpaceId) of
        true ->
            SessId = user_ctx:get_session_id(UserCtx),
            Path0 = fslogic_uuid:uuid_to_path(SessId, file_id:guid_to_uuid(ParentGuid)),
            {ok, Tokens0} = fslogic_path:split_skipping_dots(Path0),
            Tokens = Tokens0 ++ [FileName],
            Path = fslogic_path:join(Tokens),
            case enoent_handling:get_canonical_file_entry(UserCtx, Tokens) of
                {path, P} ->
                    {ok, Tokens1} = fslogic_path:split_skipping_dots(P),
                    case Tokens1 of
                        [<<?DIRECTORY_SEPARATOR>>, SpaceId | _] ->
                            Data = #{
                                response => Response,
                                path => Path,
                                ctx => UserCtx,
                                space_id => SpaceId,
                                request => Request
                            },
                            Init = space_sync_worker:init(enoent_handling, SpaceId, undefined, Data),
                            space_sync_worker:run(Init);
                        _ -> Response
                    end;
                _ ->
                    Response
            end;
        _ ->
            Response
    end;
process_response(UserCtx,
    Request = #fuse_request{fuse_request = #resolve_guid{path = Path}},
    Response = #fuse_response{status = #status{code = ?ENOENT}}, SpaceId) ->
    case space_strategies:is_import_on(SpaceId) of
        true ->
            {ok, Tokens} = fslogic_path:split_skipping_dots(Path),
            case enoent_handling:get_canonical_file_entry(UserCtx, Tokens) of
                {path, P} ->
                    {ok, Tokens1} = fslogic_path:split_skipping_dots(P),
                    case Tokens1 of
                        [<<?DIRECTORY_SEPARATOR>>, SpaceId | _] ->
                            Data = #{response => Response, path => Path, ctx => UserCtx,
                                space_id => SpaceId, request => Request},
                            Init = space_sync_worker:init(enoent_handling,
                                SpaceId, undefined, Data),
                            space_sync_worker:run(Init);
                        _ -> Response
                    end;
                _ ->
                    Response
            end;
        _ ->
            Response
    end;
process_response(_, _, Response, _) ->
    Response.

-spec schedule_invalidate_permissions_cache() -> ok.
schedule_invalidate_permissions_cache() ->
    schedule(?INVALIDATE_PERMISSIONS_CACHE, ?INVALIDATE_PERMISSIONS_CACHE_INTERVAL).

-spec schedule_rerun_transfers() -> ok.
schedule_rerun_transfers() ->
    schedule(?RERUN_TRANSFERS, ?RERUN_TRANSFERS_DELAY).

-spec schedule_restart_autocleaning_runs() -> ok.
schedule_restart_autocleaning_runs() ->
    schedule(?RESTART_AUTOCLEANING_RUNS, ?RESTART_AUTOCLEANING_RUNS_DELAY).

-spec schedule_periodical_spaces_autocleaning_check() -> ok.
schedule_periodical_spaces_autocleaning_check() ->
    schedule(?PERIODICAL_SPACES_AUTOCLEANING_CHECK, ?PERIODICAL_SPACES_AUTOCLEANING_CHECK_INTERVAL).

-spec schedule(term(), non_neg_integer()) -> ok.
schedule(Request, Timeout) ->
    erlang:send_after(Timeout, ?MODULE, {sync_timer, Request}),
    ok.

-spec invalidate_permissions_cache() -> ok.
invalidate_permissions_cache() ->
    try
        permissions_cache:invalidate()
    catch
        _:Reason ->
            ?error_stacktrace("Failed to invalidate permissions cache due to: ~p", [Reason])
    end.

-spec periodical_spaces_autocleaning_check() -> ok.
periodical_spaces_autocleaning_check() ->
    try provider_logic:get_spaces() of
        {ok, SpaceIds} ->
            lists:foreach(fun(SpaceId) ->
                autocleaning_api:maybe_check_and_start_autocleaning(SpaceId)
            end, SpaceIds);
        ?ERROR_UNREGISTERED_PROVIDER ->
            ?debug("Skipping spaces cleanup due to unregistered provider");
        Error = {error, _} ->
            ?error("Unable to trigger spaces auto-cleaning check due to: ~p", [Error])
    catch
        Error2:Reason ->
            ?error_stacktrace("Unable to trigger spaces auto-cleaning check due to: ~p", [{Error2, Reason}])
    end.

-spec rerun_transfers() -> ok.
rerun_transfers() ->
    try provider_logic:get_spaces() of
        {ok, SpaceIds} ->
            lists:foreach(fun(SpaceId) ->
                Restarted = transfer:rerun_not_ended_transfers(SpaceId),
                ?debug("Restarted following transfers: ~p", [Restarted])
            end, SpaceIds);
        ?ERROR_UNREGISTERED_PROVIDER ->
            schedule_rerun_transfers();
        ?ERROR_NO_CONNECTION_TO_OZ ->
            schedule_rerun_transfers();
        Error = {error, _} ->
            ?error("Unable to rerun transfers due to: ~p", [Error])
    catch
        Error2:Reason ->
            ?error_stacktrace("Unable to rerun transfers due to: ~p", [{Error2, Reason}])
    end.

-spec restart_autocleaning_runs() -> ok.
restart_autocleaning_runs() ->
    try provider_logic:get_spaces() of
        {ok, SpaceIds} ->
            lists:foreach(fun(SpaceId) ->
                autocleaning_api:restart_autocleaning_run(SpaceId)
            end, SpaceIds);
        ?ERROR_UNREGISTERED_PROVIDER ->
            schedule_restart_autocleaning_runs();
        ?ERROR_NO_CONNECTION_TO_OZ ->
            schedule_restart_autocleaning_runs();
        Error = {error, _} ->
            ?error("Unable to restart auto-cleaning runs due to: ~p", [Error])
    catch
        Error2:Reason ->
            ?error_stacktrace("Unable to restart autocleaning-runs due to: ~p", [{Error2, Reason}])
    end.

-spec init_qos_cache_for_all_spaces_internal() -> ok.
init_qos_cache_for_all_spaces_internal() ->
    try provider_logic:get_spaces() of
        {ok, SpaceIds} ->
            lists:foreach(fun(SpaceId) -> qos_bounded_cache:init(SpaceId) end, SpaceIds);
        Error = {error, _} ->
            ?critical("Unable to initialize qos bounded cache due to: ~p", [Error])
    catch
        Error2:Reason ->
            ?critical_stacktrace("Unable to initialize qos bounded cache due to: ~p", [{Error2, Reason}])
    end.

-spec init_qos_cache_for_space_internal(od_space:id()) -> ok.
init_qos_cache_for_space_internal(SpaceId) ->
    try qos_bounded_cache:init(SpaceId) of
        ok ->
            ok;
        Error = {error, _} ->
            ?critical("Unable to initialize qos bounded cache due to: ~p", [{Error}])
    catch
        Error2:Reason ->
            ?critical_stacktrace("Unable to initialize qos bounded cache due to: ~p", [{Error2, Reason}])
    end.<|MERGE_RESOLUTION|>--- conflicted
+++ resolved
@@ -248,24 +248,16 @@
 %%--------------------------------------------------------------------
 -spec init_qos_cache_for_space(od_space:id()) -> ok.
 init_qos_cache_for_space(SpaceId) ->
-<<<<<<< HEAD
-    schedule({?INIT_QOS_CACHE_FOR_SPACE, SpaceId}, 0).
-=======
     erlang:send_after(0, ?MODULE, {sync_timer, {?INIT_QOS_CACHE_FOR_SPACE, SpaceId}}),
     ok.
->>>>>>> 9c533565
 
 
 -spec init_qos_cache_for_all_spaces() -> ok.
 init_qos_cache_for_all_spaces() ->
     % TODO: VFS-5744 potential race condition:
     % user may perform operations associated with QoS before cache initialization
-<<<<<<< HEAD
-    schedule(?INIT_QOS_CACHE_FOR_ALL_SPACES, 0).
-=======
     erlang:send_after(0, ?MODULE, {sync_timer, ?INIT_QOS_CACHE_FOR_ALL_SPACES}),
     ok.
->>>>>>> 9c533565
 
 %%%===================================================================
 %%% Internal functions
@@ -665,7 +657,7 @@
 
 -spec schedule(term(), non_neg_integer()) -> ok.
 schedule(Request, Timeout) ->
-    erlang:send_after(Timeout, ?MODULE, {sync_timer, Request}),
+    erlang:send_after(Timeout, self(), {sync_timer, Request}),
     ok.
 
 -spec invalidate_permissions_cache() -> ok.
