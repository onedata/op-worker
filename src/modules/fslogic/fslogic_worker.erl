%%%--------------------------------------------------------------------
%%% @author Rafal Slota
%%% @copyright (C) 2015 ACK CYFRONET AGH
%%% This software is released under the MIT license
%%% cited in 'LICENSE.txt'.
%%% @end
%%%--------------------------------------------------------------------
%%% @doc This module implements worker_plugin_behaviour callbacks.
%%%      Also it decides whether request has to be handled locally or rerouted
%%%      to other priovider.
%%% @end
%%%--------------------------------------------------------------------
-module(fslogic_worker).
-behaviour(worker_plugin_behaviour).

-include("global_definitions.hrl").
-include("modules/fslogic/fslogic_common.hrl").
-include("proto/oneclient/fuse_messages.hrl").
-include("proto/oneclient/common_messages.hrl").
-include("proto/oneclient/proxyio_messages.hrl").
-include("proto/oneclient/server_messages.hrl").
-include("proto/oneprovider/provider_messages.hrl").
-include("modules/events/definitions.hrl").
-include("proto/common/credentials.hrl").
-include_lib("ctool/include/oz/oz_spaces.hrl").
-include_lib("ctool/include/posix/errors.hrl").
-include_lib("ctool/include/logging.hrl").
-include_lib("ctool/include/global_definitions.hrl").


-export([init/1, handle/1, cleanup/0, handle_fuse_request/2]).

%%%===================================================================
%%% Types
%%%===================================================================

-type ctx() :: #fslogic_ctx{}.
-type file() :: file_meta:entry(). %% Type alias for better code organization
-type ext_file() :: file_meta:entry() | {guid, file_guid()}.
-type open_flags() :: rdwr | write | read.
-type posix_permissions() :: file_meta:posix_permissions().
-type file_guid() :: binary().
-type file_guid_or_path() :: {guid, file_guid()} | {path, file_meta:path()}.
-type request_type() :: fuse_request | file_request | provider_request
    | proxyio_request.

-export_type([ctx/0, file/0, ext_file/0, open_flags/0, posix_permissions/0,
    file_guid/0, file_guid_or_path/0, request_type/0]).

%%%===================================================================
%%% worker_plugin_behaviour callbacks
%%%===================================================================

%%--------------------------------------------------------------------
%% @doc
%% {@link worker_plugin_behaviour} callback init/1.
%% @end
%%--------------------------------------------------------------------
-spec init(Args :: term()) -> Result when
    Result :: {ok, State :: worker_host:plugin_state()} | {error, Reason :: term()}.
init(_Args) ->
    case application:get_env(?APP_NAME, start_rtransfer_on_init) of
        {ok, true} -> rtransfer_config:start_rtransfer();
        _ -> ok
    end,

    lists:foreach(fun(Sub) ->
        case event:subscribe(Sub) of
            {ok, _SubId} -> ok;
            {error, already_exists} -> ok
        end
    end, [
        event_subscriptions:read_subscription(fun handle_read_events/2),
        event_subscriptions:write_subscription(fun handle_write_events/2),
        event_subscriptions:file_accessed_subscription(fun handle_file_accessed_events/2)
    ]),

<<<<<<< HEAD
    case session_manager:create_root_session() of
        {ok, _} -> ok;
        {error, already_exists} -> ok
    end,

    {ok, #{sub_id => WriteSubId}}.
=======
    {ok, #{sub_id => ?FSLOGIC_SUB_ID}}.
>>>>>>> a2c039f5

%%--------------------------------------------------------------------
%% @doc
%% {@link worker_plugin_behaviour} callback handle/1.
%% @end
%%--------------------------------------------------------------------
-spec handle(Request) -> Result when
    Request ::
        ping |
        healthcheck |
        {fuse_request, SessId :: session:id(), FuseRequest :: #fuse_request{}} |
        {file_request, SessId :: session:id(), FileRequest :: #file_request{}} |
        {provider_request, SessId :: session:id(), ProviderRequest :: #provider_request{}} |
        {proxyio_request, SessId :: session:id(), ProxyIORequest :: #proxyio_request{}},
    Result :: nagios_handler:healthcheck_response() | ok | {ok, Response} |
        {error, Reason} | pong,
    Response :: term(),
    Reason :: term().
handle(ping) ->
    pong;
handle(healthcheck) ->
    ok;
handle({fuse_request, SessId, FuseRequest}) ->
    ?debug("fuse_request(~p): ~p", [SessId, FuseRequest]),
    Response = run_and_catch_exceptions(fun handle_fuse_request/2, fslogic_context:new(SessId), FuseRequest, fuse_request),
    ?debug("fuse_response: ~p", [Response]),
    Response;
handle({file_request, SessId, FileRequest}) ->
    ?debug("file_request(~p): ~p", [SessId, FileRequest]),
    Response = run_and_catch_exceptions(fun handle_fuse_request/2, fslogic_context:new(SessId), FileRequest, file_request),
    ?debug("fuse_response: ~p", [Response]),
    Response;
handle({provider_request, SessId, ProviderRequest}) ->
    ?debug("provider_request(~p): ~p", [SessId, ProviderRequest]),
    Response = run_and_catch_exceptions(fun handle_provider_request/2, fslogic_context:new(SessId), ProviderRequest, provider_request),
    ?debug("provider_response: ~p", [Response]),
    Response;
handle({proxyio_request, SessId, ProxyIORequest}) ->
    ?debug("proxyio_request(~p): ~p", [SessId, ProxyIORequest]),
    Response = run_and_catch_exceptions(fun handle_proxyio_request/2, fslogic_context:new(SessId), ProxyIORequest, proxyio_request),
    ?debug("proxyio_response: ~p", [Response]),
    Response;
handle(_Request) ->
    ?log_bad_request(_Request),
    {error, wrong_request}.

%%--------------------------------------------------------------------
%% @doc
%% {@link worker_plugin_behaviour} callback cleanup/0
%% @end
%%--------------------------------------------------------------------
-spec cleanup() -> Result when
    Result :: ok | {error, Error},
    Error :: timeout | term().
cleanup() ->
    ok.

%%%===================================================================
%%% Internal functions
%%%===================================================================

%%--------------------------------------------------------------------
%% @private
%% @doc
%% Handles or forwards request. In case of error translates it using
%% fslogic_errors:translate_error/1 function.
%% @end
%%--------------------------------------------------------------------
-spec run_and_catch_exceptions(Function :: function(), ctx(), any(),
    request_type()) ->
    #fuse_response{} | #provider_response{} | #proxyio_response{}.
run_and_catch_exceptions(Function, Context, Request, RequestType) ->
    try
        UserRootDir = fslogic_uuid:user_root_dir_uuid(fslogic_context:get_user_id(Context)),
        {NextCTX, Providers, UpdatedRequest} =
            case request_to_file_entry_or_provider(Context, Request) of
                {space, SpaceId} ->
                    #fslogic_ctx{session_id = SessionId} = Context,
                    {ok, #document{value = #space_info{providers = ProviderIds}}} =
                        space_info:get_or_fetch(SessionId, SpaceId),
                    case {ProviderIds, lists:member(oneprovider:get_provider_id(), ProviderIds)} of
                        {_, true} ->
                            {Context, [oneprovider:get_provider_id()], Request};
                        {[_ | _], false} ->
                            {Context, ProviderIds, Request};
                        {[], _} ->
                            throw(unsupported_space)
                    end;
                {file, Entry} ->
                    resolve_provider_for_file(Context, Entry, Request, UserRootDir);
                {provider, ProvId} ->
                    {Context, [ProvId], Request}
            end,

        Self = oneprovider:get_provider_id(),

        case lists:member(Self, Providers) of
            true ->
                apply(Function, [NextCTX, UpdatedRequest]);
            false ->
                PrePostProcessResponse =
                    try fslogic_remote:prerouting(NextCTX, UpdatedRequest, Providers) of
                        {ok, {reroute, Self, Request1}} ->  %% Request should be handled locally for some reason
                            {ok, apply(Function, [NextCTX, Request1])};
                        {ok, {reroute, RerouteToProvider, Request1}} ->
                            {ok, fslogic_remote:reroute(NextCTX, RerouteToProvider, Request1)};
                        {error, PreRouteError} ->
                            ?error("Cannot initialize reouting for request ~p due to error in prerouting handler: ~p", [UpdatedRequest, PreRouteError]),
                            throw({unable_to_reroute_message, {prerouting_error, PreRouteError}})

                    catch
                        Type:Reason0 ->
                            ?error_stacktrace("Unable to process remote fslogic request due to: ~p", [{Type, Reason0}]),
                            {error, {Type, Reason0}}
                    end,
                case fslogic_remote:postrouting(NextCTX, PrePostProcessResponse, UpdatedRequest) of
                    undefined -> throw({unable_to_reroute_message, PrePostProcessResponse});
                    LocalResponse -> LocalResponse
                end
        end
    catch
        Reason ->
            %% Manually thrown error, normal interrupt case.
            report_error(Request, RequestType, Reason, debug);
        error:{badmatch, Reason} ->
            %% Bad Match assertion - something went wrong, but it could be expected (e.g. file not found assertion).
            report_error(Request, RequestType, Reason, warning);
        error:{case_clause, Reason} ->
            %% Case Clause assertion - something went seriously wrong and we should know about it.
            report_error(Request, RequestType, Reason, error);
        error:Reason ->
            %% Something went horribly wrong. This should not happen.
            report_error(Request, RequestType, Reason, error)
    end.

%%--------------------------------------------------------------------
%% @private
%% @doc
%% Resolves provider for given request. File targeted by the request
%% may be changed by redirection.
%% @end
%%--------------------------------------------------------------------
-spec resolve_provider_for_file(fslogic_worker:ctx(),
    file_meta:entry() | {guid, fslogic_worker:file_guid()}, any(),
    file_meta:uuid()) -> {fslogic_worker:ctx(), [binary()], any()}.
resolve_provider_for_file(Context, Entry, Request, UserRootDir) ->
    case file_meta:to_uuid(Entry) of
        {ok, UserRootDir} ->
            {Context, [oneprovider:get_provider_id()], Request};
        _ ->
            #fslogic_ctx{space_id = SpaceId, session_id = SessionId} = NewCtx =
                fslogic_context:set_space_id(Context, Entry),

            {ok, #document{value = #space_info{providers = ProviderIds}}} = space_info:get_or_fetch(SessionId, SpaceId),
            case {ProviderIds, lists:member(oneprovider:get_provider_id(), ProviderIds)} of
                {_, true} ->
                    {ok, Uuid} = file_meta:to_uuid(Entry),
                    case file_meta:get(Uuid) of
                        {error, {not_found, file_meta}} ->
                            {ok, NewGuid} = file_meta:get_guid_from_phantom_file(Uuid),
                            UpdatedRequest = change_file_in_request(Request, NewGuid),
                            resolve_provider_for_file(NewCtx, {guid, NewGuid}, UpdatedRequest, UserRootDir);
                        _ ->
                            {NewCtx, [oneprovider:get_provider_id()], Request}
                    end;
                {[_ | _], false} ->
                    {NewCtx, ProviderIds, Request};
                {[], _} ->
                    throw(unsupported_space)
            end
    end.

%%--------------------------------------------------------------------
%% @private
%% @doc
%% Changes target GUID of given request
%% @end
%%--------------------------------------------------------------------
-spec change_file_in_request(any(), fslogic_worker:file_guid()) -> any().
change_file_in_request(#fuse_request{fuse_request = #file_request{} = FileRequest} = Request, GUID) ->
    Request#fuse_request{fuse_request = change_file_in_request(FileRequest, GUID)};
change_file_in_request(#file_request{} = Request, GUID) ->
    Request#file_request{context_guid = GUID};
change_file_in_request(#provider_request{} = Request, GUID) ->
    Request#provider_request{context_guid = GUID};
change_file_in_request(#proxyio_request{parameters = #{?PROXYIO_PARAMETER_FILE_UUID := _} = Parameters} = Request, GUID) ->
    Request#proxyio_request{parameters = Parameters#{?PROXYIO_PARAMETER_FILE_UUID => GUID}};
change_file_in_request(Request, _) ->
    Request.

%%--------------------------------------------------------------------
%% @private
%% @doc
%% Returns a FUSE response with translated error description.
%% Logs an error with given log level.
%% @end
%%--------------------------------------------------------------------
-spec report_error(Request :: any(), Type :: request_type(), Error :: term(),
    LogLevel :: debug | warning | error) ->
    #fuse_response{} | #provider_response{} | #proxyio_response{}.
report_error(Request, RequestType, Error, LogLevel) ->
    Status = #status{code = Code, description = Description} =
        fslogic_errors:gen_status_message(Error),
    MsgFormat = "Cannot process request ~p due to error: ~p (code: ~p)",
    case LogLevel of
        debug -> ?debug_stacktrace(MsgFormat, [Request, Description, Code]);
%%      info -> ?info(MsgFormat, [Request, Description, Code]);  %% Not used right now
        warning -> ?warning_stacktrace(MsgFormat, [Request, Description, Code]);
        error -> ?error_stacktrace(MsgFormat, [Request, Description, Code])
    end,
    error_response(RequestType, Status).

%%--------------------------------------------------------------------
%% @doc
%% Returns response with given status, matching given request.
%% @end
%%--------------------------------------------------------------------
-spec error_response(request_type(), #status{}) ->
    #fuse_response{} | #provider_response{} | #proxyio_response{}.
error_response(fuse_request, Status) ->
    #fuse_response{status = Status};
error_response(file_request, Status) ->
    #fuse_response{status = Status};
error_response(provider_request, Status) ->
    #provider_response{status = Status};
error_response(proxyio_request, Status) ->
    #proxyio_response{status = Status}.

%%--------------------------------------------------------------------
%% @private
%% @doc
%% Processes a FUSE request and returns a response.
%% @end
%%--------------------------------------------------------------------
-spec handle_fuse_request(Ctx :: fslogic_worker:ctx(), Request :: #fuse_request{} | #file_request{}) ->
    FuseResponse :: #fuse_response{}.
handle_fuse_request(Ctx, #fuse_request{fuse_request = #resolve_guid{path = Path}}) ->
    {ok, Tokens} = fslogic_path:verify_file_path(Path),
    CanonicalFileEntry = fslogic_path:get_canonical_file_entry(Ctx, Tokens),
    fslogic_req_generic:get_file_attr(Ctx, CanonicalFileEntry);
handle_fuse_request(Ctx, #fuse_request{fuse_request = #get_helper_params{storage_id = SID, force_proxy_io = ForceProxy}}) ->
    fslogic_req_regular:get_helper_params(Ctx, SID, ForceProxy);
handle_fuse_request(#fslogic_ctx{session_id = SessId}, #fuse_request{fuse_request = #create_storage_test_file{} = Req}) ->
    fuse_config_manager:create_storage_test_file(SessId, Req);
handle_fuse_request(#fslogic_ctx{session_id = SessId}, #fuse_request{fuse_request = #verify_storage_test_file{} = Req}) ->
    fuse_config_manager:verify_storage_test_file(SessId, Req);
handle_fuse_request(Ctx, #fuse_request{fuse_request = #file_request{} = FileRequest}) ->
    handle_fuse_request(Ctx, FileRequest);

handle_fuse_request(Ctx, #file_request{context_guid = GUID, file_request = #get_file_attr{}}) ->
    fslogic_req_generic:get_file_attr(Ctx, {uuid, fslogic_uuid:file_guid_to_uuid(GUID)});
handle_fuse_request(Ctx, #file_request{context_guid = GUID, file_request = #delete_file{silent = Silent}}) ->
    fslogic_req_generic:delete(Ctx, {uuid, fslogic_uuid:file_guid_to_uuid(GUID)}, Silent);
handle_fuse_request(Ctx, #file_request{context_guid = ParentGUID, file_request = #create_dir{name = Name, mode = Mode}}) ->
    fslogic_req_special:mkdir(Ctx, {uuid, fslogic_uuid:file_guid_to_uuid(ParentGUID)}, Name, Mode);
handle_fuse_request(Ctx, #file_request{context_guid = GUID, file_request = #get_file_children{offset = Offset, size = Size}}) ->
    fslogic_req_special:read_dir(Ctx, {uuid, fslogic_uuid:file_guid_to_uuid(GUID)}, Offset, Size);
handle_fuse_request(Ctx, #file_request{context_guid = GUID, file_request = #change_mode{mode = Mode}}) ->
    fslogic_req_generic:chmod(Ctx, {uuid, fslogic_uuid:file_guid_to_uuid(GUID)}, Mode);
handle_fuse_request(Ctx, #file_request{context_guid = GUID, file_request = #rename{target_path = TargetPath}}) ->
    fslogic_rename:rename(Ctx, {uuid, fslogic_uuid:file_guid_to_uuid(GUID)}, TargetPath);
handle_fuse_request(Ctx, #file_request{context_guid = GUID, file_request = #update_times{atime = ATime, mtime = MTime, ctime = CTime}}) ->
    fslogic_req_generic:update_times(Ctx, {uuid, fslogic_uuid:file_guid_to_uuid(GUID)}, ATime, MTime, CTime);
handle_fuse_request(Ctx, #file_request{context_guid = ParentGUID, file_request = #get_new_file_location{name = Name,
    flags = Flags, mode = Mode, create_handle = CreateHandle}}) ->
    NewCtx = fslogic_context:set_space_id(Ctx, {guid, ParentGUID}),
    fslogic_req_regular:get_new_file_location(NewCtx, {uuid, fslogic_uuid:file_guid_to_uuid(ParentGUID)}, Name, Mode, Flags, CreateHandle);
handle_fuse_request(Ctx, #file_request{context_guid = GUID, file_request = #get_file_location{flags = Flags, create_handle = CreateHandle}}) ->
    NewCtx = fslogic_context:set_space_id(Ctx, {guid, GUID}),
    fslogic_req_regular:get_file_location(NewCtx, {uuid, fslogic_uuid:file_guid_to_uuid(GUID)}, Flags, CreateHandle);
handle_fuse_request(Ctx, #file_request{context_guid = GUID, file_request = #truncate{size = Size}}) ->
    fslogic_req_regular:truncate(Ctx, {uuid, fslogic_uuid:file_guid_to_uuid(GUID)}, Size);
handle_fuse_request(Ctx, #file_request{file_request = #release{handle_id = HandleId}}) ->
    fslogic_req_regular:release(Ctx, HandleId);
handle_fuse_request(Ctx, #file_request{context_guid = GUID,
    file_request = #synchronize_block{block = Block, prefetch = Prefetch}}) ->
    fslogic_req_regular:synchronize_block(Ctx, {uuid, fslogic_uuid:file_guid_to_uuid(GUID)}, Block, Prefetch);
handle_fuse_request(Ctx, #file_request{context_guid = GUID,
    file_request = #synchronize_block_and_compute_checksum{block = Block}}) ->
    fslogic_req_regular:synchronize_block_and_compute_checksum(Ctx, {uuid, fslogic_uuid:file_guid_to_uuid(GUID)}, Block);

handle_fuse_request(_Ctx, Req) ->
    ?log_bad_request(Req),
    erlang:error({invalid_request, Req}).

%%--------------------------------------------------------------------
%% @private
%% @doc
%% Processes provider request and returns a response.
%% @end
%%--------------------------------------------------------------------
-spec handle_provider_request(Ctx :: fslogic_worker:ctx(), ProviderRequest :: #provider_request{}) ->
    ProviderResponse :: #provider_response{}.
handle_provider_request(Ctx, #provider_request{context_guid = GUID, provider_request = #get_parent{}}) ->
    fslogic_req_regular:get_parent(Ctx, {uuid, fslogic_uuid:file_guid_to_uuid(GUID)});
handle_provider_request(Ctx, #provider_request{context_guid = GUID, provider_request = #get_xattr{name = XattrName}}) ->
    fslogic_req_generic:get_xattr(Ctx, {uuid, fslogic_uuid:file_guid_to_uuid(GUID)}, XattrName);
handle_provider_request(Ctx, #provider_request{context_guid = GUID, provider_request = #set_xattr{xattr = Xattr}}) ->
    fslogic_req_generic:set_xattr(Ctx, {uuid, fslogic_uuid:file_guid_to_uuid(GUID)}, Xattr);
handle_provider_request(Ctx, #provider_request{context_guid = GUID, provider_request = #remove_xattr{name = XattrName}}) ->
    fslogic_req_generic:remove_xattr(Ctx, {uuid, fslogic_uuid:file_guid_to_uuid(GUID)}, XattrName);
handle_provider_request(Ctx, #provider_request{context_guid = GUID, provider_request = #list_xattr{}}) ->
    fslogic_req_generic:list_xattr(Ctx, {uuid, fslogic_uuid:file_guid_to_uuid(GUID)});
handle_provider_request(Ctx, #provider_request{context_guid = GUID, provider_request = #get_acl{}}) ->
    fslogic_req_generic:get_acl(Ctx, {uuid, fslogic_uuid:file_guid_to_uuid(GUID)});
handle_provider_request(Ctx, #provider_request{context_guid = GUID, provider_request = #set_acl{acl = Acl}}) ->
    fslogic_req_generic:set_acl(Ctx, {uuid, fslogic_uuid:file_guid_to_uuid(GUID)}, Acl);
handle_provider_request(Ctx, #provider_request{context_guid = GUID, provider_request = #remove_acl{}}) ->
    fslogic_req_generic:remove_acl(Ctx, {uuid, fslogic_uuid:file_guid_to_uuid(GUID)});
handle_provider_request(Ctx, #provider_request{context_guid = GUID, provider_request = #get_transfer_encoding{}}) ->
    fslogic_req_generic:get_transfer_encoding(Ctx, {uuid, fslogic_uuid:file_guid_to_uuid(GUID)});
handle_provider_request(Ctx, #provider_request{context_guid = GUID, provider_request = #set_transfer_encoding{value = Value}}) ->
    fslogic_req_generic:set_transfer_encoding(Ctx, {uuid, fslogic_uuid:file_guid_to_uuid(GUID)}, Value);
handle_provider_request(Ctx, #provider_request{context_guid = GUID, provider_request = #get_cdmi_completion_status{}}) ->
    fslogic_req_generic:get_cdmi_completion_status(Ctx, {uuid, fslogic_uuid:file_guid_to_uuid(GUID)});
handle_provider_request(Ctx, #provider_request{context_guid = GUID, provider_request = #set_cdmi_completion_status{value = Value}}) ->
    fslogic_req_generic:set_cdmi_completion_status(Ctx, {uuid, fslogic_uuid:file_guid_to_uuid(GUID)}, Value);
handle_provider_request(Ctx, #provider_request{context_guid = GUID, provider_request = #get_mimetype{}}) ->
    fslogic_req_generic:get_mimetype(Ctx, {uuid, fslogic_uuid:file_guid_to_uuid(GUID)});
handle_provider_request(Ctx, #provider_request{context_guid = GUID, provider_request = #set_mimetype{value = Value}}) ->
    fslogic_req_generic:set_mimetype(Ctx, {uuid, fslogic_uuid:file_guid_to_uuid(GUID)}, Value);
handle_provider_request(Ctx, #provider_request{context_guid = GUID, provider_request = #get_file_path{}}) ->
    fslogic_req_generic:get_file_path(Ctx, fslogic_uuid:file_guid_to_uuid(GUID));
handle_provider_request(Ctx, #provider_request{context_guid = GUID, provider_request = #get_file_distribution{}}) ->
    fslogic_req_regular:get_file_distribution(Ctx, {uuid, fslogic_uuid:file_guid_to_uuid(GUID)});
handle_provider_request(Ctx, #provider_request{context_guid = GUID, provider_request = #replicate_file{block = Block}}) ->
    NewCtx = fslogic_context:set_space_id(Ctx, {guid, GUID}),
    fslogic_req_generic:replicate_file(NewCtx, {uuid, fslogic_uuid:file_guid_to_uuid(GUID)}, Block);
handle_provider_request(Ctx, #provider_request{context_guid = GUID, provider_request = #get_metadata{type = Type, names = Names}}) ->
    fslogic_req_generic:get_metadata(Ctx, {uuid, fslogic_uuid:file_guid_to_uuid(GUID)}, Type, Names);
handle_provider_request(Ctx, #provider_request{context_guid = GUID, provider_request = #set_metadata{metadata =
#metadata{type = Type, value = Value}, names = Names}}) ->
    fslogic_req_generic:set_metadata(Ctx, {uuid, fslogic_uuid:file_guid_to_uuid(GUID)}, Type, Value, Names);
handle_provider_request(_Ctx, Req) ->
    ?log_bad_request(Req),
    erlang:error({invalid_request, Req}).

%%--------------------------------------------------------------------
%% @private
%% @doc
%% Processes proxyio request and returns a response.
%% @end
%%--------------------------------------------------------------------
-spec handle_proxyio_request(Ctx :: fslogic_worker:ctx(), ProxyIORequest :: #proxyio_request{}) ->
    ProxyIOResponse :: #proxyio_response{}.
handle_proxyio_request(#fslogic_ctx{session_id = SessionId}, #proxyio_request{
    parameters = Parameters = #{?PROXYIO_PARAMETER_FILE_UUID := FileGUID}, storage_id = SID, file_id = FID,
    proxyio_request = #remote_write{byte_sequence = ByteSequences}}) ->
    FileUUID = fslogic_uuid:file_guid_to_uuid(FileGUID),
    fslogic_proxyio:write(SessionId, Parameters#{?PROXYIO_PARAMETER_FILE_UUID := FileUUID}, SID, FID, ByteSequences);
handle_proxyio_request(#fslogic_ctx{session_id = SessionId}, #proxyio_request{
    parameters = Parameters = #{?PROXYIO_PARAMETER_FILE_UUID := FileGUID}, storage_id = SID, file_id = FID,
    proxyio_request = #remote_read{offset = Offset, size = Size}}) ->
    FileUUID = fslogic_uuid:file_guid_to_uuid(FileGUID),
    fslogic_proxyio:read(SessionId, Parameters#{?PROXYIO_PARAMETER_FILE_UUID := FileUUID}, SID, FID, Offset, Size);
handle_proxyio_request(_CTX, Req) ->
    ?log_bad_request(Req),
    erlang:error({invalid_request, Req}).

%%--------------------------------------------------------------------
%% @private
%% @doc
%% Processes write events and returns a response.
%% @end
%%--------------------------------------------------------------------
-spec handle_write_events(Evts :: [event:event()], Ctx :: #{}) ->
    [ok | {error, Reason :: term()}].
handle_write_events(Evts, #{session_id := SessId} = Ctx) ->
    Results = lists:map(fun(#event{object = #write_event{size = Size, blocks = Blocks,
        file_uuid = FileGUID, file_size = FileSize}, counter = Counter}) ->

        {FileUUID, SpaceId} = fslogic_uuid:unpack_file_guid(FileGUID),
        {ok, #document{value = #session{identity = #identity{
            user_id = UserId}}}} = session:get(SessId),
        monitoring_event:emit_write_statistics(SpaceId, UserId, Size, Counter),

        UpdatedBlocks = lists:map(fun(#file_block{file_id = FileId, storage_id = StorageId} = Block) ->
            {ValidFileId, ValidStorageId} = file_location:validate_block_data(FileUUID, FileId, StorageId),
            Block#file_block{file_id = ValidFileId, storage_id = ValidStorageId}
        end, Blocks),

        case replica_updater:update(FileUUID, UpdatedBlocks, FileSize, true, undefined) of
            {ok, size_changed} ->
                {ok, #document{value = #session{identity = #identity{
                    user_id = UserId}}}} = session:get(SessId),
                fslogic_times:update_mtime_ctime({uuid, FileUUID}, UserId),
                fslogic_event:emit_file_attr_update({uuid, FileUUID}, [SessId]),
                fslogic_event:emit_file_location_update({uuid, FileUUID}, [SessId]);
            {ok, size_not_changed} ->
                {ok, #document{value = #session{identity = #identity{
                    user_id = UserId}}}} = session:get(SessId),
                fslogic_times:update_mtime_ctime({uuid, FileUUID}, UserId),
                fslogic_event:emit_file_location_update({uuid, FileUUID}, [SessId]);
            {error, Reason} ->
                ?error("Unable to update blocks for file ~p due to: ~p.", [FileUUID, Reason])
        end
    end, Evts),

    case Ctx of
        #{notify := NotifyFun} -> NotifyFun(#server_message{message_body = #status{code = ?OK}});
        _ -> ok
    end,

    Results.

%%--------------------------------------------------------------------
%% @private
%% @doc
%% Processes read events and returns a response.
%% @end
%%--------------------------------------------------------------------
-spec handle_read_events(Evts :: [event:event()], Ctx :: #{}) ->
    [ok | {error, Reason :: term()}].
handle_read_events(Evts, #{session_id := SessId} = _Ctx) ->
    lists:map(fun(#event{object = #read_event{file_uuid = FileGUID, size = Size},
        counter = Counter}) ->

        {FileUUID, SpaceId} = fslogic_uuid:unpack_file_guid(FileGUID),
        {ok, #document{value = #session{identity = #identity{
            user_id = UserId}}}} = session:get(SessId),
        monitoring_event:emit_read_statistics(SpaceId, UserId, Size, Counter),

        {ok, #document{value = #session{identity = #identity{
            user_id = UserId}}}} = session:get(SessId),
        fslogic_times:update_atime({uuid, FileUUID}, UserId)
    end, Evts).

handle_file_accessed_events(Evts, #{session_id := SessId}) ->
    lists:foreach(fun(#event{object = #file_accessed_event{file_uuid = FileGUID,
        open_count = OpenCount, release_count = ReleaseCount}}) ->
        {ok, FileUUID} = file_meta:to_uuid({guid, FileGUID}),

        case OpenCount - ReleaseCount of
            Count when Count > 0 ->
                ok = open_file:register_open(FileUUID, SessId, Count);
            Count when Count < 0 ->
                ok = open_file:register_release(FileUUID, SessId, -Count);
            _ -> ok
        end
    end, Evts).

%%--------------------------------------------------------------------
%% @private
%% @doc
%% Map given request to file-scope, provider-scope or space-scope.
%% @end
%%--------------------------------------------------------------------
-spec request_to_file_entry_or_provider(fslogic_worker:ctx(), #fuse_request{}
    | #file_request{} | #provider_request{} | #proxyio_request{}) ->
    {file, file_meta:entry() | {guid, fslogic_worker:file_guid()}} | {provider, oneprovider:id()} | {space, SpaceId :: binary()}.
request_to_file_entry_or_provider(Ctx, #fuse_request{fuse_request = #resolve_guid{path = Path}}) ->
    {ok, Tokens} = fslogic_path:verify_file_path(Path),
    case fslogic_path:get_canonical_file_entry(Ctx, Tokens) of
        {path, P} = FileEntry ->
            {ok, Tokens1} = fslogic_path:verify_file_path(P),
            case Tokens1 of
                [<<?DIRECTORY_SEPARATOR>>, SpaceId] ->
                    %% Handle root space dir locally
                    {provider, oneprovider:get_provider_id()};
                [<<?DIRECTORY_SEPARATOR>>, SpaceId | _] ->
                    {space, SpaceId};
                _ ->
                    {file, FileEntry}
            end;
        OtherFileEntry ->
            {file, OtherFileEntry}
    end;
request_to_file_entry_or_provider(Ctx, #fuse_request{fuse_request = #file_request{} = FileRequest}) ->
    request_to_file_entry_or_provider(Ctx, FileRequest);
request_to_file_entry_or_provider(_Ctx, #fuse_request{}) ->
    {provider, oneprovider:get_provider_id()};
request_to_file_entry_or_provider(_Ctx, #file_request{context_guid = FileGUID, file_request = #get_file_attr{}}) ->
    case catch fslogic_uuid:space_dir_uuid_to_spaceid(fslogic_uuid:file_guid_to_uuid(FileGUID)) of
        SpaceId when is_binary(SpaceId) ->
            %% Handle root space dir locally
            {provider, oneprovider:get_provider_id()};
        _ ->
            {file, {guid, FileGUID}}
    end;
request_to_file_entry_or_provider(_Ctx, #file_request{context_guid = ContextGuid}) ->
    {file, {guid, ContextGuid}};
request_to_file_entry_or_provider(_Ctx, #provider_request{provider_request = #replicate_file{provider_id = ProviderId}}) ->
    {provider, ProviderId};
request_to_file_entry_or_provider(_Ctx, #provider_request{context_guid = ContextGuid}) ->
    {file, {guid, ContextGuid}};
request_to_file_entry_or_provider(#fslogic_ctx{}, #proxyio_request{parameters = #{?PROXYIO_PARAMETER_FILE_UUID := FileGUID}}) ->
    {file, {guid, FileGUID}};

request_to_file_entry_or_provider(_Ctx, Req) ->
    ?log_bad_request(Req),
    erlang:error({invalid_request, Req}).<|MERGE_RESOLUTION|>--- conflicted
+++ resolved
@@ -75,16 +75,12 @@
         event_subscriptions:file_accessed_subscription(fun handle_file_accessed_events/2)
     ]),
 
-<<<<<<< HEAD
     case session_manager:create_root_session() of
         {ok, _} -> ok;
         {error, already_exists} -> ok
     end,
 
-    {ok, #{sub_id => WriteSubId}}.
-=======
     {ok, #{sub_id => ?FSLOGIC_SUB_ID}}.
->>>>>>> a2c039f5
 
 %%--------------------------------------------------------------------
 %% @doc
