--- conflicted
+++ resolved
@@ -515,7 +515,7 @@
         file_uuid = FileGUID, file_size = FileSize}, counter = Counter}) ->
 
         {FileUUID, SpaceId} = fslogic_uuid:unpack_file_guid(FileGUID),
-        {ok, #document{value = #session{identity = #identity{
+        {ok, #document{value = #session{identity = #user_identity{
             user_id = UserId}}}} = session:get(SessId),
         monitoring_event:emit_write_statistics(SpaceId, UserId, Size, Counter),
 
@@ -557,21 +557,15 @@
 -spec handle_read_events(Evts :: [event:event()], Ctx :: #{}) ->
     [ok | {error, Reason :: term()}].
 handle_read_events(Evts, #{session_id := SessId} = _Ctx) ->
-<<<<<<< HEAD
-    lists:map(fun(#event{object = #read_event{file_uuid = FileGUID}}) ->
-        FileUUID = fslogic_uuid:file_guid_to_uuid(FileGUID),
-        {ok, #document{value = #session{identity = #user_identity{
-=======
     lists:map(fun(#event{object = #read_event{file_uuid = FileGUID, size = Size},
         counter = Counter}) ->
 
         {FileUUID, SpaceId} = fslogic_uuid:unpack_file_guid(FileGUID),
-        {ok, #document{value = #session{identity = #identity{
+        {ok, #document{value = #session{identity = #user_identity{
             user_id = UserId}}}} = session:get(SessId),
         monitoring_event:emit_read_statistics(SpaceId, UserId, Size, Counter),
 
-        {ok, #document{value = #session{identity = #identity{
->>>>>>> 26192617
+        {ok, #document{value = #session{identity = #user_identity{
             user_id = UserId}}}} = session:get(SessId),
         fslogic_times:update_atime({uuid, FileUUID}, UserId)
     end, Evts).
