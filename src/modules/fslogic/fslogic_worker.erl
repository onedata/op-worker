--- conflicted
+++ resolved
@@ -302,33 +302,6 @@
     fslogic_req_generic:get_file_attr(Ctx, {uuid, fslogic_uuid:file_guid_to_uuid(GUID)});
 handle_fuse_request(Ctx, #fuse_request{fuse_request = #get_file_attr{entry = Entry}}) ->
     fslogic_req_generic:get_file_attr(Ctx, Entry);
-<<<<<<< HEAD
-handle_fuse_request(Ctx, #delete_file{uuid = UUID}) ->
-    fslogic_req_generic:delete(Ctx, {uuid, UUID});
-handle_fuse_request(Ctx, #create_dir{parent_uuid = ParentUUID, name = Name, mode = Mode}) ->
-    fslogic_req_special:mkdir(Ctx, {uuid, ParentUUID}, Name, Mode);
-handle_fuse_request(Ctx, #get_file_children{uuid = UUID, offset = Offset, size = Size}) ->
-    fslogic_req_special:read_dir(Ctx, {uuid, UUID}, Offset, Size);
-handle_fuse_request(Ctx, #get_parent{uuid = UUID}) ->
-    fslogic_req_regular:get_parent(Ctx, {uuid, UUID});
-handle_fuse_request(Ctx, #change_mode{uuid = UUID, mode = Mode}) ->
-    fslogic_req_generic:chmod(Ctx, {uuid, UUID}, Mode);
-handle_fuse_request(Ctx, #rename{uuid = UUID, target_path = TargetPath}) ->
-    fslogic_rename:rename(Ctx, {uuid, UUID}, TargetPath);
-handle_fuse_request(Ctx, #update_times{uuid = UUID, atime = ATime, mtime = MTime, ctime = CTime}) ->
-    fslogic_req_generic:update_times(Ctx, {uuid, UUID}, ATime, MTime, CTime);
-handle_fuse_request(Ctx, #get_new_file_location{name = Name, parent_uuid = ParentUUID, flags = Flags, mode = Mode}) ->
-    NewCtx = fslogic_context:set_space_id(Ctx, {uuid, ParentUUID}),
-    fslogic_req_regular:get_new_file_location(NewCtx, {uuid, ParentUUID}, Name, Mode, Flags);
-handle_fuse_request(Ctx, #get_file_location{uuid = UUID, flags = Flags}) ->
-    NewCtx = fslogic_context:set_space_id(Ctx, {uuid, UUID}),
-    fslogic_req_regular:get_file_location(NewCtx, {uuid, UUID}, Flags);
-handle_fuse_request(Ctx, #truncate{uuid = UUID, size = Size}) ->
-    fslogic_req_regular:truncate(Ctx, {uuid, UUID}, Size);
-handle_fuse_request(Ctx, #release{handle_id = HandleId}) ->
-    fslogic_req_regular:release(Ctx, HandleId);
-handle_fuse_request(Ctx, #get_helper_params{storage_id = SID, force_proxy_io = ForceProxy}) ->
-=======
 handle_fuse_request(Ctx, #fuse_request{fuse_request = #delete_file{uuid = GUID}}) ->
     fslogic_req_generic:delete(Ctx, {uuid, fslogic_uuid:file_guid_to_uuid(GUID)});
 handle_fuse_request(Ctx, #fuse_request{fuse_request = #create_dir{parent_uuid = ParentGUID, name = Name, mode = Mode}}) ->
@@ -357,7 +330,6 @@
 handle_fuse_request(Ctx, #fuse_request{fuse_request = #truncate{uuid = UUID, size = Size}}) ->
     fslogic_req_regular:truncate(Ctx, {uuid, fslogic_uuid:file_guid_to_uuid(UUID)}, Size);
 handle_fuse_request(Ctx, #fuse_request{fuse_request = #get_helper_params{storage_id = SID, force_proxy_io = ForceProxy}}) ->
->>>>>>> 456c81a7
     fslogic_req_regular:get_helper_params(Ctx, SID, ForceProxy);
 handle_fuse_request(Ctx, #fuse_request{fuse_request = #get_xattr{uuid = UUID, name = XattrName}}) ->
     fslogic_req_generic:get_xattr(Ctx, {uuid, fslogic_uuid:file_guid_to_uuid(UUID)}, XattrName);
