%%%--------------------------------------------------------------------
%%% @author Rafal Slota
%%% @copyright (C) 2015 ACK CYFRONET AGH
%%% This software is released under the MIT license
%%% cited in 'LICENSE.txt'.
%%% @end
%%%--------------------------------------------------------------------
%%% @doc This module implements worker_plugin_behaviour callbacks.
%%%      Also it decides whether request has to be handled locally or rerouted
%%%      to other priovider.
%%% @end
%%%--------------------------------------------------------------------
-module(fslogic_worker).
-behaviour(worker_plugin_behaviour).

-include("global_definitions.hrl").
-include("proto/oneclient/proxyio_messages.hrl").
-include("proto/oneprovider/provider_messages.hrl").
-include("modules/events/definitions.hrl").
-include_lib("ctool/include/logging.hrl").
<<<<<<< HEAD
-include_lib("ctool/include/global_definitions.hrl").

-export([init/1, handle/1, cleanup/0]).
=======

-export([init/1, handle/1, cleanup/0, handle_fuse_request/2]).
>>>>>>> 45207d26

%%%===================================================================
%%% Types
%%%===================================================================
-type fuse_request() :: #fuse_request{}.
-type provider_request() :: #provider_request{}.
-type proxyio_request() :: #proxyio_request{}.
-type request() :: fuse_request() | provider_request() | proxyio_request().

-type fuse_response() :: #fuse_response{}.
-type provider_response() :: #provider_response{}.
-type proxyio_response() :: #proxyio_response{}.
-type response() :: fuse_response() | provider_response() | proxyio_response().

-type file() :: file_meta:entry(). %% Type alias for better code organization
-type ext_file() :: file_meta:entry() | {guid, file_guid()}.
-type open_flag() :: rdwr | write | read.
-type posix_permissions() :: file_meta:posix_permissions().
-type file_guid() :: binary().
-type file_guid_or_path() :: {guid, file_guid()} | {path, file_meta:path()}.

-export_type([file/0, ext_file/0, open_flag/0, posix_permissions/0,
    file_guid/0, file_guid_or_path/0]).

%%%===================================================================
%%% worker_plugin_behaviour callbacks
%%%===================================================================

%%--------------------------------------------------------------------
%% @doc
%% {@link worker_plugin_behaviour} callback init/1.
%% @end
%%--------------------------------------------------------------------
-spec init(Args :: term()) -> Result when
    Result :: {ok, State :: worker_host:plugin_state()} | {error, Reason :: term()}.
init(_Args) ->
    case application:get_env(?APP_NAME, start_rtransfer_on_init) of
        {ok, true} -> rtransfer_config:start_rtransfer();
        _ -> ok
    end,

    lists:foreach(fun({Fun, Args}) ->
        case apply(Fun, Args) of
            {ok, _} -> ok;
            {error, already_exists} -> ok
        end
    end, [
        {fun subscription:create/1, [fslogic_subscriptions:file_read_subscription()]},
        {fun subscription:create/1, [fslogic_subscriptions:file_written_subscription()]},
        {fun session_manager:create_root_session/0, []},
        {fun session_manager:create_guest_session/0, []}
    ]),

    {ok, #{}}.

%%--------------------------------------------------------------------
%% @doc
%% {@link worker_plugin_behaviour} callback handle/1.
%% @end
%%--------------------------------------------------------------------
-spec handle(Request) -> Result when
    Request ::
    ping |
    healthcheck |
    {fuse_request, session:id(), fuse_request()} |
    {provider_request, session:id(), provider_request()} |
    {proxyio_request, session:id(), proxyio_request()},
    Result :: nagios_handler:healthcheck_response() | ok | response() |
    {error, Reason :: term()} | pong.
handle(ping) ->
    pong;
handle(healthcheck) ->
    ok;
handle({fuse_request, SessId, FuseRequest}) ->
    ?debug("fuse_request(~p): ~p", [SessId, FuseRequest]),
    Response = handle_request_and_process_response(SessId, FuseRequest),
    ?debug("fuse_response: ~p", [Response]),
    Response;
handle({provider_request, SessId, ProviderRequest}) ->
    ?debug("provider_request(~p): ~p", [SessId, ProviderRequest]),
    Response = handle_request_and_process_response(SessId, ProviderRequest),
    ?debug("provider_response: ~p", [Response]),
    Response;
handle({proxyio_request, SessId, ProxyIORequest}) ->
    ?debug("proxyio_request(~p): ~p", [SessId, ProxyIORequest]),
    Response = handle_request_and_process_response(SessId, ProxyIORequest),
    ?debug("proxyio_response: ~p", [Response]),
    Response;
handle(_Request) ->
    ?log_bad_request(_Request),
    {error, wrong_request}.

%%--------------------------------------------------------------------
%% @doc
%% {@link worker_plugin_behaviour} callback cleanup/0
%% @end
%%--------------------------------------------------------------------
-spec cleanup() -> Result when
    Result :: ok | {error, Error},
    Error :: timeout | term().
cleanup() ->
    ok.

%%%===================================================================
%%% Internal functions
%%%===================================================================

%%--------------------------------------------------------------------
%% @doc
%% Handle request and do postprocessing of the response
%% @end
%%--------------------------------------------------------------------
-spec handle_request_and_process_response(session:id(), request()) -> response().
handle_request_and_process_response(SessId, Request) ->
    Response = try
        handle_request(SessId, Request)
    catch
        Type:Error ->
            fslogic_errors:handle_error(Request, Type, Error)
    end.
%%
%%    try %todo TL move this storage_sync logic out of here
%%        Ctx = fslogic_context:new(SessId),
%%        process_response(Ctx, Request, Response)
%%    catch
%%        Type2:Error2 ->
%%            fslogic_errors:handle_error(Request, Type2, Error2)
%%    end.

%%--------------------------------------------------------------------
%% @doc
%% Analyze request data and handle it locally or remotely.
%% @end
%%--------------------------------------------------------------------
-spec handle_request(session:id(), request()) -> response().
handle_request(SessId, Request) ->
    Ctx = fslogic_context:new(SessId),
    {File, Ctx2} = fslogic_request:get_file(Ctx, Request),
    {File2, Request2} = fslogic_request:update_target_guid_if_file_is_pantom(File, Request),
    {Providers, Ctx3} = fslogic_request:get_target_providers(Ctx2, File2, Request2),

    case lists:member(oneprovider:get_provider_id(), Providers) of
        true ->
            {Ctx4, _File3} = fslogic_request:update_share_info_in_context(Ctx3, File2),
            handle_request_locally(Ctx4, Request2); %todo pass file to this function
        false ->
            handle_request_remotely(Ctx3, Request2, Providers)
    end.

%%--------------------------------------------------------------------
%% @doc
%% Handle request locally, as it operates on locally supported entity.
%% @end
%%--------------------------------------------------------------------
-spec handle_request_locally(fslogic_context:ctx(), request()) -> response().
handle_request_locally(Ctx, Req = #fuse_request{})  ->
    handle_fuse_request(Ctx, Req);
handle_request_locally(Ctx, Req = #provider_request{})  ->
    handle_provider_request(Ctx, Req);
handle_request_locally(Ctx, Req = #proxyio_request{})  ->
    handle_proxyio_request(Ctx, Req).

%%--------------------------------------------------------------------
%% @doc
%% Handle request remotely
%% @end
%%--------------------------------------------------------------------
-spec handle_request_remotely(fslogic_context:ctx(), request(), [od_provider:id()]) -> response().
handle_request_remotely(Ctx, Req, Providers)  ->
    ProviderId = fslogic_remote:get_provider_to_reroute(Providers),
    fslogic_remote:reroute(Ctx, ProviderId, Req).

%%--------------------------------------------------------------------
%% @private
%% @doc
%% Processes a FUSE request and returns a response.
%% @end
%%--------------------------------------------------------------------
-spec handle_fuse_request(Ctx :: fslogic_context:ctx(), Request :: #fuse_request{} | #file_request{}) ->
    FuseResponse :: #fuse_response{}.
handle_fuse_request(Ctx, #fuse_request{fuse_request = #resolve_guid{path = Path}}) ->
    {ok, Tokens} = fslogic_path:tokenize_skipping_dots(Path),
    CanonicalFileEntry = fslogic_path:get_canonical_file_entry(Ctx, Tokens),
    fslogic_req_generic:get_file_attr(Ctx, CanonicalFileEntry);
handle_fuse_request(Ctx, #fuse_request{fuse_request = #get_helper_params{storage_id = SID, force_proxy_io = ForceProxy}}) ->
    fslogic_req_regular:get_helper_params(Ctx, SID, ForceProxy);
handle_fuse_request(Ctx, #fuse_request{fuse_request = #create_storage_test_file{} = Req}) ->
    SessId = fslogic_context:get_session_id(Ctx),
    fuse_config_manager:create_storage_test_file(SessId, Req);
handle_fuse_request(Ctx, #fuse_request{fuse_request = #verify_storage_test_file{} = Req}) ->
    SessId = fslogic_context:get_session_id(Ctx),
    fuse_config_manager:verify_storage_test_file(SessId, Req);
handle_fuse_request(Ctx, #fuse_request{fuse_request = #file_request{} = FileRequest}) ->
    handle_file_request(Ctx, FileRequest);
handle_fuse_request(_Ctx, Req) ->
    ?log_bad_request(Req),
    erlang:error({invalid_request, Req}).

%%--------------------------------------------------------------------
%% @private
%% @doc
%% Processes a file request and returns a response.
%% @end
%%--------------------------------------------------------------------
-spec handle_file_request(Ctx :: fslogic_context:ctx(), Request :: #fuse_request{} | #file_request{}) ->
    FuseResponse :: #fuse_response{}.
handle_file_request(Ctx, #file_request{context_guid = Guid, file_request = #get_file_attr{}}) ->
    fslogic_req_generic:get_file_attr(Ctx, {uuid, fslogic_uuid:guid_to_uuid(Guid)});
handle_file_request(Ctx, #file_request{context_guid = Guid, file_request = #get_child_attr{name = Name}}) ->
    fslogic_req_special:get_child_attr(Ctx, {uuid, fslogic_uuid:guid_to_uuid(Guid)}, Name);
handle_file_request(Ctx, #file_request{context_guid = Guid, file_request = #delete_file{silent = Silent}}) ->
    fslogic_req_generic:delete(Ctx, {uuid, fslogic_uuid:guid_to_uuid(Guid)}, Silent);
handle_file_request(Ctx, #file_request{context_guid = ParentGuid, file_request = #create_dir{name = Name, mode = Mode}}) ->
    fslogic_req_special:mkdir(Ctx, {uuid, fslogic_uuid:guid_to_uuid(ParentGuid)}, Name, Mode);
handle_file_request(Ctx, #file_request{context_guid = Guid, file_request = #get_file_children{offset = Offset, size = Size}}) ->
    fslogic_req_special:read_dir(Ctx, {uuid, fslogic_uuid:guid_to_uuid(Guid)}, Offset, Size);
handle_file_request(Ctx, #file_request{context_guid = Guid, file_request = #change_mode{mode = Mode}}) ->
    fslogic_req_generic:chmod(Ctx, {uuid, fslogic_uuid:guid_to_uuid(Guid)}, Mode);
handle_file_request(Ctx, #file_request{context_guid = Guid, file_request = #rename{target_parent_uuid = TargetParentGuid, target_name = TargetName}}) ->
    SessId = fslogic_context:get_session_id(Ctx),
    %% Use lfm_files wrapper for fslogic as the target uuid may not be local
    {ok, TargetParentPath} = lfm_files:get_file_path(SessId, TargetParentGuid),
    TargetPath = fslogic_path:join([<<?DIRECTORY_SEPARATOR>>, TargetParentPath, TargetName]),
    fslogic_rename:rename(Ctx, {uuid, fslogic_uuid:guid_to_uuid(Guid)}, TargetPath);
handle_file_request(Ctx, #file_request{context_guid = Guid, file_request = #update_times{atime = ATime, mtime = MTime, ctime = CTime}}) ->
    fslogic_req_generic:update_times(Ctx, {uuid, fslogic_uuid:guid_to_uuid(Guid)}, ATime, MTime, CTime);
handle_file_request(Ctx, #file_request{context_guid = ParentGuid, file_request = #create_file{name = Name,
    flag = Flag, mode = Mode}}) ->
    NewCtx = fslogic_context:set_space_id(Ctx, {guid, ParentGuid}),
    fslogic_req_regular:create_file(NewCtx, {uuid, fslogic_uuid:guid_to_uuid(ParentGuid)}, Name, Mode, Flag);
handle_file_request(Ctx, #file_request{context_guid = ParentGuid, file_request = #make_file{name = Name, mode = Mode}}) ->
    NewCtx = fslogic_context:set_space_id(Ctx, {guid, ParentGuid}),
    fslogic_req_regular:make_file(NewCtx, {uuid, fslogic_uuid:guid_to_uuid(ParentGuid)}, Name, Mode);
handle_file_request(Ctx, #file_request{context_guid = Guid, file_request = #open_file{flag = Flag}}) ->
    NewCtx = fslogic_context:set_space_id(Ctx, {guid, Guid}),
    fslogic_req_regular:open_file(NewCtx, {uuid, fslogic_uuid:guid_to_uuid(Guid)}, Flag);
handle_file_request(Ctx, #file_request{context_guid = Guid, file_request = #get_file_location{}}) ->
    NewCtx = fslogic_context:set_space_id(Ctx, {guid, Guid}),
    fslogic_req_regular:get_file_location(NewCtx, {uuid, fslogic_uuid:guid_to_uuid(Guid)});
handle_file_request(Ctx, #file_request{context_guid = Guid, file_request = #truncate{size = Size}}) ->
    fslogic_req_regular:truncate(Ctx, {uuid, fslogic_uuid:guid_to_uuid(Guid)}, Size);
handle_file_request(Ctx, #file_request{context_guid = Guid, file_request = #release{handle_id = HandleId}}) ->
    fslogic_req_regular:release(Ctx, fslogic_uuid:guid_to_uuid(Guid), HandleId);
handle_file_request(Ctx, #file_request{context_guid = Guid,
    file_request = #synchronize_block{block = Block, prefetch = Prefetch}}) ->
    fslogic_req_regular:synchronize_block(Ctx, {uuid, fslogic_uuid:guid_to_uuid(Guid)}, Block, Prefetch);
handle_file_request(Ctx, #file_request{context_guid = Guid,
    file_request = #synchronize_block_and_compute_checksum{block = Block}}) ->
    fslogic_req_regular:synchronize_block_and_compute_checksum(Ctx, {uuid, fslogic_uuid:guid_to_uuid(Guid)}, Block);
handle_file_request(_Ctx, Req) ->
    ?log_bad_request(Req),
    erlang:error({invalid_request, Req}).

%%--------------------------------------------------------------------
%% @private
%% @doc
%% Processes provider request and returns a response.
%% @end
%%--------------------------------------------------------------------
-spec handle_provider_request(Ctx :: fslogic_context:ctx(), ProviderRequest :: #provider_request{}) ->
    ProviderResponse :: #provider_response{}.
handle_provider_request(Ctx, #provider_request{context_guid = Guid, provider_request = #get_parent{}}) ->
    fslogic_req_regular:get_parent(Ctx, {uuid, fslogic_uuid:guid_to_uuid(Guid)});
handle_provider_request(Ctx, #provider_request{context_guid = Guid, provider_request = #get_xattr{name = XattrName, inherited = Inherited}}) ->
    fslogic_req_generic:get_xattr(Ctx, {uuid, fslogic_uuid:guid_to_uuid(Guid)}, XattrName, Inherited);
handle_provider_request(Ctx, #provider_request{context_guid = Guid, provider_request = #set_xattr{xattr = Xattr}}) ->
    fslogic_req_generic:set_xattr(Ctx, {uuid, fslogic_uuid:guid_to_uuid(Guid)}, Xattr);
handle_provider_request(Ctx, #provider_request{context_guid = Guid, provider_request = #remove_xattr{name = XattrName}}) ->
    fslogic_req_generic:remove_xattr(Ctx, {uuid, fslogic_uuid:guid_to_uuid(Guid)}, XattrName);
handle_provider_request(Ctx, #provider_request{context_guid = Guid, provider_request = #list_xattr{inherited = Inherited, show_internal = ShowInternal}}) ->
    fslogic_req_generic:list_xattr(Ctx, {uuid, fslogic_uuid:guid_to_uuid(Guid)}, Inherited, ShowInternal);
handle_provider_request(Ctx, #provider_request{context_guid = Guid, provider_request = #get_acl{}}) ->
    fslogic_req_generic:get_acl(Ctx, {uuid, fslogic_uuid:guid_to_uuid(Guid)});
handle_provider_request(Ctx, #provider_request{context_guid = Guid, provider_request = #set_acl{acl = Acl}}) ->
    fslogic_req_generic:set_acl(Ctx, {uuid, fslogic_uuid:guid_to_uuid(Guid)}, Acl);
handle_provider_request(Ctx, #provider_request{context_guid = Guid, provider_request = #remove_acl{}}) ->
    fslogic_req_generic:remove_acl(Ctx, {uuid, fslogic_uuid:guid_to_uuid(Guid)});
handle_provider_request(Ctx, #provider_request{context_guid = Guid, provider_request = #get_transfer_encoding{}}) ->
    fslogic_req_generic:get_transfer_encoding(Ctx, {uuid, fslogic_uuid:guid_to_uuid(Guid)});
handle_provider_request(Ctx, #provider_request{context_guid = Guid, provider_request = #set_transfer_encoding{value = Value}}) ->
    fslogic_req_generic:set_transfer_encoding(Ctx, {uuid, fslogic_uuid:guid_to_uuid(Guid)}, Value);
handle_provider_request(Ctx, #provider_request{context_guid = Guid, provider_request = #get_cdmi_completion_status{}}) ->
    fslogic_req_generic:get_cdmi_completion_status(Ctx, {uuid, fslogic_uuid:guid_to_uuid(Guid)});
handle_provider_request(Ctx, #provider_request{context_guid = Guid, provider_request = #set_cdmi_completion_status{value = Value}}) ->
    fslogic_req_generic:set_cdmi_completion_status(Ctx, {uuid, fslogic_uuid:guid_to_uuid(Guid)}, Value);
handle_provider_request(Ctx, #provider_request{context_guid = Guid, provider_request = #get_mimetype{}}) ->
    fslogic_req_generic:get_mimetype(Ctx, {uuid, fslogic_uuid:guid_to_uuid(Guid)});
handle_provider_request(Ctx, #provider_request{context_guid = Guid, provider_request = #set_mimetype{value = Value}}) ->
    fslogic_req_generic:set_mimetype(Ctx, {uuid, fslogic_uuid:guid_to_uuid(Guid)}, Value);
handle_provider_request(Ctx, #provider_request{context_guid = Guid, provider_request = #get_file_path{}}) ->
    fslogic_req_generic:get_file_path(Ctx, {uuid, fslogic_uuid:guid_to_uuid(Guid)});
handle_provider_request(Ctx, #provider_request{context_guid = Guid, provider_request = #get_file_distribution{}}) ->
    fslogic_req_regular:get_file_distribution(Ctx, {uuid, fslogic_uuid:guid_to_uuid(Guid)});
handle_provider_request(Ctx, #provider_request{context_guid = Guid, provider_request = #replicate_file{block = Block}}) ->
    NewCtx = fslogic_context:set_space_id(Ctx, {guid, Guid}),
    fslogic_req_generic:replicate_file(NewCtx, {uuid, fslogic_uuid:guid_to_uuid(Guid)}, Block);
handle_provider_request(Ctx, #provider_request{context_guid = Guid, provider_request = #get_metadata{type = Type, names = Names, inherited = Inherited}}) ->
    fslogic_req_generic:get_metadata(Ctx, {uuid, fslogic_uuid:guid_to_uuid(Guid)}, Type, Names, Inherited);
handle_provider_request(Ctx, #provider_request{context_guid = Guid, provider_request = #set_metadata{metadata =
#metadata{type = Type, value = Value}, names = Names}}) ->
    fslogic_req_generic:set_metadata(Ctx, {uuid, fslogic_uuid:guid_to_uuid(Guid)}, Type, Value, Names);
handle_provider_request(Ctx, #provider_request{context_guid = Guid, provider_request = #remove_metadata{type = Type}}) ->
    fslogic_req_generic:remove_metadata(Ctx, {uuid, fslogic_uuid:guid_to_uuid(Guid)}, Type);
handle_provider_request(Ctx, #provider_request{context_guid = Guid, provider_request = #check_perms{flag = Flag}}) ->
    fslogic_req_generic:check_perms(Ctx, {uuid, fslogic_uuid:guid_to_uuid(Guid)}, Flag);
handle_provider_request(Ctx, #provider_request{context_guid = Guid, provider_request = #create_share{name = Name}}) ->
    fslogic_req_generic:create_share(Ctx, {uuid, fslogic_uuid:guid_to_uuid(Guid)}, Name);
handle_provider_request(Ctx, #provider_request{context_guid = Guid, provider_request = #remove_share{}}) ->
    fslogic_req_generic:remove_share(Ctx, {uuid, fslogic_uuid:guid_to_uuid(Guid)});
handle_provider_request(Ctx, #provider_request{context_guid = Guid, provider_request = #copy{target_path = TargetPath}}) ->
    fslogic_copy:copy(Ctx, {uuid, fslogic_uuid:guid_to_uuid(Guid)}, TargetPath);
handle_provider_request(_Ctx, Req) ->
    ?log_bad_request(Req),
    erlang:error({invalid_request, Req}).

%%--------------------------------------------------------------------
%% @private
%% @doc
%% Processes proxyio request and returns a response.
%% @end
%%--------------------------------------------------------------------
-spec handle_proxyio_request(Ctx :: fslogic_context:ctx(), ProxyIORequest :: #proxyio_request{}) ->
    ProxyIOResponse :: #proxyio_response{}.
handle_proxyio_request(Ctx, #proxyio_request{
    parameters = Parameters = #{?PROXYIO_PARAMETER_FILE_GUID := FileGuid}, storage_id = SID, file_id = FID,
    proxyio_request = #remote_write{byte_sequence = ByteSequences}}) ->
    SessId = fslogic_context:get_session_id(Ctx),
    ShareId = file_info:get_share_id(Ctx),
    FileUUID = fslogic_uuid:guid_to_uuid(FileGuid),
    fslogic_proxyio:write(SessId, Parameters#{?PROXYIO_PARAMETER_FILE_GUID := FileUUID,
        ?PROXYIO_PARAMETER_SHARE_ID => ShareId}, SID, FID, ByteSequences);
handle_proxyio_request(Ctx, #proxyio_request{
    parameters = Parameters = #{?PROXYIO_PARAMETER_FILE_GUID := FileGuid}, storage_id = SID, file_id = FID,
    proxyio_request = #remote_read{offset = Offset, size = Size}}) ->
    SessId = fslogic_context:get_session_id(Ctx),
    ShareId = file_info:get_share_id(Ctx),
    FileUUID = fslogic_uuid:guid_to_uuid(FileGuid),
    fslogic_proxyio:read(SessId, Parameters#{?PROXYIO_PARAMETER_FILE_GUID := FileUUID,
        ?PROXYIO_PARAMETER_SHARE_ID => ShareId}, SID, FID, Offset, Size);
handle_proxyio_request(_CTX, Req) ->
    ?log_bad_request(Req),
    erlang:error({invalid_request, Req}).

%%--------------------------------------------------------------------
%% @private
%% @doc
<<<<<<< HEAD
%% Processes write events and returns a response.
%% @end
%%--------------------------------------------------------------------
-spec handle_write_events(Evts :: [event:event()], Ctx :: maps:map()) ->
    [ok | {error, Reason :: term()}].
handle_write_events(Evts, #{session_id := SessId} = Ctx) ->
    Results = lists:map(fun(Ev) ->
        try_handle_event(fun() -> handle_write_event(Ev, SessId) end)
    end, Evts),

    case Ctx of
        #{notify := NotifyFun} ->
            NotifyFun(#server_message{message_body = #status{code = ?OK}});
        _ -> ok
    end,

    Results.

%%--------------------------------------------------------------------
%% @private
%% @doc
%% Processes a write event and returns a response.
%% @end
%%--------------------------------------------------------------------
-spec handle_write_event(event:event(), session:id()) ->
    ok | {error, Reason :: term()}.
handle_write_event(Event, SessId) ->
    #event{object = #write_event{size = Size, blocks = Blocks,
        file_uuid = FileGuid, file_size = FileSize}, counter = Counter} = Event,

    {FileUUID, SpaceId} = fslogic_uuid:unpack_guid(FileGuid),
    {ok, #document{value = #session{identity = #user_identity{
        user_id = UserId}}}} = session:get(SessId),
    monitoring_event:emit_write_statistics(SpaceId, UserId, Size, Counter),

    UpdatedBlocks = lists:map(fun(#file_block{file_id = FileId, storage_id = StorageId} = Block) ->
        {ValidFileId, ValidStorageId} = file_location:validate_block_data(FileUUID, FileId, StorageId),
        Block#file_block{file_id = ValidFileId, storage_id = ValidStorageId}
    end, Blocks),

    case replica_updater:update(FileUUID, UpdatedBlocks, FileSize, true, undefined) of
        {ok, size_changed} ->
            {ok, #document{value = #session{identity = #user_identity{
                user_id = UserId}}}} = session:get(SessId),
            fslogic_times:update_mtime_ctime({uuid, FileUUID}, UserId),
            fslogic_event:emit_file_attr_update({uuid, FileUUID}, [SessId]),
            fslogic_event:emit_file_location_update({uuid, FileUUID}, [SessId]);
        {ok, size_not_changed} ->
            {ok, #document{value = #session{identity = #user_identity{
                user_id = UserId}}}} = session:get(SessId),
            fslogic_times:update_mtime_ctime({uuid, FileUUID}, UserId),
            fslogic_event:emit_file_location_update({uuid, FileUUID}, [SessId]);
        {error, Reason} ->
            ?error("Unable to update blocks for file ~p due to: ~p.", [FileUUID, Reason]),
            {error, Reason}
    end.

%%--------------------------------------------------------------------
%% @private
%% @doc
%% Processes read events and returns a response.
%% @end
%%--------------------------------------------------------------------
-spec handle_read_events(Evts :: [event:event()], Ctx :: maps:map()) ->
    [ok | {error, Reason :: term()}].
handle_read_events(Evts, #{session_id := SessId} = _Ctx) ->
    lists:map(fun(Ev) ->
        try_handle_event(fun() -> handle_read_event(Ev, SessId) end)
    end, Evts).

%%--------------------------------------------------------------------
%% @private
%% @doc
%% Processes a read event and returns a response.
%% @end
%%--------------------------------------------------------------------
-spec handle_read_event(event:event(), session:id()) ->
    ok | {error, Reason :: term()}.
handle_read_event(Event, SessId) ->
    #event{object = #read_event{file_uuid = FileGuid, size = Size},
        counter = Counter} = Event,

    {FileUUID, SpaceId} = fslogic_uuid:unpack_guid(FileGuid),
    {ok, #document{value = #session{identity = #user_identity{
        user_id = UserId}}}} = session:get(SessId),
    monitoring_event:emit_read_statistics(SpaceId, UserId, Size, Counter),

    {ok, #document{value = #session{identity = #user_identity{
        user_id = UserId}}}} = session:get(SessId),
    fslogic_times:update_atime({uuid, FileUUID}, UserId).

-spec try_handle_event(fun(() -> HandleResult)) -> HandleResult
    when HandleResult :: ok | {error, Reason :: any()}.
try_handle_event(HandleFun) ->
    try HandleFun()
    catch
        Type:Reason -> {error, {Type, Reason}}
    end.

process_response(Context, #fuse_request{fuse_request = #file_request{file_request = #get_child_attr{name = FileName}, context_guid = ParentGuid}} = Request,
    #fuse_response{status = #status{code = ?ENOENT}} = Response) ->
    SessId = fslogic_context:get_session_id(Context),
    {ok, Path0} = fslogic_path:gen_path({uuid, fslogic_uuid:guid_to_uuid(ParentGuid)}, SessId),
    {ok, Tokens0} = fslogic_path:tokenize_skipping_dots(Path0),
    Tokens = Tokens0 ++ [FileName],
    Path = fslogic_path:join(Tokens),
    case fslogic_path:get_canonical_file_entry(Context, Tokens) of
        {path, P} ->
            {ok, Tokens1} = fslogic_path:tokenize_skipping_dots(P),
=======
%% Map given request to file-scope, provider-scope or space-scope.
%% @end
%%--------------------------------------------------------------------
-spec request_to_file_entry_or_provider(fslogic_worker:ctx(), #fuse_request{}
| #file_request{} | #provider_request{} | #proxyio_request{}) ->
    {file, file_meta:entry() | {guid, fslogic_worker:file_guid()}} | {provider, oneprovider:id()} | {space, SpaceId :: binary()}.
request_to_file_entry_or_provider(Ctx, #fuse_request{fuse_request = #resolve_guid{path = Path}}) ->
    {ok, Tokens} = fslogic_path:verify_file_path(Path),
    case fslogic_path:get_canonical_file_entry(Ctx, Tokens) of
        {path, P} = FileEntry ->
            {ok, Tokens1} = fslogic_path:verify_file_path(P),
>>>>>>> 45207d26
            case Tokens1 of
                [<<?DIRECTORY_SEPARATOR>>, SpaceId | _] ->
                    Data = #{response => Response, path => Path, ctx => Context, space_id => SpaceId, request => Request},
                    Init = space_sync_worker:init(enoent_handling, SpaceId, undefined, Data),
                    space_sync_worker:run(Init);
                _ -> Response
            end;
        _ ->
            Response
    end;
process_response(Context, #fuse_request{fuse_request = #resolve_guid{path = Path}} = Request,
    #fuse_response{status = #status{code = ?ENOENT}} = Response) ->
    {ok, Tokens} = fslogic_path:tokenize_skipping_dots(Path),
    case fslogic_path:get_canonical_file_entry(Context, Tokens) of
        {path, P} ->
            {ok, Tokens1} = fslogic_path:tokenize_skipping_dots(P),
            case Tokens1 of
                [<<?DIRECTORY_SEPARATOR>>, SpaceId | _] ->
                    Data = #{response => Response, path => Path, ctx => Context, space_id => SpaceId, request => Request},
                    Init = space_sync_worker:init(enoent_handling, SpaceId, undefined, Data),
                    space_sync_worker:run(Init);
                _ -> Response
            end;
        _ ->
            Response
    end;
<<<<<<< HEAD
process_response(_, _, Response) ->
    Response.
=======
request_to_file_entry_or_provider(_Ctx, #provider_request{provider_request = #replicate_file{provider_id = ProviderId}}) ->
    {provider, ProviderId};
request_to_file_entry_or_provider(_Ctx, #provider_request{context_guid = ContextGuid}) ->
    {file, {guid, ContextGuid}};
request_to_file_entry_or_provider(_Ctx, #proxyio_request{parameters = #{?PROXYIO_PARAMETER_FILE_UUID := FileGUID}}) ->
    {file, {guid, FileGUID}};

request_to_file_entry_or_provider(_Ctx, Req) ->
    ?log_bad_request(Req),
    erlang:error({invalid_request, Req}).
>>>>>>> 45207d26
<|MERGE_RESOLUTION|>--- conflicted
+++ resolved
@@ -18,14 +18,8 @@
 -include("proto/oneprovider/provider_messages.hrl").
 -include("modules/events/definitions.hrl").
 -include_lib("ctool/include/logging.hrl").
-<<<<<<< HEAD
--include_lib("ctool/include/global_definitions.hrl").
 
 -export([init/1, handle/1, cleanup/0]).
-=======
-
--export([init/1, handle/1, cleanup/0, handle_fuse_request/2]).
->>>>>>> 45207d26
 
 %%%===================================================================
 %%% Types
@@ -369,109 +363,6 @@
     ?log_bad_request(Req),
     erlang:error({invalid_request, Req}).
 
-%%--------------------------------------------------------------------
-%% @private
-%% @doc
-<<<<<<< HEAD
-%% Processes write events and returns a response.
-%% @end
-%%--------------------------------------------------------------------
--spec handle_write_events(Evts :: [event:event()], Ctx :: maps:map()) ->
-    [ok | {error, Reason :: term()}].
-handle_write_events(Evts, #{session_id := SessId} = Ctx) ->
-    Results = lists:map(fun(Ev) ->
-        try_handle_event(fun() -> handle_write_event(Ev, SessId) end)
-    end, Evts),
-
-    case Ctx of
-        #{notify := NotifyFun} ->
-            NotifyFun(#server_message{message_body = #status{code = ?OK}});
-        _ -> ok
-    end,
-
-    Results.
-
-%%--------------------------------------------------------------------
-%% @private
-%% @doc
-%% Processes a write event and returns a response.
-%% @end
-%%--------------------------------------------------------------------
--spec handle_write_event(event:event(), session:id()) ->
-    ok | {error, Reason :: term()}.
-handle_write_event(Event, SessId) ->
-    #event{object = #write_event{size = Size, blocks = Blocks,
-        file_uuid = FileGuid, file_size = FileSize}, counter = Counter} = Event,
-
-    {FileUUID, SpaceId} = fslogic_uuid:unpack_guid(FileGuid),
-    {ok, #document{value = #session{identity = #user_identity{
-        user_id = UserId}}}} = session:get(SessId),
-    monitoring_event:emit_write_statistics(SpaceId, UserId, Size, Counter),
-
-    UpdatedBlocks = lists:map(fun(#file_block{file_id = FileId, storage_id = StorageId} = Block) ->
-        {ValidFileId, ValidStorageId} = file_location:validate_block_data(FileUUID, FileId, StorageId),
-        Block#file_block{file_id = ValidFileId, storage_id = ValidStorageId}
-    end, Blocks),
-
-    case replica_updater:update(FileUUID, UpdatedBlocks, FileSize, true, undefined) of
-        {ok, size_changed} ->
-            {ok, #document{value = #session{identity = #user_identity{
-                user_id = UserId}}}} = session:get(SessId),
-            fslogic_times:update_mtime_ctime({uuid, FileUUID}, UserId),
-            fslogic_event:emit_file_attr_update({uuid, FileUUID}, [SessId]),
-            fslogic_event:emit_file_location_update({uuid, FileUUID}, [SessId]);
-        {ok, size_not_changed} ->
-            {ok, #document{value = #session{identity = #user_identity{
-                user_id = UserId}}}} = session:get(SessId),
-            fslogic_times:update_mtime_ctime({uuid, FileUUID}, UserId),
-            fslogic_event:emit_file_location_update({uuid, FileUUID}, [SessId]);
-        {error, Reason} ->
-            ?error("Unable to update blocks for file ~p due to: ~p.", [FileUUID, Reason]),
-            {error, Reason}
-    end.
-
-%%--------------------------------------------------------------------
-%% @private
-%% @doc
-%% Processes read events and returns a response.
-%% @end
-%%--------------------------------------------------------------------
--spec handle_read_events(Evts :: [event:event()], Ctx :: maps:map()) ->
-    [ok | {error, Reason :: term()}].
-handle_read_events(Evts, #{session_id := SessId} = _Ctx) ->
-    lists:map(fun(Ev) ->
-        try_handle_event(fun() -> handle_read_event(Ev, SessId) end)
-    end, Evts).
-
-%%--------------------------------------------------------------------
-%% @private
-%% @doc
-%% Processes a read event and returns a response.
-%% @end
-%%--------------------------------------------------------------------
--spec handle_read_event(event:event(), session:id()) ->
-    ok | {error, Reason :: term()}.
-handle_read_event(Event, SessId) ->
-    #event{object = #read_event{file_uuid = FileGuid, size = Size},
-        counter = Counter} = Event,
-
-    {FileUUID, SpaceId} = fslogic_uuid:unpack_guid(FileGuid),
-    {ok, #document{value = #session{identity = #user_identity{
-        user_id = UserId}}}} = session:get(SessId),
-    monitoring_event:emit_read_statistics(SpaceId, UserId, Size, Counter),
-
-    {ok, #document{value = #session{identity = #user_identity{
-        user_id = UserId}}}} = session:get(SessId),
-    fslogic_times:update_atime({uuid, FileUUID}, UserId).
-
--spec try_handle_event(fun(() -> HandleResult)) -> HandleResult
-    when HandleResult :: ok | {error, Reason :: any()}.
-try_handle_event(HandleFun) ->
-    try HandleFun()
-    catch
-        Type:Reason -> {error, {Type, Reason}}
-    end.
-
 process_response(Context, #fuse_request{fuse_request = #file_request{file_request = #get_child_attr{name = FileName}, context_guid = ParentGuid}} = Request,
     #fuse_response{status = #status{code = ?ENOENT}} = Response) ->
     SessId = fslogic_context:get_session_id(Context),
@@ -482,19 +373,6 @@
     case fslogic_path:get_canonical_file_entry(Context, Tokens) of
         {path, P} ->
             {ok, Tokens1} = fslogic_path:tokenize_skipping_dots(P),
-=======
-%% Map given request to file-scope, provider-scope or space-scope.
-%% @end
-%%--------------------------------------------------------------------
--spec request_to_file_entry_or_provider(fslogic_worker:ctx(), #fuse_request{}
-| #file_request{} | #provider_request{} | #proxyio_request{}) ->
-    {file, file_meta:entry() | {guid, fslogic_worker:file_guid()}} | {provider, oneprovider:id()} | {space, SpaceId :: binary()}.
-request_to_file_entry_or_provider(Ctx, #fuse_request{fuse_request = #resolve_guid{path = Path}}) ->
-    {ok, Tokens} = fslogic_path:verify_file_path(Path),
-    case fslogic_path:get_canonical_file_entry(Ctx, Tokens) of
-        {path, P} = FileEntry ->
-            {ok, Tokens1} = fslogic_path:verify_file_path(P),
->>>>>>> 45207d26
             case Tokens1 of
                 [<<?DIRECTORY_SEPARATOR>>, SpaceId | _] ->
                     Data = #{response => Response, path => Path, ctx => Context, space_id => SpaceId, request => Request},
@@ -521,18 +399,5 @@
         _ ->
             Response
     end;
-<<<<<<< HEAD
 process_response(_, _, Response) ->
     Response.
-=======
-request_to_file_entry_or_provider(_Ctx, #provider_request{provider_request = #replicate_file{provider_id = ProviderId}}) ->
-    {provider, ProviderId};
-request_to_file_entry_or_provider(_Ctx, #provider_request{context_guid = ContextGuid}) ->
-    {file, {guid, ContextGuid}};
-request_to_file_entry_or_provider(_Ctx, #proxyio_request{parameters = #{?PROXYIO_PARAMETER_FILE_UUID := FileGUID}}) ->
-    {file, {guid, FileGUID}};
-
-request_to_file_entry_or_provider(_Ctx, Req) ->
-    ?log_bad_request(Req),
-    erlang:error({invalid_request, Req}).
->>>>>>> 45207d26
