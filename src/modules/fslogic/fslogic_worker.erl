--- conflicted
+++ resolved
@@ -418,20 +418,11 @@
         end
     end, Evts).
 
-<<<<<<< HEAD
-handle_proxyio_request(#fslogic_ctx{session_id = SessionId}, #proxyio_request{
+handle_proxyio_request(SessionId, #proxyio_request{
     parameters = Parameters = #{?PROXYIO_PARAMETER_FILE_UUID := FileGUID}, storage_id = SID, file_id = FID,
-    proxyio_request = #remote_write{offset = Offset, data = Data}}) ->
+    proxyio_request = #remote_write{byte_sequence = ByteSequences}}) ->
     FileUUID = fslogic_uuid:file_guid_to_uuid(FileGUID),
-    fslogic_proxyio:write(SessionId, Parameters#{?PROXYIO_PARAMETER_FILE_UUID := FileUUID}, SID, FID, Offset, Data);
-
-=======
-handle_proxyio_request(SessionId, #proxyio_request{
-    parameters = Parameters, storage_id = SID, file_id = FID,
-    proxyio_request = #remote_write{byte_sequence = ByteSequences}}) ->
-
-    fslogic_proxyio:write(SessionId, Parameters, SID, FID, ByteSequences);
->>>>>>> 3398d4c1
+    fslogic_proxyio:write(SessionId, Parameters#{?PROXYIO_PARAMETER_FILE_UUID := FileUUID}, SID, FID, ByteSequences);
 
 handle_proxyio_request(#fslogic_ctx{session_id = SessionId}, #proxyio_request{
     parameters = Parameters = #{?PROXYIO_PARAMETER_FILE_UUID := FileGUID}, storage_id = SID, file_id = FID,
