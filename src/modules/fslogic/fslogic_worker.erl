%%%--------------------------------------------------------------------
%%% @author Rafal Slota
%%% @copyright (C) 2015 ACK CYFRONET AGH
%%% This software is released under the MIT license
%%% cited in 'LICENSE.txt'.
%%% @end
%%%--------------------------------------------------------------------
%%% @doc This module implements worker_plugin_behaviour callbacks.
%%%      Also it decides whether request has to be handled locally or rerouted
%%%      to other priovider.
%%% @end
%%%--------------------------------------------------------------------
-module(fslogic_worker).
-behaviour(worker_plugin_behaviour).

-include("global_definitions.hrl").
-include("modules/fslogic/fslogic_common.hrl").
-include("proto/oneclient/fuse_messages.hrl").
-include("proto/oneclient/common_messages.hrl").
-include("proto/oneclient/proxyio_messages.hrl").
-include("modules/events/definitions.hrl").
-include_lib("ctool/include/posix/errors.hrl").
-include_lib("ctool/include/logging.hrl").
-include_lib("ctool/include/global_definitions.hrl").


-export([init/1, handle/1, cleanup/0, handle_fuse_request/2]).

%%%===================================================================
%%% Types
%%%===================================================================

-type ctx() :: #fslogic_ctx{}.
-type file() :: file_meta:entry(). %% Type alias for better code organization
-type open_flags() :: rdwr | write | read.
-type posix_permissions() :: file_meta:posix_permissions().

-export_type([ctx/0, file/0, open_flags/0, posix_permissions/0]).

%%%===================================================================
%%% worker_plugin_behaviour callbacks
%%%===================================================================

%%--------------------------------------------------------------------
%% @doc
%% {@link worker_plugin_behaviour} callback init/1.
%% @end
%%--------------------------------------------------------------------
-spec init(Args :: term()) -> Result when
    Result :: {ok, State :: worker_host:plugin_state()} | {error, Reason :: term()}.
init(_Args) ->
    {ok, WriteCounterThreshold} = application:get_env(?APP_NAME, default_write_event_counter_threshold),
    {ok, WriteTimeThreshold} = application:get_env(?APP_NAME, default_write_event_time_threshold_miliseconds),
    {ok, WriteSizeThreshold} = application:get_env(?APP_NAME, default_write_event_size_threshold),
    WriteSubId = ?FSLOGIC_SUB_ID,
    WriteSub = #subscription{
        id = WriteSubId,
        object = #write_subscription{
            counter_threshold = WriteCounterThreshold,
            time_threshold = WriteTimeThreshold,
            size_threshold = WriteSizeThreshold
        },
        event_stream = ?WRITE_EVENT_STREAM#event_stream_definition{
            metadata = 0,
            emission_rule = fun(_) -> true end,
            init_handler = event_utils:send_subscription_handler(),
            event_handler = fun(Evts, Ctx) ->
                handle_write_events(Evts, Ctx)
            end,
            terminate_handler = event_utils:send_subscription_cancellation_handler()
        }
    },

    case application:get_env(?APP_NAME, start_rtransfer_on_init) of
        {ok, true} ->
            rtransfer_config:start_rtransfer();
        _ ->
            ok
    end,

    case event:subscribe(WriteSub) of
        {ok, WriteSubId} ->
            ok;
        {error, already_exists} ->
            ok
    end,

    {ok, ReadCounterThreshold} = application:get_env(?APP_NAME, default_read_event_counter_threshold),
    {ok, ReadTimeThreshold} = application:get_env(?APP_NAME, default_read_event_time_threshold_miliseconds),
    {ok, ReadSizeThreshold} = application:get_env(?APP_NAME, default_read_event_size_threshold),
    ReadSub = #subscription{
        object = #read_subscription{
            counter_threshold = ReadCounterThreshold,
            time_threshold = ReadTimeThreshold,
            size_threshold = ReadSizeThreshold
        },
        event_stream = ?READ_EVENT_STREAM#event_stream_definition{
            metadata = 0,
            emission_rule = fun(_) -> true end,
            init_handler = event_utils:send_subscription_handler(),
            event_handler = fun(Evts, Ctx) ->
                handle_read_events(Evts, Ctx)
            end,
            terminate_handler = event_utils:send_subscription_cancellation_handler()
        }
    },

    case event:subscribe(ReadSub) of
        {ok, _ReadSubId} ->
            ok;
        {error, already_exists} ->
            ok
    end,

    {ok, #{sub_id => WriteSubId}}.

%%--------------------------------------------------------------------
%% @doc
%% {@link worker_plugin_behaviour} callback handle/1.
%% @end
%%--------------------------------------------------------------------
-spec handle(Request) -> Result when
    Request :: ping | healthcheck | {fuse_request, SessId :: session:id(),
        FuseRequest :: #fuse_request{}},
    Result :: nagios_handler:healthcheck_response() | ok | {ok, Response} |
    {error, Reason} | pong,
    Response :: term(),
    Reason :: term().
handle(ping) ->
    pong;
handle(healthcheck) ->
    ok;
handle({fuse_request, SessId, FuseRequest}) ->
    run_and_catch_exceptions(fun handle_fuse_request/2, fslogic_context:new(SessId), FuseRequest, fuse_request);
handle({proxyio_request, SessId, ProxyIORequest}) ->
    run_and_catch_exceptions(fun handle_proxyio_request/2, SessId, ProxyIORequest, proxyio_request);
handle(_Request) ->
    ?log_bad_request(_Request),
    {error, wrong_request}.

%%--------------------------------------------------------------------
%% @doc
%% {@link worker_plugin_behaviour} callback cleanup/0
%% @end
%%--------------------------------------------------------------------
-spec cleanup() -> Result when
    Result :: ok | {error, Error},
    Error :: timeout | term().
cleanup() ->
    ok.

%%%===================================================================
%%% Internal functions
%%%===================================================================

%%--------------------------------------------------------------------
%% @private
%% @doc
%% Handles or forwards request. In case of error translates it using
%% fslogic_errors:translate_error/1 function.
%% @end
%%--------------------------------------------------------------------
-spec run_and_catch_exceptions(Function :: function(), ctx() | session:id(), any(),
    fuse_request | proxyio_request) -> #fuse_response{} | #proxyio_response{}.
run_and_catch_exceptions(Function, Context, Request, Type) ->
    try
        apply(Function, [Context, Request])
    catch
        Reason ->
            %% Manually thrown error, normal interrupt case.
            report_error(Request, Type, Reason, debug);
        error:{badmatch, Reason} ->
            %% Bad Match assertion - something went wrong, but it could be expected (e.g. file not found assertion).
            report_error(Request, Type, Reason, warning);
        error:{case_clause, Reason} ->
            %% Case Clause assertion - something went seriously wrong and we should know about it.
            report_error(Request, Type, Reason, error);
        error:Reason ->
            %% Something went horribly wrong. This should not happen.
            report_error(Request, Type, Reason, error)
    end.

%%--------------------------------------------------------------------
%% @private
%% @doc
%% Returns a FUSE response with translated error description.
%% Logs an error with given log level.
%% @end
%%--------------------------------------------------------------------
-spec report_error(Request :: any(), fuse_request | proxyio_request, Error :: term(),
    LogLevel :: debug | warning | error) ->  #fuse_response{} | #proxyio_response{}.
report_error(Request, Type, Error, LogLevel) ->
    Status = #status{code = Code, description = Description} =
        fslogic_errors:gen_status_message(Error),
    MsgFormat = "Cannot process request ~p due to error: ~p (code: ~p)",
    case LogLevel of
        debug -> ?debug_stacktrace(MsgFormat, [Request, Description, Code]);
%%      info -> ?info(MsgFormat, [Request, Description, Code]);  %% Not used right now
        warning -> ?warning_stacktrace(MsgFormat, [Request, Description, Code]);
        error -> ?error_stacktrace(MsgFormat, [Request, Description, Code])
    end,
    error_response(Type, Status).

%%--------------------------------------------------------------------
%% @doc
%% Returns response with given status, matching given request.
%% @end
%%--------------------------------------------------------------------
-spec error_response(fuse_request | proxyio_request, #status{}) -> #fuse_response{}.
error_response(fuse_request, Status) ->
    #fuse_response{status = Status};
error_response(proxyio_request, Status) ->
    #proxyio_response{status = Status}.

%%--------------------------------------------------------------------
%% @private
%% @doc
%% Processes a FUSE request and returns a response.
%% @end
%%--------------------------------------------------------------------
-spec handle_fuse_request(Ctx :: fslogic_worker:ctx(), FuseRequest :: fuse_request()) ->
    FuseResponse :: #fuse_response{}.
handle_fuse_request(Ctx, #get_file_attr{entry = {path, Path}}) ->
    {ok, Tokens} = fslogic_path:verify_file_path(Path),
    CanonicalFileEntry = fslogic_path:get_canonical_file_entry(Ctx, Tokens),
    fslogic_req_generic:get_file_attr(Ctx, CanonicalFileEntry);
handle_fuse_request(Ctx, #get_file_attr{entry = Entry}) ->
    fslogic_req_generic:get_file_attr(Ctx, Entry);
handle_fuse_request(Ctx, #delete_file{uuid = UUID}) ->
    fslogic_req_generic:delete(Ctx, {uuid, UUID});
handle_fuse_request(Ctx, #create_dir{parent_uuid = ParentUUID, name = Name, mode = Mode}) ->
    fslogic_req_special:mkdir(Ctx, {uuid, ParentUUID}, Name, Mode);
handle_fuse_request(Ctx, #get_file_children{uuid = UUID, offset = Offset, size = Size}) ->
    fslogic_req_special:read_dir(Ctx, {uuid, UUID}, Offset, Size);
handle_fuse_request(Ctx, #get_parent{uuid = UUID}) ->
    fslogic_req_regular:get_parent(Ctx, {uuid, UUID});
handle_fuse_request(Ctx, #change_mode{uuid = UUID, mode = Mode}) ->
    fslogic_req_generic:chmod(Ctx, {uuid, UUID}, Mode);
handle_fuse_request(Ctx, #rename{uuid = UUID, target_path = TargetPath}) ->
<<<<<<< HEAD
    fslogic_rename:rename(Ctx, {uuid, UUID}, TargetPath);
=======
    {ok, Tokens} = fslogic_path:verify_file_path(TargetPath),
    CanonicalFileEntry = fslogic_path:get_canonical_file_entry(Ctx, Tokens),
    #fslogic_ctx{session_id = SessId} = Ctx,
    {ok, CanonicalTargetPath} = fslogic_path:gen_path(CanonicalFileEntry, SessId),
    fslogic_req_generic:rename(Ctx, {uuid, UUID}, CanonicalTargetPath);
>>>>>>> a1d0bb91
handle_fuse_request(Ctx, #update_times{uuid = UUID, atime = ATime, mtime = MTime, ctime = CTime}) ->
    fslogic_req_generic:update_times(Ctx, {uuid, UUID}, ATime, MTime, CTime);
handle_fuse_request(Ctx, #get_new_file_location{name = Name, parent_uuid = ParentUUID, flags = Flags, mode = Mode}) ->
    NewCtx = fslogic_context:set_space_id(Ctx, {uuid, ParentUUID}),
    fslogic_req_regular:get_new_file_location(NewCtx, {uuid, ParentUUID}, Name, Mode, Flags);
handle_fuse_request(Ctx, #get_file_location{uuid = UUID, flags = Flags}) ->
    NewCtx = fslogic_context:set_space_id(Ctx, {uuid, UUID}),
    fslogic_req_regular:get_file_location(NewCtx, {uuid, UUID}, Flags);
handle_fuse_request(Ctx, #truncate{uuid = UUID, size = Size}) ->
    fslogic_req_regular:truncate(Ctx, {uuid, UUID}, Size);
handle_fuse_request(Ctx, #release{handle_id = HandleId}) ->
    fslogic_req_regular:release(Ctx, HandleId);
handle_fuse_request(Ctx, #get_helper_params{storage_id = SID, force_proxy_io = ForceProxy}) ->
    fslogic_req_regular:get_helper_params(Ctx, SID, ForceProxy);
handle_fuse_request(Ctx, #get_xattr{uuid = UUID, name = XattrName}) ->
    fslogic_req_generic:get_xattr(Ctx, {uuid, UUID}, XattrName);
handle_fuse_request(Ctx, #set_xattr{uuid = UUID, xattr = Xattr}) ->
    fslogic_req_generic:set_xattr(Ctx, {uuid, UUID}, Xattr);
handle_fuse_request(Ctx, #remove_xattr{uuid = UUID, name = XattrName}) ->
    fslogic_req_generic:remove_xattr(Ctx, {uuid, UUID}, XattrName);
handle_fuse_request(Ctx, #list_xattr{uuid = UUID}) ->
    fslogic_req_generic:list_xattr(Ctx, {uuid, UUID});
handle_fuse_request(Ctx, #get_acl{uuid = UUID}) ->
    fslogic_req_generic:get_acl(Ctx, {uuid, UUID});
handle_fuse_request(Ctx, #set_acl{uuid = UUID, acl = Acl}) ->
    fslogic_req_generic:set_acl(Ctx, {uuid, UUID}, Acl);
handle_fuse_request(Ctx, #remove_acl{uuid = UUID}) ->
    fslogic_req_generic:remove_acl(Ctx, {uuid, UUID});
handle_fuse_request(Ctx, #get_transfer_encoding{uuid = UUID}) ->
    fslogic_req_generic:get_transfer_encoding(Ctx, {uuid, UUID});
handle_fuse_request(Ctx, #set_transfer_encoding{uuid = UUID, value = Value}) ->
    fslogic_req_generic:set_transfer_encoding(Ctx, {uuid, UUID}, Value);
handle_fuse_request(Ctx, #get_cdmi_completion_status{uuid = UUID}) ->
    fslogic_req_generic:get_cdmi_completion_status(Ctx, {uuid, UUID});
handle_fuse_request(Ctx, #set_cdmi_completion_status{uuid = UUID, value = Value}) ->
    fslogic_req_generic:set_cdmi_completion_status(Ctx, {uuid, UUID}, Value);
handle_fuse_request(Ctx, #get_mimetype{uuid = UUID}) ->
    fslogic_req_generic:get_mimetype(Ctx, {uuid, UUID});
handle_fuse_request(Ctx, #set_mimetype{uuid = UUID, value = Value}) ->
    fslogic_req_generic:set_mimetype(Ctx, {uuid, UUID}, Value);
handle_fuse_request(Ctx, #synchronize_block{uuid = UUID, block = Block}) ->
    fslogic_req_regular:synchronize_block(Ctx, {uuid, UUID}, Block);
handle_fuse_request(Ctx, #create_storage_test_file{storage_id = SID, file_uuid = FileUUID}) ->
    fuse_config_manager:create_storage_test_file(Ctx, SID, FileUUID);
handle_fuse_request(_Ctx, #verify_storage_test_file{storage_id = SID, space_uuid = SpaceUUID,
    file_id = FileId, file_content = FileContent}) ->
    fuse_config_manager:verify_storage_test_file(SID, SpaceUUID, FileId, FileContent);
handle_fuse_request(_Ctx, Req) ->
    ?log_bad_request(Req),
    erlang:error({invalid_request, Req}).

handle_write_events(Evts, #{session_id := SessId} = Ctx) ->
    Results = lists:map(fun(#event{object = #write_event{
        blocks = Blocks, file_uuid = FileUUID, file_size = FileSize
    }}) ->
        case replica_updater:update(FileUUID, Blocks, FileSize, true) of
            {ok, size_changed} ->
                MTime = erlang:system_time(seconds),
                {ok, _} = file_meta:update({uuid, FileUUID}, #{
                    mtime => MTime, ctime => MTime
                }),
                fslogic_event:emit_file_sizeless_attrs_update({uuid, FileUUID}),
                fslogic_event:emit_file_attr_update({uuid, FileUUID}, [SessId]),
                fslogic_event:emit_file_location_update({uuid, FileUUID}, [SessId]);
            {ok, size_not_changed} ->
                MTime = erlang:system_time(seconds),
                {ok, _} = file_meta:update({uuid, FileUUID}, #{
                    mtime => MTime, ctime => MTime
                }),
                fslogic_event:emit_file_sizeless_attrs_update({uuid, FileUUID}),
                fslogic_event:emit_file_location_update({uuid, FileUUID}, [SessId]);
            {error, Reason} ->
                ?error("Unable to update blocks for file ~p due to: ~p.", [FileUUID, Reason])
        end
    end, Evts),

    case Ctx of
        #{notify := Pid} -> Pid ! {handler_executed, Results};
        _ -> ok
    end,

    Results.

handle_read_events(Evts, _Ctx) ->
    lists:map(fun(#event{object = #read_event{file_uuid = FileUUID}}) ->
        case fslogic_times:calculate_atime({uuid, FileUUID}) of
            actual ->
                ok;
            NewATime ->
                {ok, FileDoc} = file_meta:get({uuid, FileUUID}),
                #document{value = FileMeta} = FileDoc,
                {ok, _} = file_meta:update(FileDoc, #{atime => NewATime}),
                spawn(fun() -> fslogic_event:emit_file_sizeless_attrs_update(
                    FileDoc#document{value = FileMeta#file_meta{atime = NewATime}}
                ) end)
        end
    end, Evts).

handle_proxyio_request(SessionId, #proxyio_request{
    parameters = Parameters, storage_id = SID, file_id = FID,
    proxyio_request = #remote_write{offset = Offset, data = Data}}) ->

    fslogic_proxyio:write(SessionId, Parameters, SID, FID, Offset, Data);

handle_proxyio_request(SessionId, #proxyio_request{
    parameters = Parameters, storage_id = SID, file_id = FID,
    proxyio_request = #remote_read{offset = Offset, size = Size}}) ->

    fslogic_proxyio:read(SessionId, Parameters, SID, FID, Offset, Size);

handle_proxyio_request(_SessionId, Req) ->
    ?log_bad_request(Req),
    erlang:error({invalid_request, Req}).<|MERGE_RESOLUTION|>--- conflicted
+++ resolved
@@ -237,15 +237,7 @@
 handle_fuse_request(Ctx, #change_mode{uuid = UUID, mode = Mode}) ->
     fslogic_req_generic:chmod(Ctx, {uuid, UUID}, Mode);
 handle_fuse_request(Ctx, #rename{uuid = UUID, target_path = TargetPath}) ->
-<<<<<<< HEAD
     fslogic_rename:rename(Ctx, {uuid, UUID}, TargetPath);
-=======
-    {ok, Tokens} = fslogic_path:verify_file_path(TargetPath),
-    CanonicalFileEntry = fslogic_path:get_canonical_file_entry(Ctx, Tokens),
-    #fslogic_ctx{session_id = SessId} = Ctx,
-    {ok, CanonicalTargetPath} = fslogic_path:gen_path(CanonicalFileEntry, SessId),
-    fslogic_req_generic:rename(Ctx, {uuid, UUID}, CanonicalTargetPath);
->>>>>>> a1d0bb91
 handle_fuse_request(Ctx, #update_times{uuid = UUID, atime = ATime, mtime = MTime, ctime = CTime}) ->
     fslogic_req_generic:update_times(Ctx, {uuid, UUID}, ATime, MTime, CTime);
 handle_fuse_request(Ctx, #get_new_file_location{name = Name, parent_uuid = ParentUUID, flags = Flags, mode = Mode}) ->
