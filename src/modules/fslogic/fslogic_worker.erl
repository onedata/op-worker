--- conflicted
+++ resolved
@@ -215,15 +215,8 @@
     fslogic_req_regular:get_file_location(NewCtx, {uuid, UUID}, Flags);
 handle_fuse_request(Ctx, #truncate{uuid = UUID, size = Size}) ->
     fslogic_req_regular:truncate(Ctx, {uuid, UUID}, Size);
-<<<<<<< HEAD
 handle_fuse_request(Ctx, #get_helper_params{storage_id = SID, force_cluster_proxy = ForceCL}) ->
     fslogic_req_regular:get_helper_params(Ctx, SID, ForceCL);
-handle_fuse_request(Ctx, #unlink{uuid = UUID}) ->
-    fslogic_req_generic:delete(Ctx, {uuid, UUID});
-=======
-handle_fuse_request(Ctx, #get_helper_params{space_id = SPID, storage_id = SID, force_cluster_proxy = ForceCL}) ->
-    fslogic_req_regular:get_helper_params(Ctx, SPID, SID, ForceCL);
->>>>>>> c0275962
 handle_fuse_request(Ctx, #get_xattr{uuid = UUID, name = XattrName}) ->
     fslogic_req_generic:get_xattr(Ctx, {uuid, UUID}, XattrName);
 handle_fuse_request(Ctx, #set_xattr{uuid = UUID, xattr = Xattr}) ->
