%%%--------------------------------------------------------------------
%%% @author Rafal Slota
%%% @copyright (C) 2015 ACK CYFRONET AGH
%%% This software is released under the MIT license
%%% cited in 'LICENSE.txt'.
%%% @end
%%%--------------------------------------------------------------------
%%% @doc This module implements worker_plugin_behaviour callbacks.
%%%      Also it decides whether request has to be handled locally or rerouted
%%%      to other priovider.
%%% @end
%%%--------------------------------------------------------------------
-module(fslogic_worker).
-behaviour(worker_plugin_behaviour).

-include("global_definitions.hrl").
-include("modules/fslogic/fslogic_common.hrl").
-include("proto/oneclient/fuse_messages.hrl").
-include("proto/oneclient/common_messages.hrl").
-include("proto/oneclient/proxyio_messages.hrl").
-include("modules/events/definitions.hrl").
-include_lib("ctool/include/posix/errors.hrl").
-include_lib("ctool/include/logging.hrl").
-include_lib("ctool/include/global_definitions.hrl").


-export([init/1, handle/1, cleanup/0, handle_fuse_request/2]).

%%%===================================================================
%%% Types
%%%===================================================================

-type ctx() :: #fslogic_ctx{}.
-type file() :: file_meta:entry(). %% Type alias for better code organization
-type open_flags() :: rdwr | write | read.
-type posix_permissions() :: file_meta:posix_permissions().

-export_type([ctx/0, file/0, open_flags/0, posix_permissions/0]).

%%%===================================================================
%%% worker_plugin_behaviour callbacks
%%%===================================================================

%%--------------------------------------------------------------------
%% @doc
%% {@link worker_plugin_behaviour} callback init/1.
%% @end
%%--------------------------------------------------------------------
-spec init(Args :: term()) -> Result when
    Result :: {ok, State :: worker_host:plugin_state()} | {error, Reason :: term()}.
init(_Args) ->
    {ok, WriteCounterThreshold} = application:get_env(?APP_NAME, default_write_event_counter_threshold),
    {ok, WriteTimeThreshold} = application:get_env(?APP_NAME, default_write_event_time_threshold_miliseconds),
    {ok, WriteSizeThreshold} = application:get_env(?APP_NAME, default_write_event_size_threshold),
    WriteSubId = ?FSLOGIC_SUB_ID,
    WriteSub = #subscription{
        id = WriteSubId,
        object = #write_subscription{
            counter_threshold = WriteCounterThreshold,
            time_threshold = WriteTimeThreshold,
            size_threshold = WriteSizeThreshold
        },
        event_stream = ?WRITE_EVENT_STREAM#event_stream_definition{
            metadata = 0,
            emission_rule = fun(_) -> true end,
            init_handler = event_utils:send_subscription_handler(),
            event_handler = fun(Evts, Ctx) ->
                handle_write_events(Evts, Ctx)
            end,
            terminate_handler = event_utils:send_subscription_cancellation_handler()
        }
    },

<<<<<<< HEAD
    rtransfer_config:start_rtransfer(),

    case event:subscribe(Sub) of
        {ok, SubId} ->
=======
    case event:subscribe(WriteSub) of
        {ok, WriteSubId} ->
>>>>>>> 30cca53b
            ok;
        {error, already_exists} ->
            ok
    end,

    {ok, ReadCounterThreshold} = application:get_env(?APP_NAME, default_read_event_counter_threshold),
    {ok, ReadTimeThreshold} = application:get_env(?APP_NAME, default_read_event_time_threshold_miliseconds),
    {ok, ReadSizeThreshold} = application:get_env(?APP_NAME, default_read_event_size_threshold),
    ReadSub = #subscription{
        object = #read_subscription{
            counter_threshold = ReadCounterThreshold,
            time_threshold = ReadTimeThreshold,
            size_threshold = ReadSizeThreshold
        },
        event_stream = ?READ_EVENT_STREAM#event_stream_definition{
            metadata = 0,
            emission_rule = fun(_) -> true end,
            init_handler = event_utils:send_subscription_handler(),
            event_handler = fun(Evts, Ctx) ->
                handle_read_events(Evts, Ctx)
            end,
            terminate_handler = event_utils:send_subscription_cancellation_handler()
        }
    },

    case event:subscribe(ReadSub) of
        {ok, _ReadSubId} ->
            ok;
        {error, already_exists} ->
            ok
    end,

    {ok, #{sub_id => WriteSubId}}.

%%--------------------------------------------------------------------
%% @doc
%% {@link worker_plugin_behaviour} callback handle/1.
%% @end
%%--------------------------------------------------------------------
-spec handle(Request) -> Result when
    Request :: ping | healthcheck | {fuse_request, SessId :: session:id(),
        FuseRequest :: #fuse_request{}},
    Result :: nagios_handler:healthcheck_response() | ok | {ok, Response} |
    {error, Reason} | pong,
    Response :: term(),
    Reason :: term().
handle(ping) ->
    pong;
handle(healthcheck) ->
    ok;
handle({fuse_request, SessId, FuseRequest}) ->
    run_and_catch_exceptions(fun handle_fuse_request/2, fslogic_context:new(SessId), FuseRequest, fuse_request);
handle({proxyio_request, SessId, ProxyIORequest}) ->
    run_and_catch_exceptions(fun handle_proxyio_request/2, SessId, ProxyIORequest, proxyio_request);
handle(_Request) ->
    ?log_bad_request(_Request),
    {error, wrong_request}.

%%--------------------------------------------------------------------
%% @doc
%% {@link worker_plugin_behaviour} callback cleanup/0
%% @end
%%--------------------------------------------------------------------
-spec cleanup() -> Result when
    Result :: ok | {error, Error},
    Error :: timeout | term().
cleanup() ->
    ok.

%%%===================================================================
%%% Internal functions
%%%===================================================================

%%--------------------------------------------------------------------
%% @private
%% @doc
%% Handles or forwards request. In case of error translates it using
%% fslogic_errors:translate_error/1 function.
%% @end
%%--------------------------------------------------------------------
-spec run_and_catch_exceptions(Function :: function(), ctx() | session:id(), any(),
    fuse_request | proxyio_request) -> #fuse_response{} | #proxyio_response{}.
run_and_catch_exceptions(Function, Context, Request, Type) ->
    try
        apply(Function, [Context, Request])
    catch
        Reason ->
            %% Manually thrown error, normal interrupt case.
            report_error(Request, Type, Reason, debug);
        error:{badmatch, Reason} ->
            %% Bad Match assertion - something went wrong, but it could be expected (e.g. file not found assertion).
            report_error(Request, Type, Reason, warning);
        error:{case_clause, Reason} ->
            %% Case Clause assertion - something went seriously wrong and we should know about it.
            report_error(Request, Type, Reason, error);
        error:Reason ->
            %% Something went horribly wrong. This should not happen.
            report_error(Request, Type, Reason, error)
    end.

%%--------------------------------------------------------------------
%% @private
%% @doc
%% Returns a FUSE response with translated error description.
%% Logs an error with given log level.
%% @end
%%--------------------------------------------------------------------
-spec report_error(Request :: any(), fuse_request | proxyio_request, Error :: term(),
    LogLevel :: debug | warning | error) ->  #fuse_response{} | #proxyio_response{}.
report_error(Request, Type, Error, LogLevel) ->
    Status = #status{code = Code, description = Description} =
        fslogic_errors:gen_status_message(Error),
    MsgFormat = "Cannot process request ~p due to error: ~p (code: ~p)",
    case LogLevel of
        debug -> ?debug_stacktrace(MsgFormat, [Request, Description, Code]);
%%      info -> ?info(MsgFormat, [Request, Description, Code]);  %% Not used right now
        warning -> ?warning_stacktrace(MsgFormat, [Request, Description, Code]);
        error -> ?error_stacktrace(MsgFormat, [Request, Description, Code])
    end,
    error_response(Type, Status).

%%--------------------------------------------------------------------
%% @doc
%% Returns response with given status, matching given request.
%% @end
%%--------------------------------------------------------------------
-spec error_response(fuse_request | proxyio_request, #status{}) -> #fuse_response{}.
error_response(fuse_request, Status) ->
    #fuse_response{status = Status};
error_response(proxyio_request, Status) ->
    #proxyio_response{status = Status}.

%%--------------------------------------------------------------------
%% @private
%% @doc
%% Processes a FUSE request and returns a response.
%% @end
%%--------------------------------------------------------------------
-spec handle_fuse_request(Ctx :: fslogic_worker:ctx(), FuseRequest :: fuse_request()) ->
    FuseResponse :: #fuse_response{}.
handle_fuse_request(Ctx, #get_file_attr{entry = {path, Path}}) ->
    {ok, Tokens} = fslogic_path:verify_file_path(Path),
    CanonicalFileEntry = fslogic_path:get_canonical_file_entry(Ctx, Tokens),
    fslogic_req_generic:get_file_attr(Ctx, CanonicalFileEntry);
handle_fuse_request(Ctx, #get_file_attr{entry = Entry}) ->
    fslogic_req_generic:get_file_attr(Ctx, Entry);
handle_fuse_request(Ctx, #delete_file{uuid = UUID}) ->
    fslogic_req_generic:delete(Ctx, {uuid, UUID});
handle_fuse_request(Ctx, #create_dir{parent_uuid = ParentUUID, name = Name, mode = Mode}) ->
    fslogic_req_special:mkdir(Ctx, {uuid, ParentUUID}, Name, Mode);
handle_fuse_request(Ctx, #get_file_children{uuid = UUID, offset = Offset, size = Size}) ->
    fslogic_req_special:read_dir(Ctx, {uuid, UUID}, Offset, Size);
handle_fuse_request(Ctx, #get_parent{uuid = UUID}) ->
    fslogic_req_regular:get_parent(Ctx, {uuid, UUID});
handle_fuse_request(Ctx, #change_mode{uuid = UUID, mode = Mode}) ->
    fslogic_req_generic:chmod(Ctx, {uuid, UUID}, Mode);
handle_fuse_request(Ctx, #rename{uuid = UUID, target_path = TargetPath}) ->
    {ok, Tokens} = fslogic_path:verify_file_path(TargetPath),
    CanonicalFileEntry = fslogic_path:get_canonical_file_entry(Ctx, Tokens),
    {ok, CanonicalTargetPath} = file_meta:gen_path(CanonicalFileEntry),
    fslogic_req_generic:rename(Ctx, {uuid, UUID}, CanonicalTargetPath);
handle_fuse_request(Ctx, #update_times{uuid = UUID, atime = ATime, mtime = MTime, ctime = CTime}) ->
    fslogic_req_generic:update_times(Ctx, {uuid, UUID}, ATime, MTime, CTime);
handle_fuse_request(Ctx, #get_new_file_location{name = Name, parent_uuid = ParentUUID, flags = Flags, mode = Mode}) ->
    NewCtx = fslogic_context:set_space_id(Ctx, {uuid, ParentUUID}),
    fslogic_req_regular:get_new_file_location(NewCtx, {uuid, ParentUUID}, Name, Mode, Flags);
handle_fuse_request(Ctx, #get_file_location{uuid = UUID, flags = Flags}) ->
    NewCtx = fslogic_context:set_space_id(Ctx, {uuid, UUID}),
    fslogic_req_regular:get_file_location(NewCtx, {uuid, UUID}, Flags);
handle_fuse_request(Ctx, #truncate{uuid = UUID, size = Size}) ->
    fslogic_req_regular:truncate(Ctx, {uuid, UUID}, Size);
handle_fuse_request(Ctx, #get_helper_params{storage_id = SID, force_cluster_proxy = ForceCL}) ->
    fslogic_req_regular:get_helper_params(Ctx, SID, ForceCL);
handle_fuse_request(Ctx, #get_xattr{uuid = UUID, name = XattrName}) ->
    fslogic_req_generic:get_xattr(Ctx, {uuid, UUID}, XattrName);
handle_fuse_request(Ctx, #set_xattr{uuid = UUID, xattr = Xattr}) ->
    fslogic_req_generic:set_xattr(Ctx, {uuid, UUID}, Xattr);
handle_fuse_request(Ctx, #remove_xattr{uuid = UUID, name = XattrName}) ->
    fslogic_req_generic:remove_xattr(Ctx, {uuid, UUID}, XattrName);
handle_fuse_request(Ctx, #list_xattr{uuid = UUID}) ->
    fslogic_req_generic:list_xattr(Ctx, {uuid, UUID});
handle_fuse_request(Ctx, #get_acl{uuid = UUID}) ->
    fslogic_req_generic:get_acl(Ctx, {uuid, UUID});
handle_fuse_request(Ctx, #set_acl{uuid = UUID, acl = Acl}) ->
    fslogic_req_generic:set_acl(Ctx, {uuid, UUID}, Acl);
handle_fuse_request(Ctx, #remove_acl{uuid = UUID}) ->
    fslogic_req_generic:remove_acl(Ctx, {uuid, UUID});
handle_fuse_request(Ctx, #get_transfer_encoding{uuid = UUID}) ->
    fslogic_req_generic:get_transfer_encoding(Ctx, {uuid, UUID});
handle_fuse_request(Ctx, #set_transfer_encoding{uuid = UUID, value = Value}) ->
    fslogic_req_generic:set_transfer_encoding(Ctx, {uuid, UUID}, Value);
handle_fuse_request(Ctx, #get_cdmi_completion_status{uuid = UUID}) ->
    fslogic_req_generic:get_cdmi_completion_status(Ctx, {uuid, UUID});
handle_fuse_request(Ctx, #set_cdmi_completion_status{uuid = UUID, value = Value}) ->
    fslogic_req_generic:set_cdmi_completion_status(Ctx, {uuid, UUID}, Value);
handle_fuse_request(Ctx, #get_mimetype{uuid = UUID}) ->
    fslogic_req_generic:get_mimetype(Ctx, {uuid, UUID});
handle_fuse_request(Ctx, #set_mimetype{uuid = UUID, value = Value}) ->
    fslogic_req_generic:set_mimetype(Ctx, {uuid, UUID}, Value);
handle_fuse_request(Ctx, #synchronize_block{uuid = UUID, block = Block}) ->
    fslogic_req_regular:synchronize_block(Ctx, {uuid, UUID}, Block);
handle_fuse_request(_Ctx, Req) ->
    ?log_bad_request(Req),
    erlang:error({invalid_request, Req}).

handle_write_events(Evts, #{session_id := SessId} = Ctx) ->
    Results = lists:map(fun(#event{object = #write_event{
        blocks = Blocks, file_uuid = FileUUID, file_size = FileSize
    }}) ->
        case replica_updater:update(FileUUID, Blocks, FileSize, true) of
            {ok, size_changed} ->
                MTime = erlang:system_time(seconds),
                {ok, _} = file_meta:update({uuid, FileUUID}, #{
                    mtime => MTime, ctime => MTime
                }),
                fslogic_event:emit_file_sizeless_attrs_update({uuid, FileUUID}),
                fslogic_event:emit_file_attr_update({uuid, FileUUID}, [SessId]),
                fslogic_event:emit_file_location_update({uuid, FileUUID}, [SessId]);
            {ok, size_not_changed} ->
                MTime = erlang:system_time(seconds),
                {ok, _} = file_meta:update({uuid, FileUUID}, #{
                    mtime => MTime, ctime => MTime
                }),
                fslogic_event:emit_file_sizeless_attrs_update({uuid, FileUUID}),
                fslogic_event:emit_file_location_update({uuid, FileUUID}, [SessId]);
            {error, Reason} ->
                ?error("Unable to update blocks for file ~p due to: ~p.", [FileUUID, Reason])
        end
    end, Evts),

    case Ctx of
        #{notify := Pid} -> Pid ! {handler_executed, Results};
        _ -> ok
    end,

    Results.

handle_read_events(Evts, _Ctx) ->
    lists:map(fun(#event{object = #read_event{file_uuid = FileUUID}}) ->
        case fslogic_times:calculate_atime({uuid, FileUUID}) of
            actual ->
                ok;
            NewATime ->
                {ok, FileDoc} = file_meta:get({uuid, FileUUID}),
                #document{value = FileMeta} = FileDoc,
                {ok, _} = file_meta:update(FileDoc, #{atime => NewATime}),
                spawn(fun() -> fslogic_event:emit_file_sizeless_attrs_update(
                    FileDoc#document{value = FileMeta#file_meta{atime = NewATime}}
                ) end)
        end
    end, Evts).

handle_proxyio_request(SessionId, #proxyio_request{
    file_uuid = FileUuid, storage_id = SID, file_id = FID,
    proxyio_request = #remote_write{offset = Offset, data = Data}}) ->

    fslogic_proxyio:write(SessionId, FileUuid, SID, FID, Offset, Data);

handle_proxyio_request(SessionId, #proxyio_request{
    file_uuid = FileUuid, storage_id = SID, file_id = FID,
    proxyio_request = #remote_read{offset = Offset, size = Size}}) ->

    fslogic_proxyio:read(SessionId, FileUuid, SID, FID, Offset, Size);

handle_proxyio_request(_SessionId, Req) ->
    ?log_bad_request(Req),
    erlang:error({invalid_request, Req}).<|MERGE_RESOLUTION|>--- conflicted
+++ resolved
@@ -71,15 +71,10 @@
         }
     },
 
-<<<<<<< HEAD
     rtransfer_config:start_rtransfer(),
 
-    case event:subscribe(Sub) of
-        {ok, SubId} ->
-=======
     case event:subscribe(WriteSub) of
         {ok, WriteSubId} ->
->>>>>>> 30cca53b
             ok;
         {error, already_exists} ->
             ok
