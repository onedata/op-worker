%%%--------------------------------------------------------------------
%%% @author Rafal Slota
%%% @copyright (C) 2015 ACK CYFRONET AGH
%%% This software is released under the MIT license
%%% cited in 'LICENSE.txt'.
%%% @end
%%%--------------------------------------------------------------------
%%% @doc This module implements worker_plugin_behaviour callbacks.
%%%      Also it decides whether request has to be handled locally or rerouted
%%%      to other priovider.
%%% @end
%%%--------------------------------------------------------------------
-module(fslogic_worker).
-behaviour(worker_plugin_behaviour).

-include("global_definitions.hrl").
-include("modules/fslogic/fslogic_common.hrl").
-include("proto/oneclient/fuse_messages.hrl").
-include("proto/oneclient/common_messages.hrl").
-include("proto/oneclient/proxyio_messages.hrl").
-include("modules/events/definitions.hrl").
-include("proto/common/credentials.hrl").
-include_lib("ctool/include/global_registry/gr_spaces.hrl").
-include_lib("ctool/include/posix/errors.hrl").
-include_lib("ctool/include/logging.hrl").
-include_lib("ctool/include/global_definitions.hrl").


-export([init/1, handle/1, cleanup/0, handle_fuse_request/2]).

%%%===================================================================
%%% Types
%%%===================================================================

-type ctx() :: #fslogic_ctx{}.
-type file() :: file_meta:entry(). %% Type alias for better code organization
-type open_flags() :: rdwr | write | read.
-type posix_permissions() :: file_meta:posix_permissions().

-export_type([ctx/0, file/0, open_flags/0, posix_permissions/0]).

%%%===================================================================
%%% worker_plugin_behaviour callbacks
%%%===================================================================

%%--------------------------------------------------------------------
%% @doc
%% {@link worker_plugin_behaviour} callback init/1.
%% @end
%%--------------------------------------------------------------------
-spec init(Args :: term()) -> Result when
    Result :: {ok, State :: worker_host:plugin_state()} | {error, Reason :: term()}.
init(_Args) ->
    {ok, WriteCounterThreshold} = application:get_env(?APP_NAME, default_write_event_counter_threshold),
    {ok, WriteTimeThreshold} = application:get_env(?APP_NAME, default_write_event_time_threshold_miliseconds),
    {ok, WriteSizeThreshold} = application:get_env(?APP_NAME, default_write_event_size_threshold),
    WriteSubId = ?FSLOGIC_SUB_ID,
    WriteSub = #subscription{
        id = WriteSubId,
        object = #write_subscription{
            counter_threshold = WriteCounterThreshold,
            time_threshold = WriteTimeThreshold,
            size_threshold = WriteSizeThreshold
        },
        event_stream = ?WRITE_EVENT_STREAM#event_stream_definition{
            metadata = 0,
            emission_rule = fun(_) -> true end,
            init_handler = event_utils:send_subscription_handler(),
            event_handler = fun(Evts, Ctx) ->
                handle_write_events(Evts, Ctx)
            end,
            terminate_handler = event_utils:send_subscription_cancellation_handler()
        }
    },

    case application:get_env(?APP_NAME, start_rtransfer_on_init) of
        {ok, true} ->
            rtransfer_config:start_rtransfer();
        _ ->
            ok
    end,

    case event:subscribe(WriteSub) of
        {ok, WriteSubId} ->
            ok;
        {error, already_exists} ->
            ok
    end,

    {ok, ReadCounterThreshold} = application:get_env(?APP_NAME, default_read_event_counter_threshold),
    {ok, ReadTimeThreshold} = application:get_env(?APP_NAME, default_read_event_time_threshold_miliseconds),
    {ok, ReadSizeThreshold} = application:get_env(?APP_NAME, default_read_event_size_threshold),
    ReadSub = #subscription{
        object = #read_subscription{
            counter_threshold = ReadCounterThreshold,
            time_threshold = ReadTimeThreshold,
            size_threshold = ReadSizeThreshold
        },
        event_stream = ?READ_EVENT_STREAM#event_stream_definition{
            metadata = 0,
            emission_rule = fun(_) -> true end,
            init_handler = event_utils:send_subscription_handler(),
            event_handler = fun(Evts, Ctx) ->
                handle_read_events(Evts, Ctx)
            end,
            terminate_handler = event_utils:send_subscription_cancellation_handler()
        }
    },

    case event:subscribe(ReadSub) of
        {ok, _ReadSubId} ->
            ok;
        {error, already_exists} ->
            ok
    end,

    {ok, #{sub_id => WriteSubId}}.

%%--------------------------------------------------------------------
%% @doc
%% {@link worker_plugin_behaviour} callback handle/1.
%% @end
%%--------------------------------------------------------------------
-spec handle(Request) -> Result when
    Request :: ping | healthcheck | {fuse_request, SessId :: session:id(),
        FuseRequest :: #fuse_request{}},
    Result :: nagios_handler:healthcheck_response() | ok | {ok, Response} |
    {error, Reason} | pong,
    Response :: term(),
    Reason :: term().
handle(ping) ->
    pong;
handle(healthcheck) ->
    ok;
handle({fuse_request, SessId, FuseRequest}) ->
    run_and_catch_exceptions(fun handle_fuse_request/2, fslogic_context:new(SessId), FuseRequest, fuse_request);
handle({proxyio_request, SessId, ProxyIORequest}) ->
    run_and_catch_exceptions(fun handle_proxyio_request/2, fslogic_context:new(SessId), ProxyIORequest, proxyio_request);
handle(_Request) ->
    ?log_bad_request(_Request),
    {error, wrong_request}.

%%--------------------------------------------------------------------
%% @doc
%% {@link worker_plugin_behaviour} callback cleanup/0
%% @end
%%--------------------------------------------------------------------
-spec cleanup() -> Result when
    Result :: ok | {error, Error},
    Error :: timeout | term().
cleanup() ->
    ok.

%%%===================================================================
%%% Internal functions
%%%===================================================================

%%--------------------------------------------------------------------
%% @private
%% @doc
%% Handles or forwards request. In case of error translates it using
%% fslogic_errors:translate_error/1 function.
%% @end
%%--------------------------------------------------------------------
-spec run_and_catch_exceptions(Function :: function(), ctx(), any(),
    fuse_request | proxyio_request) -> #fuse_response{} | #proxyio_response{}.
run_and_catch_exceptions(Function, Context, Request, Type) ->
    try
        SpacesDir = fslogic_uuid:spaces_uuid(fslogic_context:get_user_id(Context)),
        {NextCTX, Providers} =
            case request_to_file_entry_or_provider(Context, Request) of
                {file, Entry} ->
                    case file_meta:to_uuid(Entry) of
                        {ok, SpacesDir} ->
                            {Context, [oneprovider:get_provider_id()]};
                        _ ->
                            #fslogic_ctx{space_id = SpaceId, session_id = SessionId} = NewCtx =
                                fslogic_context:set_space_id(Context, Entry),
                            {ok, #document{value = #session{auth = #auth{macaroon = Macaroon, disch_macaroons = MacaroonDsc}}}} = session:get(SessionId),
                            {ok, ProviderIds} = gr_spaces:get_providers({user, {Macaroon, MacaroonDsc}}, SpaceId),
                            case {ProviderIds, lists:member(oneprovider:get_provider_id(), ProviderIds)} of
                                {_, true} ->
                                    {NewCtx, [oneprovider:get_provider_id()]};
                                {[_ | _], false} ->
                                    {NewCtx, ProviderIds};
                                {[], _} ->
                                    throw(unsupported_space)
                            end
                    end;
                {provider, ProvId} ->
                    {Context, [ProvId]}
            end,

        Self = oneprovider:get_provider_id(),
        case lists:member(Self, Providers) of
            true ->
                apply(Function, [NextCTX, Request]);
            false ->
                PrePostProcessResponse =
                    try
                        case fslogic_remote:prerouting(NextCTX, Request, Providers) of
                            {ok, {reroute, Self, Request1}} ->  %% Request should be handled locally for some reason
                                {ok, apply(Function, [NextCTX, Request1])};
                            {ok, {reroute, RerouteToProvider, Request1}} ->
                                {ok, fslogic_remote:reroute(NextCTX, RerouteToProvider, Request1)};
                            {ok, {response, Response}} -> %% Do not handle this request and return custom response
                                {ok, Response};
                            {error, PreRouteError} ->
                                ?error("Cannot initialize reouting for request ~p due to error in prerouting handler: ~p", [Request, PreRouteError]),
                                throw({unable_to_reroute_message, {prerouting_error, PreRouteError}})
                        end
                    catch
                        Type:Reason0 ->
                            ?error_stacktrace("Unable to process remote fslogic request due to: ~p", [{Type, Reason0}]),
                            {error, {Type, Reason0}}
                    end,
                case fslogic_remote:postrouting(NextCTX, PrePostProcessResponse, Request) of
                    undefined -> throw({unable_to_reroute_message, PrePostProcessResponse});
                    LocalResponse -> LocalResponse
                end
        end
    catch
        Reason ->
            %% Manually thrown error, normal interrupt case.
            report_error(Request, Type, Reason, debug);
        error:{badmatch, Reason} ->
            %% Bad Match assertion - something went wrong, but it could be expected (e.g. file not found assertion).
            report_error(Request, Type, Reason, warning);
        error:{case_clause, Reason} ->
            %% Case Clause assertion - something went seriously wrong and we should know about it.
            report_error(Request, Type, Reason, error);
        error:Reason ->
            %% Something went horribly wrong. This should not happen.
            report_error(Request, Type, Reason, error)
    end.

%%--------------------------------------------------------------------
%% @private
%% @doc
%% Returns a FUSE response with translated error description.
%% Logs an error with given log level.
%% @end
%%--------------------------------------------------------------------
-spec report_error(Request :: any(), fuse_request | proxyio_request, Error :: term(),
    LogLevel :: debug | warning | error) -> #fuse_response{} | #proxyio_response{}.
report_error(Request, Type, Error, LogLevel) ->
    Status = #status{code = Code, description = Description} =
        fslogic_errors:gen_status_message(Error),
    MsgFormat = "Cannot process request ~p due to error: ~p (code: ~p)",
    case LogLevel of
        debug -> ?debug_stacktrace(MsgFormat, [Request, Description, Code]);
%%      info -> ?info(MsgFormat, [Request, Description, Code]);  %% Not used right now
        warning -> ?warning_stacktrace(MsgFormat, [Request, Description, Code]);
        error -> ?error_stacktrace(MsgFormat, [Request, Description, Code])
    end,
    error_response(Type, Status).

%%--------------------------------------------------------------------
%% @doc
%% Returns response with given status, matching given request.
%% @end
%%--------------------------------------------------------------------
-spec error_response(fuse_request | proxyio_request, #status{}) -> #fuse_response{}.
error_response(fuse_request, Status) ->
    #fuse_response{status = Status};
error_response(proxyio_request, Status) ->
    #proxyio_response{status = Status}.

%%--------------------------------------------------------------------
%% @private
%% @doc
%% Processes a FUSE request and returns a response.
%% @end
%%--------------------------------------------------------------------
-spec handle_fuse_request(Ctx :: fslogic_worker:ctx(), FuseRequest :: #fuse_request{}) ->
    FuseResponse :: #fuse_response{}.
handle_fuse_request(Ctx, #fuse_request{fuse_request = #get_file_attr{entry = {path, Path}}}) ->
    {ok, Tokens} = fslogic_path:verify_file_path(Path),
    CanonicalFileEntry = fslogic_path:get_canonical_file_entry(Ctx, Tokens),
    fslogic_req_generic:get_file_attr(Ctx, CanonicalFileEntry);
handle_fuse_request(Ctx, #fuse_request{fuse_request = #get_file_attr{entry = Entry}}) ->
    fslogic_req_generic:get_file_attr(Ctx, Entry);
handle_fuse_request(Ctx, #fuse_request{fuse_request = #delete_file{uuid = UUID}}) ->
    fslogic_req_generic:delete(Ctx, {uuid, UUID});
handle_fuse_request(Ctx, #fuse_request{fuse_request = #create_dir{parent_uuid = ParentUUID, name = Name, mode = Mode}}) ->
    fslogic_req_special:mkdir(Ctx, {uuid, ParentUUID}, Name, Mode);
handle_fuse_request(Ctx, #fuse_request{fuse_request = #get_file_children{uuid = UUID, offset = Offset, size = Size}}) ->
    fslogic_req_special:read_dir(Ctx, {uuid, UUID}, Offset, Size);
handle_fuse_request(Ctx, #fuse_request{fuse_request = #get_parent{uuid = UUID}}) ->
    fslogic_req_regular:get_parent(Ctx, {uuid, UUID});
handle_fuse_request(Ctx, #fuse_request{fuse_request = #change_mode{uuid = UUID, mode = Mode}}) ->
    fslogic_req_generic:chmod(Ctx, {uuid, UUID}, Mode);
handle_fuse_request(Ctx, #fuse_request{fuse_request = #rename{uuid = UUID, target_path = TargetPath}}) ->
    {ok, Tokens} = fslogic_path:verify_file_path(TargetPath),
    CanonicalFileEntry = fslogic_path:get_canonical_file_entry(Ctx, Tokens),
    {ok, CanonicalTargetPath} = file_meta:gen_path(CanonicalFileEntry),
    fslogic_req_generic:rename(Ctx, {uuid, UUID}, CanonicalTargetPath);
handle_fuse_request(Ctx, #fuse_request{fuse_request = #update_times{uuid = UUID, atime = ATime, mtime = MTime, ctime = CTime}}) ->
    fslogic_req_generic:update_times(Ctx, {uuid, UUID}, ATime, MTime, CTime);
handle_fuse_request(Ctx, #fuse_request{fuse_request = #get_new_file_location{name = Name, parent_uuid = ParentUUID,
    flags = Flags, mode = Mode}}) ->
    NewCtx = fslogic_context:set_space_id(Ctx, {uuid, ParentUUID}),
    fslogic_req_regular:get_new_file_location(NewCtx, {uuid, ParentUUID}, Name, Mode, Flags);
handle_fuse_request(Ctx, #fuse_request{fuse_request = #get_file_location{uuid = UUID, flags = Flags}}) ->
    NewCtx = fslogic_context:set_space_id(Ctx, {uuid, UUID}),
    fslogic_req_regular:get_file_location(NewCtx, {uuid, UUID}, Flags);
handle_fuse_request(Ctx, #fuse_request{fuse_request = #truncate{uuid = UUID, size = Size}}) ->
    fslogic_req_regular:truncate(Ctx, {uuid, UUID}, Size);
<<<<<<< HEAD
handle_fuse_request(Ctx, #fuse_request{fuse_request = #get_helper_params{storage_id = SID, force_cluster_proxy = ForceCL}}) ->
    fslogic_req_regular:get_helper_params(Ctx, SID, ForceCL);
handle_fuse_request(Ctx, #fuse_request{fuse_request = #get_xattr{uuid = UUID, name = XattrName}}) ->
=======
handle_fuse_request(Ctx, #get_helper_params{storage_id = SID, force_proxy_io = ForceProxy}) ->
    fslogic_req_regular:get_helper_params(Ctx, SID, ForceProxy);
handle_fuse_request(Ctx, #get_xattr{uuid = UUID, name = XattrName}) ->
>>>>>>> 032b24e6
    fslogic_req_generic:get_xattr(Ctx, {uuid, UUID}, XattrName);
handle_fuse_request(Ctx, #fuse_request{fuse_request = #set_xattr{uuid = UUID, xattr = Xattr}}) ->
    fslogic_req_generic:set_xattr(Ctx, {uuid, UUID}, Xattr);
handle_fuse_request(Ctx, #fuse_request{fuse_request = #remove_xattr{uuid = UUID, name = XattrName}}) ->
    fslogic_req_generic:remove_xattr(Ctx, {uuid, UUID}, XattrName);
handle_fuse_request(Ctx, #fuse_request{fuse_request = #list_xattr{uuid = UUID}}) ->
    fslogic_req_generic:list_xattr(Ctx, {uuid, UUID});
handle_fuse_request(Ctx, #fuse_request{fuse_request = #get_acl{uuid = UUID}}) ->
    fslogic_req_generic:get_acl(Ctx, {uuid, UUID});
handle_fuse_request(Ctx, #fuse_request{fuse_request = #set_acl{uuid = UUID, acl = Acl}}) ->
    fslogic_req_generic:set_acl(Ctx, {uuid, UUID}, Acl);
handle_fuse_request(Ctx, #fuse_request{fuse_request = #remove_acl{uuid = UUID}}) ->
    fslogic_req_generic:remove_acl(Ctx, {uuid, UUID});
handle_fuse_request(Ctx, #fuse_request{fuse_request = #get_transfer_encoding{uuid = UUID}}) ->
    fslogic_req_generic:get_transfer_encoding(Ctx, {uuid, UUID});
handle_fuse_request(Ctx, #fuse_request{fuse_request = #set_transfer_encoding{uuid = UUID, value = Value}}) ->
    fslogic_req_generic:set_transfer_encoding(Ctx, {uuid, UUID}, Value);
handle_fuse_request(Ctx, #fuse_request{fuse_request = #get_cdmi_completion_status{uuid = UUID}}) ->
    fslogic_req_generic:get_cdmi_completion_status(Ctx, {uuid, UUID});
handle_fuse_request(Ctx, #fuse_request{fuse_request = #set_cdmi_completion_status{uuid = UUID, value = Value}}) ->
    fslogic_req_generic:set_cdmi_completion_status(Ctx, {uuid, UUID}, Value);
handle_fuse_request(Ctx, #fuse_request{fuse_request = #get_mimetype{uuid = UUID}}) ->
    fslogic_req_generic:get_mimetype(Ctx, {uuid, UUID});
handle_fuse_request(Ctx, #fuse_request{fuse_request = #set_mimetype{uuid = UUID, value = Value}}) ->
    fslogic_req_generic:set_mimetype(Ctx, {uuid, UUID}, Value);
handle_fuse_request(Ctx, #synchronize_block{uuid = UUID, block = Block}) ->
    fslogic_req_regular:synchronize_block(Ctx, {uuid, UUID}, Block);
handle_fuse_request(Ctx, #create_storage_test_file{storage_id = SID, file_uuid = FileUUID}) ->
    fuse_config_manager:create_storage_test_file(Ctx, SID, FileUUID);
handle_fuse_request(_Ctx, #verify_storage_test_file{storage_id = SID, space_uuid = SpaceUUID,
    file_id = FileId, file_content = FileContent}) ->
    fuse_config_manager:verify_storage_test_file(SID, SpaceUUID, FileId, FileContent);
handle_fuse_request(_Ctx, Req) ->
    ?log_bad_request(Req),
    erlang:error({invalid_request, Req}).

handle_write_events(Evts, #{session_id := SessId} = Ctx) ->
    Results = lists:map(fun(#event{object = #write_event{
        blocks = Blocks, file_uuid = FileUUID, file_size = FileSize
    }}) ->
        case replica_updater:update(FileUUID, Blocks, FileSize, true) of
            {ok, size_changed} ->
                MTime = erlang:system_time(seconds),
                {ok, _} = file_meta:update({uuid, FileUUID}, #{
                    mtime => MTime, ctime => MTime
                }),
                fslogic_event:emit_file_sizeless_attrs_update({uuid, FileUUID}),
                fslogic_event:emit_file_attr_update({uuid, FileUUID}, [SessId]),
                fslogic_event:emit_file_location_update({uuid, FileUUID}, [SessId]);
            {ok, size_not_changed} ->
                MTime = erlang:system_time(seconds),
                {ok, _} = file_meta:update({uuid, FileUUID}, #{
                    mtime => MTime, ctime => MTime
                }),
                fslogic_event:emit_file_sizeless_attrs_update({uuid, FileUUID}),
                fslogic_event:emit_file_location_update({uuid, FileUUID}, [SessId]);
            {error, Reason} ->
                ?error("Unable to update blocks for file ~p due to: ~p.", [FileUUID, Reason])
        end
                        end, Evts),

    case Ctx of
        #{notify := Pid} -> Pid ! {handler_executed, Results};
        _ -> ok
    end,

    Results.

handle_read_events(Evts, _Ctx) ->
    lists:map(fun(#event{object = #read_event{file_uuid = FileUUID}}) ->
        case fslogic_times:calculate_atime({uuid, FileUUID}) of
            actual ->
                ok;
            NewATime ->
                {ok, FileDoc} = file_meta:get({uuid, FileUUID}),
                #document{value = FileMeta} = FileDoc,
                {ok, _} = file_meta:update(FileDoc, #{atime => NewATime}),
                spawn(fun() -> fslogic_event:emit_file_sizeless_attrs_update(
                    FileDoc#document{value = FileMeta#file_meta{atime = NewATime}}
                ) end)
        end
              end, Evts).

handle_proxyio_request(#fslogic_ctx{session_id = SessionId}, #proxyio_request{
    file_uuid = FileUuid, storage_id = SID, file_id = FID,
    proxyio_request = #remote_write{offset = Offset, data = Data}}) ->

    fslogic_proxyio:write(SessionId, FileUuid, SID, FID, Offset, Data);

handle_proxyio_request(#fslogic_ctx{session_id = SessionId}, #proxyio_request{
    file_uuid = FileUuid, storage_id = SID, file_id = FID,
    proxyio_request = #remote_read{offset = Offset, size = Size}}) ->

    fslogic_proxyio:read(SessionId, FileUuid, SID, FID, Offset, Size);

handle_proxyio_request(_CTX, Req) ->
    ?log_bad_request(Req),
    erlang:error({invalid_request, Req}).


request_to_file_entry_or_provider(Ctx, #fuse_request{fuse_request = #get_file_attr{entry = {path, Path}}}) ->
    {ok, Tokens} = fslogic_path:verify_file_path(Path),
    {file, fslogic_path:get_canonical_file_entry(Ctx, Tokens)};
request_to_file_entry_or_provider(Ctx, #fuse_request{fuse_request = #get_file_attr{entry = Entry}}) ->
    {file, Entry};
request_to_file_entry_or_provider(Ctx, #fuse_request{fuse_request = #delete_file{uuid = UUID}}) ->
    {file, {uuid, UUID}};
request_to_file_entry_or_provider(Ctx, #fuse_request{fuse_request = #create_dir{parent_uuid = ParentUUID, name = Name, mode = Mode}}) ->
    {file, {uuid, ParentUUID}};
request_to_file_entry_or_provider(Ctx, #fuse_request{fuse_request = #get_file_children{uuid = UUID, offset = Offset, size = Size}}) ->
    {file, {uuid, UUID}};
request_to_file_entry_or_provider(Ctx, #fuse_request{fuse_request = #get_parent{uuid = UUID}}) ->
    {file, {uuid, UUID}};
request_to_file_entry_or_provider(Ctx, #fuse_request{fuse_request = #change_mode{uuid = UUID, mode = Mode}}) ->
    {file, {uuid, UUID}};
request_to_file_entry_or_provider(Ctx, #fuse_request{fuse_request = #rename{uuid = UUID, target_path = TargetPath}}) ->
    {file, {uuid, UUID}};
request_to_file_entry_or_provider(Ctx, #fuse_request{fuse_request = #update_times{uuid = UUID}}) ->
    {file, {uuid, UUID}};
request_to_file_entry_or_provider(Ctx, #fuse_request{fuse_request = #get_new_file_location{parent_uuid = ParentUUID}}) ->
    {file, {uuid, ParentUUID}};
request_to_file_entry_or_provider(Ctx, #fuse_request{fuse_request = #get_file_location{uuid = UUID}}) ->
    {file, {uuid, UUID}};
request_to_file_entry_or_provider(Ctx, #fuse_request{fuse_request = #truncate{uuid = UUID}}) ->
    {file, {uuid, UUID}};
request_to_file_entry_or_provider(Ctx, #fuse_request{fuse_request = #get_helper_params{storage_id = SID, force_cluster_proxy = ForceCL}}) ->
    {provider, oneprovider:get_provider_id()};
request_to_file_entry_or_provider(Ctx, #fuse_request{fuse_request = #get_xattr{uuid = UUID}}) ->
    {file, {uuid, UUID}};
request_to_file_entry_or_provider(Ctx, #fuse_request{fuse_request = #set_xattr{uuid = UUID}}) ->
    {file, {uuid, UUID}};
request_to_file_entry_or_provider(Ctx, #fuse_request{fuse_request = #remove_xattr{uuid = UUID}}) ->
    {file, {uuid, UUID}};
request_to_file_entry_or_provider(Ctx, #fuse_request{fuse_request = #list_xattr{uuid = UUID}}) ->
    {file, {uuid, UUID}};
request_to_file_entry_or_provider(Ctx, #fuse_request{fuse_request = #get_acl{uuid = UUID}}) ->
    {file, {uuid, UUID}};
request_to_file_entry_or_provider(Ctx, #fuse_request{fuse_request = #set_acl{uuid = UUID, acl = Acl}}) ->
    {file, {uuid, UUID}};
request_to_file_entry_or_provider(Ctx, #fuse_request{fuse_request = #remove_acl{uuid = UUID}}) ->
    {file, {uuid, UUID}};
request_to_file_entry_or_provider(Ctx, #fuse_request{fuse_request = #get_transfer_encoding{uuid = UUID}}) ->
    {file, {uuid, UUID}};
request_to_file_entry_or_provider(Ctx, #fuse_request{fuse_request = #set_transfer_encoding{uuid = UUID, value = Value}}) ->
    {file, {uuid, UUID}};
request_to_file_entry_or_provider(Ctx, #fuse_request{fuse_request = #get_cdmi_completion_status{uuid = UUID}}) ->
    {file, {uuid, UUID}};
request_to_file_entry_or_provider(Ctx, #fuse_request{fuse_request = #set_cdmi_completion_status{uuid = UUID, value = Value}}) ->
    {file, {uuid, UUID}};
request_to_file_entry_or_provider(Ctx, #fuse_request{fuse_request = #get_mimetype{uuid = UUID}}) ->
    {file, {uuid, UUID}};
request_to_file_entry_or_provider(Ctx, #fuse_request{fuse_request = #set_mimetype{uuid = UUID, value = Value}}) ->
    {file, {uuid, UUID}};
request_to_file_entry_or_provider(#fslogic_ctx{}, #proxyio_request{file_uuid = UUID}) ->
    {file, {uuid, UUID}};
request_to_file_entry_or_provider(_Ctx, Req) ->
    ?log_bad_request(Req),
    erlang:error({invalid_request, Req}).<|MERGE_RESOLUTION|>--- conflicted
+++ resolved
@@ -306,15 +306,12 @@
     fslogic_req_regular:get_file_location(NewCtx, {uuid, UUID}, Flags);
 handle_fuse_request(Ctx, #fuse_request{fuse_request = #truncate{uuid = UUID, size = Size}}) ->
     fslogic_req_regular:truncate(Ctx, {uuid, UUID}, Size);
-<<<<<<< HEAD
-handle_fuse_request(Ctx, #fuse_request{fuse_request = #get_helper_params{storage_id = SID, force_cluster_proxy = ForceCL}}) ->
-    fslogic_req_regular:get_helper_params(Ctx, SID, ForceCL);
-handle_fuse_request(Ctx, #fuse_request{fuse_request = #get_xattr{uuid = UUID, name = XattrName}}) ->
-=======
 handle_fuse_request(Ctx, #get_helper_params{storage_id = SID, force_proxy_io = ForceProxy}) ->
     fslogic_req_regular:get_helper_params(Ctx, SID, ForceProxy);
 handle_fuse_request(Ctx, #get_xattr{uuid = UUID, name = XattrName}) ->
->>>>>>> 032b24e6
+handle_fuse_request(Ctx, #fuse_request{fuse_request = #get_helper_params{storage_id = SID, force_proxy_io = ForceProxy}}) ->
+    fslogic_req_regular:get_helper_params(Ctx, SID, ForceProxy);
+handle_fuse_request(Ctx, #fuse_request{fuse_request = #get_xattr{uuid = UUID, name = XattrName}}) ->
     fslogic_req_generic:get_xattr(Ctx, {uuid, UUID}, XattrName);
 handle_fuse_request(Ctx, #fuse_request{fuse_request = #set_xattr{uuid = UUID, xattr = Xattr}}) ->
     fslogic_req_generic:set_xattr(Ctx, {uuid, UUID}, Xattr);
