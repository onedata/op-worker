%%%--------------------------------------------------------------------
%%% @author Rafal Slota
%%% @copyright (C) 2015 ACK CYFRONET AGH
%%% This software is released under the MIT license
%%% cited in 'LICENSE.txt'.
%%% @end
%%%--------------------------------------------------------------------
%%% @doc This module implements worker_plugin_behaviour callbacks.
%%%      Also it decides whether request has to be handled locally or rerouted
%%%      to other priovider.
%%% @end
%%%--------------------------------------------------------------------
-module(fslogic_worker).
-behaviour(worker_plugin_behaviour).

-include("global_definitions.hrl").
-include("modules/fslogic/fslogic_common.hrl").
-include("proto/oneclient/fuse_messages.hrl").
-include("proto/oneclient/common_messages.hrl").
-include("proto/oneclient/proxyio_messages.hrl").
-include("modules/events/definitions.hrl").
-include_lib("ctool/include/posix/errors.hrl").
-include_lib("ctool/include/logging.hrl").


-export([init/1, handle/1, cleanup/0, handle_fuse_request/2]).

%%%===================================================================
%%% Types
%%%===================================================================

-type ctx() :: #fslogic_ctx{}.
-type file() :: file_meta:entry(). %% Type alias for better code organization
-type open_flags() :: rdwr | write | read.
-type posix_permissions() :: file_meta:posix_permissions().

-export_type([ctx/0, file/0, open_flags/0, posix_permissions/0]).

%%%===================================================================
%%% worker_plugin_behaviour callbacks
%%%===================================================================

%%--------------------------------------------------------------------
%% @doc
%% {@link worker_plugin_behaviour} callback init/1.
%% @end
%%--------------------------------------------------------------------
-spec init(Args :: term()) -> Result when
    Result :: {ok, State :: worker_host:plugin_state()} | {error, Reason :: term()}.
init(_Args) ->
    {ok, CounterThreshold} = application:get_env(?APP_NAME, default_write_event_counter_threshold),
    {ok, TimeThreshold} = application:get_env(?APP_NAME, default_write_event_time_threshold_miliseconds),
    {ok, SizeThreshold} = application:get_env(?APP_NAME, default_write_event_size_threshold),
    SubId = ?FSLOGIC_SUB_ID,
    Sub = #subscription{
        id = SubId,
        object = #write_subscription{
            counter_threshold = CounterThreshold,
            time_threshold = TimeThreshold,
            size_threshold = SizeThreshold
        },
        event_stream = ?WRITE_EVENT_STREAM#event_stream_definition{
            metadata = 0,
            emission_rule = fun(_) -> true end,
            init_handler = event_utils:send_subscription_handler(),
            event_handler = fun(Evts, Ctx) ->
                handle_events(Evts, Ctx)
            end,
            terminate_handler = event_utils:send_subscription_cancellation_handler()
        }
    },

    case event:subscribe(Sub) of
        {ok, SubId} ->
            ok;
        {error, already_exists} ->
            ok
    end,
    {ok, #{sub_id => SubId}}.

%%--------------------------------------------------------------------
%% @doc
%% {@link worker_plugin_behaviour} callback handle/1.
%% @end
%%--------------------------------------------------------------------
-spec handle(Request) -> Result when
    Request :: ping | healthcheck | {fuse_request, SessId :: session:id(),
        FuseRequest :: #fuse_request{}},
    Result :: nagios_handler:healthcheck_response() | ok | {ok, Response} |
    {error, Reason} | pong,
    Response :: term(),
    Reason :: term().
handle(ping) ->
    pong;
handle(healthcheck) ->
    ok;
handle({fuse_request, SessId, FuseRequest}) ->
    run_and_catch_exceptions(fun handle_fuse_request/2, fslogic_context:new(SessId), FuseRequest, fuse_request);
handle({proxyio_request, SessId, ProxyIORequest}) ->
    run_and_catch_exceptions(fun handle_proxyio_request/2, SessId, ProxyIORequest, proxyio_request);
handle(_Request) ->
    ?log_bad_request(_Request),
    {error, wrong_request}.

%%--------------------------------------------------------------------
%% @doc
%% {@link worker_plugin_behaviour} callback cleanup/0
%% @end
%%--------------------------------------------------------------------
-spec cleanup() -> Result when
    Result :: ok | {error, Error},
    Error :: timeout | term().
cleanup() ->
    ok.

%%%===================================================================
%%% Internal functions
%%%===================================================================

%%--------------------------------------------------------------------
%% @private
%% @doc
%% Handles or forwards request. In case of error translates it using
%% fslogic_errors:translate_error/1 function.
%% @end
%%--------------------------------------------------------------------
-spec run_and_catch_exceptions(Function :: function(), ctx() | session:id(), any(),
    fuse_request | proxyio_request) -> #fuse_response{} | #proxyio_response{}.
run_and_catch_exceptions(Function, Context, Request, Type) ->
    try
        apply(Function, [Context, Request])
    catch
        Reason ->
            %% Manually thrown error, normal interrupt case.
            report_error(Request, Type, Reason, debug);
        error:{badmatch, Reason} ->
            %% Bad Match assertion - something went wrong, but it could be expected (e.g. file not found assertion).
            report_error(Request, Type, Reason, warning);
        error:{case_clause, Reason} ->
            %% Case Clause assertion - something went seriously wrong and we should know about it.
            report_error(Request, Type, Reason, error);
        error:Reason ->
            %% Something went horribly wrong. This should not happen.
            report_error(Request, Type, Reason, error)
    end.

%%--------------------------------------------------------------------
%% @private
%% @doc
%% Returns a FUSE response with translated error description.
%% Logs an error with given log level.
%% @end
%%--------------------------------------------------------------------
-spec report_error(Request :: any(), fuse_request | proxyio_request, Error :: term(),
    LogLevel :: debug | warning | error) ->  #fuse_response{} | #proxyio_response{}.
report_error(Request, Type, Error, LogLevel) ->
    Status = #status{code = Code, description = Description} =
        fslogic_errors:gen_status_message(Error),
    MsgFormat = "Cannot process request ~p due to error: ~p (code: ~p)",
    case LogLevel of
        debug -> ?debug_stacktrace(MsgFormat, [Request, Description, Code]);
%%      info -> ?info(MsgFormat, [Request, Description, Code]);  %% Not used right now
        warning -> ?warning_stacktrace(MsgFormat, [Request, Description, Code]);
        error -> ?error_stacktrace(MsgFormat, [Request, Description, Code])
    end,
    error_response(Type, Status).

%%--------------------------------------------------------------------
%% @doc
%% Returns response with given status, matching given request.
%% @end
%%--------------------------------------------------------------------
-spec error_response(fuse_request | proxyio_request, #status{}) -> #fuse_response{}.
error_response(fuse_request, Status) ->
    #fuse_response{status = Status};
error_response(proxyio_request, Status) ->
    #proxyio_response{status = Status}.

%%--------------------------------------------------------------------
%% @private
%% @doc
%% Processes a FUSE request and returns a response.
%% @end
%%--------------------------------------------------------------------
-spec handle_fuse_request(Ctx :: fslogic_worker:ctx(), FuseRequest :: fuse_request()) ->
    FuseResponse :: #fuse_response{}.
handle_fuse_request(Ctx, #get_file_attr{entry = {path, Path}}) ->
    {ok, Tokens} = fslogic_path:verify_file_path(Path),
    CanonicalFileEntry = fslogic_path:get_canonical_file_entry(Ctx, Tokens),
    fslogic_req_generic:get_file_attr(Ctx, CanonicalFileEntry);
handle_fuse_request(Ctx, #get_file_attr{entry = Entry}) ->
    fslogic_req_generic:get_file_attr(Ctx, Entry);
handle_fuse_request(Ctx, #delete_file{uuid = UUID}) ->
    fslogic_req_generic:delete(Ctx, {uuid, UUID});
handle_fuse_request(Ctx, #create_dir{parent_uuid = ParentUUID, name = Name, mode = Mode}) ->
    fslogic_req_special:mkdir(Ctx, {uuid, ParentUUID}, Name, Mode);
handle_fuse_request(Ctx, #get_file_children{uuid = UUID, offset = Offset, size = Size}) ->
    fslogic_req_special:read_dir(Ctx, {uuid, UUID}, Offset, Size);
handle_fuse_request(Ctx, #get_parent{uuid = UUID}) ->
    fslogic_req_regular:get_parent(Ctx, {uuid, UUID});
handle_fuse_request(Ctx, #change_mode{uuid = UUID, mode = Mode}) ->
    fslogic_req_generic:chmod(Ctx, {uuid, UUID}, Mode);
handle_fuse_request(Ctx, #rename{uuid = UUID, target_path = TargetPath}) ->
    {ok, Tokens} = fslogic_path:verify_file_path(TargetPath),
    CanonicalFileEntry = fslogic_path:get_canonical_file_entry(Ctx, Tokens),
    {ok, CanonicalTargetPath} = file_meta:gen_path(CanonicalFileEntry),
    fslogic_req_generic:rename(Ctx, {uuid, UUID}, CanonicalTargetPath);
handle_fuse_request(Ctx, #update_times{uuid = UUID, atime = ATime, mtime = MTime, ctime = CTime}) ->
    fslogic_req_generic:update_times(Ctx, {uuid, UUID}, ATime, MTime, CTime);
handle_fuse_request(Ctx, #get_new_file_location{name = Name, parent_uuid = ParentUUID, flags = Flags, mode = Mode}) ->
<<<<<<< HEAD
    fslogic_req_regular:get_new_file_location(Ctx, {uuid, ParentUUID}, Name, Mode, Flags);
=======
    NewCtx = fslogic_context:set_space_id(Ctx, {uuid, ParentUUID}),
    fslogic_req_regular:get_new_file_location(NewCtx, ParentUUID, Name, Mode, Flags);
>>>>>>> 54ba3510
handle_fuse_request(Ctx, #get_file_location{uuid = UUID, flags = Flags}) ->
    NewCtx = fslogic_context:set_space_id(Ctx, {uuid, UUID}),
    fslogic_req_regular:get_file_location(NewCtx, {uuid, UUID}, Flags);
handle_fuse_request(Ctx, #truncate{uuid = UUID, size = Size}) ->
    fslogic_req_regular:truncate(Ctx, {uuid, UUID}, Size);
handle_fuse_request(Ctx, #get_helper_params{storage_id = SID, force_cluster_proxy = ForceCL}) ->
    fslogic_req_regular:get_helper_params(Ctx, SID, ForceCL);
handle_fuse_request(Ctx, #unlink{uuid = UUID}) ->
    fslogic_req_generic:delete(Ctx, {uuid, UUID});
handle_fuse_request(Ctx, #get_xattr{uuid = UUID, name = XattrName}) ->
    fslogic_req_generic:get_xattr(Ctx, {uuid, UUID}, XattrName);
handle_fuse_request(Ctx, #set_xattr{uuid = UUID, xattr = Xattr}) ->
    fslogic_req_generic:set_xattr(Ctx, {uuid, UUID}, Xattr);
handle_fuse_request(Ctx, #remove_xattr{uuid = UUID, name = XattrName}) ->
    fslogic_req_generic:remove_xattr(Ctx, {uuid, UUID}, XattrName);
handle_fuse_request(Ctx, #list_xattr{uuid = UUID}) ->
    fslogic_req_generic:list_xattr(Ctx, {uuid, UUID});
handle_fuse_request(Ctx, #get_acl{uuid = UUID}) ->
    fslogic_req_generic:get_acl(Ctx, {uuid, UUID});
handle_fuse_request(Ctx, #set_acl{uuid = UUID, acl = Acl}) ->
    fslogic_req_generic:set_acl(Ctx, {uuid, UUID}, Acl);
handle_fuse_request(Ctx, #remove_acl{uuid = UUID}) ->
    fslogic_req_generic:remove_acl(Ctx, {uuid, UUID});
handle_fuse_request(Ctx, #get_transfer_encoding{uuid = UUID}) ->
    fslogic_req_generic:get_transfer_encoding(Ctx, {uuid, UUID});
handle_fuse_request(Ctx, #set_transfer_encoding{uuid = UUID, value = Value}) ->
    fslogic_req_generic:set_transfer_encoding(Ctx, {uuid, UUID}, Value);
handle_fuse_request(Ctx, #get_completion_status{uuid = UUID}) ->
    fslogic_req_generic:get_completion_status(Ctx, {uuid, UUID});
handle_fuse_request(Ctx, #set_completion_status{uuid = UUID, value = Value}) ->
    fslogic_req_generic:set_completion_status(Ctx, {uuid, UUID}, Value);
handle_fuse_request(Ctx, #get_mimetype{uuid = UUID}) ->
    fslogic_req_generic:get_mimetype(Ctx, {uuid, UUID});
handle_fuse_request(Ctx, #set_mimetype{uuid = UUID, value = Value}) ->
    fslogic_req_generic:set_mimetype(Ctx, {uuid, UUID}, Value);
handle_fuse_request(_Ctx, Req) ->
    ?log_bad_request(Req),
    erlang:error({invalid_request, Req}).

handle_events(Evts, #{session_id := SessId} = Ctx) ->
    Results = lists:map(fun(#event{object = #write_event{
        blocks = Blocks, file_uuid = FileUUID, file_size = FileSize
    }}) ->
        case fslogic_blocks:update(FileUUID, Blocks, FileSize) of
            {ok, size_changed} ->
                fslogic_event:emit_file_attr_update({uuid, FileUUID}, [SessId]),
                fslogic_event:emit_file_location_update({uuid, FileUUID}, [SessId]);
            {ok, size_not_changed} ->
                fslogic_event:emit_file_location_update({uuid, FileUUID}, [SessId]);
            {error, Reason} ->
                ?error("Unable to update blocks for file ~p due to: ~p.", [FileUUID, Reason])
        end
    end, Evts),

    case Ctx of
        #{notify := Pid} -> Pid ! {handler_executed, Results};
        _ -> ok
    end,

    Results.

handle_proxyio_request(SessionId, #proxyio_request{
    file_uuid = FileUuid, storage_id = SID, file_id = FID,
    proxyio_request = #remote_write{offset = Offset, data = Data}}) ->

    fslogic_proxyio:write(SessionId, FileUuid, SID, FID, Offset, Data);

handle_proxyio_request(SessionId, #proxyio_request{
    file_uuid = FileUuid, storage_id = SID, file_id = FID,
    proxyio_request = #remote_read{offset = Offset, size = Size}}) ->

    fslogic_proxyio:read(SessionId, FileUuid, SID, FID, Offset, Size);

handle_proxyio_request(_SessionId, Req) ->
    ?log_bad_request(Req),
    erlang:error({invalid_request, Req}).<|MERGE_RESOLUTION|>--- conflicted
+++ resolved
@@ -208,12 +208,8 @@
 handle_fuse_request(Ctx, #update_times{uuid = UUID, atime = ATime, mtime = MTime, ctime = CTime}) ->
     fslogic_req_generic:update_times(Ctx, {uuid, UUID}, ATime, MTime, CTime);
 handle_fuse_request(Ctx, #get_new_file_location{name = Name, parent_uuid = ParentUUID, flags = Flags, mode = Mode}) ->
-<<<<<<< HEAD
-    fslogic_req_regular:get_new_file_location(Ctx, {uuid, ParentUUID}, Name, Mode, Flags);
-=======
     NewCtx = fslogic_context:set_space_id(Ctx, {uuid, ParentUUID}),
-    fslogic_req_regular:get_new_file_location(NewCtx, ParentUUID, Name, Mode, Flags);
->>>>>>> 54ba3510
+    fslogic_req_regular:get_new_file_location(NewCtx, {uuid, ParentUUID}, Name, Mode, Flags);
 handle_fuse_request(Ctx, #get_file_location{uuid = UUID, flags = Flags}) ->
     NewCtx = fslogic_context:set_space_id(Ctx, {uuid, UUID}),
     fslogic_req_regular:get_file_location(NewCtx, {uuid, UUID}, Flags);
