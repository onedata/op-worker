%%%--------------------------------------------------------------------
%%% @author Rafal Slota
%%% @copyright (C) 2015 ACK CYFRONET AGH
%%% This software is released under the MIT license
%%% cited in 'LICENSE.txt'.
%%% @end
%%%--------------------------------------------------------------------
%%% @doc This module implements worker_plugin_behaviour callbacks.
%%%      Also it decides whether request has to be handled locally or rerouted
%%%      to other priovider.
%%% @end
%%%--------------------------------------------------------------------
-module(fslogic_worker).
-behaviour(worker_plugin_behaviour).

-include("global_definitions.hrl").
-include("modules/fslogic/fslogic_common.hrl").
-include("proto/oneclient/fuse_messages.hrl").
-include("proto/oneclient/common_messages.hrl").
-include("proto/oneclient/proxyio_messages.hrl").
-include("modules/events/definitions.hrl").
-include("proto/common/credentials.hrl").
-include_lib("ctool/include/oz/oz_spaces.hrl").
-include_lib("ctool/include/posix/errors.hrl").
-include_lib("ctool/include/logging.hrl").
-include_lib("ctool/include/global_definitions.hrl").


-export([init/1, handle/1, cleanup/0, handle_fuse_request/2]).

%%%===================================================================
%%% Types
%%%===================================================================

-type ctx() :: #fslogic_ctx{}.
-type file() :: file_meta:entry(). %% Type alias for better code organization
-type ext_file() :: file_meta:entry() | {guid, file_guid()}.
-type open_flags() :: rdwr | write | read.
-type posix_permissions() :: file_meta:posix_permissions().
-type file_guid() :: binary().
-type file_guid_or_path() :: {guid, file_guid()} | {path, file_meta:path()}.

-export_type([ctx/0, file/0, open_flags/0, posix_permissions/0, file_guid/0, ext_file/0, file_guid_or_path/0]).

%%%===================================================================
%%% worker_plugin_behaviour callbacks
%%%===================================================================

%%--------------------------------------------------------------------
%% @doc
%% {@link worker_plugin_behaviour} callback init/1.
%% @end
%%--------------------------------------------------------------------
-spec init(Args :: term()) -> Result when
    Result :: {ok, State :: worker_host:plugin_state()} | {error, Reason :: term()}.
init(_Args) ->
    {ok, WriteCounterThreshold} = application:get_env(?APP_NAME, default_write_event_counter_threshold),
    {ok, WriteTimeThreshold} = application:get_env(?APP_NAME, default_write_event_time_threshold_miliseconds),
    {ok, WriteSizeThreshold} = application:get_env(?APP_NAME, default_write_event_size_threshold),
    WriteSubId = ?FSLOGIC_SUB_ID,
    WriteSub = #subscription{
        id = WriteSubId,
        object = #write_subscription{
            counter_threshold = WriteCounterThreshold,
            time_threshold = WriteTimeThreshold,
            size_threshold = WriteSizeThreshold
        },
        event_stream = ?WRITE_EVENT_STREAM#event_stream_definition{
            metadata = 0,
            emission_rule = fun(_) -> true end,
            init_handler = event_utils:send_subscription_handler(),
            event_handler = fun(Evts, Ctx) ->
                handle_write_events(Evts, Ctx)
            end,
            terminate_handler = event_utils:send_subscription_cancellation_handler()
        }
    },

    case application:get_env(?APP_NAME, start_rtransfer_on_init) of
        {ok, true} ->
            rtransfer_config:start_rtransfer();
        _ ->
            ok
    end,

    case event:subscribe(WriteSub) of
        {ok, WriteSubId} ->
            ok;
        {error, already_exists} ->
            ok
    end,

    {ok, ReadCounterThreshold} = application:get_env(?APP_NAME, default_read_event_counter_threshold),
    {ok, ReadTimeThreshold} = application:get_env(?APP_NAME, default_read_event_time_threshold_miliseconds),
    {ok, ReadSizeThreshold} = application:get_env(?APP_NAME, default_read_event_size_threshold),
    ReadSub = #subscription{
        object = #read_subscription{
            counter_threshold = ReadCounterThreshold,
            time_threshold = ReadTimeThreshold,
            size_threshold = ReadSizeThreshold
        },
        event_stream = ?READ_EVENT_STREAM#event_stream_definition{
            metadata = 0,
            emission_rule = fun(_) -> true end,
            init_handler = event_utils:send_subscription_handler(),
            event_handler = fun(Evts, Ctx) ->
                handle_read_events(Evts, Ctx)
            end,
            terminate_handler = event_utils:send_subscription_cancellation_handler()
        }
    },

    case event:subscribe(ReadSub) of
        {ok, _ReadSubId} ->
            ok;
        {error, already_exists} ->
            ok
    end,

    {ok, #{sub_id => WriteSubId}}.

%%--------------------------------------------------------------------
%% @doc
%% {@link worker_plugin_behaviour} callback handle/1.
%% @end
%%--------------------------------------------------------------------
-spec handle(Request) -> Result when
    Request :: ping | healthcheck | {fuse_request, SessId :: session:id(),
        FuseRequest :: #fuse_request{}},
    Result :: nagios_handler:healthcheck_response() | ok | {ok, Response} |
    {error, Reason} | pong,
    Response :: term(),
    Reason :: term().
handle(ping) ->
    pong;
handle(healthcheck) ->
    ok;
handle({fuse_request, SessId, FuseRequest}) ->
    ?info("fuse_request: ~p", [FuseRequest]),
    Response = run_and_catch_exceptions(fun handle_fuse_request/2, fslogic_context:new(SessId), FuseRequest, fuse_request),
    ?info("fuse_response: ~p", [Response]),
    Response;
handle({proxyio_request, SessId, ProxyIORequest}) ->
    ?debug("proxyio_request: ~p", [ProxyIORequest]),
    Response = run_and_catch_exceptions(fun handle_proxyio_request/2, fslogic_context:new(SessId), ProxyIORequest, proxyio_request),
    ?debug("proxyio_response: ~p", [Response]),
    Response;
handle(_Request) ->
    ?log_bad_request(_Request),
    {error, wrong_request}.

%%--------------------------------------------------------------------
%% @doc
%% {@link worker_plugin_behaviour} callback cleanup/0
%% @end
%%--------------------------------------------------------------------
-spec cleanup() -> Result when
    Result :: ok | {error, Error},
    Error :: timeout | term().
cleanup() ->
    ok.

%%%===================================================================
%%% Internal functions
%%%===================================================================

%%--------------------------------------------------------------------
%% @private
%% @doc
%% Handles or forwards request. In case of error translates it using
%% fslogic_errors:translate_error/1 function.
%% @end
%%--------------------------------------------------------------------
-spec run_and_catch_exceptions(Function :: function(), ctx(), any(),
    fuse_request | proxyio_request) -> #fuse_response{} | #proxyio_response{}.
run_and_catch_exceptions(Function, Context, Request, Type) ->
    try
        SpacesDir = fslogic_uuid:spaces_uuid(fslogic_context:get_user_id(Context)),
        {NextCTX, Providers} =
            case request_to_file_entry_or_provider(Context, Request) of
                {space, SpaceId} ->
                    #fslogic_ctx{session_id = SessionId} = Context,
                    {ok, #document{value = #space_info{providers = ProviderIds}}} =
                        space_info:get_or_fetch(SessionId, SpaceId),
                    case {ProviderIds, lists:member(oneprovider:get_provider_id(), ProviderIds)} of
                        {_, true} ->
                            {Context, [oneprovider:get_provider_id()]};
                        {[_ | _], false} ->
                            {Context, ProviderIds};
                        {[], _} ->
                            throw(unsupported_space)
                    end;
                {file, Entry} ->
                    case file_meta:to_uuid(Entry) of
                        {ok, SpacesDir} ->
                            {Context, [oneprovider:get_provider_id()]};
                        _ ->
                            #fslogic_ctx{space_id = SpaceId, session_id = SessionId} = NewCtx =
                                fslogic_context:set_space_id(Context, Entry),

                            {ok, #document{value = #space_info{providers = ProviderIds}}} = space_info:get_or_fetch(SessionId, SpaceId),
                            case {ProviderIds, lists:member(oneprovider:get_provider_id(), ProviderIds)} of
                                {_, true} ->
                                    {NewCtx, [oneprovider:get_provider_id()]};
                                {[_ | _], false} ->
                                    {NewCtx, ProviderIds};
                                {[], _} ->
                                    throw(unsupported_space)
                            end
                    end;
                {provider, ProvId} ->
                    {Context, [ProvId]}
            end,

        Self = oneprovider:get_provider_id(),
        case lists:member(Self, Providers) of
            true ->
                apply(Function, [NextCTX, Request]);
            false ->
                PrePostProcessResponse =
                    try
                        case fslogic_remote:prerouting(NextCTX, Request, Providers) of
                            {ok, {reroute, Self, Request1}} ->  %% Request should be handled locally for some reason
                                {ok, apply(Function, [NextCTX, Request1])};
                            {ok, {reroute, RerouteToProvider, Request1}} ->
                                {ok, fslogic_remote:reroute(NextCTX, RerouteToProvider, Request1)};
                            {error, PreRouteError} ->
                                ?error("Cannot initialize reouting for request ~p due to error in prerouting handler: ~p", [Request, PreRouteError]),
                                throw({unable_to_reroute_message, {prerouting_error, PreRouteError}})
                        end
                    catch
                        Type:Reason0 ->
                            ?error_stacktrace("Unable to process remote fslogic request due to: ~p", [{Type, Reason0}]),
                            {error, {Type, Reason0}}
                    end,
                case fslogic_remote:postrouting(NextCTX, PrePostProcessResponse, Request) of
                    undefined -> throw({unable_to_reroute_message, PrePostProcessResponse});
                    LocalResponse -> LocalResponse
                end
        end
    catch
        Reason ->
            %% Manually thrown error, normal interrupt case.
            report_error(Request, Type, Reason, debug);
        error:{badmatch, Reason} ->
            %% Bad Match assertion - something went wrong, but it could be expected (e.g. file not found assertion).
            report_error(Request, Type, Reason, warning);
        error:{case_clause, Reason} ->
            %% Case Clause assertion - something went seriously wrong and we should know about it.
            report_error(Request, Type, Reason, error);
        error:Reason ->
            %% Something went horribly wrong. This should not happen.
            report_error(Request, Type, Reason, error)
    end.

%%--------------------------------------------------------------------
%% @private
%% @doc
%% Returns a FUSE response with translated error description.
%% Logs an error with given log level.
%% @end
%%--------------------------------------------------------------------
-spec report_error(Request :: any(), fuse_request | proxyio_request, Error :: term(),
    LogLevel :: debug | warning | error) -> #fuse_response{} | #proxyio_response{}.
report_error(Request, Type, Error, LogLevel) ->
    Status = #status{code = Code, description = Description} =
        fslogic_errors:gen_status_message(Error),
    MsgFormat = "Cannot process request ~p due to error: ~p (code: ~p)",
    case LogLevel of
        debug -> ?debug_stacktrace(MsgFormat, [Request, Description, Code]);
%%      info -> ?info(MsgFormat, [Request, Description, Code]);  %% Not used right now
        warning -> ?warning_stacktrace(MsgFormat, [Request, Description, Code]);
        error -> ?error_stacktrace(MsgFormat, [Request, Description, Code])
    end,
    error_response(Type, Status).

%%--------------------------------------------------------------------
%% @doc
%% Returns response with given status, matching given request.
%% @end
%%--------------------------------------------------------------------
-spec error_response(fuse_request | proxyio_request, #status{}) -> #fuse_response{}.
error_response(fuse_request, Status) ->
    #fuse_response{status = Status};
error_response(proxyio_request, Status) ->
    #proxyio_response{status = Status}.

%%--------------------------------------------------------------------
%% @private
%% @doc
%% Processes a FUSE request and returns a response.
%% @end
%%--------------------------------------------------------------------
-spec handle_fuse_request(Ctx :: fslogic_worker:ctx(), FuseRequest :: #fuse_request{}) ->
    FuseResponse :: #fuse_response{}.
handle_fuse_request(Ctx, #fuse_request{fuse_request = #get_file_attr{entry = {path, Path}}}) ->
    {ok, Tokens} = fslogic_path:verify_file_path(Path),
    CanonicalFileEntry = fslogic_path:get_canonical_file_entry(Ctx, Tokens),
    fslogic_req_generic:get_file_attr(Ctx, CanonicalFileEntry);
handle_fuse_request(Ctx, #fuse_request{fuse_request = #get_file_attr{entry = {uuid, UUID}}}) ->
    fslogic_req_generic:get_file_attr(Ctx, {uuid, fslogic_uuid:file_guid_to_uuid(UUID)});
handle_fuse_request(Ctx, #fuse_request{fuse_request = #get_file_attr{entry = Entry}}) ->
    fslogic_req_generic:get_file_attr(Ctx, Entry);
handle_fuse_request(Ctx, #fuse_request{fuse_request = #delete_file{uuid = UUID}}) ->
    fslogic_req_generic:delete(Ctx, {uuid, fslogic_uuid:file_guid_to_uuid(UUID)});
handle_fuse_request(Ctx, #fuse_request{fuse_request = #create_dir{parent_uuid = ParentUUID, name = Name, mode = Mode}}) ->
    fslogic_req_special:mkdir(Ctx, {uuid, fslogic_uuid:file_guid_to_uuid(ParentUUID)}, Name, Mode);
handle_fuse_request(Ctx, #fuse_request{fuse_request = #get_file_children{uuid = UUID, offset = Offset, size = Size}}) ->
    fslogic_req_special:read_dir(Ctx, {uuid, fslogic_uuid:file_guid_to_uuid(UUID)}, Offset, Size);
handle_fuse_request(Ctx, #fuse_request{fuse_request = #get_parent{uuid = UUID}}) ->
    fslogic_req_regular:get_parent(Ctx, {uuid, fslogic_uuid:file_guid_to_uuid(UUID)});
handle_fuse_request(Ctx, #fuse_request{fuse_request = #change_mode{uuid = UUID, mode = Mode}}) ->
    fslogic_req_generic:chmod(Ctx, {uuid, fslogic_uuid:file_guid_to_uuid(UUID)}, Mode);
handle_fuse_request(Ctx, #fuse_request{fuse_request = #rename{uuid = UUID, target_path = TargetPath}}) ->
    {ok, Tokens} = fslogic_path:verify_file_path(TargetPath),
    CanonicalFileEntry = fslogic_path:get_canonical_file_entry(Ctx, Tokens),
    #fslogic_ctx{session_id = SessId} = Ctx,
    {ok, CanonicalTargetPath} = fslogic_path:gen_path(CanonicalFileEntry, SessId),
<<<<<<< HEAD
    fslogic_req_generic:rename(Ctx, {uuid, fslogic_uuid:file_guid_to_uuid(UUID)}, CanonicalTargetPath);
handle_fuse_request(Ctx, #fuse_request{fuse_request = #update_times{uuid = UUID, atime = ATime, mtime = MTime, ctime = CTime}}) ->
    fslogic_req_generic:update_times(Ctx, {uuid, fslogic_uuid:file_guid_to_uuid(UUID)}, ATime, MTime, CTime);
handle_fuse_request(Ctx, #fuse_request{fuse_request = #get_new_file_location{name = Name, parent_uuid = ParentUUID,
    flags = Flags, mode = Mode}}) ->
    NewCtx = fslogic_context:set_space_id(Ctx, {guid, ParentUUID}),
    fslogic_req_regular:get_new_file_location(NewCtx, {uuid, fslogic_uuid:file_guid_to_uuid(ParentUUID)}, Name, Mode, Flags);
handle_fuse_request(Ctx, #fuse_request{fuse_request = #get_file_location{uuid = UUID, flags = Flags}}) ->
    NewCtx = fslogic_context:set_space_id(Ctx, {guid, UUID}),
    fslogic_req_regular:get_file_location(NewCtx, {uuid, fslogic_uuid:file_guid_to_uuid(UUID)}, Flags);
handle_fuse_request(Ctx, #fuse_request{fuse_request = #truncate{uuid = UUID, size = Size}}) ->
    fslogic_req_regular:truncate(Ctx, {uuid, fslogic_uuid:file_guid_to_uuid(UUID)}, Size);
handle_fuse_request(Ctx, #fuse_request{fuse_request = #get_helper_params{storage_id = SID, force_proxy_io = ForceProxy}}) ->
=======
    fslogic_req_generic:rename(Ctx, {uuid, UUID}, CanonicalTargetPath);
handle_fuse_request(Ctx, #update_times{uuid = UUID, atime = ATime, mtime = MTime, ctime = CTime}) ->
    fslogic_req_generic:update_times(Ctx, {uuid, UUID}, ATime, MTime, CTime);
handle_fuse_request(Ctx, #get_new_file_location{name = Name, parent_uuid = ParentUUID, flags = Flags, mode = Mode}) ->
    NewCtx = fslogic_context:set_space_id(Ctx, {uuid, ParentUUID}),
    fslogic_req_regular:get_new_file_location(NewCtx, {uuid, ParentUUID}, Name, Mode, Flags);
handle_fuse_request(Ctx, #get_file_location{uuid = UUID, flags = Flags}) ->
    NewCtx = fslogic_context:set_space_id(Ctx, {uuid, UUID}),
    fslogic_req_regular:get_file_location(NewCtx, {uuid, UUID}, Flags);
handle_fuse_request(Ctx, #truncate{uuid = UUID, size = Size}) ->
    fslogic_req_regular:truncate(Ctx, {uuid, UUID}, Size);
handle_fuse_request(Ctx, #release{handle_id = HandleId}) ->
    fslogic_req_regular:release(Ctx, HandleId);
handle_fuse_request(Ctx, #get_helper_params{storage_id = SID, force_proxy_io = ForceProxy}) ->
>>>>>>> a2009dbf
    fslogic_req_regular:get_helper_params(Ctx, SID, ForceProxy);
handle_fuse_request(Ctx, #fuse_request{fuse_request = #get_xattr{uuid = UUID, name = XattrName}}) ->
    fslogic_req_generic:get_xattr(Ctx, {uuid, fslogic_uuid:file_guid_to_uuid(UUID)}, XattrName);
handle_fuse_request(Ctx, #fuse_request{fuse_request = #set_xattr{uuid = UUID, xattr = Xattr}}) ->
    fslogic_req_generic:set_xattr(Ctx, {uuid, fslogic_uuid:file_guid_to_uuid(UUID)}, Xattr);
handle_fuse_request(Ctx, #fuse_request{fuse_request = #remove_xattr{uuid = UUID, name = XattrName}}) ->
    fslogic_req_generic:remove_xattr(Ctx, {uuid, fslogic_uuid:file_guid_to_uuid(UUID)}, XattrName);
handle_fuse_request(Ctx, #fuse_request{fuse_request = #list_xattr{uuid = UUID}}) ->
    fslogic_req_generic:list_xattr(Ctx, {uuid, fslogic_uuid:file_guid_to_uuid(UUID)});
handle_fuse_request(Ctx, #fuse_request{fuse_request = #get_acl{uuid = UUID}}) ->
    fslogic_req_generic:get_acl(Ctx, {uuid, fslogic_uuid:file_guid_to_uuid(UUID)});
handle_fuse_request(Ctx, #fuse_request{fuse_request = #set_acl{uuid = UUID, acl = Acl}}) ->
    fslogic_req_generic:set_acl(Ctx, {uuid, fslogic_uuid:file_guid_to_uuid(UUID)}, Acl);
handle_fuse_request(Ctx, #fuse_request{fuse_request = #remove_acl{uuid = UUID}}) ->
    fslogic_req_generic:remove_acl(Ctx, {uuid, fslogic_uuid:file_guid_to_uuid(UUID)});
handle_fuse_request(Ctx, #fuse_request{fuse_request = #get_transfer_encoding{uuid = UUID}}) ->
    fslogic_req_generic:get_transfer_encoding(Ctx, {uuid, fslogic_uuid:file_guid_to_uuid(UUID)});
handle_fuse_request(Ctx, #fuse_request{fuse_request = #set_transfer_encoding{uuid = UUID, value = Value}}) ->
    fslogic_req_generic:set_transfer_encoding(Ctx, {uuid, fslogic_uuid:file_guid_to_uuid(UUID)}, Value);
handle_fuse_request(Ctx, #fuse_request{fuse_request = #get_cdmi_completion_status{uuid = UUID}}) ->
    fslogic_req_generic:get_cdmi_completion_status(Ctx, {uuid, fslogic_uuid:file_guid_to_uuid(UUID)});
handle_fuse_request(Ctx, #fuse_request{fuse_request = #set_cdmi_completion_status{uuid = UUID, value = Value}}) ->
    fslogic_req_generic:set_cdmi_completion_status(Ctx, {uuid, fslogic_uuid:file_guid_to_uuid(UUID)}, Value);
handle_fuse_request(Ctx, #fuse_request{fuse_request = #get_mimetype{uuid = UUID}}) ->
    fslogic_req_generic:get_mimetype(Ctx, {uuid, fslogic_uuid:file_guid_to_uuid(UUID)});
handle_fuse_request(Ctx, #fuse_request{fuse_request = #set_mimetype{uuid = UUID, value = Value}}) ->
    fslogic_req_generic:set_mimetype(Ctx, {uuid, fslogic_uuid:file_guid_to_uuid(UUID)}, Value);
handle_fuse_request(Ctx, #fuse_request{fuse_request = #synchronize_block{uuid = UUID, block = Block}}) ->
    fslogic_req_regular:synchronize_block(Ctx, {uuid, fslogic_uuid:file_guid_to_uuid(UUID)}, Block);
handle_fuse_request(Ctx, #fuse_request{fuse_request = #create_storage_test_file{storage_id = SID, file_uuid = FileUUID}}) ->
    fuse_config_manager:create_storage_test_file(Ctx, SID, FileUUID);
handle_fuse_request(_Ctx, #fuse_request{fuse_request = #verify_storage_test_file{storage_id = SID, space_uuid = SpaceUUID,
    file_id = FileId, file_content = FileContent}}) ->
    fuse_config_manager:verify_storage_test_file(SID, SpaceUUID, FileId, FileContent);
handle_fuse_request(_Ctx, Req) ->
    ?log_bad_request(Req),
    erlang:error({invalid_request, Req}).

handle_write_events(Evts, #{session_id := SessId} = Ctx) ->
    Results = lists:map(fun(#event{object = #write_event{
        blocks = Blocks, file_uuid = FileGUID, file_size = FileSize}}) ->
        FileUUID = fslogic_uuid:file_guid_to_uuid(FileGUID),
        case replica_updater:update(FileUUID, Blocks, FileSize, true) of
            {ok, size_changed} ->
                MTime = erlang:system_time(seconds),
                {ok, _} = file_meta:update({uuid, FileUUID}, #{
                    mtime => MTime, ctime => MTime
                }),
                fslogic_event:emit_file_sizeless_attrs_update({uuid, FileUUID}),
                fslogic_event:emit_file_attr_update({uuid, FileUUID}, [SessId]),
                fslogic_event:emit_file_location_update({uuid, FileUUID}, [SessId]);
            {ok, size_not_changed} ->
                MTime = erlang:system_time(seconds),
                {ok, _} = file_meta:update({uuid, FileUUID}, #{
                    mtime => MTime, ctime => MTime
                }),
                fslogic_event:emit_file_sizeless_attrs_update({uuid, FileUUID}),
                fslogic_event:emit_file_location_update({uuid, FileUUID}, [SessId]);
            {error, Reason} ->
                ?error("Unable to update blocks for file ~p due to: ~p.", [FileUUID, Reason])
        end
    end, Evts),

    case Ctx of
        #{notify := Pid} -> Pid ! {handler_executed, Results};
        _ -> ok
    end,

    Results.

handle_read_events(Evts, _Ctx) ->
    lists:map(fun(#event{object = #read_event{file_uuid = FileGUID}}) ->
        FileUUID = fslogic_uuid:file_guid_to_uuid(FileGUID),
        case fslogic_times:calculate_atime({uuid, FileUUID}) of
            actual ->
                ok;
            NewATime ->
                {ok, FileDoc} = file_meta:get({uuid, FileUUID}),
                #document{value = FileMeta} = FileDoc,
                {ok, _} = file_meta:update(FileDoc, #{atime => NewATime}),
                spawn(fun() -> fslogic_event:emit_file_sizeless_attrs_update(
                    FileDoc#document{value = FileMeta#file_meta{atime = NewATime}}
                ) end)
        end
    end, Evts).

<<<<<<< HEAD
handle_proxyio_request(#fslogic_ctx{session_id = SessionId}, #proxyio_request{
    file_uuid = FileUuid, storage_id = SID, file_id = FID,
    proxyio_request = #remote_write{offset = Offset, data = Data}}) ->

    fslogic_proxyio:write(SessionId, fslogic_uuid:file_guid_to_uuid(FileUuid), SID, FID, Offset, Data);

handle_proxyio_request(#fslogic_ctx{session_id = SessionId}, #proxyio_request{
    file_uuid = FileUuid, storage_id = SID, file_id = FID,
    proxyio_request = #remote_read{offset = Offset, size = Size}}) ->

    fslogic_proxyio:read(SessionId, fslogic_uuid:file_guid_to_uuid(FileUuid), SID, FID, Offset, Size);

handle_proxyio_request(_CTX, Req) ->
    ?log_bad_request(Req),
    erlang:error({invalid_request, Req}).

=======
handle_proxyio_request(SessionId, #proxyio_request{
    parameters = Parameters, storage_id = SID, file_id = FID,
    proxyio_request = #remote_write{offset = Offset, data = Data}}) ->

    fslogic_proxyio:write(SessionId, Parameters, SID, FID, Offset, Data);

handle_proxyio_request(SessionId, #proxyio_request{
    parameters = Parameters, storage_id = SID, file_id = FID,
    proxyio_request = #remote_read{offset = Offset, size = Size}}) ->

    fslogic_proxyio:read(SessionId, Parameters, SID, FID, Offset, Size);
>>>>>>> a2009dbf

%%--------------------------------------------------------------------
%% @private
%% @doc
%% Map given request to file-scope, provider-scope or space-scope.
%% @end
%%--------------------------------------------------------------------
-spec request_to_file_entry_or_provider(fslogic_worker:ctx(), #fuse_request{} | #proxyio_request{}) ->
    {file, file_meta:entry() | {guid, fslogic_worker:file_guid()}} | {provider, oneprovider:id()} | {space, SpaceId :: binary()}.
request_to_file_entry_or_provider(Ctx, #fuse_request{fuse_request = #get_file_attr{entry = {path, Path}}}) ->
    {ok, Tokens} = fslogic_path:verify_file_path(Path),
    case fslogic_path:get_canonical_file_entry(Ctx, Tokens) of
        {path, P} = FileEntry ->
            {ok, Tokens1} = fslogic_path:verify_file_path(P),
            case Tokens1 of
                [<<?DIRECTORY_SEPARATOR>>, ?SPACES_BASE_DIR_NAME, SpaceId | _] ->
                    {space, SpaceId};
                _ ->
                    {file, FileEntry}
            end;
        OtherFileEntry ->
            {file, OtherFileEntry}
    end;
request_to_file_entry_or_provider(_Ctx, #fuse_request{fuse_request = #get_file_attr{entry = {uuid, FileGUID}}}) ->
    {file, {guid, FileGUID}};
request_to_file_entry_or_provider(_Ctx, #fuse_request{fuse_request = #get_file_attr{entry = Entry}}) ->
    {file, Entry};
request_to_file_entry_or_provider(_Ctx, #fuse_request{fuse_request = #delete_file{uuid = UUID}}) ->
    {file, {guid, UUID}};
request_to_file_entry_or_provider(_Ctx, #fuse_request{fuse_request = #create_dir{parent_uuid = ParentUUID}}) ->
    {file, {guid, ParentUUID}};
request_to_file_entry_or_provider(_Ctx, #fuse_request{fuse_request = #get_file_children{uuid = UUID}}) ->
    {file, {guid, UUID}};
request_to_file_entry_or_provider(_Ctx, #fuse_request{fuse_request = #get_parent{uuid = UUID}}) ->
    {file, {guid, UUID}};
request_to_file_entry_or_provider(_Ctx, #fuse_request{fuse_request = #change_mode{uuid = UUID}}) ->
    {file, {guid, UUID}};
request_to_file_entry_or_provider(_Ctx, #fuse_request{fuse_request = #rename{uuid = UUID}}) ->
    {file, {guid, UUID}};
request_to_file_entry_or_provider(_Ctx, #fuse_request{fuse_request = #update_times{uuid = UUID}}) ->
    {file, {guid, UUID}};
request_to_file_entry_or_provider(_Ctx, #fuse_request{fuse_request = #get_new_file_location{parent_uuid = ParentUUID}}) ->
    {file, {guid, ParentUUID}};
request_to_file_entry_or_provider(_Ctx, #fuse_request{fuse_request = #get_file_location{uuid = UUID}}) ->
    {file, {guid, UUID}};
request_to_file_entry_or_provider(_Ctx, #fuse_request{fuse_request = #truncate{uuid = UUID}}) ->
    {file, {guid, UUID}};
request_to_file_entry_or_provider(_Ctx, #fuse_request{fuse_request = #get_helper_params{}}) ->
    {provider, oneprovider:get_provider_id()};
request_to_file_entry_or_provider(_Ctx, #fuse_request{fuse_request = #get_xattr{uuid = UUID}}) ->
    {file, {guid, UUID}};
request_to_file_entry_or_provider(_Ctx, #fuse_request{fuse_request = #set_xattr{uuid = UUID}}) ->
    {file, {guid, UUID}};
request_to_file_entry_or_provider(_Ctx, #fuse_request{fuse_request = #remove_xattr{uuid = UUID}}) ->
    {file, {guid, UUID}};
request_to_file_entry_or_provider(_Ctx, #fuse_request{fuse_request = #list_xattr{uuid = UUID}}) ->
    {file, {guid, UUID}};
request_to_file_entry_or_provider(_Ctx, #fuse_request{fuse_request = #get_acl{uuid = UUID}}) ->
    {file, {guid, UUID}};
request_to_file_entry_or_provider(_Ctx, #fuse_request{fuse_request = #set_acl{uuid = UUID}}) ->
    {file, {guid, UUID}};
request_to_file_entry_or_provider(_Ctx, #fuse_request{fuse_request = #remove_acl{uuid = UUID}}) ->
    {file, {guid, UUID}};
request_to_file_entry_or_provider(_Ctx, #fuse_request{fuse_request = #get_transfer_encoding{uuid = UUID}}) ->
    {file, {guid, UUID}};
request_to_file_entry_or_provider(_Ctx, #fuse_request{fuse_request = #set_transfer_encoding{uuid = UUID}}) ->
    {file, {guid, UUID}};
request_to_file_entry_or_provider(_Ctx, #fuse_request{fuse_request = #get_cdmi_completion_status{uuid = UUID}}) ->
    {file, {guid, UUID}};
request_to_file_entry_or_provider(_Ctx, #fuse_request{fuse_request = #set_cdmi_completion_status{uuid = UUID}}) ->
    {file, {guid, UUID}};
request_to_file_entry_or_provider(_Ctx, #fuse_request{fuse_request = #get_mimetype{uuid = UUID}}) ->
    {file, {guid, UUID}};
request_to_file_entry_or_provider(_Ctx, #fuse_request{fuse_request = #set_mimetype{uuid = UUID}}) ->
    {file, {guid, UUID}};
request_to_file_entry_or_provider(_Ctx, #fuse_request{fuse_request = #synchronize_block{uuid = UUID}}) ->
    {file, {guid, UUID}};
request_to_file_entry_or_provider(_Ctx, #fuse_request{fuse_request = #create_storage_test_file{}}) ->
    {provider, oneprovider:get_provider_id()};
request_to_file_entry_or_provider(_Ctx, #fuse_request{fuse_request = #verify_storage_test_file{}}) ->
    {provider, oneprovider:get_provider_id()};
request_to_file_entry_or_provider(#fslogic_ctx{}, #proxyio_request{file_uuid = UUID}) ->
    {file, {guid, UUID}};
request_to_file_entry_or_provider(_Ctx, Req) ->
    ?log_bad_request(Req),
    erlang:error({invalid_request, Req}).<|MERGE_RESOLUTION|>--- conflicted
+++ resolved
@@ -316,7 +316,6 @@
     CanonicalFileEntry = fslogic_path:get_canonical_file_entry(Ctx, Tokens),
     #fslogic_ctx{session_id = SessId} = Ctx,
     {ok, CanonicalTargetPath} = fslogic_path:gen_path(CanonicalFileEntry, SessId),
-<<<<<<< HEAD
     fslogic_req_generic:rename(Ctx, {uuid, fslogic_uuid:file_guid_to_uuid(UUID)}, CanonicalTargetPath);
 handle_fuse_request(Ctx, #fuse_request{fuse_request = #update_times{uuid = UUID, atime = ATime, mtime = MTime, ctime = CTime}}) ->
     fslogic_req_generic:update_times(Ctx, {uuid, fslogic_uuid:file_guid_to_uuid(UUID)}, ATime, MTime, CTime);
@@ -330,22 +329,6 @@
 handle_fuse_request(Ctx, #fuse_request{fuse_request = #truncate{uuid = UUID, size = Size}}) ->
     fslogic_req_regular:truncate(Ctx, {uuid, fslogic_uuid:file_guid_to_uuid(UUID)}, Size);
 handle_fuse_request(Ctx, #fuse_request{fuse_request = #get_helper_params{storage_id = SID, force_proxy_io = ForceProxy}}) ->
-=======
-    fslogic_req_generic:rename(Ctx, {uuid, UUID}, CanonicalTargetPath);
-handle_fuse_request(Ctx, #update_times{uuid = UUID, atime = ATime, mtime = MTime, ctime = CTime}) ->
-    fslogic_req_generic:update_times(Ctx, {uuid, UUID}, ATime, MTime, CTime);
-handle_fuse_request(Ctx, #get_new_file_location{name = Name, parent_uuid = ParentUUID, flags = Flags, mode = Mode}) ->
-    NewCtx = fslogic_context:set_space_id(Ctx, {uuid, ParentUUID}),
-    fslogic_req_regular:get_new_file_location(NewCtx, {uuid, ParentUUID}, Name, Mode, Flags);
-handle_fuse_request(Ctx, #get_file_location{uuid = UUID, flags = Flags}) ->
-    NewCtx = fslogic_context:set_space_id(Ctx, {uuid, UUID}),
-    fslogic_req_regular:get_file_location(NewCtx, {uuid, UUID}, Flags);
-handle_fuse_request(Ctx, #truncate{uuid = UUID, size = Size}) ->
-    fslogic_req_regular:truncate(Ctx, {uuid, UUID}, Size);
-handle_fuse_request(Ctx, #release{handle_id = HandleId}) ->
-    fslogic_req_regular:release(Ctx, HandleId);
-handle_fuse_request(Ctx, #get_helper_params{storage_id = SID, force_proxy_io = ForceProxy}) ->
->>>>>>> a2009dbf
     fslogic_req_regular:get_helper_params(Ctx, SID, ForceProxy);
 handle_fuse_request(Ctx, #fuse_request{fuse_request = #get_xattr{uuid = UUID, name = XattrName}}) ->
     fslogic_req_generic:get_xattr(Ctx, {uuid, fslogic_uuid:file_guid_to_uuid(UUID)}, XattrName);
@@ -432,36 +415,24 @@
         end
     end, Evts).
 
-<<<<<<< HEAD
+handle_proxyio_request(SessionId, #proxyio_request{
+    parameters = Parameters, storage_id = SID, file_id = FID,
+    proxyio_request = #remote_write{offset = Offset, data = Data}}) ->
+
+    fslogic_proxyio:write(SessionId, Parameters, SID, FID, Offset, Data);
+
 handle_proxyio_request(#fslogic_ctx{session_id = SessionId}, #proxyio_request{
-    file_uuid = FileUuid, storage_id = SID, file_id = FID,
-    proxyio_request = #remote_write{offset = Offset, data = Data}}) ->
-
-    fslogic_proxyio:write(SessionId, fslogic_uuid:file_guid_to_uuid(FileUuid), SID, FID, Offset, Data);
-
-handle_proxyio_request(#fslogic_ctx{session_id = SessionId}, #proxyio_request{
-    file_uuid = FileUuid, storage_id = SID, file_id = FID,
+    parameters = Parameters, storage_id = SID, file_id = FID,
+handle_proxyio_request(SessionId, #proxyio_request{
+    parameters = Parameters, storage_id = SID, file_id = FID,
     proxyio_request = #remote_read{offset = Offset, size = Size}}) ->
 
-    fslogic_proxyio:read(SessionId, fslogic_uuid:file_guid_to_uuid(FileUuid), SID, FID, Offset, Size);
+    fslogic_proxyio:read(SessionId, Parameters, SID, FID, Offset, Size);
 
 handle_proxyio_request(_CTX, Req) ->
     ?log_bad_request(Req),
     erlang:error({invalid_request, Req}).
 
-=======
-handle_proxyio_request(SessionId, #proxyio_request{
-    parameters = Parameters, storage_id = SID, file_id = FID,
-    proxyio_request = #remote_write{offset = Offset, data = Data}}) ->
-
-    fslogic_proxyio:write(SessionId, Parameters, SID, FID, Offset, Data);
-
-handle_proxyio_request(SessionId, #proxyio_request{
-    parameters = Parameters, storage_id = SID, file_id = FID,
-    proxyio_request = #remote_read{offset = Offset, size = Size}}) ->
-
-    fslogic_proxyio:read(SessionId, Parameters, SID, FID, Offset, Size);
->>>>>>> a2009dbf
 
 %%--------------------------------------------------------------------
 %% @private
