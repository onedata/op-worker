--- conflicted
+++ resolved
@@ -219,37 +219,8 @@
     ?log_bad_request(Req),
     erlang:error({invalid_request, Req}).
 
-<<<<<<< HEAD
-handle_events([], _) ->
-    [];
-handle_events([Event | T], Ctx) ->
-    handle_events(Event, Ctx),
-    handle_events(T, Ctx);
-handle_events(#event{object = #write_event{blocks = Blocks, file_uuid = FileUUID,
-    file_size = FileSize}} = T, #{session_id := SessId} = Ctx) ->
-    ?debug("fslogic handle_events: ~p", [T]),
-
-    Result = case fslogic_blocks:update(FileUUID, Blocks, FileSize) of
-        {ok, size_changed} ->
-            case fslogic_notify:attributes({uuid, FileUUID}, [SessId]) of
-                ok -> fslogic_notify:blocks({uuid, FileUUID}, Blocks, [SessId]);
-                {error, Reason} -> {error, Reason}
-            end;
-        {ok, size_not_changed} ->
-            fslogic_notify:blocks({uuid, FileUUID}, Blocks, [SessId]);
-        {error, Reason} ->
-            {error, Reason}
-    end,
-
-    case Ctx of
-        #{notify := Pid} -> Pid ! {handler_executed, Result};
-        _ -> ok
-    end,
-
-    Result.
-=======
-handle_events(Evts, {_, _, SessId}) ->
-    lists:foreach(fun(#event{object = #write_event{
+handle_events(Evts, #{session_id := SessId} = Ctx) ->
+    Results = lists:map(fun(#event{object = #write_event{
         blocks = Blocks, file_uuid = FileUUID, file_size = FileSize
     }}) ->
         case fslogic_blocks:update(FileUUID, Blocks, FileSize) of
@@ -261,7 +232,14 @@
             {error, Reason} ->
                 ?error("Unable to update blocks for file ~p due to: ~p.", [FileUUID, Reason])
         end
-    end, Evts).
+    end, Evts),
+
+    case Ctx of
+        #{notify := Pid} -> Pid ! {handler_executed, Results};
+        _ -> ok
+    end,
+
+    Results.
 
 handle_proxyio_request(SessionId, #proxyio_request{
     space_id = SPID, storage_id = SID, file_id = FID,
@@ -277,5 +255,4 @@
 
 handle_proxyio_request(_SessionId, Req) ->
     ?log_bad_request(Req),
-    erlang:error({invalid_request, Req}).
->>>>>>> a8d0cb45
+    erlang:error({invalid_request, Req}).