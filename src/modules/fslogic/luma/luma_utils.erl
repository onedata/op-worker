%%%--------------------------------------------------------------------
%%% @author Tomasz Lichon
%%% @copyright (C) 2016 ACK CYFRONET AGH
%%% This software is released under the MIT license
%%% cited in 'LICENSE.txt'.
%%% @end
%%%--------------------------------------------------------------------
%%% @doc
%%% Util functions for luma.
%%% @end
%%%--------------------------------------------------------------------
-module(luma_utils).
-author("Tomasz Lichon").

-include("global_definitions.hrl").
-include("modules/fslogic/fslogic_common.hrl").
-include_lib("cluster_worker/include/modules/datastore/datastore_common_internal.hrl").

%% API
<<<<<<< HEAD
-export([get_user_id/1, gen_storage_uid/1, gen_storage_gid/2, get_storage_id/1,
    get_storage_type/1, get_helper_args/1]).
=======
-export([get_user_id/1, get_s3_user/2, get_ceph_user/2, get_posix_user/2,
    gen_storage_uid/1, gen_storage_gid/2, get_storage_id/1, get_storage_type/1,
    get_swift_user/2]).
>>>>>>> 61ed02ef

%%%===================================================================
%%% API
%%%===================================================================

%%--------------------------------------------------------------------
<<<<<<< HEAD
%% @doc Get user_id from identity or session_id
=======
%% @doc
%% Gets S3 credentials from datastore.
%% @end
%%--------------------------------------------------------------------
-spec get_s3_user(UserId :: binary(), StorageId :: storage:id()) ->
    {ok, s3_user:credentials()} | undefined.
get_s3_user(UserId, StorageId) ->
    case s3_user:get(UserId) of
        {ok, #document{value = #s3_user{credentials = CredentialsMap}}} ->
            case maps:find(StorageId, CredentialsMap) of
                {ok, Credentials} ->
                    {ok, Credentials};
                _ ->
                    undefined
            end;
        _ ->
            undefined
    end.

%%--------------------------------------------------------------------
%% @doc
%% Gets Ceph credentials from datastore.
%% @end
%%--------------------------------------------------------------------
-spec get_ceph_user(UserId :: binary(), StorageId :: storage:id()) ->
    {ok, ceph_user:credentials()} | undefined.
get_ceph_user(UserId, StorageId) ->
    case ceph_user:get(UserId) of
        {ok, #document{value = #ceph_user{credentials = CredentialsMap}}} ->
            case maps:find(StorageId, CredentialsMap) of
                {ok, Credentials} ->
                    {ok, Credentials};
                _ ->
                    undefined
            end;
        _ ->
            undefined
    end.

%%--------------------------------------------------------------------
%% @doc
%% Gets POSIX credentials from datastore.
%% @end
%%--------------------------------------------------------------------
-spec get_posix_user(UserId :: binary(), StorageId :: storage:id()) ->
    {ok, posix_user:credentials()} | undefined.
get_posix_user(UserId, StorageId) ->
    case posix_user:get(UserId) of
        {ok, #document{value = #posix_user{credentials = CredentialsMap}}} ->
            case maps:find(StorageId, CredentialsMap) of
                {ok, Credentials} ->
                    {ok, Credentials};
                _ ->
                    undefined
            end;
        _ ->
            undefined
    end.

%%--------------------------------------------------------------------
%% @doc
%% Gets Swift credentials from datastore.
%% @end
%%--------------------------------------------------------------------
-spec get_swift_user(UserId :: binary(), StorageId :: storage:id()) ->
    {ok, swift_user:credentials()} | undefined.
get_swift_user(UserId, StorageId) ->
    case swift_user:get(UserId) of
        {ok, #document{value = #swift_user{credentials = CredentialsMap}}} ->
            case maps:find(StorageId, CredentialsMap) of
                {ok, Credentials} ->
                    {ok, Credentials};
                _ ->
                    undefined
            end;
        _ ->
            undefined
    end.

%%--------------------------------------------------------------------
%% @doc
%% Get user_id from identity or session_id
%% @end
>>>>>>> 61ed02ef
%%--------------------------------------------------------------------
-spec get_user_id(session:id() | session:identity()) -> onedata_user:id().
get_user_id(#identity{user_id = UserId}) ->
    UserId;
get_user_id(SessionId) ->
    {ok, #document{value = #session{identity = #identity{user_id = UserId}}}} =
        session:get(SessionId),
    UserId.

%%--------------------------------------------------------------------
%% @doc Generates storage UID/GID based arbitrary binary (e.g. user's global id,
%% space id, etc)
%% @end
%%--------------------------------------------------------------------
-spec gen_storage_uid(ID :: binary()) -> non_neg_integer().
gen_storage_uid(?ROOT_USER_ID) ->
    0;
gen_storage_uid(ID) ->
    <<UID0:16/big-unsigned-integer-unit:8>> = crypto:hash(md5, ID),
    {ok, LowestUID} = application:get_env(?APP_NAME,
        lowest_generated_storage_uid),
    {ok, HighestUID} = application:get_env(?APP_NAME,
        highest_generated_storage_uid),
    LowestUID + UID0 rem HighestUID.

%%--------------------------------------------------------------------
%% @doc Generates storage GID based on SpaceName or SpaceUUID
%%--------------------------------------------------------------------
-spec gen_storage_gid(SpaceName :: file_meta:name(),
    SpaceUUID :: file_meta:uuid()) -> non_neg_integer().
gen_storage_gid(SpaceName, SpaceUUID) ->
    case helpers_nif:groupname_to_gid(SpaceName) of
        {ok, GID} ->
            GID;
        {error, _} ->
            luma_utils:gen_storage_uid(SpaceUUID)
    end.

%%--------------------------------------------------------------------
%% @doc Returns StorageType for given StorageId
%%--------------------------------------------------------------------
-spec get_storage_type(storage:id()) -> helpers:name().
get_storage_type(StorageId) ->
    {ok, Doc} = storage:get(StorageId),
    {ok, HelperInit} = fslogic_storage:select_helper(Doc),
    helpers:get_name(HelperInit).

%%--------------------------------------------------------------------
%% @doc Returns helper arguments for given StorageId
%%--------------------------------------------------------------------
-spec get_helper_args(storage:id()) -> helpers:args().
get_helper_args(StorageId) ->
    {ok, Doc} = storage:get(StorageId),
    {ok, HelperInit} = fslogic_storage:select_helper(Doc),
    helpers:get_args(HelperInit).

%%--------------------------------------------------------------------
%% @doc Returns StorageId for given SpaceUUID
%%--------------------------------------------------------------------
-spec get_storage_id(SpaceUUID :: file_meta:uuid()) -> storage:id().
get_storage_id(SpaceUUID) ->
    SpaceId = fslogic_uuid:space_dir_uuid_to_spaceid(SpaceUUID),
    {ok, #document{value = #space_storage{storage_ids = [StorageId | _]}}} =
        space_storage:get(SpaceId),
    StorageId.<|MERGE_RESOLUTION|>--- conflicted
+++ resolved
@@ -17,107 +17,15 @@
 -include_lib("cluster_worker/include/modules/datastore/datastore_common_internal.hrl").
 
 %% API
-<<<<<<< HEAD
 -export([get_user_id/1, gen_storage_uid/1, gen_storage_gid/2, get_storage_id/1,
     get_storage_type/1, get_helper_args/1]).
-=======
--export([get_user_id/1, get_s3_user/2, get_ceph_user/2, get_posix_user/2,
-    gen_storage_uid/1, gen_storage_gid/2, get_storage_id/1, get_storage_type/1,
-    get_swift_user/2]).
->>>>>>> 61ed02ef
 
 %%%===================================================================
 %%% API
 %%%===================================================================
 
 %%--------------------------------------------------------------------
-<<<<<<< HEAD
 %% @doc Get user_id from identity or session_id
-=======
-%% @doc
-%% Gets S3 credentials from datastore.
-%% @end
-%%--------------------------------------------------------------------
--spec get_s3_user(UserId :: binary(), StorageId :: storage:id()) ->
-    {ok, s3_user:credentials()} | undefined.
-get_s3_user(UserId, StorageId) ->
-    case s3_user:get(UserId) of
-        {ok, #document{value = #s3_user{credentials = CredentialsMap}}} ->
-            case maps:find(StorageId, CredentialsMap) of
-                {ok, Credentials} ->
-                    {ok, Credentials};
-                _ ->
-                    undefined
-            end;
-        _ ->
-            undefined
-    end.
-
-%%--------------------------------------------------------------------
-%% @doc
-%% Gets Ceph credentials from datastore.
-%% @end
-%%--------------------------------------------------------------------
--spec get_ceph_user(UserId :: binary(), StorageId :: storage:id()) ->
-    {ok, ceph_user:credentials()} | undefined.
-get_ceph_user(UserId, StorageId) ->
-    case ceph_user:get(UserId) of
-        {ok, #document{value = #ceph_user{credentials = CredentialsMap}}} ->
-            case maps:find(StorageId, CredentialsMap) of
-                {ok, Credentials} ->
-                    {ok, Credentials};
-                _ ->
-                    undefined
-            end;
-        _ ->
-            undefined
-    end.
-
-%%--------------------------------------------------------------------
-%% @doc
-%% Gets POSIX credentials from datastore.
-%% @end
-%%--------------------------------------------------------------------
--spec get_posix_user(UserId :: binary(), StorageId :: storage:id()) ->
-    {ok, posix_user:credentials()} | undefined.
-get_posix_user(UserId, StorageId) ->
-    case posix_user:get(UserId) of
-        {ok, #document{value = #posix_user{credentials = CredentialsMap}}} ->
-            case maps:find(StorageId, CredentialsMap) of
-                {ok, Credentials} ->
-                    {ok, Credentials};
-                _ ->
-                    undefined
-            end;
-        _ ->
-            undefined
-    end.
-
-%%--------------------------------------------------------------------
-%% @doc
-%% Gets Swift credentials from datastore.
-%% @end
-%%--------------------------------------------------------------------
--spec get_swift_user(UserId :: binary(), StorageId :: storage:id()) ->
-    {ok, swift_user:credentials()} | undefined.
-get_swift_user(UserId, StorageId) ->
-    case swift_user:get(UserId) of
-        {ok, #document{value = #swift_user{credentials = CredentialsMap}}} ->
-            case maps:find(StorageId, CredentialsMap) of
-                {ok, Credentials} ->
-                    {ok, Credentials};
-                _ ->
-                    undefined
-            end;
-        _ ->
-            undefined
-    end.
-
-%%--------------------------------------------------------------------
-%% @doc
-%% Get user_id from identity or session_id
-%% @end
->>>>>>> 61ed02ef
 %%--------------------------------------------------------------------
 -spec get_user_id(session:id() | session:identity()) -> onedata_user:id().
 get_user_id(#identity{user_id = UserId}) ->
@@ -163,7 +71,7 @@
 get_storage_type(StorageId) ->
     {ok, Doc} = storage:get(StorageId),
     {ok, HelperInit} = fslogic_storage:select_helper(Doc),
-    helpers:get_name(HelperInit).
+    helpers:name(HelperInit).
 
 %%--------------------------------------------------------------------
 %% @doc Returns helper arguments for given StorageId
@@ -172,7 +80,7 @@
 get_helper_args(StorageId) ->
     {ok, Doc} = storage:get(StorageId),
     {ok, HelperInit} = fslogic_storage:select_helper(Doc),
-    helpers:get_args(HelperInit).
+    helpers:args(HelperInit).
 
 %%--------------------------------------------------------------------
 %% @doc Returns StorageId for given SpaceUUID
