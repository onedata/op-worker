%%%-------------------------------------------------------------------
%%% @author Michal Wrona
%%% @copyright (C) 2016 ACK CYFRONET AGH
%%% This software is released under the MIT license
%%% cited in 'LICENSE.txt'.
%%% @end
%%%-------------------------------------------------------------------
%%% @doc Module for requesting user mapping from LUMA server
%%% @end
%%%-------------------------------------------------------------------
-module(luma_proxy).
-author("Michal Wrona").

-include("global_definitions.hrl").
-include("modules/fslogic/fslogic_common.hrl").
-include("proto/common/credentials.hrl").
-include_lib("ctool/include/utils/utils.hrl").
-include_lib("ctool/include/oz/oz_users.hrl").

%% API
-export([new_user_ctx/3, get_posix_user_ctx/3]).

%%%===================================================================
%%% API functions
%%%===================================================================

%%--------------------------------------------------------------------
%% @doc Retrieves user context from LUMA server.
%% This context may and should be used with helpers:set_user_ctx/2.
%% @end
%%--------------------------------------------------------------------
-spec new_user_ctx(HelperInit :: helpers:init(), SessionId :: session:id(),
    SpaceUUID :: file_meta:uuid()) -> helpers_user:ctx().
new_user_ctx(#helper_init{name = ?CEPH_HELPER_NAME}, SessionId, SpaceUUID) ->
    get_or_fetch_user_ctx(ceph_user, SessionId, SpaceUUID);
new_user_ctx(#helper_init{name = ?DIRECTIO_HELPER_NAME}, SessionId, SpaceUUID) ->
    get_or_fetch_user_ctx(posix_user, SessionId, SpaceUUID);
new_user_ctx(#helper_init{name = ?S3_HELPER_NAME}, SessionId, SpaceUUID) ->
    get_or_fetch_user_ctx(s3_user, SessionId, SpaceUUID);
new_user_ctx(#helper_init{name = ?SWIFT_HELPER_NAME}, SessionId, SpaceUUID) ->
    get_or_fetch_user_ctx(swift_user, SessionId, SpaceUUID).


%%--------------------------------------------------------------------
%% @doc Retrieves posix user ctx for file attrs from LUMA server.
%%--------------------------------------------------------------------
-spec get_posix_user_ctx(StorageType :: helpers:name(), SessionIdOrIdentity :: session:id() | session:identity(),
    SpaceUUID :: file_meta:uuid()) -> #posix_user_ctx{}.
get_posix_user_ctx(?DIRECTIO_HELPER_NAME, SessionIdOrIdentity, SpaceUUID) ->
    get_or_fetch_user_ctx(posix_user, SessionIdOrIdentity, SpaceUUID);
get_posix_user_ctx(_, SessionIdOrIdentity, SpaceUUID) ->
    UserId = luma_utils:get_user_id(SessionIdOrIdentity),
    StorageId = luma_utils:get_storage_id(SpaceUUID),

    case posix_user:get_ctx(UserId, StorageId) of
        #posix_user_ctx{} = Ctx -> Ctx;
        undefined ->
            {ok, Response} = get_credentials_from_luma(UserId, ?DIRECTIO_HELPER_NAME,
                undefined, SessionIdOrIdentity, SpaceUUID),
            UserCtx = make_user_ctx(posix_user, Response, SpaceUUID),
            posix_user:add(UserId, StorageId, UserCtx),
            UserCtx
    end.


%%%===================================================================
%%% Internal functions
%%%===================================================================

%%--------------------------------------------------------------------
%% @private @doc Retrieves user context from LUMA server for given storage helper.
%% This context may and should be used with helpers:set_user_ctx/2.
%% @end
%%--------------------------------------------------------------------
<<<<<<< HEAD
-spec get_or_fetch_user_ctx(UserModel :: helpers_user:model(), SessId :: session:id(),
    SpaceUUID :: file_meta:uuid()) -> UserCtx :: helpers_user:ctx().
get_or_fetch_user_ctx(swift_user, _SessionId, SpaceUUID) ->
    %% TODO VFS-2117 call luma service
    StorageId = luma_utils:get_storage_id(SpaceUUID),
    Args = luma_utils:get_helper_args(StorageId),

    #swift_user_ctx{
        user_name = maps:get(<<"user_name">>, Args),
        password = maps:get(<<"password">>, Args)
    };
get_or_fetch_user_ctx(UserModel, SessionId, SpaceUUID) ->
    UserId = luma_utils:get_user_id(SessionId),
=======
-spec new_swift_user_ctx(SessionId :: session:id(),
    SpaceUUID :: file_meta:uuid()) -> helpers:user_ctx().
new_swift_user_ctx(SessionId, SpaceUUID) ->
    {ok, #document{value = #session{identity = #identity{user_id = UserId}}}} =
        session:get(SessionId),
    StorageId = luma_utils:get_storage_id(SpaceUUID),
    case luma_utils:get_swift_user(UserId, StorageId) of
        {ok, Credentials} ->
            #swift_user_ctx{
                user_name = swift_user:user_name(Credentials),
                password = swift_user:password(Credentials)
            };
        _ ->
            StorageType = luma_utils:get_storage_type(StorageId),
            {ok, Response} = get_credentials_from_luma(UserId, StorageType,
                StorageId, SessionId, SpaceUUID),

            UserName = proplists:get_value(<<"user_name">>, Response),
            Password = proplists:get_value(<<"password">>, Response),
            swift_user:add(UserId, StorageId, UserName, Password),

            #swift_user_ctx{
                user_name = UserName,
                password = Password
            }
    end.


%%--------------------------------------------------------------------
%% @doc
%% Retrieves user context from LUMA server for all posix-compilant helpers
%% This context may and should be used with helpers:set_user_ctx/2.
%% @end
%%--------------------------------------------------------------------
-spec new_posix_user_ctx(SessionIdOrIdentity :: session:id() | session:identity(),
    SpaceUUID :: file_meta:uuid()) -> helpers:user_ctx().
new_posix_user_ctx(SessionIdOrIdentity, SpaceUUID) ->
    UserId = luma_utils:get_user_id(SessionIdOrIdentity),
>>>>>>> 61ed02ef
    StorageId = luma_utils:get_storage_id(SpaceUUID),

    case UserModel:get_ctx(UserId, StorageId) of
        undefined ->
            StorageType = luma_utils:get_storage_type(StorageId),
            {ok, Response} = get_credentials_from_luma(UserId, StorageType,
                StorageId, SessionId, SpaceUUID),
            UserCtx = make_user_ctx(UserModel, Response, SpaceUUID),
            UserModel:add(UserId, StorageId, UserCtx),
            UserCtx;
        UserCtx -> UserCtx
    end.

%%--------------------------------------------------------------------
%% @private @doc Creates user context from LUMA server response.
%%--------------------------------------------------------------------
-spec make_user_ctx(UserModel :: helpers_user:model(), Response :: proplists:proplist(),
    SpaceUUID :: file_meta:uuid()) -> UserCtx :: helpers_user:ctx().
make_user_ctx(ceph_user, Response, _SpaceUUID) ->
    UserName = proplists:get_value(<<"user_name">>, Response),
    UserKey = proplists:get_value(<<"user_key">>, Response),
    ceph_user:new_ctx(UserName, UserKey);
make_user_ctx(s3_user, Response, _SpaceUUID) ->
    AccessKey = proplists:get_value(<<"access_key">>, Response),
    SecretKey = proplists:get_value(<<"secret_key">>, Response),
    s3_user:new_ctx(AccessKey, SecretKey);
make_user_ctx(posix_user, Response, SpaceUUID) ->
    GID = case proplists:get_value(<<"gid">>, Response) of
        undefined ->
            {ok, #document{value = #file_meta{name = SpaceName}}} =
                file_meta:get({uuid, SpaceUUID}),
            luma_utils:gen_storage_gid(SpaceName, SpaceUUID);
        Val ->
            Val
    end,
    #posix_user_ctx{uid = proplists:get_value(<<"uid">>, Response), gid = GID}.


%%--------------------------------------------------------------------
%% @private @doc Retrieves user credentials to storage from LUMA server.
%%--------------------------------------------------------------------
-spec get_credentials_from_luma(UserId :: binary(), StorageType :: helpers:name(),
    StorageId :: storage:id() | undefined, SessionIdOrIdentity :: session:id() | session:identity(),
    SpaceUUID :: file_meta:uuid()) ->
    {ok, proplists:proplist()} | {error, binary()}.
get_credentials_from_luma(UserId, StorageType, StorageId, SessionIdOrIdentity, SpaceUUID) ->
    {ok, LUMAHostname} = application:get_env(?APP_NAME, luma_hostname),
    {ok, LUMAPort} = application:get_env(?APP_NAME, luma_port),
    {ok, Hostname} = inet:gethostname(),
    {ok, {hostent, FullHostname, _, inet, _, IPList}} = inet:gethostbyname(Hostname),
    {ok, #document{value = #file_meta{name = SpaceName}}} = file_meta:get({uuid, SpaceUUID}),

    IPListParsed = lists:map(fun(IP) ->
        list_to_binary(inet_parse:ntoa(IP)) end, IPList),

    UserDetailsJSON = case get_auth(SessionIdOrIdentity) of
        {ok, undefined} ->
            UserId = luma_utils:get_user_id(SessionIdOrIdentity),
            case onedata_user:get(UserId) of
                {ok, #document{value = #onedata_user{name = Name, alias = Alias,
                    email_list = EmailList, connected_accounts = ConnectedAccounts}}} ->

                    UserDetailsList = ?record_to_list(user_details, #user_details{
                        name = Name,
                        alias = Alias,
                        connected_accounts = ConnectedAccounts,
                        email_list = EmailList,
                        id = UserId
                    }),
                    json_utils:encode(UserDetailsList);
                {error, {not_found, onedata_user}} ->
                    <<"{}">>
            end;
        {ok, Auth} ->
            {ok, UserDetails} = oz_users:get_details(Auth),
            UserDetailsList = ?record_to_list(user_details, UserDetails),
            json_utils:encode(UserDetailsList)
    end,

    StorageIdParam = case StorageId of
        undefined ->
            <<"">>;
        _ ->
            <<"&storage_id=", StorageId/binary>>
    end,

    case http_client:get(
        <<(atom_to_binary(LUMAHostname, latin1))/binary, ":",
            (integer_to_binary(LUMAPort))/binary,
            "/get_user_credentials?"
            "global_id=", UserId/binary,
            "&storage_type=", StorageType/binary,
            StorageIdParam/binary,
            "&source_ips=", (json_utils:encode(IPListParsed))/binary,
            "&source_hostname=", (list_to_binary(FullHostname))/binary,
            "&space_name=", SpaceName/binary,
            "&user_details=", (http_utils:url_encode(UserDetailsJSON))/binary>>,
        [],
        [],
        [insecure]
    ) of
        {ok, 200, _Headers, Body} ->
            Json = json_utils:decode(Body),
            Status = proplists:get_value(<<"status">>, Json),
            case Status of
                <<"success">> ->
                    {ok, proplists:get_value(<<"data">>, Json)};
                <<"error">> ->
                    {error, proplists:get_value(<<"message">>, Json)}
            end;
        Error ->
            Error
    end.

%%--------------------------------------------------------------------
%% @private @doc Get auth from session ID, returns undefined when identity is given.
%%--------------------------------------------------------------------
-spec get_auth(session:id() | session:identity()) ->
    {ok, session:auth() | undefined} | {error, term()}.
get_auth(#identity{}) ->
    {ok, undefined};
get_auth(SessionId) ->
    session:get_auth(SessionId).<|MERGE_RESOLUTION|>--- conflicted
+++ resolved
@@ -72,60 +72,10 @@
 %% This context may and should be used with helpers:set_user_ctx/2.
 %% @end
 %%--------------------------------------------------------------------
-<<<<<<< HEAD
 -spec get_or_fetch_user_ctx(UserModel :: helpers_user:model(), SessId :: session:id(),
     SpaceUUID :: file_meta:uuid()) -> UserCtx :: helpers_user:ctx().
-get_or_fetch_user_ctx(swift_user, _SessionId, SpaceUUID) ->
-    %% TODO VFS-2117 call luma service
-    StorageId = luma_utils:get_storage_id(SpaceUUID),
-    Args = luma_utils:get_helper_args(StorageId),
-
-    #swift_user_ctx{
-        user_name = maps:get(<<"user_name">>, Args),
-        password = maps:get(<<"password">>, Args)
-    };
 get_or_fetch_user_ctx(UserModel, SessionId, SpaceUUID) ->
     UserId = luma_utils:get_user_id(SessionId),
-=======
--spec new_swift_user_ctx(SessionId :: session:id(),
-    SpaceUUID :: file_meta:uuid()) -> helpers:user_ctx().
-new_swift_user_ctx(SessionId, SpaceUUID) ->
-    {ok, #document{value = #session{identity = #identity{user_id = UserId}}}} =
-        session:get(SessionId),
-    StorageId = luma_utils:get_storage_id(SpaceUUID),
-    case luma_utils:get_swift_user(UserId, StorageId) of
-        {ok, Credentials} ->
-            #swift_user_ctx{
-                user_name = swift_user:user_name(Credentials),
-                password = swift_user:password(Credentials)
-            };
-        _ ->
-            StorageType = luma_utils:get_storage_type(StorageId),
-            {ok, Response} = get_credentials_from_luma(UserId, StorageType,
-                StorageId, SessionId, SpaceUUID),
-
-            UserName = proplists:get_value(<<"user_name">>, Response),
-            Password = proplists:get_value(<<"password">>, Response),
-            swift_user:add(UserId, StorageId, UserName, Password),
-
-            #swift_user_ctx{
-                user_name = UserName,
-                password = Password
-            }
-    end.
-
-
-%%--------------------------------------------------------------------
-%% @doc
-%% Retrieves user context from LUMA server for all posix-compilant helpers
-%% This context may and should be used with helpers:set_user_ctx/2.
-%% @end
-%%--------------------------------------------------------------------
--spec new_posix_user_ctx(SessionIdOrIdentity :: session:id() | session:identity(),
-    SpaceUUID :: file_meta:uuid()) -> helpers:user_ctx().
-new_posix_user_ctx(SessionIdOrIdentity, SpaceUUID) ->
-    UserId = luma_utils:get_user_id(SessionIdOrIdentity),
->>>>>>> 61ed02ef
     StorageId = luma_utils:get_storage_id(SpaceUUID),
 
     case UserModel:get_ctx(UserId, StorageId) of
@@ -152,6 +102,10 @@
     AccessKey = proplists:get_value(<<"access_key">>, Response),
     SecretKey = proplists:get_value(<<"secret_key">>, Response),
     s3_user:new_ctx(AccessKey, SecretKey);
+make_user_ctx(swift_user, Response, _SpaceUUID) ->
+    UserName = proplists:get_value(<<"user_name">>, Response),
+    Password = proplists:get_value(<<"password">>, Response),
+    swift_user:new_ctx(UserName, Password);
 make_user_ctx(posix_user, Response, SpaceUUID) ->
     GID = case proplists:get_value(<<"gid">>, Response) of
         undefined ->
