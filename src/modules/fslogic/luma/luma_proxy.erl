%%%-------------------------------------------------------------------
%%% @author Michal Wrona
%%% @copyright (C) 2016 ACK CYFRONET AGH
%%% This software is released under the MIT license
%%% cited in 'LICENSE.txt'.
%%% @end
%%%-------------------------------------------------------------------
%%% @doc Module for requesting user mapping from LUMA server
%%% @end
%%%-------------------------------------------------------------------
-module(luma_proxy).
-author("Michal Wrona").

-include("global_definitions.hrl").
-include("modules/fslogic/fslogic_common.hrl").
-include("proto/common/credentials.hrl").
-include_lib("ctool/include/utils/utils.hrl").
-include_lib("ctool/include/oz/oz_users.hrl").

%% API
-export([new_user_ctx/3, get_posix_user_ctx/3]).

%%%===================================================================
%%% API functions
%%%===================================================================

%%--------------------------------------------------------------------
%% @doc Retrieves user context from LUMA server.
%% This context may and should be used with helpers:set_user_ctx/2.
%% @end
%%--------------------------------------------------------------------
-spec new_user_ctx(HelperInit :: helpers:init(), SessionId :: session:id(),
    SpaceUUID :: file_meta:uuid()) -> helpers_user:ctx().
new_user_ctx(#helper_init{name = ?CEPH_HELPER_NAME}, SessionId, SpaceUUID) ->
    get_or_fetch_user_ctx(ceph_user, SessionId, SpaceUUID);
new_user_ctx(#helper_init{name = ?DIRECTIO_HELPER_NAME}, SessionId, SpaceUUID) ->
    get_or_fetch_user_ctx(posix_user, SessionId, SpaceUUID);
new_user_ctx(#helper_init{name = ?S3_HELPER_NAME}, SessionId, SpaceUUID) ->
    get_or_fetch_user_ctx(s3_user, SessionId, SpaceUUID);
new_user_ctx(#helper_init{name = ?SWIFT_HELPER_NAME}, SessionId, SpaceUUID) ->
    get_or_fetch_user_ctx(swift_user, SessionId, SpaceUUID).


%%--------------------------------------------------------------------
%% @doc Retrieves posix user ctx for file attrs from LUMA server.
%%--------------------------------------------------------------------
-spec get_posix_user_ctx(StorageType :: helpers:name(), SessionIdOrIdentity :: session:id() | session:identity(),
    SpaceUUID :: file_meta:uuid()) -> #posix_user_ctx{}.
get_posix_user_ctx(?DIRECTIO_HELPER_NAME, SessionIdOrIdentity, SpaceUUID) ->
    get_or_fetch_user_ctx(posix_user, SessionIdOrIdentity, SpaceUUID);
get_posix_user_ctx(_, SessionIdOrIdentity, SpaceUUID) ->
    UserId = luma_utils:get_user_id(SessionIdOrIdentity),
    StorageId = luma_utils:get_storage_id(SpaceUUID),

    case posix_user:get_ctx(UserId, StorageId) of
        #posix_user_ctx{} = Ctx -> Ctx;
        undefined ->
            {ok, Response} = get_credentials_from_luma(UserId, ?DIRECTIO_HELPER_NAME,
                undefined, SessionIdOrIdentity, SpaceUUID),
            UserCtx = make_user_ctx(posix_user, Response, SpaceUUID),
            posix_user:add(UserId, StorageId, UserCtx),
            UserCtx
    end.


%%%===================================================================
%%% Internal functions
%%%===================================================================

%%--------------------------------------------------------------------
%% @private @doc Retrieves user context from LUMA server for given storage helper.
%% This context may and should be used with helpers:set_user_ctx/2.
%% @end
%%--------------------------------------------------------------------
-spec get_or_fetch_user_ctx(UserModel :: helpers_user:model(), SessId :: session:id(),
    SpaceUUID :: file_meta:uuid()) -> UserCtx :: helpers_user:ctx().
get_or_fetch_user_ctx(UserModel, SessionId, SpaceUUID) ->
    UserId = luma_utils:get_user_id(SessionId),
    StorageId = luma_utils:get_storage_id(SpaceUUID),

    case UserModel:get_ctx(UserId, StorageId) of
        undefined ->
            StorageType = luma_utils:get_storage_type(StorageId),
            {ok, Response} = get_credentials_from_luma(UserId, StorageType,
                StorageId, SessionId, SpaceUUID),
<<<<<<< HEAD
            UserCtx = make_user_ctx(UserModel, Response, SpaceUUID),
            UserModel:add(UserId, StorageId, UserCtx),
            UserCtx;
        UserCtx -> UserCtx
    end.

=======

            UserName = proplists:get_value(<<"userName">>, Response),
            UserKey = proplists:get_value(<<"userKey">>, Response),
            ceph_user:add(UserId, StorageId, UserName, UserKey),
            #ceph_user_ctx{user_name = UserName, user_key = UserKey}
    end.


%%--------------------------------------------------------------------
%% @doc
%% Retrieves user context from LUMA server for Amazon S3 storage helper.
%% This context may and should be used with helpers:set_user_ctx/2.
%% @end
%%--------------------------------------------------------------------
-spec new_s3_user_ctx(SessionId :: session:id(),
    SpaceUUID :: file_meta:uuid()) -> helpers:user_ctx().
new_s3_user_ctx(SessionId, SpaceUUID) ->
    {ok, #document{value = #session{identity = #identity{user_id = UserId}}}} =
        session:get(SessionId),
    StorageId = luma_utils:get_storage_id(SpaceUUID),
    case luma_utils:get_s3_user(UserId, StorageId) of
        {ok, Credentials} ->
            #s3_user_ctx{
                access_key = s3_user:access_key(Credentials),
                secret_key = s3_user:secret_key(Credentials)
            };
        _ ->
            StorageType = luma_utils:get_storage_type(StorageId),
            {ok, Response} = get_credentials_from_luma(UserId, StorageType,
                StorageId, SessionId, SpaceUUID),

            AccessKey = proplists:get_value(<<"accessKey">>, Response),
            SecretKey = proplists:get_value(<<"secretKey">>, Response),
            s3_user:add(UserId, StorageId, AccessKey, SecretKey),

            #s3_user_ctx{
                access_key = AccessKey,
                secret_key = SecretKey
            }
    end.


%%--------------------------------------------------------------------
%% @doc
%% Creates new user's storage context for Swift storage helper.
%% This context may and should be used with helpers:set_user_ctx/2.
%% @end
%%--------------------------------------------------------------------
-spec new_swift_user_ctx(SessionId :: session:id(),
    SpaceUUID :: file_meta:uuid()) -> helpers:user_ctx().
new_swift_user_ctx(SessionId, SpaceUUID) ->
    {ok, #document{value = #session{identity = #identity{user_id = UserId}}}} =
        session:get(SessionId),
    StorageId = luma_utils:get_storage_id(SpaceUUID),
    case luma_utils:get_swift_user(UserId, StorageId) of
        {ok, Credentials} ->
            #swift_user_ctx{
                user_name = swift_user:user_name(Credentials),
                password = swift_user:password(Credentials)
            };
        _ ->
            StorageType = luma_utils:get_storage_type(StorageId),
            {ok, Response} = get_credentials_from_luma(UserId, StorageType,
                StorageId, SessionId, SpaceUUID),

            UserName = proplists:get_value(<<"userName">>, Response),
            Password = proplists:get_value(<<"password">>, Response),
            swift_user:add(UserId, StorageId, UserName, Password),

            #swift_user_ctx{
                user_name = UserName,
                password = Password
            }
    end.


%%--------------------------------------------------------------------
%% @doc
%% Retrieves user context from LUMA server for all posix-compilant helpers
%% This context may and should be used with helpers:set_user_ctx/2.
%% @end
>>>>>>> d1880868
%%--------------------------------------------------------------------
%% @private @doc Creates user context from LUMA server response.
%%--------------------------------------------------------------------
-spec make_user_ctx(UserModel :: helpers_user:model(), Response :: proplists:proplist(),
    SpaceUUID :: file_meta:uuid()) -> UserCtx :: helpers_user:ctx().
make_user_ctx(ceph_user, Response, _SpaceUUID) ->
    UserName = proplists:get_value(<<"user_name">>, Response),
    UserKey = proplists:get_value(<<"user_key">>, Response),
    ceph_user:new_ctx(UserName, UserKey);
make_user_ctx(s3_user, Response, _SpaceUUID) ->
    AccessKey = proplists:get_value(<<"access_key">>, Response),
    SecretKey = proplists:get_value(<<"secret_key">>, Response),
    s3_user:new_ctx(AccessKey, SecretKey);
make_user_ctx(swift_user, Response, _SpaceUUID) ->
    UserName = proplists:get_value(<<"user_name">>, Response),
    Password = proplists:get_value(<<"password">>, Response),
    swift_user:new_ctx(UserName, Password);
make_user_ctx(posix_user, Response, SpaceUUID) ->
    GID = case proplists:get_value(<<"gid">>, Response) of
        undefined ->
            {ok, #document{value = #file_meta{name = SpaceName}}} =
                file_meta:get({uuid, SpaceUUID}),
            luma_utils:gen_storage_gid(SpaceName, SpaceUUID);
        Val ->
            Val
    end,
    #posix_user_ctx{uid = proplists:get_value(<<"uid">>, Response), gid = GID}.


%%--------------------------------------------------------------------
%% @private @doc Retrieves user credentials to storage from LUMA server.
%%--------------------------------------------------------------------
-spec get_credentials_from_luma(UserId :: binary(), StorageType :: helpers:name(),
    StorageId :: storage:id() | undefined, SessionIdOrIdentity :: session:id() | session:identity(),
    SpaceUUID :: file_meta:uuid()) ->
    {ok, proplists:proplist()} | {error, binary()}.
get_credentials_from_luma(UserId, StorageType, StorageId, SessionIdOrIdentity, SpaceUUID) ->
    {ok, Hostname} = application:get_env(?APP_NAME, luma_hostname),
    {ok, Port} = application:get_env(?APP_NAME, luma_port),
    {ok, Scheme} = application:get_env(?APP_NAME, luma_scheme),
    {ok, APIKey} = application:get_env(?APP_NAME, luma_api_key),
    {ok, #document{value = #file_meta{name = SpaceName}}} = file_meta:get({uuid, SpaceUUID}),

    UserDetails = case get_auth(SessionIdOrIdentity) of
        {ok, undefined} ->
            case onedata_user:get(UserId) of
                {ok, #document{value = #onedata_user{name = Name, alias = Alias,
                    email_list = EmailList, connected_accounts = ConnectedAccounts}}} ->

                    #user_details{
                        name = Name,
                        alias = Alias,
                        connected_accounts = ConnectedAccounts,
                        email_list = EmailList,
                        id = UserId
                    };
                {error, {not_found, onedata_user}} ->
                    #user_details{
                        name = <<"">>,
                        alias = <<"">>,
                        connected_accounts = [],
                        email_list = [],
                        id = UserId
                    }
            end;
        {ok, Auth} ->
            {ok, #document{value = #onedata_user{name = Name, alias = Alias,
                email_list = EmailList, connected_accounts = ConnectedAccounts}}} =
                onedata_user:get_or_fetch(Auth, UserId),
            #user_details{
                name = Name,
                alias = Alias,
                connected_accounts = ConnectedAccounts,
                email_list = EmailList,
                id = UserId
            }
    end,

    case http_client:post(
        <<(atom_to_binary(Scheme, latin1))/binary, "://",
            (atom_to_binary(Hostname, latin1))/binary,
            ":", (integer_to_binary(Port))/binary,
            "/map_user_credentials">>,
        [{<<"X-Auth-Token">>, atom_to_binary(APIKey, latin1)},
            {<<"Content-Type">>, <<"application/json">>}],
        encode_body(StorageType, StorageId, SpaceName, UserDetails)
    ) of
        {ok, 200, _Headers, Body} ->
            {ok, json_utils:decode(Body)};
        Error ->
            Error
    end.

%%--------------------------------------------------------------------
%% @private @doc Get auth from session ID, returns undefined when identity is given.
%%--------------------------------------------------------------------
-spec get_auth(session:id() | session:identity()) ->
    {ok, session:auth() | undefined} | {error, term()}.
get_auth(#identity{}) ->
    {ok, undefined};
get_auth(SessionId) ->
    session:get_auth(SessionId).


%%--------------------------------------------------------------------
%% @doc
%% Encodes StorageType, StorageId, SpaceName and UserDetails to
%% JSON binary.
%% @end
%%--------------------------------------------------------------------
-spec encode_body(StorageType :: helpers:name(),
    StorageId :: storage:id() | undefined, SpaceName :: file_meta:name(),
    UserDetails :: #user_details{}) -> binary().
encode_body(StorageType, StorageId, SpaceName, UserDetails) ->
    {ok, NameToTypeMap} = application:get_env(?APP_NAME, helper_name_to_luma_storage_type_mapping),
    Body = [{<<"storageType">>, maps:get(StorageType, NameToTypeMap)},
        {<<"spaceName">>, SpaceName}],

    BodyWithStorageId = case StorageId of
        undefined -> Body;
        _ -> lists:append(Body, [{<<"storageId">>, StorageId}])
    end,

    #user_details{
        id = Id,
        name = Name,
        connected_accounts = ConnectedAccounts,
        alias = Alias,
        email_list = EmailList
    } = UserDetails,
    ParsedConnectedAccounts = lists:map(fun(Account) ->
        [
            {<<"providerId">>, proplists:get_value(<<"provider_id">>, Account)},
            {<<"userId">>, proplists:get_value(<<"user_id">>, Account)},
            {<<"login">>, proplists:get_value(<<"login">>, Account)},
            {<<"name">>, proplists:get_value(<<"name">>, Account)},
            {<<"emailList">>, proplists:get_value(<<"email_list">>, Account)}
        ]
    end, ConnectedAccounts),

    BodyWithUserDetails = lists:append(BodyWithStorageId, [{<<"userDetails">>, [
        {<<"id">>, Id},
        {<<"name">>, Name},
        {<<"connectedAccounts">>, ParsedConnectedAccounts},
        {<<"alias">>, Alias},
        {<<"emailList">>, EmailList}
    ]}]),

    json_utils:encode(BodyWithUserDetails).<|MERGE_RESOLUTION|>--- conflicted
+++ resolved
@@ -83,111 +83,27 @@
             StorageType = luma_utils:get_storage_type(StorageId),
             {ok, Response} = get_credentials_from_luma(UserId, StorageType,
                 StorageId, SessionId, SpaceUUID),
-<<<<<<< HEAD
             UserCtx = make_user_ctx(UserModel, Response, SpaceUUID),
             UserModel:add(UserId, StorageId, UserCtx),
             UserCtx;
         UserCtx -> UserCtx
     end.
 
-=======
-
-            UserName = proplists:get_value(<<"userName">>, Response),
-            UserKey = proplists:get_value(<<"userKey">>, Response),
-            ceph_user:add(UserId, StorageId, UserName, UserKey),
-            #ceph_user_ctx{user_name = UserName, user_key = UserKey}
-    end.
-
-
-%%--------------------------------------------------------------------
-%% @doc
-%% Retrieves user context from LUMA server for Amazon S3 storage helper.
-%% This context may and should be used with helpers:set_user_ctx/2.
-%% @end
-%%--------------------------------------------------------------------
--spec new_s3_user_ctx(SessionId :: session:id(),
-    SpaceUUID :: file_meta:uuid()) -> helpers:user_ctx().
-new_s3_user_ctx(SessionId, SpaceUUID) ->
-    {ok, #document{value = #session{identity = #identity{user_id = UserId}}}} =
-        session:get(SessionId),
-    StorageId = luma_utils:get_storage_id(SpaceUUID),
-    case luma_utils:get_s3_user(UserId, StorageId) of
-        {ok, Credentials} ->
-            #s3_user_ctx{
-                access_key = s3_user:access_key(Credentials),
-                secret_key = s3_user:secret_key(Credentials)
-            };
-        _ ->
-            StorageType = luma_utils:get_storage_type(StorageId),
-            {ok, Response} = get_credentials_from_luma(UserId, StorageType,
-                StorageId, SessionId, SpaceUUID),
-
-            AccessKey = proplists:get_value(<<"accessKey">>, Response),
-            SecretKey = proplists:get_value(<<"secretKey">>, Response),
-            s3_user:add(UserId, StorageId, AccessKey, SecretKey),
-
-            #s3_user_ctx{
-                access_key = AccessKey,
-                secret_key = SecretKey
-            }
-    end.
-
-
-%%--------------------------------------------------------------------
-%% @doc
-%% Creates new user's storage context for Swift storage helper.
-%% This context may and should be used with helpers:set_user_ctx/2.
-%% @end
-%%--------------------------------------------------------------------
--spec new_swift_user_ctx(SessionId :: session:id(),
-    SpaceUUID :: file_meta:uuid()) -> helpers:user_ctx().
-new_swift_user_ctx(SessionId, SpaceUUID) ->
-    {ok, #document{value = #session{identity = #identity{user_id = UserId}}}} =
-        session:get(SessionId),
-    StorageId = luma_utils:get_storage_id(SpaceUUID),
-    case luma_utils:get_swift_user(UserId, StorageId) of
-        {ok, Credentials} ->
-            #swift_user_ctx{
-                user_name = swift_user:user_name(Credentials),
-                password = swift_user:password(Credentials)
-            };
-        _ ->
-            StorageType = luma_utils:get_storage_type(StorageId),
-            {ok, Response} = get_credentials_from_luma(UserId, StorageType,
-                StorageId, SessionId, SpaceUUID),
-
-            UserName = proplists:get_value(<<"userName">>, Response),
-            Password = proplists:get_value(<<"password">>, Response),
-            swift_user:add(UserId, StorageId, UserName, Password),
-
-            #swift_user_ctx{
-                user_name = UserName,
-                password = Password
-            }
-    end.
-
-
-%%--------------------------------------------------------------------
-%% @doc
-%% Retrieves user context from LUMA server for all posix-compilant helpers
-%% This context may and should be used with helpers:set_user_ctx/2.
-%% @end
->>>>>>> d1880868
 %%--------------------------------------------------------------------
 %% @private @doc Creates user context from LUMA server response.
 %%--------------------------------------------------------------------
 -spec make_user_ctx(UserModel :: helpers_user:model(), Response :: proplists:proplist(),
     SpaceUUID :: file_meta:uuid()) -> UserCtx :: helpers_user:ctx().
 make_user_ctx(ceph_user, Response, _SpaceUUID) ->
-    UserName = proplists:get_value(<<"user_name">>, Response),
-    UserKey = proplists:get_value(<<"user_key">>, Response),
+    UserName = proplists:get_value(<<"userName">>, Response),
+    UserKey = proplists:get_value(<<"userKey">>, Response),
     ceph_user:new_ctx(UserName, UserKey);
 make_user_ctx(s3_user, Response, _SpaceUUID) ->
-    AccessKey = proplists:get_value(<<"access_key">>, Response),
-    SecretKey = proplists:get_value(<<"secret_key">>, Response),
+    AccessKey = proplists:get_value(<<"accessKey">>, Response),
+    SecretKey = proplists:get_value(<<"secretKey">>, Response),
     s3_user:new_ctx(AccessKey, SecretKey);
 make_user_ctx(swift_user, Response, _SpaceUUID) ->
-    UserName = proplists:get_value(<<"user_name">>, Response),
+    UserName = proplists:get_value(<<"userName">>, Response),
     Password = proplists:get_value(<<"password">>, Response),
     swift_user:new_ctx(UserName, Password);
 make_user_ctx(posix_user, Response, SpaceUUID) ->
