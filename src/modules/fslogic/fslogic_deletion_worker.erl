--- conflicted
+++ resolved
@@ -102,13 +102,9 @@
 
             #fuse_response{status = #status{code = ?OK}} = rename_req:rename(
                 UserCtx, FileCtx2, ParentFile, NewName),
-<<<<<<< HEAD
             ok = file_handles:mark_to_remove(FileCtx),
-            fslogic_event_emitter:emit_file_renamed_to_client(FileCtx2, NewName, UserCtx);
-=======
-            ok = file_handles:mark_to_remove(FileUuid),
-            fslogic_event:emit_file_renamed_to_client(file_ctx:reset(FileCtx2), NewName, SessId); %todo pass user_ctx
->>>>>>> 3ff7dbab
+            fslogic_event_emitter:emit_file_renamed_to_client(
+                file_ctx:reset(FileCtx2), NewName, UserCtx);
         false ->
             remove_file_and_file_meta(FileCtx, UserCtx, Silent)
     end,
