--- conflicted
+++ resolved
@@ -284,13 +284,12 @@
         throw:already_ended ->
             {error, already_ended};
         error:{badmatch, Error = {error, not_found}} ->
-<<<<<<< HEAD
             maybe_retry(FileCtx0, TransferJobCtx, RetriesLeft, Error);
-        Error:Reason:Stacktrace   ->
-            ?error_stacktrace("Unexpected error ~p:~p during transfer ~p", [
-                Error, Reason, TransferJobCtx#transfer_job_ctx.transfer_id
+        Class:Reason:Stacktrace   ->
+            ?error_stacktrace("Unexpected error during transfer ~p~nCaught: ~w:~p", [
+                TransferJobCtx#transfer_job_ctx.transfer_id, Class, Reason
             ], Stacktrace),
-            maybe_retry(FileCtx0, TransferJobCtx, RetriesLeft, {Error, Reason})
+            maybe_retry(FileCtx0, TransferJobCtx, RetriesLeft, {Class, Reason})
     end.
 
 
@@ -300,14 +299,6 @@
     case transfer:is_ongoing(Transfer) of
         true -> ok;
         false -> throw(already_ended)
-=======
-            maybe_retry(FileCtx0, Params, RetriesLeft, Error);
-        Class:Reason ->
-            ?error_stacktrace("Unexpected error during transfer ~p~nCaught: ~w:~p", [
-                Params#transfer_params.transfer_id, Class, Reason
-            ]),
-            maybe_retry(FileCtx0, Params, RetriesLeft, {Class, Reason})
->>>>>>> 42c4c92d
     end.
 
 
@@ -322,13 +313,8 @@
     {retry, file_ctx:ctx()} | {error, term()}.
 maybe_retry(_FileCtx, TransferJobCtx, 0, Error = {error, not_found}) ->
     ?error(
-<<<<<<< HEAD
-        "Data transfer in scope of transfer ~p failed due to ~p~n"
+        "Data transfer in scope of transfer ~p failed due to ~w~n"
         "No retries left", [TransferJobCtx#transfer_job_ctx.transfer_id, Error]
-=======
-        "Data transfer in scope of transfer ~p failed due to ~w~n"
-        "No retries left", [Params#transfer_params.transfer_id, Error]
->>>>>>> 42c4c92d
     ),
     Error;
 maybe_retry(FileCtx, TransferJobCtx, Retries, Error = {error, not_found}) ->
