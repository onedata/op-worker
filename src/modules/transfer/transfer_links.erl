--- conflicted
+++ resolved
@@ -145,11 +145,7 @@
         _ -> Opts2#{size => Limit}
     end,
 
-<<<<<<< HEAD
-    {ok, Transfers} = for_each_transfer(ListDocId, fun(LinkName, TransferId, Acc) ->
-=======
     {ok, Transfers} = for_each_transfer(ListDocId, fun(_LinkName, TransferId, Acc) ->
->>>>>>> 30c24870
         [TransferId | Acc]
     end, [], SpaceId, Opts3),
     lists:reverse(Transfers).
