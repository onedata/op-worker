%%%--------------------------------------------------------------------
%%% @author Tomasz Lichon
%%% @copyright (C) 2015 ACK CYFRONET AGH
%%% This software is released under the MIT license
%%% cited in 'LICENSE.txt'.
%%% @end
%%%--------------------------------------------------------------------
%%% @doc This is a cowboy handler module, implementing cowboy_rest interface.
%%% It handles cdmi container PUT, GET and DELETE requests
%%% @end
%%%--------------------------------------------------------------------
-module(cdmi_container_handler).
-author("Tomasz Lichon").

-include("modules/http_worker/http_common.hrl").

%% API
-export([rest_init/2, terminate/3, allowed_methods/2, malformed_request/2,
    is_authorized/2, resource_exists/2, content_types_provided/2,
    content_types_accepted/2, delete_resource/2]).

%% Content type routing functions
-export([get_cdmi/2, put_cdmi/2, put_binary/2]).

%%%===================================================================
%%% API
%%%===================================================================

%%--------------------------------------------------------------------
%% @doc @equiv pre_handler:rest_init/2
%%--------------------------------------------------------------------
-spec rest_init(cowboy_req:req(), term()) -> {ok, req(), term()} | {shutdown, req()}.
rest_init(Req, _Opts) ->
    {ok, Req, #{}}.

%%--------------------------------------------------------------------
%% @doc @equiv pre_handler:terminate/3
%%--------------------------------------------------------------------
-spec terminate(Reason :: term(), req(), #{}) -> ok.
terminate(_, _, _) ->
    ok.

%%--------------------------------------------------------------------
%% @doc @equiv pre_handler:allowed_methods/2
%%--------------------------------------------------------------------
-spec allowed_methods(req(), #{} | {error, term()}) -> {[binary()], req(), #{}}.
allowed_methods(Req, State) ->
    {[<<"PUT">>, <<"GET">>, <<"DELETE">>], Req, State}.

%%--------------------------------------------------------------------
%% @doc @equiv pre_handler:malformed_request/2
%%--------------------------------------------------------------------
-spec malformed_request(req(), #{}) -> {boolean(), req(), #{}}.
malformed_request(Req, State) ->
    cdmi_arg_parser:malformed_request(Req, State).
<<<<<<< HEAD
=======

%%--------------------------------------------------------------------
%% @doc @equiv pre_handler:is_authorized/2
%%--------------------------------------------------------------------
-spec is_authorized(req(), #{}) -> {boolean(), req(), #{}}.
is_authorized(Req, State) ->
    rest_auth:is_authorized(Req, State).
>>>>>>> 185a7eeb

%%--------------------------------------------------------------------
%% @doc @equiv pre_handler:resource_exists/2
%%--------------------------------------------------------------------
-spec resource_exists(req(), #{}) -> {boolean(), req(), #{}}.
resource_exists(Req, State) ->
    cdmi_existence_checker:container_resource_exists(Req, State).

%%--------------------------------------------------------------------
%% @doc @equiv pre_handler:content_types_provided/2
%%--------------------------------------------------------------------
-spec content_types_provided(req(), #{}) ->
    {[{binary(), atom()}], req(), #{}}.
content_types_provided(Req, State) ->
    {[
        {<<"application/cdmi-container">>, get_cdmi}
    ], Req, State}.

%%--------------------------------------------------------------------
%% @doc @equiv pre_handler:content_types_accepted/2
%%--------------------------------------------------------------------
-spec content_types_accepted(req(), #{}) ->
    {[{binary(), atom()}], req(), #{}}.
content_types_accepted(Req, State) ->
    {[
        {<<"application/cdmi-container">>, put_cdmi},
        {'*', put_binary}
    ], Req, State}.

%%--------------------------------------------------------------------
%% @doc @equiv pre_handler:delete_resource/2
%%--------------------------------------------------------------------
-spec delete_resource(req(), #{}) -> {term(), req(), #{}}.
delete_resource(Req, State) ->
    {true, Req, State}.

%%%===================================================================
%%% Content type handler functions
%%%===================================================================

%%--------------------------------------------------------------------
%% @doc
%% Handles GET with "application/cdmi-container" content-type
%% @end
%%--------------------------------------------------------------------
<<<<<<< HEAD
-spec get(req(), #{}) -> {term(), req(), #{}}.
get(Req, State) ->
=======
-spec get_cdmi(req(), #{}) -> {term(), req(), #{}}.
get_cdmi(Req, State) ->
>>>>>>> 185a7eeb
    {<<"ok">>, Req, State}.

%%--------------------------------------------------------------------
%% @doc
%% Handles PUT with "application/cdmi-container" content-type
%% @end
%%--------------------------------------------------------------------
<<<<<<< HEAD
-spec put(req(), #{}) -> {term(), req(), #{}}.
put(Req, State) ->
=======
-spec put_cdmi(req(), #{}) -> {term(), req(), #{}}.
put_cdmi(Req, State) ->
    {true, Req, State}.

%%--------------------------------------------------------------------
%% @doc
%% Handles PUT without cdmi content-type
%% @end
%%--------------------------------------------------------------------
-spec put_binary(req(), #{}) -> {term(), req(), #{}}.
put_binary(Req, State = #{identity := Identity, path := Path}) ->
    ok = onedata_file_api:mkdir(Identity, Path),
>>>>>>> 185a7eeb
    {true, Req, State}.<|MERGE_RESOLUTION|>--- conflicted
+++ resolved
@@ -53,8 +53,6 @@
 -spec malformed_request(req(), #{}) -> {boolean(), req(), #{}}.
 malformed_request(Req, State) ->
     cdmi_arg_parser:malformed_request(Req, State).
-<<<<<<< HEAD
-=======
 
 %%--------------------------------------------------------------------
 %% @doc @equiv pre_handler:is_authorized/2
@@ -62,7 +60,6 @@
 -spec is_authorized(req(), #{}) -> {boolean(), req(), #{}}.
 is_authorized(Req, State) ->
     rest_auth:is_authorized(Req, State).
->>>>>>> 185a7eeb
 
 %%--------------------------------------------------------------------
 %% @doc @equiv pre_handler:resource_exists/2
@@ -108,13 +105,8 @@
 %% Handles GET with "application/cdmi-container" content-type
 %% @end
 %%--------------------------------------------------------------------
-<<<<<<< HEAD
--spec get(req(), #{}) -> {term(), req(), #{}}.
-get(Req, State) ->
-=======
 -spec get_cdmi(req(), #{}) -> {term(), req(), #{}}.
 get_cdmi(Req, State) ->
->>>>>>> 185a7eeb
     {<<"ok">>, Req, State}.
 
 %%--------------------------------------------------------------------
@@ -122,10 +114,6 @@
 %% Handles PUT with "application/cdmi-container" content-type
 %% @end
 %%--------------------------------------------------------------------
-<<<<<<< HEAD
--spec put(req(), #{}) -> {term(), req(), #{}}.
-put(Req, State) ->
-=======
 -spec put_cdmi(req(), #{}) -> {term(), req(), #{}}.
 put_cdmi(Req, State) ->
     {true, Req, State}.
@@ -138,5 +126,4 @@
 -spec put_binary(req(), #{}) -> {term(), req(), #{}}.
 put_binary(Req, State = #{identity := Identity, path := Path}) ->
     ok = onedata_file_api:mkdir(Identity, Path),
->>>>>>> 185a7eeb
     {true, Req, State}.