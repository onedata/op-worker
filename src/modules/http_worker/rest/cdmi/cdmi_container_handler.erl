%%%--------------------------------------------------------------------
%%% @author Tomasz Lichon
%%% @copyright (C) 2015 ACK CYFRONET AGH
%%% This software is released under the MIT license
%%% cited in 'LICENSE.txt'.
%%% @end
%%%--------------------------------------------------------------------
%%% @doc This is a cowboy handler module, implementing cowboy_rest interface.
%%% It handles cdmi container PUT, GET and DELETE requests
%%% @end
%%%--------------------------------------------------------------------
-module(cdmi_container_handler).
-author("Tomasz Lichon").

-include("modules/http_worker/http_common.hrl").
-include("modules/http_worker/rest/cdmi/cdmi_errors.hrl").
-include_lib("ctool/include/posix/file_attr.hrl").
-include_lib("ctool/include/posix/errors.hrl").

-define(DEFAULT_GET_DIR_OPTS, [<<"objectType">>, <<"objectID">>,
    <<"objectName">>, <<"parentURI">>, <<"parentID">>, <<"capabilitiesURI">>,
    <<"completionStatus">>, <<"metadata">>, <<"childrenrange">>, <<"children">>]).

%% API
-export([rest_init/2, terminate/3, allowed_methods/2, malformed_request/2,
    is_authorized/2, resource_exists/2, content_types_provided/2,
    content_types_accepted/2, delete_resource/2]).

%% Content type routing functions
-export([get_cdmi/2, put_cdmi/2, put_binary/2]).

%%%===================================================================
%%% API
%%%===================================================================

%%--------------------------------------------------------------------
%% @doc @equiv pre_handler:rest_init/2
%%--------------------------------------------------------------------
-spec rest_init(cowboy_req:req(), term()) -> {ok, req(), term()} | {shutdown, req()}.
rest_init(Req, _Opts) ->
    {ok, Req, #{}}.

%%--------------------------------------------------------------------
%% @doc @equiv pre_handler:terminate/3
%%--------------------------------------------------------------------
-spec terminate(Reason :: term(), req(), #{}) -> ok.
terminate(_, _, _) ->
    ok.

%%--------------------------------------------------------------------
%% @doc @equiv pre_handler:allowed_methods/2
%%--------------------------------------------------------------------
-spec allowed_methods(req(), #{} | {error, term()}) -> {[binary()], req(), #{}}.
allowed_methods(Req, State) ->
    {[<<"PUT">>, <<"GET">>, <<"DELETE">>], Req, State}.

%%--------------------------------------------------------------------
%% @doc @equiv pre_handler:malformed_request/2
%%--------------------------------------------------------------------
-spec malformed_request(req(), #{}) -> {boolean(), req(), #{}}.
malformed_request(Req, State) ->
    cdmi_arg_parser:malformed_request(Req, State).

%%--------------------------------------------------------------------
%% @doc @equiv pre_handler:is_authorized/2
%%--------------------------------------------------------------------
-spec is_authorized(req(), #{}) -> {boolean(), req(), #{}}.
is_authorized(Req, State) ->
    rest_auth:is_authorized(Req, State).

%%--------------------------------------------------------------------
%% @doc @equiv pre_handler:resource_exists/2
%%--------------------------------------------------------------------
-spec resource_exists(req(), #{}) -> {boolean(), req(), #{}}.
resource_exists(Req, State) ->
    cdmi_existence_checker:container_resource_exists(Req, State).

%%--------------------------------------------------------------------
%% @doc @equiv pre_handler:content_types_provided/2
%%--------------------------------------------------------------------
-spec content_types_provided(req(), #{}) ->
    {[{binary(), atom()}], req(), #{}}.
content_types_provided(Req, State) ->
    {[
        {<<"application/cdmi-container">>, get_cdmi}
    ], Req, State}.

%%--------------------------------------------------------------------
%% @doc @equiv pre_handler:content_types_accepted/2
%%--------------------------------------------------------------------
-spec content_types_accepted(req(), #{}) ->
    {[{binary(), atom()}], req(), #{}}.
content_types_accepted(Req, State) ->
    {[
        {<<"application/cdmi-container">>, put_cdmi},
        {'*', put_binary}
    ], Req, State}.

%%--------------------------------------------------------------------
%% @doc @equiv pre_handler:delete_resource/2
%%--------------------------------------------------------------------
-spec delete_resource(req(), #{}) -> {term(), req(), #{}}.
delete_resource(Req, State) ->
    {true, Req, State}.

%%%===================================================================
%%% Content type handler functions
%%%===================================================================

%%--------------------------------------------------------------------
%% @doc Handles GET with "application/cdmi-container" content-type
%%--------------------------------------------------------------------
-spec get_cdmi(req(), #{}) -> {term(), req(), #{}}.
<<<<<<< HEAD
get_cdmi(_, #{cdmi_version := undefined}) ->
    throw(?no_version_given);
get_cdmi(Req, #{path := Path} = State) ->
    {<<"ok">>, Req, State}.
=======
get_cdmi(Req, #{options := Options} = State) ->
    NewOptions = utils:ensure_defined(Options, [], ?DEFAULT_GET_DIR_OPTS),
    DirCdmi = cdmi_container_answer:prepare(NewOptions, State#{options := NewOptions}),
    Response = json_utils:encode({struct, DirCdmi}),
    {Response, Req, State}.
>>>>>>> b9d120dc

%%--------------------------------------------------------------------
%% @doc Handles PUT with "application/cdmi-container" content-type
%%--------------------------------------------------------------------
-spec put_cdmi(req(), #{}) -> {term(), req(), #{}}.
put_cdmi(_, #{cdmi_version := undefined}) ->
    throw(?no_version_given);
put_cdmi(Req, State = #{auth := Auth, path := Path, options := Opts}) ->
    {ok, Body, Req1} = cdmi_arg_parser:parse_body(Req),
    Attrs = get_attr(Auth, Path),

    % create dir using mkdir/cp/mv
    RequestedCopyURI = proplists:get_value(<<"copy">>, Body),
    RequestedMoveURI = proplists:get_value(<<"move">>, Body),
    {ok, OperationPerformed} =
        case {Attrs, RequestedCopyURI, RequestedMoveURI} of
            {undefined, undefined, undefined} ->
                {onedata_file_api:mkdir(Auth, Path), created};
            {#file_attr{}, undefined, undefined} ->
                {ok, none};
            {undefined, CopyURI, undefined} ->
                {onedata_file_api:cp({path, CopyURI}, Path), copied};
            {undefined, undefined, MoveURI} ->
                {onedata_file_api:mv({path, MoveURI}, Path), moved}
        end,

    %update metadata and return result
    RequestedUserMetadata = proplists:get_value(<<"metadata">>, Body),
    case OperationPerformed of
        none ->
            URIMetadataNames = [MetadataName || {OptKey, MetadataName} <- Opts, OptKey == <<"metadata">>],
            ok = cdmi_metadata:update_user_metadata(Auth, {path, Path}, RequestedUserMetadata, URIMetadataNames),
            {true, Req1, State};
        _  ->
            {ok, NewAttrs = #file_attr{uuid = Uuid}} = onedata_file_api:stat(Auth, {path, Path}),
            ok = cdmi_metadata:update_user_metadata(Auth, {uuid, Uuid}, RequestedUserMetadata),
            Answer = cdmi_container_answer:prepare(?DEFAULT_GET_DIR_OPTS, State#{attributes => NewAttrs, opts => ?DEFAULT_GET_DIR_OPTS}),
            Response = json_utils:encode(Answer),
            Req2 = cowboy_req:set_resp_body(Response, Req1),
            {true, Req2, State}
    end.

%%--------------------------------------------------------------------
%% @doc
%% Handles PUT without cdmi content-type
%% @end
%%--------------------------------------------------------------------
-spec put_binary(req(), #{}) -> {term(), req(), #{}}.
put_binary(Req, State = #{auth := Auth, path := Path}) ->
    ok = onedata_file_api:mkdir(Auth, Path),
    {true, Req, State}.

%%%===================================================================
%%% Internal functions
%%%===================================================================

%%--------------------------------------------------------------------
%% @doc Gets attributes of file, returns undefined when file does not exist
%%--------------------------------------------------------------------
-spec get_attr(onedata_auth_api:auth(), onedata_file_api:file_path()) ->
    onedata_file_api:file_attributes() | undefined.
get_attr(Auth, Path) ->
    case onedata_file_api:stat(Auth, {path, Path}) of
        {ok, Attrs} -> Attrs;
        {error, ?ENOENT} -> undefined
    end.<|MERGE_RESOLUTION|>--- conflicted
+++ resolved
@@ -111,18 +111,11 @@
 %% @doc Handles GET with "application/cdmi-container" content-type
 %%--------------------------------------------------------------------
 -spec get_cdmi(req(), #{}) -> {term(), req(), #{}}.
-<<<<<<< HEAD
-get_cdmi(_, #{cdmi_version := undefined}) ->
-    throw(?no_version_given);
-get_cdmi(Req, #{path := Path} = State) ->
-    {<<"ok">>, Req, State}.
-=======
 get_cdmi(Req, #{options := Options} = State) ->
     NewOptions = utils:ensure_defined(Options, [], ?DEFAULT_GET_DIR_OPTS),
     DirCdmi = cdmi_container_answer:prepare(NewOptions, State#{options := NewOptions}),
     Response = json_utils:encode({struct, DirCdmi}),
     {Response, Req, State}.
->>>>>>> b9d120dc
 
 %%--------------------------------------------------------------------
 %% @doc Handles PUT with "application/cdmi-container" content-type
