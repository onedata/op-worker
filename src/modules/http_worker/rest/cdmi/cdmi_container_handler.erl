--- conflicted
+++ resolved
@@ -157,18 +157,13 @@
         _  ->
             {ok, NewAttrs} = onedata_file_api:stat(Auth, {path, Path}),
             ok = cdmi_metadata:update_user_metadata(Path, RequestedUserMetadata),
-<<<<<<< HEAD
-            Answer =
+            Answer = 
                 cdmi_container_answer:prepare(
-                    ?default_get_dir_opts,
-                    State#{attributes => NewAttrs,
-                    opts => ?default_get_dir_opts}
+                    ?DEFAULT_GET_DIR_OPTS, 
+                    State#{attributes => NewAttrs, 
+                        opts => ?DEFAULT_GET_DIR_OPTS}
                 ),
-            Response = json:encode(Answer),
-=======
-            Answer = cdmi_container_answer:prepare(?DEFAULT_GET_DIR_OPTS, State#{attributes => NewAttrs, opts => ?DEFAULT_GET_DIR_OPTS}),
             Response = json_utils:encode(Answer),
->>>>>>> d5701271
             Req2 = cowboy_req:set_resp_body(Response, Req1),
             {true, Req2, State}
     end.
