%%%-------------------------------------------------------------------
%%% @author Tomasz Lichoń
%%% @copyright (C) 2015 ACK CYFRONET AGH
%%% This software is released under the MIT license
%%% cited in 'LICENSE.txt'.
%%% @end
%%%-------------------------------------------------------------------
%%% @doc Public api for logical filesystem management, available in
%%% protocol plugins.
%%% @end
%%%-------------------------------------------------------------------
-module(onedata_file_api).

-include_lib("ctool/include/posix/errors.hrl").
-include_lib("ctool/include/logging.hrl").
-include_lib("ctool/include/posix/file_attr.hrl").

%% Functions operating on directories
-export([mkdir/2, mkdir/3, ls/4, get_children_count/2]).
%% Functions operating on directories or files
-export([exists/1, mv/2, cp/2]).
%% Functions operating on files
-export([create/3, open/3, write/3, read/3, truncate/2, truncate/3,
    get_block_map/1, get_block_map/2, unlink/1, unlink/2]).
%% Functions concerning file permissions
-export([set_perms/2, check_perms/2, set_acl/2, get_acl/1]).
%% Functions concerning file attributes
-export([stat/1, stat/2, set_xattr/3, get_xattr/2, remove_xattr/2, list_xattr/1]).
%% Functions concerning symbolic links
-export([create_symlink/2, read_symlink/1, remove_symlink/1]).
%% Functions concerning file shares
-export([create_share/2, get_share/1, remove_share/1]).

%%--------------------------------------------------------------------
%% IDs of entities
-type file_uuid() :: binary().
-type group_id() :: binary().
-type user_id() :: binary().
%%--------------------------------------------------------------------

%%--------------------------------------------------------------------
%% Types connected with files
-type file_path() :: binary().
-type file_handle() :: logical_file_manager:handle().
-type file_name() :: binary().
-type file_id_or_path() :: {uuid, file_uuid()} | {path, file_path()}.
-type file_key() :: {path, file_path()} | {uuid, file_uuid()} | {handle, file_handle()}.
-type open_mode() :: write | read | rdwr.
-type perms_octal() :: non_neg_integer().
-type permission_type() :: root | owner | delete | read | write | execute | rdwr.
-type file_attributes() :: #file_attr{}.
-type xattr_key() :: binary().
-type xattr_value() :: binary().
-type access_control_entity() :: term(). % TODO should be a proper record
-type block_range() :: term(). % TODO should be a proper record
-type share_id() :: binary().
%%--------------------------------------------------------------------

%%--------------------------------------------------------------------
%% Misc
-type error_reply() :: {error, term()}.
%%--------------------------------------------------------------------

-export_type([file_handle/0]).
%%%===================================================================
%%% API
%%%===================================================================


%%--------------------------------------------------------------------
%% @doc Creates a directory.
%%--------------------------------------------------------------------
-spec mkdir(Identity :: onedata_auth_api:identity(), Path :: file_path()) -> ok | error_reply().
mkdir(SessId, Path) ->
    logical_file_manager:mkdir(SessId, Path).
<<<<<<< HEAD

-spec mkdir(Auth :: onedata_auth_api:auth(), Path :: file_path(), Mode :: file_meta:posix_permissions()) -> ok | error_reply().
mkdir(Auth, Path, Mode) ->
    logical_file_manager:mkdir(Auth, Path, Mode).
=======
-spec mkdir(Identity :: onedata_auth_api:identity(), Path :: file_path(), Mode :: file_meta:posix_permissions()) -> ok | error_reply().
mkdir(Identity, Path, Mode) ->
    logical_file_manager:mkdir(Identity, Path, Mode).
>>>>>>> 185a7eeb


%%--------------------------------------------------------------------
%% @doc
%% Lists some contents of a directory.
%% Returns up to Limit of entries, starting with Offset-th entry.
%% @end
%%--------------------------------------------------------------------
-spec ls(Auth :: onedata_auth_api:auth(), FileKey :: file_id_or_path(), Limit :: integer(), Offset :: integer()) -> {ok, [{file_uuid(), file_name()}]} | error_reply().
ls(Auth, FileKey, Limit, Offset) ->
    logical_file_manager:ls(Auth, FileKey, Limit, Offset).


%%--------------------------------------------------------------------
%% @doc Returns number of children of a directory.
%%--------------------------------------------------------------------
-spec get_children_count(Auth :: onedata_auth_api:auth(), FileKey :: file_id_or_path()) -> {ok, integer()} | error_reply().
get_children_count(Auth, FileKey) ->
    logical_file_manager:get_children_count(Auth, FileKey).


%%--------------------------------------------------------------------
%% @doc Checks if a file or directory exists.
%%--------------------------------------------------------------------
-spec exists(FileKey :: file_key()) -> {ok, boolean()} | error_reply().
exists(FileKey) ->
    logical_file_manager:exists(FileKey).

%%--------------------------------------------------------------------
%% @doc Moves a file or directory to a new location.
%%--------------------------------------------------------------------
-spec mv(FileKeyFrom :: file_key(), PathTo :: file_path()) -> ok | error_reply().
mv(FileKeyFrom, PathTo) ->
    logical_file_manager:mv(FileKeyFrom, PathTo).

%%--------------------------------------------------------------------
%% @doc Copies a file or directory to given location.
%%--------------------------------------------------------------------
-spec cp(FileKeyFrom :: file_key(), PathTo :: file_path()) -> ok | error_reply().
cp(PathFrom, PathTo) ->
    logical_file_manager:cp(PathFrom, PathTo).

%%--------------------------------------------------------------------
%% @doc Removes a file or an empty directory.
%%--------------------------------------------------------------------
-spec unlink(file_handle()) -> ok | error_reply().
unlink(Handle) ->
    logical_file_manager:unlink(Handle).
-spec unlink(onedata_auth_api:auth(), fslogic_worker:file()) -> ok | error_reply().
unlink(Auth, FileEntry) ->
    logical_file_manager:unlink(Auth, FileEntry).


%%--------------------------------------------------------------------
%% @doc Creates a new file.
%%--------------------------------------------------------------------
-spec create(Auth :: onedata_auth_api:auth(), Path :: file_path(), Mode :: file_meta:posix_permissions()) ->
    {ok, file_uuid()} | error_reply().
create(Auth, Path, Mode) ->
    logical_file_manager:create(Auth, Path, Mode).


%%--------------------------------------------------------------------
%% @doc Opens a file in selected mode and returns a file handle used to read or write.
%%--------------------------------------------------------------------
-spec open(onedata_auth_api:auth(), FileKey :: file_id_or_path(), OpenType :: open_mode()) -> {ok, file_handle()} | error_reply().
open(Auth, FileKey, OpenType) ->
    logical_file_manager:open(Auth, FileKey, OpenType).


%%--------------------------------------------------------------------
%% @doc Writes data to a file. Returns number of written bytes.
%%--------------------------------------------------------------------
-spec write(FileHandle :: file_handle(), Offset :: integer(), Buffer :: binary()) ->
    {ok, NewHandle :: file_handle(), integer()} | error_reply().
write(FileHandle, Offset, Buffer) ->
    logical_file_manager:write(FileHandle, Offset, Buffer).


%%--------------------------------------------------------------------
%% @doc Reads requested part of a file.
%%--------------------------------------------------------------------
-spec read(FileHandle :: file_handle(), Offset :: integer(), MaxSize :: integer()) ->
    {ok, NewHandle :: file_handle(), binary()} | error_reply().
read(FileHandle, Offset, MaxSize) ->
    logical_file_manager:read(FileHandle, Offset, MaxSize).


%%--------------------------------------------------------------------
%% @doc Truncates a file.
%%--------------------------------------------------------------------
-spec truncate(FileHandle :: file_handle(), Size :: non_neg_integer()) -> ok | error_reply().
truncate(Handle, Size) ->
    logical_file_manager:truncate(Handle, Size).
-spec truncate(Auth :: onedata_auth_api:auth(), FileKey :: file_id_or_path(), Size :: non_neg_integer()) -> ok | error_reply().
truncate(Auth, FileKey, Size) ->
    logical_file_manager:truncate(Auth, FileKey, Size).


%%--------------------------------------------------------------------
%% @doc Returns block map for a file.
%%--------------------------------------------------------------------

-spec get_block_map(FileHandle :: file_handle()) -> {ok, [block_range()]} | error_reply().
get_block_map(Handle) ->
    logical_file_manager:get_block_map(Handle).
-spec get_block_map(Auth :: onedata_auth_api:auth(), FileKey :: file_id_or_path()) -> {ok, [block_range()]} | error_reply().
get_block_map(Auth, FileKey) ->
    logical_file_manager:get_block_map(Auth, FileKey).


%%--------------------------------------------------------------------
%% @doc Changes the permissions of a file.
%%--------------------------------------------------------------------
-spec set_perms(FileKey :: file_key(), NewPerms :: perms_octal()) -> ok | error_reply().
set_perms(Path, NewPerms) ->
    logical_file_manager:set_perms(Path, NewPerms).

%%--------------------------------------------------------------------
%% @doc Checks if current user has given permissions for given file.
%%--------------------------------------------------------------------
-spec check_perms(FileKey :: file_key(), PermsType :: permission_type()) -> {ok, boolean()} | error_reply().
check_perms(Path, PermType) ->
    logical_file_manager:check_perms(Path, PermType).

%%--------------------------------------------------------------------
%% @doc Returns file's Access Control List.
%%--------------------------------------------------------------------
-spec get_acl(FileKey :: file_key()) -> {ok, [access_control_entity()]} | error_reply().
get_acl(Path) ->
    logical_file_manager:get_acl(Path).

%%--------------------------------------------------------------------
%% @doc Updates file's Access Control List.
%%--------------------------------------------------------------------
-spec set_acl(FileKey :: file_key(), EntityList :: [access_control_entity()]) -> ok | error_reply().
set_acl(Path, EntityList) ->
    logical_file_manager:set_acl(Path, EntityList).

%%--------------------------------------------------------------------
%% @doc Returns file attributes.
%%--------------------------------------------------------------------
-spec stat(file_handle()) -> {ok, file_attributes()} | error_reply().
stat(Handle) ->
    logical_file_manager:stat(Handle).
-spec stat(onedata_auth_api:auth(), file_key()) -> {ok, file_attributes()} | error_reply().
stat(Auth, FileKey) ->
    logical_file_manager:stat(Auth, FileKey).


%%--------------------------------------------------------------------
%% @doc Returns file's extended attribute by key.
%%--------------------------------------------------------------------
-spec get_xattr(FileKey :: file_key(), Key :: xattr_key()) -> {ok, xattr_value()} | error_reply().
get_xattr(Path, Key) ->
    logical_file_manager:get_xattr(Path, Key).

%%--------------------------------------------------------------------
%% @doc Updates file's extended attribute by key.
%%--------------------------------------------------------------------
-spec set_xattr(FileKey :: file_key(), Key :: xattr_key(), Value :: xattr_value()) -> ok |  error_reply().
set_xattr(Path, Key, Value) ->
    logical_file_manager:set_xattr(Path, Key, Value).

%%--------------------------------------------------------------------
%% @doc Removes file's extended attribute by key.
%%--------------------------------------------------------------------
-spec remove_xattr(FileKey :: file_key(), Key :: xattr_key()) -> ok |  error_reply().
remove_xattr(Path, Key) ->
    logical_file_manager:remove_xattr(Path, Key).

%%--------------------------------------------------------------------
%% @doc Returns complete list of extended attributes of a file.
%%--------------------------------------------------------------------
-spec list_xattr(FileKey :: file_key()) -> {ok, [{Key :: xattr_key(), Value :: xattr_value()}]} | error_reply().
list_xattr(Path) ->
    logical_file_manager:list_xattr(Path).

%%--------------------------------------------------------------------
%% @doc Creates a symbolic link.
%%--------------------------------------------------------------------
-spec create_symlink(Path :: binary(), TargetFileKey :: file_key()) -> {ok, file_uuid()} | error_reply().
create_symlink(Path, TargetFileKey) ->
    logical_file_manager:create_symlink(Path, TargetFileKey).

%%--------------------------------------------------------------------
%% @doc Returns the symbolic link's target file.
%%--------------------------------------------------------------------
-spec read_symlink(FileKey :: file_key()) -> {ok, {file_uuid(), file_name()}} | error_reply().
read_symlink(FileKey) ->
    logical_file_manager:read_symlink(FileKey).

%%--------------------------------------------------------------------
%% @doc Removes a symbolic link.
%%--------------------------------------------------------------------
-spec remove_symlink(FileKey :: file_key()) -> ok | error_reply().
remove_symlink(FileKey) ->
    logical_file_manager:remove_symlink(FileKey).

%%--------------------------------------------------------------------
%% @doc
%% Creates a share for given file. File can be shared with anyone or
%% only specified group of users.
%% @end
%%--------------------------------------------------------------------
-spec create_share(FileKey :: file_key(), ShareWith :: all | [{user, user_id()} | {group, group_id()}]) ->
    {ok, ShareID :: share_id()} | error_reply().
create_share(Path, ShareWith) ->
    logical_file_manager:create_share(Path, ShareWith).

%%--------------------------------------------------------------------
%% @doc Returns shared file by share_id.
%%--------------------------------------------------------------------
-spec get_share(ShareID :: share_id()) -> {ok, {file_uuid(), file_name()}} | error_reply().
get_share(ShareID) ->
    logical_file_manager:get_share(ShareID).

%%--------------------------------------------------------------------
%% @doc Removes file share by ShareID.
%%--------------------------------------------------------------------
-spec remove_share(ShareID :: share_id()) -> ok | error_reply().
remove_share(ShareID) ->
    logical_file_manager:remove_share(ShareID).<|MERGE_RESOLUTION|>--- conflicted
+++ resolved
@@ -73,16 +73,9 @@
 -spec mkdir(Identity :: onedata_auth_api:identity(), Path :: file_path()) -> ok | error_reply().
 mkdir(SessId, Path) ->
     logical_file_manager:mkdir(SessId, Path).
-<<<<<<< HEAD
-
 -spec mkdir(Auth :: onedata_auth_api:auth(), Path :: file_path(), Mode :: file_meta:posix_permissions()) -> ok | error_reply().
 mkdir(Auth, Path, Mode) ->
     logical_file_manager:mkdir(Auth, Path, Mode).
-=======
--spec mkdir(Identity :: onedata_auth_api:identity(), Path :: file_path(), Mode :: file_meta:posix_permissions()) -> ok | error_reply().
-mkdir(Identity, Path, Mode) ->
-    logical_file_manager:mkdir(Identity, Path, Mode).
->>>>>>> 185a7eeb
 
 
 %%--------------------------------------------------------------------
