%%%--------------------------------------------------------------------
%%% @author Tomasz Lichon
%%% @copyright (C) 2015 ACK CYFRONET AGH
%%% This software is released under the MIT license
%%% cited in 'LICENSE.txt'.
%%% @end
%%%--------------------------------------------------------------------
%%% @doc
%%% Prepare answer for cdmi container request.
%%% @end
%%%--------------------------------------------------------------------
-module(cdmi_container_answer).
-author("Tomasz Lichon").

-include("global_definitions.hrl").
-include("modules/http_worker/rest/cdmi/cdmi_capabilities.hrl").
-include("modules/http_worker/rest/cdmi/cdmi_errors.hrl").
-include_lib("ctool/include/posix/file_attr.hrl").

%% API
-export([prepare/2]).

%%%===================================================================
%%% API
%%%===================================================================

%%--------------------------------------------------------------------
%% @doc Prepares proplist formatted answer with field names from given list of binaries
%%--------------------------------------------------------------------
-spec prepare([FieldName :: binary()], #{}) -> [{FieldName :: binary(), Value :: term()}].
prepare([], _State) ->
    [];
prepare([<<"objectType">> | Tail], State) ->
    [{<<"objectType">>, <<"application/cdmi-container">>} | prepare(Tail, State)];
%% prepare([<<"objectID">> | Tail], #{attributes := #file_attr{uuid = Uuid}} = State) -> todo introduce objectid
%%     [{<<"objectID">>, cdmi_id:uuid_to_objectid(Uuid)} | prepare(Tail, State)];
prepare([<<"objectName">> | Tail], #{path := Path} = State) ->
    [{<<"objectName">>, <<(filename:basename(Path))/binary, "/">>} | prepare(Tail, State)];
prepare([<<"parentURI">> | Tail], #{path := <<"/">>} = State) ->
    [{<<"parentURI">>, <<>>} | prepare(Tail, State)];
prepare([<<"parentURI">> | Tail], #{path := Path} = State) ->
    ParentURI = str_utils:ensure_ends_with_slash(
        filename:dirname(binary:part(Path, {0, byte_size(Path) - 1}))),
    [{<<"parentURI">>, ParentURI} | prepare(Tail, State)];
%% prepare([<<"parentID">> | Tail], #{path := <<"/">>} = State) -> todo introduce objectid
%%     prepare(Tail, State);
%% prepare([<<"parentID">> | Tail], #{path := Path, auth := Auth} = State) ->
%%     {ok, #file_attr{uuid = Uuid}} =
%%         onedata_file_api:stat(Auth, {path, filename:dirname(binary:part(Path, {0, byte_size(Path) - 1}))}),
%%     [{<<"parentID">>, cdmi_id:uuid_to_objectid(Uuid)} | prepare(Tail, State)];
prepare([<<"capabilitiesURI">> | Tail], State) ->
    [{<<"capabilitiesURI">>, ?container_capability_path} | prepare(Tail, State)];
prepare([<<"completionStatus">> | Tail], State) ->
    [{<<"completionStatus">>, <<"Complete">>} | prepare(Tail, State)];
prepare([<<"metadata">> | Tail], #{path := Path, attributes := Attrs} = State) ->
    [{<<"metadata">>, cdmi_metadata:prepare_metadata(Path, Attrs)} | prepare(Tail, State)];
prepare([{<<"metadata">>, Prefix} | Tail], #{path := Path, attributes := Attrs} = State) ->
    [{<<"metadata">>, cdmi_metadata:prepare_metadata(Path, Prefix, Attrs)} | prepare(Tail, State)];
prepare([<<"childrenrange">> | Tail], #{options := Opts, path := Path, auth := Auth} = State) ->
    {ok, ChildNum} = onedata_file_api:get_children_count(Auth, {path, Path}),
    {From, To} =
        case lists:keyfind(<<"children">>, 1, Opts) of
            {<<"children">>, Begin, End} ->
                {ok, MaxChildren} = application:get_env(?APP_NAME, max_children_per_request),
                normalize_childrenrange(Begin, End, ChildNum, MaxChildren);
            _ -> case ChildNum of
                     0 -> {undefined, undefined}
%%                      _ -> {0, ChildNum - 1} % todo implement onedata_file_api:get_children_count and uncomment
                 end
        end,
    BinaryRange =
        case {From, To} of
            {undefined, undefined} -> <<"">>;
            _ ->
                <<(integer_to_binary(From))/binary, "-", (integer_to_binary(To))/binary>>
        end,
    [{<<"childrenrange">>, BinaryRange} | prepare(Tail, State)];
prepare([{<<"children">>, From, To} | Tail], #{path := Path, auth := Auth} = State) ->
    {ok, MaxChildren} = application:get_env(?APP_NAME, max_children_per_request),
    {ok, ChildNum} = onedata_file_api:get_children_count(Auth, {path, Path}),
    {From1, To1} = normalize_childrenrange(From, To, ChildNum, MaxChildren),
    {ok, List} = onedata_file_api:ls(Auth, {path, Path}, To1 - From1 + 1, From1),
    Children = lists:map(
<<<<<<< HEAD
        fun({Uuid, Name}) -> distinguish_files(Uuid, Name, Auth) end, List),
=======
        fun({_Uuid, Name}) -> %todo distinguish dirs and files
            str_utils:ensure_ends_with_slash(Name)
        end, List),
>>>>>>> d5701271
    [{<<"children">>, Children} | prepare(Tail, State)];
prepare([<<"children">> | Tail], #{path := Path, auth := Auth} = State) ->
    {ok, MaxChildren} = application:get_env(?APP_NAME, max_children_per_request),
    {ok, List} = onedata_file_api:ls(Auth, {path, Path}, MaxChildren + 1, 0),
    terminate_if_too_many_children(List, MaxChildren),
    Children = lists:map(
<<<<<<< HEAD
        fun({Uuid, Name}) -> distinguish_files(Uuid, Name, Auth) end, List),
=======
        fun({_Uuid, Name}) -> %todo distinguish dirs and files
            str_utils:ensure_ends_with_slash(Name)
        end, List),
>>>>>>> d5701271
    [{<<"children">>, Children} | prepare(Tail, State)];
prepare([_Other | Tail], State) ->
    prepare(Tail, State).

%%%===================================================================
%%% Internal functions
%%%===================================================================

%%--------------------------------------------------------------------
%% @doc
%% Checks if given childrange is correct according to child number.
%% Tries to correct the result
%% @end
%%--------------------------------------------------------------------
-spec normalize_childrenrange(From :: integer(), To :: integer(),
  ChildNum :: integer(), MaxChildren :: integer()) ->
    {NewFrom :: integer(), NewTo :: integer()} | no_return().
normalize_childrenrange(From, To, _ChildNum, _MaxChildren) when From > To ->
    throw(?invalid_childrenrange);
normalize_childrenrange(_From, To, ChildNum, _MaxChildren) when To >= ChildNum ->
    throw(?invalid_childrenrange);
<<<<<<< HEAD
normalize_childrenrange(From, To, ChildNum) ->
    {From, min(ChildNum - 1, To)}.

%%--------------------------------------------------------------------
%% @doc
%% Distinguishes regular files from directories
%% (for regular files returns path ending with slash)
%% @end
%%--------------------------------------------------------------------
-spec distinguish_files(Uuid :: binary(), Name :: binary() ,
        Auth::session:id()) -> binary().
distinguish_files(Uuid, Name, Auth) ->
    case onedata_file_api:stat(Auth, {uuid, Uuid}) of
        {ok, #file_attr{type = ?DIRECTORY_TYPE}} ->
            utils:ensure_path_ends_with_slash(Name);
        {ok, _} -> Name
    end.
=======
normalize_childrenrange(From, To, ChildNum, MaxChildren) ->
    To2 = min(ChildNum - 1, To),
    case MaxChildren < (To2 - From + 1) of
        true -> throw(?too_large_childrenrange(MaxChildren));
        false -> {From, To2}
    end.

%%--------------------------------------------------------------------
%% @doc Terminates request with error if requested childrenrange exceeds system limit
%%--------------------------------------------------------------------
-spec terminate_if_too_many_children(list(), non_neg_integer()) -> ok | no_return().
terminate_if_too_many_children(List, MaxChildren) when length(List) > MaxChildren ->
    throw(?too_large_childrenrange(MaxChildren));
terminate_if_too_many_children(_, _) ->
    ok.
>>>>>>> d5701271
<|MERGE_RESOLUTION|>--- conflicted
+++ resolved
@@ -65,7 +65,7 @@
                 normalize_childrenrange(Begin, End, ChildNum, MaxChildren);
             _ -> case ChildNum of
                      0 -> {undefined, undefined}
-%%                      _ -> {0, ChildNum - 1} % todo implement onedata_file_api:get_children_count and uncomment
+                     _ -> {0, ChildNum - 1}
                  end
         end,
     BinaryRange =
@@ -81,26 +81,14 @@
     {From1, To1} = normalize_childrenrange(From, To, ChildNum, MaxChildren),
     {ok, List} = onedata_file_api:ls(Auth, {path, Path}, To1 - From1 + 1, From1),
     Children = lists:map(
-<<<<<<< HEAD
         fun({Uuid, Name}) -> distinguish_files(Uuid, Name, Auth) end, List),
-=======
-        fun({_Uuid, Name}) -> %todo distinguish dirs and files
-            str_utils:ensure_ends_with_slash(Name)
-        end, List),
->>>>>>> d5701271
     [{<<"children">>, Children} | prepare(Tail, State)];
 prepare([<<"children">> | Tail], #{path := Path, auth := Auth} = State) ->
     {ok, MaxChildren} = application:get_env(?APP_NAME, max_children_per_request),
     {ok, List} = onedata_file_api:ls(Auth, {path, Path}, MaxChildren + 1, 0),
     terminate_if_too_many_children(List, MaxChildren),
     Children = lists:map(
-<<<<<<< HEAD
         fun({Uuid, Name}) -> distinguish_files(Uuid, Name, Auth) end, List),
-=======
-        fun({_Uuid, Name}) -> %todo distinguish dirs and files
-            str_utils:ensure_ends_with_slash(Name)
-        end, List),
->>>>>>> d5701271
     [{<<"children">>, Children} | prepare(Tail, State)];
 prepare([_Other | Tail], State) ->
     prepare(Tail, State).
@@ -108,6 +96,21 @@
 %%%===================================================================
 %%% Internal functions
 %%%===================================================================
+
+%%--------------------------------------------------------------------
+%% @doc
+%% Distinguishes regular files from directories
+%% (for regular files returns path ending with slash)
+%% @end
+%%--------------------------------------------------------------------
+-spec distinguish_files(Uuid :: binary(), Name :: binary() ,
+    Auth::session:id()) -> binary().
+distinguish_files(Uuid, Name, Auth) ->
+    case onedata_file_api:stat(Auth, {uuid, Uuid}) of
+        {ok, #file_attr{type = ?DIRECTORY_TYPE}} ->
+            str_utils:ensure_ends_with_slash(Name);
+        {ok, _} -> Name
+    end.
 
 %%--------------------------------------------------------------------
 %% @doc
@@ -122,25 +125,6 @@
     throw(?invalid_childrenrange);
 normalize_childrenrange(_From, To, ChildNum, _MaxChildren) when To >= ChildNum ->
     throw(?invalid_childrenrange);
-<<<<<<< HEAD
-normalize_childrenrange(From, To, ChildNum) ->
-    {From, min(ChildNum - 1, To)}.
-
-%%--------------------------------------------------------------------
-%% @doc
-%% Distinguishes regular files from directories
-%% (for regular files returns path ending with slash)
-%% @end
-%%--------------------------------------------------------------------
--spec distinguish_files(Uuid :: binary(), Name :: binary() ,
-        Auth::session:id()) -> binary().
-distinguish_files(Uuid, Name, Auth) ->
-    case onedata_file_api:stat(Auth, {uuid, Uuid}) of
-        {ok, #file_attr{type = ?DIRECTORY_TYPE}} ->
-            utils:ensure_path_ends_with_slash(Name);
-        {ok, _} -> Name
-    end.
-=======
 normalize_childrenrange(From, To, ChildNum, MaxChildren) ->
     To2 = min(ChildNum - 1, To),
     case MaxChildren < (To2 - From + 1) of
@@ -155,5 +139,4 @@
 terminate_if_too_many_children(List, MaxChildren) when length(List) > MaxChildren ->
     throw(?too_large_childrenrange(MaxChildren));
 terminate_if_too_many_children(_, _) ->
-    ok.
->>>>>>> d5701271
+    ok.