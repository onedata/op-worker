--- conflicted
+++ resolved
@@ -26,7 +26,6 @@
 %%--------------------------------------------------------------------
 %% @doc @equiv pre_handler:resource_exists/2
 %%--------------------------------------------------------------------
-<<<<<<< HEAD
 -spec container_resource_exists(cowboy_req:req(), #{}) -> {boolean(), cowboy_req:req(), #{}}.
 container_resource_exists(Req, State) ->
     resource_exists(Req, State, container).
@@ -38,18 +37,6 @@
 -spec object_resource_exists(cowboy_req:req(), #{}) -> {boolean(), cowboy_req:req(), #{}}.
 object_resource_exists(Req, State) ->
     resource_exists(Req, State, object).
-=======
--spec resource_exists(cowboy_req:req(), #{}) -> {boolean(), cowboy_req:req(), #{}}.
-resource_exists(Req, State = #{path := Path, identity := Identity}) ->
-    case logical_file_manager:stat(Identity, {path, Path}) of
-        {ok, Attr = #file_attr{type = ?DIRECTORY_TYPE}} ->
-            {true, Req, State#{attributes := Attr}};
-        {ok, #file_attr{}} ->
-            redirect_to_object(Req, State);
-        {error, ?ENOENT} ->
-            {false, Req, State#{attributes := undefined}}
-    end.
->>>>>>> f5b23f15
 
 
 %%%===================================================================
@@ -85,10 +72,10 @@
 %%--------------------------------------------------------------------
 resource_exists(Req, State = #{path := Path, identity := Identity}, Type) ->
     case logical_file_manager:stat(Identity, {path, Path}) of
-        {ok, #file_attr{type = ?DIRECTORY_TYPE}} when Type == container ->
-            {true, Req, State};
-        {ok, #file_attr{type = ?REGULAR_FILE_TYPE}} when Type == object ->
-            {true, Req, State};
+        {ok, Attr = #file_attr{type = ?DIRECTORY_TYPE}} when Type == container ->
+            {true, Req, State#{attributes => Attr}};
+        {ok, Attr = #file_attr{type = ?REGULAR_FILE_TYPE}} when Type == object ->
+            {true, Req, State#{attributes => Attr}};
         {ok, #file_attr{type = ?DIRECTORY_TYPE}} when Type == object ->
             redirect_to_object(Req, State);
         {ok, #file_attr{type = ?REGULAR_FILE_TYPE}} when Type == container ->
