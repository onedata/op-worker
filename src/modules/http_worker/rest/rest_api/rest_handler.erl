%%%--------------------------------------------------------------------
%%% @author Lukasz Opiola
%%% @copyright (C) 2013 ACK CYFRONET AGH
%%% This software is released under the MIT license
%%% cited in 'LICENSE.txt'.
%%% @end
%%%--------------------------------------------------------------------
%%% @doc This is a cowboy handler module, implementing cowboy_rest interface.
%%% It handles REST requests by routing them to proper rest module.
%%% @end
%%%--------------------------------------------------------------------
-module(rest_handler).
-author("Lukasz Opiola").

-include("global_definitions.hrl").
-include("modules/http_worker/http_common.hrl").
-include("modules/datastore/datastore.hrl").
-include_lib("ctool/include/logging.hrl").

%% API
-export([rest_init/2, terminate/3, allowed_methods/2, is_authorized/2,
    content_types_accepted/2, delete_resource/2, resource_exists/2]).

%% Content type routing functions
-export([handle_json_data/2]).

%%%===================================================================
%%% API
%%%===================================================================

%%--------------------------------------------------------------------
%% @doc @equiv pre_handler:rest_init/2
%%--------------------------------------------------------------------
-spec rest_init(req(), term()) -> {ok, req(), term()} | {shutdown, req()}.
rest_init(Req, _Opts) ->
    {ok, Req, #{}}.

%%--------------------------------------------------------------------
%% @doc @equiv pre_handler:terminate/3
%%--------------------------------------------------------------------
-spec terminate(Reason :: term(), req(), #{}) -> ok.
terminate(_, _, _) ->
    ok.

%%--------------------------------------------------------------------
%% @doc @equiv pre_handler:allowed_methods/2
%%--------------------------------------------------------------------
-spec allowed_methods(req(), #{} | {error, term()}) -> {[binary()], req(), #{}}.
allowed_methods(Req, State) ->
    {[<<"PUT">>, <<"GET">>, <<"DELETE">>], Req, State}.

%%--------------------------------------------------------------------
%% @doc @equiv pre_handler:is_authorized/2
%%--------------------------------------------------------------------
-spec is_authorized(req(), #{}) -> {boolean(), req(), #{}}.
is_authorized(Req, State) ->
    rest_auth:is_authorized(Req, State).

%%--------------------------------------------------------------------
%% @doc @equiv pre_handler:content_types_accepted/2
%%--------------------------------------------------------------------
-spec content_types_accepted(req(), #{}) -> {[{binary(), atom()}], req(), #{}}.
content_types_accepted(Req, State) ->
    {[
        {<<"application/json">>, handle_json_data}
    ], Req, State}.



%%--------------------------------------------------------------------
%% @doc @equiv pre_handler:resource_exists/2
%%--------------------------------------------------------------------
-spec resource_exists(req(), #{}) -> {term(), req(), #{}}.
resource_exists(Req, State) ->
    {false, Req, State}.

%%--------------------------------------------------------------------
%% @doc @equiv pre_handler:delete_resource/2
%%--------------------------------------------------------------------
-spec delete_resource(req(), #{}) -> {term(), req(), #{}}.
delete_resource(Req, State) ->
    {true, Req, State}.

%%%===================================================================
%%% Content type handler functions
%%%===================================================================

%%--------------------------------------------------------------------
%% @doc
%% Handles PUT with "application/json" content-type
%% @end
%%--------------------------------------------------------------------
-spec handle_json_data(req(), #{}) -> {term(), req(), #{}}.
<<<<<<< HEAD
handle_json_data(Req, State = #{auth := Auth}) ->
    case Auth =:= session:get_rest_session_id(?GLOBALREGISTRY_IDENTITY) of
        true ->
            case cowboy_req:path_info(Req) of
                {[<<"auth">>], _}  ->
                    {ok, Body, Req2} = cowboy_req:body(Req),
                    Json = jiffy:decode(Body),
                    User = proplists:get_value(<<"user">>, Json),
                    Cert = proplists:get_value(<<"cert">>, Json),

                    UserId = proplists:get_value(<<"userId">>, User),
                    UserName = proplists:get_value(<<"name">>, User),

                    case lists:any(fun(X) -> X =:= undefined end, [UserId, UserName, Cert]) of
                        true -> {false, Req2, State};
                        false ->
                            {ok, _} = onedata_user:save(#document{key = UserId, value = #onedata_user{name = UserName}}),
                            [{'Certificate', DerCert, _}] = public_key:pem_decode(Cert),
                            OtpCert = public_key:pkix_decode_cert(DerCert, otp),
                            {ok, _} = identity:save(#document{key = OtpCert, value = #identity{user_id = UserId}}),
                            {true, Req2, State}
                    end
            end;
        false ->
            {ok, Req2} = cowboy_req:reply(401, [], <<"">>, Req),
            {halt, Req2, State}
    end.
=======
handle_json_data(Req, State = #{identity := ?GLOBALREGISTRY_IDENTITY}) ->
    case cowboy_req:path_info(Req) of
        {[<<"auth">>], _}  ->
            {ok, Body, Req2} = cowboy_req:body(Req),
            Json = json_utils:decode(Body),
            User = proplists:get_value(<<"user">>, Json),
            Cert = proplists:get_value(<<"cert">>, Json),

            UserId = proplists:get_value(<<"userId">>, User),
            UserName = proplists:get_value(<<"name">>, User),

            case lists:any(fun(X) -> X =:= undefined end, [UserId, UserName, Cert]) of
                true -> {false, Req2, State};
                false ->
                    {ok, _} = onedata_user:save(#document{key = UserId, value = #onedata_user{name = UserName}}),
                    [{'Certificate', DerCert, _}] = public_key:pem_decode(Cert),
                    OtpCert = public_key:pkix_decode_cert(DerCert, otp),
                    {ok, _} = identity:save(#document{key = OtpCert, value = #identity{user_id = UserId}}),
                    {true, Req2, State}
            end
    end;
handle_json_data(Req, State) ->
    {ok, Req2} = cowboy_req:reply(401, [], <<"">>, Req),
    {halt, Req2, State}.
>>>>>>> 185a7eeb
<|MERGE_RESOLUTION|>--- conflicted
+++ resolved
@@ -91,14 +91,13 @@
 %% @end
 %%--------------------------------------------------------------------
 -spec handle_json_data(req(), #{}) -> {term(), req(), #{}}.
-<<<<<<< HEAD
 handle_json_data(Req, State = #{auth := Auth}) ->
     case Auth =:= session:get_rest_session_id(?GLOBALREGISTRY_IDENTITY) of
         true ->
             case cowboy_req:path_info(Req) of
                 {[<<"auth">>], _}  ->
                     {ok, Body, Req2} = cowboy_req:body(Req),
-                    Json = jiffy:decode(Body),
+                    Json = json_utils:decode(Body),
                     User = proplists:get_value(<<"user">>, Json),
                     Cert = proplists:get_value(<<"cert">>, Json),
 
@@ -118,30 +117,4 @@
         false ->
             {ok, Req2} = cowboy_req:reply(401, [], <<"">>, Req),
             {halt, Req2, State}
-    end.
-=======
-handle_json_data(Req, State = #{identity := ?GLOBALREGISTRY_IDENTITY}) ->
-    case cowboy_req:path_info(Req) of
-        {[<<"auth">>], _}  ->
-            {ok, Body, Req2} = cowboy_req:body(Req),
-            Json = json_utils:decode(Body),
-            User = proplists:get_value(<<"user">>, Json),
-            Cert = proplists:get_value(<<"cert">>, Json),
-
-            UserId = proplists:get_value(<<"userId">>, User),
-            UserName = proplists:get_value(<<"name">>, User),
-
-            case lists:any(fun(X) -> X =:= undefined end, [UserId, UserName, Cert]) of
-                true -> {false, Req2, State};
-                false ->
-                    {ok, _} = onedata_user:save(#document{key = UserId, value = #onedata_user{name = UserName}}),
-                    [{'Certificate', DerCert, _}] = public_key:pem_decode(Cert),
-                    OtpCert = public_key:pkix_decode_cert(DerCert, otp),
-                    {ok, _} = identity:save(#document{key = OtpCert, value = #identity{user_id = UserId}}),
-                    {true, Req2, State}
-            end
-    end;
-handle_json_data(Req, State) ->
-    {ok, Req2} = cowboy_req:reply(401, [], <<"">>, Req),
-    {halt, Req2, State}.
->>>>>>> 185a7eeb
+    end.