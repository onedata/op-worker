%%%--------------------------------------------------------------------
%%% @author Michal Wrona
%%% @copyright (C) 2016 ACK CYFRONET AGH
%%% This software is released under the MIT license
%%% cited in 'LICENSE.txt'.
%%% @end
%%%--------------------------------------------------------------------
%%% @doc This module implements worker_plugin_behaviour callbacks.
%%% This module handles monitoring using rrd.
%%% @end
%%%--------------------------------------------------------------------
-module(monitoring_worker).
-behaviour(worker_plugin_behaviour).

-author("Michal Wrona").

-include("global_definitions.hrl").
-include("modules/events/streams.hrl").
-include("modules/fslogic/fslogic_common.hrl").
-include_lib("ctool/include/logging.hrl").
-include_lib("ctool/include/posix/errors.hrl").
-include_lib("modules/monitoring/rrd_definitions.hrl").

%% API
-export([init/1, handle/1, cleanup/0]).


%%%===================================================================
%%% worker_plugin_behaviour callbacks
%%%===================================================================

%%--------------------------------------------------------------------
%% @doc
%% {@link worker_plugin_behaviour} callback init/1.
%% @end
%%--------------------------------------------------------------------
-spec init(Args :: term()) -> Result when
    Result :: {ok, State :: worker_host:plugin_state()} | {error, Reason :: term()}.
init(_Args) ->
<<<<<<< HEAD
    EventsSubscription = #subscription{
        id = ?MONITORING_SUB_ID,
        object = undefined,
        event_stream = #event_stream_definition{
            metadata = 0,
            init_handler = fun(_, _, _) -> #{} end,
            terminate_handler = fun(_) -> ok end,
            event_handler = fun monitoring_event:handle_monitoring_events/2,
            admission_rule = fun
                (#event{object = #storage_used_updated{}}) -> true;
                (#event{object = #space_info_updated{}}) -> true;
                (#event{object = #file_operations_statistics{}}) -> true;
                (#event{object = #rtransfer_statistics{}}) -> true;
                (_) -> false
            end,
            aggregation_rule = fun monitoring_event:aggregate_monitoring_events/2,
            transition_rule = fun(Meta, _) -> Meta end,
            emission_rule = fun(_) -> false end,
            emission_time = timer:seconds(?STEP_IN_SECONDS)
        }
    },

    case event:subscribe(EventsSubscription) of
        {ok, _} -> ok;
        {error, already_exists} ->
            ok
=======
    case session_manager:create_monitoring_session(?MONITORING_SESSION_ID) of
        {ok, _} ->
            Sub = #subscription{
                id = ?MONITORING_SUB_ID,
                object = undefined,
                event_stream = #event_stream_definition{
                    metadata = 0,
                    init_handler = fun(_, _, _) -> #{} end,
                    terminate_handler = fun(_) -> ok end,
                    event_handler = fun monitoring_event:handle_monitoring_events/2,
                    admission_rule = fun
                        (#event{object = #storage_used_updated{}}) -> true;
                        (#event{object = #space_info_updated{}}) -> true;
                        (#event{object = #file_operations_statistics{}}) -> true;
                        (#event{object = #rtransfer_statistics{}}) -> true;
                        (_) -> false
                    end,
                    aggregation_rule = fun monitoring_event:aggregate_monitoring_events/2,
                    transition_rule = fun(Meta, _) -> Meta end,
                    emission_rule = fun(_) -> false end,
                    emission_time = timer:seconds(?STEP_IN_SECONDS)
                }
            },
            case event:subscribe(Sub) of
                {ok, _} -> ok;
                {error, already_exists} -> ok
            end;
        {error, already_exists} -> ok
>>>>>>> a2c039f5
    end,

    {ok, #{}}.

%%--------------------------------------------------------------------
%% @doc
%% {@link worker_plugin_behaviour} callback handle/1.
%% @end
%%--------------------------------------------------------------------
-spec handle(Request) -> Result when
    Request :: ping | healthcheck | term(),
    Result :: nagios_handler:healthcheck_response() | ok | {ok, Response} |
    {error, Reason} | pong,
    Response :: term(),
    Reason :: term().
handle(ping) ->
    pong;
handle(healthcheck) ->
    ok;

%%--------------------------------------------------------------------
%% @doc
%% Exports monitoring state using rrdtool xport.
%% @end
%%--------------------------------------------------------------------
handle({export, MonitoringId, Step, Format}) ->
    case monitoring_state:exists(MonitoringId) of
        true ->
            rrd_utils:export_rrd(MonitoringId, Step, Format);
        false ->
            {error, ?ENOENT}
    end;

handle(_Request) ->
    ?log_bad_request(_Request),
    {error, wrong_request}.

%%--------------------------------------------------------------------
%% @doc
%% {@link worker_plugin_behaviour} callback cleanup/0
%% @end
%%--------------------------------------------------------------------
-spec cleanup() -> Result when
    Result :: ok | {error, Error},
    Error :: timeout | term().
cleanup() ->
    ok.

%%%===================================================================
%%% Internal functions
%%%===================================================================<|MERGE_RESOLUTION|>--- conflicted
+++ resolved
@@ -37,8 +37,7 @@
 -spec init(Args :: term()) -> Result when
     Result :: {ok, State :: worker_host:plugin_state()} | {error, Reason :: term()}.
 init(_Args) ->
-<<<<<<< HEAD
-    EventsSubscription = #subscription{
+    Sub = #subscription{
         id = ?MONITORING_SUB_ID,
         object = undefined,
         event_stream = #event_stream_definition{
@@ -59,41 +58,9 @@
             emission_time = timer:seconds(?STEP_IN_SECONDS)
         }
     },
-
-    case event:subscribe(EventsSubscription) of
+    case event:subscribe(Sub) of
         {ok, _} -> ok;
-        {error, already_exists} ->
-            ok
-=======
-    case session_manager:create_monitoring_session(?MONITORING_SESSION_ID) of
-        {ok, _} ->
-            Sub = #subscription{
-                id = ?MONITORING_SUB_ID,
-                object = undefined,
-                event_stream = #event_stream_definition{
-                    metadata = 0,
-                    init_handler = fun(_, _, _) -> #{} end,
-                    terminate_handler = fun(_) -> ok end,
-                    event_handler = fun monitoring_event:handle_monitoring_events/2,
-                    admission_rule = fun
-                        (#event{object = #storage_used_updated{}}) -> true;
-                        (#event{object = #space_info_updated{}}) -> true;
-                        (#event{object = #file_operations_statistics{}}) -> true;
-                        (#event{object = #rtransfer_statistics{}}) -> true;
-                        (_) -> false
-                    end,
-                    aggregation_rule = fun monitoring_event:aggregate_monitoring_events/2,
-                    transition_rule = fun(Meta, _) -> Meta end,
-                    emission_rule = fun(_) -> false end,
-                    emission_time = timer:seconds(?STEP_IN_SECONDS)
-                }
-            },
-            case event:subscribe(Sub) of
-                {ok, _} -> ok;
-                {error, already_exists} -> ok
-            end;
         {error, already_exists} -> ok
->>>>>>> a2c039f5
     end,
 
     {ok, #{}}.
