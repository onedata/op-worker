--- conflicted
+++ resolved
@@ -136,17 +136,9 @@
 %%--------------------------------------------------------------------
 -spec emit_rtransfer_statistics(fslogic_worker:ctx(), non_neg_integer()) ->
     ok | {error, Reason :: term()}.
-<<<<<<< HEAD
-emit_rtransfer_statistics(CTX, TransferIn) ->
-    #fslogic_ctx{
-        session = #session{identity = #user_identity{user_id = UserId}},
-        space_id = SpaceId
-    } = CTX,
-=======
 emit_rtransfer_statistics(Ctx, TransferIn) ->
     UserId = fslogic_context:get_user_id(Ctx),
     SpaceId = fslogic_context:get_space_id(Ctx),
->>>>>>> 3dd9ec66
     emit_rtransfer_statistics(SpaceId, UserId, TransferIn).
 
 %%--------------------------------------------------------------------
