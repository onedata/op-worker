%%%-------------------------------------------------------------------
%%% @author Michal Zmuda
%%% @copyright (C) 2015 ACK CYFRONET AGH
%%% This software is released under the MIT license
%%% cited in 'LICENSE.txt'.
%%% @end
%%%-------------------------------------------------------------------
%%% @doc
%%% This module defines datastore config related to op_worker.
%%% @end
%%%-------------------------------------------------------------------
-module(datastore_config_plugin).
-author("Michal Zmuda").

-behaviour(datastore_config_behaviour).

%% datastore_config_behaviour callbacks
-export([models/0]).

%%--------------------------------------------------------------------
%% @private
%% @doc
%% {@link datastore_config_behaviour} callback models/0.
%% @end
%%--------------------------------------------------------------------
-spec models() -> Models :: [model_behaviour:model_type()].
models() -> [
    subscriptions_state,
    subscription,
    session,
    onedata_user,
    onedata_group,
    identity,
    file_meta,
    storage,
    file_location,
    provider_info,
    space_info,
    space_storage,
    ceph_user,
    s3_user,
    dbsync_state,
    files_to_chown,
    posix_user,
    message_id,
    space_quota,
    monitoring_state,
    open_file,
<<<<<<< HEAD
    swift_user
=======
    monitoring_init_state,
    swift_user,
    sfm_handle,
    dbsync_batches,
    custom_metadata,
    indexes
>>>>>>> f2ec0e1e
].<|MERGE_RESOLUTION|>--- conflicted
+++ resolved
@@ -46,14 +46,9 @@
     space_quota,
     monitoring_state,
     open_file,
-<<<<<<< HEAD
-    swift_user
-=======
-    monitoring_init_state,
     swift_user,
     sfm_handle,
     dbsync_batches,
     custom_metadata,
     indexes
->>>>>>> f2ec0e1e
 ].