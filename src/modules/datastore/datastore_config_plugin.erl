%%%-------------------------------------------------------------------
%%% @author Michal Zmuda
%%% @copyright (C) 2015 ACK CYFRONET AGH
%%% This software is released under the MIT license
%%% cited in 'LICENSE.txt'.
%%% @end
%%%-------------------------------------------------------------------
%%% @doc
%%% This module defines datastore config related to op_worker.
%%% @end
%%%-------------------------------------------------------------------
-module(datastore_config_plugin).
-author("Michal Zmuda").

-behaviour(datastore_config_behaviour).

%% datastore_config_behaviour callbacks
-export([models/0]).

%%--------------------------------------------------------------------
%% @private
%% @doc
%% {@link datastore_config_behaviour} callback models/0.
%% @end
%%--------------------------------------------------------------------
-spec models() -> Models :: [model_behaviour:model_type()].
models() -> [
    subscriptions_state,
    subscription,
    session,
    onedata_user,
    onedata_group,
    identity,
    file_meta,
    storage,
    file_location,
    xattr,
    provider_info,
    space_info,
    space_storage,
    ceph_user,
    s3_user,
    dbsync_state,
    files_to_chown,
    posix_user,
    message_id,
    space_quota,
    monitoring_state,
    open_file,
    monitoring_init_state,
    swift_user,
<<<<<<< HEAD
    sfm_handle
=======
    file_consistency
>>>>>>> 6301135e
].<|MERGE_RESOLUTION|>--- conflicted
+++ resolved
@@ -49,9 +49,6 @@
     open_file,
     monitoring_init_state,
     swift_user,
-<<<<<<< HEAD
-    sfm_handle
-=======
+    sfm_handle,
     file_consistency
->>>>>>> 6301135e
 ].