%%%-------------------------------------------------------------------
%%% @author Michal Zmuda
%%% @copyright (C) 2015 ACK CYFRONET AGH
%%% This software is released under the MIT license
%%% cited in 'LICENSE.txt'.
%%% @end
%%%-------------------------------------------------------------------
%%% @doc
%%% This module defines datastore config related to op_worker.
%%% @end
%%%-------------------------------------------------------------------
-module(datastore_config_plugin).
-author("Michal Zmuda").

-behaviour(datastore_config_behaviour).

%% datastore_config_behaviour callbacks
-export([models/0]).

%%--------------------------------------------------------------------
%% @private
%% @doc
%% {@link datastore_config_behaviour} callback models/0.
%% @end
%%--------------------------------------------------------------------
-spec models() -> Models :: [model_behaviour:model_type()].
models() -> [
    subscriptions_state,
    subscription,
    session,
    onedata_user,
    onedata_group,
    identity,
    file_meta,
    storage,
    file_location,
    provider_info,
    space_info,
    space_storage,
    ceph_user,
    s3_user,
    dbsync_state,
    files_to_chown,
    posix_user,
    message_id,
    space_quota,
    monitoring_state,
    open_file,
    monitoring_init_state,
    swift_user,
    sfm_handle,
    dbsync_batches,
<<<<<<< HEAD
    file_consistency
=======
    custom_metadata,
    indexes
>>>>>>> bbed2285
].<|MERGE_RESOLUTION|>--- conflicted
+++ resolved
@@ -50,10 +50,7 @@
     swift_user,
     sfm_handle,
     dbsync_batches,
-<<<<<<< HEAD
+    custom_metadata,
+    indexes,
     file_consistency
-=======
-    custom_metadata,
-    indexes
->>>>>>> bbed2285
 ].