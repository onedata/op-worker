--- conflicted
+++ resolved
@@ -48,9 +48,6 @@
     monitoring_state,
     open_file,
     monitoring_init_state,
-<<<<<<< HEAD
+    swift_user,
     file_consistency
-=======
-    swift_user
->>>>>>> 7d8efe75
 ].