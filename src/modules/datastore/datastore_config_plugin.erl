%%%-------------------------------------------------------------------
%%% @author Michal Zmuda
%%% @copyright (C) 2015 ACK CYFRONET AGH
%%% This software is released under the MIT license
%%% cited in 'LICENSE.txt'.
%%% @end
%%%-------------------------------------------------------------------
%%% @doc
%%% This module defines datastore config related to op_worker.
%%% @end
%%%-------------------------------------------------------------------
-module(datastore_config_plugin).
-author("Michal Zmuda").

-behaviour(datastore_config_behaviour).

%% datastore_config_behaviour callbacks
-export([models/0]).

%%--------------------------------------------------------------------
%% @private
%% @doc
%% {@link datastore_config_behaviour} callback models/0.
%% @end
%%--------------------------------------------------------------------
-spec models() -> Models :: [model_behaviour:model_type()].
models() -> [
    subscriptions_state,
    subscription,
    session,
    onedata_user,
    onedata_group,
    identity,
    file_meta,
    storage,
    file_location,
    provider_info,
    space_info,
    space_storage,
    ceph_user,
    s3_user,
    dbsync_state,
    files_to_chown,
    posix_user,
    message_id,
    space_quota,
    monitoring_state,
    open_file,
    monitoring_init_state,
    swift_user,
<<<<<<< HEAD
    custom_metadata
=======
    sfm_handle,
    dbsync_batches
>>>>>>> b6c2533b
].<|MERGE_RESOLUTION|>--- conflicted
+++ resolved
@@ -48,10 +48,7 @@
     open_file,
     monitoring_init_state,
     swift_user,
-<<<<<<< HEAD
+    sfm_handle,
+    dbsync_batches,
     custom_metadata
-=======
-    sfm_handle,
-    dbsync_batches
->>>>>>> b6c2533b
 ].