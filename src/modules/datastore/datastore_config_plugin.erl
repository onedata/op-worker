%%%-------------------------------------------------------------------
%%% @author Michal Zmuda
%%% @copyright (C) 2015 ACK CYFRONET AGH
%%% This software is released under the MIT license
%%% cited in 'LICENSE.txt'.
%%% @end
%%%-------------------------------------------------------------------
%%% @doc
%%% This module defines datastore config related to op_worker.
%%% @end
%%%-------------------------------------------------------------------
-module(datastore_config_plugin).
-author("Michal Zmuda").

-behaviour(datastore_config_behaviour).

%% datastore_config_behaviour callbacks
-export([models/0]).

%%--------------------------------------------------------------------
%% @private
%% @doc
%% {@link datastore_config_behaviour} callback models/0.
%% @end
%%--------------------------------------------------------------------
-spec models() -> Models :: [model_behaviour:model_type()].
models() -> [
    subscriptions_state,
    subscription,
    session,
    onedata_user,
    onedata_group,
    identity,
    file_meta,
    storage,
    file_location,
    xattr,
    provider_info,
    space_info,
    space_storage,
    ceph_user,
    s3_user,
    dbsync_state,
<<<<<<< HEAD
    message_id,
    files_to_chown
=======
    files_to_chown,
    posix_user
>>>>>>> 8fa1c739
].<|MERGE_RESOLUTION|>--- conflicted
+++ resolved
@@ -41,11 +41,7 @@
     ceph_user,
     s3_user,
     dbsync_state,
-<<<<<<< HEAD
-    message_id,
-    files_to_chown
-=======
     files_to_chown,
-    posix_user
->>>>>>> 8fa1c739
+    posix_user,
+    message_id
 ].