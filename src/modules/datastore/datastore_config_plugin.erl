%%%-------------------------------------------------------------------
%%% @author Michal Zmuda
%%% @copyright (C) 2015 ACK CYFRONET AGH
%%% This software is released under the MIT license
%%% cited in 'LICENSE.txt'.
%%% @end
%%%-------------------------------------------------------------------
%%% @doc
%%% This module defines datastore config related to op_worker.
%%% @end
%%%-------------------------------------------------------------------
-module(datastore_config_plugin).
-author("Michal Zmuda").

-behaviour(datastore_config_behaviour).

-include_lib("cluster_worker/include/modules/datastore/datastore_models_def.hrl").

%% datastore_config_behaviour callbacks
-export([models/0, throttled_models/0, get_mutator/0]).

%%--------------------------------------------------------------------
%% @doc
%% {@link datastore_config_behaviour} callback models/0.
%% @end
%%--------------------------------------------------------------------
-spec models() -> Models :: [model_behaviour:model_type()].
models() -> [
    od_user,
    od_group,
    od_space,
    od_share,
    od_provider,
    od_handle_service,
    od_handle,
    subscriptions_state,
    subscription,
    file_subscription,
    session,
    user_identity,
    file_meta,
    storage,
    file_location,
    space_storage,
    dbsync_state2,
    files_to_chown,
    space_quota,
    monitoring_state,
    file_handles,
    sfm_handle,
    dbsync_batches,
    custom_metadata,
    indexes,
    permissions_cache,
    permissions_cache_helper,
    times,
    helper_handle,
    space_strategies,
    file_force_proxy,
<<<<<<< HEAD
    luma_cache,
    file_popularity
=======
    reverse_luma,
    luma,
    file_popularity,
    transfer
>>>>>>> 19b72d55
].

%%--------------------------------------------------------------------
%% @doc
%% {@link datastore_config_behaviour} callback throttled_models/0.
%% @end
%%--------------------------------------------------------------------
-spec throttled_models() -> Models :: [model_behaviour:model_type()].
throttled_models() -> [file_meta].

%%--------------------------------------------------------------------
%% @doc
%% {@link datastore_config_behaviour} callback get_mutator/0.
%% @end
%%--------------------------------------------------------------------
-spec get_mutator() -> datastore:mutator() | undefined.
get_mutator() ->
    oneprovider:get_provider_id().<|MERGE_RESOLUTION|>--- conflicted
+++ resolved
@@ -57,15 +57,9 @@
     helper_handle,
     space_strategies,
     file_force_proxy,
-<<<<<<< HEAD
     luma_cache,
-    file_popularity
-=======
-    reverse_luma,
-    luma,
     file_popularity,
     transfer
->>>>>>> 19b72d55
 ].
 
 %%--------------------------------------------------------------------
