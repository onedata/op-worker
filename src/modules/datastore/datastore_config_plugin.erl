%%%-------------------------------------------------------------------
%%% @author Michal Zmuda
%%% @copyright (C) 2017 ACK CYFRONET AGH
%%% This software is released under the MIT license
%%% cited in 'LICENSE.txt'.
%%% @end
%%%-------------------------------------------------------------------
%%% @doc
%%% This module provides datastore config.
%%% @end
%%%-------------------------------------------------------------------
-module(datastore_config_plugin).
-author("Michal Zmuda").

%% datastore_config callbacks
-export([get_models/0, get_throttled_models/0]).

%%--------------------------------------------------------------------
%% @doc
%% Returns list of datastore custom models.
%% @end
%%--------------------------------------------------------------------
-spec get_models() -> [datastore_model:model()].
get_models() -> [
    od_user,
    od_group,
    od_space,
    od_share,
    od_provider,
    od_handle_service,
    od_handle,
    od_harvester,
    provider_auth,
    authorization_nonce,
    file_download_code,
    subscription,
    file_subscription,
    session,
    user_identity,
    file_meta,
    storage,
    file_location,
    file_local_blocks,
    space_storage,
    dbsync_state,
    files_to_chown,
    space_quota,
    monitoring_state,
    file_handles,
    sfm_handle,
    custom_metadata,
    permissions_cache,
    permissions_cache_helper,
    permissions_cache_helper2,
    times,
    helper_handle,
    space_strategies,
    luma_cache,
    file_popularity,
    space_transfer_stats,
    space_transfer_stats_cache,
    transfer,
    transferred_file,
    autocleaning,
    dir_location,
    storage_sync_monitoring,
    storage_sync_info,
    replica_deletion,
    replica_deletion_lock,
    index,
    autocleaning_run,
    file_popularity_config,
<<<<<<< HEAD
    idp_access_token,
    tree_travserse_job
=======
    harvesting_state,
    idp_access_token
>>>>>>> 407545a2
].

%%--------------------------------------------------------------------
%% @doc
%% Returns list of throttled datastore models.
%% @end
%%--------------------------------------------------------------------
-spec get_throttled_models() -> [datastore_model:model()].
get_throttled_models() ->
    [file_meta].<|MERGE_RESOLUTION|>--- conflicted
+++ resolved
@@ -70,13 +70,9 @@
     index,
     autocleaning_run,
     file_popularity_config,
-<<<<<<< HEAD
+    harvesting_state,
     idp_access_token,
     tree_travserse_job
-=======
-    harvesting_state,
-    idp_access_token
->>>>>>> 407545a2
 ].
 
 %%--------------------------------------------------------------------
