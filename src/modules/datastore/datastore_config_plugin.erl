--- conflicted
+++ resolved
@@ -41,9 +41,6 @@
     ceph_user,
     s3_user,
     dbsync_state,
-<<<<<<< HEAD
-    files_to_chown
-=======
+    files_to_chown,
     posix_user
->>>>>>> ea3794fb
 ].