--- conflicted
+++ resolved
@@ -86,13 +86,10 @@
     deletion_marker,
     tree_traverse_progress,
     dataset,
-<<<<<<< HEAD
+    atm_workflow_execution
     archive,
-=======
-    atm_workflow_execution,
->>>>>>> 74fa605c
 
-    %% @TODO VFS-6767 deprecated, included for upgrade procedure. Remove in next major release after 21.02.*.
+%% @TODO VFS-6767 deprecated, included for upgrade procedure. Remove in next major release after 21.02.*.
     space_strategies,
     storage_sync_monitoring
 ].
