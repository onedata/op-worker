%%%-------------------------------------------------------------------
%%% @author Michal Zmuda
%%% @copyright (C) 2017 ACK CYFRONET AGH
%%% This software is released under the MIT license
%%% cited in 'LICENSE.txt'.
%%% @end
%%%-------------------------------------------------------------------
%%% @doc
%%% This module provides datastore config.
%%% @end
%%%-------------------------------------------------------------------
-module(datastore_config_plugin).
-author("Michal Zmuda").

%% datastore_config callbacks
-export([get_models/0, get_throttled_models/0]).

%%--------------------------------------------------------------------
%% @doc
%% Returns list of datastore custom models.
%% @end
%%--------------------------------------------------------------------
-spec get_models() -> [datastore_model:model()].
get_models() -> [
    od_user,
    od_group,
    od_space,
    od_share,
    od_provider,
    od_handle_service,
    od_handle,
    od_harvester,
    provider_auth,
    authorization_nonce,
    subscription,
    file_subscription,
    session,
    user_identity,
    file_meta,
    storage,
    file_location,
    file_local_blocks,
    space_storage,
    dbsync_state,
    files_to_chown,
    space_quota,
    monitoring_state,
    file_handles,
    sfm_handle,
    custom_metadata,
    permissions_cache,
    permissions_cache_helper,
    permissions_cache_helper2,
    times,
    helper_handle,
    space_strategies,
    luma_cache,
    file_popularity,
    space_transfer_stats,
    space_transfer_stats_cache,
    transfer,
    transferred_file,
    autocleaning,
    dir_location,
    storage_sync_monitoring,
    storage_sync_info,
    replica_deletion,
    replica_deletion_lock,
    index,
    autocleaning_run,
    file_popularity_config,
<<<<<<< HEAD
    harvest_stream_state
=======
    idp_access_token
>>>>>>> 31909298
].

%%--------------------------------------------------------------------
%% @doc
%% Returns list of throttled datastore models.
%% @end
%%--------------------------------------------------------------------
-spec get_throttled_models() -> [datastore_model:model()].
get_throttled_models() ->
    [file_meta].<|MERGE_RESOLUTION|>--- conflicted
+++ resolved
@@ -69,11 +69,8 @@
     index,
     autocleaning_run,
     file_popularity_config,
-<<<<<<< HEAD
-    harvest_stream_state
-=======
+    harvest_stream_state,
     idp_access_token
->>>>>>> 31909298
 ].
 
 %%--------------------------------------------------------------------
