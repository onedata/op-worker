%%%-------------------------------------------------------------------
%%% @author Michal Zmuda
%%% @copyright (C) 2015 ACK CYFRONET AGH
%%% This software is released under the MIT license
%%% cited in 'LICENSE.txt'.
%%% @end
%%%-------------------------------------------------------------------
%%% @doc
%%% This module defines datastore config related to op_worker.
%%% @end
%%%-------------------------------------------------------------------
-module(datastore_config_plugin).
-author("Michal Zmuda").

-behaviour(datastore_config_behaviour).

%% datastore_config_behaviour callbacks
-export([models/0]).

%%--------------------------------------------------------------------
%% @private
%% @doc
%% {@link datastore_config_behaviour} callback models/0.
%% @end
%%--------------------------------------------------------------------
-spec models() -> Models :: [model_behaviour:model_type()].
models() -> [
<<<<<<< HEAD
  subscription,
  session,
  onedata_user,
  onedata_group,
  identity,
  file_meta,
  storage,
  file_location,
  xattr,
  space_info,
  space_storage,
  ceph_user,
  s3_user,
  luma_response
=======
    subscription,
    session,
    onedata_user,
    onedata_group,
    identity,
    file_meta,
    storage,
    file_location,
    xattr,
    space_info,
    space_storage,
    ceph_user,
    s3_user,
    dbsync_state
>>>>>>> fe8f231c
].<|MERGE_RESOLUTION|>--- conflicted
+++ resolved
@@ -25,22 +25,6 @@
 %%--------------------------------------------------------------------
 -spec models() -> Models :: [model_behaviour:model_type()].
 models() -> [
-<<<<<<< HEAD
-  subscription,
-  session,
-  onedata_user,
-  onedata_group,
-  identity,
-  file_meta,
-  storage,
-  file_location,
-  xattr,
-  space_info,
-  space_storage,
-  ceph_user,
-  s3_user,
-  luma_response
-=======
     subscription,
     session,
     onedata_user,
@@ -54,6 +38,6 @@
     space_storage,
     ceph_user,
     s3_user,
-    dbsync_state
->>>>>>> fe8f231c
+    dbsync_state,
+    luma_response
 ].