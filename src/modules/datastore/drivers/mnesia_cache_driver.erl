%%%-------------------------------------------------------------------
%%% @author Rafal Slota
%%% @copyright (C) 2015 ACK CYFRONET AGH
%%% This software is released under the MIT license
%%% cited in 'LICENSE.txt'.
%%% @end
%%%-------------------------------------------------------------------
%%% @doc Mnesia database driver.
%%% @end
%%%-------------------------------------------------------------------
-module(mnesia_cache_driver).
-author("Rafal Slota").
-behaviour(store_driver_behaviour).

-include("global_definitions.hrl").
-include("modules/datastore/datastore.hrl").
<<<<<<< HEAD
-include("modules/datastore/datastore_internal_def.hrl").
=======
-include("modules/datastore/datastore_common_internal.hrl").
>>>>>>> 4471ea37
-include_lib("ctool/include/logging.hrl").

%% Batch size for list operation
-define(LIST_BATCH_SIZE, 100).

-define(MNESIA_WAIT_TIMEOUT, timer:seconds(20)).

%% store_driver_behaviour callbacks
-export([init_bucket/3, healthcheck/1]).
-export([save/2, update/3, create/2, exists/2, get/2, list/3, delete/3]).
-export([add_links/3, delete_links/3, fetch_link/3, foreach_link/4]).

-record(links, {key, link_map = #{}}).

%%%===================================================================
%%% store_driver_behaviour callbacks
%%%===================================================================

%%--------------------------------------------------------------------
%% @doc
%% {@link store_driver_behaviour} callback init_bucket/2.
%% @end
%%--------------------------------------------------------------------
-spec init_bucket(Bucket :: datastore:bucket(), Models :: [model_behaviour:model_config()], NodeToSync :: node()) -> ok.
init_bucket(_BucketName, Models, NodeToSync) ->
    lists:foreach( %% model
        fun(#model_config{name = ModelName, fields = Fields}) ->
            Node = node(),
            Table = table_name(ModelName),
            LinkTable = links_table_name(ModelName),
            case NodeToSync == Node of
                true -> %% No mnesia nodes -> create new table
                    MakeTable = fun(TabName, RecordName, RecordFields) ->
                        Ans = case mnesia:create_table(TabName, [{record_name, RecordName}, {attributes, RecordFields},
                            {ram_copies, [Node]}, {type, set}]) of
                            {atomic, ok} -> ok;
                            {aborted, {already_exists, TabName}} ->
                                ok;
                            {aborted, Reason} ->
                                ?error("Cannot init mnesia cluster (table ~p) on node ~p due to ~p", [TabName, node(), Reason]),
                                throw(Reason)
                        end,
                        ?info("Creating mnesia table: ~p, result: ~p", [TabName, Ans])
                    end,
                    {
                        MakeTable(Table, ModelName, [key | Fields]),
                        MakeTable(LinkTable, links, record_info(fields, links))
                    };
                _ -> %% there is at least one mnesia node -> join cluster
<<<<<<< HEAD
                    Tables = [table_name(MName) || MName <- ?MODELS],
=======
                    Tables = [table_name(MName) || MName <- ?MODELS] ++
                             [links_table_name(MName) || MName <- ?MODELS],
>>>>>>> 4471ea37
                    ok = rpc:call(NodeToSync, mnesia, wait_for_tables, [Tables, ?MNESIA_WAIT_TIMEOUT]),
                    ExpandTable = fun(TabName) ->
                        case rpc:call(NodeToSync, mnesia, change_config, [extra_db_nodes, [Node]]) of
                            {ok, [Node]} ->
                                case rpc:call(NodeToSync, mnesia, add_table_copy, [TabName, Node, ram_copies]) of
                                    {atomic, ok} ->
                                        ?info("Expanding mnesia cluster (table ~p) from ~p to ~p", [TabName, NodeToSync, node()]);
                                    {aborted, Reason} ->
                                        ?error("Cannot replicate mnesia table ~p to node ~p due to: ~p", [TabName, node(), Reason])
                                end,
                                ok;
                            {error, Reason} ->
                                ?error("Cannot expand mnesia cluster (table ~p) on node ~p due to ~p", [TabName, node(), Reason]),
                                throw(Reason)
                        end
                    end,
                    {
                        ExpandTable(Table),
                        ExpandTable(LinkTable)
                    }
            end
        end, Models),
    ok.

%%--------------------------------------------------------------------
%% @doc
%% {@link store_driver_behaviour} callback save/2.
%% @end
%%--------------------------------------------------------------------
-spec save(model_behaviour:model_config(), datastore:document()) ->
    {ok, datastore:ext_key()} | datastore:generic_error().
save(#model_config{} = ModelConfig, #document{key = Key, value = Value} = _Document) ->
    mnesia_run(sync_dirty, fun() ->
        ok = mnesia:write(table_name(ModelConfig), inject_key(Key, Value), write),
        {ok, Key}
    end).

%%--------------------------------------------------------------------
%% @doc
%% {@link store_driver_behaviour} callback update/2.
%% @end
%%--------------------------------------------------------------------
<<<<<<< HEAD
-spec update(model_behaviour:model_config(), datastore:key(),
    Diff :: datastore:document_diff()) -> {ok, datastore:key()} | datastore:update_error().
update(#model_config{name = ModelName} = ModelConfig, Key, Diff) ->
    transaction(fun() ->
=======
-spec update(model_behaviour:model_config(), datastore:ext_key(),
    Diff :: datastore:document_diff()) -> {ok, datastore:ext_key()} | datastore:update_error().
update(#model_config{name = ModelName} = ModelConfig, Key, Diff) ->
    mnesia_run(sync_transaction, fun() ->
>>>>>>> 4471ea37
        case mnesia:read(table_name(ModelConfig), Key, write) of
            [] ->
                {error, {not_found, ModelName}};
            [Value] when is_map(Diff) ->
                NewValue = maps:merge(datastore_utils:shallow_to_map(strip_key(Value)), Diff),
                ok = mnesia:write(table_name(ModelConfig),
                    inject_key(Key, datastore_utils:shallow_to_record(NewValue)), write),
                {ok, Key};
            [Value] when is_function(Diff) ->
                NewValue = Diff(strip_key(Value)),
                ok = mnesia:write(table_name(ModelConfig), inject_key(Key, NewValue), write),
                {ok, Key}
        end
    end).

%%--------------------------------------------------------------------
%% @doc
%% {@link store_driver_behaviour} callback create/2.
%% @end
%%--------------------------------------------------------------------
-spec create(model_behaviour:model_config(), datastore:document()) ->
    {ok, datastore:ext_key()} | datastore:create_error().
create(#model_config{} = ModelConfig, #document{key = Key, value = Value}) ->
    mnesia_run(sync_transaction, fun() ->
        case mnesia:read(table_name(ModelConfig), Key) of
            [] ->
                ok = mnesia:write(table_name(ModelConfig), inject_key(Key, Value), write),
                {ok, Key};
            [_Record] ->
                {error, already_exists}
        end
    end).

%%--------------------------------------------------------------------
%% @doc
%% {@link store_driver_behaviour} callback get/2.
%% @end
%%--------------------------------------------------------------------
-spec get(model_behaviour:model_config(), datastore:ext_key()) ->
    {ok, datastore:document()} | datastore:get_error().
get(#model_config{name = ModelName} = ModelConfig, Key) ->
    case mnesia:dirty_read(table_name(ModelConfig), Key) of
        [] -> {error, {not_found, ModelName}};
        [Value] -> {ok, #document{key = Key, value = strip_key(Value)}}
    end.


%%--------------------------------------------------------------------
%% @doc
%% {@link store_driver_behaviour} callback list/3.
%% @end
%%--------------------------------------------------------------------
-spec list(model_behaviour:model_config(),
    Fun :: datastore:list_fun(), AccIn :: term()) ->
    {ok, Handle :: term()} | datastore:generic_error() | no_return().
list(#model_config{} = ModelConfig, Fun, AccIn) ->
    SelectAll = [{'_', [], ['$_']}],
    mnesia_run(transaction, fun() ->
        case mnesia:select(table_name(ModelConfig), SelectAll, ?LIST_BATCH_SIZE, read) of
            {Obj, Handle} ->
                list_next(Obj, Handle, Fun, AccIn);
            '$end_of_table' ->
                list_next('$end_of_table', undefined, Fun, AccIn)
        end
    end).


%%--------------------------------------------------------------------
%% @doc
%% {@link store_driver_behaviour} callback add_links/3.
%% @end
%%--------------------------------------------------------------------
-spec add_links(model_behaviour:model_config(), datastore:ext_key(), [datastore:normalized_link_spec()]) ->
    ok | datastore:generic_error().
add_links(#model_config{} = ModelConfig, Key, LinkSpec) ->
    mnesia_run(sync_transaction, fun() ->
        Links = #links{} =
            case mnesia:read(links_table_name(ModelConfig), Key, write) of
                [] ->
                    #links{key = Key};
                [Value] ->
                    Value
            end,
        Links1 = Links#links{link_map = maps:merge(Links#links.link_map, maps:from_list(LinkSpec))},
        ok = mnesia:write(links_table_name(ModelConfig), Links1, write)
    end).

%%--------------------------------------------------------------------
%% @doc
%% {@link store_driver_behaviour} callback delete_links/3.
%% @end
%%--------------------------------------------------------------------
-spec delete_links(model_behaviour:model_config(), datastore:ext_key(), [datastore:link_name()] | all) ->
    ok | datastore:generic_error().
delete_links(#model_config{} = ModelConfig, Key, all) ->
    mnesia_run(sync_transaction, fun() ->
        ok = mnesia:delete(links_table_name(ModelConfig), Key, write)
    end);
delete_links(#model_config{} = ModelConfig, Key, LinkNames) ->
    mnesia_run(sync_transaction, fun() ->
        Links = #links{} =
            case mnesia:read(links_table_name(ModelConfig), Key, write) of
                [] ->
                    #links{key = Key};
                [Value] ->
                    Value
            end,
        LinksMap =
            lists:foldl(fun(LinkName, Map) ->
                maps:remove(LinkName, Map)
            end, Links#links.link_map, LinkNames),
        Links1 = Links#links{link_map = LinksMap},
        ok = mnesia:write(links_table_name(ModelConfig), Links1, write)
    end).

%%--------------------------------------------------------------------
%% @doc
%% {@link store_driver_behaviour} callback fetch_link/3.
%% @end
%%--------------------------------------------------------------------
-spec fetch_link(model_behaviour:model_config(), datastore:ext_key(), datastore:link_name()) ->
    {ok, datastore:link_target()} | datastore:link_error().
fetch_link(#model_config{} = ModelConfig, Key, LinkName) ->
    case mnesia:dirty_read(links_table_name(ModelConfig), Key) of
        [] -> {error, link_not_found};
        [Value] ->
            Map = Value#links.link_map,
            case maps:get(LinkName, Map, undefined) of
                undefined ->
                    {error, link_not_found};
                {_TargetKey, _TargetModel} = Target ->
                    {ok, Target}
            end
    end.

%%--------------------------------------------------------------------
%% @doc
%% {@link store_driver_behaviour} callback foreach_link/4.
%% @end
%%--------------------------------------------------------------------
-spec foreach_link(model_behaviour:model_config(), Key :: datastore:ext_key(),
    fun((datastore:link_name(), datastore:link_target(), Acc :: term()) -> Acc :: term()), AccIn :: term()) ->
    {ok, Acc :: term()} | datastore:link_error().
foreach_link(#model_config{} = ModelConfig, Key, Fun, AccIn) ->
    case mnesia:dirty_read(links_table_name(ModelConfig), Key) of
        [] -> {ok, AccIn};
        [Value] ->
            Map = Value#links.link_map,
            try maps:fold(Fun, AccIn, Map) of
                AccOut -> {ok, AccOut}
            catch
                _:Reason ->
                    {error, Reason}
            end
    end.


%%--------------------------------------------------------------------
%% @doc
%% Internat helper - accumulator for list/3.
%% @end
%%--------------------------------------------------------------------
-spec list_next([term()] | '$end_of_table', term(), datastore:list_fun(), term()) ->
    {ok, Acc :: term()} | datastore:generic_error().
list_next([Obj | R], Handle, Fun, AccIn) ->
    Doc =  #document{key = get_key(Obj), value = strip_key(Obj)},
    case Fun(Doc, AccIn) of
        {next, NewAcc} ->
            list_next(R, Handle, Fun, NewAcc);
        {abort, NewAcc} ->
            {ok, NewAcc}
    end;
list_next('$end_of_table' = EoT, Handle, Fun, AccIn) ->
    case Fun(EoT, AccIn) of
        {next, NewAcc} ->
            list_next(EoT, Handle, Fun, NewAcc);
        {abort, NewAcc} ->
            {ok, NewAcc}
    end;
list_next([], Handle, Fun, AccIn) ->
    case mnesia:select(Handle) of
        {Objects, NewHandle} ->
            list_next(Objects, NewHandle, Fun, AccIn);
        '$end_of_table' ->
            list_next('$end_of_table', undefined, Fun, AccIn)
    end.


%%--------------------------------------------------------------------
%% @doc
%% {@link store_driver_behaviour} callback delete/2.
%% @end
%%--------------------------------------------------------------------
-spec delete(model_behaviour:model_config(), datastore:ext_key(), datastore:delete_predicate()) ->
    ok | datastore:generic_error().
delete(#model_config{} = ModelConfig, Key, Pred) ->
    mnesia_run(sync_transaction, fun() ->
        case Pred() of
            true ->
                ok = mnesia:delete(table_name(ModelConfig), Key, write);
            false ->
                ok
        end
    end).


%%--------------------------------------------------------------------
%% @doc
%% {@link store_driver_behaviour} callback exists/2.
%% @end
%%--------------------------------------------------------------------
-spec exists(model_behaviour:model_config(), datastore:ext_key()) ->
    {ok, boolean()} | datastore:generic_error().
exists(#model_config{} = ModelConfig, Key) ->
    case mnesia:dirty_read(table_name(ModelConfig), Key) of
        [] -> {ok, false};
        [_Record] -> {ok, true}
    end.


%%--------------------------------------------------------------------
%% @doc
%% {@link store_driver_behaviour} callback healthcheck/1.
%% @end
%%--------------------------------------------------------------------
-spec healthcheck(WorkerState :: term()) -> ok | {error, Reason :: term()}.
healthcheck(State) ->
    maps:fold(
        fun
            (_, #model_config{name = ModelName}, ok) ->
                case mnesia:table_info(table_name(ModelName), where_to_write) of
                    Nodes when is_list(Nodes) ->
                        case lists:member(node(), Nodes) of
                            true -> ok;
                            false ->
                                {error, {no_active_mnesia_table, table_name(ModelName)}}
                        end;
                    {error, Error} -> {error, Error};
                    Error -> {error, Error}
                end;
            (_, _, Acc) -> Acc
        end, ok, State).

%%%===================================================================
%%% Internal functions
%%%===================================================================

%%--------------------------------------------------------------------
%% @private
%% @doc
%% Gets Mnesia table name for given model.
%% @end
%%--------------------------------------------------------------------
-spec table_name(model_behaviour:model_config() | atom()) -> atom().
table_name(#model_config{name = ModelName}) ->
    table_name(ModelName);
table_name(TabName) when is_atom(TabName) ->
    binary_to_atom(<<"dc_", (erlang:atom_to_binary(TabName, utf8))/binary>>, utf8).


%%--------------------------------------------------------------------
%% @private
%% @doc
%% Gets Mnesia links table name for given model.
%% @end
%%--------------------------------------------------------------------
-spec links_table_name(model_behaviour:model_config() | atom()) -> atom().
links_table_name(#model_config{name = ModelName}) ->
    links_table_name(ModelName);
links_table_name(TabName) when is_atom(TabName) ->
    binary_to_atom(<<"dc_links_", (erlang:atom_to_binary(TabName, utf8))/binary>>, utf8).

%%--------------------------------------------------------------------
%% @private
%% @doc
%% Inserts given key as second element of given tuple.
%% @end
%%--------------------------------------------------------------------
-spec inject_key(Key :: datastore:ext_key(), Tuple :: tuple()) -> NewTuple :: tuple().
inject_key(Key, Tuple) when is_tuple(Tuple) ->
    [RecordName | Fields] = tuple_to_list(Tuple),
    list_to_tuple([RecordName | [Key | Fields]]).

%%--------------------------------------------------------------------
%% @private
%% @doc
%% Strips second element of given tuple (reverses inject_key/2).
%% @end
%%--------------------------------------------------------------------
-spec strip_key(Tuple :: tuple()) -> NewTuple :: tuple().
strip_key(Tuple) when is_tuple(Tuple) ->
    [RecordName, _Key | Fields] = tuple_to_list(Tuple),
    list_to_tuple([RecordName | Fields]).

%%--------------------------------------------------------------------
%% @private
%% @doc
%% Returns key of a tuple.
%% @end
%%--------------------------------------------------------------------
-spec get_key(Tuple :: tuple()) -> Key :: term().
get_key(Tuple) when is_tuple(Tuple) ->
    [_RecordName, Key | _Fields] = tuple_to_list(Tuple),
    Key.

%%--------------------------------------------------------------------
%% @private
%% @doc
%% Convinience function for executing given Mnesia's transaction-like function and normalizing Result.
%% Available methods: sync_dirty, async_dirty, sync_transaction, transaction.
%% @end
%%--------------------------------------------------------------------
-spec mnesia_run(Method :: atom(), Fun :: fun(() -> term())) -> term().
mnesia_run(Method, Fun) when Method =:= sync_dirty; Method =:= async_dirty ->
    try mnesia:Method(Fun) of
        Result ->
            Result
    catch
        _:Reason ->
            {error, Reason}
    end;
mnesia_run(Method, Fun) when Method =:= sync_transaction; Method =:= transaction ->
    case mnesia:Method(Fun) of
        {atomic, Result} ->
            Result;
        {aborted, Reason} ->
            {error, Reason}
    end.<|MERGE_RESOLUTION|>--- conflicted
+++ resolved
@@ -14,11 +14,7 @@
 
 -include("global_definitions.hrl").
 -include("modules/datastore/datastore.hrl").
-<<<<<<< HEAD
--include("modules/datastore/datastore_internal_def.hrl").
-=======
 -include("modules/datastore/datastore_common_internal.hrl").
->>>>>>> 4471ea37
 -include_lib("ctool/include/logging.hrl").
 
 %% Batch size for list operation
@@ -68,12 +64,8 @@
                         MakeTable(LinkTable, links, record_info(fields, links))
                     };
                 _ -> %% there is at least one mnesia node -> join cluster
-<<<<<<< HEAD
-                    Tables = [table_name(MName) || MName <- ?MODELS],
-=======
                     Tables = [table_name(MName) || MName <- ?MODELS] ++
                              [links_table_name(MName) || MName <- ?MODELS],
->>>>>>> 4471ea37
                     ok = rpc:call(NodeToSync, mnesia, wait_for_tables, [Tables, ?MNESIA_WAIT_TIMEOUT]),
                     ExpandTable = fun(TabName) ->
                         case rpc:call(NodeToSync, mnesia, change_config, [extra_db_nodes, [Node]]) of
@@ -116,17 +108,10 @@
 %% {@link store_driver_behaviour} callback update/2.
 %% @end
 %%--------------------------------------------------------------------
-<<<<<<< HEAD
--spec update(model_behaviour:model_config(), datastore:key(),
-    Diff :: datastore:document_diff()) -> {ok, datastore:key()} | datastore:update_error().
-update(#model_config{name = ModelName} = ModelConfig, Key, Diff) ->
-    transaction(fun() ->
-=======
 -spec update(model_behaviour:model_config(), datastore:ext_key(),
     Diff :: datastore:document_diff()) -> {ok, datastore:ext_key()} | datastore:update_error().
 update(#model_config{name = ModelName} = ModelConfig, Key, Diff) ->
     mnesia_run(sync_transaction, fun() ->
->>>>>>> 4471ea37
         case mnesia:read(table_name(ModelConfig), Key, write) of
             [] ->
                 {error, {not_found, ModelName}};
