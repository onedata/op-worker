--- conflicted
+++ resolved
@@ -12,11 +12,7 @@
 -author("Rafal Slota").
 
 -include("modules/datastore/datastore.hrl").
-<<<<<<< HEAD
--include("modules/datastore/datastore_internal_def.hrl").
-=======
 -include("modules/datastore/datastore_engine.hrl").
->>>>>>> 4471ea37
 -include_lib("ctool/include/logging.hrl").
 
 
@@ -24,12 +20,8 @@
 -define(LOCAL_STATE, datastore_local_state).
 
 %% #document types
-<<<<<<< HEAD
--type key() :: undefined | binary() | atom().
-=======
 -type key() :: undefined | binary() | atom() | integer().
 -type ext_key() :: key() | term().
->>>>>>> 4471ea37
 -type document() :: #document{}.
 -type value() :: term().
 -type document_diff() :: #{term() => term()} | fun((OldValue :: value()) -> NewValue :: value()).
@@ -311,13 +303,8 @@
 %% In case of Mode == get_leaf, list of all link's uuids is also returned.
 %% @end
 %%--------------------------------------------------------------------
-<<<<<<< HEAD
--spec link_walk(Level :: store_level(), Key :: key(), ModelName :: model_behaviour:model_type(), [link_name()], get_leaf | get_all) ->
-    {ok, {document(), [key()]} | [document()]} | link_error() | get_error().
-=======
 -spec link_walk(Level :: store_level(), Key :: ext_key(), ModelName :: model_behaviour:model_type(), [link_name()], get_leaf | get_all) ->
     {ok, {document(), [ext_key()]} | [document()]} | link_error() | get_error().
->>>>>>> 4471ea37
 link_walk(Level, Key, ModelName, R, Mode) ->
     link_walk7(Level, Key, ModelName, R, [], Mode).
 
@@ -539,11 +526,7 @@
     case exec_driver(ModelName, Driver, Method, Args) of
         {error, Reason} ->
             {error, Reason};
-<<<<<<< HEAD
-        Result when Method =:= get -> % a list, po co leci 2 razy, sam dysk?
-=======
         Result when Method =:= get; Method =:= fetch_link ->
->>>>>>> 4471ea37
             Result;
         {ok, true} = Result when Method =:= exists ->
             Result;
