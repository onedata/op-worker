--- conflicted
+++ resolved
@@ -35,9 +35,6 @@
 %%--------------------------------------------------------------------
 -spec decode_value(binary(), index) -> indexes:index().
 decode_value(Value, index) ->
-<<<<<<< HEAD
-    json_utils:decode_map(Value).
-=======
     Map = json_utils:decode_map(Value),
     maps:fold(fun
         (K, V, AccMap) when is_binary(K) ->
@@ -46,7 +43,6 @@
         (K, V, AccMap) ->
             maps:put(K, V, AccMap)
     end,#{}, Map).
->>>>>>> 86bf1858
 
 %%%===================================================================
 %%% Internal functions
