--- conflicted
+++ resolved
@@ -48,13 +48,8 @@
 }) ->
     Ctx = datastore_model_default:get_ctx(Model),
     Ctx2 = datastore_multiplier:extend_name(RoutingKey, Ctx),
-<<<<<<< HEAD
-    Ctx3 = Ctx2#{include_deleted => true, remote_driver => undefined},
-    case datastore_router:route(RoutingKey, get, [Ctx3, Key]) of
-=======
     Ctx3 = Ctx2#{include_deleted => true, remote_driver => undefined, routing_key => RoutingKey},
-    case datastore_router:route(Ctx3, RoutingKey, get, [Ctx3, Key]) of
->>>>>>> 794b4f6a
+    case datastore_router:route(get, [Ctx3, Key]) of
         {ok, Doc} ->
             Data = zlib:compress(jiffy:encode(datastore_json:encode(Doc))),
             #remote_document{
