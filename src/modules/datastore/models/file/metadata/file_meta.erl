--- conflicted
+++ resolved
@@ -400,13 +400,8 @@
         [TreeIdSuffix | Tokens2]  when TreeIdSuffix =/= <<>>, Tokens2 =/= [], Tokens2 =/= [<<>>] ->
             SuffixSize = size(TreeIdSuffix),
             NameWithoutTreeSuffix = binary:part(
-<<<<<<< HEAD
-                Name, 0, size(Name) - PrefixSize - size(?CONFLICTING_LOGICAL_FILE_SUFFIX_SEPARATOR)),
+                Name, 0, size(Name) - SuffixSize - size(?CONFLICTING_LOGICAL_FILE_SUFFIX_SEPARATOR)),
             MatchingTreeIds = case file_meta_forest:get_trees(ParentUuid) of
-=======
-                Name, 0, size(Name) - SuffixSize - size(?CONFLICTING_LOGICAL_FILE_SUFFIX_SEPARATOR)),
-            MatchingTreeIds = case file_meta_links:get_trees(ParentUuid) of
->>>>>>> fdd45b95
                 {ok, TreeIds} ->
                     lists:filter(fun(TreeId) ->
                         case TreeId of
