--- conflicted
+++ resolved
@@ -722,59 +722,6 @@
 
 %%--------------------------------------------------------------------
 %% @doc
-<<<<<<< HEAD
-%% Initializes files metadata for onedata user.
-%% This function can and should be used to ensure that user's FS is fully synchronised. Normally
-%% this function is called asynchronously automatically after user's document is updated.
-%% @end
-%%--------------------------------------------------------------------
--spec setup_onedata_user(UserId :: od_user:id(), EffSpaces :: [od_space:id()]) -> ok.
-setup_onedata_user(UserId, EffSpaces) ->
-    ?debug("Setting up user: ~tp", [UserId]),
-    critical_section:run([od_user, UserId], fun() ->
-        try
-            CTime = global_clock:timestamp_seconds(),
-
-            lists:foreach(fun(SpaceId) ->
-                make_space_exist(SpaceId)
-            end, EffSpaces),
-
-            FileUuid = fslogic_file_id:user_root_dir_uuid(UserId),
-            case create({uuid, ?GLOBAL_ROOT_DIR_UUID},
-                #document{
-                    key = FileUuid,
-                    value = #file_meta{
-                        name = UserId,
-                        type = ?DIRECTORY_TYPE,
-                        mode = 8#1755,
-                        owner = ?ROOT_USER_ID,
-                        is_scope = true,
-                        parent_uuid = ?GLOBAL_ROOT_DIR_UUID
-                    }
-                })
-            of
-                {ok, _} ->
-                    {ok, _} = times:save(#document{
-                        key = FileUuid,
-                        value = #times{mtime = CTime, atime = CTime, ctime = CTime},
-                        scope = ?ROOT_DIR_SCOPE
-                    }),
-                    ok;
-                {error, already_exists} ->
-                    ok
-            end
-        catch Type:Message:Stacktrace ->
-            ?error_stacktrace("Failed to setup user ~ts - ~tp:~tp", [
-                UserId, Type, Message
-            ], Stacktrace)
-        end
-    end).
-
-
-%%--------------------------------------------------------------------
-%% @doc
-=======
->>>>>>> d5dc431b
 %% Add shareId to file meta.
 %% @end
 %%--------------------------------------------------------------------
