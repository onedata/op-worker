%%%-------------------------------------------------------------------
%%% @author Rafal Slota
%%% @copyright (C) 2015 ACK CYFRONET AGH
%%% This software is released under the MIT license
%%% cited in 'LICENSE.txt'.
%%% @end
%%%-------------------------------------------------------------------
%%% @doc Model for file's metadata. Implements low-level metadata
%%% operations such as walking through file graph.
%%% @end
%%%-------------------------------------------------------------------
-module(file_meta).
-author("Rafal Slota").

-include("global_definitions.hrl").
-include("modules/datastore/datastore_models.hrl").
-include("modules/datastore/datastore_runner.hrl").
-include("modules/dataset/dataset.hrl").
-include("modules/fslogic/data_access_control.hrl").
-include("modules/fslogic/fslogic_common.hrl").
-include("modules/fslogic/fslogic_suffix.hrl").
-include("proto/oneclient/fuse_messages.hrl").
-include_lib("ctool/include/logging.hrl").
-include_lib("ctool/include/onedata.hrl").

-export([is_valid_filename/1]).
-export([save/1, create/2, save/2, get/1, exists/1, update/2, update/3, update_including_deleted/2]).
-export([delete/1, delete_without_link/1]).
-export([hidden_file_name/1, is_hidden/1, is_child_of_hidden_dir/1, is_deletion_link/1]).
-export([add_share/2, remove_share/2, get_shares/1]).
-export([get_protection_flags/1]).
-export([get_parent/1, get_parent_uuid/1, get_provider_id/1, get_scope/1]).
-export([
    get_uuid/1, get_child/2, trim_disambiguated_name_provider_suffix/2,
    get_child_uuid_and_tree_id/2, get_matching_child_uuids_with_tree_ids/3
]).
-export([get_name/1, set_name/2]).
-export([
    get_active_perms_type/1, update_mode/2,  update_acl/2,
    update_protection_flags/3, validate_protection_flags/1,
    protection_flags_to_json/1, protection_flags_from_json/1
]).
<<<<<<< HEAD
-export([get_scope_id/1, get_including_deleted/1, get_including_deleted_local_or_remote/2,
    ensure_space_docs_exist/1, ensure_tmp_dir_exist/1, ensure_opened_deleted_files_dir_exist/1,
    new_doc/7, new_doc/8, new_share_root_dir_doc/2, get_ancestors/1,
=======
-export([get_scope_id/1, setup_onedata_user/2, get_including_deleted/1, get_including_deleted_local_or_remote/2,
    make_space_exist/1, make_tmp_dir_exist/1, ensure_tmp_dir_link_exists/1, make_opened_deleted_files_dir_exist/1,
    new_doc/7, new_doc/8, new_special_dir_doc/6, new_share_root_dir_doc/2, get_ancestors/1,
>>>>>>> 5503cb7b
    get_locations_by_uuid/1, rename/4, ensure_synced/1, get_owner/1, get_type/1, get_effective_type/1,
    get_mode/1]).
-export([check_name_and_get_conflicting_files/1, check_name_and_get_conflicting_files/5, is_disambiguated/1, is_deleted/1]).
-export([get_ctx_with_remote_set/2]).


%% datastore_model callbacks
-export([get_ctx/0]).
-export([get_record_version/0, get_record_struct/1, upgrade_record/2, resolve_conflict/3, on_remote_doc_created/2]).

-type doc() :: datastore_doc:doc(file_meta()).
-type diff() :: datastore_doc:diff(file_meta()).
-type uuid() :: datastore:key().
-type path() :: binary().
-type uuid_based_path() :: binary(). % similar to canonical, but path elements are uuids instead of filenames/dirnames
-type name() :: binary().
% disambiguated name in case of name conflicts between providers/space name conflicts;
% it is name@PROVIDER_ID for conflicts between providers or space_name@SPACE_ID in case of space name conflicts.
-type disambiguated_name() :: binary().
-type uuid_or_path() :: {path, path()} | {uuid, uuid()}.
-type entry() :: uuid_or_path() | doc().
-type type() :: ?REGULAR_FILE_TYPE | ?DIRECTORY_TYPE | ?SYMLINK_TYPE | ?LINK_TYPE.
-type size() :: non_neg_integer().
-type mode() :: non_neg_integer().
-type time() :: non_neg_integer().
-type file_meta() :: #file_meta{}.
-type posix_permissions() :: non_neg_integer().
-type permissions_type() :: posix | acl.
-type conflicts() :: [link()].
-type path_type() :: ?CANONICAL_PATH | ?UUID_BASED_PATH.
-type link() :: file_meta_forest:link().

-export_type([
    doc/0, file_meta/0, uuid/0, path/0, uuid_based_path/0, name/0, disambiguated_name/0,
    uuid_or_path/0, entry/0, type/0, size/0, mode/0, time/0, posix_permissions/0, permissions_type/0,
    conflicts/0, path_type/0, link/0
]).

-define(CTX, #{
    model => ?MODULE,
    % TODO VFS-10728 - this flag name conflicts with higher level function names - change it
    sync_enabled => true,
    remote_driver => datastore_remote_driver,
    mutator => oneprovider:get_id_or_undefined(),
    local_links_tree_id => oneprovider:get_id_or_undefined()
}).
% Context with remote scope set that allows getting docs from other providers if they are not synced.
% Warning - should be used only when we know that document exists. Otherwise, it will affect performance.
-define(CTX_WITH_REMOTE_SCOPE(Scope), ?CTX_WITH_REMOTE_SCOPE(Scope, Scope)).
-define(CTX_WITH_REMOTE_SCOPE(Scope, RemoteScope), ?CTX#{scope => Scope, remote_driver_ctx => #{scope => RemoteScope}}).

% For each "normal" file (including spaces) scope is id of a space to
% which the file belongs.
% For root directory and users' root directories we use "special" scope
% as they don't belong to any space
-define(ROOT_DIR_SCOPE, <<>>).


-define(SPACE_ROOT_DOC(SpaceId), #document{
    key = fslogic_file_id:spaceid_to_space_dir_uuid(SpaceId),
    value = #file_meta{
        name = SpaceId,
        type = ?DIRECTORY_TYPE,
        mode = ?DEFAULT_DIR_MODE,
        owner = ?SPACE_OWNER_ID(SpaceId),
        is_scope = true,
        parent_uuid = ?GLOBAL_ROOT_DIR_UUID
    }
}).

%%%===================================================================
%%% API
%%%===================================================================

%%--------------------------------------------------------------------
%% @doc
%% Check if given term is valid path()
%% @end
%%--------------------------------------------------------------------
-spec is_valid_filename(term()) -> boolean().
is_valid_filename(FileName) when not is_binary(FileName) ->
    false;
is_valid_filename(<<"">>) ->
    false;
is_valid_filename(<<?CURRENT_DIRECTORY>>) ->
    false;
is_valid_filename(<<?PARENT_DIRECTORY>>) ->
    false;
is_valid_filename(FileName) when is_binary(FileName) ->
    % Ensure name contains no POSIX forbidden characters (/ or \0)
    case binary:matches(FileName, [<<?DIRECTORY_SEPARATOR>>, <<0>>]) of
        [] -> true;
        _ -> false
    end.

%%--------------------------------------------------------------------
%% @doc
%% Saves file meta doc.
%% @end
%%--------------------------------------------------------------------
-spec save(doc()) -> {ok, doc()} | {error, term()}.
save(Doc) ->
    save(Doc, true).


%%--------------------------------------------------------------------
%% @doc
%% Saves file meta doc.
%% @end
%%--------------------------------------------------------------------
-spec save(doc(), boolean()) -> {ok, doc()} | {error, term()}.
save(#document{key = FileUuid, value = #file_meta{is_scope = true}} = Doc, _GeneratedKey) ->
    % Spaces are handled specially so as to not overwrite file_meta if it already
    % exists ('ensure_space_docs_exist' may be called several times for each space)
    case datastore_model:create(?CTX#{memory_copies => all}, Doc) of
        ?ERROR_ALREADY_EXISTS -> file_meta:get(FileUuid);
        Result -> Result
    end;
save(Doc, GeneratedKey) ->
    datastore_model:save(?CTX#{generated_key => GeneratedKey}, Doc).


%%--------------------------------------------------------------------
%% @doc
%% @equiv create(Parent, FileDoc, all)
%% @end
%%--------------------------------------------------------------------
-spec create({uuid, ParentUuid :: uuid()}, doc()) ->
    {ok, doc()} | {error, term()}.
create(Parent, FileDoc) ->
    create(Parent, FileDoc, all).


%%--------------------------------------------------------------------
%% @doc
%% Creates new #file_meta and links it as a new child of given as first argument
%% existing #file_meta.
%% @end
%%--------------------------------------------------------------------
-spec create({uuid, ParentUuid :: uuid()}, doc(), datastore:tree_ids()) ->
    {ok, doc()} | {error, term()}.
create({uuid, ParentUuid}, FileDoc = #document{
    value = FileMeta = #file_meta{name = FileName},
    ignore_in_changes = IgnoreInChanges
}, TreesToCheck) ->
    ?run(begin
        is_valid_filename(FileName) orelse error({error, ?EINVAL}),
        FileDoc2 = #document{key = FileUuid} = fill_uuid(FileDoc, ParentUuid),
        {ok, ParentDoc} = file_meta:get({uuid, ParentUuid}),
        {ok, ParentScopeId} = get_scope_id(ParentDoc),
        {ok, ScopeId} = get_scope_id(FileDoc2),
        ScopeId2 = utils:ensure_defined(ScopeId, ParentScopeId),
        FileDoc3 = FileDoc2#document{
            scope = ScopeId2,
            value = FileMeta#file_meta{
                provider_id = oneprovider:get_id(),
                parent_uuid = ParentUuid
            }
        },
        LocalTreeId = oneprovider:get_id(),
        % Warning: if uuid exists, two files with same #file_meta{} will be created
        % (names are checked for conflicts, not uuids)
        case file_meta:save(FileDoc3) of
            {ok, FileDocFinal = #document{key = FileUuid}} ->
                case file_meta_forest:check_and_add(ParentUuid, ParentScopeId, IgnoreInChanges, TreesToCheck, FileName, FileUuid) of
                    ok ->
                        {ok, FileDocFinal};
                    {error, already_exists} = Eexists ->
                        case file_meta_forest:get(ParentUuid, TreesToCheck, FileName) of
                            {ok, Links} ->
                                FileExists = lists:any(fun(#link{target = Uuid, tree_id = TreeId, rev = Rev}) ->
                                    Deleted = case get_including_deleted(Uuid) of
                                        {ok, #document{deleted = true}} ->
                                            true;
                                        {ok, #document{value = #file_meta{deleted = true}}} ->
                                            true;
                                        _ ->
                                            false
                                    end,
                                    case {Deleted, TreeId} of
                                        {true, LocalTreeId} ->
                                            file_meta_forest:delete_local(ParentUuid, ParentScopeId, FileName, Rev),
                                            false;
                                        _ ->
                                            not Deleted
                                    end
                                end, Links),

                                case FileExists of
                                    false ->
                                        create({uuid, ParentUuid}, FileDoc, [LocalTreeId]);
                                    _ ->
                                        delete_doc_if_not_special(FileUuid),
                                        Eexists
                                end;
                            {error, not_found} ->
                                create({uuid, ParentUuid}, FileDoc, TreesToCheck);
                            _ ->
                                delete_doc_if_not_special(FileUuid),
                                Eexists
                        end;
                    {error, Reason} ->
                        {error, Reason}
                end;
            Error ->
                Error
        end
    end).


%%--------------------------------------------------------------------
%% @doc
%% Returns file meta.
%% @end
%%--------------------------------------------------------------------
-spec get(uuid() | entry()) -> {ok, doc()} | {error, term()}.
get({uuid, FileUuid}) ->
    file_meta:get(FileUuid);
get(#document{value = #file_meta{}} = Doc) ->
    {ok, Doc};
get({path, Path}) ->
    ?run(canonical_path:resolve(Path));
get(FileUuid) ->
    case get_including_deleted(FileUuid) of
        {ok, #document{value = #file_meta{deleted = true}}} ->
            {error, not_found};
        {ok, #document{deleted = true}} ->
            {error, not_found};
        Other ->
            Other
    end.


%%--------------------------------------------------------------------
%% @doc
%% Returns file_meta doc even if its marked as deleted
%% @end
%%--------------------------------------------------------------------
-spec get_including_deleted(uuid()) -> {ok, doc()} | {error, term()}.
get_including_deleted(Uuid) ->
    get_including_deleted(Uuid, ?CTX).


%%--------------------------------------------------------------------
%% @doc
%% Returns file_meta doc even if its marked as deleted. Uses context with remote scope set that allows getting
%% docs from other providers if they are not synced.
%% Warning - should be used only when we know that document exists. Otherwise, it will affect performance.
%% @end
%%--------------------------------------------------------------------
-spec get_including_deleted_local_or_remote(uuid(), od_space:id()) -> {ok, doc()} | {error, term()}.
get_including_deleted_local_or_remote(Uuid, Scope) ->
    get_including_deleted(Uuid, ?CTX_WITH_REMOTE_SCOPE(Scope)).


get_including_deleted(?GLOBAL_ROOT_DIR_UUID, _Ctx) ->
    {ok, #document{
        key = ?GLOBAL_ROOT_DIR_UUID,
        value = #file_meta{
            name = ?GLOBAL_ROOT_DIR_NAME,
            is_scope = true,
            mode = ?DEFAULT_DIR_PERMS,
            owner = ?ROOT_USER_ID,
            parent_uuid = ?GLOBAL_ROOT_DIR_UUID
        }
    }};
get_including_deleted(Uuid, Ctx) ->
    case fslogic_file_id:is_link_uuid(Uuid) of
        true ->
            % When hardlink document is requested it is merged using document
            % representing hardlink and document representing target file
            case datastore_model:get(Ctx#{include_deleted => true}, Uuid) of
                {ok, LinkDoc} ->
                    FileUuid = fslogic_file_id:ensure_referenced_uuid(Uuid),
                    case datastore_model:get(Ctx#{include_deleted => true}, FileUuid) of
                        {ok, FileDoc} -> file_meta_hardlinks:merge_link_and_file_doc(LinkDoc, FileDoc);
                        Error2 -> Error2
                    end;
                Error -> Error
            end;
        false ->
            case datastore_model:get(Ctx#{include_deleted => true}, Uuid) of
                {error, not_found} ->
                    case fslogic_file_id:is_space_dir_uuid(Uuid) of
                        true ->
                            % Until space doc creation is finally properly handled on space creation
                            % create space document here if it was requested before any user login.
                            ?debug("ensure_space_docs_exist called in file_meta:get_including_deleted"),
                            ensure_space_docs_exist(fslogic_file_id:space_dir_uuid_to_spaceid(Uuid)),
                            datastore_model:get(Ctx#{include_deleted => true}, Uuid);
                        false ->
                            {error, not_found}
                    end;
                Other ->
                    Other
            end
    end.


%%--------------------------------------------------------------------
%% @doc
%% Updates file meta.
%% @end
%%--------------------------------------------------------------------
-spec update(uuid() | entry(), diff()) -> {ok, doc()} | {error, term()}.
update({uuid, FileUuid}, Diff) ->
    update(FileUuid, Diff);
update(#document{value = #file_meta{}, key = Key}, Diff) ->
    update(Key, Diff);
update({path, Path}, Diff) ->
    ?run(begin
        {ok, #document{} = Doc} = canonical_path:resolve(Path),
        update(Doc, Diff)
    end);
update(Key, Diff) ->
    datastore_model:update(?CTX, Key, Diff).


-spec update(uuid(), diff(), doc()) -> {ok, doc()} | {error, term()}.
update(Key, Diff, Default) ->
    datastore_model:update(?CTX, Key, Diff, Default).


-spec update_including_deleted(uuid() | entry(), diff()) -> {ok, doc()} | {error, term()}.
update_including_deleted(Key, Diff) ->
    datastore_model:update(?CTX#{include_deleted => true}, Key, Diff).


%%--------------------------------------------------------------------
%% @doc
%% Deletes file meta.
%% @end
%%--------------------------------------------------------------------
-spec delete(uuid() | entry()) -> ok | {error, term()}.
delete({uuid, FileUuid}) ->
    delete(FileUuid);
delete(#document{
    key = FileUuid,
    scope = Scope,
    value = #file_meta{
        name = FileName,
        parent_uuid = ParentUuid
    }
}) ->
    ?run(begin
        ok = file_meta_forest:delete(ParentUuid, Scope, FileName, FileUuid),
        delete_without_link(FileUuid)
    end);
delete({path, Path}) ->
    ?run(begin
        {ok, #document{} = Doc} = canonical_path:resolve(Path),
        delete(Doc)
    end);
delete(FileUuid) ->
    ?run(begin
        case file_meta:get(FileUuid) of
            {ok, #document{} = Doc} -> delete(Doc);
            {error, not_found} -> ok
        end
    end).


%%--------------------------------------------------------------------
%% @doc
%% Similar to delete/1 but does not delete link in parent.
%% @end
%%--------------------------------------------------------------------
-spec delete_without_link(uuid() | doc()) -> ok | {error, term()}.
delete_without_link(#document{key = FileUuid}) ->
    delete_without_link(FileUuid);
delete_without_link(FileUuid) ->
    ?run(begin datastore_model:delete(?CTX, FileUuid) end).


-spec delete_doc_if_not_special(uuid()) -> ok.
delete_doc_if_not_special(FileUuid) ->
    case fslogic_file_id:is_special_uuid(FileUuid) of
        true -> ok;
        false -> delete_without_link(FileUuid)
    end.


%%--------------------------------------------------------------------
%% @doc
%% Checks whether file meta exists.
%% @end
%%--------------------------------------------------------------------
-spec exists(uuid() | entry()) -> boolean() | {error, term()}.
exists({uuid, FileUuid}) ->
    exists(FileUuid);
exists(#document{value = #file_meta{}, key = Key}) ->
    exists(Key);
exists({path, Path}) ->
    case canonical_path:resolve(Path) of
        {ok, #document{}} -> true;
        {error, not_found} -> false
    end;
exists(Key) ->
    case file_meta:get(Key) of
        {ok, _} -> true;
        {error, not_found} -> false;
        {error, Reason} -> {error, Reason}
    end.


%%--------------------------------------------------------------------
%% @doc
%% Returns parent child by name.
%% @end
%%--------------------------------------------------------------------
-spec get_child(uuid(), name()) -> {ok, doc()} | {error, term()}.
get_child(ParentUuid, Name) ->
    case get_child_uuid_and_tree_id(ParentUuid, Name) of
        {ok, ChildUuid, _} ->
            file_meta:get({uuid, ChildUuid});
        Error ->
            Error
    end.


-spec trim_disambiguated_name_provider_suffix(disambiguated_name() | name(), {all, uuid()} | file_meta_forest:tree_id()) ->
    name().
trim_disambiguated_name_provider_suffix(Name, {all, ParentUuid}) ->
    TreeIds = case file_meta_forest:get_trees(ParentUuid) of
        {ok, T} -> T;
        ?ERROR_NOT_FOUND -> []
    end,
    lists_utils:foldl_while(fun(TreeId, NameAcc) ->
        case trim_disambiguated_name_provider_suffix(NameAcc, TreeId) of
            NameAcc -> {cont, NameAcc};
            TrimmedName -> {halt, TrimmedName}
        end
    end, Name, TreeIds);
trim_disambiguated_name_provider_suffix(Name, TreeId) ->
    Tokens = binary:split(Name, ?CONFLICTING_LOGICAL_FILE_SUFFIX_SEPARATOR, [global]),
    case lists:reverse(Tokens) of
        [TreeId | NameTokens] -> str_utils:join_binary(NameTokens, ?CONFLICTING_LOGICAL_FILE_SUFFIX_SEPARATOR);
        _ -> Name
    end.


%%--------------------------------------------------------------------
%% @doc
%% Returns parent child's UUID by Name and TreeId of a tree in which
%% the link was found.
%% @end
%%--------------------------------------------------------------------
-spec get_child_uuid_and_tree_id(uuid(), name()) -> {ok, uuid(), file_meta_forest:tree_ids()} | {error, term()}.
get_child_uuid_and_tree_id(ParentUuid, Name) ->
    Tokens = binary:split(Name, ?CONFLICTING_LOGICAL_FILE_SUFFIX_SEPARATOR, [global]),
    case lists:reverse(Tokens) of
        % TODO VFS-9001 - consider change of behaviour when filename is equal to name with suffix (?EINVAL)
        [TreeIdSuffix | Tokens2]  when TreeIdSuffix =/= <<>>, Tokens2 =/= [], Tokens2 =/= [<<>>] ->
            SuffixSize = size(TreeIdSuffix),
            NameWithoutTreeSuffix = binary:part(
                Name, 0, size(Name) - SuffixSize - size(?CONFLICTING_LOGICAL_FILE_SUFFIX_SEPARATOR)),
            MatchingTreeIds = case file_meta_forest:get_trees(ParentUuid) of
                {ok, TreeIds} ->
                    lists:filter(fun(TreeId) ->
                        case TreeId of
                            <<TreeIdSuffix:SuffixSize/binary, _/binary>> -> true;
                            _ -> false
                        end
                    end, TreeIds);
                ?ERROR_NOT_FOUND ->
                    []
            end,
            case MatchingTreeIds of
                [TreeId] ->
                    case get_matching_child_uuids_with_tree_ids(ParentUuid, TreeId, NameWithoutTreeSuffix) of
                        {ok, [{Uuid, TreeId}]} -> {ok, Uuid, TreeId};
                        {ok, _} -> {error, ?EINVAL};
                        {error, not_found} -> get_child_uuid_and_tree_id_for_name_without_suffix(ParentUuid, Name);
                        {error, Reason} -> {error, Reason}
                    end;
                [] ->
                    get_child_uuid_and_tree_id_for_name_without_suffix(ParentUuid, Name);
                _ ->
                    {error, ?EINVAL}
            end;
        _ ->
            get_child_uuid_and_tree_id_for_name_without_suffix(ParentUuid, Name)
    end.


%%--------------------------------------------------------------------
%% @doc
%% Returns child's UUIDs matching to name within given links tree set
%% alongside with TreeIds in which they were found.
%% @end
%%--------------------------------------------------------------------
-spec get_matching_child_uuids_with_tree_ids(uuid(), datastore_links:tree_ids(), name()) ->
    {ok, [{uuid(), file_meta_forest:tree_ids()}]} | {error, term()}.
get_matching_child_uuids_with_tree_ids(ParentUuid, TreeIds, Name) ->
    case file_meta_forest:get(ParentUuid, TreeIds, Name) of
        {ok, [#link{} | _] = Links} ->
            UuidsWithTreeIds = lists:map(fun(#link{target = FileUuid, tree_id = TreeId}) -> {FileUuid, TreeId} end, Links),
            {ok, UuidsWithTreeIds};
        {error, Reason} ->
            {error, Reason}
    end.


%%--------------------------------------------------------------------
%% @doc
%% Returns file's locations for given file
%% @end
%%--------------------------------------------------------------------
-spec get_locations_by_uuid(uuid()) -> {ok, [file_location:id()]} | {error, term()}.
get_locations_by_uuid(FileUuid) ->
    ?run(begin
        case file_meta:get(FileUuid) of
            {ok, #document{value = #file_meta{type = ?DIRECTORY_TYPE}}} ->
                {ok, []};
            {ok, #document{scope = SpaceId}} ->
                {ok, Providers} = space_logic:get_provider_ids(?ROOT_SESS_ID, SpaceId),
                Locations = lists:map(fun(ProviderId) ->
                    file_location:id(FileUuid, ProviderId)
                end, Providers),
                {ok, Locations};
            {error, not_found} ->
                {ok, []}
        end
    end).


%%--------------------------------------------------------------------
%% @doc
%% Rename file_meta and change link targets
%% @end
%%--------------------------------------------------------------------
-spec rename(doc(), doc() | uuid(), doc() | uuid(), name()) -> ok.
rename(SourceDoc, #document{key = SourceParentUuid}, #document{key = TargetParentUuid}, TargetName) ->
    rename(SourceDoc, SourceParentUuid, TargetParentUuid, TargetName);
rename(SourceDoc, SourceParentUuid, TargetParentUuid, TargetName) ->
    #document{
        key = FileUuid,
        value = #file_meta{name = FileName, type = Type},
        scope = Scope
    } = SourceDoc,
    ok = file_meta_forest:add(TargetParentUuid, Scope, TargetName, FileUuid),
    ok = file_meta_forest:delete(SourceParentUuid, Scope, FileName, FileUuid),
    {ok, TargetDoc} = file_meta:update(FileUuid, fun(FileMeta = #file_meta{}) ->
        {ok, FileMeta#file_meta{
            name = TargetName,
            parent_uuid = TargetParentUuid
        }}
    end),

    % TODO VFS-8835 - test if other mechanisms handle size change
    case SourceParentUuid =/= TargetParentUuid of
        true ->
            dir_stats_collector:report_file_moved(Type, file_id:pack_guid(FileUuid, Scope),
                file_id:pack_guid(SourceParentUuid, Scope), file_id:pack_guid(TargetParentUuid, Scope));
        false ->
            ok
    end,

    dataset_api:move_if_applicable(SourceDoc, TargetDoc).


-spec ensure_synced(uuid()) -> {ok, doc()} | {error, term()}.
ensure_synced(Key) ->
    UpdateAns = datastore_model:update(?CTX#{ignore_in_changes => false}, Key, fun(Record) ->
        {ok, Record} % Return unchanged record, ignore_in_changes will be unset because of flag in CTX
    end),
    case UpdateAns of
        {ok, #document{value = #file_meta{type = ?DIRECTORY_TYPE}} = Doc} ->
            case datastore_model:ensure_forest_in_changes(?CTX, Key, oneprovider:get_id()) of
                ok -> {ok, Doc};
                LinkError -> LinkError
            end;
        {ok, Doc} ->
            {ok, Doc};
        {error, _} = Error ->
            Error
    end.


%%--------------------------------------------------------------------
%% @doc
%% Returns file's parent document.
%% @end
%%--------------------------------------------------------------------
-spec get_parent(entry()) -> {ok, doc()} | {error, term()}.
get_parent(Entry) ->
    case get_parent_uuid(Entry) of
        {ok, ParentUuid} -> file_meta:get({uuid, ParentUuid});
        Error -> Error
    end.


%%--------------------------------------------------------------------
%% @doc
%% Returns file's parent uuid.
%% @end
%%--------------------------------------------------------------------
-spec get_parent_uuid(uuid() | entry()) -> {ok, uuid()} | {error, term()}.
get_parent_uuid(Entry) ->
    ?run(begin
        {ok, #document{value = #file_meta{parent_uuid = ParentUuid}}} =
            file_meta:get(Entry),
        {ok, ParentUuid}
    end).


%%--------------------------------------------------------------------
%% @doc
%% Returns all file's ancestors' uuids.
%% @end
%%--------------------------------------------------------------------
-spec get_ancestors(uuid()) -> {ok, [uuid()]} | {error, term()}.
get_ancestors(FileUuid) ->
    ?run(begin get_ancestors(FileUuid, []) end).

-spec get_ancestors(uuid(), [uuid()]) -> {ok, [uuid()]} | {error, term()}.
get_ancestors(?GLOBAL_ROOT_DIR_UUID, Acc) ->
    {ok, Acc};
get_ancestors(FileUuid, Acc) ->
    {ok, ParentUuid} = get_parent_uuid({uuid, FileUuid}),
    get_ancestors(ParentUuid, [ParentUuid | Acc]).


%%--------------------------------------------------------------------
%% @doc
%% Gets "scope" id of given document.
%% @end
%%--------------------------------------------------------------------
-spec get_scope_id(entry()) -> {ok, ScopeId :: od_space:id() | undefined} | {error, term()}.
get_scope_id(#document{key = FileUuid, value = #file_meta{is_scope = true}, scope = <<>>}) ->
    % scope has not been set yet
    case fslogic_file_id:is_space_dir_uuid(FileUuid) of
        true -> {ok, fslogic_file_id:space_dir_uuid_to_spaceid(FileUuid)};
        false -> {ok, ?ROOT_DIR_SCOPE}
    end;
get_scope_id(#document{value = #file_meta{is_scope = false}, scope = <<>>}) ->
    % scope has not been set yet
    {ok, undefined};
get_scope_id(#document{value = #file_meta{}, scope = Scope}) ->
    {ok, Scope};
get_scope_id(Entry) ->
    ?run(begin
        {ok, Doc} = file_meta:get(Entry),
        get_scope_id(Doc)
    end).


-spec get_type(file_meta() | doc()) -> type().
get_type(#file_meta{type = Type}) ->
    Type;
get_type(#document{value = FileMeta}) ->
    get_type(FileMeta).


-spec get_effective_type(file_meta() | doc()) -> type().
get_effective_type(#file_meta{type = ?LINK_TYPE}) ->
    ?REGULAR_FILE_TYPE;
get_effective_type(#file_meta{type = Type}) ->
    Type;
get_effective_type(#document{value = FileMeta}) ->
    get_effective_type(FileMeta).


-spec get_owner(file_meta() | doc()) -> od_user:id().
get_owner(#document{value = FileMeta}) ->
    get_owner(FileMeta) ;
get_owner(#file_meta{owner = Owner}) ->
    Owner.


-spec get_mode(file_meta() | doc()) -> mode().
get_mode(#document{value = FileMeta}) ->
    get_mode(FileMeta) ;
get_mode(#file_meta{mode = Mode}) ->
    Mode.


%%--------------------------------------------------------------------
%% @doc
%% Add shareId to file meta.
%% @end
%%--------------------------------------------------------------------
-spec add_share(file_ctx:ctx(), od_share:id()) -> ok | {error, term()}.
add_share(FileCtx, ShareId) ->
    FileUuid = file_ctx:get_logical_uuid_const(FileCtx),
    ?extract_ok(update({uuid, FileUuid}, fun(FileMeta = #file_meta{shares = Shares}) ->
        {ok, FileMeta#file_meta{shares = [ShareId | Shares]}}
    end)).


%%--------------------------------------------------------------------
%% @doc
%% Remove shareId from file meta.
%% @end
%%--------------------------------------------------------------------
-spec remove_share(file_ctx:ctx(), od_share:id()) -> ok.
remove_share(FileCtx, ShareId) ->
    SpaceId = file_ctx:get_space_id_const(FileCtx),
    FileUuid = file_ctx:get_logical_uuid_const(FileCtx),
    Diff = fun(FileMeta = #file_meta{shares = Shares}) ->
        Result = lists:foldl(fun(ShId, {IsMember, Acc}) ->
            case ShareId == ShId of
                true -> {found, Acc};
                false -> {IsMember, [ShId | Acc]}
            end
        end, {not_found, []}, Shares),

        case Result of
            {found, FilteredShares} ->
                {ok, FileMeta#file_meta{shares = FilteredShares}};
            {not_found, _} ->
                {error, not_found}
        end
    end,
    % Ignore cases of:
    % - detached share with its root file already deleted
    % - share not found in file_meta due to nonexistent doc conflict resolution for 'shares' field
    ok = ?ok_if_not_found(?extract_ok(datastore_model:update(
        ?CTX_WITH_REMOTE_SCOPE(SpaceId), FileUuid, Diff
    ))).


-spec get_shares(doc() | file_meta()) -> [od_share:id()].
get_shares(#document{value = FileMeta}) ->
    get_shares(FileMeta);
get_shares(#file_meta{shares = Shares}) ->
    Shares.


<<<<<<< HEAD
-spec ensure_space_docs_exist(SpaceId :: od_space:id()) -> ok | no_return().
ensure_space_docs_exist(SpaceId) ->
    case file_meta:create({uuid, ?GLOBAL_ROOT_DIR_UUID}, ?SPACE_ROOT_DOC(SpaceId)) of
        {ok, #document{key = SpaceDirUuid}} ->
            ok = ?extract_ok(times:save_with_current_times(SpaceDirUuid, SpaceId, false)),
            space_logic:on_space_dir_created(SpaceId);
=======
%%--------------------------------------------------------------------
%% @doc
%% Creates file meta entry for space if not exists
%% @end
%%--------------------------------------------------------------------
-spec make_space_exist(SpaceId :: od_space:id()) -> ok | no_return().
make_space_exist(SpaceId) ->
    SpaceDirUuid = fslogic_file_id:spaceid_to_space_dir_uuid(SpaceId),
    FileDoc = #document{
        key = SpaceDirUuid,
        value = #file_meta{
            name = SpaceId,
            type = ?DIRECTORY_TYPE,
            mode = ?DEFAULT_DIR_MODE,
            owner = ?SPACE_OWNER_ID(SpaceId),
            is_scope = true,
            parent_uuid = ?GLOBAL_ROOT_DIR_UUID
        }
    },
    case file_meta:create({uuid, ?GLOBAL_ROOT_DIR_UUID}, FileDoc) of
        {ok, _} ->
            case times:save_with_current_times(SpaceDirUuid, SpaceId, false) of
                {ok, _} -> ok;
                {error, already_exists} -> ok
            end,

            emit_space_dir_created(SpaceDirUuid, SpaceId);
>>>>>>> 5503cb7b
        {error, already_exists} ->
            ok
    end,
    
    trash:create(SpaceId),
    archivisation_tree:ensure_archives_root_dir_exists(SpaceId),
    make_tmp_dir_exist(SpaceId),
    make_opened_deleted_files_dir_exist(SpaceId).


-spec ensure_tmp_dir_exist(od_space:id()) -> created | already_exists.
ensure_tmp_dir_exist(SpaceId) ->
    SpaceUuid = fslogic_file_id:spaceid_to_space_dir_uuid(SpaceId),
    TmpDirUuid = fslogic_file_id:spaceid_to_tmp_dir_uuid(SpaceId),
    TmpDirDoc = new_special_dir_doc(
        TmpDirUuid, ?TMP_DIR_NAME, ?DEFAULT_DIR_MODE, ?SPACE_OWNER_ID(SpaceId), SpaceUuid, SpaceId
    ),
    ensure_tmp_dir_link_exists(SpaceId),
    case datastore_model:create(?CTX, TmpDirDoc#document{ignore_in_changes = true}) of
        {ok, _} ->
            case times:save_with_current_times(TmpDirUuid, SpaceId, true) of
                {ok, _} -> created;
                {error, already_exists} -> created
            end;
        {error, already_exists} ->
            already_exists
    end.


<<<<<<< HEAD
-spec ensure_opened_deleted_files_dir_exist(od_space:id()) -> ok.
ensure_opened_deleted_files_dir_exist(SpaceId) ->
=======
-spec ensure_tmp_dir_link_exists(od_space:id()) -> ok.
ensure_tmp_dir_link_exists(SpaceId) ->
    ok = ?ok_if_exists(?extract_ok(file_meta_forest:add(fslogic_file_id:spaceid_to_space_dir_uuid(SpaceId), SpaceId,
        ?TMP_DIR_NAME, fslogic_file_id:spaceid_to_tmp_dir_uuid(SpaceId)))).


-spec make_opened_deleted_files_dir_exist(od_space:id()) -> ok.
make_opened_deleted_files_dir_exist(SpaceId) ->
>>>>>>> 5503cb7b
    TmpDirUuid = fslogic_file_id:spaceid_to_tmp_dir_uuid(SpaceId),
    Doc = new_special_dir_doc(
        ?OPENED_DELETED_FILES_DIR_UUID(SpaceId), ?OPENED_DELETED_FILES_DIR_DIR_NAME, ?DEFAULT_DIR_MODE,
        ?SPACE_OWNER_ID(SpaceId), TmpDirUuid, SpaceId
    ),
    case file_meta:create({uuid, TmpDirUuid}, Doc#document{ignore_in_changes = true}) of
        {ok, _} ->
            dir_size_stats:report_file_created(?DIRECTORY_TYPE, file_id:pack_guid(TmpDirUuid, SpaceId)),
            case times:save_with_current_times(?OPENED_DELETED_FILES_DIR_UUID(SpaceId), SpaceId, true) of
                {ok, _} -> ok;
                {error, already_exists} -> ok
            end;
        {error, already_exists} ->
            ok
    end.


-spec new_doc(undefined | uuid(), name(), type(), posix_permissions(), od_user:id(),
    uuid(), od_space:id()) -> doc().
new_doc(FileUuid, FileName, FileType, Mode, Owner, ParentUuid, Scope) ->
    new_doc(FileUuid, FileName, FileType, Mode, Owner, ParentUuid, Scope, false).


-spec new_doc(undefined | uuid(), name(), type(), posix_permissions(), od_user:id(),
    uuid(), od_space:id(), boolean()) -> doc().
new_doc(FileUuid, FileName, FileType, Mode, Owner, ParentUuid, Scope, IgnoreInChanges) ->
    #document{
        key = FileUuid,
        value = #file_meta{
            name = FileName,
            type = FileType,
            mode = Mode,
            owner = Owner,
            parent_uuid = ParentUuid,
            provider_id = oneprovider:get_id()
        },
        scope = Scope,
        ignore_in_changes = IgnoreInChanges
    }.


-spec new_special_dir_doc(uuid(), name(), posix_permissions(), od_user:id(), uuid(), od_space:id()) -> doc().
new_special_dir_doc(FileUuid, FileName, Mode, Owner, ParentUuid, Scope) ->
    %% @TODO VFS-11644 - Untangle special dirs and place their logic in one, well-explained place
    new_doc(FileUuid, FileName, ?DIRECTORY_TYPE, Mode, Owner, ParentUuid, Scope).


-spec new_share_root_dir_doc(uuid(), od_space:id()) -> doc().
new_share_root_dir_doc(ShareRootDirUuid, SpaceId) ->
    ShareId = fslogic_file_id:share_root_dir_uuid_to_shareid(ShareRootDirUuid),

    #document{
        key = ShareRootDirUuid,
        value = #file_meta{
            name = ShareId,
            type = ?DIRECTORY_TYPE,
            is_scope = false,
            mode = ?DEFAULT_SHARE_ROOT_DIR_PERMS,
            owner = ?ROOT_USER_ID,
            parent_uuid = fslogic_file_id:spaceid_to_space_dir_uuid(SpaceId),
            provider_id = oneprovider:get_id(),
            deleted = case share_logic:get(?ROOT_SESS_ID, ShareId) of
                {ok, _} -> false;
                ?ERROR_NOT_FOUND -> true
            end
        },
        scope = SpaceId
    }.


%%--------------------------------------------------------------------
%% @doc
%% Returns file name with added hidden file prefix.
%% @end
%%--------------------------------------------------------------------
-spec hidden_file_name(NAme :: name()) -> name().
hidden_file_name(FileName) ->
    <<?HIDDEN_FILE_PREFIX, FileName/binary>>.


%%--------------------------------------------------------------------
%% @doc
%% Checks if given filename contains hidden file prefix.
%% @end
%%--------------------------------------------------------------------
-spec is_hidden(FileName :: name()) -> boolean().
is_hidden(FileName) ->
    case FileName of
        <<?HIDDEN_FILE_PREFIX, _/binary>> -> true;
        _ -> false
    end.


%%--------------------------------------------------------------------
%% @doc
%% Checks if given link is a deletion link.
%% NOTE:
%% Deletion links are deprecated. This function is left
%% only to filter out deletion links from the result of list operation.
%% @end
%%--------------------------------------------------------------------
-spec is_deletion_link(binary()) -> boolean().
is_deletion_link(LinkName) ->
    DeletionLinkSuffix = <<"####TO_DELETE">>,
    case binary:match(LinkName, DeletionLinkSuffix) of
        nomatch -> false;
        _ -> true
    end.


%%--------------------------------------------------------------------
%% @doc
%% Checks if given filename is child of hidden directory.
%% @end
%%--------------------------------------------------------------------
-spec is_child_of_hidden_dir(FileName :: name()) -> boolean().
is_child_of_hidden_dir(Path) ->
    {_, ParentPath} = filepath_utils:basename_and_parent_dir(Path),
    {Parent, _} = filepath_utils:basename_and_parent_dir(ParentPath),
    is_hidden(Parent).


-spec get_protection_flags(file_meta() | doc()) -> data_access_control:bitmask().
get_protection_flags(#document{value = FM}) ->
    get_protection_flags(FM);
get_protection_flags(#file_meta{protection_flags = ProtectionFlags}) ->
    ProtectionFlags.


-spec get_name(doc()) -> binary().
get_name(#document{value = #file_meta{name = Name}}) ->
    Name.


-spec set_name(doc(), name()) -> doc().
set_name(Doc = #document{value = FileMeta}, NewName) ->
    Doc#document{value = FileMeta#file_meta{name = NewName}}.


%%--------------------------------------------------------------------
%% @doc
%% Returns file active permissions type, that is info which permissions
%% are taken into account when checking authorization (acl if it is defined
%% or posix otherwise).
%% @end
%%--------------------------------------------------------------------
-spec get_active_perms_type(file_meta:uuid() | doc()) ->
    {ok, file_meta:permissions_type()} | {error, term()}.
get_active_perms_type(#document{value = #file_meta{acl = []}}) ->
    {ok, posix};
get_active_perms_type(#document{value = #file_meta{}}) ->
    {ok, acl};
get_active_perms_type(FileUuid) ->
    case file_meta:get({uuid, FileUuid}) of
        {ok, FileDoc} ->
            get_active_perms_type(FileDoc);
        {error, _} = Error ->
            Error
    end.


-spec update_mode(uuid(), posix_permissions()) -> {ok, doc()} | {error, term()}.
update_mode(FileUuid, NewMode) ->
    update({uuid, FileUuid}, fun(#file_meta{} = FileMeta) ->
        {ok, FileMeta#file_meta{mode = NewMode}}
    end).


-spec update_acl(uuid(), acl:acl()) -> ok | {error, term()}.
update_acl(FileUuid, NewAcl) ->
    ?extract_ok(update({uuid, FileUuid}, fun(#file_meta{} = FileMeta) ->
        {ok, FileMeta#file_meta{acl = NewAcl}}
    end)).


-spec update_protection_flags(uuid(), data_access_control:bitmask(), data_access_control:bitmask()) ->
    ok | {error, nothing_changed} | {error, term()}.
update_protection_flags(FileUuid, FlagsToSet, FlagsToUnset) ->
    ?extract_ok(update({uuid, FileUuid}, fun(#file_meta{protection_flags = CurrFlags} = FileMeta) ->
        NewFlags = ?set_flags(?reset_flags(CurrFlags, FlagsToUnset), FlagsToSet),
        case {validate_protection_flags(NewFlags), NewFlags =:= CurrFlags} of
            {ok, false} ->
                {ok, FileMeta#file_meta{protection_flags = NewFlags}};
            {ok, true} ->
                {error, nothing_changed};
            {Error = {error, _}, _} ->
                Error
        end
    end)).


-spec validate_protection_flags(data_access_control:bitmask()) ->
    ok | errors:error().
validate_protection_flags(ProtectionFlags) when
    ?has_all_flags(ProtectionFlags, ?METADATA_PROTECTION),
    ?has_no_flags(ProtectionFlags, ?DATA_PROTECTION)
->
    ?ERROR_BAD_DATA(<<"protectionFLags">>, str_utils:format_bin("Cannot set ~s without ~s", [
        ?METADATA_PROTECTION_BIN, ?DATA_PROTECTION_BIN
    ]));
validate_protection_flags(_) ->
    ok.


-spec protection_flags_to_json(data_access_control:bitmask()) -> [binary()].
protection_flags_to_json(ProtectionFlags) ->
    lists:filtermap(fun({FlagName, FlagMask}) ->
        case ?has_all_flags(ProtectionFlags, FlagMask) of
            true -> {true, FlagName};
            false -> false
        end
    end, [
        {?DATA_PROTECTION_BIN, ?DATA_PROTECTION},
        {?METADATA_PROTECTION_BIN, ?METADATA_PROTECTION}
    ]).


-spec protection_flags_from_json([binary()]) -> data_access_control:bitmask().
protection_flags_from_json(ProtectionFlagsJson) ->
    lists:foldl(fun(ProtectionFlag, Bitmask) ->
        ?set_flags(Bitmask, protection_flag_from_json(ProtectionFlag))
    end, ?no_flags_mask, ProtectionFlagsJson).


%% @private
-spec protection_flag_from_json(binary()) -> data_access_control:bitmask().
protection_flag_from_json(?DATA_PROTECTION_BIN) -> ?DATA_PROTECTION;
protection_flag_from_json(?METADATA_PROTECTION_BIN) -> ?METADATA_PROTECTION.


-spec check_name_and_get_conflicting_files(doc()) ->
    ok | {conflicting, ExtendedName :: name(), Conflicts :: conflicts()}.
check_name_and_get_conflicting_files(#document{
    key = FileUuid,
    value = #file_meta{
        name = FileName,
        provider_id = FileProviderId,
        parent_uuid = ParentUuid
    },
    scope = Scope
}) ->
    check_name_and_get_conflicting_files(ParentUuid, FileName, FileUuid, FileProviderId, Scope).


%%--------------------------------------------------------------------
%% @doc
%% Checks if given file has conflicts with other files on name field.
%%
%% NOTE !!!
%% Sometimes ParentUuid and Name cannot be got from document as this
%% function may be used as a result of conflict resolving that involve
%% renamed file document.
%% @end
%%--------------------------------------------------------------------
-spec check_name_and_get_conflicting_files(uuid(), name(), uuid(), od_provider:id(), od_space:id()) ->
    ok | {conflicting, ExtendedName :: name(), Conflicts :: conflicts()}.
check_name_and_get_conflicting_files(ParentUuid, FileName, FileUuid, FileProviderId, ChildScope) ->
    RemoteScope = case fslogic_file_id:is_special_uuid(ParentUuid) of
        true -> undefined;
        false -> ChildScope
    end,
    file_meta_forest:check_name_and_get_conflicting_files(
        ParentUuid, FileName, FileUuid, FileProviderId, ChildScope, RemoteScope).


%%--------------------------------------------------------------------
%% @doc
%% Checks if file has suffix. Returns name without suffix if true.
%% @TODO VFS-11506 properly handle names containing `@`
%% @end
%%--------------------------------------------------------------------
-spec is_disambiguated(name() | disambiguated_name()) -> {true, NameWithoutSuffix :: name()} | false.
is_disambiguated(Name) ->
    case binary:split(Name, ?CONFLICTING_LOGICAL_FILE_SUFFIX_SEPARATOR) of
        [BaseName | _] -> {true, BaseName};
        _ -> false
    end.


-spec is_deleted(doc()) -> boolean().
is_deleted(#document{value = #file_meta{deleted = Deleted1}, deleted = Deleted2}) ->
    Deleted1 orelse Deleted2.


-spec get_provider_id(doc() | file_meta()) -> oneprovider:id().
get_provider_id(#file_meta{provider_id = ProviderId}) ->
    ProviderId;
get_provider_id(#document{value = FileMeta}) ->
    get_provider_id(FileMeta).


-spec get_scope(doc()) -> od_space:id() | undefined.
get_scope(#document{scope = Scope}) ->
    Scope.


%%--------------------------------------------------------------------
%% @doc
%% Returns uuid form entry.
%% @end
%%--------------------------------------------------------------------
-spec get_uuid(uuid() | entry()) -> {ok, uuid()} | {error, term()}.
get_uuid({uuid, FileUuid}) ->
    {ok, FileUuid};
get_uuid(#document{key = FileUuid, value = #file_meta{}}) ->
    {ok, FileUuid};
get_uuid({path, Path}) ->
    case canonical_path:resolve(Path) of
        {ok, Doc} -> get_uuid(Doc);
        Error -> Error
    end;
get_uuid(FileUuid) ->
    {ok, FileUuid}.


%%--------------------------------------------------------------------
%% @doc
%% Returns context with remote scope set that allows getting docs from other providers if they are not synced.
%% Warning - should be used only when we know that document exists. Otherwise, it will affect performance.
%% @end
%%--------------------------------------------------------------------
-spec get_ctx_with_remote_set(od_space:id(), od_space:id() | undefined) -> datastore:ctx().
get_ctx_with_remote_set(Scope, RemoteScope) ->
    ?CTX_WITH_REMOTE_SCOPE(Scope, RemoteScope).

%%%===================================================================
%%% Internal functions
%%%===================================================================

%%--------------------------------------------------------------------
%% @private
%% @doc
%% Generates uuid if needed.
%% @end
%%--------------------------------------------------------------------
-spec fill_uuid(doc(), uuid()) -> doc().
fill_uuid(Doc = #document{key = undefined, value = #file_meta{type = ?DIRECTORY_TYPE}}, _ParentUuid) ->
    Doc#document{key = datastore_key:new()};
fill_uuid(Doc = #document{key = undefined}, ParentUuid) ->
    Doc#document{key = datastore_key:new_adjacent_to(ParentUuid)};
fill_uuid(Doc, _ParentUuid) ->
    Doc.


%% @private
-spec get_child_uuid_and_tree_id_for_name_without_suffix(uuid(), name()) ->
    {ok, uuid(), file_meta_forest:tree_ids()} | {error, term()}.
get_child_uuid_and_tree_id_for_name_without_suffix(ParentUuid, Name) ->
    case get_matching_child_uuids_with_tree_ids(ParentUuid, oneprovider:get_id(), Name) of
        {ok, [{Uuid, TreeId}]} ->
            {ok, Uuid, TreeId};
        {ok, _} ->
            {error, ?EINVAL};
        {error, not_found} ->
            case get_matching_child_uuids_with_tree_ids(ParentUuid, all, Name) of
                {ok, [{Uuid, TreeId}]} -> {ok, Uuid, TreeId};
                {ok, _} -> {error, ?EINVAL};
                {error, Reason} -> {error, Reason}
            end;
        {error, Reason} ->
            {error, Reason}
    end.


<<<<<<< HEAD
=======
%%--------------------------------------------------------------------
%% @private
%% @doc
%% Sends event about space dir creation
%% @end
%%--------------------------------------------------------------------
-spec emit_space_dir_created(DirUuid :: uuid(), SpaceId :: od_space:id()) -> ok | no_return().
emit_space_dir_created(DirUuid, SpaceId) ->
    FileCtx = file_ctx:new_by_uuid(DirUuid, SpaceId),
    #fuse_response{fuse_response = FileAttr} =
        attr_req:get_file_attr_insecure(user_ctx:new(?ROOT_SESS_ID), FileCtx, #{
            allow_deleted_files => false,
            name_conflicts_resolution_policy => allow_name_conflicts,
            attributes => ?ONECLIENT_ATTRS
        }),
    FileAttr2 = FileAttr#file_attr{size = 0},
    ok = fslogic_event_emitter:emit_file_attr_changed(FileCtx, FileAttr2, []).


>>>>>>> 5503cb7b
%%%===================================================================
%%% datastore_model callbacks
%%%===================================================================

%%--------------------------------------------------------------------
%% @doc
%% Returns model's context.
%% @end
%%--------------------------------------------------------------------
-spec get_ctx() -> datastore:ctx().
get_ctx() ->
    ?CTX.

%%--------------------------------------------------------------------
%% @doc
%% Returns model's record version.
%% @end
%%--------------------------------------------------------------------
-spec get_record_version() -> datastore_model:record_version().
get_record_version() ->
    file_meta_model:get_record_version().

%%--------------------------------------------------------------------
%% @doc
%% Returns model's record structure in provided version.
%% @end
%%--------------------------------------------------------------------
-spec get_record_struct(datastore_model:record_version()) ->
    datastore_model:record_struct().
get_record_struct(Version) ->
    file_meta_model:get_record_struct(Version).

%%--------------------------------------------------------------------
%% @doc
%% Upgrades model's record from provided version to the next one.
%% @end
%%--------------------------------------------------------------------
-spec upgrade_record(datastore_model:record_version(), datastore_model:record()) ->
    {datastore_model:record_version(), datastore_model:record()}.
upgrade_record(Version, Record) ->
    file_meta_model:upgrade_record(Version, Record).

%%--------------------------------------------------------------------
%% @doc
%% Function called when saving changes from other providers (checks conflicts: local doc vs. remote changes).
%% It is used to check if file has been renamed remotely to send appropriate event.
%% TODO - VFS-5962 - delete when event emission is possible in dbsync_events.
%% @end
%%--------------------------------------------------------------------
-spec resolve_conflict(datastore_model:ctx(), doc(), doc()) -> default.
resolve_conflict(Ctx, Doc1, Doc2) ->
    file_meta_model:resolve_conflict(Ctx, Doc1, Doc2).


%%--------------------------------------------------------------------
%% @doc
%% Function called when new record appears from remote provider.
%% @end
%%--------------------------------------------------------------------
-spec on_remote_doc_created(datastore_model:ctx(), doc()) -> ok.
on_remote_doc_created(Ctx, Doc) ->
    file_meta_model:on_remote_doc_created(Ctx, Doc).<|MERGE_RESOLUTION|>--- conflicted
+++ resolved
@@ -40,15 +40,9 @@
     update_protection_flags/3, validate_protection_flags/1,
     protection_flags_to_json/1, protection_flags_from_json/1
 ]).
-<<<<<<< HEAD
 -export([get_scope_id/1, get_including_deleted/1, get_including_deleted_local_or_remote/2,
-    ensure_space_docs_exist/1, ensure_tmp_dir_exist/1, ensure_opened_deleted_files_dir_exist/1,
-    new_doc/7, new_doc/8, new_share_root_dir_doc/2, get_ancestors/1,
-=======
--export([get_scope_id/1, setup_onedata_user/2, get_including_deleted/1, get_including_deleted_local_or_remote/2,
-    make_space_exist/1, make_tmp_dir_exist/1, ensure_tmp_dir_link_exists/1, make_opened_deleted_files_dir_exist/1,
+    ensure_space_docs_exist/1, ensure_tmp_dir_exist/1, ensure_tmp_dir_link_exists/1, ensure_opened_deleted_files_dir_exist/1,
     new_doc/7, new_doc/8, new_special_dir_doc/6, new_share_root_dir_doc/2, get_ancestors/1,
->>>>>>> 5503cb7b
     get_locations_by_uuid/1, rename/4, ensure_synced/1, get_owner/1, get_type/1, get_effective_type/1,
     get_mode/1]).
 -export([check_name_and_get_conflicting_files/1, check_name_and_get_conflicting_files/5, is_disambiguated/1, is_deleted/1]).
@@ -778,50 +772,15 @@
     Shares.
 
 
-<<<<<<< HEAD
 -spec ensure_space_docs_exist(SpaceId :: od_space:id()) -> ok | no_return().
 ensure_space_docs_exist(SpaceId) ->
     case file_meta:create({uuid, ?GLOBAL_ROOT_DIR_UUID}, ?SPACE_ROOT_DOC(SpaceId)) of
         {ok, #document{key = SpaceDirUuid}} ->
-            ok = ?extract_ok(times:save_with_current_times(SpaceDirUuid, SpaceId, false)),
-            space_logic:on_space_dir_created(SpaceId);
-=======
-%%--------------------------------------------------------------------
-%% @doc
-%% Creates file meta entry for space if not exists
-%% @end
-%%--------------------------------------------------------------------
--spec make_space_exist(SpaceId :: od_space:id()) -> ok | no_return().
-make_space_exist(SpaceId) ->
-    SpaceDirUuid = fslogic_file_id:spaceid_to_space_dir_uuid(SpaceId),
-    FileDoc = #document{
-        key = SpaceDirUuid,
-        value = #file_meta{
-            name = SpaceId,
-            type = ?DIRECTORY_TYPE,
-            mode = ?DEFAULT_DIR_MODE,
-            owner = ?SPACE_OWNER_ID(SpaceId),
-            is_scope = true,
-            parent_uuid = ?GLOBAL_ROOT_DIR_UUID
-        }
-    },
-    case file_meta:create({uuid, ?GLOBAL_ROOT_DIR_UUID}, FileDoc) of
-        {ok, _} ->
-            case times:save_with_current_times(SpaceDirUuid, SpaceId, false) of
-                {ok, _} -> ok;
-                {error, already_exists} -> ok
-            end,
-
-            emit_space_dir_created(SpaceDirUuid, SpaceId);
->>>>>>> 5503cb7b
+            ok = ?extract_ok(times:save_with_current_times(SpaceDirUuid, SpaceId, false));
         {error, already_exists} ->
             ok
     end,
-    
-    trash:create(SpaceId),
-    archivisation_tree:ensure_archives_root_dir_exists(SpaceId),
-    make_tmp_dir_exist(SpaceId),
-    make_opened_deleted_files_dir_exist(SpaceId).
+    space_logic:on_space_dir_created(SpaceId).
 
 
 -spec ensure_tmp_dir_exist(od_space:id()) -> created | already_exists.
@@ -843,19 +802,14 @@
     end.
 
 
-<<<<<<< HEAD
--spec ensure_opened_deleted_files_dir_exist(od_space:id()) -> ok.
-ensure_opened_deleted_files_dir_exist(SpaceId) ->
-=======
 -spec ensure_tmp_dir_link_exists(od_space:id()) -> ok.
 ensure_tmp_dir_link_exists(SpaceId) ->
     ok = ?ok_if_exists(?extract_ok(file_meta_forest:add(fslogic_file_id:spaceid_to_space_dir_uuid(SpaceId), SpaceId,
         ?TMP_DIR_NAME, fslogic_file_id:spaceid_to_tmp_dir_uuid(SpaceId)))).
 
 
--spec make_opened_deleted_files_dir_exist(od_space:id()) -> ok.
-make_opened_deleted_files_dir_exist(SpaceId) ->
->>>>>>> 5503cb7b
+-spec ensure_opened_deleted_files_dir_exist(od_space:id()) -> ok.
+ensure_opened_deleted_files_dir_exist(SpaceId) ->
     TmpDirUuid = fslogic_file_id:spaceid_to_tmp_dir_uuid(SpaceId),
     Doc = new_special_dir_doc(
         ?OPENED_DELETED_FILES_DIR_UUID(SpaceId), ?OPENED_DELETED_FILES_DIR_DIR_NAME, ?DEFAULT_DIR_MODE,
@@ -1220,28 +1174,6 @@
     end.
 
 
-<<<<<<< HEAD
-=======
-%%--------------------------------------------------------------------
-%% @private
-%% @doc
-%% Sends event about space dir creation
-%% @end
-%%--------------------------------------------------------------------
--spec emit_space_dir_created(DirUuid :: uuid(), SpaceId :: od_space:id()) -> ok | no_return().
-emit_space_dir_created(DirUuid, SpaceId) ->
-    FileCtx = file_ctx:new_by_uuid(DirUuid, SpaceId),
-    #fuse_response{fuse_response = FileAttr} =
-        attr_req:get_file_attr_insecure(user_ctx:new(?ROOT_SESS_ID), FileCtx, #{
-            allow_deleted_files => false,
-            name_conflicts_resolution_policy => allow_name_conflicts,
-            attributes => ?ONECLIENT_ATTRS
-        }),
-    FileAttr2 = FileAttr#file_attr{size = 0},
-    ok = fslogic_event_emitter:emit_file_attr_changed(FileCtx, FileAttr2, []).
-
-
->>>>>>> 5503cb7b
 %%%===================================================================
 %%% datastore_model callbacks
 %%%===================================================================
