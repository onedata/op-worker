--- conflicted
+++ resolved
@@ -455,33 +455,6 @@
     end.
 
 
-<<<<<<< HEAD
-=======
--spec list_children(uuid() | entry(), list_opts()) ->
-    {ok, [link()], list_extended_info()} | {error, term()}.
-list_children(Entry, Opts) ->
-    ?run(begin
-        {ok, FileUuid} = get_uuid(Entry),
-        file_meta_forest:list(FileUuid, Opts)
-    end).
-
-
-%%--------------------------------------------------------------------
-%% @doc
-%% Lists children of given #file_meta bounded by specified AllowedChildren
-%% and given options (NonNegOffset and Limit).
-%% @end
-%%--------------------------------------------------------------------
--spec list_children_whitelisted(entry(), list_opts(), [file_meta:name()]) ->
-    {ok, [link()], list_extended_info()} | {error, term()}.
-list_children_whitelisted(Entry, ListOpts, ChildrenWhiteList) ->
-    ?run(begin
-        {ok, FileUuid} = get_uuid(Entry),
-        file_meta_forest:list_whitelisted(FileUuid, ListOpts, ChildrenWhiteList)
-    end).
-
-
->>>>>>> 16eed71c
 %%--------------------------------------------------------------------
 %% @doc
 %% Returns file's locations for given file
