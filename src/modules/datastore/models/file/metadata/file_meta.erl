%%%-------------------------------------------------------------------
%%% @author Rafal Slota
%%% @copyright (C) 2015 ACK CYFRONET AGH
%%% This software is released under the MIT license
%%% cited in 'LICENSE.txt'.
%%% @end
%%%-------------------------------------------------------------------
%%% @doc Model for file's metadata. Implements low-level metadata
%%% operations such as walking through file graph.
%%% @end
%%%-------------------------------------------------------------------
-module(file_meta).
-author("Rafal Slota").

-include("global_definitions.hrl").
-include("modules/datastore/datastore_models.hrl").
-include("modules/datastore/datastore_runner.hrl").
-include("modules/dataset/dataset.hrl").
-include("modules/fslogic/data_access_control.hrl").
-include("modules/fslogic/fslogic_common.hrl").
-include("modules/fslogic/fslogic_suffix.hrl").
-include("proto/oneclient/fuse_messages.hrl").
-include_lib("ctool/include/logging.hrl").
-include_lib("ctool/include/onedata.hrl").

-export([save/1, create/2, save/2, get/1, exists/1, update/2]).
-export([delete/1, delete_without_link/1]).
-export([hidden_file_name/1, is_hidden/1, is_child_of_hidden_dir/1, is_deletion_link/1]).
-export([add_share/2, remove_share/2, get_shares/1]).
-export([get_protection_flags/1]).
-export([get_parent/1, get_parent_uuid/1, get_provider_id/1]).
-export([
    get_uuid/1, get_child/2, get_child_uuid_and_tree_id/2, get_matching_child_uuids_with_tree_ids/3,
    list_children/2, list_children_whitelisted/3
]).
-export([get_name/1, set_name/2]).
-export([
    get_active_perms_type/1, update_mode/2,  update_acl/2,
    update_protection_flags/3, protection_flags_to_json/1, protection_flags_from_json/1
]).
-export([get_scope_id/1, setup_onedata_user/2, get_including_deleted/1,
    make_space_exist/1, new_doc/6, new_doc/7, new_share_root_dir_doc/2, type/1, get_ancestors/1,
    get_locations_by_uuid/1, rename/4, get_owner/1, get_type/1, get_effective_type/1,
    get_mode/1]).
-export([check_name_and_get_conflicting_files/1, check_name_and_get_conflicting_files/4, has_suffix/1, is_deleted/1]).

%% datastore_model callbacks
-export([get_ctx/0]).
-export([get_record_version/0, get_record_struct/1, upgrade_record/2, resolve_conflict/3, on_remote_doc_created/2]).

-type doc() :: datastore_doc:doc(file_meta()).
-type diff() :: datastore_doc:diff(file_meta()).
-type uuid() :: datastore:key().
-type path() :: binary().
-type uuid_based_path() :: binary(). % similar to canonical, but path elements are uuids instead of filenames/dirnames
-type name() :: binary().
-type uuid_or_path() :: {path, path()} | {uuid, uuid()}.
-type entry() :: uuid_or_path() | doc().
-type type() :: ?REGULAR_FILE_TYPE | ?DIRECTORY_TYPE | ?SYMLINK_TYPE | ?LINK_TYPE.
-type size() :: non_neg_integer().
-type mode() :: non_neg_integer().
-type time() :: non_neg_integer().
-type file_meta() :: #file_meta{}.
-type posix_permissions() :: non_neg_integer().
-type permissions_type() :: posix | acl.
-type conflicts() :: [link()].
-type path_type() :: ?CANONICAL_PATH | ?UUID_BASED_PATH.


-type list_offset() :: file_meta_forest:offset().
-type list_token() :: file_meta_forest:token().
-type list_size() :: file_meta_forest:size().
-type list_opts() :: file_meta_forest:list_opts().
-type list_last_name() :: file_meta_forest:last_name().
-type list_last_tree() :: file_meta_forest:last_tree().
-type list_extended_info() :: file_meta_forest:list_extended_info().
-type link() :: file_meta_forest:link().

-export_type([
    doc/0, file_meta/0, uuid/0, path/0, uuid_based_path/0, name/0, uuid_or_path/0, entry/0,
    type/0, size/0, mode/0, time/0, posix_permissions/0, permissions_type/0,
    conflicts/0, path_type/0
]).

-export_type([
    list_offset/0, list_size/0, list_token/0,
    list_last_name/0, list_last_tree/0, list_opts/0, list_extended_info/0, link/0
]).

-define(CTX, #{
    model => ?MODULE,
    sync_enabled => true,
    remote_driver => datastore_remote_driver,
    mutator => oneprovider:get_id_or_undefined(),
    local_links_tree_id => oneprovider:get_id_or_undefined()
}).

% For each "normal" file (including spaces) scope is id of a space to
% which the file belongs.
% For root directory and users' root directories we use "special" scope
% as they don't belong to any space
-define(ROOT_DIR_SCOPE, <<>>).

%%%===================================================================
%%% API
%%%===================================================================

%%--------------------------------------------------------------------
%% @doc
%% Saves file meta doc.
%% @end
%%--------------------------------------------------------------------
-spec save(doc()) -> {ok, doc()} | {error, term()}.
save(Doc) ->
    save(Doc, true).


%%--------------------------------------------------------------------
%% @doc
%% Saves file meta doc.
%% @end
%%--------------------------------------------------------------------
-spec save(doc(), boolean()) -> {ok, doc()} | {error, term()}.
save(#document{key = FileUuid, value = #file_meta{is_scope = true}} = Doc, _GeneratedKey) ->
    % Spaces are handled specially so as to not overwrite file_meta if it already
    % exists ('make_space_exist' may be called several times for each space)
    case datastore_model:create(?CTX#{memory_copies => all}, Doc) of
        ?ERROR_ALREADY_EXISTS -> file_meta:get(FileUuid);
        Result -> Result
    end;
save(Doc, GeneratedKey) ->
    datastore_model:save(?CTX#{generated_key => GeneratedKey}, Doc).


%%--------------------------------------------------------------------
%% @doc
%% @equiv create(Parent, FileDoc, all)
%% @end
%%--------------------------------------------------------------------
-spec create({uuid, ParentUuid :: uuid()}, doc()) ->
    {ok, doc()} | {error, term()}.
create(Parent, FileDoc) ->
    create(Parent, FileDoc, all).


%%--------------------------------------------------------------------
%% @doc
%% Creates new #file_meta and links it as a new child of given as first argument
%% existing #file_meta.
%% @end
%%--------------------------------------------------------------------
-spec create({uuid, ParentUuid :: uuid()}, doc(), datastore:tree_ids()) ->
    {ok, doc()} | {error, term()}.
create({uuid, ParentUuid}, FileDoc = #document{value = FileMeta = #file_meta{name = FileName}}, TreesToCheck) ->
    ?run(begin
        true = is_valid_filename(FileName),
        FileDoc2 = #document{key = FileUuid} = fill_uuid(FileDoc, ParentUuid),
        {ok, ParentDoc} = file_meta:get({uuid, ParentUuid}),
        {ok, ParentScopeId} = get_scope_id(ParentDoc),
        {ok, ScopeId} = get_scope_id(FileDoc2),
        ScopeId2 = utils:ensure_defined(ScopeId, ParentScopeId),
        FileDoc3 = FileDoc2#document{
            scope = ScopeId2,
            value = FileMeta#file_meta{
                provider_id = oneprovider:get_id(),
                parent_uuid = ParentUuid
            }
        },
        LocalTreeId = oneprovider:get_id(),
        % Warning: if uuid exists, two files with same #file_meta{} will be created
        % (names are checked for conflicts, not uuids)
        case file_meta:save(FileDoc3) of
            {ok, FileDocFinal = #document{key = FileUuid}} ->
                case file_meta_forest:check_and_add(ParentUuid, ParentScopeId, TreesToCheck, FileName, FileUuid) of
                    ok ->
                        {ok, FileDocFinal};
                    {error, already_exists} = Eexists ->
                        case file_meta_forest:get(ParentUuid, TreesToCheck, FileName) of
                            {ok, Links} ->
                                FileExists = lists:any(fun(#link{target = Uuid, tree_id = TreeId, rev = Rev}) ->
                                    Deleted = case get_including_deleted(Uuid) of
                                        {ok, #document{deleted = true}} ->
                                            true;
                                        {ok, #document{value = #file_meta{deleted = true}}} ->
                                            true;
                                        _ ->
                                            false
                                    end,
                                    case {Deleted, TreeId} of
                                        {true, LocalTreeId} ->
                                            file_meta_forest:delete_local(ParentUuid, ParentScopeId, FileName, Rev),
                                            false;
                                        _ ->
                                            not Deleted
                                    end
                                end, Links),

                                case FileExists of
                                    false ->
                                        create({uuid, ParentUuid}, FileDoc, [LocalTreeId]);
                                    _ ->
                                        delete_doc_if_not_special(FileUuid),
                                        Eexists
                                end;
                            {error, not_found} ->
                                create({uuid, ParentUuid}, FileDoc, TreesToCheck);
                            _ ->
                                delete_doc_if_not_special(FileUuid),
                                Eexists
                        end;
                    {error, Reason} ->
                        {error, Reason}
                end;
            Error ->
                Error
        end
    end).

%%--------------------------------------------------------------------
%% @doc
%% Returns file meta.
%% @end
%%--------------------------------------------------------------------
-spec get(uuid() | entry()) -> {ok, doc()} | {error, term()}.
get({uuid, FileUuid}) ->
    file_meta:get(FileUuid);
get(#document{value = #file_meta{}} = Doc) ->
    {ok, Doc};
get({path, Path}) ->
    ?run(canonical_path:resolve(Path));
get(FileUuid) ->
    case get_including_deleted(FileUuid) of
        {ok, #document{value = #file_meta{deleted = true}}} ->
            {error, not_found};
        {ok, #document{deleted = true}} ->
            {error, not_found};
        Other ->
            Other
    end.


%%--------------------------------------------------------------------
%% @doc
%% Returns file_meta doc even if its marked as deleted
%% @end
%%--------------------------------------------------------------------
-spec get_including_deleted(uuid()) -> {ok, doc()} | {error, term()}.
get_including_deleted(?GLOBAL_ROOT_DIR_UUID) ->
    {ok, #document{
        key = ?GLOBAL_ROOT_DIR_UUID,
        value = #file_meta{
            name = ?GLOBAL_ROOT_DIR_NAME,
            is_scope = true,
            mode = ?DEFAULT_DIR_PERMS,
            owner = ?ROOT_USER_ID,
            parent_uuid = ?GLOBAL_ROOT_DIR_UUID
        }
    }};
get_including_deleted(Uuid) ->
    case fslogic_uuid:is_link_uuid(Uuid) of
        true ->
            % When hardlink document is requested it is merged using document
            % representing hardlink and document representing target file
            case datastore_model:get(?CTX#{include_deleted => true}, Uuid) of
                {ok, LinkDoc} ->
                    FileUuid = fslogic_uuid:ensure_referenced_uuid(Uuid),
                    case datastore_model:get(?CTX#{include_deleted => true}, FileUuid) of
                        {ok, FileDoc} -> file_meta_hardlinks:merge_link_and_file_doc(LinkDoc, FileDoc);
                        Error2 -> Error2
                    end;
                Error -> Error
            end;
        false ->
            datastore_model:get(?CTX#{include_deleted => true}, Uuid)
    end.


%%--------------------------------------------------------------------
%% @doc
%% Updates file meta.
%% @end
%%--------------------------------------------------------------------
-spec update(uuid() | entry(), diff()) -> {ok, doc()} | {error, term()}.
update({uuid, FileUuid}, Diff) ->
    update(FileUuid, Diff);
update(#document{value = #file_meta{}, key = Key}, Diff) ->
    update(Key, Diff);
update({path, Path}, Diff) ->
    ?run(begin
        {ok, #document{} = Doc} = canonical_path:resolve(Path),
        update(Doc, Diff)
    end);
update(Key, Diff) ->
    datastore_model:update(?CTX, Key, Diff).


%%--------------------------------------------------------------------
%% @doc
%% Deletes file meta.
%% @end
%%--------------------------------------------------------------------
-spec delete(uuid() | entry()) -> ok | {error, term()}.
delete({uuid, FileUuid}) ->
    delete(FileUuid);
delete(#document{
    key = FileUuid,
    scope = Scope,
    value = #file_meta{
        name = FileName,
        parent_uuid = ParentUuid
    }
}) ->
    ?run(begin
        ok = file_meta_forest:delete(ParentUuid, Scope, FileName, FileUuid),
        delete_without_link(FileUuid)
    end);
delete({path, Path}) ->
    ?run(begin
        {ok, #document{} = Doc} = canonical_path:resolve(Path),
        delete(Doc)
    end);
delete(FileUuid) ->
    ?run(begin
        case file_meta:get(FileUuid) of
            {ok, #document{} = Doc} -> delete(Doc);
            {error, not_found} -> ok
        end
    end).


%%--------------------------------------------------------------------
%% @doc
%% Similar to delete/1 but does not delete link in parent.
%% @end
%%--------------------------------------------------------------------
-spec delete_without_link(uuid() | doc()) -> ok | {error, term()}.
delete_without_link(#document{key = FileUuid}) ->
    delete_without_link(FileUuid);
delete_without_link(FileUuid) ->
    ?run(begin datastore_model:delete(?CTX, FileUuid) end).


-spec delete_doc_if_not_special(uuid()) -> ok.
delete_doc_if_not_special(FileUuid) ->
    case fslogic_uuid:is_special_uuid(FileUuid) of
        true -> ok;
        false -> delete_without_link(FileUuid)
    end.


%%--------------------------------------------------------------------
%% @doc
%% Checks whether file meta exists.
%% @end
%%--------------------------------------------------------------------
-spec exists(uuid() | entry()) -> boolean() | {error, term()}.
exists({uuid, FileUuid}) ->
    exists(FileUuid);
exists(#document{value = #file_meta{}, key = Key}) ->
    exists(Key);
exists({path, Path}) ->
    case canonical_path:resolve(Path) of
        {ok, #document{}} -> true;
        {error, not_found} -> false
    end;
exists(Key) ->
    case file_meta:get(Key) of
        {ok, _} -> true;
        {error, not_found} -> false;
        {error, Reason} -> {error, Reason}
    end.


%%--------------------------------------------------------------------
%% @doc
%% Returns parent child by name.
%% @end
%%--------------------------------------------------------------------
-spec get_child(uuid(), name()) -> {ok, doc()} | {error, term()}.
get_child(ParentUuid, Name) ->
    case get_child_uuid_and_tree_id(ParentUuid, Name) of
        {ok, ChildUuid, _} ->
            file_meta:get({uuid, ChildUuid});
        Error ->
            Error
    end.


%%--------------------------------------------------------------------
%% @doc
%% Returns parent child's UUID by Name and TreeId of a tree in which
%% the link was found.
%% @end
%%--------------------------------------------------------------------
-spec get_child_uuid_and_tree_id(uuid(), name()) -> {ok, uuid(), file_meta_links:tree_ids()} | {error, term()}.
get_child_uuid_and_tree_id(ParentUuid, Name) ->
    Tokens = binary:split(Name, ?CONFLICTING_LOGICAL_FILE_SUFFIX_SEPARATOR, [global]),
    case lists:reverse(Tokens) of
<<<<<<< HEAD
        [Name] ->
            case get_child_uuid_and_tree_id(ParentUuid, oneprovider:get_id(), Name) of
                {ok, Uuid, TreeId} -> {ok, Uuid, TreeId};
                {error, not_found} -> get_child_uuid_and_tree_id(ParentUuid, all, Name);
                {error, Reason} -> {error, Reason}
            end;
        [TreeIdPrefix | Tokens2] ->
            Name2 = list_to_binary(lists:reverse(Tokens2)),
            PrefixSize = erlang:size(TreeIdPrefix),
            {ok, TreeIds} = file_meta_forest:get_trees(ParentUuid),
            TreeIds2 = lists:filter(fun(TreeId) ->
                case TreeId of
                    <<TreeIdPrefix:PrefixSize/binary, _/binary>> -> true;
                    _ -> false
                end
            end, TreeIds),
            case TreeIds2 of
=======
        [TreeIdPrefix | Tokens2]  when TreeIdPrefix =/= <<>>, Tokens2 =/= [], Tokens2 =/= [<<>>] ->
            PrefixSize = size(TreeIdPrefix),
            NameWithoutTreeSuffix = binary:part(
                Name, 0, size(Name) - PrefixSize - size(?CONFLICTING_LOGICAL_FILE_SUFFIX_SEPARATOR)),
            MatchingTreeIds = case file_meta_links:get_trees(ParentUuid) of
                {ok, TreeIds} ->
                    lists:filter(fun(TreeId) ->
                        case TreeId of
                            <<TreeIdPrefix:PrefixSize/binary, _/binary>> -> true;
                            _ -> false
                        end
                    end, TreeIds);
                ?ERROR_NOT_FOUND ->
                    []
            end,
            case MatchingTreeIds of
>>>>>>> dff8da2e
                [TreeId] ->
                    case get_matching_child_uuids_with_tree_ids(ParentUuid, TreeId, NameWithoutTreeSuffix) of
                        {ok, [{Uuid, TreeId}]} -> {ok, Uuid, TreeId};
                        {ok, _} -> {error, ?EINVAL};
                        {error, not_found} -> get_child_uuid_and_tree_id_for_name_without_suffix(ParentUuid, Name);
                        {error, Reason} -> {error, Reason}
                    end;
                [] ->
                    get_child_uuid_and_tree_id_for_name_without_suffix(ParentUuid, Name)
            end;
        _ ->
            get_child_uuid_and_tree_id_for_name_without_suffix(ParentUuid, Name)
    end.


%%--------------------------------------------------------------------
%% @doc
%% Returns child's UUIDs matching to name within given links tree set
%% alongside with TreeIds in which they were found.
%% @end
%%--------------------------------------------------------------------
-spec get_matching_child_uuids_with_tree_ids(uuid(), datastore_links:tree_ids(), name()) ->
    {ok, [{uuid(), file_meta_links:tree_ids()}]} | {error, term()}.
get_matching_child_uuids_with_tree_ids(ParentUuid, TreeIds, Name) ->
    case file_meta_links:get(ParentUuid, TreeIds, Name) of
        {ok, [#link{} | _] = Links} ->
            UuidsWithTreeIds = lists:map(fun(#link{target = FileUuid, tree_id = TreeId}) -> {FileUuid, TreeId} end, Links),
            {ok, UuidsWithTreeIds};
%%            {error, {?EINVAL, MappedLinks}};
        {error, Reason} ->
            {error, Reason}
    end.


-spec list_children(entry(), list_opts()) ->
    {ok, [link()], list_extended_info()} | {error, term()}.
list_children(Entry, Opts) ->
    ?run(begin
        {ok, FileUuid} = get_uuid(Entry),
        file_meta_forest:list(FileUuid, Opts)
    end).


%%--------------------------------------------------------------------
%% @doc
%% Lists children of given #file_meta bounded by specified AllowedChildren
%% and given options (NonNegOffset and Limit).
%% @end
%%--------------------------------------------------------------------
-spec list_children_whitelisted(entry(), list_opts(), [file_meta:name()]) ->
    {ok, [link()], list_extended_info()} | {error, term()}.
list_children_whitelisted(Entry, ListOpts, ChildrenWhiteList) ->
    ?run(begin
        {ok, FileUuid} = get_uuid(Entry),
        file_meta_forest:list_whitelisted(FileUuid, ListOpts, ChildrenWhiteList)
    end).


%%--------------------------------------------------------------------
%% @doc
%% Returns file's locations for given file
%% @end
%%--------------------------------------------------------------------
-spec get_locations_by_uuid(uuid()) -> {ok, [file_location:id()]} | {error, term()}.
get_locations_by_uuid(FileUuid) ->
    ?run(begin
        case file_meta:get(FileUuid) of
            {ok, #document{value = #file_meta{type = ?DIRECTORY_TYPE}}} ->
                {ok, []};
            {ok, #document{scope = SpaceId}} ->
                {ok, Providers} = space_logic:get_provider_ids(?ROOT_SESS_ID, SpaceId),
                Locations = lists:map(fun(ProviderId) ->
                    file_location:id(FileUuid, ProviderId)
                end, Providers),
                {ok, Locations};
            {error, not_found} ->
                {ok, []}
        end
    end).


%%--------------------------------------------------------------------
%% @doc
%% Rename file_meta and change link targets
%% @end
%%--------------------------------------------------------------------
-spec rename(doc(), doc() | uuid(), doc() | uuid(), name()) -> ok.
rename(SourceDoc, #document{key = SourceParentUuid}, #document{key = TargetParentUuid}, TargetName) ->
    rename(SourceDoc, SourceParentUuid, TargetParentUuid, TargetName);
rename(SourceDoc, SourceParentUuid, TargetParentUuid, TargetName) ->
    #document{
        key = FileUuid,
        value = #file_meta{name = FileName, type = Type},
        scope = Scope
    } = SourceDoc,
    {ok, TargetDoc} = file_meta:update(FileUuid, fun(FileMeta = #file_meta{}) ->
        {ok, FileMeta#file_meta{
            name = TargetName,
            parent_uuid = TargetParentUuid
        }}
    end),
    ok = file_meta_forest:add(TargetParentUuid, Scope, TargetName, FileUuid),
    ok = file_meta_forest:delete(SourceParentUuid, Scope, FileName, FileUuid),

    % TODO VFS-8835 - test if other mechanisms handle size change
    dir_size_stats:report_file_moved(Type, file_id:pack_guid(FileUuid, Scope),
        file_id:pack_guid(SourceParentUuid, Scope), file_id:pack_guid(TargetParentUuid, Scope)),

    dataset_api:move_if_applicable(SourceDoc, TargetDoc).

%%--------------------------------------------------------------------
%% @doc
%% Returns file's parent document.
%% @end
%%--------------------------------------------------------------------
-spec get_parent(entry()) -> {ok, doc()} | {error, term()}.
get_parent(Entry) ->
    case get_parent_uuid(Entry) of
        {ok, ParentUuid} -> file_meta:get({uuid, ParentUuid});
        Error -> Error
    end.


%%--------------------------------------------------------------------
%% @doc
%% Returns file's parent uuid.
%% @end
%%--------------------------------------------------------------------
-spec get_parent_uuid(uuid() | entry()) -> {ok, uuid()} | {error, term()}.
get_parent_uuid(Entry) ->
    ?run(begin
        {ok, #document{value = #file_meta{parent_uuid = ParentUuid}}} =
            file_meta:get(Entry),
        {ok, ParentUuid}
    end).


%%--------------------------------------------------------------------
%% @doc
%% Returns all file's ancestors' uuids.
%% @end
%%--------------------------------------------------------------------
-spec get_ancestors(uuid()) -> {ok, [uuid()]} | {error, term()}.
get_ancestors(FileUuid) ->
    ?run(begin get_ancestors(FileUuid, []) end).

-spec get_ancestors(uuid(), [uuid()]) -> {ok, [uuid()]} | {error, term()}.
get_ancestors(?GLOBAL_ROOT_DIR_UUID, Acc) ->
    {ok, Acc};
get_ancestors(FileUuid, Acc) ->
    {ok, ParentUuid} = get_parent_uuid({uuid, FileUuid}),
    get_ancestors(ParentUuid, [ParentUuid | Acc]).


%%--------------------------------------------------------------------
%% @doc
%% Gets "scope" id of given document.
%% @end
%%--------------------------------------------------------------------
-spec get_scope_id(entry()) -> {ok, ScopeId :: od_space:id() | undefined} | {error, term()}.
get_scope_id(#document{key = FileUuid, value = #file_meta{is_scope = true}, scope = <<>>}) ->
    % scope has not been set yet
    case fslogic_uuid:is_space_dir_uuid(FileUuid) of
        true -> {ok, fslogic_uuid:space_dir_uuid_to_spaceid(FileUuid)};
        false -> {ok, ?ROOT_DIR_SCOPE}
    end;
get_scope_id(#document{value = #file_meta{is_scope = false}, scope = <<>>}) ->
    % scope has not been set yet
    {ok, undefined};
get_scope_id(#document{value = #file_meta{}, scope = Scope}) ->
    {ok, Scope};
get_scope_id(Entry) ->
    ?run(begin
        {ok, Doc} = file_meta:get(Entry),
        get_scope_id(Doc)
    end).


-spec get_type(file_meta() | doc()) -> type().
get_type(#file_meta{type = Type}) ->
    Type;
get_type(#document{value = FileMeta}) ->
    get_type(FileMeta).

-spec get_effective_type(file_meta() | doc()) -> type().
get_effective_type(#file_meta{type = ?LINK_TYPE}) ->
    ?REGULAR_FILE_TYPE;
get_effective_type(#file_meta{type = Type}) ->
    Type;
get_effective_type(#document{value = FileMeta}) ->
    get_effective_type(FileMeta).


-spec get_owner(file_meta() | doc()) -> od_user:id().
get_owner(#document{value = FileMeta}) ->
    get_owner(FileMeta) ;
get_owner(#file_meta{owner = Owner}) ->
    Owner.


-spec get_mode(file_meta() | doc()) -> mode().
get_mode(#document{value = FileMeta}) ->
    get_mode(FileMeta) ;
get_mode(#file_meta{mode = Mode}) ->
    Mode.


%%--------------------------------------------------------------------
%% @doc
%% Initializes files metadata for onedata user.
%% This function can and should be used to ensure that user's FS is fully synchronised. Normally
%% this function is called asynchronously automatically after user's document is updated.
%% @end
%%--------------------------------------------------------------------
-spec setup_onedata_user(UserId :: od_user:id(), EffSpaces :: [od_space:id()]) -> ok.
setup_onedata_user(UserId, EffSpaces) ->
    ?debug("Setting up user: ~p", [UserId]),
    critical_section:run([od_user, UserId], fun() ->
        try
            CTime = global_clock:timestamp_seconds(),

            lists:foreach(fun(SpaceId) ->
                make_space_exist(SpaceId)
            end, EffSpaces),

            FileUuid = fslogic_uuid:user_root_dir_uuid(UserId),
            case create({uuid, ?GLOBAL_ROOT_DIR_UUID},
                #document{
                    key = FileUuid,
                    value = #file_meta{
                        name = UserId,
                        type = ?DIRECTORY_TYPE,
                        mode = 8#1755,
                        owner = ?ROOT_USER_ID,
                        is_scope = true,
                        parent_uuid = ?GLOBAL_ROOT_DIR_UUID
                    }
                })
            of
                {ok, _} ->
                    {ok, _} = times:save(#document{
                        key = FileUuid,
                        value = #times{mtime = CTime, atime = CTime, ctime = CTime},
                        scope = ?ROOT_DIR_SCOPE
                    }),
                    ok;
                {error, already_exists} ->
                    ok
            end
        catch Type:Message:Stacktrace ->
            ?error_stacktrace("Failed to setup user ~s - ~p:~p", [
                UserId, Type, Message
            ], Stacktrace)
        end
    end).


%%--------------------------------------------------------------------
%% @doc
%% Add shareId to file meta.
%% @end
%%--------------------------------------------------------------------
-spec add_share(file_ctx:ctx(), od_share:id()) -> ok | {error, term()}.
add_share(FileCtx, ShareId) ->
    FileUuid = file_ctx:get_logical_uuid_const(FileCtx),
    ?extract_ok(update({uuid, FileUuid}, fun(FileMeta = #file_meta{shares = Shares}) ->
        {ok, FileMeta#file_meta{shares = [ShareId | Shares]}}
    end)).


%%--------------------------------------------------------------------
%% @doc
%% Remove shareId from file meta.
%% @end
%%--------------------------------------------------------------------
-spec remove_share(file_ctx:ctx(), od_share:id()) -> ok | {error, term()}.
remove_share(FileCtx, ShareId) ->
    FileUuid = file_ctx:get_logical_uuid_const(FileCtx),
    ?extract_ok(update({uuid, FileUuid}, fun(FileMeta = #file_meta{shares = Shares}) ->
        Result = lists:foldl(fun(ShId, {IsMember, Acc}) ->
            case ShareId == ShId of
                true -> {found, Acc};
                false -> {IsMember, [ShId | Acc]}
            end
        end, {not_found, []}, Shares),

        case Result of
            {found, FilteredShares} ->
                {ok, FileMeta#file_meta{shares = FilteredShares}};
            {not_found, _} ->
                {error, not_found}
        end
    end)).


-spec get_shares(doc() | file_meta()) -> [od_share:id()].
get_shares(#document{value = FileMeta}) ->
    get_shares(FileMeta);
get_shares(#file_meta{shares = Shares}) ->
    Shares.


%%--------------------------------------------------------------------
%% @doc
%% Creates file meta entry for space if not exists
%% @end
%%--------------------------------------------------------------------
-spec make_space_exist(SpaceId :: od_space:id()) -> ok | no_return().
make_space_exist(SpaceId) ->
    SpaceDirUuid = fslogic_uuid:spaceid_to_space_dir_uuid(SpaceId),
    FileDoc = #document{
        key = SpaceDirUuid,
        value = #file_meta{
            name = SpaceId,
            type = ?DIRECTORY_TYPE,
            mode = ?DEFAULT_DIR_MODE,
            owner = ?SPACE_OWNER_ID(SpaceId),
            is_scope = true,
            parent_uuid = ?GLOBAL_ROOT_DIR_UUID
        }
    },
    case file_meta:create({uuid, ?GLOBAL_ROOT_DIR_UUID}, FileDoc) of
        {ok, _} ->
            case times:save_with_current_times(SpaceDirUuid, SpaceId) of
                {ok, _} -> ok;
                {error, already_exists} -> ok
            end,
            trash:create(SpaceId),
            emit_space_dir_created(SpaceDirUuid, SpaceId);
        {error, already_exists} ->
            ok
    end.


-spec new_doc(name(), type(), posix_permissions(), od_user:id(), uuid(), od_space:id()) -> doc().
new_doc(FileName, FileType, Mode, Owner, ParentUuid, SpaceId) ->
    new_doc(undefined, FileName, FileType, Mode, Owner, ParentUuid, SpaceId).


-spec new_doc(undefined | uuid(), name(), type(), posix_permissions(), od_user:id(),
    uuid(), od_space:id()) -> doc().
new_doc(FileUuid, FileName, FileType, Mode, Owner, ParentUuid, SpaceId) ->
    #document{
        key = FileUuid,
        value = #file_meta{
            name = FileName,
            type = FileType,
            mode = Mode,
            owner = Owner,
            parent_uuid = ParentUuid,
            provider_id = oneprovider:get_id()
        },
        scope = SpaceId
    }.


-spec new_share_root_dir_doc(uuid(), od_space:id()) -> doc().
new_share_root_dir_doc(ShareRootDirUuid, SpaceId) ->
    ShareId = fslogic_uuid:share_root_dir_uuid_to_shareid(ShareRootDirUuid),

    #document{
        key = ShareRootDirUuid,
        value = #file_meta{
            name = ShareId,
            type = ?DIRECTORY_TYPE,
            is_scope = false,
            mode = ?DEFAULT_SHARE_ROOT_DIR_PERMS,
            owner = ?ROOT_USER_ID,
            parent_uuid = fslogic_uuid:spaceid_to_space_dir_uuid(SpaceId),
            provider_id = oneprovider:get_id(),
            deleted = case share_logic:get(?ROOT_SESS_ID, ShareId) of
                {ok, _} -> false;
                ?ERROR_NOT_FOUND -> true
            end
        },
        scope = SpaceId
    }.


%%--------------------------------------------------------------------
%% @doc
%% Return type of file depending on its posix mode.
%% @end
%%--------------------------------------------------------------------
-spec type(Mode :: non_neg_integer()) -> type().
type(Mode) ->
    IsDir = (Mode band 8#100000) == 0,
    case IsDir of
        true -> ?DIRECTORY_TYPE;
        false -> ?REGULAR_FILE_TYPE
    end.


%%--------------------------------------------------------------------
%% @doc
%% Returns file name with added hidden file prefix.
%% @end
%%--------------------------------------------------------------------
-spec hidden_file_name(NAme :: name()) -> name().
hidden_file_name(FileName) ->
    <<?HIDDEN_FILE_PREFIX, FileName/binary>>.


%%--------------------------------------------------------------------
%% @doc
%% Checks if given filename contains hidden file prefix.
%% @end
%%--------------------------------------------------------------------
-spec is_hidden(FileName :: name()) -> boolean().
is_hidden(FileName) ->
    case FileName of
        <<?HIDDEN_FILE_PREFIX, _/binary>> -> true;
        _ -> false
    end.


%%--------------------------------------------------------------------
%% @doc
%% Checks if given link is a deletion link.
%% NOTE:
%% Deletion links are deprecated. This function is left
%% only to filter out deletion links from the result of list operation.
%% @end
%%--------------------------------------------------------------------
-spec is_deletion_link(binary()) -> boolean().
is_deletion_link(LinkName) ->
    DeletionLinkSuffix = <<"####TO_DELETE">>,
    case binary:match(LinkName, DeletionLinkSuffix) of
        nomatch -> false;
        _ -> true
    end.


%%--------------------------------------------------------------------
%% @doc
%% Checks if given filename is child of hidden directory.
%% @end
%%--------------------------------------------------------------------
-spec is_child_of_hidden_dir(FileName :: name()) -> boolean().
is_child_of_hidden_dir(Path) ->
    {_, ParentPath} = filepath_utils:basename_and_parent_dir(Path),
    {Parent, _} = filepath_utils:basename_and_parent_dir(ParentPath),
    is_hidden(Parent).


-spec get_protection_flags(file_meta() | doc()) -> data_access_control:bitmask().
get_protection_flags(#document{value = FM}) ->
    get_protection_flags(FM);
get_protection_flags(#file_meta{protection_flags = ProtectionFlags}) ->
    ProtectionFlags.


-spec get_name(doc()) -> binary().
get_name(#document{value = #file_meta{name = Name}}) ->
    Name.


-spec set_name(doc(), name()) -> doc().
set_name(Doc = #document{value = FileMeta}, NewName) ->
    Doc#document{value = FileMeta#file_meta{name = NewName}}.


%%--------------------------------------------------------------------
%% @doc
%% Returns file active permissions type, that is info which permissions
%% are taken into account when checking authorization (acl if it is defined
%% or posix otherwise).
%% @end
%%--------------------------------------------------------------------
-spec get_active_perms_type(file_meta:uuid() | doc()) ->
    {ok, file_meta:permissions_type()} | {error, term()}.
get_active_perms_type(#document{value = #file_meta{acl = []}}) ->
    {ok, posix};
get_active_perms_type(#document{value = #file_meta{}}) ->
    {ok, acl};
get_active_perms_type(FileUuid) ->
    case file_meta:get({uuid, FileUuid}) of
        {ok, FileDoc} ->
            get_active_perms_type(FileDoc);
        {error, _} = Error ->
            Error
    end.


-spec update_mode(uuid(), posix_permissions()) -> {ok, doc()} | {error, term()}.
update_mode(FileUuid, NewMode) ->
    update({uuid, FileUuid}, fun(#file_meta{} = FileMeta) ->
        {ok, FileMeta#file_meta{mode = NewMode}}
    end).


-spec update_acl(uuid(), acl:acl()) -> ok | {error, term()}.
update_acl(FileUuid, NewAcl) ->
    ?extract_ok(update({uuid, FileUuid}, fun(#file_meta{} = FileMeta) ->
        {ok, FileMeta#file_meta{acl = NewAcl}}
    end)).


-spec update_protection_flags(uuid(), data_access_control:bitmask(), data_access_control:bitmask()) ->
    ok | {error, nothing_changed} | {error, term()}.
update_protection_flags(FileUuid, FlagsToSet, FlagsToUnset) ->
    ?extract_ok(update({uuid, FileUuid}, fun(#file_meta{protection_flags = CurrFlags} = FileMeta) ->
        NewFlags = ?set_flags(?reset_flags(CurrFlags, FlagsToUnset), FlagsToSet),
        case NewFlags =:= CurrFlags of
            true -> {error, nothing_changed};
            false -> {ok, FileMeta#file_meta{protection_flags = NewFlags}}
        end
    end)).


-spec protection_flags_to_json(data_access_control:bitmask()) -> [binary()].
protection_flags_to_json(ProtectionFlags) ->
    lists:filtermap(fun({FlagName, FlagMask}) ->
        case ?has_all_flags(ProtectionFlags, FlagMask) of
            true -> {true, FlagName};
            false -> false
        end
    end, [
        {?DATA_PROTECTION_BIN, ?DATA_PROTECTION},
        {?METADATA_PROTECTION_BIN, ?METADATA_PROTECTION}
    ]).


-spec protection_flags_from_json([binary()]) -> data_access_control:bitmask().
protection_flags_from_json(ProtectionFlagsJson) ->
    lists:foldl(fun(ProtectionFlag, Bitmask) ->
        ?set_flags(Bitmask, protection_flag_from_json(ProtectionFlag))
    end, ?no_flags_mask, ProtectionFlagsJson).


%% @private
-spec protection_flag_from_json(binary()) -> data_access_control:bitmask().
protection_flag_from_json(?DATA_PROTECTION_BIN) -> ?DATA_PROTECTION;
protection_flag_from_json(?METADATA_PROTECTION_BIN) -> ?METADATA_PROTECTION.


-spec check_name_and_get_conflicting_files(doc()) ->
    ok | {conflicting, ExtendedName :: name(), Conflicts :: conflicts()}.
check_name_and_get_conflicting_files(#document{
    key = FileUuid,
    value = #file_meta{
        name = FileName,
        provider_id = FileProviderId,
        parent_uuid = ParentUuid
    }}) ->
    check_name_and_get_conflicting_files(ParentUuid, FileName, FileUuid, FileProviderId).


%%--------------------------------------------------------------------
%% @doc
%% Checks if given file has conflicts with other files on name field.
%%
%% NOTE !!!
%% Sometimes ParentUuid and Name cannot be got from document as this
%% function may be used as a result of conflict resolving that involve
%% renamed file document.
%% @end
%%--------------------------------------------------------------------
-spec check_name_and_get_conflicting_files(uuid(), name(), uuid(), od_provider:id()) ->
    ok | {conflicting, ExtendedName :: name(), Conflicts :: conflicts()}.
check_name_and_get_conflicting_files(ParentUuid, FileName, FileUuid, FileProviderId) ->
    file_meta_forest:check_name_and_get_conflicting_files(ParentUuid, FileName, FileUuid, FileProviderId).


%%--------------------------------------------------------------------
%% @doc
%% Checks if file has suffix. Returns name without suffix if true.
%% @end
%%--------------------------------------------------------------------
-spec has_suffix(name()) -> {true, NameWithoutSuffix :: name()} | false.
has_suffix(Name) ->
    case binary:split(Name, ?CONFLICTING_LOGICAL_FILE_SUFFIX_SEPARATOR) of
        [BaseName | _] -> {true, BaseName};
        _ -> false
    end.


-spec is_deleted(doc()) -> boolean().
is_deleted(#document{value = #file_meta{deleted = Deleted1}, deleted = Deleted2}) ->
    Deleted1 orelse Deleted2.


-spec get_provider_id(doc() | file_meta()) -> oneprovider:id().
get_provider_id(#file_meta{provider_id = ProviderId}) ->
    ProviderId;
get_provider_id(#document{value = FileMeta}) ->
    get_provider_id(FileMeta).


%%--------------------------------------------------------------------
%% @doc
%% Returns uuid form entry.
%% @end
%%--------------------------------------------------------------------
-spec get_uuid(uuid() | entry()) -> {ok, uuid()} | {error, term()}.
get_uuid({uuid, FileUuid}) ->
    {ok, FileUuid};
get_uuid(#document{key = FileUuid, value = #file_meta{}}) ->
    {ok, FileUuid};
get_uuid({path, Path}) ->
    case canonical_path:resolve(Path) of
        {ok, Doc} -> get_uuid(Doc);
        Error -> Error
    end;
get_uuid(FileUuid) ->
    {ok, FileUuid}.


%%%===================================================================
%%% Internal functions
%%%===================================================================

%%--------------------------------------------------------------------
%% @private
%% @doc
%% Generates uuid if needed.
%% @end
%%--------------------------------------------------------------------
-spec fill_uuid(doc(), uuid()) -> doc().
fill_uuid(Doc = #document{key = undefined, value = #file_meta{type = ?DIRECTORY_TYPE}}, _ParentUuid) ->
    Doc#document{key = datastore_key:new()};
fill_uuid(Doc = #document{key = undefined}, ParentUuid) ->
    Doc#document{key = datastore_key:new_adjacent_to(ParentUuid)};
fill_uuid(Doc, _ParentUuid) ->
    Doc.


%%--------------------------------------------------------------------
%% @private
%% @doc
%% Check if given term is valid path()
%% @end
%%--------------------------------------------------------------------
-spec is_valid_filename(term()) -> boolean().
is_valid_filename(<<"">>) ->
    false;
is_valid_filename(<<".">>) ->
    false;
is_valid_filename(<<"..">>) ->
    false;
is_valid_filename(FileName) when not is_binary(FileName) ->
    false;
is_valid_filename(FileName) when is_binary(FileName) ->
    case binary:matches(FileName, <<?DIRECTORY_SEPARATOR>>) of
        [] -> true;
        _ -> false
    end.


%% @private
<<<<<<< HEAD
%% @doc
%% Returns parent child's UUID by name within given links tree set
%% alongside with TreeId in which it was found.
%% @end
%%--------------------------------------------------------------------
-spec get_child_uuid_and_tree_id(uuid(), datastore_links:tree_ids(), name()) ->
    {ok, uuid(), datastore_links:tree_id()} | {error, term()}.
get_child_uuid_and_tree_id(ParentUuid, TreeIds, Name) ->
    case file_meta_forest:get(ParentUuid, TreeIds, Name) of
        {ok, [#link{target = FileUuid, tree_id = TreeId}]} ->
            {ok, FileUuid, TreeId};
        {ok, [#link{} | _]} ->
=======
-spec get_child_uuid_and_tree_id_for_name_without_suffix(uuid(), name()) ->
    {ok, uuid(), file_meta_links:tree_ids()} | {error, term()}.
get_child_uuid_and_tree_id_for_name_without_suffix(ParentUuid, Name) ->
    case get_matching_child_uuids_with_tree_ids(ParentUuid, oneprovider:get_id(), Name) of
        {ok, [{Uuid, TreeId}]} ->
            {ok, Uuid, TreeId};
        {ok, _} ->
>>>>>>> dff8da2e
            {error, ?EINVAL};
        {error, not_found} ->
            case get_matching_child_uuids_with_tree_ids(ParentUuid, all, Name) of
                {ok, [{Uuid, TreeId}]} -> {ok, Uuid, TreeId};
                {ok, _} -> {error, ?EINVAL};
                {error, Reason} -> {error, Reason}
            end;
        {error, Reason} ->
            {error, Reason}
    end.


%%--------------------------------------------------------------------
%% @private
%% @doc
%% Sends event about space dir creation
%% @end
%%--------------------------------------------------------------------
-spec emit_space_dir_created(DirUuid :: uuid(), SpaceId :: od_space:id()) -> ok | no_return().
emit_space_dir_created(DirUuid, SpaceId) ->
    FileCtx = file_ctx:new_by_uuid(DirUuid, SpaceId),
    #fuse_response{fuse_response = FileAttr} =
        attr_req:get_file_attr_insecure(user_ctx:new(?ROOT_SESS_ID), FileCtx, #{
            allow_deleted_files => false,
            include_size => false,
            name_conflicts_resolution_policy => allow_name_conflicts
        }),
    FileAttr2 = FileAttr#file_attr{size = 0},
    ok = fslogic_event_emitter:emit_file_attr_changed(FileCtx, FileAttr2, []).


%%%===================================================================
%%% datastore_model callbacks
%%%===================================================================

%%--------------------------------------------------------------------
%% @doc
%% Returns model's context.
%% @end
%%--------------------------------------------------------------------
-spec get_ctx() -> datastore:ctx().
get_ctx() ->
    ?CTX.

%%--------------------------------------------------------------------
%% @doc
%% Returns model's record version.
%% @end
%%--------------------------------------------------------------------
-spec get_record_version() -> datastore_model:record_version().
get_record_version() ->
    file_meta_model:get_record_version().

%%--------------------------------------------------------------------
%% @doc
%% Returns model's record structure in provided version.
%% @end
%%--------------------------------------------------------------------
-spec get_record_struct(datastore_model:record_version()) ->
    datastore_model:record_struct().
get_record_struct(Version) ->
    file_meta_model:get_record_struct(Version).

%%--------------------------------------------------------------------
%% @doc
%% Upgrades model's record from provided version to the next one.
%% @end
%%--------------------------------------------------------------------
-spec upgrade_record(datastore_model:record_version(), datastore_model:record()) ->
    {datastore_model:record_version(), datastore_model:record()}.
upgrade_record(Version, Record) ->
    file_meta_model:upgrade_record(Version, Record).

%%--------------------------------------------------------------------
%% @doc
%% Function called when saving changes from other providers (checks conflicts: local doc vs. remote changes).
%% It is used to check if file has been renamed remotely to send appropriate event.
%% TODO - VFS-5962 - delete when event emission is possible in dbsync_events.
%% @end
%%--------------------------------------------------------------------
-spec resolve_conflict(datastore_model:ctx(), doc(), doc()) -> default.
resolve_conflict(Ctx, Doc1, Doc2) ->
    file_meta_model:resolve_conflict(Ctx, Doc1, Doc2).


%%--------------------------------------------------------------------
%% @doc
%% Function called when new record appears from remote provider.
%% @end
%%--------------------------------------------------------------------
-spec on_remote_doc_created(datastore_model:ctx(), doc()) -> ok.
on_remote_doc_created(Ctx, Doc) ->
    file_meta_model:on_remote_doc_created(Ctx, Doc).<|MERGE_RESOLUTION|>--- conflicted
+++ resolved
@@ -392,34 +392,15 @@
 %% the link was found.
 %% @end
 %%--------------------------------------------------------------------
--spec get_child_uuid_and_tree_id(uuid(), name()) -> {ok, uuid(), file_meta_links:tree_ids()} | {error, term()}.
+-spec get_child_uuid_and_tree_id(uuid(), name()) -> {ok, uuid(), file_meta_forest:tree_ids()} | {error, term()}.
 get_child_uuid_and_tree_id(ParentUuid, Name) ->
     Tokens = binary:split(Name, ?CONFLICTING_LOGICAL_FILE_SUFFIX_SEPARATOR, [global]),
     case lists:reverse(Tokens) of
-<<<<<<< HEAD
-        [Name] ->
-            case get_child_uuid_and_tree_id(ParentUuid, oneprovider:get_id(), Name) of
-                {ok, Uuid, TreeId} -> {ok, Uuid, TreeId};
-                {error, not_found} -> get_child_uuid_and_tree_id(ParentUuid, all, Name);
-                {error, Reason} -> {error, Reason}
-            end;
-        [TreeIdPrefix | Tokens2] ->
-            Name2 = list_to_binary(lists:reverse(Tokens2)),
-            PrefixSize = erlang:size(TreeIdPrefix),
-            {ok, TreeIds} = file_meta_forest:get_trees(ParentUuid),
-            TreeIds2 = lists:filter(fun(TreeId) ->
-                case TreeId of
-                    <<TreeIdPrefix:PrefixSize/binary, _/binary>> -> true;
-                    _ -> false
-                end
-            end, TreeIds),
-            case TreeIds2 of
-=======
         [TreeIdPrefix | Tokens2]  when TreeIdPrefix =/= <<>>, Tokens2 =/= [], Tokens2 =/= [<<>>] ->
             PrefixSize = size(TreeIdPrefix),
             NameWithoutTreeSuffix = binary:part(
                 Name, 0, size(Name) - PrefixSize - size(?CONFLICTING_LOGICAL_FILE_SUFFIX_SEPARATOR)),
-            MatchingTreeIds = case file_meta_links:get_trees(ParentUuid) of
+            MatchingTreeIds = case file_meta_forest:get_trees(ParentUuid) of
                 {ok, TreeIds} ->
                     lists:filter(fun(TreeId) ->
                         case TreeId of
@@ -431,7 +412,6 @@
                     []
             end,
             case MatchingTreeIds of
->>>>>>> dff8da2e
                 [TreeId] ->
                     case get_matching_child_uuids_with_tree_ids(ParentUuid, TreeId, NameWithoutTreeSuffix) of
                         {ok, [{Uuid, TreeId}]} -> {ok, Uuid, TreeId};
@@ -454,9 +434,9 @@
 %% @end
 %%--------------------------------------------------------------------
 -spec get_matching_child_uuids_with_tree_ids(uuid(), datastore_links:tree_ids(), name()) ->
-    {ok, [{uuid(), file_meta_links:tree_ids()}]} | {error, term()}.
+    {ok, [{uuid(), file_meta_forest:tree_ids()}]} | {error, term()}.
 get_matching_child_uuids_with_tree_ids(ParentUuid, TreeIds, Name) ->
-    case file_meta_links:get(ParentUuid, TreeIds, Name) of
+    case file_meta_forest:get(ParentUuid, TreeIds, Name) of
         {ok, [#link{} | _] = Links} ->
             UuidsWithTreeIds = lists:map(fun(#link{target = FileUuid, tree_id = TreeId}) -> {FileUuid, TreeId} end, Links),
             {ok, UuidsWithTreeIds};
@@ -1082,28 +1062,13 @@
 
 
 %% @private
-<<<<<<< HEAD
-%% @doc
-%% Returns parent child's UUID by name within given links tree set
-%% alongside with TreeId in which it was found.
-%% @end
-%%--------------------------------------------------------------------
--spec get_child_uuid_and_tree_id(uuid(), datastore_links:tree_ids(), name()) ->
-    {ok, uuid(), datastore_links:tree_id()} | {error, term()}.
-get_child_uuid_and_tree_id(ParentUuid, TreeIds, Name) ->
-    case file_meta_forest:get(ParentUuid, TreeIds, Name) of
-        {ok, [#link{target = FileUuid, tree_id = TreeId}]} ->
-            {ok, FileUuid, TreeId};
-        {ok, [#link{} | _]} ->
-=======
 -spec get_child_uuid_and_tree_id_for_name_without_suffix(uuid(), name()) ->
-    {ok, uuid(), file_meta_links:tree_ids()} | {error, term()}.
+    {ok, uuid(), file_meta_forest:tree_ids()} | {error, term()}.
 get_child_uuid_and_tree_id_for_name_without_suffix(ParentUuid, Name) ->
     case get_matching_child_uuids_with_tree_ids(ParentUuid, oneprovider:get_id(), Name) of
         {ok, [{Uuid, TreeId}]} ->
             {ok, Uuid, TreeId};
         {ok, _} ->
->>>>>>> dff8da2e
             {error, ?EINVAL};
         {error, not_found} ->
             case get_matching_child_uuids_with_tree_ids(ParentUuid, all, Name) of
