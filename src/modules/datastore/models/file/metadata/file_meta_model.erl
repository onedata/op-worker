--- conflicted
+++ resolved
@@ -228,11 +228,8 @@
         {name, string},
         {type, atom},
         {mode, integer},
-<<<<<<< HEAD
-=======
         % field 'protection_flags' has been added in this version
         {protection_flags, integer},
->>>>>>> d9046032
         {acl, [{record, [
             {acetype, integer},
             {aceflags, integer},
@@ -245,14 +242,10 @@
         {provider_id, string},
         {shares, [string]},
         {deleted, boolean},
-<<<<<<< HEAD
         {parent_uuid, string},
-        % New fields:
+        % following fields have been added in this version:
         {links, #{string => [string]}},
         {symlink, string}
-=======
-        {parent_uuid, string}
->>>>>>> d9046032
     ]}.
 
 
@@ -323,13 +316,8 @@
     ?FILE_META_MODEL, Name, Type, Mode, ACL, Owner, _GroupOwner, IsScope,
     ProviderId, Shares, Deleted, ParentUuid
 }) ->
-<<<<<<< HEAD
-    {11, {?FILE_META_MODEL, Name, Type, Mode, ACL, Owner, IsScope,
+    {11, {?FILE_META_MODEL, Name, Type, Mode, 0, ACL, Owner, IsScope,
         ProviderId, Shares, Deleted, ParentUuid, #{}, undefined
-=======
-    {11, {?FILE_META_MODEL, Name, Type, Mode, 0, ACL, Owner, IsScope,
-        ProviderId, Shares, Deleted, ParentUuid
->>>>>>> d9046032
     }}.
 
 
