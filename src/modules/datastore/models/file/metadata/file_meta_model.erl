--- conflicted
+++ resolved
@@ -242,8 +242,10 @@
         {provider_id, string},
         {shares, [string]},
         {deleted, boolean},
-<<<<<<< HEAD
-        {parent_uuid, string}
+        {parent_uuid, string},
+        % following fields have been added in this version:
+        {references, #{string => [string]}},
+        {symlink_value, string}
     ]};
 get_record_struct(12) ->
     {record, [
@@ -264,15 +266,11 @@
         {shares, [string]},
         {deleted, boolean},
         {parent_uuid, string},
+        {references, #{string => [string]}},
+        {symlink_value, string},
         % fields dataset and dataset_status has been added in this version
         {dataset, string},
         {dataset_status, atom}
-=======
-        {parent_uuid, string},
-        % following fields have been added in this version:
-        {references, #{string => [string]}},
-        {symlink_value, string}
->>>>>>> 44db0553
     ]}.
 
 
@@ -344,19 +342,17 @@
     ProviderId, Shares, Deleted, ParentUuid
 }) ->
     {11, {?FILE_META_MODEL, Name, Type, Mode, 0, ACL, Owner, IsScope,
-<<<<<<< HEAD
-        ProviderId, Shares, Deleted, ParentUuid
+        ProviderId, Shares, Deleted, ParentUuid, #{}, undefined
     }};
 upgrade_record(11, {?FILE_META_MODEL, Name, Type, Mode, ProtectionFlags, ACL, Owner, IsScope,
-    ProviderId, Shares, Deleted, ParentUuid
+    ProviderId, Shares, Deleted, ParentUuid, References, SymlinkValue
 }) ->
     {12, {?FILE_META_MODEL, Name, Type, Mode, ProtectionFlags, ACL, Owner, IsScope,
+        ProviderId, Shares, Deleted, ParentUuid, References, SymlinkValue,
         % fields dataset and dataset_status has been added in this version
-        ProviderId, Shares, Deleted, ParentUuid, undefined, undefined
-=======
-        ProviderId, Shares, Deleted, ParentUuid, #{}, undefined
->>>>>>> 44db0553
+        undefined, undefined
     }}.
+
 
 
 %%--------------------------------------------------------------------
