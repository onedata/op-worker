--- conflicted
+++ resolved
@@ -28,11 +28,7 @@
 
 -type status() ::
     % waiting
-<<<<<<< HEAD
-    ?PENDING_STATUS |
-=======
     ?RESUMING_STATUS | ?PENDING_STATUS |
->>>>>>> 559e2f66
     % ongoing
     ?ACTIVE_STATUS | ?STOPPING_STATUS |
     % stopped
