--- conflicted
+++ resolved
@@ -189,14 +189,9 @@
         {store_registry, #{string => string}},
         {system_audit_log_id, string},
 
-<<<<<<< HEAD
         % this field structure was changed from list to map
         {lanes, #{integer => {custom, string, {persistent_record, encode, decode, atm_lane_execution}}}},
-        {lanes_num, integer},        %% new field
-=======
-        {lanes, [{custom, string, {persistent_record, encode, decode, atm_lane_execution}}]},
         {lanes_count, integer},      %% new field
->>>>>>> 99e1137c
 
         {curr_lane_index, integer},  %% new field
         {curr_run_no, integer},      %% new field
@@ -332,13 +327,8 @@
         store_registry = StoreRegistry,
         system_audit_log_id = AtmSystemAuditLogId,
 
-<<<<<<< HEAD
         lanes = maps:from_list(lists_utils:enumerate(Lanes)),
-        lanes_num = length(Lanes),
-=======
-        lanes = Lanes,
         lanes_count = length(Lanes),
->>>>>>> 99e1137c
 
         curr_lane_index = 1,
         curr_run_no = 1,
