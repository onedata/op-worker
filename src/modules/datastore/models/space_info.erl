%%%-------------------------------------------------------------------
%%% @author Krzysztof Trzepla
%%% @copyright (C) 2016 ACK CYFRONET AGH
%%% This software is released under the MIT license
%%% cited in 'LICENSE.txt'.
%%% @end
%%%-------------------------------------------------------------------
%%% @doc Cache for space details fetched from Global Registry.
%%% @end
%%%-------------------------------------------------------------------
-module(space_info).
-author("Krzysztof Trzepla").
-behaviour(model_behaviour).

-include("modules/datastore/datastore_specific_models_def.hrl").
-include_lib("ctool/include/logging.hrl").
-include_lib("cluster_worker/include/modules/datastore/datastore_model.hrl").
-include_lib("ctool/include/oz/oz_spaces.hrl").

%% API
-export([fetch/2, get_or_fetch/2, create_or_update/2]).

%% model_behaviour callbacks
-export([save/1, get/1, list/0, exists/1, delete/1, update/2, create/1, model_init/0,
    'after'/5, before/4]).

-type id() :: binary().

-export_type([id/0]).

%%%===================================================================
%%% model_behaviour callbacks
%%%===================================================================

%%--------------------------------------------------------------------
%% @doc
%% {@link model_behaviour} callback save/1.
%% @end
%%--------------------------------------------------------------------
-spec save(datastore:document()) -> {ok, datastore:ext_key()} | datastore:generic_error().
save(Document) ->
    datastore:save(?STORE_LEVEL, Document).

%%--------------------------------------------------------------------
%% @doc
%% {@link model_behaviour} callback update/2.
%% @end
%%--------------------------------------------------------------------
-spec update(datastore:ext_key(), Diff :: datastore:document_diff()) ->
    {ok, datastore:ext_key()} | datastore:update_error().
update(Key, Diff) ->
    datastore:update(?STORE_LEVEL, ?MODULE, Key, Diff).

%%--------------------------------------------------------------------
%% @doc
%% {@link model_behaviour} callback create/1.
%% @end
%%--------------------------------------------------------------------
-spec create(datastore:document()) -> {ok, datastore:ext_key()} | datastore:create_error().
create(Document) ->
    datastore:create(?STORE_LEVEL, Document).

%%--------------------------------------------------------------------
%% @doc
%% {@link model_behaviour} callback get/1.
%% @end
%%--------------------------------------------------------------------
-spec get(datastore:ext_key()) -> {ok, datastore:document()} | datastore:get_error().
get(Key) ->
    datastore:get(?STORE_LEVEL, ?MODULE, Key).

%%--------------------------------------------------------------------
%% @doc
%% Returns list of all records.
%% @end
%%--------------------------------------------------------------------
-spec list() -> {ok, [datastore:document()]} | datastore:generic_error() | no_return().
list() ->
    datastore:list(?STORE_LEVEL, ?MODEL_NAME, ?GET_ALL, []).

%%--------------------------------------------------------------------
%% @doc
%% {@link model_behaviour} callback delete/1.
%% @end
%%--------------------------------------------------------------------
-spec delete(datastore:ext_key()) -> ok | datastore:generic_error().
delete(Key) ->
    datastore:delete(?STORE_LEVEL, ?MODULE, Key).

%%--------------------------------------------------------------------
%% @doc
%% {@link model_behaviour} callback exists/1.
%% @end
%%--------------------------------------------------------------------
-spec exists(datastore:ext_key()) -> datastore:exists_return().
exists(Key) ->
    ?RESPONSE(datastore:exists(?STORE_LEVEL, ?MODULE, Key)).

%%--------------------------------------------------------------------
%% @doc
%% {@link model_behaviour} callback model_init/0.
%% @end
%%--------------------------------------------------------------------
-spec model_init() -> model_behaviour:model_config().
model_init() ->
    ?MODEL_CONFIG(space_info_bucket, [], ?GLOBAL_ONLY_LEVEL).

%%--------------------------------------------------------------------
%% @doc
%% {@link model_behaviour} callback 'after'/5.
%% @end
%%--------------------------------------------------------------------
-spec 'after'(ModelName :: model_behaviour:model_type(), Method :: model_behaviour:model_action(),
    Level :: datastore:store_level(), Context :: term(),
    ReturnValue :: term()) -> ok.
'after'(_ModelName, _Method, _Level, _Context, _ReturnValue) ->
    ok.

%%--------------------------------------------------------------------
%% @doc
%% {@link model_behaviour} callback before/4.
%% @end
%%--------------------------------------------------------------------
-spec before(ModelName :: model_behaviour:model_type(), Method :: model_behaviour:model_action(),
    Level :: datastore:store_level(), Context :: term()) -> ok | datastore:generic_error().
before(_ModelName, _Method, _Level, _Context) ->
    ok.

%%%===================================================================
%%% API
%%%===================================================================

%%--------------------------------------------------------------------
%% @doc
%% Updates document with using ID from document. If such object does not exist,
%% it initialises the object with the document.
%% @end
%%--------------------------------------------------------------------
-spec create_or_update(datastore:ext_key(), Diff :: datastore:document_diff()) ->
    {ok, datastore:ext_key()} | datastore:update_error().
create_or_update(Doc, Diff) ->
    datastore:create_or_update(?STORE_LEVEL, Doc, Diff).

%%--------------------------------------------------------------------
%% @doc
%% Fetches space details from Global Registry and stores them in database.
%% @end
%%--------------------------------------------------------------------
-spec fetch(Client :: oz_endpoint:client(), SpaceId :: binary()) ->
    {ok, datastore:document()} | datastore:get_error().
fetch(Client, SpaceId) ->
    Key = fslogic_uuid:spaceid_to_space_dir_uuid(SpaceId),
    {ok, #space_details{id = Id, name = Name, size = Size}} = oz_spaces:get_details(Client, SpaceId),
    {ok, ProviderIds} = oz_spaces:get_providers(Client, SpaceId),
<<<<<<< HEAD
%%    {ok, #document{
%%        value = #space_info{
%%            id = GlobalSpaceId
%%        }}} = space_info:get(SpaceId),
%%    Key = fslogic_uuid:spaceid_to_space_dir_uuid(GlobalSpaceId),
%%    {ok, #space_details{id = Id, name = Name}} = oz_spaces:get_details(Client, GlobalSpaceId),
%%    {ok, ProviderIds} = oz_spaces:get_providers(Client, GlobalSpaceId),
=======
    {ok, UserIds} = oz_spaces:get_users(Client, SpaceId),
    {ok, GroupIds} = oz_spaces:get_groups(Client, SpaceId),

    UsersWithPrivileges = lists:map(
        fun(UserId) ->
            {ok, Privileges} = oz_spaces:get_user_privileges(Client, SpaceId, UserId),
            {UserId, Privileges}
        end, UserIds),

    GroupsWithPrivileges = lists:map(
        fun(GroupId) ->
            {ok, Privileges} = oz_spaces:get_group_privileges(Client, SpaceId, GroupId),
            {GroupId, Privileges}
        end, UserIds),

    NewSpaceInfo = #space_info{
        id = Id, name = Name, providers = ProviderIds,
        size = Size, users = UsersWithPrivileges, groups = GroupsWithPrivileges
    },

>>>>>>> 8bf74901
    case space_info:get(Key) of
        {ok, #document{} = Doc} ->
            NewDoc = Doc#document{value = NewSpaceInfo},
            {ok, _} = space_info:save(NewDoc),
            {ok, NewDoc};
        {error, {not_found, _}} ->
            Doc = #document{key = Key, value = NewSpaceInfo},
            {ok, _} = space_info:create(Doc),
            {ok, Doc};
        {error, Reason} ->
            {error, Reason}
    end.


%%--------------------------------------------------------------------
%% @doc
%% Get space details from cache or fetch from OZ and save in cache.
%% @end
%%--------------------------------------------------------------------
-spec get_or_fetch(Client :: oz_endpoint:client(), SpaceId :: binary()) ->
    {ok, datastore:document()} | datastore:get_error().
get_or_fetch(Client, SpaceId) ->
    Key = fslogic_uuid:spaceid_to_space_dir_uuid(SpaceId),
%%    %% @todo (VFS-1860) For now, make sure we ask for global space id
%%    {ok, #document{
%%        value = #space_info{
%%            id = GlobalSpaceId
%%        }}} = space_info:get(SpaceId),
%%    Key = fslogic_uuid:spaceid_to_space_dir_uuid(GlobalSpaceId),
    case space_info:get(Key) of
        {ok, #document{} = Doc} ->
            {ok, Doc};
        {error, {not_found, _}} ->
            fetch(Client, SpaceId);
%%            fetch(Client, GlobalSpaceId);
        {error, Reason} ->
            {error, Reason}
    end.<|MERGE_RESOLUTION|>--- conflicted
+++ resolved
@@ -152,15 +152,6 @@
     Key = fslogic_uuid:spaceid_to_space_dir_uuid(SpaceId),
     {ok, #space_details{id = Id, name = Name, size = Size}} = oz_spaces:get_details(Client, SpaceId),
     {ok, ProviderIds} = oz_spaces:get_providers(Client, SpaceId),
-<<<<<<< HEAD
-%%    {ok, #document{
-%%        value = #space_info{
-%%            id = GlobalSpaceId
-%%        }}} = space_info:get(SpaceId),
-%%    Key = fslogic_uuid:spaceid_to_space_dir_uuid(GlobalSpaceId),
-%%    {ok, #space_details{id = Id, name = Name}} = oz_spaces:get_details(Client, GlobalSpaceId),
-%%    {ok, ProviderIds} = oz_spaces:get_providers(Client, GlobalSpaceId),
-=======
     {ok, UserIds} = oz_spaces:get_users(Client, SpaceId),
     {ok, GroupIds} = oz_spaces:get_groups(Client, SpaceId),
 
@@ -174,14 +165,13 @@
         fun(GroupId) ->
             {ok, Privileges} = oz_spaces:get_group_privileges(Client, SpaceId, GroupId),
             {GroupId, Privileges}
-        end, UserIds),
+        end, GroupIds),
 
     NewSpaceInfo = #space_info{
         id = Id, name = Name, providers = ProviderIds,
         size = Size, users = UsersWithPrivileges, groups = GroupsWithPrivileges
     },
 
->>>>>>> 8bf74901
     case space_info:get(Key) of
         {ok, #document{} = Doc} ->
             NewDoc = Doc#document{value = NewSpaceInfo},
@@ -205,18 +195,11 @@
     {ok, datastore:document()} | datastore:get_error().
 get_or_fetch(Client, SpaceId) ->
     Key = fslogic_uuid:spaceid_to_space_dir_uuid(SpaceId),
-%%    %% @todo (VFS-1860) For now, make sure we ask for global space id
-%%    {ok, #document{
-%%        value = #space_info{
-%%            id = GlobalSpaceId
-%%        }}} = space_info:get(SpaceId),
-%%    Key = fslogic_uuid:spaceid_to_space_dir_uuid(GlobalSpaceId),
     case space_info:get(Key) of
         {ok, #document{} = Doc} ->
             {ok, Doc};
         {error, {not_found, _}} ->
             fetch(Client, SpaceId);
-%%            fetch(Client, GlobalSpaceId);
         {error, Reason} ->
             {error, Reason}
     end.