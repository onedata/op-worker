%%%-------------------------------------------------------------------
%%% @author Krzysztof Trzepla
%%% @copyright (C) 2016 ACK CYFRONET AGH
%%% This software is released under the MIT license
%%% cited in 'LICENSE.txt'.
%%% @end
%%%-------------------------------------------------------------------
%%% @doc Cache for space details fetched from Global Registry.
%%% @end
%%%-------------------------------------------------------------------
-module(space_info).
-author("Krzysztof Trzepla").
-behaviour(model_behaviour).

-include("proto/common/credentials.hrl").
-include("modules/fslogic/fslogic_common.hrl").
-include("modules/datastore/datastore_specific_models_def.hrl").
-include_lib("ctool/include/logging.hrl").
-include_lib("cluster_worker/include/modules/datastore/datastore_model.hrl").
-include_lib("ctool/include/oz/oz_spaces.hrl").

%% API
<<<<<<< HEAD
-export([fetch/2, get_or_fetch/2, create_or_update/2]).
=======
-export([create_or_update/2, get_or_fetch/2, get_or_fetch/3]).
>>>>>>> 84b5b1f0

%% model_behaviour callbacks
-export([save/1, get/1, exists/1, delete/1, update/2, create/1, model_init/0,
    'after'/5, before/4]).

-type id() :: binary().

-export_type([id/0]).

%%%===================================================================
%%% model_behaviour callbacks
%%%===================================================================

%%--------------------------------------------------------------------
%% @doc
%% {@link model_behaviour} callback save/1.
%% @end
%%--------------------------------------------------------------------
-spec save(datastore:document()) -> {ok, datastore:ext_key()} | datastore:generic_error().
save(Document) ->
    datastore:save(?STORE_LEVEL, Document).

%%--------------------------------------------------------------------
%% @doc
%% {@link model_behaviour} callback update/2.
%% @end
%%--------------------------------------------------------------------
-spec update(datastore:ext_key(), Diff :: datastore:document_diff()) ->
    {ok, datastore:ext_key()} | datastore:update_error().
update(Key, Diff) ->
    datastore:update(?STORE_LEVEL, ?MODULE, Key, Diff).

%%--------------------------------------------------------------------
%% @doc
%% {@link model_behaviour} callback create/1.
%% @end
%%--------------------------------------------------------------------
-spec create(datastore:document()) -> {ok, datastore:ext_key()} | datastore:create_error().
create(Document) ->
    datastore:create(?STORE_LEVEL, Document).

%%--------------------------------------------------------------------
%% @doc
%% {@link model_behaviour} callback get/1.
%% @end
%%--------------------------------------------------------------------
-spec get(datastore:ext_key()) -> {ok, datastore:document()} | datastore:get_error().
get(Key) ->
    datastore:get(?STORE_LEVEL, ?MODULE, Key).

%%--------------------------------------------------------------------
%% @doc
%% {@link model_behaviour} callback delete/1.
%% @end
%%--------------------------------------------------------------------
-spec delete(datastore:ext_key()) -> ok | datastore:generic_error().
delete(Key) ->
    datastore:delete(?STORE_LEVEL, ?MODULE, Key).

%%--------------------------------------------------------------------
%% @doc
%% {@link model_behaviour} callback exists/1.
%% @end
%%--------------------------------------------------------------------
-spec exists(datastore:ext_key()) -> datastore:exists_return().
exists(Key) ->
    ?RESPONSE(datastore:exists(?STORE_LEVEL, ?MODULE, Key)).

%%--------------------------------------------------------------------
%% @doc
%% {@link model_behaviour} callback model_init/0.
%% @end
%%--------------------------------------------------------------------
-spec model_init() -> model_behaviour:model_config().
model_init() ->
    ?MODEL_CONFIG(space_info_bucket, [], ?GLOBALLY_CACHED_LEVEL).

%%--------------------------------------------------------------------
%% @doc
%% {@link model_behaviour} callback 'after'/5.
%% @end
%%--------------------------------------------------------------------
-spec 'after'(ModelName :: model_behaviour:model_type(), Method :: model_behaviour:model_action(),
    Level :: datastore:store_level(), Context :: term(),
    ReturnValue :: term()) -> ok.
'after'(_ModelName, _Method, _Level, _Context, _ReturnValue) ->
    ok.

%%--------------------------------------------------------------------
%% @doc
%% {@link model_behaviour} callback before/4.
%% @end
%%--------------------------------------------------------------------
-spec before(ModelName :: model_behaviour:model_type(), Method :: model_behaviour:model_action(),
    Level :: datastore:store_level(), Context :: term()) -> ok | datastore:generic_error().
before(_ModelName, _Method, _Level, _Context) ->
    ok.

%%%===================================================================
%%% API
%%%===================================================================

%%--------------------------------------------------------------------
%% @doc
%% Updates document with using ID from document. If such object does not exist,
%% it initialises the object with the document.
%% @end
%%--------------------------------------------------------------------
-spec create_or_update(datastore:ext_key(), Diff :: datastore:document_diff()) ->
    {ok, datastore:ext_key()} | datastore:update_error().
create_or_update(Doc, Diff) ->
    datastore:create_or_update(?STORE_LEVEL, Doc, Diff).

%%--------------------------------------------------------------------
%% @doc
%% Gets space info from the database in user context associated with session.
%% If space info is not found fetches it from onezone and stores it in the database.
%% @end
%%--------------------------------------------------------------------
-spec get_or_fetch(SessId :: session:id(), SpaceId :: binary()) ->
    {ok, datastore:document()} | datastore:get_error().
get_or_fetch(?ROOT_SESS_ID, SpaceId) ->
    fetch(provider, SpaceId, ?ROOT_USER_ID);
get_or_fetch(SessId, SpaceId) ->
    {ok, #document{value = #session{
        auth = #auth{macaroon = Macaroon, disch_macaroons = DischMacaroons},
        identity = #identity{user_id = UserId}
    }}} = session:get(SessId),
    fetch({user, {Macaroon, DischMacaroons}}, SpaceId, UserId).


%%--------------------------------------------------------------------
%% @doc
%% Gets space info from the database in user context. If space info is not found
%% fetches it from onezone and stores it in the database.
%% @end
%%--------------------------------------------------------------------
-spec get_or_fetch(Client :: oz_endpoint:client(), SpaceId :: binary(),
    UserId :: onedata_user:id()) -> {ok, datastore:document()} | datastore:get_error().
get_or_fetch(Client, SpaceId, UserId) ->
    case get(SpaceId, UserId) of
        {ok, Doc} -> {ok, Doc};
        {error, {not_found, _}} -> fetch(Client, SpaceId, UserId);
        Error -> Error
    end.


%%%===================================================================
%%% Internal functions
%%%===================================================================

%%--------------------------------------------------------------------
%% @private
%% @doc
%% Gets space info from the database in user context.
%% @end
%%--------------------------------------------------------------------
-spec get(SpaceId :: binary(), UserId :: onedata_user:id()) ->
    {ok, datastore:document()} | datastore:get_error().
get(SpaceId, UserId) ->
    case datastore:fetch_link(?LINK_STORE_LEVEL, SpaceId, ?MODEL_NAME, UserId) of
        {ok, {LinkKey, _}} -> space_info:get(LinkKey);
        {error, link_not_found} -> {error, {not_found, ?MODEL_NAME}};
        {error, Reason} -> {error, Reason}
    end.

%%--------------------------------------------------------------------
%% @private
%% @doc
%% Fetches space info from onezone in provider context and stores it
%% in the database.
%% @end
%%--------------------------------------------------------------------
-spec fetch(SpaceId :: binary()) ->
    {ok, datastore:document()} | datastore:get_error().
<<<<<<< HEAD
fetch(Client, SpaceId) ->
    Key = fslogic_uuid:spaceid_to_space_dir_uuid(SpaceId),
    {ok, #space_details{id = Id, name = Name, size = Size}} = oz_spaces:get_details(Client, SpaceId),
    {ok, ProviderIds} = oz_spaces:get_providers(Client, SpaceId),
    {ok, UserIds} = oz_spaces:get_users(Client, SpaceId),
    {ok, GroupIds} = oz_spaces:get_groups(Client, SpaceId),

    UsersWithPrivileges = lists:map(
        fun(UserId) ->
            {ok, Privileges} = oz_spaces:get_user_privileges(Client, SpaceId, UserId),
            {UserId, Privileges}
        end, UserIds),

    GroupsWithPrivileges = lists:map(
        fun(GroupId) ->
            {ok, Privileges} = oz_spaces:get_group_privileges(Client, SpaceId, GroupId),
            {GroupId, Privileges}
        end, GroupIds),

    NewSpaceInfo = #space_info{
        id = Id, name = Name, providers = ProviderIds,
        size = Size, users = UsersWithPrivileges, groups = GroupsWithPrivileges
    },

    case space_info:get(Key) of
        {ok, #document{} = Doc} ->
            NewDoc = Doc#document{value = NewSpaceInfo},
            {ok, _} = space_info:save(NewDoc),
            {ok, NewDoc};
        {error, {not_found, _}} ->
            Doc = #document{key = Key, value = NewSpaceInfo},
            {ok, _} = space_info:create(Doc),
=======
fetch(SpaceId) ->
    SpaceInfo = get_info(provider, SpaceId),
    Doc = #document{key = SpaceId, value = SpaceInfo},
    {ok, _} = save(Doc),
    {ok, Doc}.

%%--------------------------------------------------------------------
%% @private
%% @doc
%% Fetches space info from onezone in user context and stores it in the database.
%% @end
%%--------------------------------------------------------------------
-spec fetch(Client :: oz_endpoint:client(), SpaceId :: binary(),
    UserId :: onedata_user:id()) -> {ok, datastore:document()} | datastore:get_error().
fetch(Client, SpaceId, UserId) ->
    #space_info{
        users = UsersWithPrivileges,
        groups = GroupsWithPrivileges,
        providers_supports = Supports,
        name = Name
    } = Info = get_info(Client, SpaceId),

    case get(SpaceId, UserId) of
        {ok, #document{value = SpaceInfo} = Doc} ->
            NewDoc = Doc#document{value = SpaceInfo#space_info{
                users = UsersWithPrivileges,
                groups = GroupsWithPrivileges,
                providers_supports = Supports,
                name = Name
            }},
            {ok, _} = save(NewDoc),
            {ok, NewDoc};
        {error, {not_found, _}} ->
            {ok, #document{key = ParentKey}} = fetch(SpaceId),
            Doc = #document{value = Info},
            {ok, Key} = save(Doc),
            ok = datastore:add_links(?LINK_STORE_LEVEL, ParentKey, ?MODEL_NAME,
                {UserId, {Key, ?MODEL_NAME}}),
>>>>>>> 84b5b1f0
            {ok, Doc};
        {error, Reason} ->
            {error, Reason}
    end.

<<<<<<< HEAD

%%--------------------------------------------------------------------
%% @doc
%% Get space details from cache or fetch from OZ and save in cache.
%% @end
%%--------------------------------------------------------------------
-spec get_or_fetch(Client :: oz_endpoint:client(), SpaceId :: binary()) ->
    {ok, datastore:document()} | datastore:get_error().
get_or_fetch(Client, SpaceId) ->
    Key = fslogic_uuid:spaceid_to_space_dir_uuid(SpaceId),
    case space_info:get(Key) of
        {ok, #document{} = Doc} ->
            {ok, Doc};
        {error, {not_found, _}} ->
            fetch(Client, SpaceId);
        {error, Reason} ->
            {error, Reason}
    end.
=======
%%--------------------------------------------------------------------
%% @private
%% @doc
%% Gets space info from onezone.
%% @end
%%--------------------------------------------------------------------
-spec get_info(Client :: oz_endpoint:client(), SpaceId :: binary()) ->
    SpaceInfo :: #space_info{}.
get_info(Client, SpaceId) ->
    {ok, #space_details{name = Name, providers_supports = Supports}} =
        oz_spaces:get_details(Client, SpaceId),
    {ok, GroupIds} = oz_spaces:get_groups(Client, SpaceId),
    {ok, UserIds} = oz_spaces:get_users(Client, SpaceId),

    GroupsWithPrivileges = utils:pmap(fun(GroupId) ->
        {ok, Privileges} =
            oz_spaces:get_group_privileges(Client, SpaceId, GroupId),
        {GroupId, Privileges}
    end, GroupIds),
    UsersWithPrivileges = utils:pmap(fun(UserId) ->
        {ok, Privileges} =
            oz_spaces:get_user_privileges(Client, SpaceId, UserId),
        {UserId, Privileges}
    end, UserIds),

    #space_info{
        users = UsersWithPrivileges,
        groups = GroupsWithPrivileges,
        providers_supports = Supports,
        name = Name
    }.
>>>>>>> 84b5b1f0
<|MERGE_RESOLUTION|>--- conflicted
+++ resolved
@@ -20,11 +20,7 @@
 -include_lib("ctool/include/oz/oz_spaces.hrl").
 
 %% API
-<<<<<<< HEAD
--export([fetch/2, get_or_fetch/2, create_or_update/2]).
-=======
--export([create_or_update/2, get_or_fetch/2, get_or_fetch/3]).
->>>>>>> 84b5b1f0
+-export([fetch/2, get_or_fetch/2, create_or_update/2, get_or_fetch/3]).
 
 %% model_behaviour callbacks
 -export([save/1, get/1, exists/1, delete/1, update/2, create/1, model_init/0,
@@ -200,40 +196,6 @@
 %%--------------------------------------------------------------------
 -spec fetch(SpaceId :: binary()) ->
     {ok, datastore:document()} | datastore:get_error().
-<<<<<<< HEAD
-fetch(Client, SpaceId) ->
-    Key = fslogic_uuid:spaceid_to_space_dir_uuid(SpaceId),
-    {ok, #space_details{id = Id, name = Name, size = Size}} = oz_spaces:get_details(Client, SpaceId),
-    {ok, ProviderIds} = oz_spaces:get_providers(Client, SpaceId),
-    {ok, UserIds} = oz_spaces:get_users(Client, SpaceId),
-    {ok, GroupIds} = oz_spaces:get_groups(Client, SpaceId),
-
-    UsersWithPrivileges = lists:map(
-        fun(UserId) ->
-            {ok, Privileges} = oz_spaces:get_user_privileges(Client, SpaceId, UserId),
-            {UserId, Privileges}
-        end, UserIds),
-
-    GroupsWithPrivileges = lists:map(
-        fun(GroupId) ->
-            {ok, Privileges} = oz_spaces:get_group_privileges(Client, SpaceId, GroupId),
-            {GroupId, Privileges}
-        end, GroupIds),
-
-    NewSpaceInfo = #space_info{
-        id = Id, name = Name, providers = ProviderIds,
-        size = Size, users = UsersWithPrivileges, groups = GroupsWithPrivileges
-    },
-
-    case space_info:get(Key) of
-        {ok, #document{} = Doc} ->
-            NewDoc = Doc#document{value = NewSpaceInfo},
-            {ok, _} = space_info:save(NewDoc),
-            {ok, NewDoc};
-        {error, {not_found, _}} ->
-            Doc = #document{key = Key, value = NewSpaceInfo},
-            {ok, _} = space_info:create(Doc),
-=======
 fetch(SpaceId) ->
     SpaceInfo = get_info(provider, SpaceId),
     Doc = #document{key = SpaceId, value = SpaceInfo},
@@ -272,32 +234,11 @@
             {ok, Key} = save(Doc),
             ok = datastore:add_links(?LINK_STORE_LEVEL, ParentKey, ?MODEL_NAME,
                 {UserId, {Key, ?MODEL_NAME}}),
->>>>>>> 84b5b1f0
             {ok, Doc};
         {error, Reason} ->
             {error, Reason}
     end.
 
-<<<<<<< HEAD
-
-%%--------------------------------------------------------------------
-%% @doc
-%% Get space details from cache or fetch from OZ and save in cache.
-%% @end
-%%--------------------------------------------------------------------
--spec get_or_fetch(Client :: oz_endpoint:client(), SpaceId :: binary()) ->
-    {ok, datastore:document()} | datastore:get_error().
-get_or_fetch(Client, SpaceId) ->
-    Key = fslogic_uuid:spaceid_to_space_dir_uuid(SpaceId),
-    case space_info:get(Key) of
-        {ok, #document{} = Doc} ->
-            {ok, Doc};
-        {error, {not_found, _}} ->
-            fetch(Client, SpaceId);
-        {error, Reason} ->
-            {error, Reason}
-    end.
-=======
 %%--------------------------------------------------------------------
 %% @private
 %% @doc
@@ -329,4 +270,3 @@
         providers_supports = Supports,
         name = Name
     }.
->>>>>>> 84b5b1f0
