%%%-------------------------------------------------------------------
%%% @author Krzysztof Trzepla
%%% @copyright (C) 2016 ACK CYFRONET AGH
%%% This software is released under the MIT license
%%% cited in 'LICENSE.txt'.
%%% @end
%%%-------------------------------------------------------------------
%%% @doc Cache for space details fetched from Global Registry.
%%% @end
%%%-------------------------------------------------------------------
-module(space_info).
-author("Krzysztof Trzepla").
-behaviour(model_behaviour).

-include("proto/common/credentials.hrl").
-include("modules/fslogic/fslogic_common.hrl").
-include("modules/datastore/datastore_specific_models_def.hrl").
-include_lib("cluster_worker/include/modules/datastore/datastore_model.hrl").
-include_lib("ctool/include/oz/oz_spaces.hrl").

%% API
<<<<<<< HEAD
-export([get/2, fetch/1, fetch/2]).
=======
-export([fetch/2, create_or_update/2]).
>>>>>>> 8fa1c739

%% model_behaviour callbacks
-export([save/1, get/1, exists/1, delete/1, update/2, create/1, model_init/0,
    'after'/5, before/4]).

-type id() :: binary().

-export_type([id/0]).

%%%===================================================================
%%% model_behaviour callbacks
%%%===================================================================

%%--------------------------------------------------------------------
%% @doc
%% {@link model_behaviour} callback save/1.
%% @end
%%--------------------------------------------------------------------
-spec save(datastore:document()) -> {ok, datastore:ext_key()} | datastore:generic_error().
save(Document) ->
    datastore:save(?STORE_LEVEL, Document).

%%--------------------------------------------------------------------
%% @doc
%% {@link model_behaviour} callback update/2.
%% @end
%%--------------------------------------------------------------------
-spec update(datastore:ext_key(), Diff :: datastore:document_diff()) ->
    {ok, datastore:ext_key()} | datastore:update_error().
update(Key, Diff) ->
    datastore:update(?STORE_LEVEL, ?MODULE, Key, Diff).

%%--------------------------------------------------------------------
%% @doc
%% {@link model_behaviour} callback create/1.
%% @end
%%--------------------------------------------------------------------
-spec create(datastore:document()) -> {ok, datastore:ext_key()} | datastore:create_error().
create(Document) ->
    datastore:create(?STORE_LEVEL, Document).

%%--------------------------------------------------------------------
%% @doc
%% {@link model_behaviour} callback get/1.
%% @end
%%--------------------------------------------------------------------
-spec get(datastore:ext_key()) -> {ok, datastore:document()} | datastore:get_error().
get(Key) ->
    datastore:get(?STORE_LEVEL, ?MODULE, Key).

%%--------------------------------------------------------------------
%% @doc
%% {@link model_behaviour} callback delete/1.
%% @end
%%--------------------------------------------------------------------
-spec delete(datastore:ext_key()) -> ok | datastore:generic_error().
delete(Key) ->
    datastore:delete(?STORE_LEVEL, ?MODULE, Key).

%%--------------------------------------------------------------------
%% @doc
%% {@link model_behaviour} callback exists/1.
%% @end
%%--------------------------------------------------------------------
-spec exists(datastore:ext_key()) -> datastore:exists_return().
exists(Key) ->
    ?RESPONSE(datastore:exists(?STORE_LEVEL, ?MODULE, Key)).

%%--------------------------------------------------------------------
%% @doc
%% {@link model_behaviour} callback model_init/0.
%% @end
%%--------------------------------------------------------------------
-spec model_init() -> model_behaviour:model_config().
model_init() ->
    ?MODEL_CONFIG(space_info_bucket, [], ?GLOBALLY_CACHED_LEVEL).

%%--------------------------------------------------------------------
%% @doc
%% {@link model_behaviour} callback 'after'/5.
%% @end
%%--------------------------------------------------------------------
-spec 'after'(ModelName :: model_behaviour:model_type(), Method :: model_behaviour:model_action(),
    Level :: datastore:store_level(), Context :: term(),
    ReturnValue :: term()) -> ok.
'after'(_ModelName, _Method, _Level, _Context, _ReturnValue) ->
    ok.

%%--------------------------------------------------------------------
%% @doc
%% {@link model_behaviour} callback before/4.
%% @end
%%--------------------------------------------------------------------
-spec before(ModelName :: model_behaviour:model_type(), Method :: model_behaviour:model_action(),
    Level :: datastore:store_level(), Context :: term()) -> ok | datastore:generic_error().
before(_ModelName, _Method, _Level, _Context) ->
    ok.

%%%===================================================================
%%% API
%%%===================================================================

%%--------------------------------------------------------------------
%% @doc
<<<<<<< HEAD
%% Gets space details from the database in user context.
=======
%% Updates document with using ID from document. If such object does not exist,
%% it initialises the object with the document.
%% @end
%%--------------------------------------------------------------------
-spec create_or_update(datastore:ext_key(), Diff :: datastore:document_diff()) ->
    {ok, datastore:ext_key()} | datastore:update_error().
create_or_update(Doc, Diff) ->
    datastore:create_or_update(?STORE_LEVEL, Doc, Diff).

%%--------------------------------------------------------------------
%% @doc
%% Fetches space details from Global Registry and stores them in database.
>>>>>>> 8fa1c739
%% @end
%%--------------------------------------------------------------------
-spec get(SpaceId :: binary(), SessId :: session:id()) ->
    {ok, datastore:document()} | datastore:get_error().
get(SpaceId, SessId) ->
    Key = fslogic_uuid:spaceid_to_space_dir_uuid(SpaceId),
    {ok, #document{value = #session{identity = #identity{user_id = UserId}}}} =
        session:get(SessId),
    case datastore:fetch_link(?LINK_STORE_LEVEL, Key, ?MODEL_NAME, UserId) of
        {ok, {LinkKey, _}} -> space_info:get(LinkKey);
        {error, link_not_found} -> {error, {not_found, ?MODEL_NAME}};
        {error, Reason} -> {error, Reason}
    end.

%%--------------------------------------------------------------------
%% @doc
%% Fetches space details from Global Registry in provider context and stores them
%% in the database.
%% @end
%%--------------------------------------------------------------------
-spec fetch(SpaceId :: binary()) -> {ok, datastore:document()} | datastore:get_error().
fetch(SpaceId) ->
    Key = fslogic_uuid:spaceid_to_space_dir_uuid(SpaceId),
    {ok, #space_details{id = Id, name = Name}} = oz_spaces:get_details(provider, SpaceId),
    Doc = #document{key = Key, value = #space_info{id = Id, name = Name}},
    {ok, _} = space_info:save(Doc),
    {ok, Doc}.

%%--------------------------------------------------------------------
%% @doc
%% Fetches space details from Global Registry in user context and stores them
%% in the database.
%% @end
%%--------------------------------------------------------------------
-spec fetch(SpaceId :: binary(), SessId :: session:id()) ->
    {ok, datastore:document()} | datastore:get_error().
fetch(SpaceId, ?ROOT_SESS_ID) ->
    {ok, SpaceDetails} = oz_spaces:get_details(provider, SpaceId),
    fetch(SpaceId, ?ROOT_SESS_ID, ?ROOT_USER_ID, SpaceDetails);
fetch(SpaceId, SessId) ->
    {ok, #document{value = #session{
        auth = #auth{macaroon = Macaroon, disch_macaroons = DischMacaroons},
        identity = #identity{user_id = UserId}
    }}} = session:get(SessId),
    {ok, SpaceDetails} = oz_spaces:get_details(
        {user, {Macaroon, DischMacaroons}}, SpaceId),
    fetch(SpaceId, SessId, UserId, SpaceDetails).

%%%===================================================================
%%% Internal functions
%%%===================================================================

%%--------------------------------------------------------------------
%% @private
%% @doc
%% Updates space details in the database in user context.
%% @end
%%--------------------------------------------------------------------
-spec fetch(SpaceId :: binary(), SessId :: session:id(), UserId :: onedata_user:id(),
    SpaceDetails :: #space_details{}) -> {ok, datastore:document()} | datastore:get_error().
fetch(SpaceId, SessId, UserId, #space_details{id = Id, name = Name}) ->
    case space_info:get(SpaceId, SessId) of
        {ok, #document{value = SpaceInfo} = Doc} ->
            NewDoc = Doc#document{value = SpaceInfo#space_info{id = Id, name = Name}},
            {ok, _} = space_info:save(NewDoc),
            {ok, NewDoc};
        {error, {not_found, _}} ->
            {ok, #document{key = ParentKey}} = fetch(SpaceId),
            Doc = #document{value = #space_info{id = Id, name = Name}},
            {ok, Key} = space_info:save(Doc),
            ok = datastore:add_links(?LINK_STORE_LEVEL, ParentKey, ?MODEL_NAME, {UserId, {Key, ?MODEL_NAME}}),
            {ok, Doc};
        {error, Reason} ->
            {error, Reason}
    end.<|MERGE_RESOLUTION|>--- conflicted
+++ resolved
@@ -19,11 +19,7 @@
 -include_lib("ctool/include/oz/oz_spaces.hrl").
 
 %% API
-<<<<<<< HEAD
--export([get/2, fetch/1, fetch/2]).
-=======
--export([fetch/2, create_or_update/2]).
->>>>>>> 8fa1c739
+-export([get/2, fetch/1, fetch/2, create_or_update/2]).
 
 %% model_behaviour callbacks
 -export([save/1, get/1, exists/1, delete/1, update/2, create/1, model_init/0,
@@ -128,9 +124,6 @@
 
 %%--------------------------------------------------------------------
 %% @doc
-<<<<<<< HEAD
-%% Gets space details from the database in user context.
-=======
 %% Updates document with using ID from document. If such object does not exist,
 %% it initialises the object with the document.
 %% @end
@@ -142,8 +135,7 @@
 
 %%--------------------------------------------------------------------
 %% @doc
-%% Fetches space details from Global Registry and stores them in database.
->>>>>>> 8fa1c739
+%% Gets space details from the database in user context.
 %% @end
 %%--------------------------------------------------------------------
 -spec get(SpaceId :: binary(), SessId :: session:id()) ->
