%%%-------------------------------------------------------------------
%%% @author Krzysztof Trzepla
%%% @copyright (C) 2016 ACK CYFRONET AGH
%%% This software is released under the MIT license
%%% cited in 'LICENSE.txt'.
%%% @end
%%%-------------------------------------------------------------------
%%% @doc Cache for space details fetched from Global Registry.
%%% @end
%%%-------------------------------------------------------------------
-module(space_info).
-author("Krzysztof Trzepla").
-behaviour(model_behaviour).

-include("proto/common/credentials.hrl").
-include("modules/fslogic/fslogic_common.hrl").
-include("modules/datastore/datastore_specific_models_def.hrl").
-include_lib("ctool/include/logging.hrl").
-include_lib("cluster_worker/include/modules/datastore/datastore_model.hrl").
-include_lib("ctool/include/logging.hrl").
-include_lib("ctool/include/oz/oz_spaces.hrl").

%% API
<<<<<<< HEAD
-export([get_or_fetch/2, create_or_update/2, get_or_fetch/3]).
=======
-export([create_or_update/2, get/2, get_or_fetch/3]).
>>>>>>> 8aed5766

%% model_behaviour callbacks
-export([save/1, get/1, exists/1, delete/1, update/2, create/1, model_init/0,
    'after'/5, before/4]).

-type id() :: binary().

-export_type([id/0]).

%%%===================================================================
%%% model_behaviour callbacks
%%%===================================================================

%%--------------------------------------------------------------------
%% @doc
%% {@link model_behaviour} callback save/1.
%% @end
%%--------------------------------------------------------------------
-spec save(datastore:document()) -> {ok, datastore:ext_key()} | datastore:generic_error().
save(Document) ->
    datastore:save(?STORE_LEVEL, Document).

%%--------------------------------------------------------------------
%% @doc
%% {@link model_behaviour} callback update/2.
%% @end
%%--------------------------------------------------------------------
-spec update(datastore:ext_key(), Diff :: datastore:document_diff()) ->
    {ok, datastore:ext_key()} | datastore:update_error().
update(Key, Diff) ->
    datastore:update(?STORE_LEVEL, ?MODULE, Key, Diff).

%%--------------------------------------------------------------------
%% @doc
%% {@link model_behaviour} callback create/1.
%% @end
%%--------------------------------------------------------------------
-spec create(datastore:document()) -> {ok, datastore:ext_key()} | datastore:create_error().
create(Document) ->
    datastore:create(?STORE_LEVEL, Document).

%%--------------------------------------------------------------------
%% @doc
%% {@link model_behaviour} callback get/1.
%% @end
%%--------------------------------------------------------------------
-spec get(datastore:ext_key()) -> {ok, datastore:document()} | datastore:get_error().
get(Key) ->
    datastore:get(?STORE_LEVEL, ?MODULE, Key).

%%--------------------------------------------------------------------
%% @doc
%% {@link model_behaviour} callback delete/1.
%% @end
%%--------------------------------------------------------------------
-spec delete(datastore:ext_key()) -> ok | datastore:generic_error().
delete(Key) ->
    datastore:delete(?STORE_LEVEL, ?MODULE, Key).

%%--------------------------------------------------------------------
%% @doc
%% {@link model_behaviour} callback exists/1.
%% @end
%%--------------------------------------------------------------------
-spec exists(datastore:ext_key()) -> datastore:exists_return().
exists(Key) ->
    ?RESPONSE(datastore:exists(?STORE_LEVEL, ?MODULE, Key)).

%%--------------------------------------------------------------------
%% @doc
%% {@link model_behaviour} callback model_init/0.
%% @end
%%--------------------------------------------------------------------
-spec model_init() -> model_behaviour:model_config().
model_init() ->
    % TODO migrate to GLOBALLY_CACHED_LEVEL
    ?MODEL_CONFIG(space_info_bucket, [], ?DISK_ONLY_LEVEL).

%%--------------------------------------------------------------------
%% @doc
%% {@link model_behaviour} callback 'after'/5.
%% @end
%%--------------------------------------------------------------------
-spec 'after'(ModelName :: model_behaviour:model_type(), Method :: model_behaviour:model_action(),
    Level :: datastore:store_level(), Context :: term(),
    ReturnValue :: term()) -> ok.
'after'(_ModelName, _Method, _Level, _Context, _ReturnValue) ->
    ok.

%%--------------------------------------------------------------------
%% @doc
%% {@link model_behaviour} callback before/4.
%% @end
%%--------------------------------------------------------------------
-spec before(ModelName :: model_behaviour:model_type(), Method :: model_behaviour:model_action(),
    Level :: datastore:store_level(), Context :: term()) -> ok | datastore:generic_error().
before(_ModelName, _Method, _Level, _Context) ->
    ok.

%%%===================================================================
%%% API
%%%===================================================================


%%--------------------------------------------------------------------
%% @doc
%% Updates document with using ID from document. If such object does not exist,
%% it initialises the object with the document.
%% @end
%%--------------------------------------------------------------------
-spec create_or_update(datastore:ext_key(), Diff :: datastore:document_diff()) ->
    {ok, datastore:ext_key()} | datastore:update_error().
create_or_update(Doc, Diff) ->
    datastore:create_or_update(?STORE_LEVEL, Doc, Diff).

%%--------------------------------------------------------------------
%% @doc
%% Gets space info from the database in user context.
%% @end
%%--------------------------------------------------------------------
-spec get(SpaceId :: binary(), UserId :: onedata_user:id()) ->
    {ok, datastore:document()} | datastore:get_error().
get(SpaceId, ?ROOT_USER_ID) ->
    case space_info:get(SpaceId) of
        {ok, Doc} -> {ok, Doc};
        {error, Reason} -> {error, Reason}
    end;
get(SpaceId, UserId) ->
    case get(SpaceId, ?ROOT_USER_ID) of
        {ok, #document{value = SpaceInfo} = Doc} ->
            case onedata_user:get(UserId) of
                {ok, #document{value = #onedata_user{spaces = Spaces}}} ->
                    {_, SpaceName} = lists:keyfind(SpaceId, 1, Spaces),
                    {ok, Doc#document{value = SpaceInfo#space_info{name = SpaceName}}};
                {error, Reason} ->
                    {error, Reason}
            end;
        {error, Reason} ->
            {error, Reason}
    end.

%%--------------------------------------------------------------------
%% @doc
%% Gets space info from the database in user context. If space info is not found
%% fetches it from onezone and stores it in the database.
%% @end
%%--------------------------------------------------------------------
-spec get_or_fetch(Client :: oz_endpoint:client(), SpaceId :: binary(),
    UserId :: onedata_user:id()) -> {ok, datastore:document()} | datastore:get_error().
get_or_fetch(Client, SpaceId, ?ROOT_USER_ID) ->
    case get(SpaceId, ?ROOT_USER_ID) of
        {ok, Doc} -> {ok, Doc};
        {error, {not_found, _}} -> fetch(Client, SpaceId);
        {error, Reason} -> {error, Reason}
    end;
get_or_fetch(Client, SpaceId, UserId) ->
    case get_or_fetch(Client, SpaceId, ?ROOT_USER_ID) of
        {ok, #document{value = SpaceInfo} = Doc} ->
            case onedata_user:get_or_fetch(Client, UserId) of
                {ok, #document{value = #onedata_user{spaces = Spaces}}} ->
                    {_, SpaceName} = lists:keyfind(SpaceId, 1, Spaces),
                    {ok, Doc#document{value = SpaceInfo#space_info{name = SpaceName}}};
                {error, Reason} ->
                    {error, Reason}
            end;
        {error, Reason} ->
            {error, Reason}
    end.

%%%===================================================================
%%% Internal functions
%%%===================================================================

%%--------------------------------------------------------------------
%% @private
%% @doc
<<<<<<< HEAD
%% Gets space info from the database in user context.
%% @end
%%--------------------------------------------------------------------
-spec get(SpaceId :: binary(), UserId :: onedata_user:id()) ->
    {ok, datastore:document()} | datastore:get_error().
get(SpaceId, UserId) ->
    space_info:get({SpaceId, UserId}).


%%--------------------------------------------------------------------
%% @private
%% @doc
%% Fetches space info from onezone in user context and stores it in the database.
%% @end
%%--------------------------------------------------------------------
-spec fetch(Client :: oz_endpoint:client(), SpaceId :: binary(),
    UserId :: onedata_user:id()) -> {ok, datastore:document()} | datastore:get_error().
fetch(Client, SpaceId, UserId) ->
    #space_info{
        users = UsersWithPrivileges,
        groups = GroupsWithPrivileges,
        providers_supports = Supports,
        name = Name
    } = Info = get_info(Client, SpaceId),

    datastore:run_synchronized(?MODEL_NAME, SpaceId, fun() ->
        case get(SpaceId, UserId) of
            {ok, #document{value = SpaceInfo} = Doc} ->
                NewDoc = Doc#document{value = SpaceInfo#space_info{
                    users = UsersWithPrivileges,
                    groups = GroupsWithPrivileges,
                    providers_supports = Supports,
                    name = Name
                }},
                {ok, _} = save(NewDoc),
                {ok, NewDoc};
            {error, {not_found, _}} ->
                Doc = #document{key = {SpaceId, UserId}, value = Info},
                {ok, _} = save(Doc),
                {ok, Doc};
            {error, Reason} ->
                {error, Reason}
        end
    end).

%%--------------------------------------------------------------------
%% @private
%% @doc
%% Gets space info from onezone.
%% @end
%%--------------------------------------------------------------------
-spec get_info(Client :: oz_endpoint:client(), SpaceId :: binary()) ->
    SpaceInfo :: #space_info{}.
get_info(Client, SpaceId) ->
=======
%% Fetches space info from onezone and stores it in the database.
%% @end
%%--------------------------------------------------------------------
-spec fetch(Client :: oz_endpoint:client(), SpaceId :: binary()) ->
    {ok, datastore:document()} | datastore:get_error().
fetch(Client, SpaceId) ->
>>>>>>> 8aed5766
    {ok, #space_details{name = Name, providers_supports = Supports}} =
        oz_spaces:get_details(Client, SpaceId),
    {ok, GroupIds} = oz_spaces:get_groups(Client, SpaceId),
    {ok, UserIds} = oz_spaces:get_users(Client, SpaceId),

    {ok, ProviderIds} = oz_spaces:get_providers(Client, SpaceId),

    GroupsWithPrivileges = utils:pmap(fun(GroupId) ->
        {ok, Privileges} =
            oz_spaces:get_group_privileges(Client, SpaceId, GroupId),
        {GroupId, Privileges}
    end, GroupIds),
    UsersWithPrivileges = utils:pmap(fun(UserId) ->
        {ok, Privileges} =
            oz_spaces:get_user_privileges(Client, SpaceId, UserId),
        {UserId, Privileges}
    end, UserIds),

    Doc = #document{key = SpaceId, value = #space_info{
        users = UsersWithPrivileges,
        groups = GroupsWithPrivileges,
        providers_supports = Supports,
<<<<<<< HEAD
        name = Name,
        providers = ProviderIds
    }.
=======
        name = Name
    }},
    {ok, _} = save(Doc),

    {ok, Doc}.
>>>>>>> 8aed5766
<|MERGE_RESOLUTION|>--- conflicted
+++ resolved
@@ -21,11 +21,7 @@
 -include_lib("ctool/include/oz/oz_spaces.hrl").
 
 %% API
-<<<<<<< HEAD
--export([get_or_fetch/2, create_or_update/2, get_or_fetch/3]).
-=======
 -export([create_or_update/2, get/2, get_or_fetch/3]).
->>>>>>> 8aed5766
 
 %% model_behaviour callbacks
 -export([save/1, get/1, exists/1, delete/1, update/2, create/1, model_init/0,
@@ -202,69 +198,12 @@
 %%--------------------------------------------------------------------
 %% @private
 %% @doc
-<<<<<<< HEAD
-%% Gets space info from the database in user context.
-%% @end
-%%--------------------------------------------------------------------
--spec get(SpaceId :: binary(), UserId :: onedata_user:id()) ->
-    {ok, datastore:document()} | datastore:get_error().
-get(SpaceId, UserId) ->
-    space_info:get({SpaceId, UserId}).
-
-
-%%--------------------------------------------------------------------
-%% @private
-%% @doc
-%% Fetches space info from onezone in user context and stores it in the database.
-%% @end
-%%--------------------------------------------------------------------
--spec fetch(Client :: oz_endpoint:client(), SpaceId :: binary(),
-    UserId :: onedata_user:id()) -> {ok, datastore:document()} | datastore:get_error().
-fetch(Client, SpaceId, UserId) ->
-    #space_info{
-        users = UsersWithPrivileges,
-        groups = GroupsWithPrivileges,
-        providers_supports = Supports,
-        name = Name
-    } = Info = get_info(Client, SpaceId),
-
-    datastore:run_synchronized(?MODEL_NAME, SpaceId, fun() ->
-        case get(SpaceId, UserId) of
-            {ok, #document{value = SpaceInfo} = Doc} ->
-                NewDoc = Doc#document{value = SpaceInfo#space_info{
-                    users = UsersWithPrivileges,
-                    groups = GroupsWithPrivileges,
-                    providers_supports = Supports,
-                    name = Name
-                }},
-                {ok, _} = save(NewDoc),
-                {ok, NewDoc};
-            {error, {not_found, _}} ->
-                Doc = #document{key = {SpaceId, UserId}, value = Info},
-                {ok, _} = save(Doc),
-                {ok, Doc};
-            {error, Reason} ->
-                {error, Reason}
-        end
-    end).
-
-%%--------------------------------------------------------------------
-%% @private
-%% @doc
-%% Gets space info from onezone.
-%% @end
-%%--------------------------------------------------------------------
--spec get_info(Client :: oz_endpoint:client(), SpaceId :: binary()) ->
-    SpaceInfo :: #space_info{}.
-get_info(Client, SpaceId) ->
-=======
 %% Fetches space info from onezone and stores it in the database.
 %% @end
 %%--------------------------------------------------------------------
 -spec fetch(Client :: oz_endpoint:client(), SpaceId :: binary()) ->
     {ok, datastore:document()} | datastore:get_error().
 fetch(Client, SpaceId) ->
->>>>>>> 8aed5766
     {ok, #space_details{name = Name, providers_supports = Supports}} =
         oz_spaces:get_details(Client, SpaceId),
     {ok, GroupIds} = oz_spaces:get_groups(Client, SpaceId),
@@ -287,14 +226,9 @@
         users = UsersWithPrivileges,
         groups = GroupsWithPrivileges,
         providers_supports = Supports,
-<<<<<<< HEAD
         name = Name,
         providers = ProviderIds
-    }.
-=======
-        name = Name
     }},
     {ok, _} = save(Doc),
 
-    {ok, Doc}.
->>>>>>> 8aed5766
+    {ok, Doc}.