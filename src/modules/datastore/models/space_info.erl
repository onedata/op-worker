--- conflicted
+++ resolved
@@ -19,11 +19,7 @@
 -include_lib("ctool/include/oz/oz_spaces.hrl").
 
 %% API
-<<<<<<< HEAD
--export([get/2, fetch/1, fetch/2, create_or_update/2]).
-=======
--export([fetch/2, create_or_update/2, get_or_fetch/2]).
->>>>>>> b19b7372
+-export([create_or_update/2, get_or_fetch/2, get_or_fetch/3]).
 
 %% model_behaviour callbacks
 -export([save/1, get/1, exists/1, delete/1, update/2, create/1, model_init/0,
@@ -139,122 +135,137 @@
 
 %%--------------------------------------------------------------------
 %% @doc
-<<<<<<< HEAD
-%% Gets space details from the database in user context.
-=======
-%% Get user from cache or fetch from OZ and save in cache.
-%% @end
-%%--------------------------------------------------------------------
--spec get_or_fetch(Client :: oz_endpoint:client(), datastore:key()) ->
+%% Gets space info from the database in user context associated with session.
+%% If space info is not found fetches it from onezone and stores it in the database.
+%% @end
+%%--------------------------------------------------------------------
+-spec get_or_fetch(SessId :: session:id(), SpaceId :: binary()) ->
     {ok, datastore:document()} | datastore:get_error().
-get_or_fetch(Client, Key) ->
-    case space_info:get(Key) of
+get_or_fetch(?ROOT_SESS_ID, SpaceId) ->
+    fetch(provider, SpaceId, ?ROOT_USER_ID);
+get_or_fetch(SessId, SpaceId) ->
+    {ok, #document{value = #session{
+        auth = #auth{macaroon = Macaroon, disch_macaroons = DischMacaroons},
+        identity = #identity{user_id = UserId}
+    }}} = session:get(SessId),
+    fetch({user, {Macaroon, DischMacaroons}}, SpaceId, UserId).
+
+
+%%--------------------------------------------------------------------
+%% @doc
+%% Gets space info from the database in user context. If space info is not found
+%% fetches it from onezone and stores it in the database.
+%% @end
+%%--------------------------------------------------------------------
+-spec get_or_fetch(Client :: oz_endpoint:client(), SpaceId :: binary(),
+    UserId :: onedata_user:id()) -> {ok, datastore:document()} | datastore:get_error().
+get_or_fetch(Client, SpaceId, UserId) ->
+    case get(SpaceId, UserId) of
         {ok, Doc} -> {ok, Doc};
-        {error, {not_found, _}} -> fetch(Client, Key);
+        {error, {not_found, _}} -> fetch(Client, SpaceId, UserId);
         Error -> Error
     end.
 
-%%--------------------------------------------------------------------
-%% @doc
-%% Fetches space details from Global Registry and stores them in database.
->>>>>>> b19b7372
-%% @end
-%%--------------------------------------------------------------------
--spec get(SpaceId :: binary(), SessId :: session:id()) ->
+
+%%%===================================================================
+%%% Internal functions
+%%%===================================================================
+
+%%--------------------------------------------------------------------
+%% @private
+%% @doc
+%% Gets space info from the database in user context.
+%% @end
+%%--------------------------------------------------------------------
+-spec get(SpaceId :: binary(), UserId :: onedata_user:id()) ->
     {ok, datastore:document()} | datastore:get_error().
-<<<<<<< HEAD
-get(SpaceId, SessId) ->
-    Key = fslogic_uuid:spaceid_to_space_dir_uuid(SpaceId),
-    {ok, #document{value = #session{identity = #identity{user_id = UserId}}}} =
-        session:get(SessId),
-    case datastore:fetch_link(?LINK_STORE_LEVEL, Key, ?MODEL_NAME, UserId) of
+get(SpaceId, UserId) ->
+    case datastore:fetch_link(?LINK_STORE_LEVEL, SpaceId, ?MODEL_NAME, UserId) of
         {ok, {LinkKey, _}} -> space_info:get(LinkKey);
         {error, link_not_found} -> {error, {not_found, ?MODEL_NAME}};
         {error, Reason} -> {error, Reason}
     end.
 
 %%--------------------------------------------------------------------
-%% @doc
-%% Fetches space details from Global Registry in provider context and stores them
+%% @private
+%% @doc
+%% Fetches space info from onezone in provider context and stores it
 %% in the database.
 %% @end
 %%--------------------------------------------------------------------
--spec fetch(SpaceId :: binary()) -> {ok, datastore:document()} | datastore:get_error().
+-spec fetch(SpaceId :: binary()) ->
+    {ok, datastore:document()} | datastore:get_error().
 fetch(SpaceId) ->
-    Key = fslogic_uuid:spaceid_to_space_dir_uuid(SpaceId),
-    {ok, #space_details{id = Id, name = Name}} = oz_spaces:get_details(provider, SpaceId),
-    Doc = #document{key = Key, value = #space_info{id = Id, name = Name}},
-    {ok, _} = space_info:save(Doc),
+    SpaceInfo = get_info(provider, SpaceId),
+    Doc = #document{key = SpaceId, value = SpaceInfo},
+    {ok, _} = save(Doc),
     {ok, Doc}.
 
 %%--------------------------------------------------------------------
-%% @doc
-%% Fetches space details from Global Registry in user context and stores them
-%% in the database.
-%% @end
-%%--------------------------------------------------------------------
--spec fetch(SpaceId :: binary(), SessId :: session:id()) ->
-    {ok, datastore:document()} | datastore:get_error().
-fetch(SpaceId, ?ROOT_SESS_ID) ->
-    {ok, SpaceDetails} = oz_spaces:get_details(provider, SpaceId),
-    fetch(SpaceId, ?ROOT_SESS_ID, ?ROOT_USER_ID, SpaceDetails);
-fetch(SpaceId, SessId) ->
-    {ok, #document{value = #session{
-        auth = #auth{macaroon = Macaroon, disch_macaroons = DischMacaroons},
-        identity = #identity{user_id = UserId}
-    }}} = session:get(SessId),
-    {ok, SpaceDetails} = oz_spaces:get_details(
-        {user, {Macaroon, DischMacaroons}}, SpaceId),
-    fetch(SpaceId, SessId, UserId, SpaceDetails).
-
-%%%===================================================================
-%%% Internal functions
-%%%===================================================================
-
-%%--------------------------------------------------------------------
-%% @private
-%% @doc
-%% Updates space details in the database in user context.
-%% @end
-%%--------------------------------------------------------------------
--spec fetch(SpaceId :: binary(), SessId :: session:id(), UserId :: onedata_user:id(),
-    SpaceDetails :: #space_details{}) -> {ok, datastore:document()} | datastore:get_error().
-fetch(SpaceId, SessId, UserId, #space_details{id = Id, name = Name}) ->
-    case space_info:get(SpaceId, SessId) of
+%% @private
+%% @doc
+%% Fetches space info from onezone in user context and stores it in the database.
+%% @end
+%%--------------------------------------------------------------------
+-spec fetch(Client :: oz_endpoint:client(), SpaceId :: binary(),
+    UserId :: onedata_user:id()) -> {ok, datastore:document()} | datastore:get_error().
+fetch(Client, SpaceId, UserId) ->
+    #space_info{
+        users = UsersWithPrivileges,
+        groups = GroupsWithPrivileges,
+        providers_supports = Supports,
+        name = Name
+    } = Info = get_info(Client, SpaceId),
+
+    case get(SpaceId, UserId) of
         {ok, #document{value = SpaceInfo} = Doc} ->
-            NewDoc = Doc#document{value = SpaceInfo#space_info{id = Id, name = Name}},
-            {ok, _} = space_info:save(NewDoc),
+            NewDoc = Doc#document{value = SpaceInfo#space_info{
+                users = UsersWithPrivileges,
+                groups = GroupsWithPrivileges,
+                providers_supports = Supports,
+                name = Name
+            }},
+            {ok, _} = save(NewDoc),
             {ok, NewDoc};
         {error, {not_found, _}} ->
             {ok, #document{key = ParentKey}} = fetch(SpaceId),
-            Doc = #document{value = #space_info{id = Id, name = Name}},
-            {ok, Key} = space_info:save(Doc),
-            ok = datastore:add_links(?LINK_STORE_LEVEL, ParentKey, ?MODEL_NAME, {UserId, {Key, ?MODEL_NAME}}),
+            Doc = #document{value = Info},
+            {ok, Key} = save(Doc),
+            ok = datastore:add_links(?LINK_STORE_LEVEL, ParentKey, ?MODEL_NAME,
+                {UserId, {Key, ?MODEL_NAME}}),
             {ok, Doc};
         {error, Reason} ->
             {error, Reason}
     end.
-=======
-fetch(Client, SpaceId) ->
-    {ok, #space_details{id = Id, name = Name, providers_supports = Supports}} =
+
+%%--------------------------------------------------------------------
+%% @private
+%% @doc
+%% Gets space info from onezone.
+%% @end
+%%--------------------------------------------------------------------
+-spec get_info(Client :: oz_endpoint:client(), SpaceId :: binary()) ->
+    SpaceInfo :: #space_info{}.
+get_info(Client, SpaceId) ->
+    {ok, #space_details{name = Name, providers_supports = Supports}} =
         oz_spaces:get_details(Client, SpaceId),
-    {ok, GroupIds} = oz_spaces:get_groups(Client, Id),
-    {ok, UserIds} = oz_spaces:get_users(Client, Id),
-
-    GroupsWithPrivileges = utils:pmap(fun(GID) ->
-        {ok, Privileges} = oz_spaces:get_group_privileges(Client, Id, GID),
-        {GID, Privileges}
+    {ok, GroupIds} = oz_spaces:get_groups(Client, SpaceId),
+    {ok, UserIds} = oz_spaces:get_users(Client, SpaceId),
+
+    GroupsWithPrivileges = utils:pmap(fun(GroupId) ->
+        {ok, Privileges} =
+            oz_spaces:get_group_privileges(Client, SpaceId, GroupId),
+        {GroupId, Privileges}
     end, GroupIds),
-    UsersWithPrivileges = utils:pmap(fun(UID) ->
-        {ok, Privileges} = oz_spaces:get_user_privileges(Client, Id, UID),
-        {UID, Privileges}
+    UsersWithPrivileges = utils:pmap(fun(UserId) ->
+        {ok, Privileges} =
+            oz_spaces:get_user_privileges(Client, SpaceId, UserId),
+        {UserId, Privileges}
     end, UserIds),
 
-    Doc = #document{key = Id, value = #space_info{
+    #space_info{
         users = UsersWithPrivileges,
         groups = GroupsWithPrivileges,
         providers_supports = Supports,
-        name = Name}},
-    {ok, _} = space_info:create(Doc),
-    {ok, Doc}.
->>>>>>> b19b7372
+        name = Name
+    }.
