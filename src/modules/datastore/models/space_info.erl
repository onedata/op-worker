--- conflicted
+++ resolved
@@ -127,15 +127,10 @@
 %% Gets space details from the database in user context.
 %% @end
 %%--------------------------------------------------------------------
-<<<<<<< HEAD
 -spec get(SpaceId :: binary(), SessId :: session:id()) ->
-=======
--spec fetch(Client :: oz_endpoint:client(), SpaceId :: binary()) ->
->>>>>>> 6fb2ff3d
     {ok, datastore:document()} | datastore:get_error().
 get(SpaceId, SessId) ->
     Key = fslogic_uuid:spaceid_to_space_dir_uuid(SpaceId),
-<<<<<<< HEAD
     {ok, #document{value = #session{identity = #identity{user_id = UserId}}}} =
         session:get(SessId),
     case datastore:fetch_link(?LINK_STORE_LEVEL, Key, ?MODEL_NAME, UserId) of
@@ -153,7 +148,7 @@
 -spec fetch(SpaceId :: binary()) -> {ok, datastore:document()} | datastore:get_error().
 fetch(SpaceId) ->
     Key = fslogic_uuid:spaceid_to_space_dir_uuid(SpaceId),
-    {ok, #space_details{id = Id, name = Name}} = gr_spaces:get_details(provider, SpaceId),
+    {ok, #space_details{id = Id, name = Name}} = oz_spaces:get_details(provider, SpaceId),
     Doc = #document{key = Key, value = #space_info{id = Id, name = Name}},
     {ok, _} = space_info:save(Doc),
     {ok, Doc}.
@@ -167,14 +162,14 @@
 -spec fetch(SpaceId :: binary(), SessId :: session:id()) ->
     {ok, datastore:document()} | datastore:get_error().
 fetch(SpaceId, ?ROOT_SESS_ID) ->
-    {ok, SpaceDetails} = gr_spaces:get_details(provider, SpaceId),
+    {ok, SpaceDetails} = oz_spaces:get_details(provider, SpaceId),
     fetch(SpaceId, ?ROOT_SESS_ID, ?ROOT_USER_ID, SpaceDetails);
 fetch(SpaceId, SessId) ->
     {ok, #document{value = #session{
         auth = #auth{macaroon = Macaroon, disch_macaroons = DischMacaroons},
         identity = #identity{user_id = UserId}
     }}} = session:get(SessId),
-    {ok, SpaceDetails} = gr_spaces:get_details(
+    {ok, SpaceDetails} = oz_spaces:get_details(
         {user, {Macaroon, DischMacaroons}}, SpaceId),
     fetch(SpaceId, SessId, UserId, SpaceDetails).
 
@@ -192,10 +187,6 @@
     SpaceDetails :: #space_details{}) -> {ok, datastore:document()} | datastore:get_error().
 fetch(SpaceId, SessId, UserId, #space_details{id = Id, name = Name}) ->
     case space_info:get(SpaceId, SessId) of
-=======
-    {ok, #space_details{id = Id, name = Name}} = oz_spaces:get_details(Client, SpaceId),
-    case space_info:get(Key) of
->>>>>>> 6fb2ff3d
         {ok, #document{value = SpaceInfo} = Doc} ->
             NewDoc = Doc#document{value = SpaceInfo#space_info{id = Id, name = Name}},
             {ok, _} = space_info:save(NewDoc),
