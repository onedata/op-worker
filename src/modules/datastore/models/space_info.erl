%%%-------------------------------------------------------------------
%%% @author Krzysztof Trzepla
%%% @copyright (C) 2016 ACK CYFRONET AGH
%%% This software is released under the MIT license
%%% cited in 'LICENSE.txt'.
%%% @end
%%%-------------------------------------------------------------------
%%% @doc Cache for space details fetched from Global Registry.
%%% @end
%%%-------------------------------------------------------------------
-module(space_info).
-author("Krzysztof Trzepla").
-behaviour(model_behaviour).

-include("proto/common/credentials.hrl").
-include("modules/fslogic/fslogic_common.hrl").
-include("modules/datastore/datastore_specific_models_def.hrl").
-include_lib("ctool/include/logging.hrl").
-include_lib("cluster_worker/include/modules/datastore/datastore_model.hrl").
-include_lib("ctool/include/logging.hrl").
-include_lib("ctool/include/oz/oz_spaces.hrl").

%% API
-export([create_or_update/2, get/2, get_or_fetch/3, get_or_fetch/2]).

%% model_behaviour callbacks
-export([save/1, get/1, exists/1, delete/1, update/2, create/1, model_init/0,
    'after'/5, before/4]).

-type id() :: binary().

-export_type([id/0]).

%%%===================================================================
%%% model_behaviour callbacks
%%%===================================================================

%%--------------------------------------------------------------------
%% @doc
%% {@link model_behaviour} callback save/1.
%% @end
%%--------------------------------------------------------------------
-spec save(datastore:document()) -> {ok, datastore:ext_key()} | datastore:generic_error().
save(Document) ->
    datastore:save(?STORE_LEVEL, Document).

%%--------------------------------------------------------------------
%% @doc
%% {@link model_behaviour} callback update/2.
%% @end
%%--------------------------------------------------------------------
-spec update(datastore:ext_key(), Diff :: datastore:document_diff()) ->
    {ok, datastore:ext_key()} | datastore:update_error().
update(Key, Diff) ->
    datastore:update(?STORE_LEVEL, ?MODULE, Key, Diff).

%%--------------------------------------------------------------------
%% @doc
%% {@link model_behaviour} callback create/1.
%% @end
%%--------------------------------------------------------------------
-spec create(datastore:document()) -> {ok, datastore:ext_key()} | datastore:create_error().
create(Document) ->
    datastore:create(?STORE_LEVEL, Document).

%%--------------------------------------------------------------------
%% @doc
%% {@link model_behaviour} callback get/1.
%% @end
%%--------------------------------------------------------------------
-spec get(datastore:ext_key()) -> {ok, datastore:document()} | datastore:get_error().
get(Key) ->
    case datastore:get(?STORE_LEVEL, ?MODULE, Key) of
        {error, Reason} ->
            {error, Reason};
        {ok, D = #document{value = S = #space_info{providers_supports = Supports}}} when is_list(Supports) ->
            {ProviderIds, _} = lists:unzip(Supports),
            {ok, D#document{value = S#space_info{providers = ProviderIds}}};
        {ok, Doc} ->
            {ok, Doc}
    end .

%%--------------------------------------------------------------------
%% @doc
%% {@link model_behaviour} callback delete/1.
%% @end
%%--------------------------------------------------------------------
-spec delete(datastore:ext_key()) -> ok | datastore:generic_error().
delete(Key) ->
    datastore:delete(?STORE_LEVEL, ?MODULE, Key).

%%--------------------------------------------------------------------
%% @doc
%% {@link model_behaviour} callback exists/1.
%% @end
%%--------------------------------------------------------------------
-spec exists(datastore:ext_key()) -> datastore:exists_return().
exists(Key) ->
    ?RESPONSE(datastore:exists(?STORE_LEVEL, ?MODULE, Key)).

%%--------------------------------------------------------------------
%% @doc
%% {@link model_behaviour} callback model_init/0.
%% @end
%%--------------------------------------------------------------------
-spec model_init() -> model_behaviour:model_config().
model_init() ->
    ?MODEL_CONFIG(space_info_bucket, [{space_info, create}, {space_info, save},
<<<<<<< HEAD
        {space_info, create_or_update}, {space_info, update}], ?DISK_ONLY_LEVEL).
=======
        {space_info, delete}, {space_info, create_or_update}], ?GLOBALLY_CACHED_LEVEL).
>>>>>>> c233e062

%%--------------------------------------------------------------------
%% @doc
%% {@link model_behaviour} callback 'after'/5.
%% @end
%%--------------------------------------------------------------------
-spec 'after'(ModelName :: model_behaviour:model_type(), Method :: model_behaviour:model_action(),
    Level :: datastore:store_level(), Context :: term(),
    ReturnValue :: term()) -> ok.
<<<<<<< HEAD
'after'(space_info, create, _, _, {ok, SpaceId}) ->
    emit_monitoring_event(SpaceId);
'after'(space_info, create_or_update, _, _, {ok, SpaceId}) ->
    emit_monitoring_event(SpaceId);
'after'(space_info, save, _, _, {ok, SpaceId}) ->
    emit_monitoring_event(SpaceId);
'after'(space_info, update, _, _, {ok, SpaceId}) ->
    emit_monitoring_event(SpaceId);
=======
'after'(space_info, create, ?GLOBAL_ONLY_LEVEL, _, {ok, SpaceId}) ->
    monitoring_action(start, SpaceId);
'after'(space_info, create_or_update, ?GLOBAL_ONLY_LEVEL, _, {ok, SpaceId}) ->
    monitoring_action(start, SpaceId);
'after'(space_info, save, ?GLOBAL_ONLY_LEVEL, _, {ok, SpaceId}) ->
    monitoring_action(start, SpaceId);
'after'(space_info, delete, ?GLOBAL_ONLY_LEVEL, _, SpaceId) ->
    monitoring_action(stop, SpaceId);
>>>>>>> c233e062
'after'(_ModelName, _Method, _Level, _Context, _ReturnValue) ->
    ok.

%%--------------------------------------------------------------------
%% @doc
%% {@link model_behaviour} callback before/4.
%% @end
%%--------------------------------------------------------------------
-spec before(ModelName :: model_behaviour:model_type(), Method :: model_behaviour:model_action(),
    Level :: datastore:store_level(), Context :: term()) -> ok | datastore:generic_error().
before(_ModelName, _Method, _Level, _Context) ->
    ok.

%%%===================================================================
%%% API
%%%===================================================================


%%--------------------------------------------------------------------
%% @doc
%% Updates document with using ID from document. If such object does not exist,
%% it initialises the object with the document.
%% @end
%%--------------------------------------------------------------------
-spec create_or_update(datastore:document(), Diff :: datastore:document_diff()) ->
    {ok, datastore:ext_key()} | datastore:update_error().
create_or_update(Doc, Diff) ->
    datastore:create_or_update(?STORE_LEVEL, Doc, Diff).

%%--------------------------------------------------------------------
%% @doc
%% Gets space info from the database in user context.
%% @end
%%--------------------------------------------------------------------
-spec get(SpaceId :: binary(), UserId :: onedata_user:id()) ->
    {ok, datastore:document()} | datastore:get_error().
get(SpaceId, ?ROOT_USER_ID) ->
    case space_info:get(SpaceId) of
        {ok, Doc} -> {ok, Doc};
        {error, Reason} -> {error, Reason}
    end;
get(SpaceId, UserId) ->
    case get(SpaceId, ?ROOT_USER_ID) of
        {ok, #document{value = SpaceInfo} = Doc} ->
            case onedata_user:get(UserId) of
                {ok, #document{value = #onedata_user{spaces = Spaces}}} ->
                    {_, SpaceName} = lists:keyfind(SpaceId, 1, Spaces),
                    {ok, Doc#document{value = SpaceInfo#space_info{name = SpaceName}}};
                {error, Reason} ->
                    {error, Reason}
            end;
        {error, Reason} ->
            {error, Reason}
    end.

%%--------------------------------------------------------------------
%% @doc
%% Gets space info from the database in user context. If space info is not found
%% fetches it from onezone and stores it in the database.
%% @end
%%--------------------------------------------------------------------
-spec get_or_fetch(session:id(), SpaceId :: binary()) ->
    {ok, datastore:document()} | datastore:get_error().
get_or_fetch(SessionId, SpaceId) ->
    {ok, UserId} = session:get_user_id(SessionId),
    get_or_fetch(SessionId, SpaceId, UserId).


%%--------------------------------------------------------------------
%% @doc
%% Gets space info from the database in user context. If space info is not found
%% fetches it from onezone and stores it in the database.
%% @end
%%--------------------------------------------------------------------
-spec get_or_fetch(Auth :: oz_endpoint:auth(), SpaceId :: binary(),
    UserId :: onedata_user:id()) -> {ok, datastore:document()} | datastore:get_error().
get_or_fetch(Auth, SpaceId, ?ROOT_USER_ID) ->
    case get(SpaceId, ?ROOT_USER_ID) of
        {ok, Doc} -> {ok, Doc};
        {error, {not_found, _}} -> fetch(Auth, SpaceId);
        {error, Reason} -> {error, Reason}
    end;
get_or_fetch(Auth, SpaceId, UserId) ->
    case get_or_fetch(Auth, SpaceId, ?ROOT_USER_ID) of
        {ok, #document{value = SpaceInfo} = Doc} ->
            case onedata_user:get_or_fetch(Auth, UserId) of
                {ok, #document{value = #onedata_user{spaces = Spaces}}} ->
                    case lists:keyfind(SpaceId, 1, Spaces) of
                        false ->
                            {ok, Doc};
                        {_, SpaceName} ->
                            {ok, Doc#document{value = SpaceInfo#space_info{name = SpaceName}}}
                    end;
                {error, Reason} ->
                    {error, Reason}
            end;
        {error, Reason} ->
            {error, Reason}
    end.

%%%===================================================================
%%% Internal functions
%%%===================================================================

%%--------------------------------------------------------------------
%% @private
%% @doc
%% Fetches space info from onezone and stores it in the database.
%% @end
%%--------------------------------------------------------------------
-spec fetch(Auth :: oz_endpoint:auth(), SpaceId :: binary()) ->
    {ok, datastore:document()} | datastore:get_error().
fetch(Auth, SpaceId) ->
    {ok, #space_details{name = Name, providers_supports = Supports}} =
        oz_spaces:get_details(Auth, SpaceId),
    {ok, GroupIds} = oz_spaces:get_groups(Auth, SpaceId),
    {ok, UserIds} = oz_spaces:get_users(Auth, SpaceId),

    {ok, ProviderIds} = oz_spaces:get_providers(Auth, SpaceId),

    GroupsWithPrivileges = utils:pmap(fun(GroupId) ->
        {ok, Privileges} =
            oz_spaces:get_group_privileges(Auth, SpaceId, GroupId),
        {GroupId, Privileges}
    end, GroupIds),
    UsersWithPrivileges = utils:pmap(fun(UserId) ->
        {ok, Privileges} =
            oz_spaces:get_user_privileges(Auth, SpaceId, UserId),
        {UserId, Privileges}
    end, UserIds),

    Doc = #document{key = SpaceId, value = #space_info{
        users = UsersWithPrivileges,
        groups = GroupsWithPrivileges,
        providers_supports = Supports,
        name = Name,
        providers = ProviderIds
    }},
    % TODO - what if new doc appear with subscription in parallel? resolve such conflict
    {ok, _} = save(Doc),

    {ok, Doc}.

%%--------------------------------------------------------------------
%% @private
%% @doc
%% Sends event informing about space_info update if provider supports space.
%% @end
%%--------------------------------------------------------------------
-spec emit_monitoring_event(datastore:id()) -> no_return().
emit_monitoring_event(SpaceId) ->
    case space_info:get(SpaceId) of
        {ok, #document{value = #space_info{providers = Providers}}} ->
            case lists:member(oneprovider:get_provider_id(), Providers) of
                true ->
                    monitoring_event:emit_space_info_updated(SpaceId);
                _ -> ok
            end;
        _ -> ok
    end.<|MERGE_RESOLUTION|>--- conflicted
+++ resolved
@@ -106,11 +106,7 @@
 -spec model_init() -> model_behaviour:model_config().
 model_init() ->
     ?MODEL_CONFIG(space_info_bucket, [{space_info, create}, {space_info, save},
-<<<<<<< HEAD
-        {space_info, create_or_update}, {space_info, update}], ?DISK_ONLY_LEVEL).
-=======
-        {space_info, delete}, {space_info, create_or_update}], ?GLOBALLY_CACHED_LEVEL).
->>>>>>> c233e062
+        {space_info, create_or_update}, {space_info, update}], ?GLOBALLY_CACHED_LEVEL).
 
 %%--------------------------------------------------------------------
 %% @doc
@@ -120,25 +116,14 @@
 -spec 'after'(ModelName :: model_behaviour:model_type(), Method :: model_behaviour:model_action(),
     Level :: datastore:store_level(), Context :: term(),
     ReturnValue :: term()) -> ok.
-<<<<<<< HEAD
-'after'(space_info, create, _, _, {ok, SpaceId}) ->
-    emit_monitoring_event(SpaceId);
-'after'(space_info, create_or_update, _, _, {ok, SpaceId}) ->
-    emit_monitoring_event(SpaceId);
-'after'(space_info, save, _, _, {ok, SpaceId}) ->
-    emit_monitoring_event(SpaceId);
-'after'(space_info, update, _, _, {ok, SpaceId}) ->
-    emit_monitoring_event(SpaceId);
-=======
 'after'(space_info, create, ?GLOBAL_ONLY_LEVEL, _, {ok, SpaceId}) ->
-    monitoring_action(start, SpaceId);
+    emit_monitoring_event(SpaceId);
 'after'(space_info, create_or_update, ?GLOBAL_ONLY_LEVEL, _, {ok, SpaceId}) ->
-    monitoring_action(start, SpaceId);
+    emit_monitoring_event(SpaceId);
 'after'(space_info, save, ?GLOBAL_ONLY_LEVEL, _, {ok, SpaceId}) ->
-    monitoring_action(start, SpaceId);
-'after'(space_info, delete, ?GLOBAL_ONLY_LEVEL, _, SpaceId) ->
-    monitoring_action(stop, SpaceId);
->>>>>>> c233e062
+    emit_monitoring_event(SpaceId);
+'after'(space_info, update, ?GLOBAL_ONLY_LEVEL, _, {ok, SpaceId}) ->
+    emit_monitoring_event(SpaceId);
 'after'(_ModelName, _Method, _Level, _Context, _ReturnValue) ->
     ok.
 
