%%%-------------------------------------------------------------------
%%% @author Tomasz Lichon
%%% @copyright (C) 2016 ACK CYFRONET AGH
%%% This software is released under the MIT license
%%% cited in 'LICENSE.txt'.
%%% @end
%%%-------------------------------------------------------------------
%%% @doc
%%% Files that need to be chowned when their owner shows in provider.
%%% @end
%%%-------------------------------------------------------------------
-module(files_to_chown).
-author("Tomasz Lichon").
-behaviour(model_behaviour).

-include("modules/datastore/datastore_specific_models_def.hrl").
-include("modules/fslogic/fslogic_common.hrl").
-include_lib("cluster_worker/include/modules/datastore/datastore_model.hrl").
-include_lib("ctool/include/oz/oz_users.hrl").
-include_lib("ctool/include/logging.hrl").

%% API
-export([add/2, chown_file/3]).

%% model_behaviour callbacks
-export([save/1, get/1, exists/1, delete/1, update/2, create/1,
    model_init/0, 'after'/5, before/4]).

-export_type([id/0]).

-type id() :: onedata_user:id().

%%%===================================================================
%%% API
%%%===================================================================

%%--------------------------------------------------------------------
%% @doc
%% Add file that need to be chowned in future.
%% @end
%%--------------------------------------------------------------------
-spec add(onedata_user:id(), file_meta:uuid()) -> {ok, datastore:key()} | datastore:generic_error().
add(UserId, FileUuid) ->
    %todo add create_or_update operation to datastore
    UpdateFun = fun(Val = #files_to_chown{file_uuids = Uuids}) ->
        {ok, Val#files_to_chown{file_uuids = [FileUuid | Uuids]}}
    end,
    case update(UserId, UpdateFun) of
        {ok, Key} ->
            {ok, Key};
        {error, {not_found, files_to_chown}} ->
            create(#document{key = UserId, value = #files_to_chown{file_uuids = [FileUuid]}});
        Other ->
            Other
    end.

%%--------------------------------------------------------------------
%% @doc
%% Chown specific file according to given UserId and SpaceId
%% @end
%%--------------------------------------------------------------------
-spec chown_file(file_meta:uuid(), onedata_user:id(), space_info:id()) -> ok.
chown_file(FileUuid, UserId, SpaceId) ->
    LocalLocations = fslogic_utils:get_local_storage_file_locations({uuid, FileUuid}),
    lists:foreach(fun({StorageId, FileId}) ->
        try
            SpaceUUID = fslogic_uuid:spaceid_to_space_dir_uuid(SpaceId),
            {ok, Storage} = storage:get(StorageId),
            SFMHandle = storage_file_manager:new_handle(?ROOT_SESS_ID, SpaceUUID, FileUuid, Storage, FileId),

            ok = storage_file_manager:chown(SFMHandle, UserId, SpaceId)
        catch
            _:Error ->
                ?error_stacktrace("Cannot chown file ~p, due to error ~p", [FileUuid, Error])
        end
    end, LocalLocations).

%%%===================================================================
%%% model_behaviour callbacks
%%%===================================================================

%%--------------------------------------------------------------------
%% @doc
%% {@link model_behaviour} callback save/1.
%% @end
%%--------------------------------------------------------------------
-spec save(datastore:document()) -> {ok, datastore:key()} | datastore:generic_error().
save(Document) ->
    datastore:save(?STORE_LEVEL, Document).

%%--------------------------------------------------------------------
%% @doc
%% {@link model_behaviour} callback update/2.
%% @end
%%--------------------------------------------------------------------
-spec update(datastore:key(), Diff :: datastore:document_diff()) ->
    {ok, datastore:key()} | datastore:update_error().
update(Key, Diff) ->
    datastore:update(?STORE_LEVEL, ?MODULE, Key, Diff).

%%--------------------------------------------------------------------
%% @doc
%% {@link model_behaviour} callback create/1.
%% @end
%%--------------------------------------------------------------------
-spec create(datastore:document()) -> {ok, datastore:key()} | datastore:create_error().
create(Document) ->
    datastore:create(?STORE_LEVEL, Document).

%%--------------------------------------------------------------------
%% @doc
%% {@link model_behaviour} callback get/1.
%% @end
%%--------------------------------------------------------------------
-spec get(datastore:key()) -> {ok, datastore:document()} | datastore:get_error().
get(Key) ->
    datastore:get(?STORE_LEVEL, ?MODULE, Key).

%%--------------------------------------------------------------------
%% @doc
%% {@link model_behaviour} callback delete/1.
%% @end
%%--------------------------------------------------------------------
-spec delete(datastore:key()) -> ok | datastore:generic_error().
delete(Key) ->
    datastore:delete(?STORE_LEVEL, ?MODULE, Key).

%%--------------------------------------------------------------------
%% @doc
%% {@link model_behaviour} callback exists/1.
%% @end
%%--------------------------------------------------------------------
-spec exists(datastore:key()) -> datastore:exists_return().
exists(Key) ->
    ?RESPONSE(datastore:exists(?STORE_LEVEL, ?MODULE, Key)).

%%--------------------------------------------------------------------
%% @doc
%% {@link model_behaviour} callback model_init/0.
%% @end
%%--------------------------------------------------------------------
-spec model_init() -> model_behaviour:model_config().
model_init() ->
    ?MODEL_CONFIG(files_to_chown_bucket, [{onedata_user, create}, {onedata_user, save},
        {onedata_user, create_or_update}], ?GLOBALLY_CACHED_LEVEL).

%%--------------------------------------------------------------------
%% @doc
%% {@link model_behaviour} callback 'after'/5.
%% @end
%%--------------------------------------------------------------------
-spec 'after'(ModelName :: model_behaviour:model_type(), Method :: model_behaviour:model_action(),
    Level :: datastore:store_level(), Context :: term(),
    ReturnValue :: term()) -> ok.
'after'(onedata_user, create, ?GLOBAL_ONLY_LEVEL, _, {ok, UUID}) ->
    chown_pending_files(UUID);
'after'(onedata_user, save, ?GLOBAL_ONLY_LEVEL, _, {ok, UUID}) ->
    chown_pending_files(UUID);
'after'(onedata_user, create_or_update, ?GLOBAL_ONLY_LEVEL, _, {ok, UUID}) ->
    chown_pending_files(UUID);
'after'(_ModelName, _Method, _Level, _Context, _ReturnValue) ->
    ok.

%%--------------------------------------------------------------------
%% @doc
%% {@link model_behaviour} callback before/4.
%% @end
%%--------------------------------------------------------------------
-spec before(ModelName :: model_behaviour:model_type(), Method :: model_behaviour:model_action(),
    Level :: datastore:store_level(), Context :: term()) -> ok | datastore:generic_error().
before(_ModelName, _Method, _Level, _Context) ->
    ok.

%%%===================================================================
<<<<<<< HEAD
%%% API
%%%===================================================================

%%--------------------------------------------------------------------
%% @doc
%% Add file that need to be chowned in future.
%% @end
%%--------------------------------------------------------------------
-spec add(onedata_user:id(), file_meta:uuid()) -> {ok, datastore:key()} | datastore:generic_error().
add(UserId, FileUuid) ->
    %todo add create_or_update operation to datastore
    UpdateFun = fun(Val = #files_to_chown{file_uuids = Uuids}) ->
        {ok, Val#files_to_chown{file_uuids = lists:usort([FileUuid | Uuids])}}
    end,
    case update(UserId, UpdateFun) of
        {ok, Key} ->
            {ok, Key};
        {error, {not_found, files_to_chown}} ->
            create(#document{key = UserId, value = #files_to_chown{file_uuids = [FileUuid]}});
        Other ->
            Other
    end.

%%--------------------------------------------------------------------
%% @doc
%% Chown specific file according to given UserId and SpaceId
%% @end
%%--------------------------------------------------------------------
-spec chown_file(file_meta:uuid(), onedata_user:id(), space_info:id()) -> ok.
chown_file(FileUuid, UserId, SpaceId) ->
    LocalLocations = fslogic_utils:get_local_storage_file_locations({uuid, FileUuid}),
    lists:foreach(fun({StorageId, FileId}) ->
        try
            SpaceUUID = fslogic_uuid:spaceid_to_space_dir_uuid(SpaceId),
            {ok, Storage} = storage:get(StorageId),
            SFMHandle = storage_file_manager:new_handle(?ROOT_SESS_ID, SpaceUUID, FileUuid, Storage, FileId),

            ok = storage_file_manager:chown(SFMHandle, UserId, SpaceId)
        catch
            _:Error ->
                ?error_stacktrace("Cannot chown file ~p, due to error ~p", [FileUuid, Error])
        end
    end, LocalLocations).

%%%===================================================================
=======
>>>>>>> 2090ee8c
%%% Internal functions
%%%===================================================================

%%--------------------------------------------------------------------
%% @doc
%% Chown all pending files of given user
%% @end
%%--------------------------------------------------------------------
-spec chown_pending_files(onedata_user:id()) -> ok.
chown_pending_files(UserId) ->
    case files_to_chown:get(UserId) of
        {ok, #document{value = #files_to_chown{file_uuids = FileUuids}}} ->
            lists:foreach(fun chown_pending_file/1, FileUuids),
            delete(UserId);
        {error,{not_found,files_to_chown}} ->
            ok
    end.

%%--------------------------------------------------------------------
%% @doc
%% Chown given file to its owner
%% @end
%%--------------------------------------------------------------------
-spec chown_pending_file(file_meta:uuid()) -> ok.
chown_pending_file(FileUuid) ->
    try
        {ok, #document{value = #file_meta{uid = UserId}}} = file_meta:get({uuid, FileUuid}),
        {ok, #document{key = SpaceDirUuid}} = file_meta:get_scope({uuid, FileUuid}),
        SpaceId = fslogic_uuid:space_dir_uuid_to_spaceid(SpaceDirUuid),
        chown_file(FileUuid, UserId, SpaceId)
    catch
        _:Error ->
            ?error_stacktrace("Cannot chown pending file ~p due to error ~p", [FileUuid, Error])
    end.

<|MERGE_RESOLUTION|>--- conflicted
+++ resolved
@@ -43,7 +43,7 @@
 add(UserId, FileUuid) ->
     %todo add create_or_update operation to datastore
     UpdateFun = fun(Val = #files_to_chown{file_uuids = Uuids}) ->
-        {ok, Val#files_to_chown{file_uuids = [FileUuid | Uuids]}}
+        {ok, Val#files_to_chown{file_uuids = lists:usort([FileUuid | Uuids])}}
     end,
     case update(UserId, UpdateFun) of
         {ok, Key} ->
@@ -172,54 +172,6 @@
     ok.
 
 %%%===================================================================
-<<<<<<< HEAD
-%%% API
-%%%===================================================================
-
-%%--------------------------------------------------------------------
-%% @doc
-%% Add file that need to be chowned in future.
-%% @end
-%%--------------------------------------------------------------------
--spec add(onedata_user:id(), file_meta:uuid()) -> {ok, datastore:key()} | datastore:generic_error().
-add(UserId, FileUuid) ->
-    %todo add create_or_update operation to datastore
-    UpdateFun = fun(Val = #files_to_chown{file_uuids = Uuids}) ->
-        {ok, Val#files_to_chown{file_uuids = lists:usort([FileUuid | Uuids])}}
-    end,
-    case update(UserId, UpdateFun) of
-        {ok, Key} ->
-            {ok, Key};
-        {error, {not_found, files_to_chown}} ->
-            create(#document{key = UserId, value = #files_to_chown{file_uuids = [FileUuid]}});
-        Other ->
-            Other
-    end.
-
-%%--------------------------------------------------------------------
-%% @doc
-%% Chown specific file according to given UserId and SpaceId
-%% @end
-%%--------------------------------------------------------------------
--spec chown_file(file_meta:uuid(), onedata_user:id(), space_info:id()) -> ok.
-chown_file(FileUuid, UserId, SpaceId) ->
-    LocalLocations = fslogic_utils:get_local_storage_file_locations({uuid, FileUuid}),
-    lists:foreach(fun({StorageId, FileId}) ->
-        try
-            SpaceUUID = fslogic_uuid:spaceid_to_space_dir_uuid(SpaceId),
-            {ok, Storage} = storage:get(StorageId),
-            SFMHandle = storage_file_manager:new_handle(?ROOT_SESS_ID, SpaceUUID, FileUuid, Storage, FileId),
-
-            ok = storage_file_manager:chown(SFMHandle, UserId, SpaceId)
-        catch
-            _:Error ->
-                ?error_stacktrace("Cannot chown file ~p, due to error ~p", [FileUuid, Error])
-        end
-    end, LocalLocations).
-
-%%%===================================================================
-=======
->>>>>>> 2090ee8c
 %%% Internal functions
 %%%===================================================================
 
