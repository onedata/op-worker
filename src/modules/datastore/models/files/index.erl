%%%-------------------------------------------------------------------
%%% @author Bartosz Walkowicz
%%% @copyright (C) 2018 ACK CYFRONET AGH
%%% This software is released under the MIT license
%%% cited in 'LICENSE.txt'.
%%% @end
%%%-------------------------------------------------------------------
%%% @doc
%%% Model storing aggregated statistics about transfers
%%% featuring given space and target provider.
%%% @end
%%%-------------------------------------------------------------------
-module(index).
-author("Bartosz Walkowicz").
-author("Jakub Kudzia").

-include("modules/datastore/datastore_models.hrl").
-include_lib("ctool/include/logging.hrl").

%% API
<<<<<<< HEAD
-export([delete/2, list/1, save/7, save_db_view/6,
    query/3, get_json/2, is_supported/3]).
=======
-export([delete/2, list/1, list/4, save/6, save_db_view/5, query_view_and_filter_values/3,
    query_view/3, get_json/2, is_supported/3]).
>>>>>>> 4a0e8d85

%% datastore_model callbacks
-export([get_ctx/0, get_record_struct/1, get_record_version/0]).

-type name() :: binary().
-type key() :: datastore_utils:key().
-type index() :: #index{}.
-type index_function() :: binary().
-type options() :: proplists:proplist().
-type query_options() :: [couchbase_driver:view_opt()].
-type providers() :: all | [od_provider:id()].
-type doc() :: datastore_doc:doc(index()).

-export_type([name/0, index/0, index_function/0, doc/0, options/0, providers/0, query_options/0]).

-define(CTX, #{
    model => ?MODULE,
    sync_enabled => true,
    mutator => oneprovider:get_id_or_undefined()
}).
-define(DISC_CTX, #{bucket => <<"onedata">>}).

%%%===================================================================
%%% API
%%%===================================================================

% TODO jakie ma być id?

-spec save(od_space:id(), name(), index_function(), undefined | index_function(),
    options(), boolean(), [od_provider:id()]) -> ok.
save(SpaceId, Name, MapFunction, ReduceFunction, Options, Spatial, Providers) ->
    Id = id(Name, SpaceId),
<<<<<<< HEAD
    EscapedMapFunction = escape_js_function(MapFunction),
    EscapedReduceFunction = case ReduceFunction of
        undefined -> undefined;
        _ -> escape_js_function(ReduceFunction)
    end,
=======
    EscapedMapFunction = index_utils:escape_js_function(MapFunction),
>>>>>>> 4a0e8d85
    Doc = #document{
        key = Id,
        value = #index{
            name = Name,
            space_id = SpaceId,
            spatial = Spatial,
            map_function = EscapedMapFunction,
            reduce_function = EscapedReduceFunction,
            index_options = Options,
            providers = Providers
        },
        scope = SpaceId
    },
    {ok, _} = datastore_model:save(?CTX, Doc),
    ok = save_db_view(Id, SpaceId, EscapedMapFunction, EscapedReduceFunction, Spatial, Options),
    ok = index_links:add_link(Name, SpaceId).

-spec is_supported(od_space:id(), binary(), od_provider:id()) -> boolean().
is_supported(SpaceId, IndexName, ProviderId) ->
    case datastore_model:get(?CTX, id(IndexName, SpaceId)) of
        {ok, #document{value = #index{providers = ProviderIds}}} ->
            lists:member(ProviderId, ProviderIds);
        _Error ->
            false
    end.

-spec get_json(od_space:id(), binary()) ->
    {ok, #{binary() => term()}} | {error, term()}.
get_json(SpaceId, IndexName) ->
    Id = id(IndexName, SpaceId),
    case datastore_model:get(?CTX, Id) of
        {ok, #document{value = #index{
            spatial = Spatial,
            map_function = MapFunction,
            reduce_function = ReduceFunction,
            index_options = Options,
            providers = Providers
        }}} ->
            {ok, #{
                <<"indexOptions">> => Options,
                <<"providers">> => Providers,
                <<"mapFunction">> => MapFunction,
                <<"reduceFunction">> => ReduceFunction,
                <<"spatial">> => Spatial
            }};
        Error -> Error
    end.

-spec delete(od_space:id(), binary()) -> ok | {error, term()}.
delete(SpaceId, IndexName) ->
    Id = id(IndexName, SpaceId),
    datastore_model:delete(?CTX, Id),
    index_links:delete_links(IndexName, SpaceId).

-spec list(od_space:id()) -> {ok, [index:name()]}.
list(SpaceId) ->
    list(SpaceId, undefined, 0, all).

-spec list(od_space:id(), undefined | name(), integer(), non_neg_integer() | all) -> {ok, [index:name()]}.
list(SpaceId, StartId, Offset, Limit) ->
    {ok, index_links:list(SpaceId, StartId, Offset, Limit)}.

-spec id(name(), od_space:id()) -> key().
id(IndexName, SpaceId) ->
    datastore_utils:gen_key(IndexName, SpaceId).

%%--------------------------------------------------------------------
%% @doc
%% Add view to db, Function should be a valid, escaped javascript string
%% with one argument function.
%% @end
%%--------------------------------------------------------------------
-spec save_db_view(key(), od_space:id(), index_function(),
    undefined | index_function(), boolean(), options()) -> ok.
save_db_view(IndexId, SpaceId, Function, ReduceFunction, Spatial, Options) ->
    ViewFunction =
    <<"function (doc, meta) {
        'use strict';
        if(doc['_record'] == 'custom_metadata' && doc['space_id'] == '", SpaceId/binary, "') {
            var user_map_callback = eval.call(null, '(", Function/binary, ")');
            var result = user_map_callback(doc['_key'], doc['value']);
            if(result) {
                emit(result[0], result[1]);
            }
        }
    }">>,
    ok = case Spatial of
        true ->
            couchbase_driver:save_spatial_view_doc(?DISC_CTX, IndexId, ViewFunction, Options);
        _ ->
            couchbase_driver:save_view_doc(?DISC_CTX, IndexId, ViewFunction, ReduceFunction, Options)
    end.

%%--------------------------------------------------------------------
%% @doc
%% Query view.
%% @end
%%--------------------------------------------------------------------
-spec query(od_space:id(), name(), options()) -> {ok, datastore_json:ejson()} | {error, term()}.
query(SpaceId, IndexName, Options) ->
    Id = id(IndexName, SpaceId),
    couchbase_driver:query_view(?DISC_CTX, Id, Id, Options).

%%%===================================================================
%%% Internal functions
%%%===================================================================

%%%===================================================================
%%% datastore_model callbacks
%%%===================================================================


%%--------------------------------------------------------------------
%% @private
%% @doc
%% Returns model's context.
%% @end
%%--------------------------------------------------------------------
-spec get_ctx() -> datastore:ctx().
get_ctx() ->
    ?CTX.


%%--------------------------------------------------------------------
%% @doc
%% Returns model's record version.
%% @end
%%--------------------------------------------------------------------
-spec get_record_version() -> datastore_model:record_version().
get_record_version() ->
    1.


%%--------------------------------------------------------------------
%% @doc
%% Returns model's record structure in provided version.
%% @end
%%--------------------------------------------------------------------
-spec get_record_struct(datastore_model:record_version()) ->
    datastore_model:record_struct().
get_record_struct(1) ->
    {record, [
        {name, string},
        {space_id, string},
        {spatial, atom},
        {map_function, string},
        {reduce_function, string},
        {index_options, [{atom, term}]},
        {providers, [string]}
    ]}.<|MERGE_RESOLUTION|>--- conflicted
+++ resolved
@@ -18,13 +18,8 @@
 -include_lib("ctool/include/logging.hrl").
 
 %% API
-<<<<<<< HEAD
--export([delete/2, list/1, save/7, save_db_view/6,
+-export([delete/2, list/1, list/4, save/7, save_db_view/6,
     query/3, get_json/2, is_supported/3]).
-=======
--export([delete/2, list/1, list/4, save/6, save_db_view/5, query_view_and_filter_values/3,
-    query_view/3, get_json/2, is_supported/3]).
->>>>>>> 4a0e8d85
 
 %% datastore_model callbacks
 -export([get_ctx/0, get_record_struct/1, get_record_version/0]).
@@ -51,21 +46,15 @@
 %%% API
 %%%===================================================================
 
-% TODO jakie ma być id?
-
 -spec save(od_space:id(), name(), index_function(), undefined | index_function(),
     options(), boolean(), [od_provider:id()]) -> ok.
 save(SpaceId, Name, MapFunction, ReduceFunction, Options, Spatial, Providers) ->
     Id = id(Name, SpaceId),
-<<<<<<< HEAD
-    EscapedMapFunction = escape_js_function(MapFunction),
+    EscapedMapFunction = index_utils:escape_js_function(MapFunction),
     EscapedReduceFunction = case ReduceFunction of
         undefined -> undefined;
-        _ -> escape_js_function(ReduceFunction)
+        _ -> index_utils:escape_js_function(ReduceFunction)
     end,
-=======
-    EscapedMapFunction = index_utils:escape_js_function(MapFunction),
->>>>>>> 4a0e8d85
     Doc = #document{
         key = Id,
         value = #index{
