--- conflicted
+++ resolved
@@ -32,8 +32,8 @@
 -type doc() :: datastore_doc:doc(index()).
 
 -type name() :: binary().
+-type key() :: datastore_utils:key().
 -type index() :: #index{}.
--type key() :: datastore_utils:key().
 -type index_function() :: binary().
 -type options() :: proplists:proplist().
 -type query_options() :: [couchbase_driver:view_opt()].
@@ -154,145 +154,6 @@
 save(SpaceId, Name, MapFunction, ReduceFunction, Options, Spatial, Providers) ->
     save(SpaceId, Name, MapFunction, ReduceFunction, Options, Spatial, Providers, true).
 
-<<<<<<< HEAD
--spec add_reduce(od_space:id(), name(), index_function() | undefined) -> ok.
-add_reduce(SpaceId, Name, ReduceFunction) ->
-    Id = id(Name, SpaceId),
-    {ok, #document{
-=======
-save(SpaceId, Name, MapFunction, ReduceFunction, Options, Spatial, Providers, Escape) ->
-    Id = id(Name, SpaceId),
-    EscapedMapFunction = case Escape of
-        true -> index_utils:escape_js_function(MapFunction);
-        false -> MapFunction
-    end,
-    ToCreate = #document{
->>>>>>> 22312151
-        key = Id,
-        value = #index{
-            name = Name,
-            space_id = SpaceId,
-            spatial = Spatial,
-            map_function = EscapedMapFunction,
-<<<<<<< HEAD
-            index_options = Options,
-            providers = Providers
-        }
-    }} = datastore_model:get(?CTX, Id),
-    save(SpaceId, Name, EscapedMapFunction, ReduceFunction, Options, Spatial, Providers, false).
-
-=======
-            reduce_function = ReduceFunction,
-            index_options = Options,
-            providers = Providers
-        },
-        scope = SpaceId
-    },
-    {ok, Doc} = datastore_model:save(?CTX, ToCreate),
-    ok = index_links:add_link(Name, SpaceId),
-    index_changes:handle(Doc),
-    ok.
->>>>>>> 22312151
-
--spec is_supported(od_space:id(), binary(), od_provider:id()) -> boolean().
-is_supported(SpaceId, IndexName, ProviderId) ->
-    case datastore_model:get(?CTX, id(IndexName, SpaceId)) of
-        {ok, #document{value = #index{providers = ProviderIds}}} ->
-            lists:member(ProviderId, ProviderIds);
-        _Error ->
-            false
-    end.
-
--spec get_json(od_space:id(), binary()) ->
-    {ok, #{binary() => term()}} | {error, term()}.
-get_json(SpaceId, IndexName) ->
-    Id = id(IndexName, SpaceId),
-    case datastore_model:get(?CTX, Id) of
-        {ok, #document{value = #index{
-            spatial = Spatial,
-            map_function = MapFunction,
-            reduce_function = ReduceFunction,
-            index_options = Options,
-            providers = Providers
-        }}} ->
-            {ok, #{
-                <<"indexOptions">> => maps:from_list(Options),
-                <<"providers">> => Providers,
-                <<"mapFunction">> => MapFunction,
-                <<"reduceFunction">> => utils:ensure_defined(
-                    index_utils:escape_js_function(ReduceFunction), undefined, null
-                ),
-                <<"spatial">> => Spatial
-            }};
-        Error -> Error
-    end.
-
--spec delete(od_space:id(), binary()) -> ok | {error, term()}.
-delete(SpaceId, IndexName) ->
-    Id = id(IndexName, SpaceId),
-    datastore_model:delete(?CTX, Id),
-    couchbase_driver:delete_design_doc(?DISK_CTX, Id),
-    index_links:delete_links(IndexName, SpaceId).
-
--spec list(od_space:id()) -> {ok, [index:name()]}.
-list(SpaceId) ->
-    list(SpaceId, undefined, 0, all).
-
--spec list(od_space:id(), undefined | name(), integer(), non_neg_integer() | all) -> {ok, [index:name()]}.
-list(SpaceId, StartId, Offset, Limit) ->
-    {ok, index_links:list(SpaceId, StartId, Offset, Limit)}.
-
--spec id(name(), od_space:id()) -> key().
-id(IndexName, SpaceId) ->
-    datastore_utils:gen_key(IndexName, SpaceId).
-
-%%--------------------------------------------------------------------
-%% @doc
-%% Add view to db, Function should be a valid, escaped javascript string
-%% with one argument function.
-%% @end
-%%--------------------------------------------------------------------
--spec save_db_view(key(), od_space:id(), index_function(),
-    undefined | index_function(), boolean(), options()) -> ok.
-save_db_view(IndexId, SpaceId, Function, ReduceFunction, Spatial, Options) ->
-    ViewFunction =
-    <<"function (doc, meta) {
-        'use strict';
-        if(doc['_record'] == 'custom_metadata' && doc['space_id'] == '", SpaceId/binary, "') {
-            var user_map_callback = eval.call(null, '(", Function/binary, ")');
-            var result = user_map_callback(doc['file_objectid'], doc['value']);
-            if(result) {
-                emit(result[0], result[1]);
-            }
-        }
-    }">>,
-    ok = case Spatial of
-        true ->
-            couchbase_driver:save_spatial_view_doc(?DISK_CTX, IndexId, ViewFunction, Options);
-        _ ->
-            couchbase_driver:save_view_doc(?DISK_CTX, IndexId, ViewFunction, ReduceFunction, Options)
-    end.
-
-%%--------------------------------------------------------------------
-%% @doc
-%% Query view.
-%% @end
-%%--------------------------------------------------------------------
--spec query(od_space:id(), name(), options()) -> {ok, datastore_json:ejson()} | {error, term()}.
-query(SpaceId, <<"file-popularity">>, Options) ->
-    Id = <<"file-popularity-", SpaceId/binary>>,
-    couchbase_driver:query_view(?DISK_CTX, Id, Id, Options);
-query(SpaceId, IndexName, Options) ->
-    Id = id(IndexName, SpaceId),
-    couchbase_driver:query_view(?DISK_CTX, Id, Id, Options).
-
-%%%===================================================================
-%%% Internal functions
-%%%===================================================================
-
-<<<<<<< HEAD
--spec save(od_space:id(), name(), index_function(), undefined | index_function(),
-    options(), boolean(), [od_provider:id()], boolean()) -> ok.
 save(SpaceId, Name, MapFunction, ReduceFunction, Options, Spatial, Providers, Escape) ->
     Id = id(Name, SpaceId),
     EscapedMapFunction = case Escape of
@@ -316,7 +177,103 @@
     ok = index_links:add_link(Name, SpaceId),
     index_changes:handle(Doc),
     ok.
-=======
+
+-spec is_supported(od_space:id(), binary(), od_provider:id()) -> boolean().
+is_supported(SpaceId, IndexName, ProviderId) ->
+    case datastore_model:get(?CTX, id(IndexName, SpaceId)) of
+        {ok, #document{value = #index{providers = ProviderIds}}} ->
+            lists:member(ProviderId, ProviderIds);
+        _Error ->
+            false
+    end.
+
+-spec get_json(od_space:id(), binary()) ->
+    {ok, #{binary() => term()}} | {error, term()}.
+get_json(SpaceId, IndexName) ->
+    Id = id(IndexName, SpaceId),
+    case datastore_model:get(?CTX, Id) of
+        {ok, #document{value = #index{
+            spatial = Spatial,
+            map_function = MapFunction,
+            reduce_function = ReduceFunction,
+            index_options = Options,
+            providers = Providers
+        }}} ->
+            {ok, #{
+                <<"indexOptions">> => maps:from_list(Options),
+                <<"providers">> => Providers,
+                <<"mapFunction">> => MapFunction,
+                <<"reduceFunction">> => utils:ensure_defined(
+                    index_utils:escape_js_function(ReduceFunction), undefined, null
+                ),
+                <<"spatial">> => Spatial
+            }};
+        Error -> Error
+    end.
+
+-spec delete(od_space:id(), binary()) -> ok | {error, term()}.
+delete(SpaceId, IndexName) ->
+    Id = id(IndexName, SpaceId),
+    datastore_model:delete(?CTX, Id),
+    couchbase_driver:delete_design_doc(?DISK_CTX, Id),
+    index_links:delete_links(IndexName, SpaceId).
+
+-spec list(od_space:id()) -> {ok, [index:name()]}.
+list(SpaceId) ->
+    list(SpaceId, undefined, 0, all).
+
+-spec list(od_space:id(), undefined | name(), integer(), non_neg_integer() | all) -> {ok, [index:name()]}.
+list(SpaceId, StartId, Offset, Limit) ->
+    {ok, index_links:list(SpaceId, StartId, Offset, Limit)}.
+
+-spec id(name(), od_space:id()) -> key().
+id(IndexName, SpaceId) ->
+    datastore_utils:gen_key(IndexName, SpaceId).
+
+%%--------------------------------------------------------------------
+%% @doc
+%% Add view to db, Function should be a valid, escaped javascript string
+%% with one argument function.
+%% @end
+%%--------------------------------------------------------------------
+-spec save_db_view(key(), od_space:id(), index_function(),
+    undefined | index_function(), boolean(), options()) -> ok.
+save_db_view(IndexId, SpaceId, Function, ReduceFunction, Spatial, Options) ->
+    ViewFunction =
+    <<"function (doc, meta) {
+        'use strict';
+        if(doc['_record'] == 'custom_metadata' && doc['space_id'] == '", SpaceId/binary, "') {
+            var user_map_callback = eval.call(null, '(", Function/binary, ")');
+            var result = user_map_callback(doc['file_objectid'], doc['value']);
+            if(result) {
+                emit(result[0], result[1]);
+            }
+        }
+    }">>,
+    ok = case Spatial of
+        true ->
+            couchbase_driver:save_spatial_view_doc(?DISK_CTX, IndexId, ViewFunction, Options);
+        _ ->
+            couchbase_driver:save_view_doc(?DISK_CTX, IndexId, ViewFunction, ReduceFunction, Options)
+    end.
+
+%%--------------------------------------------------------------------
+%% @doc
+%% Query view.
+%% @end
+%%--------------------------------------------------------------------
+-spec query(od_space:id(), name(), options()) -> {ok, datastore_json:ejson()} | {error, term()}.
+query(SpaceId, <<"file-popularity">>, Options) ->
+    Id = <<"file-popularity-", SpaceId/binary>>,
+    couchbase_driver:query_view(?DISK_CTX, Id, Id, Options);
+query(SpaceId, IndexName, Options) ->
+    Id = id(IndexName, SpaceId),
+    couchbase_driver:query_view(?DISK_CTX, Id, Id, Options).
+
+%%%===================================================================
+%%% Internal functions
+%%%===================================================================
+
 %% @private
 -spec create(doc()) -> {ok, doc()} | {error, term()}.
 create(Doc) ->
@@ -326,7 +283,6 @@
 -spec update(id(), diff()) -> {ok, doc()} | {error, term()}.
 update(IndexId, Diff) ->
     datastore_model:update(?CTX, IndexId, Diff).
->>>>>>> 22312151
 
 %%%===================================================================
 %%% datastore_model callbacks
