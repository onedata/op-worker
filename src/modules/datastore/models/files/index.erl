--- conflicted
+++ resolved
@@ -18,14 +18,8 @@
 -include_lib("ctool/include/logging.hrl").
 
 %% API
-<<<<<<< HEAD
 -export([delete/2, list/1, save/6, save_db_view/5, query_view_and_filter_values/3,
-    query_view/3, get_json/2]).
-=======
--export([
-    delete/2, query_view_and_filter_values/3, get_json/2
-    , list/4, save/6, is_supported/3]).
->>>>>>> f02613ea
+    query_view/3, get_json/2, is_supported/3]).
 
 %% datastore_model callbacks
 -export([get_ctx/0, get_record_struct/1, get_record_version/0]).
@@ -52,7 +46,6 @@
 %%% API
 %%%===================================================================
 
-<<<<<<< HEAD
 % TODO jakie ma być id?
 
 -spec save(od_space:id(), name(), index_function(), options(), boolean(), [od_provider:id()]) -> ok.
@@ -74,31 +67,14 @@
     {ok, _} = datastore_model:save(?CTX, Doc),
     ok = save_db_view(Id, SpaceId, EscapedMapFunction, Spatial, Options),
     ok = index_links:add_link(Name, SpaceId).
-=======
--spec save(od_space:id(), name(), index_function(), options(), boolean(),
-    [od_provider:id()]) -> ok.
-save(SpaceId, Name, MapFunction, Options, Spatial, Providers) ->
-    ok.
 
 -spec is_supported(od_space:id(), binary(), od_provider:id()) -> boolean().
 is_supported(SpaceId, IndexName, ProviderId) ->
     true.
 
--spec query_view_and_filter_values(od_space:id(), name(), list()) ->
-    {ok, [file_meta:uuid()]}.
-query_view_and_filter_values(SpaceId, IndexName, Options) ->
-    {ok, []}.
-
--spec list(od_space:id(), undefined | name(), integer(), non_neg_integer() | all) ->
-    [index:name()].
-list(SpaceId, StartId, Offset, Limit) ->
-    {ok, []}.
->>>>>>> f02613ea
-
 -spec get_json(od_space:id(), binary()) ->
     #{binary() => term()} | {error, term()}.
 get_json(SpaceId, IndexName) ->
-<<<<<<< HEAD
     Id = id(IndexName, SpaceId),
     case datastore_model:get(?CTX, Id) of
         {ok, #document{value = #index{
@@ -116,9 +92,6 @@
             };
         Error -> Error
     end.
-=======
-    #{}.
->>>>>>> f02613ea
 
 -spec delete(od_space:id(), binary()) -> ok | {error, term()}.
 delete(SpaceId, IndexName) ->
@@ -189,7 +162,6 @@
 %%% Internal functions
 %%%===================================================================
 
-<<<<<<< HEAD
 %%--------------------------------------------------------------------
 %% @doc escapes characters: \ " ' \n \t \v \0 \f \r
 %%--------------------------------------------------------------------
@@ -212,8 +184,6 @@
     EscapedFunction = re:replace(Function, Pattern, Replacement, [{return, binary}, global]),
     escape_js_function(EscapedFunction, Rest).
 
-=======
->>>>>>> f02613ea
 %%%===================================================================
 %%% datastore_model callbacks
 %%%===================================================================
