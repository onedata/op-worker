--- conflicted
+++ resolved
@@ -259,7 +259,6 @@
 update(IndexId, Diff) ->
     datastore_model:update(?CTX, IndexId, Diff).
 
-<<<<<<< HEAD
 %% @private
 -spec query(id(), options()) -> {ok, datastore_json:ejson()} | {error, term()}.
 query(IndexId, Options) ->
@@ -271,7 +270,21 @@
         Error ->
             Error
     end.
-=======
+
+%%-------------------------------------------------------------------
+%% @private
+%% @doc
+%% Posthook responsible for calling index_changes:handle function
+%% for locally updated document.
+%% @end
+%%-------------------------------------------------------------------
+-spec run_on_index_doc_change(atom(), list(), term()) -> {ok, doc()}.
+run_on_index_doc_change(update, [_, _, _], Result = {ok, Doc}) ->
+    index_changes:handle(Doc),
+    Result;
+run_on_index_doc_change(_, _, Result) ->
+    Result.
+
 %%-------------------------------------------------------------------
 %% @private
 %% @doc
@@ -365,7 +378,7 @@
         var spaceId = doc['_scope'];
 
         if(spaceId == '", SpaceId/binary, "' && doc['_deleted'] == false) {
-            
+
             var id = null;
             var type = doc['_record'];
             var meta = null;
@@ -407,23 +420,10 @@
         }
         return null;
     }">>.
->>>>>>> 3fb36878
 
 %%-------------------------------------------------------------------
 %% @private
 %% @doc
-<<<<<<< HEAD
-%% Posthook responsible for calling index_changes:handle function
-%% for locally updated document.
-%% @end
-%%-------------------------------------------------------------------
--spec run_on_index_doc_change(atom(), list(), term()) -> {ok, doc()}.
-run_on_index_doc_change(update, [_, _, _], Result = {ok, Doc}) ->
-    index_changes:handle(Doc),
-    Result;
-run_on_index_doc_change(_, _, Result) ->
-    Result.
-=======
 %% Set of JS functions used for converting uuid to cdmi object id.
 %% https://github.com/kliput/onedata-uuid-to-objectid
 %% @end
@@ -499,7 +499,6 @@
         return buildObjectIdFromGuid(getGuid(uuid, spaceId));
     }
     ">>.
->>>>>>> 3fb36878
 
 %%%===================================================================
 %%% datastore_model callbacks
