%%%-------------------------------------------------------------------
%%% @author Bartosz Walkowicz
%%% @copyright (C) 2018 ACK CYFRONET AGH
%%% This software is released under the MIT license
%%% cited in 'LICENSE.txt'.
%%% @end
%%%-------------------------------------------------------------------
%%% @doc
%%% Model storing aggregated statistics about transfers
%%% featuring given space and target provider.
%%% @end
%%%-------------------------------------------------------------------
-module(index).
-author("Bartosz Walkowicz").
-author("Jakub Kudzia").

-include("modules/datastore/datastore_models.hrl").
-include_lib("ctool/include/logging.hrl").

%% API
-export([
<<<<<<< HEAD
    create/7, update/6, update/7, get/1, get/2,
    delete/2, list/1, list/4, save_db_view/6,
    query/3, get_json/2, is_supported/3, id/2, update_reduce_function/3
]).
=======
    save/7, update/6, update/7,
    delete/2, list/1, list/4, save_db_view/6, delete_db_view/2,
    query/3, get_json/2, is_supported/3, id/2, update_reduce_function/3, get/2]).
>>>>>>> 29ca8274

%% datastore_model callbacks
-export([
    get_ctx/0, get_record_struct/1, get_record_version/0, get_posthooks/0
]).

-type id() :: binary().
-type diff() :: datastore:diff(index()).
-type doc() :: datastore_doc:doc(index()).

-type name() :: binary().
-type key() :: datastore_utils:key().
-type index() :: #index{}.
-type index_function() :: binary().
-type options() :: proplists:proplist().
-type query_options() :: [couchbase_driver:view_opt()].
-type providers() :: [od_provider:id(), ...].

-export_type([name/0, index/0, index_function/0, doc/0, options/0, providers/0, query_options/0]).

-define(CTX, #{
    model => ?MODULE,
    sync_enabled => true,
    remote_driver => datastore_remote_driver,
    mutator => oneprovider:get_id_or_undefined()
}).
-define(DISK_CTX, (datastore_model_default:get_default_disk_ctx())).

%%%===================================================================
%%% API
%%%===================================================================

%%--------------------------------------------------------------------
%% @doc
%% Creates new index (creates also design doc but only if this provider is on
%% specified providers list) and adds it to links tree.
%% @end
%%--------------------------------------------------------------------
-spec save(od_space:id(), name(), index_function(), undefined | index_function(),
    options(), boolean(), providers()) -> ok | {error, term()}.
save(SpaceId, Name, MapFunction, ReduceFunction, Options, Spatial, Providers) ->
    IndexId = id(Name, SpaceId),
    ToCreate = #document{
        key = IndexId,
        value = #index{
            name = Name,
            space_id = SpaceId,
            spatial = Spatial,
            map_function = index_utils:escape_js_function(MapFunction),
            reduce_function = ReduceFunction,
            index_options = Options,
            providers = Providers
        },
        scope = SpaceId
    },
    case save(ToCreate) of
        {ok, Doc} ->
            ok = index_links:add_link(Name, SpaceId),
            index_changes:handle(Doc),
            ok;
        Error ->
            Error
    end.

%%--------------------------------------------------------------------
%% @doc
%% @equiv update(SpaceId, Name, MapFunction, undefined, Options, Spatial, Providers).
%% @end
%%--------------------------------------------------------------------
-spec update(od_space:id(), name(), undefined | index_function(), options(),
    undefined | boolean(), undefined | providers()) -> ok | {error, term()}.
update(SpaceId, Name, MapFunction, Options, Spatial, Providers) ->
    update(SpaceId, Name, MapFunction, undefined, Options, Spatial, Providers).

%%--------------------------------------------------------------------
%% @doc
%% Updates definition for specified index in specified space.
%% By specifying given argument as 'undefined' old value will not be replaced.
%% @end
%%--------------------------------------------------------------------
-spec update(od_space:id(), name(), undefined | index_function(),
    undefined | index_function(), options(), undefined | boolean(),
    undefined | providers()) -> ok | {error, term()}.
update(SpaceId, Name, MapFunction, ReduceFunction, Options, Spatial, Providers) ->
    IndexId = id(Name, SpaceId),
    Diff = fun(OldIndex = #index{
        spatial = OldSpatial,
        map_function = OldMap,
        reduce_function = OldReduce,
        index_options = OldOptions,
        providers = OldProviders
    }) ->
        NewOptions = maps:to_list(maps:merge(
            maps:from_list(OldOptions), maps:from_list(Options)
        )),
        {ok, OldIndex#index{
            spatial = utils:ensure_defined(Spatial, undefined, OldSpatial),
            map_function = utils:ensure_defined(MapFunction, undefined, OldMap),
            reduce_function = utils:ensure_defined(ReduceFunction, undefined, OldReduce),
            index_options = NewOptions,
            providers = utils:ensure_defined(Providers, undefined, OldProviders)
        }}
    end,
    case update(IndexId, Diff) of
        {ok, _} ->
            ok;
        Error ->
            Error
    end.

%%--------------------------------------------------------------------
%% @doc
%% Updates definition of reduce function for given index or deletes it in case
%% of specifying 'undefined' as value.
%% @end
%%--------------------------------------------------------------------
-spec update_reduce_function(od_space:id(), name(), undefined | index_function()) ->
    ok | {error, term()}.
update_reduce_function(SpaceId, Name, ReduceFunction) ->
    IndexId = id(Name, SpaceId),
    Diff = fun(Index) -> {ok, Index#index{reduce_function = ReduceFunction}} end,
    case update(IndexId, Diff) of
        {ok, _} ->
            ok;
        Error ->
            Error
    end.

-spec is_supported(od_space:id(), binary(), od_provider:id()) -> boolean().
is_supported(SpaceId, IndexName, ProviderId) ->
    case datastore_model:get(?CTX, id(IndexName, SpaceId)) of
        {ok, #document{value = #index{providers = ProviderIds}}} ->
            lists:member(ProviderId, ProviderIds);
        _Error ->
            false
    end.

-spec get_json(od_space:id(), binary()) ->
    {ok, #{binary() => term()}} | {error, term()}.
get_json(SpaceId, IndexName) ->
    Id = id(IndexName, SpaceId),
    case datastore_model:get(?CTX, Id) of
        {ok, #document{value = #index{
            spatial = Spatial,
            map_function = MapFunction,
            reduce_function = ReduceFunction,
            index_options = Options,
            providers = Providers
        }}} ->
            {ok, #{
                <<"indexOptions">> => maps:from_list(Options),
                <<"providers">> => Providers,
                <<"mapFunction">> => MapFunction,
                <<"reduceFunction">> => utils:ensure_defined(
                    index_utils:escape_js_function(ReduceFunction), undefined, null
                ),
                <<"spatial">> => Spatial
            }};
        Error -> Error
    end.

-spec delete(od_space:id(), binary()) -> ok | {error, term()}.
delete(SpaceId, IndexName) ->
    Id = id(IndexName, SpaceId),
    datastore_model:delete(?CTX, Id),
    couchbase_driver:delete_design_doc(?DISK_CTX, Id),
    index_links:delete_links(IndexName, SpaceId).

-spec list(od_space:id()) -> {ok, [index:name()]}.
list(SpaceId) ->
    list(SpaceId, undefined, 0, all).

-spec list(od_space:id(), undefined | name(), integer(), non_neg_integer() | all) -> {ok, [index:name()]}.
list(SpaceId, StartId, Offset, Limit) ->
    {ok, index_links:list(SpaceId, StartId, Offset, Limit)}.

-spec get(od_space:id(), name()) -> {ok, doc()} | {error, term()}.
get(SpaceId, IndexName) ->
    ?MODULE:get(id(IndexName, SpaceId)).

-spec get(id()) -> {ok, doc()} | {error, term()}.
get(IndexId) ->
    datastore_model:get(?CTX, IndexId).

-spec id(name(), od_space:id()) -> key().
id(IndexName, SpaceId) ->
    datastore_utils:gen_key(IndexName, SpaceId).

%%--------------------------------------------------------------------
%% @doc
%% Add view to db, Function should be a valid, escaped javascript string
%% with one argument function.
%% @end
%%--------------------------------------------------------------------
-spec save_db_view(key(), od_space:id(), index_function(),
    undefined | index_function(), boolean(), options()) -> ok.
save_db_view(IndexId, SpaceId, Function, ReduceFunction, Spatial, Options) ->
    ViewFunction = map_function_wrapper(Function, SpaceId),
    ok = case Spatial of
        true ->
            couchbase_driver:save_spatial_view_doc(?DISK_CTX, IndexId, ViewFunction, Options);
        _ ->
            couchbase_driver:save_view_doc(?DISK_CTX, IndexId, ViewFunction, ReduceFunction, Options)
    end.

%%--------------------------------------------------------------------
%% @doc
%% Deletes view from db.
%% @end
%%--------------------------------------------------------------------
-spec delete_db_view(od_space:id(), binary()) -> ok | {error, term()}.
delete_db_view(SpaceId, IndexName) ->
    Id = id(IndexName, SpaceId),
    couchbase_driver:delete_design_doc(?DISK_CTX, Id).

%%--------------------------------------------------------------------
%% @doc
%% Query view.
%% @end
%%--------------------------------------------------------------------
-spec query(od_space:id(), name(), options()) ->
    {ok, datastore_json:ejson()} | {error, term()}.
query(SpaceId, <<"file-popularity">>, Options) ->
    query(<<"file-popularity-", SpaceId/binary>>, Options);
query(SpaceId, IndexName, Options) ->
    query(id(IndexName, SpaceId), Options).

%%%===================================================================
%%% Internal functions
%%%===================================================================

%% @private
-spec save(doc()) -> {ok, doc()} | {error, term()}.
save(Doc) ->
    datastore_model:save(?CTX, Doc).

%% @private
-spec update(id(), diff()) -> {ok, doc()} | {error, term()}.
update(IndexId, Diff) ->
    datastore_model:update(?CTX, IndexId, Diff).

%% @private
-spec query(id(), options()) -> {ok, datastore_json:ejson()} | {error, term()}.
query(IndexId, Options) ->
    case couchbase_driver:query_view(?DISK_CTX, IndexId, IndexId, Options) of
        {ok, _} = Ans ->
            Ans;
        {error, {<<"case_clause">>, <<"{not_found,deleted}">>}} ->
            {error, not_found};
        Error ->
            Error
    end.

%%-------------------------------------------------------------------
%% @private
%% @doc
%% Posthook responsible for calling index_changes:handle function
%% for locally updated document.
%% @end
%%-------------------------------------------------------------------
-spec run_on_index_doc_change(atom(), list(), term()) -> {ok, doc()}.
run_on_index_doc_change(update, [_, _, _], Result = {ok, Doc}) ->
    index_changes:handle(Doc),
    Result;
run_on_index_doc_change(_, _, Result) ->
    Result.

%%-------------------------------------------------------------------
%% @private
%% @doc
%% JS wrapper for user-defined mapping function.
%% It enables creation of Couchbase views on the following models:
%%     * file_meta,
%%     * times,
%%     * custom_metadata,
%%     * file_popularity.
%%
%% More info on Couchbase views and writing mapping functions:
%%     https://docs.couchbase.com/server/5.5/views/views-writing-map.html
%%
%% All fields starting with underscore in the above models are filtered out
%% and not passed to the mapping function.
%%
%% The mapping function should accept 4 arguments:
%%     * id - cdmi object id of a file,
%%     * type - type of the document that is being mapped by the function. One of:
%%         ** "file_meta"
%%         ** "times"
%%         ** "custom_metadata"
%%         ** "file_popularity"
%%     * meta - values stored in the document being mapped,
%%     * ctx - context object used for storing helpful information. Currently it stores:
%%         ** provider_id,
%%         ** space_id.
%%
%% The mapping function should return (key, value) pair/s that are to be emitted
%% to the view via emit(...) function.
%%
%% If one document shall be mapped to exactly one row in the view, the mapping
%% function should return 2-element list [key, value],
%% where key and value can be any JS object.
%%
%% If one document shall be mapped to many rows in the view, the mapping
%% function should return an object with the key "list". The value should be
%% a list of 2-element lists [key, value].
%%
%% Examples of the mapping function:
%%
%%    * returning a single view row
%%
%%      function (id, type, meta, ctx) {
%%          var key = ...
%%          var value = ...
%%          return [key, value];
%%      }
%%
%%    * returning multiple view rows
%%
%%      function (id, type, meta, ctx) {
%%          var key1 = ...
%%          var value1 = ...
%%          var key2 = ...
%%          var value2 = ...
%%          .
%%          .
%%          .
%%          var keyN = ...
%%          var valueN = ...
%%
%%          return {"list": [
%%              [key1, value1],
%%              [key2, value2],
%%              .
%%              .
%%              .
%%              [keyN, valueN],
%%          ]};
%%      }
%% @end
%%-------------------------------------------------------------------
-spec map_function_wrapper(binary(), od_space:id()) -> binary().
map_function_wrapper(UserMapFunction, SpaceId) -> <<
    "function (doc, meta) {
        'use strict';
        var userMapCallback = eval.call(null, '(", UserMapFunction/binary, ")');

        // code for building cdmi_id
        ", (build_cdmi_object_id_in_js())/binary,"

        function filterHiddenValues(object) {
            var filtered = {}
            for (var key of Object.keys(object))
                if (!key.startsWith('_'))
                    filtered[key] = object[key];
            return filtered;
        };

        var spaceId = doc['_scope'];

        if(spaceId == '", SpaceId/binary, "' && doc['_deleted'] == false) {

            var id = null;
            var type = doc['_record'];
            var meta = null;
            var ctx = {
                'spaceId': spaceId,
                'providerId': '", (oneprovider:get_id())/binary ,"'
            };

            switch (type) {
                case 'file_meta':
                case 'times':
                    id = buildObjectId(doc['_key'], spaceId);
                    meta = filterHiddenValues(doc);
                    break;
                case 'custom_metadata':
                    id = doc['file_objectid'];
                    meta = doc['value'];
                    break;
                case 'file_popularity':
                    id = buildObjectId(doc['file_uuid'], spaceId);
                    meta = filterHiddenValues(doc);
                    break;
                default:
                    return null;
            }

            var result = userMapCallback(id, type, meta, ctx);

            if(result) {
                if ('list' in result) {
                    for (var keyValuePair of result['list'])
                        emit(keyValuePair[0], keyValuePair[1]);
                }
                else{
                    emit(result[0], result[1]);
                }
            }
            return null;
        }
        return null;
    }">>.

%%-------------------------------------------------------------------
%% @private
%% @doc
%% Set of JS functions used for converting uuid to cdmi object id.
%% https://github.com/kliput/onedata-uuid-to-objectid
%% @end
%%-------------------------------------------------------------------
-spec build_cdmi_object_id_in_js() -> binary().
build_cdmi_object_id_in_js() -> <<
    "function crc16(arr) {
        var table = [
            0x0000, 0xC0C1, 0xC181, 0x0140, 0xC301, 0x03C0, 0x0280, 0xC241,
            0xC601, 0x06C0, 0x0780, 0xC741, 0x0500, 0xC5C1, 0xC481, 0x0440,
            0xCC01, 0x0CC0, 0x0D80, 0xCD41, 0x0F00, 0xCFC1, 0xCE81, 0x0E40,
            0x0A00, 0xCAC1, 0xCB81, 0x0B40, 0xC901, 0x09C0, 0x0880, 0xC841,
            0xD801, 0x18C0, 0x1980, 0xD941, 0x1B00, 0xDBC1, 0xDA81, 0x1A40,
            0x1E00, 0xDEC1, 0xDF81, 0x1F40, 0xDD01, 0x1DC0, 0x1C80, 0xDC41,
            0x1400, 0xD4C1, 0xD581, 0x1540, 0xD701, 0x17C0, 0x1680, 0xD641,
            0xD201, 0x12C0, 0x1380, 0xD341, 0x1100, 0xD1C1, 0xD081, 0x1040,
            0xF001, 0x30C0, 0x3180, 0xF141, 0x3300, 0xF3C1, 0xF281, 0x3240,
            0x3600, 0xF6C1, 0xF781, 0x3740, 0xF501, 0x35C0, 0x3480, 0xF441,
            0x3C00, 0xFCC1, 0xFD81, 0x3D40, 0xFF01, 0x3FC0, 0x3E80, 0xFE41,
            0xFA01, 0x3AC0, 0x3B80, 0xFB41, 0x3900, 0xF9C1, 0xF881, 0x3840,
            0x2800, 0xE8C1, 0xE981, 0x2940, 0xEB01, 0x2BC0, 0x2A80, 0xEA41,
            0xEE01, 0x2EC0, 0x2F80, 0xEF41, 0x2D00, 0xEDC1, 0xEC81, 0x2C40,
            0xE401, 0x24C0, 0x2580, 0xE541, 0x2700, 0xE7C1, 0xE681, 0x2640,
            0x2200, 0xE2C1, 0xE381, 0x2340, 0xE101, 0x21C0, 0x2080, 0xE041,
            0xA001, 0x60C0, 0x6180, 0xA141, 0x6300, 0xA3C1, 0xA281, 0x6240,
            0x6600, 0xA6C1, 0xA781, 0x6740, 0xA501, 0x65C0, 0x6480, 0xA441,
            0x6C00, 0xACC1, 0xAD81, 0x6D40, 0xAF01, 0x6FC0, 0x6E80, 0xAE41,
            0xAA01, 0x6AC0, 0x6B80, 0xAB41, 0x6900, 0xA9C1, 0xA881, 0x6840,
            0x7800, 0xB8C1, 0xB981, 0x7940, 0xBB01, 0x7BC0, 0x7A80, 0xBA41,
            0xBE01, 0x7EC0, 0x7F80, 0xBF41, 0x7D00, 0xBDC1, 0xBC81, 0x7C40,
            0xB401, 0x74C0, 0x7580, 0xB541, 0x7700, 0xB7C1, 0xB681, 0x7640,
            0x7200, 0xB2C1, 0xB381, 0x7340, 0xB101, 0x71C0, 0x7080, 0xB041,
            0x5000, 0x90C1, 0x9181, 0x5140, 0x9301, 0x53C0, 0x5280, 0x9241,
            0x9601, 0x56C0, 0x5780, 0x9741, 0x5500, 0x95C1, 0x9481, 0x5440,
            0x9C01, 0x5CC0, 0x5D80, 0x9D41, 0x5F00, 0x9FC1, 0x9E81, 0x5E40,
            0x5A00, 0x9AC1, 0x9B81, 0x5B40, 0x9901, 0x59C0, 0x5880, 0x9841,
            0x8801, 0x48C0, 0x4980, 0x8941, 0x4B00, 0x8BC1, 0x8A81, 0x4A40,
            0x4E00, 0x8EC1, 0x8F81, 0x4F40, 0x8D01, 0x4DC0, 0x4C80, 0x8C41,
            0x4400, 0x84C1, 0x8581, 0x4540, 0x8701, 0x47C0, 0x4680, 0x8641,
            0x8201, 0x42C0, 0x4380, 0x8341, 0x4100, 0x81C1, 0x8081, 0x4040
        ];
        var crc = 0x0000;
        for(var i = 0; i < arr.length; i++) {
            var byte = arr[i];
            crc = crc >>> 8 ^ table[ ( crc ^ byte ) & 0xff ];
        }
        return [(crc & 0xff00) >> 8, crc & 0x00ff];
    }

    function getGuid(uuid, spaceId) {
        return 'guid#' + uuid + '#' + spaceId;
    }

    function buildObjectIdFromGuid(data) {
        var _length = data.length;
        if (_length <= 320) {
            var bin = [0, 0, 0, 0, 0, _length, 0, 0];
            for (var i = 0; i < _length; i++) {
                bin.push(data.charCodeAt(i) || 0);
            }
            var crc = crc16(bin);
            var bin2 = [0, 0, 0, 0, 0, _length, crc[0], crc[1]];
            for (let i = 0; i < _length; i++) {
                bin2.push(data.charCodeAt(i) || 0);
            }
            return bin2.map(function(i) { return (i < 16 ? '0' : '') + i.toString(16) }).join('').toUpperCase();
        } else {
            throw new Error('buildObjectId: data too large ' + data);
        }
    };

    function buildObjectId(uuid, spaceId) {
        return buildObjectIdFromGuid(getGuid(uuid, spaceId));
    }
    ">>.

%%%===================================================================
%%% datastore_model callbacks
%%%===================================================================

%%--------------------------------------------------------------------
%% @private
%% @doc
%% Returns model's context.
%% @end
%%--------------------------------------------------------------------
-spec get_ctx() -> datastore:ctx().
get_ctx() ->
    ?CTX.


%%--------------------------------------------------------------------
%% @doc
%% Returns model's record version.
%% @end
%%--------------------------------------------------------------------
-spec get_record_version() -> datastore_model:record_version().
get_record_version() ->
    1.


%%--------------------------------------------------------------------
%% @doc
%% Returns list of callbacks which will be called after each operation
%% on datastore model.
%% @end
%%--------------------------------------------------------------------
-spec get_posthooks() -> [datastore_hooks:posthook()].
get_posthooks() ->
    [
        fun run_on_index_doc_change/3
    ].


%%--------------------------------------------------------------------
%% @doc
%% Returns model's record structure in provided version.
%% @end
%%--------------------------------------------------------------------
-spec get_record_struct(datastore_model:record_version()) ->
    datastore_model:record_struct().
get_record_struct(1) ->
    {record, [
        {name, string},
        {space_id, string},
        {spatial, atom},
        {map_function, string},
        {reduce_function, string},
        {index_options, [{atom, term}]},
        {providers, [string]}
    ]}.<|MERGE_RESOLUTION|>--- conflicted
+++ resolved
@@ -19,16 +19,10 @@
 
 %% API
 -export([
-<<<<<<< HEAD
-    create/7, update/6, update/7, get/1, get/2,
-    delete/2, list/1, list/4, save_db_view/6,
+    save/7, update/6, update/7, get/1, get/2,
+    delete/2, list/1, list/4, save_db_view/6, delete_db_view/2,
     query/3, get_json/2, is_supported/3, id/2, update_reduce_function/3
 ]).
-=======
-    save/7, update/6, update/7,
-    delete/2, list/1, list/4, save_db_view/6, delete_db_view/2,
-    query/3, get_json/2, is_supported/3, id/2, update_reduce_function/3, get/2]).
->>>>>>> 29ca8274
 
 %% datastore_model callbacks
 -export([
