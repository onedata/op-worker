--- conflicted
+++ resolved
@@ -1197,8 +1197,6 @@
         InvalidateSourceReplica, Pid, FilesToTransfer, FilesTransferred,
         FailedFiles, FilesTransferred, BytesTransferred, FilesInvalidated,
         StartTime, FinishTime, LastUpdate, MinHist, HrHist, DyHist, MthHist
-<<<<<<< HEAD
-=======
     }};
 upgrade_record(5, {?MODULE, FileUuid, SpaceId, UserId, Path, CallBack, Status,
     InvalidationStatus, SourceProviderId, TargetProviderId,
@@ -1212,5 +1210,4 @@
         FailedFiles, FilesTransferred, BytesTransferred, FilesInvalidated,
         StartTime, StartTime, FinishTime, LastUpdate, MinHist, HrHist, DyHist,
         MthHist
->>>>>>> fc2a0dc7
     }}.