--- conflicted
+++ resolved
@@ -20,26 +20,17 @@
 -include_lib("ctool/include/logging.hrl").
 
 %% API
-<<<<<<< HEAD
--export([start/6, stop/1, get_status/1, get_info/1, get/1, init/0, cleanup/0, decode_pid/1, encode_pid/1, get_controller/1]).
+-export([start/7, stop/1, get_status/1, get_info/1, get/1, init/0, cleanup/0,
+    decode_pid/1, encode_pid/1, get_controller/1]).
 -export([mark_active/2, mark_completed/1, mark_failed/1,
     mark_active_invalidation/1, mark_completed_invalidation/1, mark_failed_invalidation/1,
     mark_file_transfer_scheduled/2, mark_file_transfer_finished/2,
-    mark_data_transfer_scheduled/2, mark_data_transfer_finished/2,
+    mark_data_transfer_scheduled/2, mark_data_transfer_finished/3,
     for_each_finished_transfer/3,
     for_each_unfinished_transfer/3, restart_unfinished_transfers/1,
-    mark_file_invalidation_finished/2, mark_file_invalidation_scheduled/2, mark_cancelled/1, should_continue/1, increase_failed_file_transfers/1]).
-=======
--export([start/7, stop/1, get_status/1, get_info/1, get/1, init/0, cleanup/0, decode_pid/1, encode_pid/1]).
--export([mark_active/1, mark_completed/1, mark_failed/2,
-    mark_active_invalidation/1, mark_completed_invalidation/2, mark_failed_invalidation/2,
-    mark_file_transfer_scheduled/2, mark_file_transfer_finished/2,
-    mark_data_transfer_scheduled/2, mark_data_transfer_finished/3,
-    for_each_successful_transfer/3, for_each_failed_transfer/3,
-    for_each_unfinished_transfer/3, restart_unfinished_transfers/1,
-    mark_file_invalidation_finished/2, mark_file_invalidation_scheduled/2]).
+    mark_file_invalidation_finished/2, mark_file_invalidation_scheduled/2,
+    mark_cancelled/1, should_continue/1, increase_failed_file_transfers/1]).
 -export([list_transfers/2, is_ongoing/1, is_migrating/1]).
->>>>>>> 01ccbb3d
 
 %% model_behaviour callbacks
 -export([save/1, exists/1, delete/1, update/2, create/1, create_or_update/2,
@@ -75,7 +66,7 @@
         {source_provider_id, string},
         {target_provider_id, string},
         {invalidate_source_replica, boolean},
-        {pid, string}, %todo VFS-3657
+        {pid, string},
         {files_to_transfer, integer},
         {files_transferred, integer},
         {bytes_to_transfer, integer},
@@ -114,28 +105,30 @@
     {record, [
         {file_uuid, string},
         {space_id, string},
+        {user_id, string},
         {path, string},
         {callback, string},
-        {transfer_status, atom},
+        {status, atom},
         {invalidation_status, atom},
         {source_provider_id, string},
         {target_provider_id, string},
         {invalidate_source_replica, boolean},
-        {pid, string}, %todo VFS-3657
+        {pid, string},
         {files_to_transfer, integer},
         {files_transferred, integer},
-        {failed_files, integer},
         {bytes_to_transfer, integer},
         {bytes_transferred, integer},
         {files_to_invalidate, integer},
         {files_invalidated, integer},
         {start_time, integer},
-        {last_update, integer},
-        {min_hist, [integer]},
-        {hr_hist, [integer]},
-        {dy_hist, [integer]}
+        {finish_time, integer},
+        {last_update, #{string => integer}},
+        {min_hist, #{string => [integer]}},
+        {hr_hist, #{string => [integer]}},
+        {dy_hist, #{string => [integer]}},
+        {mth_hist, #{string => [integer]}}
     ]};
-record_struct(3) ->
+record_struct(4) ->
     {record, [
         {file_uuid, string},
         {space_id, string},
@@ -150,6 +143,7 @@
         {pid, string}, %todo VFS-3657
         {files_to_transfer, integer},
         {files_transferred, integer},
+        {failed_files, integer},
         {bytes_to_transfer, integer},
         {bytes_transferred, integer},
         {files_to_invalidate, integer},
@@ -207,42 +201,6 @@
         files_to_invalidate = FilesToInvalidate,
         files_invalidated = FilesInvalidated,
         start_time = StartTime,
-<<<<<<< HEAD
-        last_update = LastUpdate,
-        min_hist = MinHist,
-        hr_hist = HrHist,
-        dy_hist = DyHist
-    }};
-record_upgrade(2, {?MODULE, FileUuid, SpaceId, Path, CallBack, TransferStatus,
-    InvalidationStatus, SourceProviderId, TargetProviderId,
-    InvalidateSourceReplica, Pid, FilesToTransfer, FilesTransferred,
-    BytesToTransfer, BytesTransferred, StartTime, LastUpdate, MinHist, HrHist,
-    DyHist}
-) ->
-    {3, #transfer{
-        file_uuid = FileUuid,
-        space_id = SpaceId,
-        path = Path,
-        callback = CallBack,
-        transfer_status = TransferStatus,
-        invalidation_status = InvalidationStatus,
-        source_provider_id = SourceProviderId,
-        target_provider_id = TargetProviderId,
-        invalidate_source_replica = InvalidateSourceReplica,
-        pid = Pid,
-        files_to_transfer = FilesToTransfer,
-        files_transferred = FilesTransferred,
-        failed_files = 0,
-        bytes_to_transfer = BytesToTransfer,
-        bytes_transferred = BytesTransferred,
-        files_to_invalidate = 0,
-        files_invalidated = 0,
-        start_time = StartTime,
-        last_update = LastUpdate,
-        min_hist = MinHist,
-        hr_hist = HrHist,
-        dy_hist = DyHist
-=======
         finish_time = LastUpdate,
         % There are three changes in histograms:
         %   1) They are now maps #{ProviderId => Histogram}, where ProviderId is
@@ -260,7 +218,39 @@
         hr_hist = #{TargetProviderId => MinHist},
         dy_hist = #{TargetProviderId => HrHist},
         mth_hist = #{TargetProviderId => DyHist}
->>>>>>> 01ccbb3d
+    }};
+record_upgrade(3, {?MODULE, FileUuid, SpaceId, UserId, Path, CallBack, Status,
+    InvalidationStatus, SourceProviderId, TargetProviderId,
+    InvalidateSourceReplica, Pid, FilesToTransfer, FilesTransferred,
+    BytesToTransfer, BytesTransferred, FilesToInvalidate, FilesInvalidated,
+    StartTime, FinishTime, LastUpdate, MinHist, HrHist, DyHist, MthHist
+}) ->
+    {4, #transfer{
+        file_uuid = FileUuid,
+        space_id = SpaceId,
+        user_id = UserId,
+        path = Path,
+        callback = CallBack,
+        status = Status,
+        invalidation_status = InvalidationStatus,
+        source_provider_id = SourceProviderId,
+        target_provider_id = TargetProviderId,
+        invalidate_source_replica = InvalidateSourceReplica,
+        pid = Pid,
+        files_to_transfer = FilesToTransfer,
+        files_transferred = FilesTransferred,
+        failed_files = 0,
+        bytes_to_transfer = BytesToTransfer,
+        bytes_transferred = BytesTransferred,
+        files_to_invalidate = FilesToInvalidate,
+        files_invalidated = FilesInvalidated,
+        start_time = StartTime,
+        finish_time = FinishTime,
+        last_update = LastUpdate,
+        min_hist = MinHist,
+        hr_hist = HrHist,
+        dy_hist = DyHist,
+        mth_hist = MthHist
     }}.
 
 
@@ -420,8 +410,7 @@
         <<"lastUpdate">> => lists:max([StartTime | maps:values(LastUpdate)]),
         <<"minHist">> => MinHist,
         <<"hrHist">> => HrHist,
-        <<"dyHist">> => DyHist,
-        <<"mthHist">> => MthHist
+        <<"dyHist">> => DyHist
     }.
 
 %%--------------------------------------------------------------------
@@ -461,15 +450,7 @@
         case is_migrating(Transfer) of
             false ->
                 SpaceId = Transfer#transfer.space_id,
-<<<<<<< HEAD
                 ok = add_link(?FINISHED_TRANSFERS_KEY, TransferId, SpaceId),
-                ok = remove_links(?UNFINISHED_TRANSFERS_KEY, TransferId, SpaceId),
-                {ok, Transfer#transfer{transfer_status = completed}};
-            _ ->
-                {ok, Transfer#transfer{transfer_status = completed}}
-        end
-=======
-                ok = add_link(?SUCCESSFUL_TRANSFERS_KEY, TransferId, SpaceId),
                 ok = remove_links(?UNFINISHED_TRANSFERS_KEY, TransferId, SpaceId);
             true ->
                 ok
@@ -479,7 +460,6 @@
             status = completed,
             finish_time = CurrentTime
         }}
->>>>>>> 01ccbb3d
     end).
 
 %%--------------------------------------------------------------------
@@ -487,13 +467,16 @@
 %% Marks transfer as failed
 %% @end
 %%--------------------------------------------------------------------
-<<<<<<< HEAD
 -spec mark_failed(id()) -> {ok, id()} | {error, term()}.
 mark_failed(TransferId) ->
     {ok, _} = transfer:update(TransferId, fun(T = #transfer{space_id = SpaceId}) ->
         ok = add_link(?FINISHED_TRANSFERS_KEY, TransferId, SpaceId),
         ok = remove_links(?UNFINISHED_TRANSFERS_KEY, TransferId, SpaceId),
-        {ok, T#transfer{transfer_status = failed}}
+        CurrentTime = time_utils:zone_time_seconds(),
+        {ok, T#transfer{
+            status = failed,
+            finish_time = CurrentTime
+        }}
     end).
 
 %%--------------------------------------------------------------------
@@ -519,17 +502,6 @@
         ok = remove_links(?UNFINISHED_TRANSFERS_KEY, TransferId, SpaceId),
         {ok, Transfer#transfer{transfer_status = cancelled}}
     end).
-=======
--spec mark_failed(id(), od_space:id()) -> {ok, id()} | {error, term()}.
-mark_failed(TransferId, SpaceId) ->
-    ok = add_link(?FAILED_TRANSFERS_KEY, TransferId, SpaceId),
-    ok = remove_links(?UNFINISHED_TRANSFERS_KEY, TransferId, SpaceId),
-    CurrentTime = time_utils:zone_time_seconds(),
-    transfer:update(TransferId, #{
-        status => failed,
-        finish_time => CurrentTime
-    }).
->>>>>>> 01ccbb3d
 
 %%--------------------------------------------------------------------
 %% @doc
@@ -698,7 +670,6 @@
         }}
     end).
 
-
 %%--------------------------------------------------------------------
 %% @doc
 %% Executes callback for each successfully completed transfer
@@ -743,7 +714,6 @@
 
 %%-------------------------------------------------------------------
 %% @doc
-<<<<<<< HEAD
 %% Checks whether transfer should be continued.
 %% @end
 %%-------------------------------------------------------------------
@@ -764,7 +734,9 @@
 get_controller(TransferId) ->
     {ok, #document{value = #transfer{pid = ControllerPid}}} = get(TransferId),
     decode_pid(ControllerPid).
-=======
+
+%%-------------------------------------------------------------------
+%% @doc
 %% Returns all transfers for given space that are ongoing or finished.
 %% @end
 %%-------------------------------------------------------------------
@@ -774,8 +746,7 @@
         true ->
             list_transfers_internal(SpaceId, ?UNFINISHED_TRANSFERS_KEY);
         false ->
-            list_transfers_internal(SpaceId, ?SUCCESSFUL_TRANSFERS_KEY) ++
-            list_transfers_internal(SpaceId, ?FAILED_TRANSFERS_KEY)
+            list_transfers_internal(SpaceId, ?FINISHED_TRANSFERS_KEY)
     end,
     {ok, Transfers}.
 
@@ -829,7 +800,7 @@
 %%-------------------------------------------------------------------
 -spec is_migrating(record()) -> boolean().
 is_migrating(#transfer{invalidate_source_replica = Flag}) -> Flag.
->>>>>>> 01ccbb3d
+
 
 %%%===================================================================
 %%% model_behaviour callbacks
@@ -920,14 +891,10 @@
 model_init() ->
     Config = ?MODEL_CONFIG(transfer_bucket, [{transfer, update}], ?GLOBALLY_CACHED_LEVEL,
         ?GLOBALLY_CACHED_LEVEL, true, false, oneprovider:get_provider_id()),
-<<<<<<< HEAD
-    Config#model_config{version = 3, sync_enabled = true}.
-=======
     Config#model_config{
-        version = 3,
+        version = 4,
         sync_enabled = true
     }.
->>>>>>> 01ccbb3d
 
 %%--------------------------------------------------------------------
 %% @doc
