%%%-------------------------------------------------------------------
%%% @author Michal Cwiertnia
%%% @copyright (C) 2019 ACK CYFRONET AGH
%%% This software is released under the MIT license
%%% cited in 'LICENSE.txt'.
%%% @end
%%%-------------------------------------------------------------------
%%% @doc The file_qos document contains information about QoS entries defined
%%% for file or directory. It contains:
%%%     - qos_entries - holds IDs of all qos_entries defined for this file (
%%%       including qos_entries which demands cannot be satisfied). This list
%%%       is updated on change of qos_entry document (see qos_hooks.erl),
%%%     - assigned_entries - holds mapping storage_id to list of qos_entry IDs.
%%%       When new QoS is added for file or directory, storages on which replicas
%%%       should be stored are calculated using QoS expression. Then traverse
%%%       requests are added to qos_entry document. When provider notices change
%%%       in qos_entry, it checks whether there is traverse request defining
%%%       its storage. If yes, provider updates assigned_entries and
%%%       starts traverse.
%%% Each file or directory can be associated with zero or one such document.
%%% Getting information about all QoS entries that influences file or directory
%%% requires calculating effective_file_qos as file_qos is inherited from all
%%% parents.
%%%
%%% @end
%%%-------------------------------------------------------------------
-module(file_qos).
-author("Michal Cwiertnia").

-include("global_definitions.hrl").
-include("modules/datastore/datastore_models.hrl").
-include("modules/datastore/datastore_runner.hrl").
-include("modules/datastore/qos.hrl").
-include("modules/fslogic/fslogic_common.hrl").
-include("modules/fslogic/metadata.hrl").
-include("proto/oneprovider/provider_messages.hrl").
-include_lib("ctool/include/logging.hrl").
-include_lib("ctool/include/errors.hrl").

%% functions operating on file_qos document using datastore_model API
-export([delete/1]).

%% higher-level functions operating on file_qos document
-export([
    get_effective/1, remove_qos_entry_id/2,
    add_qos_entry_id/3, add_qos_entry_id/4, is_replica_protected/2
]).

%% higher-level functions operating on effective_file_qos record.
-export([
    get_qos_to_update/2, get_qos_entries/1, get_assigned_entries/1
]).

%% datastore_model callbacks
-export([get_ctx/0, get_record_struct/1, get_record_version/0]).

-type key() :: file_meta:uuid().
-type record() :: #file_qos{}.
-type effective_file_qos() :: #effective_file_qos{}.
-type assigned_entries() :: #{od_storage:id() => [qos_entry:id()]}.

-export_type([assigned_entries/0]).

-define(CTX, #{
    model => ?MODULE
}).


%%%===================================================================
%%% Functions operating on file_qos document using datastore_model API
%%%===================================================================

-spec delete(key()) -> ok | {error, term()}.
delete(Key) ->
    case datastore_model:delete(?CTX, Key) of
        ok -> ok;
        {error, not_found} -> ok;
        {error, _} = Error -> Error
    end.

%%%===================================================================
%%% Higher-level functions operating on file_qos document.
%%%===================================================================

%%--------------------------------------------------------------------
%% @doc
%% Returns effective_file_qos for file. If effective value cannot be calculated
%% because of file_meta documents not being synchronized yet, appropriate error
%% is returned.
%% @end
%%--------------------------------------------------------------------
-spec get_effective(file_meta:uuid()) -> {ok, effective_file_qos()} | {error, term()} | undefined.
get_effective(FileUuid) ->
    case file_meta:get(FileUuid) of
        {ok, #document{scope = SpaceId} = FileMeta} ->
            get_effective_internal(FileMeta, SpaceId);
        {error, not_found} ->
            {error, {file_meta_missing, FileUuid}};
        _ ->
            undefined
    end.

%%--------------------------------------------------------------------
%% @doc
%% Removes given QoS entry ID from both qos_entries and assigned_entries.
%% @end
%%--------------------------------------------------------------------
-spec remove_qos_entry_id(file_meta:uuid(), qos_entry:id()) -> ok | {error, term()}.
remove_qos_entry_id(FileUuid, QosEntryId) ->
    Diff = fun(FileQos = #file_qos{qos_entries = QosEntries, assigned_entries = AssignedEntries}) ->
        UpdatedQosEntries = lists:delete(QosEntryId, QosEntries),
<<<<<<< HEAD
        UpdatedAssignedEntries = maps:fold(fun(StorageId, StorageEntries, UpdatedAssignedEntriesPartial) ->
            case lists:delete(QosEntryId, StorageEntries) of
=======
        UpdatedAssignedEntries = maps:fold(fun(StorageId, EntriesForStorage, UpdatedAssignedEntriesPartial) ->
            case lists:delete(QosEntryId, EntriesForStorage) of
>>>>>>> 39f0eda7
                [] ->
                    UpdatedAssignedEntriesPartial;
                List ->
                    UpdatedAssignedEntriesPartial#{StorageId => List}
            end
        end, #{}, AssignedEntries),

        {ok, FileQos#file_qos{
            qos_entries = UpdatedQosEntries,
            assigned_entries = UpdatedAssignedEntries
        }}
    end,

    ?extract_ok(datastore_model:update(?CTX, FileUuid, Diff)).


%%--------------------------------------------------------------------
%% @doc
%% @equiv
%% add_qos_entry_id(FileUuid, SpaceId, QosEntryId, undefined)
%% @end
%%--------------------------------------------------------------------
-spec add_qos_entry_id(file_meta:uuid(), od_space:id(), qos_entry:id()) -> ok.
add_qos_entry_id(FileUuid, SpaceId, QosEntryId) ->
    add_qos_entry_id(FileUuid, SpaceId, QosEntryId, undefined).


%%--------------------------------------------------------------------
%% @doc
%% Adds new QoS entry to file_qos document associated with file.
%% Creates file_qos document if needed.
%% @end
%%--------------------------------------------------------------------
-spec add_qos_entry_id(file_meta:uuid(), od_space:id(), qos_entry:id(), od_storage:id() | undefined) -> ok.
add_qos_entry_id(FileUuid, SpaceId, QosEntryId, Storage) ->
    NewDoc = #document{
        key = FileUuid,
        scope = SpaceId,
        value = #file_qos{
            qos_entries = [QosEntryId],
            assigned_entries = case Storage of
                undefined -> #{};
                _ -> #{Storage => [QosEntryId]}
            end
        }
    },

    Diff = fun(#file_qos{qos_entries = CurrQosEntries, assigned_entries = CurrAssignedEntries}) ->
        UpdatedAssignedEntries = case Storage of
            undefined ->
                CurrAssignedEntries;
            _ ->
                maps:update_with(Storage, fun(QosEntries) ->
                    lists:usort([QosEntryId | QosEntries])
                end, [QosEntryId], CurrAssignedEntries)
        end,

        {ok, #file_qos{
            qos_entries = lists:usort([QosEntryId | CurrQosEntries]),
            assigned_entries = UpdatedAssignedEntries}
        }
    end,

    ?extract_ok(datastore_model:update(?CTX, FileUuid, Diff, NewDoc)).


%%--------------------------------------------------------------------
%% @doc
%% Checks whether given file is protected on given storage by QoS.
%% @end
%%--------------------------------------------------------------------
-spec is_replica_protected(file_meta:uuid(), od_storage:id()) -> boolean().
is_replica_protected(FileUuid, StorageId) ->
    QosStorages = case get_effective(FileUuid) of
        {ok, #effective_file_qos{assigned_entries = AssignedEntries}} -> AssignedEntries;
        _ -> #{}
    end,
    maps:is_key(StorageId, QosStorages).


%%%===================================================================
%%% Functions operating on effective_file_qos record.
%%%===================================================================

-spec get_qos_entries(effective_file_qos()) -> [qos_entry:id()].
get_qos_entries(FileQos) ->
    FileQos#effective_file_qos.qos_entries.


-spec get_assigned_entries(effective_file_qos()) -> assigned_entries().
get_assigned_entries(FileQos) ->
    FileQos#effective_file_qos.assigned_entries.


-spec get_qos_to_update(od_storage:id(), effective_file_qos()) -> [qos_entry:id()].
get_qos_to_update(StorageId, EffectiveFileQos) ->
    maps:get(StorageId, EffectiveFileQos#effective_file_qos.assigned_entries, []).


%%%===================================================================
%%% Internal functions
%%%===================================================================

%%--------------------------------------------------------------------
%% @doc
%% @private
%% Merge parent's file_qos with child's file_qos. Used when calculating
%% effective_file_qos.
%% @end
%%--------------------------------------------------------------------
-spec merge_file_qos(record(), record()) -> record().
merge_file_qos(ParentQos, ChildQos) ->
    #file_qos{
        qos_entries = lists:usort(
            ParentQos#file_qos.qos_entries ++ ChildQos#file_qos.qos_entries
        ),
        assigned_entries = merge_assigned_entries(
            ParentQos#file_qos.assigned_entries,
            ChildQos#file_qos.assigned_entries
        )
    }.


-spec merge_assigned_entries(assigned_entries(), assigned_entries()) -> assigned_entries().
merge_assigned_entries(ParentAssignedEntries, ChildAssignedEntries) ->
    maps:fold(fun(StorageId, StorageQosEntries, Acc) ->
        maps:update_with(StorageId, fun(ParentStorageQosEntries) ->
            ParentStorageQosEntries ++ StorageQosEntries
        end, StorageQosEntries, Acc)
    end, ParentAssignedEntries, ChildAssignedEntries).


-spec get_effective_internal(file_meta:doc(), od_space:id()) ->
    {ok, effective_file_qos()} | {error, term()}| undefined.
get_effective_internal(FileMeta, SpaceId) ->
    Callback = fun([#document{key = Uuid}, ParentEffQos, CalculationInfo]) ->
        case {datastore_model:get(?CTX, Uuid), ParentEffQos} of
            {{error, not_found}, _} ->
                {ok, ParentEffQos, CalculationInfo};
            {{ok, #document{value = FileQos}}, undefined} ->
                {ok, FileQos, CalculationInfo};
            {{ok, #document{value = FileQos}}, _} ->
                EffQos = merge_file_qos(ParentEffQos, FileQos),
                {ok, EffQos, CalculationInfo}
        end
    end,

    CacheTableName = ?CACHE_TABLE_NAME(SpaceId),
    case effective_value:get_or_calculate(CacheTableName, FileMeta, Callback, [], []) of
        {ok, undefined, _} ->
            undefined;
        {ok, EffQosAsFileQos, _} ->
            {ok, #effective_file_qos{
                qos_entries = EffQosAsFileQos#file_qos.qos_entries,
                assigned_entries = EffQosAsFileQos#file_qos.assigned_entries
            }};
        {error, {file_meta_missing, _MissingUuid}} = Error ->
            % documents are not synchronized yet
            Error
    end.

%%%===================================================================
%%% datastore_model callbacks
%%%===================================================================

-spec get_ctx() -> datastore:ctx().
get_ctx() ->
    ?CTX.


-spec get_record_version() -> datastore_model:record_version().
get_record_version() ->
    1.


-spec get_record_struct(datastore_model:record_version()) ->
    datastore_model:record_struct().
get_record_struct(1) ->
    {record, [
        {qos_entries, [string]},
        {assigned_entries, #{string => [string]}}
    ]}.<|MERGE_RESOLUTION|>--- conflicted
+++ resolved
@@ -109,13 +109,8 @@
 remove_qos_entry_id(FileUuid, QosEntryId) ->
     Diff = fun(FileQos = #file_qos{qos_entries = QosEntries, assigned_entries = AssignedEntries}) ->
         UpdatedQosEntries = lists:delete(QosEntryId, QosEntries),
-<<<<<<< HEAD
-        UpdatedAssignedEntries = maps:fold(fun(StorageId, StorageEntries, UpdatedAssignedEntriesPartial) ->
-            case lists:delete(QosEntryId, StorageEntries) of
-=======
         UpdatedAssignedEntries = maps:fold(fun(StorageId, EntriesForStorage, UpdatedAssignedEntriesPartial) ->
             case lists:delete(QosEntryId, EntriesForStorage) of
->>>>>>> 39f0eda7
                 [] ->
                     UpdatedAssignedEntriesPartial;
                 List ->
