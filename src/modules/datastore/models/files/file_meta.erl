%%%-------------------------------------------------------------------
%%% @author Rafal Slota
%%% @copyright (C) 2015 ACK CYFRONET AGH
%%% This software is released under the MIT license
%%% cited in 'LICENSE.txt'.
%%% @end
%%%-------------------------------------------------------------------
%%% @doc Model for file's metadata. Implemets low-level metadata operations such as
%%%      walking through file graph.
%%% @end
%%%-------------------------------------------------------------------
-module(file_meta).
-author("Rafal Slota").

-include("global_definitions.hrl").
-include("proto/oneclient/fuse_messages.hrl").
-include("modules/fslogic/fslogic_common.hrl").
-include("modules/datastore/datastore_models.hrl").
-include("modules/datastore/datastore_runner.hrl").
-include_lib("cluster_worker/include/modules/datastore/datastore_links.hrl").
-include_lib("ctool/include/logging.hrl").

%% How many processes shall be process single set_scope operation.
-define(SET_SCOPER_WORKERS, 25).

%% How many entries shall be processed in one batch for set_scope operation.
-define(SET_SCOPE_BATCH_SIZE, 100).

-export([save/1, create/2, save/2, get/1, exists/1, update/2, delete/1,
    delete_without_link/1]).
-export([delete_child_link/4, foreach_child/3]).
-export([hidden_file_name/1, is_hidden/1, is_child_of_hidden_dir/1]).
-export([add_share/2, remove_share/2]).
-export([get_parent/1, get_parent_uuid/1]).
-export([get_child/2, get_child_uuid/2, list_children/3, list_children/4]).
-export([get_scope_id/1, setup_onedata_user/2, get_including_deleted/1,
    make_space_exist/1, new_doc/9, type/1, get_ancestors/1,
    get_locations_by_uuid/1, rename/4]).


%% datastore_model callbacks
-export([get_ctx/0, get_posthooks/0]).
-export([get_record_version/0, get_record_struct/1, upgrade_record/2]).

-type doc() :: datastore:doc().
-type diff() :: datastore:diff(file_meta()).
-type uuid() :: datastore:key().
-type path() :: binary().
-type name() :: binary().
-type uuid_or_path() :: {path, path()} | {uuid, uuid()}.
-type entry() :: uuid_or_path() | doc().
-type type() :: ?REGULAR_FILE_TYPE | ?DIRECTORY_TYPE | ?SYMLINK_TYPE.
-type offset() :: non_neg_integer().
-type size() :: non_neg_integer().
-type mode() :: non_neg_integer().
-type time() :: non_neg_integer().
-type symlink_value() :: binary().
-type file_meta() :: #file_meta{}.
-type posix_permissions() :: non_neg_integer().

-export_type([doc/0, uuid/0, path/0, name/0, uuid_or_path/0, entry/0, type/0,
    offset/0, size/0, mode/0, time/0, symlink_value/0, posix_permissions/0,
    file_meta/0]).

-define(CTX, #{
    model => ?MODULE,
    sync_enabled => true,
    remote_driver => datastore_remote_driver,
    mutator => oneprovider:get_id_or_undefined(),
    local_links_tree_id => oneprovider:get_id_or_undefined()
}).

%%%===================================================================
%%% API
%%%===================================================================

%%--------------------------------------------------------------------
%% @doc
%% Saves file meta doc.
%% @end
%%--------------------------------------------------------------------
-spec save(doc()) -> {ok, uuid()} | {error, term()}.
save(Doc) ->
    save(Doc, true).

%%--------------------------------------------------------------------
%% @doc
%% Saves file meta doc.
%% @end
%%--------------------------------------------------------------------
-spec save(doc(), boolean()) -> {ok, uuid()} | {error, term()}.

save(#document{value = #file_meta{is_scope = true}} = Doc, _GeneratedKey) ->
    ?extract_key(datastore_model:save(?CTX, Doc));
save(Doc, GeneratedKey) ->
    ?extract_key(datastore_model:save(?CTX#{generated_key => GeneratedKey}, Doc)).

%%--------------------------------------------------------------------
%% @doc
%% Creates new #file_meta and links it as a new child of given as first argument
%% existing #file_meta.
%% @end
%%--------------------------------------------------------------------
-spec create({uuid, ParentUuid :: uuid()}, doc()) ->
    {ok, uuid()} | {error, term()}.
create({uuid, ParentUuid}, FileDoc = #document{value = FileMeta = #file_meta{
    name = FileName,
    is_scope = IsScope
}}) ->
    ?run(begin
        true = is_valid_filename(FileName),
        {ok, ParentDoc} = file_meta:get(ParentUuid),
        FileDoc2 = #document{key = FileUuid} = fill_uuid(FileDoc),
        SpaceDirUuid = case IsScope of
            true ->
                FileDoc2#document.key;
            false ->
                {ok, ScopeId} = get_scope_id(ParentDoc),
                ScopeId
        end,
        SpaceId = fslogic_uuid:space_dir_uuid_to_spaceid_no_error(SpaceDirUuid),
        FileDoc3 = FileDoc2#document{
            scope = SpaceId,
            value = FileMeta#file_meta{
                scope = SpaceDirUuid,
                provider_id = oneprovider:get_id(),
                parent_uuid = ParentUuid
            }
        },
        TreeId = oneprovider:get_id(),
        Ctx = ?CTX#{scope => ParentDoc#document.scope},
        Link = {FileName, FileUuid},
        case datastore_model:add_links(Ctx, ParentUuid, TreeId, Link) of
            {ok, #link{}} ->
                case save(FileDoc3) of
                    {ok, FileUuid} -> {ok, FileUuid};
                    Error -> Error
                end;
            {error, already_exists} = Eexists ->
                case datastore_model:get_links(Ctx, ParentUuid, TreeId, FileName) of
                    {ok, [#link{target = OldUuid}]} ->
                        Deleted = case datastore_model:get(
                            Ctx#{include_deleted => true}, OldUuid) of
                            {ok, #document{deleted = true}} ->
                                true;
                            {ok, #document{value = #file_meta{deleted = true}}} ->
                                true;
                            _ ->
                                false
                        end,
                        case Deleted of
                            true ->
                                datastore_model:delete_links(Ctx, ParentUuid,
                                    TreeId, FileName),
                                create({uuid, ParentUuid}, FileDoc);
                            _ ->
                                Eexists
                        end;
                    _ ->
                        Eexists
                end;
            {error, Reason} ->
                {error, Reason}
        end
    end).


%%--------------------------------------------------------------------
%% @doc
%% Returns file meta.
%% @end
%%--------------------------------------------------------------------
-spec get(uuid() | entry()) -> {ok, doc()} | {error, term()}.
get({uuid, FileUuid}) ->
    file_meta:get(FileUuid);
get(#document{value = #file_meta{}} = Doc) ->
    {ok, Doc};
get({path, Path}) ->
    ?run(fslogic_path:resolve(Path));
get(?ROOT_DIR_UUID) ->
    {ok, #document{
        key = ?ROOT_DIR_UUID,
        value = #file_meta{
            name = ?ROOT_DIR_NAME,
            is_scope = true,
            mode = 8#111,
            owner = ?ROOT_USER_ID,
            parent_uuid = ?ROOT_DIR_UUID
        }
    }};
get(FileUuid) ->
    case get_including_deleted(FileUuid) of
        {ok, #document{value = #file_meta{deleted = true}}} ->
            {error, not_found};
        {ok, #document{deleted = true}} ->
            {error, not_found};
        Other ->
            Other
    end.

%%--------------------------------------------------------------------
%% @doc
%% Returns file_meta doc even if its marked as deleted
%% @end
%%--------------------------------------------------------------------
-spec get_including_deleted(uuid()) -> {ok, doc()} | {error, term()}.
get_including_deleted(FileUuid) ->
    datastore_model:get(?CTX#{include_deleted => true}, FileUuid).

%%--------------------------------------------------------------------
%% @doc
%% Updates file meta.
%% @end
%%--------------------------------------------------------------------
-spec update(uuid() | entry(), diff()) -> {ok, uuid()} | {error, term()}.
update({uuid, FileUuid}, Diff) ->
    update(FileUuid, Diff);
update(#document{value = #file_meta{}, key = Key}, Diff) ->
    update(Key, Diff);
update({path, Path}, Diff) ->
    ?run(begin
        {ok, #document{} = Doc} = fslogic_path:resolve(Path),
        update(Doc, Diff)
    end);
update(Key, Diff) ->
    ?extract_key(datastore_model:update(?CTX, Key, Diff)).

%%--------------------------------------------------------------------
%% @doc
%% Deletes file meta.
%% @end
%%--------------------------------------------------------------------
-spec delete(uuid() | entry()) -> ok | {error, term()}.
delete({uuid, FileUuid}) ->
    delete(FileUuid);
delete(#document{
    key = FileUuid,
    scope = Scope,
    value = #file_meta{
        name = FileName,
        parent_uuid = ParentUuid
    }
}) ->
    ?run(begin
        ok = delete_child_link(ParentUuid, Scope, FileUuid, FileName),
        LocalLocationId = file_location:local_id(FileUuid),
<<<<<<< HEAD
        fslogic_blocks:delete_location(FileUuid, LocalLocationId),
=======
        fslogic_location_cache:delete_location(FileUuid, LocalLocationId),
>>>>>>> 7604a81c
        datastore_model:delete(?CTX, FileUuid)
    end);
delete({path, Path}) ->
    ?run(begin
        {ok, #document{} = Doc} = fslogic_path:resolve(Path),
        delete(Doc)
    end);
delete(FileUuid) ->
    ?run(begin
        case file_meta:get(FileUuid) of
            {ok, #document{} = Doc} -> delete(Doc);
            {error, not_found} -> ok
        end
    end).

%%--------------------------------------------------------------------
%% @doc
%% Similar to delete/1 but does not delete link in parent.
%% @end
%%--------------------------------------------------------------------
-spec delete_without_link(uuid() | doc()) -> ok | {error, term()}.
delete_without_link(#document{
    key = FileUuid
}) ->
    delete_without_link(FileUuid);
delete_without_link(FileUuid) ->
    ?run(begin
        LocalLocationId = file_location:local_id(FileUuid),
<<<<<<< HEAD
        fslogic_blocks:delete_location(FileUuid, LocalLocationId),
=======
        fslogic_location_cache:delete_location(FileUuid, LocalLocationId),
>>>>>>> 7604a81c
        datastore_model:delete(?CTX, FileUuid)
    end).

%%--------------------------------------------------------------------
%% @doc
%% Deletes link from parent to child
%% @end
%%--------------------------------------------------------------------
-spec delete_child_link(ParentUuid :: uuid(), Scope :: datastore_doc:scope(),
    FileUuid :: uuid(), FileName :: name()) -> ok.
delete_child_link(ParentUuid, Scope, FileUuid, FileName) ->
    {ok, Links} = datastore_model:get_links(?CTX, ParentUuid, all, FileName),
    [#link{tree_id = ProviderId, name = FileName, rev = Rev}] = lists:filter(fun
        (#link{target = Uuid}) -> Uuid == FileUuid
    end, Links),
    case oneprovider:is_self(ProviderId) of
        true ->
            ok = datastore_model:delete_links(
                ?CTX#{scope => Scope}, ParentUuid, ProviderId, {FileName, Rev}
            );
        false ->
            ok = datastore_model:mark_links_deleted(
                ?CTX#{scope => Scope}, ParentUuid, ProviderId, {FileName, Rev}
            )
    end,
    ok.

%%--------------------------------------------------------------------
%% @doc
%% Checks whether file meta exists.
%% @end
%%--------------------------------------------------------------------
-spec exists(uuid() | entry()) -> boolean() | {error, term()}.
exists({uuid, FileUuid}) ->
    exists(FileUuid);
exists(#document{value = #file_meta{}, key = Key}) ->
    exists(Key);
exists({path, Path}) ->
    case fslogic_path:resolve(Path) of
        {ok, #document{}} -> true;
        {error, not_found} -> false
    end;
exists(Key) ->
    case ?MODULE:get(Key) of
        {ok, _} -> true;
        {error, not_found} -> false;
        {error, Reason} -> {error, Reason}
    end.

%%--------------------------------------------------------------------
%% @doc
%% Returns parent child by name.
%% @end
%%--------------------------------------------------------------------
-spec get_child(uuid(), name()) -> {ok, doc()} | {error, term()}.
get_child(ParentUuid, Name) ->
    case get_child_uuid(ParentUuid, Name) of
        {ok, ChildUuid} ->
            file_meta:get({uuid, ChildUuid});
        Error -> Error
    end.

%%--------------------------------------------------------------------
%% @doc
%% Returns parent child's UUID by Name.
%% @end
%%--------------------------------------------------------------------
-spec get_child_uuid(uuid(), name()) -> {ok, uuid()} | {error, term()}.
get_child_uuid(ParentUuid, Name) ->
    Tokens = binary:split(Name, <<"@">>, [global]),
    case lists:reverse(Tokens) of
        [Name] ->
            case get_child_uuid(ParentUuid, oneprovider:get_id(), Name) of
                {ok, Doc} -> {ok, Doc};
                {error, not_found} -> get_child_uuid(ParentUuid, all, Name);
                {error, Reason} -> {error, Reason}
            end;
        [TreeIdPrefix | Tokens2] ->
            Name2 = list_to_binary(lists:reverse(Tokens2)),
            PrefixSize = erlang:size(TreeIdPrefix),
            {ok, TreeIds} = datastore_model:get_links_trees(?CTX, ParentUuid),
            TreeIds2 = lists:filter(fun(TreeId) ->
                case TreeId of
                    <<TreeIdPrefix:PrefixSize/binary, _/binary>> -> true;
                    _ -> false
                end
            end, TreeIds),
            case TreeIds2 of
                [TreeId] ->
                    case get_child_uuid(ParentUuid, TreeId, Name2) of
                        {ok, Doc} ->
                            {ok, Doc};
                        {error, not_found} ->
                            get_child_uuid(ParentUuid, all, Name);
                        {error, Reason} ->
                            {error, Reason}
                    end;
                [] ->
                    get_child_uuid(ParentUuid, all, Name)
            end
    end.

%%--------------------------------------------------------------------
%% @doc
%% @equiv list_children(Entry, Offset, Size, undefined)
%% @end
%%--------------------------------------------------------------------
-spec list_children(entry(), non_neg_integer(), non_neg_integer()) ->
    {ok, [#child_link_uuid{}]} | {error, term()}.
list_children(Entry, Offset, Size) ->
    list_children(Entry, Offset, Size, undefined).

%%--------------------------------------------------------------------
%% @doc
%% Lists children of given #file_meta.
%% @end
%%--------------------------------------------------------------------
-spec list_children(entry(), non_neg_integer(), non_neg_integer(),
    datastore_links_iter:token() | undefined) ->
    {ok, [#child_link_uuid{}], datastore_links_iter:token()} |
    {ok, [#child_link_uuid{}]} | {error, term()}.
list_children(Entry, Offset, Size, Token) ->
    ?run(begin
        {ok, #document{key = FileUuid}} = file_meta:get(Entry),
        Opts = case Token of
            undefined -> #{offset => Offset, size => Size};
            _ -> #{offset => Offset, size => Size, token => Token}
        end,
        Result = datastore_model:fold_links(?CTX, FileUuid, all, fun
            (Link = #link{name = Name}, Acc) ->
                case is_hidden(Name) of
                    true -> {ok, Acc};
                    false -> {ok, [Link | Acc]}
                end
        end, [], Opts),
        case Result of
            {{ok, Links}, Token2} ->
                {ok, tag_children(lists:reverse(Links)), Token2};
            {ok, Links} ->
                {ok, tag_children(lists:reverse(Links))};
            {error, Reason} ->
                {error, Reason}
        end
    end).

%%--------------------------------------------------------------------
%% @doc
%% Adds links tree ID suffix to file children with ambiguous names.
%% @end
%%--------------------------------------------------------------------
-spec tag_children([datastore_links:link()]) -> [#child_link_uuid{}].
tag_children([]) ->
    [];
tag_children(Links) ->
    {Group2, Groups2} = lists:foldl(fun
        (Link = #link{}, {[], Groups}) ->
            {[Link], Groups};
        (Link = #link{name = N}, {Group = [#link{name = N} | _], Groups}) ->
            {[Link | Group], Groups};
        (Link = #link{}, {Group, Groups}) ->
            {[Link], [Group | Groups]}
    end, {[], []}, Links),
    lists:foldl(fun
        ([#link{name = Name, target = FileUuid}], Children) ->
            [#child_link_uuid{
                uuid = FileUuid,
                name = Name
            } | Children];
        (Group, Children) ->
            LocalTreeId = oneprovider:get_id(),
            {LocalLinks, RemoteLinks} = lists:partition(fun
                (#link{tree_id = TreeId}) -> TreeId == LocalTreeId
            end, Group),
            RemoteTreeIds = [Link#link.tree_id || Link <- RemoteLinks],
            RemoteTreeIdsLen = [size(TreeId) || TreeId <- RemoteTreeIds],
            Len = binary:longest_common_prefix(RemoteTreeIds),
            Len2 = min(max(4, Len + 1), lists:min(RemoteTreeIdsLen)),
            lists:foldl(fun
                (#link{
                    tree_id = TreeId, name = Name, target = FileUuid
                }, Children2) when TreeId == LocalTreeId ->
                    [#child_link_uuid{
                        uuid = FileUuid,
                        name = Name
                    } | Children2];
                (#link{
                    tree_id = TreeId, name = Name, target = FileUuid
                }, Children2) ->
                    [#child_link_uuid{
                        uuid = FileUuid,
                        name = <<Name/binary, "@", TreeId:Len2/binary>>
                    } | Children2]
            end, Children, LocalLinks ++ RemoteLinks)
    end, [], [Group2 | Groups2]).

%%--------------------------------------------------------------------
%% @doc
%% Iterate over all children links and apply Fun.
%% @end
%%--------------------------------------------------------------------
-spec foreach_child(entry(), fun((datastore:link_name(), datastore:link_target(),
datastore:fold_acc()) -> datastore:fold_acc()), datastore:fold_acc()) ->
    datastore:fold_acc().
foreach_child(Entry, Fun, AccIn) ->
    ?run(begin
        {ok, #document{key = FileUuid}} = file_meta:get(Entry),
        datastore_model:fold_links(?CTX, FileUuid, all, fun
            (#link{name = Name, target = Target}, Acc) ->
                {ok, Fun(Name, Target, Acc)}
        end, AccIn, #{})
    end).

%%--------------------------------------------------------------------
%% @doc
%% Returns file's locations for given file
%% @end
%%--------------------------------------------------------------------
-spec get_locations_by_uuid(uuid()) -> {ok, [file_location:id()]} | {error, term()}.
get_locations_by_uuid(FileUuid) ->
    ?run(begin
        case file_meta:get(FileUuid) of
            {ok, #document{value = #file_meta{type = ?DIRECTORY_TYPE}}} ->
                {ok, []};
            {ok, #document{scope = SpaceId}} ->
                {ok, Providers} = space_logic:get_provider_ids(?ROOT_SESS_ID, SpaceId),
                Locations = lists:map(fun(ProviderId) ->
                    file_location:id(FileUuid, ProviderId)
                end, Providers),
                {ok, Locations};
            {error, not_found} ->
                {ok, []}
        end
    end).

%%--------------------------------------------------------------------
%% @doc
%% Rename file_meta and change link targets
%% @end
%%--------------------------------------------------------------------
-spec rename(doc(), doc(), doc(), name()) -> ok.
rename(SourceDoc, SourceParentDoc, TargetParentDoc, TargetName) ->
    #document{key = FileUuid, value = #file_meta{name = FileName}} = SourceDoc,
    #document{key = ParentUuid, scope = Scope} = SourceParentDoc,
    {ok, _} = file_meta:update(FileUuid, fun(FileMeta = #file_meta{}) ->
        {ok, FileMeta#file_meta{
            name = TargetName,
            parent_uuid = TargetParentDoc#document.key
        }}
    end),
    Ctx = ?CTX#{scope => TargetParentDoc#document.scope},
    TreeId = oneprovider:get_id(),
    {ok, _} = datastore_model:add_links(Ctx, TargetParentDoc#document.key,
        TreeId, {TargetName, FileUuid}
    ),
    ok = delete_child_link(ParentUuid, Scope, FileUuid, FileName).

%%--------------------------------------------------------------------
%% @doc
%% Returns file's parent document.
%% @end
%%--------------------------------------------------------------------
-spec get_parent(entry()) -> {ok, doc()} | {error, term()}.
get_parent(Entry) ->
    case get_parent_uuid(Entry) of
        {ok, ParentUuid} -> file_meta:get({uuid, ParentUuid});
        Error -> Error
    end.

%%--------------------------------------------------------------------
%% @doc
%% Returns file's parent uuid.
%% @end
%%--------------------------------------------------------------------
-spec get_parent_uuid(entry()) -> {ok, datastore:key()} | {error, term()}.
get_parent_uuid(Entry) ->
    ?run(begin
        {ok, #document{value = #file_meta{parent_uuid = ParentUuid}}} =
            file_meta:get(Entry),
        {ok, ParentUuid}
    end).

%%--------------------------------------------------------------------
%% @doc
%% Returns all file's ancestors' uuids.
%% @end
%%--------------------------------------------------------------------
-spec get_ancestors(uuid()) -> {ok, [uuid()]} | {error, term()}.
get_ancestors(FileUuid) ->
    ?run(begin
        {ok, #document{key = Key}} = file_meta:get(FileUuid),
        {ok, get_ancestors2(Key, [])}
    end).
get_ancestors2(?ROOT_DIR_UUID, Acc) ->
    Acc;
get_ancestors2(FileUuid, Acc) ->
    {ok, ParentUuid} = get_parent_uuid({uuid, FileUuid}),
    get_ancestors2(ParentUuid, [ParentUuid | Acc]).

%%--------------------------------------------------------------------
%% @doc
%% Gets "scope" id of given document. "Scope" document is the nearest ancestor
%% with #file_meta.is_scope == true.
%% @end
%%--------------------------------------------------------------------
-spec get_scope_id(entry()) -> {ok, ScopeId :: datastore:key()} | {error, term()}.
get_scope_id(#document{key = FileUuid, value = #file_meta{is_scope = true}}) ->
    {ok, FileUuid};
get_scope_id(#document{value = #file_meta{is_scope = false, scope = Scope}}) ->
    {ok, Scope};
get_scope_id(Entry) ->
    ?run(begin
        {ok, Doc} = file_meta:get(Entry),
        get_scope_id(Doc)
    end).

%%--------------------------------------------------------------------
%% @doc
%% Initializes files metadata for onedata user.
%% This function can and should be used to ensure that user's FS is fully synchronised. Normally
%% this function is called asynchronously automatically after user's document is updated.
%% @end
%%--------------------------------------------------------------------
-spec setup_onedata_user(UserId :: od_user:id(), EffSpaces :: [od_space:id()]) -> ok.
setup_onedata_user(UserId, EffSpaces) ->
    ?info("Setting up user: ~p", [UserId]),
    critical_section:run([od_user, UserId], fun() ->
        try
            CTime = time_utils:cluster_time_seconds(),

            lists:foreach(fun(SpaceId) ->
                make_space_exist(SpaceId)
            end, EffSpaces),

            FileUuid = fslogic_uuid:user_root_dir_uuid(UserId),
            ScopeId = <<>>, % TODO - do we need scope for user dir
            case create({uuid, ?ROOT_DIR_UUID},
                #document{key = FileUuid,
                    value = #file_meta{
                        name = UserId, type = ?DIRECTORY_TYPE, mode = 8#1755,
                        owner = ?ROOT_USER_ID, is_scope = true,
                        parent_uuid = ?ROOT_DIR_UUID
                    }
                }) of
                {ok, _RootUuid} ->
                    {ok, _} = times:save(#document{key = FileUuid, value =
                    #times{mtime = CTime, atime = CTime, ctime = CTime},
                        scope = ScopeId}),
                    ok;
                {error, already_exists} ->
                    ok
            end
        catch Type:Message ->
            ?error_stacktrace("Failed to setup user ~s - ~p:~p", [
                UserId, Type, Message
            ])
        end
    end).

%%--------------------------------------------------------------------
%% @doc
%% Add shareId to file meta
%% @end
%%--------------------------------------------------------------------
-spec add_share(file_ctx:ctx(), od_share:id()) -> {ok, uuid()}  | {error, term()}.
add_share(FileCtx, ShareId) ->
    FileUuid = file_ctx:get_uuid_const(FileCtx),
    update({uuid, FileUuid},
        fun(FileMeta = #file_meta{shares = Shares}) ->
            {ok, FileMeta#file_meta{shares = [ShareId | Shares]}}
        end).

%%--------------------------------------------------------------------
%% @doc
%% Remove shareId from file meta
%% @end
%%--------------------------------------------------------------------
-spec remove_share(file_ctx:ctx(), od_share:id()) -> {ok, uuid()} | {error, term()}.
remove_share(FileCtx, ShareId) ->
    FileUuid = file_ctx:get_uuid_const(FileCtx),
    update({uuid, FileUuid},
        fun(FileMeta = #file_meta{shares = Shares}) ->
            {ok, FileMeta#file_meta{shares = Shares -- [ShareId]}}
        end).

%%--------------------------------------------------------------------
%% @doc
%% Creates file meta entry for space if not exists
%% @end
%%--------------------------------------------------------------------
-spec make_space_exist(SpaceId :: datastore:key()) -> ok | no_return().
make_space_exist(SpaceId) ->
    CTime = time_utils:cluster_time_seconds(),
    SpaceDirUuid = fslogic_uuid:spaceid_to_space_dir_uuid(SpaceId),
    FileDoc = #document{
        key = SpaceDirUuid,
        value = #file_meta{
            name = SpaceId, type = ?DIRECTORY_TYPE,
            mode = ?DEFAULT_SPACE_DIR_MODE, owner = ?ROOT_USER_ID, is_scope = true,
            parent_uuid = ?ROOT_DIR_UUID
        }
    },
    case file_meta:create({uuid, ?ROOT_DIR_UUID}, FileDoc) of
        {ok, _} ->
            TimesDoc = #document{
                key = SpaceDirUuid,
                value = #times{mtime = CTime, atime = CTime, ctime = CTime},
                scope = SpaceId
            },
            case times:save(TimesDoc) of
                {ok, _} -> ok;
                {error, already_exists} -> ok
            end;
        {error, already_exists} ->
            ok
    end.

%%--------------------------------------------------------------------
%% @doc
%% Return file_meta doc.
%% @end
%%--------------------------------------------------------------------
-spec new_doc(undefined | uuid(), undefined | name(), undefined | type(),
    posix_permissions(), undefined | od_user:id(), undefined | od_group:id(),
    undefined | size(), uuid(), od_space:id()) -> doc().
new_doc(FileUuid, FileName, FileType, Mode, Owner, GroupOwner, Size, ParentUuid,
    SpaceId
) ->
    #document{
        key = FileUuid,
        value = #file_meta{
            name = FileName,
            type = FileType,
            mode = Mode,
            owner = Owner,
            group_owner = GroupOwner,
            size = Size,
            parent_uuid = ParentUuid,
            provider_id = oneprovider:get_id(),
            scope = fslogic_uuid:spaceid_to_space_dir_uuid(SpaceId)
        },
        scope = SpaceId
    }.

%%--------------------------------------------------------------------
%% @doc
%% Return type of file depending on its posix mode.
%% @end
%%--------------------------------------------------------------------
-spec type(Mode :: non_neg_integer()) -> type().
type(Mode) ->
    IsDir = (Mode band 8#100000) == 0,
    case IsDir of
        true -> ?DIRECTORY_TYPE;
        false -> ?REGULAR_FILE_TYPE
    end.

%%--------------------------------------------------------------------
%% @doc
%% Returns file name with added hidden file prefix.
%% @end
%%--------------------------------------------------------------------
-spec hidden_file_name(NAme :: name()) -> name().
hidden_file_name(FileName) ->
    <<?HIDDEN_FILE_PREFIX, FileName/binary>>.

%%--------------------------------------------------------------------
%% @doc
%% Checks if given filename contains hidden file prefix.
%% @end
%%--------------------------------------------------------------------
-spec is_hidden(FileName :: name()) -> boolean().
is_hidden(FileName) ->
    case FileName of
        <<?HIDDEN_FILE_PREFIX, _/binary>> -> true;
        _ -> false
    end.

%%--------------------------------------------------------------------
%% @doc
%% Checks if given filename is child of hidden directory.
%% @end
%%--------------------------------------------------------------------
-spec is_child_of_hidden_dir(FileName :: name()) -> boolean().
is_child_of_hidden_dir(Path) ->
    {_, ParentPath} = fslogic_path:basename_and_parent(Path),
    {Parent, _} = fslogic_path:basename_and_parent(ParentPath),
    is_hidden(Parent).

%%%===================================================================
%%% Internal functions
%%%===================================================================

%%--------------------------------------------------------------------
%% @private
%% @doc
%% Generates uuid if needed.
%% @end
%%--------------------------------------------------------------------
-spec fill_uuid(doc()) -> doc().
fill_uuid(Doc = #document{key = undefined}) ->
    NewUuid = datastore_utils:gen_key(),
    Doc#document{key = NewUuid};
fill_uuid(Doc) ->
    Doc.

%%--------------------------------------------------------------------
%% @private
%% @doc
%% Check if given term is valid path()
%% @end
%%--------------------------------------------------------------------
-spec is_valid_filename(term()) -> boolean().
is_valid_filename(<<"">>) ->
    false;
is_valid_filename(<<".">>) ->
    false;
is_valid_filename(<<"..">>) ->
    false;
is_valid_filename(FileName) when not is_binary(FileName) ->
    false;
is_valid_filename(FileName) when is_binary(FileName) ->
    case binary:matches(FileName, <<?DIRECTORY_SEPARATOR>>) of
        [] -> true;
        _ -> false
    end.

%%--------------------------------------------------------------------
%% @private
%% @doc
%% Cleanup posthook.
%% @end
%%--------------------------------------------------------------------
-spec cleanup(atom(), list(), term()) -> term().
cleanup(delete, [_, FileUuid], ok) ->
    ok = custom_metadata:delete(FileUuid),
    ok = file_force_proxy:delete(FileUuid),
    ok = times:delete(FileUuid),
    ok = storage_sync_info:delete(FileUuid);
cleanup(_, _, Result) ->
    Result.


%%--------------------------------------------------------------------
%% @private
%% @doc
%% Returns parent child's UUID by name within given links tree set.
%% @end
%%--------------------------------------------------------------------
-spec get_child_uuid(uuid(), datastore_links:tree_ids(), name()) ->
    {ok, uuid()} | {error, term()}.
get_child_uuid(ParentUuid, TreeIds, Name) ->
    case datastore_model:get_links(?CTX, ParentUuid, TreeIds, Name) of
        {ok, [#link{target = FileUuid}]} ->
            {ok, FileUuid};
        {ok, [#link{} | _]} ->
            {error, not_found};
        {error, Reason} ->
            {error, Reason}
    end.

%%%===================================================================
%%% datastore_model callbacks
%%%===================================================================

%%--------------------------------------------------------------------
%% @doc
%% Returns model's context.
%% @end
%%--------------------------------------------------------------------
-spec get_ctx() -> datastore:ctx().
get_ctx() ->
    ?CTX.

%%--------------------------------------------------------------------
%% @doc
%% Returns list of callbacks which will be called after each operation
%% on datastore model.
%% @end
%%--------------------------------------------------------------------
-spec get_posthooks() -> [datastore_hooks:posthook()].
get_posthooks() ->
    [fun cleanup/3].

%%--------------------------------------------------------------------
%% @doc
%% Returns model's record version.
%% @end
%%--------------------------------------------------------------------
-spec get_record_version() -> datastore_model:record_version().
get_record_version() ->
    6.

%%--------------------------------------------------------------------
%% @doc
%% Returns model's record structure in provided version.
%% @end
%%--------------------------------------------------------------------
-spec get_record_struct(datastore_model:record_version()) ->
    datastore_model:record_struct().
get_record_struct(1) ->
    {record, [
        {name, string},
        {type, atom},
        {mode, integer},
        {uid, string},
        {size, integer},
        {version, integer},
        {is_scope, boolean},
        {scope, string},
        {provider_id, string},
        {link_value, string},
        {shares, [string]}
    ]};
get_record_struct(2) ->
    {record, [
        {name, string},
        {type, atom},
        {mode, integer},
        {owner, string},
        {size, integer},
        {version, integer},
        {is_scope, boolean},
        {scope, string},
        {provider_id, string},
        {link_value, string},
        {shares, [string]}
    ]};
get_record_struct(3) ->
    {record, [
        {name, string},
        {type, atom},
        {mode, integer},
        {owner, string},
        {size, integer},
        {version, integer},
        {is_scope, boolean},
        {scope, string},
        {provider_id, string},
        {link_value, string},
        {shares, [string]},
        {deleted, boolean},
        {storage_sync_info, {record, [
            {children_attrs_hash, #{integer => binary}},
            {last_synchronized_mtime, integer}
        ]}}
    ]};
get_record_struct(4) ->
    {record, [
        {name, string},
        {type, atom},
        {mode, integer},
        {owner, string},
        {size, integer},
        {version, integer},
        {is_scope, boolean},
        {scope, string},
        {provider_id, string},
        {link_value, string},
        {shares, [string]},
        {deleted, boolean},
        {storage_sync_info, {record, [
            {children_attrs_hash, #{integer => binary}},
            {last_synchronized_mtime, integer}
        ]}},
        {parent_uuid, string}
    ]};
get_record_struct(5) ->
    {record, [
        {name, string},
        {type, atom},
        {mode, integer},
        {owner, string},
        {group_owner, string},
        {size, integer},
        {version, integer},
        {is_scope, boolean},
        {scope, string},
        {provider_id, string},
        {link_value, string},
        {shares, [string]},
        {deleted, boolean},
        {storage_sync_info, {record, [
            {children_attrs_hash, #{integer => binary}},
            {last_synchronized_mtime, integer}
        ]}},
        {parent_uuid, string}
    ]};
get_record_struct(6) ->
    {record, [
        {name, string},
        {type, atom},
        {mode, integer},
        {owner, string},
        {group_owner, string},
        {size, integer},
        {version, integer},
        {is_scope, boolean},
        {scope, string},
        {provider_id, string},
        {link_value, string},
        {shares, [string]},
        {deleted, boolean},
        {parent_uuid, string}
    ]}.

%%--------------------------------------------------------------------
%% @doc
%% Upgrades model's record from provided version to the next one.
%% @end
%%--------------------------------------------------------------------
-spec upgrade_record(datastore_model:record_version(), datastore_model:record()) ->
    {datastore_model:record_version(), datastore_model:record()}.
upgrade_record(1, {?MODULE, Name, Type, Mode, Uid, Size, Version, IsScope,
    Scope, ProviderId, LinkValue, Shares}
) ->
    {2, {?MODULE, Name, Type, Mode, Uid, Size, Version, IsScope, Scope,
        ProviderId, LinkValue, Shares}};
upgrade_record(2, {?MODULE, Name, Type, Mode, Owner, Size, Version, IsScope,
    Scope, ProviderId, LinkValue, Shares}
) ->
    {3, {?MODULE, Name, Type, Mode, Owner, Size, Version, IsScope,
        Scope, ProviderId, LinkValue, Shares, false, {storage_sync_info, #{}, undefined}}};
upgrade_record(3, {?MODULE, Name, Type, Mode, Owner, Size, Version, IsScope,
    Scope, ProviderId, LinkValue, Shares, Deleted, StorageSyncInfo}
) ->
    {4, {?MODULE, Name, Type, Mode, Owner, Size, Version, IsScope,
        Scope, ProviderId, LinkValue, Shares, Deleted, StorageSyncInfo, undefined}
    };
upgrade_record(4, {?MODULE, Name, Type, Mode, Owner, Size, Version, IsScope,
    Scope, ProviderId, LinkValue, Shares, Deleted, StorageSyncInfo, ParentUuid}
) ->
    {5, {?MODULE, Name, Type, Mode, Owner, undefined, Size, Version, IsScope,
        Scope, ProviderId, LinkValue, Shares, Deleted, StorageSyncInfo, ParentUuid}
    };
upgrade_record(5, {?MODULE, Name, Type, Mode, Owner, GroupOwner, Size, Version, IsScope,
    Scope, ProviderId, LinkValue, Shares, Deleted, _StorageSyncInfo, ParentUuid}
) ->
    {6, {?MODULE, Name, Type, Mode, Owner, GroupOwner, Size, Version, IsScope,
        Scope, ProviderId, LinkValue, Shares, Deleted, ParentUuid}
    }.<|MERGE_RESOLUTION|>--- conflicted
+++ resolved
@@ -244,11 +244,7 @@
     ?run(begin
         ok = delete_child_link(ParentUuid, Scope, FileUuid, FileName),
         LocalLocationId = file_location:local_id(FileUuid),
-<<<<<<< HEAD
-        fslogic_blocks:delete_location(FileUuid, LocalLocationId),
-=======
         fslogic_location_cache:delete_location(FileUuid, LocalLocationId),
->>>>>>> 7604a81c
         datastore_model:delete(?CTX, FileUuid)
     end);
 delete({path, Path}) ->
@@ -277,11 +273,7 @@
 delete_without_link(FileUuid) ->
     ?run(begin
         LocalLocationId = file_location:local_id(FileUuid),
-<<<<<<< HEAD
-        fslogic_blocks:delete_location(FileUuid, LocalLocationId),
-=======
         fslogic_location_cache:delete_location(FileUuid, LocalLocationId),
->>>>>>> 7604a81c
         datastore_model:delete(?CTX, FileUuid)
     end).
 
