%%%-------------------------------------------------------------------
%%% @author Rafal Slota
%%% @copyright (C) 2015 ACK CYFRONET AGH
%%% This software is released under the MIT license
%%% cited in 'LICENSE.txt'.
%%% @end
%%%-------------------------------------------------------------------
%%% @doc Model for file's metadata. Implemets low-level metadata operations such as
%%%      walking through file graph.
%%% @end
%%%-------------------------------------------------------------------
-module(file_meta).
-author("Rafal Slota").
-behaviour(model_behaviour).

-include("global_definitions.hrl").
-include("proto/oneclient/fuse_messages.hrl").
-include("modules/fslogic/fslogic_common.hrl").
-include("modules/datastore/datastore_specific_models_def.hrl").
-include("modules/datastore/datastore_runner.hrl").
-include_lib("cluster_worker/include/elements/task_manager/task_manager.hrl").
-include_lib("cluster_worker/include/modules/datastore/datastore_model.hrl").
-include_lib("ctool/include/logging.hrl").

%% How many processes shall be process single set_scope operation.
-define(SET_SCOPER_WORKERS, 25).

%% How many entries shall be processed in one batch for set_scope operation.
-define(SET_SCOPE_BATCH_SIZE, 100).

%% Separator used in filename for specifying snapshot version.
-define(SNAPSHOT_SEPARATOR, "::").

%% Prefix for link name for #file_location link
-define(LOCATION_PREFIX, "location_").

%% model_behaviour callbacks
-export([save/1, get/1, exists/1, delete/1, update/2, create/1, model_init/0,
    'after'/5, before/4]).

-export([resolve_path/1, resolve_path/2, create/2, create/3, get_scope/1, get_scope_id/1, list_children/3, get_parent/1,
    get_parent_uuid/1, get_parent_uuid/2, get_parent_uuid_in_context/1, rename/2, setup_onedata_user/2,
    get_name/1]).
-export([get_ancestors/1, attach_location/3, get_locations/1, get_locations_by_uuid/1, get_space_dir/1, location_ref/1]).
-export([snapshot_name/2, get_current_snapshot/1, to_uuid/1, is_root_dir/1]).
-export([fix_parent_links/2, fix_parent_links/1, exists_local_link_doc/1, get_child/2]).
-export([create_phantom_file/3, get_guid_from_phantom_file/1]).
-export([hidden_file_name/1]).
-export([add_share/2, remove_share/2]).
-export([get_uuid/1]).
-export([record_struct/1, record_upgrade/2]).

-type doc() :: datastore:document().
-type uuid() :: datastore:key().
-type path() :: binary().
-type name() :: binary().
-type uuid_or_path() :: {path, path()} | {uuid, uuid()}.
-type entry() :: uuid_or_path() | datastore:document().
-type type() :: ?REGULAR_FILE_TYPE | ?DIRECTORY_TYPE | ?SYMLINK_TYPE | ?PHANTOM_TYPE.
-type offset() :: non_neg_integer().
-type size() :: non_neg_integer().
-type mode() :: non_neg_integer().
-type time() :: non_neg_integer().
-type symlink_value() :: binary().
-type file_meta() :: model_record().
-type posix_permissions() :: non_neg_integer().

-export_type([doc/0, uuid/0, path/0, name/0, uuid_or_path/0, entry/0, type/0, offset/0,
    size/0, mode/0, time/0, symlink_value/0, posix_permissions/0, file_meta/0]).


%%--------------------------------------------------------------------
%% @doc
%% Returns structure of the record in specified version.
%% @end
%%--------------------------------------------------------------------
-spec record_struct(datastore_json:record_version()) -> datastore_json:record_struct().
record_struct(1) ->
    {record, [
        {name, string},
        {type, atom},
        {mode, integer},
        {uid, string},
        {size, integer},
        {version, integer},
        {is_scope, boolean},
        {scope, string},
        {provider_id, string},
        {link_value, string},
        {shares, [string]}
    ]};
record_struct(2) ->
    {record, [
        {name, string},
        {type, atom},
        {mode, integer},
        {owner, string},
        {size, integer},
        {version, integer},
        {is_scope, boolean},
        {scope, string},
        {provider_id, string},
        {link_value, string},
        {shares, [string]}
    ]}.

%%--------------------------------------------------------------------
%% @doc
%% Upgrades record from specified version.
%% @end
%%--------------------------------------------------------------------
-spec record_upgrade(datastore_json:record_version(), tuple()) ->
    {datastore_json:record_version(), tuple()}.
record_upgrade(1, {?MODEL_NAME, Name, Type, Mode, Uid, Size, Version, IsScope, Scope, ProviderId, LinkValue, Shares}) ->
    {2, #file_meta{name = Name, type = Type, mode = Mode, owner = Uid, size = Size,
        version = Version, is_scope = IsScope, scope = Scope,
        provider_id = ProviderId, link_value = LinkValue, shares = Shares}}.

%%%===================================================================
%%% model_behaviour callbacks
%%%===================================================================

%%--------------------------------------------------------------------
%% @doc
%% {@link model_behaviour} callback save/1.
%% @end
%%--------------------------------------------------------------------
-spec save(datastore:document()) ->
    {ok, uuid()} | datastore:generic_error().
save(Document) ->
    datastore:save(?STORE_LEVEL, Document).

%%--------------------------------------------------------------------
%% @doc
%% {@link model_behaviour} callback update/2.
%% @end
%%--------------------------------------------------------------------
-spec update(uuid() | entry(), Diff :: datastore:document_diff()) ->
    {ok, uuid()} | datastore:update_error().
update({uuid, Key}, Diff) ->
    update(Key, Diff);
update(#document{value = #file_meta{}, key = Key}, Diff) ->
    update(Key, Diff);
update({path, Path}, Diff) ->
    ?run(begin
        {ok, {#document{} = Document, _}} = resolve_path(Path),
        update(Document, Diff)
    end);
update(Key, Diff) ->
    datastore:update(?STORE_LEVEL, ?MODULE, Key, Diff).

%%--------------------------------------------------------------------
%% @doc
%% {@link model_behaviour} callback create/1.
%% @end
%%--------------------------------------------------------------------
-spec create(datastore:document()) ->
    {ok, uuid()} | datastore:create_error().
create(#document{value = #file_meta{name = FileName}} = Document) ->
    case is_valid_filename(FileName) of
        true ->
            datastore:create(?STORE_LEVEL, Document);
        false ->
            {error, invalid_filename}
    end.

%%--------------------------------------------------------------------
%% @doc
%% Creates new #file_meta and links it as a new child of given as first argument existing #file_meta.
%% @end
%%--------------------------------------------------------------------
-spec create(entry(), file_meta() | datastore:document()) -> {ok, uuid()} | datastore:create_error().
create(Parent, File) ->
    create(Parent, File, false).

%%--------------------------------------------------------------------
%% @doc
%% Creates new #file_meta and links it as a new child of given as first argument existing #file_meta.
%% @end
%%--------------------------------------------------------------------
-spec create(entry(), file_meta() | datastore:document(), AllowConflicts :: boolean()) -> {ok, uuid()} | datastore:create_error().
create({uuid, ParentUUID}, File, AllowConflicts) ->
    ?run(begin
        {ok, Parent} = get(ParentUUID),
        create(Parent, File, AllowConflicts)
    end);
create({path, Path}, File, AllowConflicts) ->
    ?run(begin
        {ok, {Parent, _}} = resolve_path(Path),
        create(Parent, File, AllowConflicts)
    end);
create(#document{} = Parent, #file_meta{} = File, AllowConflicts) ->
    create(Parent, #document{value = File}, AllowConflicts);
create(#document{key = ParentUUID} = Parent, #document{value = #file_meta{name = FileName, version = V} = FM} = FileDoc0, AllowConflicts) ->
    ?run(begin
        {ok, Scope} = get_scope(Parent),
        FM1 = FM#file_meta{scope = Scope#document.key, provider_id = oneprovider:get_provider_id()},
        FileDoc =
            case FileDoc0 of
                #document{key = undefined} = Doc ->
                    NewUUID = fslogic_uuid:gen_file_uuid(),
                    Doc#document{key = NewUUID, value = FM1, generated_uuid = true};
                _ ->
                    FileDoc0#document{value = FM1}
            end,
        false = is_snapshot(FileName),
        critical_section:run_on_mnesia([?MODEL_NAME, ParentUUID],
            fun() ->
                Exists = case AllowConflicts of
                    true -> false;
                    false ->
                        case resolve_path(ParentUUID, fslogic_path:join([<<?DIRECTORY_SEPARATOR>>, FileName])) of
                            {error, {not_found, _}} ->
                                false;
                            {ok, _} ->
                                true
                        end
                end,

                case Exists of
                    false ->
                        datastore:run_transaction(fun() ->
                            case create(FileDoc) of
                                {ok, UUID} ->
                                    SavedDoc = FileDoc#document{key = UUID},
                                    ok = datastore:add_links(?LINK_STORE_LEVEL, Parent, {FileName, SavedDoc}),
                                    ok = datastore:add_links(?LINK_STORE_LEVEL, Parent, {snapshot_name(FileName, V), SavedDoc}),
                                    ok = datastore:add_links(?LINK_STORE_LEVEL, SavedDoc, [{parent, Parent}]),
                                    {ok, UUID};
                                {error, Reason} ->
                                    {error, Reason}
                            end
                        end);
                    true ->
                        {error, already_exists}
                end
            end)

    end).


%%--------------------------------------------------------------------
%% @doc
%% Retrieves name of the file.
%% @end
%%--------------------------------------------------------------------
-spec get_name(entry()) -> {ok, file_meta:name()} | {datastore:get_error()}.
get_name(Entry) ->
    case file_meta:get(Entry) of
        {ok, #document{value = #file_meta{name = Name}}} -> {ok, Name};
        {error, Reason} -> {error, Reason}
    end.


%%--------------------------------------------------------------------
%% @doc
%% Fixes links to given document in its parent. Assumes that link to parent is valid.
%% If the parent entry() is known its safer to use fix_parent_links/2.
%% @end
%%--------------------------------------------------------------------
-spec fix_parent_links(entry()) ->
    ok | no_return().
fix_parent_links(Entry) ->
    {ok, Parent} = get_parent(Entry),
    fix_parent_links(Parent, Entry).


%%--------------------------------------------------------------------
%% @doc
%% Fixes links to given document in its parent. Also fixes 'parent' link.
%% @end
%%--------------------------------------------------------------------
-spec fix_parent_links(Parent :: entry(), File :: entry()) ->
    ok | no_return().
fix_parent_links(Parent, Entry) ->
    {ok, #document{} = ParentDoc} = get(Parent),
    {ok, #document{value = #file_meta{name = FileName, version = V}} = FileDoc} = get(Entry),
    {ok, Scope} = get_scope(Parent),
    datastore:run_transaction(fun() ->
        ok = datastore:set_links(?LINK_STORE_LEVEL, ParentDoc, {FileName, FileDoc}),
        ok = datastore:set_links(?LINK_STORE_LEVEL, ParentDoc, {snapshot_name(FileName, V), FileDoc}),
        ok = datastore:set_links(?LINK_STORE_LEVEL, FileDoc, [{parent, ParentDoc}])
    end),
    ok = set_scope(FileDoc, Scope#document.key).

%%--------------------------------------------------------------------
%% @doc
%% {@link model_behaviour} callback get/1.
%% @end
%%--------------------------------------------------------------------
-spec get(uuid() | entry()) -> {ok, datastore:document()} | datastore:get_error().
get({uuid, Key}) ->
    get(Key);
get(#document{value = #file_meta{}} = Document) ->
    {ok, Document};
get({path, Path}) ->
    ?run(begin
        {ok, {Doc, _}} = resolve_path(Path),
        {ok, Doc}
    end);
get(?ROOT_DIR_UUID) ->
    {ok, #document{key = ?ROOT_DIR_UUID, value =
    #file_meta{name = ?ROOT_DIR_NAME, is_scope = true, mode = 8#111, owner = ?ROOT_USER_ID}}};
get(Key) ->
    datastore:get(?STORE_LEVEL, ?MODULE, Key).

%%--------------------------------------------------------------------
%% @doc
%% {@link model_behaviour} callback delete/1.
%% @end
%%--------------------------------------------------------------------
-spec delete(uuid() | entry()) -> ok | datastore:generic_error().
delete({uuid, Key}) ->
    delete(Key);
delete(#document{value = #file_meta{name = FileName, version = Version}, key = Key} = Doc) ->
    ?run(begin
        case datastore:fetch_link(?LINK_STORE_LEVEL, Key, ?MODEL_NAME, parent) of
            {ok, {ParentKey, ?MODEL_NAME}} ->
                ok = delete_child_link_in_parent(ParentKey, FileName, Key),
                ok = delete_child_link_in_parent(ParentKey, snapshot_name(FileName, Version), Key);
            _ ->
                ok
        end,
        case datastore:fetch_link(?LINK_STORE_LEVEL, Doc, location_ref(oneprovider:get_provider_id())) of
            {ok, {LocKey, LocationModel}} ->
                LocationModel:delete(LocKey);
            _ ->
                ok
        end,
        datastore:delete(?STORE_LEVEL, ?MODULE, Key)
    end);
delete({path, Path}) ->
    ?run(begin
        {ok, {#document{} = Document, _}} = resolve_path(Path),
        delete(Document)
    end);
delete(Key) ->
    ?run(begin
        case get(Key) of
            {ok, #document{} = Document} ->
                delete(Document);
            {error, {not_found, _}} ->
                ok
        end
    end).

%%--------------------------------------------------------------------
%% @doc
%% {@link model_behaviour} callback exists/1.
%% @end
%%--------------------------------------------------------------------
-spec exists(uuid() | entry()) -> datastore:exists_return().
exists({uuid, Key}) ->
    exists(Key);
exists(#document{value = #file_meta{}, key = Key}) ->
    exists(Key);
exists({path, Path}) ->
    case resolve_path(Path) of
        {ok, {#document{}, _}} ->
            true;
        {error, {not_found, _}} ->
            false;
        {error, ghost_file} ->
            false;
        {error, link_not_found} ->
            false
    end;
exists(Key) ->
    ?RESPONSE(datastore:exists(?STORE_LEVEL, ?MODULE, Key)).

%%--------------------------------------------------------------------
%% @doc
%% Checks if local link doc exists for key/
%% @end
%%--------------------------------------------------------------------
-spec exists_local_link_doc(uuid()) -> datastore:exists_return().
exists_local_link_doc(Key) ->
    ?RESPONSE(datastore:exists_link_doc(?LINK_STORE_LEVEL, Key, ?MODULE, oneprovider:get_provider_id())).

%%--------------------------------------------------------------------
%% @doc
%% Returns child UUIDs
%% @end
%%--------------------------------------------------------------------
-spec get_child(datastore:document() | {uuid, uuid()}, name()) ->
    {ok, [uuid()]} | datastore:link_error() | datastore:generic_error().
get_child({uuid, Uuid}, Name) ->
    case get({uuid, Uuid}) of
        {ok, #document{} = Doc} ->
            get_child(Doc, Name);
        Error ->
            Error
    end;
get_child(Doc, Name) ->
    case datastore:fetch_full_link(?LINK_STORE_LEVEL, Doc, Name) of
        {ok, {_, Targets}} ->
            {ok, [UUID || {_, _, UUID, _} <- Targets]};
        Other ->
            Other
    end.

%%--------------------------------------------------------------------
%% @doc
%% {@link model_behaviour} callback model_init/0.
%% @end
%%--------------------------------------------------------------------
-spec model_init() -> model_behaviour:model_config().
model_init() ->
<<<<<<< HEAD
    Config = ?MODEL_CONFIG(files, [{od_user, create}, {od_user, create_or_update},
        {od_user, save}, {od_user, update}], ?GLOBALLY_CACHED_LEVEL,
        ?GLOBALLY_CACHED_LEVEL, true, false, oneprovider:get_provider_id(), true),
    Config#model_config{version = 2, sync_enabled = true}.
=======
    Config = ?MODEL_CONFIG(files, [{od_user, create}, {od_user, create_or_update}, {od_user, save}, {od_user, update}],
        ?GLOBALLY_CACHED_LEVEL, ?GLOBALLY_CACHED_LEVEL, true, false,
        oneprovider:get_provider_id(), true),
    Config#model_config{sync_enabled = true, version = 2}.
>>>>>>> 4ca324da

%%--------------------------------------------------------------------
%% @doc
%% {@link model_behaviour} callback 'after'/5.
%% @end
%%--------------------------------------------------------------------
-spec 'after'(ModelName :: model_behaviour:model_type(),
    Method :: model_behaviour:model_action(),
    Level :: datastore:store_level(), Context :: term(),
    ReturnValue :: term()) -> ok.
'after'(od_user, create, ?GLOBAL_ONLY_LEVEL, _, {ok, UUID}) ->
    setup_onedata_user(provider, UUID);
'after'(od_user, save, ?GLOBAL_ONLY_LEVEL, _, {ok, UUID}) ->
    setup_onedata_user(provider, UUID);
'after'(od_user, update, ?GLOBAL_ONLY_LEVEL, _, {ok, UUID}) ->
    setup_onedata_user(provider, UUID);
'after'(od_user, create_or_update, ?GLOBAL_ONLY_LEVEL, _, {ok, UUID}) ->
    setup_onedata_user(provider, UUID);
'after'(_ModelName, _Method, _Level, _Context, _ReturnValue) ->
    ok.

%%--------------------------------------------------------------------
%% @doc
%% {@link model_behaviour} callback before/4.
%% @end
%%--------------------------------------------------------------------
-spec before(ModelName :: model_behaviour:model_type(),
    Method :: model_behaviour:model_action(),
    Level :: datastore:store_level(), Context :: term()) ->
    ok | datastore:generic_error().
before(_ModelName, _Method, _Level, _Context) ->
    ok.

%%--------------------------------------------------------------------
%% @doc
%% Lists children of given #file_meta.
%% @end
%%--------------------------------------------------------------------
-spec list_children(Entry :: entry(), Offset :: non_neg_integer(), Count :: non_neg_integer()) ->
    {ok, [#child_link{}]} | {error, Reason :: term()}.
list_children(Entry, Offset, Count) ->
    ?run(begin
        {ok, #document{} = File} = get(Entry),
        Res = datastore:foreach_link(?LINK_STORE_LEVEL, File,
            fun
                (_LinkName, _LinkTarget, {_, 0, _} = Acc) ->
                    Acc;
                (LinkName, {_V, [{_, _, _Key, ?MODEL_NAME} | _] = Targets}, {Skip, Count1, Acc}) when is_binary(LinkName), Skip > 0 ->
                    TargetCount = length(Targets),
                    case is_snapshot(LinkName) orelse is_hidden(LinkName) of
                        true ->
                            {Skip, Count1, Acc};
                        false when TargetCount > Skip ->
                            TargetsTagged = tag_children(LinkName, Targets),
                            SelectedTargetsTagged = lists:sublist(TargetsTagged, Skip + 1, TargetCount - Skip),
                            ChildLinks = lists:map(
                                fun({LName, LKey}) ->
                                    #child_link{name = LName, uuid = LKey}
                                end, SelectedTargetsTagged),
                            {0, Count1 + (TargetCount - Skip), ChildLinks ++ Acc};
                        false ->
                            {Skip - TargetCount, Count1, Acc}
                    end;
                (LinkName, {_V, [{_, _, _Key, ?MODEL_NAME} | _] = Targets}, {0, Count1, Acc}) when is_binary(LinkName), Count > 0 ->
                    TargetCount = length(Targets),
                    TargetsTagged = tag_children(LinkName, Targets),
                    SelectedTargetsTagged = lists:sublist(TargetsTagged, min(Count, TargetCount)),
                    case is_snapshot(LinkName) orelse is_hidden(LinkName) of
                        true ->
                            {0, Count1, Acc};
                        false ->
                            ChildLinks = lists:map(
                                fun({LName, LKey}) ->
                                    #child_link{name = LName, uuid = LKey}
                                end, SelectedTargetsTagged),
                            {0, Count1 - length(ChildLinks), ChildLinks ++ Acc}
                    end;
                (_LinkName, _LinkTarget, AccIn) ->
                    AccIn
            end, {Offset, Count, []}),
        case Res of
            {ok, {_, _, UUIDs}} ->
                {ok, lists:reverse(UUIDs)};
            {error, Reason} ->
                {error, Reason}
        end
    end).

%%--------------------------------------------------------------------
%% @doc
%% Tag each given link with its scope.
%% @end
%%--------------------------------------------------------------------
-spec tag_children(LinkName :: datastore:link_name(), [datastore:link_final_target()]) ->
    [{datastore:link_name(), datastore:ext_key()}].
tag_children(LinkName, [{_Scope, _VH, Key, _Model}]) ->
    [{LinkName, Key}];

tag_children(LinkName, Targets) ->
    MPID = oneprovider:get_provider_id(),
    Scopes = lists:map(
        fun({Scope, _VH, _Key, _Model}) ->
            Scope
        end, Targets),
    MinScope = lists:min([4 | lists:map(fun size/1, Scopes)]),
    LongestPrefix = max(MinScope, binary:longest_common_prefix(Scopes)),
    lists:map(
        fun({Scope, VH, Key, _}) ->
            case MPID of
                Scope ->
                    {LinkName, Key};
                _ ->
                    case LongestPrefix >= size(Scope) of
                        true ->
                            {links_utils:make_scoped_link_name(LinkName, Scope, VH, size(Scope)), Key};
                        false ->
                            {links_utils:make_scoped_link_name(LinkName, Scope, undefined, LongestPrefix + 1), Key}
                    end
            end
        end, Targets).
%%--------------------------------------------------------------------
%% @doc
%% Returns file's locations attached with attach_location/3.
%% @end
%%--------------------------------------------------------------------
-spec get_locations(entry()) -> {ok, [file_location:id()]} | datastore:get_error().
get_locations(Entry) ->
    ?run(begin
        case get(Entry) of
            {ok, #document{value = #file_meta{type = ?DIRECTORY_TYPE}}} ->
                {ok, []};
            {ok, File} ->
                datastore:foreach_link(?LINK_STORE_LEVEL, File,
                    fun
                        (<<?LOCATION_PREFIX, _/binary>>, {_V, [{_, _, Key, file_location}]}, AccIn) ->
                            [Key | AccIn];
                        (_LinkName, _LinkTarget, AccIn) ->
                            AccIn
                    end, [])
        end
    end).

%%--------------------------------------------------------------------
%% @doc
%% Returns file's locations attached with attach_location/3.
%% @end
%%--------------------------------------------------------------------
-spec get_locations_by_uuid(uuid()) -> {ok, [file_location:id()]} | datastore:get_error().
get_locations_by_uuid(Uuid) ->
    ?run(begin
        datastore:foreach_link(?LINK_STORE_LEVEL, Uuid, ?MODULE,
            fun
                (<<?LOCATION_PREFIX, _/binary>>, {_V, [{_, _, Key, file_location}]}, AccIn) ->
                    [Key | AccIn];
                (_LinkName, _LinkTarget, AccIn) ->
                    AccIn
            end, [])
    end).

%%--------------------------------------------------------------------
%% @doc
%% Returns file's parent document.
%% @end
%%--------------------------------------------------------------------
-spec get_parent(Entry :: entry()) -> {ok, datastore:document()} | datastore:get_error().
get_parent(Entry) ->
    ?run(begin
        case get(Entry) of
            {ok, #document{key = ?ROOT_DIR_UUID}} = RootResp ->
                RootResp;
            {ok, #document{key = Key} = Doc} ->
                {ok, {ParentKey, ?MODEL_NAME}} =
                    datastore:fetch_link(?LINK_STORE_LEVEL, Key, ?MODEL_NAME, parent),
                get({uuid, ParentKey})
        end
    end).

%%--------------------------------------------------------------------
%% @doc
%% Returns file's parent uuid.
%% @end
%%--------------------------------------------------------------------
-spec get_parent_uuid(Entry :: entry()) -> {ok, datastore:key()} | datastore:get_error().
get_parent_uuid(Entry) ->
    ?run(begin
        case get(Entry) of
            {ok, #document{key = ?ROOT_DIR_UUID}} = RootResp ->
                {ok, ?ROOT_DIR_UUID};
            {ok, #document{key = Key} = Doc} ->
                {ok, {ParentKey, ?MODEL_NAME}} =
                    datastore:fetch_link(?LINK_STORE_LEVEL, Key, ?MODEL_NAME, parent),
                {ok, ParentKey}
        end
    end).

%%--------------------------------------------------------------------
%% @doc
%% Returns file's parent uuid.
%% @end
%%--------------------------------------------------------------------
-spec get_parent_uuid(file_meta:uuid(), od_space:id()) -> {ok, datastore:key()} | datastore:get_error().
get_parent_uuid(?ROOT_DIR_UUID, _SpaceId) ->
    ?ROOT_DIR_UUID;
get_parent_uuid(FileUuid, SpaceId) ->
    ?run(begin
        {ok, {ParentKey, ?MODEL_NAME}} =
            datastore:fetch_link(?LINK_STORE_LEVEL, FileUuid, ?MODEL_NAME, parent),
        {ok, ParentKey}
    end).

%%--------------------------------------------------------------------
%% @doc
%% Returns file's parent uuid in context.
%% @end
%%--------------------------------------------------------------------
-spec get_parent_uuid_in_context(file_meta:uuid()) -> {ok, datastore:key()} | datastore:get_error().
get_parent_uuid_in_context(?ROOT_DIR_UUID) ->
    ?ROOT_DIR_UUID;
get_parent_uuid_in_context(FileUuid) ->
    {ok, {ParentKey, ?MODEL_NAME}} =
        datastore:fetch_link(?LINK_STORE_LEVEL, FileUuid, ?MODEL_NAME, parent),
    {ok, ParentKey}.

%%--------------------------------------------------------------------
%% @doc
%% Returns all file's ancestors' uuids.
%% @end
%%--------------------------------------------------------------------
-spec get_ancestors(Entry :: entry()) -> {ok, [uuid()]} | datastore:get_error().
get_ancestors(Entry) ->
    ?run(begin
        {ok, #document{key = Key} = Doc} = get(Entry),
        {ok, get_ancestors2(Key, [])}
    end).
get_ancestors2(?ROOT_DIR_UUID, Acc) ->
    Acc;
get_ancestors2(Key, Acc) ->
    {ok, {ParentKey, ?MODEL_NAME}} = datastore:fetch_link(?LINK_STORE_LEVEL, Key, ?MODEL_NAME, parent),
    get_ancestors2(ParentKey, [ParentKey | Acc]).

%%--------------------------------------------------------------------
%% @doc
%% Resolves given file_meta:path() and returns file_meta:entry() along with list of
%% all ancestors' UUIDs.
%% @end
%%--------------------------------------------------------------------
-spec resolve_path(path()) -> {ok, {datastore:document(), [uuid()]}} | datastore:generic_error().
resolve_path(Path) ->
    resolve_path({uuid, ?ROOT_DIR_UUID}, Path).

-spec resolve_path(Parent :: entry(), path()) -> {ok, {datastore:document(), [uuid()]}} | datastore:generic_error().
resolve_path(ParentEntry, <<?DIRECTORY_SEPARATOR, Path/binary>>) ->
    ?run(begin
        {ok, #document{key = RootUUID} = Root} = get(ParentEntry),
        case fslogic_path:split(Path) of
            [] ->
                {ok, {Root, [RootUUID]}};
            [First | Rest] when RootUUID =:= ?ROOT_DIR_UUID ->
                case datastore:fetch_link_target(?LINK_STORE_LEVEL, Root, First) of
                    {ok, NewRoot} ->
                        NewPath = fslogic_path:join(Rest),
                        case resolve_path(NewRoot, <<?DIRECTORY_SEPARATOR, NewPath/binary>>) of
                            {ok, {Leaf, KeyPath}} ->
                                {ok, {Leaf, [RootUUID | KeyPath]}};
                            Err ->
                                Err
                        end;
                    {error, link_not_found} -> %% Map links errors to document errors
                        {error, {not_found, ?MODEL_NAME}}; %todo fails when resolving guid of /space1, due to race with od_user:fetch
                    {error, Reason} ->
                        {error, Reason}
                end;
            Tokens ->
                case datastore:link_walk(?LINK_STORE_LEVEL, Root, Tokens, get_leaf) of
                    {ok, {Leaf, KeyPath}} ->
                        [_ | [RealParentUUID | _]] = lists:reverse([RootUUID | KeyPath]),
                        {ok, {ParentUUID, _}} = datastore:fetch_link(?LINK_STORE_LEVEL, Leaf, parent),
                        case ParentUUID of
                            RealParentUUID ->
                                {ok, {Leaf, [RootUUID | KeyPath]}};
                            _ ->
                                {error, ghost_file}
                        end;
                    {error, link_not_found} -> %% Map links errors to document errors
                        {error, {not_found, ?MODEL_NAME}};
                    {error, Reason} ->
                        {error, Reason}
                end
        end
    end).

%%--------------------------------------------------------------------
%% @doc
%% Moves given file to specific location. Move operation ({path, _}) is more generic, but
%% rename using simple file name ({name, _}) is faster because it does not change parent of the file.
%% @end
%%--------------------------------------------------------------------
-spec rename(entry(), {name, name()} | {path, path()}) -> ok | datastore:generic_error().
rename({path, Path}, Op) ->
    ?run(begin
        {ok, {Subj, KeyPath}} = resolve_path(Path),
        [_ | [ParentUUID | _]] = lists:reverse(KeyPath),
        rename3(Subj, ParentUUID, Op)
    end);
rename(Entry, Op) ->
    ?run(begin
        {ok, Subj} = get(Entry),
        {ok, {ParentUUID, _}} = datastore:fetch_link(?LINK_STORE_LEVEL, Subj, parent),
        rename3(Subj, ParentUUID, Op)
    end).

%%--------------------------------------------------------------------
%% @doc
%% Gets "scope" document of given document. "Scope" document is the nearest ancestor with #file_meta.is_scope == true.
%% @end
%%--------------------------------------------------------------------
-spec get_scope(Entry :: entry()) -> {ok, ScopeDoc :: datastore:document()} | datastore:generic_error().
get_scope(#document{value = #file_meta{is_scope = true}} = Document) ->
    {ok, Document};
get_scope(#document{value = #file_meta{is_scope = false, scope = Scope}}) ->
    get(Scope);
get_scope(Entry) ->
    ?run(begin
        {ok, Doc} = get(Entry),
        get_scope(Doc)
    end).

%%--------------------------------------------------------------------
%% @doc
%% Gets "scope" document of given document. "Scope" document is the nearest ancestor with #file_meta.is_scope == true.
%% @end
%%--------------------------------------------------------------------
-spec get_scope_id(Entry :: entry()) -> {ok, ScopeId :: datastore:ext_key()} | datastore:generic_error().
get_scope_id(#document{key = K, value = #file_meta{is_scope = true}}) ->
    {ok, K};
get_scope_id(#document{value = #file_meta{is_scope = false, scope = Scope}}) ->
    {ok, Scope};
get_scope_id(Entry) ->
    ?run(begin
        {ok, Doc} = get(Entry),
        get_scope_id(Doc)
    end).

%%--------------------------------------------------------------------
%% @doc
%% Initializes files metadata for onedata user.
%% This function can and should be used to ensure that user's FS is fully synchronised. Normally
%% this function is called asynchronously automatically after user's document is updated.
%% @end
%%--------------------------------------------------------------------
-spec setup_onedata_user(oz_endpoint:auth(), UserId :: od_user:id()) -> ok.
setup_onedata_user(_Client, UserId) ->
    ?info("setup_onedata_user ~p as ~p", [_Client, UserId]),
    critical_section:run([od_user, UserId], fun() ->
        {ok, #document{value = #od_user{space_aliases = Spaces}}} =
            od_user:get(UserId),

        CTime = erlang:system_time(seconds),

        lists:foreach(fun({SpaceId, _}) ->
            fslogic_spaces:make_space_exist(SpaceId)
        end, Spaces),

        FileUuid = fslogic_uuid:user_root_dir_uuid(UserId),
        case create({uuid, ?ROOT_DIR_UUID},
            #document{key = FileUuid,
                value = #file_meta{
                    name = UserId, type = ?DIRECTORY_TYPE, mode = 8#1755,
                   owner = ?ROOT_USER_ID, is_scope = true
                }
            }) of
            {ok, _RootUUID} ->
                {ok, _} = times:save(#document{key = FileUuid, value =
                    #times{mtime = CTime, atime = CTime, ctime = CTime}}),
                ok;
            {error, already_exists} -> ok
        end
    end).


%%--------------------------------------------------------------------
%% @doc
%% Adds links between given file_meta and given location document.
%% @end
%%--------------------------------------------------------------------
-spec attach_location(entry(), Location :: datastore:document() | datastore:key(), ProviderId :: oneprovider:id()) ->
    ok.
attach_location(Entry, #document{key = LocId}, ProviderId) ->
    attach_location(Entry, LocId, ProviderId);
attach_location(Entry, LocId, ProviderId) ->
    {ok, #document{key = FileId} = FDoc} = get(Entry),
    datastore:run_transaction(fun() ->
        ok = datastore:add_links(?LINK_STORE_LEVEL, FDoc, {location_ref(ProviderId), {LocId, file_location}}),
        ok = datastore:add_links(?LINK_STORE_LEVEL, LocId, file_location, {file_meta, {FileId, file_meta}})
    end).

%%--------------------------------------------------------------------
%% @doc Get space dir document for given SpaceId
%%--------------------------------------------------------------------
-spec get_space_dir(SpaceId :: binary()) ->
    {ok, datastore:document()} | datastore:get_error().
get_space_dir(SpaceId) ->
    get(fslogic_uuid:spaceid_to_space_dir_uuid(SpaceId)).

%%--------------------------------------------------------------------
%% @doc
%% Returns uuid() for given file_meta:entry(). Providers for example path() -> uuid() conversion.
%% @end
%%--------------------------------------------------------------------
-spec to_uuid(entry() | {guid, fslogic_worker:file_guid()}) -> {ok, uuid()} | datastore:generic_error().
to_uuid({uuid, UUID}) ->
    {ok, UUID};
to_uuid({guid, FileGUID}) ->
    {ok, fslogic_uuid:guid_to_uuid(FileGUID)};
to_uuid(#document{key = UUID}) ->
    {ok, UUID};
to_uuid({path, Path}) ->
    ?run(begin
        {ok, {Doc, _}} = resolve_path(Path),
        to_uuid(Doc)
    end).

%%--------------------------------------------------------------------
%% @doc
%% Checks if given file doc represents root directory with empty path.
%% @end
%%--------------------------------------------------------------------
-spec is_root_dir(datastore:document()) -> boolean().
is_root_dir(#document{key = Key}) ->
    Key =:= ?ROOT_DIR_UUID.

%%--------------------------------------------------------------------
%% @doc
%% Creates phantom file serving as redirection to file that has
%% recently changed its GUID.
%% @end
%%--------------------------------------------------------------------
-spec create_phantom_file(uuid(), uuid(), fslogic_worker:file_guid()) ->
    {ok, uuid()} | datastore:generic_error().
create_phantom_file(OldUUID, OldScope, NewGUID) ->
    {ok, PhantomUuid} = save(#document{key = fslogic_uuid:uuid_to_phantom_uuid(OldUUID),
        value = #file_meta{type = ?PHANTOM_TYPE, scope = OldScope, link_value = NewGUID}}),
    CreationTime = erlang:system_time(seconds),
    task_manager:start_task(fun() ->
        TimeSinceCreation = erlang:system_time(seconds) - CreationTime,
        {ok, PhantomLifespan} = application:get_env(?APP_NAME, phantom_lifespan_seconds),
        case TimeSinceCreation > PhantomLifespan of
            false ->
                timer:sleep(timer:seconds(PhantomLifespan));
            true ->
                ok
        end,
        case file_meta:delete(PhantomUuid) of
            ok ->
                ?debug("Deleted phantom file redirecting to ~p", [NewGUID]),
                ok;
            Error ->
                ?debug("Error deleting phantom file redirecting to ~p: ~p", [NewGUID, Error]),
                Error
        end
    end, ?NODE_LEVEL),
    {ok, PhantomUuid}.

%%--------------------------------------------------------------------
%% @doc
%% Retrieves new GUID from phantom file basing on missing file UUID.
%% @end
%%--------------------------------------------------------------------
-spec get_guid_from_phantom_file(uuid()) ->
    {ok, fslogic_worker:file_guid()} | datastore:get_error().
get_guid_from_phantom_file(OldUUID) ->
    case get(fslogic_uuid:uuid_to_phantom_uuid(OldUUID)) of
        {ok, #document{value = #file_meta{link_value = NewGuid, type = ?PHANTOM_TYPE}}} ->
            {ok, NewGuid};
        {error, Reason} -> {error, Reason}
    end.

%%--------------------------------------------------------------------
%% @doc
%% Add shareId to file meta
%% @end
%%--------------------------------------------------------------------
-spec add_share(file_ctx:ctx(), od_share:id()) -> {ok, uuid()}  | datastore:generic_error().
add_share(File, ShareId) ->
    FileEntry = file_ctx:get_uuid_entry_const(File),
    update(FileEntry,
        fun(FileMeta = #file_meta{shares = Shares}) ->
            {ok, FileMeta#file_meta{shares = [ShareId | Shares]}}
        end).

%%--------------------------------------------------------------------
%% @doc
%% Remove shareId from file meta
%% @end
%%--------------------------------------------------------------------
-spec remove_share(file_ctx:ctx(), od_share:id()) -> {ok, uuid()} | datastore:generic_error().
remove_share(File, ShareId) ->
    FileEntry = file_ctx:get_uuid_entry_const(File),
    update(FileEntry,
        fun(FileMeta = #file_meta{shares = Shares}) ->
            {ok, FileMeta#file_meta{shares = Shares -- [ShareId]}}
        end).

%%%===================================================================
%%% Internal functions
%%%===================================================================


%%--------------------------------------------------------------------
%% @doc
%% Remove the child's links in given parent that corresponds to given child's Name and UUID.
%% @end
%%--------------------------------------------------------------------
-spec delete_child_link_in_parent(ParentUUID :: uuid(), ChildName :: name(), ChildUUID :: uuid()) ->
    ok | {error, Reason :: any()}.
delete_child_link_in_parent(ParentUUID, ChildName, ChildUUID) ->
    case datastore:fetch_full_link(?LINK_STORE_LEVEL, ParentUUID, ?MODEL_NAME, ChildName) of
        {ok, {_, ParentTargets}} ->
            lists:foreach(
                fun({Scope0, VHash0, Key0, _}) ->
                    case Key0 of
                        ChildUUID ->
                            ok = datastore:delete_links(?LINK_STORE_LEVEL, ParentUUID, ?MODEL_NAME,
                                [links_utils:make_scoped_link_name(ChildName, Scope0, VHash0, size(Scope0))]);
                        _ -> ok
                    end
                end, ParentTargets);
        {error,link_not_found} ->
            ok;
        Error -> Error
    end.


%%--------------------------------------------------------------------
%% @doc
%% Internal helper function for rename/2.
%% @end
%%--------------------------------------------------------------------
-spec rename3(Subject :: datastore:document(), ParentUUID :: uuid(),
    {name, NewName :: name()} | {path, NewPath :: path()}) ->
    ok | datastore:generic_error().
rename3(#document{key = FileUUID, value = #file_meta{name = OldName, version = V}} = Subject, ParentUUID, {name, NewName}) ->
    ?run(begin
        critical_section:run_on_mnesia([?MODEL_NAME, ParentUUID], fun() ->
            {ok, FileUUID} = update(Subject, #{name => NewName}),
            ok = update_links_in_parents(ParentUUID, ParentUUID, OldName, NewName, V, {uuid, FileUUID})
        end)
    end);

rename3(#document{key = FileUUID, value = #file_meta{name = OldName, version = V}} = Subject, OldParentUUID, {path, NewPath}) ->
    ?run(begin
        NewTokens = fslogic_path:split(NewPath),
        [NewName | NewParentTokens] = lists:reverse(NewTokens),
        NewParentPath = fslogic_path:join(lists:reverse(NewParentTokens)),
        {ok, #document{key = NewParentUUID} = NewParent} = get({path, NewParentPath}),
        case NewParentUUID =:= OldParentUUID of
            true ->
                rename3(Subject, OldParentUUID, {name, NewName});
            false ->
                %% Sort keys to avoid deadlock with rename from target to source
                [Key1, Key2] = lists:sort([OldParentUUID, NewParentUUID]),

                critical_section:run_on_mnesia([?MODEL_NAME, Key1], fun() ->
                    critical_section:run_on_mnesia([?MODEL_NAME, Key2], fun() ->
                        {ok, #document{key = NewScopeUUID} = NewScope} = get_scope(NewParent),
                        {ok, FileUUID} = update(Subject, #{name => NewName, scope => NewScopeUUID}),
                        ok = datastore:set_links(?LINK_STORE_LEVEL, FileUUID, ?MODEL_NAME, {parent, NewParent}),
                        ok = update_links_in_parents(OldParentUUID, NewParentUUID, OldName, NewName, V, {uuid, FileUUID}),

                        ok = update_scopes(Subject, NewScope)
                    end)
                end)
        end
    end).

%%--------------------------------------------------------------------
%% @doc
%% Remove snapshot child links from old parent to entry and
%% create snapshot child links from new parent to entry using new name.
%% If entry is current snapshot of the file, do the same for non-snapshot
%% child links.
%% @end
%%--------------------------------------------------------------------
-spec update_links_in_parents(OldParentUUID :: uuid(), NewParentUUID :: uuid(), OldName :: name(),
    NewName :: name(), Version :: non_neg_integer(), Subject :: entry()) -> ok.
update_links_in_parents(OldParentUUID, NewParentUUID, OldName, NewName, Version, Subject) ->
    {ok, #document{key = SubjectUUID} = SubjectDoc} = get(Subject),
    case get_current_snapshot(SubjectDoc) =:= SubjectDoc of
        true ->
            ok = delete_child_link_in_parent(OldParentUUID, OldName, SubjectUUID),
            ok = delete_child_link_in_parent(OldParentUUID, snapshot_name(OldName, Version), SubjectUUID),
            ok = datastore:add_links(?LINK_STORE_LEVEL, NewParentUUID, ?MODEL_NAME,
                {snapshot_name(NewName, Version), {SubjectUUID, ?MODEL_NAME}}),
            ok = datastore:add_links(?LINK_STORE_LEVEL, NewParentUUID, ?MODEL_NAME,
                {NewName, {SubjectUUID, ?MODEL_NAME}});
        false ->
            ok = delete_child_link_in_parent(OldParentUUID, OldName, SubjectUUID),
            ok = datastore:add_links(?LINK_STORE_LEVEL, NewParentUUID, ?MODEL_NAME,
                {snapshot_name(NewName, Version), {SubjectUUID, ?MODEL_NAME}})
    end.

%%--------------------------------------------------------------------
%% @doc
%% Force set "scope" document for given file_meta:entry() and all its children recursively but only if
%% given file_meta:entry() has different "scope" document.
%% @end
%%--------------------------------------------------------------------
-spec update_scopes(Entry :: entry(), NewScope :: datastore:document()) -> ok | datastore:generic_error().
update_scopes(Entry, #document{key = NewScopeUUID} = NewScope) ->
    ?run(begin
        {ok, #document{key = OldScopeUUID}} = get_scope(Entry),
        case OldScopeUUID of
            NewScopeUUID -> ok;
            _ ->
                set_scopes(Entry, NewScope)
        end
    end).

%%--------------------------------------------------------------------
%% @doc
%% Sets scope for single entry
%% @end
%%--------------------------------------------------------------------
-spec set_scope(Entry :: entry(), Scope :: datastore:key()) -> ok | datastore:generic_error().
set_scope(Entry, Scope) ->
    Diff = #{scope => Scope},
    case update(Entry, Diff) of
        {ok, _} ->
            ok;
        Error ->
            Error
    end.

%%--------------------------------------------------------------------
%% @doc
%% Force set "scope" document for given file_meta:entry() and all its children recursively.
%% @end
%%--------------------------------------------------------------------
-spec set_scopes(entry(), datastore:document()) -> ok | datastore:generic_error().
set_scopes(Entry, #document{key = NewScopeUUID}) ->
    ?run(begin
        SetterFun =
            fun(CurrentEntry, ScopeUUID) ->
                case CurrentEntry of
                    Entry ->
                        ok;
                    _ ->
                        set_scope(CurrentEntry, ScopeUUID)
                end
            end,

        Master = self(),
        ReceiverFun =
            fun Receiver() ->
                receive
                    {Entry0, ScopeUUID0} ->
                        SetterFun(Entry0, ScopeUUID0),
                        Receiver();
                    exit ->
                        ok,
                        Master ! scope_setting_done
                end
            end,
        Setters = [spawn_link(ReceiverFun) || _ <- lists:seq(1, ?SET_SCOPER_WORKERS)],

        Res =
            try set_scopes6(Entry, NewScopeUUID, Setters, [], 0, ?SET_SCOPE_BATCH_SIZE) of
                Result -> Result
            catch
                _:Reason ->
                    {error, Reason}
            end,

        lists:foreach(fun(Setter) ->
            Setter ! exit,
            receive
                scope_setting_done -> ok
            after 2000 ->
                ?error("set_scopes error for entry: ~p", [Entry])
            end
        end, Setters),
        Res
    end).

%%--------------------------------------------------------------------
%% @doc
%% Internal helper fo set_scopes/2. Dispatch all set_scope jobs across all worker proceses.
%% @end
%%--------------------------------------------------------------------
-spec set_scopes6(Entry :: entry() | [entry()], NewScopeUUID :: uuid(), [pid()], [pid()],
    Offset :: non_neg_integer(), BatchSize :: non_neg_integer()) -> ok | no_return().
set_scopes6(Entry, NewScopeUUID, [], SettersBak, Offset, BatchSize) -> %% Empty workers list -> restore from busy workers list
    set_scopes6(Entry, NewScopeUUID, SettersBak, [], Offset, BatchSize);
set_scopes6([], _NewScopeUUID, _Setters, _SettersBak, _Offset, _BatchSize) ->
    ok; %% Nothing to do
set_scopes6([Entry | R], NewScopeUUID, [Setter | Setters], SettersBak, Offset, BatchSize) ->  %% set_scopes for all given entries
    ok = set_scopes6(Entry, NewScopeUUID, [Setter | Setters], SettersBak, Offset, BatchSize), %% set_scopes for current entry
    ok = set_scopes6(R, NewScopeUUID, Setters, [Setter | SettersBak], Offset, BatchSize);     %% set_scopes for other entries
set_scopes6(Entry, NewScopeUUID, [Setter | Setters], SettersBak, Offset, BatchSize) -> %% set_scopes for current entry
    {ok, ChildLinks} = list_children(Entry, Offset, BatchSize), %% Apply this fuction for all children
    case length(ChildLinks) < BatchSize of
        true ->
            Setter ! {Entry, NewScopeUUID}; %% Send job to first available process;
        false ->
            ok = set_scopes6(Entry, NewScopeUUID, Setters, [Setter | SettersBak], Offset + BatchSize, BatchSize)
    end,
    ok = set_scopes6([{uuid, UUID} || #child_link{uuid = UUID} <- ChildLinks], NewScopeUUID, Setters, [Setter | SettersBak], 0, BatchSize).


%%--------------------------------------------------------------------
%% @doc
%% Check if given term is valid path()
%% @end
%%--------------------------------------------------------------------
-spec is_valid_filename(term()) -> boolean().
is_valid_filename(<<"">>) ->
    false;
is_valid_filename(<<".">>) ->
    false;
is_valid_filename(<<"..">>) ->
    false;
is_valid_filename(FileName) when not is_binary(FileName) ->
    false;
is_valid_filename(FileName) when is_binary(FileName) ->
    DirSep =
        case binary:matches(FileName, <<?DIRECTORY_SEPARATOR>>) of
            [] -> true;
            _ -> false
        end,
    SnapSep =
        case binary:matches(FileName, <<?SNAPSHOT_SEPARATOR>>) of
            [] -> true;
            _ -> false
        end,

    SnapSep andalso DirSep.


%%--------------------------------------------------------------------
%% @doc
%% Returns filename than explicity points at given version of snaphot.
%% @end
%%--------------------------------------------------------------------
-spec snapshot_name(FileName :: name(), Version :: non_neg_integer()) -> binary().
snapshot_name(FileName, Version) ->
    <<FileName/binary, ?SNAPSHOT_SEPARATOR, (integer_to_binary(Version))/binary>>.

%%--------------------------------------------------------------------
%% @doc
%% Returns current version of given file.
%% @end
%%--------------------------------------------------------------------
-spec get_current_snapshot(Entry :: entry()) -> entry().
get_current_snapshot(Entry) ->
    %% TODO: VFS-1965
    %% TODO: VFS-1966
    {ok, CurrentSnapshot} = get(Entry),
    CurrentSnapshot.

%%--------------------------------------------------------------------
%% @doc
%% Checks if given filename explicity points at specific version of snaphot.
%% @end
%%--------------------------------------------------------------------
-spec is_snapshot(FileName :: name()) -> boolean().
is_snapshot(FileName0) ->
    try
        FileName = case binary:split(FileName0, <<"##">>) of
            [FileName1, _] -> FileName1;
            [FileName1] -> FileName1
        end,
        case binary:split(FileName, <<?SNAPSHOT_SEPARATOR>>) of
            [FN, VR] ->
                _ = binary_to_integer(VR),
                is_valid_filename(FN);
            _ ->
                false
        end
    catch
        _:_ ->
            false
    end.


%%--------------------------------------------------------------------
%% @doc
%% Creates location reference (that is used to name link) using provider ID.
%% @end
%%--------------------------------------------------------------------
-spec location_ref(ProviderID :: oneprovider:id()) -> LocationReference :: binary().
location_ref(ProviderId) ->
    <<?LOCATION_PREFIX, ProviderId/binary>>.


%%--------------------------------------------------------------------
%% @doc
%% Returns file name with added hidden file prefix.
%% @end
%%--------------------------------------------------------------------
-spec hidden_file_name(NAme :: name()) -> name().
hidden_file_name(FileName) ->
    <<?HIDDEN_FILE_PREFIX, FileName/binary>>.

%%--------------------------------------------------------------------
%% @doc
%% Checks if given filename contains hidden file prefix.
%% @end
%%--------------------------------------------------------------------
-spec is_hidden(FileName :: name()) -> boolean().
is_hidden(FileName) ->
    case FileName of
        <<?HIDDEN_FILE_PREFIX, _/binary>> -> true;
        _ -> false
    end.

%%--------------------------------------------------------------------
%% @doc
%% Get uuid of file.
%% @end
%%--------------------------------------------------------------------
-spec get_uuid(uuid() | entry()) -> {ok, uuid()} | datastore:get_file_error().
get_uuid({uuid, Key}) ->
    {ok, Key};
get_uuid(#document{key = Uuid, value = #file_meta{}}) ->
    {ok, Uuid};
get_uuid({path, Path}) ->
    case get({path, Path}) of
        {ok, #document{key = Uuid}} ->
            {ok, Uuid};
        Error ->
            Error
    end;
get_uuid(?ROOT_DIR_UUID) ->
    {ok, ?ROOT_DIR_UUID};
get_uuid(Uuid) ->
    {ok, Uuid}.<|MERGE_RESOLUTION|>--- conflicted
+++ resolved
@@ -406,17 +406,10 @@
 %%--------------------------------------------------------------------
 -spec model_init() -> model_behaviour:model_config().
 model_init() ->
-<<<<<<< HEAD
-    Config = ?MODEL_CONFIG(files, [{od_user, create}, {od_user, create_or_update},
-        {od_user, save}, {od_user, update}], ?GLOBALLY_CACHED_LEVEL,
-        ?GLOBALLY_CACHED_LEVEL, true, false, oneprovider:get_provider_id(), true),
-    Config#model_config{version = 2, sync_enabled = true}.
-=======
     Config = ?MODEL_CONFIG(files, [{od_user, create}, {od_user, create_or_update}, {od_user, save}, {od_user, update}],
         ?GLOBALLY_CACHED_LEVEL, ?GLOBALLY_CACHED_LEVEL, true, false,
         oneprovider:get_provider_id(), true),
     Config#model_config{sync_enabled = true, version = 2}.
->>>>>>> 4ca324da
 
 %%--------------------------------------------------------------------
 %% @doc
