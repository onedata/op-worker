--- conflicted
+++ resolved
@@ -32,11 +32,7 @@
 -export([delete_child_link/4, foreach_child/3, add_child_link/4, delete_deletion_link/3]).
 -export([hidden_file_name/1, is_hidden/1, is_child_of_hidden_dir/1]).
 -export([add_share/2, remove_share/2, get_shares/1]).
-<<<<<<< HEAD
 -export([get_parent/1, get_parent_uuid/1, get_provider_id/1]).
-=======
--export([get_parent/1, get_parent_uuid/1, get_parent_including_deleted/1, get_provider_id/1]).
->>>>>>> 55c651f8
 -export([
     get_child/2, get_child_uuid/2,
     list_children/2, list_children/3, list_children/4,
@@ -91,7 +87,7 @@
 %% @formatter:on
 
 -export_type([
-    doc/0, uuid/0, path/0, uuid_based_path/0, name/0, uuid_or_path/0, entry/0, 
+    doc/0, uuid/0, path/0, uuid_based_path/0, name/0, uuid_or_path/0, entry/0,
     type/0, size/0, mode/0, time/0, posix_permissions/0, permissions_type/0,
     offset/0, non_neg_offset/0, limit/0, file_meta/0
 ]).
@@ -902,7 +898,6 @@
     {Parent, _} = fslogic_path:basename_and_parent(ParentPath),
     is_hidden(Parent).
 
-<<<<<<< HEAD
 -spec get_name(doc()) -> binary().
 get_name(#document{value = #file_meta{name = Name}}) ->
     Name.
@@ -939,13 +934,6 @@
     ?extract_ok(update({uuid, FileUuid}, fun(#file_meta{} = FileMeta) ->
         {ok, FileMeta#file_meta{acl = NewAcl}}
     end)).
-=======
--spec get_provider_id(doc() | file_meta()) -> oneprovider:id().
-get_provider_id(#file_meta{provider_id = ProviderId}) ->
-    ProviderId;
-get_provider_id(#document{value = FileMeta}) ->
-    get_provider_id(FileMeta).
->>>>>>> 55c651f8
 
 %%--------------------------------------------------------------------
 %% @doc
