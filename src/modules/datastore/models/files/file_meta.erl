%%%-------------------------------------------------------------------
%%% @author Rafal Slota
%%% @copyright (C) 2015 ACK CYFRONET AGH
%%% This software is released under the MIT license
%%% cited in 'LICENSE.txt'.
%%% @end
%%%-------------------------------------------------------------------
%%% @doc Model for file's metadata. Implemets low-level metadata operations such as
%%%      walking through file graph.
%%% @end
%%%-------------------------------------------------------------------
-module(file_meta).
-author("Rafal Slota").

-include("global_definitions.hrl").
-include("proto/oneclient/fuse_messages.hrl").
-include("modules/fslogic/fslogic_common.hrl").
-include("modules/datastore/datastore_models.hrl").
-include("modules/datastore/datastore_runner.hrl").
-include_lib("cluster_worker/include/modules/datastore/datastore_links.hrl").
-include_lib("ctool/include/logging.hrl").

%% How many processes shall be process single set_scope operation.
-define(SET_SCOPER_WORKERS, 25).

%% How many entries shall be processed in one batch for set_scope operation.
-define(SET_SCOPE_BATCH_SIZE, 100).

<<<<<<< HEAD
-export([create/1, create/2, save/1, get/1, exists/1, update/2, delete/1]).
-export([delete_child_link/4, foreach_child/3]).
=======
-define(SET_LINK_SCOPE(ScopeId), [{scope, ScopeId}]).

%% model_behaviour callbacks
-export([save/1, get/1, exists/1, delete/1, update/2, create/1, model_init/0,
    'after'/5, before/4]).

-export([resolve_path/1, resolve_path/2, create/2, create/3,
    get_scope_id/1, list_children/3, get_parent/1, get_parent_uuid/1,
    setup_onedata_user/2, get_including_deleted/1, make_space_exist/1,
    new_doc/7, type/1, get_ancestors/1, get_locations_by_uuid/1, rename/4]).
-export([delete_child_link/2, foreach_child/3]).
>>>>>>> 0a8e5a56
-export([hidden_file_name/1, is_hidden/1]).
-export([add_share/2, remove_share/2]).
-export([get_parent/1, get_parent_uuid/1]).
-export([get_child/2, list_children/3]).
-export([get_scope_id/1, setup_onedata_user/2, get_including_deleted/1,
    make_space_exist/1, new_doc/6, type/1, get_ancestors/1,
    get_locations_by_uuid/1, rename/4]).


%% datastore_model callbacks
-export([get_ctx/0, get_posthooks/0]).
-export([get_record_version/0, get_record_struct/1, upgrade_record/2]).

-type doc() :: datastore:doc().
-type diff() :: datastore:diff(file_meta()).
-type uuid() :: datastore:key().
-type path() :: binary().
-type name() :: binary().
-type uuid_or_path() :: {path, path()} | {uuid, uuid()}.
-type entry() :: uuid_or_path() | doc().
-type type() :: ?REGULAR_FILE_TYPE | ?DIRECTORY_TYPE | ?SYMLINK_TYPE.
-type offset() :: non_neg_integer().
-type size() :: non_neg_integer().
-type mode() :: non_neg_integer().
-type time() :: non_neg_integer().
-type symlink_value() :: binary().
-type file_meta() :: #file_meta{}.
-type posix_permissions() :: non_neg_integer().
-type storage_sync_info() :: #storage_sync_info{}.

-export_type([doc/0, uuid/0, path/0, name/0, uuid_or_path/0, entry/0, type/0,
    offset/0, size/0, mode/0, time/0, symlink_value/0, posix_permissions/0,
    file_meta/0, storage_sync_info/0]).

<<<<<<< HEAD
-define(CTX, #{
    model => ?MODULE,
    sync_enabled => true,
    mutator => oneprovider:get_provider_id(),
    local_links_tree_id => oneprovider:get_provider_id()
}).
=======
%%--------------------------------------------------------------------
%% @doc
%% Returns structure of the record in specified version.
%% @end
%%--------------------------------------------------------------------
-spec record_struct(datastore_json:record_version()) -> datastore_json:record_struct().
record_struct(1) ->
    {record, [
        {name, string},
        {type, atom},
        {mode, integer},
        {uid, string},
        {size, integer},
        {version, integer},
        {is_scope, boolean},
        {scope, string},
        {provider_id, string},
        {link_value, string},
        {shares, [string]}
    ]};
record_struct(2) ->
    {record, [
        {name, string},
        {type, atom},
        {mode, integer},
        {owner, string},
        {size, integer},
        {version, integer},
        {is_scope, boolean},
        {scope, string},
        {provider_id, string},
        {link_value, string},
        {shares, [string]}
    ]};
record_struct(3) ->
    {record, [
        {name, string},
        {type, atom},
        {mode, integer},
        {owner, string},
        {size, integer},
        {version, integer},
        {is_scope, boolean},
        {scope, string},
        {provider_id, string},
        {link_value, string},
        {shares, [string]},
        {deleted, boolean},
        {storage_sync_info, {record, [
            {children_attrs_hash, #{integer => binary}},
            {last_synchronized_mtime, integer}
        ]}}
    ]};
record_struct(4) ->
    {record, [
        {name, string},
        {type, atom},
        {mode, integer},
        {owner, string},
        {size, integer},
        {version, integer},
        {is_scope, boolean},
        {scope, string},
        {provider_id, string},
        {link_value, string},
        {shares, [string]},
        {deleted, boolean},
        {storage_sync_info, {record, [
            {children_attrs_hash, #{integer => binary}},
            {last_synchronized_mtime, integer}
        ]}},
        {parent_uuid, string}
    ]};
record_struct(5) ->
    {record, [
        {name, string},
        {type, atom},
        {mode, integer},
        {owner, string},
        {group_owner, string},
        {size, integer},
        {version, integer},
        {is_scope, boolean},
        {scope, string},
        {provider_id, string},
        {link_value, string},
        {shares, [string]},
        {deleted, boolean},
        {storage_sync_info, {record, [
            {children_attrs_hash, #{integer => binary}},
            {last_synchronized_mtime, integer}
        ]}},
        {parent_uuid, string}
    ]}.

%%--------------------------------------------------------------------
%% @doc
%% Upgrades record from specified version.
%% @end
%%--------------------------------------------------------------------
-spec record_upgrade(datastore_json:record_version(), tuple()) ->
    {datastore_json:record_version(), tuple()}.
record_upgrade(1, {?MODEL_NAME, Name, Type, Mode, Uid, Size, Version, IsScope,
    Scope, ProviderId, LinkValue, Shares}
) ->
    {2, #file_meta{name = Name, type = Type, mode = Mode, owner = Uid, size = Size,
        version = Version, is_scope = IsScope, scope = Scope,
        provider_id = ProviderId, link_value = LinkValue, shares = Shares}};
record_upgrade(2, {?MODEL_NAME, Name, Type, Mode, Owner, Size, Version, IsScope,
    Scope, ProviderId, LinkValue, Shares}
) ->
    {3, #file_meta{name = Name, type = Type, mode = Mode, owner = Owner, size = Size,
        version = Version, is_scope = IsScope, scope = Scope,
        provider_id = ProviderId, link_value = LinkValue, shares = Shares,
        deleted = false, storage_sync_info = #storage_sync_info{}
    }};
record_upgrade(3, {?MODEL_NAME, Name, Type, Mode, Owner, Size, Version, IsScope,
    Scope, ProviderId, LinkValue, Shares, StorageSyncInfo}
) ->
    {4, #file_meta{name = Name, type = Type, mode = Mode, owner = Owner, size = Size,
        version = Version, is_scope = IsScope, scope = Scope,
        provider_id = ProviderId, link_value = LinkValue, shares = Shares,
        deleted = false, storage_sync_info = StorageSyncInfo,
        parent_uuid = undefined
    }};
record_upgrade(4, {?MODEL_NAME, Name, Type, Mode, Owner, Size, Version, IsScope,
    Scope, ProviderId, LinkValue, Shares, StorageSyncInfo, ParentUuid}
) ->
    {5, #file_meta{name = Name, type = Type, mode = Mode, owner = Owner, size = Size,
        version = Version, is_scope = IsScope, scope = Scope,
        provider_id = ProviderId, link_value = LinkValue, shares = Shares,
        deleted = false, storage_sync_info = StorageSyncInfo,
        parent_uuid = ParentUuid, group_owner = undefined
    }}.
>>>>>>> 0a8e5a56

%%%===================================================================
%%% API
%%%===================================================================

%%--------------------------------------------------------------------
%% @doc
%% Creates file meta.
%% @end
%%--------------------------------------------------------------------
-spec create(doc()) -> {ok, uuid()} | {error, term()}.

create(#document{value = #file_meta{is_scope = true}} = Doc) ->
    ?extract_key(datastore_model:save(?CTX, Doc));
create(Doc) ->
    ?extract_key(datastore_model:save(?CTX#{generated_key => true}, Doc)).

%%--------------------------------------------------------------------
%% @doc
%% Creates new #file_meta and links it as a new child of given as first argument
%% existing #file_meta.
%% @end
%%--------------------------------------------------------------------
-spec create({uuid, ParentUuid :: uuid()}, doc()) ->
    {ok, uuid()} | {error, term()}.
create({uuid, ParentUuid}, FileDoc = #document{value = FileMeta = #file_meta{
    name = FileName,
    is_scope = IsScope
}}) ->
    ?run(begin
        true = is_valid_filename(FileName),
        {ok, ParentDoc} = file_meta:get(ParentUuid),
        FileDoc2 = #document{key = FileUuid} = fill_uuid(FileDoc),
        SpaceDirUuid = case IsScope of
            true ->
                FileDoc2#document.key;
            false ->
                {ok, ScopeId} = get_scope_id(ParentDoc),
                ScopeId
        end,
        SpaceId = fslogic_uuid:space_dir_uuid_to_spaceid_no_error(SpaceDirUuid),
        FileDoc3 = FileDoc2#document{
            scope = SpaceId,
            value = FileMeta#file_meta{
                scope = SpaceDirUuid,
                provider_id = oneprovider:get_provider_id(),
                parent_uuid = ParentUuid
            }
        },
        TreeId = oneprovider:get_provider_id(),
        Ctx = ?CTX#{scope => SpaceId},
        Link = {FileName, FileUuid},
        case datastore_model:add_links(Ctx, ParentUuid, TreeId, Link) of
            {ok, #link{}} ->
                case create(FileDoc3) of
                    {ok, FileUuid} -> {ok, FileUuid};
                    Error -> Error
                end;
            {error, Reason} ->
                {error, Reason}
        end
    end).

%%--------------------------------------------------------------------
%% @doc
%% Saves file meta.
%% @end
%%--------------------------------------------------------------------
-spec save(doc()) -> {ok, uuid()} | {error, term()}.
save(Doc) ->
    ?extract_key(datastore_model:save(?CTX, Doc)).

%%--------------------------------------------------------------------
%% @doc
%% Returns file meta.
%% @end
%%--------------------------------------------------------------------
-spec get(uuid() | entry()) -> {ok, doc()} | {error, term()}.
get({uuid, FileUuid}) ->
    file_meta:get(FileUuid);
get(#document{value = #file_meta{}} = Doc) ->
    {ok, Doc};
get({path, Path}) ->
    ?run(fslogic_path:resolve(Path));
get(?ROOT_DIR_UUID) ->
    {ok, #document{
        key = ?ROOT_DIR_UUID,
        value = #file_meta{
            name = ?ROOT_DIR_NAME,
            is_scope = true,
            mode = 8#111,
            owner = ?ROOT_USER_ID,
            parent_uuid = ?ROOT_DIR_UUID
        }
    }};
get(FileUuid) ->
    case get_including_deleted(FileUuid) of
        {ok, #document{value = #file_meta{deleted = true}}} ->
            {error, not_found};
        Other ->
            Other
    end.

%%--------------------------------------------------------------------
%% @doc
%% Returns file_meta doc even if its marked as deleted
%% @end
%%--------------------------------------------------------------------
-spec get_including_deleted(uuid()) -> {ok, doc()} | {error, term()}.
get_including_deleted(FileUuid) ->
    datastore_model:get(?CTX, FileUuid).

%%--------------------------------------------------------------------
%% @doc
%% Updates file meta.
%% @end
%%--------------------------------------------------------------------
-spec update(uuid() | entry(), diff()) -> {ok, uuid()} | {error, term()}.
update({uuid, FileUuid}, Diff) ->
    update(FileUuid, Diff);
update(#document{value = #file_meta{}, key = Key}, Diff) ->
    update(Key, Diff);
update({path, Path}, Diff) ->
    ?run(begin
        {ok, #document{} = Doc} = fslogic_path:resolve(Path),
        update(Doc, Diff)
    end);
update(Key, Diff) ->
    ?extract_key(datastore_model:update(?CTX, Key, Diff)).

%%--------------------------------------------------------------------
%% @doc
%% Deletes file meta.
%% @end
%%--------------------------------------------------------------------
-spec delete(uuid() | entry()) -> ok | {error, term()}.
delete({uuid, FileUuid}) ->
    delete(FileUuid);
delete(#document{
    key = FileUuid,
    scope = Scope,
    value = #file_meta{
        name = FileName,
        parent_uuid = ParentUuid
    }
}) ->
    ?run(begin
        ok = delete_child_link(ParentUuid, Scope, FileUuid, FileName),
        LocalLocationId = file_location:local_id(FileUuid),
        file_location:delete(LocalLocationId),
        datastore_model:delete(?CTX, FileUuid)
    end);
delete({path, Path}) ->
    ?run(begin
        {ok, #document{} = Doc} = fslogic_path:resolve(Path),
        delete(Doc)
    end);
delete(FileUuid) ->
    ?run(begin
        case file_meta:get(FileUuid) of
            {ok, #document{} = Doc} -> delete(Doc);
            {error, not_found} -> ok
        end
    end).

%%--------------------------------------------------------------------
%% @doc
%% Deletes link from parent to child
%% @end
%%--------------------------------------------------------------------
-spec delete_child_link(ParentUuid :: uuid(), Scope :: datastore_doc:scope(),
    FileUuid :: uuid(), FileName :: name()) -> ok.
delete_child_link(ParentUuid, Scope, FileUuid, FileName) ->
    {ok, Links} = datastore_model:get_links(?CTX, ParentUuid, all, FileName),
    [#link{tree_id = TreeId, name = FileName, rev = Rev}] = lists:filter(fun
        (#link{target = Uuid}) -> Uuid == FileUuid
    end, Links),
    case oneprovider:get_provider_id() == TreeId of
        true ->
            ok = datastore_model:delete_links(
                ?CTX, ParentUuid, TreeId, {FileName, Rev}
            );
        false ->
            ok = datastore_model:mark_links_deleted(
                ?CTX#{scope => Scope}, ParentUuid, TreeId, {FileName, Rev}
            )
    end,
    ok.

%%--------------------------------------------------------------------
%% @doc
%% Checks whether file meta exists.
%% @end
%%--------------------------------------------------------------------
-spec exists(uuid() | entry()) -> boolean() | {error, term()}.
exists({uuid, FileUuid}) ->
    exists(FileUuid);
exists(#document{value = #file_meta{}, key = Key}) ->
    exists(Key);
exists({path, Path}) ->
    case fslogic_path:resolve(Path) of
        {ok, #document{}} -> true;
        {error, not_found} -> false
    end;
exists(Key) ->
    case get_including_deleted(Key) of
        {ok, #document{value = #file_meta{deleted = Deleted}}} -> not Deleted;
        {error, not_found} -> false;
        {error, Reason} -> {error, Reason}
    end.

%%--------------------------------------------------------------------
%% @doc
<<<<<<< HEAD
%% Returns parent child by name.
%% @end
%%--------------------------------------------------------------------
-spec get_child(uuid(), name()) -> {ok, doc()} | {error, term()}.
get_child(ParentUuid, Name) ->
    Tokens = binary:split(Name, <<"@">>, [global]),
    case lists:reverse(Tokens) of
        [Name] ->
            case get_child(ParentUuid, oneprovider:get_provider_id(), Name) of
                {ok, Doc} -> {ok, Doc};
                {error, not_found} -> get_child(ParentUuid, all, Name);
                {error, Reason} -> {error, Reason}
            end;
        [TreeIdPrefix | Tokens2] ->
            Name2 = list_to_binary(lists:reverse(Tokens2)),
            PrefixSize = erlang:size(TreeIdPrefix),
            {ok, TreeIds} = datastore_model:get_links_trees(?CTX, ParentUuid),
            TreeIds2 = lists:filter(fun(TreeId) ->
                case TreeId of
                    <<TreeIdPrefix:PrefixSize/binary, _/binary>> -> true;
                    _ -> false
                end
            end, TreeIds),
            case TreeIds2 of
                [TreeId] ->
                    case get_child(ParentUuid, TreeId, Name2) of
                        {ok, Doc} ->
                            {ok, Doc};
                        {error, not_found} ->
                            get_child(ParentUuid, all, Name);
                        {error, Reason} ->
                            {error, Reason}
                    end;
                [] ->
                    get_child(ParentUuid, all, Name)
            end
    end.
=======
%% {@link model_behaviour} callback model_init/0.
%% @end
%%--------------------------------------------------------------------
-spec model_init() -> model_behaviour:model_config().
model_init() ->
    Config = ?MODEL_CONFIG(files, [], ?GLOBALLY_CACHED_LEVEL,
        ?GLOBALLY_CACHED_LEVEL, true, false, oneprovider:get_provider_id(), true),
    Config#model_config{sync_enabled = true, version = 5}.

%%--------------------------------------------------------------------
%% @doc
%% {@link model_behaviour} callback 'after'/5.
%% @end
%%--------------------------------------------------------------------
-spec 'after'(ModelName :: model_behaviour:model_type(),
    Method :: model_behaviour:model_action(),
    Level :: datastore:store_level(), Context :: term(),
    ReturnValue :: term()) -> ok.
'after'(_ModelName, _Method, _Level, _Context, _ReturnValue) ->
    ok.
>>>>>>> 0a8e5a56

%%--------------------------------------------------------------------
%% @doc
%% Returns parent child by name within given links tree set.
%% @end
%%--------------------------------------------------------------------
-spec get_child(uuid(), datastore_links:tree_ids(), name()) ->
    {ok, doc()} | {error, term()}.
get_child(ParentUuid, TreeIds, Name) ->
    case datastore_model:get_links(?CTX, ParentUuid, TreeIds, Name) of
        {ok, [#link{target = FileUuid}]} ->
            file_meta:get({uuid, FileUuid});
        {ok, [#link{} | _]} ->
            {error, not_found};
        {error, Reason} ->
            {error, Reason}
    end.

%%--------------------------------------------------------------------
%% @doc
%% Lists children of given #file_meta.
%% @end
%%--------------------------------------------------------------------
-spec list_children(entry(), non_neg_integer(), non_neg_integer()) ->
    {ok, [#child_link_uuid{}]} | {error, term()}.
list_children(Entry, Offset, Size) ->
    ?run(begin
        {ok, #document{key = FileUuid}} = file_meta:get(Entry),
        Result = datastore_model:fold_links(?CTX, FileUuid, all, fun
            (Link = #link{name = Name}, Acc) ->
                case is_hidden(Name) of
                    true -> {ok, Acc};
                    false -> {ok, [Link | Acc]}
                end
        end, [], #{offset => Offset, size => Size}),
        case Result of
            {ok, Links} -> {ok, tag_children(lists:reverse(Links))};
            {error, Reason} -> {error, Reason}
        end
    end).

%%--------------------------------------------------------------------
%% @doc
%% Adds links tree ID suffix to file children with ambiguous names.
%% @end
%%--------------------------------------------------------------------
-spec tag_children([datastore_links:link()]) -> [#child_link_uuid{}].
tag_children([]) ->
    [];
tag_children(Links) ->
    {Group2, Groups2} = lists:foldl(fun
        (Link = #link{}, {[], Groups}) ->
            {[Link], Groups};
        (Link = #link{name = N}, {Group = [#link{name = N} | _], Groups}) ->
            {[Link | Group], Groups};
        (Link = #link{}, {Group, Groups}) ->
            {[Link], [Group | Groups]}
    end, {[], []}, Links),
    lists:foldl(fun
        ([#link{name = Name, target = FileUuid}], Children) ->
            [#child_link_uuid{
                uuid = FileUuid,
                name = Name
            } | Children];
        (Group, Children) ->
            LocalTreeId = oneprovider:get_provider_id(),
            {LocalLinks, RemoteLinks} = lists:partition(fun
                (#link{tree_id = TreeId}) -> TreeId == LocalTreeId
            end, Group),
            RemoteTreeIds = [Link#link.tree_id || Link <- RemoteLinks],
            RemoteTreeIdsLen = [size(TreeId) || TreeId <- RemoteTreeIds],
            Len = binary:longest_common_prefix(RemoteTreeIds),
            Len2 = min(max(4, Len + 1), lists:min(RemoteTreeIdsLen)),
            lists:foldl(fun
                (#link{
                    tree_id = TreeId, name = Name, target = FileUuid
                }, Children2) when TreeId == LocalTreeId ->
                    [#child_link_uuid{
                        uuid = FileUuid,
                        name = Name
                    } | Children2];
                (#link{
                    tree_id = TreeId, name = Name, target = FileUuid
                }, Children2) ->
                    [#child_link_uuid{
                        uuid = FileUuid,
                        name = <<Name/binary, "@", TreeId:Len2/binary>>
                    } | Children2]
            end, Children, LocalLinks ++ RemoteLinks)
    end, [], [Group2 | Groups2]).

%%--------------------------------------------------------------------
%% @doc
%% Iterate over all children links and apply Fun.
%% @end
%%--------------------------------------------------------------------
-spec foreach_child(entry(), fun((datastore:link_name(), datastore:link_target(),
datastore:fold_acc()) -> datastore:fold_acc()), datastore:fold_acc()) ->
    datastore:fold_acc().
foreach_child(Entry, Fun, AccIn) ->
    ?run(begin
        {ok, #document{key = FileUuid}} = file_meta:get(Entry),
        datastore_model:fold_links(?CTX, FileUuid, all, fun
            (#link{name = Name, target = Target}, Acc) ->
                {ok, Fun(Name, Target, Acc)}
        end, AccIn, #{})
    end).

%%--------------------------------------------------------------------
%% @doc
%% Returns file's locations for given file
%% @end
%%--------------------------------------------------------------------
-spec get_locations_by_uuid(uuid()) -> {ok, [file_location:id()]} | {error, term()}.
get_locations_by_uuid(FileUuid) ->
    ?run(begin
        case file_meta:get(FileUuid) of
            {ok, #document{value = #file_meta{type = ?DIRECTORY_TYPE}}} ->
                {ok, []};
            {ok, #document{scope = SpaceId}} ->
                {ok, #document{value = #od_space{providers = Providers}}} =
                    od_space:get(SpaceId),
                Locations = lists:map(fun(ProviderId) ->
                    file_location:id(FileUuid, ProviderId)
                end, Providers),
                {ok, Locations};
            {error, not_found} ->
                {ok, []}
        end
    end).

%%--------------------------------------------------------------------
%% @doc
%% Rename file_meta and change link targets
%% @end
%%--------------------------------------------------------------------
-spec rename(doc(), doc(), doc(), name()) -> ok.
rename(SourceDoc, SourceParentDoc, TargetParentDoc, TargetName) ->
    #document{key = FileUuid, value = #file_meta{name = FileName}} = SourceDoc,
    #document{key = ParentUuid, scope = Scope} = SourceParentDoc,
    {ok, _} = file_meta:update(FileUuid, fun(FileMeta = #file_meta{}) ->
        {ok, FileMeta#file_meta{
            name = TargetName,
            parent_uuid = TargetParentDoc#document.key
        }}
    end),
    Ctx = ?CTX#{scope => TargetParentDoc#document.scope},
    TreeId = oneprovider:get_provider_id(),
    {ok, _} = datastore_model:add_links(Ctx, TargetParentDoc#document.key,
        TreeId, {TargetName, FileUuid}
    ),
    ok = delete_child_link(ParentUuid, Scope, FileUuid, FileName).

%%--------------------------------------------------------------------
%% @doc
%% Returns file's parent document.
%% @end
%%--------------------------------------------------------------------
-spec get_parent(entry()) -> {ok, doc()} | {error, term()}.
get_parent(Entry) ->
    case get_parent_uuid(Entry) of
        {ok, ParentUuid} -> file_meta:get({uuid, ParentUuid});
        Error -> Error
    end.

%%--------------------------------------------------------------------
%% @doc
%% Returns file's parent uuid.
%% @end
%%--------------------------------------------------------------------
-spec get_parent_uuid(entry()) -> {ok, datastore:key()} | {error, term()}.
get_parent_uuid(Entry) ->
    ?run(begin
        {ok, #document{value = #file_meta{parent_uuid = ParentUuid}}} =
            file_meta:get(Entry),
        {ok, ParentUuid}
    end).

%%--------------------------------------------------------------------
%% @doc
%% Returns all file's ancestors' uuids.
%% @end
%%--------------------------------------------------------------------
-spec get_ancestors(uuid()) -> {ok, [uuid()]} | {error, term()}.
get_ancestors(FileUuid) ->
    ?run(begin
        {ok, #document{key = Key}} = file_meta:get(FileUuid),
        {ok, get_ancestors2(Key, [])}
    end).
get_ancestors2(?ROOT_DIR_UUID, Acc) ->
    Acc;
get_ancestors2(FileUuid, Acc) ->
    {ok, ParentUuid} = get_parent_uuid({uuid, FileUuid}),
    get_ancestors2(ParentUuid, [ParentUuid | Acc]).

%%--------------------------------------------------------------------
%% @doc
%% Gets "scope" id of given document. "Scope" document is the nearest ancestor
%% with #file_meta.is_scope == true.
%% @end
%%--------------------------------------------------------------------
-spec get_scope_id(entry()) -> {ok, ScopeId :: datastore:key()} | {error, term()}.
get_scope_id(#document{key = FileUuid, value = #file_meta{is_scope = true}}) ->
    {ok, FileUuid};
get_scope_id(#document{value = #file_meta{is_scope = false, scope = Scope}}) ->
    {ok, Scope};
get_scope_id(Entry) ->
    ?run(begin
        {ok, Doc} = file_meta:get(Entry),
        get_scope_id(Doc)
    end).

%%--------------------------------------------------------------------
%% @doc
%% Initializes files metadata for onedata user.
%% This function can and should be used to ensure that user's FS is fully synchronised. Normally
%% this function is called asynchronously automatically after user's document is updated.
%% @end
%%--------------------------------------------------------------------
-spec setup_onedata_user(oz_endpoint:auth(), UserId :: od_user:id()) -> ok.
setup_onedata_user(_Client, UserId) ->
    ?info("setup_onedata_user ~p as ~p", [_Client, UserId]),
    critical_section:run([od_user, UserId], fun() ->
        {ok, #document{value = #od_user{
            space_aliases = Spaces
        }}} = od_user:get(UserId),

        CTime = utils:system_time_seconds(),

        lists:foreach(fun({SpaceId, _}) ->
            make_space_exist(SpaceId)
        end, Spaces),

        FileUuid = fslogic_uuid:user_root_dir_uuid(UserId),
        ScopeId = <<>>, % TODO - do we need scope for user dir
        case create({uuid, ?ROOT_DIR_UUID},
            #document{key = FileUuid,
                value = #file_meta{
                    name = UserId, type = ?DIRECTORY_TYPE, mode = 8#1755,
                    owner = ?ROOT_USER_ID, is_scope = true,
                    parent_uuid = ?ROOT_DIR_UUID
                }
            }) of
            {ok, _RootUuid} ->
                {ok, _} = times:save(#document{key = FileUuid, value =
                #times{mtime = CTime, atime = CTime, ctime = CTime},
                    scope = ScopeId}),
                ok;
            {error, already_exists} ->
                ok
        end
    end).

%%--------------------------------------------------------------------
%% @doc
%% Add shareId to file meta
%% @end
%%--------------------------------------------------------------------
-spec add_share(file_ctx:ctx(), od_share:id()) -> {ok, uuid()}  | {error, term()}.
add_share(FileCtx, ShareId) ->
    FileUuid = file_ctx:get_uuid_const(FileCtx),
    update({uuid, FileUuid},
        fun(FileMeta = #file_meta{shares = Shares}) ->
            {ok, FileMeta#file_meta{shares = [ShareId | Shares]}}
        end).

%%--------------------------------------------------------------------
%% @doc
%% Remove shareId from file meta
%% @end
%%--------------------------------------------------------------------
-spec remove_share(file_ctx:ctx(), od_share:id()) -> {ok, uuid()} | {error, term()}.
remove_share(FileCtx, ShareId) ->
    FileUuid = file_ctx:get_uuid_const(FileCtx),
    update({uuid, FileUuid},
        fun(FileMeta = #file_meta{shares = Shares}) ->
            {ok, FileMeta#file_meta{shares = Shares -- [ShareId]}}
        end).

%%--------------------------------------------------------------------
%% @doc
%% Creates file meta entry for space if not exists
%% @end
%%--------------------------------------------------------------------
-spec make_space_exist(SpaceId :: datastore:key()) -> ok | no_return().
make_space_exist(SpaceId) ->
    CTime = utils:system_time_seconds(),
    SpaceDirUuid = fslogic_uuid:spaceid_to_space_dir_uuid(SpaceId),
    FileDoc = #document{
        key = SpaceDirUuid,
        value = #file_meta{
            name = SpaceId, type = ?DIRECTORY_TYPE,
            mode = 8#1775, owner = ?ROOT_USER_ID, is_scope = true,
            parent_uuid = ?ROOT_DIR_UUID
        }
    },
    case file_meta:create({uuid, ?ROOT_DIR_UUID}, FileDoc) of
        {ok, _} ->
            TimesDoc = #document{
                key = SpaceDirUuid,
                value = #times{mtime = CTime, atime = CTime, ctime = CTime},
                scope = SpaceId
            },
            case times:save(TimesDoc) of
                {ok, _} -> ok;
                {error, already_exists} -> ok
            end;
        {error, already_exists} ->
            ok
    end.

%%--------------------------------------------------------------------
%% @doc
%% Return file_meta doc.
%% @end
%%--------------------------------------------------------------------
-spec new_doc(undefined | file_meta:name(), undefined | file_meta:type(),
<<<<<<< HEAD
    file_meta:posix_permissions(), undefined | od_user:id(),
    undefined | file_meta:size(), uuid()) -> doc().
new_doc(FileName, FileType, Mode, Owner, Size, ParentUuid) ->
=======
    file_meta:posix_permissions(), undefined | od_user:id(), undefined | od_group:id(),
    undefined | file_meta:size(), uuid()) -> datastore:document().
new_doc(FileName, FileType, Mode, Owner, GroupOwner, Size, ParentUuid) ->
>>>>>>> 0a8e5a56
    #document{value = #file_meta{
        name = FileName,
        type = FileType,
        mode = Mode,
        owner = Owner,
        group_owner = GroupOwner,
        size = Size,
        parent_uuid = ParentUuid
    }}.

%%--------------------------------------------------------------------
%% @doc
%% Return type of file depending on its posix mode.
%% @end
%%--------------------------------------------------------------------
-spec type(Mode :: non_neg_integer()) -> type().
type(Mode) ->
    IsDir = (Mode band 8#100000) == 0,
    case IsDir of
        true -> ?DIRECTORY_TYPE;
        false -> ?REGULAR_FILE_TYPE
    end.

%%--------------------------------------------------------------------
%% @doc
%% Returns file name with added hidden file prefix.
%% @end
%%--------------------------------------------------------------------
-spec hidden_file_name(NAme :: name()) -> name().
hidden_file_name(FileName) ->
    <<?HIDDEN_FILE_PREFIX, FileName/binary>>.

%%--------------------------------------------------------------------
%% @doc
%% Checks if given filename contains hidden file prefix.
%% @end
%%--------------------------------------------------------------------
-spec is_hidden(FileName :: name()) -> boolean().
is_hidden(FileName) ->
    case FileName of
        <<?HIDDEN_FILE_PREFIX, _/binary>> -> true;
        _ -> false
    end.

%%%===================================================================
%%% Internal functions
%%%===================================================================

%%--------------------------------------------------------------------
%% @private
%% @doc
%% Generates uuid if needed.
%% @end
%%--------------------------------------------------------------------
-spec fill_uuid(doc()) -> doc().
fill_uuid(Doc = #document{key = undefined}) ->
    NewUuid = datastore_utils:gen_key(),
    Doc#document{key = NewUuid};
fill_uuid(Doc) ->
    Doc.

%%--------------------------------------------------------------------
%% @private
%% @doc
%% Check if given term is valid path()
%% @end
%%--------------------------------------------------------------------
-spec is_valid_filename(term()) -> boolean().
is_valid_filename(<<"">>) ->
    false;
is_valid_filename(<<".">>) ->
    false;
is_valid_filename(<<"..">>) ->
    false;
is_valid_filename(FileName) when not is_binary(FileName) ->
    false;
is_valid_filename(FileName) when is_binary(FileName) ->
    case binary:matches(FileName, <<?DIRECTORY_SEPARATOR>>) of
        [] -> true;
        _ -> false
    end.

%%--------------------------------------------------------------------
%% @private
%% @doc
%% Cleanup posthook.
%% @end
%%--------------------------------------------------------------------
-spec cleanup(atom(), list(), term()) -> term().
cleanup(delete, [_, FileUuid], ok) ->
    ok = custom_metadata:delete(FileUuid),
    ok = file_force_proxy:delete(FileUuid),
    ok = times:delete(FileUuid);
cleanup(_, _, Result) ->
    Result.

%%%===================================================================
%%% datastore_model callbacks
%%%===================================================================

%%--------------------------------------------------------------------
%% @doc
%% Returns model's context.
%% @end
%%--------------------------------------------------------------------
-spec get_ctx() -> datastore:ctx().
get_ctx() ->
    ?CTX.

%%--------------------------------------------------------------------
%% @doc
%% Returns list of callbacks which will be called after each operation
%% on datastore model.
%% @end
%%--------------------------------------------------------------------
-spec get_posthooks() -> [datastore_hooks:posthook()].
get_posthooks() ->
    [fun cleanup/3].

%%--------------------------------------------------------------------
%% @doc
%% Returns model's record version.
%% @end
%%--------------------------------------------------------------------
-spec get_record_version() -> datastore_model:record_version().
get_record_version() ->
    4.

%%--------------------------------------------------------------------
%% @doc
%% Returns model's record structure in provided version.
%% @end
%%--------------------------------------------------------------------
-spec get_record_struct(datastore_model:record_version()) ->
    datastore_model:record_struct().
get_record_struct(1) ->
    {record, [
        {name, string},
        {type, atom},
        {mode, integer},
        {uid, string},
        {size, integer},
        {version, integer},
        {is_scope, boolean},
        {scope, string},
        {provider_id, string},
        {link_value, string},
        {shares, [string]}
    ]};
get_record_struct(2) ->
    {record, [
        {name, string},
        {type, atom},
        {mode, integer},
        {owner, string},
        {size, integer},
        {version, integer},
        {is_scope, boolean},
        {scope, string},
        {provider_id, string},
        {link_value, string},
        {shares, [string]}
    ]};
get_record_struct(3) ->
    {record, [
        {name, string},
        {type, atom},
        {mode, integer},
        {owner, string},
        {size, integer},
        {version, integer},
        {is_scope, boolean},
        {scope, string},
        {provider_id, string},
        {link_value, string},
        {shares, [string]},
        {deleted, boolean},
        {storage_sync_info, {record, [
            {children_attrs_hash, #{integer => binary}},
            {last_synchronized_mtime, integer}
        ]}}
    ]};
get_record_struct(4) ->
    {record, [
        {name, string},
        {type, atom},
        {mode, integer},
        {owner, string},
        {size, integer},
        {version, integer},
        {is_scope, boolean},
        {scope, string},
        {provider_id, string},
        {link_value, string},
        {shares, [string]},
        {deleted, boolean},
        {storage_sync_info, {record, [
            {children_attrs_hash, #{integer => binary}},
            {last_synchronized_mtime, integer}
        ]}},
        {parent_uuid, string}
    ]}.

%%--------------------------------------------------------------------
%% @doc
%% Upgrades model's record from provided version to the next one.
%% @end
%%--------------------------------------------------------------------
-spec upgrade_record(datastore_model:record_version(), datastore_model:record()) ->
    {datastore_model:record_version(), datastore_model:record()}.
upgrade_record(1, {?MODULE, Name, Type, Mode, Uid, Size, Version, IsScope,
    Scope, ProviderId, LinkValue, Shares}
) ->
    {2, #file_meta{name = Name, type = Type, mode = Mode, owner = Uid, size = Size,
        version = Version, is_scope = IsScope, scope = Scope,
        provider_id = ProviderId, link_value = LinkValue, shares = Shares}};
upgrade_record(2, {?MODULE, Name, Type, Mode, Owner, Size, Version, IsScope,
    Scope, ProviderId, LinkValue, Shares}
) ->
    {3, #file_meta{name = Name, type = Type, mode = Mode, owner = Owner, size = Size,
        version = Version, is_scope = IsScope, scope = Scope,
        provider_id = ProviderId, link_value = LinkValue, shares = Shares,
        deleted = false, storage_sync_info = #storage_sync_info{}
    }};
upgrade_record(3, {?MODULE, Name, Type, Mode, Owner, Size, Version, IsScope,
    Scope, ProviderId, LinkValue, Shares, StorageSyncInfo}
) ->
    {4, #file_meta{name = Name, type = Type, mode = Mode, owner = Owner, size = Size,
        version = Version, is_scope = IsScope, scope = Scope,
        provider_id = ProviderId, link_value = LinkValue, shares = Shares,
        deleted = false, storage_sync_info = StorageSyncInfo,
        parent_uuid = undefined
    }}.<|MERGE_RESOLUTION|>--- conflicted
+++ resolved
@@ -26,28 +26,14 @@
 %% How many entries shall be processed in one batch for set_scope operation.
 -define(SET_SCOPE_BATCH_SIZE, 100).
 
-<<<<<<< HEAD
 -export([create/1, create/2, save/1, get/1, exists/1, update/2, delete/1]).
 -export([delete_child_link/4, foreach_child/3]).
-=======
--define(SET_LINK_SCOPE(ScopeId), [{scope, ScopeId}]).
-
-%% model_behaviour callbacks
--export([save/1, get/1, exists/1, delete/1, update/2, create/1, model_init/0,
-    'after'/5, before/4]).
-
--export([resolve_path/1, resolve_path/2, create/2, create/3,
-    get_scope_id/1, list_children/3, get_parent/1, get_parent_uuid/1,
-    setup_onedata_user/2, get_including_deleted/1, make_space_exist/1,
-    new_doc/7, type/1, get_ancestors/1, get_locations_by_uuid/1, rename/4]).
--export([delete_child_link/2, foreach_child/3]).
->>>>>>> 0a8e5a56
 -export([hidden_file_name/1, is_hidden/1]).
 -export([add_share/2, remove_share/2]).
 -export([get_parent/1, get_parent_uuid/1]).
 -export([get_child/2, list_children/3]).
 -export([get_scope_id/1, setup_onedata_user/2, get_including_deleted/1,
-    make_space_exist/1, new_doc/6, type/1, get_ancestors/1,
+    make_space_exist/1, new_doc/7, type/1, get_ancestors/1,
     get_locations_by_uuid/1, rename/4]).
 
 
@@ -76,149 +62,12 @@
     offset/0, size/0, mode/0, time/0, symlink_value/0, posix_permissions/0,
     file_meta/0, storage_sync_info/0]).
 
-<<<<<<< HEAD
 -define(CTX, #{
     model => ?MODULE,
     sync_enabled => true,
     mutator => oneprovider:get_provider_id(),
     local_links_tree_id => oneprovider:get_provider_id()
 }).
-=======
-%%--------------------------------------------------------------------
-%% @doc
-%% Returns structure of the record in specified version.
-%% @end
-%%--------------------------------------------------------------------
--spec record_struct(datastore_json:record_version()) -> datastore_json:record_struct().
-record_struct(1) ->
-    {record, [
-        {name, string},
-        {type, atom},
-        {mode, integer},
-        {uid, string},
-        {size, integer},
-        {version, integer},
-        {is_scope, boolean},
-        {scope, string},
-        {provider_id, string},
-        {link_value, string},
-        {shares, [string]}
-    ]};
-record_struct(2) ->
-    {record, [
-        {name, string},
-        {type, atom},
-        {mode, integer},
-        {owner, string},
-        {size, integer},
-        {version, integer},
-        {is_scope, boolean},
-        {scope, string},
-        {provider_id, string},
-        {link_value, string},
-        {shares, [string]}
-    ]};
-record_struct(3) ->
-    {record, [
-        {name, string},
-        {type, atom},
-        {mode, integer},
-        {owner, string},
-        {size, integer},
-        {version, integer},
-        {is_scope, boolean},
-        {scope, string},
-        {provider_id, string},
-        {link_value, string},
-        {shares, [string]},
-        {deleted, boolean},
-        {storage_sync_info, {record, [
-            {children_attrs_hash, #{integer => binary}},
-            {last_synchronized_mtime, integer}
-        ]}}
-    ]};
-record_struct(4) ->
-    {record, [
-        {name, string},
-        {type, atom},
-        {mode, integer},
-        {owner, string},
-        {size, integer},
-        {version, integer},
-        {is_scope, boolean},
-        {scope, string},
-        {provider_id, string},
-        {link_value, string},
-        {shares, [string]},
-        {deleted, boolean},
-        {storage_sync_info, {record, [
-            {children_attrs_hash, #{integer => binary}},
-            {last_synchronized_mtime, integer}
-        ]}},
-        {parent_uuid, string}
-    ]};
-record_struct(5) ->
-    {record, [
-        {name, string},
-        {type, atom},
-        {mode, integer},
-        {owner, string},
-        {group_owner, string},
-        {size, integer},
-        {version, integer},
-        {is_scope, boolean},
-        {scope, string},
-        {provider_id, string},
-        {link_value, string},
-        {shares, [string]},
-        {deleted, boolean},
-        {storage_sync_info, {record, [
-            {children_attrs_hash, #{integer => binary}},
-            {last_synchronized_mtime, integer}
-        ]}},
-        {parent_uuid, string}
-    ]}.
-
-%%--------------------------------------------------------------------
-%% @doc
-%% Upgrades record from specified version.
-%% @end
-%%--------------------------------------------------------------------
--spec record_upgrade(datastore_json:record_version(), tuple()) ->
-    {datastore_json:record_version(), tuple()}.
-record_upgrade(1, {?MODEL_NAME, Name, Type, Mode, Uid, Size, Version, IsScope,
-    Scope, ProviderId, LinkValue, Shares}
-) ->
-    {2, #file_meta{name = Name, type = Type, mode = Mode, owner = Uid, size = Size,
-        version = Version, is_scope = IsScope, scope = Scope,
-        provider_id = ProviderId, link_value = LinkValue, shares = Shares}};
-record_upgrade(2, {?MODEL_NAME, Name, Type, Mode, Owner, Size, Version, IsScope,
-    Scope, ProviderId, LinkValue, Shares}
-) ->
-    {3, #file_meta{name = Name, type = Type, mode = Mode, owner = Owner, size = Size,
-        version = Version, is_scope = IsScope, scope = Scope,
-        provider_id = ProviderId, link_value = LinkValue, shares = Shares,
-        deleted = false, storage_sync_info = #storage_sync_info{}
-    }};
-record_upgrade(3, {?MODEL_NAME, Name, Type, Mode, Owner, Size, Version, IsScope,
-    Scope, ProviderId, LinkValue, Shares, StorageSyncInfo}
-) ->
-    {4, #file_meta{name = Name, type = Type, mode = Mode, owner = Owner, size = Size,
-        version = Version, is_scope = IsScope, scope = Scope,
-        provider_id = ProviderId, link_value = LinkValue, shares = Shares,
-        deleted = false, storage_sync_info = StorageSyncInfo,
-        parent_uuid = undefined
-    }};
-record_upgrade(4, {?MODEL_NAME, Name, Type, Mode, Owner, Size, Version, IsScope,
-    Scope, ProviderId, LinkValue, Shares, StorageSyncInfo, ParentUuid}
-) ->
-    {5, #file_meta{name = Name, type = Type, mode = Mode, owner = Owner, size = Size,
-        version = Version, is_scope = IsScope, scope = Scope,
-        provider_id = ProviderId, link_value = LinkValue, shares = Shares,
-        deleted = false, storage_sync_info = StorageSyncInfo,
-        parent_uuid = ParentUuid, group_owner = undefined
-    }}.
->>>>>>> 0a8e5a56
 
 %%%===================================================================
 %%% API
@@ -432,7 +281,6 @@
 
 %%--------------------------------------------------------------------
 %% @doc
-<<<<<<< HEAD
 %% Returns parent child by name.
 %% @end
 %%--------------------------------------------------------------------
@@ -470,28 +318,6 @@
                     get_child(ParentUuid, all, Name)
             end
     end.
-=======
-%% {@link model_behaviour} callback model_init/0.
-%% @end
-%%--------------------------------------------------------------------
--spec model_init() -> model_behaviour:model_config().
-model_init() ->
-    Config = ?MODEL_CONFIG(files, [], ?GLOBALLY_CACHED_LEVEL,
-        ?GLOBALLY_CACHED_LEVEL, true, false, oneprovider:get_provider_id(), true),
-    Config#model_config{sync_enabled = true, version = 5}.
-
-%%--------------------------------------------------------------------
-%% @doc
-%% {@link model_behaviour} callback 'after'/5.
-%% @end
-%%--------------------------------------------------------------------
--spec 'after'(ModelName :: model_behaviour:model_type(),
-    Method :: model_behaviour:model_action(),
-    Level :: datastore:store_level(), Context :: term(),
-    ReturnValue :: term()) -> ok.
-'after'(_ModelName, _Method, _Level, _Context, _ReturnValue) ->
-    ok.
->>>>>>> 0a8e5a56
 
 %%--------------------------------------------------------------------
 %% @doc
@@ -809,15 +635,9 @@
 %% @end
 %%--------------------------------------------------------------------
 -spec new_doc(undefined | file_meta:name(), undefined | file_meta:type(),
-<<<<<<< HEAD
-    file_meta:posix_permissions(), undefined | od_user:id(),
+    file_meta:posix_permissions(), undefined | od_user:id(), undefined | od_group:id(),
     undefined | file_meta:size(), uuid()) -> doc().
-new_doc(FileName, FileType, Mode, Owner, Size, ParentUuid) ->
-=======
-    file_meta:posix_permissions(), undefined | od_user:id(), undefined | od_group:id(),
-    undefined | file_meta:size(), uuid()) -> datastore:document().
 new_doc(FileName, FileType, Mode, Owner, GroupOwner, Size, ParentUuid) ->
->>>>>>> 0a8e5a56
     #document{value = #file_meta{
         name = FileName,
         type = FileType,
@@ -944,7 +764,7 @@
 %%--------------------------------------------------------------------
 -spec get_record_version() -> datastore_model:record_version().
 get_record_version() ->
-    4.
+    5.
 
 %%--------------------------------------------------------------------
 %% @doc
@@ -1019,6 +839,27 @@
             {last_synchronized_mtime, integer}
         ]}},
         {parent_uuid, string}
+    ]};
+get_record_struct(5) ->
+    {record, [
+        {name, string},
+        {type, atom},
+        {mode, integer},
+        {owner, string},
+        {group_owner, string},
+        {size, integer},
+        {version, integer},
+        {is_scope, boolean},
+        {scope, string},
+        {provider_id, string},
+        {link_value, string},
+        {shares, [string]},
+        {deleted, boolean},
+        {storage_sync_info, {record, [
+            {children_attrs_hash, #{integer => binary}},
+            {last_synchronized_mtime, integer}
+        ]}},
+        {parent_uuid, string}
     ]}.
 
 %%--------------------------------------------------------------------
@@ -1050,4 +891,13 @@
         provider_id = ProviderId, link_value = LinkValue, shares = Shares,
         deleted = false, storage_sync_info = StorageSyncInfo,
         parent_uuid = undefined
+    }};
+upgrade_record(4, {?MODULE, Name, Type, Mode, Owner, Size, Version, IsScope,
+    Scope, ProviderId, LinkValue, Shares, StorageSyncInfo, ParentUuid}
+) ->
+    {5, #file_meta{name = Name, type = Type, mode = Mode, owner = Owner, size = Size,
+        version = Version, is_scope = IsScope, scope = Scope,
+        provider_id = ProviderId, link_value = LinkValue, shares = Shares,
+        deleted = false, storage_sync_info = StorageSyncInfo,
+        parent_uuid = ParentUuid, group_owner = undefined
     }}.