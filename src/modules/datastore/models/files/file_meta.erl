%%%-------------------------------------------------------------------
%%% @author Rafal Slota
%%% @copyright (C) 2015 ACK CYFRONET AGH
%%% This software is released under the MIT license
%%% cited in 'LICENSE.txt'.
%%% @end
%%%-------------------------------------------------------------------
%%% @doc Model for file's metadata. Implemets low-level metadata operations such as
%%%      walking through file graph.
%%% @end
%%%-------------------------------------------------------------------
-module(file_meta).
-author("Rafal Slota").

-include("global_definitions.hrl").
-include("proto/oneclient/fuse_messages.hrl").
-include("modules/fslogic/fslogic_common.hrl").
-include("modules/fslogic/fslogic_sufix.hrl").
-include("modules/datastore/datastore_models.hrl").
-include("modules/datastore/datastore_runner.hrl").
-include_lib("cluster_worker/include/modules/datastore/datastore_links.hrl").
-include_lib("ctool/include/logging.hrl").

%% How many processes shall be process single set_scope operation.
-define(SET_SCOPER_WORKERS, 25).

%% How many entries shall be processed in one batch for set_scope operation.
-define(SET_SCOPE_BATCH_SIZE, 100).

-export([save/1, create/2, save/2, get/1, exists/1, update/2, delete/1,
    delete_without_link/1]).
-export([delete_child_link/4, foreach_child/3, add_child_link/4, delete_deletion_link/3]).
-export([hidden_file_name/1, is_hidden/1, is_child_of_hidden_dir/1]).
-export([add_share/2, remove_share/2]).
-export([get_parent/1, get_parent_uuid/1]).
-export([
    get_child/2, get_child_uuid/2,
    list_children/2, list_children/3, list_children/4,
    list_children/5, list_children/6
]).
-export([get_active_perms_type/1, update_mode/2, update_acl/2]).
-export([get_scope_id/1, setup_onedata_user/2, get_including_deleted/1,
    make_space_exist/1, new_doc/8, type/1, get_ancestors/1,
    get_locations_by_uuid/1, rename/4]).


%% datastore_model callbacks
-export([get_ctx/0]).
-export([get_record_version/0, get_record_struct/1, upgrade_record/2, resolve_conflict/3]).

-type doc() :: datastore:doc().
-type diff() :: datastore_doc:diff(file_meta()).
-type uuid() :: datastore:key().
-type path() :: binary().
-type name() :: binary().
-type uuid_or_path() :: {path, path()} | {uuid, uuid()}.
-type entry() :: uuid_or_path() | doc().
-type type() :: ?REGULAR_FILE_TYPE | ?DIRECTORY_TYPE | ?SYMLINK_TYPE.
-type offset() :: non_neg_integer().
-type size() :: non_neg_integer().
-type mode() :: non_neg_integer().
-type time() :: non_neg_integer().
-type file_meta() :: #file_meta{}.
-type posix_permissions() :: non_neg_integer().
-type permissions_type() :: posix | acl.
% Listing options (see datastore_links_iter.erl in cluster_worker for more information about link listing options)
-type list_opts() :: #{
    token => datastore_links_iter:token() | undefined,
    size => non_neg_integer(),
    offset => non_neg_integer(),
    prev_link_name => name(),
    prev_tree_id => od_provider:id()}.
% Map returned from listing functions, containing information needed for next batch listing
-type list_extended_info() :: #{
    token => datastore_links_iter:token(),
    last_name => name(),
    last_tree => od_provider:id()}.

-export_type([
    doc/0, uuid/0, path/0, name/0, uuid_or_path/0, entry/0, type/0,
    offset/0, size/0, mode/0, time/0, posix_permissions/0, permissions_type/0,
    file_meta/0
]).

-define(CTX, #{
    model => ?MODULE,
    sync_enabled => true,
    remote_driver => datastore_remote_driver,
    mutator => oneprovider:get_id_or_undefined(),
    local_links_tree_id => oneprovider:get_id_or_undefined()
}).

%%%===================================================================
%%% API
%%%===================================================================

%%--------------------------------------------------------------------
%% @doc
%% Saves file meta doc.
%% @end
%%--------------------------------------------------------------------
-spec save(doc()) -> {ok, uuid()} | {error, term()}.
save(Doc) ->
    save(Doc, true).

%%--------------------------------------------------------------------
%% @doc
%% Saves file meta doc.
%% @end
%%--------------------------------------------------------------------
-spec save(doc(), boolean()) -> {ok, uuid()} | {error, term()}.

save(#document{value = #file_meta{is_scope = true}} = Doc, _GeneratedKey) ->
    ?extract_key(datastore_model:save(?CTX#{memory_copies => all}, Doc));
save(Doc, GeneratedKey) ->
    ?extract_key(datastore_model:save(?CTX#{generated_key => GeneratedKey}, Doc)).

%%--------------------------------------------------------------------
%% @doc
%% @equiv create(Parent, FileDoc, all)
%% @end
%%--------------------------------------------------------------------
-spec create({uuid, ParentUuid :: uuid()}, doc()) ->
    {ok, uuid()} | {error, term()}.
create(Parent, FileDoc) ->
    create(Parent, FileDoc, all).

%%--------------------------------------------------------------------
%% @doc
%% Creates new #file_meta and links it as a new child of given as first argument
%% existing #file_meta.
%% @end
%%--------------------------------------------------------------------
-spec create({uuid, ParentUuid :: uuid()}, doc(), datastore:tree_ids()) ->
    {ok, uuid()} | {error, term()}.
create({uuid, ParentUuid}, FileDoc = #document{value = FileMeta = #file_meta{
    name = FileName,
    is_scope = IsScope
}}, CheckTrees) ->
    ?run(begin
        true = is_valid_filename(FileName),
        {ok, ParentDoc} = file_meta:get(ParentUuid),
        FileDoc2 = #document{key = FileUuid} = fill_uuid(FileDoc, ParentUuid),
        SpaceDirUuid = case IsScope of
            true ->
                FileDoc2#document.key;
            false ->
                {ok, ScopeId} = get_scope_id(ParentDoc),
                ScopeId
        end,
        SpaceId = fslogic_uuid:space_dir_uuid_to_spaceid_no_error(SpaceDirUuid),
        FileDoc3 = FileDoc2#document{
            scope = SpaceId,
            value = FileMeta#file_meta{
                scope = SpaceDirUuid,
                provider_id = oneprovider:get_id(),
                parent_uuid = ParentUuid
            }
        },

        LocalTreeId = oneprovider:get_id(),
        Ctx = ?CTX#{scope => ParentDoc#document.scope},
        Link = {FileName, FileUuid},
        case datastore_model:check_and_add_links(Ctx, ParentUuid, LocalTreeId, CheckTrees, Link) of
            {ok, #link{}} ->
                case file_meta:save(FileDoc3) of
                    {ok, FileUuid} -> {ok, FileUuid};
                    Error -> Error
                end;
            {error, already_exists} = Eexists ->
                case datastore_model:get_links(Ctx, ParentUuid, CheckTrees, FileName) of
                    {ok, Links} ->
                        FileExists = lists:any(fun(#link{target = Uuid, tree_id = TreeId}) ->
                            Deleted = case datastore_model:get(Ctx#{include_deleted => true}, Uuid) of
                                {ok, #document{deleted = true}} ->
                                    true;
                                {ok, #document{value = #file_meta{deleted = true}}} ->
                                    true;
                                _ ->
                                    false
                            end,
                            case {Deleted, TreeId} of
                                {true, LocalTreeId} ->
                                    datastore_model:delete_links(
                                        Ctx, ParentUuid,
                                        LocalTreeId, FileName
                                    ),
                                    false;
                                _ ->
                                    not Deleted
                            end
                        end, Links),

                        case FileExists of
                            false ->
                                create({uuid, ParentUuid}, FileDoc, [LocalTreeId]);
                            _ ->
                                Eexists
                        end;
                    {error, not_found} ->
                        create({uuid, ParentUuid}, FileDoc, CheckTrees);
                    _ ->
                        Eexists
                end;
            {error, Reason} ->
                {error, Reason}
        end
    end).


%%--------------------------------------------------------------------
%% @doc
%% Returns file meta.
%% @end
%%--------------------------------------------------------------------
-spec get(uuid() | entry()) -> {ok, doc()} | {error, term()}.
get({uuid, FileUuid}) ->
    file_meta:get(FileUuid);
get(#document{value = #file_meta{}} = Doc) ->
    {ok, Doc};
get({path, Path}) ->
    ?run(fslogic_path:resolve(Path));
get(FileUuid) ->
    case get_including_deleted(FileUuid) of
        {ok, #document{value = #file_meta{deleted = true}}} ->
            {error, not_found};
        {ok, #document{deleted = true}} ->
            {error, not_found};
        Other ->
            Other
    end.

%%--------------------------------------------------------------------
%% @doc
%% Returns file_meta doc even if its marked as deleted
%% @end
%%--------------------------------------------------------------------
-spec get_including_deleted(uuid()) -> {ok, doc()} | {error, term()}.
get_including_deleted(?ROOT_DIR_UUID) ->
    {ok, #document{
        key = ?ROOT_DIR_UUID,
        value = #file_meta{
            name = ?ROOT_DIR_NAME,
            is_scope = true,
            mode = 8#111,
            owner = ?ROOT_USER_ID,
            parent_uuid = ?ROOT_DIR_UUID
        }
    }};
get_including_deleted(FileUuid) ->
    datastore_model:get(?CTX#{include_deleted => true}, FileUuid).

%%--------------------------------------------------------------------
%% @doc
%% Updates file meta.
%% @end
%%--------------------------------------------------------------------
-spec update(uuid() | entry(), diff()) -> {ok, uuid()} | {error, term()}.
update({uuid, FileUuid}, Diff) ->
    update(FileUuid, Diff);
update(#document{value = #file_meta{}, key = Key}, Diff) ->
    update(Key, Diff);
update({path, Path}, Diff) ->
    ?run(begin
        {ok, #document{} = Doc} = fslogic_path:resolve(Path),
        update(Doc, Diff)
    end);
update(Key, Diff) ->
    ?extract_key(datastore_model:update(?CTX, Key, Diff)).

%%--------------------------------------------------------------------
%% @doc
%% Deletes file meta.
%% @end
%%--------------------------------------------------------------------
-spec delete(uuid() | entry()) -> ok | {error, term()}.
delete({uuid, FileUuid}) ->
    delete(FileUuid);
delete(#document{
    key = FileUuid,
    scope = Scope,
    value = #file_meta{
        name = FileName,
        parent_uuid = ParentUuid
    }
}) ->
    ?run(begin
        ok = delete_child_link(ParentUuid, Scope, FileUuid, FileName),
        LocalLocationId = file_location:local_id(FileUuid),
        fslogic_location_cache:delete_location(FileUuid, LocalLocationId),
        datastore_model:delete(?CTX, FileUuid)
    end);
delete({path, Path}) ->
    ?run(begin
        {ok, #document{} = Doc} = fslogic_path:resolve(Path),
        delete(Doc)
    end);
delete(FileUuid) ->
    ?run(begin
        case file_meta:get(FileUuid) of
            {ok, #document{} = Doc} -> delete(Doc);
            {error, not_found} -> ok
        end
    end).

%%--------------------------------------------------------------------
%% @doc
%% Similar to delete/1 but does not delete link in parent.
%% @end
%%--------------------------------------------------------------------
-spec delete_without_link(uuid() | doc()) -> ok | {error, term()}.
delete_without_link(#document{
    key = FileUuid
}) ->
    delete_without_link(FileUuid);
delete_without_link(FileUuid) ->
    ?run(begin
        LocalLocationId = file_location:local_id(FileUuid),
        fslogic_location_cache:delete_location(FileUuid, LocalLocationId),
        datastore_model:delete(?CTX, FileUuid)
    end).

%%--------------------------------------------------------------------
%% @doc
%% Adds link from parent to child
%% @end
%%--------------------------------------------------------------------
-spec add_child_link(uuid(), datastore_doc:scope(), name(), uuid()) ->  ok | {error, term()}.
add_child_link(ParentUuid, Scope, Name, Uuid) ->
    Ctx = ?CTX#{scope => Scope},
    Link = {Name, Uuid},
    ?extract_ok(datastore_model:add_links(Ctx, ParentUuid, oneprovider:get_id(), Link)).

%%--------------------------------------------------------------------
%% @doc
%% Deletes link from parent to child
%% @end
%%--------------------------------------------------------------------
-spec delete_child_link(ParentUuid :: uuid(), Scope :: datastore_doc:scope(),
    FileUuid :: uuid(), FileName :: name()) -> ok.
delete_child_link(ParentUuid, Scope, FileUuid, FileName) ->
    {ok, Links} = datastore_model:get_links(?CTX, ParentUuid, all, FileName),
    [#link{tree_id = ProviderId, name = FileName, rev = Rev}] = lists:filter(fun
        (#link{target = Uuid}) -> Uuid == FileUuid
    end, Links),
    Ctx = ?CTX#{scope => Scope},
    Link = {FileName, Rev},
    case oneprovider:is_self(ProviderId) of
        true ->
            ok = datastore_model:delete_links(Ctx, ParentUuid, ProviderId, Link);
        false ->
            ok = datastore_model:mark_links_deleted(Ctx, ParentUuid, ProviderId, Link)
    end.

%%--------------------------------------------------------------------
%% @doc
%% Removes deletion link for local provider.
%% @end
%%--------------------------------------------------------------------
-spec delete_deletion_link(ParentUuid :: uuid(), Scope :: datastore_doc:scope(),
    FileName :: name()) -> ok | {error, term()}.
delete_deletion_link(ParentUuid, Scope, Link) ->
    Ctx = ?CTX#{scope => Scope},
    datastore_model:delete_links(Ctx, ParentUuid, oneprovider:get_id(), Link).

%%--------------------------------------------------------------------
%% @doc
%% Checks whether file meta exists.
%% @end
%%--------------------------------------------------------------------
-spec exists(uuid() | entry()) -> boolean() | {error, term()}.
exists({uuid, FileUuid}) ->
    exists(FileUuid);
exists(#document{value = #file_meta{}, key = Key}) ->
    exists(Key);
exists({path, Path}) ->
    case fslogic_path:resolve(Path) of
        {ok, #document{}} -> true;
        {error, not_found} -> false
    end;
exists(Key) ->
    case file_meta:get(Key) of
        {ok, _} -> true;
        {error, not_found} -> false;
        {error, Reason} -> {error, Reason}
    end.

%%--------------------------------------------------------------------
%% @doc
%% Returns parent child by name.
%% @end
%%--------------------------------------------------------------------
-spec get_child(uuid(), name()) -> {ok, doc()} | {error, term()}.
get_child(ParentUuid, Name) ->
    case get_child_uuid(ParentUuid, Name) of
        {ok, ChildUuid} ->
            file_meta:get({uuid, ChildUuid});
        Error -> Error
    end.

%%--------------------------------------------------------------------
%% @doc
%% Returns parent child's UUID by Name.
%% @end
%%--------------------------------------------------------------------
-spec get_child_uuid(uuid(), name()) -> {ok, uuid()} | {error, term()}.
get_child_uuid(ParentUuid, Name) ->
    Tokens = binary:split(Name, ?CONFLICTING_LOGICAL_FILE_SUFFIX_SEPARATOR, [global]),
    case lists:reverse(Tokens) of
        [Name] ->
            case get_child_uuid(ParentUuid, oneprovider:get_id(), Name) of
                {ok, Doc} -> {ok, Doc};
                {error, not_found} -> get_child_uuid(ParentUuid, all, Name);
                {error, Reason} -> {error, Reason}
            end;
        [TreeIdPrefix | Tokens2] ->
            Name2 = list_to_binary(lists:reverse(Tokens2)),
            PrefixSize = erlang:size(TreeIdPrefix),
            {ok, TreeIds} = datastore_model:get_links_trees(?CTX, ParentUuid),
            TreeIds2 = lists:filter(fun(TreeId) ->
                case TreeId of
                    <<TreeIdPrefix:PrefixSize/binary, _/binary>> -> true;
                    _ -> false
                end
            end, TreeIds),
            case TreeIds2 of
                [TreeId] ->
                    case get_child_uuid(ParentUuid, TreeId, Name2) of
                        {ok, Doc} ->
                            {ok, Doc};
                        {error, Reason} ->
                            {error, Reason}
                    end;
                [] ->
                    get_child_uuid(ParentUuid, all, Name)
            end
    end.

%%--------------------------------------------------------------------
%% @doc
%% @equiv list_children_internal(Entry, #{size => Size, token => #link_token{}}).
%% @end
%%--------------------------------------------------------------------
-spec list_children(entry(), non_neg_integer()) ->
    {ok, [#child_link_uuid{}], list_extended_info()} | {error, term()}.
list_children(Entry, Size) ->
    list_children_internal(Entry, #{size => Size, token => #link_token{}}).

%%--------------------------------------------------------------------
%% @doc
%% @equiv list_children(Entry, Offset, Size, undefined)
%% @end
%%--------------------------------------------------------------------
-spec list_children(entry(), integer(), non_neg_integer()) ->
    {ok, [#child_link_uuid{}], list_extended_info()} | {error, term()}.
list_children(Entry, Offset, Size) ->
    list_children_internal(Entry, #{offset => Offset, size => Size}).

%%--------------------------------------------------------------------
%% @doc
%% @equiv list_children(Entry, Offset, Size, Token, undefined).
%% @end
%%--------------------------------------------------------------------
-spec list_children(entry(), integer(), non_neg_integer(),
    datastore_links_iter:token() | undefined) ->
    {ok, [#child_link_uuid{}], list_extended_info()} | {error, term()}.
list_children(Entry, Offset, Size, Token) ->
    list_children(Entry, Offset, Size, Token, undefined).

%%--------------------------------------------------------------------
%% @doc
%% @equiv list_children(Entry, Offset, Size, Token, PrevLinkKey, undefined).
%% @end
%%--------------------------------------------------------------------
-spec list_children(
    Entry :: entry(),
    Offset :: integer(),
    Size :: non_neg_integer(),
    Token :: undefined | datastore_links_iter:token(),
    PrevLinkKey :: undefined | name()
) ->
    {ok, [#child_link_uuid{}], list_extended_info()} | {error, term()}.
list_children(Entry, Offset, Size, Token, PrevLinkKey) ->
    list_children(Entry, Offset, Size, Token, PrevLinkKey, undefined).

%%--------------------------------------------------------------------
%% @doc
%% @equiv list_children_internal(Entry, #{offset => Offset, size => Size, token => Token}).
%% @end
%%--------------------------------------------------------------------
-spec list_children(
    Entry :: entry(),
    Offset :: integer(),
    Size :: non_neg_integer(),
    Token :: undefined | datastore_links_iter:token(),
    PrevLinkKey :: undefined | name(),
    PrevTeeID :: undefined | oneprovider:id()
) ->
    {ok, [#child_link_uuid{}], list_extended_info()} | {error, term()}.
list_children(Entry, Offset, Size, Token, PrevLinkKey, PrevTeeID) ->
    Opts = case Offset of
        0 -> #{size => Size};
        _ -> #{offset => Offset, size => Size}
    end,

    Opts2 = case Token of
        undefined -> Opts;
        _ -> Opts#{token => Token}
    end,

    Opts3 = case PrevLinkKey of
        undefined -> Opts2;
        _ -> Opts2#{prev_link_name => PrevLinkKey}
    end,

    Opts4 = case PrevTeeID of
        undefined -> Opts3;
        _ -> Opts3#{prev_tree_id => PrevTeeID}
    end,

    list_children_internal(Entry, Opts4).

%%--------------------------------------------------------------------
%% @doc
%% Iterate over all children links and apply Fun.
%% @end
%%--------------------------------------------------------------------
-spec foreach_child(entry(), fun((datastore:link_name(), datastore:link_target(),
datastore:fold_acc()) -> datastore:fold_acc()), datastore:fold_acc()) ->
    datastore:fold_acc().
foreach_child(Entry, Fun, AccIn) ->
    ?run(begin
        {ok, #document{key = FileUuid}} = file_meta:get(Entry),
        datastore_model:fold_links(?CTX, FileUuid, all, fun
            (#link{name = Name, target = Target}, Acc) ->
                {ok, Fun(Name, Target, Acc)}
        end, AccIn, #{})
    end).

%%--------------------------------------------------------------------
%% @doc
%% Returns file's locations for given file
%% @end
%%--------------------------------------------------------------------
-spec get_locations_by_uuid(uuid()) -> {ok, [file_location:id()]} | {error, term()}.
get_locations_by_uuid(FileUuid) ->
    ?run(begin
        case file_meta:get(FileUuid) of
            {ok, #document{value = #file_meta{type = ?DIRECTORY_TYPE}}} ->
                {ok, []};
            {ok, #document{scope = SpaceId}} ->
                {ok, Providers} = space_logic:get_provider_ids(?ROOT_SESS_ID, SpaceId),
                Locations = lists:map(fun(ProviderId) ->
                    file_location:id(FileUuid, ProviderId)
                end, Providers),
                {ok, Locations};
            {error, not_found} ->
                {ok, []}
        end
    end).

%%--------------------------------------------------------------------
%% @doc
%% Rename file_meta and change link targets
%% @end
%%--------------------------------------------------------------------
-spec rename(doc(), doc(), doc(), name()) -> ok.
rename(SourceDoc, SourceParentDoc, TargetParentDoc, TargetName) ->
    #document{key = FileUuid, value = #file_meta{name = FileName}} = SourceDoc,
    #document{key = ParentUuid, scope = Scope} = SourceParentDoc,
    {ok, _} = file_meta:update(FileUuid, fun(FileMeta = #file_meta{}) ->
        {ok, FileMeta#file_meta{
            name = TargetName,
            parent_uuid = TargetParentDoc#document.key
        }}
    end),
    Ctx = ?CTX#{scope => TargetParentDoc#document.scope},
    TreeId = oneprovider:get_id(),
    {ok, _} = datastore_model:add_links(Ctx, TargetParentDoc#document.key,
        TreeId, {TargetName, FileUuid}
    ),
    ok = delete_child_link(ParentUuid, Scope, FileUuid, FileName).

%%--------------------------------------------------------------------
%% @doc
%% Returns file's parent document.
%% @end
%%--------------------------------------------------------------------
-spec get_parent(entry()) -> {ok, doc()} | {error, term()}.
get_parent(Entry) ->
    case get_parent_uuid(Entry) of
        {ok, ParentUuid} -> file_meta:get({uuid, ParentUuid});
        Error -> Error
    end.

%%--------------------------------------------------------------------
%% @doc
%% Returns file's parent uuid.
%% @end
%%--------------------------------------------------------------------
-spec get_parent_uuid(entry()) -> {ok, datastore:key()} | {error, term()}.
get_parent_uuid(Entry) ->
    ?run(begin
        {ok, #document{value = #file_meta{parent_uuid = ParentUuid}}} =
            file_meta:get(Entry),
        {ok, ParentUuid}
    end).

%%--------------------------------------------------------------------
%% @doc
%% Returns all file's ancestors' uuids.
%% @end
%%--------------------------------------------------------------------
-spec get_ancestors(uuid()) -> {ok, [uuid()]} | {error, term()}.
get_ancestors(FileUuid) ->
    ?run(begin
        {ok, #document{key = Key}} = file_meta:get(FileUuid),
        {ok, get_ancestors2(Key, [])}
    end).
get_ancestors2(?ROOT_DIR_UUID, Acc) ->
    Acc;
get_ancestors2(FileUuid, Acc) ->
    {ok, ParentUuid} = get_parent_uuid({uuid, FileUuid}),
    get_ancestors2(ParentUuid, [ParentUuid | Acc]).

%%--------------------------------------------------------------------
%% @doc
%% Gets "scope" id of given document. "Scope" document is the nearest ancestor
%% with #file_meta.is_scope == true.
%% @end
%%--------------------------------------------------------------------
-spec get_scope_id(entry()) -> {ok, ScopeId :: datastore:key()} | {error, term()}.
get_scope_id(#document{key = FileUuid, value = #file_meta{is_scope = true}}) ->
    {ok, FileUuid};
get_scope_id(#document{value = #file_meta{is_scope = false, scope = Scope}}) ->
    {ok, Scope};
get_scope_id(Entry) ->
    ?run(begin
        {ok, Doc} = file_meta:get(Entry),
        get_scope_id(Doc)
    end).

%%--------------------------------------------------------------------
%% @doc
%% Initializes files metadata for onedata user.
%% This function can and should be used to ensure that user's FS is fully synchronised. Normally
%% this function is called asynchronously automatically after user's document is updated.
%% @end
%%--------------------------------------------------------------------
-spec setup_onedata_user(UserId :: od_user:id(), EffSpaces :: [od_space:id()]) -> ok.
setup_onedata_user(UserId, EffSpaces) ->
    ?debug("Setting up user: ~p", [UserId]),
    critical_section:run([od_user, UserId], fun() ->
        try
            CTime = time_utils:cluster_time_seconds(),

            lists:foreach(fun(SpaceId) ->
                make_space_exist(SpaceId)
            end, EffSpaces),

            FileUuid = fslogic_uuid:user_root_dir_uuid(UserId),
            ScopeId = <<>>, % TODO - do we need scope for user dir
            case create({uuid, ?ROOT_DIR_UUID},
                #document{key = FileUuid,
                    value = #file_meta{
                        name = UserId, type = ?DIRECTORY_TYPE,
                        mode = 8#1755,
                        owner = ?ROOT_USER_ID, is_scope = true,
                        parent_uuid = ?ROOT_DIR_UUID
                    }
                }) of
                {ok, _RootUuid} ->
                    {ok, _} = times:save(#document{key = FileUuid, value =
                    #times{mtime = CTime, atime = CTime, ctime = CTime},
                        scope = ScopeId}),
                    ok;
                {error, already_exists} ->
                    ok
            end
        catch Type:Message ->
            ?error_stacktrace("Failed to setup user ~s - ~p:~p", [
                UserId, Type, Message
            ])
        end
    end).

%%--------------------------------------------------------------------
%% @doc
%% Add shareId to file meta. Only one share per file is allowed.
%% @end
%%--------------------------------------------------------------------
-spec add_share(file_ctx:ctx(), od_share:id()) -> {ok, uuid()}  | {error, term()}.
add_share(FileCtx, ShareId) ->
    FileUuid = file_ctx:get_uuid_const(FileCtx),
    update({uuid, FileUuid}, fun
        (FileMeta = #file_meta{shares = []}) ->
            {ok, FileMeta#file_meta{shares = [ShareId]}};
        (#file_meta{shares = _}) ->
            {error, already_exists}
    end).

%%--------------------------------------------------------------------
%% @doc
%% Remove shareId from file meta. Only one share per file is allowed.
%% @end
%%--------------------------------------------------------------------
-spec remove_share(file_ctx:ctx(), od_share:id()) -> {ok, uuid()} | {error, term()}.
remove_share(FileCtx, ShareId) ->
    FileUuid = file_ctx:get_uuid_const(FileCtx),
    update({uuid, FileUuid}, fun(FileMeta = #file_meta{shares = Shares}) ->
        case Shares of
            [ShareId] -> {ok, FileMeta#file_meta{shares = []}};
            _ -> {error, not_found}
        end
    end).

%%--------------------------------------------------------------------
%% @doc
%% Creates file meta entry for space if not exists
%% @end
%%--------------------------------------------------------------------
-spec make_space_exist(SpaceId :: datastore:key()) -> ok | no_return().
make_space_exist(SpaceId) ->
    CTime = time_utils:cluster_time_seconds(),
    SpaceDirUuid = fslogic_uuid:spaceid_to_space_dir_uuid(SpaceId),
    FileDoc = #document{
        key = SpaceDirUuid,
        value = #file_meta{
            name = SpaceId, type = ?DIRECTORY_TYPE,
            mode = ?DEFAULT_SPACE_DIR_MODE,
            owner = ?ROOT_USER_ID, is_scope = true,
            parent_uuid = ?ROOT_DIR_UUID
        }
    },
    case file_meta:create({uuid, ?ROOT_DIR_UUID}, FileDoc) of
        {ok, _} ->
            TimesDoc = #document{
                key = SpaceDirUuid,
                value = #times{mtime = CTime, atime = CTime, ctime = CTime},
                scope = SpaceId
            },
            case times:save(TimesDoc) of
                {ok, _} -> ok;
                {error, already_exists} -> ok
            end,
            emit_space_dir_created(SpaceDirUuid, SpaceId);
        {error, already_exists} ->
            ok
    end.

%%--------------------------------------------------------------------
%% @doc
%% Return file_meta doc.
%% @end
%%--------------------------------------------------------------------
-spec new_doc(undefined | uuid(), undefined | name(), undefined | type(),
    posix_permissions(), undefined | od_user:id(), undefined | od_group:id(),
    uuid(), od_space:id()) -> doc().
new_doc(FileUuid, FileName, FileType, Mode, Owner, GroupOwner, ParentUuid,
    SpaceId
) ->
    #document{
        key = FileUuid,
        value = #file_meta{
            name = FileName,
            type = FileType,
            mode = Mode,
            owner = Owner,
            group_owner = GroupOwner,
            parent_uuid = ParentUuid,
            provider_id = oneprovider:get_id(),
            scope = fslogic_uuid:spaceid_to_space_dir_uuid(SpaceId)
        },
        scope = SpaceId
    }.

%%--------------------------------------------------------------------
%% @doc
%% Return type of file depending on its posix mode.
%% @end
%%--------------------------------------------------------------------
-spec type(Mode :: non_neg_integer()) -> type().
type(Mode) ->
    IsDir = (Mode band 8#100000) == 0,
    case IsDir of
        true -> ?DIRECTORY_TYPE;
        false -> ?REGULAR_FILE_TYPE
    end.

%%--------------------------------------------------------------------
%% @doc
%% Returns file name with added hidden file prefix.
%% @end
%%--------------------------------------------------------------------
-spec hidden_file_name(NAme :: name()) -> name().
hidden_file_name(FileName) ->
    <<?HIDDEN_FILE_PREFIX, FileName/binary>>.

%%--------------------------------------------------------------------
%% @doc
%% Checks if given filename contains hidden file prefix.
%% @end
%%--------------------------------------------------------------------
-spec is_hidden(FileName :: name()) -> boolean().
is_hidden(FileName) ->
    case FileName of
        <<?HIDDEN_FILE_PREFIX, _/binary>> -> true;
        _ -> false
    end.

%%--------------------------------------------------------------------
%% @doc
%% Checks if given link is a deletion link.
%% @end
%%--------------------------------------------------------------------
-spec is_deletion_link(binary()) -> boolean().
is_deletion_link(LinkName) ->
    case binary:match(LinkName, ?FILE_DELETION_LINK_SUFFIX) of
        nomatch -> false;
        _ -> true
    end.

%%--------------------------------------------------------------------
%% @doc
%% Checks if given filename is child of hidden directory.
%% @end
%%--------------------------------------------------------------------
-spec is_child_of_hidden_dir(FileName :: name()) -> boolean().
is_child_of_hidden_dir(Path) ->
    {_, ParentPath} = fslogic_path:basename_and_parent(Path),
    {Parent, _} = fslogic_path:basename_and_parent(ParentPath),
    is_hidden(Parent).

%%--------------------------------------------------------------------
%% @doc
%% Returns file active permissions type, that is info which permissions
%% are taken into account when checking authorization (acl if it is defined
%% or posix otherwise).
%% @end
%%--------------------------------------------------------------------
-spec get_active_perms_type(file_meta:uuid()) ->
    {ok, file_meta:permissions_type()} | {error, term()}.
get_active_perms_type(FileUuid) ->
    case file_meta:get({uuid, FileUuid}) of
        {ok, #document{value = #file_meta{acl = []}}} ->
            {ok, posix};
        {ok, _} ->
            {ok, acl};
        {error, _} = Error ->
            Error
    end.

-spec update_mode(uuid(), posix_permissions()) -> ok | {error, term()}.
update_mode(FileUuid, NewMode) ->
    ?extract_ok(update({uuid, FileUuid}, fun(#file_meta{} = FileMeta) ->
        {ok, FileMeta#file_meta{mode = NewMode}}
    end)).

-spec update_acl(uuid(), acl:acl()) -> ok | {error, term()}.
update_acl(FileUuid, NewAcl) ->
    ?extract_ok(update({uuid, FileUuid}, fun(#file_meta{} = FileMeta) ->
        {ok, FileMeta#file_meta{acl = NewAcl}}
    end)).

%%%===================================================================
%%% Internal functions
%%%===================================================================

%%--------------------------------------------------------------------
%% @private
%% @doc
%% Lists children of given #file_meta using different listing options (see datastore_links_iter.erl in cluster_worker)
%% @end
%%--------------------------------------------------------------------
-spec list_children_internal(entry(), list_opts()) ->
    {ok, [#child_link_uuid{}], list_extended_info()} | {error, term()}.
list_children_internal(Entry, Opts) ->
    ?run(begin
        {ok, FileUuid} = get_uuid(Entry),
        Result = datastore_model:fold_links(?CTX, FileUuid, all, fun
            (Link = #link{name = Name}, Acc) ->
                case {is_hidden(Name), is_deletion_link(Name)} of
                    {false, false} -> {ok, [Link | Acc]};
                    _ -> {ok, Acc}
                end
        end, [], Opts),

        case Result of
            {{ok, Links}, Token2} ->
                prepare_list_ans(Links, #{token => Token2});
            {ok, Links} ->
                prepare_list_ans(Links, #{});
            {error, Reason} ->
                {error, Reason}
        end
    end).

%%--------------------------------------------------------------------
%% @private
%% @doc
%% Prepares list answer tagging children and setting information needed to list next batch.
%% @end
%%--------------------------------------------------------------------
-spec prepare_list_ans([datastore_links:link()], list_extended_info()) ->
    {ok, [#child_link_uuid{}], list_extended_info()}.
prepare_list_ans(Links, ExtendedInfo) ->
    ExtendedInfo2 = case Links of
        [#link{name = Name, tree_id = Tree} | _] ->
            ExtendedInfo#{last_name => Name, last_tree => Tree};
        _ ->
            ExtendedInfo#{last_name => undefined, last_tree => undefined}
    end,
    {ok, tag_children(lists:reverse(Links)), ExtendedInfo2}.

%%--------------------------------------------------------------------
%% @private
%% @doc
%% Adds links tree ID suffix to file children with ambiguous names.
%% @end
%%--------------------------------------------------------------------
-spec tag_children([datastore_links:link()]) -> [#child_link_uuid{}].
tag_children([]) ->
    [];
tag_children(Links) ->
    {Group2, Groups2} = lists:foldl(fun
        (Link = #link{}, {[], Groups}) ->
            {[Link], Groups};
        (Link = #link{name = N}, {Group = [#link{name = N} | _], Groups}) ->
            {[Link | Group], Groups};
        (Link = #link{}, {Group, Groups}) ->
            {[Link], [Group | Groups]}
    end, {[], []}, Links),
    lists:foldl(fun
        ([#link{name = Name, target = FileUuid}], Children) ->
            [#child_link_uuid{
                uuid = FileUuid,
                name = Name
            } | Children];
        (Group, Children) ->
            LocalTreeId = oneprovider:get_id(),
            {LocalLinks, RemoteLinks} = lists:partition(fun
                (#link{tree_id = TreeId}) -> TreeId == LocalTreeId
            end, Group),
            RemoteTreeIds = [Link#link.tree_id || Link <- RemoteLinks],
            RemoteTreeIdsLen = [size(TreeId) || TreeId <- RemoteTreeIds],
            Len = binary:longest_common_prefix(RemoteTreeIds),
            Len2 = min(max(4, Len + 1), lists:min(RemoteTreeIdsLen)),
            lists:foldl(fun
                (#link{
                    tree_id = TreeId, name = Name, target = FileUuid
                }, Children2) when TreeId == LocalTreeId ->
                    [#child_link_uuid{
                        uuid = FileUuid,
                        name = Name
                    } | Children2];
                (#link{
                    tree_id = TreeId, name = Name, target = FileUuid
                }, Children2) ->
                    [#child_link_uuid{
                        uuid = FileUuid,
                        name = <<Name/binary, "@", TreeId:Len2/binary>>
                    } | Children2]
            end, Children, LocalLinks ++ RemoteLinks)
    end, [], [Group2 | Groups2]).

%%--------------------------------------------------------------------
%% @private
%% @doc
%% Returns uuid form entry.
%% @end
%%--------------------------------------------------------------------
-spec get_uuid(uuid() | entry()) -> {ok, uuid()} | {error, term()}.
get_uuid({uuid, FileUuid}) ->
    {ok, FileUuid};
get_uuid(#document{key = FileUuid, value = #file_meta{}}) ->
    {ok, FileUuid};
get_uuid({path, Path}) ->
    case fslogic_path:resolve(Path) of
        {ok, Doc} -> get_uuid(Doc);
        Error -> Error
    end;
get_uuid(FileUuid) ->
    {ok, FileUuid}.

%%--------------------------------------------------------------------
%% @private
%% @doc
%% Generates uuid if needed.
%% @end
%%--------------------------------------------------------------------
-spec fill_uuid(doc(), uuid()) -> doc().
fill_uuid(Doc = #document{key = undefined, value = #file_meta{type = ?DIRECTORY_TYPE}}, _ParentUuid) ->
    Doc#document{key = datastore_utils:gen_key()};
fill_uuid(Doc = #document{key = undefined}, ParentUuid) ->
    HashPart = consistent_hashing:get_hashing_key(ParentUuid),
    Doc#document{key = datastore_utils:gen_key(HashPart)};
fill_uuid(Doc, _ParentUuid) ->
    Doc.

%%--------------------------------------------------------------------
%% @private
%% @doc
%% Check if given term is valid path()
%% @end
%%--------------------------------------------------------------------
-spec is_valid_filename(term()) -> boolean().
is_valid_filename(<<"">>) ->
    false;
is_valid_filename(<<".">>) ->
    false;
is_valid_filename(<<"..">>) ->
    false;
is_valid_filename(FileName) when not is_binary(FileName) ->
    false;
is_valid_filename(FileName) when is_binary(FileName) ->
    case binary:matches(FileName, <<?DIRECTORY_SEPARATOR>>) of
        [] -> true;
        _ -> false
    end.

%%--------------------------------------------------------------------
%% @private
%% @doc
%% Returns parent child's UUID by name within given links tree set.
%% @end
%%--------------------------------------------------------------------
-spec get_child_uuid(uuid(), datastore_links:tree_ids(), name()) ->
    {ok, uuid()} | {error, term()}.
get_child_uuid(ParentUuid, TreeIds, Name) ->
    case datastore_model:get_links(?CTX, ParentUuid, TreeIds, Name) of
        {ok, [#link{target = FileUuid}]} ->
            {ok, FileUuid};
        {ok, [#link{} | _]} ->
            {error, ?EINVAL};
        {error, Reason} ->
            {error, Reason}
    end.

%%--------------------------------------------------------------------
%% @private
%% @doc
%% Sends event about space dir creation
%% @end
%%--------------------------------------------------------------------
-spec emit_space_dir_created(DirUuid :: uuid(), SpaceId :: datastore:key()) -> ok | no_return().
emit_space_dir_created(DirUuid, SpaceId) ->
    FileCtx = file_ctx:new_by_guid(file_id:pack_guid(DirUuid, SpaceId)),
    #fuse_response{fuse_response = FileAttr} =
        attr_req:get_file_attr_insecure(user_ctx:new(?ROOT_USER_ID), FileCtx, false, false),
    FileAttr2 = FileAttr#file_attr{size = 0},
    ok = fslogic_event_emitter:emit_file_attr_changed(FileCtx, FileAttr2, []).

%%%===================================================================
%%% datastore_model callbacks
%%%===================================================================

%%--------------------------------------------------------------------
%% @doc
%% Returns model's context.
%% @end
%%--------------------------------------------------------------------
-spec get_ctx() -> datastore:ctx().
get_ctx() ->
    ?CTX.

%%--------------------------------------------------------------------
%% @doc
%% Returns model's record version.
%% @end
%%--------------------------------------------------------------------
-spec get_record_version() -> datastore_model:record_version().
get_record_version() ->
    8.

%%--------------------------------------------------------------------
%% @doc
%% Returns model's record structure in provided version.
%% @end
%%--------------------------------------------------------------------
-spec get_record_struct(datastore_model:record_version()) ->
    datastore_model:record_struct().
get_record_struct(1) ->
    {record, [
        {name, string},
        {type, atom},
        {mode, integer},
        {uid, string},
        {size, integer},
        {version, integer},
        {is_scope, boolean},
        {scope, string},
        {provider_id, string},
        {link_value, string},
        {shares, [string]}
    ]};
get_record_struct(2) ->
    {record, [
        {name, string},
        {type, atom},
        {mode, integer},
        {owner, string},
        {size, integer},
        {version, integer},
        {is_scope, boolean},
        {scope, string},
        {provider_id, string},
        {link_value, string},
        {shares, [string]}
    ]};
get_record_struct(3) ->
    {record, [
        {name, string},
        {type, atom},
        {mode, integer},
        {owner, string},
        {size, integer},
        {version, integer},
        {is_scope, boolean},
        {scope, string},
        {provider_id, string},
        {link_value, string},
        {shares, [string]},
        {deleted, boolean},
        {storage_sync_info, {record, [
            {children_attrs_hash, #{integer => binary}},
            {last_synchronized_mtime, integer}
        ]}}
    ]};
get_record_struct(4) ->
    {record, [
        {name, string},
        {type, atom},
        {mode, integer},
        {owner, string},
        {size, integer},
        {version, integer},
        {is_scope, boolean},
        {scope, string},
        {provider_id, string},
        {link_value, string},
        {shares, [string]},
        {deleted, boolean},
        {storage_sync_info, {record, [
            {children_attrs_hash, #{integer => binary}},
            {last_synchronized_mtime, integer}
        ]}},
        {parent_uuid, string}
    ]};
get_record_struct(5) ->
    {record, [
        {name, string},
        {type, atom},
        {mode, integer},
        {owner, string},
        {group_owner, string},
        {size, integer},
        {version, integer},
        {is_scope, boolean},
        {scope, string},
        {provider_id, string},
        {link_value, string},
        {shares, [string]},
        {deleted, boolean},
        {storage_sync_info, {record, [
            {children_attrs_hash, #{integer => binary}},
            {last_synchronized_mtime, integer}
        ]}},
        {parent_uuid, string}
    ]};
get_record_struct(6) ->
    {record, [
        {name, string},
        {type, atom},
        {mode, integer},
        {owner, string},
        {group_owner, string},
        {size, integer},
        {version, integer},
        {is_scope, boolean},
        {scope, string},
        {provider_id, string},
        {link_value, string},
        {shares, [string]},
        {deleted, boolean},
        {parent_uuid, string}
    ]};
get_record_struct(7) ->
    {record, [
        {name, string},
        {type, atom},
        {mode, integer},
        {owner, string},
        {group_owner, string},
        % size field  has been removed in this version
        {is_scope, boolean},
        {scope, string},
        {provider_id, string},
        {shares, [string]},
        {deleted, boolean},
        {parent_uuid, string}
    ]};
get_record_struct(8) ->
    {record, [
        {name, string},
        {type, atom},
        {mode, integer},
        % acl has been added in this version
        {acl, [{record, [
            {acetype, integer},
            {aceflags, integer},
            {identifier, string},
            {name, string},
            {acemask, integer}
        ]}]},
        {owner, string},
        {group_owner, string},
        {is_scope, boolean},
        {scope, string},
        {provider_id, string},
        {shares, [string]},
        {deleted, boolean},
        {parent_uuid, string}
    ]}.

%%--------------------------------------------------------------------
%% @doc
%% Upgrades model's record from provided version to the next one.
%% @end
%%--------------------------------------------------------------------
-spec upgrade_record(datastore_model:record_version(), datastore_model:record()) ->
    {datastore_model:record_version(), datastore_model:record()}.
upgrade_record(1, {?MODULE, Name, Type, Mode, Uid, Size, Version, IsScope,
    Scope, ProviderId, LinkValue, Shares}
) ->
    {2, {?MODULE, Name, Type, Mode, Uid, Size, Version, IsScope, Scope,
        ProviderId, LinkValue, Shares}};
upgrade_record(2, {?MODULE, Name, Type, Mode, Owner, Size, Version, IsScope,
    Scope, ProviderId, LinkValue, Shares}
) ->
    {3, {?MODULE, Name, Type, Mode, Owner, Size, Version, IsScope,
        Scope, ProviderId, LinkValue, Shares, false, {storage_sync_info, #{}, undefined}}};
upgrade_record(3, {?MODULE, Name, Type, Mode, Owner, Size, Version, IsScope,
    Scope, ProviderId, LinkValue, Shares, Deleted, StorageSyncInfo}
) ->
    {4, {?MODULE, Name, Type, Mode, Owner, Size, Version, IsScope,
        Scope, ProviderId, LinkValue, Shares, Deleted, StorageSyncInfo, undefined}
    };
upgrade_record(4, {?MODULE, Name, Type, Mode, Owner, Size, Version, IsScope,
    Scope, ProviderId, LinkValue, Shares, Deleted, StorageSyncInfo, ParentUuid}
) ->
    {5, {?MODULE, Name, Type, Mode, Owner, undefined, Size, Version, IsScope,
        Scope, ProviderId, LinkValue, Shares, Deleted, StorageSyncInfo, ParentUuid}
    };
upgrade_record(5, {?MODULE, Name, Type, Mode, Owner, GroupOwner, Size, Version, IsScope,
    Scope, ProviderId, LinkValue, Shares, Deleted, _StorageSyncInfo, ParentUuid}
) ->
    {6, {?MODULE, Name, Type, Mode, Owner, GroupOwner, Size, Version, IsScope,
        Scope, ProviderId, LinkValue, Shares, Deleted, ParentUuid}
    };
upgrade_record(6, {?MODULE, Name, Type, Mode, Owner, GroupOwner, _Size, _Version, IsScope,
    Scope, ProviderId, _LinkValue, Shares, Deleted, ParentUuid}
) ->
    {7, {?MODULE, Name, Type, Mode, Owner, GroupOwner, IsScope,
        Scope, ProviderId, Shares, Deleted, ParentUuid}
<<<<<<< HEAD
    };
upgrade_record(7, {
    ?MODULE, Name, Type, Mode, Owner, GroupOwner, IsScope,
    Scope, ProviderId, Shares, Deleted, ParentUuid
}) ->
    {8, {?MODULE, Name, Type, Mode, [],
        Owner, GroupOwner, IsScope, Scope,
        ProviderId, Shares, Deleted, ParentUuid
    }}.
=======
    }.

%%--------------------------------------------------------------------
%% @doc
%% Function called when saving changes from other providers (checks conflicts: local doc vs. remote changes).
%% It is used to check if file has been renamed remotely to send appropriate event.
%% TODO - VFS-5962 - delete when event emission is possible in dbsync_events.
%% @end
%%--------------------------------------------------------------------
-spec resolve_conflict(datastore_model:ctx(), doc(), doc()) -> default.
resolve_conflict(_Ctx, #document{key = Uuid, value = #file_meta{name = NewName, parent_uuid = NewParentUuid}},
    #document{value = #file_meta{name = PrevName, parent_uuid = PrevParentUuid}}) ->
    case NewName =/= PrevName of
        true ->
            spawn(fun() ->
                FileCtx = file_ctx:new_by_guid(fslogic_uuid:uuid_to_guid(Uuid)),
                OldParentGuid = fslogic_uuid:uuid_to_guid(PrevParentUuid),
                NewParentGuid = fslogic_uuid:uuid_to_guid(NewParentUuid),
                fslogic_event_emitter:emit_file_renamed_no_exclude(FileCtx, OldParentGuid, NewParentGuid, NewName)
            end);
        _ ->
            ok
    end,

    default.
>>>>>>> a26e6255
<|MERGE_RESOLUTION|>--- conflicted
+++ resolved
@@ -1262,7 +1262,6 @@
 ) ->
     {7, {?MODULE, Name, Type, Mode, Owner, GroupOwner, IsScope,
         Scope, ProviderId, Shares, Deleted, ParentUuid}
-<<<<<<< HEAD
     };
 upgrade_record(7, {
     ?MODULE, Name, Type, Mode, Owner, GroupOwner, IsScope,
@@ -1272,8 +1271,6 @@
         Owner, GroupOwner, IsScope, Scope,
         ProviderId, Shares, Deleted, ParentUuid
     }}.
-=======
-    }.
 
 %%--------------------------------------------------------------------
 %% @doc
@@ -1297,5 +1294,4 @@
             ok
     end,
 
-    default.
->>>>>>> a26e6255
+    default.