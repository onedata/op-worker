%%%-------------------------------------------------------------------
%%% @author Rafal Slota
%%% @copyright (C) 2015 ACK CYFRONET AGH
%%% This software is released under the MIT license
%%% cited in 'LICENSE.txt'.
%%% @end
%%%-------------------------------------------------------------------
%%% @doc Model for file's metadata. Implements low-level metadata
%%% operations such as walking through file graph.
%%% @end
%%%-------------------------------------------------------------------
-module(file_meta).
-author("Rafal Slota").

-include("global_definitions.hrl").
-include("proto/oneclient/fuse_messages.hrl").
-include("modules/fslogic/fslogic_common.hrl").
-include("modules/fslogic/fslogic_sufix.hrl").
-include("modules/datastore/datastore_models.hrl").
-include("modules/datastore/datastore_runner.hrl").
-include_lib("cluster_worker/include/modules/datastore/datastore_links.hrl").
-include_lib("ctool/include/logging.hrl").

%% How many processes shall be process single set_scope operation.
-define(SET_SCOPER_WORKERS, 25).

%% How many entries shall be processed in one batch for set_scope operation.
-define(SET_SCOPE_BATCH_SIZE, 100).

-export([save/1, create/2, save/2, get/1, exists/1, update/2, delete/1,
    delete_without_link/1]).
-export([delete_child_link/4, foreach_child/3, add_child_link/4, delete_deletion_link/3]).
-export([hidden_file_name/1, is_hidden/1, is_child_of_hidden_dir/1]).
-export([add_share/2, remove_share/2]).
-export([get_parent/1, get_parent_uuid/1]).
-export([
    get_child/2, get_child_uuid/2,
    list_children/2, list_children/3, list_children/4,
    list_children/5, list_children/6,
    list_children_whitelisted/4
]).
-export([get_active_perms_type/1, update_mode/2, update_acl/2]).
-export([get_scope_id/1, setup_onedata_user/2, get_including_deleted/1,
    make_space_exist/1, new_doc/8, type/1, get_ancestors/1,
    get_locations_by_uuid/1, rename/4]).


%% datastore_model callbacks
-export([get_ctx/0]).
-export([get_record_version/0, get_record_struct/1, upgrade_record/2]).

-type doc() :: datastore:doc().
-type diff() :: datastore_doc:diff(file_meta()).
-type uuid() :: datastore:key().
-type path() :: binary().
-type name() :: binary().
-type uuid_or_path() :: {path, path()} | {uuid, uuid()}.
-type entry() :: uuid_or_path() | doc().
-type type() :: ?REGULAR_FILE_TYPE | ?DIRECTORY_TYPE | ?SYMLINK_TYPE.
-type size() :: non_neg_integer().
-type mode() :: non_neg_integer().
-type time() :: non_neg_integer().
-type file_meta() :: #file_meta{}.
-type posix_permissions() :: non_neg_integer().
-type permissions_type() :: posix | acl.

<<<<<<< HEAD
%% @formatter:off
=======
>>>>>>> 39f0eda7
% Listing options (see datastore_links_iter.erl in cluster_worker for more information about link listing options)
-type offset() :: integer().
-type non_neg_offset() :: non_neg_integer().
-type limit() :: non_neg_integer().
-type list_opts() :: #{
    token => datastore_links_iter:token() | undefined,
    size => limit(),
    offset => offset(),
    prev_link_name => name(),
    prev_tree_id => od_provider:id()}.
% Map returned from listing functions, containing information needed for next batch listing
-type list_extended_info() :: #{
    token => datastore_links_iter:token(),
    last_name => name(),
    last_tree => od_provider:id()}.
%% @formatter:on

-export_type([
    doc/0, uuid/0, path/0, name/0, uuid_or_path/0, entry/0, type/0,
    size/0, mode/0, time/0, posix_permissions/0, permissions_type/0,
    offset/0, non_neg_offset/0, limit/0, file_meta/0
]).

-define(CTX, #{
    model => ?MODULE,
    sync_enabled => true,
    remote_driver => datastore_remote_driver,
    mutator => oneprovider:get_id_or_undefined(),
    local_links_tree_id => oneprovider:get_id_or_undefined()
}).

% For each "normal" file (including spaces) scope is id of a space to
% which the file belongs.
% For root directory and users' root directories we use "special" scope
% as they don't belong to any space
-define(ROOT_DIR_SCOPE, <<>>).

%%%===================================================================
%%% API
%%%===================================================================

%%--------------------------------------------------------------------
%% @doc
%% Saves file meta doc.
%% @end
%%--------------------------------------------------------------------
-spec save(doc()) -> {ok, uuid()} | {error, term()}.
save(Doc) ->
    save(Doc, true).

%%--------------------------------------------------------------------
%% @doc
%% Saves file meta doc.
%% @end
%%--------------------------------------------------------------------
-spec save(doc(), boolean()) -> {ok, uuid()} | {error, term()}.

save(#document{value = #file_meta{is_scope = true}} = Doc, _GeneratedKey) ->
    ?extract_key(datastore_model:save(?CTX#{memory_copies => all}, Doc));
save(Doc, GeneratedKey) ->
    ?extract_key(datastore_model:save(?CTX#{generated_key => GeneratedKey}, Doc)).

%%--------------------------------------------------------------------
%% @doc
%% @equiv create(Parent, FileDoc, all)
%% @end
%%--------------------------------------------------------------------
-spec create({uuid, ParentUuid :: uuid()}, doc()) ->
    {ok, uuid()} | {error, term()}.
create(Parent, FileDoc) ->
    create(Parent, FileDoc, all).

%%--------------------------------------------------------------------
%% @doc
%% Creates new #file_meta and links it as a new child of given as first argument
%% existing #file_meta.
%% @end
%%--------------------------------------------------------------------
-spec create({uuid, ParentUuid :: uuid()}, doc(), datastore:tree_ids()) ->
    {ok, uuid()} | {error, term()}.
create({uuid, ParentUuid}, FileDoc = #document{value = FileMeta = #file_meta{name = FileName}}, CheckTrees) ->
    ?run(begin
        true = is_valid_filename(FileName),
        FileDoc2 = #document{key = FileUuid} = fill_uuid(FileDoc, ParentUuid),
        {ok, ParentDoc} = file_meta:get({uuid, ParentUuid}),
        {ok, ParentScopeId} = get_scope_id(ParentDoc),
        {ok, ScopeId} = get_scope_id(FileDoc2),
        ScopeId2 = utils:ensure_defined(ScopeId, undefined, ParentScopeId),
        FileDoc3 = FileDoc2#document{
            scope = ScopeId2,
            value = FileMeta#file_meta{
                provider_id = oneprovider:get_id(),
                parent_uuid = ParentUuid
            }
        },
        LocalTreeId = oneprovider:get_id(),
        Ctx = ?CTX#{scope => ParentScopeId},
        Link = {FileName, FileUuid},
        case datastore_model:check_and_add_links(Ctx, ParentUuid, LocalTreeId, CheckTrees, Link) of
            {ok, #link{}} ->
                case file_meta:save(FileDoc3) of
                    {ok, FileUuid} -> {ok, FileUuid};
                    Error -> Error
                end;
            {error, already_exists} = Eexists ->
                case datastore_model:get_links(Ctx, ParentUuid, CheckTrees, FileName) of
                    {ok, Links} ->
                        FileExists = lists:any(fun(#link{target = Uuid, tree_id = TreeId}) ->
                            Deleted = case datastore_model:get(Ctx#{include_deleted => true}, Uuid) of
                                {ok, #document{deleted = true}} ->
                                    true;
                                {ok, #document{value = #file_meta{deleted = true}}} ->
                                    true;
                                _ ->
                                    false
                            end,
                            case {Deleted, TreeId} of
                                {true, LocalTreeId} ->
                                    datastore_model:delete_links(
                                        Ctx, ParentUuid,
                                        LocalTreeId, FileName
                                    ),
                                    false;
                                _ ->
                                    not Deleted
                            end
                        end, Links),

                        case FileExists of
                            false ->
                                create({uuid, ParentUuid}, FileDoc, [LocalTreeId]);
                            _ ->
                                Eexists
                        end;
                    {error, not_found} ->
                        create({uuid, ParentUuid}, FileDoc, CheckTrees);
                    _ ->
                        Eexists
                end;
            {error, Reason} ->
                {error, Reason}
        end
    end).


%%--------------------------------------------------------------------
%% @doc
%% Returns file meta.
%% @end
%%--------------------------------------------------------------------
-spec get(uuid() | entry()) -> {ok, doc()} | {error, term()}.
get({uuid, FileUuid}) ->
    file_meta:get(FileUuid);
get(#document{value = #file_meta{}} = Doc) ->
    {ok, Doc};
get({path, Path}) ->
    ?run(fslogic_path:resolve(Path));
get(FileUuid) ->
    case get_including_deleted(FileUuid) of
        {ok, #document{value = #file_meta{deleted = true}}} ->
            {error, not_found};
        {ok, #document{deleted = true}} ->
            {error, not_found};
        Other ->
            Other
    end.

%%--------------------------------------------------------------------
%% @doc
%% Returns file_meta doc even if its marked as deleted
%% @end
%%--------------------------------------------------------------------
-spec get_including_deleted(uuid()) -> {ok, doc()} | {error, term()}.
get_including_deleted(?ROOT_DIR_UUID) ->
    {ok, #document{
        key = ?ROOT_DIR_UUID,
        value = #file_meta{
            name = ?ROOT_DIR_NAME,
            is_scope = true,
            mode = 8#111,
            owner = ?ROOT_USER_ID,
            parent_uuid = ?ROOT_DIR_UUID
        }
    }};
get_including_deleted(FileUuid) ->
    datastore_model:get(?CTX#{include_deleted => true}, FileUuid).

%%--------------------------------------------------------------------
%% @doc
%% Updates file meta.
%% @end
%%--------------------------------------------------------------------
-spec update(uuid() | entry(), diff()) -> {ok, uuid()} | {error, term()}.
update({uuid, FileUuid}, Diff) ->
    update(FileUuid, Diff);
update(#document{value = #file_meta{}, key = Key}, Diff) ->
    update(Key, Diff);
update({path, Path}, Diff) ->
    ?run(begin
        {ok, #document{} = Doc} = fslogic_path:resolve(Path),
        update(Doc, Diff)
    end);
update(Key, Diff) ->
    ?extract_key(datastore_model:update(?CTX, Key, Diff)).

%%--------------------------------------------------------------------
%% @doc
%% Deletes file meta.
%% @end
%%--------------------------------------------------------------------
-spec delete(uuid() | entry()) -> ok | {error, term()}.
delete({uuid, FileUuid}) ->
    delete(FileUuid);
delete(#document{
    key = FileUuid,
    scope = Scope,
    value = #file_meta{
        name = FileName,
        parent_uuid = ParentUuid
    }
}) ->
    ?run(begin
        ok = delete_child_link(ParentUuid, Scope, FileUuid, FileName),
        LocalLocationId = file_location:local_id(FileUuid),
        fslogic_location_cache:delete_location(FileUuid, LocalLocationId),
        datastore_model:delete(?CTX, FileUuid)
    end);
delete({path, Path}) ->
    ?run(begin
        {ok, #document{} = Doc} = fslogic_path:resolve(Path),
        delete(Doc)
    end);
delete(FileUuid) ->
    ?run(begin
        case file_meta:get(FileUuid) of
            {ok, #document{} = Doc} -> delete(Doc);
            {error, not_found} -> ok
        end
    end).

%%--------------------------------------------------------------------
%% @doc
%% Similar to delete/1 but does not delete link in parent.
%% @end
%%--------------------------------------------------------------------
-spec delete_without_link(uuid() | doc()) -> ok | {error, term()}.
delete_without_link(#document{
    key = FileUuid
}) ->
    delete_without_link(FileUuid);
delete_without_link(FileUuid) ->
    ?run(begin
        LocalLocationId = file_location:local_id(FileUuid),
        fslogic_location_cache:delete_location(FileUuid, LocalLocationId),
        datastore_model:delete(?CTX, FileUuid)
    end).

%%--------------------------------------------------------------------
%% @doc
%% Adds link from parent to child
%% @end
%%--------------------------------------------------------------------
-spec add_child_link(uuid(), datastore_doc:scope(), name(), uuid()) ->  ok | {error, term()}.
add_child_link(ParentUuid, Scope, Name, Uuid) ->
    Ctx = ?CTX#{scope => Scope},
    Link = {Name, Uuid},
    ?extract_ok(datastore_model:add_links(Ctx, ParentUuid, oneprovider:get_id(), Link)).

%%--------------------------------------------------------------------
%% @doc
%% Deletes link from parent to child
%% @end
%%--------------------------------------------------------------------
-spec delete_child_link(ParentUuid :: uuid(), Scope :: datastore_doc:scope(),
    FileUuid :: uuid(), FileName :: name()) -> ok.
delete_child_link(ParentUuid, Scope, FileUuid, FileName) ->
    {ok, Links} = datastore_model:get_links(?CTX, ParentUuid, all, FileName),
    [#link{tree_id = ProviderId, name = FileName, rev = Rev}] = lists:filter(fun
        (#link{target = Uuid}) -> Uuid == FileUuid
    end, Links),
    Ctx = ?CTX#{scope => Scope},
    Link = {FileName, Rev},
    case oneprovider:is_self(ProviderId) of
        true ->
            ok = datastore_model:delete_links(Ctx, ParentUuid, ProviderId, Link);
        false ->
            ok = datastore_model:mark_links_deleted(Ctx, ParentUuid, ProviderId, Link)
    end.

%%--------------------------------------------------------------------
%% @doc
%% Removes deletion link for local provider.
%% @end
%%--------------------------------------------------------------------
-spec delete_deletion_link(ParentUuid :: uuid(), Scope :: datastore_doc:scope(),
    FileName :: name()) -> ok | {error, term()}.
delete_deletion_link(ParentUuid, Scope, Link) ->
    Ctx = ?CTX#{scope => Scope},
    datastore_model:delete_links(Ctx, ParentUuid, oneprovider:get_id(), Link).

%%--------------------------------------------------------------------
%% @doc
%% Checks whether file meta exists.
%% @end
%%--------------------------------------------------------------------
-spec exists(uuid() | entry()) -> boolean() | {error, term()}.
exists({uuid, FileUuid}) ->
    exists(FileUuid);
exists(#document{value = #file_meta{}, key = Key}) ->
    exists(Key);
exists({path, Path}) ->
    case fslogic_path:resolve(Path) of
        {ok, #document{}} -> true;
        {error, not_found} -> false
    end;
exists(Key) ->
    case file_meta:get(Key) of
        {ok, _} -> true;
        {error, not_found} -> false;
        {error, Reason} -> {error, Reason}
    end.

%%--------------------------------------------------------------------
%% @doc
%% Returns parent child by name.
%% @end
%%--------------------------------------------------------------------
-spec get_child(uuid(), name()) -> {ok, doc()} | {error, term()}.
get_child(ParentUuid, Name) ->
    case get_child_uuid(ParentUuid, Name) of
        {ok, ChildUuid} ->
            file_meta:get({uuid, ChildUuid});
        Error -> Error
    end.

%%--------------------------------------------------------------------
%% @doc
%% Returns parent child's UUID by Name.
%% @end
%%--------------------------------------------------------------------
-spec get_child_uuid(uuid(), name()) -> {ok, uuid()} | {error, term()}.
get_child_uuid(ParentUuid, Name) ->
    Tokens = binary:split(Name, ?CONFLICTING_LOGICAL_FILE_SUFFIX_SEPARATOR, [global]),
    case lists:reverse(Tokens) of
        [Name] ->
            case get_child_uuid(ParentUuid, oneprovider:get_id(), Name) of
                {ok, Doc} -> {ok, Doc};
                {error, not_found} -> get_child_uuid(ParentUuid, all, Name);
                {error, Reason} -> {error, Reason}
            end;
        [TreeIdPrefix | Tokens2] ->
            Name2 = list_to_binary(lists:reverse(Tokens2)),
            PrefixSize = erlang:size(TreeIdPrefix),
            {ok, TreeIds} = datastore_model:get_links_trees(?CTX, ParentUuid),
            TreeIds2 = lists:filter(fun(TreeId) ->
                case TreeId of
                    <<TreeIdPrefix:PrefixSize/binary, _/binary>> -> true;
                    _ -> false
                end
            end, TreeIds),
            case TreeIds2 of
                [TreeId] ->
                    case get_child_uuid(ParentUuid, TreeId, Name2) of
                        {ok, Doc} ->
                            {ok, Doc};
                        {error, Reason} ->
                            {error, Reason}
                    end;
                [] ->
                    get_child_uuid(ParentUuid, all, Name)
            end
    end.

%%--------------------------------------------------------------------
%% @doc
%% @equiv list_children_internal(Entry, #{size => Size, token => #link_token{}}).
%% @end
%%--------------------------------------------------------------------
-spec list_children(entry(), limit()) ->
    {ok, [#child_link_uuid{}], list_extended_info()} | {error, term()}.
list_children(Entry, Limit) ->
    list_children_internal(Entry, #{size => Limit, token => #link_token{}}).

%%--------------------------------------------------------------------
%% @doc
%% @equiv list_children(Entry, Offset, Size, undefined)
%% @end
%%--------------------------------------------------------------------
-spec list_children(entry(), offset(), limit()) ->
    {ok, [#child_link_uuid{}], list_extended_info()} | {error, term()}.
list_children(Entry, Offset, Limit) ->
    list_children_internal(Entry, #{offset => Offset, size => Limit}).

%%--------------------------------------------------------------------
%% @doc
%% @equiv list_children(Entry, Offset, Size, Token, undefined).
%% @end
%%--------------------------------------------------------------------
-spec list_children(entry(), offset(), limit(),
    datastore_links_iter:token() | undefined) ->
    {ok, [#child_link_uuid{}], list_extended_info()} | {error, term()}.
list_children(Entry, Offset, Limit, Token) ->
    list_children(Entry, Offset, Limit, Token, undefined).

%%--------------------------------------------------------------------
%% @doc
%% @equiv list_children(Entry, Offset, Size, Token, PrevLinkKey, undefined).
%% @end
%%--------------------------------------------------------------------
-spec list_children(
    Entry :: entry(),
    Offset :: offset(),
    Limit :: limit(),
    Token :: undefined | datastore_links_iter:token(),
    PrevLinkKey :: undefined | name()
) ->
    {ok, [#child_link_uuid{}], list_extended_info()} | {error, term()}.
list_children(Entry, Offset, Limit, Token, PrevLinkKey) ->
    list_children(Entry, Offset, Limit, Token, PrevLinkKey, undefined).

%%--------------------------------------------------------------------
%% @doc
%% @equiv list_children_internal(Entry, #{offset => Offset, size => Size, token => Token}).
%% @end
%%--------------------------------------------------------------------
-spec list_children(
    Entry :: entry(),
    Offset :: offset(),
    Limit :: limit(),
    Token :: undefined | datastore_links_iter:token(),
    PrevLinkKey :: undefined | name(),
    PrevTeeID :: undefined | oneprovider:id()
) ->
    {ok, [#child_link_uuid{}], list_extended_info()} | {error, term()}.
list_children(Entry, Offset, Limit, Token, PrevLinkKey, PrevTeeID) ->
    Opts = case Offset of
        0 -> #{size => Limit};
        _ -> #{offset => Offset, size => Limit}
    end,

    Opts2 = case Token of
        undefined -> Opts;
        _ -> Opts#{token => Token}
    end,

    Opts3 = case PrevLinkKey of
        undefined -> Opts2;
        _ -> Opts2#{prev_link_name => PrevLinkKey}
    end,

    Opts4 = case PrevTeeID of
        undefined -> Opts3;
        _ -> Opts3#{prev_tree_id => PrevTeeID}
    end,

    list_children_internal(Entry, Opts4).

%%--------------------------------------------------------------------
%% @doc
%% Lists children of given #file_meta bounded by specified AllowedChildren
%% and given options (PositiveOffset and Limit).
%% @end
%%--------------------------------------------------------------------
-spec list_children_whitelisted(
    Entry :: entry(),
    NonNegOffset :: non_neg_offset(),
    Limit :: limit(),
    ChildrenWhiteList :: [file_meta:name()]
) ->
    {ok, [#child_link_uuid{}]} | {error, term()}.
list_children_whitelisted(Entry, NonNegOffset, Limit, ChildrenWhiteList) when NonNegOffset >= 0 ->
    Names = lists:filter(fun(ChildName) ->
        not (is_hidden(ChildName) orelse is_deletion_link(ChildName))
    end, ChildrenWhiteList),

    ?run(begin
        {ok, FileUuid} = get_uuid(Entry),

        ValidLinks = lists:flatmap(fun
            ({ok, L}) ->
                L;
            ({error, not_found}) ->
                [];
            ({error, _} = Error) ->
                error(Error)
        end, datastore_model:get_links(?CTX, FileUuid, all, Names)),

        case NonNegOffset < length(ValidLinks) of
            true ->
                RequestedLinks = lists:sublist(ValidLinks, NonNegOffset+1, Limit),
                {ok, tag_children(RequestedLinks)};
            false ->
                {ok, []}
        end
    end).

%%--------------------------------------------------------------------
%% @doc
%% Iterate over all children links and apply Fun.
%% @end
%%--------------------------------------------------------------------
-spec foreach_child(entry(), fun((datastore:link_name(), datastore:link_target(),
datastore:fold_acc()) -> datastore:fold_acc()), datastore:fold_acc()) ->
    datastore:fold_acc().
foreach_child(Entry, Fun, AccIn) ->
    ?run(begin
        {ok, #document{key = FileUuid}} = file_meta:get(Entry),
        datastore_model:fold_links(?CTX, FileUuid, all, fun
            (#link{name = Name, target = Target}, Acc) ->
                {ok, Fun(Name, Target, Acc)}
        end, AccIn, #{})
    end).

%%--------------------------------------------------------------------
%% @doc
%% Returns file's locations for given file
%% @end
%%--------------------------------------------------------------------
-spec get_locations_by_uuid(uuid()) -> {ok, [file_location:id()]} | {error, term()}.
get_locations_by_uuid(FileUuid) ->
    ?run(begin
        case file_meta:get(FileUuid) of
            {ok, #document{value = #file_meta{type = ?DIRECTORY_TYPE}}} ->
                {ok, []};
            {ok, #document{scope = SpaceId}} ->
                {ok, Providers} = space_logic:get_provider_ids(?ROOT_SESS_ID, SpaceId),
                Locations = lists:map(fun(ProviderId) ->
                    file_location:id(FileUuid, ProviderId)
                end, Providers),
                {ok, Locations};
            {error, not_found} ->
                {ok, []}
        end
    end).

%%--------------------------------------------------------------------
%% @doc
%% Rename file_meta and change link targets
%% @end
%%--------------------------------------------------------------------
-spec rename(doc(), doc(), doc(), name()) -> ok.
rename(SourceDoc, SourceParentDoc, TargetParentDoc, TargetName) ->
    #document{key = FileUuid, value = #file_meta{name = FileName}} = SourceDoc,
    #document{key = ParentUuid, scope = Scope} = SourceParentDoc,
    {ok, _} = file_meta:update(FileUuid, fun(FileMeta = #file_meta{}) ->
        {ok, FileMeta#file_meta{
            name = TargetName,
            parent_uuid = TargetParentDoc#document.key
        }}
    end),
    Ctx = ?CTX#{scope => TargetParentDoc#document.scope},
    TreeId = oneprovider:get_id(),
    {ok, _} = datastore_model:add_links(Ctx, TargetParentDoc#document.key,
        TreeId, {TargetName, FileUuid}
    ),
    ok = delete_child_link(ParentUuid, Scope, FileUuid, FileName).

%%--------------------------------------------------------------------
%% @doc
%% Returns file's parent document.
%% @end
%%--------------------------------------------------------------------
-spec get_parent(entry()) -> {ok, doc()} | {error, term()}.
get_parent(Entry) ->
    case get_parent_uuid(Entry) of
        {ok, ParentUuid} -> file_meta:get({uuid, ParentUuid});
        Error -> Error
    end.

%%--------------------------------------------------------------------
%% @doc
%% Returns file's parent uuid.
%% @end
%%--------------------------------------------------------------------
-spec get_parent_uuid(entry()) -> {ok, datastore:key()} | {error, term()}.
get_parent_uuid(Entry) ->
    ?run(begin
        {ok, #document{value = #file_meta{parent_uuid = ParentUuid}}} =
            file_meta:get(Entry),
        {ok, ParentUuid}
    end).

%%--------------------------------------------------------------------
%% @doc
%% Returns all file's ancestors' uuids.
%% @end
%%--------------------------------------------------------------------
-spec get_ancestors(uuid()) -> {ok, [uuid()]} | {error, term()}.
get_ancestors(FileUuid) ->
    ?run(begin
        {ok, #document{key = Key}} = file_meta:get(FileUuid),
        {ok, get_ancestors2(Key, [])}
    end).
get_ancestors2(?ROOT_DIR_UUID, Acc) ->
    Acc;
get_ancestors2(FileUuid, Acc) ->
    {ok, ParentUuid} = get_parent_uuid({uuid, FileUuid}),
    get_ancestors2(ParentUuid, [ParentUuid | Acc]).

%%--------------------------------------------------------------------
%% @doc
%% Gets "scope" id of given document.
%% @end
%%--------------------------------------------------------------------
-spec get_scope_id(entry()) -> {ok, ScopeId :: od_space:id() | undefined} | {error, term()}.
get_scope_id(#document{key = FileUuid, value = #file_meta{is_scope = true}, scope = <<>>}) ->
    % scope has not been set yet
    case fslogic_uuid:is_space_dir_uuid(FileUuid) of
        true -> {ok, fslogic_uuid:space_dir_uuid_to_spaceid(FileUuid)};
        false -> {ok, ?ROOT_DIR_SCOPE}
    end;
get_scope_id(#document{value = #file_meta{is_scope = false}, scope = <<>>}) ->
    % scope has not been set yet
    {ok, undefined};
get_scope_id(#document{value = #file_meta{}, scope = Scope}) ->
    {ok, Scope};
get_scope_id(Entry) ->
    ?run(begin
        {ok, Doc} = file_meta:get(Entry),
        get_scope_id(Doc)
    end).

%%--------------------------------------------------------------------
%% @doc
%% Initializes files metadata for onedata user.
%% This function can and should be used to ensure that user's FS is fully synchronised. Normally
%% this function is called asynchronously automatically after user's document is updated.
%% @end
%%--------------------------------------------------------------------
-spec setup_onedata_user(UserId :: od_user:id(), EffSpaces :: [od_space:id()]) -> ok.
setup_onedata_user(UserId, EffSpaces) ->
    ?debug("Setting up user: ~p", [UserId]),
    critical_section:run([od_user, UserId], fun() ->
        try
            CTime = time_utils:cluster_time_seconds(),

            lists:foreach(fun(SpaceId) ->
                make_space_exist(SpaceId)
            end, EffSpaces),

            FileUuid = fslogic_uuid:user_root_dir_uuid(UserId),
            case create({uuid, ?ROOT_DIR_UUID},
                #document{
                    key = FileUuid,
                    value = #file_meta{
                        name = UserId,
                        type = ?DIRECTORY_TYPE,
                        mode = 8#1755,
                        owner = ?ROOT_USER_ID,
                        is_scope = true,
                        parent_uuid = ?ROOT_DIR_UUID
                    }
                })
            of
                {ok, _RootUuid} ->
                    {ok, _} = times:save(#document{
                        key = FileUuid,
                        value = #times{mtime = CTime, atime = CTime, ctime = CTime},
                        scope = ?ROOT_DIR_SCOPE
                    }),
                    ok;
                {error, already_exists} ->
                    ok
            end
        catch Type:Message ->
            ?error_stacktrace("Failed to setup user ~s - ~p:~p", [
                UserId, Type, Message
            ])
        end
    end).

%%--------------------------------------------------------------------
%% @doc
%% Add shareId to file meta. Only one share per file is allowed.
%% @end
%%--------------------------------------------------------------------
-spec add_share(file_ctx:ctx(), od_share:id()) -> {ok, uuid()}  | {error, term()}.
add_share(FileCtx, ShareId) ->
    FileUuid = file_ctx:get_uuid_const(FileCtx),
    update({uuid, FileUuid}, fun
        (FileMeta = #file_meta{shares = []}) ->
            {ok, FileMeta#file_meta{shares = [ShareId]}};
        (#file_meta{shares = _}) ->
            {error, already_exists}
    end).

%%--------------------------------------------------------------------
%% @doc
%% Remove shareId from file meta. Only one share per file is allowed.
%% @end
%%--------------------------------------------------------------------
-spec remove_share(file_ctx:ctx(), od_share:id()) -> {ok, uuid()} | {error, term()}.
remove_share(FileCtx, ShareId) ->
    FileUuid = file_ctx:get_uuid_const(FileCtx),
    update({uuid, FileUuid}, fun(FileMeta = #file_meta{shares = Shares}) ->
        case Shares of
            [ShareId] -> {ok, FileMeta#file_meta{shares = []}};
            _ -> {error, not_found}
        end
    end).

%%--------------------------------------------------------------------
%% @doc
%% Creates file meta entry for space if not exists
%% @end
%%--------------------------------------------------------------------
-spec make_space_exist(SpaceId :: datastore:key()) -> ok | no_return().
make_space_exist(SpaceId) ->
    CTime = time_utils:cluster_time_seconds(),
    SpaceDirUuid = fslogic_uuid:spaceid_to_space_dir_uuid(SpaceId),
    FileDoc = #document{
        key = SpaceDirUuid,
        value = #file_meta{
            name = SpaceId, type = ?DIRECTORY_TYPE,
            mode = ?DEFAULT_SPACE_DIR_MODE,
            owner = ?ROOT_USER_ID, is_scope = true,
            parent_uuid = ?ROOT_DIR_UUID
        }
    },
    case file_meta:create({uuid, ?ROOT_DIR_UUID}, FileDoc) of
        {ok, _} ->
            TimesDoc = #document{
                key = SpaceDirUuid,
                value = #times{mtime = CTime, atime = CTime, ctime = CTime},
                scope = SpaceId
            },
            case times:save(TimesDoc) of
                {ok, _} -> ok;
                {error, already_exists} -> ok
            end;
        {error, already_exists} ->
            ok
    end.

%%--------------------------------------------------------------------
%% @doc
%% Return file_meta doc.
%% @end
%%--------------------------------------------------------------------
-spec new_doc(undefined | uuid(), undefined | name(), undefined | type(),
    posix_permissions(), undefined | od_user:id(), undefined | od_group:id(),
    uuid(), od_space:id()) -> doc().
new_doc(FileUuid, FileName, FileType, Mode, Owner, GroupOwner, ParentUuid, SpaceId) ->
    #document{
        key = FileUuid,
        value = #file_meta{
            name = FileName,
            type = FileType,
            mode = Mode,
            owner = Owner,
            group_owner = GroupOwner,
            parent_uuid = ParentUuid,
            provider_id = oneprovider:get_id()
        },
        scope = SpaceId
    }.

%%--------------------------------------------------------------------
%% @doc
%% Return type of file depending on its posix mode.
%% @end
%%--------------------------------------------------------------------
-spec type(Mode :: non_neg_integer()) -> type().
type(Mode) ->
    IsDir = (Mode band 8#100000) == 0,
    case IsDir of
        true -> ?DIRECTORY_TYPE;
        false -> ?REGULAR_FILE_TYPE
    end.

%%--------------------------------------------------------------------
%% @doc
%% Returns file name with added hidden file prefix.
%% @end
%%--------------------------------------------------------------------
-spec hidden_file_name(NAme :: name()) -> name().
hidden_file_name(FileName) ->
    <<?HIDDEN_FILE_PREFIX, FileName/binary>>.

%%--------------------------------------------------------------------
%% @doc
%% Checks if given filename contains hidden file prefix.
%% @end
%%--------------------------------------------------------------------
-spec is_hidden(FileName :: name()) -> boolean().
is_hidden(FileName) ->
    case FileName of
        <<?HIDDEN_FILE_PREFIX, _/binary>> -> true;
        _ -> false
    end.

%%--------------------------------------------------------------------
%% @doc
%% Checks if given link is a deletion link.
%% @end
%%--------------------------------------------------------------------
-spec is_deletion_link(binary()) -> boolean().
is_deletion_link(LinkName) ->
    case binary:match(LinkName, ?FILE_DELETION_LINK_SUFFIX) of
        nomatch -> false;
        _ -> true
    end.

%%--------------------------------------------------------------------
%% @doc
%% Checks if given filename is child of hidden directory.
%% @end
%%--------------------------------------------------------------------
-spec is_child_of_hidden_dir(FileName :: name()) -> boolean().
is_child_of_hidden_dir(Path) ->
    {_, ParentPath} = fslogic_path:basename_and_parent(Path),
    {Parent, _} = fslogic_path:basename_and_parent(ParentPath),
    is_hidden(Parent).

%%--------------------------------------------------------------------
%% @doc
%% Returns file active permissions type, that is info which permissions
%% are taken into account when checking authorization (acl if it is defined
%% or posix otherwise).
%% @end
%%--------------------------------------------------------------------
-spec get_active_perms_type(file_meta:uuid()) ->
    {ok, file_meta:permissions_type()} | {error, term()}.
get_active_perms_type(FileUuid) ->
    case file_meta:get({uuid, FileUuid}) of
        {ok, #document{value = #file_meta{acl = []}}} ->
            {ok, posix};
        {ok, _} ->
            {ok, acl};
        {error, _} = Error ->
            Error
    end.

-spec update_mode(uuid(), posix_permissions()) -> ok | {error, term()}.
update_mode(FileUuid, NewMode) ->
    ?extract_ok(update({uuid, FileUuid}, fun(#file_meta{} = FileMeta) ->
        {ok, FileMeta#file_meta{mode = NewMode}}
    end)).

-spec update_acl(uuid(), acl:acl()) -> ok | {error, term()}.
update_acl(FileUuid, NewAcl) ->
    ?extract_ok(update({uuid, FileUuid}, fun(#file_meta{} = FileMeta) ->
        {ok, FileMeta#file_meta{acl = NewAcl}}
    end)).

%%%===================================================================
%%% Internal functions
%%%===================================================================

%%--------------------------------------------------------------------
%% @private
%% @doc
%% Lists children of given #file_meta using different listing options (see datastore_links_iter.erl in cluster_worker)
%% @end
%%--------------------------------------------------------------------
-spec list_children_internal(entry(), list_opts()) ->
    {ok, [#child_link_uuid{}], list_extended_info()} | {error, term()}.
list_children_internal(Entry, Opts) ->
    ?run(begin
        {ok, FileUuid} = get_uuid(Entry),
        Result = datastore_model:fold_links(?CTX, FileUuid, all, fun
            (Link = #link{name = Name}, Acc) ->
                case {is_hidden(Name), is_deletion_link(Name)} of
                    {false, false} -> {ok, [Link | Acc]};
                    _ -> {ok, Acc}
                end
        end, [], Opts),

        case Result of
            {{ok, Links}, Token2} ->
                prepare_list_ans(Links, #{token => Token2});
            {ok, Links} ->
                prepare_list_ans(Links, #{});
            {error, Reason} ->
                {error, Reason}
        end
    end).

%%--------------------------------------------------------------------
%% @private
%% @doc
%% Prepares list answer tagging children and setting information needed to list next batch.
%% @end
%%--------------------------------------------------------------------
-spec prepare_list_ans([datastore_links:link()], list_extended_info()) ->
    {ok, [#child_link_uuid{}], list_extended_info()}.
prepare_list_ans(Links, ExtendedInfo) ->
    ExtendedInfo2 = case Links of
        [#link{name = Name, tree_id = Tree} | _] ->
            ExtendedInfo#{last_name => Name, last_tree => Tree};
        _ ->
            ExtendedInfo#{last_name => undefined, last_tree => undefined}
    end,
    {ok, tag_children(lists:reverse(Links)), ExtendedInfo2}.

%%--------------------------------------------------------------------
%% @private
%% @doc
%% Adds links tree ID suffix to file children with ambiguous names.
%% @end
%%--------------------------------------------------------------------
-spec tag_children([datastore_links:link()]) -> [#child_link_uuid{}].
tag_children([]) ->
    [];
tag_children(Links) ->
    {Group2, Groups2} = lists:foldl(fun
        (Link = #link{}, {[], Groups}) ->
            {[Link], Groups};
        (Link = #link{name = N}, {Group = [#link{name = N} | _], Groups}) ->
            {[Link | Group], Groups};
        (Link = #link{}, {Group, Groups}) ->
            {[Link], [Group | Groups]}
    end, {[], []}, Links),
    lists:foldl(fun
        ([#link{name = Name, target = FileUuid}], Children) ->
            [#child_link_uuid{
                uuid = FileUuid,
                name = Name
            } | Children];
        (Group, Children) ->
            LocalTreeId = oneprovider:get_id(),
            {LocalLinks, RemoteLinks} = lists:partition(fun
                (#link{tree_id = TreeId}) -> TreeId == LocalTreeId
            end, Group),
            RemoteTreeIds = [Link#link.tree_id || Link <- RemoteLinks],
            RemoteTreeIdsLen = [size(TreeId) || TreeId <- RemoteTreeIds],
            Len = binary:longest_common_prefix(RemoteTreeIds),
            Len2 = min(max(4, Len + 1), lists:min(RemoteTreeIdsLen)),
            lists:foldl(fun
                (#link{
                    tree_id = TreeId, name = Name, target = FileUuid
                }, Children2) when TreeId == LocalTreeId ->
                    [#child_link_uuid{
                        uuid = FileUuid,
                        name = Name
                    } | Children2];
                (#link{
                    tree_id = TreeId, name = Name, target = FileUuid
                }, Children2) ->
                    [#child_link_uuid{
                        uuid = FileUuid,
                        name = <<Name/binary, "@", TreeId:Len2/binary>>
                    } | Children2]
            end, Children, LocalLinks ++ RemoteLinks)
    end, [], [Group2 | Groups2]).

%%--------------------------------------------------------------------
%% @private
%% @doc
%% Returns uuid form entry.
%% @end
%%--------------------------------------------------------------------
-spec get_uuid(uuid() | entry()) -> {ok, uuid()} | {error, term()}.
get_uuid({uuid, FileUuid}) ->
    {ok, FileUuid};
get_uuid(#document{key = FileUuid, value = #file_meta{}}) ->
    {ok, FileUuid};
get_uuid({path, Path}) ->
    case fslogic_path:resolve(Path) of
        {ok, Doc} -> get_uuid(Doc);
        Error -> Error
    end;
get_uuid(FileUuid) ->
    {ok, FileUuid}.

%%--------------------------------------------------------------------
%% @private
%% @doc
%% Generates uuid if needed.
%% @end
%%--------------------------------------------------------------------
-spec fill_uuid(doc(), uuid()) -> doc().
fill_uuid(Doc = #document{key = undefined, value = #file_meta{type = ?DIRECTORY_TYPE}}, _ParentUuid) ->
    Doc#document{key = datastore_utils:gen_key()};
fill_uuid(Doc = #document{key = undefined}, ParentUuid) ->
    HashPart = consistent_hashing:get_hashing_key(ParentUuid),
    Doc#document{key = datastore_utils:gen_key(HashPart)};
fill_uuid(Doc, _ParentUuid) ->
    Doc.

%%--------------------------------------------------------------------
%% @private
%% @doc
%% Check if given term is valid path()
%% @end
%%--------------------------------------------------------------------
-spec is_valid_filename(term()) -> boolean().
is_valid_filename(<<"">>) ->
    false;
is_valid_filename(<<".">>) ->
    false;
is_valid_filename(<<"..">>) ->
    false;
is_valid_filename(FileName) when not is_binary(FileName) ->
    false;
is_valid_filename(FileName) when is_binary(FileName) ->
    case binary:matches(FileName, <<?DIRECTORY_SEPARATOR>>) of
        [] -> true;
        _ -> false
    end.

%%--------------------------------------------------------------------
%% @private
%% @doc
%% Returns parent child's UUID by name within given links tree set.
%% @end
%%--------------------------------------------------------------------
-spec get_child_uuid(uuid(), datastore_links:tree_ids(), name()) ->
    {ok, uuid()} | {error, term()}.
get_child_uuid(ParentUuid, TreeIds, Name) ->
    case datastore_model:get_links(?CTX, ParentUuid, TreeIds, Name) of
        {ok, [#link{target = FileUuid}]} ->
            {ok, FileUuid};
        {ok, [#link{} | _]} ->
            {error, ?EINVAL};
        {error, Reason} ->
            {error, Reason}
    end.

%%%===================================================================
%%% datastore_model callbacks
%%%===================================================================

%%--------------------------------------------------------------------
%% @doc
%% Returns model's context.
%% @end
%%--------------------------------------------------------------------
-spec get_ctx() -> datastore:ctx().
get_ctx() ->
    ?CTX.

%%--------------------------------------------------------------------
%% @doc
%% Returns model's record version.
%% @end
%%--------------------------------------------------------------------
-spec get_record_version() -> datastore_model:record_version().
get_record_version() ->
    9.

%%--------------------------------------------------------------------
%% @doc
%% Returns model's record structure in provided version.
%% @end
%%--------------------------------------------------------------------
-spec get_record_struct(datastore_model:record_version()) ->
    datastore_model:record_struct().
get_record_struct(1) ->
    {record, [
        {name, string},
        {type, atom},
        {mode, integer},
        {uid, string},
        {size, integer},
        {version, integer},
        {is_scope, boolean},
        {scope, string},
        {provider_id, string},
        {link_value, string},
        {shares, [string]}
    ]};
get_record_struct(2) ->
    {record, [
        {name, string},
        {type, atom},
        {mode, integer},
        {owner, string},
        {size, integer},
        {version, integer},
        {is_scope, boolean},
        {scope, string},
        {provider_id, string},
        {link_value, string},
        {shares, [string]}
    ]};
get_record_struct(3) ->
    {record, [
        {name, string},
        {type, atom},
        {mode, integer},
        {owner, string},
        {size, integer},
        {version, integer},
        {is_scope, boolean},
        {scope, string},
        {provider_id, string},
        {link_value, string},
        {shares, [string]},
        {deleted, boolean},
        {storage_sync_info, {record, [
            {children_attrs_hash, #{integer => binary}},
            {last_synchronized_mtime, integer}
        ]}}
    ]};
get_record_struct(4) ->
    {record, [
        {name, string},
        {type, atom},
        {mode, integer},
        {owner, string},
        {size, integer},
        {version, integer},
        {is_scope, boolean},
        {scope, string},
        {provider_id, string},
        {link_value, string},
        {shares, [string]},
        {deleted, boolean},
        {storage_sync_info, {record, [
            {children_attrs_hash, #{integer => binary}},
            {last_synchronized_mtime, integer}
        ]}},
        {parent_uuid, string}
    ]};
get_record_struct(5) ->
    {record, [
        {name, string},
        {type, atom},
        {mode, integer},
        {owner, string},
        {group_owner, string},
        {size, integer},
        {version, integer},
        {is_scope, boolean},
        {scope, string},
        {provider_id, string},
        {link_value, string},
        {shares, [string]},
        {deleted, boolean},
        {storage_sync_info, {record, [
            {children_attrs_hash, #{integer => binary}},
            {last_synchronized_mtime, integer}
        ]}},
        {parent_uuid, string}
    ]};
get_record_struct(6) ->
    {record, [
        {name, string},
        {type, atom},
        {mode, integer},
        {owner, string},
        {group_owner, string},
        {size, integer},
        {version, integer},
        {is_scope, boolean},
        {scope, string},
        {provider_id, string},
        {link_value, string},
        {shares, [string]},
        {deleted, boolean},
        {parent_uuid, string}
    ]};
get_record_struct(7) ->
    {record, [
        {name, string},
        {type, atom},
        {mode, integer},
        {owner, string},
        {group_owner, string},
        % size field  has been removed in this version
        {is_scope, boolean},
        {scope, string},
        {provider_id, string},
        {shares, [string]},
        {deleted, boolean},
        {parent_uuid, string}
    ]};
get_record_struct(8) ->
    {record, [
        {name, string},
        {type, atom},
        {mode, integer},
        % acl has been added in this version
        {acl, [{record, [
            {acetype, integer},
            {aceflags, integer},
            {identifier, string},
            {name, string},
            {acemask, integer}
        ]}]},
        {owner, string},
        {group_owner, string},
        {is_scope, boolean},
        {scope, string},
        {provider_id, string},
        {shares, [string]},
        {deleted, boolean},
        {parent_uuid, string}
    ]};
get_record_struct(9) ->
    {record, [
        {name, string},
        {type, atom},
        {mode, integer},
        {acl, [{record, [
            {acetype, integer},
            {aceflags, integer},
            {identifier, string},
            {name, string},
            {acemask, integer}
        ]}]},
        {owner, string},
        {group_owner, string},
        {is_scope, boolean},
        % scope field has been deleted in this version
        {provider_id, string},
        {shares, [string]},
        {deleted, boolean},
        {parent_uuid, string}
    ]}.

%%--------------------------------------------------------------------
%% @doc
%% Upgrades model's record from provided version to the next one.
%% @end
%%--------------------------------------------------------------------
-spec upgrade_record(datastore_model:record_version(), datastore_model:record()) ->
    {datastore_model:record_version(), datastore_model:record()}.
upgrade_record(1, {?MODULE, Name, Type, Mode, Uid, Size, Version, IsScope,
    Scope, ProviderId, LinkValue, Shares}
) ->
    {2, {?MODULE, Name, Type, Mode, Uid, Size, Version, IsScope, Scope,
        ProviderId, LinkValue, Shares}};
upgrade_record(2, {?MODULE, Name, Type, Mode, Owner, Size, Version, IsScope,
    Scope, ProviderId, LinkValue, Shares}
) ->
    {3, {?MODULE, Name, Type, Mode, Owner, Size, Version, IsScope,
        Scope, ProviderId, LinkValue, Shares, false, {storage_sync_info, #{}, undefined}}};
upgrade_record(3, {?MODULE, Name, Type, Mode, Owner, Size, Version, IsScope,
    Scope, ProviderId, LinkValue, Shares, Deleted, StorageSyncInfo}
) ->
    {4, {?MODULE, Name, Type, Mode, Owner, Size, Version, IsScope,
        Scope, ProviderId, LinkValue, Shares, Deleted, StorageSyncInfo, undefined}
    };
upgrade_record(4, {?MODULE, Name, Type, Mode, Owner, Size, Version, IsScope,
    Scope, ProviderId, LinkValue, Shares, Deleted, StorageSyncInfo, ParentUuid}
) ->
    {5, {?MODULE, Name, Type, Mode, Owner, undefined, Size, Version, IsScope,
        Scope, ProviderId, LinkValue, Shares, Deleted, StorageSyncInfo, ParentUuid}
    };
upgrade_record(5, {?MODULE, Name, Type, Mode, Owner, GroupOwner, Size, Version, IsScope,
    Scope, ProviderId, LinkValue, Shares, Deleted, _StorageSyncInfo, ParentUuid}
) ->
    {6, {?MODULE, Name, Type, Mode, Owner, GroupOwner, Size, Version, IsScope,
        Scope, ProviderId, LinkValue, Shares, Deleted, ParentUuid}
    };
upgrade_record(6, {?MODULE, Name, Type, Mode, Owner, GroupOwner, _Size, _Version, IsScope,
    Scope, ProviderId, _LinkValue, Shares, Deleted, ParentUuid}
) ->
    {7, {?MODULE, Name, Type, Mode, Owner, GroupOwner, IsScope,
        Scope, ProviderId, Shares, Deleted, ParentUuid}
    };
upgrade_record(7, {
    ?MODULE, Name, Type, Mode, Owner, GroupOwner, IsScope,
    Scope, ProviderId, Shares, Deleted, ParentUuid
}) ->
    {8, {?MODULE, Name, Type, Mode, [],
        Owner, GroupOwner, IsScope, Scope,
        ProviderId, Shares, Deleted, ParentUuid
    }};
upgrade_record(8, {
    ?MODULE, Name, Type, Mode, ACL, Owner, GroupOwner, IsScope,
    _Scope, ProviderId, Shares, Deleted, ParentUuid
}) ->
    {9, {?MODULE, Name, Type, Mode, ACL, Owner, GroupOwner, IsScope,
        ProviderId, Shares, Deleted, ParentUuid
    }}.<|MERGE_RESOLUTION|>--- conflicted
+++ resolved
@@ -64,10 +64,7 @@
 -type posix_permissions() :: non_neg_integer().
 -type permissions_type() :: posix | acl.
 
-<<<<<<< HEAD
 %% @formatter:off
-=======
->>>>>>> 39f0eda7
 % Listing options (see datastore_links_iter.erl in cluster_worker for more information about link listing options)
 -type offset() :: integer().
 -type non_neg_offset() :: non_neg_integer().
