%%%-------------------------------------------------------------------
%%% @author Michal Cwiertnia
%%% @copyright (C) 2019 ACK CYFRONET AGH
%%% This software is released under the MIT license
%%% cited in 'LICENSE.txt'.
%%% @end
%%%-------------------------------------------------------------------
%%% @doc This model holds information about single QoS, that is QoS requirement
%%% defined by the user for file or directory through QoS expression and
%%% number of required replicas. Information about requirement is stored in
%%% qos_entry document. Document is created for each requirement even if
%%% the same requirement was already defined. For each file / directory
%%% multiple qos_entry can be defined. New file replica is created only
%%% when new QoS requirement is defined and current replicas do not satisfy all
%%% QoS requirements. Otherwise there is no need to create new replica.
%%%
%%% NOTE!!!
%%% If you introduce any changes in this module, please ensure that
%%% docs in qos.hrl are up to date.
%%% @end
%%%-------------------------------------------------------------------
-module(qos_entry).
-author("Michal Cwiertnia").

-include("modules/datastore/qos.hrl").
-include("modules/datastore/datastore_models.hrl").
-include("modules/datastore/datastore_runner.hrl").
-include_lib("ctool/include/logging.hrl").

%% functions operating on record using datastore model API
-export([get/1, delete/1, create/2, update/2, add_links/4, delete_links/4, fold_links/4]).

%% higher-level functions operating on qos_entry record.
-export([add_impossible_qos/2, list_impossible_qos/0, get_file_guid/1,
<<<<<<< HEAD
    set_status/2, get_qos_details/1, add_traverse_reqs/2, remove_traverse_req/2]).

%% Functions operating on traverses list.
-export([add_traverse/3, remove_traverse/3, list_traverses/1]).
=======
    set_status/2, get_expression/1, get_replicas_num/1, get_status/1,
    get_space_id/1]).
>>>>>>> 5be7581f

%% datastore_model callbacks
-export([get_ctx/0, get_record_struct/1, get_record_version/0]).


-type id() :: binary().
-type key() :: datastore:key().
-type record() :: #qos_entry{}.
-type doc() :: datastore_doc:doc(record()).
-type diff() :: datastore_doc:diff(record()).
-type status() :: ?QOS_NOT_FULFILLED | ?QOS_TRAVERSES_STARTED_STATUS | ?QOS_IMPOSSIBLE_STATUS.
-type replicas_num() :: pos_integer().
-type traverse_req() :: #qos_traverse_req{}.
-type one_or_many(Type) :: Type | [Type].

-export_type([id/0, record/0, status/0, replicas_num/0]).

-define(CTX, #{
    model => ?MODULE,
    sync_enabled => true,
    remote_driver => datastore_remote_driver,
    mutator => oneprovider:get_id_or_undefined(),
    local_links_tree_id => oneprovider:get_id_or_undefined()
}).


%%%===================================================================
%%% Functions operating on record using datastore_model API
%%%===================================================================

-spec create(doc(), od_space:id()) -> {ok, doc()} | {error, term()}.
create(#document{value = QosEntry}, SpaceId) ->
    datastore_model:create(?CTX, #document{scope = SpaceId, value = QosEntry}).


-spec update(key(), diff()) -> {ok, key()} | {error, term()}.
update(Key, Diff) ->
    ?extract_key(datastore_model:update(?CTX, Key, Diff)).


-spec get(key()) -> {ok, doc()} | {error, term()}.
get(QosId) ->
    datastore_model:get(?CTX, QosId).


-spec delete(key()) -> ok | {error, term()}.
delete(QosId) ->
    datastore_model:delete(?CTX, QosId).


-spec add_links(datastore_doc:scope(), datastore:key(), datastore:tree_id(),
    one_or_many({datastore:link_name(), datastore:link_target()})) ->
    one_or_many({ok, datastore:link()} | {error, term()}).
add_links(Scope, Key, TreeId, Links) ->
    datastore_model:add_links(?CTX#{scope => Scope}, Key, TreeId, Links).


-spec delete_links(datastore_doc:scope(), datastore:key(), datastore:tree_id(),
    one_or_many(datastore:link_name() | {datastore:link_name(), datastore:link_rev()})) ->
    one_or_many(ok | {error, term()}).
delete_links(Scope, Key, TreeId, Links) ->
    datastore_model:delete_links(?CTX#{scope => Scope}, Key, TreeId, Links).

<<<<<<< HEAD
%%--------------------------------------------------------------------
%% @doc
%% Calls Fun(Link, Acc) for each link.
%% @end
%%--------------------------------------------------------------------
-spec fold_links(key(), datastore:fold_fun(datastore:link()), datastore:fold_acc(), datastore:fold_opts()) ->
    {ok, datastore:fold_acc()} | {{ok, datastore:fold_acc()}, datastore_links_iter:token()} | {error, term()}.
fold_links(Key, Fun, Acc, Opts) ->
    datastore_model:fold_links(?CTX, Key, all, Fun, Acc, Opts).
=======
>>>>>>> 5be7581f

%%%===================================================================
%%% Higher-level functions operating on qos_entry record.
%%%===================================================================

-spec get_file_guid(id()) -> {ok, file_id:file_guid()} | {error, term()}.
get_file_guid(QosId) ->
    case qos_entry:get(QosId) of
        {ok, #document{value = QosEntry, scope = SpaceId}} ->
            {ok, file_id:pack_guid(QosEntry#qos_entry.file_uuid, SpaceId)};
        {error, _} = Error ->
            Error
    end.


-spec get_space_id(id()) -> {ok, od_space:id()} | {error, term()}.
get_space_id(QosId) ->
    case qos_entry:get(QosId) of
        {ok, #document{scope = SpaceId}} ->
            {ok, SpaceId};
        {error, _} = Error ->
            Error
    end.



-spec set_status(id(), status()) -> {ok, key()} | {error, term}.
set_status(QosId, Status) ->
    Diff = fun(QosEntry) ->
        {ok, QosEntry#qos_entry{status = Status}}
    end,
    update(QosId, Diff).


%%--------------------------------------------------------------------
%% @doc
%% Adds given QosId to impossible QoS tree.
%% @end
%%--------------------------------------------------------------------
-spec add_impossible_qos(id(), datastore_doc:scope()) ->  ok.
add_impossible_qos(QosId, Scope) ->
<<<<<<< HEAD
    {ok, _} = update(QosId, fun(QosEntry) ->
        {ok, QosEntry#qos_entry{status = ?QOS_IMPOSSIBLE_STATUS}}
    end),
    {ok, _} = add_links(Scope, ?IMPOSSIBLE_QOS_KEY, oneprovider:get_id(), {QosId, QosId}),
    ok.
=======
    case update(QosId, fun(QosItem) -> {ok, QosItem#qos_entry{status = ?QOS_IMPOSSIBLE_STATUS}} end) of
        {ok, _} ->
            case add_links(Scope, ?IMPOSSIBLE_QOS_KEY, oneprovider:get_id(), {QosId, QosId}) of
                {ok, _} ->
                    ok;
                {error, Error} = Error ->
                    Error
            end;
        {error, _} = Error ->
            Error
    end.

>>>>>>> 5be7581f

-spec list_impossible_qos() ->  {ok, [id()]} | {error, term()}.
list_impossible_qos() ->
    fold_links(?IMPOSSIBLE_QOS_KEY,
        fun(#link{target = T}, Acc) -> {ok, [T | Acc]} end,
        [], #{}
    ).


get_expression(QosEntry) ->
    QosEntry#qos_entry.expression.


get_replicas_num(QosEntry) ->
    QosEntry#qos_entry.replicas_num.


get_status(QosEntry) ->
    QosEntry#qos_entry.status.


%%--------------------------------------------------------------------
%% @doc
%% Adds traverse requests for given QoS. Sets status to traverses_started.
%% @end
%%--------------------------------------------------------------------
-spec add_traverse_reqs(id(), [traverse_req()]) ->  ok.
add_traverse_reqs(QosId, TraverseReqs) ->
    {ok, _} = update(QosId, fun(QosEntry) ->
        {ok, QosEntry#qos_entry{traverse_reqs = TraverseReqs, status = ?QOS_TRAVERSES_STARTED_STATUS}}
    end),
    ok.

%%--------------------------------------------------------------------
%% @doc
%% Removes given traverse from requests list.
%% @end
%%--------------------------------------------------------------------
-spec remove_traverse_req(id(), traverse:id()) ->  ok.
remove_traverse_req(QosId, TaskId) ->
    {ok, _} = update(QosId, fun(#qos_entry{traverse_reqs = TR} = QosEntry) ->
        {ok, QosEntry#qos_entry{
            traverse_reqs = [X || X <- TR, X#qos_traverse_req.task_id =/= TaskId]
        }}
    end),
    ok.

%%%===================================================================
%%% Functions operating on traverses list.
%%%===================================================================

-define(QOS_TRAVERSE_LIST(QosId), <<"qos_traverses", QosId/binary>>).

%%--------------------------------------------------------------------
%% @doc
%% Add given TraverseId to traverses list of given QosId.
%% @end
%%--------------------------------------------------------------------
-spec add_traverse(od_space:id(), id(), traverse:id()) ->  ok.
add_traverse(SpaceId, QosId, TraverseId) ->
    Link = {TraverseId, TraverseId},
    {ok, _} = add_links(SpaceId, ?QOS_TRAVERSE_LIST(QosId), oneprovider:get_id(), Link),
    ok.

%%--------------------------------------------------------------------
%% @doc
%% Remove given TraverseId from traverses list of given QosId.
%% @end
%%--------------------------------------------------------------------
-spec remove_traverse(od_space:id(), id(), traverse:id()) ->  ok.
remove_traverse(SpaceId, QosId, TraverseId) ->
    ok = delete_links(SpaceId, ?QOS_TRAVERSE_LIST(QosId), oneprovider:get_id(), TraverseId).

%%--------------------------------------------------------------------
%% @doc
%% List traverses of given QosId.
%% @end
%%--------------------------------------------------------------------
-spec list_traverses(id()) ->  [traverse:id()].
list_traverses(QosId) ->
    {ok, Traverses} = fold_links(?QOS_TRAVERSE_LIST(QosId),
        fun(#link{target = T}, Acc) -> {ok, [T | Acc]} end,
        [], #{}
    ),
    Traverses.


%%%===================================================================
%%% datastore_model callbacks
%%%===================================================================

-spec get_ctx() -> datastore:ctx().
get_ctx() ->
    ?CTX.


-spec get_record_version() -> datastore_model:record_version().
get_record_version() ->
    1.


-spec get_record_struct(datastore_model:record_version()) ->
    datastore_model:record_struct().
get_record_struct(1) ->
    {record, [
        {file_uuid, string},
        {expression, [string]},
        {replicas_num, integer},
<<<<<<< HEAD
        {status, atom},
        {traverse_req, [{record, [
            {task_id, string},
            {file_uuid, string},
            {target_storage, string}
        ]}]}
    ]}.
=======
        {status, atom}
    ]}.
>>>>>>> 5be7581f
<|MERGE_RESOLUTION|>--- conflicted
+++ resolved
@@ -32,15 +32,13 @@
 
 %% higher-level functions operating on qos_entry record.
 -export([add_impossible_qos/2, list_impossible_qos/0, get_file_guid/1,
-<<<<<<< HEAD
-    set_status/2, get_qos_details/1, add_traverse_reqs/2, remove_traverse_req/2]).
+    set_status/2, get_expression/1, get_replicas_num/1, get_status/1, get_space_id/1]).
+
+%% Functions responsible for traverse requests.
+-export([add_traverse_reqs/2, remove_traverse_req/2]).
 
 %% Functions operating on traverses list.
 -export([add_traverse/3, remove_traverse/3, list_traverses/1]).
-=======
-    set_status/2, get_expression/1, get_replicas_num/1, get_status/1,
-    get_space_id/1]).
->>>>>>> 5be7581f
 
 %% datastore_model callbacks
 -export([get_ctx/0, get_record_struct/1, get_record_version/0]).
@@ -104,7 +102,6 @@
 delete_links(Scope, Key, TreeId, Links) ->
     datastore_model:delete_links(?CTX#{scope => Scope}, Key, TreeId, Links).
 
-<<<<<<< HEAD
 %%--------------------------------------------------------------------
 %% @doc
 %% Calls Fun(Link, Acc) for each link.
@@ -114,8 +111,7 @@
     {ok, datastore:fold_acc()} | {{ok, datastore:fold_acc()}, datastore_links_iter:token()} | {error, term()}.
 fold_links(Key, Fun, Acc, Opts) ->
     datastore_model:fold_links(?CTX, Key, all, Fun, Acc, Opts).
-=======
->>>>>>> 5be7581f
+
 
 %%%===================================================================
 %%% Higher-level functions operating on qos_entry record.
@@ -157,14 +153,7 @@
 %%--------------------------------------------------------------------
 -spec add_impossible_qos(id(), datastore_doc:scope()) ->  ok.
 add_impossible_qos(QosId, Scope) ->
-<<<<<<< HEAD
-    {ok, _} = update(QosId, fun(QosEntry) ->
-        {ok, QosEntry#qos_entry{status = ?QOS_IMPOSSIBLE_STATUS}}
-    end),
-    {ok, _} = add_links(Scope, ?IMPOSSIBLE_QOS_KEY, oneprovider:get_id(), {QosId, QosId}),
-    ok.
-=======
-    case update(QosId, fun(QosItem) -> {ok, QosItem#qos_entry{status = ?QOS_IMPOSSIBLE_STATUS}} end) of
+    case update(QosId, fun(QosEntry) -> {ok, QosEntry#qos_entry{status = ?QOS_IMPOSSIBLE_STATUS}} end) of
         {ok, _} ->
             case add_links(Scope, ?IMPOSSIBLE_QOS_KEY, oneprovider:get_id(), {QosId, QosId}) of
                 {ok, _} ->
@@ -176,7 +165,6 @@
             Error
     end.
 
->>>>>>> 5be7581f
 
 -spec list_impossible_qos() ->  {ok, [id()]} | {error, term()}.
 list_impossible_qos() ->
@@ -285,15 +273,10 @@
         {file_uuid, string},
         {expression, [string]},
         {replicas_num, integer},
-<<<<<<< HEAD
         {status, atom},
         {traverse_req, [{record, [
             {task_id, string},
             {file_uuid, string},
             {target_storage, string}
         ]}]}
-    ]}.
-=======
-        {status, atom}
-    ]}.
->>>>>>> 5be7581f
+    ]}.