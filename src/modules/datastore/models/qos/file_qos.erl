%%%-------------------------------------------------------------------
%%% @author Michal Cwiertnia
%%% @copyright (C) 2019 ACK CYFRONET AGH
%%% This software is released under the MIT license
%%% cited in 'LICENSE.txt'.
%%% @end
%%%-------------------------------------------------------------------
%%% @doc The file_qos document contains information about QoS entries defined
%%% for file or directory. It contains:
%%%     - qos_entries - holds IDs of all qos_entries defined for this file (
%%%       including qos_entries which demands cannot be satisfied). This list
%%%       is updated on change of qos_entry document (see qos_hooks.erl),
%%%     - assigned_entries - holds mapping storage_id to list of qos_entry IDs.
%%%       When new QoS is added for file or directory, storages on which replicas
%%%       should be stored are calculated using QoS expression. Then traverse
%%%       requests are added to qos_entry document. When provider notices change
%%%       in qos_entry, it checks whether there is traverse request defining
%%%       its storage. If yes, provider updates assigned_entries and
%%%       starts traverse.
%%% Each file or directory can be associated with zero or one such document.
%%% Getting information about all QoS entries that influences file or directory
%%% requires calculating effective_file_qos as file_qos is inherited from all
%%% parents.
%%%
%%% Only one file_qos document exists per inode i.e when QoS entry is added to 
%%% hardlink it is saved in inode file_qos document.
%%% @end
%%%-------------------------------------------------------------------
-module(file_qos).
-author("Michal Cwiertnia").

-include("global_definitions.hrl").
-include("modules/datastore/datastore_models.hrl").
-include("modules/datastore/datastore_runner.hrl").
-include("modules/datastore/qos.hrl").
-include("modules/fslogic/fslogic_common.hrl").
-include("modules/fslogic/metadata.hrl").
-include("proto/oneprovider/provider_messages.hrl").
-include_lib("ctool/include/logging.hrl").
-include_lib("ctool/include/errors.hrl").

%% functions operating on file_qos document using datastore_model API
-export([delete/1]).

%% higher-level functions operating on file_qos document
-export([
    get_effective/1, 
    add_qos_entry_id/3, add_qos_entry_id/4, remove_qos_entry_id/3,
    is_replica_required_on_storage/2, is_effective_qos_of_file/2,
    qos_membership/1, has_any_qos_entry/2, 
    cleanup_reference_related_documents/1, cleanup_reference_related_documents/2, 
    cleanup_on_no_reference/1,
    delete_associated_entries_on_no_references/1
]).

%% higher-level functions operating on effective_file_qos record.
-export([
    get_assigned_entries_for_storage/2,
    get_qos_entries/1,
    get_assigned_entries/1,
    is_in_trash/1
]).

%% datastore_model callbacks
-export([get_ctx/0, get_record_struct/1, get_record_version/0]).

-type key() :: file_meta:uuid().
-type record() :: #file_qos{}.
-type doc() :: datastore_doc:doc(record()).
-type pred() :: datastore_doc:pred(record()).
-type effective_file_qos() :: #effective_file_qos{}.
-type assigned_entries() :: #{storage:id() => [qos_entry:id()]}.
-type membership() :: ?NONE_QOS_MEMBERSHIP | ?DIRECT_QOS_MEMBERSHIP | ?ANCESTOR_QOS_MEMBERSHIP.

-export_type([assigned_entries/0, membership/0]).

-define(CTX, #{
    model => ?MODULE
}).

-compile({no_auto_import, [get/1]}).


%%%===================================================================
%%% Functions operating on file_qos document using datastore_model API
%%%===================================================================

-spec get(key()) -> {ok, doc()} | {error, term()}.
get(Key) ->
    datastore_model:get(?CTX, Key).

-spec delete(key()) -> ok | {error, term()}.
delete(Key) ->
    datastore_model:delete(?CTX, Key).

-spec delete(key(), pred()) -> ok | {error, term()}.
delete(Key, Pred) ->
    case datastore_model:delete(?CTX, Key, Pred) of
        {error, {not_satisfied, _}} -> ok;
        Other -> Other
    end.

%%%===================================================================
%%% Higher-level functions operating on file_qos document.
%%%===================================================================

%%--------------------------------------------------------------------
%% @doc
%% Returns effective_file_qos for file. If effective value cannot be calculated
%% because of file_meta documents not being synchronized yet, appropriate error
%% is returned.
%% @end
%%--------------------------------------------------------------------
-spec get_effective(file_meta:doc() | file_meta:uuid()) -> 
    {ok, effective_file_qos()} | {error, {file_meta_missing, binary()}} | undefined.
get_effective(FileUuid) when is_binary(FileUuid) ->
    case file_meta:get(FileUuid) of
        {ok, FileDoc} -> get_effective(FileDoc);
        ?ERROR_NOT_FOUND -> {error, {file_meta_missing, FileUuid}}
    end;
get_effective(#document{} = FileDoc) ->
    get_effective(FileDoc, undefined).


%%--------------------------------------------------------------------
%% @doc
%% @equiv
%% add_qos_entry_id(FileUuid, SpaceId, QosEntryId, undefined)
%% @end
%%--------------------------------------------------------------------
-spec add_qos_entry_id(od_space:id(), file_meta:uuid(), qos_entry:id()) -> ok.
add_qos_entry_id(SpaceId, FileUuid, QosEntryId) ->
    add_qos_entry_id(SpaceId, FileUuid, QosEntryId, undefined).


%%--------------------------------------------------------------------
%% @doc
%% Adds new QoS entry to file_qos document associated with file.
%% Creates file_qos document if needed.
%% @end
%%--------------------------------------------------------------------
-spec add_qos_entry_id(od_space:id(), file_meta:uuid(), qos_entry:id(), storage:id() | undefined) -> ok.
add_qos_entry_id(SpaceId, FileUuid, QosEntryId, Storage) ->
    NewDoc = #document{
        key = FileUuid,
        scope = SpaceId,
        value = #file_qos{
            qos_entries = [QosEntryId],
            assigned_entries = case Storage of
                undefined -> #{};
                _ -> #{Storage => [QosEntryId]}
            end
        }
    },

    UpdateFun = fun(#file_qos{qos_entries = CurrQosEntries, assigned_entries = CurrAssignedEntries}) ->
        UpdatedAssignedEntries = case Storage of
            undefined ->
                CurrAssignedEntries;
            _ ->
                maps:update_with(Storage, fun(QosEntries) ->
                    lists:usort([QosEntryId | QosEntries])
                end, [QosEntryId], CurrAssignedEntries)
        end,

        {ok, #file_qos{
            qos_entries = lists:usort([QosEntryId | CurrQosEntries]),
            assigned_entries = UpdatedAssignedEntries}
        }
    end,
    case datastore_model:update(?CTX, FileUuid, UpdateFun, NewDoc) of
        {ok, _} ->
            ok = qos_bounded_cache:invalidate_on_all_nodes(SpaceId);
        {error, _} = Error -> 
            Error
    end.


%%--------------------------------------------------------------------
%% @doc
%% Removes given QoS entry ID from both qos_entries and assigned_entries.
%% @end
%%--------------------------------------------------------------------
-spec remove_qos_entry_id(od_space:id(), file_meta:uuid(), qos_entry:id()) -> ok | {error, term()}.
remove_qos_entry_id(SpaceId, FileUuid, QosEntryId) ->
    UpdateFun = fun(FileQos = #file_qos{qos_entries = QosEntries, assigned_entries = AssignedEntries}) ->
        UpdatedQosEntries = lists:delete(QosEntryId, QosEntries),
        UpdatedAssignedEntries = maps:fold(fun(StorageId, EntriesForStorage, UpdatedAssignedEntriesPartial) ->
            case lists:delete(QosEntryId, EntriesForStorage) of
                [] ->
                    UpdatedAssignedEntriesPartial;
                List ->
                    UpdatedAssignedEntriesPartial#{StorageId => List}
            end
        end, #{}, AssignedEntries),
        
        {ok, FileQos#file_qos{
            qos_entries = UpdatedQosEntries,
            assigned_entries = UpdatedAssignedEntries
        }}
    end,
    % critical section to avoid adding new entry for file between update and delete
    case datastore_model:update(?CTX, FileUuid, UpdateFun) of
        {ok, #document{value = #file_qos{qos_entries = []}}} -> 
            ok = delete(FileUuid, fun(#file_qos{qos_entries = QosEntries}) -> QosEntries =:= [] end),
            ok = qos_bounded_cache:invalidate_on_all_nodes(SpaceId);
        {ok, _} ->
            ok = qos_bounded_cache:invalidate_on_all_nodes(SpaceId);
        {error, _} = Error -> Error
    end.


%%--------------------------------------------------------------------
%% @doc
%% Checks whether given file is required on given storage by QoS.
%% @end
%%--------------------------------------------------------------------
-spec is_replica_required_on_storage(file_meta:uuid(), storage:id()) -> boolean().
is_replica_required_on_storage(FileUuid, StorageId) ->
    case get_effective(FileUuid) of
        {ok, #effective_file_qos{
            in_trash = InTrash,
            assigned_entries = AssignedEntries
        }} ->
            not InTrash andalso maps:is_key(StorageId, AssignedEntries);
        _ ->
            false
    end.


%%--------------------------------------------------------------------
%% @doc
%% Checks whether given entry was added to given file or to any of file's ancestor.
%% @end
%%--------------------------------------------------------------------
-spec is_effective_qos_of_file(file_meta:doc() | file_meta:uuid(), qos_entry:id()) -> 
    boolean() | {error, term()}.
is_effective_qos_of_file(FileUuidOrDoc, QosEntryId) ->
    case get_effective(FileUuidOrDoc) of
        undefined -> false;
        {ok, EffectiveFileQos} ->
            lists:member(QosEntryId, get_qos_entries(EffectiveFileQos))
                andalso not is_in_trash(EffectiveFileQos);
        {error, _} = Error -> Error
    end.


-spec qos_membership(file_meta:uuid() | file_meta:doc()) -> membership().
qos_membership(FileUuidOrDoc) ->
    case has_any_qos_entry(FileUuidOrDoc, direct) of
        true ->
            ?DIRECT_QOS_MEMBERSHIP;
        false ->
            case has_any_qos_entry(FileUuidOrDoc, effective) of
                true -> ?ANCESTOR_QOS_MEMBERSHIP;
                false -> ?NONE_QOS_MEMBERSHIP
            end
    end.


%%--------------------------------------------------------------------
%% @doc
%% Checks whether given file has any QoS entry (effective or direct).
%% @end
%%--------------------------------------------------------------------
-spec has_any_qos_entry(file_meta:uuid() | file_meta:doc(), direct | effective) -> boolean().
has_any_qos_entry(#document{key = Uuid}, direct) ->
    has_any_qos_entry(Uuid, direct);
has_any_qos_entry(Key, direct) ->
    has_any_qos_entry(get(Key));
has_any_qos_entry(UuidOrDoc, effective) ->
    has_any_qos_entry(get_effective(UuidOrDoc)).


%%--------------------------------------------------------------------
%% @doc
%% Performs cleanup necessary for each file reference deletion.
%% @end
%%--------------------------------------------------------------------
-spec cleanup_reference_related_documents(file_ctx:ctx()) -> ok.
cleanup_reference_related_documents(FileCtx) ->
    cleanup_reference_related_documents(FileCtx, undefined).

-spec cleanup_reference_related_documents(file_ctx:ctx(), file_ctx:ctx() | undefined) -> ok.
cleanup_reference_related_documents(FileCtx, OriginalParentCtx) ->
    {FileDoc, FileCtx1} = file_ctx:get_file_doc_including_deleted(FileCtx),
    %% This is used when directory is being moved to trash. In such case, to 
    %% calculate effective QoS before deletion, QoS for given directory needs to be 
    %% merged with effective QoS for parent before deletion (OriginalParent)
    %% TODO VFS-7133 take original parent uuid from file_meta doc
    ParentDoc = get_original_parent_doc(OriginalParentCtx),
    case get_effective(FileDoc, ParentDoc) of
        undefined -> ok;
        % clean up all potential documents related to status calculation
        {ok, #effective_file_qos{qos_entries = EffectiveQosEntries}} ->
            lists:foreach(fun(EffectiveQosEntryId) ->
                qos_status:report_file_deleted(FileCtx1, EffectiveQosEntryId, OriginalParentCtx)
            end, EffectiveQosEntries);
        {error, _} = Error ->
            ?warning("Error during QoS clean up procedure:~p", [Error]),
            ok
    end.

%%--------------------------------------------------------------------
%% @doc
%% Performs necessary cleanup on last file reference deletion.
%% @end
%%--------------------------------------------------------------------
-spec cleanup_on_no_reference(file_ctx:ctx()) -> ok.
cleanup_on_no_reference(FileCtx) ->
    ok = delete(file_ctx:get_referenced_uuid_const(FileCtx)).


%%--------------------------------------------------------------------
%% @doc
%% Deletes all QoS entries added to given file if all references were deleted.
%% @end
%%--------------------------------------------------------------------
-spec delete_associated_entries_on_no_references(file_ctx:ctx()) -> ok.
delete_associated_entries_on_no_references(FileCtx) ->
    {ok, ReferencesCount} = file_ctx:count_references_const(FileCtx),
    InodeUuid = file_ctx:get_referenced_uuid_const(FileCtx),
    case {get(InodeUuid), ReferencesCount} of
        {{ok, #document{value = #file_qos{qos_entries = QosEntries}}}, 0} ->
            lists:foreach(fun(QosEntryId) ->
                ok = qos_hooks:handle_entry_delete(QosEntryId),
                ok = qos_entry:delete(QosEntryId)
            end, QosEntries);
        {_, _} -> ok
    end.

%%%===================================================================
%%% Functions operating on effective_file_qos record.
%%%===================================================================

-spec get_qos_entries(effective_file_qos()) -> [qos_entry:id()].
get_qos_entries(EffectiveFileQos) ->
    EffectiveFileQos#effective_file_qos.qos_entries.


-spec get_assigned_entries(effective_file_qos()) -> assigned_entries().
get_assigned_entries(EffectiveFileQos) ->
    EffectiveFileQos#effective_file_qos.assigned_entries.


-spec is_in_trash(effective_file_qos()) -> boolean().
is_in_trash(EffectiveFileQos) ->
    EffectiveFileQos#effective_file_qos.in_trash.


-spec get_assigned_entries_for_storage(effective_file_qos(), storage:id()) ->
    [qos_entry:id()].
get_assigned_entries_for_storage(EffectiveFileQos, StorageId) ->
    maps:get(StorageId, get_assigned_entries(EffectiveFileQos), []).


%%%===================================================================
%%% Internal functions
%%%===================================================================

%% @private
-spec get_effective(file_meta:doc(), undefined | file_meta:doc()) ->
    {ok, effective_file_qos()} | {error, {file_meta_missing, binary()}} | undefined.
get_effective(#document{} = FileDoc, OriginalParentDoc) ->
<<<<<<< HEAD
    Callback = fun
        ([_, {error, _} = Error, _CalculationInfo]) ->
            Error;
        ([#document{key = Uuid, value = #file_meta{}}, ParentEffQos, CalculationInfo]) ->
            case fslogic_uuid:is_trash_dir_uuid(Uuid) of
                true ->
                    % qos cannot be set on trash directory
                    {ok, #effective_file_qos{in_trash = true}, CalculationInfo};
                false ->
                    case get(Uuid) of
                        ?ERROR_NOT_FOUND ->
                            {ok, ParentEffQos, CalculationInfo};
                        {ok, #document{value = FileQos}} ->
                            EffQos = merge_file_qos(ParentEffQos, FileQos),
                            {ok, EffQos, CalculationInfo}
                    end
            end
=======
    Callback = fun([#document{key = Uuid, value = #file_meta{}}, ParentEffQos, CalculationInfo]) ->
        case fslogic_uuid:is_trash_dir_uuid(Uuid) of
            true ->
                % qos cannot be set on trash directory
                {ok, #effective_file_qos{in_trash = true}, CalculationInfo};
            false ->
                case get(Uuid) of
                    ?ERROR_NOT_FOUND ->
                        {ok, ParentEffQos, CalculationInfo};
                    {ok, #document{value = FileQos}} ->
                        EffQos = merge_file_qos(ParentEffQos, FileQos),
                        {ok, EffQos, CalculationInfo}
                end
        end
>>>>>>> 492bd80e
    end,
    MergeCallback = fun(NewEntry, Acc, _EntryCalculationInfo, CalculationInfoAcc) ->
        {ok, merge_file_qos(NewEntry, Acc), CalculationInfoAcc}
    end,
    Options = #{
        merge_callback => MergeCallback, 
        use_referenced_key => true, 
        force_execution_on_referenced_key => true
    },

    merge_eff_qos_for_files([OriginalParentDoc, FileDoc], Callback, Options).


%% @private
-spec merge_eff_qos_for_files(
    [file_meta:doc() | undefined], 
    effective_value:callback(), 
    effective_value:get_or_calculate_options()
) ->
    {ok, effective_file_qos()} | undefined | {error, term()}.
merge_eff_qos_for_files(FileDocs, Callback, Options) ->
    MergedEffQos = lists_utils:foldl_while(fun(FileDoc, Acc) ->
        case get_effective_qos_for_single_file(FileDoc, Callback, Options) of
            {ok, EffQos} -> {cont, merge_file_qos(Acc, EffQos)};
            {error, _} = Error -> {halt, Error}
        end
    end, undefined, FileDocs),
    case MergedEffQos of
        {error, _} = Error -> Error;
        undefined -> undefined;
        _ -> {ok, MergedEffQos}
    end.
    

%% @private
-spec get_effective_qos_for_single_file(undefined | file_meta:doc(), effective_value:callback(),
    effective_value:get_or_calculate_options()) -> {ok, effective_file_qos()} | undefined | {error, term()}.
get_effective_qos_for_single_file(undefined, _Callback, _Options) -> {ok, undefined};
get_effective_qos_for_single_file(#document{scope = SpaceId} = FileDoc, Callback, Options) ->
    case effective_value:get_or_calculate(?CACHE_TABLE_NAME(SpaceId), FileDoc, Callback, Options) of
        {ok, EffQos, _} ->
            {ok, EffQos};
        {error, {file_meta_missing, _MissingUuid}} = Error ->
            % documents are not synchronized yet
            Error
    end.


%% @private
-spec file_qos_to_eff_file_qos(record()) -> effective_file_qos().
file_qos_to_eff_file_qos(#file_qos{
    qos_entries = QosEntries,
    assigned_entries = AssignedEntries
}) ->
    #effective_file_qos{
        qos_entries = QosEntries,
        assigned_entries = AssignedEntries
    }.


%% @private
-spec merge_file_qos(
    undefined | effective_file_qos() | record(), 
    undefined | effective_file_qos() | record()
) -> 
    effective_file_qos() | undefined.
merge_file_qos(FileQos = #file_qos{}, SecondEffQos) ->
    merge_file_qos(file_qos_to_eff_file_qos(FileQos), SecondEffQos);
merge_file_qos(FirstEffQos, FileQos = #file_qos{}) ->
    merge_file_qos(FirstEffQos, file_qos_to_eff_file_qos(FileQos));
merge_file_qos(undefined, SecondEffQos) ->
    SecondEffQos;
merge_file_qos(FirstEffQos, undefined) ->
    FirstEffQos;
merge_file_qos(FirstEffQos, SecondEffQos) ->
    #effective_file_qos{
        qos_entries = lists:usort(
            FirstEffQos#effective_file_qos.qos_entries ++ SecondEffQos#effective_file_qos.qos_entries
        ),
        assigned_entries = merge_assigned_entries(
            FirstEffQos#effective_file_qos.assigned_entries,
            SecondEffQos#effective_file_qos.assigned_entries
        ),
        in_trash = FirstEffQos#effective_file_qos.in_trash orelse SecondEffQos#effective_file_qos.in_trash
    }.


%% @private
-spec merge_assigned_entries(assigned_entries(), assigned_entries()) -> assigned_entries().
merge_assigned_entries(FirstAssignedEntries, SecondAssignedEntries) ->
    maps:fold(fun(StorageId, StorageQosEntries, Acc) ->
        maps:update_with(StorageId, fun(ParentStorageQosEntries) ->
            % usort to remove duplicated entries
            lists:usort(ParentStorageQosEntries ++ StorageQosEntries)
        end, StorageQosEntries, Acc)
    end, FirstAssignedEntries, SecondAssignedEntries).


%% @private
-spec has_any_qos_entry({ok, doc()} | {ok, effective_file_qos()} | undefined | {error, term()}) ->
    boolean().
has_any_qos_entry({ok, #document{value = #file_qos{qos_entries = [_ | _]}}}) -> true;
has_any_qos_entry({ok, #effective_file_qos{in_trash = true}}) -> false;
has_any_qos_entry({ok, #effective_file_qos{qos_entries = [_|_]}}) -> true;
has_any_qos_entry(_) -> false.


%% @private
-spec get_original_parent_doc(undefined | file_ctx:ctx()) -> undefined | file_meta:doc().
get_original_parent_doc(undefined) -> undefined;
get_original_parent_doc(OriginalParentCtx) ->
    {ParentDoc, _} = file_ctx:get_file_doc(OriginalParentCtx),
    ParentDoc.


%%%===================================================================
%%% datastore_model callbacks
%%%===================================================================

-spec get_ctx() -> datastore:ctx().
get_ctx() ->
    ?CTX.


-spec get_record_version() -> datastore_model:record_version().
get_record_version() ->
    1.


-spec get_record_struct(datastore_model:record_version()) ->
    datastore_model:record_struct().
get_record_struct(1) ->
    {record, [
        {qos_entries, [string]},
        {assigned_entries, #{string => [string]}}
    ]}.<|MERGE_RESOLUTION|>--- conflicted
+++ resolved
@@ -362,7 +362,6 @@
 -spec get_effective(file_meta:doc(), undefined | file_meta:doc()) ->
     {ok, effective_file_qos()} | {error, {file_meta_missing, binary()}} | undefined.
 get_effective(#document{} = FileDoc, OriginalParentDoc) ->
-<<<<<<< HEAD
     Callback = fun
         ([_, {error, _} = Error, _CalculationInfo]) ->
             Error;
@@ -380,22 +379,6 @@
                             {ok, EffQos, CalculationInfo}
                     end
             end
-=======
-    Callback = fun([#document{key = Uuid, value = #file_meta{}}, ParentEffQos, CalculationInfo]) ->
-        case fslogic_uuid:is_trash_dir_uuid(Uuid) of
-            true ->
-                % qos cannot be set on trash directory
-                {ok, #effective_file_qos{in_trash = true}, CalculationInfo};
-            false ->
-                case get(Uuid) of
-                    ?ERROR_NOT_FOUND ->
-                        {ok, ParentEffQos, CalculationInfo};
-                    {ok, #document{value = FileQos}} ->
-                        EffQos = merge_file_qos(ParentEffQos, FileQos),
-                        {ok, EffQos, CalculationInfo}
-                end
-        end
->>>>>>> 492bd80e
     end,
     MergeCallback = fun(NewEntry, Acc, _EntryCalculationInfo, CalculationInfoAcc) ->
         {ok, merge_file_qos(NewEntry, Acc), CalculationInfoAcc}
