%%%-------------------------------------------------------------------
%%% @author Michal Cwiertnia
%%% @copyright (C) 2019 ACK CYFRONET AGH
%%% This software is released under the MIT license
%%% cited in 'LICENSE.txt'.
%%% @end
%%%-------------------------------------------------------------------
%%% @doc The file_qos document contains information about QoS entries defined
%%% for file or directory. It contains:
%%%     - qos_entries - holds IDs of all qos_entries defined for this file (
%%%       including qos_entries which demands cannot be satisfied). This list
%%%       is updated on change of qos_entry document (see qos_hooks.erl),
%%%     - assigned_entries - holds mapping storage_id to list of qos_entry IDs.
%%%       When new QoS is added for file or directory, storages on which replicas
%%%       should be stored are calculated using QoS expression. Then traverse
%%%       requests are added to qos_entry document. When provider notices change
%%%       in qos_entry, it checks whether there is traverse request defining
%%%       its storage. If yes, provider updates assigned_entries and
%%%       starts traverse.
%%% Each file or directory can be associated with zero or one such document.
%%% Getting information about all QoS entries that influences file or directory
%%% requires calculating effective_file_qos as file_qos is inherited from all
%%% parents.
%%%
%%% @end
%%%-------------------------------------------------------------------
-module(file_qos).
-author("Michal Cwiertnia").

-include("global_definitions.hrl").
-include("modules/datastore/datastore_models.hrl").
-include("modules/datastore/datastore_runner.hrl").
-include("modules/datastore/qos.hrl").
-include("modules/fslogic/fslogic_common.hrl").
-include("modules/fslogic/metadata.hrl").
-include("proto/oneprovider/provider_messages.hrl").
-include_lib("ctool/include/logging.hrl").
-include_lib("ctool/include/errors.hrl").

%% functions operating on file_qos document using datastore_model API
-export([delete/1]).

%% higher-level functions operating on file_qos document
-export([
    get_effective/1, 
    add_qos_entry_id/3, add_qos_entry_id/4, remove_qos_entry_id/3,
    is_replica_required_on_storage/2, is_effective_qos_of_file/2,
    has_any_qos_entry/2, clean_up/1
]).

%% higher-level functions operating on effective_file_qos record.
-export([
    get_assigned_entries_for_storage/2, get_qos_entries/1, get_assigned_entries/1
]).

%% datastore_model callbacks
-export([get_ctx/0, get_record_struct/1, get_record_version/0]).

-type key() :: file_meta:uuid().
-type record() :: #file_qos{}.
<<<<<<< HEAD
-type pred() :: datastore_doc:pred(record()).
=======
-type doc() :: datastore_doc:doc(record()).
>>>>>>> 0b1db3c8
-type effective_file_qos() :: #effective_file_qos{}.
-type assigned_entries() :: #{storage:id() => [qos_entry:id()]}.

-export_type([assigned_entries/0]).

-define(CTX, #{
    model => ?MODULE
}).

-compile({no_auto_import, [get/1]}).


%%%===================================================================
%%% Functions operating on file_qos document using datastore_model API
%%%===================================================================

-spec get(key()) -> {ok, doc()}.
get(Key) ->
    datastore_model:get(?CTX, Key).

-spec delete(key()) -> ok | {error, term()}.
delete(Key) ->
    ?ok_if_not_found(datastore_model:delete(?CTX, Key)).

-spec delete(key(), pred()) -> ok | {error, term()}.
delete(Key, Pred) ->
    ?ok_if_not_found(datastore_model:delete(?CTX, Key, Pred)).

%%%===================================================================
%%% Higher-level functions operating on file_qos document.
%%%===================================================================

%%--------------------------------------------------------------------
%% @doc
%% Returns effective_file_qos for file. If effective value cannot be calculated
%% because of file_meta documents not being synchronized yet, appropriate error
%% is returned.
%% @end
%%--------------------------------------------------------------------
-spec get_effective(file_meta:doc() | file_meta:uuid()) -> 
    {ok, effective_file_qos()} | {error, term()} | undefined.
get_effective(FileUuid) when is_binary(FileUuid) ->
    case file_meta:get(FileUuid) of
        {ok, FileDoc} -> get_effective(FileDoc);
        ?ERROR_NOT_FOUND -> {error, {file_meta_missing, FileUuid}};
        _ -> undefined
    end;
get_effective(#document{scope = SpaceId} = FileDoc) ->
    Callback = fun([#document{key = Uuid}, ParentEffQos, CalculationInfo]) ->
        case datastore_model:get(?CTX, Uuid) of
            ?ERROR_NOT_FOUND ->
                {ok, ParentEffQos, CalculationInfo};
            {ok, #document{value = FileQos}} ->
                EffQos = merge_file_qos(ParentEffQos, FileQos),
                {ok, EffQos, CalculationInfo}
        end
    end,
    
    CacheTableName = ?CACHE_TABLE_NAME(SpaceId),
    case effective_value:get_or_calculate(CacheTableName, FileDoc, Callback, [], []) of
        {ok, undefined, _} ->
            undefined;
        {ok, EffQosAsFileQos, _} ->
            {ok, #effective_file_qos{
                qos_entries = EffQosAsFileQos#file_qos.qos_entries,
                assigned_entries = EffQosAsFileQos#file_qos.assigned_entries
            }};
        {error, {file_meta_missing, _MissingUuid}} = Error ->
            % documents are not synchronized yet
            Error
    end.


%%--------------------------------------------------------------------
%% @doc
%% @equiv
%% add_qos_entry_id(FileUuid, SpaceId, QosEntryId, undefined)
%% @end
%%--------------------------------------------------------------------
-spec add_qos_entry_id(od_space:id(), file_meta:uuid(), qos_entry:id()) -> ok.
add_qos_entry_id(SpaceId, FileUuid, QosEntryId) ->
    add_qos_entry_id(SpaceId, FileUuid, QosEntryId, undefined).


%%--------------------------------------------------------------------
%% @doc
%% Adds new QoS entry to file_qos document associated with file.
%% Creates file_qos document if needed.
%% @end
%%--------------------------------------------------------------------
-spec add_qos_entry_id(od_space:id(), file_meta:uuid(), qos_entry:id(), storage:id() | undefined) -> ok.
add_qos_entry_id(SpaceId, FileUuid, QosEntryId, Storage) ->
    NewDoc = #document{
        key = FileUuid,
        scope = SpaceId,
        value = #file_qos{
            qos_entries = [QosEntryId],
            assigned_entries = case Storage of
                undefined -> #{};
                _ -> #{Storage => [QosEntryId]}
            end
        }
    },

    UpdateFun = fun(#file_qos{qos_entries = CurrQosEntries, assigned_entries = CurrAssignedEntries}) ->
        UpdatedAssignedEntries = case Storage of
            undefined ->
                CurrAssignedEntries;
            _ ->
                maps:update_with(Storage, fun(QosEntries) ->
                    lists:usort([QosEntryId | QosEntries])
                end, [QosEntryId], CurrAssignedEntries)
        end,

        {ok, #file_qos{
            qos_entries = lists:usort([QosEntryId | CurrQosEntries]),
            assigned_entries = UpdatedAssignedEntries}
        }
    end,
    case datastore_model:update(?CTX, FileUuid, UpdateFun, NewDoc) of
        {ok, _} -> ok = qos_bounded_cache:invalidate_on_all_nodes(SpaceId);
        {error, _} = Error -> Error
    end.


%%--------------------------------------------------------------------
%% @doc
%% Removes given QoS entry ID from both qos_entries and assigned_entries.
%% @end
%%--------------------------------------------------------------------
-spec remove_qos_entry_id(od_space:id(), file_meta:uuid(), qos_entry:id()) -> ok | {error, term()}.
remove_qos_entry_id(SpaceId, FileUuid, QosEntryId) ->
    UpdateFun = fun(FileQos = #file_qos{qos_entries = QosEntries, assigned_entries = AssignedEntries}) ->
        UpdatedQosEntries = lists:delete(QosEntryId, QosEntries),
        UpdatedAssignedEntries = maps:fold(fun(StorageId, EntriesForStorage, UpdatedAssignedEntriesPartial) ->
            case lists:delete(QosEntryId, EntriesForStorage) of
                [] ->
                    UpdatedAssignedEntriesPartial;
                List ->
                    UpdatedAssignedEntriesPartial#{StorageId => List}
            end
        end, #{}, AssignedEntries),
        
        {ok, FileQos#file_qos{
            qos_entries = UpdatedQosEntries,
            assigned_entries = UpdatedAssignedEntries
        }}
    end,
    % critical section to avoid adding new entry for file between update and delete
    case datastore_model:update(?CTX, FileUuid, UpdateFun) of
        {ok, #document{value = #file_qos{qos_entries = []}}} -> 
            ok = delete(FileUuid, fun(#file_qos{qos_entries = QosEntries}) -> QosEntries =:= [] end),
            ok = qos_bounded_cache:invalidate_on_all_nodes(SpaceId);
        {ok, _} ->
            ok = qos_bounded_cache:invalidate_on_all_nodes(SpaceId);
        {error, _} = Error -> Error
    end.


%%--------------------------------------------------------------------
%% @doc
%% Checks whether given file is required on given storage by QoS.
%% @end
%%--------------------------------------------------------------------
-spec is_replica_required_on_storage(file_meta:uuid(), storage:id()) -> boolean().
is_replica_required_on_storage(FileUuid, StorageId) ->
    QosStorages = case get_effective(FileUuid) of
        {ok, #effective_file_qos{assigned_entries = AssignedEntries}} -> AssignedEntries;
        _ -> #{}
    end,
    maps:is_key(StorageId, QosStorages).


%%--------------------------------------------------------------------
%% @doc
%% Checks whether given entry was added to given file or to any of file's ancestor.
%% @end
%%--------------------------------------------------------------------
-spec is_effective_qos_of_file(file_meta:doc() | file_meta:uuid(), qos_entry:id()) -> 
    boolean() | {error, term()}.
is_effective_qos_of_file(FileUuidOrDoc, QosEntryId) ->
    case get_effective(FileUuidOrDoc) of
        undefined -> false;
        {ok, EffectiveFileQos} -> lists:member(QosEntryId, get_qos_entries(EffectiveFileQos));
        {error, _} = Error -> Error
    end.


%%--------------------------------------------------------------------
%% @doc
%% Checks whether given file has any QoS entry (effective or direct).
%% @end
%%--------------------------------------------------------------------
-spec has_any_qos_entry(file_meta:uuid() | file_meta:doc(), direct | effective) -> boolean().
has_any_qos_entry(#document{key = Uuid}, direct) ->
    has_any_qos_entry(Uuid, direct);
has_any_qos_entry(Key, direct) ->
    has_any_qos_entry(get(Key));
has_any_qos_entry(UuidOrDoc, effective) ->
    has_any_qos_entry(file_qos:get_effective(UuidOrDoc)).


%%--------------------------------------------------------------------
%% @doc
%% Deletes all QoS documents related to given file.
%% @end
%%--------------------------------------------------------------------
-spec clean_up(file_ctx:ctx()) -> ok.
clean_up(FileCtx) ->
    {FileDoc, FileCtx1} = file_ctx:get_file_doc_including_deleted(FileCtx),
    case get_effective(FileDoc) of
        undefined -> ok;
        % clean up all potential documents related to status calculation
        {ok, #effective_file_qos{qos_entries = EffectiveQosEntries}} ->
            lists:foreach(fun(EffectiveQosEntryId) ->
                qos_status:report_file_deleted(FileCtx1, EffectiveQosEntryId)
            end, EffectiveQosEntries);
        {error, _} = Error ->
            ?warning("Error during QoS clean up procedure:~p", [Error]),
            ok
    end,
    Uuid = file_ctx:get_uuid_const(FileCtx1),
    % delete all QoS entries added to given file
    case datastore_model:get(?CTX, Uuid) of
        {ok, #document{value = #file_qos{qos_entries = QosEntries}}} ->
            lists:foreach(fun(QosEntryId) ->
                ok = qos_hooks:handle_entry_delete(QosEntryId),
                ok = qos_entry:delete(QosEntryId)
            end, QosEntries);
        ?ERROR_NOT_FOUND -> ok
    end,
    ok = delete(Uuid).

%%%===================================================================
%%% Functions operating on effective_file_qos record.
%%%===================================================================

-spec get_qos_entries(effective_file_qos()) -> [qos_entry:id()].
get_qos_entries(EffectiveFileQos) ->
    EffectiveFileQos#effective_file_qos.qos_entries.


-spec get_assigned_entries(effective_file_qos()) -> assigned_entries().
get_assigned_entries(EffectiveFileQos) ->
    EffectiveFileQos#effective_file_qos.assigned_entries.


-spec get_assigned_entries_for_storage(effective_file_qos(), storage:id()) ->
    [qos_entry:id()].
get_assigned_entries_for_storage(EffectiveFileQos, StorageId) ->
    maps:get(StorageId, get_assigned_entries(EffectiveFileQos), []).


%%%===================================================================
%%% Internal functions
%%%===================================================================

%%--------------------------------------------------------------------
%% @doc
%% @private
%% Merge parent's file_qos with child's file_qos. Used when calculating
%% effective_file_qos.
%% @end
%%--------------------------------------------------------------------
-spec merge_file_qos(undefined | record(), record()) -> record().
merge_file_qos(undefined, ChildQos) ->
    ChildQos;
merge_file_qos(ParentQos, ChildQos) ->
    #file_qos{
        qos_entries = lists:usort(
            ParentQos#file_qos.qos_entries ++ ChildQos#file_qos.qos_entries
        ),
        assigned_entries = merge_assigned_entries(
            ParentQos#file_qos.assigned_entries,
            ChildQos#file_qos.assigned_entries
        )
    }.


%% @private
-spec merge_assigned_entries(assigned_entries(), assigned_entries()) -> assigned_entries().
merge_assigned_entries(ParentAssignedEntries, ChildAssignedEntries) ->
    maps:fold(fun(StorageId, StorageQosEntries, Acc) ->
        maps:update_with(StorageId, fun(ParentStorageQosEntries) ->
            ParentStorageQosEntries ++ StorageQosEntries
        end, StorageQosEntries, Acc)
    end, ParentAssignedEntries, ChildAssignedEntries).


%% @private
-spec has_any_qos_entry({ok, doc()} | {ok, effective_file_qos()} | undefined | {error, term()}) ->
    boolean().
has_any_qos_entry({ok, #document{value = #file_qos{qos_entries = [_ | _]}}}) -> true;
has_any_qos_entry({ok, #effective_file_qos{qos_entries = [_|_]}}) -> true;
has_any_qos_entry(_) -> false.


%%%===================================================================
%%% datastore_model callbacks
%%%===================================================================

-spec get_ctx() -> datastore:ctx().
get_ctx() ->
    ?CTX.


-spec get_record_version() -> datastore_model:record_version().
get_record_version() ->
    1.


-spec get_record_struct(datastore_model:record_version()) ->
    datastore_model:record_struct().
get_record_struct(1) ->
    {record, [
        {qos_entries, [string]},
        {assigned_entries, #{string => [string]}}
    ]}.<|MERGE_RESOLUTION|>--- conflicted
+++ resolved
@@ -58,11 +58,8 @@
 
 -type key() :: file_meta:uuid().
 -type record() :: #file_qos{}.
-<<<<<<< HEAD
+-type doc() :: datastore_doc:doc(record()).
 -type pred() :: datastore_doc:pred(record()).
-=======
--type doc() :: datastore_doc:doc(record()).
->>>>>>> 0b1db3c8
 -type effective_file_qos() :: #effective_file_qos{}.
 -type assigned_entries() :: #{storage:id() => [qos_entry:id()]}.
 
