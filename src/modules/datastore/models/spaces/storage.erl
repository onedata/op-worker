--- conflicted
+++ resolved
@@ -57,22 +57,14 @@
     ]};
 record_struct(2) ->
     {record, [
-<<<<<<< HEAD
-        {name, binary},
-        {helpers, [{record, 1, [
-            {name, string},
-            {args, #{string => string}}
-        ]}]},
-        {readonly, boolean}
-=======
         {name, string},
         {helpers, [{record, 1, [
             {name, string},
             {args, #{string => string}},
             {admin_ctx, #{string => string}},
             {insecure, boolean}
-        ]}]}
->>>>>>> 4b893540
+        ]}]},
+        {readonly, boolean}
     ]}.
 
 %%--------------------------------------------------------------------
@@ -83,9 +75,6 @@
 -spec record_upgrade(datastore_json:record_version(), tuple()) ->
     {datastore_json:record_version(), tuple()}.
 record_upgrade(1, {?MODEL_NAME, Name, Helpers}) ->
-<<<<<<< HEAD
-    {2, #storage{name=Name, helpers = Helpers}}.
-=======
     {2, #storage{
         name = Name,
         helpers = [
@@ -93,7 +82,6 @@
         ]
     }}.
 
->>>>>>> 4b893540
 
 %%%===================================================================
 %%% model_behaviour callbacks
@@ -233,6 +221,16 @@
 
 %%--------------------------------------------------------------------
 %% @doc
+%% Constructs storage record.
+%% @end
+%%--------------------------------------------------------------------
+-spec new(name(), [helper()], boolean()) -> doc().
+new(Name, Helpers, ReadOnly) ->
+    #document{value = #storage{name = Name, helpers = Helpers, readonly=ReadOnly}}.
+
+
+%%--------------------------------------------------------------------
+%% @doc
 %% Returns storage ID.
 %% @end
 %%--------------------------------------------------------------------
