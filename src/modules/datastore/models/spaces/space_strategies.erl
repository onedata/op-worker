%%%-------------------------------------------------------------------
%%% @author Rafal Slota
%%% @author Jakub Kudzia
%%% @copyright (C) 2016 ACK CYFRONET AGH
%%% This software is released under the MIT license
%%% cited in 'LICENSE.txt'.
%%% @end
%%%-------------------------------------------------------------------
%%% @doc
%%% Model for storing storage_sync configurations.
%%% Each document stores map of configurations of storage_sync on each
%%% storage supporting given space.
%%% TODO VFS-5717 rename to space_sync_config
%%% @end
%%%-------------------------------------------------------------------
-module(space_strategies).
-author("Rafal Slota").
-author("Jakub Kudzia").

-include("modules/storage_sync/storage_sync.hrl").
-include("modules/datastore/datastore_models.hrl").
-include("modules/datastore/datastore_runner.hrl").
-include_lib("ctool/include/logging.hrl").

%% API
-export([get/1, delete/1]).
-export([
    get_import_details/1, get_import_details/2,
    get_update_details/1, get_update_details/2, 
    get_sync_configs/1, is_any_storage_imported/1,
    configure_import/4, configure_update/4
]).

%% datastore_model callbacks
-export([get_record_version/0, get_record_struct/1, upgrade_record/2, get_ctx/0]).
-export([decode/1, encode/1]).

-type key() :: datastore:key().
-type record() :: #space_strategies{}.
-type doc() :: datastore_doc:doc(record()).
-type diff() :: datastore_doc:diff(record()).
-type sync_config() :: #storage_sync_config{}.
-type sync_configs() :: #{storage:id() => sync_config()}.
-type sync_details() :: {boolean(), import_config() | update_config()}.

%% @formatter:off
-type import_config() :: #{
    max_depth => non_neg_integer(),
    sync_acl => boolean()
}.

-type update_config() :: #{
    max_depth => non_neg_integer(),
    sync_acl => boolean(),
    scan_interval => non_neg_integer(),
    write_once => boolean(),
    delete_enable => boolean()
}.
%% @formatter:on

-type config() :: import_config() | update_config().

-export_type([import_config/0, update_config/0, config/0, sync_config/0, sync_configs/0, sync_details/0]).

<<<<<<< HEAD
-define(CTX, #{model => ?MODULE}).
-define(DEFAULT_IMPORT_SYNC_CONFIG(Enabled, Config),
    #storage_sync_config{
        import_enabled = Enabled,
        import_config = Config
    }).
-define(DEFAULT_UPDATE_SYNC_CONFIG(Enabled, Config),
    #storage_sync_config{
        update_enabled = Enabled,
        update_config = Config
    }).
-define(DEFAULT_RECORD(StorageId, SyncConfig),
    #space_strategies{sync_configs = #{StorageId => SyncConfig}}).
=======
-define(CTX, #{model => ?MODULE, memory_copies => all}).
>>>>>>> 96f6ad7d

%%%===================================================================
%%% API
%%%===================================================================

-spec get(key()) -> {ok, doc()} | {error, term()}.
get(Key) ->
    datastore_model:get(?CTX, Key).

-spec delete(key()) -> ok | {error, term()}.
delete(Key) ->
    {ok, StorageIds} = space_storage:get_storage_ids(Key),
    lists:foreach(fun(StorageId) ->
        storage_sync_monitoring:delete(Key, StorageId)
    end, StorageIds),
    datastore_model:delete(?CTX, Key).

-spec is_any_storage_imported(od_space:id()) -> boolean().
is_any_storage_imported(SpaceId) ->
    {ok, Doc} = space_storage:get(SpaceId),
    {ok, StorageIds} = space_storage:get_storage_ids(Doc),
    lists:any(fun(StorageId) ->
        case get_import_details(SpaceId, StorageId) of
            {false, _} -> false;
            _ -> true
        end
    end, StorageIds).

-spec configure_import(od_space:id(), storage:id(), boolean(), import_config()) -> ok.
configure_import(SpaceId, StorageId, Enabled, NewConfig) ->
    FilledConfig = fill_import_config(NewConfig),
    DefaultSyncConfig = ?DEFAULT_IMPORT_SYNC_CONFIG(Enabled, FilledConfig),
    ok = ?extract_ok(update(SpaceId, fun(#space_strategies{sync_configs = SyncConfigs} = SS) ->
        NewSS = maps:update_with(StorageId, fun(SSC = #storage_sync_config{import_config = OldConfig}) ->
            UpdatedConfig = maps:merge(OldConfig, FilledConfig),
            SSC#storage_sync_config{import_enabled = Enabled, import_config = UpdatedConfig}
        end,
            DefaultSyncConfig, SyncConfigs
        ),
        {ok, SS#space_strategies{sync_configs = NewSS}}
    end, ?DEFAULT_RECORD(StorageId, DefaultSyncConfig))).

-spec configure_update(od_space:id(), storage:id(), boolean(), update_config()) -> ok.
configure_update(SpaceId, StorageId, Enabled, NewConfig) ->
    FilledConfig = fill_update_config(NewConfig),
    DefaultSyncConfig = ?DEFAULT_UPDATE_SYNC_CONFIG(Enabled, FilledConfig),
    ok = ?extract_ok(update(SpaceId, fun(#space_strategies{sync_configs = SyncConfigs} = SS) ->
        NewSS = maps:update_with(StorageId, fun(SSC = #storage_sync_config{update_config = OldConfig}) ->
            UpdatedConfig = maps:merge(OldConfig, FilledConfig),
            SSC#storage_sync_config{update_enabled = Enabled, update_config = UpdatedConfig}
        end,
            DefaultSyncConfig, SyncConfigs
        ),
        {ok, SS#space_strategies{sync_configs = NewSS}}
    end, ?DEFAULT_RECORD(StorageId, DefaultSyncConfig))).

-spec get_import_details(od_space:id(), storage:id()) -> sync_details().
get_import_details(SpaceId, StorageId) ->
    case space_strategies:get(SpaceId) of
        {ok, #document{value = #space_strategies{sync_configs = Configs}}} ->
            case maps:get(StorageId, Configs, undefined) of
                undefined -> {false, #{}};
                SyncConfig -> get_import_details(SyncConfig)
            end;
        {error, not_found} ->
            {false, #{}}
    end.

-spec get_import_details(sync_config()) -> sync_details().
get_import_details(#storage_sync_config{
    import_enabled = ImportEnabled,
    import_config = ImportConfig
}) ->
    {ImportEnabled, ImportConfig}.

-spec get_update_details(od_space:id(), storage:id()) -> sync_details().
get_update_details(SpaceId, StorageId) ->
    case space_strategies:get(SpaceId) of
        {ok, #document{value = #space_strategies{sync_configs = Configs}}} ->
            case maps:get(StorageId, Configs, undefined) of
                undefined -> {false, #{}};
                SyncConfig -> get_update_details(SyncConfig)
            end;
        {error, not_found} ->
            {false, #{}}
    end.

-spec get_update_details(sync_config()) -> sync_details().
get_update_details(#storage_sync_config{
    update_enabled = UpdateEnabled,
    update_config = UpdateConfig
}) ->
    {UpdateEnabled, UpdateConfig}.

-spec get_sync_configs(od_space:id()) -> {ok, sync_configs()}.
get_sync_configs(SpaceId) ->
    case space_strategies:get(SpaceId) of
        {error, not_found} ->
            {ok, #{}};
        {ok, #document{value = #space_strategies{sync_configs = SyncConfigs}}} ->
            {ok, SyncConfigs}
    end.

%%%===================================================================
%%% Internal functions
%%%===================================================================

-spec update(key(), diff(), record()) -> {ok, key()} | {error, term()}.
update(Key, Diff, Default) ->
    ?extract_key(datastore_model:update(?CTX, Key, Diff, Default)).

-spec fill_import_config(map()) -> import_config().
fill_import_config(Config) ->
    #{
        max_depth => maps:get(max_depth, Config, ?DEFAULT_SYNC_MAX_DEPTH),
        sync_acl => maps:get(sync_acl, Config, ?DEFAULT_SYNC_ACL)
    }.

-spec fill_update_config(map()) -> update_config().
fill_update_config(Config) ->
    #{
        delete_enable => maps:get(delete_enable, Config, ?DEFAULT_DELETE_ENABLE),
        write_once => maps:get(write_once, Config, ?DEFAULT_WRITE_ONCE),
        scan_interval => maps:get(scan_interval, Config, ?DEFAULT_SCAN_INTERVAL),
        max_depth => maps:get(max_depth, Config, ?DEFAULT_SYNC_MAX_DEPTH),
        sync_acl => maps:get(sync_acl, Config, ?DEFAULT_SYNC_ACL)
    }.

%%%===================================================================
%%% datastore_model callbacks
%%%===================================================================

%%--------------------------------------------------------------------
%% @doc
%% Returns model's context.
%% @end
%%--------------------------------------------------------------------
-spec get_ctx() -> datastore:ctx().
get_ctx() ->
    ?CTX.

%%--------------------------------------------------------------------
%% @doc
%% Returns model's record version.
%% @end
%%--------------------------------------------------------------------
-spec get_record_version() -> datastore_model:record_version().
get_record_version() ->
    6.

%%--------------------------------------------------------------------
%% @doc
%% Returns model's record structure in provided version.
%% @end
%%--------------------------------------------------------------------
-spec get_record_struct(datastore_model:record_version()) ->
    datastore_model:record_struct().
get_record_struct(1) ->
    {record, [
        {storage_strategies, #{string => {record, [
            {filename_mapping, {atom, #{atom => term}}},
            {storage_import, {atom, #{atom => term}}},
            {storage_update, [{atom, #{atom => term}}]}, %% List of strategies
            {last_import_time, integer}
        ]}}},
        {file_conflict_resolution, {atom, #{atom => term}}},
        {file_caching, {atom, #{atom => term}}},
        {enoent_handling, {atom, #{atom => term}}}
    ]};
get_record_struct(2) ->
    {record, [
        {storage_strategies, #{string => {record, [
            {filename_mapping, {atom, #{atom => term}}},
            {storage_import, {atom, #{atom => term}}},
            {storage_update, {atom, #{atom => term}}},
            {last_import_time, integer}
        ]}}},
        {file_conflict_resolution, {atom, #{atom => term}}},
        {file_caching, {atom, #{atom => term}}},
        {enoent_handling, {atom, #{atom => term}}}
    ]};
get_record_struct(3) ->
    {record, [
        {storage_strategies, #{string => {record, [
            {filename_mapping, {atom, #{atom => term}}},
            {storage_import, {atom, #{atom => term}}},
            {storage_update, {atom, #{atom => term}}},
            {import_start_time, integer},
            {import_finish_time, integer},
            {last_update_start_time, integer},
            {last_update_finish_time, integer}
        ]}}},
        {file_conflict_resolution, {atom, #{atom => term}}},
        {file_caching, {atom, #{atom => term}}},
        {enoent_handling, {atom, #{atom => term}}}
    ]};
get_record_struct(4) ->
    {record, [
        {storage_strategies, #{string => {record, [
            {storage_import, {atom, #{atom => term}}},
            {storage_update, {atom, #{atom => term}}},
            {import_start_time, integer},
            {import_finish_time, integer},
            {last_update_start_time, integer},
            {last_update_finish_time, integer}
        ]}}},
        {file_conflict_resolution, {atom, #{atom => term}}},
        {file_caching, {atom, #{atom => term}}},
        {enoent_handling, {atom, #{atom => term}}}
    ]};
get_record_struct(5) ->
    {record, [
        {storage_strategies, #{string => {record, [
            {storage_import, {atom, #{atom => term}}},
            {storage_update, {atom, #{atom => term}}}
        ]}}},
        {file_conflict_resolution, {atom, #{atom => term}}},
        {file_caching, {atom, #{atom => term}}},
        {enoent_handling, {atom, #{atom => term}}}
    ]};
get_record_struct(6) ->
    {record, [
        {sync_configs, #{string => {record, [
            {import_enabled, boolean},
            {update_enabled, boolean},
            {import_config, {custom, json, {?MODULE, encode, decode}}},
            {update_config, {custom, json, {?MODULE, encode, decode}}}
        ]}}}
    ]}.

%%--------------------------------------------------------------------
%% @doc
%% Upgrades model's record from provided version to the next one.
%% @end
%%--------------------------------------------------------------------
-spec upgrade_record(datastore_model:record_version(), datastore_model:record()) ->
    {datastore_model:record_version(), datastore_model:record()}.
upgrade_record(1, {?MODULE, SyncConfigs, FileConflictResolution, FileCaching, EnoentHandling}) ->
    NewSyncConfigs = maps:map(fun(_, {storage_strategies,
        {filename_mapping, FilenameMappingStrategy},
        {storage_import, StorageImportStrategy},
        {storage_update, StorageUpdateStrategies},
        {last_import_time, LastImportTime}
    }) ->
        {storage_strategies,
            {filename_mapping, FilenameMappingStrategy},
            {storage_import, StorageImportStrategy},
            {storage_update, hd(StorageUpdateStrategies)},
            {last_import_time, LastImportTime}
        }
    end, SyncConfigs),
    {2, {?MODULE, NewSyncConfigs, FileConflictResolution, FileCaching, EnoentHandling}};
upgrade_record(2, {?MODULE, SyncConfigs, FileConflictResolution, FileCaching, EnoentHandling}) ->
    NewSyncConfigs = maps:map(fun(_, {storage_strategies,
        {filename_mapping, FilenameMappingStrategy},
        {storage_import, StorageImportStrategy},
        {storage_update, StorageUpdateStrategy},
        {last_import_time, LastImportTime}
    }) ->
        {storage_strategies,
            FilenameMappingStrategy,
            StorageImportStrategy,
            StorageUpdateStrategy,
            undefined,
            LastImportTime,
            undefined,
            undefined
        }
    end, SyncConfigs),
    {3, {?MODULE, NewSyncConfigs, FileConflictResolution, FileCaching, EnoentHandling}};
upgrade_record(3, {?MODULE, SyncConfigs, FileConflictResolution, FileCaching, EnoentHandling}) ->
    NewSyncConfigs = maps:map(fun(_, {storage_strategies,
        {filename_mapping, _FilenameMappingStrategy},
        {storage_import, StorageImportStrategy},
        {storage_update, StorageUpdateStrategy},
        {import_start_time, ImportStartTime},
        {import_finish_time, ImportFinishTime},
        {last_update_start_time, LastUpdateStartTime},
        {last_update_finish_time, LastImportFinishTime}
    }) ->
        {storage_strategies,
            StorageImportStrategy,
            StorageUpdateStrategy,
            ImportStartTime,
            ImportFinishTime,
            LastUpdateStartTime,
            LastImportFinishTime
        }
    end, SyncConfigs),
    {4, {?MODULE, NewSyncConfigs, FileConflictResolution, FileCaching, EnoentHandling}};
upgrade_record(4, {?MODULE, SyncConfigs, FileConflictResolution, FileCaching, EnoentHandling}) ->
    NewSyncConfigs = maps:map(fun(_, {storage_strategies,
        {storage_import, StorageImportStrategy},
        {storage_update, StorageUpdateStrategy},
        {import_start_time, _ImportStartTime},
        {import_finish_time, _ImportFinishTime},
        {last_update_start_time, _LastUpdateStartTime},
        {last_update_finish_time, _LastImportFinishTime}
    }) ->
        {storage_strategies,
            StorageImportStrategy,
            StorageUpdateStrategy
        }
    end, SyncConfigs),
    {5, {?MODULE, NewSyncConfigs, FileConflictResolution, FileCaching, EnoentHandling}};
upgrade_record(5, {?MODULE, SyncConfigs, _, _, _}) ->
    NewSyncConfigs = maps:map(fun(_StorageId, StorageStrategy) ->
        {storage_strategies,
            {ImportStrategyName, ImportConfig},
            {UpdateStrategyName, UpdateConfig}
        } = StorageStrategy,
        ImportEnabled = ImportStrategyName =:= simple_scan,
        UpdateEnabled = UpdateStrategyName =:= simple_scan,
        #storage_sync_config{
            import_enabled = ImportEnabled,
            import_config = ImportConfig,
            update_enabled = UpdateEnabled,
            update_config = UpdateConfig
        }
    end, SyncConfigs),
    {6, #space_strategies{sync_configs = NewSyncConfigs}}.

-spec encode(config()) -> binary().
encode(Config) ->
    json_utils:encode(Config).

-spec decode(binary()) -> config().
decode(Config) ->
    DecodedConfig = json_utils:decode(Config),
    maps:fold(fun(K, V, AccIn) ->
        AccIn#{binary_to_atom(K, utf8) => V}
    end, DecodedConfig, DecodedConfig).<|MERGE_RESOLUTION|>--- conflicted
+++ resolved
@@ -26,7 +26,7 @@
 -export([get/1, delete/1]).
 -export([
     get_import_details/1, get_import_details/2,
-    get_update_details/1, get_update_details/2, 
+    get_update_details/1, get_update_details/2,
     get_sync_configs/1, is_any_storage_imported/1,
     configure_import/4, configure_update/4
 ]).
@@ -62,8 +62,7 @@
 
 -export_type([import_config/0, update_config/0, config/0, sync_config/0, sync_configs/0, sync_details/0]).
 
-<<<<<<< HEAD
--define(CTX, #{model => ?MODULE}).
+-define(CTX, #{model => ?MODULE, memory_copies => all}).
 -define(DEFAULT_IMPORT_SYNC_CONFIG(Enabled, Config),
     #storage_sync_config{
         import_enabled = Enabled,
@@ -76,9 +75,6 @@
     }).
 -define(DEFAULT_RECORD(StorageId, SyncConfig),
     #space_strategies{sync_configs = #{StorageId => SyncConfig}}).
-=======
--define(CTX, #{model => ?MODULE, memory_copies => all}).
->>>>>>> 96f6ad7d
 
 %%%===================================================================
 %%% API
