%%%-------------------------------------------------------------------
%%% @author Krzysztof Trzepla
%%% @copyright (C) 2015 ACK CYFRONET AGH
%%% This software is released under the MIT license
%%% cited in 'LICENSE.txt'.
%%% @end
%%%-------------------------------------------------------------------
%%% @doc
%%% Model that stores list of storage IDs attached to the space.
%%% @TODO VFS-5856 deprecated, included for upgrade procedure. Remove in 19.09.*.
%%% @end
%%%-------------------------------------------------------------------
-module(space_storage).
-author("Krzysztof Trzepla").

-include("modules/datastore/datastore_models.hrl").
-include("modules/datastore/datastore_runner.hrl").
-include("global_definitions.hrl").

%% API
-export([get/1, delete/1]).
-export([get_storage_ids/1, get_mounted_in_root/1]).

%% datastore_model callbacks
-export([get_ctx/0, get_record_version/0, get_record_struct/1, upgrade_record/2]).

-type id() :: od_space:id().
-type record() :: #space_storage{}.
-type doc() :: datastore_doc:doc(record()).
-type diff() :: datastore_doc:diff(record()).

-export_type([id/0, record/0, doc/0, diff/0]).

-define(CTX, #{model => ?MODULE}).

-compile({no_auto_import, [get/1]}).

%%%===================================================================
%%% API
%%%===================================================================

%%--------------------------------------------------------------------
%% @doc
%% Returns space storage.
%% @end
%%--------------------------------------------------------------------
-spec get(undefined | id()) -> {ok, doc()} | {error, term()}.
get(undefined) ->
    {error, not_found};
get(Key) ->
    datastore_model:get(?CTX, Key).

%%--------------------------------------------------------------------
%% @doc
%% Deletes space storage.
%% @end
%%--------------------------------------------------------------------
-spec delete(id()) -> ok | {error, term()}.
delete(Key) ->
<<<<<<< HEAD
    delete_associated_documents(Key),
    datastore_model:delete(?CTX, Key).

%%--------------------------------------------------------------------
%% @doc
%% Adds storage to the space.
%% @end
%%--------------------------------------------------------------------
-spec add(od_space:id(), storage:id()) ->
    {ok, od_space:id()} | {error, Reason :: term()}.
add(SpaceId, StorageId) ->
    add(SpaceId, StorageId, false).

%%--------------------------------------------------------------------
%% @doc
%% Adds storage to the space.
%% @end
%%--------------------------------------------------------------------
-spec add(od_space:id(), storage:id(), boolean()) ->
    {ok, od_space:id()} | {error, Reason :: term()}.
add(SpaceId, StorageId, MountInRoot) ->
    % critical section to avoid race in {@link storage:safe_remove/1}
    critical_section:run({storage_to_space, StorageId}, fun() ->
        case get(SpaceId) of
            {error, not_found} ->
                ok;
            {ok, #document{value = #space_storage{}}} ->
                % remove possible remnants of previous support
                delete_associated_documents(SpaceId)
        end,

        case datastore_model:save(?CTX, new(SpaceId, StorageId, MountInRoot)) of
            {ok, _} ->
                ok = space_strategies:add_storage(SpaceId, StorageId),
                {ok, SpaceId};
            {error, _} = Error ->
                Error
        end
   end).
=======
    datastore_model:delete(?CTX, Key).

>>>>>>> 00056fdc

%%--------------------------------------------------------------------
%% @doc
%% Returns list of storage IDs attached to the space.
%% @end
%%--------------------------------------------------------------------
-spec get_storage_ids(record() | doc() | id()) -> [storage:id()].
get_storage_ids(#space_storage{storage_ids = StorageIds}) ->
    StorageIds;
get_storage_ids(#document{value = #space_storage{} = Value}) ->
    get_storage_ids(Value);
get_storage_ids(SpaceId) ->
    {ok, Doc} = ?MODULE:get(SpaceId),
    get_storage_ids(Doc).

%%--------------------------------------------------------------------
%% @doc
%% Returns list of storage IDs attached to the space that have been mounted in
%% storage root.
%% @end
%%--------------------------------------------------------------------
-spec get_mounted_in_root(record() | doc() | id()) -> [storage:id()].
get_mounted_in_root(#space_storage{mounted_in_root = StorageIds}) ->
    StorageIds;
get_mounted_in_root(#document{value = #space_storage{} = Value}) ->
    get_mounted_in_root(Value);
get_mounted_in_root(SpaceId) ->
    {ok, Doc} = ?MODULE:get(SpaceId),
    get_mounted_in_root(Doc).


%%%===================================================================
%%% datastore_model callbacks
%%%===================================================================

%% @private
-spec delete_associated_documents(id()) -> ok.
delete_associated_documents(Key) ->
    space_strategies:delete(Key),
    file_popularity_api:disable(Key),
    file_popularity_api:delete_config(Key),
    autocleaning_api:delete_config(Key),
    main_harvesting_stream:space_unsupported(Key).

%%--------------------------------------------------------------------
%% @doc
%% Returns model's context.
%% @end
%%--------------------------------------------------------------------
-spec get_ctx() -> datastore:ctx().
get_ctx() ->
    ?CTX.

%%--------------------------------------------------------------------
%% @doc
%% Returns model's record version.
%% @end
%%--------------------------------------------------------------------
-spec get_record_version() -> datastore_model:record_version().
get_record_version() ->
    5.

%%--------------------------------------------------------------------
%% @doc
%% Returns model's record structure in provided version.
%% @end
%%--------------------------------------------------------------------
-spec get_record_struct(datastore_model:record_version()) ->
    datastore_model:record_struct().
get_record_struct(1) ->
    {record, [
        {storage_ids, [string]}
    ]};
get_record_struct(2) ->
    {record, [
        {storage_ids, [string]},
        {mounted_in_root, [string]}
    ]};
get_record_struct(3) ->
    {record, [
        {storage_ids, [string]},
        {mounted_in_root, [string]},
        {cleanup_enabled, boolean}
    ]};
get_record_struct(4) ->
    {record, [
        {storage_ids, [string]},
        {mounted_in_root, [string]},
        {file_popularity_enabled, boolean},
        {cleanup_enabled, boolean},
        {cleanup_in_progress, string},
        {autocleaning_config, {record, [
            {lower_file_size_limit, integer},
            {upper_file_size_limit, integer},
            {max_file_not_opened_hours, integer},
            {target, integer},
            {threshold, integer}
        ]}}
    ]};
get_record_struct(5) ->
    {record, [
        {storage_ids, [string]},
        {mounted_in_root, [string]}
    ]}.

%%--------------------------------------------------------------------
%% @doc
%% Upgrades model's record from provided version to the next one.
%% @end
%%--------------------------------------------------------------------
-spec upgrade_record(datastore_model:record_version(), datastore_model:record()) ->
    {datastore_model:record_version(), datastore_model:record()}.
upgrade_record(1, {?MODULE, StorageIds}) ->
    {2, {?MODULE, StorageIds, []}};
upgrade_record(2, {?MODULE, StorageIds, MountedInRoot}) ->
    {3, {?MODULE, StorageIds, MountedInRoot, false}};
upgrade_record(3, {?MODULE, StorageIds, MountedInRoot, CleanupEnabled}) ->
    {4, {?MODULE, StorageIds, MountedInRoot, false, CleanupEnabled, undefined, undefined}};
upgrade_record(4, {?MODULE, StorageIds, MountedInRoot, _FilePopularityEnabled,
    _CleanupEnabled, _CleanupInProgress, _AutocleaningConfig}) ->
    {5, {?MODULE, StorageIds, MountedInRoot}}.<|MERGE_RESOLUTION|>--- conflicted
+++ resolved
@@ -33,8 +33,6 @@
 
 -define(CTX, #{model => ?MODULE}).
 
--compile({no_auto_import, [get/1]}).
-
 %%%===================================================================
 %%% API
 %%%===================================================================
@@ -57,50 +55,8 @@
 %%--------------------------------------------------------------------
 -spec delete(id()) -> ok | {error, term()}.
 delete(Key) ->
-<<<<<<< HEAD
-    delete_associated_documents(Key),
     datastore_model:delete(?CTX, Key).
 
-%%--------------------------------------------------------------------
-%% @doc
-%% Adds storage to the space.
-%% @end
-%%--------------------------------------------------------------------
--spec add(od_space:id(), storage:id()) ->
-    {ok, od_space:id()} | {error, Reason :: term()}.
-add(SpaceId, StorageId) ->
-    add(SpaceId, StorageId, false).
-
-%%--------------------------------------------------------------------
-%% @doc
-%% Adds storage to the space.
-%% @end
-%%--------------------------------------------------------------------
--spec add(od_space:id(), storage:id(), boolean()) ->
-    {ok, od_space:id()} | {error, Reason :: term()}.
-add(SpaceId, StorageId, MountInRoot) ->
-    % critical section to avoid race in {@link storage:safe_remove/1}
-    critical_section:run({storage_to_space, StorageId}, fun() ->
-        case get(SpaceId) of
-            {error, not_found} ->
-                ok;
-            {ok, #document{value = #space_storage{}}} ->
-                % remove possible remnants of previous support
-                delete_associated_documents(SpaceId)
-        end,
-
-        case datastore_model:save(?CTX, new(SpaceId, StorageId, MountInRoot)) of
-            {ok, _} ->
-                ok = space_strategies:add_storage(SpaceId, StorageId),
-                {ok, SpaceId};
-            {error, _} = Error ->
-                Error
-        end
-   end).
-=======
-    datastore_model:delete(?CTX, Key).
-
->>>>>>> 00056fdc
 
 %%--------------------------------------------------------------------
 %% @doc
@@ -135,15 +91,6 @@
 %%%===================================================================
 %%% datastore_model callbacks
 %%%===================================================================
-
-%% @private
--spec delete_associated_documents(id()) -> ok.
-delete_associated_documents(Key) ->
-    space_strategies:delete(Key),
-    file_popularity_api:disable(Key),
-    file_popularity_api:delete_config(Key),
-    autocleaning_api:delete_config(Key),
-    main_harvesting_stream:space_unsupported(Key).
 
 %%--------------------------------------------------------------------
 %% @doc
