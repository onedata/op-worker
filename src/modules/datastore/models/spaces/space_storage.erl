--- conflicted
+++ resolved
@@ -91,51 +91,8 @@
 %%--------------------------------------------------------------------
 -spec exists(id()) -> boolean().
 exists(Key) ->
-<<<<<<< HEAD
     {ok, Exists} = datastore_model:exists(?CTX, Key),
     Exists.
-=======
-    ?RESPONSE(model:execute_with_default_context(?MODULE, exists, [Key])).
-
-%%--------------------------------------------------------------------
-%% @doc
-%% {@link model_behaviour} callback model_init/0.
-%% @end
-%%--------------------------------------------------------------------
--spec model_init() -> model_behaviour:model_config().
-model_init() ->
-    Config = ?MODEL_CONFIG(space_storage_bucket, [{?MODULE, create}, {?MODULE, save},
-        {?MODULE, create_or_update}, {?MODULE, update}], ?GLOBALLY_CACHED_LEVEL),
-    Config#model_config{version = 3}.
-
-%%--------------------------------------------------------------------
-%% @doc
-%% {@link model_behaviour} callback 'after'/5.
-%% @end
-%%--------------------------------------------------------------------
--spec 'after'(model_behaviour:model_type(), model_behaviour:model_action(),
-    datastore:store_level(), Context :: term(), ReturnValue :: term()) -> ok.
-'after'(?MODULE, create, _, _, {ok, SpaceId}) ->
-    space_cleanup_api:initialize(SpaceId);
-'after'(?MODULE, create_or_update, _, _, {ok, SpaceId}) ->
-    space_cleanup_api:initialize(SpaceId);
-'after'(?MODULE, save, _, _, {ok, SpaceId}) ->
-    space_cleanup_api:initialize(SpaceId);
-'after'(?MODULE, update, _, _, {ok, SpaceId}) ->
-    space_cleanup_api:initialize(SpaceId);
-'after'(_ModelName, _Method, _Level, _Context, _ReturnValue) ->
-    ok.
-
-%%--------------------------------------------------------------------
-%% @doc
-%% {@link model_behaviour} callback before/4.
-%% @end
-%%--------------------------------------------------------------------
--spec before(model_behaviour:model_type(), model_behaviour:model_action(),
-    datastore:store_level(), Context :: term()) -> ok | datastore:generic_error().
-before(_ModelName, _Method, _Level, _Context) ->
-    ok.
->>>>>>> 7bf335d8
 
 %%%===================================================================
 %%% API
@@ -222,7 +179,6 @@
 -spec is_cleanup_enabled(od_space:id()) -> boolean().
 is_cleanup_enabled(SpaceId) ->
     case space_storage:get(SpaceId) of
-<<<<<<< HEAD
         {ok, Doc} -> Doc#document.value#space_storage.cleanup_enabled;
         {error, not_found} -> false
     end.
@@ -234,23 +190,19 @@
 %%--------------------------------------------------------------------
 -spec run_after(atom(), list(), term()) -> term().
 run_after(create, _, {ok, #document{key = SpaceId}}) ->
-    space_cleanup:initialize(SpaceId),
+    space_cleanup_api:initialize(SpaceId),
+    {ok, SpaceId};
+run_after(update, [_, _, _], {ok, #document{key = SpaceId}}) ->
+    space_cleanup_api:initialize(SpaceId),
     {ok, SpaceId};
 run_after(update, [_, _, _, _], {ok, #document{key = SpaceId}}) ->
-    space_cleanup:initialize(SpaceId),
+    space_cleanup_api:initialize(SpaceId),
     {ok, SpaceId};
 run_after(save, _, {ok, #document{key = SpaceId}}) ->
-    space_cleanup:initialize(SpaceId),
+    space_cleanup_api:initialize(SpaceId),
     {ok, SpaceId};
 run_after(_Function, _Args, Result) ->
     Result.
-=======
-        {ok, Doc} ->
-            Doc#document.value#space_storage.cleanup_enabled;
-        _Error ->
-            false
-    end.
->>>>>>> 7bf335d8
 
 %%%===================================================================
 %%% Internal functions
