--- conflicted
+++ resolved
@@ -154,37 +154,6 @@
 %% Fetch user from OZ and save it in cache.
 %% @end
 %%--------------------------------------------------------------------
-<<<<<<< HEAD
--spec fetch(Auth :: #auth{}) -> {ok, datastore:document()} | {error, Reason :: term()}.
-fetch(#auth{macaroon = Macaroon, disch_macaroons = DMacaroons} = Auth) ->
-    try
-        Client = {user, {Macaroon, DMacaroons}},
-        {ok, #user_details{
-            id = UserId, name = Name, connected_accounts = ConnectedAccounts,
-            alias = Alias, email_list = EmailList}
-        } = oz_users:get_details(Client),
-        {ok, #user_spaces{ids = SpaceIds, default = DefaultSpaceId}} =
-            oz_users:get_spaces(Client),
-        {ok, GroupIds} = oz_users:get_groups(Client),
-        [{ok, _} = onedata_group:get_or_fetch(Gid, Auth) || Gid <- GroupIds],
-        OnedataUser = #onedata_user{
-            name = Name,
-            space_ids = [DefaultSpaceId | SpaceIds -- [DefaultSpaceId]],
-            group_ids = GroupIds,
-            connected_accounts = ConnectedAccounts,
-            alias = Alias,
-            email_list = EmailList
-        },
-        [(catch space_info:get_or_fetch(Client, SpaceId, UserId)) || SpaceId <- SpaceIds],
-        OnedataUserDoc = #document{key = UserId, value = OnedataUser},
-        {ok, _} = onedata_user:save(OnedataUserDoc),
-        file_meta:setup_onedata_user({user, {Macaroon, DMacaroons}}, UserId),
-        {ok, OnedataUserDoc}
-    catch
-        _:Reason ->
-            {error, Reason}
-    end.
-=======
 -spec fetch(Client :: oz_endpoint:client()) ->
     {ok, datastore:document()} | {error, Reason :: term()}.
 fetch(Client) ->
@@ -222,7 +191,6 @@
     end, GroupIds),
 
     {ok, OnedataUserDoc}.
->>>>>>> 8aed5766
 
 %%--------------------------------------------------------------------
 %% @doc
@@ -231,14 +199,6 @@
 %%--------------------------------------------------------------------
 -spec get_or_fetch(Client :: oz_endpoint:client(), UserId :: id()) ->
     {ok, datastore:document()} | datastore:get_error().
-<<<<<<< HEAD
-get_or_fetch(Key, Token = #auth{}) ->
-    case onedata_user:get(Key) of
-        {ok, Doc} ->
-            {ok, Doc};
-        {error, {not_found, _}} -> fetch(Token);
-        Error -> Error
-=======
 get_or_fetch(Client, UserId) ->
     try
         case onedata_user:get(UserId) of
@@ -251,7 +211,6 @@
             ?error_stacktrace("Cannot get or fetch details of onedata user ~p due to: ~p",
                 [UserId, Reason]),
             {error, Reason}
->>>>>>> 8aed5766
     end.
 
 %%--------------------------------------------------------------------
