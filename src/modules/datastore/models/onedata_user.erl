--- conflicted
+++ resolved
@@ -111,13 +111,8 @@
 %%--------------------------------------------------------------------
 -spec model_init() -> model_behaviour:model_config().
 model_init() ->
-<<<<<<< HEAD
-    ?MODEL_CONFIG(onedata_user_bucket, [], ?GLOBALLY_CACHED_LEVEL).
-=======
-    % TODO migrate to GLOBALLY_CACHED_LEVEL
     ?MODEL_CONFIG(onedata_user_bucket, [{onedata_user, create}, {onedata_user, save},
-        {onedata_user, create_or_update}, {onedata_user, update}], ?DISK_ONLY_LEVEL).
->>>>>>> f0a09528
+        {onedata_user, create_or_update}, {onedata_user, update}], ?GLOBALLY_CACHED_LEVEL).
 
 %%--------------------------------------------------------------------
 %% @doc
