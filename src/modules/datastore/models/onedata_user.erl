%%%-------------------------------------------------------------------
%%% @author Tomasz Lichon
%%% @copyright (C) 2015 ACK CYFRONET AGH
%%% This software is released under the MIT license
%%% cited in 'LICENSE.txt'.
%%% @end
%%%-------------------------------------------------------------------
%%% @doc
%%% OZ user data cache
%%% @end
%%%-------------------------------------------------------------------
-module(onedata_user).
-author("Tomasz Lichon").
-behaviour(model_behaviour).

-include("modules/datastore/datastore_specific_models_def.hrl").
-include("proto/common/credentials.hrl").
-include("modules/fslogic/fslogic_common.hrl").
-include_lib("cluster_worker/include/modules/datastore/datastore_model.hrl").
-include_lib("ctool/include/logging.hrl").
-include_lib("ctool/include/oz/oz_users.hrl").
-include_lib("ctool/include/oz/oz_spaces.hrl").

%% model_behaviour callbacks
-export([save/1, get/1, exists/1, delete/1, update/2, create/1,
    model_init/0, 'after'/5, before/4]).

%% API
-export([fetch/1, get_or_fetch/2, create_or_update/2]).

-export_type([id/0, connected_account/0]).

-type id() :: binary().

%% Oauth connected accounts in form of proplist:
%%[
%%    {<<"provider_id">>, binary()},
%%    {<<"user_id">>, binary()},
%%    {<<"login">>, binary()},
%%    {<<"name">>, binary()},
%%    {<<"email_list">>, [binary()]}
%%]
-type connected_account() :: proplists:proplist().

%%%===================================================================
%%% model_behaviour callbacks
%%%===================================================================

%%--------------------------------------------------------------------
%% @doc
%% {@link model_behaviour} callback save/1.
%% @end
%%--------------------------------------------------------------------
-spec save(datastore:document()) -> {ok, datastore:key()} | datastore:generic_error().
save(Document) ->
    datastore:save(?STORE_LEVEL, Document).

%%--------------------------------------------------------------------
%% @doc
%% {@link model_behaviour} callback update/2.
%% @end
%%--------------------------------------------------------------------
-spec update(datastore:key(), Diff :: datastore:document_diff()) ->
    {ok, datastore:key()} | datastore:update_error().
update(Key, Diff) ->
    datastore:update(?STORE_LEVEL, ?MODULE, Key, Diff).

%%--------------------------------------------------------------------
%% @doc
%% {@link model_behaviour} callback create/1.
%% @end
%%--------------------------------------------------------------------
-spec create(datastore:document()) -> {ok, datastore:key()} | datastore:create_error().
create(Document) ->
    datastore:create(?STORE_LEVEL, Document).

%%--------------------------------------------------------------------
%% @doc
%% {@link model_behaviour} callback get/1.
%% @end
%%--------------------------------------------------------------------
-spec get(datastore:key()) -> {ok, datastore:document()} | datastore:get_error().
get(?ROOT_USER_ID) ->
    {ok, #document{key = ?ROOT_USER_ID, value = #onedata_user{name = <<"root">>}}};
get(Key) ->
    datastore:get(?STORE_LEVEL, ?MODULE, Key).

%%--------------------------------------------------------------------
%% @doc
%% {@link model_behaviour} callback delete/1.
%% @end
%%--------------------------------------------------------------------
-spec delete(datastore:key()) -> ok | datastore:generic_error().
delete(Key) ->
    datastore:delete(?STORE_LEVEL, ?MODULE, Key).

%%--------------------------------------------------------------------
%% @doc
%% {@link model_behaviour} callback exists/1.
%% @end
%%--------------------------------------------------------------------
-spec exists(datastore:key()) -> datastore:exists_return().
exists(Key) ->
    ?RESPONSE(datastore:exists(?STORE_LEVEL, ?MODULE, Key)).

%%--------------------------------------------------------------------
%% @doc
%% {@link model_behaviour} callback model_init/0.
%% @end
%%--------------------------------------------------------------------
-spec model_init() -> model_behaviour:model_config().
model_init() ->
<<<<<<< HEAD
    % TODO migrate to GLOBALLY_CACHED_LEVEL
    ?MODEL_CONFIG(onedata_user_bucket, [], ?DISK_ONLY_LEVEL).
=======
    ?MODEL_CONFIG(onedata_user_bucket, [{onedata_user, create}, {onedata_user, save},
        {onedata_user, create_or_update}, {onedata_user, update}], ?GLOBALLY_CACHED_LEVEL).
>>>>>>> c233e062

%%--------------------------------------------------------------------
%% @doc
%% {@link model_behaviour} callback 'after'/5.
%% @end
%%--------------------------------------------------------------------
-spec 'after'(ModelName :: model_behaviour:model_type(), Method :: model_behaviour:model_action(),
    Level :: datastore:store_level(), Context :: term(),
    ReturnValue :: term()) -> ok.
<<<<<<< HEAD
=======
'after'(onedata_user, create, ?GLOBAL_ONLY_LEVEL, _, {ok, UserId}) ->
    monitoring_action(start, UserId);
'after'(onedata_user, create_or_update, ?GLOBAL_ONLY_LEVEL, _, {ok, UserId}) ->
    monitoring_action(start, UserId);
'after'(onedata_user, save, ?GLOBAL_ONLY_LEVEL, _, {ok, UserId}) ->
    monitoring_action(start, UserId);
'after'(onedata_user, update, ?GLOBAL_ONLY_LEVEL, _, {ok, UserId}) ->
    monitoring_action(start, UserId);
>>>>>>> c233e062
'after'(_ModelName, _Method, _Level, _Context, _ReturnValue) ->
    ok.

%%--------------------------------------------------------------------
%% @doc
%% {@link model_behaviour} callback before/4.
%% @end
%%--------------------------------------------------------------------
-spec before(ModelName :: model_behaviour:model_type(), Method :: model_behaviour:model_action(),
    Level :: datastore:store_level(), Context :: term()) -> ok | datastore:generic_error().
before(_ModelName, _Method, _Level, _Context) ->
    ok.

%%%===================================================================
%%% API
%%%===================================================================

%%--------------------------------------------------------------------
%% @doc
%% Updates document with using ID from document. If such object does not exist,
%% it initialises the object with the document.
%% @end
%%--------------------------------------------------------------------
-spec create_or_update(datastore:document(), Diff :: datastore:document_diff()) ->
    {ok, datastore:ext_key()} | datastore:update_error().
create_or_update(Doc, Diff) ->
    datastore:create_or_update(?STORE_LEVEL, Doc, Diff).

%%--------------------------------------------------------------------
%% @doc
%% Fetch user from OZ and save it in cache.
%% @end
%%--------------------------------------------------------------------
-spec fetch(Auth :: oz_endpoint:auth()) ->
    {ok, datastore:document()} | {error, Reason :: term()}.
fetch(Auth) ->
    {ok, #user_details{
        id = UserId, name = Name, connected_accounts = ConnectedAccounts,
        alias = Alias, email_list = EmailList}
    } = oz_users:get_details(Auth),
    {ok, #user_spaces{ids = SpaceIds, default = DefaultSpaceId}} =
        oz_users:get_spaces(Auth),
    {ok, GroupIds} = oz_users:get_groups(Auth),
    {ok, EffectiveGroupIds} = oz_users:get_effective_groups(Auth),

    Spaces = utils:pmap(fun(SpaceId) ->
        {ok, #space_details{name = SpaceName}} =
            oz_spaces:get_details(Auth, SpaceId),
        {SpaceId, SpaceName}
    end, SpaceIds),

    OnedataUser = #onedata_user{
        name = Name,
        spaces = Spaces,
        default_space = DefaultSpaceId,
        group_ids = GroupIds,
        effective_group_ids = EffectiveGroupIds,
        connected_accounts = ConnectedAccounts,
        alias = Alias,
        email_list = EmailList
    },
    OnedataUserDoc = #document{key = UserId, value = OnedataUser},
    {ok, _} = onedata_user:save(OnedataUserDoc),

    utils:pforeach(fun(SpaceId) ->
        space_info:get_or_fetch(Auth, SpaceId, UserId)
    end, SpaceIds),

    utils:pforeach(fun(GroupId) ->
        onedata_group:get_or_fetch(Auth, GroupId)
    end, GroupIds),

    {ok, OnedataUserDoc}.

%%--------------------------------------------------------------------
%% @doc
%% Get user from cache or fetch from OZ and save in cache.
%% @end
%%--------------------------------------------------------------------
-spec get_or_fetch(Auth :: oz_endpoint:auth(), UserId :: id()) ->
    {ok, datastore:document()} | datastore:get_error().
get_or_fetch(Auth, UserId) ->
    try
        case onedata_user:get(UserId) of
            {ok, Doc} -> {ok, Doc};
            {error, {not_found, _}} -> fetch(Auth);
            Error -> Error
        end
    catch
        _:Reason ->
            ?error_stacktrace("Cannot get or fetch details of onedata user ~p due to: ~p",
                [UserId, Reason]),
            {error, Reason}
    end.

%%%===================================================================
%%% Internal functions
%%%===================================================================<|MERGE_RESOLUTION|>--- conflicted
+++ resolved
@@ -110,13 +110,7 @@
 %%--------------------------------------------------------------------
 -spec model_init() -> model_behaviour:model_config().
 model_init() ->
-<<<<<<< HEAD
-    % TODO migrate to GLOBALLY_CACHED_LEVEL
-    ?MODEL_CONFIG(onedata_user_bucket, [], ?DISK_ONLY_LEVEL).
-=======
-    ?MODEL_CONFIG(onedata_user_bucket, [{onedata_user, create}, {onedata_user, save},
-        {onedata_user, create_or_update}, {onedata_user, update}], ?GLOBALLY_CACHED_LEVEL).
->>>>>>> c233e062
+    ?MODEL_CONFIG(onedata_user_bucket, [], ?GLOBALLY_CACHED_LEVEL).
 
 %%--------------------------------------------------------------------
 %% @doc
@@ -126,17 +120,6 @@
 -spec 'after'(ModelName :: model_behaviour:model_type(), Method :: model_behaviour:model_action(),
     Level :: datastore:store_level(), Context :: term(),
     ReturnValue :: term()) -> ok.
-<<<<<<< HEAD
-=======
-'after'(onedata_user, create, ?GLOBAL_ONLY_LEVEL, _, {ok, UserId}) ->
-    monitoring_action(start, UserId);
-'after'(onedata_user, create_or_update, ?GLOBAL_ONLY_LEVEL, _, {ok, UserId}) ->
-    monitoring_action(start, UserId);
-'after'(onedata_user, save, ?GLOBAL_ONLY_LEVEL, _, {ok, UserId}) ->
-    monitoring_action(start, UserId);
-'after'(onedata_user, update, ?GLOBAL_ONLY_LEVEL, _, {ok, UserId}) ->
-    monitoring_action(start, UserId);
->>>>>>> c233e062
 'after'(_ModelName, _Method, _Level, _Context, _ReturnValue) ->
     ok.
 
