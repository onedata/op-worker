%%%-------------------------------------------------------------------
%%% @author Lukasz Opiola
%%% @copyright (C) 2017 ACK CYFRONET AGH
%%% This software is released under the MIT license
%%% cited in 'LICENSE.txt'.
%%% @end
%%%-------------------------------------------------------------------
%%% @doc
%%% This model serves as cache for od_space records
%%% synchronized via Graph Sync.
%%% @end
%%%-------------------------------------------------------------------
-module(od_space).
-author("Lukasz Opiola").

-include("proto/common/credentials.hrl").
-include("modules/fslogic/fslogic_common.hrl").
-include("modules/datastore/datastore_models.hrl").
-include("modules/datastore/datastore_runner.hrl").
-include_lib("ctool/include/logging.hrl").

-type id() :: binary().
-type record() :: #od_space{}.
-type doc() :: datastore_doc:doc(record()).
-type diff() :: datastore_doc:diff(record()).

-type alias() :: binary().
-type name() :: binary().
-type support_size() :: pos_integer().

-export_type([id/0, record/0, doc/0, diff/0]).
-export_type([alias/0, name/0, support_size/0]).

-define(CTX, #{
    model => ?MODULE,
    fold_enabled => true,
    memory_copies => all,
    disc_driver => undefined
}).

%% API
-export([update_cache/3, get_from_cache/1, invalidate_cache/1, list/0, run_after/3]).

%% datastore_model callbacks
-export([get_ctx/0]).
-export([get_posthooks/0]).

%%%===================================================================
%%% API
%%%===================================================================

-spec update_cache(id(), diff(), doc()) -> {ok, doc()} | {error, term()}.
update_cache(Id, Diff, Default) ->
    datastore_model:update(?CTX, Id, Diff, Default).


-spec get_from_cache(id()) -> {ok, doc()} | {error, term()}.
get_from_cache(Key) ->
    datastore_model:get(?CTX, Key).


-spec invalidate_cache(id()) -> ok | {error, term()}.
invalidate_cache(Key) ->
    datastore_model:delete(?CTX, Key).


-spec list() -> {ok, [id()]} | {error, term()}.
list() ->
    datastore_model:fold_keys(?CTX, fun(Doc, Acc) -> {ok, [Doc | Acc]} end, []).

%%--------------------------------------------------------------------
%% @doc
%% Space update posthook.
%% @end
%%--------------------------------------------------------------------
-spec run_after(atom(), list(), term()) -> term().
run_after(create, _, {ok, Doc}) ->
    run_after(Doc);
run_after(update, _, {ok, Doc}) ->
    run_after(Doc);
run_after(_Function, _Args, Result) ->
    Result.

-spec run_after(doc()) -> {ok, doc()}.
run_after(Doc = #document{key = SpaceId, value = #od_space{harvesters = Harvesters} = Space}) ->
    case space_logic:is_supported(Space, oneprovider:get_id()) of
        false ->
            ok;
        true ->
            ok = permissions_cache:invalidate(),
            ok = qos_bounded_cache:ensure_exists_on_all_nodes(SpaceId),
            ok = fslogic_worker:init_paths_caches(SpaceId),
<<<<<<< HEAD
            ok = fslogic_worker:init_dataset_eff_caches(SpaceId),
=======
            ok = fslogic_worker:init_file_protection_flags_caches(SpaceId),
>>>>>>> a07a35e7
            monitoring_event_emitter:emit_od_space_updated(SpaceId),
            % run asynchronously as this requires the space record, which will be cached
            % only after run_after finishes (running synchronously could cause an infinite loop)
            spawn(main_harvesting_stream, revise_space_harvesters, [SpaceId, Harvesters]),
            ok = dbsync_worker:start_streams([SpaceId])
    end,
    {ok, Doc}.

%%%===================================================================
%%% datastore_model callbacks
%%%===================================================================

%%--------------------------------------------------------------------
%% @doc
%% Returns model's context.
%% @end
%%--------------------------------------------------------------------
-spec get_ctx() -> datastore:ctx().
get_ctx() ->
    ?CTX.

%%--------------------------------------------------------------------
%% @doc
%% Returns list of callbacks which will be called after each operation
%% on datastore model.
%% @end
%%--------------------------------------------------------------------
-spec get_posthooks() -> [datastore_hooks:posthook()].
get_posthooks() ->
    [fun run_after/3].<|MERGE_RESOLUTION|>--- conflicted
+++ resolved
@@ -90,11 +90,8 @@
             ok = permissions_cache:invalidate(),
             ok = qos_bounded_cache:ensure_exists_on_all_nodes(SpaceId),
             ok = fslogic_worker:init_paths_caches(SpaceId),
-<<<<<<< HEAD
+            ok = fslogic_worker:init_file_protection_flags_caches(SpaceId),
             ok = fslogic_worker:init_dataset_eff_caches(SpaceId),
-=======
-            ok = fslogic_worker:init_file_protection_flags_caches(SpaceId),
->>>>>>> a07a35e7
             monitoring_event_emitter:emit_od_space_updated(SpaceId),
             % run asynchronously as this requires the space record, which will be cached
             % only after run_after finishes (running synchronously could cause an infinite loop)
