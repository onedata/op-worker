%%%-------------------------------------------------------------------
%%% @author Jakub Kudzia
%%% @copyright (C) 2019 ACK CYFRONET AGH
%%% This software is released under the MIT license
%%% cited in 'LICENSE.txt'.
%%% @end
%%%-------------------------------------------------------------------
%%% @doc
%%% This model serves as cache for od_harvester records
%%% synchronized via Graph Sync.
%%% @end
%%%-------------------------------------------------------------------
-module(od_harvester).
-author("Jakub Kudzia").

-include("modules/datastore/datastore_models.hrl").
-include("modules/datastore/datastore_runner.hrl").
-include("proto/common/credentials.hrl").
-include("modules/fslogic/fslogic_common.hrl").
-include_lib("ctool/include/logging.hrl").

-type id() :: binary().
-type record() :: #od_harvester{}.
-type doc() :: datastore_doc:doc(record()).
-type diff() :: datastore_doc:diff(record()).
-type index() :: binary().


-export_type([id/0, record/0, doc/0, diff/0]).
-export_type([index/0]).

-define(CTX, #{
    model => ?MODULE,
    fold_enabled => true,
<<<<<<< HEAD
    memory_copies => all
=======
    memory_copies => all,
    disc_driver => undefined
>>>>>>> 487a69d7
}).

%% API
-export([update_cache/3, get_from_cache/1, invalidate_cache/1, list/0]).

%% datastore_model callbacks
-export([get_ctx/0, get_posthooks/0]).

%%%===================================================================
%%% API
%%%===================================================================

-spec update_cache(id(), diff(), doc()) -> {ok, doc()} | {error, term()}.
update_cache(Id, Diff, Default) ->
    datastore_model:update(?CTX, Id, Diff, Default).


-spec get_from_cache(id()) -> {ok, doc()} | {error, term()}.
get_from_cache(Key) ->
    datastore_model:get(?CTX, Key).


-spec invalidate_cache(id()) -> ok | {error, term()}.
invalidate_cache(Key) ->
    datastore_model:delete(?CTX, Key).


-spec list() -> {ok, [id()]} | {error, term()}.
list() ->
    datastore_model:fold_keys(?CTX, fun(Doc, Acc) -> {ok, [Doc | Acc]} end, []).

%%--------------------------------------------------------------------
%% @doc
%% Harvester update posthook.
%% @end
%%--------------------------------------------------------------------
-spec run_after(atom(), list(), term()) -> term().
run_after(create, _, {ok, Doc}) ->
    run_after(Doc);
run_after(update, _, {ok, Doc}) ->
    run_after(Doc);
run_after(_Function, _Args, Result) ->
    Result.

-spec run_after(doc()) -> {ok, doc()}.
run_after(Doc = #document{key = HrvId, value = #od_harvester{spaces = Spaces, indices = Indices}}) ->
    lists:foreach(fun(SpaceId) ->
        case provider_logic:supports_space(SpaceId) of
            true ->
                spawn(fun() ->
                    main_harvesting_stream:revise_harvester(SpaceId, HrvId, Indices)
                end);
            false ->
                ok
        end
    end, Spaces),
    {ok, Doc}.

%%%===================================================================
%%% datastore_model callbacks
%%%===================================================================

%%--------------------------------------------------------------------
%% @doc
%% Returns model's context.
%% @end
%%--------------------------------------------------------------------
-spec get_ctx() -> datastore:ctx().
get_ctx() ->
    ?CTX.

%%--------------------------------------------------------------------
%% @doc
%% Returns list of callbacks which will be called after each operation
%% on datastore model.
%% @end
%%--------------------------------------------------------------------
-spec get_posthooks() -> [datastore_hooks:posthook()].
get_posthooks() ->
    [fun run_after/3].<|MERGE_RESOLUTION|>--- conflicted
+++ resolved
@@ -32,12 +32,8 @@
 -define(CTX, #{
     model => ?MODULE,
     fold_enabled => true,
-<<<<<<< HEAD
-    memory_copies => all
-=======
     memory_copies => all,
     disc_driver => undefined
->>>>>>> 487a69d7
 }).
 
 %% API
