--- conflicted
+++ resolved
@@ -166,10 +166,7 @@
 
         {eff_users, [string]},
         {eff_groups, [string]},
-<<<<<<< HEAD
         {eff_harvesters, [string]},
-=======
->>>>>>> c80a8fb2
 
         {cache_state, #{atom => term}}
     ]}.
