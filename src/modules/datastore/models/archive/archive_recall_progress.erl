%%%-------------------------------------------------------------------
%%% @author Michal Stanisz
%%% @copyright (C) 2021 ACK CYFRONET AGH
%%% This software is released under the MIT license
%%% cited in 'LICENSE.txt'.
%%% @end
%%%-------------------------------------------------------------------
%%% @doc
%%% Model for storing information about archive recalls progress.
%%% It uses `time_series_collection` structure for storing statistics.
%%% For each recall there are 3 time series:
%%%     * currentBytes - stores sum of copied bytes
%%%     * currentFiles - stores number of copied files 
%%%     * failedFiles - stores number of unsuccessfully recalled files
%%% Recall statistics are only kept locally on provider that is 
%%% performing recall. 
%%% `json_infinite_log_model` structure is used for storing information about encountered errors.
%%% @end
%%%-------------------------------------------------------------------
-module(archive_recall_progress).
-author("Michal Stanisz").

-include("modules/datastore/datastore_models.hrl").
-include("modules/datastore/datastore_runner.hrl").
-include_lib("cluster_worker/include/modules/datastore/infinite_log.hrl").
-include_lib("ctool/include/time_series/common.hrl").


%% API
-export([create/1, delete/1]).
-export([get/1]).
-export([report_bytes_copied/2, report_file_finished/1, report_error/2]).
%% Test API
-export([get_stats/3]).
%% Datastore callbacks
-export([get_ctx/0]).

-type id() :: archive_recall:id().

% Map in following format: 
%  #{
%       <<"filesCopied" := non_neg_integer(),
%       <<"bytesCopied" := non_neg_integer(),
%       <<"filesFailed" := non_neg_integer(),
%       <<"lastError" := undefined | #{
%           <<"fileId">> := file_id:objectid(), 
%           <<"reason">> := errors:as_json()
%       }
%   }
-type recall_progress_map() :: #{binary() => non_neg_integer() | map() | undefined}.
-export_type([recall_progress_map/0]).


-define(CTX, #{
    model => ?MODULE
}).

-define(TSC_ID(Id), <<Id/binary, "tsc">>).

-define(BYTES_TS, <<"bytesCopied">>).
-define(FILES_TS, <<"filesCopied">>).
-define(FAILED_FILES_TS, <<"filesFailed">>).

-define(ERROR_LOG_ID(Id), <<Id/binary, "el">>).

-define(TOTAL_METRIC, <<"total">>).
-define(MINUTE_METRIC, <<"minute">>).
-define(HOUR_METRIC, <<"hour">>).
-define(DAY_METRIC, <<"day">>).

-define(LAYOUT_WITH_TOTAL_METRICS, #{
    ?BYTES_TS => [?TOTAL_METRIC],
    ?FILES_TS => [?TOTAL_METRIC],
    ?FAILED_FILES_TS => [?TOTAL_METRIC]
}).

-define(NOW(), global_clock:timestamp_seconds()).

%%%===================================================================
%%% API functions
%%%===================================================================

-spec create(id()) -> ok | {error, term()}.
create(Id) ->
    try
        ok = json_infinite_log_model:create(?ERROR_LOG_ID(Id), #{}),
        ok = create_tsc(Id)
    catch _:{badmatch, Error} ->
        delete(Id),
        Error
    end.


-spec delete(id()) -> ok | {error, term()}.
delete(Id) ->
    datastore_time_series_collection:delete(?CTX, ?TSC_ID(Id)),
    json_infinite_log_model:destroy(?ERROR_LOG_ID(Id)).


-spec get(id()) -> {ok, recall_progress_map()}.
get(Id) ->
    {ok, CountersCurrentValue} = get_counters_current_value(Id),
    case CountersCurrentValue of
        #{?FAILED_FILES_TS := 0} ->
            {ok, CountersCurrentValue#{<<"lastError">> => undefined}};
        _ ->
            %% @TODO VFS-8839 - browse error log when gui supports it
            {ok, #{
                <<"logEntries">> := [#{
                    <<"content">> := LastEntryContent
                }]
            }} = json_infinite_log_model:browse_content(?ERROR_LOG_ID(Id),
                #{limit => 1, direction => ?BACKWARD}),
            {ok, CountersCurrentValue#{<<"lastError">> => LastEntryContent}}
    end.


-spec report_file_finished(id()) -> ok | {error, term()}.
report_file_finished(Id) ->
    datastore_time_series_collection:consume_measurements(?CTX, ?TSC_ID(Id), #{
        ?FILES_TS => #{all => [{?NOW(), 1}]}}
    ).


<<<<<<< HEAD
-spec report_error(id(), json_utils:json_term()) -> ok | {error, term()}.
report_error(Id, ErrorJson) ->
    json_infinite_log_model:append(?ERROR_LOG_ID(Id), ErrorJson),
    datastore_time_series_collection:update(?CTX, ?TSC_ID(Id), ?NOW(), [{?FAILED_FILES_TS, 1}]).
=======
-spec report_file_failed(id(), file_id:file_guid(), {error, term()}) -> ok | {error, term()}.
report_file_failed(Id, FileGuid, Error) ->
    {ok, ObjectId} = file_id:guid_to_objectid(FileGuid),
    json_infinite_log_model:append(?ERROR_LOG_ID(Id), #{
        <<"fileId">> => ObjectId,
        <<"reason">> => errors:to_json(Error)
    }),
    datastore_time_series_collection:consume_measurements(?CTX, ?TSC_ID(Id), #{
        ?FAILED_FILES_TS => #{all => [{?NOW(), 1}]}}
    ).
>>>>>>> 8400c82f


-spec report_bytes_copied(id(), non_neg_integer()) -> ok | {error, term()}.
report_bytes_copied(Id, Bytes) ->
    datastore_time_series_collection:consume_measurements(?CTX, ?TSC_ID(Id), #{
        ?BYTES_TS => #{all => [{?NOW(), Bytes}]}}
    ).

%%%===================================================================
%%% Test API 
%%%===================================================================

-spec get_stats(id(), time_series_collection:layout(), ts_windows:list_options()) ->
    {ok, time_series_collection:slice()} | {error, term()}.
get_stats(Id, SliceLayout, ListWindowsOptions) ->
    datastore_time_series_collection:get_slice(?CTX, ?TSC_ID(Id), SliceLayout, ListWindowsOptions).


%%%===================================================================
%%% Internal functions
%%%===================================================================

%% @private
-spec create_tsc(id()) -> ok | {error, term()}.
create_tsc(Id) ->
    TotalMetric = #{
        ?TOTAL_METRIC => #metric_config{
            resolution = ?INFINITY_RESOLUTION,
            retention = 1,
            aggregator = sum
        }
    },
    Metrics = maps:merge(TotalMetric, supported_metrics()),
    Config = #{
        ?BYTES_TS => Metrics,
        ?FILES_TS => Metrics,
        ?FAILED_FILES_TS => TotalMetric
    },
    case datastore_time_series_collection:create(?CTX, ?TSC_ID(Id), Config) of
        ok -> ok;
        {error, already_exists} -> ok;
        Error -> Error
    end.


%% @private
-spec supported_metrics() -> time_series:metric_composition().
supported_metrics() -> #{
    ?MINUTE_METRIC => #metric_config{
        resolution = ?MINUTE_RESOLUTION,
        retention = 120,
        aggregator = sum
    },
    ?HOUR_METRIC => #metric_config{
        resolution = ?HOUR_RESOLUTION,
        retention = 48,
        aggregator = sum
    },
    ?DAY_METRIC => #metric_config{
        resolution = ?DAY_RESOLUTION,
        retention = 60,
        aggregator = sum
    }
}.


%% @private
-spec get_counters_current_value(id()) ->
    {ok, #{time_series_collection:time_series_name() => non_neg_integer()}} | {error, term()}.
get_counters_current_value(Id) ->
    case datastore_time_series_collection:get_slice(?CTX, ?TSC_ID(Id), ?LAYOUT_WITH_TOTAL_METRICS, #{window_limit => 1}) of
        {ok, Slice} ->
            {ok, maps:map(fun(_TimeSeriesName, #{?TOTAL_METRIC := Windows}) ->
                case Windows of
                    [{_Timestamp, {_Count, Value}}] ->
                        Value;
                    [] ->
                        0
                end
            end, Slice)};
        {error, _} = Error ->
            Error
    end.

%%%===================================================================
%%% Datastore callbacks
%%%===================================================================

-spec get_ctx() -> datastore:ctx().
get_ctx() ->
    ?CTX.<|MERGE_RESOLUTION|>--- conflicted
+++ resolved
@@ -122,23 +122,12 @@
     ).
 
 
-<<<<<<< HEAD
 -spec report_error(id(), json_utils:json_term()) -> ok | {error, term()}.
 report_error(Id, ErrorJson) ->
     json_infinite_log_model:append(?ERROR_LOG_ID(Id), ErrorJson),
-    datastore_time_series_collection:update(?CTX, ?TSC_ID(Id), ?NOW(), [{?FAILED_FILES_TS, 1}]).
-=======
--spec report_file_failed(id(), file_id:file_guid(), {error, term()}) -> ok | {error, term()}.
-report_file_failed(Id, FileGuid, Error) ->
-    {ok, ObjectId} = file_id:guid_to_objectid(FileGuid),
-    json_infinite_log_model:append(?ERROR_LOG_ID(Id), #{
-        <<"fileId">> => ObjectId,
-        <<"reason">> => errors:to_json(Error)
-    }),
     datastore_time_series_collection:consume_measurements(?CTX, ?TSC_ID(Id), #{
         ?FAILED_FILES_TS => #{all => [{?NOW(), 1}]}}
     ).
->>>>>>> 8400c82f
 
 
 -spec report_bytes_copied(id(), non_neg_integer()) -> ok | {error, term()}.
