%%%-------------------------------------------------------------------
%%% @author Tomasz Lichon
%%% @copyright (C) 2015 ACK CYFRONET AGH
%%% This software is released under the MIT license
%%% cited in 'LICENSE.txt'.
%%% @end
%%%-------------------------------------------------------------------
%%% @doc
%%% Session management model, frequently invoked by incoming tcp
%%% connections in connection
%%% @end
%%%-------------------------------------------------------------------
-module(session).
-author("Tomasz Lichon").
-behaviour(model_behaviour).

-include("modules/datastore/datastore_model.hrl").
-include("modules/fslogic/fslogic_common.hrl").

%% model_behaviour callbacks
-export([save/1, get/1, list/0, exists/1, delete/1, update/2, create/1,
    model_init/0, 'after'/5, before/4]).

%% API
-export([get_session_supervisor_and_node/1, get_event_manager/1,
<<<<<<< HEAD
    get_sequencer_manager/1, get_communicator/1, get_auth/1,
    get_rest_session_id/1]).
=======
    get_event_managers/0, get_sequencer_manager/1, get_communicator/1, get_auth/1]).
>>>>>>> d8b265d0

-type id() :: binary() | dummy_session_id().
-type dummy_session_id() :: #identity{}.
-type identity() :: #identity{}.

-export_type([id/0, identity/0]).

%%%===================================================================
%%% model_behaviour callbacks
%%%===================================================================

%%--------------------------------------------------------------------
%% @doc
%% {@link model_behaviour} callback save/1.
%% @end
%%--------------------------------------------------------------------
-spec save(datastore:document()) -> {ok, datastore:key()} | datastore:generic_error().
save(Document) ->
    datastore:save(?STORE_LEVEL, Document).

%%--------------------------------------------------------------------
%% @doc
%% {@link model_behaviour} callback update/2.
%% @end
%%--------------------------------------------------------------------
-spec update(datastore:key(), Diff :: datastore:document_diff()) ->
    {ok, datastore:key()} | datastore:update_error().
update(Key, Diff) ->
    datastore:update(?STORE_LEVEL, ?MODULE, Key, Diff).

%%--------------------------------------------------------------------
%% @doc
%% {@link model_behaviour} callback create/1.
%% @end
%%--------------------------------------------------------------------
-spec create(datastore:document()) -> {ok, datastore:key()} | datastore:create_error().
create(Document) ->
    datastore:create(?STORE_LEVEL, Document).

%%--------------------------------------------------------------------
%% @doc
%% {@link model_behaviour} callback get/1.
%% @end
%%--------------------------------------------------------------------
-spec get(datastore:key()) -> {ok, datastore:document()} | datastore:get_error().
get(?ROOT_SESS_ID) ->
    {ok, #document{key = ?ROOT_SESS_ID, value = #session{identity = #identity{user_id = ?ROOT_USER_ID}}}};
get(Key) ->
    datastore:get(?STORE_LEVEL, ?MODULE, Key).

%%--------------------------------------------------------------------
%% @doc
%% Returns list of all records.
%% @end
%%--------------------------------------------------------------------
-spec list() -> {ok, [datastore:document()]} | datastore:generic_error() | no_return().
list() ->
    datastore:list(?STORE_LEVEL, ?MODEL_NAME, ?GET_ALL, []).

%%--------------------------------------------------------------------
%% @doc
%% {@link model_behaviour} callback delete/1.
%% @end
%%--------------------------------------------------------------------
-spec delete(datastore:key()) -> ok | datastore:generic_error().
delete(Key) ->
    datastore:delete(?STORE_LEVEL, ?MODULE, Key).

%%--------------------------------------------------------------------
%% @doc
%% {@link model_behaviour} callback exists/1.
%% @end
%%--------------------------------------------------------------------
-spec exists(datastore:key()) -> datastore:exists_return().
exists(Key) ->
    ?RESPONSE(datastore:exists(?STORE_LEVEL, ?MODULE, Key)).

%%--------------------------------------------------------------------
%% @doc
%% {@link model_behaviour} callback model_init/0.
%% @end
%%--------------------------------------------------------------------
-spec model_init() -> model_behaviour:model_config().
model_init() ->
    ?MODEL_CONFIG(session_bucket, [], ?GLOBAL_ONLY_LEVEL).

%%--------------------------------------------------------------------
%% @doc
%% {@link model_behaviour} callback 'after'/5.
%% @end
%%--------------------------------------------------------------------
-spec 'after'(ModelName :: model_behaviour:model_type(), Method :: model_behaviour:model_action(),
    Level :: datastore:store_level(), Context :: term(),
    ReturnValue :: term()) -> ok.
'after'(_ModelName, _Method, _Level, _Context, _ReturnValue) ->
    ok.

%%--------------------------------------------------------------------
%% @doc
%% {@link model_behaviour} callback before/4.
%% @end
%%--------------------------------------------------------------------
-spec before(ModelName :: model_behaviour:model_type(), Method :: model_behaviour:model_action(),
    Level :: datastore:store_level(), Context :: term()) -> ok | datastore:generic_error().
before(_ModelName, _Method, _Level, _Context) ->
    ok.

%%%===================================================================
%%% API
%%%===================================================================

%%--------------------------------------------------------------------
%% @doc
%% Returns session supervisor and node on which supervisor is running.
%% @end
%%--------------------------------------------------------------------
-spec get_session_supervisor_and_node(SessId :: id()) ->
    {ok, {SessSup :: pid(), Node :: node()}} | {error, Reason :: term()}.
get_session_supervisor_and_node(SessId) ->
    case session:get(SessId) of
        {ok, #document{value = #session{session_sup = undefined}}} ->
            {error, {not_found, missing}};
        {ok, #document{value = #session{session_sup = SessSup, node = Node}}} ->
            {ok, {SessSup, Node}};
        {error, Reason} ->
            {error, Reason}
    end.

%%--------------------------------------------------------------------
%% @doc
%% Returns event manager associated with session.
%% @end
%%--------------------------------------------------------------------
-spec get_event_manager(SessId :: id()) ->
    {ok, EvtMan :: pid()} | {error, Reason :: term()}.
get_event_manager(SessId) ->
    case session:get(SessId) of
        {ok, #document{value = #session{event_manager = undefined}}} ->
            {error, {not_found, missing}};
        {ok, #document{value = #session{event_manager = EvtMan}}} ->
            {ok, EvtMan};
        {error, Reason} ->
            {error, Reason}
    end.

%%--------------------------------------------------------------------
%% @doc
%% Returns list of all event managers associated with any session.
%% @end
%%--------------------------------------------------------------------
-spec get_event_managers() -> {ok, [{ok, EvtMan :: pid()} | {error, {not_found,
    SessId :: session:id()}}]} | {error, Reason :: term()}.
get_event_managers() ->
    case session:list() of
        {ok, Docs} ->
            {ok, lists:map(fun
                (#document{key = SessId, value = #session{event_manager = undefined}}) ->
                    {error, {not_found, SessId}};
                (#document{value = #session{event_manager = EvtMan}}) ->
                    {ok, EvtMan}
            end, Docs)};
        {error, Reason} ->
            {error, Reason}
    end.

%%--------------------------------------------------------------------
%% @doc
%% Returns sequencer manager associated with session.
%% @end
%%--------------------------------------------------------------------
-spec get_sequencer_manager(SessId :: id()) ->
    {ok, SeqMan :: pid()} | {error, Reason :: term()}.
get_sequencer_manager(SessId) ->
    case session:get(SessId) of
        {ok, #document{value = #session{sequencer_manager = undefined}}} ->
            {error, {not_found, missing}};
        {ok, #document{value = #session{sequencer_manager = SeqMan}}} ->
            {ok, SeqMan};
        {error, Reason} ->
            {error, Reason}
    end.

%%--------------------------------------------------------------------
%% @doc
%% Returns communicator associated with session.
%% @end
%%--------------------------------------------------------------------
-spec get_communicator(SessId :: id()) ->
    {ok, Comm :: pid()} | {error, Reason :: term()}.
get_communicator(SessId) ->
    case session:get(SessId) of
        {ok, #document{value = #session{communicator = undefined}}} ->
            {error, {not_found, missing}};
        {ok, #document{value = #session{communicator = Comm}}} ->
            {ok, Comm};
        {error, Reason} ->
            {error, Reason}
    end.

%%--------------------------------------------------------------------
%% @doc
%% Returns #auth{} record associated with session.
%% @end
%%--------------------------------------------------------------------
-spec get_auth(SessId :: id()) -> {ok, Auth :: #auth{}} |{error, Reason :: term()}.
get_auth(SessId) ->
    case session:get(SessId) of
        {ok, #document{value = #session{auth = Auth}}} ->
            {ok, Auth};
        {error, Reason} ->
            {error, Reason}
    end.

%%--------------------------------------------------------------------
%% @doc
%% Returns rest session id for given identity.
%% @end
%%--------------------------------------------------------------------
-spec get_rest_session_id(session:identity()) -> binary().
get_rest_session_id(#identity{user_id = Uid}) ->
    <<Uid/binary, "_rest_session">>.
<|MERGE_RESOLUTION|>--- conflicted
+++ resolved
@@ -23,12 +23,8 @@
 
 %% API
 -export([get_session_supervisor_and_node/1, get_event_manager/1,
-<<<<<<< HEAD
-    get_sequencer_manager/1, get_communicator/1, get_auth/1,
-    get_rest_session_id/1]).
-=======
-    get_event_managers/0, get_sequencer_manager/1, get_communicator/1, get_auth/1]).
->>>>>>> d8b265d0
+    get_event_managers/0, get_sequencer_manager/1, get_communicator/1,
+    get_auth/1, get_rest_session_id/1]).
 
 -type id() :: binary() | dummy_session_id().
 -type dummy_session_id() :: #identity{}.
