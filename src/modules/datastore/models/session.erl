%%%-------------------------------------------------------------------
%%% @author Tomasz Lichon
%%% @copyright (C) 2015 ACK CYFRONET AGH
%%% This software is released under the MIT license
%%% cited in 'LICENSE.txt'.
%%% @end
%%%-------------------------------------------------------------------
%%% @doc
%%% Session management model, frequently invoked by incoming tcp
%%% connections in connection
%%% @end
%%%-------------------------------------------------------------------
-module(session).
-author("Tomasz Lichon").
-behaviour(model_behaviour).

-include("modules/datastore/datastore_model.hrl").
-include("modules/fslogic/fslogic_common.hrl").
-include("proto/common/credentials.hrl").

%% model_behaviour callbacks
-export([save/1, get/1, list/0, exists/1, delete/1, update/2, create/1,
    model_init/0, 'after'/5, before/4]).

%% API
-export([const_get/1, get_session_supervisor_and_node/1, get_event_manager/1,
    get_event_managers/0, get_sequencer_manager/1, get_connections/1, get_auth/1,
    remove_connection/2]).

<<<<<<< HEAD
-type id() :: binary().
-type auth() :: #auth{}.
-type type() :: fuse | rest | gui.
-type status() :: active | inactive | phantom.
=======
-type id() :: binary() | dummy_session_id().
-type dummy_session_id() :: #identity{}.
>>>>>>> 9c3eeb38
-type identity() :: #identity{}.

-export_type([id/0, auth/0, type/0, status/0, identity/0]).

%%%===================================================================
%%% model_behaviour callbacks
%%%===================================================================

%%--------------------------------------------------------------------
%% @doc
%% {@link model_behaviour} callback save/1.
%% @end
%%--------------------------------------------------------------------
-spec save(datastore:document()) -> {ok, datastore:key()} | datastore:generic_error().
save(#document{value = Sess} = Document) ->
    Timestamp = os:timestamp(),
    datastore:save(?STORE_LEVEL, Document#document{value = Sess#session{
        accessed = Timestamp
    }}).

%%--------------------------------------------------------------------
%% @doc
%% {@link model_behaviour} callback update/2.
%% @end
%%--------------------------------------------------------------------
-spec update(datastore:key(), Diff :: datastore:document_diff()) ->
    {ok, datastore:key()} | datastore:update_error().
update(Key, Diff) when is_map(Diff) ->
    datastore:update(?STORE_LEVEL, ?MODULE, Key, Diff#{accessed => os:timestamp()});
update(Key, Diff) when is_function(Diff) ->
    NewDiff = fun(Sess) ->
        case Diff(Sess) of
            {ok, NewSess} -> {ok, NewSess#session{accessed = os:timestamp()}};
            {error, Reason} -> {error, Reason}
        end
    end,
    datastore:update(?STORE_LEVEL, ?MODULE, Key, NewDiff).

%%--------------------------------------------------------------------
%% @doc
%% {@link model_behaviour} callback create/1.
%% @end
%%--------------------------------------------------------------------
-spec create(datastore:document()) -> {ok, datastore:key()} | datastore:create_error().
create(#document{value = Sess} = Document) ->
    Timestamp = os:timestamp(),
    datastore:create(?STORE_LEVEL, Document#document{value = Sess#session{
        accessed = Timestamp
    }}).

%%--------------------------------------------------------------------
%% @doc
%% {@link model_behaviour} callback get/1.
%% Sets access time to current time for user session and returns old value.
%% @end
%%--------------------------------------------------------------------
-spec get(datastore:key()) -> {ok, datastore:document()} | datastore:get_error().
get(#identity{} = Identity) ->
    {ok, #document{key = Identity, value = #session{type = dummy, identity = Identity}}};
get(?ROOT_SESS_ID) ->
    {ok, #document{key = ?ROOT_SESS_ID, value = #session{
        identity = #identity{user_id = ?ROOT_USER_ID}
    }}};
get(Key) ->
    case datastore:get(?STORE_LEVEL, ?MODULE, Key) of
        {ok, Doc} ->
            session:update(Key, #{}),
            {ok, Doc};
        {error, Reason} ->
            {error, Reason}
    end.

%%--------------------------------------------------------------------
%% @doc
%% {@link model_behaviour} callback get/1.
%% Does not modify access time.
%% @end
%%--------------------------------------------------------------------
-spec const_get(datastore:key()) ->
    {ok, datastore:document()} | datastore:get_error().
const_get(Key) ->
    datastore:get(?STORE_LEVEL, ?MODULE, Key).

%%--------------------------------------------------------------------
%% @doc
%% Returns list of all records.
%% @end
%%--------------------------------------------------------------------
-spec list() -> {ok, [datastore:document()]} | datastore:generic_error() | no_return().
list() ->
    datastore:list(?STORE_LEVEL, ?MODEL_NAME, ?GET_ALL, []).

%%--------------------------------------------------------------------
%% @doc
%% {@link model_behaviour} callback delete/1.
%% @end
%%--------------------------------------------------------------------
-spec delete(datastore:key()) -> ok | datastore:generic_error().
delete(Key) ->
    datastore:delete(?STORE_LEVEL, ?MODULE, Key).

%%--------------------------------------------------------------------
%% @doc
%% {@link model_behaviour} callback exists/1.
%% @end
%%--------------------------------------------------------------------
-spec exists(datastore:key()) -> datastore:exists_return().
exists(Key) ->
    case ?RESPONSE(datastore:exists(?STORE_LEVEL, ?MODULE, Key)) of
        true ->
            update(Key, #{}),
            true;
        false ->
            false
    end.

%%--------------------------------------------------------------------
%% @doc
%% {@link model_behaviour} callback model_init/0.
%% @end
%%--------------------------------------------------------------------
-spec model_init() -> model_behaviour:model_config().
model_init() ->
    ?MODEL_CONFIG(session_bucket, [], ?GLOBAL_ONLY_LEVEL).

%%--------------------------------------------------------------------
%% @doc
%% {@link model_behaviour} callback 'after'/5.
%% @end
%%--------------------------------------------------------------------
-spec 'after'(ModelName :: model_behaviour:model_type(), Method :: model_behaviour:model_action(),
    Level :: datastore:store_level(), Context :: term(),
    ReturnValue :: term()) -> ok.
'after'(_ModelName, _Method, _Level, _Context, _ReturnValue) ->
    ok.

%%--------------------------------------------------------------------
%% @doc
%% {@link model_behaviour} callback before/4.
%% @end
%%--------------------------------------------------------------------
-spec before(ModelName :: model_behaviour:model_type(), Method :: model_behaviour:model_action(),
    Level :: datastore:store_level(), Context :: term()) -> ok | datastore:generic_error().
before(_ModelName, _Method, _Level, _Context) ->
    ok.

%%%===================================================================
%%% API
%%%===================================================================

%%--------------------------------------------------------------------
%% @doc
%% Returns session supervisor and node on which supervisor is running.
%% @end
%%--------------------------------------------------------------------
-spec get_session_supervisor_and_node(SessId :: id()) ->
    {ok, {SessSup :: pid(), Node :: node()}} | {error, Reason :: term()}.
get_session_supervisor_and_node(SessId) ->
    case session:get(SessId) of
        {ok, #document{value = #session{supervisor = undefined}}} ->
            {error, {not_found, missing}};
        {ok, #document{value = #session{supervisor = SessSup, node = Node}}} ->
            {ok, {SessSup, Node}};
        {error, Reason} ->
            {error, Reason}
    end.

%%--------------------------------------------------------------------
%% @doc
%% Returns event manager associated with session.
%% @end
%%--------------------------------------------------------------------
-spec get_event_manager(SessId :: id()) ->
    {ok, EvtMan :: pid()} | {error, Reason :: term()}.
get_event_manager(SessId) ->
    case session:get(SessId) of
        {ok, #document{value = #session{event_manager = undefined}}} ->
            {error, {not_found, missing}};
        {ok, #document{value = #session{event_manager = EvtMan}}} ->
            {ok, EvtMan};
        {error, Reason} ->
            {error, Reason}
    end.

%%--------------------------------------------------------------------
%% @doc
%% Returns list of all event managers associated with any session.
%% @end
%%--------------------------------------------------------------------
-spec get_event_managers() -> {ok, [{ok, EvtMan :: pid()} | {error, {not_found,
    SessId :: session:id()}}]} | {error, Reason :: term()}.
get_event_managers() ->
    case session:list() of
        {ok, Docs} ->
            {ok, lists:map(fun
                (#document{key = SessId, value = #session{event_manager = undefined}}) ->
                    {error, {not_found, SessId}};
                (#document{value = #session{event_manager = EvtMan}}) ->
                    {ok, EvtMan}
            end, Docs)};
        {error, Reason} ->
            {error, Reason}
    end.

%%--------------------------------------------------------------------
%% @doc
%% Returns sequencer manager associated with session.
%% @end
%%--------------------------------------------------------------------
-spec get_sequencer_manager(SessId :: id()) ->
    {ok, SeqMan :: pid()} | {error, Reason :: term()}.
get_sequencer_manager(SessId) ->
    case session:get(SessId) of
        {ok, #document{value = #session{sequencer_manager = undefined}}} ->
            {error, {not_found, missing}};
        {ok, #document{value = #session{sequencer_manager = SeqMan}}} ->
            {ok, SeqMan};
        {error, Reason} ->
            {error, Reason}
    end.

%%--------------------------------------------------------------------
%% @doc
%% Returns connections associated with session.
%% @end
%%--------------------------------------------------------------------
-spec get_connections(SessId :: id()) ->
    {ok, Comm :: pid()} | {error, Reason :: term()}.
get_connections(SessId) ->
    case session:get(SessId) of
        {ok, #document{value = #session{connections = Cons}}} ->
            {ok, Cons};
        {error, Reason} ->
            {error, Reason}
    end.

%%--------------------------------------------------------------------
%% @doc
%% Removes connection from session and if it was the last connection schedules
%% session removal.
%% @end
%%--------------------------------------------------------------------
-spec remove_connection(SessId :: session:id(), Con :: pid()) ->
    ok | datastore:update_error().
remove_connection(SessId, Con) ->
    Diff = fun(#session{watcher = Watcher, connections = Cons} = Sess) ->
        NewCons = lists:filter(fun(C) -> C =/= Con end, Cons),
        case NewCons of
            [] -> gen_server:cast(Watcher, schedule_session_status_checkup);
            _ -> ok
        end,
        {ok, Sess#session{connections = NewCons}}
    end,
    case session:update(SessId, Diff) of
        {ok, SessId} -> ok;
        Other -> Other
    end.

%%--------------------------------------------------------------------
%% @doc
%% Returns #auth{} record associated with session.
%% @end
%%--------------------------------------------------------------------
-spec get_auth(SessId :: id()) ->
    {ok, Auth :: #auth{}} | {error, Reason :: term()}.
get_auth(SessId) ->
    case session:get(SessId) of
        {ok, #document{value = #session{auth = Auth}}} ->
            {ok, Auth};
        {error, Reason} ->
            {error, Reason}
    end.

%%%===================================================================
%%% Internal functions
%%%===================================================================
<|MERGE_RESOLUTION|>--- conflicted
+++ resolved
@@ -24,18 +24,14 @@
 
 %% API
 -export([const_get/1, get_session_supervisor_and_node/1, get_event_manager/1,
-    get_event_managers/0, get_sequencer_manager/1, get_connections/1, get_auth/1,
-    remove_connection/2]).
-
-<<<<<<< HEAD
--type id() :: binary().
+    get_event_managers/0, get_sequencer_manager/1, get_random_connection/1,
+    get_connections/1, get_auth/1, remove_connection/2]).
+
+-type id() :: binary() | dummy_session_id().
+-type dummy_session_id() :: #identity{}.
 -type auth() :: #auth{}.
 -type type() :: fuse | rest | gui.
 -type status() :: active | inactive | phantom.
-=======
--type id() :: binary() | dummy_session_id().
--type dummy_session_id() :: #identity{}.
->>>>>>> 9c3eeb38
 -type identity() :: #identity{}.
 
 -export_type([id/0, auth/0, type/0, status/0, identity/0]).
@@ -94,7 +90,9 @@
 %%--------------------------------------------------------------------
 -spec get(datastore:key()) -> {ok, datastore:document()} | datastore:get_error().
 get(#identity{} = Identity) ->
-    {ok, #document{key = Identity, value = #session{type = dummy, identity = Identity}}};
+    {ok, #document{key = Identity, value = #session{
+        type = dummy, identity = Identity
+    }}};
 get(?ROOT_SESS_ID) ->
     {ok, #document{key = ?ROOT_SESS_ID, value = #session{
         identity = #identity{user_id = ?ROOT_USER_ID}
@@ -255,6 +253,20 @@
             {ok, SeqMan};
         {error, Reason} ->
             {error, Reason}
+    end.
+
+%%--------------------------------------------------------------------
+%% @doc
+%% Returns random connection associated with session.
+%% @end
+%%--------------------------------------------------------------------
+-spec get_random_connection(SessId :: session:id()) ->
+    {ok, Con :: pid()} | {error, Reason :: term()}.
+get_random_connection(SessId) ->
+    case get_connections(SessId) of
+        {ok, []} -> {error, empty_connection_pool};
+        {ok, Cons} -> {ok, utils:random_element(Cons)};
+        {error, Reason} -> {error, Reason}
     end.
 
 %%--------------------------------------------------------------------
