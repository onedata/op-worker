--- conflicted
+++ resolved
@@ -348,11 +348,7 @@
                 true ->
                     NewCons = lists:foldl( %% Foreach connection
                         fun(Pid, AccIn) ->
-<<<<<<< HEAD
-                            case utils:process_info(Pid, message_queue_len) of
-=======
                             case process_info(Pid, message_queue_len) of
->>>>>>> 3788a520
                                 undefined ->
                                     %% Connection died, removing from session
                                     ok = session:remove_connection(SessId, Pid),
