--- conflicted
+++ resolved
@@ -93,13 +93,6 @@
 %% @end
 %%--------------------------------------------------------------------
 -spec get(datastore:key()) -> {ok, datastore:document()} | datastore:get_error().
-<<<<<<< HEAD
-get(?ROOT_SESS_ID) ->
-    {ok, #document{key = ?ROOT_SESS_ID, value = #session{
-        identity = #user_identity{user_id = ?ROOT_USER_ID}
-    }}};
-=======
->>>>>>> 85dc3d63
 get(Key) ->
     case datastore:get(?STORE_LEVEL, ?MODULE, Key) of
         {ok, Doc} ->
