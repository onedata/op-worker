%%%-------------------------------------------------------------------
%%% @author Tomasz Lichon
%%% @copyright (C) 2015 ACK CYFRONET AGH
%%% This software is released under the MIT license
%%% cited in 'LICENSE.txt'.
%%% @end
%%%-------------------------------------------------------------------
%%% @doc Model for holding files' custom metadata.
%%% @end
%%%-------------------------------------------------------------------
-module(custom_metadata).
-author("Tomasz Lichon").
-behaviour(model_behaviour).

-include("modules/datastore/datastore_specific_models_def.hrl").
-include("proto/oneprovider/provider_messages.hrl").
-include("modules/fslogic/fslogic_common.hrl").
-include_lib("cluster_worker/include/modules/datastore/datastore_model.hrl").
-include_lib("ctool/include/logging.hrl").
-include_lib("ctool/include/posix/errors.hrl").

%% API
-export([get_json_metadata/1, get_json_metadata/3, set_json_metadata/2, set_json_metadata/3,
    get_xattr_metadata/3, list_xattr_metadata/2, remove_xattr_metadata/2, set_xattr_metadata/3,
    exists_xattr_metadata/2, get_rdf_metadata/1, set_rdf_metadata/2]).

%% model_behaviour callbacks
-export([save/1, get/1, exists/1, delete/1, update/2, create/1, model_init/0,
    create_or_update/2, 'after'/5, before/4]).

-type type() :: binary().
-type name() :: binary().
-type names() :: [name()].
-type metadata() :: #metadata{}.
-type rdf() :: binary().
-type view_id() :: binary().

-export_type([type/0, name/0, names/0, metadata/0, rdf/0, view_id/0]).

-define(JSON_PREFIX, <<"onedata_json">>).
-define(RDF_PREFIX, <<"onedata_rdf">>).

%%%===================================================================
%%% API
%%%===================================================================

%%--------------------------------------------------------------------
%% @equiv get_json_metadata(FileUuid, []).
%%--------------------------------------------------------------------
-spec get_json_metadata(file_meta:uuid()) ->
    {ok, maps:map()} | datastore:get_error().
get_json_metadata(FileUuid) ->
    get_json_metadata(FileUuid, [], false).

%%--------------------------------------------------------------------
%% @doc
%% Gets json metadata subtree
%% e. g. for meta:
%%
%% {'l1': {'l2': 'value'}}
%%
%% get_json_metadata(FileUuid, [<<"l1">>, <<"l2">>]) -> {ok, <<"value">>}
%% get_json_metadata(FileUuid, [<<"l1">>]) -> {ok, #{<<"l2">> => <<"value">>}}
%% get_json_metadata(FileUuid, []) -> {ok, #{<<"l1">> => {<<"l2">> => <<"value">>}}}
%%
%% @end
%%--------------------------------------------------------------------
<<<<<<< HEAD
-spec get_json_metadata(file_meta:uuid(), [binary()]) ->
    {ok, maps:map()} | datastore:get_error().
get_json_metadata(FileUuid, Names) ->
=======
-spec get_json_metadata(file_meta:uuid(), [binary()], boolean()) ->
    {ok, #{}} | datastore:get_error().
get_json_metadata(FileUuid, Names, false) ->
>>>>>>> e7c46e8f
    case get(FileUuid) of
        {ok, #document{value = #custom_metadata{value = Meta}}} ->
            Json = maps:get(?JSON_PREFIX, Meta, #{}),
            {ok, custom_meta_manipulation:find(Json, Names)};
        Error ->
            Error
    end;
get_json_metadata(FileUuid, Names, true) ->
    case file_meta:get_ancestors(FileUuid) of
        {ok, Uuids} ->
            Jsons = lists:map(fun(Uuid) ->
                case get_json_metadata(Uuid, Names, false) of
                    {ok, Json} ->
                        Json;
                    {error, {not_found,custom_metadata}} ->
                        #{}
                end
            end, [FileUuid | Uuids]),
            {ok, custom_meta_manipulation:merge(Jsons)};
        Error ->
            Error
    end.

%%--------------------------------------------------------------------
%% @equiv set_json_metadata(FileUuid, Json, []).
%%--------------------------------------------------------------------
-spec set_json_metadata(file_meta:uuid(), maps:map()) ->
    {ok, file_meta:uuid()} | datastore:get_error().
set_json_metadata(FileUuid, Json) ->
    set_json_metadata(FileUuid, Json, []).

%%--------------------------------------------------------------------
%% @doc Set json metadata subtree
%% e. g. for meta:
%%
%% {'l1': {'l2': 'value'}}
%%
%% set_json_metadata(FileUuid, <<"new_value">> [<<"l1">>, <<"l2">>])
%%    meta: {'l1': {'l2': 'new_value'}}
%% set_json_metadata(FileUuid, [<<"l1">>])
%%    meta: {'l1': 'new_value'}
%% set_json_metadata(FileUuid, []) -> {ok, #{<<"l1">> => {<<"l2">> => <<"value">>}}}
%%    meta: 'new_value'
%%--------------------------------------------------------------------
-spec set_json_metadata(file_meta:uuid(), maps:map(), [binary()]) ->
    {ok, file_meta:uuid()} | datastore:get_error().
set_json_metadata(FileUuid, JsonToInsert, Names) ->
    ToCreate = #document{key = FileUuid, value = #custom_metadata{
        space_id = get_space_id(FileUuid),
        value = #{?JSON_PREFIX => custom_meta_manipulation:insert(undefined, JsonToInsert, Names)}
    }},
    create_or_update(ToCreate, fun(Meta = #custom_metadata{value = MetaValue}) ->
        Json = maps:get(?JSON_PREFIX, MetaValue, #{}),
        NewJson = custom_meta_manipulation:insert(Json, JsonToInsert, Names),
        {ok, Meta#custom_metadata{value = MetaValue#{?JSON_PREFIX => NewJson}}}
    end).

%%--------------------------------------------------------------------
%% @doc Gets file's rdf metadata
%% @equiv get_xattr_metadata(FileUuid, ?RDF_PREFIX).
%%--------------------------------------------------------------------
-spec get_rdf_metadata(file_meta:uuid()) -> {ok, rdf()} | datastore:get_error().
get_rdf_metadata(FileUuid) ->
    get_xattr_metadata(FileUuid, ?RDF_PREFIX, false).

%%--------------------------------------------------------------------
%% @doc Gets file's rdf metadata
%% @equiv get_xattr_metadata(FileUuid, ?RDF_PREFIX).
%%--------------------------------------------------------------------
-spec set_rdf_metadata(file_meta:uuid(), rdf()) ->
    {ok, file_meta:uuid()} | datastore:generic_error().
set_rdf_metadata(FileUuid, Value) ->
    set_xattr_metadata(FileUuid, ?RDF_PREFIX, Value).

%%--------------------------------------------------------------------
%% @doc Get extended attribute metadata
%%--------------------------------------------------------------------
-spec get_xattr_metadata(file_meta:uuid(), xattr:name(), boolean()) ->
    {ok, xattr:value()} | datastore:get_error().
get_xattr_metadata(?ROOT_DIR_UUID, Name, true) ->
    get_xattr_metadata(?ROOT_DIR_UUID, Name, false);
get_xattr_metadata(FileUuid, Name, true) ->
    case get_xattr_metadata(FileUuid, Name, false) of
        {ok, Value} ->
            {ok, Value};
        {error, {not_found, custom_metadata}} ->
            case file_meta:get_parent_uuid({uuid, FileUuid}) of
                {ok, ParentUuid} ->
                    get_xattr_metadata(ParentUuid, Name, true);
                Error ->
                    Error
            end;
        Error ->
            Error
    end;
get_xattr_metadata(FileUuid, Name, false) ->
    case get(FileUuid) of
        {ok, #document{value = #custom_metadata{value = Meta}}} ->
            case maps:get(Name, Meta, undefined) of
                undefined ->
                    {error, {not_found, custom_metadata}};
                Value ->
                    {ok, Value}
            end;
        Error ->
            Error
    end.

%%--------------------------------------------------------------------
%% @doc List extended attribute metadata names
%%--------------------------------------------------------------------
-spec list_xattr_metadata(file_meta:uuid(), boolean()) ->
    {ok, [xattr:name()]} | datastore:generic_error().
list_xattr_metadata(FileUuid, true) ->
    case file_meta:get_ancestors(FileUuid) of
        {ok, Uuids} ->
            Xattrs = lists:foldl(fun(Uuid, Acc) ->
                case list_xattr_metadata(Uuid, false) of
                    {ok, Json} ->
                        Acc ++ Json;
                    {error, {not_found,custom_metadata}} ->
                        Acc
                end
            end, [], [FileUuid | Uuids]),
            UniqueAttrs = lists:usort(Xattrs),
            {ok, UniqueAttrs};
        Error ->
            Error
    end;
list_xattr_metadata(FileUuid, false) ->
    case get(FileUuid) of
        {ok, #document{value = #custom_metadata{value = Meta}}} ->
            Keys = maps:keys(Meta),
            {ok, Keys};
        {error, {not_found, custom_metadata}} ->
            {ok, []};
        Error ->
            Error
    end.

%%--------------------------------------------------------------------
%% @doc Remove extended attribute metadata
%%--------------------------------------------------------------------
-spec remove_xattr_metadata(file_meta:uuid(), xattr:name()) ->
    ok | datastore:generic_error().
remove_xattr_metadata(FileUuid, Name) ->
    case update(FileUuid, fun(Meta = #custom_metadata{value = MetaValue}) ->
        NewMetaValue = maps:remove(Name, MetaValue),
        {ok, Meta#custom_metadata{value = NewMetaValue}}
    end) of
        {ok, _} ->
            ok;
        {error, {not_found, custom_metadata}} ->
            ok;
        Error ->
            Error
    end.

%%--------------------------------------------------------------------
%% @doc Checks if extended attribute metadata exists
%%--------------------------------------------------------------------
-spec exists_xattr_metadata(file_meta:uuid(), xattr:name()) ->
    datastore:exists_return().
exists_xattr_metadata(FileUuid, Name) ->
    case get(FileUuid) of
        {ok, #document{value = #custom_metadata{value = MetaValue}}} ->
            maps:is_key(Name, MetaValue);
        {error, {not_found, custom_metadata}} ->
            false
    end.

%%--------------------------------------------------------------------
%% @doc Set extended attribute metadata
%%--------------------------------------------------------------------
-spec set_xattr_metadata(file_meta:uuid(), xattr:name(), xattr:value()) ->
    {ok, file_meta:uuid()} | datastore:generic_error().
set_xattr_metadata(FileUuid, Name, Value) ->
    Map = maps:put(Name,Value, #{}),
    NewDoc = #document{key = FileUuid, value = #custom_metadata{
        space_id = get_space_id(FileUuid),
        value = Map}},
    create_or_update(NewDoc, fun(Meta = #custom_metadata{value = MetaValue}) ->
        NewMetaValue = maps:put(Name, Value, MetaValue),
        {ok, Meta#custom_metadata{value = NewMetaValue}}
    end).

%%%===================================================================
%%% model_behaviour callbacks
%%%===================================================================

%%--------------------------------------------------------------------
%% @doc
%% {@link model_behaviour} callback save/1.
%% @end
%%--------------------------------------------------------------------
-spec save(datastore:document()) ->
    {ok, datastore:key()} | datastore:generic_error().
save(Document) ->
    datastore:save(?STORE_LEVEL, Document).

%%--------------------------------------------------------------------
%% @doc
%% {@link model_behaviour} callback update/2.
%% @end
%%--------------------------------------------------------------------
-spec update(datastore:key(), Diff :: datastore:document_diff()) ->
    {ok, datastore:key()} | datastore:update_error().
update(Key, Diff) ->
    datastore:update(?STORE_LEVEL, ?MODULE, Key, Diff).

%%--------------------------------------------------------------------
%% @doc
%% {@link model_behaviour} callback create/1.
%% @end
%%--------------------------------------------------------------------
-spec create(datastore:document()) ->
    {ok, datastore:key()} | datastore:create_error().
create(Document) ->
    datastore:create(?STORE_LEVEL, Document).

%%--------------------------------------------------------------------
%% @doc
%% {@link model_behaviour} callback get/1.
%% @end
%%--------------------------------------------------------------------
-spec get(datastore:key()) -> {ok, datastore:document()} | datastore:get_error().
get(Key) ->
    datastore:get(?STORE_LEVEL, ?MODULE, Key).

%%--------------------------------------------------------------------
%% @doc
%% {@link model_behaviour} callback delete/1.
%% @end
%%--------------------------------------------------------------------
-spec delete(datastore:key()) -> ok | datastore:generic_error().
delete(Key) ->
    datastore:delete(?STORE_LEVEL, ?MODULE, Key).

%%--------------------------------------------------------------------
%% @doc
%% {@link model_behaviour} callback exists/1.
%% @end
%%--------------------------------------------------------------------
-spec exists(datastore:key()) -> datastore:exists_return().
exists(Key) ->
    ?RESPONSE(datastore:exists(?STORE_LEVEL, ?MODULE, Key)).

%%--------------------------------------------------------------------
%% @doc
%% Updates document with using ID from document. If such object does not exist,
%% it initialises the object with the document.
%% @end
%%--------------------------------------------------------------------
-spec create_or_update(datastore:document(), Diff :: datastore:document_diff()) ->
    {ok, datastore:ext_key()} | datastore:update_error().
create_or_update(Doc, Diff) ->
    datastore:create_or_update(?STORE_LEVEL, Doc, Diff).

%%--------------------------------------------------------------------
%% @doc
%% {@link model_behaviour} callback model_init/0.
%% @end
%%--------------------------------------------------------------------
-spec model_init() -> model_behaviour:model_config().
model_init() ->
    ?MODEL_CONFIG(custom_metadata_bucket, [{file_meta, delete}], ?DISK_ONLY_LEVEL).

%%--------------------------------------------------------------------
%% @doc
%% {@link model_behaviour} callback 'after'/5.
%% @end
%%--------------------------------------------------------------------
-spec 'after'(ModelName :: model_behaviour:model_type(),
    Method :: model_behaviour:model_action(),
    Level :: datastore:store_level(), Context :: term(),
    ReturnValue :: term()) -> ok.
'after'(file_meta, delete, ?GLOBAL_ONLY_LEVEL, [Key, _], ok) ->
    delete(Key);
'after'(_ModelName, _Method, _Level, _Context, _ReturnValue) ->
    ok.

%%--------------------------------------------------------------------
%% @doc
%% {@link model_behaviour} callback before/4.
%% @end
%%--------------------------------------------------------------------
-spec before(ModelName :: model_behaviour:model_type(),
    Method :: model_behaviour:model_action(),
    Level :: datastore:store_level(), Context :: term()) ->
    ok | datastore:generic_error().
before(_ModelName, _Method, _Level, _Context) ->
    ok.

%%%===================================================================
%%% Internal functions
%%%==================================================================

%%--------------------------------------------------------------------
%% @doc
%% Get space id of file.
%% @end
%%--------------------------------------------------------------------
-spec get_space_id(file_meta:uuid()) -> space_info:id().
get_space_id(FileUuid) ->
    {ok, #document{key = SpaceUUID}} = file_meta:get_scope({uuid, FileUuid}),
    fslogic_uuid:space_dir_uuid_to_spaceid(SpaceUUID).<|MERGE_RESOLUTION|>--- conflicted
+++ resolved
@@ -65,15 +65,9 @@
 %%
 %% @end
 %%--------------------------------------------------------------------
-<<<<<<< HEAD
--spec get_json_metadata(file_meta:uuid(), [binary()]) ->
+-spec get_json_metadata(file_meta:uuid(), [binary()], boolean()) ->
     {ok, maps:map()} | datastore:get_error().
-get_json_metadata(FileUuid, Names) ->
-=======
--spec get_json_metadata(file_meta:uuid(), [binary()], boolean()) ->
-    {ok, #{}} | datastore:get_error().
 get_json_metadata(FileUuid, Names, false) ->
->>>>>>> e7c46e8f
     case get(FileUuid) of
         {ok, #document{value = #custom_metadata{value = Meta}}} ->
             Json = maps:get(?JSON_PREFIX, Meta, #{}),
