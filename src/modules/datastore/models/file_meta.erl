--- conflicted
+++ resolved
@@ -42,12 +42,9 @@
 -export([resolve_path/1, create/2, get_scope/1, list_children/3, get_parent/1,
     gen_path/1, rename/2, setup_onedata_user/1]).
 -export([get_ancestors/1, attach_location/3, get_locations/1, get_space_dir/1]).
-<<<<<<< HEAD
--export([snapshot_name/2, fix_parent_links/2, fix_parent_links/1]).
-=======
 -export([snapshot_name/2, to_uuid/1, is_root_dir/1, is_spaces_base_dir/1,
     is_spaces_dir/2]).
->>>>>>> e46710fb
+-export([ fix_parent_links/2, fix_parent_links/1]).
 
 -type uuid() :: datastore:key().
 -type path() :: binary().
@@ -500,13 +497,7 @@
                 true ->
                     fix_parent_links({uuid, ?SPACES_BASE_DIR_UUID}, {uuid, SpaceDirUuid});
                 false ->
-<<<<<<< HEAD
-                    ?info("WUT ~p", [SpaceId]),
-                    {ok, #space_details{name = SpaceName}} =
-                        gr_spaces:get_details(provider, SpaceId),
-=======
                     space_info:fetch(provider, SpaceId),
->>>>>>> e46710fb
                     {ok, _} = create({uuid, SpacesRootUUID},
                         #document{key = SpaceDirUuid,
                             value = #file_meta{
