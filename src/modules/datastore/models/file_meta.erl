%%%-------------------------------------------------------------------
%%% @author Rafal Slota
%%% @copyright (C) 2015 ACK CYFRONET AGH
%%% This software is released under the MIT license
%%% cited in 'LICENSE.txt'.
%%% @end
%%%-------------------------------------------------------------------
%%% @doc Model for file's metadata. Implemets low-level metadata operations such as
%%%      walking through file graph.
%%% @end
%%%-------------------------------------------------------------------
-module(file_meta).
-author("Rafal Slota").
-behaviour(model_behaviour).

-include("proto/oneclient/fuse_messages.hrl").
-include("modules/fslogic/fslogic_common.hrl").
-include("modules/datastore/datastore_specific_models_def.hrl").
-include("modules/datastore/datastore_runner.hrl").
-include_lib("cluster_worker/include/modules/datastore/datastore_model.hrl").
-include_lib("ctool/include/logging.hrl").

%% How many processes shall be process single set_scope operation.
-define(SET_SCOPER_WORKERS, 25).

%% How many entries shall be processed in one batch for set_scope operation.
-define(SET_SCOPE_BATCH_SIZE, 100).

%% Separator used in filename for specifying snapshot version.
-define(SNAPSHOT_SEPARATOR, "::").

%% Prefix for link name for #file_location link
-define(LOCATION_PREFIX, "location_").

%% model_behaviour callbacks
-export([save/1, get/1, exists/1, delete/1, update/2, create/1, model_init/0,
    'after'/5, before/4]).

-export([resolve_path/1, create/2, get_scope/1, list_children/3, get_parent/1,
    rename/2, setup_onedata_user/2]).
-export([get_ancestors/1, attach_location/3, get_locations/1, get_space_dir/1]).
-export([snapshot_name/2, get_current_snapshot/1, to_uuid/1, is_root_dir/1]).
-export([fix_parent_links/2, fix_parent_links/1]).

-type uuid() :: datastore:key().
-type path() :: binary().
-type name() :: binary().
-type uuid_or_path() :: {path, path()} | {uuid, uuid()}.
-type entry() :: uuid_or_path() | datastore:document().
-type type() :: ?REGULAR_FILE_TYPE | ?DIRECTORY_TYPE | ?LINK_TYPE.
-type offset() :: non_neg_integer().
-type size() :: non_neg_integer().
-type mode() :: non_neg_integer().
-type time() :: non_neg_integer().
-type file_meta() :: model_record().
-type posix_permissions() :: non_neg_integer().

-export_type([uuid/0, path/0, name/0, uuid_or_path/0, entry/0, type/0, offset/0,
    size/0, mode/0, time/0, posix_permissions/0, file_meta/0]).

%%%===================================================================
%%% model_behaviour callbacks
%%%===================================================================

%%--------------------------------------------------------------------
%% @doc
%% {@link model_behaviour} callback save/1.
%% @end
%%--------------------------------------------------------------------
-spec save(datastore:document()) ->
    {ok, uuid()} | datastore:generic_error().
save(Document) ->
    datastore:save(?STORE_LEVEL, Document).

%%--------------------------------------------------------------------
%% @doc
%% {@link model_behaviour} callback update/2.
%% @end
%%--------------------------------------------------------------------
-spec update(uuid() | entry(), Diff :: datastore:document_diff()) ->
    {ok, uuid()} | datastore:update_error().
update({uuid, Key}, Diff) ->
    update(Key, Diff);
update(#document{value = #file_meta{}, key = Key}, Diff) ->
    update(Key, Diff);
update({path, Path}, Diff) ->
    ?run(begin
        {ok, {#document{} = Document, _}} = resolve_path(Path),
        update(Document, Diff)
    end);
update(Key, Diff) ->
    datastore:update(?STORE_LEVEL, ?MODULE, Key, Diff).

%%--------------------------------------------------------------------
%% @doc
%% {@link model_behaviour} callback create/1.
%% @end
%%--------------------------------------------------------------------
-spec create(datastore:document()) ->
    {ok, uuid()} | datastore:create_error().
create(#document{value = #file_meta{name = FileName}} = Document) ->
    case is_valid_filename(FileName) of
        true ->
            datastore:create(?STORE_LEVEL, Document);
        false ->
            {error, invalid_filename}
    end.

%%--------------------------------------------------------------------
%% @doc
%% Creates new #file_meta and links it as a new child of given as first argument existing #file_meta.
%% @end
%%--------------------------------------------------------------------
-spec create(entry(), file_meta() | datastore:document()) -> {ok, uuid()} | datastore:create_error().
create({uuid, ParentUUID}, File) ->
    ?run(begin
        {ok, Parent} = get(ParentUUID),
        create(Parent, File)
    end);
create({path, Path}, File) ->
    ?run(begin
        {ok, {Parent, _}} = resolve_path(Path),
        create(Parent, File)
    end);
create(#document{} = Parent, #file_meta{} = File) ->
    create(Parent, #document{value = File});
create(#document{key = ParentUUID} = Parent, #document{value = #file_meta{name = FileName, version = V} = FM} = FileDoc0) ->
    ?run(begin
        {ok, Scope} = get_scope(Parent),
        FM1 = FM#file_meta{scope = Scope#document.key},
        FileDoc =
            case FileDoc0 of
                #document{key = undefined} = Doc ->
                    NewUUID = fslogic_uuid:gen_file_uuid(),
                    Doc#document{key = NewUUID, value = FM1};
                _ ->
                    FileDoc0#document{value = FM1}
            end,
        false = is_snapshot(FileName),
        datastore:run_synchronized(?MODEL_NAME, ParentUUID,
            fun() ->
                case resolve_path(ParentUUID, fslogic_path:join([<<?DIRECTORY_SEPARATOR>>, FileName])) of
                    {error, {not_found, _}} ->
                        case create(FileDoc) of
                            {ok, UUID} ->
                                SavedDoc = FileDoc#document{key = UUID},

                                set_link_context(Scope),
                                ok = datastore:add_links(?LINK_STORE_LEVEL, Parent, {FileName, SavedDoc}),
                                ok = datastore:add_links(?LINK_STORE_LEVEL, Parent, {snapshot_name(FileName, V), SavedDoc}),
                                ok = datastore:add_links(?LINK_STORE_LEVEL, SavedDoc, [{parent, Parent}]),
                                {ok, UUID};
                            {error, Reason} ->
                                {error, Reason}
                        end;
                    {ok, _} ->
                        {error, already_exists}
                end
            end)

    end).


%%--------------------------------------------------------------------
%% @doc
%% Fixes links to given document in its parent. Assumes that link to parent is valid.
%% If the parent entry() is known its safer to use fix_parent_links/2.
%% @end
%%--------------------------------------------------------------------
-spec fix_parent_links(entry()) ->
    ok | no_return().
fix_parent_links(Entry) ->
    {ok, Parent} = get_parent(Entry),
    fix_parent_links(Parent, Entry).


%%--------------------------------------------------------------------
%% @doc
%% Fixes links to given document in its parent. Also fixes 'parent' link.
%% @end
%%--------------------------------------------------------------------
-spec fix_parent_links(Parent :: entry(), File :: entry()) ->
    ok | no_return().
fix_parent_links(Parent, Entry) ->
    {ok, #document{} = ParentDoc} = get(Parent),
    {ok, #document{value = #file_meta{name = FileName, version = V}} = FileDoc} = get(Entry),
    {ok, Scope} = get_scope(Parent),
    set_link_context(Scope),
    ok = datastore:add_links(?LINK_STORE_LEVEL, ParentDoc, {FileName, FileDoc}),
    ok = datastore:add_links(?LINK_STORE_LEVEL, ParentDoc, {snapshot_name(FileName, V), FileDoc}),
    ok = datastore:add_links(?LINK_STORE_LEVEL, FileDoc, [{parent, ParentDoc}]),
    ok = set_scope(FileDoc, Scope#document.key).

%%--------------------------------------------------------------------
%% @doc
%% {@link model_behaviour} callback get/1.
%% @end
%%--------------------------------------------------------------------
-spec get(uuid() | entry()) -> {ok, datastore:document()} | datastore:get_error().
get({uuid, Key}) ->
    get(Key);
get(#document{value = #file_meta{}} = Document) ->
    {ok, Document};
get({path, Path}) ->
    ?run(begin
        {ok, {Doc, _}} = resolve_path(Path),
        {ok, Doc}
    end);
get(?ROOT_DIR_UUID) ->
    {ok, #document{key = ?ROOT_DIR_UUID, value =
    #file_meta{name = ?ROOT_DIR_NAME, is_scope = true, mode = 8#111, uid = ?ROOT_USER_ID}}};
get(Key) ->
    datastore:get(?STORE_LEVEL, ?MODULE, Key).

%%--------------------------------------------------------------------
%% @doc
%% {@link model_behaviour} callback delete/1.
%% @end
%%--------------------------------------------------------------------
-spec delete(uuid() | entry()) -> ok | datastore:generic_error().
delete({uuid, Key}) ->
    delete(Key);
delete(#document{value = #file_meta{name = FileName}, key = Key} = Doc) ->
    ?run(begin
        set_link_context(Doc),
        case datastore:fetch_link(?LINK_STORE_LEVEL, Key, ?MODEL_NAME, parent) of
            {ok, {ParentKey, ?MODEL_NAME}} ->
                ok = datastore:delete_links(?LINK_STORE_LEVEL, ParentKey, ?MODEL_NAME, FileName);
            _ ->
                ok
        end,
        case datastore:fetch_link(?LINK_STORE_LEVEL, Doc, location_ref(oneprovider:get_provider_id())) of
            {ok, {LocKey, LocationModel}} ->
                LocationModel:delete(LocKey);
            _ ->
                ok
        end,
        datastore:delete(?STORE_LEVEL, ?MODULE, Key)
    end);
delete({path, Path}) ->
    ?run(begin
        {ok, {#document{} = Document, _}} = resolve_path(Path),
        delete(Document)
    end);
delete(Key) ->
    ?run(begin
        case get(Key) of
            {ok, #document{} = Document} ->
                delete(Document);
            {error, {not_found, _}} ->
                ok
        end
    end).

%%--------------------------------------------------------------------
%% @doc
%% {@link model_behaviour} callback exists/1.
%% @end
%%--------------------------------------------------------------------
-spec exists(uuid() | entry()) -> datastore:exists_return().
exists({uuid, Key}) ->
    exists(Key);
exists(#document{value = #file_meta{}, key = Key}) ->
    exists(Key);
exists({path, Path}) ->
    case resolve_path(Path) of
        {ok, {#document{}, _}} ->
            true;
        {error, {not_found, _}} ->
            false;
        {error, ghost_file} ->
            false;
        {error, link_not_found} ->
            false
    end;
exists(Key) ->
    ?RESPONSE(datastore:exists(?STORE_LEVEL, ?MODULE, Key)).

%%--------------------------------------------------------------------
%% @doc
%% {@link model_behaviour} callback model_init/0.
%% @end
%%--------------------------------------------------------------------
-spec model_init() -> model_behaviour:model_config().
model_init() ->
    ScopeFun1 =
        fun() ->
            erlang:get(mother_scope)
        end,
    ScopeFun2 =
        fun() ->
            erlang:get(other_scopes)
        end,

    ?MODEL_CONFIG(files, [{onedata_user, create}, {onedata_user, create_or_update}, {onedata_user, save}, {onedata_user, update}],
        ?DISK_ONLY_LEVEL, ?DISK_ONLY_LEVEL, true, false, ScopeFun1, ScopeFun2). % todo fix links and use GLOBALLY_CACHED

%%--------------------------------------------------------------------
%% @doc
%% {@link model_behaviour} callback 'after'/5.
%% @end
%%--------------------------------------------------------------------
-spec 'after'(ModelName :: model_behaviour:model_type(),
    Method :: model_behaviour:model_action(),
    Level :: datastore:store_level(), Context :: term(),
    ReturnValue :: term()) -> ok.
'after'(onedata_user, create, _, _, {ok, UUID}) ->
    setup_onedata_user(provider, UUID);
'after'(onedata_user, save, _, _, {ok, UUID}) ->
    setup_onedata_user(provider, UUID);
'after'(onedata_user, update, _, _, {ok, UUID}) ->
    setup_onedata_user(provider, UUID);
'after'(onedata_user, create_or_update, _, _, {ok, UUID}) ->
    setup_onedata_user(provider, UUID);
'after'(_ModelName, _Method, _Level, _Context, _ReturnValue) ->
    ok.

%%--------------------------------------------------------------------
%% @doc
%% {@link model_behaviour} callback before/4.
%% @end
%%--------------------------------------------------------------------
-spec before(ModelName :: model_behaviour:model_type(),
    Method :: model_behaviour:model_action(),
    Level :: datastore:store_level(), Context :: term()) ->
    ok | datastore:generic_error().
before(_ModelName, _Method, _Level, _Context) ->
    ok.

%%--------------------------------------------------------------------
%% @doc
%% Lists children of given #file_meta.
%% @end
%%--------------------------------------------------------------------
-spec list_children(Entry :: entry(), Offset :: non_neg_integer(), Count :: non_neg_integer()) ->
    {ok, [#child_link{}]} | {error, Reason :: term()}.
list_children(Entry, Offset, Count) ->
    ?run(begin
        {ok, #document{} = File} = get(Entry),
        set_link_context(File),
        Res = datastore:foreach_link(?LINK_STORE_LEVEL, File,
            fun
                (_LinkName, _LinkTarget, {_, 0, _} = Acc) ->
                    Acc;
                (LinkName, {_Key, ?MODEL_NAME}, {Skip, Count1, Acc}) when is_binary(LinkName), Skip > 0 ->
                    case is_snapshot(LinkName) of
                        true ->
                            {Skip, Count1, Acc};
                        false ->
                            {Skip - 1, Count1, Acc}
                    end;
                (LinkName, {Key, ?MODEL_NAME}, {0, Count1, Acc}) when is_binary(LinkName), Count > 0 ->
                    case is_snapshot(LinkName) of
                        true ->
                            {0, Count1, Acc};
                        false ->
                            {0, Count1 - 1, [#child_link{uuid = Key, name = LinkName} | Acc]}
                    end;
                (_LinkName, _LinkTarget, AccIn) ->
                    AccIn
            end, {Offset, Count, []}),
        case Res of
            {ok, {_, _, UUIDs}} ->
                {ok, UUIDs};
            {error, Reason} ->
                {error, Reason}
        end
    end).


%%--------------------------------------------------------------------
%% @doc
%% Returns file's locations attached with attach_location/3.
%% @end
%%--------------------------------------------------------------------
-spec get_locations(entry()) -> {ok, [datastore:key()]} | datastore:get_error().
get_locations(Entry) ->
    ?run(begin
<<<<<<< HEAD
             case get(Entry) of
                 {ok, #document{value = #file_meta{type = ?DIRECTORY_TYPE}}} ->
                     {ok, []};
                 {ok, File} ->
                     set_link_context(File),
                     datastore:foreach_link(?LINK_STORE_LEVEL, File,
                         fun
                             (<<?LOCATION_PREFIX, _/binary>>, {Key, file_location}, AccIn) ->
                                 [Key | AccIn];
                             (_LinkName, _LinkTarget, AccIn) ->
                                 AccIn
                         end, [])
             end
         end).
=======
        {ok, #document{} = File} = get(Entry),
        set_link_context(File),
        datastore:foreach_link(?LINK_STORE_LEVEL, File,
            fun
                (<<?LOCATION_PREFIX, _/binary>>, {Key, file_location}, AccIn) ->
                    [Key | AccIn];
                (_LinkName, _LinkTarget, AccIn) ->
                    AccIn
            end, [])
    end).
>>>>>>> 217d4a65

%%--------------------------------------------------------------------
%% @doc
%% Returns file's parent document.
%% @end
%%--------------------------------------------------------------------
-spec get_parent(Entry :: entry()) -> {ok, datastore:document()} | datastore:get_error().
get_parent(Entry) ->
    ?run(begin
        case get(Entry) of
            {ok, #document{key = ?ROOT_DIR_UUID}} = RootResp ->
                RootResp;
            {ok, #document{key = Key} = Doc} ->
                set_link_context(Doc),
                {ok, {ParentKey, ?MODEL_NAME}} =
                    datastore:fetch_link(?LINK_STORE_LEVEL, Key, ?MODEL_NAME, parent),
                get({uuid, ParentKey})
        end
    end).

%%--------------------------------------------------------------------
%% @doc
%% Returns all file's ancestors' uuids.
%% @end
%%--------------------------------------------------------------------
-spec get_ancestors(Entry :: entry()) -> {ok, [uuid()]} | datastore:get_error().
get_ancestors(Entry) ->
    ?run(begin
        {ok, #document{key = Key} = Doc} = get(Entry),
        set_link_context(Doc),
        {ok, get_ancestors2(Key, [])}
    end).
get_ancestors2(?ROOT_DIR_UUID, Acc) ->
    Acc;
get_ancestors2(Key, Acc) ->
    {ok, {ParentKey, ?MODEL_NAME}} = datastore:fetch_link(?LINK_STORE_LEVEL, Key, ?MODEL_NAME, parent),
    get_ancestors2(ParentKey, [ParentKey | Acc]).

%%--------------------------------------------------------------------
%% @doc
%% Resolves given file_meta:path() and returns file_meta:entry() along with list of
%% all ancestors' UUIDs.
%% @end
%%--------------------------------------------------------------------
-spec resolve_path(path()) -> {ok, {datastore:document(), [uuid()]}} | datastore:generic_error().
resolve_path(Path) ->
    resolve_path({uuid, ?ROOT_DIR_UUID}, Path).

-spec resolve_path(Parent :: entry(), path()) -> {ok, {datastore:document(), [uuid()]}} | datastore:generic_error().
resolve_path(ParentEntry, <<?DIRECTORY_SEPARATOR, Path/binary>>) ->
    ?run(begin
        {ok, #document{key = RootUUID} = Root} = get(ParentEntry),
        case fslogic_path:split(Path) of
            [] ->
                {ok, {Root, [RootUUID]}};
            [First | Rest] when RootUUID =:= ?ROOT_DIR_UUID ->
                set_link_context(Root),
                case datastore:fetch_link_target(?LINK_STORE_LEVEL, Root, First) of
                    {ok, NewRoot} ->
                        NewPath = fslogic_path:join(Rest),
                        case resolve_path(NewRoot, <<?DIRECTORY_SEPARATOR, NewPath/binary>>) of
                            {ok, {Leaf, KeyPath}} ->
                                {ok, {Leaf, [RootUUID | KeyPath]}};
                            Err ->
                                Err
                        end;
                    {error, link_not_found} -> %% Map links errors to document errors
                        {error, {not_found, ?MODEL_NAME}};
                    {error, Reason} ->
                        {error, Reason}
                end;
            Tokens ->
                set_link_context(Root),
                case datastore:link_walk(?LINK_STORE_LEVEL, Root, Tokens, get_leaf) of
                    {ok, {Leaf, KeyPath}} ->
                        [_ | [RealParentUUID | _]] = lists:reverse([RootUUID | KeyPath]),
                        {ok, {ParentUUID, _}} = datastore:fetch_link(?LINK_STORE_LEVEL, Leaf, parent),
                        case ParentUUID of
                            RealParentUUID ->
                                {ok, {Leaf, [RootUUID | KeyPath]}};
                            _ ->
                                {error, ghost_file}
                        end;
                    {error, link_not_found} -> %% Map links errors to document errors
                        {error, {not_found, ?MODEL_NAME}};
                    {error, Reason} ->
                        {error, Reason}
                end
        end
    end).

%%--------------------------------------------------------------------
%% @doc
%% Moves given file to specific location. Move operation ({path, _}) is more generic, but
%% rename using simple file name ({name, _}) is faster because it does not change parent of the file.
%% @end
%%--------------------------------------------------------------------
-spec rename(entry(), {name, name()} | {path, path()}) -> ok | datastore:generic_error().
rename({path, Path}, Op) ->
    ?run(begin
        {ok, {Subj, KeyPath}} = resolve_path(Path),
        [_ | [ParentUUID | _]] = lists:reverse(KeyPath),
        set_link_context(Subj),
        rename3(Subj, ParentUUID, Op)
    end);
rename(Entry, Op) ->
    ?run(begin
        {ok, Subj} = get(Entry),
        set_link_context(Subj),
        {ok, {ParentUUID, _}} = datastore:fetch_link(?LINK_STORE_LEVEL, Subj, parent),
        rename3(Subj, ParentUUID, Op)
    end).

%%--------------------------------------------------------------------
%% @doc
%% Gets "scope" document of given document. "Scope" document is the nearest ancestor with #file_meta.is_scope == true.
%% @end
%%--------------------------------------------------------------------
-spec get_scope(Entry :: entry()) -> {ok, ScopeDoc :: datastore:document()} | datastore:generic_error().
get_scope(#document{value = #file_meta{is_scope = true}} = Document) ->
    {ok, Document};
get_scope(#document{value = #file_meta{is_scope = false, scope = Scope}}) ->
    get(Scope);
get_scope(Entry) ->
    ?run(begin
        {ok, Doc} = get(Entry),
        get_scope(Doc)
    end).

%%--------------------------------------------------------------------
%% @doc
%% Initializes files metadata for onedata user.
%% This function can and should be used to ensure that user's FS is fully synchronised. Normally
%% this function is called asynchronously automatically after user's document is updated.
%% @end
%%--------------------------------------------------------------------
-spec setup_onedata_user(oz_endpoint:client(), UserId :: onedata_user:id()) -> ok.
setup_onedata_user(_Client, UserId) ->
    ?info("setup_onedata_user ~p as ~p", [_Client, UserId]),
    datastore:run_synchronized(onedata_user, UserId, fun() ->
        {ok, #document{value = #onedata_user{spaces = Spaces}}} =
            onedata_user:get(UserId),

        CTime = erlang:system_time(seconds),

        lists:foreach(fun({SpaceId, _}) ->
            SpaceDirUuid = fslogic_uuid:spaceid_to_space_dir_uuid(SpaceId),
            case exists({uuid, SpaceDirUuid}) of
                true ->
                    fix_parent_links({uuid, ?ROOT_DIR_UUID},
                        {uuid, SpaceDirUuid});
                false ->
                    {ok, _} = create({uuid, ?ROOT_DIR_UUID},
                        #document{key = SpaceDirUuid,
                            value = #file_meta{
                                name = SpaceId, type = ?DIRECTORY_TYPE,
                                mode = 8#1770, mtime = CTime, atime = CTime,
                                ctime = CTime, uid = ?ROOT_USER_ID, is_scope = true
                            }})
            end
        end, Spaces),

        {ok, _RootUUID} = create({uuid, ?ROOT_DIR_UUID},
            #document{key = fslogic_uuid:user_root_dir_uuid(UserId),
                value = #file_meta{
                    name = UserId, type = ?DIRECTORY_TYPE, mode = 8#1755,
                    mtime = CTime, atime = CTime, ctime = CTime, uid = ?ROOT_USER_ID,
                    is_scope = true
                }
            })
    end).


%%--------------------------------------------------------------------
%% @doc
%% Adds links between given file_meta and given location document.
%% @end
%%--------------------------------------------------------------------
-spec attach_location(entry(), Location :: datastore:document() | datastore:key(), ProviderId :: oneprovider:id()) ->
    ok.
attach_location(Entry, #document{key = LocId}, ProviderId) ->
    attach_location(Entry, LocId, ProviderId);
attach_location(Entry, LocId, ProviderId) ->
    {ok, #document{key = FileId} = FDoc} = get(Entry),
    set_link_context(FDoc),
    ok = datastore:add_links(?LINK_STORE_LEVEL, FDoc, {location_ref(ProviderId), {LocId, file_location}}),
    ok = datastore:add_links(?LINK_STORE_LEVEL, LocId, file_location, {file_meta, {FileId, file_meta}}).

%%--------------------------------------------------------------------
%% @doc Get space dir document for given SpaceId
%%--------------------------------------------------------------------
-spec get_space_dir(SpaceId :: binary()) ->
    {ok, datastore:document()} | datastore:get_error().
get_space_dir(SpaceId) ->
    get(fslogic_uuid:spaceid_to_space_dir_uuid(SpaceId)).

%%--------------------------------------------------------------------
%% @doc
%% Returns uuid() for given file_meta:entry(). Providers for example path() -> uuid() conversion.
%% @end
%%--------------------------------------------------------------------
-spec to_uuid(entry() | {guid, fslogic_worker:file_guid()}) -> {ok, uuid()} | datastore:generic_error().
to_uuid({uuid, UUID}) ->
    {ok, UUID};
to_uuid({guid, FileGUID}) ->
    {ok, fslogic_uuid:file_guid_to_uuid(FileGUID)};
to_uuid(#document{key = UUID}) ->
    {ok, UUID};
to_uuid({path, Path}) ->
    ?run(begin
        {ok, {Doc, _}} = resolve_path(Path),
        to_uuid(Doc)
    end).

%%--------------------------------------------------------------------
%% @doc
%% Checks if given file doc represents root directory with empty path.
%% @end
%%--------------------------------------------------------------------
-spec is_root_dir(datastore:document()) -> boolean().
is_root_dir(#document{key = Key}) ->
    Key =:= ?ROOT_DIR_UUID.

%%%===================================================================
%%% Internal functions
%%%===================================================================

%%--------------------------------------------------------------------
%% @doc
%% Internal helper function for rename/2.
%% @end
%%--------------------------------------------------------------------
-spec rename3(Subject :: datastore:document(), ParentUUID :: uuid(),
    {name, NewName :: name()} | {path, NewPath :: path()}) ->
    ok | datastore:generic_error().
rename3(#document{key = FileUUID, value = #file_meta{name = OldName, version = V}} = Subject, ParentUUID, {name, NewName}) ->
    ?run(begin
        datastore:run_synchronized(?MODEL_NAME, ParentUUID, fun() ->
            {ok, FileUUID} = update(Subject, #{name => NewName}),
            ok = update_links_in_parents(ParentUUID, ParentUUID, OldName, NewName, V, {uuid, FileUUID})
        end)
    end);

rename3(#document{key = FileUUID, value = #file_meta{name = OldName, version = V}} = Subject, OldParentUUID, {path, NewPath}) ->
    ?run(begin
        NewTokens = fslogic_path:split(NewPath),
        [NewName | NewParentTokens] = lists:reverse(NewTokens),
        NewParentPath = fslogic_path:join(lists:reverse(NewParentTokens)),
        {ok, #document{key = NewParentUUID} = NewParent} = get({path, NewParentPath}),
        case NewParentUUID =:= OldParentUUID of
            true ->
                rename3(Subject, OldParentUUID, {name, NewName});
            false ->
                %% Sort keys to avoid deadlock with rename from target to source
                {Key1, Key2} = case OldParentUUID < NewParentUUID of
                    true ->
                        {OldParentUUID, NewParentUUID};
                    false ->
                        {NewParentUUID, OldParentUUID}
                end,

                datastore:run_synchronized(?MODEL_NAME, Key1, fun() ->
                    datastore:run_synchronized(?MODEL_NAME, Key2, fun() ->
                        {ok, #document{key = NewScopeUUID} = NewScope} = get_scope(NewParent),
                        {ok, FileUUID} = update(Subject, #{name => NewName, scope => NewScopeUUID}),
                        set_link_context(NewScope),
                        ok = datastore:add_links(?LINK_STORE_LEVEL, FileUUID, ?MODEL_NAME, {parent, NewParent}),
                        ok = update_links_in_parents(OldParentUUID, NewParentUUID, OldName, NewName, V, {uuid, FileUUID}),

                        ok = update_scopes(Subject, NewScope)
                    end)
                end)
        end
    end).

%%--------------------------------------------------------------------
%% @doc
%% Remove snapshot child links from old parent to entry and
%% create snapshot child links from new parent to entry using new name.
%% If entry is current snapshot of the file, do the same for non-snapshot
%% child links.
%% @end
%%--------------------------------------------------------------------
-spec update_links_in_parents(OldParentUUID :: uuid(), NewParentUUID :: uuid(),
    OldName :: name(), NewName :: name(), Version :: non_neg_integer(),
    Subject :: entry()) -> ok.
update_links_in_parents(OldParentUUID, NewParentUUID, OldName, NewName, Version, Subject) ->
    {ok, #document{key = SubjectUUID} = SubjectDoc} = get(Subject),
    case get_current_snapshot(SubjectDoc) =:= SubjectDoc of
        true ->
            {ok, Scope1} = get_scope({uuid, OldParentUUID}),
            set_link_context(Scope1),
            ok = datastore:delete_links(?LINK_STORE_LEVEL, OldParentUUID, ?MODEL_NAME, snapshot_name(OldName, Version)),
            ok = datastore:delete_links(?LINK_STORE_LEVEL, OldParentUUID, ?MODEL_NAME, OldName),
            {ok, Scope2} = get_scope({uuid, NewParentUUID}),
            set_link_context(Scope2),
            ok = datastore:add_links(?LINK_STORE_LEVEL, NewParentUUID, ?MODEL_NAME,
                {snapshot_name(NewName, Version), {SubjectUUID, ?MODEL_NAME}}),
            ok = datastore:add_links(?LINK_STORE_LEVEL, NewParentUUID, ?MODEL_NAME,
                {NewName, {SubjectUUID, ?MODEL_NAME}});
        false ->
            {ok, Scope1} = get_scope({uuid, OldParentUUID}),
            set_link_context(Scope1),
            ok = datastore:delete_links(?LINK_STORE_LEVEL, OldParentUUID, ?MODEL_NAME, snapshot_name(OldName, Version)),
            {ok, Scope2} = get_scope({uuid, NewParentUUID}),
            set_link_context(Scope2),
            ok = datastore:add_links(?LINK_STORE_LEVEL, NewParentUUID, ?MODEL_NAME,
                {snapshot_name(NewName, Version), {SubjectUUID, ?MODEL_NAME}})
    end.

%%--------------------------------------------------------------------
%% @doc
%% Force set "scope" document for given file_meta:entry() and all its children recursively but only if
%% given file_meta:entry() has differen "scope" document.
%% @end
%%--------------------------------------------------------------------
-spec update_scopes(Entry :: entry(), NewScope :: datastore:document()) -> ok | datastore:generic_error().
update_scopes(Entry, #document{key = NewScopeUUID} = NewScope) ->
    ?run(begin
        {ok, #document{key = OldScopeUUID}} = get_scope(Entry),
        case OldScopeUUID of
            NewScopeUUID -> ok;
            _ ->
                set_scopes(Entry, NewScope)
        end
    end).

%%--------------------------------------------------------------------
%% @doc
%% Sets scope for single entry
%% @end
%%--------------------------------------------------------------------
-spec set_scope(Entry :: entry(), Scope :: datastore:key()) -> ok | datastore:generic_error().
set_scope(Entry, Scope) ->
    Diff = #{scope => Scope},
    case update(Entry, Diff) of
        {ok, _} ->
            ok;
        Error ->
            Error
    end.

%%--------------------------------------------------------------------
%% @doc
%% Force set "scope" document for given file_meta:entry() and all its children recursively.
%% @end
%%--------------------------------------------------------------------
-spec set_scopes(entry(), datastore:document()) -> ok | datastore:generic_error().
set_scopes(Entry, #document{key = NewScopeUUID}) ->
    ?run(begin
        SetterFun =
            fun(CurrentEntry, ScopeUUID) ->
                case CurrentEntry of
                    Entry ->
                        ok;
                    _ ->
                        set_scope(CurrentEntry, ScopeUUID)
                end
            end,

        Master = self(),
        ReceiverFun =
            fun Receiver() ->
                receive
                    {Entry0, ScopeUUID0} ->
                        SetterFun(Entry0, ScopeUUID0),
                        Receiver();
                    exit ->
                        ok,
                        Master ! scope_setting_done
                end
            end,
        Setters = [spawn_link(ReceiverFun) || _ <- lists:seq(1, ?SET_SCOPER_WORKERS)],

        Res =
            try set_scopes6(Entry, NewScopeUUID, Setters, [], 0, ?SET_SCOPE_BATCH_SIZE) of
                Result -> Result
            catch
                _:Reason ->
                    {error, Reason}
            end,

        lists:foreach(fun(Setter) ->
            Setter ! exit,
            receive
                scope_setting_done -> ok
            after 2000 ->
                ?error("set_scopes error for entry: ~p", [Entry])
            end
        end, Setters),
        Res
    end).

%%--------------------------------------------------------------------
%% @doc
%% Internal helper fo set_scopes/2. Dispatch all set_scope jobs across all worker proceses.
%% @end
%%--------------------------------------------------------------------
-spec set_scopes6(Entry :: entry() | [entry()], NewScopeUUID :: uuid(), [pid()], [pid()],
    Offset :: non_neg_integer(), BatchSize :: non_neg_integer()) -> ok | no_return().
set_scopes6(Entry, NewScopeUUID, [], SettersBak, Offset, BatchSize) -> %% Empty workers list -> restore from busy workers list
    set_scopes6(Entry, NewScopeUUID, SettersBak, [], Offset, BatchSize);
set_scopes6([], _NewScopeUUID, _Setters, _SettersBak, _Offset, _BatchSize) ->
    ok; %% Nothing to do
set_scopes6([Entry | R], NewScopeUUID, [Setter | Setters], SettersBak, Offset, BatchSize) ->  %% set_scopes for all given entries
    ok = set_scopes6(Entry, NewScopeUUID, [Setter | Setters], SettersBak, Offset, BatchSize), %% set_scopes for current entry
    ok = set_scopes6(R, NewScopeUUID, Setters, [Setter | SettersBak], Offset, BatchSize);     %% set_scopes for other entries
set_scopes6(Entry, NewScopeUUID, [Setter | Setters], SettersBak, Offset, BatchSize) -> %% set_scopes for current entry
    {ok, ChildLinks} = list_children(Entry, Offset, BatchSize), %% Apply this fuction for all children
    case length(ChildLinks) < BatchSize of
        true ->
            Setter ! {Entry, NewScopeUUID}; %% Send job to first available process;
        false ->
            ok = set_scopes6(Entry, NewScopeUUID, Setters, [Setter | SettersBak], Offset + BatchSize, BatchSize)
    end,
    ok = set_scopes6([{uuid, UUID} || #child_link{uuid = UUID} <- ChildLinks], NewScopeUUID, Setters, [Setter | SettersBak], 0, BatchSize).


%%--------------------------------------------------------------------
%% @doc
%% Check if given term is valid path()
%% @end
%%--------------------------------------------------------------------
-spec is_valid_filename(term()) -> boolean().
is_valid_filename(<<"">>) ->
    false;
is_valid_filename(<<".">>) ->
    false;
is_valid_filename(<<"..">>) ->
    false;
is_valid_filename(FileName) when not is_binary(FileName) ->
    false;
is_valid_filename(FileName) when is_binary(FileName) ->
    DirSep =
        case binary:matches(FileName, <<?DIRECTORY_SEPARATOR>>) of
            [] -> true;
            _ -> false
        end,
    SnapSep =
        case binary:matches(FileName, <<?SNAPSHOT_SEPARATOR>>) of
            [] -> true;
            _ -> false
        end,

    SnapSep andalso DirSep.


%%--------------------------------------------------------------------
%% @doc
%% Returns filename than explicity points at given version of snaphot.
%% @end
%%--------------------------------------------------------------------
-spec snapshot_name(FileName :: name(), Version :: non_neg_integer()) -> binary().
snapshot_name(FileName, Version) ->
    <<FileName/binary, ?SNAPSHOT_SEPARATOR, (integer_to_binary(Version))/binary>>.

%%--------------------------------------------------------------------
%% @doc
%% Returns current version of given file.
%% @end
%%--------------------------------------------------------------------
-spec get_current_snapshot(Entry :: entry()) -> entry().
get_current_snapshot(Entry) ->
    %% TODO: VFS-1965
    %% TODO: VFS-1966
    {ok, CurrentSnapshot} = get(Entry),
    CurrentSnapshot.

%%--------------------------------------------------------------------
%% @doc
%% Checks if given filename explicity points at specific version of snaphot.
%% @end
%%--------------------------------------------------------------------
-spec is_snapshot(FileName :: name()) -> boolean().
is_snapshot(FileName) ->
    try
        case binary:split(FileName, <<?SNAPSHOT_SEPARATOR>>) of
            [FN, VR] ->
                _ = binary_to_integer(VR),
                is_valid_filename(FN);
            _ ->
                false
        end
    catch
        _:_ ->
            false
    end.


-spec location_ref(oneprovider:id()) -> binary().
location_ref(ProviderId) ->
    <<?LOCATION_PREFIX, ProviderId/binary>>.

%%--------------------------------------------------------------------
%% @private
%% @doc
%% Sets link's scopes for links connected with given document.
%% @end
%%--------------------------------------------------------------------
-spec set_link_context(Doc :: datastore:document() | datastore:key()) -> ok.
% TODO Upgrade to allow usage with cache (info avaliable for spawned processes)
set_link_context(#document{key = ScopeUUID, value = #file_meta{is_scope = true, scope = MotherScope}}) ->
    ROOT_DIR_UUID = ?ROOT_DIR_UUID,
    case MotherScope of
        ROOT_DIR_UUID ->
            set_link_context(ScopeUUID);
        _ ->
            erlang:put(mother_scope, oneprovider:get_provider_id()),
            erlang:put(other_scopes, [])
    end,
    ok;
set_link_context(#document{value = #file_meta{is_scope = false, scope = ScopeUUID}}) ->
    set_link_context(ScopeUUID);
set_link_context(ScopeUUID) ->
    MyProvID = oneprovider:get_provider_id(),
    erlang:put(mother_scope, MyProvID),
    try
        SpaceId = fslogic_uuid:space_dir_uuid_to_spaceid(ScopeUUID),
        OtherScopes = dbsync_utils:get_providers_for_space(SpaceId) -- [MyProvID],
        erlang:put(other_scopes, OtherScopes)
    catch
        throw:{not_a_space, _} ->
            erlang:put(other_scopes, []);
        E1:E2 ->
            ?error_stacktrace("Cannot set other_scopes for uuid ~p, error: ~p:~p", [ScopeUUID, E1, E2]),
            erlang:put(other_scopes, [])
    end,
    ok.<|MERGE_RESOLUTION|>--- conflicted
+++ resolved
@@ -376,33 +376,20 @@
 -spec get_locations(entry()) -> {ok, [datastore:key()]} | datastore:get_error().
 get_locations(Entry) ->
     ?run(begin
-<<<<<<< HEAD
-             case get(Entry) of
-                 {ok, #document{value = #file_meta{type = ?DIRECTORY_TYPE}}} ->
-                     {ok, []};
-                 {ok, File} ->
-                     set_link_context(File),
-                     datastore:foreach_link(?LINK_STORE_LEVEL, File,
-                         fun
-                             (<<?LOCATION_PREFIX, _/binary>>, {Key, file_location}, AccIn) ->
-                                 [Key | AccIn];
-                             (_LinkName, _LinkTarget, AccIn) ->
-                                 AccIn
-                         end, [])
-             end
-         end).
-=======
-        {ok, #document{} = File} = get(Entry),
-        set_link_context(File),
-        datastore:foreach_link(?LINK_STORE_LEVEL, File,
-            fun
-                (<<?LOCATION_PREFIX, _/binary>>, {Key, file_location}, AccIn) ->
-                    [Key | AccIn];
-                (_LinkName, _LinkTarget, AccIn) ->
-                    AccIn
-            end, [])
-    end).
->>>>>>> 217d4a65
+        case get(Entry) of
+            {ok, #document{value = #file_meta{type = ?DIRECTORY_TYPE}}} ->
+                {ok, []};
+            {ok, File} ->
+                set_link_context(File),
+                datastore:foreach_link(?LINK_STORE_LEVEL, File,
+                    fun
+                        (<<?LOCATION_PREFIX, _/binary>>, {Key, file_location}, AccIn) ->
+                            [Key | AccIn];
+                        (_LinkName, _LinkTarget, AccIn) ->
+                            AccIn
+                    end, [])
+        end
+    end).
 
 %%--------------------------------------------------------------------
 %% @doc
