%%%-------------------------------------------------------------------
%%% @author Rafal Slota
%%% @copyright (C) 2015 ACK CYFRONET AGH
%%% This software is released under the MIT license
%%% cited in 'LICENSE.txt'.
%%% @end
%%%-------------------------------------------------------------------
%%% @doc Model for file's metadata. Implemets low-level metadata operations such as
%%%      walking through file graph.
%%% @end
%%%-------------------------------------------------------------------
-module(file_meta).
-author("Rafal Slota").
-behaviour(model_behaviour).

-include("proto/oneclient/fuse_messages.hrl").
-include("modules/fslogic/fslogic_common.hrl").
-include("modules/datastore/datastore_specific_models_def.hrl").
-include("modules/datastore/datastore_runner.hrl").
-include_lib("cluster_worker/include/modules/datastore/datastore_model.hrl").
-include_lib("ctool/include/logging.hrl").

%% How many processes shall be process single set_scope operation.
-define(SET_SCOPER_WORKERS, 25).

%% How many entries shall be processed in one batch for set_scope operation.
-define(SET_SCOPE_BATCH_SIZE, 100).

-define(ROOT_DIR_UUID, <<"">>).
-define(ROOT_DIR_NAME, <<"">>).

%% Separator used in filename for specifying snapshot version.
-define(SNAPSHOT_SEPARATOR, "::").

%% Prefix for link name for #file_location link
-define(LOCATION_PREFIX, "location_").

%% model_behaviour callbacks
-export([save/1, get/1, exists/1, delete/1, update/2, create/1, model_init/0,
    'after'/5, before/4]).

-export([resolve_path/1, create/2, get_scope/1, list_children/3, get_parent/1,
    gen_path/1, gen_storage_path/1, rename/2, setup_onedata_user/2]).
-export([get_ancestors/1, attach_location/3, get_locations/1, get_space_dir/1]).
-export([snapshot_name/2, to_uuid/1, is_root_dir/1, is_spaces_base_dir/1,
    is_spaces_dir/2]).
-export([fix_parent_links/2, fix_parent_links/1]).

-type uuid() :: datastore:key().
-type path() :: binary().
-type name() :: binary().
-type uuid_or_path() :: {path, path()} | {uuid, uuid()}.
-type entry() :: uuid_or_path() | datastore:document().
-type type() :: ?REGULAR_FILE_TYPE | ?DIRECTORY_TYPE | ?LINK_TYPE.
-type offset() :: non_neg_integer().
-type size() :: non_neg_integer().
-type mode() :: non_neg_integer().
-type time() :: non_neg_integer().
-type file_meta() :: model_record().
-type posix_permissions() :: non_neg_integer().

-export_type([uuid/0, path/0, name/0, uuid_or_path/0, entry/0, type/0, offset/0,
    size/0, mode/0, time/0, posix_permissions/0]).

%%%===================================================================
%%% model_behaviour callbacks
%%%===================================================================

%%--------------------------------------------------------------------
%% @doc
%% {@link model_behaviour} callback save/1.
%% @end
%%--------------------------------------------------------------------
-spec save(datastore:document()) ->
    {ok, uuid()} | datastore:generic_error().
save(Document) ->
    datastore:save(?STORE_LEVEL, Document).

%%--------------------------------------------------------------------
%% @doc
%% {@link model_behaviour} callback update/2.
%% @end
%%--------------------------------------------------------------------
-spec update(uuid() | entry(), Diff :: datastore:document_diff()) ->
    {ok, uuid()} | datastore:update_error().
update({uuid, Key}, Diff) ->
    update(Key, Diff);
update(#document{value = #file_meta{}, key = Key}, Diff) ->
    update(Key, Diff);
update({path, Path}, Diff) ->
    ?run(begin
        {ok, {#document{} = Document, _}} = resolve_path(Path),
        update(Document, Diff)
    end);
update(Key, Diff) ->
    datastore:update(?STORE_LEVEL, ?MODULE, Key, Diff).

%%--------------------------------------------------------------------
%% @doc
%% {@link model_behaviour} callback create/1.
%% @end
%%--------------------------------------------------------------------
-spec create(datastore:document()) ->
    {ok, uuid()} | datastore:create_error().
create(#document{value = #file_meta{name = FileName}} = Document) ->
    case is_valid_filename(FileName) of
        true ->
            datastore:create(?STORE_LEVEL, Document);
        false ->
            {error, invalid_filename}
    end.

%%--------------------------------------------------------------------
%% @doc
%% Creates new #file_meta and links it as a new child of given as first argument existing #file_meta.
%% @end
%%--------------------------------------------------------------------
-spec create(entry(), file_meta() | datastore:document()) -> {ok, uuid()} | datastore:create_error().
create({uuid, ParentUUID}, File) ->
    ?run(begin
        {ok, Parent} = get(ParentUUID),
        create(Parent, File)
    end);
create({path, Path}, File) ->
    ?run(begin
        {ok, {Parent, _}} = resolve_path(Path),
        create(Parent, File)
    end);
create(#document{} = Parent, #file_meta{} = File) ->
    create(Parent, #document{value = File});
create(#document{key = ParentUUID} = Parent, #document{value = #file_meta{name = FileName, version = V}} = FileDoc0) ->
    ?run(begin
        FileDoc =
            case FileDoc0 of
                #document{key = undefined} = Doc ->
                    NewUUID = case fslogic_uuid:file_uuid_to_space_id(ParentUUID) of
                        {ok, SpaceId} ->
                            fslogic_uuid:gen_file_uuid(SpaceId);
                        _ ->
                            fslogic_uuid:gen_file_uuid()
                    end,
                    Doc#document{key = NewUUID};
                _ ->
                    FileDoc0
            end,
        false = is_snapshot(FileName),
        datastore:run_synchronized(?MODEL_NAME, ParentUUID,
            fun() ->
                case resolve_path(ParentUUID, fslogic_path:join([<<?DIRECTORY_SEPARATOR>>, FileName])) of
                    {error, {not_found, _}} ->
                        case create(FileDoc) of
                            {ok, UUID} ->
                                SavedDoc = FileDoc#document{key = UUID},
                                {ok, Scope} = get_scope(Parent),
                                ok = datastore:add_links(?LINK_STORE_LEVEL, Parent, {FileName, SavedDoc}),
                                ok = datastore:add_links(?LINK_STORE_LEVEL, Parent, {snapshot_name(FileName, V), SavedDoc}),
                                ok = datastore:add_links(?LINK_STORE_LEVEL, SavedDoc, [{parent, Parent}, {scope, Scope}]),
                                {ok, UUID};
                            {error, Reason} ->
                                {error, Reason}
                        end;
                    {ok, _} ->
                        {error, already_exists}
                end
            end)

    end).


%%--------------------------------------------------------------------
%% @doc
%% Fixes links to given document in its parent. Assumes that link to parent is valid.
%% If the parent entry() is known its safer to use fix_parent_links/2.
%% @end
%%--------------------------------------------------------------------
-spec fix_parent_links(entry()) ->
    ok | no_return().
fix_parent_links(Entry) ->
    {ok, Parent} = get_parent(Entry),
    fix_parent_links(Parent, Entry).


%%--------------------------------------------------------------------
%% @doc
%% Fixes links to given document in its parent. Also fixes 'parent' link.
%% @end
%%--------------------------------------------------------------------
-spec fix_parent_links(Parent :: entry(), File :: entry()) ->
    ok | no_return().
fix_parent_links(Parent, Entry) ->
    {ok, #document{} = ParentDoc} = get(Parent),
    {ok, #document{value = #file_meta{name = FileName, version = V}} = FileDoc} = get(Entry),
    {ok, Scope} = get_scope(Parent),
    ok = datastore:add_links(?LINK_STORE_LEVEL, ParentDoc, {FileName, FileDoc}),
    ok = datastore:add_links(?LINK_STORE_LEVEL, ParentDoc, {snapshot_name(FileName, V), FileDoc}),
    ok = datastore:add_links(?LINK_STORE_LEVEL, FileDoc, [{parent, ParentDoc}, {scope, Scope}]).

%%--------------------------------------------------------------------
%% @doc
%% {@link model_behaviour} callback get/1.
%% @end
%%--------------------------------------------------------------------
-spec get(uuid() | entry()) -> {ok, datastore:document()} | datastore:get_error().
get({uuid, Key}) ->
    get(Key);
get(#document{value = #file_meta{}} = Document) ->
    {ok, Document};
get({path, Path}) ->
    ?run(begin
        {ok, {Doc, _}} = resolve_path(Path),
        {ok, Doc}
    end);
get(?ROOT_DIR_UUID) ->
    {ok, #document{key = ?ROOT_DIR_UUID, value =
    #file_meta{name = ?ROOT_DIR_NAME, is_scope = true, mode = 8#111, uid = ?ROOT_USER_ID}}};
get(Key) ->
    datastore:get(?STORE_LEVEL, ?MODULE, Key).

%%--------------------------------------------------------------------
%% @doc
%% {@link model_behaviour} callback delete/1.
%% @end
%%--------------------------------------------------------------------
-spec delete(uuid() | entry()) -> ok | datastore:generic_error().
delete({uuid, Key}) ->
    delete(Key);
delete(#document{value = #file_meta{name = FileName}, key = Key}) ->
    ?run(begin
        case datastore:fetch_link(?LINK_STORE_LEVEL, Key, ?MODEL_NAME, parent) of
            {ok, {ParentKey, ?MODEL_NAME}} ->
                ok = datastore:delete_links(?LINK_STORE_LEVEL, ParentKey, ?MODEL_NAME, FileName);
            _ ->
                ok
        end,
        datastore:delete(?STORE_LEVEL, ?MODULE, Key)
    end);
delete({path, Path}) ->
    ?run(begin
        {ok, {#document{} = Document, _}} = resolve_path(Path),
        delete(Document)
    end);
delete(Key) ->
    ?run(begin
        case get(Key) of
            {ok, #document{} = Document} ->
                delete(Document);
            {error, {not_found, _}} ->
                ok
        end
    end).

%%--------------------------------------------------------------------
%% @doc
%% {@link model_behaviour} callback exists/1.
%% @end
%%--------------------------------------------------------------------
-spec exists(uuid() | entry()) -> datastore:exists_return().
exists({uuid, Key}) ->
    exists(Key);
exists(#document{value = #file_meta{}, key = Key}) ->
    exists(Key);
exists({path, Path}) ->
    case resolve_path(Path) of
        {ok, {#document{}, _}} ->
            true;
        {error, {not_found, _}} ->
            false;
        {error, ghost_file} ->
            false;
        {error, link_not_found} ->
            false
    end;
exists(Key) ->
    ?RESPONSE(datastore:exists(?STORE_LEVEL, ?MODULE, Key)).

%%--------------------------------------------------------------------
%% @doc
%% {@link model_behaviour} callback model_init/0.
%% @end
%%--------------------------------------------------------------------
-spec model_init() -> model_behaviour:model_config().
model_init() ->
    ?MODEL_CONFIG(files, [
        {onedata_user, create},
        {onedata_user, save},
        {onedata_user, update},
        {onedata_user, create_or_update},
        {file_meta, create},
        {file_meta, save},
        {file_meta, update},
        {file_meta, delete},
        {space_info, create},
        {space_info, save},
        {space_info, update},
        {space_info, create_or_update},
        {space_info, delete}
    ], ?DISK_ONLY_LEVEL).

%%--------------------------------------------------------------------
%% @doc
%% {@link model_behaviour} callback 'after'/5.
%% @end
%%--------------------------------------------------------------------
-spec 'after'(ModelName :: model_behaviour:model_type(),
    Method :: model_behaviour:model_action(),
    Level :: datastore:store_level(), Context :: term(),
    ReturnValue :: term()) -> ok.
'after'(onedata_user, create, _, _, {ok, UUID}) ->
    gui_model_updates:changed(onedata_user, UUID),
    setup_onedata_user(provider, UUID);
'after'(onedata_user, save, _, _, {ok, UUID}) ->
    gui_model_updates:changed(onedata_user, UUID),
    setup_onedata_user(provider, UUID);
'after'(onedata_user, update, _, _, {ok, UUID}) ->
    gui_model_updates:changed(onedata_user, UUID),
    setup_onedata_user(provider, UUID);
'after'(onedata_user, create_or_update, _, _, {ok, UUID}) ->
    gui_model_updates:changed(onedata_user, UUID),
    setup_onedata_user(provider, UUID);

%% @todo (VFS-1865) Temporal solution for GUI push updates
'after'(file_meta, delete, ?DISK_ONLY_LEVEL, [UUID, _DeleteFun], _RetValue) ->
    gui_model_updates:deleted(file_meta, UUID),
    ok;
'after'(file_meta, create, ?DISK_ONLY_LEVEL, _, {ok, UUID}) ->
    gui_model_updates:changed(file_meta, UUID),
    ok;
'after'(file_meta, save, ?DISK_ONLY_LEVEL, _, {ok, UUID}) ->
    gui_model_updates:changed(file_meta, UUID),
<<<<<<< HEAD
    ok;
'after'(file_meta, update, ?DISK_ONLY_LEVEL, _, {ok, UUID}) ->
    gui_model_updates:changed(file_meta, UUID),
    ok;

'after'(space_info, delete, ?GLOBAL_ONLY_LEVEL, [UUID, _DelFun], _RetValue) ->
    gui_model_updates:deleted(space_info, UUID),
    ok;
'after'(space_info, create, ?GLOBAL_ONLY_LEVEL, _, {ok, UUID}) ->
    gui_model_updates:changed(space_info, UUID),
    ok;
=======
    ok;
'after'(file_meta, update, ?DISK_ONLY_LEVEL, _, {ok, UUID}) ->
    gui_model_updates:changed(file_meta, UUID),
    ok;

'after'(space_info, delete, ?GLOBAL_ONLY_LEVEL, [UUID, _DelFun], _RetValue) ->
    gui_model_updates:deleted(space_info, UUID),
    ok;
'after'(space_info, create, ?GLOBAL_ONLY_LEVEL, _, {ok, UUID}) ->
    gui_model_updates:changed(space_info, UUID),
    ok;
>>>>>>> b693cdaf
'after'(space_info, save, ?GLOBAL_ONLY_LEVEL, _, {ok, UUID}) ->
    gui_model_updates:changed(space_info, UUID),
    ok;
'after'(space_info, update, ?GLOBAL_ONLY_LEVEL, _, {ok, UUID}) ->
    gui_model_updates:changed(space_info, UUID),
    ok;
'after'(space_info, create_or_update, ?GLOBAL_ONLY_LEVEL, _, {ok, UUID}) ->
    gui_model_updates:changed(space_info, UUID),
    ok;

'after'(_ModelName, _Method, _Level, _Context, _ReturnValue) ->
    ok.



%%--------------------------------------------------------------------
%% @doc
%% {@link model_behaviour} callback before/4.
%% @end
%%--------------------------------------------------------------------
-spec before(ModelName :: model_behaviour:model_type(),
    Method :: model_behaviour:model_action(),
    Level :: datastore:store_level(), Context :: term()) ->
    ok | datastore:generic_error().
before(_ModelName, _Method, _Level, _Context) ->
    ok.

%%--------------------------------------------------------------------
%% @doc
%% Lists children of given #file_meta.
%% @end
%%--------------------------------------------------------------------
-spec list_children(Entry :: entry(), Offset :: non_neg_integer(), Count :: non_neg_integer()) ->
    {ok, [#child_link{}]} | {error, Reason :: term()}.
list_children(Entry, Offset, Count) ->
    ?run(begin
        {ok, #document{} = File} = get(Entry),
        Res = datastore:foreach_link(?LINK_STORE_LEVEL, File,
            fun
                (_LinkName, _LinkTarget, {_, 0, _} = Acc) ->
                    Acc;
                (LinkName, {_Key, ?MODEL_NAME}, {Skip, Count1, Acc}) when is_binary(LinkName), Skip > 0 ->
                    case is_snapshot(LinkName) of
                        true ->
                            {Skip, Count1, Acc};
                        false ->
                            {Skip - 1, Count1, Acc}
                    end;
                (LinkName, {Key, ?MODEL_NAME}, {0, Count1, Acc}) when is_binary(LinkName), Count > 0 ->
                    case is_snapshot(LinkName) of
                        true ->
                            {0, Count1, Acc};
                        false ->
                            {0, Count1 - 1, [#child_link{uuid = Key, name = LinkName} | Acc]}
                    end;
                (_LinkName, _LinkTarget, AccIn) ->
                    AccIn
            end, {Offset, Count, []}),
        case Res of
            {ok, {_, _, UUIDs}} ->
                {ok, UUIDs};
            {error, Reason} ->
                {error, Reason}
        end
    end).


%%--------------------------------------------------------------------
%% @doc
%% Returns file's locations attached with attach_location/3.
%% @end
%%--------------------------------------------------------------------
-spec get_locations(entry()) -> {ok, [datastore:key()]} | datastore:get_error().
get_locations(Entry) ->
    ?run(begin
        {ok, #document{} = File} = get(Entry),
        datastore:foreach_link(?LINK_STORE_LEVEL, File,
            fun
                (<<?LOCATION_PREFIX, _/binary>>, {Key, file_location}, AccIn) ->
                    [Key | AccIn];
                (_LinkName, _LinkTarget, AccIn) ->
                    AccIn
            end, [])
    end).

%%--------------------------------------------------------------------
%% @doc
%% Returns file's parent document.
%% @end
%%--------------------------------------------------------------------
-spec get_parent(Entry :: entry()) -> {ok, datastore:document()} | datastore:get_error().
get_parent(Entry) ->
    ?run(begin
        case get(Entry) of
            {ok, #document{key = ?ROOT_DIR_UUID}} = RootResp ->
                RootResp;
            {ok, #document{key = Key}} ->
                {ok, {ParentKey, ?MODEL_NAME}} =
                    datastore:fetch_link(?LINK_STORE_LEVEL, Key, ?MODEL_NAME, parent),
                get({uuid, ParentKey})
        end
    end).

%%--------------------------------------------------------------------
%% @doc
%% Returns all file's ancestors' uuids.
%% @end
%%--------------------------------------------------------------------
-spec get_ancestors(Entry :: entry()) -> {ok, [uuid()]} | datastore:get_error().
get_ancestors(Entry) ->
    ?run(begin
        {ok, #document{key = Key}} = get(Entry),
        {ok, get_ancestors2(Key, [])}
    end).
get_ancestors2(?ROOT_DIR_UUID, Acc) ->
    Acc;
get_ancestors2(Key, Acc) ->
    {ok, {ParentKey, ?MODEL_NAME}} = datastore:fetch_link(?LINK_STORE_LEVEL, Key, ?MODEL_NAME, parent),
    get_ancestors2(ParentKey, [ParentKey | Acc]).


%%--------------------------------------------------------------------
%% @doc
%% Generate file_meta:path() for given file_meta:entry()
%% @end
%%--------------------------------------------------------------------
-spec gen_path(entry()) -> {ok, path()} | datastore:generic_error().
gen_path({path, Path}) when is_binary(Path) ->
    {ok, Path};
gen_path(Entry) ->
    ?run(begin
        gen_path2(Entry, [])
    end).

%%--------------------------------------------------------------------
%% @doc
%% Generate storage file_meta:path() for given file_meta:entry()
%% @end
%%--------------------------------------------------------------------
-spec gen_storage_path(entry()) -> {ok, path()} | datastore:generic_error().
gen_storage_path({path, Path}) when is_binary(Path) ->
    {ok, Path};
gen_storage_path(Entry) ->
    ?run(begin
        gen_storage_path2(Entry, [])
    end).

%%--------------------------------------------------------------------
%% @doc
%% Resolves given file_meta:path() and returns file_meta:entry() along with list of
%% all ancestors' UUIDs.
%% @end
%%--------------------------------------------------------------------
-spec resolve_path(path()) -> {ok, {datastore:document(), [uuid()]}} | datastore:generic_error().
resolve_path(Path) ->
    resolve_path({uuid, ?ROOT_DIR_UUID}, Path).

-spec resolve_path(Parent :: entry(), path()) -> {ok, {datastore:document(), [uuid()]}} | datastore:generic_error().
resolve_path(ParentEntry, <<?DIRECTORY_SEPARATOR, Path/binary>>) ->
    ?run(begin
        {ok, #document{key = RootUUID} = Root} = get(ParentEntry),
        case fslogic_path:split(Path) of
            [] ->
                {ok, {Root, [RootUUID]}};
            Tokens ->
                case datastore:link_walk(?LINK_STORE_LEVEL, Root, Tokens, get_leaf) of
                    {ok, {Leaf, KeyPath}} ->
                        [_ | [RealParentUUID | _]] = lists:reverse([RootUUID | KeyPath]),
                        {ok, {ParentUUID, _}} = datastore:fetch_link(?LINK_STORE_LEVEL, Leaf, parent),
                        case ParentUUID of
                            RealParentUUID ->
                                {ok, {Leaf, [RootUUID | KeyPath]}};
                            _ ->
                                {error, ghost_file}
                        end;
                    {error, link_not_found} -> %% Map links errors to document errors
                        {error, {not_found, ?MODEL_NAME}};
                    {error, Reason} ->
                        {error, Reason}
                end
        end
    end).

%%--------------------------------------------------------------------
%% @doc
%% Moves given file to specific location. Move operation ({path, _}) is more generic, but
%% rename using simple file name ({name, _}) is faster because it does not change parent of the file.
%% @end
%%--------------------------------------------------------------------
-spec rename(entry(), {name, name()} | {path, path()}) -> ok | datastore:generic_error().
rename({path, Path}, Op) ->
    ?run(begin
        {ok, {Subj, KeyPath}} = resolve_path(Path),
        [_ | [ParentUUID | _]] = lists:reverse(KeyPath),
        rename3(Subj, ParentUUID, Op)
    end);
rename(Entry, Op) ->
    ?run(begin
        {ok, Subj} = get(Entry),
        {ok, {ParentUUID, _}} = datastore:fetch_link(?LINK_STORE_LEVEL, Subj, parent),
        rename3(Subj, ParentUUID, Op)
    end).

%%--------------------------------------------------------------------
%% @doc
%% Gets "scope" document of given document. "Scope" document is the nearest ancestor with #file_meta.is_scope == true.
%% @end
%%--------------------------------------------------------------------
-spec get_scope(Entry :: entry()) -> {ok, ScopeDoc :: datastore:document()} | datastore:generic_error().
get_scope(#document{value = #file_meta{is_scope = true}} = Document) ->
    {ok, Document};
get_scope(#document{value = #file_meta{is_scope = false}} = Document) ->
    datastore:fetch_link_target(?LINK_STORE_LEVEL, Document, scope);
get_scope(Entry) ->
    ?run(begin
        {ok, Doc} = get(Entry),
        get_scope(Doc)
    end).

%%--------------------------------------------------------------------
%% @doc
%% Initializes files metadata for onedata user.
%% This function can and should be used to ensure that user's FS is fully synchronised. Normally
%% this function is called asynchronously automatically after user's document is updated.
%% @end
%%--------------------------------------------------------------------
-spec setup_onedata_user(oz_endpoint:client(), UUID :: onedata_user:id()) -> ok.
setup_onedata_user(Client, UUID) ->
    ?info("setup_onedata_user ~p", [UUID]),
    datastore:run_synchronized(onedata_user, UUID, fun() ->
        try
            {ok, #document{value = #onedata_user{space_ids = Spaces}}} =
                onedata_user:get(UUID),

            CTime = erlang:system_time(seconds),

            {ok, SpacesRootUUID} =
                case get({path, fslogic_path:join([<<?DIRECTORY_SEPARATOR>>, ?SPACES_BASE_DIR_NAME])}) of
                    {ok, #document{key = Key}} -> {ok, Key};
                    {error, {not_found, _}} ->
                        create({uuid, ?ROOT_DIR_UUID},
                            #document{key = ?SPACES_BASE_DIR_UUID,
                                value = #file_meta{
                                    name = ?SPACES_BASE_DIR_NAME, type = ?DIRECTORY_TYPE, mode = 8#1711,
                                    mtime = CTime, atime = CTime, ctime = CTime, uid = ?ROOT_USER_ID,
                                    is_scope = true
                                }})
                end,

            lists:foreach(fun(SpaceId) ->
                SpaceDirUuid = fslogic_uuid:spaceid_to_space_dir_uuid(SpaceId),
                case exists({uuid, SpaceDirUuid}) of
                    true ->
                        fix_parent_links({uuid, ?SPACES_BASE_DIR_UUID}, {uuid, SpaceDirUuid});
                    false ->
                        space_info:fetch(Client, SpaceId),
                        {ok, _} = create({uuid, SpacesRootUUID},
                            #document{key = SpaceDirUuid,
                                value = #file_meta{
                                    name = SpaceId, type = ?DIRECTORY_TYPE,
                                    mode = 8#1770, mtime = CTime, atime = CTime,
                                    ctime = CTime, uid = ?ROOT_USER_ID, is_scope = true
                                }})
                end
            end, Spaces),

            {ok, RootUUID} = create({uuid, ?ROOT_DIR_UUID},
                #document{key = fslogic_uuid:default_space_uuid(UUID),
                    value = #file_meta{
                        name = UUID, type = ?DIRECTORY_TYPE, mode = 8#1770,
                        mtime = CTime, atime = CTime, ctime = CTime, uid = ?ROOT_USER_ID,
                        is_scope = true
                    }
                }),
            {ok, _SpacesUUID} = create({uuid, RootUUID},
                #document{key = fslogic_uuid:spaces_uuid(UUID),
                    value = #file_meta{
                        name = ?SPACES_BASE_DIR_NAME, type = ?DIRECTORY_TYPE, mode = 8#1755,
                        mtime = CTime, atime = CTime, ctime = CTime, uid = ?ROOT_USER_ID,
                        is_scope = true
                    }
                })
        catch
            Error:Reason ->
                ?error_stacktrace("Cannot initialize onedata user files metadata due to: ~p:~p", [Error, Reason])
        end
    end).


%%--------------------------------------------------------------------
%% @doc
%% Adds links between given file_meta and given location document.
%% @end
%%--------------------------------------------------------------------
-spec attach_location(entry(), Location :: datastore:document() | datastore:key(), ProviderId :: oneprovider:id()) ->
    ok.
attach_location(Entry, #document{key = LocId}, ProviderId) ->
    attach_location(Entry, LocId, ProviderId);
attach_location(Entry, LocId, ProviderId) ->
    {ok, #document{key = FileId} = FDoc} = get(Entry),
    ok = datastore:add_links(?LINK_STORE_LEVEL, FDoc, {location_ref(ProviderId), {LocId, file_location}}),
    ok = datastore:add_links(?LINK_STORE_LEVEL, LocId, file_location, {file_meta, {FileId, file_meta}}).

%%--------------------------------------------------------------------
%% @doc Get space dir document for given SpaceId
%%--------------------------------------------------------------------
-spec get_space_dir(SpaceId :: binary()) ->
    {ok, datastore:document()} | datastore:get_error().
get_space_dir(SpaceId) ->
    get(fslogic_uuid:spaceid_to_space_dir_uuid(SpaceId)).

%%--------------------------------------------------------------------
%% @doc
%% Returns uuid() for given file_meta:entry(). Providers for example path() -> uuid() conversion.
%% @end
%%--------------------------------------------------------------------
-spec to_uuid(entry()) -> {ok, uuid()} | datastore:generic_error().
to_uuid({uuid, UUID}) ->
    {ok, UUID};
to_uuid(#document{key = UUID}) ->
    {ok, UUID};
to_uuid({path, Path}) ->
    ?run(begin
        {ok, {Doc, _}} = resolve_path(Path),
        to_uuid(Doc)
    end).

%%--------------------------------------------------------------------
%% @doc
%% Checks if given file doc represents root directory with empty path.
%% @end
%%--------------------------------------------------------------------
-spec is_root_dir(datastore:document()) -> boolean().
is_root_dir(#document{key = Key}) ->
    Key =:= ?ROOT_DIR_UUID.

%%--------------------------------------------------------------------
%% @doc
%% Checks if given file doc represents "spaces" directory dedicated for user.
%% @end
%%--------------------------------------------------------------------
-spec is_spaces_dir(datastore:document(), onedata_user:id()) -> boolean().
is_spaces_dir(#document{key = Key}, UserId) ->
    Key =:= fslogic_uuid:spaces_uuid(UserId).

%%--------------------------------------------------------------------
%% @doc
%% Checks if given file doc represents "spaces" directory.
%% @end
%%--------------------------------------------------------------------
-spec is_spaces_base_dir(datastore:document()) -> boolean().
is_spaces_base_dir(#document{key = Key}) ->
    Key =:= ?SPACES_BASE_DIR_UUID.

%%%===================================================================
%%% Internal functions
%%%===================================================================

%%--------------------------------------------------------------------
%% @doc
%% Internel helper function for rename/2.
%% @end
%%--------------------------------------------------------------------
-spec rename3(Subject :: datastore:document(), ParentUUID :: uuid(), {name, NewName :: name()} | {path, NewPath :: path()}) ->
    ok | datastore:generic_error().
rename3(#document{value = #file_meta{name = OldName}} = Subject, ParentUUID, {name, NewName}) ->
    ?run(begin
        {ok, FileUUID} = update(Subject, #{name => NewName}),
        ok = datastore:add_links(?LINK_STORE_LEVEL, ParentUUID, ?MODEL_NAME, {NewName, {FileUUID, ?MODEL_NAME}}),
        ok = datastore:delete_links(?LINK_STORE_LEVEL, ParentUUID, ?MODEL_NAME, OldName),
        ok
    end);
rename3(#document{value = #file_meta{name = OldName}} = Subject, OldParentUUID, {path, NewPath}) ->
    ?run(begin
        NewTokens = fslogic_path:split(NewPath),
        [NewName | NewParentTokens] = lists:reverse(NewTokens),
        NewParentPath = fslogic_path:join(lists:reverse(NewParentTokens)),
        {ok, NewParent} = get({path, NewParentPath}),

        {ok, NewScope} = get_scope(NewParent),

        ok = datastore:add_links(?LINK_STORE_LEVEL, NewParent, {NewName, Subject}),
        {ok, FileUUID} = update(Subject, #{name => NewName}),
        ok = datastore:delete_links(?LINK_STORE_LEVEL, OldParentUUID, ?MODEL_NAME, OldName),
        ok = datastore:add_links(?LINK_STORE_LEVEL, FileUUID, ?MODEL_NAME, {parent, NewParent}),

        ok = update_scopes(Subject, NewScope),

        ok
    end).

%%--------------------------------------------------------------------
%% @doc
%% Force set "scope" document for given file_meta:entry() and all its children recursively but only if
%% given file_meta:entry() has differen "scope" document.
%% @end
%%--------------------------------------------------------------------
-spec update_scopes(Entry :: entry(), NewScope :: datastore:document()) -> ok | datastore:generic_error().
update_scopes(Entry, #document{key = NewScopeUUID} = NewScope) ->
    ?run(begin
        {ok, #document{key = OldScopeUUID}} = get_scope(Entry),
        case OldScopeUUID of
            NewScopeUUID -> ok;
            _ ->
                set_scopes(Entry, NewScope)
        end
    end).

%%--------------------------------------------------------------------
%% @doc
%% Force set "scope" document for given file_meta:entry() and all its children recursively.
%% @end
%%--------------------------------------------------------------------
-spec set_scopes(entry(), datastore:document()) -> ok | datastore:generic_error().
set_scopes(Entry, #document{key = NewScopeUUID}) ->
    ?run(begin
        SetterFun =
            fun(CurrentEntry, ScopeUUID) ->
                {ok, CurrentUUID} = to_uuid(CurrentEntry),
                ok = datastore:add_links(?LINK_STORE_LEVEL, CurrentUUID, ?MODEL_NAME, {scope, {ScopeUUID, ?MODEL_NAME}})
            end,

        Master = self(),
        ReceiverFun =
            fun Receiver() ->
                receive
                    {Entry0, ScopeUUID0} ->
                        SetterFun(Entry0, ScopeUUID0),
                        Receiver();
                    exit ->
                        ok,
                        Master ! scope_setting_done
                end
            end,
        Setters = [spawn_link(ReceiverFun) || _ <- lists:seq(1, ?SET_SCOPER_WORKERS)],

        Res =
            try set_scopes6(Entry, NewScopeUUID, Setters, [], 0, ?SET_SCOPE_BATCH_SIZE) of
                Result -> Result
            catch
                _:Reason ->
                    {error, Reason}
            end,

        lists:foreach(fun(Setter) ->
            Setter ! exit,
            receive
                scope_setting_done -> ok
            after 200 ->
                ?error("set_scopes error for entry: ~p", [Entry])
            end
        end, Setters),
        Res
    end).

%%--------------------------------------------------------------------
%% @doc
%% Internal helper fo set_scopes/2. Dispatch all set_scope jobs across all worker proceses.
%% @end
%%--------------------------------------------------------------------
-spec set_scopes6(Entry :: entry() | [entry()], NewScopeUUID :: uuid(), [pid()], [pid()],
    Offset :: non_neg_integer(), BatchSize :: non_neg_integer()) -> ok | no_return().
set_scopes6(Entry, NewScopeUUID, [], SettersBak, Offset, BatchSize) -> %% Empty workers list -> restore from busy workers list
    set_scopes6(Entry, NewScopeUUID, SettersBak, [], Offset, BatchSize);
set_scopes6([], _NewScopeUUID, _Setters, _SettersBak, _Offset, _BatchSize) ->
    ok; %% Nothing to do
set_scopes6([Entry | R], NewScopeUUID, [Setter | Setters], SettersBak, Offset, BatchSize) ->  %% set_scopes for all given entries
    ok = set_scopes6(Entry, NewScopeUUID, [Setter | Setters], SettersBak, Offset, BatchSize), %% set_scopes for current entry
    ok = set_scopes6(R, NewScopeUUID, Setters, [Setter | SettersBak], Offset, BatchSize);     %% set_scopes for other entries
set_scopes6(Entry, NewScopeUUID, [Setter | Setters], SettersBak, Offset, BatchSize) -> %% set_scopes for current entry
    Setter ! {Entry, NewScopeUUID}, %% Send job to first available process
    {ok, ChildLinks} = list_children(Entry, Offset, BatchSize), %% Apply this fuction for all children
    case length(ChildLinks) < BatchSize of
        true -> ok;
        false ->
            ok = set_scopes6(Entry, NewScopeUUID, Setters, [Setter | SettersBak], Offset + BatchSize, BatchSize)
    end,
    ok = set_scopes6([{uuid, UUID} || #child_link{uuid = UUID} <- ChildLinks], NewScopeUUID, Setters, [Setter | SettersBak], 0, BatchSize).

%%--------------------------------------------------------------------
%% @doc
%% Internal helper for gen_path/1. Accumulates all file meta names
%% and concatenates them into path().
%% @end
%%--------------------------------------------------------------------
-spec gen_path2(entry(), [name()]) -> {ok, path()} | datastore:generic_error() | no_return().
gen_path2(Entry, Tokens) ->
    SpaceBaseDirUUID = ?SPACES_BASE_DIR_UUID,
    {ok, #document{key = UUID, value = #file_meta{name = Name}} = Doc} = get(Entry),
    case datastore:fetch_link(?LINK_STORE_LEVEL, Doc, parent) of
        {ok, {?ROOT_DIR_UUID, _}} ->
            {ok, fslogic_path:join([<<?DIRECTORY_SEPARATOR>>, Name | Tokens])};
        {ok, {SpaceBaseDirUUID, _}} ->
            {ok, #document{value = #space_info{id = SpaceId, name = SpaceName}}} = space_info:get(UUID),
            gen_path2({uuid, SpaceBaseDirUUID}, [<<SpaceName/binary, "#", SpaceId/binary>> | Tokens]);
        {ok, {ParentUUID, _}} ->
            gen_path2({uuid, ParentUUID}, [Name | Tokens])
    end.

%%--------------------------------------------------------------------
%% @doc
%% Internal helper for gen_storage_path/1. Accumulates all file meta names
%% and concatenates them into storage path().
%% @end
%%--------------------------------------------------------------------
-spec gen_storage_path2(entry(), [name()]) -> {ok, path()} | datastore:generic_error() | no_return().
gen_storage_path2(Entry, Tokens) ->
    {ok, #document{value = #file_meta{name = Name}} = Doc} = get(Entry),
    case datastore:fetch_link(?LINK_STORE_LEVEL, Doc, parent) of
        {ok, {?ROOT_DIR_UUID, _}} ->
            {ok, fslogic_path:join([<<?DIRECTORY_SEPARATOR>>, Name | Tokens])};
        {ok, {ParentUUID, _}} ->
            gen_storage_path2({uuid, ParentUUID}, [Name | Tokens])
    end.


%%--------------------------------------------------------------------
%% @doc
%% Check if given term is valid path()
%% @end
%%--------------------------------------------------------------------
-spec is_valid_filename(term()) -> boolean().
is_valid_filename(<<"">>) ->
    false;
is_valid_filename(<<".">>) ->
    false;
is_valid_filename(<<"..">>) ->
    false;
is_valid_filename(FileName) when not is_binary(FileName) ->
    false;
is_valid_filename(FileName) when is_binary(FileName) ->
    DirSep =
        case binary:matches(FileName, <<?DIRECTORY_SEPARATOR>>) of
            [] -> true;
            _ -> false
        end,
    SnapSep =
        case binary:matches(FileName, <<?SNAPSHOT_SEPARATOR>>) of
            [] -> true;
            _ -> false
        end,

    SnapSep andalso DirSep.


%%--------------------------------------------------------------------
%% @doc
%% Returns filename than explicity points at given version of snaphot.
%% @end
%%--------------------------------------------------------------------
-spec snapshot_name(FileName :: name(), Version :: non_neg_integer()) -> binary().
snapshot_name(FileName, Version) ->
    <<FileName/binary, ?SNAPSHOT_SEPARATOR, (integer_to_binary(Version))/binary>>.


%%--------------------------------------------------------------------
%% @doc
%% Checks if given filename explicity points at specific version of snaphot.
%% @end
%%--------------------------------------------------------------------
-spec is_snapshot(FileName :: name()) -> boolean().
is_snapshot(FileName) ->
    try
        case binary:split(FileName, <<?SNAPSHOT_SEPARATOR>>) of
            [FN, VR] ->
                _ = binary_to_integer(VR),
                is_valid_filename(FN);
            _ ->
                false
        end
    catch
        _:_ ->
            false
    end.


-spec location_ref(oneprovider:id()) -> binary().
location_ref(ProviderId) ->
    <<?LOCATION_PREFIX, ProviderId/binary>>.<|MERGE_RESOLUTION|>--- conflicted
+++ resolved
@@ -327,7 +327,6 @@
     ok;
 'after'(file_meta, save, ?DISK_ONLY_LEVEL, _, {ok, UUID}) ->
     gui_model_updates:changed(file_meta, UUID),
-<<<<<<< HEAD
     ok;
 'after'(file_meta, update, ?DISK_ONLY_LEVEL, _, {ok, UUID}) ->
     gui_model_updates:changed(file_meta, UUID),
@@ -339,19 +338,6 @@
 'after'(space_info, create, ?GLOBAL_ONLY_LEVEL, _, {ok, UUID}) ->
     gui_model_updates:changed(space_info, UUID),
     ok;
-=======
-    ok;
-'after'(file_meta, update, ?DISK_ONLY_LEVEL, _, {ok, UUID}) ->
-    gui_model_updates:changed(file_meta, UUID),
-    ok;
-
-'after'(space_info, delete, ?GLOBAL_ONLY_LEVEL, [UUID, _DelFun], _RetValue) ->
-    gui_model_updates:deleted(space_info, UUID),
-    ok;
-'after'(space_info, create, ?GLOBAL_ONLY_LEVEL, _, {ok, UUID}) ->
-    gui_model_updates:changed(space_info, UUID),
-    ok;
->>>>>>> b693cdaf
 'after'(space_info, save, ?GLOBAL_ONLY_LEVEL, _, {ok, UUID}) ->
     gui_model_updates:changed(space_info, UUID),
     ok;
