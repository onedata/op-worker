--- conflicted
+++ resolved
@@ -382,14 +382,9 @@
             fun
                 (_LinkName, _LinkTarget, {_, 0, _} = Acc) ->
                     Acc;
-<<<<<<< HEAD
                 (LinkName, {_V, [{_Key, ?MODEL_NAME, _} | _] = Targets}, {Skip, Count1, Acc}) when is_binary(LinkName), Skip > 0 ->
                     TargetCount = length(Targets),
-                    case is_snapshot(LinkName) of
-=======
-                (LinkName, {_Key, ?MODEL_NAME}, {Skip, Count1, Acc}) when is_binary(LinkName), Skip > 0 ->
                     case is_snapshot(LinkName) orelse is_hidden(LinkName) of
->>>>>>> 92d7ccfe
                         true ->
                             {Skip, Count1, Acc};
                         false when TargetCount > Skip ->
@@ -403,16 +398,11 @@
                         false ->
                             {Skip - TargetCount, Count1, Acc}
                     end;
-<<<<<<< HEAD
                 (LinkName, {_V, [{_Key, ?MODEL_NAME, _} | _ ] = Targets}, {0, Count1, Acc}) when is_binary(LinkName), Count > 0 ->
                     TargetCount = length(Targets),
                     TargetsTagged = tag_childs(LinkName, Targets),
                     SelectedTargetsTagged = lists:sublist(TargetsTagged, min(Count, TargetCount)),
-                    case is_snapshot(LinkName) of
-=======
-                (LinkName, {Key, ?MODEL_NAME}, {0, Count1, Acc}) when is_binary(LinkName), Count > 0 ->
                     case is_snapshot(LinkName) orelse is_hidden(LinkName) of
->>>>>>> 92d7ccfe
                         true ->
                             {0, Count1, Acc};
                         false ->
@@ -1082,35 +1072,9 @@
 %%--------------------------------------------------------------------
 -spec set_link_context(Doc :: datastore:document() | datastore:key()) -> ok.
 % TODO Upgrade to allow usage with cache (info avaliable for spawned processes)
-<<<<<<< HEAD
 set_link_context(#document{}) ->
     erlang:put(mother_scope, oneprovider:get_provider_id()),
     erlang:put(other_scopes, []),
-    ok.
-=======
-set_link_context(#document{key = ScopeUUID, value = #file_meta{is_scope = true, scope = MotherScope}}) ->
-    ROOT_DIR_UUID = ?ROOT_DIR_UUID,
-    case MotherScope of
-        ROOT_DIR_UUID ->
-            set_link_context(ScopeUUID);
-        _ ->
-            erlang:put(mother_scope, oneprovider:get_provider_id()),
-            erlang:put(other_scopes, [])
-    end,
-    ok;
-set_link_context(#document{value = #file_meta{is_scope = false, scope = ScopeUUID}}) ->
-    set_link_context(ScopeUUID);
-set_link_context(ScopeUUID) ->
-    try
-        SpaceId = fslogic_uuid:space_dir_uuid_to_spaceid(ScopeUUID),
-        set_link_context_for_space(SpaceId)
-    catch
-        throw:{not_a_space, _} ->
-            set_link_context_default();
-        E1:E2 ->
-            ?error_stacktrace("Cannot set other_scopes for uuid ~p, error: ~p:~p", [ScopeUUID, E1, E2]),
-            set_link_context_default()
-    end,
     ok.
 
 %%--------------------------------------------------------------------
@@ -1132,5 +1096,4 @@
     case FileName of
         <<?HIDDEN_FILE_PREFIX, _/binary>> -> true;
         _ -> false
-    end.
->>>>>>> 92d7ccfe
+    end.