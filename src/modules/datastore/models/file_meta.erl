%%%-------------------------------------------------------------------
%%% @author Rafal Slota
%%% @copyright (C) 2015 ACK CYFRONET AGH
%%% This software is released under the MIT license
%%% cited in 'LICENSE.txt'.
%%% @end
%%%-------------------------------------------------------------------
%%% @doc Model for file's metadata. Implemets low-level metadata operations such as
%%%      walking through file graph.
%%% @end
%%%-------------------------------------------------------------------
-module(file_meta).
-author("Rafal Slota").
-behaviour(model_behaviour).

-include("proto/oneclient/fuse_messages.hrl").
-include("modules/fslogic/fslogic_common.hrl").
-include("modules/datastore/datastore_specific_models_def.hrl").
-include("modules/datastore/datastore_runner.hrl").
-include_lib("cluster_worker/include/modules/datastore/datastore_model.hrl").
-include_lib("ctool/include/logging.hrl").

%% How many processes shall be process single set_scope operation.
-define(SET_SCOPER_WORKERS, 25).

%% How many entries shall be processed in one batch for set_scope operation.
-define(SET_SCOPE_BATCH_SIZE, 100).

-define(ROOT_DIR_UUID, <<"">>).
-define(ROOT_DIR_NAME, <<"">>).

%% Separator used in filename for specifying snapshot version.
-define(SNAPSHOT_SEPARATOR, "::").

%% Prefix for link name for #file_location link
-define(LOCATION_PREFIX, "location_").

%% model_behaviour callbacks
-export([save/1, get/1, exists/1, delete/1, update/2, create/1, model_init/0,
    'after'/5, before/4]).

-export([resolve_path/1, create/2, get_scope/1, list_children/3, get_parent/1,
    gen_path/1, gen_storage_path/1, rename/2, setup_onedata_user/2]).
-export([get_ancestors/1, attach_location/3, get_locations/1, get_space_dir/1]).
-export([snapshot_name/2, to_uuid/1, is_root_dir/1, is_spaces_base_dir/1,
    is_spaces_dir/2]).
-export([fix_parent_links/2, fix_parent_links/1]).

-type uuid() :: datastore:key().
-type path() :: binary().
-type name() :: binary().
-type uuid_or_path() :: {path, path()} | {uuid, uuid()}.
-type entry() :: uuid_or_path() | datastore:document().
-type type() :: ?REGULAR_FILE_TYPE | ?DIRECTORY_TYPE | ?LINK_TYPE.
-type offset() :: non_neg_integer().
-type size() :: non_neg_integer().
-type mode() :: non_neg_integer().
-type time() :: non_neg_integer().
-type file_meta() :: model_record().
-type posix_permissions() :: non_neg_integer().

-export_type([uuid/0, path/0, name/0, uuid_or_path/0, entry/0, type/0, offset/0,
    size/0, mode/0, time/0, posix_permissions/0]).

%%%===================================================================
%%% model_behaviour callbacks
%%%===================================================================

%%--------------------------------------------------------------------
%% @doc
%% {@link model_behaviour} callback save/1.
%% @end
%%--------------------------------------------------------------------
-spec save(datastore:document()) ->
    {ok, uuid()} | datastore:generic_error().
save(Document) ->
    datastore:save(?STORE_LEVEL, Document).

%%--------------------------------------------------------------------
%% @doc
%% {@link model_behaviour} callback update/2.
%% @end
%%--------------------------------------------------------------------
-spec update(uuid() | entry(), Diff :: datastore:document_diff()) ->
    {ok, uuid()} | datastore:update_error().
update({uuid, Key}, Diff) ->
    update(Key, Diff);
update(#document{value = #file_meta{}, key = Key}, Diff) ->
    update(Key, Diff);
update({path, Path}, Diff) ->
    ?run(begin
        {ok, {#document{} = Document, _}} = resolve_path(Path),
        update(Document, Diff)
    end);
update(Key, Diff) ->
    datastore:update(?STORE_LEVEL, ?MODULE, Key, Diff).

%%--------------------------------------------------------------------
%% @doc
%% {@link model_behaviour} callback create/1.
%% @end
%%--------------------------------------------------------------------
-spec create(datastore:document()) ->
    {ok, uuid()} | datastore:create_error().
create(#document{value = #file_meta{name = FileName}} = Document) ->
    case is_valid_filename(FileName) of
        true ->
            datastore:create(?STORE_LEVEL, Document);
        false ->
            {error, invalid_filename}
    end.

%%--------------------------------------------------------------------
%% @doc
%% Creates new #file_meta and links it as a new child of given as first argument existing #file_meta.
%% @end
%%--------------------------------------------------------------------
-spec create(entry(), file_meta() | datastore:document()) -> {ok, uuid()} | datastore:create_error().
create({uuid, ParentUUID}, File) ->
    ?run(begin
        {ok, Parent} = get(ParentUUID),
        create(Parent, File)
    end);
create({path, Path}, File) ->
    ?run(begin
        {ok, {Parent, _}} = resolve_path(Path),
        create(Parent, File)
    end);
create(#document{} = Parent, #file_meta{} = File) ->
    create(Parent, #document{value = File});
create(#document{key = ParentUUID} = Parent, #document{value = #file_meta{name = FileName, version = V}} = FileDoc0) ->
    ?run(begin
        FileDoc =
            case FileDoc0 of
                #document{key = undefined} = Doc ->
                    NewUUID = case fslogic_uuid:file_uuid_to_space_id(ParentUUID) of
                        {ok, SpaceId} ->
                            fslogic_uuid:gen_file_uuid(SpaceId);
                        _ ->
                            fslogic_uuid:gen_file_uuid()
                    end,
                    Doc#document{key = NewUUID};
                _ ->
                    FileDoc0
            end,
        false = is_snapshot(FileName),
        datastore:run_synchronized(?MODEL_NAME, ParentUUID,
            fun() ->
                case resolve_path(ParentUUID, fslogic_path:join([<<?DIRECTORY_SEPARATOR>>, FileName])) of
                    {error, {not_found, _}} ->
                        case create(FileDoc) of
                            {ok, UUID} ->
                                SavedDoc = FileDoc#document{key = UUID},
                                {ok, Scope} = get_scope(Parent),
                                ok = datastore:add_links(?LINK_STORE_LEVEL, Parent, {FileName, SavedDoc}),
                                ok = datastore:add_links(?LINK_STORE_LEVEL, Parent, {snapshot_name(FileName, V), SavedDoc}),
                                ok = datastore:add_links(?LINK_STORE_LEVEL, SavedDoc, [{parent, Parent}, {scope, Scope}]),
                                {ok, UUID};
                            {error, Reason} ->
                                {error, Reason}
                        end;
                    {ok, _} ->
                        {error, already_exists}
                end
            end)

    end).


%%--------------------------------------------------------------------
%% @doc
%% Fixes links to given document in its parent. Assumes that link to parent is valid.
%% If the parent entry() is known its safer to use fix_parent_links/2.
%% @end
%%--------------------------------------------------------------------
-spec fix_parent_links(entry()) ->
    ok | no_return().
fix_parent_links(Entry) ->
    {ok, Parent} = get_parent(Entry),
    fix_parent_links(Parent, Entry).


%%--------------------------------------------------------------------
%% @doc
%% Fixes links to given document in its parent. Also fixes 'parent' link.
%% @end
%%--------------------------------------------------------------------
-spec fix_parent_links(Parent :: entry(), File :: entry()) ->
    ok | no_return().
fix_parent_links(Parent, Entry) ->
    {ok, #document{} = ParentDoc} = get(Parent),
    {ok, #document{value = #file_meta{name = FileName, version = V}} = FileDoc} = get(Entry),
    {ok, Scope} = get_scope(Parent),
    ok = datastore:add_links(?LINK_STORE_LEVEL, ParentDoc, {FileName, FileDoc}),
    ok = datastore:add_links(?LINK_STORE_LEVEL, ParentDoc, {snapshot_name(FileName, V), FileDoc}),
    ok = datastore:add_links(?LINK_STORE_LEVEL, FileDoc, [{parent, ParentDoc}, {scope, Scope}]).

%%--------------------------------------------------------------------
%% @doc
%% {@link model_behaviour} callback get/1.
%% @end
%%--------------------------------------------------------------------
-spec get(uuid() | entry()) -> {ok, datastore:document()} | datastore:get_error().
get({uuid, Key}) ->
    get(Key);
get(#document{value = #file_meta{}} = Document) ->
    {ok, Document};
get({path, Path}) ->
    ?run(begin
        {ok, {Doc, _}} = resolve_path(Path),
        {ok, Doc}
    end);
get(?ROOT_DIR_UUID) ->
    {ok, #document{key = ?ROOT_DIR_UUID, value =
    #file_meta{name = ?ROOT_DIR_NAME, is_scope = true, mode = 8#111, uid = ?ROOT_USER_ID}}};
get(Key) ->
    datastore:get(?STORE_LEVEL, ?MODULE, Key).

%%--------------------------------------------------------------------
%% @doc
%% {@link model_behaviour} callback delete/1.
%% @end
%%--------------------------------------------------------------------
-spec delete(uuid() | entry()) -> ok | datastore:generic_error().
delete({uuid, Key}) ->
    delete(Key);
delete(#document{value = #file_meta{name = FileName}, key = Key}) ->
    ?run(begin
        case datastore:fetch_link(?LINK_STORE_LEVEL, Key, ?MODEL_NAME, parent) of
            {ok, {ParentKey, ?MODEL_NAME}} ->
                ok = datastore:delete_links(?LINK_STORE_LEVEL, ParentKey, ?MODEL_NAME, FileName);
            _ ->
                ok
        end,
        datastore:delete(?STORE_LEVEL, ?MODULE, Key)
    end);
delete({path, Path}) ->
    ?run(begin
        {ok, {#document{} = Document, _}} = resolve_path(Path),
        delete(Document)
    end);
delete(Key) ->
    ?run(begin
        case get(Key) of
            {ok, #document{} = Document} ->
                delete(Document);
            {error, {not_found, _}} ->
                ok
        end
    end).

%%--------------------------------------------------------------------
%% @doc
%% {@link model_behaviour} callback exists/1.
%% @end
%%--------------------------------------------------------------------
-spec exists(uuid() | entry()) -> datastore:exists_return().
exists({uuid, Key}) ->
    exists(Key);
exists(#document{value = #file_meta{}, key = Key}) ->
    exists(Key);
exists({path, Path}) ->
    case resolve_path(Path) of
        {ok, {#document{}, _}} ->
            true;
        {error, {not_found, _}} ->
            false;
        {error, ghost_file} ->
            false;
        {error, link_not_found} ->
            false
    end;
exists(Key) ->
    ?RESPONSE(datastore:exists(?STORE_LEVEL, ?MODULE, Key)).

%%--------------------------------------------------------------------
%% @doc
%% {@link model_behaviour} callback model_init/0.
%% @end
%%--------------------------------------------------------------------
-spec model_init() -> model_behaviour:model_config().
model_init() ->
    ?MODEL_CONFIG(files, [
        {onedata_user, create},
        {onedata_user, save},
        {onedata_user, update},
        {onedata_user, create_or_update},
        {file_meta, create},
        {file_meta, save},
        {file_meta, update},
        {file_meta, delete},
        {space_info, create},
        {space_info, save},
        {space_info, update},
        {space_info, create_or_update},
        {space_info, delete}
    ], ?DISK_ONLY_LEVEL).

%%--------------------------------------------------------------------
%% @doc
%% {@link model_behaviour} callback 'after'/5.
%% @end
%%--------------------------------------------------------------------
-spec 'after'(ModelName :: model_behaviour:model_type(),
    Method :: model_behaviour:model_action(),
    Level :: datastore:store_level(), Context :: term(),
    ReturnValue :: term()) -> ok.
'after'(onedata_user, create, _, _, {ok, UUID}) ->
    gui_model_updates:changed(onedata_user, UUID),
    setup_onedata_user(provider, UUID);
'after'(onedata_user, save, _, _, {ok, UUID}) ->
    gui_model_updates:changed(onedata_user, UUID),
    setup_onedata_user(provider, UUID);
'after'(onedata_user, update, _, _, {ok, UUID}) ->
    gui_model_updates:changed(onedata_user, UUID),
    setup_onedata_user(provider, UUID);
'after'(onedata_user, create_or_update, _, _, {ok, UUID}) ->
    gui_model_updates:changed(onedata_user, UUID),
    setup_onedata_user(provider, UUID);

%% @todo (VFS-1865) Temporal solution for GUI push updates
'after'(file_meta, delete, ?DISK_ONLY_LEVEL, [UUID, _DeleteFun], _RetValue) ->
    gui_model_updates:deleted(file_meta, UUID),
    ok;
'after'(file_meta, create, ?DISK_ONLY_LEVEL, _, {ok, UUID}) ->
    gui_model_updates:changed(file_meta, UUID),
    ok;
'after'(file_meta, save, ?DISK_ONLY_LEVEL, _, {ok, UUID}) ->
    gui_model_updates:changed(file_meta, UUID),
    ok;
'after'(file_meta, update, ?DISK_ONLY_LEVEL, _, {ok, UUID}) ->
    gui_model_updates:changed(file_meta, UUID),
    ok;

'after'(space_info, delete, ?GLOBAL_ONLY_LEVEL, [UUID, _DelFun], _RetValue) ->
    gui_model_updates:deleted(space_info, UUID),
    ok;
'after'(space_info, create, ?GLOBAL_ONLY_LEVEL, _, {ok, UUID}) ->
    gui_model_updates:changed(space_info, UUID),
    ok;
'after'(space_info, save, ?GLOBAL_ONLY_LEVEL, _, {ok, UUID}) ->
    gui_model_updates:changed(space_info, UUID),
    ok;
'after'(space_info, update, ?GLOBAL_ONLY_LEVEL, _, {ok, UUID}) ->
    gui_model_updates:changed(space_info, UUID),
    ok;
'after'(space_info, create_or_update, ?GLOBAL_ONLY_LEVEL, _, {ok, UUID}) ->
    gui_model_updates:changed(space_info, UUID),
    ok;

'after'(_ModelName, _Method, _Level, _Context, _ReturnValue) ->
    ok.



%%--------------------------------------------------------------------
%% @doc
%% {@link model_behaviour} callback before/4.
%% @end
%%--------------------------------------------------------------------
-spec before(ModelName :: model_behaviour:model_type(),
    Method :: model_behaviour:model_action(),
    Level :: datastore:store_level(), Context :: term()) ->
    ok | datastore:generic_error().
before(_ModelName, _Method, _Level, _Context) ->
    ok.

%%--------------------------------------------------------------------
%% @doc
%% Lists children of given #file_meta.
%% @end
%%--------------------------------------------------------------------
-spec list_children(Entry :: entry(), Offset :: non_neg_integer(), Count :: non_neg_integer()) ->
    {ok, [#child_link{}]} | {error, Reason :: term()}.
list_children(Entry, Offset, Count) ->
    ?run(begin
        {ok, #document{} = File} = get(Entry),
        Res = datastore:foreach_link(?LINK_STORE_LEVEL, File,
            fun
                (_LinkName, _LinkTarget, {_, 0, _} = Acc) ->
                    Acc;
                (LinkName, {_Key, ?MODEL_NAME}, {Skip, Count1, Acc}) when is_binary(LinkName), Skip > 0 ->
                    case is_snapshot(LinkName) of
                        true ->
                            {Skip, Count1, Acc};
                        false ->
                            {Skip - 1, Count1, Acc}
                    end;
                (LinkName, {Key, ?MODEL_NAME}, {0, Count1, Acc}) when is_binary(LinkName), Count > 0 ->
                    case is_snapshot(LinkName) of
                        true ->
                            {0, Count1, Acc};
                        false ->
                            {0, Count1 - 1, [#child_link{uuid = Key, name = LinkName} | Acc]}
                    end;
                (_LinkName, _LinkTarget, AccIn) ->
                    AccIn
            end, {Offset, Count, []}),
        case Res of
            {ok, {_, _, UUIDs}} ->
                {ok, UUIDs};
            {error, Reason} ->
                {error, Reason}
        end
    end).


%%--------------------------------------------------------------------
%% @doc
%% Returns file's locations attached with attach_location/3.
%% @end
%%--------------------------------------------------------------------
-spec get_locations(entry()) -> {ok, [datastore:key()]} | datastore:get_error().
get_locations(Entry) ->
    ?run(begin
        {ok, #document{} = File} = get(Entry),
        datastore:foreach_link(?LINK_STORE_LEVEL, File,
            fun
                (<<?LOCATION_PREFIX, _/binary>>, {Key, file_location}, AccIn) ->
                    [Key | AccIn];
                (_LinkName, _LinkTarget, AccIn) ->
                    AccIn
            end, [])
    end).

%%--------------------------------------------------------------------
%% @doc
%% Returns file's parent document.
%% @end
%%--------------------------------------------------------------------
-spec get_parent(Entry :: entry()) -> {ok, datastore:document()} | datastore:get_error().
get_parent(Entry) ->
    ?run(begin
        case get(Entry) of
            {ok, #document{key = ?ROOT_DIR_UUID}} = RootResp ->
                RootResp;
            {ok, #document{key = Key}} ->
                {ok, {ParentKey, ?MODEL_NAME}} =
                    datastore:fetch_link(?LINK_STORE_LEVEL, Key, ?MODEL_NAME, parent),
                get({uuid, ParentKey})
        end
    end).

%%--------------------------------------------------------------------
%% @doc
%% Returns all file's ancestors' uuids.
%% @end
%%--------------------------------------------------------------------
-spec get_ancestors(Entry :: entry()) -> {ok, [uuid()]} | datastore:get_error().
get_ancestors(Entry) ->
    ?run(begin
        {ok, #document{key = Key}} = get(Entry),
        {ok, get_ancestors2(Key, [])}
    end).
get_ancestors2(?ROOT_DIR_UUID, Acc) ->
    Acc;
get_ancestors2(Key, Acc) ->
    {ok, {ParentKey, ?MODEL_NAME}} = datastore:fetch_link(?LINK_STORE_LEVEL, Key, ?MODEL_NAME, parent),
    get_ancestors2(ParentKey, [ParentKey | Acc]).


%%--------------------------------------------------------------------
%% @doc
%% Generate file_meta:path() for given file_meta:entry()
%% @end
%%--------------------------------------------------------------------
-spec gen_path(entry()) -> {ok, path()} | datastore:generic_error().
gen_path({path, Path}) when is_binary(Path) ->
    {ok, Path};
gen_path(Entry) ->
    ?run(begin
        gen_path2(Entry, [])
    end).

%%--------------------------------------------------------------------
%% @doc
%% Generate storage file_meta:path() for given file_meta:entry()
%% @end
%%--------------------------------------------------------------------
-spec gen_storage_path(entry()) -> {ok, path()} | datastore:generic_error().
gen_storage_path({path, Path}) when is_binary(Path) ->
    {ok, Path};
gen_storage_path(Entry) ->
    ?run(begin
        gen_storage_path2(Entry, [])
    end).

%%--------------------------------------------------------------------
%% @doc
%% Resolves given file_meta:path() and returns file_meta:entry() along with list of
%% all ancestors' UUIDs.
%% @end
%%--------------------------------------------------------------------
-spec resolve_path(path()) -> {ok, {datastore:document(), [uuid()]}} | datastore:generic_error().
resolve_path(Path) ->
    resolve_path({uuid, ?ROOT_DIR_UUID}, Path).

-spec resolve_path(Parent :: entry(), path()) -> {ok, {datastore:document(), [uuid()]}} | datastore:generic_error().
resolve_path(ParentEntry, <<?DIRECTORY_SEPARATOR, Path/binary>>) ->
    ?run(begin
        {ok, #document{key = RootUUID} = Root} = get(ParentEntry),
        case fslogic_path:split(Path) of
            [] ->
                {ok, {Root, [RootUUID]}};
            Tokens ->
                case datastore:link_walk(?LINK_STORE_LEVEL, Root, Tokens, get_leaf) of
                    {ok, {Leaf, KeyPath}} ->
                        [_ | [RealParentUUID | _]] = lists:reverse([RootUUID | KeyPath]),
                        {ok, {ParentUUID, _}} = datastore:fetch_link(?LINK_STORE_LEVEL, Leaf, parent),
                        case ParentUUID of
                            RealParentUUID ->
                                {ok, {Leaf, [RootUUID | KeyPath]}};
                            _ ->
                                {error, ghost_file}
                        end;
                    {error, link_not_found} -> %% Map links errors to document errors
                        {error, {not_found, ?MODEL_NAME}};
                    {error, Reason} ->
                        {error, Reason}
                end
        end
    end).

%%--------------------------------------------------------------------
%% @doc
%% Moves given file to specific location. Move operation ({path, _}) is more generic, but
%% rename using simple file name ({name, _}) is faster because it does not change parent of the file.
%% @end
%%--------------------------------------------------------------------
-spec rename(entry(), {name, name()} | {path, path()}) -> ok | datastore:generic_error().
rename({path, Path}, Op) ->
    ?run(begin
        {ok, {Subj, KeyPath}} = resolve_path(Path),
        [_ | [ParentUUID | _]] = lists:reverse(KeyPath),
        rename3(Subj, ParentUUID, Op)
    end);
rename(Entry, Op) ->
    ?run(begin
        {ok, Subj} = get(Entry),
        {ok, {ParentUUID, _}} = datastore:fetch_link(?LINK_STORE_LEVEL, Subj, parent),
        rename3(Subj, ParentUUID, Op)
    end).

%%--------------------------------------------------------------------
%% @doc
%% Gets "scope" document of given document. "Scope" document is the nearest ancestor with #file_meta.is_scope == true.
%% @end
%%--------------------------------------------------------------------
-spec get_scope(Entry :: entry()) -> {ok, ScopeDoc :: datastore:document()} | datastore:generic_error().
get_scope(#document{value = #file_meta{is_scope = true}} = Document) ->
    {ok, Document};
get_scope(#document{value = #file_meta{is_scope = false}} = Document) ->
    datastore:fetch_link_target(?LINK_STORE_LEVEL, Document, scope);
get_scope(Entry) ->
    ?run(begin
        {ok, Doc} = get(Entry),
        get_scope(Doc)
    end).

%%--------------------------------------------------------------------
%% @doc
%% Initializes files metadata for onedata user.
%% This function can and should be used to ensure that user's FS is fully synchronised. Normally
%% this function is called asynchronously automatically after user's document is updated.
%% @end
%%--------------------------------------------------------------------
-spec setup_onedata_user(oz_endpoint:client(), UUID :: onedata_user:id()) -> ok.
setup_onedata_user(Client, UUID) ->
    ?info("setup_onedata_user ~p", [UUID]),
    datastore:run_synchronized(onedata_user, UUID, fun() ->
        try
            {ok, #document{value = #onedata_user{space_ids = Spaces}}} =
                onedata_user:get(UUID),

            CTime = erlang:system_time(seconds),

            {ok, SpacesRootUUID} =
                case get({path, fslogic_path:join([<<?DIRECTORY_SEPARATOR>>, ?SPACES_BASE_DIR_NAME])}) of
                    {ok, #document{key = Key}} -> {ok, Key};
                    {error, {not_found, _}} ->
                        create({uuid, ?ROOT_DIR_UUID},
                            #document{key = ?SPACES_BASE_DIR_UUID,
                                value = #file_meta{
                                    name = ?SPACES_BASE_DIR_NAME, type = ?DIRECTORY_TYPE, mode = 8#1711,
                                    mtime = CTime, atime = CTime, ctime = CTime, uid = ?ROOT_USER_ID,
                                    is_scope = true
                                }})
                end,

            lists:foreach(fun(SpaceId) ->
                SpaceDirUuid = fslogic_uuid:spaceid_to_space_dir_uuid(SpaceId),
                case exists({uuid, SpaceDirUuid}) of
                    true ->
                        fix_parent_links({uuid, ?SPACES_BASE_DIR_UUID}, {uuid, SpaceDirUuid});
                    false ->
                        space_info:fetch(Client, SpaceId),
                        {ok, _} = create({uuid, SpacesRootUUID},
                            #document{key = SpaceDirUuid,
                                value = #file_meta{
                                    name = SpaceId, type = ?DIRECTORY_TYPE,
                                    mode = 8#1770, mtime = CTime, atime = CTime,
                                    ctime = CTime, uid = ?ROOT_USER_ID, is_scope = true
                                }})
                end
<<<<<<< HEAD
            end, Spaces),
=======
                          end, Spaces),
>>>>>>> 610d2a84

            {ok, RootUUID} = create({uuid, ?ROOT_DIR_UUID},
                #document{key = fslogic_uuid:default_space_uuid(UUID),
                    value = #file_meta{
                        name = UUID, type = ?DIRECTORY_TYPE, mode = 8#1770,
                        mtime = CTime, atime = CTime, ctime = CTime, uid = ?ROOT_USER_ID,
                        is_scope = true
                    }
                }),
            {ok, _SpacesUUID} = create({uuid, RootUUID},
                #document{key = fslogic_uuid:spaces_uuid(UUID),
                    value = #file_meta{
                        name = ?SPACES_BASE_DIR_NAME, type = ?DIRECTORY_TYPE, mode = 8#1755,
                        mtime = CTime, atime = CTime, ctime = CTime, uid = ?ROOT_USER_ID,
                        is_scope = true
                    }
                })
        catch
            Error:Reason ->
                ?error_stacktrace("Cannot initialize onedata user files metadata due to: ~p:~p", [Error, Reason])
        end
    end).


%%--------------------------------------------------------------------
%% @doc
%% Adds links between given file_meta and given location document.
%% @end
%%--------------------------------------------------------------------
-spec attach_location(entry(), Location :: datastore:document() | datastore:key(), ProviderId :: oneprovider:id()) ->
    ok.
attach_location(Entry, #document{key = LocId}, ProviderId) ->
    attach_location(Entry, LocId, ProviderId);
attach_location(Entry, LocId, ProviderId) ->
    {ok, #document{key = FileId} = FDoc} = get(Entry),
    ok = datastore:add_links(?LINK_STORE_LEVEL, FDoc, {location_ref(ProviderId), {LocId, file_location}}),
    ok = datastore:add_links(?LINK_STORE_LEVEL, LocId, file_location, {file_meta, {FileId, file_meta}}).

%%--------------------------------------------------------------------
%% @doc Get space dir document for given SpaceId
%%--------------------------------------------------------------------
-spec get_space_dir(SpaceId :: binary()) ->
    {ok, datastore:document()} | datastore:get_error().
get_space_dir(SpaceId) ->
    get(fslogic_uuid:spaceid_to_space_dir_uuid(SpaceId)).

%%--------------------------------------------------------------------
%% @doc
%% Returns uuid() for given file_meta:entry(). Providers for example path() -> uuid() conversion.
%% @end
%%--------------------------------------------------------------------
-spec to_uuid(entry()) -> {ok, uuid()} | datastore:generic_error().
to_uuid({uuid, UUID}) ->
    {ok, UUID};
to_uuid(#document{key = UUID}) ->
    {ok, UUID};
to_uuid({path, Path}) ->
    ?run(begin
        {ok, {Doc, _}} = resolve_path(Path),
        to_uuid(Doc)
    end).

%%--------------------------------------------------------------------
%% @doc
%% Checks if given file doc represents root directory with empty path.
%% @end
%%--------------------------------------------------------------------
-spec is_root_dir(datastore:document()) -> boolean().
is_root_dir(#document{key = Key}) ->
    Key =:= ?ROOT_DIR_UUID.

%%--------------------------------------------------------------------
%% @doc
%% Checks if given file doc represents "spaces" directory dedicated for user.
%% @end
%%--------------------------------------------------------------------
-spec is_spaces_dir(datastore:document(), onedata_user:id()) -> boolean().
is_spaces_dir(#document{key = Key}, UserId) ->
    Key =:= fslogic_uuid:spaces_uuid(UserId).

%%--------------------------------------------------------------------
%% @doc
%% Checks if given file doc represents "spaces" directory.
%% @end
%%--------------------------------------------------------------------
-spec is_spaces_base_dir(datastore:document()) -> boolean().
is_spaces_base_dir(#document{key = Key}) ->
    Key =:= ?SPACES_BASE_DIR_UUID.

%%%===================================================================
%%% Internal functions
%%%===================================================================

%%--------------------------------------------------------------------
%% @doc
%% Internel helper function for rename/2.
%% @end
%%--------------------------------------------------------------------
-spec rename3(Subject :: datastore:document(), ParentUUID :: uuid(), {name, NewName :: name()} | {path, NewPath :: path()}) ->
    ok | datastore:generic_error().
rename3(#document{value = #file_meta{name = OldName}} = Subject, ParentUUID, {name, NewName}) ->
    ?run(begin
        {ok, FileUUID} = update(Subject, #{name => NewName}),
        ok = datastore:add_links(?LINK_STORE_LEVEL, ParentUUID, ?MODEL_NAME, {NewName, {FileUUID, ?MODEL_NAME}}),
        ok = datastore:delete_links(?LINK_STORE_LEVEL, ParentUUID, ?MODEL_NAME, OldName),
        ok
    end);
rename3(#document{value = #file_meta{name = OldName}} = Subject, OldParentUUID, {path, NewPath}) ->
    ?run(begin
        NewTokens = fslogic_path:split(NewPath),
        [NewName | NewParentTokens] = lists:reverse(NewTokens),
        NewParentPath = fslogic_path:join(lists:reverse(NewParentTokens)),
        {ok, NewParent} = get({path, NewParentPath}),

        {ok, NewScope} = get_scope(NewParent),

        ok = datastore:add_links(?LINK_STORE_LEVEL, NewParent, {NewName, Subject}),
        {ok, FileUUID} = update(Subject, #{name => NewName}),
        ok = datastore:delete_links(?LINK_STORE_LEVEL, OldParentUUID, ?MODEL_NAME, OldName),
        ok = datastore:add_links(?LINK_STORE_LEVEL, FileUUID, ?MODEL_NAME, {parent, NewParent}),

        ok = update_scopes(Subject, NewScope),

        ok
    end).

%%--------------------------------------------------------------------
%% @doc
%% Force set "scope" document for given file_meta:entry() and all its children recursively but only if
%% given file_meta:entry() has differen "scope" document.
%% @end
%%--------------------------------------------------------------------
-spec update_scopes(Entry :: entry(), NewScope :: datastore:document()) -> ok | datastore:generic_error().
update_scopes(Entry, #document{key = NewScopeUUID} = NewScope) ->
    ?run(begin
        {ok, #document{key = OldScopeUUID}} = get_scope(Entry),
        case OldScopeUUID of
            NewScopeUUID -> ok;
            _ ->
                set_scopes(Entry, NewScope)
        end
    end).

%%--------------------------------------------------------------------
%% @doc
%% Force set "scope" document for given file_meta:entry() and all its children recursively.
%% @end
%%--------------------------------------------------------------------
-spec set_scopes(entry(), datastore:document()) -> ok | datastore:generic_error().
set_scopes(Entry, #document{key = NewScopeUUID}) ->
    ?run(begin
        SetterFun =
            fun(CurrentEntry, ScopeUUID) ->
                {ok, CurrentUUID} = to_uuid(CurrentEntry),
                ok = datastore:add_links(?LINK_STORE_LEVEL, CurrentUUID, ?MODEL_NAME, {scope, {ScopeUUID, ?MODEL_NAME}})
            end,

        Master = self(),
        ReceiverFun =
            fun Receiver() ->
                receive
                    {Entry0, ScopeUUID0} ->
                        SetterFun(Entry0, ScopeUUID0),
                        Receiver();
                    exit ->
                        ok,
                        Master ! scope_setting_done
                end
            end,
        Setters = [spawn_link(ReceiverFun) || _ <- lists:seq(1, ?SET_SCOPER_WORKERS)],

        Res =
            try set_scopes6(Entry, NewScopeUUID, Setters, [], 0, ?SET_SCOPE_BATCH_SIZE) of
                Result -> Result
            catch
                _:Reason ->
                    {error, Reason}
            end,

        lists:foreach(fun(Setter) ->
            Setter ! exit,
            receive
                scope_setting_done -> ok
            after 200 ->
                ?error("set_scopes error for entry: ~p", [Entry])
            end
        end, Setters),
        Res
    end).

%%--------------------------------------------------------------------
%% @doc
%% Internal helper fo set_scopes/2. Dispatch all set_scope jobs across all worker proceses.
%% @end
%%--------------------------------------------------------------------
-spec set_scopes6(Entry :: entry() | [entry()], NewScopeUUID :: uuid(), [pid()], [pid()],
    Offset :: non_neg_integer(), BatchSize :: non_neg_integer()) -> ok | no_return().
set_scopes6(Entry, NewScopeUUID, [], SettersBak, Offset, BatchSize) -> %% Empty workers list -> restore from busy workers list
    set_scopes6(Entry, NewScopeUUID, SettersBak, [], Offset, BatchSize);
set_scopes6([], _NewScopeUUID, _Setters, _SettersBak, _Offset, _BatchSize) ->
    ok; %% Nothing to do
set_scopes6([Entry | R], NewScopeUUID, [Setter | Setters], SettersBak, Offset, BatchSize) ->  %% set_scopes for all given entries
    ok = set_scopes6(Entry, NewScopeUUID, [Setter | Setters], SettersBak, Offset, BatchSize), %% set_scopes for current entry
    ok = set_scopes6(R, NewScopeUUID, Setters, [Setter | SettersBak], Offset, BatchSize);     %% set_scopes for other entries
set_scopes6(Entry, NewScopeUUID, [Setter | Setters], SettersBak, Offset, BatchSize) -> %% set_scopes for current entry
    Setter ! {Entry, NewScopeUUID}, %% Send job to first available process
    {ok, ChildLinks} = list_children(Entry, Offset, BatchSize), %% Apply this fuction for all children
    case length(ChildLinks) < BatchSize of
        true -> ok;
        false ->
            ok = set_scopes6(Entry, NewScopeUUID, Setters, [Setter | SettersBak], Offset + BatchSize, BatchSize)
    end,
    ok = set_scopes6([{uuid, UUID} || #child_link{uuid = UUID} <- ChildLinks], NewScopeUUID, Setters, [Setter | SettersBak], 0, BatchSize).

%%--------------------------------------------------------------------
%% @doc
%% Internal helper for gen_path/1. Accumulates all file meta names
%% and concatenates them into path().
%% @end
%%--------------------------------------------------------------------
-spec gen_path2(entry(), [name()]) -> {ok, path()} | datastore:generic_error() | no_return().
gen_path2(Entry, Tokens) ->
    SpaceBaseDirUUID = ?SPACES_BASE_DIR_UUID,
    {ok, #document{key = UUID, value = #file_meta{name = Name}} = Doc} = get(Entry),
    case datastore:fetch_link(?LINK_STORE_LEVEL, Doc, parent) of
        {ok, {?ROOT_DIR_UUID, _}} ->
            {ok, fslogic_path:join([<<?DIRECTORY_SEPARATOR>>, Name | Tokens])};
        {ok, {SpaceBaseDirUUID, _}} ->
            {ok, #document{value = #space_info{id = SpaceId, name = SpaceName}}} = space_info:get(UUID),
            gen_path2({uuid, SpaceBaseDirUUID}, [<<SpaceName/binary, "#", SpaceId/binary>> | Tokens]);
        {ok, {ParentUUID, _}} ->
            gen_path2({uuid, ParentUUID}, [Name | Tokens])
    end.

%%--------------------------------------------------------------------
%% @doc
%% Internal helper for gen_storage_path/1. Accumulates all file meta names
%% and concatenates them into storage path().
%% @end
%%--------------------------------------------------------------------
-spec gen_storage_path2(entry(), [name()]) -> {ok, path()} | datastore:generic_error() | no_return().
gen_storage_path2(Entry, Tokens) ->
    {ok, #document{value = #file_meta{name = Name}} = Doc} = get(Entry),
    case datastore:fetch_link(?LINK_STORE_LEVEL, Doc, parent) of
        {ok, {?ROOT_DIR_UUID, _}} ->
            {ok, fslogic_path:join([<<?DIRECTORY_SEPARATOR>>, Name | Tokens])};
        {ok, {ParentUUID, _}} ->
            gen_storage_path2({uuid, ParentUUID}, [Name | Tokens])
    end.


%%--------------------------------------------------------------------
%% @doc
%% Check if given term is valid path()
%% @end
%%--------------------------------------------------------------------
-spec is_valid_filename(term()) -> boolean().
is_valid_filename(<<"">>) ->
    false;
is_valid_filename(<<".">>) ->
    false;
is_valid_filename(<<"..">>) ->
    false;
is_valid_filename(FileName) when not is_binary(FileName) ->
    false;
is_valid_filename(FileName) when is_binary(FileName) ->
    DirSep =
        case binary:matches(FileName, <<?DIRECTORY_SEPARATOR>>) of
            [] -> true;
            _ -> false
        end,
    SnapSep =
        case binary:matches(FileName, <<?SNAPSHOT_SEPARATOR>>) of
            [] -> true;
            _ -> false
        end,

    SnapSep andalso DirSep.


%%--------------------------------------------------------------------
%% @doc
%% Returns filename than explicity points at given version of snaphot.
%% @end
%%--------------------------------------------------------------------
-spec snapshot_name(FileName :: name(), Version :: non_neg_integer()) -> binary().
snapshot_name(FileName, Version) ->
    <<FileName/binary, ?SNAPSHOT_SEPARATOR, (integer_to_binary(Version))/binary>>.


%%--------------------------------------------------------------------
%% @doc
%% Checks if given filename explicity points at specific version of snaphot.
%% @end
%%--------------------------------------------------------------------
-spec is_snapshot(FileName :: name()) -> boolean().
is_snapshot(FileName) ->
    try
        case binary:split(FileName, <<?SNAPSHOT_SEPARATOR>>) of
            [FN, VR] ->
                _ = binary_to_integer(VR),
                is_valid_filename(FN);
            _ ->
                false
        end
    catch
        _:_ ->
            false
    end.


-spec location_ref(oneprovider:id()) -> binary().
location_ref(ProviderId) ->
    <<?LOCATION_PREFIX, ProviderId/binary>>.<|MERGE_RESOLUTION|>--- conflicted
+++ resolved
@@ -602,11 +602,7 @@
                                     ctime = CTime, uid = ?ROOT_USER_ID, is_scope = true
                                 }})
                 end
-<<<<<<< HEAD
-            end, Spaces),
-=======
                           end, Spaces),
->>>>>>> 610d2a84
 
             {ok, RootUUID} = create({uuid, ?ROOT_DIR_UUID},
                 #document{key = fslogic_uuid:default_space_uuid(UUID),
