%%%-------------------------------------------------------------------
%%% @author Rafal Slota
%%% @copyright (C) 2015 ACK CYFRONET AGH
%%% This software is released under the MIT license
%%% cited in 'LICENSE.txt'.
%%% @end
%%%-------------------------------------------------------------------
%%% @doc Model for file's metadata. Implemets low-level metadata operations such as
%%%      walking through file graph.
%%% @end
%%%-------------------------------------------------------------------
-module(file_meta).
-author("Rafal Slota").
-behaviour(model_behaviour).

-include("proto/oneclient/fuse_messages.hrl").
-include("modules/fslogic/fslogic_common.hrl").
-include("modules/datastore/datastore_specific_models_def.hrl").
-include("modules/datastore/datastore_runner.hrl").
-include_lib("cluster_worker/include/modules/datastore/datastore_model.hrl").
-include_lib("ctool/include/logging.hrl").

%% How many processes shall be process single set_scope operation.
-define(SET_SCOPER_WORKERS, 25).

%% How many entries shall be processed in one batch for set_scope operation.
-define(SET_SCOPE_BATCH_SIZE, 100).

-define(ROOT_DIR_UUID, <<"">>).
-define(ROOT_DIR_NAME, <<"">>).

%% Separator used in filename for specifying snapshot version.
-define(SNAPSHOT_SEPARATOR, "::").

%% Prefix for link name for #file_location link
-define(LOCATION_PREFIX, "location_").

%% model_behaviour callbacks
-export([save/1, get/1, exists/1, delete/1, update/2, create/1, model_init/0,
    'after'/5, before/4]).

-export([resolve_path/1, create/2, get_scope/1, list_children/3, get_parent/1,
    gen_path/1, gen_storage_path/1, rename/2, setup_onedata_user/1]).
-export([get_ancestors/1, attach_location/3, get_locations/1, get_space_dir/1]).
-export([snapshot_name/2, to_uuid/1, is_root_dir/1, is_spaces_base_dir/1,
    is_spaces_dir/2]).

-type uuid() :: datastore:key().
-type path() :: binary().
-type name() :: binary().
-type entry() :: {path, path()} | {uuid, uuid()} | datastore:document().
-type type() :: ?REGULAR_FILE_TYPE | ?DIRECTORY_TYPE | ?LINK_TYPE.
-type offset() :: non_neg_integer().
-type size() :: non_neg_integer().
-type mode() :: non_neg_integer().
-type time() :: non_neg_integer().
-type file_meta() :: model_record().
-type posix_permissions() :: non_neg_integer().

-export_type([uuid/0, path/0, name/0, entry/0, type/0, offset/0, size/0, mode/0,
    time/0, posix_permissions/0]).

%%%===================================================================
%%% model_behaviour callbacks
%%%===================================================================

%%--------------------------------------------------------------------
%% @doc
%% {@link model_behaviour} callback save/1.
%% @end
%%--------------------------------------------------------------------
-spec save(datastore:document()) ->
    {ok, uuid()} | datastore:generic_error().
save(Document) ->
    datastore:save(?STORE_LEVEL, Document).

%%--------------------------------------------------------------------
%% @doc
%% {@link model_behaviour} callback update/2.
%% @end
%%--------------------------------------------------------------------
-spec update(uuid() | entry(), Diff :: datastore:document_diff()) ->
    {ok, uuid()} | datastore:update_error().
update({uuid, Key}, Diff) ->
    update(Key, Diff);
update(#document{value = #file_meta{}, key = Key}, Diff) ->
    update(Key, Diff);
update({path, Path}, Diff) ->
    ?run(begin
             {ok, {#document{} = Document, _}} = resolve_path(Path),
             update(Document, Diff)
         end);
update(Key, Diff) ->
    datastore:update(?STORE_LEVEL, ?MODULE, Key, Diff).

%%--------------------------------------------------------------------
%% @doc
%% {@link model_behaviour} callback create/1.
%% @end
%%--------------------------------------------------------------------
-spec create(datastore:document()) ->
    {ok, uuid()} | datastore:create_error().
create(#document{value = #file_meta{name = FileName}} = Document) ->
    case is_valid_filename(FileName) of
        true ->
            datastore:create(?STORE_LEVEL, Document);
        false ->
            {error, invalid_filename}
    end.

%%--------------------------------------------------------------------
%% @doc
%% Creates new #file_meta and links it as a new child of given as first argument existing #file_meta.
%% @end
%%--------------------------------------------------------------------
-spec create(entry(), file_meta() | datastore:document()) -> {ok, uuid()} | datastore:create_error().
create({uuid, ParentUUID}, File) ->
    ?run(begin
             {ok, Parent} = get(ParentUUID),
             create(Parent, File)
         end);
create({path, Path}, File) ->
    ?run(begin
             {ok, {Parent, _}} = resolve_path(Path),
             create(Parent, File)
         end);
create(#document{} = Parent, #file_meta{} = File) ->
    create(Parent, #document{value = File});
create(#document{key = ParentUUID} = Parent, #document{value = #file_meta{name = FileName, version = V}} = FileDoc) ->
    ?run(begin
             false = is_snapshot(FileName),
             datastore:run_synchronized(?MODEL_NAME, ParentUUID,
                 fun() ->
                     case resolve_path(ParentUUID, fslogic_path:join([<<?DIRECTORY_SEPARATOR>>, FileName])) of
                         {error, {not_found, _}} ->
                             case create(FileDoc) of
                                 {ok, UUID} ->
                                     SavedDoc = FileDoc#document{key = UUID},
                                     {ok, Scope} = get_scope(Parent),
                                     ok = datastore:add_links(?LINK_STORE_LEVEL, Parent, {FileName, SavedDoc}),
                                     ok = datastore:add_links(?LINK_STORE_LEVEL, Parent, {snapshot_name(FileName, V), SavedDoc}),
                                     ok = datastore:add_links(?LINK_STORE_LEVEL, SavedDoc, [{parent, Parent}, {scope, Scope}]),
                                     {ok, UUID};
                                 {error, Reason} ->
                                     {error, Reason}
                             end;
                         {ok, _} ->
                             {error, already_exists}
                     end
                 end)

         end).

%%--------------------------------------------------------------------
%% @doc
%% {@link model_behaviour} callback get/1.
%% @end
%%--------------------------------------------------------------------
-spec get(uuid() | entry()) -> {ok, datastore:document()} | datastore:get_error().
get({uuid, Key}) ->
    get(Key);
get(#document{value = #file_meta{}} = Document) ->
    {ok, Document};
get({path, Path}) ->
    ?run(begin
             {ok, {Doc, _}} = resolve_path(Path),
             {ok, Doc}
         end);
get(?ROOT_DIR_UUID) ->
    {ok, #document{key = ?ROOT_DIR_UUID, value =
    #file_meta{name = ?ROOT_DIR_NAME, is_scope = true, mode = 8#111, uid = ?ROOT_USER_ID}}};
get(Key) ->
    datastore:get(?STORE_LEVEL, ?MODULE, Key).

%%--------------------------------------------------------------------
%% @doc
%% {@link model_behaviour} callback delete/1.
%% @end
%%--------------------------------------------------------------------
-spec delete(uuid() | entry()) -> ok | datastore:generic_error().
delete({uuid, Key}) ->
    delete(Key);
delete(#document{value = #file_meta{name = FileName}, key = Key}) ->
    ?run(begin
             case datastore:fetch_link(?LINK_STORE_LEVEL, Key, ?MODEL_NAME, parent) of
                 {ok, {ParentKey, ?MODEL_NAME}} ->
                     ok = datastore:delete_links(?LINK_STORE_LEVEL, ParentKey, ?MODEL_NAME, FileName);
                 _ ->
                     ok
             end,
             datastore:delete(?STORE_LEVEL, ?MODULE, Key)
         end);
delete({path, Path}) ->
    ?run(begin
             {ok, {#document{} = Document, _}} = resolve_path(Path),
             delete(Document)
         end);
delete(Key) ->
    ?run(begin
             case get(Key) of
                 {ok, #document{} = Document} ->
                     delete(Document);
                 {error, {not_found, _}} ->
                     ok
             end
         end).

%%--------------------------------------------------------------------
%% @doc
%% {@link model_behaviour} callback exists/1.
%% @end
%%--------------------------------------------------------------------
-spec exists(uuid() | entry()) -> datastore:exists_return().
exists({uuid, Key}) ->
    exists(Key);
exists(#document{value = #file_meta{}, key = Key}) ->
    exists(Key);
exists({path, Path}) ->
    case resolve_path(Path) of
        {ok, {#document{}, _}} ->
            true;
        {error, {not_found, _}} ->
            false;
        {error, ghost_file} ->
            false;
        {error, link_not_found} ->
            false
    end;
exists(Key) ->
    ?RESPONSE(datastore:exists(?STORE_LEVEL, ?MODULE, Key)).

%%--------------------------------------------------------------------
%% @doc
%% {@link model_behaviour} callback model_init/0.
%% @end
%%--------------------------------------------------------------------
-spec model_init() -> model_behaviour:model_config().
model_init() ->
    ?MODEL_CONFIG(files, [{onedata_user, create}, {onedata_user, save}, {onedata_user, update}],
        ?GLOBALLY_CACHED_LEVEL, ?GLOBALLY_CACHED_LEVEL).

%%--------------------------------------------------------------------
%% @doc
%% {@link model_behaviour} callback 'after'/5.
%% @end
%%--------------------------------------------------------------------
-spec 'after'(ModelName :: model_behaviour:model_type(),
    Method :: model_behaviour:model_action(),
    Level :: datastore:store_level(), Context :: term(),
    ReturnValue :: term()) -> ok.
'after'(onedata_user, create, _, _, {ok, UUID}) ->
    setup_onedata_user(UUID);
'after'(onedata_user, save, _, _, {ok, UUID}) ->
    setup_onedata_user(UUID);
'after'(onedata_user, update, _, _, {ok, UUID}) ->
    setup_onedata_user(UUID);
'after'(_ModelName, _Method, _Level, _Context, _ReturnValue) ->
    ok.

%%--------------------------------------------------------------------
%% @doc
%% {@link model_behaviour} callback before/4.
%% @end
%%--------------------------------------------------------------------
-spec before(ModelName :: model_behaviour:model_type(),
    Method :: model_behaviour:model_action(),
    Level :: datastore:store_level(), Context :: term()) ->
    ok | datastore:generic_error().
before(_ModelName, _Method, _Level, _Context) ->
    ok.

%%--------------------------------------------------------------------
%% @doc
%% Lists children of given #file_meta.
%% @end
%%--------------------------------------------------------------------
-spec list_children(Entry :: entry(), Offset :: non_neg_integer(), Count :: non_neg_integer()) ->
    {ok, [#child_link{}]} | {error, Reason :: term()}.
list_children(Entry, Offset, Count) ->
    ?run(begin
             {ok, #document{} = File} = get(Entry),
             Res = datastore:foreach_link(?LINK_STORE_LEVEL, File,
                 fun
                     (_LinkName, _LinkTarget, {_, 0, _} = Acc) ->
                         Acc;
                     (LinkName, {_Key, ?MODEL_NAME}, {Skip, Count1, Acc}) when is_binary(LinkName), Skip > 0 ->
                         case is_snapshot(LinkName) of
                             true ->
                                 {Skip, Count1, Acc};
                             false ->
                                 {Skip - 1, Count1, Acc}
                         end;
                     (LinkName, {Key, ?MODEL_NAME}, {0, Count1, Acc}) when is_binary(LinkName), Count > 0 ->
                         case is_snapshot(LinkName) of
                             true ->
                                 {0, Count1, Acc};
                             false ->
                                 {0, Count1 - 1, [#child_link{uuid = Key, name = LinkName} | Acc]}
                         end;
                     (_LinkName, _LinkTarget, AccIn) ->
                         AccIn
                 end, {Offset, Count, []}),
             case Res of
                 {ok, {_, _, UUIDs}} ->
                     {ok, UUIDs};
                 {error, Reason} ->
                     {error, Reason}
             end
         end).


%%--------------------------------------------------------------------
%% @doc
%% Returns file's locations attached with attach_location/3.
%% @end
%%--------------------------------------------------------------------
-spec get_locations(entry()) -> {ok, [datastore:key()]} | datastore:get_error().
get_locations(Entry) ->
    ?run(begin
             {ok, #document{} = File} = get(Entry),
             datastore:foreach_link(?LINK_STORE_LEVEL, File,
                 fun
                     (<<?LOCATION_PREFIX, _/binary>>, {Key, file_location}, AccIn) ->
                         [Key | AccIn];
                     (_LinkName, _LinkTarget, AccIn) ->
                         AccIn
                 end, [])
         end).

%%--------------------------------------------------------------------
%% @doc
%% Returns file's parent document.
%% @end
%%--------------------------------------------------------------------
-spec get_parent(Entry :: entry()) -> {ok, datastore:document()} | datastore:get_error().
get_parent(Entry) ->
    ?run(begin
             case get(Entry) of
                 {ok, #document{key = ?ROOT_DIR_UUID}} = RootResp ->
                     RootResp;
                 {ok, #document{key = Key}} ->
                     {ok, {ParentKey, ?MODEL_NAME}} =
                         datastore:fetch_link(?LINK_STORE_LEVEL, Key, ?MODEL_NAME, parent),
                     get({uuid, ParentKey})
             end
         end).

%%--------------------------------------------------------------------
%% @doc
%% Returns all file's ancestors' uuids.
%% @end
%%--------------------------------------------------------------------
-spec get_ancestors(Entry :: entry()) -> {ok, [uuid()]} | datastore:get_error().
get_ancestors(Entry) ->
    ?run(begin
             {ok, #document{key = Key}} = get(Entry),
             {ok, get_ancestors2(Key, [])}
         end).
get_ancestors2(?ROOT_DIR_UUID, Acc) ->
    Acc;
get_ancestors2(Key, Acc) ->
    {ok, {ParentKey, ?MODEL_NAME}} = datastore:fetch_link(?LINK_STORE_LEVEL, Key, ?MODEL_NAME, parent),
    get_ancestors2(ParentKey, [ParentKey | Acc]).


%%--------------------------------------------------------------------
%% @doc
%% Generate file_meta:path() for given file_meta:entry()
%% @end
%%--------------------------------------------------------------------
-spec gen_path(entry()) -> {ok, path()} | datastore:generic_error().
gen_path({path, Path}) when is_binary(Path) ->
    {ok, Path};
gen_path(Entry) ->
    ?run(begin
             gen_path2(Entry, [])
         end).

%%--------------------------------------------------------------------
%% @doc
%% Generate storage file_meta:path() for given file_meta:entry()
%% @end
%%--------------------------------------------------------------------
-spec gen_storage_path(entry()) -> {ok, path()} | datastore:generic_error().
gen_storage_path({path, Path}) when is_binary(Path) ->
    {ok, Path};
gen_storage_path(Entry) ->
    ?run(begin
        gen_storage_path2(Entry, [])
    end).

%%--------------------------------------------------------------------
%% @doc
%% Resolves given file_meta:path() and returns file_meta:entry() along with list of
%% all ancestors' UUIDs.
%% @end
%%--------------------------------------------------------------------
-spec resolve_path(path()) -> {ok, {datastore:document(), [uuid()]}} | datastore:generic_error().
resolve_path(Path) ->
    resolve_path({uuid, ?ROOT_DIR_UUID}, Path).

-spec resolve_path(Parent :: entry(), path()) -> {ok, {datastore:document(), [uuid()]}} | datastore:generic_error().
resolve_path(ParentEntry, <<?DIRECTORY_SEPARATOR, Path/binary>>) ->
    ?run(begin
             {ok, #document{key = RootUUID} = Root} = get(ParentEntry),
             case fslogic_path:split(Path) of
                 [] ->
                     {ok, {Root, [RootUUID]}};
                 Tokens ->
                     case datastore:link_walk(?LINK_STORE_LEVEL, Root, Tokens, get_leaf) of
                         {ok, {Leaf, KeyPath}} ->
                             [_ | [RealParentUUID | _]] = lists:reverse([RootUUID | KeyPath]),
                             {ok, {ParentUUID, _}} = datastore:fetch_link(?LINK_STORE_LEVEL, Leaf, parent),
                             case ParentUUID of
                                 RealParentUUID ->
                                     {ok, {Leaf, [RootUUID | KeyPath]}};
                                 _ ->
                                     {error, ghost_file}
                             end;
                         {error, link_not_found} -> %% Map links errors to document errors
                             {error, {not_found, ?MODEL_NAME}};
                         {error, Reason} ->
                             {error, Reason}
                     end
             end
         end).

%%--------------------------------------------------------------------
%% @doc
%% Moves given file to specific location. Move operation ({path, _}) is more generic, but
%% rename using simple file name ({name, _}) is faster because it does not change parent of the file.
%% @end
%%--------------------------------------------------------------------
-spec rename(entry(), {name, name()} | {path, path()}) -> ok | datastore:generic_error().
rename({path, Path}, Op) ->
    ?run(begin
             {ok, {Subj, KeyPath}} = resolve_path(Path),
             [_ | [ParentUUID | _]] = lists:reverse(KeyPath),
             rename3(Subj, ParentUUID, Op)
         end);
rename(Entry, Op) ->
    ?run(begin
             {ok, Subj} = get(Entry),
             {ok, {ParentUUID, _}} = datastore:fetch_link(?LINK_STORE_LEVEL, Subj, parent),
             rename3(Subj, ParentUUID, Op)
         end).

%%--------------------------------------------------------------------
%% @doc
%% Gets "scope" document of given document. "Scope" document is the nearest ancestor with #file_meta.is_scope == true.
%% @end
%%--------------------------------------------------------------------
-spec get_scope(Entry :: entry()) -> {ok, ScopeDoc :: datastore:document()} | datastore:generic_error().
get_scope(#document{value = #file_meta{is_scope = true}} = Document) ->
    {ok, Document};
get_scope(#document{value = #file_meta{is_scope = false}} = Document) ->
    datastore:fetch_link_target(?LINK_STORE_LEVEL, Document, scope);
get_scope(Entry) ->
    ?run(begin
             {ok, Doc} = get(Entry),
             get_scope(Doc)
         end).

%%--------------------------------------------------------------------
%% @doc
%% Initializes files metadata for onedata user.
%% This function can and should be used to ensure that user's FS is fully synchronised. Normally
%% this function is called asynchronously automatically after user's document is updated.
%% @end
%%--------------------------------------------------------------------
-spec setup_onedata_user(UUID :: onedata_user:id()) -> ok.
setup_onedata_user(UUID) ->
    ?info("setup_onedata_user ~p", [UUID]),
    try
        {ok, #document{value = #onedata_user{space_ids = Spaces}}} =
            onedata_user:get(UUID),

        CTime = utils:time(),

        {ok, SpacesRootUUID} =
            case get({path, fslogic_path:join([<<?DIRECTORY_SEPARATOR>>, ?SPACES_BASE_DIR_NAME])}) of
                {ok, #document{key = Key}} -> {ok, Key};
                {error, {not_found, _}} ->
                    create({uuid, ?ROOT_DIR_UUID},
                        #document{key = ?SPACES_BASE_DIR_UUID,
                            value = #file_meta{
                                name = ?SPACES_BASE_DIR_NAME, type = ?DIRECTORY_TYPE, mode = 8#1711,
                                mtime = CTime, atime = CTime, ctime = CTime, uid = ?ROOT_USER_ID,
                                is_scope = true
                            }})
            end,

        lists:foreach(fun(SpaceId) ->
            SpaceDirUuid = fslogic_uuid:spaceid_to_space_dir_uuid(SpaceId),
            case exists({uuid, SpaceDirUuid}) of
                true -> ok;
                false ->
                    space_info:fetch(provider, SpaceId),
                    {ok, _} = create({uuid, SpacesRootUUID},
                        #document{key = SpaceDirUuid,
                            value = #file_meta{
                                name = SpaceId, type = ?DIRECTORY_TYPE,
                                mode = 8#1770, mtime = CTime, atime = CTime,
                                ctime = CTime, uid = ?ROOT_USER_ID, is_scope = true
                            }})
            end
        end, Spaces),

        {ok, RootUUID} = create({uuid, ?ROOT_DIR_UUID},
            #document{key = fslogic_uuid:default_space_uuid(UUID),
                value = #file_meta{
                    name = UUID, type = ?DIRECTORY_TYPE, mode = 8#1770,
                    mtime = CTime, atime = CTime, ctime = CTime, uid = ?ROOT_USER_ID,
                    is_scope = true
                }
            }),
        {ok, _SpacesUUID} = create({uuid, RootUUID},
            #document{key = fslogic_uuid:spaces_uuid(UUID),
                value = #file_meta{
                    name = ?SPACES_BASE_DIR_NAME, type = ?DIRECTORY_TYPE, mode = 8#1755,
                    mtime = CTime, atime = CTime, ctime = CTime, uid = ?ROOT_USER_ID,
                    is_scope = true
                }
            })
    catch
        Error:Reason ->
            ?error_stacktrace("Cannot initialize onedata user files metadata due to: ~p:~p", [Error, Reason])
    end.


%%--------------------------------------------------------------------
%% @doc
%% Adds links between given file_meta and given location document.
%% @end
%%--------------------------------------------------------------------
-spec attach_location(entry(), Location :: datastore:document() | datastore:key(), ProviderId :: oneprovider:id()) ->
    ok.
attach_location(Entry, #document{key = LocId}, ProviderId) ->
    attach_location(Entry, LocId, ProviderId);
attach_location(Entry, LocId, ProviderId) ->
    {ok, #document{key = FileId} = FDoc} = get(Entry),
    ok = datastore:add_links(?LINK_STORE_LEVEL, FDoc, {location_ref(ProviderId), {LocId, file_location}}),
    ok = datastore:add_links(?LINK_STORE_LEVEL, LocId, file_location, {file_meta, {FileId, file_meta}}).

%%--------------------------------------------------------------------
%% @doc Get space dir document for given SpaceId
%%--------------------------------------------------------------------
-spec get_space_dir(SpaceId :: binary()) ->
    {ok, datastore:document()} | datastore:get_error().
get_space_dir(SpaceId) ->
    get(fslogic_uuid:spaceid_to_space_dir_uuid(SpaceId)).

%%--------------------------------------------------------------------
%% @doc
%% Returns uuid() for given file_meta:entry(). Providers for example path() -> uuid() conversion.
%% @end
%%--------------------------------------------------------------------
-spec to_uuid(entry()) -> {ok, uuid()} | datastore:generic_error().
to_uuid({uuid, UUID}) ->
    {ok, UUID};
to_uuid(#document{key = UUID}) ->
    {ok, UUID};
to_uuid({path, Path}) ->
    ?run(begin
             {ok, {Doc, _}} = resolve_path(Path),
             to_uuid(Doc)
         end).

%%--------------------------------------------------------------------
%% @doc
%% Checks if given file doc represents root directory with empty path.
%% @end
%%--------------------------------------------------------------------
-spec is_root_dir(datastore:document()) -> boolean().
is_root_dir(#document{key = Key}) ->
    Key =:= ?ROOT_DIR_UUID.

%%--------------------------------------------------------------------
%% @doc
%% Checks if given file doc represents "spaces" directory dedicated for user.
%% @end
%%--------------------------------------------------------------------
-spec is_spaces_dir(datastore:document(), onedata_user:id()) -> boolean().
is_spaces_dir(#document{key = Key}, UserId) ->
    Key =:= fslogic_uuid:spaces_uuid(UserId).

%%--------------------------------------------------------------------
%% @doc
%% Checks if given file doc represents "spaces" directory.
%% @end
%%--------------------------------------------------------------------
-spec is_spaces_base_dir(datastore:document()) -> boolean().
is_spaces_base_dir(#document{key = Key}) ->
    Key =:= ?SPACES_BASE_DIR_UUID.

%%%===================================================================
%%% Internal functions
%%%===================================================================

%%--------------------------------------------------------------------
%% @doc
%% Internel helper function for rename/2.
%% @end
%%--------------------------------------------------------------------
-spec rename3(Subject :: datastore:document(), ParentUUID :: uuid(), {name, NewName :: name()} | {path, NewPath :: path()}) ->
    ok | datastore:generic_error().
rename3(#document{value = #file_meta{name = OldName}} = Subject, ParentUUID, {name, NewName}) ->
    ?run(begin
             {ok, FileUUID} = update(Subject, #{name => NewName}),
             ok = datastore:add_links(?LINK_STORE_LEVEL, ParentUUID, ?MODEL_NAME, {NewName, {FileUUID, ?MODEL_NAME}}),
             ok = datastore:delete_links(?LINK_STORE_LEVEL, ParentUUID, ?MODEL_NAME, OldName),
             ok
         end);
rename3(#document{value = #file_meta{name = OldName}} = Subject, OldParentUUID, {path, NewPath}) ->
    ?run(begin
             NewTokens = fslogic_path:split(NewPath),
             [NewName | NewParentTokens] = lists:reverse(NewTokens),
             NewParentPath = fslogic_path:join(lists:reverse(NewParentTokens)),
             {ok, NewParent} = get({path, NewParentPath}),

             {ok, NewScope} = get_scope(NewParent),

             ok = datastore:add_links(?LINK_STORE_LEVEL, NewParent, {NewName, Subject}),
             {ok, FileUUID} = update(Subject, #{name => NewName}),
             ok = datastore:delete_links(?LINK_STORE_LEVEL, OldParentUUID, ?MODEL_NAME, OldName),
             ok = datastore:add_links(?LINK_STORE_LEVEL, FileUUID, ?MODEL_NAME, {parent, NewParent}),

             ok = update_scopes(Subject, NewScope),

             ok
         end).

%%--------------------------------------------------------------------
%% @doc
%% Force set "scope" document for given file_meta:entry() and all its children recursively but only if
%% given file_meta:entry() has differen "scope" document.
%% @end
%%--------------------------------------------------------------------
-spec update_scopes(Entry :: entry(), NewScope :: datastore:document()) -> ok | datastore:generic_error().
update_scopes(Entry, #document{key = NewScopeUUID} = NewScope) ->
    ?run(begin
             {ok, #document{key = OldScopeUUID}} = get_scope(Entry),
             case OldScopeUUID of
                 NewScopeUUID -> ok;
                 _ ->
                     set_scopes(Entry, NewScope)
             end
         end).

%%--------------------------------------------------------------------
%% @doc
%% Force set "scope" document for given file_meta:entry() and all its children recursively.
%% @end
%%--------------------------------------------------------------------
-spec set_scopes(entry(), datastore:document()) -> ok | datastore:generic_error().
set_scopes(Entry, #document{key = NewScopeUUID}) ->
    ?run(begin
             SetterFun =
                 fun(CurrentEntry, ScopeUUID) ->
                     {ok, CurrentUUID} = to_uuid(CurrentEntry),
                     ok = datastore:add_links(?LINK_STORE_LEVEL, CurrentUUID, ?MODEL_NAME, {scope, {ScopeUUID, ?MODEL_NAME}})
                 end,

             Master = self(),
             ReceiverFun =
                 fun Receiver() ->
                     receive
                         {Entry0, ScopeUUID0} ->
                             SetterFun(Entry0, ScopeUUID0),
                             Receiver();
                         exit ->
                             ok,
                             Master ! scope_setting_done
                     end
                 end,
             Setters = [spawn_link(ReceiverFun) || _ <- lists:seq(1, ?SET_SCOPER_WORKERS)],

             Res =
                 try set_scopes6(Entry, NewScopeUUID, Setters, [], 0, ?SET_SCOPE_BATCH_SIZE) of
                     Result -> Result
                 catch
                     _:Reason ->
                         {error, Reason}
                 end,

             lists:foreach(fun(Setter) ->
                 Setter ! exit,
                 receive
                     scope_setting_done -> ok
                 after 200 ->
                     ?error("set_scopes error for entry: ~p", [Entry])
                 end
             end, Setters),
             Res
         end).

%%--------------------------------------------------------------------
%% @doc
%% Internal helper fo set_scopes/2. Dispatch all set_scope jobs across all worker proceses.
%% @end
%%--------------------------------------------------------------------
-spec set_scopes6(Entry :: entry() | [entry()], NewScopeUUID :: uuid(), [pid()], [pid()],
    Offset :: non_neg_integer(), BatchSize :: non_neg_integer()) -> ok | no_return().
set_scopes6(Entry, NewScopeUUID, [], SettersBak, Offset, BatchSize) -> %% Empty workers list -> restore from busy workers list
    set_scopes6(Entry, NewScopeUUID, SettersBak, [], Offset, BatchSize);
set_scopes6([], _NewScopeUUID, _Setters, _SettersBak, _Offset, _BatchSize) ->
    ok; %% Nothing to do
set_scopes6([Entry | R], NewScopeUUID, [Setter | Setters], SettersBak, Offset, BatchSize) ->  %% set_scopes for all given entries
    ok = set_scopes6(Entry, NewScopeUUID, [Setter | Setters], SettersBak, Offset, BatchSize), %% set_scopes for current entry
    ok = set_scopes6(R, NewScopeUUID, Setters, [Setter | SettersBak], Offset, BatchSize);     %% set_scopes for other entries
set_scopes6(Entry, NewScopeUUID, [Setter | Setters], SettersBak, Offset, BatchSize) -> %% set_scopes for current entry
    Setter ! {Entry, NewScopeUUID}, %% Send job to first available process
    {ok, ChildLinks} = list_children(Entry, Offset, BatchSize), %% Apply this fuction for all children
    case length(ChildLinks) < BatchSize of
        true -> ok;
        false ->
            ok = set_scopes6(Entry, NewScopeUUID, Setters, [Setter | SettersBak], Offset + BatchSize, BatchSize)
    end,
    ok = set_scopes6([{uuid, UUID} || #child_link{uuid = UUID} <- ChildLinks], NewScopeUUID, Setters, [Setter | SettersBak], 0, BatchSize).

%%--------------------------------------------------------------------
%% @doc
%% Internal helper for gen_path/1. Accumulates all file meta names
%% and concatenates them into path().
%% @end
%%--------------------------------------------------------------------
-spec gen_path2(entry(), [name()]) -> {ok, path()} | datastore:generic_error() | no_return().
gen_path2(Entry, Tokens) ->
    SpaceBaseDirUUID = ?SPACES_BASE_DIR_UUID,
    {ok, #document{key = UUID, value = #file_meta{name = Name}} = Doc} = get(Entry),
    case datastore:fetch_link(?LINK_STORE_LEVEL, Doc, parent) of
        {ok, {?ROOT_DIR_UUID, _}} ->
            {ok, fslogic_path:join([<<?DIRECTORY_SEPARATOR>>, Name | Tokens])};
        {ok, {SpaceBaseDirUUID, _}} ->
            {ok, #document{value = #space_info{id = SpaceId, name = SpaceName}}} = space_info:get(UUID),
            gen_path2({uuid, SpaceBaseDirUUID}, [<<SpaceName/binary, "#", SpaceId/binary>> | Tokens]);
        {ok, {ParentUUID, _}} ->
            gen_path2({uuid, ParentUUID}, [Name | Tokens])
    end.

<<<<<<< HEAD
=======
%%--------------------------------------------------------------------
%% @doc
%% Internal helper for gen_storage_path/1. Accumulates all file meta names
%% and concatenates them into storage path().
%% @end
%%--------------------------------------------------------------------
-spec gen_storage_path2(entry(), [name()]) -> {ok, path()} | datastore:generic_error() | no_return().
gen_storage_path2(Entry, Tokens) ->
    {ok, #document{value = #file_meta{name = Name}} = Doc} = get(Entry),
    case datastore:fetch_link(?LINK_STORE_LEVEL, Doc, parent) of
        {ok, {?ROOT_DIR_UUID, _}} ->
            {ok, fslogic_path:join([<<?DIRECTORY_SEPARATOR>>, Name | Tokens])};
        {ok, {ParentUUID, _}} ->
            gen_storage_path2({uuid, ParentUUID}, [Name | Tokens])
    end.

>>>>>>> e3cba26d

%%--------------------------------------------------------------------
%% @doc
%% Check if given term is valid path()
%% @end
%%--------------------------------------------------------------------
-spec is_valid_filename(term()) -> boolean().
is_valid_filename(<<"">>) ->
    false;
is_valid_filename(<<".">>) ->
    false;
is_valid_filename(<<"..">>) ->
    false;
is_valid_filename(FileName) when not is_binary(FileName) ->
    false;
is_valid_filename(FileName) when is_binary(FileName) ->
    DirSep =
        case binary:matches(FileName, <<?DIRECTORY_SEPARATOR>>) of
            [] -> true;
            _ -> false
        end,
    SnapSep =
        case binary:matches(FileName, <<?SNAPSHOT_SEPARATOR>>) of
            [] -> true;
            _ -> false
        end,

    SnapSep andalso DirSep.


%%--------------------------------------------------------------------
%% @doc
%% Returns filename than explicity points at given version of snaphot.
%% @end
%%--------------------------------------------------------------------
-spec snapshot_name(FileName :: name(), Version :: non_neg_integer()) -> binary().
snapshot_name(FileName, Version) ->
    <<FileName/binary, ?SNAPSHOT_SEPARATOR, (integer_to_binary(Version))/binary>>.


%%--------------------------------------------------------------------
%% @doc
%% Checks if given filename explicity points at specific version of snaphot.
%% @end
%%--------------------------------------------------------------------
-spec is_snapshot(FileName :: name()) -> boolean().
is_snapshot(FileName) ->
    try
        case binary:split(FileName, <<?SNAPSHOT_SEPARATOR>>) of
            [FN, VR] ->
                _ = binary_to_integer(VR),
                is_valid_filename(FN);
            _ ->
                false
        end
    catch
        _:_ ->
            false
    end.


-spec location_ref(oneprovider:id()) -> binary().
location_ref(ProviderId) ->
    <<?LOCATION_PREFIX, ProviderId/binary>>.<|MERGE_RESOLUTION|>--- conflicted
+++ resolved
@@ -738,8 +738,6 @@
             gen_path2({uuid, ParentUUID}, [Name | Tokens])
     end.
 
-<<<<<<< HEAD
-=======
 %%--------------------------------------------------------------------
 %% @doc
 %% Internal helper for gen_storage_path/1. Accumulates all file meta names
@@ -756,7 +754,6 @@
             gen_storage_path2({uuid, ParentUUID}, [Name | Tokens])
     end.
 
->>>>>>> e3cba26d
 
 %%--------------------------------------------------------------------
 %% @doc
