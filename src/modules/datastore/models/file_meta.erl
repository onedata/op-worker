%%%-------------------------------------------------------------------
%%% @author Rafal Slota
%%% @copyright (C) 2015 ACK CYFRONET AGH
%%% This software is released under the MIT license
%%% cited in 'LICENSE.txt'.
%%% @end
%%%-------------------------------------------------------------------
%%% @doc Model for file's metadata. Implemets low-level metadata operations such as
%%%      walking through file graph.
%%% @end
%%%-------------------------------------------------------------------
-module(file_meta).
-author("Rafal Slota").
-behaviour(model_behaviour).

-include("global_definitions.hrl").
-include("proto/oneclient/fuse_messages.hrl").
-include("modules/fslogic/fslogic_common.hrl").
-include("modules/datastore/datastore_specific_models_def.hrl").
-include("modules/datastore/datastore_runner.hrl").
-include_lib("cluster_worker/include/elements/task_manager/task_manager.hrl").
-include_lib("cluster_worker/include/modules/datastore/datastore_model.hrl").
-include_lib("ctool/include/logging.hrl").

%% How many processes shall be process single set_scope operation.
-define(SET_SCOPER_WORKERS, 25).

%% How many entries shall be processed in one batch for set_scope operation.
-define(SET_SCOPE_BATCH_SIZE, 100).

%% Separator used in filename for specifying snapshot version.
-define(SNAPSHOT_SEPARATOR, "::").

%% Prefix for link name for #file_location link
-define(LOCATION_PREFIX, "location_").

%% model_behaviour callbacks
-export([save/1, get/1, exists/1, delete/1, update/2, create/1, model_init/0,
    'after'/5, before/4]).

-export([resolve_path/1, create/2, get_scope/1, list_children/3, get_parent/1,
    get_parent_uuid/1, get_parent_uuid/2, rename/2, setup_onedata_user/2]).
-export([get_ancestors/1, attach_location/3, get_locations/1, get_space_dir/1, location_ref/1]).
-export([snapshot_name/2, get_current_snapshot/1, to_uuid/1, is_root_dir/1]).
-export([fix_parent_links/2, fix_parent_links/1, set_link_context/1, set_link_context_for_space/1,
    exists_local_link_doc/1, get_child/2]).
-export([create_phantom_file/3, get_guid_from_phantom_file/1]).

-type uuid() :: datastore:key().
-type path() :: binary().
-type name() :: binary().
-type uuid_or_path() :: {path, path()} | {uuid, uuid()}.
-type entry() :: uuid_or_path() | datastore:document().
-type type() :: ?REGULAR_FILE_TYPE | ?DIRECTORY_TYPE | ?SYMLINK_TYPE | ?PHANTOM_TYPE.
-type offset() :: non_neg_integer().
-type size() :: non_neg_integer().
-type mode() :: non_neg_integer().
-type time() :: non_neg_integer().
-type symlink_value() :: binary().
-type file_meta() :: model_record().
-type posix_permissions() :: non_neg_integer().

-export_type([uuid/0, path/0, name/0, uuid_or_path/0, entry/0, type/0, offset/0,
    size/0, mode/0, time/0, symlink_value/0, posix_permissions/0, file_meta/0]).

%%%===================================================================
%%% model_behaviour callbacks
%%%===================================================================

%%--------------------------------------------------------------------
%% @doc
%% {@link model_behaviour} callback save/1.
%% @end
%%--------------------------------------------------------------------
-spec save(datastore:document()) ->
    {ok, uuid()} | datastore:generic_error().
save(Document) ->
    datastore:save(?STORE_LEVEL, Document).

%%--------------------------------------------------------------------
%% @doc
%% {@link model_behaviour} callback update/2.
%% @end
%%--------------------------------------------------------------------
-spec update(uuid() | entry(), Diff :: datastore:document_diff()) ->
    {ok, uuid()} | datastore:update_error().
update({uuid, Key}, Diff) ->
    update(Key, Diff);
update(#document{value = #file_meta{}, key = Key}, Diff) ->
    update(Key, Diff);
update({path, Path}, Diff) ->
    ?run(begin
        {ok, {#document{} = Document, _}} = resolve_path(Path),
        update(Document, Diff)
    end);
update(Key, Diff) ->
    datastore:update(?STORE_LEVEL, ?MODULE, Key, Diff).

%%--------------------------------------------------------------------
%% @doc
%% {@link model_behaviour} callback create/1.
%% @end
%%--------------------------------------------------------------------
-spec create(datastore:document()) ->
    {ok, uuid()} | datastore:create_error().
create(#document{value = #file_meta{name = FileName}} = Document) ->
    case is_valid_filename(FileName) of
        true ->
            datastore:create(?STORE_LEVEL, Document);
        false ->
            {error, invalid_filename}
    end.

%%--------------------------------------------------------------------
%% @doc
%% Creates new #file_meta and links it as a new child of given as first argument existing #file_meta.
%% @end
%%--------------------------------------------------------------------
-spec create(entry(), file_meta() | datastore:document()) -> {ok, uuid()} | datastore:create_error().
create({uuid, ParentUUID}, File) ->
    ?run(begin
        {ok, Parent} = get(ParentUUID),
        create(Parent, File)
    end);
create({path, Path}, File) ->
    ?run(begin
        {ok, {Parent, _}} = resolve_path(Path),
        create(Parent, File)
    end);
create(#document{} = Parent, #file_meta{} = File) ->
    create(Parent, #document{value = File});
create(#document{key = ParentUUID} = Parent, #document{value = #file_meta{name = FileName, version = V} = FM} = FileDoc0) ->
    ?run(begin
        {ok, Scope} = get_scope(Parent),
        FM1 = FM#file_meta{scope = Scope#document.key},
        FileDoc =
            case FileDoc0 of
                #document{key = undefined} = Doc ->
                    NewUUID = fslogic_uuid:gen_file_uuid(),
                    Doc#document{key = NewUUID, value = FM1};
                _ ->
                    FileDoc0#document{value = FM1}
            end,
        false = is_snapshot(FileName),
        critical_section:run([?MODEL_NAME, ParentUUID],
            fun() ->
                case resolve_path(ParentUUID, fslogic_path:join([<<?DIRECTORY_SEPARATOR>>, FileName])) of
                    {error, {not_found, _}} ->
                        case create(FileDoc) of
                            {ok, UUID} ->
                                SavedDoc = FileDoc#document{key = UUID},
                                datastore:run_synchronized(?MODEL_NAME, UUID, fun() ->
                                    set_link_context(Scope),
                                    ok = datastore:set_links(?LINK_STORE_LEVEL, Parent, {FileName, SavedDoc}),
                                    ok = datastore:set_links(?LINK_STORE_LEVEL, Parent, {snapshot_name(FileName, V), SavedDoc}),
                                    ok = datastore:set_links(?LINK_STORE_LEVEL, SavedDoc, [{parent, Parent}])
                                end),
                                {ok, UUID};
                            {error, Reason} ->
                                {error, Reason}
                        end;
                    {ok, _} ->
                        {error, already_exists}
                end
            end)

    end).


%%--------------------------------------------------------------------
%% @doc
%% Fixes links to given document in its parent. Assumes that link to parent is valid.
%% If the parent entry() is known its safer to use fix_parent_links/2.
%% @end
%%--------------------------------------------------------------------
-spec fix_parent_links(entry()) ->
    ok | no_return().
fix_parent_links(Entry) ->
    {ok, Parent} = get_parent(Entry),
    fix_parent_links(Parent, Entry).


%%--------------------------------------------------------------------
%% @doc
%% Fixes links to given document in its parent. Also fixes 'parent' link.
%% @end
%%--------------------------------------------------------------------
-spec fix_parent_links(Parent :: entry(), File :: entry()) ->
    ok | no_return().
fix_parent_links(Parent, Entry) ->
    {ok, #document{} = ParentDoc} = get(Parent),
    {ok, #document{value = #file_meta{name = FileName, version = V}} = FileDoc} = get(Entry),
    {ok, Scope} = get_scope(Parent),
    set_link_context(Scope),
    ok = datastore:set_links(?LINK_STORE_LEVEL, ParentDoc, {FileName, FileDoc}),
    ok = datastore:set_links(?LINK_STORE_LEVEL, ParentDoc, {snapshot_name(FileName, V), FileDoc}),
    ok = datastore:set_links(?LINK_STORE_LEVEL, FileDoc, [{parent, ParentDoc}]),
    ok = set_scope(FileDoc, Scope#document.key).

%%--------------------------------------------------------------------
%% @doc
%% {@link model_behaviour} callback get/1.
%% @end
%%--------------------------------------------------------------------
-spec get(uuid() | entry()) -> {ok, datastore:document()} | datastore:get_error().
get({uuid, Key}) ->
    get(Key);
get(#document{value = #file_meta{}} = Document) ->
    {ok, Document};
get({path, Path}) ->
    ?run(begin
        {ok, {Doc, _}} = resolve_path(Path),
        {ok, Doc}
    end);
get(?ROOT_DIR_UUID) ->
    {ok, #document{key = ?ROOT_DIR_UUID, value =
    #file_meta{name = ?ROOT_DIR_NAME, is_scope = true, mode = 8#111, uid = ?ROOT_USER_ID}}};
get(Key) ->
    datastore:get(?STORE_LEVEL, ?MODULE, Key).

%%--------------------------------------------------------------------
%% @doc
%% {@link model_behaviour} callback delete/1.
%% @end
%%--------------------------------------------------------------------
-spec delete(uuid() | entry()) -> ok | datastore:generic_error().
delete({uuid, Key}) ->
    delete(Key);
delete(#document{value = #file_meta{name = FileName}, key = Key} = Doc) ->
    ?run(begin
        set_link_context(Doc),
        case datastore:fetch_link(?LINK_STORE_LEVEL, Key, ?MODEL_NAME, parent) of
            {ok, {ParentKey, ?MODEL_NAME}} ->
                ok = datastore:delete_links(?LINK_STORE_LEVEL, ParentKey, ?MODEL_NAME, FileName);
            _ ->
                ok
        end,
        case datastore:fetch_link(?LINK_STORE_LEVEL, Doc, location_ref(oneprovider:get_provider_id())) of
            {ok, {LocKey, LocationModel}} ->
                LocationModel:delete(LocKey);
            _ ->
                ok
        end,
        datastore:delete(?STORE_LEVEL, ?MODULE, Key)
    end);
delete({path, Path}) ->
    ?run(begin
        {ok, {#document{} = Document, _}} = resolve_path(Path),
        delete(Document)
    end);
delete(Key) ->
    ?run(begin
        case get(Key) of
            {ok, #document{} = Document} ->
                delete(Document);
            {error, {not_found, _}} ->
                ok
        end
    end).

%%--------------------------------------------------------------------
%% @doc
%% {@link model_behaviour} callback exists/1.
%% @end
%%--------------------------------------------------------------------
-spec exists(uuid() | entry()) -> datastore:exists_return().
exists({uuid, Key}) ->
    exists(Key);
exists(#document{value = #file_meta{}, key = Key}) ->
    exists(Key);
exists({path, Path}) ->
    case resolve_path(Path) of
        {ok, {#document{}, _}} ->
            true;
        {error, {not_found, _}} ->
            false;
        {error, ghost_file} ->
            false;
        {error, link_not_found} ->
            false
    end;
exists(Key) ->
    ?RESPONSE(datastore:exists(?STORE_LEVEL, ?MODULE, Key)).

%%--------------------------------------------------------------------
%% @doc
%% Checks if local link doc exists for key/
%% @end
%%--------------------------------------------------------------------
-spec exists_local_link_doc(uuid()) -> datastore:exists_return().
exists_local_link_doc(Key) ->
    ?RESPONSE(datastore:exists_link_doc(?LINK_STORE_LEVEL, Key, ?MODULE, oneprovider:get_provider_id())).

%%--------------------------------------------------------------------
%% @doc
%% Returns document of child.
%% @end
%%--------------------------------------------------------------------
-spec get_child(datastore:document() | {uuid, uuid()}, name()) ->
    {ok, datastore:normalized_link_target()} | datastore:link_error() | datastore:generic_error().
get_child({uuid, Uuid}, Name) ->
    case get({uuid, Uuid}) of
        {ok, #document{} = Doc} ->
            get_child(Doc, Name);
        Error ->
            Error
    end;
get_child(Doc, Name) ->
    file_meta:set_link_context(Doc),
    datastore:fetch_link(?LINK_STORE_LEVEL, Doc, Name).

%%--------------------------------------------------------------------
%% @doc
%% {@link model_behaviour} callback model_init/0.
%% @end
%%--------------------------------------------------------------------
-spec model_init() -> model_behaviour:model_config().
model_init() ->
    ?MODEL_CONFIG(files, [{onedata_user, create}, {onedata_user, create_or_update}, {onedata_user, save}, {onedata_user, update}],
<<<<<<< HEAD
        ?DISK_ONLY_LEVEL, ?DISK_ONLY_LEVEL, true, false, ScopeFun1, ScopeFun2, true). % todo fix links and use GLOBALLY_CACHED
=======
        ?GLOBALLY_CACHED_LEVEL, ?GLOBALLY_CACHED_LEVEL, true, false, mother_scope, other_scopes).
>>>>>>> 26192617

%%--------------------------------------------------------------------
%% @doc
%% {@link model_behaviour} callback 'after'/5.
%% @end
%%--------------------------------------------------------------------
-spec 'after'(ModelName :: model_behaviour:model_type(),
    Method :: model_behaviour:model_action(),
    Level :: datastore:store_level(), Context :: term(),
    ReturnValue :: term()) -> ok.
'after'(onedata_user, create, ?GLOBAL_ONLY_LEVEL, _, {ok, UUID}) ->
    setup_onedata_user(provider, UUID);
'after'(onedata_user, save, ?GLOBAL_ONLY_LEVEL, _, {ok, UUID}) ->
    setup_onedata_user(provider, UUID);
'after'(onedata_user, update, ?GLOBAL_ONLY_LEVEL, _, {ok, UUID}) ->
    setup_onedata_user(provider, UUID);
'after'(onedata_user, create_or_update, ?GLOBAL_ONLY_LEVEL, _, {ok, UUID}) ->
    setup_onedata_user(provider, UUID);
'after'(_ModelName, _Method, _Level, _Context, _ReturnValue) ->
    ok.

%%--------------------------------------------------------------------
%% @doc
%% {@link model_behaviour} callback before/4.
%% @end
%%--------------------------------------------------------------------
-spec before(ModelName :: model_behaviour:model_type(),
    Method :: model_behaviour:model_action(),
    Level :: datastore:store_level(), Context :: term()) ->
    ok | datastore:generic_error().
before(_ModelName, _Method, _Level, _Context) ->
    ok.

%%--------------------------------------------------------------------
%% @doc
%% Lists children of given #file_meta.
%% @end
%%--------------------------------------------------------------------
-spec list_children(Entry :: entry(), Offset :: non_neg_integer(), Count :: non_neg_integer()) ->
    {ok, [#child_link{}]} | {error, Reason :: term()}.
list_children(Entry, Offset, Count) ->
    ?run(begin
        {ok, #document{} = File} = get(Entry),
%%        set_link_context(File),
        MyProvID = oneprovider:get_provider_id(),
        erlang:put(mother_scope, MyProvID),
        erlang:put(other_scopes, []),
        Res = datastore:foreach_link(?LINK_STORE_LEVEL, File,
            fun
                (_LinkName, _LinkTarget, {_, 0, _} = Acc) ->
                    Acc;
                (LinkName, {_V, [{_Key, ?MODEL_NAME, _} | _] = Targets}, {Skip, Count1, Acc}) when is_binary(LinkName), Skip > 0 ->
                    TargetCount = length(Targets),
                    case is_snapshot(LinkName) of
                        true ->
                            {Skip, Count1, Acc};
                        false when TargetCount > Skip ->
                            TargetsTagged = tag_childs(LinkName, Targets),
                            SelectedTargetsTagged = lists:sublist(TargetsTagged, Skip + 1, TargetCount - Skip),
                            ChildLinks = lists:map(
                                fun({LName, LKey}) ->
                                    #child_link{name = LName, uuid = LKey}
                                end, SelectedTargetsTagged),
                            {0, Count1 + (TargetCount - Skip), ChildLinks ++ Acc};
                        false ->
                            {Skip - TargetCount, Count1, Acc}
                    end;
                (LinkName, {_V, [{_Key, ?MODEL_NAME, _} | _ ] = Targets}, {0, Count1, Acc}) when is_binary(LinkName), Count > 0 ->
                    TargetCount = length(Targets),
                    TargetsTagged = tag_childs(LinkName, Targets),
                    SelectedTargetsTagged = lists:sublist(TargetsTagged, min(Count, TargetCount)),
                    case is_snapshot(LinkName) of
                        true ->
                            {0, Count1, Acc};
                        false ->
                            ChildLinks = lists:map(
                                fun({LName, LKey}) ->
                                    #child_link{name = LName, uuid = LKey}
                                end, SelectedTargetsTagged),
                            {0, Count1 - length(ChildLinks), ChildLinks ++ Acc}
                    end;
                (_LinkName, _LinkTarget, AccIn) ->
                    AccIn
            end, {Offset, Count, []}),
        case Res of
            {ok, {_, _, UUIDs}} ->
                {ok, lists:reverse(UUIDs)};
            {error, Reason} ->
                {error, Reason}
        end
    end).

%%--------------------------------------------------------------------
%% @doc
%% Tag each given link with its scope.
%% @end
%%--------------------------------------------------------------------
-spec tag_childs(LinkName :: datastore:link_name(), [datastore:link_final_target()]) ->
    [{datastore:link_name(), datastore:ext_key()}].
tag_childs(LinkName, [{Key, _Model, _Scope}]) ->
    [{LinkName, Key}];

tag_childs(LinkName, Targets) ->
    MPID = oneprovider:get_provider_id(),
    lists:map(
        fun({Key, _, Scope}) ->
            case MPID of
                Scope ->
                    {LinkName, Key};
                _ ->
                    {links_utils:make_scoped_link_name(LinkName, Scope), Key}
            end
        end, Targets).
%%--------------------------------------------------------------------
%% @doc
%% Returns file's locations attached with attach_location/3.
%% @end
%%--------------------------------------------------------------------
-spec get_locations(entry()) -> {ok, [datastore:key()]} | datastore:get_error().
get_locations(Entry) ->
    ?run(begin
        case get(Entry) of
            {ok, #document{value = #file_meta{type = ?DIRECTORY_TYPE}}} ->
                {ok, []};
            {ok, File} ->
                set_link_context(File),
                datastore:foreach_link(?LINK_STORE_LEVEL, File,
                    fun
                        (<<?LOCATION_PREFIX, _/binary>>, {_V, [{Key, file_location, _}]}, AccIn) ->
                            [Key | AccIn];
                        (_LinkName, _LinkTarget, AccIn) ->
                            AccIn
                    end, [])
        end
    end).

%%--------------------------------------------------------------------
%% @doc
%% Returns file's parent document.
%% @end
%%--------------------------------------------------------------------
-spec get_parent(Entry :: entry()) -> {ok, datastore:document()} | datastore:get_error().
get_parent(Entry) ->
    ?run(begin
        case get(Entry) of
            {ok, #document{key = ?ROOT_DIR_UUID}} = RootResp ->
                RootResp;
            {ok, #document{key = Key} = Doc} ->
                set_link_context(Doc),
                {ok, {ParentKey, ?MODEL_NAME}} =
                    datastore:fetch_link(?LINK_STORE_LEVEL, Key, ?MODEL_NAME, parent),
                get({uuid, ParentKey})
        end
    end).

%%--------------------------------------------------------------------
%% @doc
%% Returns file's parent uuid.
%% @end
%%--------------------------------------------------------------------
-spec get_parent_uuid(Entry :: entry()) -> {ok, datastore:key()} | datastore:get_error().
get_parent_uuid(Entry) ->
    ?run(begin
        case get(Entry) of
            {ok, #document{key = ?ROOT_DIR_UUID}} = RootResp ->
                {ok, ?ROOT_DIR_UUID};
            {ok, #document{key = Key} = Doc} ->
                set_link_context(Doc),
                {ok, {ParentKey, ?MODEL_NAME}} =
                    datastore:fetch_link(?LINK_STORE_LEVEL, Key, ?MODEL_NAME, parent),
                {ok, ParentKey}
        end
    end).

%%--------------------------------------------------------------------
%% @doc
%% Returns file's parent uuid.
%% @end
%%--------------------------------------------------------------------
-spec get_parent_uuid(file_meta:uuid(), space_info:id()) -> {ok, datastore:key()} | datastore:get_error().
get_parent_uuid(?ROOT_DIR_UUID, _SpaceId) ->
    ?ROOT_DIR_UUID;
get_parent_uuid(FileUuid, SpaceId) ->
    ?run(begin
        set_link_context_for_space(SpaceId),
        {ok, {ParentKey, ?MODEL_NAME}} =
            datastore:fetch_link(?LINK_STORE_LEVEL, FileUuid, ?MODEL_NAME, parent),
        {ok, ParentKey}
    end).

%%--------------------------------------------------------------------
%% @doc
%% Returns all file's ancestors' uuids.
%% @end
%%--------------------------------------------------------------------
-spec get_ancestors(Entry :: entry()) -> {ok, [uuid()]} | datastore:get_error().
get_ancestors(Entry) ->
    ?run(begin
        {ok, #document{key = Key} = Doc} = get(Entry),
        set_link_context(Doc),
        {ok, get_ancestors2(Key, [])}
    end).
get_ancestors2(?ROOT_DIR_UUID, Acc) ->
    Acc;
get_ancestors2(Key, Acc) ->
    {ok, {ParentKey, ?MODEL_NAME}} = datastore:fetch_link(?LINK_STORE_LEVEL, Key, ?MODEL_NAME, parent),
    get_ancestors2(ParentKey, [ParentKey | Acc]).

%%--------------------------------------------------------------------
%% @doc
%% Resolves given file_meta:path() and returns file_meta:entry() along with list of
%% all ancestors' UUIDs.
%% @end
%%--------------------------------------------------------------------
-spec resolve_path(path()) -> {ok, {datastore:document(), [uuid()]}} | datastore:generic_error().
resolve_path(Path) ->
    resolve_path({uuid, ?ROOT_DIR_UUID}, Path).

-spec resolve_path(Parent :: entry(), path()) -> {ok, {datastore:document(), [uuid()]}} | datastore:generic_error().
resolve_path(ParentEntry, <<?DIRECTORY_SEPARATOR, Path/binary>>) ->
    ?run(begin
        {ok, #document{key = RootUUID} = Root} = get(ParentEntry),
        case fslogic_path:split(Path) of
            [] ->
                {ok, {Root, [RootUUID]}};
            [First | Rest] when RootUUID =:= ?ROOT_DIR_UUID ->
                set_link_context(Root),
                case datastore:fetch_link_target(?LINK_STORE_LEVEL, Root, First) of
                    {ok, NewRoot} ->
                        NewPath = fslogic_path:join(Rest),
                        case resolve_path(NewRoot, <<?DIRECTORY_SEPARATOR, NewPath/binary>>) of
                            {ok, {Leaf, KeyPath}} ->
                                {ok, {Leaf, [RootUUID | KeyPath]}};
                            Err ->
                                Err
                        end;
                    {error, link_not_found} -> %% Map links errors to document errors
                        {error, {not_found, ?MODEL_NAME}};
                    {error, Reason} ->
                        {error, Reason}
                end;
            Tokens ->
                set_link_context(Root),
                case datastore:link_walk(?LINK_STORE_LEVEL, Root, Tokens, get_leaf) of
                    {ok, {Leaf, KeyPath}} ->
                        [_ | [RealParentUUID | _]] = lists:reverse([RootUUID | KeyPath]),
                        {ok, {ParentUUID, _}} = datastore:fetch_link(?LINK_STORE_LEVEL, Leaf, parent),
                        ?info("WTF 1 ~p", [{ParentUUID, RealParentUUID}]),
                        case ParentUUID of
                            RealParentUUID ->
                                {ok, {Leaf, [RootUUID | KeyPath]}};
                            _ ->
                                {error, ghost_file}
                        end;
                    {error, link_not_found} -> %% Map links errors to document errors
                        {error, {not_found, ?MODEL_NAME}};
                    {error, Reason} ->
                        {error, Reason}
                end
        end
    end).

%%--------------------------------------------------------------------
%% @doc
%% Moves given file to specific location. Move operation ({path, _}) is more generic, but
%% rename using simple file name ({name, _}) is faster because it does not change parent of the file.
%% @end
%%--------------------------------------------------------------------
-spec rename(entry(), {name, name()} | {path, path()}) -> ok | datastore:generic_error().
rename({path, Path}, Op) ->
    ?run(begin
        {ok, {Subj, KeyPath}} = resolve_path(Path),
        [_ | [ParentUUID | _]] = lists:reverse(KeyPath),
        set_link_context(Subj),
        rename3(Subj, ParentUUID, Op)
    end);
rename(Entry, Op) ->
    ?run(begin
        {ok, Subj} = get(Entry),
        set_link_context(Subj),
        {ok, {ParentUUID, _}} = datastore:fetch_link(?LINK_STORE_LEVEL, Subj, parent),
        rename3(Subj, ParentUUID, Op)
    end).

%%--------------------------------------------------------------------
%% @doc
%% Gets "scope" document of given document. "Scope" document is the nearest ancestor with #file_meta.is_scope == true.
%% @end
%%--------------------------------------------------------------------
-spec get_scope(Entry :: entry()) -> {ok, ScopeDoc :: datastore:document()} | datastore:generic_error().
get_scope(#document{value = #file_meta{is_scope = true}} = Document) ->
    {ok, Document};
get_scope(#document{value = #file_meta{is_scope = false, scope = Scope}}) ->
    get(Scope);
get_scope(Entry) ->
    ?run(begin
        {ok, Doc} = get(Entry),
        get_scope(Doc)
    end).

%%--------------------------------------------------------------------
%% @doc
%% Initializes files metadata for onedata user.
%% This function can and should be used to ensure that user's FS is fully synchronised. Normally
%% this function is called asynchronously automatically after user's document is updated.
%% @end
%%--------------------------------------------------------------------
-spec setup_onedata_user(oz_endpoint:auth(), UserId :: onedata_user:id()) -> ok.
setup_onedata_user(_Client, UserId) ->
    ?info("setup_onedata_user ~p as ~p", [_Client, UserId]),
    critical_section:run([onedata_user, UserId], fun() ->
        {ok, #document{value = #onedata_user{spaces = Spaces}}} =
            onedata_user:get(UserId),

        CTime = erlang:system_time(seconds),

        lists:foreach(fun({SpaceId, _}) ->
            SpaceDirUuid = fslogic_uuid:spaceid_to_space_dir_uuid(SpaceId),
            case exists({uuid, SpaceDirUuid}) of
                true ->
                    fix_parent_links({uuid, ?ROOT_DIR_UUID},
                        {uuid, SpaceDirUuid});
                false ->
                    {ok, _} = create({uuid, ?ROOT_DIR_UUID},
                        #document{key = SpaceDirUuid,
                            value = #file_meta{
                                name = SpaceId, type = ?DIRECTORY_TYPE,
                                mode = 8#1770, mtime = CTime, atime = CTime,
                                ctime = CTime, uid = ?ROOT_USER_ID, is_scope = true
                            }})
            end
        end, Spaces),

        {ok, _RootUUID} = create({uuid, ?ROOT_DIR_UUID},
            #document{key = fslogic_uuid:user_root_dir_uuid(UserId),
                value = #file_meta{
                    name = UserId, type = ?DIRECTORY_TYPE, mode = 8#1755,
                    mtime = CTime, atime = CTime, ctime = CTime, uid = ?ROOT_USER_ID,
                    is_scope = true
                }
            })
    end).


%%--------------------------------------------------------------------
%% @doc
%% Adds links between given file_meta and given location document.
%% @end
%%--------------------------------------------------------------------
-spec attach_location(entry(), Location :: datastore:document() | datastore:key(), ProviderId :: oneprovider:id()) ->
    ok.
attach_location(Entry, #document{key = LocId}, ProviderId) ->
    attach_location(Entry, LocId, ProviderId);
attach_location(Entry, LocId, ProviderId) ->
    {ok, #document{key = FileId} = FDoc} = get(Entry),
    set_link_context(FDoc),
    ok = datastore:set_links(?LINK_STORE_LEVEL, FDoc, {location_ref(ProviderId), {LocId, file_location}}),
    ok = datastore:set_links(?LINK_STORE_LEVEL, LocId, file_location, {file_meta, {FileId, file_meta}}).

%%--------------------------------------------------------------------
%% @doc Get space dir document for given SpaceId
%%--------------------------------------------------------------------
-spec get_space_dir(SpaceId :: binary()) ->
    {ok, datastore:document()} | datastore:get_error().
get_space_dir(SpaceId) ->
    get(fslogic_uuid:spaceid_to_space_dir_uuid(SpaceId)).

%%--------------------------------------------------------------------
%% @doc
%% Returns uuid() for given file_meta:entry(). Providers for example path() -> uuid() conversion.
%% @end
%%--------------------------------------------------------------------
-spec to_uuid(entry() | {guid, fslogic_worker:file_guid()}) -> {ok, uuid()} | datastore:generic_error().
to_uuid({uuid, UUID}) ->
    {ok, UUID};
to_uuid({guid, FileGUID}) ->
    {ok, fslogic_uuid:file_guid_to_uuid(FileGUID)};
to_uuid(#document{key = UUID}) ->
    {ok, UUID};
to_uuid({path, Path}) ->
    ?run(begin
        {ok, {Doc, _}} = resolve_path(Path),
        to_uuid(Doc)
    end).

%%--------------------------------------------------------------------
%% @doc
%% Checks if given file doc represents root directory with empty path.
%% @end
%%--------------------------------------------------------------------
-spec is_root_dir(datastore:document()) -> boolean().
is_root_dir(#document{key = Key}) ->
    Key =:= ?ROOT_DIR_UUID.

%%--------------------------------------------------------------------
%% @doc
%% Creates phantom file serving as redirection to file that has
%% recently changed its GUID.
%% @end
%%--------------------------------------------------------------------
-spec create_phantom_file(uuid(), uuid(), fslogic_worker:file_guid()) ->
    {ok, uuid()} | datastore:generic_error().
create_phantom_file(OldUUID, OldScope, NewGUID) ->
    {ok, PhantomUuid} = save(#document{key = fslogic_uuid:uuid_to_phantom_uuid(OldUUID),
        value = #file_meta{type = ?PHANTOM_TYPE, scope = OldScope, link_value = NewGUID}}),
    CreationTime = erlang:system_time(seconds),
    task_manager:start_task(fun() ->
        TimeSinceCreation = erlang:system_time(seconds) - CreationTime,
        {ok, PhantomLifespan} = application:get_env(?APP_NAME, phantom_lifespan_seconds),
        case TimeSinceCreation > PhantomLifespan of
            false ->
                timer:sleep(timer:seconds(PhantomLifespan));
            true ->
                ok
        end,
        case file_meta:delete(PhantomUuid) of
            ok ->
                ?debug("Deleted phantom file redirecting to ~p", [NewGUID]),
                ok;
            Error ->
                ?debug("Error deleting phantom file redirecting to ~p: ~p", [NewGUID, Error]),
                Error
        end
    end, ?NODE_LEVEL),
    {ok, PhantomUuid}.

%%--------------------------------------------------------------------
%% @doc
%% Retrieves new GUID from phantom file basing on missing file UUID.
%% @end
%%--------------------------------------------------------------------
-spec get_guid_from_phantom_file(uuid()) ->
    {ok, fslogic_worker:file_guid()} | datastore:get_error().
get_guid_from_phantom_file(OldUUID) ->
    {ok, #document{value = #file_meta{link_value = NewGuid, type = ?PHANTOM_TYPE}}} =
        get(fslogic_uuid:uuid_to_phantom_uuid(OldUUID)),
    {ok, NewGuid}.

%%--------------------------------------------------------------------
%% @doc
%% Sets link's scopes for links connected with given space.
%% @end
%%--------------------------------------------------------------------
-spec set_link_context_for_space(SpaceId :: datastore:key()) -> ok.
set_link_context_for_space(SpaceId) ->
    MyProvID = oneprovider:get_provider_id(),
    erlang:put(mother_scope, MyProvID),
    OtherScopes = lists:delete(MyProvID, dbsync_utils:get_providers_for_space(SpaceId)),
    erlang:put(other_scopes, OtherScopes),
    ok.

%%--------------------------------------------------------------------
%% @doc
%% Sets default link's scopes.
%% @end
%%--------------------------------------------------------------------
-spec set_link_context_default() -> ok.
set_link_context_default() ->
    MyProvID = oneprovider:get_provider_id(),
    erlang:put(mother_scope, MyProvID),
    erlang:put(other_scopes, []),
    ok.

%%%===================================================================
%%% Internal functions
%%%===================================================================

%%--------------------------------------------------------------------
%% @doc
%% Internal helper function for rename/2.
%% @end
%%--------------------------------------------------------------------
-spec rename3(Subject :: datastore:document(), ParentUUID :: uuid(),
    {name, NewName :: name()} | {path, NewPath :: path()}) ->
    ok | datastore:generic_error().
rename3(#document{key = FileUUID, value = #file_meta{name = OldName, version = V}} = Subject, ParentUUID, {name, NewName}) ->
    ?run(begin
        critical_section:run([?MODEL_NAME, ParentUUID], fun() ->
            {ok, FileUUID} = update(Subject, #{name => NewName}),
            ok = update_links_in_parents(ParentUUID, ParentUUID, OldName, NewName, V, {uuid, FileUUID})
        end)
    end);

rename3(#document{key = FileUUID, value = #file_meta{name = OldName, version = V}} = Subject, OldParentUUID, {path, NewPath}) ->
    ?run(begin
        NewTokens = fslogic_path:split(NewPath),
        [NewName | NewParentTokens] = lists:reverse(NewTokens),
        NewParentPath = fslogic_path:join(lists:reverse(NewParentTokens)),
        {ok, #document{key = NewParentUUID} = NewParent} = get({path, NewParentPath}),
        case NewParentUUID =:= OldParentUUID of
            true ->
                rename3(Subject, OldParentUUID, {name, NewName});
            false ->
                %% Sort keys to avoid deadlock with rename from target to source
                [Key1, Key2] = lists:sort([OldParentUUID, NewParentUUID]),

                critical_section:run([?MODEL_NAME, Key1], fun() ->
                    critical_section:run([?MODEL_NAME, Key2], fun() ->
                        {ok, #document{key = NewScopeUUID} = NewScope} = get_scope(NewParent),
                        {ok, FileUUID} = update(Subject, #{name => NewName, scope => NewScopeUUID}),
                        set_link_context(NewScope),
                        ?info("WTF 2 ~p", [{FileUUID, OldParentUUID, NewParent}]),
                        ok = datastore:set_links(?LINK_STORE_LEVEL, FileUUID, ?MODEL_NAME, {parent, NewParent}),
                        ok = update_links_in_parents(OldParentUUID, NewParentUUID, OldName, NewName, V, {uuid, FileUUID}),

                        ok = update_scopes(Subject, NewScope)
                    end)
                end)
        end
    end).

%%--------------------------------------------------------------------
%% @doc
%% Remove snapshot child links from old parent to entry and
%% create snapshot child links from new parent to entry using new name.
%% If entry is current snapshot of the file, do the same for non-snapshot
%% child links.
%% @end
%%--------------------------------------------------------------------
-spec update_links_in_parents(OldParentUUID :: uuid(), NewParentUUID :: uuid(),
    OldName :: name(), NewName :: name(), Version :: non_neg_integer(),
    Subject :: entry()) -> ok.
update_links_in_parents(OldParentUUID, NewParentUUID, OldName, NewName, Version, Subject) ->
    {ok, #document{key = SubjectUUID} = SubjectDoc} = get(Subject),
    case get_current_snapshot(SubjectDoc) =:= SubjectDoc of
        true ->
            {ok, Scope1} = get_scope({uuid, OldParentUUID}),
            set_link_context(Scope1),
            ok = datastore:delete_links(?LINK_STORE_LEVEL, OldParentUUID, ?MODEL_NAME, snapshot_name(OldName, Version)),
            ok = datastore:delete_links(?LINK_STORE_LEVEL, OldParentUUID, ?MODEL_NAME, OldName),
            {ok, Scope2} = get_scope({uuid, NewParentUUID}),
            set_link_context(Scope2),
            ok = datastore:add_links(?LINK_STORE_LEVEL, NewParentUUID, ?MODEL_NAME,
                {snapshot_name(NewName, Version), {SubjectUUID, ?MODEL_NAME}}),
            ok = datastore:add_links(?LINK_STORE_LEVEL, NewParentUUID, ?MODEL_NAME,
                {NewName, {SubjectUUID, ?MODEL_NAME}});
        false ->
            {ok, Scope1} = get_scope({uuid, OldParentUUID}),
            set_link_context(Scope1),
            ok = datastore:delete_links(?LINK_STORE_LEVEL, OldParentUUID, ?MODEL_NAME, snapshot_name(OldName, Version)),
            {ok, Scope2} = get_scope({uuid, NewParentUUID}),
            set_link_context(Scope2),
            ok = datastore:add_links(?LINK_STORE_LEVEL, NewParentUUID, ?MODEL_NAME,
                {snapshot_name(NewName, Version), {SubjectUUID, ?MODEL_NAME}})
    end.

%%--------------------------------------------------------------------
%% @doc
%% Force set "scope" document for given file_meta:entry() and all its children recursively but only if
%% given file_meta:entry() has different "scope" document.
%% @end
%%--------------------------------------------------------------------
-spec update_scopes(Entry :: entry(), NewScope :: datastore:document()) -> ok | datastore:generic_error().
update_scopes(Entry, #document{key = NewScopeUUID} = NewScope) ->
    ?run(begin
        {ok, #document{key = OldScopeUUID}} = get_scope(Entry),
        case OldScopeUUID of
            NewScopeUUID -> ok;
            _ ->
                set_scopes(Entry, NewScope)
        end
    end).

%%--------------------------------------------------------------------
%% @doc
%% Sets scope for single entry
%% @end
%%--------------------------------------------------------------------
-spec set_scope(Entry :: entry(), Scope :: datastore:key()) -> ok | datastore:generic_error().
set_scope(Entry, Scope) ->
    Diff = #{scope => Scope},
    case update(Entry, Diff) of
        {ok, _} ->
            ok;
        Error ->
            Error
    end.

%%--------------------------------------------------------------------
%% @doc
%% Force set "scope" document for given file_meta:entry() and all its children recursively.
%% @end
%%--------------------------------------------------------------------
-spec set_scopes(entry(), datastore:document()) -> ok | datastore:generic_error().
set_scopes(Entry, #document{key = NewScopeUUID}) ->
    ?run(begin
        SetterFun =
            fun(CurrentEntry, ScopeUUID) ->
                case CurrentEntry of
                    Entry ->
                        ok;
                    _ ->
                        set_scope(CurrentEntry, ScopeUUID)
                end
            end,

        Master = self(),
        ReceiverFun =
            fun Receiver() ->
                receive
                    {Entry0, ScopeUUID0} ->
                        SetterFun(Entry0, ScopeUUID0),
                        Receiver();
                    exit ->
                        ok,
                        Master ! scope_setting_done
                end
            end,
        Setters = [spawn_link(ReceiverFun) || _ <- lists:seq(1, ?SET_SCOPER_WORKERS)],

        Res =
            try set_scopes6(Entry, NewScopeUUID, Setters, [], 0, ?SET_SCOPE_BATCH_SIZE) of
                Result -> Result
            catch
                _:Reason ->
                    {error, Reason}
            end,

        lists:foreach(fun(Setter) ->
            Setter ! exit,
            receive
                scope_setting_done -> ok
            after 2000 ->
                ?error("set_scopes error for entry: ~p", [Entry])
            end
        end, Setters),
        Res
    end).

%%--------------------------------------------------------------------
%% @doc
%% Internal helper fo set_scopes/2. Dispatch all set_scope jobs across all worker proceses.
%% @end
%%--------------------------------------------------------------------
-spec set_scopes6(Entry :: entry() | [entry()], NewScopeUUID :: uuid(), [pid()], [pid()],
    Offset :: non_neg_integer(), BatchSize :: non_neg_integer()) -> ok | no_return().
set_scopes6(Entry, NewScopeUUID, [], SettersBak, Offset, BatchSize) -> %% Empty workers list -> restore from busy workers list
    set_scopes6(Entry, NewScopeUUID, SettersBak, [], Offset, BatchSize);
set_scopes6([], _NewScopeUUID, _Setters, _SettersBak, _Offset, _BatchSize) ->
    ok; %% Nothing to do
set_scopes6([Entry | R], NewScopeUUID, [Setter | Setters], SettersBak, Offset, BatchSize) ->  %% set_scopes for all given entries
    ok = set_scopes6(Entry, NewScopeUUID, [Setter | Setters], SettersBak, Offset, BatchSize), %% set_scopes for current entry
    ok = set_scopes6(R, NewScopeUUID, Setters, [Setter | SettersBak], Offset, BatchSize);     %% set_scopes for other entries
set_scopes6(Entry, NewScopeUUID, [Setter | Setters], SettersBak, Offset, BatchSize) -> %% set_scopes for current entry
    {ok, ChildLinks} = list_children(Entry, Offset, BatchSize), %% Apply this fuction for all children
    case length(ChildLinks) < BatchSize of
        true ->
            Setter ! {Entry, NewScopeUUID}; %% Send job to first available process;
        false ->
            ok = set_scopes6(Entry, NewScopeUUID, Setters, [Setter | SettersBak], Offset + BatchSize, BatchSize)
    end,
    ok = set_scopes6([{uuid, UUID} || #child_link{uuid = UUID} <- ChildLinks], NewScopeUUID, Setters, [Setter | SettersBak], 0, BatchSize).


%%--------------------------------------------------------------------
%% @doc
%% Check if given term is valid path()
%% @end
%%--------------------------------------------------------------------
-spec is_valid_filename(term()) -> boolean().
is_valid_filename(<<"">>) ->
    false;
is_valid_filename(<<".">>) ->
    false;
is_valid_filename(<<"..">>) ->
    false;
is_valid_filename(FileName) when not is_binary(FileName) ->
    false;
is_valid_filename(FileName) when is_binary(FileName) ->
    DirSep =
        case binary:matches(FileName, <<?DIRECTORY_SEPARATOR>>) of
            [] -> true;
            _ -> false
        end,
    SnapSep =
        case binary:matches(FileName, <<?SNAPSHOT_SEPARATOR>>) of
            [] -> true;
            _ -> false
        end,

    SnapSep andalso DirSep.


%%--------------------------------------------------------------------
%% @doc
%% Returns filename than explicity points at given version of snaphot.
%% @end
%%--------------------------------------------------------------------
-spec snapshot_name(FileName :: name(), Version :: non_neg_integer()) -> binary().
snapshot_name(FileName, Version) ->
    <<FileName/binary, ?SNAPSHOT_SEPARATOR, (integer_to_binary(Version))/binary>>.

%%--------------------------------------------------------------------
%% @doc
%% Returns current version of given file.
%% @end
%%--------------------------------------------------------------------
-spec get_current_snapshot(Entry :: entry()) -> entry().
get_current_snapshot(Entry) ->
    %% TODO: VFS-1965
    %% TODO: VFS-1966
    {ok, CurrentSnapshot} = get(Entry),
    CurrentSnapshot.

%%--------------------------------------------------------------------
%% @doc
%% Checks if given filename explicity points at specific version of snaphot.
%% @end
%%--------------------------------------------------------------------
-spec is_snapshot(FileName :: name()) -> boolean().
is_snapshot(FileName0) ->
    try
        FileName = case binary:split(FileName0, <<"##">>) of
            [FileName1, _] -> FileName1;
            [FileName1] -> FileName1
        end,
        case binary:split(FileName, <<?SNAPSHOT_SEPARATOR>>) of
            [FN, VR] ->
                _ = binary_to_integer(VR),
                is_valid_filename(FN);
            _ ->
                false
        end
    catch
        _:_ ->
            false
    end.


%%--------------------------------------------------------------------
%% @doc
%% Creates location reference (that is used to name link) using provider ID.
%% @end
%%--------------------------------------------------------------------
-spec location_ref(ProviderID :: oneprovider:id()) -> LocationReference :: binary().
location_ref(ProviderId) ->
    <<?LOCATION_PREFIX, ProviderId/binary>>.

%%--------------------------------------------------------------------
%% @private
%% @doc
%% Sets link's scopes for links connected with given document.
%% @end
%%--------------------------------------------------------------------
-spec set_link_context(Doc :: datastore:document() | datastore:key()) -> ok.
% TODO Upgrade to allow usage with cache (info avaliable for spawned processes)
<<<<<<< HEAD
set_link_context(#document{}) ->
    erlang:put(mother_scope, oneprovider:get_provider_id()),
    erlang:put(other_scopes, []),
    ok.
=======
set_link_context(#document{key = ScopeUUID, value = #file_meta{is_scope = true, scope = MotherScope}}) ->
    ROOT_DIR_UUID = ?ROOT_DIR_UUID,
    case MotherScope of
        ROOT_DIR_UUID ->
            set_link_context(ScopeUUID);
        _ ->
            erlang:put(mother_scope, oneprovider:get_provider_id()),
            erlang:put(other_scopes, [])
    end,
    ok;
set_link_context(#document{value = #file_meta{is_scope = false, scope = ScopeUUID}}) ->
    set_link_context(ScopeUUID);
set_link_context(ScopeUUID) ->
    try
        SpaceId = fslogic_uuid:space_dir_uuid_to_spaceid(ScopeUUID),
        set_link_context_for_space(SpaceId)
    catch
        throw:{not_a_space, _} ->
            set_link_context_default();
        E1:E2 ->
            ?error_stacktrace("Cannot set other_scopes for uuid ~p, error: ~p:~p", [ScopeUUID, E1, E2]),
            set_link_context_default()
    end,
    ok.
>>>>>>> 26192617
<|MERGE_RESOLUTION|>--- conflicted
+++ resolved
@@ -149,7 +149,7 @@
                         case create(FileDoc) of
                             {ok, UUID} ->
                                 SavedDoc = FileDoc#document{key = UUID},
-                                datastore:run_synchronized(?MODEL_NAME, UUID, fun() ->
+                                datastore:run_transaction(?MODEL_NAME, UUID, fun() ->
                                     set_link_context(Scope),
                                     ok = datastore:set_links(?LINK_STORE_LEVEL, Parent, {FileName, SavedDoc}),
                                     ok = datastore:set_links(?LINK_STORE_LEVEL, Parent, {snapshot_name(FileName, V), SavedDoc}),
@@ -317,11 +317,7 @@
 -spec model_init() -> model_behaviour:model_config().
 model_init() ->
     ?MODEL_CONFIG(files, [{onedata_user, create}, {onedata_user, create_or_update}, {onedata_user, save}, {onedata_user, update}],
-<<<<<<< HEAD
-        ?DISK_ONLY_LEVEL, ?DISK_ONLY_LEVEL, true, false, ScopeFun1, ScopeFun2, true). % todo fix links and use GLOBALLY_CACHED
-=======
         ?GLOBALLY_CACHED_LEVEL, ?GLOBALLY_CACHED_LEVEL, true, false, mother_scope, other_scopes).
->>>>>>> 26192617
 
 %%--------------------------------------------------------------------
 %% @doc
@@ -1068,34 +1064,7 @@
 %%--------------------------------------------------------------------
 -spec set_link_context(Doc :: datastore:document() | datastore:key()) -> ok.
 % TODO Upgrade to allow usage with cache (info avaliable for spawned processes)
-<<<<<<< HEAD
 set_link_context(#document{}) ->
     erlang:put(mother_scope, oneprovider:get_provider_id()),
     erlang:put(other_scopes, []),
     ok.
-=======
-set_link_context(#document{key = ScopeUUID, value = #file_meta{is_scope = true, scope = MotherScope}}) ->
-    ROOT_DIR_UUID = ?ROOT_DIR_UUID,
-    case MotherScope of
-        ROOT_DIR_UUID ->
-            set_link_context(ScopeUUID);
-        _ ->
-            erlang:put(mother_scope, oneprovider:get_provider_id()),
-            erlang:put(other_scopes, [])
-    end,
-    ok;
-set_link_context(#document{value = #file_meta{is_scope = false, scope = ScopeUUID}}) ->
-    set_link_context(ScopeUUID);
-set_link_context(ScopeUUID) ->
-    try
-        SpaceId = fslogic_uuid:space_dir_uuid_to_spaceid(ScopeUUID),
-        set_link_context_for_space(SpaceId)
-    catch
-        throw:{not_a_space, _} ->
-            set_link_context_default();
-        E1:E2 ->
-            ?error_stacktrace("Cannot set other_scopes for uuid ~p, error: ~p:~p", [ScopeUUID, E1, E2]),
-            set_link_context_default()
-    end,
-    ok.
->>>>>>> 26192617
