--- conflicted
+++ resolved
@@ -130,30 +130,6 @@
     create(Parent, #document{value = File});
 create(#document{key = ParentUUID} = Parent, #document{value = #file_meta{name = FileName, version = V}} = FileDoc0) ->
     ?run(begin
-<<<<<<< HEAD
-        false = is_snapshot(FileName),
-        datastore:run_synchronized(?MODEL_NAME, ParentUUID,
-            fun() ->
-                case resolve_path(ParentUUID, fslogic_path:join([<<?DIRECTORY_SEPARATOR>>, FileName])) of
-                    {error, {not_found, _}} ->
-                        case create(FileDoc) of
-                            {ok, UUID} ->
-                                SavedDoc = FileDoc#document{key = UUID},
-                                {ok, Scope} = get_scope(Parent),
-                                ok = datastore:add_links(?LINK_STORE_LEVEL, Parent, {FileName, SavedDoc}),
-                                ok = datastore:add_links(?LINK_STORE_LEVEL, Parent, {snapshot_name(FileName, V), SavedDoc}),
-                                ok = datastore:add_links(?LINK_STORE_LEVEL, SavedDoc, [{parent, Parent}, {scope, Scope}]),
-                                {ok, UUID};
-                            {error, Reason} ->
-                                {error, Reason}
-                        end;
-                    {ok, _} ->
-                        {error, already_exists}
-                end
-            end)
-
-    end).
-=======
              FileDoc =
                  case FileDoc0 of
                      #document{key = undefined} = Doc ->
@@ -189,7 +165,6 @@
                  end)
 
          end).
->>>>>>> b75bce7c
 
 
 %%--------------------------------------------------------------------
@@ -325,7 +300,6 @@
     Level :: datastore:store_level(), Context :: term(),
     ReturnValue :: term()) -> ok.
 'after'(onedata_user, create, _, _, {ok, UUID}) ->
-<<<<<<< HEAD
     setup_user_and_inform_gui(UUID);
 'after'(onedata_user, save, _, _, {ok, UUID}) ->
     setup_user_and_inform_gui(UUID);
@@ -337,21 +311,12 @@
 'after'(file_meta, Method, ?DISK_ONLY_LEVEL, Context, ReturnValue) ->
     file_data_backend:process_file_meta_change(Method, Context, ReturnValue),
     ok;
-=======
-    setup_onedata_user(provider, UUID);
-'after'(onedata_user, save, _, _, {ok, UUID}) ->
-    setup_onedata_user(provider, UUID);
-'after'(onedata_user, update, _, _, {ok, UUID}) ->
-    setup_onedata_user(provider, UUID);
-'after'(onedata_user, create_or_update, _, _, {ok, UUID}) ->
-    setup_onedata_user(provider, UUID);
->>>>>>> b75bce7c
 'after'(_ModelName, _Method, _Level, _Context, _ReturnValue) ->
     ok.
 
 % @todo hack
 setup_user_and_inform_gui(UUID) ->
-    setup_onedata_user(UUID),
+    setup_onedata_user(provider, UUID),
         catch space_data_backend:something_changed(),
         catch data_space_data_backend:something_changed().
 
