--- conflicted
+++ resolved
@@ -45,10 +45,6 @@
 -export([snapshot_name/2, to_uuid/1, is_root_dir/1, is_spaces_base_dir/1,
     is_spaces_dir/2]).
 -export([fix_parent_links/2, fix_parent_links/1]).
-<<<<<<< HEAD
-
-=======
->>>>>>> 11831ccb
 
 -type uuid() :: datastore:key().
 -type path() :: binary().
