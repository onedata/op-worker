%%%-------------------------------------------------------------------
%%% @author Rafal Slota
%%% @copyright (C) 2015 ACK CYFRONET AGH
%%% This software is released under the MIT license
%%% cited in 'LICENSE.txt'.
%%% @end
%%%-------------------------------------------------------------------
%%% @doc Model for file's metadata. Implemets low-level metadata operations such as
%%%      walking through file graph.
%%% @end
%%%-------------------------------------------------------------------
-module(file_meta).
-author("Rafal Slota").
-behaviour(model_behaviour).

-include("proto/oneclient/fuse_messages.hrl").
-include("modules/fslogic/fslogic_common.hrl").
-include("modules/datastore/datastore_specific_models_def.hrl").
-include("modules/datastore/datastore_runner.hrl").
-include_lib("cluster_worker/include/modules/datastore/datastore_model.hrl").
-include_lib("ctool/include/logging.hrl").

%% How many processes shall be process single set_scope operation.
-define(SET_SCOPER_WORKERS, 25).

%% How many entries shall be processed in one batch for set_scope operation.
-define(SET_SCOPE_BATCH_SIZE, 100).

%% Separator used in filename for specifying snapshot version.
-define(SNAPSHOT_SEPARATOR, "::").

%% Prefix for link name for #file_location link
-define(LOCATION_PREFIX, "location_").

%% model_behaviour callbacks
-export([save/1, get/1, exists/1, delete/1, update/2, create/1, model_init/0,
    'after'/5, before/4]).

-export([resolve_path/1, create/2, get_scope/1, list_children/3, get_parent/1,
<<<<<<< HEAD
    gen_path/1, gen_storage_path/1, rename/2, setup_onedata_user/2]).
=======
    rename/2, setup_onedata_user/1]).
>>>>>>> 84b5b1f0
-export([get_ancestors/1, attach_location/3, get_locations/1, get_space_dir/1]).
-export([snapshot_name/2, to_uuid/1, is_root_dir/1, is_spaces_base_dir/1,
    is_spaces_dir/2]).
-export([fix_parent_links/2, fix_parent_links/1]).

-type uuid() :: datastore:key().
-type path() :: binary().
-type name() :: binary().
-type uuid_or_path() :: {path, path()} | {uuid, uuid()}.
-type entry() :: uuid_or_path() | datastore:document().
-type type() :: ?REGULAR_FILE_TYPE | ?DIRECTORY_TYPE | ?LINK_TYPE.
-type offset() :: non_neg_integer().
-type size() :: non_neg_integer().
-type mode() :: non_neg_integer().
-type time() :: non_neg_integer().
-type file_meta() :: model_record().
-type posix_permissions() :: non_neg_integer().

-export_type([uuid/0, path/0, name/0, uuid_or_path/0, entry/0, type/0, offset/0,
    size/0, mode/0, time/0, posix_permissions/0, file_meta/0]).

%%%===================================================================
%%% model_behaviour callbacks
%%%===================================================================

%%--------------------------------------------------------------------
%% @doc
%% {@link model_behaviour} callback save/1.
%% @end
%%--------------------------------------------------------------------
-spec save(datastore:document()) ->
    {ok, uuid()} | datastore:generic_error().
save(Document) ->
    datastore:save(?STORE_LEVEL, Document).

%%--------------------------------------------------------------------
%% @doc
%% {@link model_behaviour} callback update/2.
%% @end
%%--------------------------------------------------------------------
-spec update(uuid() | entry(), Diff :: datastore:document_diff()) ->
    {ok, uuid()} | datastore:update_error().
update({uuid, Key}, Diff) ->
    update(Key, Diff);
update(#document{value = #file_meta{}, key = Key}, Diff) ->
    update(Key, Diff);
update({path, Path}, Diff) ->
    ?run(begin
             {ok, {#document{} = Document, _}} = resolve_path(Path),
             update(Document, Diff)
         end);
update(Key, Diff) ->
    datastore:update(?STORE_LEVEL, ?MODULE, Key, Diff).

%%--------------------------------------------------------------------
%% @doc
%% {@link model_behaviour} callback create/1.
%% @end
%%--------------------------------------------------------------------
-spec create(datastore:document()) ->
    {ok, uuid()} | datastore:create_error().
create(#document{value = #file_meta{name = FileName}} = Document) ->
    case is_valid_filename(FileName) of
        true ->
            datastore:create(?STORE_LEVEL, Document);
        false ->
            {error, invalid_filename}
    end.

%%--------------------------------------------------------------------
%% @doc
%% Creates new #file_meta and links it as a new child of given as first argument existing #file_meta.
%% @end
%%--------------------------------------------------------------------
-spec create(entry(), file_meta() | datastore:document()) -> {ok, uuid()} | datastore:create_error().
create({uuid, ParentUUID}, File) ->
    ?run(begin
             {ok, Parent} = get(ParentUUID),
             create(Parent, File)
         end);
create({path, Path}, File) ->
    ?run(begin
             {ok, {Parent, _}} = resolve_path(Path),
             create(Parent, File)
         end);
create(#document{} = Parent, #file_meta{} = File) ->
    create(Parent, #document{value = File});
create(#document{key = ParentUUID} = Parent, #document{value = #file_meta{name = FileName, version = V}} = FileDoc0) ->
    ?run(begin
             FileDoc =
                 case FileDoc0 of
                     #document{key = undefined} = Doc ->
                         NewUUID = case fslogic_uuid:file_uuid_to_space_id(ParentUUID) of
                             {ok, SpaceId} ->
                                 fslogic_uuid:gen_file_uuid(SpaceId);
                             _ ->
                                 fslogic_uuid:gen_file_uuid()
                         end,
                         Doc#document{key = NewUUID};
                     _ ->
                         FileDoc0
                 end,
             false = is_snapshot(FileName),
             datastore:run_synchronized(?MODEL_NAME, ParentUUID,
                 fun() ->
                     case resolve_path(ParentUUID, fslogic_path:join([<<?DIRECTORY_SEPARATOR>>, FileName])) of
                         {error, {not_found, _}} ->
                             case create(FileDoc) of
                                 {ok, UUID} ->
                                     SavedDoc = FileDoc#document{key = UUID},
                                     {ok, Scope} = get_scope(Parent),
                                     ok = datastore:add_links(?LINK_STORE_LEVEL, Parent, {FileName, SavedDoc}),
                                     ok = datastore:add_links(?LINK_STORE_LEVEL, Parent, {snapshot_name(FileName, V), SavedDoc}),
                                     ok = datastore:add_links(?LINK_STORE_LEVEL, SavedDoc, [{parent, Parent}, {scope, Scope}]),
                                     {ok, UUID};
                                 {error, Reason} ->
                                     {error, Reason}
                             end;
                         {ok, _} ->
                             {error, already_exists}
                     end
                 end)

         end).


%%--------------------------------------------------------------------
%% @doc
%% Fixes links to given document in its parent. Assumes that link to parent is valid.
%% If the parent entry() is known its safer to use fix_parent_links/2.
%% @end
%%--------------------------------------------------------------------
-spec fix_parent_links(entry()) ->
    ok | no_return().
fix_parent_links(Entry) ->
    {ok, Parent} = get_parent(Entry),
    fix_parent_links(Parent, Entry).


%%--------------------------------------------------------------------
%% @doc
%% Fixes links to given document in its parent. Also fixes 'parent' link.
%% @end
%%--------------------------------------------------------------------
-spec fix_parent_links(Parent :: entry(), File :: entry()) ->
    ok | no_return().
fix_parent_links(Parent, Entry) ->
    {ok, #document{} = ParentDoc} = get(Parent),
    {ok, #document{value = #file_meta{name = FileName, version = V}} = FileDoc} = get(Entry),
    {ok, Scope} = get_scope(Parent),
    ok = datastore:add_links(?LINK_STORE_LEVEL, ParentDoc, {FileName, FileDoc}),
    ok = datastore:add_links(?LINK_STORE_LEVEL, ParentDoc, {snapshot_name(FileName, V), FileDoc}),
    ok = datastore:add_links(?LINK_STORE_LEVEL, FileDoc, [{parent, ParentDoc}, {scope, Scope}]).

%%--------------------------------------------------------------------
%% @doc
%% {@link model_behaviour} callback get/1.
%% @end
%%--------------------------------------------------------------------
-spec get(uuid() | entry()) -> {ok, datastore:document()} | datastore:get_error().
get({uuid, Key}) ->
    get(Key);
get(#document{value = #file_meta{}} = Document) ->
    {ok, Document};
get({path, Path}) ->
    ?run(begin
             {ok, {Doc, _}} = resolve_path(Path),
             {ok, Doc}
         end);
get(?ROOT_DIR_UUID) ->
    {ok, #document{key = ?ROOT_DIR_UUID, value =
    #file_meta{name = ?ROOT_DIR_NAME, is_scope = true, mode = 8#111, uid = ?ROOT_USER_ID}}};
get(Key) ->
    datastore:get(?STORE_LEVEL, ?MODULE, Key).

%%--------------------------------------------------------------------
%% @doc
%% {@link model_behaviour} callback delete/1.
%% @end
%%--------------------------------------------------------------------
-spec delete(uuid() | entry()) -> ok | datastore:generic_error().
delete({uuid, Key}) ->
    delete(Key);
delete(#document{value = #file_meta{name = FileName}, key = Key}) ->
    ?run(begin
             case datastore:fetch_link(?LINK_STORE_LEVEL, Key, ?MODEL_NAME, parent) of
                 {ok, {ParentKey, ?MODEL_NAME}} ->
                     ok = datastore:delete_links(?LINK_STORE_LEVEL, ParentKey, ?MODEL_NAME, FileName);
                 _ ->
                     ok
             end,
             datastore:delete(?STORE_LEVEL, ?MODULE, Key)
         end);
delete({path, Path}) ->
    ?run(begin
             {ok, {#document{} = Document, _}} = resolve_path(Path),
             delete(Document)
         end);
delete(Key) ->
    ?run(begin
             case get(Key) of
                 {ok, #document{} = Document} ->
                     delete(Document);
                 {error, {not_found, _}} ->
                     ok
             end
         end).

%%--------------------------------------------------------------------
%% @doc
%% {@link model_behaviour} callback exists/1.
%% @end
%%--------------------------------------------------------------------
-spec exists(uuid() | entry()) -> datastore:exists_return().
exists({uuid, Key}) ->
    exists(Key);
exists(#document{value = #file_meta{}, key = Key}) ->
    exists(Key);
exists({path, Path}) ->
    case resolve_path(Path) of
        {ok, {#document{}, _}} ->
            true;
        {error, {not_found, _}} ->
            false;
        {error, ghost_file} ->
            false;
        {error, link_not_found} ->
            false
    end;
exists(Key) ->
    ?RESPONSE(datastore:exists(?STORE_LEVEL, ?MODULE, Key)).

%%--------------------------------------------------------------------
%% @doc
%% {@link model_behaviour} callback model_init/0.
%% @end
%%--------------------------------------------------------------------
-spec model_init() -> model_behaviour:model_config().
model_init() ->
    ?MODEL_CONFIG(files, [{onedata_user, create}, {onedata_user, create_or_update}, {onedata_user, save}, {onedata_user, update}],
        ?DISK_ONLY_LEVEL). % todo fix links and use GLOBALLY_CACHED

%%--------------------------------------------------------------------
%% @doc
%% {@link model_behaviour} callback 'after'/5.
%% @end
%%--------------------------------------------------------------------
-spec 'after'(ModelName :: model_behaviour:model_type(),
    Method :: model_behaviour:model_action(),
    Level :: datastore:store_level(), Context :: term(),
    ReturnValue :: term()) -> ok.
'after'(onedata_user, create, _, _, {ok, UUID}) ->
    setup_onedata_user(provider, UUID);
'after'(onedata_user, save, _, _, {ok, UUID}) ->
    setup_onedata_user(provider, UUID);
'after'(onedata_user, update, _, _, {ok, UUID}) ->
    setup_onedata_user(provider, UUID);
'after'(onedata_user, create_or_update, _, _, {ok, UUID}) ->
    setup_onedata_user(provider, UUID);
'after'(_ModelName, _Method, _Level, _Context, _ReturnValue) ->
    ok.

%%--------------------------------------------------------------------
%% @doc
%% {@link model_behaviour} callback before/4.
%% @end
%%--------------------------------------------------------------------
-spec before(ModelName :: model_behaviour:model_type(),
    Method :: model_behaviour:model_action(),
    Level :: datastore:store_level(), Context :: term()) ->
    ok | datastore:generic_error().
before(_ModelName, _Method, _Level, _Context) ->
    ok.

%%--------------------------------------------------------------------
%% @doc
%% Lists children of given #file_meta.
%% @end
%%--------------------------------------------------------------------
-spec list_children(Entry :: entry(), Offset :: non_neg_integer(), Count :: non_neg_integer()) ->
    {ok, [#child_link{}]} | {error, Reason :: term()}.
list_children(Entry, Offset, Count) ->
    ?run(begin
             {ok, #document{} = File} = get(Entry),
             Res = datastore:foreach_link(?LINK_STORE_LEVEL, File,
                 fun
                     (_LinkName, _LinkTarget, {_, 0, _} = Acc) ->
                         Acc;
                     (LinkName, {_Key, ?MODEL_NAME}, {Skip, Count1, Acc}) when is_binary(LinkName), Skip > 0 ->
                         case is_snapshot(LinkName) of
                             true ->
                                 {Skip, Count1, Acc};
                             false ->
                                 {Skip - 1, Count1, Acc}
                         end;
                     (LinkName, {Key, ?MODEL_NAME}, {0, Count1, Acc}) when is_binary(LinkName), Count > 0 ->
                         case is_snapshot(LinkName) of
                             true ->
                                 {0, Count1, Acc};
                             false ->
                                 {0, Count1 - 1, [#child_link{uuid = Key, name = LinkName} | Acc]}
                         end;
                     (_LinkName, _LinkTarget, AccIn) ->
                         AccIn
                 end, {Offset, Count, []}),
             case Res of
                 {ok, {_, _, UUIDs}} ->
                     {ok, UUIDs};
                 {error, Reason} ->
                     {error, Reason}
             end
         end).


%%--------------------------------------------------------------------
%% @doc
%% Returns file's locations attached with attach_location/3.
%% @end
%%--------------------------------------------------------------------
-spec get_locations(entry()) -> {ok, [datastore:key()]} | datastore:get_error().
get_locations(Entry) ->
    ?run(begin
             {ok, #document{} = File} = get(Entry),
             datastore:foreach_link(?LINK_STORE_LEVEL, File,
                 fun
                     (<<?LOCATION_PREFIX, _/binary>>, {Key, file_location}, AccIn) ->
                         [Key | AccIn];
                     (_LinkName, _LinkTarget, AccIn) ->
                         AccIn
                 end, [])
         end).

%%--------------------------------------------------------------------
%% @doc
%% Returns file's parent document.
%% @end
%%--------------------------------------------------------------------
-spec get_parent(Entry :: entry()) -> {ok, datastore:document()} | datastore:get_error().
get_parent(Entry) ->
    ?run(begin
             case get(Entry) of
                 {ok, #document{key = ?ROOT_DIR_UUID}} = RootResp ->
                     RootResp;
                 {ok, #document{key = Key}} ->
                     {ok, {ParentKey, ?MODEL_NAME}} =
                         datastore:fetch_link(?LINK_STORE_LEVEL, Key, ?MODEL_NAME, parent),
                     get({uuid, ParentKey})
             end
         end).

%%--------------------------------------------------------------------
%% @doc
%% Returns all file's ancestors' uuids.
%% @end
%%--------------------------------------------------------------------
-spec get_ancestors(Entry :: entry()) -> {ok, [uuid()]} | datastore:get_error().
get_ancestors(Entry) ->
    ?run(begin
             {ok, #document{key = Key}} = get(Entry),
             {ok, get_ancestors2(Key, [])}
         end).
get_ancestors2(?ROOT_DIR_UUID, Acc) ->
    Acc;
get_ancestors2(Key, Acc) ->
    {ok, {ParentKey, ?MODEL_NAME}} = datastore:fetch_link(?LINK_STORE_LEVEL, Key, ?MODEL_NAME, parent),
    get_ancestors2(ParentKey, [ParentKey | Acc]).

%%--------------------------------------------------------------------
%% @doc
%% Resolves given file_meta:path() and returns file_meta:entry() along with list of
%% all ancestors' UUIDs.
%% @end
%%--------------------------------------------------------------------
-spec resolve_path(path()) -> {ok, {datastore:document(), [uuid()]}} | datastore:generic_error().
resolve_path(Path) ->
    resolve_path({uuid, ?ROOT_DIR_UUID}, Path).

-spec resolve_path(Parent :: entry(), path()) -> {ok, {datastore:document(), [uuid()]}} | datastore:generic_error().
resolve_path(ParentEntry, <<?DIRECTORY_SEPARATOR, Path/binary>>) ->
    ?run(begin
             {ok, #document{key = RootUUID} = Root} = get(ParentEntry),
             case fslogic_path:split(Path) of
                 [] ->
                     {ok, {Root, [RootUUID]}};
                 Tokens ->
                     case datastore:link_walk(?LINK_STORE_LEVEL, Root, Tokens, get_leaf) of
                         {ok, {Leaf, KeyPath}} ->
                             [_ | [RealParentUUID | _]] = lists:reverse([RootUUID | KeyPath]),
                             {ok, {ParentUUID, _}} = datastore:fetch_link(?LINK_STORE_LEVEL, Leaf, parent),
                             case ParentUUID of
                                 RealParentUUID ->
                                     {ok, {Leaf, [RootUUID | KeyPath]}};
                                 _ ->
                                     {error, ghost_file}
                             end;
                         {error, link_not_found} -> %% Map links errors to document errors
                             {error, {not_found, ?MODEL_NAME}};
                         {error, Reason} ->
                             {error, Reason}
                     end
             end
         end).

%%--------------------------------------------------------------------
%% @doc
%% Moves given file to specific location. Move operation ({path, _}) is more generic, but
%% rename using simple file name ({name, _}) is faster because it does not change parent of the file.
%% @end
%%--------------------------------------------------------------------
-spec rename(entry(), {name, name()} | {path, path()}) -> ok | datastore:generic_error().
rename({path, Path}, Op) ->
    ?run(begin
             {ok, {Subj, KeyPath}} = resolve_path(Path),
             [_ | [ParentUUID | _]] = lists:reverse(KeyPath),
             rename3(Subj, ParentUUID, Op)
         end);
rename(Entry, Op) ->
    ?run(begin
             {ok, Subj} = get(Entry),
             {ok, {ParentUUID, _}} = datastore:fetch_link(?LINK_STORE_LEVEL, Subj, parent),
             rename3(Subj, ParentUUID, Op)
         end).

%%--------------------------------------------------------------------
%% @doc
%% Gets "scope" document of given document. "Scope" document is the nearest ancestor with #file_meta.is_scope == true.
%% @end
%%--------------------------------------------------------------------
-spec get_scope(Entry :: entry()) -> {ok, ScopeDoc :: datastore:document()} | datastore:generic_error().
get_scope(#document{value = #file_meta{is_scope = true}} = Document) ->
    {ok, Document};
get_scope(#document{value = #file_meta{is_scope = false}} = Document) ->
    datastore:fetch_link_target(?LINK_STORE_LEVEL, Document, scope);
get_scope(Entry) ->
    ?run(begin
             {ok, Doc} = get(Entry),
             get_scope(Doc)
         end).

%%--------------------------------------------------------------------
%% @doc
%% Initializes files metadata for onedata user.
%% This function can and should be used to ensure that user's FS is fully synchronised. Normally
%% this function is called asynchronously automatically after user's document is updated.
%% @end
%%--------------------------------------------------------------------
<<<<<<< HEAD
-spec setup_onedata_user(oz_endpoint:client(), UUID :: onedata_user:id()) -> ok.
setup_onedata_user(Client, UUID) ->
    ?info("setup_onedata_user ~p", [UUID]),
    try
        {ok, #document{value = #onedata_user{space_ids = Spaces}}} =
            onedata_user:get(UUID),

        CTime = erlang:system_time(seconds),

        {ok, SpacesRootUUID} =
            case get({path, fslogic_path:join([<<?DIRECTORY_SEPARATOR>>, ?SPACES_BASE_DIR_NAME])}) of
                {ok, #document{key = Key}} -> {ok, Key};
                {error, {not_found, _}} ->
                    create({uuid, ?ROOT_DIR_UUID},
                        #document{key = ?SPACES_BASE_DIR_UUID,
                            value = #file_meta{
                                name = ?SPACES_BASE_DIR_NAME, type = ?DIRECTORY_TYPE, mode = 8#1711,
                                mtime = CTime, atime = CTime, ctime = CTime, uid = ?ROOT_USER_ID,
                                is_scope = true
                            }})
            end,

        lists:foreach(fun(SpaceId) ->
            SpaceDirUuid = fslogic_uuid:spaceid_to_space_dir_uuid(SpaceId),
            case exists({uuid, SpaceDirUuid}) of
                true ->
                    fix_parent_links({uuid, ?SPACES_BASE_DIR_UUID}, {uuid, SpaceDirUuid});
                false ->
                    space_info:fetch(Client, SpaceId),
                    {ok, _} = create({uuid, SpacesRootUUID},
                        #document{key = SpaceDirUuid,
                            value = #file_meta{
                                name = SpaceId, type = ?DIRECTORY_TYPE,
                                mode = 8#1770, mtime = CTime, atime = CTime,
                                ctime = CTime, uid = ?ROOT_USER_ID, is_scope = true
                            }})
            end
                      end, Spaces),

        {ok, RootUUID} = create({uuid, ?ROOT_DIR_UUID},
            #document{key = fslogic_uuid:default_space_uuid(UUID),
                value = #file_meta{
                    name = UUID, type = ?DIRECTORY_TYPE, mode = 8#1770,
                    mtime = CTime, atime = CTime, ctime = CTime, uid = ?ROOT_USER_ID,
                    is_scope = true
                }
            }),
        {ok, _SpacesUUID} = create({uuid, RootUUID},
            #document{key = fslogic_uuid:spaces_uuid(UUID),
                value = #file_meta{
                    name = ?SPACES_BASE_DIR_NAME, type = ?DIRECTORY_TYPE, mode = 8#1755,
                    mtime = CTime, atime = CTime, ctime = CTime, uid = ?ROOT_USER_ID,
                    is_scope = true
                }
            })
    catch
        Error:Reason ->
            ?error_stacktrace("Cannot initialize onedata user files metadata due to: ~p:~p", [Error, Reason])
    end.
=======
-spec setup_onedata_user(UserId :: onedata_user:id()) -> ok.
setup_onedata_user(UserId) ->
    ?info("setup_onedata_user ~p", [UserId]),
    datastore:run_synchronized(onedata_user, UserId, fun() ->
        try
            {ok, #document{value = #onedata_user{space_ids = Spaces}}} =
                onedata_user:get(UserId),

                CTime = erlang:system_time(seconds),

                {ok, SpacesRootUUID} =
                    case get({path, fslogic_path:join([<<?DIRECTORY_SEPARATOR>>, ?SPACES_BASE_DIR_NAME])}) of
                        {ok, #document{key = Key}} -> {ok, Key};
                        {error, {not_found, _}} ->
                            create({uuid, ?ROOT_DIR_UUID},
                                #document{key = ?SPACES_BASE_DIR_UUID,
                                    value = #file_meta{
                                        name = ?SPACES_BASE_DIR_NAME, type = ?DIRECTORY_TYPE, mode = 8#1711,
                                        mtime = CTime, atime = CTime, ctime = CTime, uid = ?ROOT_USER_ID,
                                        is_scope = true
                                    }})
                    end,

            lists:foreach(fun(SpaceId) ->
                SpaceDirUuid = fslogic_uuid:spaceid_to_space_dir_uuid(SpaceId),
                case exists({uuid, SpaceDirUuid}) of
                    true ->
                        fix_parent_links({uuid, ?SPACES_BASE_DIR_UUID},
                            {uuid, SpaceDirUuid});
                    false ->
                        space_info:get_or_fetch(?ROOT_SESS_ID, SpaceId),
                        {ok, _} = create({uuid, SpacesRootUUID},
                            #document{key = SpaceDirUuid,
                                value = #file_meta{
                                    name = SpaceId, type = ?DIRECTORY_TYPE,
                                    mode = 8#1770, mtime = CTime, atime = CTime,
                                    ctime = CTime, uid = ?ROOT_USER_ID, is_scope = true
                                }})
                end
            end, Spaces),

            {ok, RootUUID} = create({uuid, ?ROOT_DIR_UUID},
                #document{key = fslogic_uuid:default_space_uuid(UserId),
                    value = #file_meta{
                        name = UserId, type = ?DIRECTORY_TYPE, mode = 8#1770,
                        mtime = CTime, atime = CTime, ctime = CTime, uid = ?ROOT_USER_ID,
                        is_scope = true
                    }
                }),
            {ok, _SpacesUUID} = create({uuid, RootUUID},
                #document{key = fslogic_uuid:spaces_uuid(UserId),
                    value = #file_meta{
                        name = ?SPACES_BASE_DIR_NAME, type = ?DIRECTORY_TYPE, mode = 8#1755,
                        mtime = CTime, atime = CTime, ctime = CTime, uid = ?ROOT_USER_ID,
                        is_scope = true
                    }
                })
        catch
            Error:Reason ->
                ?error_stacktrace("Cannot initialize onedata user files metadata due to: ~p:~p", [Error, Reason])
        end
    end).
>>>>>>> 84b5b1f0


%%--------------------------------------------------------------------
%% @doc
%% Adds links between given file_meta and given location document.
%% @end
%%--------------------------------------------------------------------
-spec attach_location(entry(), Location :: datastore:document() | datastore:key(), ProviderId :: oneprovider:id()) ->
    ok.
attach_location(Entry, #document{key = LocId}, ProviderId) ->
    attach_location(Entry, LocId, ProviderId);
attach_location(Entry, LocId, ProviderId) ->
    {ok, #document{key = FileId} = FDoc} = get(Entry),
    ok = datastore:add_links(?LINK_STORE_LEVEL, FDoc, {location_ref(ProviderId), {LocId, file_location}}),
    ok = datastore:add_links(?LINK_STORE_LEVEL, LocId, file_location, {file_meta, {FileId, file_meta}}).

%%--------------------------------------------------------------------
%% @doc Get space dir document for given SpaceId
%%--------------------------------------------------------------------
-spec get_space_dir(SpaceId :: binary()) ->
    {ok, datastore:document()} | datastore:get_error().
get_space_dir(SpaceId) ->
    get(fslogic_uuid:spaceid_to_space_dir_uuid(SpaceId)).

%%--------------------------------------------------------------------
%% @doc
%% Returns uuid() for given file_meta:entry(). Providers for example path() -> uuid() conversion.
%% @end
%%--------------------------------------------------------------------
-spec to_uuid(entry()) -> {ok, uuid()} | datastore:generic_error().
to_uuid({uuid, UUID}) ->
    {ok, UUID};
to_uuid(#document{key = UUID}) ->
    {ok, UUID};
to_uuid({path, Path}) ->
    ?run(begin
             {ok, {Doc, _}} = resolve_path(Path),
             to_uuid(Doc)
         end).

%%--------------------------------------------------------------------
%% @doc
%% Checks if given file doc represents root directory with empty path.
%% @end
%%--------------------------------------------------------------------
-spec is_root_dir(datastore:document()) -> boolean().
is_root_dir(#document{key = Key}) ->
    Key =:= ?ROOT_DIR_UUID.

%%--------------------------------------------------------------------
%% @doc
%% Checks if given file doc represents "spaces" directory dedicated for user.
%% @end
%%--------------------------------------------------------------------
-spec is_spaces_dir(datastore:document(), onedata_user:id()) -> boolean().
is_spaces_dir(#document{key = Key}, UserId) ->
    Key =:= fslogic_uuid:spaces_uuid(UserId).

%%--------------------------------------------------------------------
%% @doc
%% Checks if given file doc represents "spaces" directory.
%% @end
%%--------------------------------------------------------------------
-spec is_spaces_base_dir(datastore:document()) -> boolean().
is_spaces_base_dir(#document{key = Key}) ->
    Key =:= ?SPACES_BASE_DIR_UUID.

%%%===================================================================
%%% Internal functions
%%%===================================================================

%%--------------------------------------------------------------------
%% @doc
%% Internel helper function for rename/2.
%% @end
%%--------------------------------------------------------------------
-spec rename3(Subject :: datastore:document(), ParentUUID :: uuid(), {name, NewName :: name()} | {path, NewPath :: path()}) ->
    ok | datastore:generic_error().
rename3(#document{value = #file_meta{name = OldName}} = Subject, ParentUUID, {name, NewName}) ->
    ?run(begin
             {ok, FileUUID} = update(Subject, #{name => NewName}),
             ok = datastore:add_links(?LINK_STORE_LEVEL, ParentUUID, ?MODEL_NAME, {NewName, {FileUUID, ?MODEL_NAME}}),
             ok = datastore:delete_links(?LINK_STORE_LEVEL, ParentUUID, ?MODEL_NAME, OldName),
             ok
         end);
rename3(#document{value = #file_meta{name = OldName}} = Subject, OldParentUUID, {path, NewPath}) ->
    ?run(begin
             NewTokens = fslogic_path:split(NewPath),
             [NewName | NewParentTokens] = lists:reverse(NewTokens),
             NewParentPath = fslogic_path:join(lists:reverse(NewParentTokens)),
             {ok, NewParent} = get({path, NewParentPath}),

             {ok, NewScope} = get_scope(NewParent),

             ok = datastore:add_links(?LINK_STORE_LEVEL, NewParent, {NewName, Subject}),
             {ok, FileUUID} = update(Subject, #{name => NewName}),
             ok = datastore:delete_links(?LINK_STORE_LEVEL, OldParentUUID, ?MODEL_NAME, OldName),
             ok = datastore:add_links(?LINK_STORE_LEVEL, FileUUID, ?MODEL_NAME, {parent, NewParent}),

             ok = update_scopes(Subject, NewScope),

             ok
         end).

%%--------------------------------------------------------------------
%% @doc
%% Force set "scope" document for given file_meta:entry() and all its children recursively but only if
%% given file_meta:entry() has differen "scope" document.
%% @end
%%--------------------------------------------------------------------
-spec update_scopes(Entry :: entry(), NewScope :: datastore:document()) -> ok | datastore:generic_error().
update_scopes(Entry, #document{key = NewScopeUUID} = NewScope) ->
    ?run(begin
             {ok, #document{key = OldScopeUUID}} = get_scope(Entry),
             case OldScopeUUID of
                 NewScopeUUID -> ok;
                 _ ->
                     set_scopes(Entry, NewScope)
             end
         end).

%%--------------------------------------------------------------------
%% @doc
%% Force set "scope" document for given file_meta:entry() and all its children recursively.
%% @end
%%--------------------------------------------------------------------
-spec set_scopes(entry(), datastore:document()) -> ok | datastore:generic_error().
set_scopes(Entry, #document{key = NewScopeUUID}) ->
    ?run(begin
             SetterFun =
                 fun(CurrentEntry, ScopeUUID) ->
                     {ok, CurrentUUID} = to_uuid(CurrentEntry),
                     ok = datastore:add_links(?LINK_STORE_LEVEL, CurrentUUID, ?MODEL_NAME, {scope, {ScopeUUID, ?MODEL_NAME}})
                 end,

             Master = self(),
             ReceiverFun =
                 fun Receiver() ->
                     receive
                         {Entry0, ScopeUUID0} ->
                             SetterFun(Entry0, ScopeUUID0),
                             Receiver();
                         exit ->
                             ok,
                             Master ! scope_setting_done
                     end
                 end,
             Setters = [spawn_link(ReceiverFun) || _ <- lists:seq(1, ?SET_SCOPER_WORKERS)],

             Res =
                 try set_scopes6(Entry, NewScopeUUID, Setters, [], 0, ?SET_SCOPE_BATCH_SIZE) of
                     Result -> Result
                 catch
                     _:Reason ->
                         {error, Reason}
                 end,

             lists:foreach(fun(Setter) ->
                 Setter ! exit,
                 receive
                     scope_setting_done -> ok
                 after 200 ->
                     ?error("set_scopes error for entry: ~p", [Entry])
                 end
                           end, Setters),
             Res
         end).

%%--------------------------------------------------------------------
%% @doc
%% Internal helper fo set_scopes/2. Dispatch all set_scope jobs across all worker proceses.
%% @end
%%--------------------------------------------------------------------
-spec set_scopes6(Entry :: entry() | [entry()], NewScopeUUID :: uuid(), [pid()], [pid()],
    Offset :: non_neg_integer(), BatchSize :: non_neg_integer()) -> ok | no_return().
set_scopes6(Entry, NewScopeUUID, [], SettersBak, Offset, BatchSize) -> %% Empty workers list -> restore from busy workers list
    set_scopes6(Entry, NewScopeUUID, SettersBak, [], Offset, BatchSize);
set_scopes6([], _NewScopeUUID, _Setters, _SettersBak, _Offset, _BatchSize) ->
    ok; %% Nothing to do
set_scopes6([Entry | R], NewScopeUUID, [Setter | Setters], SettersBak, Offset, BatchSize) ->  %% set_scopes for all given entries
    ok = set_scopes6(Entry, NewScopeUUID, [Setter | Setters], SettersBak, Offset, BatchSize), %% set_scopes for current entry
    ok = set_scopes6(R, NewScopeUUID, Setters, [Setter | SettersBak], Offset, BatchSize);     %% set_scopes for other entries
set_scopes6(Entry, NewScopeUUID, [Setter | Setters], SettersBak, Offset, BatchSize) -> %% set_scopes for current entry
    Setter ! {Entry, NewScopeUUID}, %% Send job to first available process
    {ok, ChildLinks} = list_children(Entry, Offset, BatchSize), %% Apply this fuction for all children
    case length(ChildLinks) < BatchSize of
        true -> ok;
        false ->
            ok = set_scopes6(Entry, NewScopeUUID, Setters, [Setter | SettersBak], Offset + BatchSize, BatchSize)
    end,
    ok = set_scopes6([{uuid, UUID} || #child_link{uuid = UUID} <- ChildLinks], NewScopeUUID, Setters, [Setter | SettersBak], 0, BatchSize).


%%--------------------------------------------------------------------
%% @doc
%% Check if given term is valid path()
%% @end
%%--------------------------------------------------------------------
-spec is_valid_filename(term()) -> boolean().
is_valid_filename(<<"">>) ->
    false;
is_valid_filename(<<".">>) ->
    false;
is_valid_filename(<<"..">>) ->
    false;
is_valid_filename(FileName) when not is_binary(FileName) ->
    false;
is_valid_filename(FileName) when is_binary(FileName) ->
    DirSep =
        case binary:matches(FileName, <<?DIRECTORY_SEPARATOR>>) of
            [] -> true;
            _ -> false
        end,
    SnapSep =
        case binary:matches(FileName, <<?SNAPSHOT_SEPARATOR>>) of
            [] -> true;
            _ -> false
        end,

    SnapSep andalso DirSep.


%%--------------------------------------------------------------------
%% @doc
%% Returns filename than explicity points at given version of snaphot.
%% @end
%%--------------------------------------------------------------------
-spec snapshot_name(FileName :: name(), Version :: non_neg_integer()) -> binary().
snapshot_name(FileName, Version) ->
    <<FileName/binary, ?SNAPSHOT_SEPARATOR, (integer_to_binary(Version))/binary>>.


%%--------------------------------------------------------------------
%% @doc
%% Checks if given filename explicity points at specific version of snaphot.
%% @end
%%--------------------------------------------------------------------
-spec is_snapshot(FileName :: name()) -> boolean().
is_snapshot(FileName) ->
    try
        case binary:split(FileName, <<?SNAPSHOT_SEPARATOR>>) of
            [FN, VR] ->
                _ = binary_to_integer(VR),
                is_valid_filename(FN);
            _ ->
                false
        end
    catch
        _:_ ->
            false
    end.


-spec location_ref(oneprovider:id()) -> binary().
location_ref(ProviderId) ->
    <<?LOCATION_PREFIX, ProviderId/binary>>.<|MERGE_RESOLUTION|>--- conflicted
+++ resolved
@@ -37,11 +37,7 @@
     'after'/5, before/4]).
 
 -export([resolve_path/1, create/2, get_scope/1, list_children/3, get_parent/1,
-<<<<<<< HEAD
-    gen_path/1, gen_storage_path/1, rename/2, setup_onedata_user/2]).
-=======
-    rename/2, setup_onedata_user/1]).
->>>>>>> 84b5b1f0
+    rename/2, setup_onedata_user/2]).
 -export([get_ancestors/1, attach_location/3, get_locations/1, get_space_dir/1]).
 -export([snapshot_name/2, to_uuid/1, is_root_dir/1, is_spaces_base_dir/1,
     is_spaces_dir/2]).
@@ -488,69 +484,8 @@
 %% this function is called asynchronously automatically after user's document is updated.
 %% @end
 %%--------------------------------------------------------------------
-<<<<<<< HEAD
--spec setup_onedata_user(oz_endpoint:client(), UUID :: onedata_user:id()) -> ok.
-setup_onedata_user(Client, UUID) ->
-    ?info("setup_onedata_user ~p", [UUID]),
-    try
-        {ok, #document{value = #onedata_user{space_ids = Spaces}}} =
-            onedata_user:get(UUID),
-
-        CTime = erlang:system_time(seconds),
-
-        {ok, SpacesRootUUID} =
-            case get({path, fslogic_path:join([<<?DIRECTORY_SEPARATOR>>, ?SPACES_BASE_DIR_NAME])}) of
-                {ok, #document{key = Key}} -> {ok, Key};
-                {error, {not_found, _}} ->
-                    create({uuid, ?ROOT_DIR_UUID},
-                        #document{key = ?SPACES_BASE_DIR_UUID,
-                            value = #file_meta{
-                                name = ?SPACES_BASE_DIR_NAME, type = ?DIRECTORY_TYPE, mode = 8#1711,
-                                mtime = CTime, atime = CTime, ctime = CTime, uid = ?ROOT_USER_ID,
-                                is_scope = true
-                            }})
-            end,
-
-        lists:foreach(fun(SpaceId) ->
-            SpaceDirUuid = fslogic_uuid:spaceid_to_space_dir_uuid(SpaceId),
-            case exists({uuid, SpaceDirUuid}) of
-                true ->
-                    fix_parent_links({uuid, ?SPACES_BASE_DIR_UUID}, {uuid, SpaceDirUuid});
-                false ->
-                    space_info:fetch(Client, SpaceId),
-                    {ok, _} = create({uuid, SpacesRootUUID},
-                        #document{key = SpaceDirUuid,
-                            value = #file_meta{
-                                name = SpaceId, type = ?DIRECTORY_TYPE,
-                                mode = 8#1770, mtime = CTime, atime = CTime,
-                                ctime = CTime, uid = ?ROOT_USER_ID, is_scope = true
-                            }})
-            end
-                      end, Spaces),
-
-        {ok, RootUUID} = create({uuid, ?ROOT_DIR_UUID},
-            #document{key = fslogic_uuid:default_space_uuid(UUID),
-                value = #file_meta{
-                    name = UUID, type = ?DIRECTORY_TYPE, mode = 8#1770,
-                    mtime = CTime, atime = CTime, ctime = CTime, uid = ?ROOT_USER_ID,
-                    is_scope = true
-                }
-            }),
-        {ok, _SpacesUUID} = create({uuid, RootUUID},
-            #document{key = fslogic_uuid:spaces_uuid(UUID),
-                value = #file_meta{
-                    name = ?SPACES_BASE_DIR_NAME, type = ?DIRECTORY_TYPE, mode = 8#1755,
-                    mtime = CTime, atime = CTime, ctime = CTime, uid = ?ROOT_USER_ID,
-                    is_scope = true
-                }
-            })
-    catch
-        Error:Reason ->
-            ?error_stacktrace("Cannot initialize onedata user files metadata due to: ~p:~p", [Error, Reason])
-    end.
-=======
--spec setup_onedata_user(UserId :: onedata_user:id()) -> ok.
-setup_onedata_user(UserId) ->
+-spec setup_onedata_user(oz_endpoint:client(), UserId :: onedata_user:id()) -> ok.
+setup_onedata_user(Client, UserId) ->
     ?info("setup_onedata_user ~p", [UserId]),
     datastore:run_synchronized(onedata_user, UserId, fun() ->
         try
@@ -579,7 +514,7 @@
                         fix_parent_links({uuid, ?SPACES_BASE_DIR_UUID},
                             {uuid, SpaceDirUuid});
                     false ->
-                        space_info:get_or_fetch(?ROOT_SESS_ID, SpaceId),
+                        space_info:get_or_fetch(Client, SpaceId),
                         {ok, _} = create({uuid, SpacesRootUUID},
                             #document{key = SpaceDirUuid,
                                 value = #file_meta{
@@ -611,7 +546,6 @@
                 ?error_stacktrace("Cannot initialize onedata user files metadata due to: ~p:~p", [Error, Reason])
         end
     end).
->>>>>>> 84b5b1f0
 
 
 %%--------------------------------------------------------------------
