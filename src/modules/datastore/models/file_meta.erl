%%%-------------------------------------------------------------------
%%% @author Rafal Slota
%%% @copyright (C) 2015 ACK CYFRONET AGH
%%% This software is released under the MIT license
%%% cited in 'LICENSE.txt'.
%%% @end
%%%-------------------------------------------------------------------
%%% @doc Model for file's metadata. Implemets low-level metadata operations such as
%%%      walking through file graph.
%%% @end
%%%-------------------------------------------------------------------
-module(file_meta).
-author("Rafal Slota").
-behaviour(model_behaviour).

-include("proto/oneclient/fuse_messages.hrl").
-include("modules/fslogic/fslogic_common.hrl").
-include("modules/datastore/datastore_specific_models_def.hrl").
-include("modules/datastore/datastore_runner.hrl").
-include_lib("cluster_worker/include/modules/datastore/datastore_model.hrl").
-include_lib("ctool/include/logging.hrl").

%% How many processes shall be process single set_scope operation.
-define(SET_SCOPER_WORKERS, 25).

%% How many entries shall be processed in one batch for set_scope operation.
-define(SET_SCOPE_BATCH_SIZE, 100).

-define(ROOT_DIR_UUID, <<"">>).
-define(ROOT_DIR_NAME, <<"">>).

%% Separator used in filename for specifying snapshot version.
-define(SNAPSHOT_SEPARATOR, "::").

%% Prefix for link name for #file_location link
-define(LOCATION_PREFIX, "location_").

%% model_behaviour callbacks
-export([save/1, get/1, exists/1, delete/1, update/2, create/1, model_init/0,
    'after'/5, before/4]).

-export([resolve_path/1, create/2, get_scope/1, list_children/3, get_parent/1,
    gen_path/1, gen_storage_path/1, rename/2, setup_onedata_user/1]).
-export([get_ancestors/1, attach_location/3, get_locations/1, get_space_dir/1]).
-export([snapshot_name/2, to_uuid/1, is_root_dir/1, is_spaces_base_dir/1,
    is_spaces_dir/2]).
-export([fix_parent_links/2, fix_parent_links/1]).

-type uuid() :: datastore:key().
-type path() :: binary().
-type name() :: binary().
-type uuid_or_path() :: {path, path()} | {uuid, uuid()}.
-type entry() :: uuid_or_path() | datastore:document().
-type type() :: ?REGULAR_FILE_TYPE | ?DIRECTORY_TYPE | ?LINK_TYPE.
-type offset() :: non_neg_integer().
-type size() :: non_neg_integer().
-type mode() :: non_neg_integer().
-type time() :: non_neg_integer().
-type file_meta() :: model_record().
-type posix_permissions() :: non_neg_integer().

-export_type([uuid/0, path/0, name/0, uuid_or_path/0, entry/0, type/0, offset/0,
    size/0, mode/0, time/0, posix_permissions/0]).

%%%===================================================================
%%% model_behaviour callbacks
%%%===================================================================

%%--------------------------------------------------------------------
%% @doc
%% {@link model_behaviour} callback save/1.
%% @end
%%--------------------------------------------------------------------
-spec save(datastore:document()) ->
    {ok, uuid()} | datastore:generic_error().
save(Document) ->
    datastore:save(?STORE_LEVEL, Document).

%%--------------------------------------------------------------------
%% @doc
%% {@link model_behaviour} callback update/2.
%% @end
%%--------------------------------------------------------------------
-spec update(uuid() | entry(), Diff :: datastore:document_diff()) ->
    {ok, uuid()} | datastore:update_error().
update({uuid, Key}, Diff) ->
    update(Key, Diff);
update(#document{value = #file_meta{}, key = Key}, Diff) ->
    update(Key, Diff);
update({path, Path}, Diff) ->
    ?run(begin
             {ok, {#document{} = Document, _}} = resolve_path(Path),
             update(Document, Diff)
         end);
update(Key, Diff) ->
    datastore:update(?STORE_LEVEL, ?MODULE, Key, Diff).

%%--------------------------------------------------------------------
%% @doc
%% {@link model_behaviour} callback create/1.
%% @end
%%--------------------------------------------------------------------
-spec create(datastore:document()) ->
    {ok, uuid()} | datastore:create_error().
create(#document{value = #file_meta{name = FileName}} = Document) ->
    case is_valid_filename(FileName) of
        true ->
            datastore:create(?STORE_LEVEL, Document);
        false ->
            {error, invalid_filename}
    end.

%%--------------------------------------------------------------------
%% @doc
%% Creates new #file_meta and links it as a new child of given as first argument existing #file_meta.
%% @end
%%--------------------------------------------------------------------
-spec create(entry(), file_meta() | datastore:document()) -> {ok, uuid()} | datastore:create_error().
create({uuid, ParentUUID}, File) ->
    ?run(begin
             {ok, Parent} = get(ParentUUID),
             create(Parent, File)
         end);
create({path, Path}, File) ->
    ?run(begin
             {ok, {Parent, _}} = resolve_path(Path),
             create(Parent, File)
         end);
create(#document{} = Parent, #file_meta{} = File) ->
    create(Parent, #document{value = File});
create(#document{key = ParentUUID} = Parent, #document{value = #file_meta{name = FileName, version = V}} = FileDoc) ->
    ?run(begin
             ?info("CREATE FILE ~p", [FileName]),
             false = is_snapshot(FileName),
             datastore:run_synchronized(?MODEL_NAME, ParentUUID,
                 fun() ->
                     case resolve_path(ParentUUID, fslogic_path:join([<<?DIRECTORY_SEPARATOR>>, FileName])) of
                         {error, {not_found, _}} ->
                             case create(FileDoc) of
                                 {ok, UUID} ->
                                     SavedDoc = FileDoc#document{key = UUID},
                                     {ok, Scope} = get_scope(Parent),
                                     ok = datastore:add_links(?LINK_STORE_LEVEL, Parent, {FileName, SavedDoc}),
                                     ok = datastore:add_links(?LINK_STORE_LEVEL, Parent, {snapshot_name(FileName, V), SavedDoc}),
                                     ok = datastore:add_links(?LINK_STORE_LEVEL, SavedDoc, [{parent, Parent}, {scope, Scope}]),
                                     {ok, UUID};
                                 {error, Reason} ->
                                     {error, Reason}
                             end;
                         {ok, _} ->
                             {error, already_exists}
                     end
                 end)

         end).


%%--------------------------------------------------------------------
%% @doc
%% Fixes links to given document in its parent. Assumes that link to parent is valid.
%% If the parent entry() is known its safer to use fix_parent_links/2.
%% @end
%%--------------------------------------------------------------------
-spec fix_parent_links(entry()) ->
    ok | no_return().
fix_parent_links(Entry) ->
    {ok, Parent} = get_parent(Entry),
    fix_parent_links(Parent, Entry).


%%--------------------------------------------------------------------
%% @doc
%% Fixes links to given document in its parent. Also fixes 'parent' link.
%% @end
%%--------------------------------------------------------------------
-spec fix_parent_links(Parent :: entry(), File :: entry()) ->
    ok | no_return().
fix_parent_links(Parent, Entry) ->
    {ok, #document{} = ParentDoc} = get(Parent),
    {ok, #document{value = #file_meta{name = FileName, version = V}} = FileDoc} = get(Entry),
    {ok, Scope} = get_scope(Parent),
    ok = datastore:add_links(?LINK_STORE_LEVEL, ParentDoc, {FileName, FileDoc}),
    ok = datastore:add_links(?LINK_STORE_LEVEL, ParentDoc, {snapshot_name(FileName, V), FileDoc}),
    ok = datastore:add_links(?LINK_STORE_LEVEL, FileDoc, [{parent, ParentDoc}, {scope, Scope}]).

%%--------------------------------------------------------------------
%% @doc
%% {@link model_behaviour} callback get/1.
%% @end
%%--------------------------------------------------------------------
get(Arg) ->
    case get1(Arg) of
        {error, {not_found, _}} = N when is_binary(Arg) ->
            ?warning("NOT FOUND ~p ~p", [Arg, Arg]),
            N;
        {error, {not_found, _}} = N ->
            ?warning("NOT FOUND ~p ~p", [Arg, to_uuid(Arg)]),
            N;
        R -> R
    end.

-spec get(uuid() | entry()) -> {ok, datastore:document()} | datastore:get_error().
get1({uuid, Key}) ->
    get(Key);
get1(#document{value = #file_meta{}} = Document) ->
    {ok, Document};
get1({path, Path}) ->
    ?run(begin
             {ok, {Doc, _}} = resolve_path(Path),
             {ok, Doc}
         end);
get1(?ROOT_DIR_UUID) ->
    {ok, #document{key = ?ROOT_DIR_UUID, value =
    #file_meta{name = ?ROOT_DIR_NAME, is_scope = true, mode = 8#111, uid = ?ROOT_USER_ID}}};
get1(Key) ->
    datastore:get(?STORE_LEVEL, ?MODULE, Key).

%%--------------------------------------------------------------------
%% @doc
%% {@link model_behaviour} callback delete/1.
%% @end
%%--------------------------------------------------------------------
-spec delete(uuid() | entry()) -> ok | datastore:generic_error().
delete({uuid, Key}) ->
    delete(Key);
delete(#document{value = #file_meta{name = FileName}, key = Key}) ->
    ?run(begin
             case datastore:fetch_link(?LINK_STORE_LEVEL, Key, ?MODEL_NAME, parent) of
                 {ok, {ParentKey, ?MODEL_NAME}} ->
                     ok = datastore:delete_links(?LINK_STORE_LEVEL, ParentKey, ?MODEL_NAME, FileName);
                 _ ->
                     ok
             end,
             datastore:delete(?STORE_LEVEL, ?MODULE, Key)
         end);
delete({path, Path}) ->
    ?run(begin
             {ok, {#document{} = Document, _}} = resolve_path(Path),
             delete(Document)
         end);
delete(Key) ->
    ?run(begin
             case get(Key) of
                 {ok, #document{} = Document} ->
                     delete(Document);
                 {error, {not_found, _}} ->
                     ok
             end
         end).

%%--------------------------------------------------------------------
%% @doc
%% {@link model_behaviour} callback exists/1.
%% @end
%%--------------------------------------------------------------------
-spec exists(uuid() | entry()) -> datastore:exists_return().
exists({uuid, Key}) ->
    exists(Key);
exists(#document{value = #file_meta{}, key = Key}) ->
    exists(Key);
exists({path, Path}) ->
    case resolve_path(Path) of
        {ok, {#document{}, _}} ->
            true;
        {error, {not_found, _}} ->
            false;
        {error, ghost_file} ->
            false;
        {error, link_not_found} ->
            false
    end;
exists(Key) ->
    ?RESPONSE(datastore:exists(?STORE_LEVEL, ?MODULE, Key)).

%%--------------------------------------------------------------------
%% @doc
%% {@link model_behaviour} callback model_init/0.
%% @end
%%--------------------------------------------------------------------
-spec model_init() -> model_behaviour:model_config().
model_init() ->
    ?MODEL_CONFIG(files, [{onedata_user, create}, {onedata_user, save}, {onedata_user, update}],
<<<<<<< HEAD
        ?DISK_ONLY_LEVEL, ?DISK_ONLY_LEVEL).
=======
        ?GLOBALLY_CACHED_LEVEL).
>>>>>>> 2f6ad980

%%--------------------------------------------------------------------
%% @doc
%% {@link model_behaviour} callback 'after'/5.
%% @end
%%--------------------------------------------------------------------
-spec 'after'(ModelName :: model_behaviour:model_type(),
    Method :: model_behaviour:model_action(),
    Level :: datastore:store_level(), Context :: term(),
    ReturnValue :: term()) -> ok.
'after'(onedata_user, create, _, _, {ok, UUID}) ->
    setup_onedata_user(UUID);
'after'(onedata_user, save, _, _, {ok, UUID}) ->
    setup_onedata_user(UUID);
'after'(onedata_user, update, _, _, {ok, UUID}) ->
    setup_onedata_user(UUID);
'after'(_ModelName, _Method, _Level, _Context, _ReturnValue) ->
    ok.

%%--------------------------------------------------------------------
%% @doc
%% {@link model_behaviour} callback before/4.
%% @end
%%--------------------------------------------------------------------
-spec before(ModelName :: model_behaviour:model_type(),
    Method :: model_behaviour:model_action(),
    Level :: datastore:store_level(), Context :: term()) ->
    ok | datastore:generic_error().
before(_ModelName, _Method, _Level, _Context) ->
    ok.

%%--------------------------------------------------------------------
%% @doc
%% Lists children of given #file_meta.
%% @end
%%--------------------------------------------------------------------
-spec list_children(Entry :: entry(), Offset :: non_neg_integer(), Count :: non_neg_integer()) ->
    {ok, [#child_link{}]} | {error, Reason :: term()}.
list_children(Entry, Offset, Count) ->
    ?run(begin
             {ok, #document{} = File} = get(Entry),
             Res = datastore:foreach_link(?LINK_STORE_LEVEL, File,
                 fun
                     (_LinkName, _LinkTarget, {_, 0, _} = Acc) ->
                         Acc;
                     (LinkName, {_Key, ?MODEL_NAME}, {Skip, Count1, Acc}) when is_binary(LinkName), Skip > 0 ->
                         case is_snapshot(LinkName) of
                             true ->
                                 {Skip, Count1, Acc};
                             false ->
                                 {Skip - 1, Count1, Acc}
                         end;
                     (LinkName, {Key, ?MODEL_NAME}, {0, Count1, Acc}) when is_binary(LinkName), Count > 0 ->
                         case is_snapshot(LinkName) of
                             true ->
                                 {0, Count1, Acc};
                             false ->
                                 {0, Count1 - 1, [#child_link{uuid = Key, name = LinkName} | Acc]}
                         end;
                     (_LinkName, _LinkTarget, AccIn) ->
                         AccIn
                 end, {Offset, Count, []}),
             case Res of
                 {ok, {_, _, UUIDs}} ->
                     {ok, UUIDs};
                 {error, Reason} ->
                     {error, Reason}
             end
         end).


%%--------------------------------------------------------------------
%% @doc
%% Returns file's locations attached with attach_location/3.
%% @end
%%--------------------------------------------------------------------
-spec get_locations(entry()) -> {ok, [datastore:key()]} | datastore:get_error().
get_locations(Entry) ->
    ?run(begin
             {ok, #document{} = File} = get(Entry),
             datastore:foreach_link(?LINK_STORE_LEVEL, File,
                 fun
                     (<<?LOCATION_PREFIX, _/binary>>, {Key, file_location}, AccIn) ->
                         [Key | AccIn];
                     (_LinkName, _LinkTarget, AccIn) ->
                         AccIn
                 end, [])
         end).

%%--------------------------------------------------------------------
%% @doc
%% Returns file's parent document.
%% @end
%%--------------------------------------------------------------------
-spec get_parent(Entry :: entry()) -> {ok, datastore:document()} | datastore:get_error().
get_parent(Entry) ->
    ?run(begin
             case get(Entry) of
                 {ok, #document{key = ?ROOT_DIR_UUID}} = RootResp ->
                     RootResp;
                 {ok, #document{key = Key}} ->
                     {ok, {ParentKey, ?MODEL_NAME}} =
                         datastore:fetch_link(?LINK_STORE_LEVEL, Key, ?MODEL_NAME, parent),
                     get({uuid, ParentKey})
             end
         end).

%%--------------------------------------------------------------------
%% @doc
%% Returns all file's ancestors' uuids.
%% @end
%%--------------------------------------------------------------------
-spec get_ancestors(Entry :: entry()) -> {ok, [uuid()]} | datastore:get_error().
get_ancestors(Entry) ->
    ?run(begin
             {ok, #document{key = Key}} = get(Entry),
             {ok, get_ancestors2(Key, [])}
         end).
get_ancestors2(?ROOT_DIR_UUID, Acc) ->
    Acc;
get_ancestors2(Key, Acc) ->
    {ok, {ParentKey, ?MODEL_NAME}} = datastore:fetch_link(?LINK_STORE_LEVEL, Key, ?MODEL_NAME, parent),
    get_ancestors2(ParentKey, [ParentKey | Acc]).


%%--------------------------------------------------------------------
%% @doc
%% Generate file_meta:path() for given file_meta:entry()
%% @end
%%--------------------------------------------------------------------
-spec gen_path(entry()) -> {ok, path()} | datastore:generic_error().
gen_path({path, Path}) when is_binary(Path) ->
    {ok, Path};
gen_path(Entry) ->
    ?run(begin
             gen_path2(Entry, [])
         end).

%%--------------------------------------------------------------------
%% @doc
%% Generate storage file_meta:path() for given file_meta:entry()
%% @end
%%--------------------------------------------------------------------
-spec gen_storage_path(entry()) -> {ok, path()} | datastore:generic_error().
gen_storage_path({path, Path}) when is_binary(Path) ->
    {ok, Path};
gen_storage_path(Entry) ->
    ?run(begin
        gen_storage_path2(Entry, [])
    end).

%%--------------------------------------------------------------------
%% @doc
%% Resolves given file_meta:path() and returns file_meta:entry() along with list of
%% all ancestors' UUIDs.
%% @end
%%--------------------------------------------------------------------
-spec resolve_path(path()) -> {ok, {datastore:document(), [uuid()]}} | datastore:generic_error().
resolve_path(Path) ->
    resolve_path({uuid, ?ROOT_DIR_UUID}, Path).

-spec resolve_path(Parent :: entry(), path()) -> {ok, {datastore:document(), [uuid()]}} | datastore:generic_error().
resolve_path(ParentEntry, <<?DIRECTORY_SEPARATOR, Path/binary>>) ->
    ?run(begin
             {ok, #document{key = RootUUID} = Root} = get(ParentEntry),
             case fslogic_path:split(Path) of
                 [] ->
                     {ok, {Root, [RootUUID]}};
                 Tokens ->
                     case datastore:link_walk(?LINK_STORE_LEVEL, Root, Tokens, get_leaf) of
                         {ok, {Leaf, KeyPath}} ->
                             [_ | [RealParentUUID | _]] = lists:reverse([RootUUID | KeyPath]),
                             {ok, {ParentUUID, _}} = datastore:fetch_link(?LINK_STORE_LEVEL, Leaf, parent),
                             case ParentUUID of
                                 RealParentUUID ->
                                     {ok, {Leaf, [RootUUID | KeyPath]}};
                                 _ ->
                                     {error, ghost_file}
                             end;
                         {error, link_not_found} -> %% Map links errors to document errors
                             {error, {not_found, ?MODEL_NAME}};
                         {error, Reason} ->
                             {error, Reason}
                     end
             end
         end).

%%--------------------------------------------------------------------
%% @doc
%% Moves given file to specific location. Move operation ({path, _}) is more generic, but
%% rename using simple file name ({name, _}) is faster because it does not change parent of the file.
%% @end
%%--------------------------------------------------------------------
-spec rename(entry(), {name, name()} | {path, path()}) -> ok | datastore:generic_error().
rename({path, Path}, Op) ->
    ?run(begin
             {ok, {Subj, KeyPath}} = resolve_path(Path),
             [_ | [ParentUUID | _]] = lists:reverse(KeyPath),
             rename3(Subj, ParentUUID, Op)
         end);
rename(Entry, Op) ->
    ?run(begin
             {ok, Subj} = get(Entry),
             {ok, {ParentUUID, _}} = datastore:fetch_link(?LINK_STORE_LEVEL, Subj, parent),
             rename3(Subj, ParentUUID, Op)
         end).

%%--------------------------------------------------------------------
%% @doc
%% Gets "scope" document of given document. "Scope" document is the nearest ancestor with #file_meta.is_scope == true.
%% @end
%%--------------------------------------------------------------------
-spec get_scope(Entry :: entry()) -> {ok, ScopeDoc :: datastore:document()} | datastore:generic_error().
get_scope(#document{value = #file_meta{is_scope = true}} = Document) ->
    {ok, Document};
get_scope(#document{value = #file_meta{is_scope = false}} = Document) ->
    datastore:fetch_link_target(?LINK_STORE_LEVEL, Document, scope);
get_scope(Entry) ->
    ?run(begin
             {ok, Doc} = get(Entry),
             get_scope(Doc)
         end).

%%--------------------------------------------------------------------
%% @doc
%% Initializes files metadata for onedata user.
%% This function can and should be used to ensure that user's FS is fully synchronised. Normally
%% this function is called asynchronously automatically after user's document is updated.
%% @end
%%--------------------------------------------------------------------
-spec setup_onedata_user(UUID :: onedata_user:id()) -> ok.
setup_onedata_user(UUID) ->
    ?info("setup_onedata_user ~p", [UUID]),
    try
        {ok, #document{value = #onedata_user{space_ids = Spaces}}} =
            onedata_user:get(UUID),

        CTime = erlang:system_time(seconds),

        {ok, SpacesRootUUID} =
            case get({path, fslogic_path:join([<<?DIRECTORY_SEPARATOR>>, ?SPACES_BASE_DIR_NAME])}) of
                {ok, #document{key = Key}} -> {ok, Key};
                {error, {not_found, _}} ->
                    create({uuid, ?ROOT_DIR_UUID},
                        #document{key = ?SPACES_BASE_DIR_UUID,
                            value = #file_meta{
                                name = ?SPACES_BASE_DIR_NAME, type = ?DIRECTORY_TYPE, mode = 8#1711,
                                mtime = CTime, atime = CTime, ctime = CTime, uid = ?ROOT_USER_ID,
                                is_scope = true
                            }})
            end,

        lists:foreach(fun(SpaceId) ->
            SpaceDirUuid = fslogic_uuid:spaceid_to_space_dir_uuid(SpaceId),
            case exists({uuid, SpaceDirUuid}) of
                true ->
                    fix_parent_links({uuid, ?SPACES_BASE_DIR_UUID}, {uuid, SpaceDirUuid});
                false ->
                    space_info:fetch(provider, SpaceId),
                    {ok, _} = create({uuid, SpacesRootUUID},
                        #document{key = SpaceDirUuid,
                            value = #file_meta{
                                name = SpaceId, type = ?DIRECTORY_TYPE,
                                mode = 8#1770, mtime = CTime, atime = CTime,
                                ctime = CTime, uid = ?ROOT_USER_ID, is_scope = true
                            }})
            end
                      end, Spaces),

        {ok, RootUUID} = create({uuid, ?ROOT_DIR_UUID},
            #document{key = fslogic_uuid:default_space_uuid(UUID),
                value = #file_meta{
                    name = UUID, type = ?DIRECTORY_TYPE, mode = 8#1770,
                    mtime = CTime, atime = CTime, ctime = CTime, uid = ?ROOT_USER_ID,
                    is_scope = true
                }
            }),
        {ok, _SpacesUUID} = create({uuid, RootUUID},
            #document{key = fslogic_uuid:spaces_uuid(UUID),
                value = #file_meta{
                    name = ?SPACES_BASE_DIR_NAME, type = ?DIRECTORY_TYPE, mode = 8#1755,
                    mtime = CTime, atime = CTime, ctime = CTime, uid = ?ROOT_USER_ID,
                    is_scope = true
                }
            })
    catch
        Error:Reason ->
            ?error_stacktrace("Cannot initialize onedata user files metadata due to: ~p:~p", [Error, Reason])
    end.


%%--------------------------------------------------------------------
%% @doc
%% Adds links between given file_meta and given location document.
%% @end
%%--------------------------------------------------------------------
-spec attach_location(entry(), Location :: datastore:document() | datastore:key(), ProviderId :: oneprovider:id()) ->
    ok.
attach_location(Entry, #document{key = LocId}, ProviderId) ->
    attach_location(Entry, LocId, ProviderId);
attach_location(Entry, LocId, ProviderId) ->
    {ok, #document{key = FileId} = FDoc} = get(Entry),
    ok = datastore:add_links(?LINK_STORE_LEVEL, FDoc, {location_ref(ProviderId), {LocId, file_location}}),
    ok = datastore:add_links(?LINK_STORE_LEVEL, LocId, file_location, {file_meta, {FileId, file_meta}}).

%%--------------------------------------------------------------------
%% @doc Get space dir document for given SpaceId
%%--------------------------------------------------------------------
-spec get_space_dir(SpaceId :: binary()) ->
    {ok, datastore:document()} | datastore:get_error().
get_space_dir(SpaceId) ->
    get(fslogic_uuid:spaceid_to_space_dir_uuid(SpaceId)).

%%--------------------------------------------------------------------
%% @doc
%% Returns uuid() for given file_meta:entry(). Providers for example path() -> uuid() conversion.
%% @end
%%--------------------------------------------------------------------
-spec to_uuid(entry()) -> {ok, uuid()} | datastore:generic_error().
to_uuid({uuid, UUID}) ->
    {ok, UUID};
to_uuid(#document{key = UUID}) ->
    {ok, UUID};
to_uuid({path, Path}) ->
    ?run(begin
             {ok, {Doc, _}} = resolve_path(Path),
             to_uuid(Doc)
         end).

%%--------------------------------------------------------------------
%% @doc
%% Checks if given file doc represents root directory with empty path.
%% @end
%%--------------------------------------------------------------------
-spec is_root_dir(datastore:document()) -> boolean().
is_root_dir(#document{key = Key}) ->
    Key =:= ?ROOT_DIR_UUID.

%%--------------------------------------------------------------------
%% @doc
%% Checks if given file doc represents "spaces" directory dedicated for user.
%% @end
%%--------------------------------------------------------------------
-spec is_spaces_dir(datastore:document(), onedata_user:id()) -> boolean().
is_spaces_dir(#document{key = Key}, UserId) ->
    Key =:= fslogic_uuid:spaces_uuid(UserId).

%%--------------------------------------------------------------------
%% @doc
%% Checks if given file doc represents "spaces" directory.
%% @end
%%--------------------------------------------------------------------
-spec is_spaces_base_dir(datastore:document()) -> boolean().
is_spaces_base_dir(#document{key = Key}) ->
    Key =:= ?SPACES_BASE_DIR_UUID.

%%%===================================================================
%%% Internal functions
%%%===================================================================

%%--------------------------------------------------------------------
%% @doc
%% Internel helper function for rename/2.
%% @end
%%--------------------------------------------------------------------
-spec rename3(Subject :: datastore:document(), ParentUUID :: uuid(), {name, NewName :: name()} | {path, NewPath :: path()}) ->
    ok | datastore:generic_error().
rename3(#document{value = #file_meta{name = OldName}} = Subject, ParentUUID, {name, NewName}) ->
    ?run(begin
             {ok, FileUUID} = update(Subject, #{name => NewName}),
             ok = datastore:add_links(?LINK_STORE_LEVEL, ParentUUID, ?MODEL_NAME, {NewName, {FileUUID, ?MODEL_NAME}}),
             ok = datastore:delete_links(?LINK_STORE_LEVEL, ParentUUID, ?MODEL_NAME, OldName),
             ok
         end);
rename3(#document{value = #file_meta{name = OldName}} = Subject, OldParentUUID, {path, NewPath}) ->
    ?run(begin
             NewTokens = fslogic_path:split(NewPath),
             [NewName | NewParentTokens] = lists:reverse(NewTokens),
             NewParentPath = fslogic_path:join(lists:reverse(NewParentTokens)),
             {ok, NewParent} = get({path, NewParentPath}),

             {ok, NewScope} = get_scope(NewParent),

             ok = datastore:add_links(?LINK_STORE_LEVEL, NewParent, {NewName, Subject}),
             {ok, FileUUID} = update(Subject, #{name => NewName}),
             ok = datastore:delete_links(?LINK_STORE_LEVEL, OldParentUUID, ?MODEL_NAME, OldName),
             ok = datastore:add_links(?LINK_STORE_LEVEL, FileUUID, ?MODEL_NAME, {parent, NewParent}),

             ok = update_scopes(Subject, NewScope),

             ok
         end).

%%--------------------------------------------------------------------
%% @doc
%% Force set "scope" document for given file_meta:entry() and all its children recursively but only if
%% given file_meta:entry() has differen "scope" document.
%% @end
%%--------------------------------------------------------------------
-spec update_scopes(Entry :: entry(), NewScope :: datastore:document()) -> ok | datastore:generic_error().
update_scopes(Entry, #document{key = NewScopeUUID} = NewScope) ->
    ?run(begin
             {ok, #document{key = OldScopeUUID}} = get_scope(Entry),
             case OldScopeUUID of
                 NewScopeUUID -> ok;
                 _ ->
                     set_scopes(Entry, NewScope)
             end
         end).

%%--------------------------------------------------------------------
%% @doc
%% Force set "scope" document for given file_meta:entry() and all its children recursively.
%% @end
%%--------------------------------------------------------------------
-spec set_scopes(entry(), datastore:document()) -> ok | datastore:generic_error().
set_scopes(Entry, #document{key = NewScopeUUID}) ->
    ?run(begin
             SetterFun =
                 fun(CurrentEntry, ScopeUUID) ->
                     {ok, CurrentUUID} = to_uuid(CurrentEntry),
                     ok = datastore:add_links(?LINK_STORE_LEVEL, CurrentUUID, ?MODEL_NAME, {scope, {ScopeUUID, ?MODEL_NAME}})
                 end,

             Master = self(),
             ReceiverFun =
                 fun Receiver() ->
                     receive
                         {Entry0, ScopeUUID0} ->
                             SetterFun(Entry0, ScopeUUID0),
                             Receiver();
                         exit ->
                             ok,
                             Master ! scope_setting_done
                     end
                 end,
             Setters = [spawn_link(ReceiverFun) || _ <- lists:seq(1, ?SET_SCOPER_WORKERS)],

             Res =
                 try set_scopes6(Entry, NewScopeUUID, Setters, [], 0, ?SET_SCOPE_BATCH_SIZE) of
                     Result -> Result
                 catch
                     _:Reason ->
                         {error, Reason}
                 end,

             lists:foreach(fun(Setter) ->
                 Setter ! exit,
                 receive
                     scope_setting_done -> ok
                 after 200 ->
                     ?error("set_scopes error for entry: ~p", [Entry])
                 end
                           end, Setters),
             Res
         end).

%%--------------------------------------------------------------------
%% @doc
%% Internal helper fo set_scopes/2. Dispatch all set_scope jobs across all worker proceses.
%% @end
%%--------------------------------------------------------------------
-spec set_scopes6(Entry :: entry() | [entry()], NewScopeUUID :: uuid(), [pid()], [pid()],
    Offset :: non_neg_integer(), BatchSize :: non_neg_integer()) -> ok | no_return().
set_scopes6(Entry, NewScopeUUID, [], SettersBak, Offset, BatchSize) -> %% Empty workers list -> restore from busy workers list
    set_scopes6(Entry, NewScopeUUID, SettersBak, [], Offset, BatchSize);
set_scopes6([], _NewScopeUUID, _Setters, _SettersBak, _Offset, _BatchSize) ->
    ok; %% Nothing to do
set_scopes6([Entry | R], NewScopeUUID, [Setter | Setters], SettersBak, Offset, BatchSize) ->  %% set_scopes for all given entries
    ok = set_scopes6(Entry, NewScopeUUID, [Setter | Setters], SettersBak, Offset, BatchSize), %% set_scopes for current entry
    ok = set_scopes6(R, NewScopeUUID, Setters, [Setter | SettersBak], Offset, BatchSize);     %% set_scopes for other entries
set_scopes6(Entry, NewScopeUUID, [Setter | Setters], SettersBak, Offset, BatchSize) -> %% set_scopes for current entry
    Setter ! {Entry, NewScopeUUID}, %% Send job to first available process
    {ok, ChildLinks} = list_children(Entry, Offset, BatchSize), %% Apply this fuction for all children
    case length(ChildLinks) < BatchSize of
        true -> ok;
        false ->
            ok = set_scopes6(Entry, NewScopeUUID, Setters, [Setter | SettersBak], Offset + BatchSize, BatchSize)
    end,
    ok = set_scopes6([{uuid, UUID} || #child_link{uuid = UUID} <- ChildLinks], NewScopeUUID, Setters, [Setter | SettersBak], 0, BatchSize).

%%--------------------------------------------------------------------
%% @doc
%% Internal helper for gen_path/1. Accumulates all file meta names
%% and concatenates them into path().
%% @end
%%--------------------------------------------------------------------
-spec gen_path2(entry(), [name()]) -> {ok, path()} | datastore:generic_error() | no_return().
gen_path2(Entry, Tokens) ->
    SpaceBaseDirUUID = ?SPACES_BASE_DIR_UUID,
    {ok, #document{key = UUID, value = #file_meta{name = Name}} = Doc} = get(Entry),
    case datastore:fetch_link(?LINK_STORE_LEVEL, Doc, parent) of
        {ok, {?ROOT_DIR_UUID, _}} ->
            {ok, fslogic_path:join([<<?DIRECTORY_SEPARATOR>>, Name | Tokens])};
        {ok, {SpaceBaseDirUUID, _}} ->
            {ok, #document{value = #space_info{id = SpaceId, name = SpaceName}}} = space_info:get(UUID),
            gen_path2({uuid, SpaceBaseDirUUID}, [<<SpaceName/binary, "#", SpaceId/binary>> | Tokens]);
        {ok, {ParentUUID, _}} ->
            gen_path2({uuid, ParentUUID}, [Name | Tokens])
    end.

%%--------------------------------------------------------------------
%% @doc
%% Internal helper for gen_storage_path/1. Accumulates all file meta names
%% and concatenates them into storage path().
%% @end
%%--------------------------------------------------------------------
-spec gen_storage_path2(entry(), [name()]) -> {ok, path()} | datastore:generic_error() | no_return().
gen_storage_path2(Entry, Tokens) ->
    {ok, #document{value = #file_meta{name = Name}} = Doc} = get(Entry),
    case datastore:fetch_link(?LINK_STORE_LEVEL, Doc, parent) of
        {ok, {?ROOT_DIR_UUID, _}} ->
            {ok, fslogic_path:join([<<?DIRECTORY_SEPARATOR>>, Name | Tokens])};
        {ok, {ParentUUID, _}} ->
            gen_storage_path2({uuid, ParentUUID}, [Name | Tokens])
    end.


%%--------------------------------------------------------------------
%% @doc
%% Check if given term is valid path()
%% @end
%%--------------------------------------------------------------------
-spec is_valid_filename(term()) -> boolean().
is_valid_filename(<<"">>) ->
    false;
is_valid_filename(<<".">>) ->
    false;
is_valid_filename(<<"..">>) ->
    false;
is_valid_filename(FileName) when not is_binary(FileName) ->
    false;
is_valid_filename(FileName) when is_binary(FileName) ->
    DirSep =
        case binary:matches(FileName, <<?DIRECTORY_SEPARATOR>>) of
            [] -> true;
            _ -> false
        end,
    SnapSep =
        case binary:matches(FileName, <<?SNAPSHOT_SEPARATOR>>) of
            [] -> true;
            _ -> false
        end,

    SnapSep andalso DirSep.


%%--------------------------------------------------------------------
%% @doc
%% Returns filename than explicity points at given version of snaphot.
%% @end
%%--------------------------------------------------------------------
-spec snapshot_name(FileName :: name(), Version :: non_neg_integer()) -> binary().
snapshot_name(FileName, Version) ->
    <<FileName/binary, ?SNAPSHOT_SEPARATOR, (integer_to_binary(Version))/binary>>.


%%--------------------------------------------------------------------
%% @doc
%% Checks if given filename explicity points at specific version of snaphot.
%% @end
%%--------------------------------------------------------------------
-spec is_snapshot(FileName :: name()) -> boolean().
is_snapshot(FileName) ->
    try
        case binary:split(FileName, <<?SNAPSHOT_SEPARATOR>>) of
            [FN, VR] ->
                _ = binary_to_integer(VR),
                is_valid_filename(FN);
            _ ->
                false
        end
    catch
        _:_ ->
            false
    end.


-spec location_ref(oneprovider:id()) -> binary().
location_ref(ProviderId) ->
    <<?LOCATION_PREFIX, ProviderId/binary>>.<|MERGE_RESOLUTION|>--- conflicted
+++ resolved
@@ -130,7 +130,6 @@
     create(Parent, #document{value = File});
 create(#document{key = ParentUUID} = Parent, #document{value = #file_meta{name = FileName, version = V}} = FileDoc) ->
     ?run(begin
-             ?info("CREATE FILE ~p", [FileName]),
              false = is_snapshot(FileName),
              datastore:run_synchronized(?MODEL_NAME, ParentUUID,
                  fun() ->
@@ -188,31 +187,20 @@
 %% {@link model_behaviour} callback get/1.
 %% @end
 %%--------------------------------------------------------------------
-get(Arg) ->
-    case get1(Arg) of
-        {error, {not_found, _}} = N when is_binary(Arg) ->
-            ?warning("NOT FOUND ~p ~p", [Arg, Arg]),
-            N;
-        {error, {not_found, _}} = N ->
-            ?warning("NOT FOUND ~p ~p", [Arg, to_uuid(Arg)]),
-            N;
-        R -> R
-    end.
-
 -spec get(uuid() | entry()) -> {ok, datastore:document()} | datastore:get_error().
-get1({uuid, Key}) ->
+get({uuid, Key}) ->
     get(Key);
-get1(#document{value = #file_meta{}} = Document) ->
+get(#document{value = #file_meta{}} = Document) ->
     {ok, Document};
-get1({path, Path}) ->
+get({path, Path}) ->
     ?run(begin
              {ok, {Doc, _}} = resolve_path(Path),
              {ok, Doc}
          end);
-get1(?ROOT_DIR_UUID) ->
+get(?ROOT_DIR_UUID) ->
     {ok, #document{key = ?ROOT_DIR_UUID, value =
     #file_meta{name = ?ROOT_DIR_NAME, is_scope = true, mode = 8#111, uid = ?ROOT_USER_ID}}};
-get1(Key) ->
+get(Key) ->
     datastore:get(?STORE_LEVEL, ?MODULE, Key).
 
 %%--------------------------------------------------------------------
@@ -280,11 +268,7 @@
 -spec model_init() -> model_behaviour:model_config().
 model_init() ->
     ?MODEL_CONFIG(files, [{onedata_user, create}, {onedata_user, save}, {onedata_user, update}],
-<<<<<<< HEAD
-        ?DISK_ONLY_LEVEL, ?DISK_ONLY_LEVEL).
-=======
         ?GLOBALLY_CACHED_LEVEL).
->>>>>>> 2f6ad980
 
 %%--------------------------------------------------------------------
 %% @doc
