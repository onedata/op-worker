--- conflicted
+++ resolved
@@ -471,98 +471,37 @@
 %% this function is called asynchronously automatically after user's document is updated.
 %% @end
 %%--------------------------------------------------------------------
-<<<<<<< HEAD
 -spec setup_onedata_user(UserId :: onedata_user:id()) -> ok.
 setup_onedata_user(UserId) ->
     ?info("setup_onedata_user ~p", [UserId]),
-    try
-        {ok, #document{value = #onedata_user{space_ids = Spaces}}} =
-            onedata_user:get(UserId),
-
-        CTime = erlang:system_time(seconds),
-
-        {ok, SpacesRootUUID} =
-            case get({path, fslogic_path:join([<<?DIRECTORY_SEPARATOR>>, ?SPACES_BASE_DIR_NAME])}) of
-                {ok, #document{key = Key}} -> {ok, Key};
-                {error, {not_found, _}} ->
-                    create({uuid, ?ROOT_DIR_UUID},
-                        #document{key = ?SPACES_BASE_DIR_UUID,
-                            value = #file_meta{
-                                name = ?SPACES_BASE_DIR_NAME, type = ?DIRECTORY_TYPE, mode = 8#1711,
-                                mtime = CTime, atime = CTime, ctime = CTime, uid = ?ROOT_USER_ID,
-                                is_scope = true
-                            }})
-            end,
-
-        lists:foreach(fun(SpaceId) ->
-            SpaceDirUuid = fslogic_uuid:spaceid_to_space_dir_uuid(SpaceId),
-            case exists({uuid, SpaceDirUuid}) of
-                true ->
-                    fix_parent_links({uuid, ?SPACES_BASE_DIR_UUID},
-                        {uuid, SpaceDirUuid});
-                false ->
-                    space_info:get_or_fetch(?ROOT_SESS_ID, SpaceId),
-                    {ok, _} = create({uuid, SpacesRootUUID},
-                        #document{key = SpaceDirUuid,
-                            value = #file_meta{
-                                name = SpaceId, type = ?DIRECTORY_TYPE,
-                                mode = 8#1770, mtime = CTime, atime = CTime,
-                                ctime = CTime, uid = ?ROOT_USER_ID, is_scope = true
-                            }})
-            end
-        end, Spaces),
-
-        {ok, RootUUID} = create({uuid, ?ROOT_DIR_UUID},
-            #document{key = fslogic_uuid:default_space_uuid(UserId),
-                value = #file_meta{
-                    name = UserId, type = ?DIRECTORY_TYPE, mode = 8#1770,
-                    mtime = CTime, atime = CTime, ctime = CTime, uid = ?ROOT_USER_ID,
-                    is_scope = true
-                }
-            }),
-        {ok, _SpacesUUID} = create({uuid, RootUUID},
-            #document{key = fslogic_uuid:spaces_uuid(UserId),
-                value = #file_meta{
-                    name = ?SPACES_BASE_DIR_NAME, type = ?DIRECTORY_TYPE, mode = 8#1755,
-                    mtime = CTime, atime = CTime, ctime = CTime, uid = ?ROOT_USER_ID,
-                    is_scope = true
-                }
-            })
-    catch
-        Error:Reason ->
-            ?error_stacktrace("Cannot initialize onedata user files metadata due to: ~p:~p", [Error, Reason])
-    end.
-=======
--spec setup_onedata_user(UUID :: onedata_user:id()) -> ok.
-setup_onedata_user(UUID) ->
-    ?info("setup_onedata_user ~p", [UUID]),
-    datastore:run_synchronized(onedata_user, UUID, fun() ->
+    datastore:run_synchronized(onedata_user, UserId, fun() ->
         try
             {ok, #document{value = #onedata_user{space_ids = Spaces}}} =
-                onedata_user:get(UUID),
-
-            CTime = erlang:system_time(seconds),
-
-            {ok, SpacesRootUUID} =
-                case get({path, fslogic_path:join([<<?DIRECTORY_SEPARATOR>>, ?SPACES_BASE_DIR_NAME])}) of
-                    {ok, #document{key = Key}} -> {ok, Key};
-                    {error, {not_found, _}} ->
-                        create({uuid, ?ROOT_DIR_UUID},
-                            #document{key = ?SPACES_BASE_DIR_UUID,
-                                value = #file_meta{
-                                    name = ?SPACES_BASE_DIR_NAME, type = ?DIRECTORY_TYPE, mode = 8#1711,
-                                    mtime = CTime, atime = CTime, ctime = CTime, uid = ?ROOT_USER_ID,
-                                    is_scope = true
-                                }})
-                end,
+                onedata_user:get(UserId),
+
+                CTime = erlang:system_time(seconds),
+
+                {ok, SpacesRootUUID} =
+                    case get({path, fslogic_path:join([<<?DIRECTORY_SEPARATOR>>, ?SPACES_BASE_DIR_NAME])}) of
+                        {ok, #document{key = Key}} -> {ok, Key};
+                        {error, {not_found, _}} ->
+                            create({uuid, ?ROOT_DIR_UUID},
+                                #document{key = ?SPACES_BASE_DIR_UUID,
+                                    value = #file_meta{
+                                        name = ?SPACES_BASE_DIR_NAME, type = ?DIRECTORY_TYPE, mode = 8#1711,
+                                        mtime = CTime, atime = CTime, ctime = CTime, uid = ?ROOT_USER_ID,
+                                        is_scope = true
+                                    }})
+                    end,
 
             lists:foreach(fun(SpaceId) ->
                 SpaceDirUuid = fslogic_uuid:spaceid_to_space_dir_uuid(SpaceId),
                 case exists({uuid, SpaceDirUuid}) of
                     true ->
-                        fix_parent_links({uuid, ?SPACES_BASE_DIR_UUID}, {uuid, SpaceDirUuid});
+                        fix_parent_links({uuid, ?SPACES_BASE_DIR_UUID},
+                            {uuid, SpaceDirUuid});
                     false ->
-                        space_info:get_or_fetch(provider, SpaceId),
+                        space_info:get_or_fetch(?ROOT_SESS_ID, SpaceId),
                         {ok, _} = create({uuid, SpacesRootUUID},
                             #document{key = SpaceDirUuid,
                                 value = #file_meta{
@@ -571,18 +510,18 @@
                                     ctime = CTime, uid = ?ROOT_USER_ID, is_scope = true
                                 }})
                 end
-                          end, Spaces),
+            end, Spaces),
 
             {ok, RootUUID} = create({uuid, ?ROOT_DIR_UUID},
-                #document{key = fslogic_uuid:default_space_uuid(UUID),
+                #document{key = fslogic_uuid:default_space_uuid(UserId),
                     value = #file_meta{
-                        name = UUID, type = ?DIRECTORY_TYPE, mode = 8#1770,
+                        name = UserId, type = ?DIRECTORY_TYPE, mode = 8#1770,
                         mtime = CTime, atime = CTime, ctime = CTime, uid = ?ROOT_USER_ID,
                         is_scope = true
                     }
                 }),
             {ok, _SpacesUUID} = create({uuid, RootUUID},
-                #document{key = fslogic_uuid:spaces_uuid(UUID),
+                #document{key = fslogic_uuid:spaces_uuid(UserId),
                     value = #file_meta{
                         name = ?SPACES_BASE_DIR_NAME, type = ?DIRECTORY_TYPE, mode = 8#1755,
                         mtime = CTime, atime = CTime, ctime = CTime, uid = ?ROOT_USER_ID,
@@ -594,8 +533,6 @@
                 ?error_stacktrace("Cannot initialize onedata user files metadata due to: ~p:~p", [Error, Reason])
         end
     end).
-
->>>>>>> d994e0c7
 
 
 %%--------------------------------------------------------------------
