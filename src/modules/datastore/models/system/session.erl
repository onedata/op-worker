--- conflicted
+++ resolved
@@ -22,7 +22,6 @@
 -include_lib("cluster_worker/include/modules/datastore/datastore_links.hrl").
 
 %% API
-<<<<<<< HEAD
 -export([create/1, save/1, get/1, update/2, delete/1, list/0]).
 -export([get_random_connection/1, get_random_connection/2, remove_connection/2]).
 -export([get_connections/1, get_connections/2]).
@@ -34,17 +33,10 @@
 -export([add_transfer/2, get_transfers/1, remove_transfer/2]).
 -export([add_handle/3, remove_handle/2, get_handle/2]).
 -export([is_special/1, is_root/1, is_guest/1, root_session_id/0]).
+-export([set_direct_io/2]).
 
 %% datastore_model callbacks
 -export([get_ctx/0]).
-=======
--export([get_session_supervisor_and_node/1, get_event_manager/1, get_helper/3,
-    get_sequencer_manager/1, get_random_connection/1, get_random_connection/2,
-    get_connections/1, get_connections/2, get_auth/1, remove_connection/2, get_rest_session_id/1,
-    all_with_user/0, get_user_id/1, add_open_file/2, remove_open_file/2,
-    get_transfers/1, remove_transfer/2, add_transfer/2, add_handle/3, remove_handle/2, get_handle/2,
-    is_special/1, is_root/1, is_guest/1, root_session_id/0, set_direct_io/2]).
->>>>>>> 85b3b3d8
 
 -type id() :: binary().
 -type record() :: #session{}.
@@ -159,35 +151,13 @@
 list() ->
     datastore_model:fold(?CTX, fun(Doc, Acc) -> {ok, [Doc | Acc]} end, []).
 
-<<<<<<< HEAD
-=======
-%%%===================================================================
-%%% API
-%%%===================================================================
-
-%%--------------------------------------------------------------------
-%% @doc
-%% Sets direct_io property of session.
-%% @end
-%%--------------------------------------------------------------------
--spec set_direct_io(id(), boolean()) ->
-    ok | datastore:update_error().
-set_direct_io(SessId, DirectIO) ->
-    Diff = fun(Sess) ->
-        {ok, Sess#session{direct_io = DirectIO}}
-    end,
-    case session:update(SessId, Diff) of
-        {ok, SessId} -> ok;
-        Other -> Other
-    end.
-
->>>>>>> 85b3b3d8
-%%--------------------------------------------------------------------
-%% @doc
-%% Returns list of sessions with defined user Id.
-%% @end
-%%--------------------------------------------------------------------
--spec all_with_user() -> {ok, [doc()]} | {error, term()}.
+%%--------------------------------------------------------------------
+%% @doc
+%% Returns session supervisor and node on which supervisor is running.
+%% @end
+%%--------------------------------------------------------------------
+-spec all_with_user() ->
+    {ok, [datastore:document()]} | {error, Reason :: term()}.
 all_with_user() ->
     Fun = fun
         (Doc = #document{value = #session{
@@ -577,6 +547,22 @@
 root_session_id() ->
     ?ROOT_SESS_ID.
 
+%%--------------------------------------------------------------------
+%% @doc
+%% Sets direct_io property of session.
+%% @end
+%%--------------------------------------------------------------------
+-spec set_direct_io(id(), boolean()) ->
+    ok | datastore:update_error().
+set_direct_io(SessId, DirectIO) ->
+    Diff = fun(Sess) ->
+        {ok, Sess#session{direct_io = DirectIO}}
+    end,
+    case session:update(SessId, Diff) of
+        {ok, SessId} -> ok;
+        Other -> Other
+    end.
+
 %%%===================================================================
 %%% Internal functions
 %%%===================================================================
