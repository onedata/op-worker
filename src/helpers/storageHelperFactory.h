--- conflicted
+++ resolved
@@ -50,13 +50,8 @@
     StorageHelperFactory() = default;
     StorageHelperFactory(
         std::shared_ptr<communication::Communicator> communicator,
-<<<<<<< HEAD
-        const BufferLimits &limits, boost::asio::io_service &dio_service,
-        boost::asio::io_service &cproxy_service);
-=======
         const BufferLimits &limits, asio::io_service &dio_service,
         asio::io_service &cproxy_service);
->>>>>>> 44372b21
     virtual ~StorageHelperFactory() = default;
 
     /**
@@ -72,11 +67,7 @@
 private:
     const std::shared_ptr<communication::Communicator> m_communicator;
     const BufferLimits m_limits;
-<<<<<<< HEAD
-    boost::asio::io_service &m_dioService;
-=======
     asio::io_service &m_dio_service;
->>>>>>> 44372b21
 };
 
 } // namespace helpers
