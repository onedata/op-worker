%%%-------------------------------------------------------------------
%%% @author Michal Zmuda
%%% @copyright (C) 2013 ACK CYFRONET AGH
%%% This software is released under the MIT license
%%% cited in 'LICENSE.txt'.
%%% @end
%%%-------------------------------------------------------------------
%%% @doc
%%% Plugin which extends node manager for op_worker
%%% @end
%%%-------------------------------------------------------------------
-module(node_manager_plugin).
-author("Michal Zmuda").

-include("global_definitions.hrl").
-include("graph_sync/provider_graph_sync.hrl").
-include_lib("ctool/include/errors.hrl").
-include_lib("ctool/include/logging.hrl").
-include_lib("ctool/include/global_definitions.hrl").
-include_lib("ctool/include/onedata.hrl").

%% node_manager_plugin_behaviour callbacks
-export([cluster_generations/0]).
-export([oldest_upgradable_cluster_generation/0]).
-export([app_name/0, cm_nodes/0, db_nodes/0]).
-export([before_init/0]).
-export([before_cluster_upgrade/0]).
-export([upgrade_cluster/1]).
-export([custom_workers/0]).
-export([before_listeners_start/0, after_listeners_stop/0]).
-export([listeners/0]).
-export([renamed_models/0]).
-export([modules_with_exometer/0, exometer_reporters/0]).
-export([master_node_down/1, master_node_up/1, master_node_ready/1]).

-type model() :: datastore_model:model().
-type record_version() :: datastore_model:record_version().

% List of all known cluster generations.
% When cluster is not in newest generation it will be upgraded during initialization.
% This can be used to e.g. move models between services.
% Oldest upgradable generation is the lowest one that can be directly upgraded to newest.
% Human readable version is included to for logging purposes.
-define(CLUSTER_GENERATIONS, [
    {1, ?LINE_19_02},
    {2, ?LINE_20_02(<<"0-beta3">>)},
    {3, ?LINE_20_02(<<"1">>)},
    {4, ?LINE_20_02(<<"19">>)},
    {5, op_worker:get_release_version()}
]).
-define(OLDEST_UPGRADABLE_CLUSTER_GENERATION, 3).


%%%===================================================================
%%% node_manager_plugin_default callbacks
%%%===================================================================

%%--------------------------------------------------------------------
%% @doc
%% Overrides {@link node_manager_plugin_default:cluster_generations/0}.
%% @end
%%--------------------------------------------------------------------
-spec cluster_generations() ->
    [{node_manager:cluster_generation(), onedata:release_version()}].
cluster_generations() ->
    ?CLUSTER_GENERATIONS.

%%--------------------------------------------------------------------
%% @doc
%% Overrides {@link node_manager_plugin_default:oldest_upgradable_cluster_generation/0}.
%% @end
%%--------------------------------------------------------------------
-spec oldest_upgradable_cluster_generation() ->
    node_manager:cluster_generation().
oldest_upgradable_cluster_generation() ->
    ?OLDEST_UPGRADABLE_CLUSTER_GENERATION.

%%--------------------------------------------------------------------
%% @doc
%% Overrides {@link node_manager_plugin_default:app_name/0}.
%% @end
%%--------------------------------------------------------------------
-spec app_name() -> {ok, Name :: atom()}.
app_name() ->
    {ok, op_worker}.

%%--------------------------------------------------------------------
%% @doc
%% Overrides {@link node_manager_plugin_default:cm_nodes/0}.
%% @end
%%--------------------------------------------------------------------
-spec cm_nodes() -> {ok, Nodes :: [atom()]} | undefined.
cm_nodes() ->
    application:get_env(?APP_NAME, cm_nodes).

%%--------------------------------------------------------------------
%% @doc
%% Overrides {@link node_manager_plugin_default:db_nodes/0}.
%% @end
%%--------------------------------------------------------------------
-spec db_nodes() -> {ok, Nodes :: [atom()]} | undefined.
db_nodes() ->
    application:get_env(?APP_NAME, db_nodes).

%%--------------------------------------------------------------------
%% @doc
%% Overrides {@link node_manager_plugin_default:renamed_models/0}.
%% @end
%%--------------------------------------------------------------------
-spec renamed_models() -> #{{record_version(), model()} => model()}.
renamed_models() ->
    #{
        {1, open_file} => file_handles
    }.

%%--------------------------------------------------------------------
%% @doc
%% Overrides {@link node_manager_plugin_default:before_init/0}.
%% This callback is executed on all cluster nodes.
%% @end
%%--------------------------------------------------------------------
-spec before_init() -> ok | {error, Reason :: term()}.
before_init() ->
    try
        op_worker_sup:start_link(),
        ok = helpers_nif:init()
    catch
        _:Error:Stacktrace   ->
            ?error_stacktrace("Error in node_manager_plugin:before_init: ~p", [Error], Stacktrace),
            {error, cannot_start_node_manager_plugin}
    end.

%%--------------------------------------------------------------------
%% @doc
%% Callback executed before cluster upgrade so that any required preparation
%% can be done.
%% @end
%%--------------------------------------------------------------------
-spec before_cluster_upgrade() -> ok.
before_cluster_upgrade() ->
    gs_channel_service:setup_internal_service().

%%--------------------------------------------------------------------
%% @doc
%% Overrides {@link node_manager_plugin_default:upgrade_cluster/1}.
%% This callback is executed only on one cluster node.
%% @end
%%--------------------------------------------------------------------
-spec upgrade_cluster(node_manager:cluster_generation()) ->
    {ok, node_manager:cluster_generation()}.
upgrade_cluster(3) ->
    await_zone_connection_and_run(fun storage_import:migrate_space_strategies/0),
    await_zone_connection_and_run(fun storage_import:migrate_storage_sync_monitoring/0),
    {ok, 4};
upgrade_cluster(4) ->
    %% @TODO VFS-10810 remove below note, as no longer valid, after 21.02.2 is released
    % NOTE: version 20.02.20 also is in cluster generation 5, so in order to upgrade
    % from this version new cluster generation must be created.
    await_zone_connection_and_run(fun file_links_reconciliation_traverse:start/0),
    {ok, 5}.

%%--------------------------------------------------------------------
%% @doc
%% Overrides {@link node_manager_plugin_default:custom_workers/0}.
%% @end
%%--------------------------------------------------------------------
-spec custom_workers() ->
    [{atom(), [any()]} | {singleton, atom(), [any()]} | {atom(), [any()], list()}].
custom_workers() -> filter_disabled_workers([
    {dir_stats_service_worker, [
        {supervisor_flags, pes:get_root_supervisor_flags(dir_stats_collector)},
        {supervisor_children_spec, pes:get_root_supervisor_child_specs(dir_stats_collector)}
    ]},
    {session_manager_worker, [
        {supervisor_flags, session_manager_worker:supervisor_flags()},
        {supervisor_children_spec, session_manager_worker:supervisor_children_spec()}
    ], [worker_first]},
    {fslogic_worker, [
        {supervisor_flags, fslogic_worker:supervisor_flags()},
        {supervisor_children_spec, fslogic_worker:supervisor_children_spec()}
    ]},
    {qos_worker, []},
    {dbsync_worker, [
        {supervisor_flags, dbsync_worker:supervisor_flags()}
    ]},
    {monitoring_worker, [
        {supervisor_flags, monitoring_worker:supervisor_flags()},
        {supervisor_children_spec, monitoring_worker:supervisor_children_spec()}
    ]},
    {rtransfer_worker, [
        {supervisor_flags, rtransfer_worker:supervisor_flags()},
        {supervisor_children_spec, rtransfer_worker:supervisor_children_spec()}
    ]},
    {auto_storage_import_worker, []},
    {harvesting_worker, [
        {supervisor_flags, harvesting_worker:supervisor_flags()},
        {supervisor_children_spec, harvesting_worker:supervisor_children_spec()}
<<<<<<< HEAD
    ]},
    {middleware_worker, []},
    {provider_rpc_worker, []},
    {atm_supervision_worker, [
        {supervisor_flags, atm_supervision_worker:supervisor_flags()},
        {supervisor_children_spec, atm_supervision_worker:supervisor_children_spec()}
    ], [{terminate_timeout, infinity}]}
=======
    ]}
>>>>>>> 05b0b2ee
]).

%%--------------------------------------------------------------------
%% @doc
%% Overrides {@link node_manager_plugin_default:before_listeners_start/0}.
%%
%% NOTE: this callback blocks the application supervisor and must not be used to
%% interact with the main supervision tree.
%%
%% This callback is executed on all cluster nodes.
%% @end
%%--------------------------------------------------------------------
before_listeners_start() ->
    middleware:load_known_atoms(),
    fslogic_delete:cleanup_opened_files(),
    space_unsupport:init_pools(),
    file_upload_manager_watcher_service:setup_internal_service(),
    atm_warden_service:setup_internal_service(),
    atm_workflow_execution_api:init_engine(),
    gs_channel_service:trigger_pending_on_connect_to_oz_procedures().

%%--------------------------------------------------------------------
%% @doc
%% Overrides {@link node_manager_plugin_default:after_listeners_stop/0}.
%%
%% NOTE: this callback blocks the application supervisor and must not be used to
%% interact with the main supervision tree.
%%
%% This callback is executed on all cluster nodes.
%% @end
%%--------------------------------------------------------------------
after_listeners_stop() ->
    atm_supervision_worker:try_to_gracefully_stop_atm_workflow_executions(),
    atm_warden_service:terminate_internal_service(),
    file_upload_manager_watcher_service:terminate_internal_service(),
    % GS connection should be closed at the end as other services
    % may still require access to synced documents
    % (though a working connection cannot be guaranteed here).
    gs_channel_service:terminate_internal_service().

%%--------------------------------------------------------------------
%% @doc
%% Overrides {@link node_manager_plugin_default:listeners/0}.
%% @end
%%--------------------------------------------------------------------
-spec listeners() -> Listeners :: [atom()].
listeners() -> [
    http_listener,
    https_listener
].

%%--------------------------------------------------------------------
%% @doc
%% Returns list of modules that register exometer reporters.
%% @end
%%--------------------------------------------------------------------
-spec modules_with_exometer() -> list().
modules_with_exometer() ->
    [fslogic_worker, helpers, session, event_stream, event].

%%--------------------------------------------------------------------
%% @doc
%% Returns list of exometer reporters.
%% @end
%%--------------------------------------------------------------------
-spec exometer_reporters() -> list().
exometer_reporters() -> [].

%%-------------------------------------------------------------------
%% @private
%% @doc
%% Filters node_manager_plugins that were turned off in app.config
%% @end
%%-------------------------------------------------------------------
-spec filter_disabled_workers(
    [{atom(), [any()]} | {singleton, atom(), [any()]} | {atom(), [any()], list()}]) ->
    [{atom(), [any()]} | {singleton, atom(), [any()]} | {atom(), [any()], list()}].
filter_disabled_workers(WorkersSpecs) ->
    DisabledWorkers = application:get_env(?APP_NAME, disabled_workers, []),
    DisabledWorkersSet = sets:from_list(DisabledWorkers),
    lists:filter(fun
        ({Worker, _WorkerArgs}) ->
            not sets:is_element(Worker, DisabledWorkersSet);
        ({singleton, Worker, _WorkerArgs}) ->
            not sets:is_element(Worker, DisabledWorkersSet);
        ({Worker, _WorkerArgs, _Options}) ->
            not sets:is_element(Worker, DisabledWorkersSet)
    end, WorkersSpecs).

%%--------------------------------------------------------------------
%% @doc
%% Callback used to customize behavior in case of master node failure.
%% @end
%%--------------------------------------------------------------------
-spec master_node_down(FailedNode :: node()) -> ok.
master_node_down(_FailedNode) ->
    session_manager:restart_dead_sessions(),
    process_handles:release_all_dead_processes_handles().

%%--------------------------------------------------------------------
%% @doc
%% Callback used to customize behavior when master node recovers after failure.
%% It is called after basic workers (especially datastore) have been restarted.
%% @end
%%--------------------------------------------------------------------
-spec master_node_up(node()) -> ok.
master_node_up(RecoveredNode) ->
    oneprovider:replicate_oz_domain_to_node(RecoveredNode),
    provider_auth:backup_to_file(RecoveredNode),
    replica_synchronizer:cancel_and_terminate_slaves().

%%--------------------------------------------------------------------
%% @doc
%% Callback used to customize behavior when master node recovers after failure.
%% It is called after all workers and listeners have been restarted.
%% @end
%%--------------------------------------------------------------------
-spec master_node_ready(node()) -> ok.
master_node_ready(_RecoveredNode) ->
    qos_bounded_cache:ensure_exists_for_all_spaces().


-define(ZONE_CONNECTION_RETRIES, 180).

%% @private
-spec await_zone_connection_and_run(Fun :: fun(() -> ok)) -> ok.
await_zone_connection_and_run(Fun) ->
    ?info("Awaiting Onezone connection..."),
    await_zone_connection_and_run(gs_channel_service:is_connected(), ?ZONE_CONNECTION_RETRIES, Fun).

-spec await_zone_connection_and_run(IsConnectedToZone :: boolean(), Retries :: integer(),
    Fun :: fun(() -> ok)) -> ok.
await_zone_connection_and_run(false, 0, _) ->
    ?critical("Could not establish Onezone connection. Aborting upgrade procedure."),
    throw(?ERROR_NO_CONNECTION_TO_ONEZONE);
await_zone_connection_and_run(false, Retries, Fun) ->
    ?warning("The Onezone connection is down. Next retry in 10 seconds..."),
    timer:sleep(timer:seconds(10)),
    await_zone_connection_and_run(gs_channel_service:is_connected(), Retries - 1, Fun);
await_zone_connection_and_run(true, _, Fun) ->
    Fun().<|MERGE_RESOLUTION|>--- conflicted
+++ resolved
@@ -45,8 +45,7 @@
     {1, ?LINE_19_02},
     {2, ?LINE_20_02(<<"0-beta3">>)},
     {3, ?LINE_20_02(<<"1">>)},
-    {4, ?LINE_20_02(<<"19">>)},
-    {5, op_worker:get_release_version()}
+    {4, ?LINE_20_02(<<"19">>)}
 ]).
 -define(OLDEST_UPGRADABLE_CLUSTER_GENERATION, 3).
 
@@ -151,13 +150,7 @@
 upgrade_cluster(3) ->
     await_zone_connection_and_run(fun storage_import:migrate_space_strategies/0),
     await_zone_connection_and_run(fun storage_import:migrate_storage_sync_monitoring/0),
-    {ok, 4};
-upgrade_cluster(4) ->
-    %% @TODO VFS-10810 remove below note, as no longer valid, after 21.02.2 is released
-    % NOTE: version 20.02.20 also is in cluster generation 5, so in order to upgrade
-    % from this version new cluster generation must be created.
-    await_zone_connection_and_run(fun file_links_reconciliation_traverse:start/0),
-    {ok, 5}.
+    {ok, 4}.
 
 %%--------------------------------------------------------------------
 %% @doc
@@ -195,7 +188,6 @@
     {harvesting_worker, [
         {supervisor_flags, harvesting_worker:supervisor_flags()},
         {supervisor_children_spec, harvesting_worker:supervisor_children_spec()}
-<<<<<<< HEAD
     ]},
     {middleware_worker, []},
     {provider_rpc_worker, []},
@@ -203,9 +195,6 @@
         {supervisor_flags, atm_supervision_worker:supervisor_flags()},
         {supervisor_children_spec, atm_supervision_worker:supervisor_children_spec()}
     ], [{terminate_timeout, infinity}]}
-=======
-    ]}
->>>>>>> 05b0b2ee
 ]).
 
 %%--------------------------------------------------------------------
