%%%-------------------------------------------------------------------
%%% @author Michal Zmuda
%%% @copyright (C) 2013 ACK CYFRONET AGH
%%% This software is released under the MIT license
%%% cited in 'LICENSE.txt'.
%%% @end
%%%-------------------------------------------------------------------
%%% @doc
%%% Plugin which extends node manager for op_worker
%%% @end
%%%-------------------------------------------------------------------
-module(node_manager_plugin).
-author("Michal Zmuda").

-include("global_definitions.hrl").
-include("graph_sync/provider_graph_sync.hrl").
-include_lib("cluster_worker/include/elements/node_manager/node_manager.hrl").
-include_lib("ctool/include/logging.hrl").
-include_lib("ctool/include/global_definitions.hrl").

%% node_manager_plugin_behaviour callbacks
-export([installed_cluster_generation/0]).
-export([oldest_known_cluster_generation/0]).
-export([app_name/0, cm_nodes/0, db_nodes/0]).
-export([before_init/0]).
-export([upgrade_essential_workers/0]).
-export([upgrade_cluster/1]).
-export([custom_workers/0]).
-export([on_db_and_workers_ready/0]).
-export([listeners/0]).
-export([renamed_models/0]).
-export([modules_with_exometer/0, exometer_reporters/0]).
-export([node_down/2, node_up/2, node_ready/2]).

-type model() :: datastore_model:model().
-type record_version() :: datastore_model:record_version().

% When cluster is not in newest generation it will be upgraded during initialization.
% This can be used to e.g. move models between services.
% Oldest known generation is the lowest one that can be directly upgraded to newest.
% Human readable version is included to for logging purposes.
-define(INSTALLED_CLUSTER_GENERATION, 2).
-define(OLDEST_KNOWN_CLUSTER_GENERATION, {1, <<"19.02.*">>}).

%%%===================================================================
%%% node_manager_plugin_default callbacks
%%%===================================================================

%%--------------------------------------------------------------------
%% @doc
%% Overrides {@link node_manager_plugin_default:installed_cluster_generation/0}.
%% @end
%%--------------------------------------------------------------------
-spec installed_cluster_generation() -> node_manager:cluster_generation().
installed_cluster_generation() ->
    ?INSTALLED_CLUSTER_GENERATION.

%%--------------------------------------------------------------------
%% @doc
%% Overrides {@link node_manager_plugin_default:oldest_known_cluster_generation/0}.
%% @end
%%--------------------------------------------------------------------
-spec oldest_known_cluster_generation() ->
    {node_manager:cluster_generation(), HumanReadableVersion :: binary()}.
oldest_known_cluster_generation() ->
    ?OLDEST_KNOWN_CLUSTER_GENERATION.

%%--------------------------------------------------------------------
%% @doc
%% Overrides {@link node_manager_plugin_default:app_name/0}.
%% @end
%%--------------------------------------------------------------------
-spec app_name() -> {ok, Name :: atom()}.
app_name() ->
    {ok, op_worker}.

%%--------------------------------------------------------------------
%% @doc
%% Overrides {@link node_manager_plugin_default:cm_nodes/0}.
%% @end
%%--------------------------------------------------------------------
-spec cm_nodes() -> {ok, Nodes :: [atom()]} | undefined.
cm_nodes() ->
    application:get_env(?APP_NAME, cm_nodes).

%%--------------------------------------------------------------------
%% @doc
%% Overrides {@link node_manager_plugin_default:db_nodes/0}.
%% @end
%%--------------------------------------------------------------------
-spec db_nodes() -> {ok, Nodes :: [atom()]} | undefined.
db_nodes() ->
    application:get_env(?APP_NAME, db_nodes).

%%--------------------------------------------------------------------
%% @doc
%% Overrides {@link node_manager_plugin_default:renamed_models/0}.
%% @end
%%--------------------------------------------------------------------
-spec renamed_models() -> #{{record_version(), model()} => model()}.
renamed_models() ->
    #{
        {1, open_file} => file_handles
    }.

%%--------------------------------------------------------------------
%% @doc
%% Overrides {@link node_manager_plugin_default:before_init/0}.
%% This callback is executed on all cluster nodes.
%% @end
%%--------------------------------------------------------------------
-spec before_init() -> ok | {error, Reason :: term()}.
before_init() ->
    try
        op_worker_sup:start_link(),
        ok = helpers_nif:init()
    catch
        _:Error ->
            ?error_stacktrace("Error in node_manager_plugin:before_init: ~p",
                [Error]),
            {error, cannot_start_node_manager_plugin}
    end.

%%--------------------------------------------------------------------
%% @doc
%% List of workers modules with configs that should be started before upgrade.
%% @end
%%--------------------------------------------------------------------
-spec upgrade_essential_workers() -> [{module(), [any()]}].
upgrade_essential_workers() -> filter_disabled_workers([
    {gs_worker, [
        {supervisor_flags, gs_worker:supervisor_flags()}
    ]}
]).

%%--------------------------------------------------------------------
%% @doc
%% Overrides {@link node_manager_plugin_default:upgrade_cluster/1}.
%% This callback is executed only on one cluster node.
%% @end
%%--------------------------------------------------------------------
-spec upgrade_cluster(node_manager:cluster_generation()) ->
    {ok, node_manager:cluster_generation()}.
upgrade_cluster(1) ->
    storage:migrate_to_zone(),
    {ok, 2}.

%%--------------------------------------------------------------------
%% @doc
%% Overrides {@link node_manager_plugin_default:custom_workers/0}.
%% @end
%%--------------------------------------------------------------------
-spec custom_workers() -> [{module(), [any()]}].
custom_workers() -> filter_disabled_workers([
    {session_manager_worker, [
        {supervisor_flags, session_manager_worker:supervisor_flags()},
        {supervisor_children_spec, session_manager_worker:supervisor_children_spec()}
    ]},
    {fslogic_worker, []},
    {dbsync_worker, [
        {supervisor_flags, dbsync_worker:supervisor_flags()}
    ]},
    {monitoring_worker, [
        {supervisor_flags, monitoring_worker:supervisor_flags()},
        {supervisor_children_spec, monitoring_worker:supervisor_children_spec()}
    ]},
    {rtransfer_worker, [
        {supervisor_flags, rtransfer_worker:supervisor_flags()},
        {supervisor_children_spec, rtransfer_worker:supervisor_children_spec()}
    ]},
    {storage_sync_worker, []},
    {harvesting_worker, [
        {supervisor_flags, harvesting_worker:supervisor_flags()},
        {supervisor_children_spec, harvesting_worker:supervisor_children_spec()}
    ]},
    {qos_worker, []}
]).

%%--------------------------------------------------------------------
%% @doc
%% Overrides {@link node_manager_plugin_default:on_db_and_workers_ready/1}.
%% This callback is executed on all cluster nodes.
%% @end
%%--------------------------------------------------------------------
on_db_and_workers_ready() ->
    space_unsupport:init_pools(),
    gs_worker:on_db_and_workers_ready().

%%--------------------------------------------------------------------
%% @doc
%% Overrides {@link node_manager_plugin_default:listeners/0}.
%% @end
%%--------------------------------------------------------------------
<<<<<<< HEAD
on_cluster_ready() ->
    fslogic_delete:cleanup_opened_files(),
    space_unsupport:init_pools(),
    gs_worker:on_cluster_ready().
=======
-spec listeners() -> Listeners :: [atom()].
listeners() -> [
    http_listener,
    https_listener
].
>>>>>>> 8a72db9f

%%--------------------------------------------------------------------
%% @doc
%% Returns list of modules that register exometer reporters.
%% @end
%%--------------------------------------------------------------------
-spec modules_with_exometer() -> list().
modules_with_exometer() ->
    [fslogic_worker, helpers, session, event_stream, event].

%%--------------------------------------------------------------------
%% @doc
%% Returns list of exometer reporters.
%% @end
%%--------------------------------------------------------------------
-spec exometer_reporters() -> list().
exometer_reporters() -> [].

<<<<<<< HEAD
%%--------------------------------------------------------------------
%% @doc
%% Callback used to customize behavior in case of other node failure. Second argument
%% informs if failed node is master (see ha_datastore.hrl in cluster_worker) for current node.
%% @end
%%--------------------------------------------------------------------
-spec node_down(FailedNode :: node(), IsFailedNodeMaster :: boolean()) -> ok.
node_down(_FailedNode, true) ->
%%    session_manager:restart_dead_sessions(),
    ok;
node_down(_FailedNode, false) ->
    ok.

%%--------------------------------------------------------------------
%% @doc
%% Callback used to customize behavior when other node recovers after failure.
%% It is called after basic workers (especially datastore) have been restarted.
%% Second argument informs if recovered node is master (see ha_datastore.hrl) for current node.
%% @end
%%--------------------------------------------------------------------
-spec node_up(node(), boolean()) -> ok.
node_up(RecoveredNode, IsRecoveredNodeMaster) ->
    case IsRecoveredNodeMaster of
        true ->
            oneprovider:set_oz_domain(RecoveredNode),
            provider_auth:backup_to_file(RecoveredNode),
            replica_synchronizer:cancel_and_terminate_slaves();
        false ->
            ok
    end.

%%--------------------------------------------------------------------
%% @doc
%% Callback used to customize behavior when other node recovers after failure.
%% It is called after all workers and listeners have been restarted.
%% Second argument informs if recovered node is master (see ha_datastore.hrl) for current node.
%% @end
%%--------------------------------------------------------------------
-spec node_ready(node(), boolean()) -> ok.
node_ready(_RecoveredNode, IsRecoveredNodeMaster) ->
    case IsRecoveredNodeMaster of
        true ->
            qos_bounded_cache:ensure_exists_for_all_spaces();
        false ->
            ok
    end.
=======
%%-------------------------------------------------------------------
%% @private
%% @doc
%% Filters node_manager_plugins that were turned off in app.config
%% @end
%%-------------------------------------------------------------------
-spec filter_disabled_workers(
    [{atom(), [any()]} |{singleton | early_init, atom(), [any()]}]) ->
    [{atom(), [any()]} |{singleton | early_init, atom(), [any()]}].
filter_disabled_workers(WorkersSpecs) ->
    DisabledWorkers = application:get_env(?APP_NAME, disabled_workers, []),
    DisabledWorkersSet = sets:from_list(DisabledWorkers),
    lists:filter(fun
        ({Worker, _WorkerArgs}) ->
            not sets:is_element(Worker, DisabledWorkersSet);
        ({early_init, Worker, _WorkerArgs}) ->
            not sets:is_element(Worker, DisabledWorkersSet);
        ({singleton, Worker, _WorkerArgs}) ->
            not sets:is_element(Worker, DisabledWorkersSet)
    end, WorkersSpecs).
>>>>>>> 8a72db9f
<|MERGE_RESOLUTION|>--- conflicted
+++ resolved
@@ -183,6 +183,7 @@
 %% @end
 %%--------------------------------------------------------------------
 on_db_and_workers_ready() ->
+    fslogic_delete:cleanup_opened_files(),
     space_unsupport:init_pools(),
     gs_worker:on_db_and_workers_ready().
 
@@ -191,18 +192,11 @@
 %% Overrides {@link node_manager_plugin_default:listeners/0}.
 %% @end
 %%--------------------------------------------------------------------
-<<<<<<< HEAD
-on_cluster_ready() ->
-    fslogic_delete:cleanup_opened_files(),
-    space_unsupport:init_pools(),
-    gs_worker:on_cluster_ready().
-=======
 -spec listeners() -> Listeners :: [atom()].
 listeners() -> [
     http_listener,
     https_listener
 ].
->>>>>>> 8a72db9f
 
 %%--------------------------------------------------------------------
 %% @doc
@@ -221,54 +215,6 @@
 -spec exometer_reporters() -> list().
 exometer_reporters() -> [].
 
-<<<<<<< HEAD
-%%--------------------------------------------------------------------
-%% @doc
-%% Callback used to customize behavior in case of other node failure. Second argument
-%% informs if failed node is master (see ha_datastore.hrl in cluster_worker) for current node.
-%% @end
-%%--------------------------------------------------------------------
--spec node_down(FailedNode :: node(), IsFailedNodeMaster :: boolean()) -> ok.
-node_down(_FailedNode, true) ->
-%%    session_manager:restart_dead_sessions(),
-    ok;
-node_down(_FailedNode, false) ->
-    ok.
-
-%%--------------------------------------------------------------------
-%% @doc
-%% Callback used to customize behavior when other node recovers after failure.
-%% It is called after basic workers (especially datastore) have been restarted.
-%% Second argument informs if recovered node is master (see ha_datastore.hrl) for current node.
-%% @end
-%%--------------------------------------------------------------------
--spec node_up(node(), boolean()) -> ok.
-node_up(RecoveredNode, IsRecoveredNodeMaster) ->
-    case IsRecoveredNodeMaster of
-        true ->
-            oneprovider:set_oz_domain(RecoveredNode),
-            provider_auth:backup_to_file(RecoveredNode),
-            replica_synchronizer:cancel_and_terminate_slaves();
-        false ->
-            ok
-    end.
-
-%%--------------------------------------------------------------------
-%% @doc
-%% Callback used to customize behavior when other node recovers after failure.
-%% It is called after all workers and listeners have been restarted.
-%% Second argument informs if recovered node is master (see ha_datastore.hrl) for current node.
-%% @end
-%%--------------------------------------------------------------------
--spec node_ready(node(), boolean()) -> ok.
-node_ready(_RecoveredNode, IsRecoveredNodeMaster) ->
-    case IsRecoveredNodeMaster of
-        true ->
-            qos_bounded_cache:ensure_exists_for_all_spaces();
-        false ->
-            ok
-    end.
-=======
 %%-------------------------------------------------------------------
 %% @private
 %% @doc
@@ -289,4 +235,43 @@
         ({singleton, Worker, _WorkerArgs}) ->
             not sets:is_element(Worker, DisabledWorkersSet)
     end, WorkersSpecs).
->>>>>>> 8a72db9f
+
+%%--------------------------------------------------------------------
+%% @doc
+%% Callback used to customize behavior in case of other node failure. Second argument
+%% informs if failed node is master (see ha_datastore.hrl in cluster_worker) for current node.
+%% @end
+%%--------------------------------------------------------------------
+-spec node_down(FailedNode :: node(), IsFailedNodeMaster :: boolean()) -> ok.
+node_down(_FailedNode, true) ->
+    session_manager:restart_dead_sessions();
+node_down(_FailedNode, false) ->
+    ok.
+
+%%--------------------------------------------------------------------
+%% @doc
+%% Callback used to customize behavior when other node recovers after failure.
+%% It is called after basic workers (especially datastore) have been restarted.
+%% Second argument informs if recovered node is master (see ha_datastore.hrl) for current node.
+%% @end
+%%--------------------------------------------------------------------
+-spec node_up(node(), boolean()) -> ok.
+node_up(RecoveredNode, true) ->
+    oneprovider:set_oz_domain(RecoveredNode),
+    provider_auth:backup_to_file(RecoveredNode),
+    replica_synchronizer:cancel_and_terminate_slaves();
+node_up(_RecoveredNode, false) ->
+    ok.
+
+%%--------------------------------------------------------------------
+%% @doc
+%% Callback used to customize behavior when other node recovers after failure.
+%% It is called after all workers and listeners have been restarted.
+%% Second argument informs if recovered node is master (see ha_datastore.hrl) for current node.
+%% @end
+%%--------------------------------------------------------------------
+-spec node_ready(node(), boolean()) -> ok.
+node_ready(_RecoveredNode, true) ->
+    qos_bounded_cache:ensure_exists_for_all_spaces();
+node_ready(_RecoveredNode, false) ->
+    ok.