%%%-------------------------------------------------------------------
%%% @author Tomasz Lichon
%%% @copyright (C) 2015 ACK CYFRONET AGH
%%% This software is released under the MIT license
%%% cited in 'LICENSE.txt'.
%%% @end
%%%-------------------------------------------------------------------
%%% @doc
%%% Translations between protobuff and internal protocol
%%% @end
%%%-------------------------------------------------------------------
-module(translator).
-author("Tomasz Lichon").
-author("Rafal Slota").

-include("global_definitions.hrl").
-include("proto/oneclient/fuse_messages.hrl").
-include("proto/oneclient/common_messages.hrl").
-include("proto/oneclient/stream_messages.hrl").
-include("proto/oneclient/handshake_messages.hrl").
-include("proto/oneclient/event_messages.hrl").
-include("proto/oneclient/diagnostic_messages.hrl").
-include("proto/oneclient/proxyio_messages.hrl").
-include("proto/oneprovider/dbsync_messages.hrl").
-include_lib("ctool/include/logging.hrl").
-include_lib("clproto/include/messages.hrl").

%% API
-export([translate_from_protobuf/1, translate_to_protobuf/1]).

%%%===================================================================
%%% API
%%%===================================================================

%%--------------------------------------------------------------------
%% @doc
%% traslate protobuf record to internal record
%% @end
%%--------------------------------------------------------------------
-spec translate_from_protobuf(tuple()) -> tuple(); (undefined) -> undefined.
translate_from_protobuf(#'Status'{code = Code, description = Desc}) ->
    #status{code = Code, description = Desc};
translate_from_protobuf(#'Events'{events = Evts}) ->
    #events{events = [translate_from_protobuf(Evt) || Evt <- Evts]};
translate_from_protobuf(#'Event'{counter = Counter, object = {_, Record}}) ->
    #event{counter = Counter, object = translate_from_protobuf(Record)};
translate_from_protobuf(#'ReadEvent'{} = Record) ->
    #read_event{
        file_uuid = Record#'ReadEvent'.file_uuid,
        size = Record#'ReadEvent'.size,
        blocks = [translate_from_protobuf(B) || B <- Record#'ReadEvent'.blocks]
    };
translate_from_protobuf(#'WriteEvent'{} = Record) ->
    #write_event{
        file_uuid = Record#'WriteEvent'.file_uuid,
        size = Record#'WriteEvent'.size,
        file_size = Record#'WriteEvent'.file_size,
        blocks = [translate_from_protobuf(B) || B <- Record#'WriteEvent'.blocks]
    };
translate_from_protobuf(#'UpdateEvent'{object = {_, Obj}}) ->
    #update_event{
        object = translate_from_protobuf(Obj)
    };
translate_from_protobuf(#'Subscription'{id = Id, object = {_, Record}}) ->
    #subscription{
        id = Id,
        object = translate_from_protobuf(Record)
    };
translate_from_protobuf(#'FileAttrSubscription'{} = Record) ->
    #file_attr_subscription{
        file_uuid = Record#'FileAttrSubscription'.file_uuid,
        counter_threshold = Record#'FileAttrSubscription'.counter_threshold,
        time_threshold = Record#'FileAttrSubscription'.time_threshold
    };
translate_from_protobuf(#'FileLocationSubscription'{} = Record) ->
    #file_location_subscription{
        file_uuid = Record#'FileLocationSubscription'.file_uuid,
        counter_threshold = Record#'FileLocationSubscription'.counter_threshold,
        time_threshold = Record#'FileLocationSubscription'.time_threshold
    };
translate_from_protobuf(#'PermissionChangedSubscription'{} = Record) ->
    #permission_changed_subscription{
        file_uuid = Record#'PermissionChangedSubscription'.file_uuid
    };
translate_from_protobuf(#'SubscriptionCancellation'{id = Id}) ->
    #subscription_cancellation{id = Id};
translate_from_protobuf(#'FileBlock'{offset = Off, size = S, file_id = FID, storage_id = SID}) ->
    #file_block{offset = Off, size = S, file_id = FID, storage_id = SID};
translate_from_protobuf(#'HandshakeRequest'{token = Token, session_id = SessionId}) ->
    #handshake_request{auth = translate_from_protobuf(Token), session_id = SessionId};
translate_from_protobuf(#'GetConfiguration'{}) ->
    #get_configuration{};
translate_from_protobuf(#'MessageStream'{stream_id = StmId, sequence_number = SeqNum}) ->
    #message_stream{stream_id = StmId, sequence_number = SeqNum};
translate_from_protobuf(#'EndOfMessageStream'{}) ->
    #end_of_message_stream{};
translate_from_protobuf(#'MessageStreamReset'{stream_id = StmId}) ->
    #message_stream_reset{stream_id = StmId};
translate_from_protobuf(#'MessageRequest'{} = Record) ->
    #message_request{
        stream_id = Record#'MessageRequest'.stream_id,
        lower_sequence_number = Record#'MessageRequest'.lower_sequence_number,
        upper_sequence_number = Record#'MessageRequest'.upper_sequence_number
    };
translate_from_protobuf(#'MessageAcknowledgement'{} = Record) ->
    #message_acknowledgement{
        stream_id = Record#'MessageAcknowledgement'.stream_id,
        sequence_number = Record#'MessageAcknowledgement'.sequence_number
    };
translate_from_protobuf(#'Token'{value = Val, secondary_values = SecValues}) ->
    {ok, Macaroon} = macaroon:deserialize(Val),
    DischargeMacaroons = [R || {ok, R} <- [macaroon:deserialize(SecValue) || SecValue <- SecValues]],
    #auth{macaroon = Macaroon, disch_macaroons = DischargeMacaroons};
translate_from_protobuf(#'Ping'{data = Data}) ->
    #ping{data = Data};
translate_from_protobuf(#'GetProtocolVersion'{}) ->
    #get_protocol_version{};
translate_from_protobuf(#'FuseRequest'{fuse_request = {_, Record}}) ->
    #fuse_request{fuse_request = translate_from_protobuf(Record)};
translate_from_protobuf(#'GetFileAttr'{entry_type = 'PATH', entry = Path}) ->
    #get_file_attr{entry = {path, Path}};
translate_from_protobuf(#'GetFileAttr'{entry_type = 'UUID', entry = UUID}) ->
    #get_file_attr{entry = {uuid, UUID}};
translate_from_protobuf(#'GetFileChildren'{uuid = UUID, offset = Offset, size = Size}) ->
    #get_file_children{uuid = UUID, offset = Offset, size = Size};
translate_from_protobuf(#'CreateDir'{parent_uuid = ParentUUID, name = Name, mode = Mode}) ->
    #create_dir{parent_uuid = ParentUUID, name = Name, mode = Mode};
translate_from_protobuf(#'DeleteFile'{uuid = UUID}) ->
    #delete_file{uuid = UUID};
translate_from_protobuf(#'UpdateTimes'{uuid = UUID, atime = ATime, mtime = MTime,
    ctime = CTime}) ->
    #update_times{uuid = UUID, atime = ATime, mtime = MTime, ctime = CTime};
translate_from_protobuf(#'ChangeMode'{uuid = UUID, mode = Mode}) ->
    #change_mode{uuid = UUID, mode = Mode};
translate_from_protobuf(#'Rename'{uuid = UUID, target_path = TargetPath}) ->
    #rename{uuid = UUID, target_path = TargetPath};
translate_from_protobuf(#'GetNewFileLocation'{name = Name, parent_uuid = ParentUUID, mode = Mode, flags = Flags}) ->
    #get_new_file_location{name = Name, parent_uuid = ParentUUID, mode = Mode, flags = open_flags_translate_from_protobuf(Flags)};
translate_from_protobuf(#'GetFileLocation'{uuid = UUID, flags = Flags}) ->
    #get_file_location{uuid = UUID, flags = open_flags_translate_from_protobuf(Flags)};
translate_from_protobuf(#'GetHelperParams'{storage_id = SID, force_proxy_io = ForceProxy}) ->
    #get_helper_params{storage_id = SID, force_proxy_io = ForceProxy};
translate_from_protobuf(#'Truncate'{uuid = UUID, size = Size}) ->
    #truncate{uuid = UUID, size = Size};
translate_from_protobuf(#'Close'{uuid = UUID}) ->
    #close{uuid = UUID};
translate_from_protobuf(#'ProxyIORequest'{file_uuid = FileUUID, storage_id = SID, file_id = FID, proxyio_request = {_, Record}}) ->
    #proxyio_request{file_uuid = FileUUID, storage_id = SID, file_id = FID, proxyio_request = translate_from_protobuf(Record)};
translate_from_protobuf(#'RemoteRead'{offset = Offset, size = Size}) ->
    #remote_read{offset = Offset, size = Size};
translate_from_protobuf(#'RemoteWrite'{offset = Offset, data = Data}) ->
    #remote_write{offset = Offset, data = Data};
translate_from_protobuf(#'GetXattr'{uuid = UUID, name = Name}) ->
    #get_xattr{uuid = UUID, name = Name};
translate_from_protobuf(#'SetXattr'{uuid = UUID, xattr = {xattr, Xattr}}) ->
    #set_xattr{uuid = UUID, xattr = translate_from_protobuf(Xattr)};
translate_from_protobuf(#'RemoveXattr'{uuid = UUID, name = Name}) ->
    #remove_xattr{uuid = UUID, name = Name};
translate_from_protobuf(#'ListXattr'{uuid = UUID}) ->
    #list_xattr{uuid = UUID};
translate_from_protobuf(#'Xattr'{name = Name, value = Value}) ->
    #xattr{name = Name, value = Value};
translate_from_protobuf(#'XattrList'{names = Names}) ->
    #xattr_list{names = Names};




translate_from_protobuf(#'ProtocolVersion'{major = Major, minor = Minor}) ->
    #protocol_version{major = Major, minor = Minor};
translate_from_protobuf(#'FuseResponse'{status = Status, fuse_response = {_, FuseResponse}}) ->
    #'fuse_response'{
        status = #'status'{
            code = Status#'Status'.code,
            description = Status#'Status'.description
        },
        fuse_response = translate_from_protobuf(FuseResponse)
    };
translate_from_protobuf(#'FuseResponse'{status = Status}) ->
    #'fuse_response'{
        status = #'status'{
            code = Status#'Status'.code,
            description = Status#'Status'.description
        },
        fuse_response = undefined
    };
translate_from_protobuf(#'ChildLink'{uuid = UUID, name = Name}) ->
    #child_link{uuid = UUID, name = Name};
translate_from_protobuf(#'FileAttr'{} = FileAttr) ->
    #'file_attr'{
        uuid = FileAttr#'FileAttr'.uuid,
        name = FileAttr#'FileAttr'.name,
        mode = FileAttr#'FileAttr'.mode,
        uid = FileAttr#'FileAttr'.uid,
        gid = FileAttr#'FileAttr'.gid,
        atime = FileAttr#'FileAttr'.atime,
        mtime = FileAttr#'FileAttr'.mtime,
        ctime = FileAttr#'FileAttr'.ctime,
        type = FileAttr#'FileAttr'.type,
        size = FileAttr#'FileAttr'.size
    };
translate_from_protobuf(#'FileChildren'{child_links = FileEntries}) ->
    #file_children{child_links = lists:map(
        fun(ChildLink) ->
            translate_from_protobuf(ChildLink)
        end, FileEntries)};
translate_from_protobuf(#'HelperParams'{helper_name = HelperName, helper_args = HelpersArgs}) ->
    #'helper_params'{helper_name = HelperName,
        helper_args = lists:map(
            fun(HelpersArg) ->
                translate_from_protobuf(HelpersArg)
            end, HelpersArgs)};
translate_from_protobuf(#'HelperArg'{key = Key, value = Value}) ->
    #'helper_arg'{key = Key, value = Value};
translate_from_protobuf(#'FileLocation'{} = Record) ->
    #file_location{
        uuid = Record#'FileLocation'.uuid,
        provider_id = Record#'FileLocation'.provider_id,
        space_id = Record#'FileLocation'.space_id,
        storage_id = Record#'FileLocation'.storage_id,
        file_id = Record#'FileLocation'.file_id,
        blocks = lists:map(
            fun(Block) ->
                translate_from_protobuf(Block)
            end, Record#'FileLocation'.blocks)
    };
translate_from_protobuf(#'FileBlock'{offset = Off, size = S, file_id = FID, storage_id = SID}) ->
    #'file_block'{offset = Off, size = S, file_id = FID, storage_id = SID};
translate_from_protobuf(#'ProxyIOResponse'{status = Status, proxyio_response = {_, ProxyIOResponse}}) ->
    #'proxyio_response'{
        status = translate_from_protobuf(Status),
        proxyio_response = translate_from_protobuf(ProxyIOResponse)
    };
translate_from_protobuf(#'RemoteData'{data = Data}) ->
    #'remote_data'{data = Data};
translate_from_protobuf(#'RemoteWriteResult'{wrote = Wrote}) ->
    #'remote_write_result'{wrote = Wrote};
translate_from_protobuf(#'ProxyIORequest'{file_uuid = FileUUID, storage_id = SID, file_id = FID, proxyio_request = Record}) ->
    #'proxyio_request'{file_uuid = FileUUID, storage_id = SID, file_id = FID, proxyio_request = translate_to_protobuf(Record)};
translate_from_protobuf(#'RemoteRead'{offset = Offset, size = Size}) ->
    #'remote_read'{offset = Offset, size = Size};
translate_from_protobuf(#'RemoteWrite'{offset = Offset, data = Data}) ->
    #'remote_write'{offset = Offset, data = Data};

%% @todo
translate_from_protobuf(#get_xattr{uuid = Uuid, name = Name}) ->
    {get_xattr, #'GetXattr'{uuid = Uuid, name = Name}};
translate_from_protobuf(#set_xattr{uuid = Uuid, xattr = Xattr}) ->
    {set_xattr, #'SetXattr'{uuid = Uuid, xattr = translate_to_protobuf(Xattr)}};
translate_from_protobuf(#remove_xattr{uuid = Uuid, name = Name}) ->
    {remove_xattr, #'RemoveXattr'{uuid = Uuid, name = Name}};
translate_from_protobuf(#list_xattr{uuid = Uuid}) ->
    {list_xattr, #'ListXattr'{uuid = Uuid}};
translate_from_protobuf(#xattr{name = Name, value = Value}) ->
    {xattr, #'Xattr'{name = Name, value = Value}};
translate_from_protobuf(#xattr_list{names = Names}) ->
    {xattr_list, #'XattrList'{names = Names}};


translate_from_protobuf(#'GetParent'{uuid = UUID}) ->
    #'get_parent'{uuid = UUID};
translate_from_protobuf(#'Dir'{uuid = UUID}) ->
    #'dir'{uuid = UUID};


translate_from_protobuf(#'CreateStorageTestFile'{storage_id = Id, file_uuid = FileUuid}) ->
    #create_storage_test_file{storage_id = Id, file_uuid = FileUuid};
translate_from_protobuf(#'VerifyStorageTestFile'{storage_id = SId, space_uuid = SpaceUuid,
    file_id = FId, file_content = FContent}) ->
    #verify_storage_test_file{storage_id = SId, space_uuid = SpaceUuid,
        file_id = FId, file_content = FContent};

%% DBSync
translate_from_protobuf(#'DBSyncRequest'{message_body = {_, MessageBody}}) ->
    #dbsync_request{message_body = translate_from_protobuf(MessageBody)};
translate_from_protobuf(#'TreeBroadcast'{message_body = {_, MessageBody}, depth = Depth, excluded_providers = ExcludedProv,
    l_edge = LEdge, r_edge = REgde, request_id = ReqId, space_id = SpaceId}) ->
    #tree_broadcast{
        message_body = translate_from_protobuf(MessageBody),
        depth = Depth,
        l_edge = LEdge,
        r_edge = REgde,
        space_id = SpaceId,
        request_id = ReqId,
        excluded_providers = ExcludedProv
    };
translate_from_protobuf(#'ChangesRequest'{since_seq = Since, until_seq = Until}) ->
    #changes_request{since_seq = Since, until_seq = Until};
translate_from_protobuf(#'StatusRequest'{}) ->
    #status_request{};
translate_from_protobuf(#'StatusReport'{space_id = SpaceId, seq_num = SeqNum}) ->
    #status_report{space_id = SpaceId, seq = SeqNum};
translate_from_protobuf(#'BatchUpdate'{space_id = SpaceId, since_seq = Since, until_seq = Until, changes_encoded = Changes}) ->
    #batch_update{space_id = SpaceId, since_seq = Since, until_seq = Until, changes_encoded = Changes};
translate_from_protobuf(#'SynchronizeBlock'{uuid = Uuid, block = #'FileBlock'{offset = O, size = S}}) ->
    #synchronize_block{uuid = Uuid, block = #file_block{offset = O, size = S}};

translate_from_protobuf(undefined) ->
    undefined.

%%--------------------------------------------------------------------
%% @doc
%% translate internal record to protobuf record
%% @end
%%--------------------------------------------------------------------
-spec translate_to_protobuf(tuple()) -> tuple(); (undefined) -> undefined.
translate_to_protobuf(#status{code = Code, description = Desc}) ->
    {status, #'Status'{code = Code, description = Desc}};
translate_to_protobuf(#events{events = Evts}) ->
    {events, #'Events'{events = [translate_to_protobuf(Evt) || Evt <- Evts]}};
translate_to_protobuf(#event{counter = Counter, object = Type}) ->
    #'Event'{counter = Counter, object = translate_to_protobuf(Type)};
translate_to_protobuf(#'read_event'{} = Record) ->
    {read_event, #'ReadEvent'{
        file_uuid = Record#'read_event'.file_uuid,
        size = Record#'read_event'.size,
        blocks = [translate_to_protobuf(B) || B <- Record#'read_event'.blocks]
    }};
translate_to_protobuf(#'write_event'{} = Record) ->
    {write_event, #'WriteEvent'{
        file_uuid = Record#'write_event'.file_uuid,
        size = Record#'write_event'.size,
        file_size = Record#'write_event'.file_size,
        blocks = [translate_to_protobuf(B) || B <- Record#'write_event'.blocks]
    }};
translate_to_protobuf(#update_event{object = Type}) ->
    {update_event, #'UpdateEvent'{object = translate_to_protobuf(Type)}};
translate_to_protobuf(#permission_changed_event{file_uuid = FileUuid}) ->
    {permission_changed_event, #'PermissionChangedEvent'{file_uuid = FileUuid}};
translate_to_protobuf(#subscription{id = Id, object = Type}) ->
    {subscription, #'Subscription'{id = Id, object = translate_to_protobuf(Type)}};
translate_to_protobuf(#read_subscription{} = Sub) ->
    {read_subscription, #'ReadSubscription'{
        counter_threshold = Sub#read_subscription.counter_threshold,
        time_threshold = Sub#read_subscription.time_threshold,
        size_threshold = Sub#read_subscription.size_threshold
    }};
translate_to_protobuf(#write_subscription{} = Sub) ->
    {write_subscription, #'WriteSubscription'{
        counter_threshold = Sub#write_subscription.counter_threshold,
        time_threshold = Sub#write_subscription.time_threshold,
        size_threshold = Sub#write_subscription.size_threshold
    }};
translate_to_protobuf(#file_attr_subscription{} = Record) ->
    {file_attr_subscription, #'FileAttrSubscription'{
        file_uuid = Record#'file_attr_subscription'.file_uuid,
        counter_threshold = Record#'file_attr_subscription'.counter_threshold,
        time_threshold = Record#'file_attr_subscription'.time_threshold
    }};
translate_to_protobuf(#'file_location_subscription'{} = Record) ->
    {file_location_subscription, #'FileLocationSubscription'{
        file_uuid = Record#'file_location_subscription'.file_uuid,
        counter_threshold = Record#'file_location_subscription'.counter_threshold,
        time_threshold = Record#'file_location_subscription'.time_threshold
    }};
translate_to_protobuf(#'permission_changed_subscription'{} = Record) ->
    {permission_changed_subscription, #'PermissionChangedSubscription'{
        file_uuid = Record#'permission_changed_subscription'.file_uuid
    }};
translate_to_protobuf(#subscription_cancellation{id = Id}) ->
    {subscription_cancellation, #'SubscriptionCancellation'{id = Id}};
translate_to_protobuf(#handshake_response{session_id = Id}) ->
    {handshake_response, #'HandshakeResponse'{
        session_id = Id
    }};
translate_to_protobuf(#configuration{subscriptions = Subs}) ->
    {configuration, #'Configuration'{
        subscriptions = lists:map(
            fun(Sub) ->
                {_, Record} = translate_to_protobuf(Sub),
                Record
            end, Subs)
    }};
translate_to_protobuf(#message_stream{stream_id = StmId, sequence_number = SeqNum}) ->
    #'MessageStream'{stream_id = StmId, sequence_number = SeqNum};
translate_to_protobuf(#end_of_message_stream{}) ->
    {end_of_stream, #'EndOfMessageStream'{}};
translate_to_protobuf(#message_stream_reset{stream_id = StmId}) ->
    {message_stream_reset, #'MessageStreamReset'{stream_id = StmId}};
translate_to_protobuf(#message_request{stream_id = StmId,
    lower_sequence_number = LowerSeqNum, upper_sequence_number = UpperSeqNum}) ->
    {message_request, #'MessageRequest'{stream_id = StmId,
        lower_sequence_number = LowerSeqNum, upper_sequence_number = UpperSeqNum}};
translate_to_protobuf(#message_acknowledgement{stream_id = StmId, sequence_number = SeqNum}) ->
    {message_acknowledgement,
        #'MessageAcknowledgement'{stream_id = StmId, sequence_number = SeqNum}};
translate_to_protobuf(#pong{data = Data}) ->
    {pong, #'Pong'{data = Data}};
translate_to_protobuf(#protocol_version{major = Major, minor = Minor}) ->
    {protocol_version, #'ProtocolVersion'{major = Major, minor = Minor}};
translate_to_protobuf(#fuse_response{status = Status, fuse_response = FuseResponse}) ->
    {fuse_response, #'FuseResponse'{
        status = #'Status'{
            code = Status#status.code,
            description = Status#status.description
        },
        fuse_response = translate_to_protobuf(FuseResponse)
    }};
translate_to_protobuf(#child_link{uuid = UUID, name = Name}) ->
    #'ChildLink'{uuid = UUID, name = Name};
translate_to_protobuf(#file_attr{} = FileAttr) ->
    {file_attr, #'FileAttr'{
        uuid = FileAttr#file_attr.uuid,
        name = FileAttr#file_attr.name,
        mode = FileAttr#file_attr.mode,
        uid = FileAttr#file_attr.uid,
        gid = FileAttr#file_attr.gid,
        atime = FileAttr#file_attr.atime,
        mtime = FileAttr#file_attr.mtime,
        ctime = FileAttr#file_attr.ctime,
        type = FileAttr#file_attr.type,
        size = FileAttr#file_attr.size
    }};
translate_to_protobuf(#file_children{child_links = FileEntries}) ->
    {file_children, #'FileChildren'{child_links = lists:map(fun(ChildLink) ->
        translate_to_protobuf(ChildLink)
    end, FileEntries)}};
translate_to_protobuf(#helper_params{helper_name = HelperName, helper_args = HelpersArgs}) ->
    {helper_params, #'HelperParams'{helper_name = HelperName,
        helper_args = lists:map(fun(HelpersArg) ->
            translate_to_protobuf(HelpersArg)
        end, HelpersArgs)}};
translate_to_protobuf(#helper_arg{key = Key, value = Value}) ->
    #'HelperArg'{key = Key, value = Value};
translate_to_protobuf(#file_location{} = Record) ->
    {file_location, #'FileLocation'{
        uuid = Record#file_location.uuid,
        provider_id = Record#file_location.provider_id,
        space_id = Record#file_location.space_id,
        storage_id = Record#file_location.storage_id,
        file_id = Record#file_location.file_id,
        blocks = lists:map(fun(Block) ->
            translate_to_protobuf(Block)
        end, Record#file_location.blocks)
    }};
translate_to_protobuf(#file_block{offset = Off, size = S, file_id = FID, storage_id = SID}) ->
    #'FileBlock'{offset = Off, size = S, file_id = FID, storage_id = SID};
translate_to_protobuf(#proxyio_response{status = Status, proxyio_response = ProxyIOResponse}) ->
    {status, StatProto} = translate_to_protobuf(Status),
    {proxyio_response, #'ProxyIOResponse'{
        status = StatProto,
        proxyio_response = translate_to_protobuf(ProxyIOResponse)
    }};
translate_to_protobuf(#'proxyio_response'{status = Status, proxyio_response = ProxyIOResponse}) ->
    {proxyio_response, #'ProxyIOResponse'{
        status = translate_to_protobuf(Status),
        proxyio_response = translate_to_protobuf(ProxyIOResponse)
    }};
translate_to_protobuf(#'remote_write_result'{wrote = Wrote}) ->
    {remote_write_result, #'RemoteWriteResult'{wrote = Wrote}};
translate_to_protobuf(#remote_data{data = Data}) ->
    {remote_data, #'RemoteData'{data = Data}};
translate_to_protobuf(#remote_write_result{wrote = Wrote}) ->
    {remote_write_result, #'RemoteWriteResult'{wrote = Wrote}};
translate_to_protobuf(#get_xattr{uuid = Uuid, name = Name}) ->
    {get_xattr, #'GetXattr'{uuid = Uuid, name = Name}};
translate_to_protobuf(#set_xattr{uuid = Uuid, xattr = Xattr}) ->
    {set_xattr, #'SetXattr'{uuid = Uuid, xattr = translate_to_protobuf(Xattr)}};
translate_to_protobuf(#remove_xattr{uuid = Uuid, name = Name}) ->
    {remove_xattr, #'RemoveXattr'{uuid = Uuid, name = Name}};
translate_to_protobuf(#list_xattr{uuid = Uuid}) ->
    {list_xattr, #'ListXattr'{uuid = Uuid}};
translate_to_protobuf(#xattr{name = Name, value = Value}) ->
    {xattr, #'Xattr'{name = Name, value = Value}};
translate_to_protobuf(#xattr_list{names = Names}) ->
    {xattr_list, #'XattrList'{names = Names}};
translate_to_protobuf(#auth{macaroon = Macaroon, disch_macaroons = DMacaroons}) ->
    {ok, Token} = macaroon:serialize(Macaroon),
    SecValues = [R || {ok, R} <- [macaroon:serialize(DMacaroon) || DMacaroon <- DMacaroons]],
    #'Token'{value = Token, secondary_values = SecValues};



translate_to_protobuf(#fuse_request{fuse_request = Record}) ->
    {fuse_request, #'FuseRequest'{fuse_request = translate_to_protobuf(Record)}};
translate_to_protobuf(#get_file_attr{entry = {path, Path}}) ->
    {get_file_attr, #'GetFileAttr'{entry = Path, entry_type = 'PATH'}};
translate_to_protobuf(#get_file_attr{entry = {uuid, UUID}}) ->
    {get_file_attr, #'GetFileAttr'{entry_type = 'UUID', entry = UUID}};
translate_to_protobuf(#get_file_children{uuid = UUID, offset = Offset, size = Size}) ->
    {get_file_children, #'GetFileChildren'{uuid = UUID, offset = Offset, size = Size}};
translate_to_protobuf(#create_dir{parent_uuid = ParentUUID, name = Name, mode = Mode}) ->
    {create_dir, #'CreateDir'{parent_uuid = ParentUUID, name = Name, mode = Mode}};
translate_to_protobuf(#delete_file{uuid = UUID}) ->
    {delete_file, #'DeleteFile'{uuid = UUID}};
translate_to_protobuf(#update_times{uuid = UUID, atime = ATime, mtime = MTime,
    ctime = CTime}) ->
    {update_times, #'UpdateTimes'{uuid = UUID, atime = ATime, mtime = MTime, ctime = CTime}};
translate_to_protobuf(#change_mode{uuid = UUID, mode = Mode}) ->
    {change_mode, #'ChangeMode'{uuid = UUID, mode = Mode}};
translate_to_protobuf(#rename{uuid = UUID, target_path = TargetPath}) ->
    {rename, #'Rename'{uuid = UUID, target_path = TargetPath}};
translate_to_protobuf(#'get_new_file_location'{name = Name, parent_uuid = ParentUUID, mode = Mode, flags = Flags}) ->
    {get_new_file_location, #'GetNewFileLocation'{name = Name, parent_uuid = ParentUUID, mode = Mode, flags = open_flags_translate_to_protobuf(Flags)}};
translate_to_protobuf(#get_file_location{uuid = UUID, flags = Flags}) ->
    {get_file_location, #'GetFileLocation'{uuid = UUID, flags = open_flags_translate_to_protobuf(Flags)}};
translate_to_protobuf(#get_helper_params{storage_id = SID, force_proxy_io = ForceProxy}) ->
    {get_helper_params, #'GetHelperParams'{storage_id = SID, force_proxy_io = ForceProxy}};
translate_to_protobuf(#truncate{uuid = UUID, size = Size}) ->
    {truncate, #'Truncate'{uuid = UUID, size = Size}};
translate_to_protobuf(#close{uuid = UUID}) ->
    {close, #'Close'{uuid = UUID}};

translate_to_protobuf(#storage_test_file{helper_params = HelperParams,
    space_uuid = SpaceUuid, file_id = FileId, file_content = FileContent}) ->
    {_, Record} = translate_to_protobuf(HelperParams),
    {storage_test_file, #'StorageTestFile'{helper_params = Record,
        space_uuid = SpaceUuid, file_id = FileId, file_content = FileContent}};

%% DBSync
translate_to_protobuf(#dbsync_request{message_body = MessageBody}) ->
    {dbsync_request, #'DBSyncRequest'{message_body = translate_to_protobuf(MessageBody)}};
translate_to_protobuf(#tree_broadcast{message_body = MessageBody, depth = Depth, excluded_providers = ExcludedProv,
    l_edge = LEdge, r_edge = REgde, request_id = ReqId, space_id = SpaceId}) ->
    {tree_broadcast, #'TreeBroadcast'{
        message_body = translate_to_protobuf(MessageBody),
        depth = Depth,
        l_edge = LEdge,
        r_edge = REgde,
        space_id = SpaceId,
        request_id = ReqId,
        excluded_providers = ExcludedProv
    }};
translate_to_protobuf(#changes_request{since_seq = Since, until_seq = Until}) ->
    {changes_request, #'ChangesRequest'{since_seq = Since, until_seq = Until}};
translate_to_protobuf(#status_request{}) ->
    {status_request, #'StatusRequest'{}};
translate_to_protobuf(#status_report{space_id = SpaceId, seq = SeqNum}) ->
    {status_report, #'StatusReport'{space_id = SpaceId, seq_num = SeqNum}};
translate_to_protobuf(#batch_update{space_id = SpaceId, since_seq = Since, until_seq = Until, changes_encoded = Changes}) ->
    {batch_update, #'BatchUpdate'{space_id = SpaceId, since_seq = Since, until_seq = Until, changes_encoded = Changes}};
<<<<<<< HEAD








translate_to_protobuf(#'proxyio_request'{file_uuid = FileUUID, storage_id = SID, file_id = FID, proxyio_request = Record}) ->
    {proxyio_request, #'ProxyIORequest'{file_uuid = FileUUID, storage_id = SID, file_id = FID, proxyio_request = translate_to_protobuf(Record)}};
translate_to_protobuf(#'remote_read'{offset = Offset, size = Size}) ->
    {remote_read, #'RemoteRead'{offset = Offset, size = Size}};
translate_to_protobuf(#'remote_write'{offset = Offset, data = Data}) ->
    {remote_write, #'RemoteWrite'{offset = Offset, data = Data}};
translate_to_protobuf(#'get_xattr'{uuid = UUID, name = Name}) ->
    {get_xattr, #'GetXattr'{uuid = UUID, name = Name}};
translate_to_protobuf(#'set_xattr'{uuid = UUID, xattr = Xattr}) ->
    {set_xattr, #'SetXattr'{uuid = UUID, xattr = translate_to_protobuf(Xattr)}};
translate_to_protobuf(#'remove_xattr'{uuid = UUID, name = Name}) ->
    {remove_xattr, #'RemoveXattr'{uuid = UUID, name = Name}};
translate_to_protobuf(#'list_xattr'{uuid = UUID}) ->
    {list_xattr, #'ListXattr'{uuid = UUID}};
translate_to_protobuf(#'xattr'{name = Name, value = Value}) ->
    {xattr, #'Xattr'{name = Name, value = Value}};
translate_to_protobuf(#'xattr_list'{names = Names}) ->
    {xattr_list, #'XattrList'{names = Names}};
translate_to_protobuf(#'dir'{uuid = UUID}) ->
    {dir, #'Dir'{uuid = UUID}};
translate_to_protobuf(#'get_parent'{uuid = UUID}) ->
    {get_parent, #'GetParent'{uuid = UUID}};


=======
>>>>>>> e6c19739
translate_to_protobuf(undefined) ->
    undefined.

%%%===================================================================
%%% Internal functions
%%%===================================================================


-spec open_flags_translate_to_protobuf('READ_WRITE' | 'READ' | 'WRITE') -> fslogic_worker:open_flags().
open_flags_translate_to_protobuf(undefined) ->
    'READ_WRITE';
open_flags_translate_to_protobuf(rdwr) ->
    'READ_WRITE';
open_flags_translate_to_protobuf(read) ->
    'READ';
open_flags_translate_to_protobuf(write) ->
    'WRITE'.


-spec open_flags_translate_from_protobuf('READ_WRITE' | 'READ' | 'WRITE') -> fslogic_worker:open_flags().
open_flags_translate_from_protobuf(undefined) ->
    rdwr;
open_flags_translate_from_protobuf('READ_WRITE') ->
    rdwr;
open_flags_translate_from_protobuf('READ') ->
    read;
open_flags_translate_from_protobuf('WRITE') ->
    write.<|MERGE_RESOLUTION|>--- conflicted
+++ resolved
@@ -529,7 +529,6 @@
     {status_report, #'StatusReport'{space_id = SpaceId, seq_num = SeqNum}};
 translate_to_protobuf(#batch_update{space_id = SpaceId, since_seq = Since, until_seq = Until, changes_encoded = Changes}) ->
     {batch_update, #'BatchUpdate'{space_id = SpaceId, since_seq = Since, until_seq = Until, changes_encoded = Changes}};
-<<<<<<< HEAD
 
 
 
@@ -562,8 +561,6 @@
     {get_parent, #'GetParent'{uuid = UUID}};
 
 
-=======
->>>>>>> e6c19739
 translate_to_protobuf(undefined) ->
     undefined.
 
