%%%-------------------------------------------------------------------
%%% @author Tomasz Lichon
%%% @copyright (C) 2015 ACK CYFRONET AGH
%%% This software is released under the MIT license
%%% cited in 'LICENSE.txt'.
%%% @end
%%%-------------------------------------------------------------------
%%% @doc
%%% Translations between protobuff and internal protocol
%%% @end
%%%-------------------------------------------------------------------
-module(translator).
-author("Tomasz Lichon").
-author("Rafal Slota").

-include("global_definitions.hrl").
-include("proto/oneclient/fuse_messages.hrl").
-include("proto/oneclient/common_messages.hrl").
-include("proto/oneclient/stream_messages.hrl").
-include("proto/oneclient/handshake_messages.hrl").
-include("proto/oneclient/event_messages.hrl").
-include("proto/oneclient/diagnostic_messages.hrl").
-include("proto/oneclient/proxyio_messages.hrl").
-include("proto/oneprovider/dbsync_messages.hrl").
-include("proto/oneprovider/provider_messages.hrl").
-include_lib("ctool/include/logging.hrl").
-include_lib("clproto/include/messages.hrl").

%% API
-export([translate_from_protobuf/1, translate_to_protobuf/1]).

%%%===================================================================
%%% API
%%%===================================================================

%%--------------------------------------------------------------------
%% @doc
%% traslate protobuf record to internal record
%% @end
%%--------------------------------------------------------------------
-spec translate_from_protobuf(tuple()) -> tuple(); (undefined) -> undefined.
translate_from_protobuf(#'Status'{code = Code, description = Desc}) ->
    #status{code = Code, description = Desc};
translate_from_protobuf(#'FlushEvents'{provider_id = ProviderId, subscription_id = SubId, context = Context}) ->
    #flush_events{provider_id = ProviderId, subscription_id = SubId, context = binary_to_term(Context)};
translate_from_protobuf(#'Events'{events = Evts}) ->
    #events{events = [translate_from_protobuf(Evt) || Evt <- Evts]};
translate_from_protobuf(#'Event'{counter = Counter, object = {_, Record}}) ->
    #event{counter = Counter, object = translate_from_protobuf(Record)};
translate_from_protobuf(#'ReadEvent'{} = Record) ->
    #read_event{
        file_uuid = Record#'ReadEvent'.file_uuid,
        size = Record#'ReadEvent'.size,
        blocks = [translate_from_protobuf(B) || B <- Record#'ReadEvent'.blocks]
    };
translate_from_protobuf(#'WriteEvent'{} = Record) ->
    #write_event{
        file_uuid = Record#'WriteEvent'.file_uuid,
        size = Record#'WriteEvent'.size,
        file_size = Record#'WriteEvent'.file_size,
        blocks = [translate_from_protobuf(B) || B <- Record#'WriteEvent'.blocks]
    };
translate_from_protobuf(#'QuotaExeededEvent'{spaces = Spaces}) ->
    #quota_exeeded_event{
        spaces = Spaces
    };
translate_from_protobuf(#'UpdateEvent'{object = {_, Obj}}) ->
    #update_event{
        object = translate_from_protobuf(Obj)
    };
translate_from_protobuf(#'Subscription'{id = Id, object = {_, Record}}) ->
    #subscription{
        id = Id,
        object = translate_from_protobuf(Record)
    };
translate_from_protobuf(#'FileAttrSubscription'{} = Record) ->
    #file_attr_subscription{
        file_uuid = Record#'FileAttrSubscription'.file_uuid,
        counter_threshold = Record#'FileAttrSubscription'.counter_threshold,
        time_threshold = Record#'FileAttrSubscription'.time_threshold
    };
translate_from_protobuf(#'FileLocationSubscription'{} = Record) ->
    #file_location_subscription{
        file_uuid = Record#'FileLocationSubscription'.file_uuid,
        counter_threshold = Record#'FileLocationSubscription'.counter_threshold,
        time_threshold = Record#'FileLocationSubscription'.time_threshold
    };
translate_from_protobuf(#'PermissionChangedSubscription'{} = Record) ->
    #permission_changed_subscription{
        file_uuid = Record#'PermissionChangedSubscription'.file_uuid
    };
translate_from_protobuf(#'FileRemovalSubscription'{} = Record) ->
    #file_removal_subscription{
        file_uuid = Record#'FileRemovalSubscription'.file_uuid
    };
translate_from_protobuf(#'FileRenamedSubscription'{} = Record) ->
    #file_renamed_subscription{
        file_uuid = Record#'FileRenamedSubscription'.file_uuid
    };
translate_from_protobuf(#'ReadSubscription'{} = Record) ->
    #read_subscription{
        counter_threshold = Record#'ReadSubscription'.counter_threshold,
        size_threshold = Record#'ReadSubscription'.size_threshold,
        time_threshold = Record#'ReadSubscription'.time_threshold
    };
translate_from_protobuf(#'WriteSubscription'{} = Record) ->
    #write_subscription{
        counter_threshold = Record#'WriteSubscription'.counter_threshold,
        size_threshold = Record#'WriteSubscription'.size_threshold,
        time_threshold = Record#'WriteSubscription'.time_threshold
    };
translate_from_protobuf(#'QuotaSubscription'{}) ->
    #quota_subscription{};
translate_from_protobuf(#'SubscriptionCancellation'{id = Id}) ->
    #subscription_cancellation{id = Id};
translate_from_protobuf(#'FileBlock'{offset = Off, size = S, file_id = FID, storage_id = SID}) ->
    #file_block{offset = Off, size = S, file_id = FID, storage_id = SID};
translate_from_protobuf(#'HandshakeRequest'{token = Token, session_id = SessionId}) ->
    #handshake_request{auth = translate_from_protobuf(Token), session_id = SessionId};
translate_from_protobuf(#'GetConfiguration'{}) ->
    #get_configuration{};
translate_from_protobuf(#'MessageStream'{stream_id = StmId, sequence_number = SeqNum}) ->
    #message_stream{stream_id = StmId, sequence_number = SeqNum};
translate_from_protobuf(#'EndOfMessageStream'{}) ->
    #end_of_message_stream{};
translate_from_protobuf(#'MessageStreamReset'{stream_id = StmId}) ->
    #message_stream_reset{stream_id = StmId};
translate_from_protobuf(#'MessageRequest'{} = Record) ->
    #message_request{
        stream_id = Record#'MessageRequest'.stream_id,
        lower_sequence_number = Record#'MessageRequest'.lower_sequence_number,
        upper_sequence_number = Record#'MessageRequest'.upper_sequence_number
    };
translate_from_protobuf(#'MessageAcknowledgement'{} = Record) ->
    #message_acknowledgement{
        stream_id = Record#'MessageAcknowledgement'.stream_id,
        sequence_number = Record#'MessageAcknowledgement'.sequence_number
    };
translate_from_protobuf(#'Token'{value = Val, secondary_values = SecValues}) ->
    {ok, Macaroon} = macaroon:deserialize(Val),
    DischargeMacaroons = [R || {ok, R} <- [macaroon:deserialize(SecValue) || SecValue <- SecValues]],
    #token_auth{macaroon = Macaroon, disch_macaroons = DischargeMacaroons};
translate_from_protobuf(#'Ping'{data = Data}) ->
    #ping{data = Data};
translate_from_protobuf(#'GetProtocolVersion'{}) ->
    #get_protocol_version{};
translate_from_protobuf(#'FuseRequest'{fuse_request = {_, Record}}) ->
    #fuse_request{fuse_request = translate_from_protobuf(Record)};
translate_from_protobuf(#'GetFileAttr'{entry_type = 'PATH', entry = Path}) ->
    #get_file_attr{entry = {path, Path}};
translate_from_protobuf(#'GetFileAttr'{entry_type = 'UUID', entry = GUID}) ->
    #get_file_attr{entry = {guid, GUID}};
translate_from_protobuf(#'GetFileChildren'{uuid = UUID, offset = Offset, size = Size}) ->
    #get_file_children{uuid = UUID, offset = Offset, size = Size};
translate_from_protobuf(#'CreateDir'{parent_uuid = ParentUUID, name = Name, mode = Mode}) ->
    #create_dir{parent_uuid = ParentUUID, name = Name, mode = Mode};
translate_from_protobuf(#'DeleteFile'{uuid = UUID}) ->
    #delete_file{uuid = UUID};
translate_from_protobuf(#'UpdateTimes'{uuid = UUID, atime = ATime, mtime = MTime,
    ctime = CTime}) ->
    #update_times{uuid = UUID, atime = ATime, mtime = MTime, ctime = CTime};
translate_from_protobuf(#'ChangeMode'{uuid = UUID, mode = Mode}) ->
    #change_mode{uuid = UUID, mode = Mode};
translate_from_protobuf(#'Rename'{uuid = UUID, target_path = TargetPath}) ->
    #rename{uuid = UUID, target_path = TargetPath};
translate_from_protobuf(#'GetNewFileLocation'{name = Name, parent_uuid = ParentUUID, mode = Mode, flags = Flags}) ->
    #get_new_file_location{name = Name, parent_uuid = ParentUUID, mode = Mode, flags = open_flags_translate_from_protobuf(Flags)};
translate_from_protobuf(#'GetFileLocation'{uuid = UUID, flags = Flags}) ->
    #get_file_location{uuid = UUID, flags = open_flags_translate_from_protobuf(Flags)};
translate_from_protobuf(#'GetHelperParams'{storage_id = SID, force_proxy_io = ForceProxy}) ->
    #get_helper_params{storage_id = SID, force_proxy_io = ForceProxy};
translate_from_protobuf(#'Truncate'{uuid = UUID, size = Size}) ->
    #truncate{uuid = UUID, size = Size};
translate_from_protobuf(#'Release'{uuid = UUID, handle_id = HandleId}) ->
    #release{uuid = UUID, handle_id = HandleId};
translate_from_protobuf(#'ProxyIORequest'{parameters = Parameters, storage_id = SID, file_id = FID, proxyio_request = {_, Record}}) ->
    #proxyio_request{parameters = maps:from_list([translate_from_protobuf(P) || P <- Parameters]),
        storage_id = SID, file_id = FID, proxyio_request = translate_from_protobuf(Record)};
translate_from_protobuf(#'RemoteRead'{offset = Offset, size = Size}) ->
    #remote_read{offset = Offset, size = Size};
translate_from_protobuf(#'RemoteWrite'{byte_sequence = ByteSequences}) ->
    #remote_write{byte_sequence = [translate_from_protobuf(BS) || BS <- ByteSequences]};
translate_from_protobuf(#'ByteSequence'{offset = Offset, data = Data}) ->
    #byte_sequence{offset = Offset, data = Data};
translate_from_protobuf(#'GetXattr'{uuid = UUID, name = Name}) ->
    #get_xattr{uuid = UUID, name = Name};
translate_from_protobuf(#'SetXattr'{uuid = UUID, xattr = Xattr}) ->
    #set_xattr{uuid = UUID, xattr = translate_from_protobuf(Xattr)};
translate_from_protobuf(#'RemoveXattr'{uuid = UUID, name = Name}) ->
    #remove_xattr{uuid = UUID, name = Name};
translate_from_protobuf(#'ListXattr'{uuid = UUID}) ->
    #list_xattr{uuid = UUID};
translate_from_protobuf(#'Xattr'{name = Name, value = Value}) ->
    #xattr{name = Name, value = Value};
translate_from_protobuf(#'XattrList'{names = Names}) ->
    #xattr_list{names = Names};

translate_from_protobuf(#'ProtocolVersion'{major = Major, minor = Minor}) ->
    #protocol_version{major = Major, minor = Minor};
translate_from_protobuf(#'FuseResponse'{status = Status, fuse_response = {_, FuseResponse}}) ->
    #'fuse_response'{
        status = #'status'{
            code = Status#'Status'.code,
            description = Status#'Status'.description
        },
        fuse_response = translate_from_protobuf(FuseResponse)
    };
translate_from_protobuf(#'FuseResponse'{status = Status}) ->
    #'fuse_response'{
        status = #'status'{
            code = Status#'Status'.code,
            description = Status#'Status'.description
        },
        fuse_response = undefined
    };
translate_from_protobuf(#'ChildLink'{uuid = UUID, name = Name}) ->
    #child_link{uuid = UUID, name = Name};
translate_from_protobuf(#'FileAttr'{} = FileAttr) ->
    #'file_attr'{
        uuid = FileAttr#'FileAttr'.uuid,
        name = FileAttr#'FileAttr'.name,
        mode = FileAttr#'FileAttr'.mode,
        uid = FileAttr#'FileAttr'.uid,
        gid = FileAttr#'FileAttr'.gid,
        atime = FileAttr#'FileAttr'.atime,
        mtime = FileAttr#'FileAttr'.mtime,
        ctime = FileAttr#'FileAttr'.ctime,
        type = FileAttr#'FileAttr'.type,
        size = FileAttr#'FileAttr'.size
    };
translate_from_protobuf(#'FileChildren'{child_links = FileEntries}) ->
    #file_children{child_links = lists:map(
        fun(ChildLink) ->
            translate_from_protobuf(ChildLink)
        end, FileEntries)};
translate_from_protobuf(#'HelperParams'{helper_name = HelperName, helper_args = HelpersArgs}) ->
    #'helper_params'{helper_name = HelperName,
        helper_args = lists:map(
            fun(HelpersArg) ->
                translate_from_protobuf(HelpersArg)
            end, HelpersArgs)};
translate_from_protobuf(#'HelperArg'{key = Key, value = Value}) ->
    #'helper_arg'{key = Key, value = Value};
translate_from_protobuf(#'FileLocation'{} = Record) ->
    #file_location{
        uuid = Record#'FileLocation'.uuid,
        provider_id = Record#'FileLocation'.provider_id,
        space_id = Record#'FileLocation'.space_id,
        storage_id = Record#'FileLocation'.storage_id,
        file_id = Record#'FileLocation'.file_id,
        blocks = lists:map(
            fun(Block) ->
                translate_from_protobuf(Block)
            end, Record#'FileLocation'.blocks)
    };
translate_from_protobuf(#'ProxyIOResponse'{status = Status, proxyio_response = {_, ProxyIOResponse}}) ->
    #'proxyio_response'{
        status = translate_from_protobuf(Status),
        proxyio_response = translate_from_protobuf(ProxyIOResponse)
    };
translate_from_protobuf(#'ProxyIOResponse'{status = Status}) ->
    #'proxyio_response'{
        status = translate_from_protobuf(Status)
    };
translate_from_protobuf(#'RemoteData'{data = Data}) ->
    #'remote_data'{data = Data};
translate_from_protobuf(#'RemoteWriteResult'{wrote = Wrote}) ->
    #'remote_write_result'{wrote = Wrote};
<<<<<<< HEAD
translate_from_protobuf(#'ProviderRequest'{provider_request = {_, Record}}) ->
    #'provider_request'{provider_request = translate_from_protobuf(Record)};
translate_from_protobuf(#'ProviderResponse'{status = Status, provider_response = {_, ProviderResponse}}) ->
    #'provider_response'{
        status = translate_from_protobuf(Status),
        provider_response = translate_from_protobuf(ProviderResponse)
    };
translate_from_protobuf(#'ProviderResponse'{status = Status}) ->
    #'provider_response'{
        status = translate_from_protobuf(Status)
    };
=======
translate_from_protobuf(#'ProxyIORequest'{parameters = Parameters, storage_id = SID, file_id = FID, proxyio_request = Record}) ->
    #'proxyio_request'{parameters = maps:from_list([translate_from_protobuf(P) || P <- Parameters]),
        storage_id = SID, file_id = FID, proxyio_request = translate_to_protobuf(Record)};
translate_from_protobuf(#'FileRenamed'{new_uuid = NewUuid, child_entries = ChildEntries}) ->
    #'file_renamed'{new_uuid = NewUuid,
        child_entries = [translate_from_protobuf(ChildEntry) || ChildEntry <- ChildEntries]};
translate_from_protobuf(#'FileRenamedEntry'{old_uuid = OldUuid, new_uuid = NewUuid, new_path = NewPath}) ->
    #'file_renamed_entry'{old_uuid = OldUuid, new_uuid = NewUuid, new_path = NewPath};
>>>>>>> 8adb073b

translate_from_protobuf(#'GetParent'{uuid = UUID}) ->
    #'get_parent'{uuid = UUID};
translate_from_protobuf(#'Dir'{uuid = UUID}) ->
    #'dir'{uuid = UUID};

translate_from_protobuf(#'CreateStorageTestFile'{storage_id = Id, file_uuid = FileUuid}) ->
    #create_storage_test_file{storage_id = Id, file_uuid = FileUuid};
translate_from_protobuf(#'VerifyStorageTestFile'{storage_id = SId, space_uuid = SpaceUuid,
    file_id = FId, file_content = FContent}) ->
    #verify_storage_test_file{storage_id = SId, space_uuid = SpaceUuid,
        file_id = FId, file_content = FContent};
translate_from_protobuf(#'Parameter'{key = Key, value = Value}) ->
    {Key, Value};

%% DBSync
translate_from_protobuf(#'DBSyncRequest'{message_body = {_, MessageBody}}) ->
    #dbsync_request{message_body = translate_from_protobuf(MessageBody)};
translate_from_protobuf(#'TreeBroadcast'{message_body = {_, MessageBody}, depth = Depth, excluded_providers = ExcludedProv,
    l_edge = LEdge, r_edge = REgde, request_id = ReqId, space_id = SpaceId}) ->
    #tree_broadcast{
        message_body = translate_from_protobuf(MessageBody),
        depth = Depth,
        l_edge = LEdge,
        r_edge = REgde,
        space_id = SpaceId,
        request_id = ReqId,
        excluded_providers = ExcludedProv
    };
translate_from_protobuf(#'ChangesRequest'{since_seq = Since, until_seq = Until}) ->
    #changes_request{since_seq = Since, until_seq = Until};
translate_from_protobuf(#'StatusRequest'{}) ->
    #status_request{};
translate_from_protobuf(#'StatusReport'{space_id = SpaceId, seq_num = SeqNum}) ->
    #status_report{space_id = SpaceId, seq = SeqNum};
translate_from_protobuf(#'BatchUpdate'{space_id = SpaceId, since_seq = Since, until_seq = Until, changes_encoded = Changes}) ->
    #batch_update{space_id = SpaceId, since_seq = Since, until_seq = Until, changes_encoded = Changes};

% Replication
translate_from_protobuf(#'SynchronizeBlock'{uuid = Uuid, block = #'FileBlock'{offset = O, size = S}, prefetch = Prefetch}) ->
    #synchronize_block{uuid = Uuid, block = #file_block{offset = O, size = S}, prefetch = Prefetch};
translate_from_protobuf(#'SynchronizeBlockAndComputeChecksum'{uuid = Uuid,
    block = #'FileBlock'{offset = O, size = S}}) ->
    #synchronize_block_and_compute_checksum{uuid = Uuid, block = #file_block{offset = O, size = S}};
translate_from_protobuf(#'Checksum'{value = Value}) ->
    #checksum{value = Value};
translate_from_protobuf(#'GetFileDistribution'{uuid = Uuid}) ->
    #get_file_distribution{uuid = Uuid};
translate_from_protobuf(#'ReplicateFile'{uuid = Uuid, provider_id = ProviderId,
    block = Block}) ->
    #replicate_file{uuid = Uuid, provider_id = ProviderId,
        block = translate_from_protobuf(Block)};
translate_from_protobuf(#'ProviderFileDistribution'{provider_id = ProviderId, blocks = Blocks}) ->
    TranslatedBlocks = lists:map(fun translate_from_protobuf/1, Blocks),
    #provider_file_distribution{provider_id = ProviderId, blocks = TranslatedBlocks};
translate_from_protobuf(#'FileDistribution'{provider_file_distributions = Distributions}) ->
    TranslatedDistributions = lists:map(fun translate_from_protobuf/1, Distributions),
    #file_distribution{provider_file_distributions = TranslatedDistributions};

%% CDMI
translate_from_protobuf(#'Acl'{value = Value}) ->
    #acl{value = Value};
translate_from_protobuf(#'GetAcl'{uuid = UUID}) ->
    #get_acl{uuid = UUID};
translate_from_protobuf(#'SetAcl'{uuid = UUID, acl = Acl}) ->
    #set_acl{uuid = UUID, acl = translate_from_protobuf(Acl)};
translate_from_protobuf(#'GetTransferEncoding'{uuid = UUID}) ->
    #get_transfer_encoding{uuid = UUID};
translate_from_protobuf(#'SetTransferEncoding'{uuid = UUID, value = Value}) ->
    #set_transfer_encoding{uuid = UUID, value = Value};
translate_from_protobuf(#'GetCdmiCompletionStatus'{uuid = UUID}) ->
    #get_cdmi_completion_status{uuid = UUID};
translate_from_protobuf(#'SetCdmiCompletionStatus'{uuid = UUID, value = Value}) ->
    #set_cdmi_completion_status{uuid = UUID, value = Value};
translate_from_protobuf(#'GetMimetype'{uuid = UUID}) ->
    #get_mimetype{uuid = UUID};
translate_from_protobuf(#'SetMimetype'{uuid = UUID, value = Value}) ->
    #set_mimetype{uuid = UUID, value = Value};

translate_from_protobuf(#'TransferEncoding'{value = Value}) ->
    #transfer_encoding{value = Value};
translate_from_protobuf(#'CdmiCompletionStatus'{value = Value}) ->
    #cdmi_completion_status{value = Value};
translate_from_protobuf(#'Mimetype'{value = Value}) ->
    #mimetype{value = Value};
translate_from_protobuf(#'GetFilePath'{uuid = UUID}) ->
    #'get_file_path'{uuid = UUID};
translate_from_protobuf(#'FilePath'{value = Value}) ->
    #'file_path'{value = Value};
translate_from_protobuf(#'FSync'{uuid = UUID}) ->
    #'fsync'{uuid = UUID};

translate_from_protobuf(undefined) ->
    undefined.

%%--------------------------------------------------------------------
%% @doc
%% translate internal record to protobuf record
%% @end
%%--------------------------------------------------------------------
-spec translate_to_protobuf(tuple()) -> tuple(); (undefined) -> undefined.
translate_to_protobuf(#status{code = Code, description = Desc}) ->
    {status, #'Status'{code = Code, description = Desc}};
translate_to_protobuf(#'flush_events'{provider_id = ProviderId, subscription_id = SubId, context = Context}) ->
    {flush_events, #'FlushEvents'{provider_id = ProviderId, subscription_id = SubId, context = term_to_binary(Context)}};
translate_to_protobuf(#events{events = Evts}) ->
    {events, #'Events'{events = [translate_to_protobuf(Evt) || Evt <- Evts]}};
translate_to_protobuf(#event{counter = Counter, object = Type}) ->
    #'Event'{counter = Counter, object = translate_to_protobuf(Type)};
translate_to_protobuf(#'read_event'{} = Record) ->
    {read_event, #'ReadEvent'{
        file_uuid = Record#'read_event'.file_uuid,
        size = Record#'read_event'.size,
        blocks = [translate_to_protobuf(B) || B <- Record#'read_event'.blocks]
    }};
translate_to_protobuf(#'write_event'{} = Record) ->
    {write_event, #'WriteEvent'{
        file_uuid = Record#'write_event'.file_uuid,
        size = Record#'write_event'.size,
        file_size = Record#'write_event'.file_size,
        blocks = [translate_to_protobuf(B) || B <- Record#'write_event'.blocks]
    }};
translate_to_protobuf(#'quota_exeeded_event'{spaces = Spaces}) ->
    {quota_exeeded_event, #'QuotaExeededEvent'{
        spaces = Spaces
    }};
translate_to_protobuf(#update_event{object = Type}) ->
    {update_event, #'UpdateEvent'{object = translate_to_protobuf(Type)}};
translate_to_protobuf(#permission_changed_event{file_uuid = FileUuid}) ->
    {permission_changed_event, #'PermissionChangedEvent'{file_uuid = FileUuid}};
translate_to_protobuf(#file_removal_event{file_uuid = FileUuid}) ->
    {file_removal_event, #'FileRemovalEvent'{file_uuid = FileUuid}};
translate_to_protobuf(#file_renamed_event{top_entry =  TopEntry, child_entries = ChildEntries}) ->
    {file_renamed_event, #'FileRenamedEvent'{top_entry = translate_to_protobuf(TopEntry),
        child_entries = [translate_to_protobuf(ChildEntry) || ChildEntry <- ChildEntries]}};
translate_to_protobuf(#file_renamed_entry{old_uuid = OldUuid, new_uuid = NewUuid, new_path = NewPath}) ->
    #'FileRenamedEntry'{old_uuid = OldUuid, new_uuid = NewUuid, new_path = NewPath};
translate_to_protobuf(#subscription{id = Id, object = Type}) ->
    {subscription, #'Subscription'{id = Id, object = translate_to_protobuf(Type)}};
translate_to_protobuf(#read_subscription{} = Sub) ->
    {read_subscription, #'ReadSubscription'{
        counter_threshold = Sub#read_subscription.counter_threshold,
        time_threshold = Sub#read_subscription.time_threshold,
        size_threshold = Sub#read_subscription.size_threshold
    }};
translate_to_protobuf(#write_subscription{} = Sub) ->
    {write_subscription, #'WriteSubscription'{
        counter_threshold = Sub#write_subscription.counter_threshold,
        time_threshold = Sub#write_subscription.time_threshold,
        size_threshold = Sub#write_subscription.size_threshold
    }};
translate_to_protobuf(#file_attr_subscription{} = Record) ->
    {file_attr_subscription, #'FileAttrSubscription'{
        file_uuid = Record#'file_attr_subscription'.file_uuid,
        counter_threshold = Record#'file_attr_subscription'.counter_threshold,
        time_threshold = Record#'file_attr_subscription'.time_threshold
    }};
translate_to_protobuf(#'file_location_subscription'{} = Record) ->
    {file_location_subscription, #'FileLocationSubscription'{
        file_uuid = Record#'file_location_subscription'.file_uuid,
        counter_threshold = Record#'file_location_subscription'.counter_threshold,
        time_threshold = Record#'file_location_subscription'.time_threshold
    }};
translate_to_protobuf(#'permission_changed_subscription'{} = Record) ->
    {permission_changed_subscription, #'PermissionChangedSubscription'{
        file_uuid = Record#'permission_changed_subscription'.file_uuid
    }};
translate_to_protobuf(#'quota_subscription'{}) ->
    {quota_subscription, #'QuotaSubscription'{}};
translate_to_protobuf(#subscription_cancellation{id = Id}) ->
    {subscription_cancellation, #'SubscriptionCancellation'{id = Id}};
translate_to_protobuf(#handshake_response{session_id = Id}) ->
    {handshake_response, #'HandshakeResponse'{
        session_id = Id
    }};
translate_to_protobuf(#configuration{subscriptions = Subs, disabled_spaces = Spaces}) ->
    {configuration, #'Configuration'{
        subscriptions = lists:map(
            fun(Sub) ->
                {_, Record} = translate_to_protobuf(Sub),
                Record
            end, Subs),
        disabled_spaces = Spaces
    }};
translate_to_protobuf(#message_stream{stream_id = StmId, sequence_number = SeqNum}) ->
    #'MessageStream'{stream_id = StmId, sequence_number = SeqNum};
translate_to_protobuf(#end_of_message_stream{}) ->
    {end_of_stream, #'EndOfMessageStream'{}};
translate_to_protobuf(#message_stream_reset{stream_id = StmId}) ->
    {message_stream_reset, #'MessageStreamReset'{stream_id = StmId}};
translate_to_protobuf(#message_request{stream_id = StmId,
    lower_sequence_number = LowerSeqNum, upper_sequence_number = UpperSeqNum}) ->
    {message_request, #'MessageRequest'{stream_id = StmId,
        lower_sequence_number = LowerSeqNum, upper_sequence_number = UpperSeqNum}};
translate_to_protobuf(#message_acknowledgement{stream_id = StmId, sequence_number = SeqNum}) ->
    {message_acknowledgement,
        #'MessageAcknowledgement'{stream_id = StmId, sequence_number = SeqNum}};
translate_to_protobuf(#pong{data = Data}) ->
    {pong, #'Pong'{data = Data}};
translate_to_protobuf(#protocol_version{major = Major, minor = Minor}) ->
    {protocol_version, #'ProtocolVersion'{major = Major, minor = Minor}};
translate_to_protobuf(#fuse_response{status = Status, fuse_response = FuseResponse}) ->
    {fuse_response, #'FuseResponse'{
        status = #'Status'{
            code = Status#status.code,
            description = Status#status.description
        },
        fuse_response = translate_to_protobuf(FuseResponse)
    }};
translate_to_protobuf(#child_link{uuid = UUID, name = Name}) ->
    #'ChildLink'{uuid = UUID, name = Name};
translate_to_protobuf(#file_attr{} = FileAttr) ->
    {file_attr, #'FileAttr'{
        uuid = FileAttr#file_attr.uuid,
        name = FileAttr#file_attr.name,
        mode = FileAttr#file_attr.mode,
        uid = FileAttr#file_attr.uid,
        gid = FileAttr#file_attr.gid,
        atime = FileAttr#file_attr.atime,
        mtime = FileAttr#file_attr.mtime,
        ctime = FileAttr#file_attr.ctime,
        type = FileAttr#file_attr.type,
        size = FileAttr#file_attr.size
    }};
translate_to_protobuf(#file_children{child_links = FileEntries}) ->
    {file_children, #'FileChildren'{child_links = lists:map(fun(ChildLink) ->
        translate_to_protobuf(ChildLink)
    end, FileEntries)}};
translate_to_protobuf(#helper_params{helper_name = HelperName, helper_args = HelpersArgs}) ->
    {helper_params, #'HelperParams'{helper_name = HelperName,
        helper_args = lists:map(fun(HelpersArg) ->
            translate_to_protobuf(HelpersArg)
        end, HelpersArgs)}};
translate_to_protobuf(#helper_arg{key = Key, value = Value}) ->
    #'HelperArg'{key = Key, value = Value};
translate_to_protobuf(#file_location{} = Record) ->
    {file_location, #'FileLocation'{
        uuid = Record#file_location.uuid,
        provider_id = Record#file_location.provider_id,
        space_id = Record#file_location.space_id,
        storage_id = Record#file_location.storage_id,
        file_id = Record#file_location.file_id,
        blocks = lists:map(fun(Block) ->
            translate_to_protobuf(Block)
        end, Record#file_location.blocks),
        handle_id = Record#file_location.handle_id
    }};
translate_to_protobuf(#file_block{offset = Off, size = S, file_id = FID, storage_id = SID}) ->
    #'FileBlock'{offset = Off, size = S, file_id = FID, storage_id = SID};
translate_to_protobuf(#proxyio_response{status = Status, proxyio_response = ProxyIOResponse}) ->
    {status, StatProto} = translate_to_protobuf(Status),
    {proxyio_response, #'ProxyIOResponse'{
        status = StatProto,
        proxyio_response = translate_to_protobuf(ProxyIOResponse)
    }};
translate_to_protobuf(#remote_write{byte_sequence = ByteSequences}) ->
    {remote_write, #'RemoteWrite'{byte_sequence = [translate_to_protobuf(BS) || BS <- ByteSequences]}};
translate_to_protobuf(#'byte_sequence'{offset = Offset, data = Data}) ->
    #'ByteSequence'{offset = Offset, data = Data};
translate_to_protobuf(#remote_data{data = Data}) ->
    {remote_data, #'RemoteData'{data = Data}};
translate_to_protobuf(#get_xattr{uuid = Uuid, name = Name}) ->
    {get_xattr, #'GetXattr'{uuid = Uuid, name = Name}};
translate_to_protobuf(#set_xattr{uuid = Uuid, xattr = Xattr}) ->
    {_, XattrT} = translate_to_protobuf(Xattr),
    {set_xattr, #'SetXattr'{uuid = Uuid, xattr = XattrT}};
translate_to_protobuf(#remove_xattr{uuid = Uuid, name = Name}) ->
    {remove_xattr, #'RemoveXattr'{uuid = Uuid, name = Name}};
translate_to_protobuf(#list_xattr{uuid = Uuid}) ->
    {list_xattr, #'ListXattr'{uuid = Uuid}};
translate_to_protobuf(#xattr{name = Name, value = Value}) ->
    {xattr, #'Xattr'{name = Name, value = Value}};
translate_to_protobuf(#xattr_list{names = Names}) ->
    {xattr_list, #'XattrList'{names = Names}};
translate_to_protobuf(#token_auth{macaroon = Macaroon, disch_macaroons = DMacaroons}) ->
    {ok, Token} = macaroon:serialize(Macaroon),
    SecValues = [R || {ok, R} <- [macaroon:serialize(DMacaroon) || DMacaroon <- DMacaroons]],
    #'Token'{value = Token, secondary_values = SecValues};
translate_to_protobuf(#'remote_write_result'{wrote = Wrote}) ->
    {remote_write_result, #'RemoteWriteResult'{wrote = Wrote}};
translate_to_protobuf(#file_renamed{new_uuid = NewUuid, child_entries = ChildEntries}) ->
    {file_renamed, #'FileRenamed'{new_uuid = NewUuid,
        child_entries = [translate_to_protobuf(ChildEntry) || ChildEntry <- ChildEntries]}};


translate_to_protobuf(#fuse_request{fuse_request = Record}) ->
    {fuse_request, #'FuseRequest'{fuse_request = translate_to_protobuf(Record)}};
translate_to_protobuf(#get_file_attr{entry = {path, Path}}) ->
    {get_file_attr, #'GetFileAttr'{entry = Path, entry_type = 'PATH'}};
translate_to_protobuf(#get_file_attr{entry = {guid, GUID}}) ->
    {get_file_attr, #'GetFileAttr'{entry_type = 'UUID', entry = GUID}};
translate_to_protobuf(#get_file_children{uuid = UUID, offset = Offset, size = Size}) ->
    {get_file_children, #'GetFileChildren'{uuid = UUID, offset = Offset, size = Size}};
translate_to_protobuf(#create_dir{parent_uuid = ParentUUID, name = Name, mode = Mode}) ->
    {create_dir, #'CreateDir'{parent_uuid = ParentUUID, name = Name, mode = Mode}};
translate_to_protobuf(#delete_file{uuid = UUID}) ->
    {delete_file, #'DeleteFile'{uuid = UUID}};
translate_to_protobuf(#update_times{uuid = UUID, atime = ATime, mtime = MTime,
    ctime = CTime}) ->
    {update_times, #'UpdateTimes'{uuid = UUID, atime = ATime, mtime = MTime, ctime = CTime}};
translate_to_protobuf(#change_mode{uuid = UUID, mode = Mode}) ->
    {change_mode, #'ChangeMode'{uuid = UUID, mode = Mode}};
translate_to_protobuf(#rename{uuid = UUID, target_path = TargetPath}) ->
    {rename, #'Rename'{uuid = UUID, target_path = TargetPath}};
translate_to_protobuf(#'get_new_file_location'{name = Name, parent_uuid = ParentUUID, mode = Mode, flags = Flags}) ->
    {get_new_file_location, #'GetNewFileLocation'{name = Name, parent_uuid = ParentUUID, mode = Mode, flags = open_flags_translate_to_protobuf(Flags)}};
translate_to_protobuf(#get_file_location{uuid = UUID, flags = Flags}) ->
    {get_file_location, #'GetFileLocation'{uuid = UUID, flags = open_flags_translate_to_protobuf(Flags)}};
translate_to_protobuf(#get_helper_params{storage_id = SID, force_proxy_io = ForceProxy}) ->
    {get_helper_params, #'GetHelperParams'{storage_id = SID, force_proxy_io = ForceProxy}};
translate_to_protobuf(#truncate{uuid = UUID, size = Size}) ->
    {truncate, #'Truncate'{uuid = UUID, size = Size}};
translate_to_protobuf(#release{uuid = UUID, handle_id = HandleId}) ->
    {release, #'Release'{uuid = UUID, handle_id = HandleId}};

translate_to_protobuf(#storage_test_file{helper_params = HelperParams,
    space_uuid = SpaceUuid, file_id = FileId, file_content = FileContent}) ->
    {_, Record} = translate_to_protobuf(HelperParams),
    {storage_test_file, #'StorageTestFile'{helper_params = Record,
        space_uuid = SpaceUuid, file_id = FileId, file_content = FileContent}};

%% DBSync
translate_to_protobuf(#dbsync_request{message_body = MessageBody}) ->
    {dbsync_request, #'DBSyncRequest'{message_body = translate_to_protobuf(MessageBody)}};
translate_to_protobuf(#tree_broadcast{message_body = MessageBody, depth = Depth, excluded_providers = ExcludedProv,
    l_edge = LEdge, r_edge = REgde, request_id = ReqId, space_id = SpaceId}) ->
    {tree_broadcast, #'TreeBroadcast'{
        message_body = translate_to_protobuf(MessageBody),
        depth = Depth,
        l_edge = LEdge,
        r_edge = REgde,
        space_id = SpaceId,
        request_id = ReqId,
        excluded_providers = ExcludedProv
    }};
translate_to_protobuf(#changes_request{since_seq = Since, until_seq = Until}) ->
    {changes_request, #'ChangesRequest'{since_seq = Since, until_seq = Until}};
translate_to_protobuf(#status_request{}) ->
    {status_request, #'StatusRequest'{}};
translate_to_protobuf(#status_report{space_id = SpaceId, seq = SeqNum}) ->
    {status_report, #'StatusReport'{space_id = SpaceId, seq_num = SeqNum}};
translate_to_protobuf(#batch_update{space_id = SpaceId, since_seq = Since, until_seq = Until, changes_encoded = Changes}) ->
    {batch_update, #'BatchUpdate'{space_id = SpaceId, since_seq = Since, until_seq = Until, changes_encoded = Changes}};



translate_to_protobuf(#'proxyio_request'{parameters = Parameters, storage_id = SID, file_id = FID, proxyio_request = Record}) ->
    ParametersProto = lists:map(
        fun({Key, Value}) ->
            #'Parameter'{key = Key, value = Value}
        end, maps:to_list(Parameters)),
    {proxyio_request, #'ProxyIORequest'{parameters = ParametersProto, storage_id = SID, file_id = FID, proxyio_request = translate_to_protobuf(Record)}};
translate_to_protobuf(#provider_request{provider_request = Record}) ->
    {provider_request, #'ProviderRequest'{provider_request = translate_to_protobuf(Record)}};
translate_to_protobuf(#provider_response{status = #status{code = Code,
    description = Description}, provider_response = ProviderResponse}) ->
    {provider_response, #'ProviderResponse'{
        status = #'Status'{code = Code, description = Description},
        provider_response = translate_to_protobuf(ProviderResponse)
    }};
translate_to_protobuf(#'remote_read'{offset = Offset, size = Size}) ->
    {remote_read, #'RemoteRead'{offset = Offset, size = Size}};
translate_to_protobuf(#'dir'{uuid = UUID}) ->
    {dir, #'Dir'{uuid = UUID}};
translate_to_protobuf(#'get_parent'{uuid = UUID}) ->
    {get_parent, #'GetParent'{uuid = UUID}};



% Replication
translate_to_protobuf(#synchronize_block{uuid = Uuid, block = Block, prefetch = Prefetch}) ->
    {synchronize_block,
        #'SynchronizeBlock'{uuid = Uuid, block = translate_to_protobuf(Block), prefetch = Prefetch}};
translate_to_protobuf(#synchronize_block_and_compute_checksum{uuid = Uuid, block = Block}) ->
    {synchronize_block_and_compute_checksum,
        #'SynchronizeBlockAndComputeChecksum'{uuid = Uuid, block = translate_to_protobuf(Block)}};
translate_to_protobuf(#checksum{value = Value}) ->
    {checksum, #'Checksum'{value = Value}};
translate_to_protobuf(#get_file_distribution{uuid = Uuid}) ->
    {get_file_distribution, #'GetFileDistribution'{uuid = Uuid}};
translate_to_protobuf(#replicate_file{uuid = Uuid, provider_id = ProviderId,
    block = Block}) ->
    {replicate_file, #'ReplicateFile'{uuid = Uuid, provider_id = ProviderId,
        block = translate_to_protobuf(Block)}};
translate_to_protobuf(#provider_file_distribution{provider_id = ProviderId, blocks = Blocks}) ->
    TranslatedBlocks = lists:map(fun translate_to_protobuf/1, Blocks),
    #'ProviderFileDistribution'{provider_id = ProviderId, blocks = TranslatedBlocks};
translate_to_protobuf(#file_distribution{provider_file_distributions = Distributions}) ->
    TranslatedDistributions = lists:map(fun translate_to_protobuf/1, Distributions),
    {file_distribution, #'FileDistribution'{provider_file_distributions = TranslatedDistributions}};

%% CDMI
translate_to_protobuf(#acl{value = Value}) ->
    {acl, #'Acl'{value = Value}};
translate_to_protobuf(#get_acl{uuid = UUID}) ->
    {get_acl, #'GetAcl'{uuid = UUID}};
translate_to_protobuf(#set_acl{uuid = UUID, acl = Acl}) ->
    {_, PAcl} = translate_to_protobuf(Acl),
    {set_acl, #'SetAcl'{uuid = UUID, acl = PAcl}};
translate_to_protobuf(#get_transfer_encoding{uuid = UUID}) ->
    {get_transfer_encoding, #'GetTransferEncoding'{uuid = UUID}};
translate_to_protobuf(#set_transfer_encoding{uuid = UUID, value = Value}) ->
    {set_transfer_encoding, #'SetTransferEncoding'{uuid = UUID, value = Value}};
translate_to_protobuf(#get_cdmi_completion_status{uuid = UUID}) ->
    {get_cdmi_completion_status, #'GetCdmiCompletionStatus'{uuid = UUID}};
translate_to_protobuf(#set_cdmi_completion_status{uuid = UUID, value = Value}) ->
    {set_cdmi_completion_status, #'SetCdmiCompletionStatus'{uuid = UUID, value = Value}};
translate_to_protobuf(#get_mimetype{uuid = UUID}) ->
    {get_mimetype, #'GetMimetype'{uuid = UUID}};
translate_to_protobuf(#set_mimetype{uuid = UUID, value = Value}) ->
    {set_mimetype, #'SetMimetype'{uuid = UUID, value = Value}};

translate_to_protobuf(#transfer_encoding{value = Value}) ->
    {transfer_encoding, #'TransferEncoding'{value = Value}};
translate_to_protobuf(#cdmi_completion_status{value = Value}) ->
    {cdmi_completion_status, #'CdmiCompletionStatus'{value = Value}};
translate_to_protobuf(#mimetype{value = Value}) ->
    {mimetype, #'Mimetype'{value = Value}};
translate_to_protobuf(#get_file_path{uuid = UUID}) ->
    {get_file_path, #'GetFilePath'{uuid = UUID}};
translate_to_protobuf(#file_path{value = Value}) ->
    {file_path, #'FilePath'{value = Value}};
translate_to_protobuf(#fsync{uuid = UUID}) ->
    {fsync, #'FSync'{uuid = UUID}};

translate_to_protobuf(undefined) ->
    undefined.

%%%===================================================================
%%% Internal functions
%%%===================================================================


-spec open_flags_translate_to_protobuf(fslogic_worker:open_flags()) -> 'READ_WRITE' | 'READ' | 'WRITE'.
open_flags_translate_to_protobuf(undefined) ->
    'READ_WRITE';
open_flags_translate_to_protobuf(rdwr) ->
    'READ_WRITE';
open_flags_translate_to_protobuf(read) ->
    'READ';
open_flags_translate_to_protobuf(write) ->
    'WRITE'.


-spec open_flags_translate_from_protobuf('READ_WRITE' | 'READ' | 'WRITE') -> fslogic_worker:open_flags().
open_flags_translate_from_protobuf(undefined) ->
    rdwr;
open_flags_translate_from_protobuf('READ_WRITE') ->
    rdwr;
open_flags_translate_from_protobuf('READ') ->
    read;
open_flags_translate_from_protobuf('WRITE') ->
    write.<|MERGE_RESOLUTION|>--- conflicted
+++ resolved
@@ -266,7 +266,9 @@
     #'remote_data'{data = Data};
 translate_from_protobuf(#'RemoteWriteResult'{wrote = Wrote}) ->
     #'remote_write_result'{wrote = Wrote};
-<<<<<<< HEAD
+translate_from_protobuf(#'ProxyIORequest'{parameters = Parameters, storage_id = SID, file_id = FID, proxyio_request = Record}) ->
+    #'proxyio_request'{parameters = maps:from_list([translate_from_protobuf(P) || P <- Parameters]),
+        storage_id = SID, file_id = FID, proxyio_request = translate_to_protobuf(Record)};
 translate_from_protobuf(#'ProviderRequest'{provider_request = {_, Record}}) ->
     #'provider_request'{provider_request = translate_from_protobuf(Record)};
 translate_from_protobuf(#'ProviderResponse'{status = Status, provider_response = {_, ProviderResponse}}) ->
@@ -278,16 +280,11 @@
     #'provider_response'{
         status = translate_from_protobuf(Status)
     };
-=======
-translate_from_protobuf(#'ProxyIORequest'{parameters = Parameters, storage_id = SID, file_id = FID, proxyio_request = Record}) ->
-    #'proxyio_request'{parameters = maps:from_list([translate_from_protobuf(P) || P <- Parameters]),
-        storage_id = SID, file_id = FID, proxyio_request = translate_to_protobuf(Record)};
 translate_from_protobuf(#'FileRenamed'{new_uuid = NewUuid, child_entries = ChildEntries}) ->
     #'file_renamed'{new_uuid = NewUuid,
         child_entries = [translate_from_protobuf(ChildEntry) || ChildEntry <- ChildEntries]};
 translate_from_protobuf(#'FileRenamedEntry'{old_uuid = OldUuid, new_uuid = NewUuid, new_path = NewPath}) ->
     #'file_renamed_entry'{old_uuid = OldUuid, new_uuid = NewUuid, new_path = NewPath};
->>>>>>> 8adb073b
 
 translate_from_protobuf(#'GetParent'{uuid = UUID}) ->
     #'get_parent'{uuid = UUID};
