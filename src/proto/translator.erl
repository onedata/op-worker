%%%-------------------------------------------------------------------
%%% @author Tomasz Lichon
%%% @copyright (C) 2015 ACK CYFRONET AGH
%%% This software is released under the MIT license
%%% cited in 'LICENSE.txt'.
%%% @end
%%%-------------------------------------------------------------------
%%% @doc
%%% Translations between protobuff and internal protocol
%%% @end
%%%-------------------------------------------------------------------
-module(translator).
-author("Tomasz Lichon").
-author("Rafal Slota").

-include("global_definitions.hrl").
-include("proto/oneclient/fuse_messages.hrl").
-include("proto/oneclient/common_messages.hrl").
-include("proto/oneclient/stream_messages.hrl").
-include("proto/oneclient/handshake_messages.hrl").
-include("proto/oneclient/event_messages.hrl").
-include("proto/oneclient/diagnostic_messages.hrl").
-include("proto/oneclient/proxyio_messages.hrl").
-include("proto/oneprovider/dbsync_messages.hrl").
-include_lib("ctool/include/logging.hrl").
-include_lib("clproto/include/messages.hrl").

%% API
-export([translate_from_protobuf/1, translate_to_protobuf/1]).

%%%===================================================================
%%% API
%%%===================================================================

%%--------------------------------------------------------------------
%% @doc
%% traslate protobuf record to internal record
%% @end
%%--------------------------------------------------------------------
-spec translate_from_protobuf(tuple()) -> tuple(); (undefined) -> undefined.
translate_from_protobuf(#'Status'{code = Code, description = Desc}) ->
    #status{code = Code, description = Desc};
translate_from_protobuf(#'Events'{events = Evts}) ->
    #events{events = [translate_from_protobuf(Evt) || Evt <- Evts]};
translate_from_protobuf(#'Event'{counter = Counter, object = {_, Record}}) ->
    #event{counter = Counter, object = translate_from_protobuf(Record)};
translate_from_protobuf(#'ReadEvent'{} = Record) ->
    #read_event{
        file_uuid = Record#'ReadEvent'.file_uuid,
        size = Record#'ReadEvent'.size,
        blocks = [translate_from_protobuf(B) || B <- Record#'ReadEvent'.blocks]
    };
translate_from_protobuf(#'WriteEvent'{} = Record) ->
    #write_event{
        file_uuid = Record#'WriteEvent'.file_uuid,
        size = Record#'WriteEvent'.size,
        file_size = Record#'WriteEvent'.file_size,
        blocks = [translate_from_protobuf(B) || B <- Record#'WriteEvent'.blocks]
    };
translate_from_protobuf(#'UpdateEvent'{object = {_, Obj}}) ->
    #update_event{
        object = translate_from_protobuf(Obj)
    };
translate_from_protobuf(#'Subscription'{id = Id, object = {_, Record}}) ->
    #subscription{
        id = Id,
        object = translate_from_protobuf(Record)
    };
translate_from_protobuf(#'FileAttrSubscription'{} = Record) ->
    #file_attr_subscription{
        file_uuid = Record#'FileAttrSubscription'.file_uuid,
        counter_threshold = Record#'FileAttrSubscription'.counter_threshold,
        time_threshold = Record#'FileAttrSubscription'.time_threshold
    };
translate_from_protobuf(#'FileLocationSubscription'{} = Record) ->
    #file_location_subscription{
        file_uuid = Record#'FileLocationSubscription'.file_uuid,
        counter_threshold = Record#'FileLocationSubscription'.counter_threshold,
        time_threshold = Record#'FileLocationSubscription'.time_threshold
    };
translate_from_protobuf(#'PermissionChangedSubscription'{} = Record) ->
    #permission_changed_subscription{
        file_uuid = Record#'PermissionChangedSubscription'.file_uuid
    };
translate_from_protobuf(#'FileRemovalSubscription'{} = Record) ->
    #file_removal_subscription{
        file_uuid = Record#'FileRemovalSubscription'.file_uuid
    };
translate_from_protobuf(#'SubscriptionCancellation'{id = Id}) ->
    #subscription_cancellation{id = Id};
translate_from_protobuf(#'FileBlock'{offset = Off, size = S, file_id = FID, storage_id = SID}) ->
    #file_block{offset = Off, size = S, file_id = FID, storage_id = SID};
translate_from_protobuf(#'HandshakeRequest'{token = Token, session_id = SessionId}) ->
    #handshake_request{auth = translate_from_protobuf(Token), session_id = SessionId};
translate_from_protobuf(#'GetConfiguration'{}) ->
    #get_configuration{};
translate_from_protobuf(#'MessageStream'{stream_id = StmId, sequence_number = SeqNum}) ->
    #message_stream{stream_id = StmId, sequence_number = SeqNum};
translate_from_protobuf(#'EndOfMessageStream'{}) ->
    #end_of_message_stream{};
translate_from_protobuf(#'MessageStreamReset'{stream_id = StmId}) ->
    #message_stream_reset{stream_id = StmId};
translate_from_protobuf(#'MessageRequest'{} = Record) ->
    #message_request{
        stream_id = Record#'MessageRequest'.stream_id,
        lower_sequence_number = Record#'MessageRequest'.lower_sequence_number,
        upper_sequence_number = Record#'MessageRequest'.upper_sequence_number
    };
translate_from_protobuf(#'MessageAcknowledgement'{} = Record) ->
    #message_acknowledgement{
        stream_id = Record#'MessageAcknowledgement'.stream_id,
        sequence_number = Record#'MessageAcknowledgement'.sequence_number
    };
translate_from_protobuf(#'Token'{value = Val, secondary_values = SecValues}) ->
    {ok, Macaroon} = macaroon:deserialize(Val),
    DischargeMacaroons = [R || {ok, R} <- [macaroon:deserialize(SecValue) || SecValue <- SecValues]],
    #auth{macaroon = Macaroon, disch_macaroons = DischargeMacaroons};
translate_from_protobuf(#'Ping'{data = Data}) ->
    #ping{data = Data};
translate_from_protobuf(#'GetProtocolVersion'{}) ->
    #get_protocol_version{};
translate_from_protobuf(#'FuseRequest'{fuse_request = {_, Record}}) ->
    #fuse_request{fuse_request = translate_from_protobuf(Record)};
translate_from_protobuf(#'GetFileAttr'{entry_type = 'PATH', entry = Path}) ->
    #get_file_attr{entry = {path, Path}};
translate_from_protobuf(#'GetFileAttr'{entry_type = 'UUID', entry = GUID}) ->
    #get_file_attr{entry = {guid, GUID}};
translate_from_protobuf(#'GetFileChildren'{uuid = UUID, offset = Offset, size = Size}) ->
    #get_file_children{uuid = UUID, offset = Offset, size = Size};
translate_from_protobuf(#'CreateDir'{parent_uuid = ParentUUID, name = Name, mode = Mode}) ->
    #create_dir{parent_uuid = ParentUUID, name = Name, mode = Mode};
translate_from_protobuf(#'DeleteFile'{uuid = UUID}) ->
    #delete_file{uuid = UUID};
translate_from_protobuf(#'UpdateTimes'{uuid = UUID, atime = ATime, mtime = MTime,
    ctime = CTime}) ->
    #update_times{uuid = UUID, atime = ATime, mtime = MTime, ctime = CTime};
translate_from_protobuf(#'ChangeMode'{uuid = UUID, mode = Mode}) ->
    #change_mode{uuid = UUID, mode = Mode};
translate_from_protobuf(#'Rename'{uuid = UUID, target_path = TargetPath}) ->
    #rename{uuid = UUID, target_path = TargetPath};
translate_from_protobuf(#'GetNewFileLocation'{name = Name, parent_uuid = ParentUUID, mode = Mode, flags = Flags}) ->
    #get_new_file_location{name = Name, parent_uuid = ParentUUID, mode = Mode, flags = open_flags_translate_from_protobuf(Flags)};
translate_from_protobuf(#'GetFileLocation'{uuid = UUID, flags = Flags}) ->
    #get_file_location{uuid = UUID, flags = open_flags_translate_from_protobuf(Flags)};
translate_from_protobuf(#'GetHelperParams'{storage_id = SID, force_proxy_io = ForceProxy}) ->
    #get_helper_params{storage_id = SID, force_proxy_io = ForceProxy};
translate_from_protobuf(#'Truncate'{uuid = UUID, size = Size}) ->
    #truncate{uuid = UUID, size = Size};
translate_from_protobuf(#'Release'{handle_id = HandleId}) ->
    #release{handle_id = HandleId};
translate_from_protobuf(#'ProxyIORequest'{parameters = Parameters, storage_id = SID, file_id = FID, proxyio_request = {_, Record}}) ->
    #proxyio_request{parameters = maps:from_list([translate_from_protobuf(P) || P <- Parameters]),
        storage_id = SID, file_id = FID, proxyio_request = translate_from_protobuf(Record)};
translate_from_protobuf(#'RemoteRead'{offset = Offset, size = Size}) ->
    #remote_read{offset = Offset, size = Size};
translate_from_protobuf(#'RemoteWrite'{byte_sequence = ByteSequences}) ->
    #remote_write{byte_sequence = [translate_from_protobuf(BS) || BS <- ByteSequences]};
translate_from_protobuf(#'ByteSequence'{offset = Offset, data = Data}) ->
    #byte_sequence{offset = Offset, data = Data};
translate_from_protobuf(#'GetXattr'{uuid = UUID, name = Name}) ->
    #get_xattr{uuid = UUID, name = Name};
translate_from_protobuf(#'SetXattr'{uuid = UUID, xattr = Xattr}) ->
    #set_xattr{uuid = UUID, xattr = translate_from_protobuf(Xattr)};
translate_from_protobuf(#'RemoveXattr'{uuid = UUID, name = Name}) ->
    #remove_xattr{uuid = UUID, name = Name};
translate_from_protobuf(#'ListXattr'{uuid = UUID}) ->
    #list_xattr{uuid = UUID};
translate_from_protobuf(#'Xattr'{name = Name, value = Value}) ->
    #xattr{name = Name, value = Value};
translate_from_protobuf(#'XattrList'{names = Names}) ->
    #xattr_list{names = Names};

translate_from_protobuf(#'ProtocolVersion'{major = Major, minor = Minor}) ->
    #protocol_version{major = Major, minor = Minor};
translate_from_protobuf(#'FuseResponse'{status = Status, fuse_response = {_, FuseResponse}}) ->
    #'fuse_response'{
        status = #'status'{
            code = Status#'Status'.code,
            description = Status#'Status'.description
        },
        fuse_response = translate_from_protobuf(FuseResponse)
    };
translate_from_protobuf(#'FuseResponse'{status = Status}) ->
    #'fuse_response'{
        status = #'status'{
            code = Status#'Status'.code,
            description = Status#'Status'.description
        },
        fuse_response = undefined
    };
translate_from_protobuf(#'ChildLink'{uuid = UUID, name = Name}) ->
    #child_link{uuid = UUID, name = Name};
translate_from_protobuf(#'FileAttr'{} = FileAttr) ->
    #'file_attr'{
        uuid = FileAttr#'FileAttr'.uuid,
        name = FileAttr#'FileAttr'.name,
        mode = FileAttr#'FileAttr'.mode,
        uid = FileAttr#'FileAttr'.uid,
        gid = FileAttr#'FileAttr'.gid,
        atime = FileAttr#'FileAttr'.atime,
        mtime = FileAttr#'FileAttr'.mtime,
        ctime = FileAttr#'FileAttr'.ctime,
        type = FileAttr#'FileAttr'.type,
        size = FileAttr#'FileAttr'.size
    };
translate_from_protobuf(#'FileChildren'{child_links = FileEntries}) ->
    #file_children{child_links = lists:map(
        fun(ChildLink) ->
            translate_from_protobuf(ChildLink)
        end, FileEntries)};
translate_from_protobuf(#'HelperParams'{helper_name = HelperName, helper_args = HelpersArgs}) ->
    #'helper_params'{helper_name = HelperName,
        helper_args = lists:map(
            fun(HelpersArg) ->
                translate_from_protobuf(HelpersArg)
            end, HelpersArgs)};
translate_from_protobuf(#'HelperArg'{key = Key, value = Value}) ->
    #'helper_arg'{key = Key, value = Value};
translate_from_protobuf(#'FileLocation'{} = Record) ->
    #file_location{
        uuid = Record#'FileLocation'.uuid,
        provider_id = Record#'FileLocation'.provider_id,
        space_uuid = Record#'FileLocation'.space_id,
        storage_id = Record#'FileLocation'.storage_id,
        file_id = Record#'FileLocation'.file_id,
        blocks = lists:map(
            fun(Block) ->
                translate_from_protobuf(Block)
            end, Record#'FileLocation'.blocks)
    };
translate_from_protobuf(#'ProxyIOResponse'{status = Status, proxyio_response = {_, ProxyIOResponse}}) ->
    #'proxyio_response'{
        status = translate_from_protobuf(Status),
        proxyio_response = translate_from_protobuf(ProxyIOResponse)
    };
translate_from_protobuf(#'RemoteData'{data = Data}) ->
    #'remote_data'{data = Data};
translate_from_protobuf(#'RemoteWriteResult'{wrote = Wrote}) ->
    #'remote_write_result'{wrote = Wrote};
translate_from_protobuf(#'ProxyIORequest'{parameters = Parameters, storage_id = SID, file_id = FID, proxyio_request = Record}) ->
    #'proxyio_request'{parameters = maps:from_list([translate_from_protobuf(P) || P <- Parameters]),
        storage_id = SID, file_id = FID, proxyio_request = translate_to_protobuf(Record)};

translate_from_protobuf(#'GetParent'{uuid = UUID}) ->
    #'get_parent'{uuid = UUID};
translate_from_protobuf(#'Dir'{uuid = UUID}) ->
    #'dir'{uuid = UUID};

translate_from_protobuf(#'CreateStorageTestFile'{storage_id = Id, file_uuid = FileUuid}) ->
    #create_storage_test_file{storage_id = Id, file_uuid = FileUuid};
translate_from_protobuf(#'VerifyStorageTestFile'{storage_id = SId, space_uuid = SpaceUuid,
    file_id = FId, file_content = FContent}) ->
    #verify_storage_test_file{storage_id = SId, space_uuid = SpaceUuid,
        file_id = FId, file_content = FContent};
translate_from_protobuf(#'Parameter'{key = Key, value = Value}) ->
    {Key, Value};

%% DBSync
translate_from_protobuf(#'DBSyncRequest'{message_body = {_, MessageBody}}) ->
    #dbsync_request{message_body = translate_from_protobuf(MessageBody)};
translate_from_protobuf(#'TreeBroadcast'{message_body = {_, MessageBody}, depth = Depth, excluded_providers = ExcludedProv,
    l_edge = LEdge, r_edge = REgde, request_id = ReqId, space_id = SpaceId}) ->
    #tree_broadcast{
        message_body = translate_from_protobuf(MessageBody),
        depth = Depth,
        l_edge = LEdge,
        r_edge = REgde,
        space_id = SpaceId,
        request_id = ReqId,
        excluded_providers = ExcludedProv
    };
translate_from_protobuf(#'ChangesRequest'{since_seq = Since, until_seq = Until}) ->
    #changes_request{since_seq = Since, until_seq = Until};
translate_from_protobuf(#'StatusRequest'{}) ->
    #status_request{};
translate_from_protobuf(#'StatusReport'{space_id = SpaceId, seq_num = SeqNum}) ->
    #status_report{space_id = SpaceId, seq = SeqNum};
translate_from_protobuf(#'BatchUpdate'{space_id = SpaceId, since_seq = Since, until_seq = Until, changes_encoded = Changes}) ->
    #batch_update{space_id = SpaceId, since_seq = Since, until_seq = Until, changes_encoded = Changes};

% Replication
translate_from_protobuf(#'SynchronizeBlock'{uuid = Uuid, block = #'FileBlock'{offset = O, size = S}}) ->
    #synchronize_block{uuid = Uuid, block = #file_block{offset = O, size = S}};
translate_from_protobuf(#'SynchronizeBlockAndComputeChecksum'{uuid = Uuid,
    block = #'FileBlock'{offset = O, size = S}}) ->
    #synchronize_block_and_compute_checksum{uuid = Uuid, block = #file_block{offset = O, size = S}};
translate_from_protobuf(#'Checksum'{value = Value}) ->
    #checksum{value = Value};

%% CDMI
translate_from_protobuf(#'Acl'{value = Value}) ->
    #acl{value = Value};
translate_from_protobuf(#'GetAcl'{uuid = UUID}) ->
    #get_acl{uuid = UUID};
translate_from_protobuf(#'SetAcl'{uuid = UUID, acl = Acl}) ->
    #set_acl{uuid = UUID, acl = translate_from_protobuf(Acl)};
translate_from_protobuf(#'GetTransferEncoding'{uuid = UUID}) ->
    #get_transfer_encoding{uuid = UUID};
translate_from_protobuf(#'SetTransferEncoding'{uuid = UUID, value = Value}) ->
    #set_transfer_encoding{uuid = UUID, value = Value};
translate_from_protobuf(#'GetCdmiCompletionStatus'{uuid = UUID}) ->
    #get_cdmi_completion_status{uuid = UUID};
translate_from_protobuf(#'SetCdmiCompletionStatus'{uuid = UUID, value = Value}) ->
    #set_cdmi_completion_status{uuid = UUID, value = Value};
translate_from_protobuf(#'GetMimetype'{uuid = UUID}) ->
    #get_mimetype{uuid = UUID};
translate_from_protobuf(#'SetMimetype'{uuid = UUID, value = Value}) ->
    #set_mimetype{uuid = UUID, value = Value};

translate_from_protobuf(#'TransferEncoding'{value = Value}) ->
    #transfer_encoding{value = Value};
translate_from_protobuf(#'CdmiCompletionStatus'{value = Value}) ->
    #cdmi_completion_status{value = Value};
translate_from_protobuf(#'Mimetype'{value = Value}) ->
    #mimetype{value = Value};

translate_from_protobuf(undefined) ->
    undefined.

%%--------------------------------------------------------------------
%% @doc
%% translate internal record to protobuf record
%% @end
%%--------------------------------------------------------------------
-spec translate_to_protobuf(tuple()) -> tuple(); (undefined) -> undefined.
translate_to_protobuf(#status{code = Code, description = Desc}) ->
    {status, #'Status'{code = Code, description = Desc}};
translate_to_protobuf(#events{events = Evts}) ->
    {events, #'Events'{events = [translate_to_protobuf(Evt) || Evt <- Evts]}};
translate_to_protobuf(#event{counter = Counter, object = Type}) ->
    #'Event'{counter = Counter, object = translate_to_protobuf(Type)};
translate_to_protobuf(#'read_event'{} = Record) ->
    {read_event, #'ReadEvent'{
        file_uuid = Record#'read_event'.file_uuid,
        size = Record#'read_event'.size,
        blocks = [translate_to_protobuf(B) || B <- Record#'read_event'.blocks]
    }};
translate_to_protobuf(#'write_event'{} = Record) ->
    {write_event, #'WriteEvent'{
        file_uuid = Record#'write_event'.file_uuid,
        size = Record#'write_event'.size,
        file_size = Record#'write_event'.file_size,
        blocks = [translate_to_protobuf(B) || B <- Record#'write_event'.blocks]
    }};
translate_to_protobuf(#update_event{object = Type}) ->
    {update_event, #'UpdateEvent'{object = translate_to_protobuf(Type)}};
translate_to_protobuf(#permission_changed_event{file_uuid = FileUuid}) ->
    {permission_changed_event, #'PermissionChangedEvent'{file_uuid = FileUuid}};
translate_to_protobuf(#file_removal_event{file_uuid = FileUuid}) ->
    {file_removal_event, #'FileRemovalEvent'{file_uuid = FileUuid}};
translate_to_protobuf(#subscription{id = Id, object = Type}) ->
    {subscription, #'Subscription'{id = Id, object = translate_to_protobuf(Type)}};
translate_to_protobuf(#read_subscription{} = Sub) ->
    {read_subscription, #'ReadSubscription'{
        counter_threshold = Sub#read_subscription.counter_threshold,
        time_threshold = Sub#read_subscription.time_threshold,
        size_threshold = Sub#read_subscription.size_threshold
    }};
translate_to_protobuf(#write_subscription{} = Sub) ->
    {write_subscription, #'WriteSubscription'{
        counter_threshold = Sub#write_subscription.counter_threshold,
        time_threshold = Sub#write_subscription.time_threshold,
        size_threshold = Sub#write_subscription.size_threshold
    }};
translate_to_protobuf(#file_attr_subscription{} = Record) ->
    {file_attr_subscription, #'FileAttrSubscription'{
        file_uuid = Record#'file_attr_subscription'.file_uuid,
        counter_threshold = Record#'file_attr_subscription'.counter_threshold,
        time_threshold = Record#'file_attr_subscription'.time_threshold
    }};
translate_to_protobuf(#'file_location_subscription'{} = Record) ->
    {file_location_subscription, #'FileLocationSubscription'{
        file_uuid = Record#'file_location_subscription'.file_uuid,
        counter_threshold = Record#'file_location_subscription'.counter_threshold,
        time_threshold = Record#'file_location_subscription'.time_threshold
    }};
translate_to_protobuf(#'permission_changed_subscription'{} = Record) ->
    {permission_changed_subscription, #'PermissionChangedSubscription'{
        file_uuid = Record#'permission_changed_subscription'.file_uuid
    }};
translate_to_protobuf(#subscription_cancellation{id = Id}) ->
    {subscription_cancellation, #'SubscriptionCancellation'{id = Id}};
translate_to_protobuf(#handshake_response{session_id = Id}) ->
    {handshake_response, #'HandshakeResponse'{
        session_id = Id
    }};
translate_to_protobuf(#configuration{subscriptions = Subs}) ->
    {configuration, #'Configuration'{
        subscriptions = lists:map(
            fun(Sub) ->
                {_, Record} = translate_to_protobuf(Sub),
                Record
            end, Subs)
    }};
translate_to_protobuf(#message_stream{stream_id = StmId, sequence_number = SeqNum}) ->
    #'MessageStream'{stream_id = StmId, sequence_number = SeqNum};
translate_to_protobuf(#end_of_message_stream{}) ->
    {end_of_stream, #'EndOfMessageStream'{}};
translate_to_protobuf(#message_stream_reset{stream_id = StmId}) ->
    {message_stream_reset, #'MessageStreamReset'{stream_id = StmId}};
translate_to_protobuf(#message_request{stream_id = StmId,
    lower_sequence_number = LowerSeqNum, upper_sequence_number = UpperSeqNum}) ->
    {message_request, #'MessageRequest'{stream_id = StmId,
        lower_sequence_number = LowerSeqNum, upper_sequence_number = UpperSeqNum}};
translate_to_protobuf(#message_acknowledgement{stream_id = StmId, sequence_number = SeqNum}) ->
    {message_acknowledgement,
        #'MessageAcknowledgement'{stream_id = StmId, sequence_number = SeqNum}};
translate_to_protobuf(#pong{data = Data}) ->
    {pong, #'Pong'{data = Data}};
translate_to_protobuf(#protocol_version{major = Major, minor = Minor}) ->
    {protocol_version, #'ProtocolVersion'{major = Major, minor = Minor}};
translate_to_protobuf(#fuse_response{status = Status, fuse_response = FuseResponse}) ->
    {fuse_response, #'FuseResponse'{
        status = #'Status'{
            code = Status#status.code,
            description = Status#status.description
        },
        fuse_response = translate_to_protobuf(FuseResponse)
    }};
translate_to_protobuf(#child_link{uuid = UUID, name = Name}) ->
    #'ChildLink'{uuid = UUID, name = Name};
translate_to_protobuf(#file_attr{} = FileAttr) ->
    {file_attr, #'FileAttr'{
        uuid = FileAttr#file_attr.uuid,
        name = FileAttr#file_attr.name,
        mode = FileAttr#file_attr.mode,
        uid = FileAttr#file_attr.uid,
        gid = FileAttr#file_attr.gid,
        atime = FileAttr#file_attr.atime,
        mtime = FileAttr#file_attr.mtime,
        ctime = FileAttr#file_attr.ctime,
        type = FileAttr#file_attr.type,
        size = FileAttr#file_attr.size
    }};
translate_to_protobuf(#file_children{child_links = FileEntries}) ->
    {file_children, #'FileChildren'{child_links = lists:map(fun(ChildLink) ->
        translate_to_protobuf(ChildLink)
    end, FileEntries)}};
translate_to_protobuf(#helper_params{helper_name = HelperName, helper_args = HelpersArgs}) ->
    {helper_params, #'HelperParams'{helper_name = HelperName,
        helper_args = lists:map(fun(HelpersArg) ->
            translate_to_protobuf(HelpersArg)
        end, HelpersArgs)}};
translate_to_protobuf(#helper_arg{key = Key, value = Value}) ->
    #'HelperArg'{key = Key, value = Value};
translate_to_protobuf(#file_location{} = Record) ->
    {file_location, #'FileLocation'{
        uuid = Record#file_location.uuid,
        provider_id = Record#file_location.provider_id,
        space_id = Record#file_location.space_uuid,
        storage_id = Record#file_location.storage_id,
        file_id = Record#file_location.file_id,
        blocks = lists:map(fun(Block) ->
            translate_to_protobuf(Block)
        end, Record#file_location.blocks),
        handle_id = Record#file_location.handle_id
    }};
translate_to_protobuf(#file_block{offset = Off, size = S, file_id = FID, storage_id = SID}) ->
    #'FileBlock'{offset = Off, size = S, file_id = FID, storage_id = SID};
translate_to_protobuf(#proxyio_response{status = Status, proxyio_response = ProxyIOResponse}) ->
    {status, StatProto} = translate_to_protobuf(Status),
    {proxyio_response, #'ProxyIOResponse'{
        status = StatProto,
        proxyio_response = translate_to_protobuf(ProxyIOResponse)
    }};
<<<<<<< HEAD
translate_to_protobuf(#'remote_write_result'{wrote = Wrote}) ->
    {remote_write_result, #'RemoteWriteResult'{wrote = Wrote}};
=======
translate_to_protobuf(#remote_write{byte_sequence = ByteSequences}) ->
    #'RemoteWrite'{byte_sequence = [translate_to_protobuf(BS) || BS <- ByteSequences]};
translate_to_protobuf(#'byte_sequence'{offset = Offset, data = Data}) ->
    #'ByteSequence'{offset = Offset, data = Data};
>>>>>>> 3398d4c1
translate_to_protobuf(#remote_data{data = Data}) ->
    {remote_data, #'RemoteData'{data = Data}};
translate_to_protobuf(#get_xattr{uuid = Uuid, name = Name}) ->
    {get_xattr, #'GetXattr'{uuid = Uuid, name = Name}};
translate_to_protobuf(#set_xattr{uuid = Uuid, xattr = Xattr}) ->
    {set_xattr, #'SetXattr'{uuid = Uuid, xattr = translate_to_protobuf(Xattr)}};
translate_to_protobuf(#remove_xattr{uuid = Uuid, name = Name}) ->
    {remove_xattr, #'RemoveXattr'{uuid = Uuid, name = Name}};
translate_to_protobuf(#list_xattr{uuid = Uuid}) ->
    {list_xattr, #'ListXattr'{uuid = Uuid}};
translate_to_protobuf(#xattr{name = Name, value = Value}) ->
    {xattr, #'Xattr'{name = Name, value = Value}};
translate_to_protobuf(#xattr_list{names = Names}) ->
    {xattr_list, #'XattrList'{names = Names}};
translate_to_protobuf(#auth{macaroon = Macaroon, disch_macaroons = DMacaroons}) ->
    {ok, Token} = macaroon:serialize(Macaroon),
    SecValues = [R || {ok, R} <- [macaroon:serialize(DMacaroon) || DMacaroon <- DMacaroons]],
    #'Token'{value = Token, secondary_values = SecValues};



translate_to_protobuf(#fuse_request{fuse_request = Record}) ->
    {fuse_request, #'FuseRequest'{fuse_request = translate_to_protobuf(Record)}};
translate_to_protobuf(#get_file_attr{entry = {path, Path}}) ->
    {get_file_attr, #'GetFileAttr'{entry = Path, entry_type = 'PATH'}};
translate_to_protobuf(#get_file_attr{entry = {guid, GUID}}) ->
    {get_file_attr, #'GetFileAttr'{entry_type = 'UUID', entry = GUID}};
translate_to_protobuf(#get_file_children{uuid = UUID, offset = Offset, size = Size}) ->
    {get_file_children, #'GetFileChildren'{uuid = UUID, offset = Offset, size = Size}};
translate_to_protobuf(#create_dir{parent_uuid = ParentUUID, name = Name, mode = Mode}) ->
    {create_dir, #'CreateDir'{parent_uuid = ParentUUID, name = Name, mode = Mode}};
translate_to_protobuf(#delete_file{uuid = UUID}) ->
    {delete_file, #'DeleteFile'{uuid = UUID}};
translate_to_protobuf(#update_times{uuid = UUID, atime = ATime, mtime = MTime,
    ctime = CTime}) ->
    {update_times, #'UpdateTimes'{uuid = UUID, atime = ATime, mtime = MTime, ctime = CTime}};
translate_to_protobuf(#change_mode{uuid = UUID, mode = Mode}) ->
    {change_mode, #'ChangeMode'{uuid = UUID, mode = Mode}};
translate_to_protobuf(#rename{uuid = UUID, target_path = TargetPath}) ->
    {rename, #'Rename'{uuid = UUID, target_path = TargetPath}};
translate_to_protobuf(#'get_new_file_location'{name = Name, parent_uuid = ParentUUID, mode = Mode, flags = Flags}) ->
    {get_new_file_location, #'GetNewFileLocation'{name = Name, parent_uuid = ParentUUID, mode = Mode, flags = open_flags_translate_to_protobuf(Flags)}};
translate_to_protobuf(#get_file_location{uuid = UUID, flags = Flags}) ->
    {get_file_location, #'GetFileLocation'{uuid = UUID, flags = open_flags_translate_to_protobuf(Flags)}};
translate_to_protobuf(#get_helper_params{storage_id = SID, force_proxy_io = ForceProxy}) ->
    {get_helper_params, #'GetHelperParams'{storage_id = SID, force_proxy_io = ForceProxy}};
translate_to_protobuf(#truncate{uuid = UUID, size = Size}) ->
    {truncate, #'Truncate'{uuid = UUID, size = Size}};
translate_to_protobuf(#release{handle_id = HandleId}) ->
    {release, #'Release'{handle_id = HandleId}};

translate_to_protobuf(#storage_test_file{helper_params = HelperParams,
    space_uuid = SpaceUuid, file_id = FileId, file_content = FileContent}) ->
    {_, Record} = translate_to_protobuf(HelperParams),
    {storage_test_file, #'StorageTestFile'{helper_params = Record,
        space_uuid = SpaceUuid, file_id = FileId, file_content = FileContent}};

%% DBSync
translate_to_protobuf(#dbsync_request{message_body = MessageBody}) ->
    {dbsync_request, #'DBSyncRequest'{message_body = translate_to_protobuf(MessageBody)}};
translate_to_protobuf(#tree_broadcast{message_body = MessageBody, depth = Depth, excluded_providers = ExcludedProv,
    l_edge = LEdge, r_edge = REgde, request_id = ReqId, space_id = SpaceId}) ->
    {tree_broadcast, #'TreeBroadcast'{
        message_body = translate_to_protobuf(MessageBody),
        depth = Depth,
        l_edge = LEdge,
        r_edge = REgde,
        space_id = SpaceId,
        request_id = ReqId,
        excluded_providers = ExcludedProv
    }};
translate_to_protobuf(#changes_request{since_seq = Since, until_seq = Until}) ->
    {changes_request, #'ChangesRequest'{since_seq = Since, until_seq = Until}};
translate_to_protobuf(#status_request{}) ->
    {status_request, #'StatusRequest'{}};
translate_to_protobuf(#status_report{space_id = SpaceId, seq = SeqNum}) ->
    {status_report, #'StatusReport'{space_id = SpaceId, seq_num = SeqNum}};
translate_to_protobuf(#batch_update{space_id = SpaceId, since_seq = Since, until_seq = Until, changes_encoded = Changes}) ->
    {batch_update, #'BatchUpdate'{space_id = SpaceId, since_seq = Since, until_seq = Until, changes_encoded = Changes}};



translate_to_protobuf(#'proxyio_request'{parameters = Parameters, storage_id = SID, file_id = FID, proxyio_request = Record}) ->
    ParametersProto = lists:map(
        fun({Key, Value}) ->
            #'Parameter'{key = Key, value = Value}
        end, maps:to_list(Parameters)),
    {proxyio_request, #'ProxyIORequest'{parameters = ParametersProto, storage_id = SID, file_id = FID, proxyio_request = translate_to_protobuf(Record)}};
translate_to_protobuf(#'remote_read'{offset = Offset, size = Size}) ->
    {remote_read, #'RemoteRead'{offset = Offset, size = Size}};
translate_to_protobuf(#'remote_write'{offset = Offset, data = Data}) ->
    {remote_write, #'RemoteWrite'{offset = Offset, data = Data}};
translate_to_protobuf(#'dir'{uuid = UUID}) ->
    {dir, #'Dir'{uuid = UUID}};
translate_to_protobuf(#'get_parent'{uuid = UUID}) ->
    {get_parent, #'GetParent'{uuid = UUID}};



% Replication
translate_to_protobuf(#synchronize_block{uuid = Uuid, block = Block}) ->
    {synchronize_block, #'SynchronizeBlock'{uuid = Uuid, block = Block}};
translate_to_protobuf(#synchronize_block_and_compute_checksum{uuid = Uuid, block = Block}) ->
    {synchronize_block_and_compute_checksum,
        #'SynchronizeBlockAndComputeChecksum'{uuid = Uuid, block = Block}};
translate_to_protobuf(#checksum{value = Value}) ->
    {checksum, #'Checksum'{value = Value}};

%% CDMI
translate_to_protobuf(#acl{value = Value}) ->
    #'Acl'{value = Value};
translate_to_protobuf(#get_acl{uuid = UUID}) ->
    {get_acl, #'GetAcl'{uuid = UUID}};
translate_to_protobuf(#set_acl{uuid = UUID, acl = Acl}) ->
    {set_acl, #'SetAcl'{uuid = UUID, acl = translate_to_protobuf(Acl)}};
translate_to_protobuf(#get_transfer_encoding{uuid = UUID}) ->
    {get_transfer_encoding, #'GetTransferEncoding'{uuid = UUID}};
translate_to_protobuf(#set_transfer_encoding{uuid = UUID, value = Value}) ->
    {set_transfer_encoding, #'SetTransferEncoding'{uuid = UUID, value = Value}};
translate_to_protobuf(#get_cdmi_completion_status{uuid = UUID}) ->
    {get_cdmi_completion_status, #'GetCdmiCompletionStatus'{uuid = UUID}};
translate_to_protobuf(#set_cdmi_completion_status{uuid = UUID, value = Value}) ->
    {set_cdmi_completion_status, #'SetCdmiCompletionStatus'{uuid = UUID, value = Value}};
translate_to_protobuf(#get_mimetype{uuid = UUID}) ->
    {get_mimetype, #'GetMimetype'{uuid = UUID}};
translate_to_protobuf(#set_mimetype{uuid = UUID, value = Value}) ->
    {set_mimetype, #'SetMimetype'{uuid = UUID, value = Value}};

translate_to_protobuf(#transfer_encoding{value = Value}) ->
    {transfer_encoding, #'TransferEncoding'{value = Value}};
translate_to_protobuf(#cdmi_completion_status{value = Value}) ->
    {cdmi_completion_status, #'CdmiCompletionStatus'{value = Value}};
translate_to_protobuf(#mimetype{value = Value}) ->
    {mimetype, #'Mimetype'{value = Value}};

translate_to_protobuf(undefined) ->
    undefined.

%%%===================================================================
%%% Internal functions
%%%===================================================================


-spec open_flags_translate_to_protobuf(fslogic_worker:open_flags()) -> 'READ_WRITE' | 'READ' | 'WRITE'.
open_flags_translate_to_protobuf(undefined) ->
    'READ_WRITE';
open_flags_translate_to_protobuf(rdwr) ->
    'READ_WRITE';
open_flags_translate_to_protobuf(read) ->
    'READ';
open_flags_translate_to_protobuf(write) ->
    'WRITE'.


-spec open_flags_translate_from_protobuf('READ_WRITE' | 'READ' | 'WRITE') -> fslogic_worker:open_flags().
open_flags_translate_from_protobuf(undefined) ->
    rdwr;
open_flags_translate_from_protobuf('READ_WRITE') ->
    rdwr;
open_flags_translate_from_protobuf('READ') ->
    read;
open_flags_translate_from_protobuf('WRITE') ->
    write.<|MERGE_RESOLUTION|>--- conflicted
+++ resolved
@@ -463,15 +463,10 @@
         status = StatProto,
         proxyio_response = translate_to_protobuf(ProxyIOResponse)
     }};
-<<<<<<< HEAD
-translate_to_protobuf(#'remote_write_result'{wrote = Wrote}) ->
-    {remote_write_result, #'RemoteWriteResult'{wrote = Wrote}};
-=======
 translate_to_protobuf(#remote_write{byte_sequence = ByteSequences}) ->
     #'RemoteWrite'{byte_sequence = [translate_to_protobuf(BS) || BS <- ByteSequences]};
 translate_to_protobuf(#'byte_sequence'{offset = Offset, data = Data}) ->
     #'ByteSequence'{offset = Offset, data = Data};
->>>>>>> 3398d4c1
 translate_to_protobuf(#remote_data{data = Data}) ->
     {remote_data, #'RemoteData'{data = Data}};
 translate_to_protobuf(#get_xattr{uuid = Uuid, name = Name}) ->
