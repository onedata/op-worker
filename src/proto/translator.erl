%%%-------------------------------------------------------------------
%%% @author Tomasz Lichon
%%% @copyright (C) 2015 ACK CYFRONET AGH
%%% This software is released under the MIT license
%%% cited in 'LICENSE.txt'.
%%% @end
%%%-------------------------------------------------------------------
%%% @doc
%%% Translations between protobuff and internal protocol
%%% @end
%%%-------------------------------------------------------------------
-module(translator).
-author("Tomasz Lichon").
-author("Rafal Slota").

-include("global_definitions.hrl").
-include("proto/oneclient/fuse_messages.hrl").
-include("proto/oneclient/common_messages.hrl").
-include("proto/oneclient/stream_messages.hrl").
-include("proto/oneclient/handshake_messages.hrl").
-include("proto/oneclient/event_messages.hrl").
-include("proto/oneclient/diagnostic_messages.hrl").
-include("proto/oneclient/proxyio_messages.hrl").
-include_lib("ctool/include/logging.hrl").
-include_lib("clproto/include/messages.hrl").

%% API
-export([translate_from_protobuf/1, translate_to_protobuf/1]).

%%%===================================================================
%%% API
%%%===================================================================

%%--------------------------------------------------------------------
%% @doc
%% traslate protobuf record to internal record
%% @end
%%--------------------------------------------------------------------
-spec translate_from_protobuf(tuple()) -> tuple(); (undefined) -> undefined.
translate_from_protobuf(#'Status'{code = Code, description = Desc}) ->
    #status{code = Code, description = Desc};
translate_from_protobuf(#'Events'{events = Evts}) ->
    #events{events = [translate_from_protobuf(Evt) || Evt <- Evts]};
translate_from_protobuf(#'Event'{counter = Counter, object = {_, Record}}) ->
    #event{counter = Counter, object = translate_from_protobuf(Record)};
translate_from_protobuf(#'ReadEvent'{} = Record) ->
    #read_event{
        file_uuid = Record#'ReadEvent'.file_uuid,
        size = Record#'ReadEvent'.size,
        blocks = [translate_from_protobuf(B) || B <- Record#'ReadEvent'.blocks]
    };
translate_from_protobuf(#'WriteEvent'{} = Record) ->
    #write_event{
        file_uuid = Record#'WriteEvent'.file_uuid,
        size = Record#'WriteEvent'.size,
        file_size = Record#'WriteEvent'.file_size,
        blocks = [translate_from_protobuf(B) || B <- Record#'WriteEvent'.blocks]
    };
translate_from_protobuf(#'Subscription'{id = Id, object = {_, Record}}) ->
    #subscription{
        id = Id,
        object = translate_from_protobuf(Record)
    };
translate_from_protobuf(#'FileAttrSubscription'{} = Record) ->
    #file_attr_subscription{
        file_uuid = Record#'FileAttrSubscription'.file_uuid,
        counter_threshold = Record#'FileAttrSubscription'.counter_threshold,
        time_threshold = Record#'FileAttrSubscription'.time_threshold
    };
translate_from_protobuf(#'FileLocationSubscription'{} = Record) ->
    #file_location_subscription{
        file_uuid = Record#'FileLocationSubscription'.file_uuid,
        counter_threshold = Record#'FileLocationSubscription'.counter_threshold,
        time_threshold = Record#'FileLocationSubscription'.time_threshold
    };
translate_from_protobuf(#'PermissionChangedSubscription'{} = Record) ->
    #permission_changed_subscription{
        file_uuid = Record#'PermissionChangedSubscription'.file_uuid
    };
translate_from_protobuf(#'SubscriptionCancellation'{id = Id}) ->
    #subscription_cancellation{id = Id};
translate_from_protobuf(#'FileBlock'{offset = Off, size = S}) ->
    #file_block{offset = Off, size = S};
translate_from_protobuf(#'HandshakeRequest'{token = Token, session_id = SessionId}) ->
    #handshake_request{auth = translate_from_protobuf(Token), session_id = SessionId};
translate_from_protobuf(#'GetConfiguration'{}) ->
    #get_configuration{};
translate_from_protobuf(#'MessageStream'{stream_id = StmId, sequence_number = SeqNum}) ->
    #message_stream{stream_id = StmId, sequence_number = SeqNum};
translate_from_protobuf(#'EndOfMessageStream'{}) ->
    #end_of_message_stream{};
translate_from_protobuf(#'MessageStreamReset'{stream_id = StmId}) ->
    #message_stream_reset{stream_id = StmId};
translate_from_protobuf(#'MessageRequest'{} = Record) ->
    #message_request{
        stream_id = Record#'MessageRequest'.stream_id,
        lower_sequence_number = Record#'MessageRequest'.lower_sequence_number,
        upper_sequence_number = Record#'MessageRequest'.upper_sequence_number
    };
translate_from_protobuf(#'MessageAcknowledgement'{} = Record) ->
    #message_acknowledgement{
        stream_id = Record#'MessageAcknowledgement'.stream_id,
        sequence_number = Record#'MessageAcknowledgement'.sequence_number
    };
translate_from_protobuf(#'Token'{value = Val}) ->
    #auth{macaroon = Val};
translate_from_protobuf(#'Ping'{data = Data}) ->
    #ping{data = Data};
translate_from_protobuf(#'GetProtocolVersion'{}) ->
    #get_protocol_version{};
translate_from_protobuf(#'FuseRequest'{fuse_request = {_, Record}}) ->
    #fuse_request{fuse_request = translate_from_protobuf(Record)};
translate_from_protobuf(#'GetFileAttr'{entry_type = 'PATH', entry = Path}) ->
    #get_file_attr{entry = {path, Path}};
translate_from_protobuf(#'GetFileAttr'{entry_type = 'UUID', entry = UUID}) ->
    #get_file_attr{entry = {uuid, UUID}};
translate_from_protobuf(#'GetFileChildren'{uuid = UUID, offset = Offset, size = Size}) ->
    #get_file_children{uuid = UUID, offset = Offset, size = Size};
translate_from_protobuf(#'CreateDir'{parent_uuid = ParentUUID, name = Name, mode = Mode}) ->
    #create_dir{parent_uuid = ParentUUID, name = Name, mode = Mode};
translate_from_protobuf(#'DeleteFile'{uuid = UUID}) ->
    #delete_file{uuid = UUID};
translate_from_protobuf(#'UpdateTimes'{uuid = UUID, atime = ATime, mtime = MTime,
    ctime = CTime}) ->
    #update_times{uuid = UUID, atime = ATime, mtime = MTime, ctime = CTime};
translate_from_protobuf(#'ChangeMode'{uuid = UUID, mode = Mode}) ->
    #change_mode{uuid = UUID, mode = Mode};
translate_from_protobuf(#'Rename'{uuid = UUID, target_path = TargetPath}) ->
    #rename{uuid = UUID, target_path = TargetPath};
translate_from_protobuf(#'GetNewFileLocation'{name = Name, parent_uuid = ParentUUID, mode = Mode, flags = Flags}) ->
    #get_new_file_location{name = Name, parent_uuid = ParentUUID, mode = Mode, flags = translate_open_flags(Flags)};
translate_from_protobuf(#'GetFileLocation'{uuid = UUID, flags = Flags}) ->
    #get_file_location{uuid = UUID, flags = translate_open_flags(Flags)};
translate_from_protobuf(#'GetHelperParams'{storage_id = SID, force_proxy_io = ForceProxy}) ->
    #get_helper_params{storage_id = SID, force_proxy_io = ForceProxy};
translate_from_protobuf(#'Truncate'{uuid = UUID, size = Size}) ->
    #truncate{uuid = UUID, size = Size};
translate_from_protobuf(#'Close'{uuid = UUID}) ->
    #close{uuid = UUID};
translate_from_protobuf(#'ProxyIORequest'{parameters = Parameters, storage_id = SID, file_id = FID, proxyio_request = {_, Record}}) ->
    #proxyio_request{parameters = maps:from_list([translate_from_protobuf(P) || P <- Parameters]),
        storage_id = SID, file_id = FID, proxyio_request = translate_from_protobuf(Record)};
translate_from_protobuf(#'RemoteRead'{offset = Offset, size = Size}) ->
    #remote_read{offset = Offset, size = Size};
translate_from_protobuf(#'RemoteWrite'{offset = Offset, data = Data}) ->
    #remote_write{offset = Offset, data = Data};
translate_from_protobuf(#'GetXattr'{uuid = UUID, name = Name}) ->
    #get_xattr{uuid = UUID, name = Name};
translate_from_protobuf(#'SetXattr'{uuid = UUID, xattr = {xattr, Xattr}}) ->
    #set_xattr{uuid = UUID, xattr = translate_from_protobuf(Xattr)};
translate_from_protobuf(#'RemoveXattr'{uuid = UUID, name = Name}) ->
    #remove_xattr{uuid = UUID, name = Name};
translate_from_protobuf(#'ListXattr'{uuid = UUID}) ->
    #list_xattr{uuid = UUID};
translate_from_protobuf(#'Xattr'{name = Name, value = Value}) ->
    #xattr{name = Name, value = Value};
translate_from_protobuf(#'XattrList'{names = Names}) ->
    #xattr_list{names = Names};
<<<<<<< HEAD
translate_from_protobuf(#'Parameter'{key = Key, value = Value}) ->
    {Key, Value};
=======
translate_from_protobuf(#'CreateStorageTestFile'{storage_id = Id, file_uuid = FileUuid}) ->
    #create_storage_test_file{storage_id = Id, file_uuid = FileUuid};
translate_from_protobuf(#'VerifyStorageTestFile'{storage_id = SId, space_uuid = SpaceUuid,
    file_id = FId, file_content = FContent}) ->
    #verify_storage_test_file{storage_id = SId, space_uuid = SpaceUuid,
        file_id = FId, file_content = FContent};
>>>>>>> d8a65867
translate_from_protobuf(undefined) ->
    undefined.

%%--------------------------------------------------------------------
%% @doc
%% translate internal record to protobuf record
%% @end
%%--------------------------------------------------------------------
-spec translate_to_protobuf(tuple()) -> tuple(); (undefined) -> undefined.
translate_to_protobuf(#status{code = Code, description = Desc}) ->
    {status, #'Status'{code = Code, description = Desc}};
translate_to_protobuf(#events{events = Evts}) ->
    {events, #'Events'{events = [translate_to_protobuf(Evt) || Evt <- Evts]}};
translate_to_protobuf(#event{counter = Counter, object = Type}) ->
    #'Event'{counter = Counter, object = translate_to_protobuf(Type)};
translate_to_protobuf(#update_event{object = Type}) ->
    {update_event, #'UpdateEvent'{object = translate_to_protobuf(Type)}};
translate_to_protobuf(#permission_changed_event{file_uuid = FileUuid}) ->
    {permission_changed_event, #'PermissionChangedEvent'{file_uuid = FileUuid}};
translate_to_protobuf(#subscription{id = Id, object = Type}) ->
    {subscription, #'Subscription'{id = Id, object = translate_to_protobuf(Type)}};
translate_to_protobuf(#read_subscription{} = Sub) ->
    {read_subscription, #'ReadSubscription'{
        counter_threshold = Sub#read_subscription.counter_threshold,
        time_threshold = Sub#read_subscription.time_threshold,
        size_threshold = Sub#read_subscription.size_threshold
    }};
translate_to_protobuf(#write_subscription{} = Sub) ->
    {write_subscription, #'WriteSubscription'{
        counter_threshold = Sub#write_subscription.counter_threshold,
        time_threshold = Sub#write_subscription.time_threshold,
        size_threshold = Sub#write_subscription.size_threshold
    }};
translate_to_protobuf(#subscription_cancellation{id = Id}) ->
    {subscription_cancellation, #'SubscriptionCancellation'{id = Id}};
translate_to_protobuf(#handshake_response{session_id = Id}) ->
    {handshake_response, #'HandshakeResponse'{
        session_id = Id
    }};
translate_to_protobuf(#configuration{subscriptions = Subs}) ->
    {configuration, #'Configuration'{
        subscriptions = lists:map(fun(Sub) ->
            {_, Record} = translate_to_protobuf(Sub),
            Record
        end, Subs)
    }};
translate_to_protobuf(#message_stream{stream_id = StmId, sequence_number = SeqNum}) ->
    #'MessageStream'{stream_id = StmId, sequence_number = SeqNum};
translate_to_protobuf(#end_of_message_stream{}) ->
    {end_of_stream, #'EndOfMessageStream'{}};
translate_to_protobuf(#message_stream_reset{stream_id = StmId}) ->
    {message_stream_reset, #'MessageStreamReset'{stream_id = StmId}};
translate_to_protobuf(#message_request{stream_id = StmId,
    lower_sequence_number = LowerSeqNum, upper_sequence_number = UpperSeqNum}) ->
    {message_request, #'MessageRequest'{stream_id = StmId,
        lower_sequence_number = LowerSeqNum, upper_sequence_number = UpperSeqNum}};
translate_to_protobuf(#message_acknowledgement{stream_id = StmId, sequence_number = SeqNum}) ->
    {message_acknowledgement,
        #'MessageAcknowledgement'{stream_id = StmId, sequence_number = SeqNum}};
translate_to_protobuf(#pong{data = Data}) ->
    {pong, #'Pong'{data = Data}};
translate_to_protobuf(#protocol_version{major = Major, minor = Minor}) ->
    {protocol_version, #'ProtocolVersion'{major = Major, minor = Minor}};
translate_to_protobuf(#fuse_response{status = Status, fuse_response = FuseResponse}) ->
    {fuse_response, #'FuseResponse'{
        status = #'Status'{
            code = Status#status.code,
            description = Status#status.description
        },
        fuse_response = translate_to_protobuf(FuseResponse)
    }};
translate_to_protobuf(#child_link{uuid = UUID, name = Name}) ->
    #'ChildLink'{uuid = UUID, name = Name};
translate_to_protobuf(#file_attr{} = FileAttr) ->
    {file_attr, #'FileAttr'{
        uuid = FileAttr#file_attr.uuid,
        name = FileAttr#file_attr.name,
        mode = FileAttr#file_attr.mode,
        uid = FileAttr#file_attr.uid,
        gid = FileAttr#file_attr.gid,
        atime = FileAttr#file_attr.atime,
        mtime = FileAttr#file_attr.mtime,
        ctime = FileAttr#file_attr.ctime,
        type = FileAttr#file_attr.type,
        size = FileAttr#file_attr.size
    }};
translate_to_protobuf(#dir{}) ->
    undefined;
translate_to_protobuf(#file_children{child_links = FileEntries}) ->
    {file_children, #'FileChildren'{child_links = lists:map(fun(ChildLink) ->
        translate_to_protobuf(ChildLink)
    end, FileEntries)}};
translate_to_protobuf(#helper_params{helper_name = HelperName, helper_args = HelpersArgs}) ->
    {helper_params, #'HelperParams'{helper_name = HelperName,
        helper_args = lists:map(fun(HelpersArg) ->
            translate_to_protobuf(HelpersArg)
        end, HelpersArgs)}};
translate_to_protobuf(#helper_arg{key = Key, value = Value}) ->
    #'HelperArg'{key = Key, value = Value};
translate_to_protobuf(#file_location{} = Record) ->
    {file_location, #'FileLocation'{
        uuid = Record#file_location.uuid,
        provider_id = Record#file_location.provider_id,
        space_id = Record#file_location.space_id,
        storage_id = Record#file_location.storage_id,
        file_id = Record#file_location.file_id,
        blocks = lists:map(fun(Block) ->
            translate_to_protobuf(Block)
        end, Record#file_location.blocks),
        handle_id = Record#file_location.handle_id
    }};
translate_to_protobuf(#file_block{offset = Off, size = S, file_id = FID, storage_id = SID}) ->
    #'FileBlock'{offset = Off, size = S, file_id = FID, storage_id = SID};
translate_to_protobuf(#proxyio_response{status = Status, proxyio_response = ProxyIOResponse}) ->
    {status, StatProto} = translate_to_protobuf(Status),
    {proxyio_response, #'ProxyIOResponse'{
        status = StatProto,
        proxyio_response = translate_to_protobuf(ProxyIOResponse)
    }};
translate_to_protobuf(#remote_data{data = Data}) ->
    {remote_data, #'RemoteData'{data = Data}};
translate_to_protobuf(#remote_write_result{wrote = Wrote}) ->
    {remote_write_result, #'RemoteWriteResult'{wrote = Wrote}};
translate_to_protobuf(#get_xattr{uuid = Uuid, name = Name}) ->
    {get_xattr, #'GetXattr'{uuid = Uuid, name = Name}};
translate_to_protobuf(#set_xattr{uuid = Uuid, xattr = Xattr}) ->
    {set_xattr, #'SetXattr'{uuid = Uuid, xattr = translate_to_protobuf(Xattr)}};
translate_to_protobuf(#remove_xattr{uuid = Uuid, name = Name}) ->
    {remove_xattr, #'RemoveXattr'{uuid = Uuid, name = Name}};
translate_to_protobuf(#list_xattr{uuid = Uuid}) ->
    {list_xattr, #'ListXattr'{uuid = Uuid}};
translate_to_protobuf(#xattr{name = Name, value = Value}) ->
    {xattr, #'Xattr'{name = Name, value = Value}};
translate_to_protobuf(#xattr_list{names = Names}) ->
    {xattr_list, #'XattrList'{names = Names}};
translate_to_protobuf(#storage_test_file{helper_params = HelperParams,
    space_uuid = SpaceUuid, file_id = FileId, file_content = FileContent}) ->
    {_, Record} = translate_to_protobuf(HelperParams),
    {storage_test_file, #'StorageTestFile'{helper_params = Record,
        space_uuid = SpaceUuid, file_id = FileId, file_content = FileContent}};
translate_to_protobuf(undefined) ->
    undefined.

%%%===================================================================
%%% Internal functions
%%%===================================================================


%%--------------------------------------------------------------------
%% @doc
%% Translates open flags for get[_new]_file_location requests.
%% @end
%%--------------------------------------------------------------------
-spec translate_open_flags('READ_WRITE' | 'READ' | 'WRITE') -> fslogic_worker:open_flags().
translate_open_flags('READ_WRITE') ->
    rdwr;
translate_open_flags('READ') ->
    read;
translate_open_flags('WRITE') ->
    write;
translate_open_flags(undefined) ->
    rdwr.<|MERGE_RESOLUTION|>--- conflicted
+++ resolved
@@ -156,17 +156,14 @@
     #xattr{name = Name, value = Value};
 translate_from_protobuf(#'XattrList'{names = Names}) ->
     #xattr_list{names = Names};
-<<<<<<< HEAD
-translate_from_protobuf(#'Parameter'{key = Key, value = Value}) ->
-    {Key, Value};
-=======
 translate_from_protobuf(#'CreateStorageTestFile'{storage_id = Id, file_uuid = FileUuid}) ->
     #create_storage_test_file{storage_id = Id, file_uuid = FileUuid};
 translate_from_protobuf(#'VerifyStorageTestFile'{storage_id = SId, space_uuid = SpaceUuid,
     file_id = FId, file_content = FContent}) ->
     #verify_storage_test_file{storage_id = SId, space_uuid = SpaceUuid,
         file_id = FId, file_content = FContent};
->>>>>>> d8a65867
+translate_from_protobuf(#'Parameter'{key = Key, value = Value}) ->
+    {Key, Value};
 translate_from_protobuf(undefined) ->
     undefined.
 
