--- conflicted
+++ resolved
@@ -734,20 +734,12 @@
     {fuse_request, #'FuseRequest'{fuse_request = translate_to_protobuf(Record)}};
 translate_to_protobuf(#resolve_guid{path = Path}) ->
     {resolve_guid, #'ResolveGuid'{path = Path}};
-<<<<<<< HEAD
-translate_to_protobuf(#get_helper_params{storage_id = SID, force_proxy_io = ForceProxy}) ->
-    {get_helper_params, #'GetHelperParams'{storage_id = SID, force_proxy_io = ForceProxy}};
-
-translate_to_protobuf(#file_request{context_guid = ContextGuid,
-    extended_direct_io = ExtDIO, file_request = Record}) ->
-    {file_request, #'FileRequest'{context_guid = ContextGuid,
-        extended_direct_io = ExtDIO, file_request = translate_to_protobuf(Record)}};
-=======
 translate_to_protobuf(#get_helper_params{storage_id = StorageId, space_id = SpaceId, helper_mode = HelperMode}) ->
     {get_helper_params, #'GetHelperParams'{storage_id = StorageId, space_id = SpaceId, helper_mode = HelperMode}};
-translate_to_protobuf(#file_request{context_guid = ContextGuid, file_request = Record}) ->
-    {file_request, #'FileRequest'{context_guid = ContextGuid, file_request = translate_to_protobuf(Record)}};
->>>>>>> dedcc54e
+translate_to_protobuf(#file_request{context_guid = ContextGuid,
+  extended_direct_io = ExtDIO, file_request = Record}) ->
+  {file_request, #'FileRequest'{context_guid = ContextGuid,
+    extended_direct_io = ExtDIO, file_request = translate_to_protobuf(Record)}};
 translate_to_protobuf(#get_file_attr{}) ->
     {get_file_attr, #'GetFileAttr'{}};
 translate_to_protobuf(#get_child_attr{name = Name}) ->
