%%%-------------------------------------------------------------------
%%% @author Tomasz Lichon
%%% @copyright (C) 2015 ACK CYFRONET AGH
%%% This software is released under the MIT license
%%% cited in 'LICENSE.txt'.
%%% @end
%%%-------------------------------------------------------------------
%%% @doc
%%% Translations between protobuf and internal protocol
%%% @end
%%%-------------------------------------------------------------------
-module(translator).
-author("Tomasz Lichon").
-author("Rafal Slota").

-include("global_definitions.hrl").
-include("proto/oneclient/fuse_messages.hrl").
-include("proto/oneclient/common_messages.hrl").
-include("proto/oneclient/stream_messages.hrl").
-include("proto/oneclient/handshake_messages.hrl").
-include("proto/oneclient/event_messages.hrl").
-include("proto/oneclient/diagnostic_messages.hrl").
-include("proto/oneclient/proxyio_messages.hrl").
-include("proto/oneprovider/dbsync_messages.hrl").
-include("proto/oneprovider/provider_messages.hrl").
-include_lib("ctool/include/logging.hrl").
-include_lib("clproto/include/messages.hrl").

%% API
-export([translate_handshake_error/1, translate_from_protobuf/1,
    translate_to_protobuf/1]).

%%%===================================================================
%%% API
%%%===================================================================

%%--------------------------------------------------------------------
%% @doc
%% Translates handshake error type from REST to protobuf format.
%% @end
%%--------------------------------------------------------------------
-spec translate_handshake_error(Type :: binary()) -> Type :: atom().
translate_handshake_error(<<"token_expired">>) ->
    'TOKEN_EXPIRED';
translate_handshake_error(<<"token_not_found">>) ->
    'TOKEN_NOT_FOUND';
translate_handshake_error(<<"invalid_token">>) ->
    'INVALID_TOKEN';
translate_handshake_error(<<"invalid_method">>) ->
    'INVALID_METHOD';
translate_handshake_error(<<"root_resource_not_found">>) ->
    'ROOT_RESOURCE_NOT_FOUND';
translate_handshake_error(<<"invalid_provider">>) ->
    'INVALID_PROVIDER';
translate_handshake_error(<<"bad_signature_for_macaroon">>) ->
    'BAD_SIGNATURE_FOR_MACAROON';
translate_handshake_error(<<"failed_to_decrypt_caveat">>) ->
    'FAILED_TO_DESCRYPT_CAVEAT';
translate_handshake_error(<<"no_discharge_macaroon_for_caveat">>) ->
    'NO_DISCHARGE_MACAROON_FOR_CAVEAT';
translate_handshake_error(_) ->
    'INTERNAL_SERVER_ERROR'.

%%--------------------------------------------------------------------
%% @doc
%% Traslates protobuf record to internal record.
%% @end
%%--------------------------------------------------------------------
-spec translate_from_protobuf(tuple()) -> tuple(); (undefined) -> undefined.

%% COMMON
translate_from_protobuf(#'Status'{code = Code, description = Desc}) ->
    #status{code = Code, description = Desc};
translate_from_protobuf(#'FileBlock'{offset = Off, size = S, file_id = FID, storage_id = SID}) ->
    #file_block{offset = Off, size = S, file_id = FID, storage_id = SID};
translate_from_protobuf(#'FileRenamedEntry'{old_uuid = OldUuid, new_uuid = NewUuid, new_path = NewPath}) ->
    #file_renamed_entry{old_uuid = OldUuid, new_uuid = NewUuid, new_path = NewPath};
translate_from_protobuf(#'Dir'{uuid = UUID}) ->
    #dir{uuid = UUID};


%% EVENT
translate_from_protobuf(#'Event'{counter = Counter, object = {_, Record}}) ->
    #event{counter = Counter, object = translate_from_protobuf(Record)};
translate_from_protobuf(#'Events'{events = Evts}) ->
    #events{events = [translate_from_protobuf(Evt) || Evt <- Evts]};
translate_from_protobuf(#'FlushEvents'{provider_id = ProviderId, subscription_id = SubId, context = Context}) ->
    #flush_events{provider_id = ProviderId, subscription_id = SubId, context = binary_to_term(Context)};
translate_from_protobuf(#'ReadEvent'{} = Record) ->
    #read_event{
        file_uuid = Record#'ReadEvent'.file_uuid,
        size = Record#'ReadEvent'.size,
        blocks = [translate_from_protobuf(B) || B <- Record#'ReadEvent'.blocks]
    };
translate_from_protobuf(#'WriteEvent'{} = Record) ->
    #write_event{
        file_uuid = Record#'WriteEvent'.file_uuid,
        size = Record#'WriteEvent'.size,
        file_size = Record#'WriteEvent'.file_size,
        blocks = [translate_from_protobuf(B) || B <- Record#'WriteEvent'.blocks]
    };
translate_from_protobuf(#'UpdateEvent'{object = {_, Obj}}) ->
    #update_event{
        object = translate_from_protobuf(Obj)
    };
translate_from_protobuf(#'FileRemovalEvent'{} = Record) ->
    #file_removal_event{
        file_uuid = Record#'FileRemovalEvent'.file_uuid
    };
translate_from_protobuf(#'QuotaExeededEvent'{spaces = Spaces}) ->
    #quota_exeeded_event{
        spaces = Spaces
    };
translate_from_protobuf(#'FileAccessedEvent'{} = Record) ->
    #file_accessed_event{
        file_uuid = Record#'FileAccessedEvent'.file_uuid,
        open_count = Record#'FileAccessedEvent'.open_count,
        release_count = Record#'FileAccessedEvent'.release_count
    };


%% SUBSCRIPTION
translate_from_protobuf(#'Subscription'{id = Id, object = {_, Record}}) ->
    #subscription{
        id = Id,
        object = translate_from_protobuf(Record)
    };
translate_from_protobuf(#'ReadSubscription'{} = Record) ->
    #read_subscription{
        counter_threshold = Record#'ReadSubscription'.counter_threshold,
        size_threshold = Record#'ReadSubscription'.size_threshold,
        time_threshold = Record#'ReadSubscription'.time_threshold
    };
translate_from_protobuf(#'WriteSubscription'{} = Record) ->
    #write_subscription{
        counter_threshold = Record#'WriteSubscription'.counter_threshold,
        size_threshold = Record#'WriteSubscription'.size_threshold,
        time_threshold = Record#'WriteSubscription'.time_threshold
    };
translate_from_protobuf(#'FileAttrSubscription'{} = Record) ->
    #file_attr_subscription{
        file_uuid = Record#'FileAttrSubscription'.file_uuid,
        counter_threshold = Record#'FileAttrSubscription'.counter_threshold,
        time_threshold = Record#'FileAttrSubscription'.time_threshold
    };
translate_from_protobuf(#'FileLocationSubscription'{} = Record) ->
    #file_location_subscription{
        file_uuid = Record#'FileLocationSubscription'.file_uuid,
        counter_threshold = Record#'FileLocationSubscription'.counter_threshold,
        time_threshold = Record#'FileLocationSubscription'.time_threshold
    };
translate_from_protobuf(#'PermissionChangedSubscription'{} = Record) ->
    #permission_changed_subscription{
        file_uuid = Record#'PermissionChangedSubscription'.file_uuid
    };
translate_from_protobuf(#'FileRemovalSubscription'{} = Record) ->
    #file_removal_subscription{
        file_uuid = Record#'FileRemovalSubscription'.file_uuid
    };
translate_from_protobuf(#'QuotaSubscription'{}) ->
    #quota_subscription{};
translate_from_protobuf(#'FileRenamedSubscription'{} = Record) ->
    #file_renamed_subscription{
        file_uuid = Record#'FileRenamedSubscription'.file_uuid
    };
translate_from_protobuf(#'FileAccessedSubscription'{} = Record) ->
    #file_accessed_subscription{
        counter_threshold = Record#'FileAccessedSubscription'.counter_threshold,
        time_threshold = Record#'FileAccessedSubscription'.time_threshold
    };
translate_from_protobuf(#'SubscriptionCancellation'{id = Id}) ->
    #subscription_cancellation{id = Id};


%% HANDSHAKE
translate_from_protobuf(#'HandshakeRequest'{token = Token, session_id = SessionId}) ->
    #handshake_request{auth = translate_from_protobuf(Token), session_id = SessionId};
translate_from_protobuf(#'Token'{value = Val, secondary_values = SecValues}) ->
    {ok, Macaroon} = token_utils:deserialize(Val),
    DischargeMacaroons = [R || {ok, R} <- [token_utils:deserialize(SecValue) || SecValue <- SecValues]],
    #token_auth{macaroon = Macaroon, disch_macaroons = DischargeMacaroons};


%% DIAGNOSTIC
translate_from_protobuf(#'Ping'{data = Data}) ->
    #ping{data = Data};
translate_from_protobuf(#'GetProtocolVersion'{}) ->
    #get_protocol_version{};
translate_from_protobuf(#'ProtocolVersion'{major = Major, minor = Minor}) ->
    #protocol_version{major = Major, minor = Minor};
translate_from_protobuf(#'GetConfiguration'{}) ->
    #get_configuration{};


%% STREAM
translate_from_protobuf(#'MessageStream'{stream_id = StmId, sequence_number = SeqNum}) ->
    #message_stream{stream_id = StmId, sequence_number = SeqNum};
translate_from_protobuf(#'MessageRequest'{} = Record) ->
    #message_request{
        stream_id = Record#'MessageRequest'.stream_id,
        lower_sequence_number = Record#'MessageRequest'.lower_sequence_number,
        upper_sequence_number = Record#'MessageRequest'.upper_sequence_number
    };
translate_from_protobuf(#'MessageAcknowledgement'{} = Record) ->
    #message_acknowledgement{
        stream_id = Record#'MessageAcknowledgement'.stream_id,
        sequence_number = Record#'MessageAcknowledgement'.sequence_number
    };
translate_from_protobuf(#'MessageStreamReset'{stream_id = StmId}) ->
    #message_stream_reset{stream_id = StmId};
translate_from_protobuf(#'EndOfMessageStream'{}) ->
    #end_of_message_stream{};


%% FUSE
translate_from_protobuf(#'FuseRequest'{fuse_request = {_, Record}}) ->
    #fuse_request{fuse_request = translate_from_protobuf(Record)};
translate_from_protobuf(#'ResolveGuid'{path = Path}) ->
    #resolve_guid{path = Path};
translate_from_protobuf(#'GetHelperParams'{storage_id = SID, force_proxy_io = ForceProxy}) ->
    #get_helper_params{storage_id = SID, force_proxy_io = ForceProxy};
translate_from_protobuf(#'CreateStorageTestFile'{storage_id = Id, file_uuid = FileUuid}) ->
    #create_storage_test_file{storage_id = Id, file_uuid = FileUuid};
translate_from_protobuf(#'VerifyStorageTestFile'{storage_id = SId, space_uuid = SpaceUuid,
    file_id = FId, file_content = FContent}) ->
    #verify_storage_test_file{storage_id = SId, space_uuid = SpaceUuid,
        file_id = FId, file_content = FContent};

translate_from_protobuf(#'FileRequest'{context_guid = ContextGuid, file_request = {_, Record}}) ->
    #file_request{context_guid = ContextGuid, file_request = translate_from_protobuf(Record)};
translate_from_protobuf(#'GetFileAttr'{}) ->
    #get_file_attr{};
translate_from_protobuf(#'GetFileChildren'{offset = Offset, size = Size}) ->
    #get_file_children{offset = Offset, size = Size};
translate_from_protobuf(#'CreateDir'{name = Name, mode = Mode}) ->
    #create_dir{name = Name, mode = Mode};
translate_from_protobuf(#'DeleteFile'{silent = Silent}) ->
    #delete_file{silent = Silent};
translate_from_protobuf(#'UpdateTimes'{atime = ATime, mtime = MTime,
    ctime = CTime}) ->
    #update_times{atime = ATime, mtime = MTime, ctime = CTime};
translate_from_protobuf(#'ChangeMode'{mode = Mode}) ->
    #change_mode{mode = Mode};
translate_from_protobuf(#'Rename'{target_path = TargetPath}) ->
    #rename{target_path = TargetPath};
translate_from_protobuf(#'GetNewFileLocation'{name = Name, mode = Mode, flags = Flags}) ->
    #get_new_file_location{name = Name, mode = Mode, flags = open_flags_translate_from_protobuf(Flags)};
translate_from_protobuf(#'GetFileLocation'{flags = Flags}) ->
    #get_file_location{flags = open_flags_translate_from_protobuf(Flags)};
translate_from_protobuf(#'Release'{handle_id = HandleId}) ->
    #release{handle_id = HandleId};
translate_from_protobuf(#'Truncate'{size = Size}) ->
    #truncate{size = Size};
translate_from_protobuf(#'SynchronizeBlock'{block = #'FileBlock'{offset = O, size = S}, prefetch = Prefetch}) ->
    #synchronize_block{block = #file_block{offset = O, size = S}, prefetch = Prefetch};
translate_from_protobuf(#'SynchronizeBlockAndComputeChecksum'{
    block = #'FileBlock'{offset = O, size = S}}) ->
    #synchronize_block_and_compute_checksum{block = #file_block{offset = O, size = S}};

translate_from_protobuf(#'FuseResponse'{status = Status, fuse_response = {_, FuseResponse}}) ->
    #fuse_response{
        status = translate_from_protobuf(Status),
        fuse_response = translate_from_protobuf(FuseResponse)
    };
translate_from_protobuf(#'FuseResponse'{status = Status}) ->
    #fuse_response{
        status = translate_from_protobuf(Status),
        fuse_response = undefined
    };
translate_from_protobuf(#'ChildLink'{uuid = UUID, name = Name}) ->
    #child_link{uuid = UUID, name = Name};
translate_from_protobuf(#'FileAttr'{} = FileAttr) ->
    #file_attr{
        uuid = FileAttr#'FileAttr'.uuid,
        name = FileAttr#'FileAttr'.name,
        mode = FileAttr#'FileAttr'.mode,
        uid = FileAttr#'FileAttr'.uid,
        gid = FileAttr#'FileAttr'.gid,
        atime = FileAttr#'FileAttr'.atime,
        mtime = FileAttr#'FileAttr'.mtime,
        ctime = FileAttr#'FileAttr'.ctime,
        type = FileAttr#'FileAttr'.type,
        size = FileAttr#'FileAttr'.size
    };
translate_from_protobuf(#'FileChildren'{child_links = FileEntries}) ->
    #file_children{child_links = lists:map(
        fun(ChildLink) ->
            translate_from_protobuf(ChildLink)
        end, FileEntries)};
translate_from_protobuf(#'FileLocation'{} = Record) ->
    #file_location{
        uuid = Record#'FileLocation'.uuid,
        provider_id = Record#'FileLocation'.provider_id,
        space_id = Record#'FileLocation'.space_id,
        storage_id = Record#'FileLocation'.storage_id,
        file_id = Record#'FileLocation'.file_id,
        handle_id = Record#'FileLocation'.handle_id,
        blocks = lists:map(
            fun(Block) ->
                translate_from_protobuf(Block)
            end, Record#'FileLocation'.blocks)
    };
translate_from_protobuf(#'HelperParams'{helper_name = HelperName, helper_args = HelpersArgs}) ->
    #helper_params{helper_name = HelperName,
        helper_args = lists:map(
            fun(HelpersArg) ->
                translate_from_protobuf(HelpersArg)
            end, HelpersArgs)};
translate_from_protobuf(#'HelperArg'{key = Key, value = Value}) ->
    #helper_arg{key = Key, value = Value};
translate_from_protobuf(#'Parameter'{key = Key, value = Value}) ->
    {Key, Value};
translate_from_protobuf(#'Checksum'{value = Value}) ->
    #checksum{value = Value};
translate_from_protobuf(#'FileRenamed'{new_uuid = NewUuid, child_entries = ChildEntries}) ->
    #file_renamed{new_uuid = NewUuid,
        child_entries = [translate_from_protobuf(ChildEntry) || ChildEntry <- ChildEntries]};


%% PROXYIO
translate_from_protobuf(#'ProxyIORequest'{parameters = Parameters,
    storage_id = SID, file_id = FID, proxyio_request = {_, Record}}) ->
    #proxyio_request{parameters = maps:from_list([translate_from_protobuf(P) || P <- Parameters]),
        storage_id = SID, file_id = FID, proxyio_request = translate_from_protobuf(Record)};
translate_from_protobuf(#'RemoteRead'{offset = Offset, size = Size}) ->
    #remote_read{offset = Offset, size = Size};
translate_from_protobuf(#'RemoteWrite'{byte_sequence = ByteSequences}) ->
    #remote_write{byte_sequence = [translate_from_protobuf(BS) || BS <- ByteSequences]};
translate_from_protobuf(#'ByteSequence'{offset = Offset, data = Data}) ->
    #byte_sequence{offset = Offset, data = Data};

translate_from_protobuf(#'ProxyIOResponse'{status = Status, proxyio_response = {_, ProxyIOResponse}}) ->
    #proxyio_response{
        status = translate_from_protobuf(Status),
        proxyio_response = translate_from_protobuf(ProxyIOResponse)
    };
translate_from_protobuf(#'ProxyIOResponse'{status = Status}) ->
    #proxyio_response{
        status = translate_from_protobuf(Status),
        proxyio_response = undefined
    };
translate_from_protobuf(#'RemoteData'{data = Data}) ->
    #remote_data{data = Data};
translate_from_protobuf(#'RemoteWriteResult'{wrote = Wrote}) ->
    #remote_write_result{wrote = Wrote};


%% PROVIDER
translate_from_protobuf(#'ProviderRequest'{context_guid = ContextGuid,
    provider_request = {_, Record}}) ->
    #provider_request{context_guid = ContextGuid,
        provider_request = translate_from_protobuf(Record)};
translate_from_protobuf(#'GetXattr'{name = Name}) ->
    #get_xattr{name = Name};
translate_from_protobuf(#'SetXattr'{xattr = Xattr}) ->
    #set_xattr{xattr = translate_from_protobuf(Xattr)};
translate_from_protobuf(#'RemoveXattr'{name = Name}) ->
    #remove_xattr{name = Name};
translate_from_protobuf(#'ListXattr'{}) ->
    #list_xattr{};
translate_from_protobuf(#'GetParent'{}) ->
    #get_parent{};
translate_from_protobuf(#'GetAcl'{}) ->
    #get_acl{};
translate_from_protobuf(#'SetAcl'{acl = Acl}) ->
    #set_acl{acl = translate_from_protobuf(Acl)};
translate_from_protobuf(#'GetTransferEncoding'{}) ->
    #get_transfer_encoding{};
translate_from_protobuf(#'SetTransferEncoding'{value = Value}) ->
    #set_transfer_encoding{value = Value};
translate_from_protobuf(#'GetCdmiCompletionStatus'{}) ->
    #get_cdmi_completion_status{};
translate_from_protobuf(#'SetCdmiCompletionStatus'{value = Value}) ->
    #set_cdmi_completion_status{value = Value};
translate_from_protobuf(#'GetMimetype'{}) ->
    #get_mimetype{};
translate_from_protobuf(#'SetMimetype'{value = Value}) ->
    #set_mimetype{value = Value};
translate_from_protobuf(#'GetFilePath'{}) ->
    #get_file_path{};
translate_from_protobuf(#'FSync'{}) ->
    #fsync{};
translate_from_protobuf(#'GetFileDistribution'{}) ->
    #get_file_distribution{};
translate_from_protobuf(#'ReplicateFile'{provider_id = ProviderId,
    block = Block}) ->
    #replicate_file{provider_id = ProviderId,
        block = translate_from_protobuf(Block)};
translate_from_protobuf(#'GetMetadata'{type = Type, names = Names}) ->
    #get_metadata{type = Type, names = Names};
translate_from_protobuf(#'SetMetadata'{metadata = Metadata, names = Names}) ->
    #set_metadata{metadata = translate_from_protobuf(Metadata), names = Names};

translate_from_protobuf(#'ProviderResponse'{status = Status, provider_response = {_, ProviderResponse}}) ->
    #provider_response{
        status = translate_from_protobuf(Status),
        provider_response = translate_from_protobuf(ProviderResponse)
    };
translate_from_protobuf(#'ProviderResponse'{status = Status}) ->
    #provider_response{
        status = translate_from_protobuf(Status)
    };
translate_from_protobuf(#'Xattr'{name = Name, value = Value}) ->
    #xattr{name = Name, value = Value};
translate_from_protobuf(#'XattrList'{names = Names}) ->
    #xattr_list{names = Names};
translate_from_protobuf(#'TransferEncoding'{value = Value}) ->
    #transfer_encoding{value = Value};
translate_from_protobuf(#'CdmiCompletionStatus'{value = Value}) ->
    #cdmi_completion_status{value = Value};
translate_from_protobuf(#'Mimetype'{value = Value}) ->
    #mimetype{value = Value};
translate_from_protobuf(#'Acl'{value = Value}) ->
    #acl{value = Value};
translate_from_protobuf(#'FilePath'{value = Value}) ->
    #file_path{value = Value};
translate_from_protobuf(#'ProviderFileDistribution'{provider_id = ProviderId, blocks = Blocks}) ->
    TranslatedBlocks = lists:map(fun translate_from_protobuf/1, Blocks),
    #provider_file_distribution{provider_id = ProviderId, blocks = TranslatedBlocks};
translate_from_protobuf(#'FileDistribution'{provider_file_distributions = Distributions}) ->
    TranslatedDistributions = lists:map(fun translate_from_protobuf/1, Distributions),
    #file_distribution{provider_file_distributions = TranslatedDistributions};
translate_from_protobuf(#'Metadata'{type = <<"json">>, value = Json}) ->
    #metadata{type = <<"json">>, value = jiffy:decode(Json, [return_maps])};


%% DBSYNC
translate_from_protobuf(#'DBSyncRequest'{message_body = {_, MessageBody}}) ->
    #dbsync_request{message_body = translate_from_protobuf(MessageBody)};
translate_from_protobuf(#'TreeBroadcast'{message_body = {_, MessageBody},
    depth = Depth, excluded_providers = ExcludedProv, l_edge = LEdge,
    r_edge = REgde, request_id = ReqId, space_id = SpaceId}) ->
    #tree_broadcast{
        message_body = translate_from_protobuf(MessageBody),
        depth = Depth,
        l_edge = LEdge,
        r_edge = REgde,
        space_id = SpaceId,
        request_id = ReqId,
        excluded_providers = ExcludedProv
    };
translate_from_protobuf(#'BatchUpdate'{space_id = SpaceId, since_seq = Since,
    until_seq = Until, changes_encoded = Changes}) ->
    #batch_update{space_id = SpaceId, since_seq = Since, until_seq = Until,
        changes_encoded = Changes};
translate_from_protobuf(#'StatusReport'{space_id = SpaceId, seq_num = SeqNum}) ->
    #status_report{space_id = SpaceId, seq = SeqNum};
translate_from_protobuf(#'StatusRequest'{}) ->
    #status_request{};
translate_from_protobuf(#'ChangesRequest'{since_seq = Since, until_seq = Until}) ->
    #changes_request{since_seq = Since, until_seq = Until};

<<<<<<< HEAD
=======
%% CDMI
translate_from_protobuf(#'Acl'{value = Value}) ->
    #acl{value = Value};
translate_from_protobuf(#'GetAcl'{uuid = UUID}) ->
    #get_acl{uuid = UUID};
translate_from_protobuf(#'SetAcl'{uuid = UUID, acl = Acl}) ->
    #set_acl{uuid = UUID, acl = translate_from_protobuf(Acl)};
translate_from_protobuf(#'GetTransferEncoding'{uuid = UUID}) ->
    #get_transfer_encoding{uuid = UUID};
translate_from_protobuf(#'SetTransferEncoding'{uuid = UUID, value = Value}) ->
    #set_transfer_encoding{uuid = UUID, value = Value};
translate_from_protobuf(#'GetCdmiCompletionStatus'{uuid = UUID}) ->
    #get_cdmi_completion_status{uuid = UUID};
translate_from_protobuf(#'SetCdmiCompletionStatus'{uuid = UUID, value = Value}) ->
    #set_cdmi_completion_status{uuid = UUID, value = Value};
translate_from_protobuf(#'GetMimetype'{uuid = UUID}) ->
    #get_mimetype{uuid = UUID};
translate_from_protobuf(#'SetMimetype'{uuid = UUID, value = Value}) ->
    #set_mimetype{uuid = UUID, value = Value};

translate_from_protobuf(#'TransferEncoding'{value = Value}) ->
    #transfer_encoding{value = Value};
translate_from_protobuf(#'CdmiCompletionStatus'{value = Value}) ->
    #cdmi_completion_status{value = Value};
translate_from_protobuf(#'Mimetype'{value = Value}) ->
    #mimetype{value = Value};
translate_from_protobuf(#'GetFilePath'{uuid = UUID}) ->
    #'get_file_path'{uuid = UUID};
translate_from_protobuf(#'FilePath'{value = Value}) ->
    #'file_path'{value = Value};
translate_from_protobuf(#'FSync'{uuid = UUID}) ->
    #'fsync'{uuid = UUID};
translate_from_protobuf(#'ReadMetadata'{uuid = UUID, type = Type, names = Names}) ->
    #get_metadata{uuid = UUID, type = Type, names = Names};
translate_from_protobuf(#'WriteMetadata'{uuid = UUID, metadata = Metadata, names = Names}) ->
    #set_metadata{uuid = UUID, metadata = translate_from_protobuf(Metadata), names = Names};
translate_from_protobuf(#'Metadata'{type = <<"json">>, value = Json}) ->
    #metadata{type = <<"json">>, value = jiffy:decode(Json, [return_maps])};
>>>>>>> d1880868

translate_from_protobuf(undefined) ->
    undefined.

%%--------------------------------------------------------------------
%% @doc
%% Translates internal record to protobuf record.
%% @end
%%--------------------------------------------------------------------
-spec translate_to_protobuf(tuple()) -> tuple(); (undefined) -> undefined.

%% COMMON
translate_to_protobuf(#status{code = Code, description = Desc}) ->
    {status, #'Status'{code = Code, description = Desc}};
translate_to_protobuf(#file_block{offset = Off, size = S, file_id = FID, storage_id = SID}) ->
    #'FileBlock'{offset = Off, size = S, file_id = FID, storage_id = SID};
translate_to_protobuf(#file_renamed_entry{old_uuid = OldUuid, new_uuid = NewUuid, new_path = NewPath}) ->
    #'FileRenamedEntry'{old_uuid = OldUuid, new_uuid = NewUuid, new_path = NewPath};
translate_to_protobuf(#dir{uuid = UUID}) ->
    {dir, #'Dir'{uuid = UUID}};


%% EVENT
translate_to_protobuf(#event{counter = Counter, object = Type}) ->
    #'Event'{counter = Counter, object = translate_to_protobuf(Type)};
translate_to_protobuf(#events{events = Evts}) ->
    {events, #'Events'{events = [translate_to_protobuf(Evt) || Evt <- Evts]}};
translate_to_protobuf(#flush_events{provider_id = ProviderId,
    subscription_id = SubId, context = Context}) ->
    {flush_events, #'FlushEvents'{provider_id = ProviderId,
        subscription_id = SubId, context = term_to_binary(Context)}};
translate_to_protobuf(#read_event{} = Record) ->
    {read_event, #'ReadEvent'{
        file_uuid = Record#read_event.file_uuid,
        size = Record#read_event.size,
        blocks = [translate_to_protobuf(B) || B <- Record#read_event.blocks]
    }};
translate_to_protobuf(#write_event{} = Record) ->
    {write_event, #'WriteEvent'{
        file_uuid = Record#write_event.file_uuid,
        size = Record#write_event.size,
        file_size = Record#write_event.file_size,
        blocks = [translate_to_protobuf(B) || B <- Record#write_event.blocks]
    }};
translate_to_protobuf(#update_event{object = Type}) ->
    {update_event, #'UpdateEvent'{object = translate_to_protobuf(Type)}};
translate_to_protobuf(#permission_changed_event{file_uuid = FileUuid}) ->
    {permission_changed_event, #'PermissionChangedEvent'{file_uuid = FileUuid}};
translate_to_protobuf(#file_removal_event{file_uuid = FileUuid}) ->
    {file_removal_event, #'FileRemovalEvent'{file_uuid = FileUuid}};
translate_to_protobuf(#quota_exeeded_event{spaces = Spaces}) ->
    {quota_exeeded_event, #'QuotaExeededEvent'{spaces = Spaces}};
translate_to_protobuf(#file_renamed_event{top_entry =  TopEntry, child_entries = ChildEntries}) ->
    {file_renamed_event, #'FileRenamedEvent'{top_entry = translate_to_protobuf(TopEntry),
        child_entries = [translate_to_protobuf(ChildEntry) || ChildEntry <- ChildEntries]}};
translate_to_protobuf(#file_accessed_event{} = Record) ->
    {file_accessed_event, #'FileAccessedEvent'{
        file_uuid = Record#file_accessed_event.file_uuid,
        open_count = Record#file_accessed_event.open_count,
        release_count = Record#file_accessed_event.release_count
    }};


%% SUBSCRIPTION
translate_to_protobuf(#subscription{id = Id, object = Type}) ->
    {subscription, #'Subscription'{id = Id, object = translate_to_protobuf(Type)}};
translate_to_protobuf(#read_subscription{} = Sub) ->
    {read_subscription, #'ReadSubscription'{
        counter_threshold = Sub#read_subscription.counter_threshold,
        time_threshold = Sub#read_subscription.time_threshold,
        size_threshold = Sub#read_subscription.size_threshold
    }};
translate_to_protobuf(#write_subscription{} = Sub) ->
    {write_subscription, #'WriteSubscription'{
        counter_threshold = Sub#write_subscription.counter_threshold,
        time_threshold = Sub#write_subscription.time_threshold,
        size_threshold = Sub#write_subscription.size_threshold
    }};
translate_to_protobuf(#file_attr_subscription{} = Record) ->
    {file_attr_subscription, #'FileAttrSubscription'{
        file_uuid = Record#file_attr_subscription.file_uuid,
        counter_threshold = Record#file_attr_subscription.counter_threshold,
        time_threshold = Record#file_attr_subscription.time_threshold
    }};
translate_to_protobuf(#file_location_subscription{} = Record) ->
    {file_location_subscription, #'FileLocationSubscription'{
        file_uuid = Record#file_location_subscription.file_uuid,
        counter_threshold = Record#file_location_subscription.counter_threshold,
        time_threshold = Record#file_location_subscription.time_threshold
    }};
translate_to_protobuf(#permission_changed_subscription{} = Record) ->
    {permission_changed_subscription, #'PermissionChangedSubscription'{
        file_uuid = Record#permission_changed_subscription.file_uuid
    }};
translate_to_protobuf(#file_removal_subscription{} = Record) ->
    {file_removal_subscription, #'FileRemovalSubscription'{
        file_uuid = Record#file_removal_subscription.file_uuid
    }};
translate_to_protobuf(#quota_subscription{}) ->
    {quota_subscription, #'QuotaSubscription'{}};
translate_to_protobuf(#file_renamed_subscription{} = Record) ->
    {file_renamed_subscription, #'FileRenamedSubscription'{
        file_uuid = Record#file_renamed_subscription.file_uuid
    }};
translate_to_protobuf(#file_accessed_subscription{} = Record) ->
    {file_accessed_subscription, #'FileAccessedSubscription'{
        counter_threshold = Record#file_accessed_subscription.counter_threshold,
        time_threshold = Record#file_accessed_subscription.time_threshold
    }};
translate_to_protobuf(#subscription_cancellation{id = Id}) ->
    {subscription_cancellation, #'SubscriptionCancellation'{id = Id}};
<<<<<<< HEAD


%% HANDSHAKE
translate_to_protobuf(#handshake_response{session_id = Id}) ->
    {handshake_response, #'HandshakeResponse'{session_id = Id}};
translate_to_protobuf(#token_auth{macaroon = Macaroon, disch_macaroons = DMacaroons}) ->
    {ok, Token} = token_utils:serialize62(Macaroon),
    SecValues = [R || {ok, R} <- [token_utils:serialize62(DMacaroon) || DMacaroon <- DMacaroons]],
    #'Token'{value = Token, secondary_values = SecValues};


%% DIAGNOSTIC
translate_to_protobuf(#pong{data = Data}) ->
    {pong, #'Pong'{data = Data}};
translate_to_protobuf(#protocol_version{major = Major, minor = Minor}) ->
    {protocol_version, #'ProtocolVersion'{major = Major, minor = Minor}};
=======
translate_to_protobuf(#handshake_response{status = Status}) ->
    {handshake_response, #'HandshakeResponse'{status = Status}};
>>>>>>> d1880868
translate_to_protobuf(#configuration{subscriptions = Subs, disabled_spaces = Spaces}) ->
    {configuration, #'Configuration'{
        subscriptions = lists:map(
            fun(Sub) ->
                {_, Record} = translate_to_protobuf(Sub),
                Record
            end, Subs),
        disabled_spaces = Spaces
    }};


%% STREAM
translate_to_protobuf(#message_stream{stream_id = StmId, sequence_number = SeqNum}) ->
    #'MessageStream'{stream_id = StmId, sequence_number = SeqNum};
translate_to_protobuf(#message_request{stream_id = StmId,
    lower_sequence_number = LowerSeqNum, upper_sequence_number = UpperSeqNum}) ->
    {message_request, #'MessageRequest'{stream_id = StmId,
        lower_sequence_number = LowerSeqNum, upper_sequence_number = UpperSeqNum}};
translate_to_protobuf(#message_acknowledgement{stream_id = StmId, sequence_number = SeqNum}) ->
    {message_acknowledgement, #'MessageAcknowledgement'{stream_id = StmId,
        sequence_number = SeqNum}};
translate_to_protobuf(#message_stream_reset{stream_id = StmId}) ->
    {message_stream_reset, #'MessageStreamReset'{stream_id = StmId}};
translate_to_protobuf(#end_of_message_stream{}) ->
    {end_of_stream, #'EndOfMessageStream'{}};


%% FUSE
translate_to_protobuf(#fuse_request{fuse_request = Record}) ->
    {fuse_request, #'FuseRequest'{fuse_request = translate_to_protobuf(Record)}};
translate_to_protobuf(#resolve_guid{path = Path}) ->
    {resolve_guid, #'ResolveGuid'{path = Path}};
translate_to_protobuf(#get_helper_params{storage_id = SID, force_proxy_io = ForceProxy}) ->
    {get_helper_params, #'GetHelperParams'{storage_id = SID, force_proxy_io = ForceProxy}};

translate_to_protobuf(#file_request{context_guid = ContextGuid, file_request = Record}) ->
    {file_request, #'FileRequest'{context_guid = ContextGuid, file_request = translate_to_protobuf(Record)}};
translate_to_protobuf(#get_file_attr{}) ->
    {get_file_attr, #'GetFileAttr'{}};
translate_to_protobuf(#get_file_children{offset = Offset, size = Size}) ->
    {get_file_children, #'GetFileChildren'{offset = Offset, size = Size}};
translate_to_protobuf(#create_dir{name = Name, mode = Mode}) ->
    {create_dir, #'CreateDir'{name = Name, mode = Mode}};
translate_to_protobuf(#delete_file{silent = Silent}) ->
    {delete_file, #'DeleteFile'{silent = Silent}};
translate_to_protobuf(#update_times{atime = ATime, mtime = MTime, ctime = CTime}) ->
    {update_times, #'UpdateTimes'{atime = ATime, mtime = MTime, ctime = CTime}};
translate_to_protobuf(#change_mode{mode = Mode}) ->
    {change_mode, #'ChangeMode'{mode = Mode}};
translate_to_protobuf(#rename{target_path = TargetPath}) ->
    {rename, #'Rename'{target_path = TargetPath}};
translate_to_protobuf(#get_new_file_location{name = Name, mode = Mode, flags = Flags}) ->
    {get_new_file_location, #'GetNewFileLocation'{name = Name, mode = Mode, flags = open_flags_translate_to_protobuf(Flags)}};
translate_to_protobuf(#get_file_location{flags = Flags}) ->
    {get_file_location, #'GetFileLocation'{flags = open_flags_translate_to_protobuf(Flags)}};
translate_to_protobuf(#release{handle_id = HandleId}) ->
    {release, #'Release'{handle_id = HandleId}};
translate_to_protobuf(#truncate{size = Size}) ->
    {truncate, #'Truncate'{size = Size}};
translate_to_protobuf(#synchronize_block{block = Block, prefetch = Prefetch}) ->
    {synchronize_block,
        #'SynchronizeBlock'{block = translate_to_protobuf(Block), prefetch = Prefetch}};
translate_to_protobuf(#synchronize_block_and_compute_checksum{block = Block}) ->
    {synchronize_block_and_compute_checksum,
        #'SynchronizeBlockAndComputeChecksum'{block = translate_to_protobuf(Block)}};

translate_to_protobuf(#fuse_response{status = Status, fuse_response = FuseResponse}) ->
    {status, StatProto} = translate_to_protobuf(Status),
    {fuse_response, #'FuseResponse'{
        status = StatProto,
        fuse_response = translate_to_protobuf(FuseResponse)
    }};
translate_to_protobuf(#child_link{uuid = UUID, name = Name}) ->
    #'ChildLink'{uuid = UUID, name = Name};
translate_to_protobuf(#file_attr{} = FileAttr) ->
    {file_attr, #'FileAttr'{
        uuid = FileAttr#file_attr.uuid,
        name = FileAttr#file_attr.name,
        mode = FileAttr#file_attr.mode,
        uid = FileAttr#file_attr.uid,
        gid = FileAttr#file_attr.gid,
        atime = FileAttr#file_attr.atime,
        mtime = FileAttr#file_attr.mtime,
        ctime = FileAttr#file_attr.ctime,
        type = FileAttr#file_attr.type,
        size = FileAttr#file_attr.size
    }};
translate_to_protobuf(#file_children{child_links = FileEntries}) ->
    {file_children, #'FileChildren'{child_links = lists:map(fun(ChildLink) ->
        translate_to_protobuf(ChildLink)
    end, FileEntries)}};
translate_to_protobuf(#file_location{} = Record) ->
    {file_location, #'FileLocation'{
        uuid = Record#file_location.uuid,
        provider_id = Record#file_location.provider_id,
        space_id = Record#file_location.space_id,
        storage_id = Record#file_location.storage_id,
        file_id = Record#file_location.file_id,
        blocks = lists:map(fun(Block) ->
            translate_to_protobuf(Block)
        end, Record#file_location.blocks),
        handle_id = Record#file_location.handle_id
    }};
translate_to_protobuf(#helper_params{helper_name = HelperName, helper_args = HelpersArgs}) ->
    {helper_params, #'HelperParams'{helper_name = HelperName,
        helper_args = lists:map(fun(HelpersArg) ->
            translate_to_protobuf(HelpersArg)
        end, HelpersArgs)}};
translate_to_protobuf(#helper_arg{key = Key, value = Value}) ->
    #'HelperArg'{key = Key, value = Value};
translate_to_protobuf(#storage_test_file{helper_params = HelperParams,
    space_uuid = SpaceUuid, file_id = FileId, file_content = FileContent}) ->
    {_, Record} = translate_to_protobuf(HelperParams),
    {storage_test_file, #'StorageTestFile'{helper_params = Record,
        space_uuid = SpaceUuid, file_id = FileId, file_content = FileContent}};
translate_to_protobuf(#checksum{value = Value}) ->
    {checksum, #'Checksum'{value = Value}};
translate_to_protobuf(#file_renamed{new_uuid = NewUuid, child_entries = ChildEntries}) ->
    {file_renamed, #'FileRenamed'{new_uuid = NewUuid,
        child_entries = [translate_to_protobuf(ChildEntry) || ChildEntry <- ChildEntries]}};


%% PROXYIO
translate_to_protobuf(#proxyio_request{parameters = Parameters,
    storage_id = SID, file_id = FID, proxyio_request = Record}) ->
    ParametersProto = lists:map(
        fun({Key, Value}) ->
            #'Parameter'{key = Key, value = Value}
        end, maps:to_list(Parameters)),
    {proxyio_request, #'ProxyIORequest'{parameters = ParametersProto,
        storage_id = SID, file_id = FID, proxyio_request = translate_to_protobuf(Record)}};
translate_to_protobuf(#remote_read{offset = Offset, size = Size}) ->
    {remote_read, #'RemoteRead'{offset = Offset, size = Size}};
translate_to_protobuf(#remote_write{byte_sequence = ByteSequences}) ->
    {remote_write, #'RemoteWrite'{byte_sequence = [translate_to_protobuf(BS) || BS <- ByteSequences]}};
translate_to_protobuf(#byte_sequence{offset = Offset, data = Data}) ->
    #'ByteSequence'{offset = Offset, data = Data};

translate_to_protobuf(#proxyio_response{status = Status, proxyio_response = ProxyIOResponse}) ->
    {status, StatProto} = translate_to_protobuf(Status),
    {proxyio_response, #'ProxyIOResponse'{
        status = StatProto,
        proxyio_response = translate_to_protobuf(ProxyIOResponse)
    }};
translate_to_protobuf(#remote_data{data = Data}) ->
    {remote_data, #'RemoteData'{data = Data}};
translate_to_protobuf(#remote_write_result{wrote = Wrote}) ->
    {remote_write_result, #'RemoteWriteResult'{wrote = Wrote}};


%% PROVIDER
translate_to_protobuf(#provider_request{context_guid = ContextGuid,
    provider_request = Record}) ->
    {provider_request, #'ProviderRequest'{context_guid = ContextGuid,
        provider_request = translate_to_protobuf(Record)}};
translate_to_protobuf(#get_xattr{name = Name}) ->
    {get_xattr, #'GetXattr'{name = Name}};
translate_to_protobuf(#set_xattr{xattr = Xattr}) ->
    {_, XattrT} = translate_to_protobuf(Xattr),
    {set_xattr, #'SetXattr'{xattr = XattrT}};
translate_to_protobuf(#remove_xattr{name = Name}) ->
    {remove_xattr, #'RemoveXattr'{name = Name}};
translate_to_protobuf(#list_xattr{}) ->
    {list_xattr, #'ListXattr'{}};
translate_to_protobuf(#get_parent{}) ->
    {get_parent, #'GetParent'{}};
translate_to_protobuf(#get_acl{}) ->
    {get_acl, #'GetAcl'{}};
translate_to_protobuf(#set_acl{acl = Acl}) ->
    {_, PAcl} = translate_to_protobuf(Acl),
    {set_acl, #'SetAcl'{acl = PAcl}};
translate_to_protobuf(#get_transfer_encoding{}) ->
    {get_transfer_encoding, #'GetTransferEncoding'{}};
translate_to_protobuf(#set_transfer_encoding{value = Value}) ->
    {set_transfer_encoding, #'SetTransferEncoding'{value = Value}};
translate_to_protobuf(#get_cdmi_completion_status{}) ->
    {get_cdmi_completion_status, #'GetCdmiCompletionStatus'{}};
translate_to_protobuf(#set_cdmi_completion_status{value = Value}) ->
    {set_cdmi_completion_status, #'SetCdmiCompletionStatus'{ value = Value}};
translate_to_protobuf(#get_mimetype{}) ->
    {get_mimetype, #'GetMimetype'{}};
translate_to_protobuf(#set_mimetype{value = Value}) ->
    {set_mimetype, #'SetMimetype'{value = Value}};
translate_to_protobuf(#get_file_path{}) ->
    {get_file_path, #'GetFilePath'{}};
translate_to_protobuf(#fsync{}) ->
    {fsync, #'FSync'{}};
translate_to_protobuf(#get_file_distribution{}) ->
    {get_file_distribution, #'GetFileDistribution'{}};
translate_to_protobuf(#replicate_file{provider_id = ProviderId,
    block = Block}) ->
    {replicate_file, #'ReplicateFile'{provider_id = ProviderId,
        block = translate_to_protobuf(Block)}};
translate_to_protobuf(#get_metadata{type = Type, names = Names}) ->
    {get_metadata, #'GetMetadata'{type = Type, names = Names}};
translate_to_protobuf(#set_metadata{metadata = Metadata, names = Names}) ->
    {metadata, MetadataProto} = translate_to_protobuf(Metadata),
    {set_metadata, #'SetMetadata'{metadata = MetadataProto, names = Names}};

translate_to_protobuf(#provider_response{status = Status, provider_response = ProviderResponse}) ->
    {status, StatProto} = translate_to_protobuf(Status),
    {provider_response, #'ProviderResponse'{
        status = StatProto,
        provider_response = translate_to_protobuf(ProviderResponse)
    }};
translate_to_protobuf(#xattr{name = Name, value = Value}) ->
    {xattr, #'Xattr'{name = Name, value = Value}};
translate_to_protobuf(#xattr_list{names = Names}) ->
    {xattr_list, #'XattrList'{names = Names}};
translate_to_protobuf(#transfer_encoding{value = Value}) ->
    {transfer_encoding, #'TransferEncoding'{value = Value}};
translate_to_protobuf(#cdmi_completion_status{value = Value}) ->
    {cdmi_completion_status, #'CdmiCompletionStatus'{value = Value}};
translate_to_protobuf(#mimetype{value = Value}) ->
    {mimetype, #'Mimetype'{value = Value}};
translate_to_protobuf(#acl{value = Value}) ->
    {acl, #'Acl'{value = Value}};
translate_to_protobuf(#file_path{value = Value}) ->
    {file_path, #'FilePath'{value = Value}};
translate_to_protobuf(#provider_file_distribution{provider_id = ProviderId, blocks = Blocks}) ->
    TranslatedBlocks = lists:map(fun translate_to_protobuf/1, Blocks),
    #'ProviderFileDistribution'{provider_id = ProviderId, blocks = TranslatedBlocks};
translate_to_protobuf(#file_distribution{provider_file_distributions = Distributions}) ->
    TranslatedDistributions = lists:map(fun translate_to_protobuf/1, Distributions),
    {file_distribution, #'FileDistribution'{provider_file_distributions = TranslatedDistributions}};
translate_to_protobuf(#metadata{type = <<"json">>, value = Json}) ->
    {metadata, #'Metadata'{type = <<"json">>, value = jiffy:encode(Json)}};


%% DBSYNC
translate_to_protobuf(#dbsync_request{message_body = MessageBody}) ->
    {dbsync_request, #'DBSyncRequest'{message_body = translate_to_protobuf(MessageBody)}};
translate_to_protobuf(#tree_broadcast{message_body = MessageBody, depth = Depth,
    excluded_providers = ExcludedProv, l_edge = LEdge, r_edge = REgde,
    request_id = ReqId, space_id = SpaceId}) ->
    {tree_broadcast, #'TreeBroadcast'{
        message_body = translate_to_protobuf(MessageBody),
        depth = Depth,
        l_edge = LEdge,
        r_edge = REgde,
        space_id = SpaceId,
        request_id = ReqId,
        excluded_providers = ExcludedProv
    }};
translate_to_protobuf(#batch_update{space_id = SpaceId, since_seq = Since,
    until_seq = Until, changes_encoded = Changes}) ->
    {batch_update, #'BatchUpdate'{space_id = SpaceId, since_seq = Since,
        until_seq = Until, changes_encoded = Changes}};
translate_to_protobuf(#status_report{space_id = SpaceId, seq = SeqNum}) ->
    {status_report, #'StatusReport'{space_id = SpaceId, seq_num = SeqNum}};
translate_to_protobuf(#status_request{}) ->
    {status_request, #'StatusRequest'{}};
translate_to_protobuf(#changes_request{since_seq = Since, until_seq = Until}) ->
    {changes_request, #'ChangesRequest'{since_seq = Since, until_seq = Until}};

<<<<<<< HEAD
=======
translate_to_protobuf(#get_metadata{uuid = UUID, type = Type, names = Names}) ->
    {read_metadata, #'ReadMetadata'{
        uuid = UUID, type = Type, names = Names
    }};
translate_to_protobuf(#set_metadata{uuid = UUID, metadata = Metadata, names = Names}) ->
    {_, Record} = translate_to_protobuf(Metadata),
    {write_metadata, #'WriteMetadata'{
        uuid = UUID, metadata = Record, names = Names
    }};
translate_to_protobuf(#metadata{type = <<"json">>, value = Json}) ->
    {metadata, #'Metadata'{type = <<"json">>, value = jiffy:encode(Json)}};
>>>>>>> d1880868

translate_to_protobuf(undefined) ->
    undefined.

%%%===================================================================
%%% Internal functions
%%%===================================================================


-spec open_flags_translate_to_protobuf(fslogic_worker:open_flags()) ->
    'READ_WRITE' | 'READ' | 'WRITE'.
open_flags_translate_to_protobuf(undefined) ->
    'READ_WRITE';
open_flags_translate_to_protobuf(rdwr) ->
    'READ_WRITE';
open_flags_translate_to_protobuf(read) ->
    'READ';
open_flags_translate_to_protobuf(write) ->
    'WRITE'.


-spec open_flags_translate_from_protobuf('READ_WRITE' | 'READ' | 'WRITE') ->
    fslogic_worker:open_flags().
open_flags_translate_from_protobuf(undefined) ->
    rdwr;
open_flags_translate_from_protobuf('READ_WRITE') ->
    rdwr;
open_flags_translate_from_protobuf('READ') ->
    read;
open_flags_translate_from_protobuf('WRITE') ->
    write.<|MERGE_RESOLUTION|>--- conflicted
+++ resolved
@@ -386,9 +386,9 @@
     block = Block}) ->
     #replicate_file{provider_id = ProviderId,
         block = translate_from_protobuf(Block)};
-translate_from_protobuf(#'GetMetadata'{type = Type, names = Names}) ->
+translate_from_protobuf(#'ReadMetadata'{type = Type, names = Names}) ->
     #get_metadata{type = Type, names = Names};
-translate_from_protobuf(#'SetMetadata'{metadata = Metadata, names = Names}) ->
+translate_from_protobuf(#'WriteMetadata'{metadata = Metadata, names = Names}) ->
     #set_metadata{metadata = translate_from_protobuf(Metadata), names = Names};
 
 translate_from_protobuf(#'ProviderResponse'{status = Status, provider_response = {_, ProviderResponse}}) ->
@@ -450,47 +450,6 @@
 translate_from_protobuf(#'ChangesRequest'{since_seq = Since, until_seq = Until}) ->
     #changes_request{since_seq = Since, until_seq = Until};
 
-<<<<<<< HEAD
-=======
-%% CDMI
-translate_from_protobuf(#'Acl'{value = Value}) ->
-    #acl{value = Value};
-translate_from_protobuf(#'GetAcl'{uuid = UUID}) ->
-    #get_acl{uuid = UUID};
-translate_from_protobuf(#'SetAcl'{uuid = UUID, acl = Acl}) ->
-    #set_acl{uuid = UUID, acl = translate_from_protobuf(Acl)};
-translate_from_protobuf(#'GetTransferEncoding'{uuid = UUID}) ->
-    #get_transfer_encoding{uuid = UUID};
-translate_from_protobuf(#'SetTransferEncoding'{uuid = UUID, value = Value}) ->
-    #set_transfer_encoding{uuid = UUID, value = Value};
-translate_from_protobuf(#'GetCdmiCompletionStatus'{uuid = UUID}) ->
-    #get_cdmi_completion_status{uuid = UUID};
-translate_from_protobuf(#'SetCdmiCompletionStatus'{uuid = UUID, value = Value}) ->
-    #set_cdmi_completion_status{uuid = UUID, value = Value};
-translate_from_protobuf(#'GetMimetype'{uuid = UUID}) ->
-    #get_mimetype{uuid = UUID};
-translate_from_protobuf(#'SetMimetype'{uuid = UUID, value = Value}) ->
-    #set_mimetype{uuid = UUID, value = Value};
-
-translate_from_protobuf(#'TransferEncoding'{value = Value}) ->
-    #transfer_encoding{value = Value};
-translate_from_protobuf(#'CdmiCompletionStatus'{value = Value}) ->
-    #cdmi_completion_status{value = Value};
-translate_from_protobuf(#'Mimetype'{value = Value}) ->
-    #mimetype{value = Value};
-translate_from_protobuf(#'GetFilePath'{uuid = UUID}) ->
-    #'get_file_path'{uuid = UUID};
-translate_from_protobuf(#'FilePath'{value = Value}) ->
-    #'file_path'{value = Value};
-translate_from_protobuf(#'FSync'{uuid = UUID}) ->
-    #'fsync'{uuid = UUID};
-translate_from_protobuf(#'ReadMetadata'{uuid = UUID, type = Type, names = Names}) ->
-    #get_metadata{uuid = UUID, type = Type, names = Names};
-translate_from_protobuf(#'WriteMetadata'{uuid = UUID, metadata = Metadata, names = Names}) ->
-    #set_metadata{uuid = UUID, metadata = translate_from_protobuf(Metadata), names = Names};
-translate_from_protobuf(#'Metadata'{type = <<"json">>, value = Json}) ->
-    #metadata{type = <<"json">>, value = jiffy:decode(Json, [return_maps])};
->>>>>>> d1880868
 
 translate_from_protobuf(undefined) ->
     undefined.
@@ -602,12 +561,11 @@
     }};
 translate_to_protobuf(#subscription_cancellation{id = Id}) ->
     {subscription_cancellation, #'SubscriptionCancellation'{id = Id}};
-<<<<<<< HEAD
 
 
 %% HANDSHAKE
-translate_to_protobuf(#handshake_response{session_id = Id}) ->
-    {handshake_response, #'HandshakeResponse'{session_id = Id}};
+translate_to_protobuf(#handshake_response{status = Status}) ->
+    {handshake_response, #'HandshakeResponse'{status = Status}};
 translate_to_protobuf(#token_auth{macaroon = Macaroon, disch_macaroons = DMacaroons}) ->
     {ok, Token} = token_utils:serialize62(Macaroon),
     SecValues = [R || {ok, R} <- [token_utils:serialize62(DMacaroon) || DMacaroon <- DMacaroons]],
@@ -619,10 +577,6 @@
     {pong, #'Pong'{data = Data}};
 translate_to_protobuf(#protocol_version{major = Major, minor = Minor}) ->
     {protocol_version, #'ProtocolVersion'{major = Major, minor = Minor}};
-=======
-translate_to_protobuf(#handshake_response{status = Status}) ->
-    {handshake_response, #'HandshakeResponse'{status = Status}};
->>>>>>> d1880868
 translate_to_protobuf(#configuration{subscriptions = Subs, disabled_spaces = Spaces}) ->
     {configuration, #'Configuration'{
         subscriptions = lists:map(
@@ -817,10 +771,10 @@
     {replicate_file, #'ReplicateFile'{provider_id = ProviderId,
         block = translate_to_protobuf(Block)}};
 translate_to_protobuf(#get_metadata{type = Type, names = Names}) ->
-    {get_metadata, #'GetMetadata'{type = Type, names = Names}};
+    {read_metadata, #'ReadMetadata'{type = Type, names = Names}};
 translate_to_protobuf(#set_metadata{metadata = Metadata, names = Names}) ->
-    {metadata, MetadataProto} = translate_to_protobuf(Metadata),
-    {set_metadata, #'SetMetadata'{metadata = MetadataProto, names = Names}};
+    {_, MetadataProto} = translate_to_protobuf(Metadata),
+    {write_metadata, #'WriteMetadata'{metadata = MetadataProto, names = Names}};
 
 translate_to_protobuf(#provider_response{status = Status, provider_response = ProviderResponse}) ->
     {status, StatProto} = translate_to_protobuf(Status),
@@ -878,20 +832,6 @@
 translate_to_protobuf(#changes_request{since_seq = Since, until_seq = Until}) ->
     {changes_request, #'ChangesRequest'{since_seq = Since, until_seq = Until}};
 
-<<<<<<< HEAD
-=======
-translate_to_protobuf(#get_metadata{uuid = UUID, type = Type, names = Names}) ->
-    {read_metadata, #'ReadMetadata'{
-        uuid = UUID, type = Type, names = Names
-    }};
-translate_to_protobuf(#set_metadata{uuid = UUID, metadata = Metadata, names = Names}) ->
-    {_, Record} = translate_to_protobuf(Metadata),
-    {write_metadata, #'WriteMetadata'{
-        uuid = UUID, metadata = Record, names = Names
-    }};
-translate_to_protobuf(#metadata{type = <<"json">>, value = Json}) ->
-    {metadata, #'Metadata'{type = <<"json">>, value = jiffy:encode(Json)}};
->>>>>>> d1880868
 
 translate_to_protobuf(undefined) ->
     undefined.
