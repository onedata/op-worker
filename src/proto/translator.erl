--- conflicted
+++ resolved
@@ -156,7 +156,12 @@
     #xattr{name = Name, value = Value};
 translate_from_protobuf(#'XattrList'{names = Names}) ->
     #xattr_list{names = Names};
-<<<<<<< HEAD
+translate_from_protobuf(#'CreateStorageTestFile'{storage_id = Id, file_uuid = FileUuid}) ->
+    #create_storage_test_file{storage_id = Id, file_uuid = FileUuid};
+translate_from_protobuf(#'VerifyStorageTestFile'{storage_id = SId, space_uuid = SpaceUuid,
+    file_id = FId, file_content = FContent}) ->
+    #verify_storage_test_file{storage_id = SId, space_uuid = SpaceUuid,
+        file_id = FId, file_content = FContent};
 
 %% DBSync
 translate_from_protobuf(#'DBSyncRequest'{message_body = {_, MessageBody}}) ->
@@ -183,14 +188,6 @@
     #batch_update{space_id = SpaceId, since_seq = Since, until_seq = Until, changes_encoded = Changes};
 
 
-=======
-translate_from_protobuf(#'CreateStorageTestFile'{storage_id = Id, file_uuid = FileUuid}) ->
-    #create_storage_test_file{storage_id = Id, file_uuid = FileUuid};
-translate_from_protobuf(#'VerifyStorageTestFile'{storage_id = SId, space_uuid = SpaceUuid,
-    file_id = FId, file_content = FContent}) ->
-    #verify_storage_test_file{storage_id = SId, space_uuid = SpaceUuid,
-        file_id = FId, file_content = FContent};
->>>>>>> d8a65867
 translate_from_protobuf(undefined) ->
     undefined.
 
@@ -325,7 +322,11 @@
     {xattr, #'Xattr'{name = Name, value = Value}};
 translate_to_protobuf(#xattr_list{names = Names}) ->
     {xattr_list, #'XattrList'{names = Names}};
-<<<<<<< HEAD
+translate_to_protobuf(#storage_test_file{helper_params = HelperParams,
+    space_uuid = SpaceUuid, file_id = FileId, file_content = FileContent}) ->
+    {_, Record} = translate_to_protobuf(HelperParams),
+    {storage_test_file, #'StorageTestFile'{helper_params = Record,
+        space_uuid = SpaceUuid, file_id = FileId, file_content = FileContent}};
 
 translate_to_protobuf(#dbsync_request{message_body = MessageBody}) ->
     {dbsync_request, #'DBSyncRequest'{message_body = translate_to_protobuf(MessageBody)}};
@@ -352,13 +353,6 @@
 
 translate_to_protobuf(#dir{}) ->
     undefined;
-=======
-translate_to_protobuf(#storage_test_file{helper_params = HelperParams,
-    space_uuid = SpaceUuid, file_id = FileId, file_content = FileContent}) ->
-    {_, Record} = translate_to_protobuf(HelperParams),
-    {storage_test_file, #'StorageTestFile'{helper_params = Record,
-        space_uuid = SpaceUuid, file_id = FileId, file_content = FileContent}};
->>>>>>> d8a65867
 translate_to_protobuf(undefined) ->
     undefined.
 
