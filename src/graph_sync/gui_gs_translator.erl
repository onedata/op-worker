%%%-------------------------------------------------------------------
%%% @author Bartosz Walkowicz
%%% @copyright (C) 2019 ACK CYFRONET AGH
%%% This software is released under the MIT license
%%% cited in 'LICENSE.txt'.
%%% @end
%%%-------------------------------------------------------------------
%%% @doc
%%% This behaviour implements gs_translator_behaviour and is used to translate
%%% Graph Sync request results into format understood by GUI client.
%%% @end
%%%-------------------------------------------------------------------
-module(gui_gs_translator).
-author("Bartosz Walkowicz").

-behaviour(gs_translator_behaviour).

-include("op_logic.hrl").
-include("modules/logical_file_manager/lfm.hrl").
-include_lib("ctool/include/logging.hrl").
-include_lib("ctool/include/api_errors.hrl").

%% API
-export([handshake_attributes/1, translate_value/3, translate_resource/3]).


%%%===================================================================
%%% API
%%%===================================================================

%%--------------------------------------------------------------------
%% @doc
%% {@link gs_translator_behaviour} callback handshake_attributes/1.
%% @end
%%--------------------------------------------------------------------
-spec handshake_attributes(aai:auth()) ->
    gs_protocol:handshake_attributes().
handshake_attributes(_Client) ->
    {ok, ProviderName} = provider_logic:get_name(),

    #{
        <<"providerName">> => ProviderName,
        <<"serviceVersion">> => oneprovider:get_version(),
        <<"onezoneUrl">> => oneprovider:get_oz_url()
    }.


%%--------------------------------------------------------------------
%% @doc
%% {@link gs_translator_behaviour} callback translate_value/3.
%% @end
%%--------------------------------------------------------------------
-spec translate_value(gs_protocol:protocol_version(), gri:gri(),
    Value :: term()) -> no_return().
translate_value(ProtocolVersion, GRI, Data) ->
    ?error("Cannot translate graph sync create result for:~n
    ProtocolVersion: ~p~n
    GRI: ~p~n
    Data: ~p~n", [
        ProtocolVersion, GRI, Data
    ]),
    throw(?ERROR_INTERNAL_SERVER_ERROR).


%%--------------------------------------------------------------------
%% @doc
%% {@link gs_translator_behaviour} callback translate_resource/3.
%% @end
%%--------------------------------------------------------------------
-spec translate_resource(gs_protocol:protocol_version(), gri:gri(),
    ResourceData :: term()) -> Result | fun((aai:auth()) -> Result) when
    Result :: gs_protocol:data() | gs_protocol:error() | no_return().
translate_resource(_, GRI = #gri{type = op_file}, Data) ->
    translate_file(GRI, Data);
translate_resource(_, GRI = #gri{type = op_space}, Data) ->
    translate_space(GRI, Data);
translate_resource(_, GRI = #gri{type = op_user}, Data) ->
    translate_user(GRI, Data);
translate_resource(_, GRI = #gri{type = op_group}, Data) ->
    translate_group(GRI, Data);
translate_resource(ProtocolVersion, GRI, Data) ->
    ?error("Cannot translate graph sync get result for:~n
    ProtocolVersion: ~p~n
    GRI: ~p~n
    Data: ~p~n", [
        ProtocolVersion, GRI, Data
    ]),
    throw(?ERROR_INTERNAL_SERVER_ERROR).


%%%===================================================================
%%% Internal functions
%%%===================================================================


%% @private
-spec translate_file(gri:gri(), Data :: term()) ->
    gs_protocol:data() | fun((aai:auth()) -> gs_protocol:data()).
translate_file(#gri{id = Guid, aspect = instance, scope = private}, #file_attr{
    name = Name,
    owner_id = Owner,
    type = TypeAttr,
    mode = Mode,
    size = SizeAttr,
    mtime = ModificationTime
}) ->
    {Type, Size} = case TypeAttr of
        ?DIRECTORY_TYPE ->
            {<<"dir">>, null};
        _ ->
            {<<"file">>, SizeAttr}
    end,

    fun(?USER(_UserId, SessId)) ->
        FileUuid = file_id:guid_to_uuid(Guid),
        {ok, ActivePermsType} = file_meta:get_active_perms_type(FileUuid),

        Parent = case fslogic_uuid:is_space_dir_guid(Guid) of
            true ->
                null;
            false ->
                {ok, ParentGuid} = ?check(lfm:get_parent(SessId, {guid, Guid})),
                gri:serialize(#gri{
                    type = op_file,
                    id = ParentGuid,
                    aspect = instance,
                    scope = private
                })
        end,

        #{
            <<"name">> => Name,
            <<"owner">> => gri:serialize(#gri{
                type = op_user,
                id = Owner,
                aspect = instance,
                scope = shared
            }),
            <<"index">> => Name,
            <<"type">> => Type,
            <<"posixPermissions">> => integer_to_binary((Mode rem 8#1000), 8),
<<<<<<< HEAD
            <<"activePermissionsType">> => ActivePermsType,
            <<"acl">> => gs_protocol:gri_to_string(#gri{
=======
            <<"activePermissionsType">> => case acl:exists(Guid) of
                true -> <<"acl">>;
                false -> <<"posix">>
            end,
            <<"acl">> => gri:serialize(#gri{
>>>>>>> e32ff8a4
                type = op_file,
                id = Guid,
                aspect = acl,
                scope = private
            }),
            <<"mtime">> => ModificationTime,
            <<"size">> => Size,
            <<"parent">> => Parent
        }
    end;
translate_file(#gri{aspect = acl, scope = private}, Acl) ->
    try
        #{
            <<"list">> => acl:to_json(Acl, gui)
        }
    catch throw:{error, Errno} ->
        throw(?ERROR_POSIX(Errno))
    end.


%% @private
-spec translate_space(gri:gri(), Data :: term()) ->
    gs_protocol:data() | fun((aai:auth()) -> gs_protocol:data()).
translate_space(#gri{id = SpaceId, aspect = instance, scope = private}, Space) ->
    RootDir = case space_logic:is_supported(Space, oneprovider:get_id()) of
        true ->
            Guid = fslogic_uuid:spaceid_to_space_dir_guid(SpaceId),
            gri:serialize(#gri{
                type = op_file,
                id = Guid,
                aspect = instance,
                scope = private
            });
        false ->
            null
    end,

    #{
        <<"name">> => Space#od_space.name,
        <<"effUserList">> => gri:serialize(#gri{
            type = op_space,
            id = SpaceId,
            aspect = eff_users,
            scope = private
        }),
        <<"effGroupList">> => gri:serialize(#gri{
            type = op_space,
            id = SpaceId,
            aspect = eff_groups,
            scope = private
        }),
        <<"rootDir">> => RootDir
    };
translate_space(#gri{aspect = eff_users, scope = private}, Users) ->
    #{
        <<"list">> => lists:map(fun(UserId) ->
            gri:serialize(#gri{
                type = op_user,
                id = UserId,
                aspect = instance,
                scope = shared
            })
        end, maps:keys(Users))
    };
translate_space(#gri{aspect = eff_groups, scope = private}, Groups) ->
    #{
        <<"list">> => lists:map(fun(GroupId) ->
            gri:serialize(#gri{
                type = op_group,
                id = GroupId,
                aspect = instance,
                scope = shared
            })
        end, maps:keys(Groups))
    }.


%% @private
-spec translate_user(gri:gri(), Data :: term()) ->
    gs_protocol:data() | fun((aai:auth()) -> gs_protocol:data()).
translate_user(GRI = #gri{aspect = instance, scope = private}, #od_user{
    full_name = FullName,
    username = Username
}) ->
    #{
        <<"fullName">> => FullName,
        <<"username">> => gs_protocol:undefined_to_null(Username),
        <<"spaceList">> => gri:serialize(GRI#gri{
            aspect = eff_spaces,
            scope = private
        })
    };
translate_user(#gri{aspect = instance, scope = shared}, #{
    <<"fullName">> := FullName,
    <<"username">> := Username
}) ->
    #{
        <<"fullName">> => FullName,
        <<"username">> => gs_protocol:undefined_to_null(Username)
    };
translate_user(#gri{aspect = eff_spaces, scope = private}, Spaces) ->
    #{
        <<"list">> => lists:map(fun(SpaceId) ->
            gri:serialize(#gri{
                type = op_space,
                id = SpaceId,
                aspect = instance,
                scope = private
            })
        end, Spaces)
    }.


%% @private
-spec translate_group(gri:gri(), Data :: term()) ->
    gs_protocol:data() | fun((aai:auth()) -> gs_protocol:data()).
translate_group(#gri{aspect = instance, scope = shared}, GroupInfo) ->
    GroupInfo.<|MERGE_RESOLUTION|>--- conflicted
+++ resolved
@@ -139,16 +139,8 @@
             <<"index">> => Name,
             <<"type">> => Type,
             <<"posixPermissions">> => integer_to_binary((Mode rem 8#1000), 8),
-<<<<<<< HEAD
             <<"activePermissionsType">> => ActivePermsType,
-            <<"acl">> => gs_protocol:gri_to_string(#gri{
-=======
-            <<"activePermissionsType">> => case acl:exists(Guid) of
-                true -> <<"acl">>;
-                false -> <<"posix">>
-            end,
             <<"acl">> => gri:serialize(#gri{
->>>>>>> e32ff8a4
                 type = op_file,
                 id = Guid,
                 aspect = acl,
