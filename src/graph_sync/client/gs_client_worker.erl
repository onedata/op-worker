--- conflicted
+++ resolved
@@ -313,17 +313,8 @@
             ?debug("Failed to establish Onezone connection: ~w", [LastError]),
             utils:throttle({?MODULE, ?FUNCTION_NAME, LastError}, ?OZ_CONNECTION_AWAIT_LOG_INTERVAL, fun() ->
                 ?warning(
-<<<<<<< HEAD
-                    "Onezone connection cannot be established, is the service online (~ts)?~n"
-                    "Last error was: ~tp~n"
-                    "Retrying as long as it takes...", [
-                        oneprovider:get_oz_domain(),
-                        Error
-                    ]
-=======
                     "Onezone connection cannot be established (~ts), is the service online? Retrying as long as it takes...~s",
                     [oneprovider:get_oz_domain(), ?autoformat(LastError)]
->>>>>>> e33409dd
                 )
             end),
             {stop, normal}
