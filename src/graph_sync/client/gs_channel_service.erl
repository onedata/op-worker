%%%-------------------------------------------------------------------
%%% @author Lukasz Opiola
%%% @copyright (C) 2020 ACK CYFRONET AGH
%%% This software is released under the MIT license
%%% cited in 'LICENSE.txt'.
%%% @end
%%%-------------------------------------------------------------------
%%% @doc
%%% Internal (persistent) service that maintains an open GraphSync channel
%%% to Onezone. The internal service interface is used in a non-standard way -
%%% this service does not depend on the start_function and manages GS channel
%%% restarts by itself. Healthchecks are essentially used to periodically run
%%% the logic that checks the connection and restarts it as needed.
%%% In case of the channel crash, the connection will be down until the next
%%% healthcheck. The healthchecks are done in short intervals, unless there are
%%% persistent problems with connection - in such case, backoff is applied.
%%% @end
%%%-------------------------------------------------------------------
-module(gs_channel_service).
-author("Lukasz Opiola").

-include("graph_sync/provider_graph_sync.hrl").
-include_lib("ctool/include/logging.hrl").
-include_lib("ctool/include/errors.hrl").

%% API
-export([setup_internal_service/0]).
-export([is_connected/0]).
-export([force_start_connection/0, force_terminate_connection/0, force_restart_connection/0]).
-export([on_db_and_workers_ready/0]).

%% Internal Service callbacks
-export([start_service/0, stop_service/0, takeover_service/0, healthcheck/1]).

%% By default, the channel waits for the node's clock to be synchronized, which
%% is done by Onepanel. During that time, no connection is attempted. If
%% needed, this mechanism can be turned off using this env variable.
-define(REQUIRE_CLOCK_SYNC_FOR_CONNECTION, application:get_env(
    ?APP_NAME, graph_sync_require_clock_sync_for_connection, true
)).

%%%===================================================================
%%% API
%%%===================================================================

%%--------------------------------------------------------------------
%% @doc
%% Registers the GS channel service in the internal services manager.
%% @end
%%--------------------------------------------------------------------
-spec setup_internal_service() -> ok.
setup_internal_service() ->
    ok = internal_services_manager:start_service(?MODULE, ?GS_CHANNEL_SERVICE_NAME, ?GS_CHANNEL_SERVICE_NAME, #{
        start_function => start_service,
        stop_function => stop_service,
        takeover_function => takeover_service,
        healthcheck_fun => healthcheck,
        healthcheck_interval => ?GS_RECONNECT_BASE_INTERVAL,
        async_start => true
    }).


%%--------------------------------------------------------------------
%% @doc
%% Returns if the provider is actively connected to Onezone via GraphSync channel.
%% @end
%%--------------------------------------------------------------------
-spec is_connected() -> boolean().
is_connected() ->
    gs_client_worker:is_connected().


%%--------------------------------------------------------------------
%% @doc
%% Immediately triggers Onezone connection attempt (if applicable).
%% Returns boolean indicating if the connection is active after this operation.
%% @end
%%--------------------------------------------------------------------
-spec force_start_connection() -> boolean().
force_start_connection() ->
    case {oneprovider:is_registered(), is_clock_sync_satisfied(), is_connected()} of
        {false, _, _} ->
            ?warning("Ignoring attempt to force start Onezone connection - Oneprovider is not registered."),
            false;
        {true, false, _} ->
            ?warning(
                "Ignoring attempt to force start Onezone connection - the clock has not been yet "
                "synchronized by Onepanel (see op_panel logs for details)."
            ),
            false;
        {true, true, true} ->
            ?info("Ignoring attempt to force start Onezone connection - already started."),
            true;
        {true, true, false} ->
            ResponsibleNode = responsible_node(),
            case node() of
                ResponsibleNode ->
                    ?info("Attempting to start Onezone connection (forced)..."),
                    case start_gs_client_worker() of
                        ok ->
                            internal_services_manager:reschedule_healthcheck(
                                ?MODULE, ?GS_CHANNEL_SERVICE_NAME, ?GS_CHANNEL_SERVICE_NAME,
                                ?GS_RECONNECT_BASE_INTERVAL
                            ),
                            true;
                        error ->
                            false
                    end;
                _OtherNode ->
                    ?info("Attempting to start Onezone connection at node ~p (forced)...", [
                        ResponsibleNode
                    ]),
                    rpc:call(ResponsibleNode, ?MODULE, force_start_connection, [])
            end
    end.


%%--------------------------------------------------------------------
%% @doc
%% Terminates existing Onezone connection (if any).
%% @end
%%--------------------------------------------------------------------
-spec force_terminate_connection() -> ok | not_started.
force_terminate_connection() ->
    gs_client_worker:force_terminate().


%%--------------------------------------------------------------------
%% @doc
%% Terminates existing Onezone connection (if any).
%% @end
%%--------------------------------------------------------------------
-spec force_restart_connection() -> boolean().
force_restart_connection() ->
    force_terminate_connection(),
    force_start_connection().


%%--------------------------------------------------------------------
%% @doc
%% Callback for when the cluster's DB and workers are initialized and it is
%% possible to run the deferred on-connect procedures. They are not run during
%% the first Onezone connection as it is established before the upgrade_cluster
%% step and initialization of all workers (which are required in the process).
%% @end
%%--------------------------------------------------------------------
-spec on_db_and_workers_ready() -> ok.
on_db_and_workers_ready() ->
    node() =:= responsible_node() andalso is_connected() andalso run_on_connect_to_oz_procedures(),
    ok.

%%%===================================================================
%%% Internal services API
%%%===================================================================

-spec start_service() -> ok.
start_service() ->
    ok. % the GS channel will be started upon the first healthcheck


-spec stop_service() -> ok | no_return().
stop_service() ->
    force_terminate_connection().


-spec takeover_service() -> ok.
takeover_service() ->
    gs_hooks:handle_disconnected_from_oz(),
    start_service().


-spec healthcheck(time:millis()) -> {ok, time:millis()}.
healthcheck(LastInterval) ->
<<<<<<< HEAD
    case {oneprovider:is_registered(), is_connected()} of
        {false, _} ->
            ?debug("The provider is not registered - next Onezone connection attempt in ~B seconds.", [
                ?GS_RECONNECT_BASE_INTERVAL div 1000
            ]),
            {ok, ?GS_RECONNECT_BASE_INTERVAL};
        {true, true} ->
            %% @TODO VFS-6309 make this an independent periodic task with configurable interval
            report_provider_sync_progress(),
=======
    case {oneprovider:is_registered(), is_clock_sync_satisfied(), is_connected()} of
        {false, _, _} ->
            ?debug("Skipping Onezone connection as the provider is not registered."),
            {ok, calculate_backoff(LastInterval)};
        {true, false, _} ->
            ?debug("Deferring Onezone connection as the clock has not been yet synchronized with Onepanel"),
            utils:throttle(?OZ_CONNECTION_AWAIT_LOG_INTERVAL, fun() ->
                ?info(
                    "Deferring Onezone connection as the clock has not been yet "
                    "synchronized with Onepanel (see op_panel logs for details)."
                )
            end),
            {ok, calculate_backoff(LastInterval)};
        {true, true, true} ->
>>>>>>> de7b8f86
            {ok, ?GS_RECONNECT_BASE_INTERVAL};
        {true, true, false} ->
            case start_gs_client_worker() of
                ok ->
                    {ok, ?GS_RECONNECT_BASE_INTERVAL};
                error ->
                    % specific errors are logged in gs_client_worker
                    {ok, calculate_backoff(LastInterval)}
            end
    end.

%%%===================================================================
%%% Internal functions
%%%===================================================================

%% @private
-spec calculate_backoff(time:millis()) -> time:millis().
calculate_backoff(LastInterval) ->
    min(?GS_RECONNECT_MAX_BACKOFF, round(LastInterval * ?GS_RECONNECT_BACKOFF_RATE)).


%% @private
-spec is_clock_sync_satisfied() -> boolean().
is_clock_sync_satisfied() ->
    case global_clock:is_synchronized() of
        true ->
            true;
        false ->
            case ?REQUIRE_CLOCK_SYNC_FOR_CONNECTION of
                false ->
                    ?notice("Ignoring unsynchronized clock for Onezone GS connection (forced in config)"),
                    true;
                _ ->
                    false
            end
    end.


%% @private
-spec responsible_node() -> node().
responsible_node() ->
    internal_services_manager:get_processing_node(?GS_CHANNEL_SERVICE_NAME).


%% @private
-spec start_gs_client_worker() -> ok | error.
start_gs_client_worker() ->
    case gs_client_worker:start() of
        ok ->
            case node_manager:get_cluster_status() of
                {error, cluster_not_ready} ->
                    ?info("Deferring on-connect-to-oz procedures as the cluster is not ready yet");
                {ok, _} ->
                    run_on_connect_to_oz_procedures()
            end;
        already_started ->
            ok;
        error ->
            error
    end.


%% @private
-spec run_on_connect_to_oz_procedures() -> ok | error.
run_on_connect_to_oz_procedures() ->
    case gs_hooks:handle_connected_to_oz() of
        ok ->
            ok;
        error ->
            % kill the connection, which will cause a retry during the next healthcheck
            force_terminate_connection(),
            error
    end.


%% @private
-spec report_provider_sync_progress() -> ok.
report_provider_sync_progress() ->
    try
        {ok, Spaces} = provider_logic:get_spaces(),
        lists:foreach(fun report_provider_sync_progress/1, Spaces)
    catch Class:Reason ->
        ?error_stacktrace("Failed to report provider sync progress to Onezone due to ~w:~p", [Class, Reason])
    end.


%% @private
-spec report_provider_sync_progress(od_space:id()) -> ok.
report_provider_sync_progress(SpaceId) ->
    {ok, Providers} = space_logic:get_provider_ids(SpaceId),
    ProviderSyncProgress = lists:foldl(fun(ProviderId, Acc) ->
        Acc#{ProviderId => dbsync_state:get_seq_and_timestamp(SpaceId, ProviderId)}
    end, #{}, Providers),
    space_logic:report_provider_sync_progress(SpaceId, ProviderSyncProgress).<|MERGE_RESOLUTION|>--- conflicted
+++ resolved
@@ -171,17 +171,6 @@
 
 -spec healthcheck(time:millis()) -> {ok, time:millis()}.
 healthcheck(LastInterval) ->
-<<<<<<< HEAD
-    case {oneprovider:is_registered(), is_connected()} of
-        {false, _} ->
-            ?debug("The provider is not registered - next Onezone connection attempt in ~B seconds.", [
-                ?GS_RECONNECT_BASE_INTERVAL div 1000
-            ]),
-            {ok, ?GS_RECONNECT_BASE_INTERVAL};
-        {true, true} ->
-            %% @TODO VFS-6309 make this an independent periodic task with configurable interval
-            report_provider_sync_progress(),
-=======
     case {oneprovider:is_registered(), is_clock_sync_satisfied(), is_connected()} of
         {false, _, _} ->
             ?debug("Skipping Onezone connection as the provider is not registered."),
@@ -196,7 +185,8 @@
             end),
             {ok, calculate_backoff(LastInterval)};
         {true, true, true} ->
->>>>>>> de7b8f86
+            %% @TODO VFS-6309 make this an independent periodic task with configurable interval
+            report_provider_sync_progress(),
             {ok, ?GS_RECONNECT_BASE_INTERVAL};
         {true, true, false} ->
             case start_gs_client_worker() of
