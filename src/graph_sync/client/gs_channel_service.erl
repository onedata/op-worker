--- conflicted
+++ resolved
@@ -173,21 +173,8 @@
         {false, _} ->
             ?debug("Skipping Onezone connection as the provider is not registered"),
             {ok, calculate_backoff(LastInterval)};
-<<<<<<< HEAD
-        {true, false, _} ->
-            ?debug("Deferring Onezone connection as the clock has not been yet synchronized with Onepanel"),
-            utils:throttle(?OZ_CONNECTION_AWAIT_LOG_INTERVAL, fun() ->
-                ?info(
-                    "Deferring Onezone connection as the clock has not been yet "
-                    "synchronized with Onepanel (see op_panel logs for details)."
-                )
-            end),
-            {ok, calculate_backoff(LastInterval)};
-        {true, true, true} ->
+        {true, true} ->
             gs_hooks:handle_successful_healthcheck(),
-=======
-        {true, true} ->
->>>>>>> a996c401
             {ok, ?GS_RECONNECT_BASE_INTERVAL};
         {true, false} ->
             case try_to_start_connection() of
@@ -264,8 +251,6 @@
             % kill the connection, which will cause a retry during the next healthcheck
             force_terminate_connection(),
             error
-<<<<<<< HEAD
-=======
     end.
 
 
@@ -358,5 +343,4 @@
             ?THROTTLE_LOG(?warning(
                 "Cannot check Onezone's compatibility registry revision - got '~w'", [Other]
             ))
->>>>>>> a996c401
     end.