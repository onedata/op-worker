%%%-------------------------------------------------------------------
%%% @author Lukasz Opiola
%%% @copyright (C) 2020 ACK CYFRONET AGH
%%% This software is released under the MIT license
%%% cited in 'LICENSE.txt'.
%%% @end
%%%-------------------------------------------------------------------
%%% @doc
%%% This module handles running procedures in response to changes of the
%%% Oneprovider state concerning the Graph Sync interface with Onezone. Refer to
%%% the "Callback implementations" section to make changes in the procedures.
%%% The callbacks should throw on any error.
%%% @end
%%%-------------------------------------------------------------------
-module(gs_hooks).
-author("Lukasz Opiola").

-include("graph_sync/provider_graph_sync.hrl").
-include_lib("ctool/include/logging.hrl").
-include_lib("ctool/include/errors.hrl").

%% API
-export([handle_connected_to_oz/0]).
-export([handle_disconnected_from_oz/0]).
-export([handle_deregistered_from_oz/0]).
-export([handle_entity_deleted/1]).

%%%===================================================================
%%% API
%%%===================================================================

%%--------------------------------------------------------------------
%% @doc
%% Called when the Onezone connection is established.
%% @end
%%--------------------------------------------------------------------
-spec handle_connected_to_oz() -> ok | error.
handle_connected_to_oz() ->
    try
        ?info("Executing on-connect-to-oz procedures..."),
        on_connect_to_oz(),
        ?info("Finished executing on-connect-to-oz procedures")
    catch
        _:{_, ?ERROR_NO_CONNECTION_TO_ONEZONE} ->
            ?warning("Connection lost while running on-connect-to-oz procedures"),
            error;
        Class:Reason ->
            ?error_stacktrace("Failed to execute on-connect-to-oz procedures, disconnecting - ~w:~p", [
                Class, Reason
            ]),
            error
    end.


%%--------------------------------------------------------------------
%% @doc
%% Called when the Onezone connection is terminated to allow cleaning up.
%% Errors are logged, but ignored.
%% @end
%%--------------------------------------------------------------------
-spec handle_disconnected_from_oz() -> ok.
handle_disconnected_from_oz() ->
    try
        on_disconnect_from_oz()
    catch Class:Reason ->
        ?error_stacktrace("Failed to run on-disconnect-from-oz procedures - ~w:~p", [
            Class, Reason
        ])
    end.


%%--------------------------------------------------------------------
%% @doc
%% Called when the Oneprovider is deregistered from Onezone.
%% Errors are logged, but ignored.
%% @end
%%--------------------------------------------------------------------
-spec handle_deregistered_from_oz() -> ok.
handle_deregistered_from_oz() ->
    try
        ?notice("Provider has been deregistered - cleaning up credentials and config..."),
        on_deregister_from_oz(),
        ?notice("Oneprovider cleanup complete")
    catch Class:Reason ->
        ?error_stacktrace("Failed to run on-deregister-from-oz procedures - ~w:~p", [
            Class, Reason
        ])
    end.


%%--------------------------------------------------------------------
%% @doc
%% Called when the Oneprovider received a push info that an entity has been deleted in Onezone.
%% Errors are logged, but ignored.
%% @end
%%--------------------------------------------------------------------
-spec handle_entity_deleted(gri:gri()) -> ok.
handle_entity_deleted(GRI) ->
    try
        on_entity_deleted(GRI),
        ok
    catch Class:Reason ->
        ?error_stacktrace("Failed to run on-entity-deleted procedures for ~ts - ~w:~p", [
            gri:serialize(GRI), Class, Reason
        ])
    end.


%%%===================================================================
%%% Callback implementations
%%%===================================================================

%% @private
-spec on_connect_to_oz() -> ok | no_return().
on_connect_to_oz() ->
<<<<<<< HEAD
=======
    ok = gs_client_worker:enable_cache(),
    ok = node_manager_plugin:synchronize_clock(),
    ?info("Synchronized node's clock with global Onezone time"),
>>>>>>> 5aa2cfe8
    ok = oneprovider:set_up_service_in_onezone(),
    ok = provider_logic:update_subdomain_delegation_ips(),
    ok = auth_cache:report_oz_connection_start(),
    ok = fslogic_worker:init_paths_caches(all),
    ok = main_harvesting_stream:revise_all_spaces(),
    ok = qos_bounded_cache:ensure_exists_for_all_spaces(),
    ok = rtransfer_config:add_storages(),
    ok = auto_storage_import_worker:notify_connection_to_oz(),
    ok = dbsync_worker:start_streams(),
    ok = qos_worker:init_retry_failed_files().


%% @private
-spec on_disconnect_from_oz() -> ok | no_return().
on_disconnect_from_oz() ->
    ok = auth_cache:report_oz_connection_termination().


%% @private
-spec on_deregister_from_oz() -> ok.
on_deregister_from_oz() ->
    ok = provider_auth:delete(),
    ok = storage:clear_storages(),
    % kill the connection to prevent 'unauthorized' errors due
    % to older authorization when immediately registering anew
    ok = gs_client_worker:force_terminate().


%% @private
-spec on_entity_deleted(gri:gri()) -> ok | no_return().
on_entity_deleted(#gri{type = od_provider, id = ProviderId, aspect = instance}) ->
    case oneprovider:get_id_or_undefined() of
        ProviderId -> handle_deregistered_from_oz();
        _ -> ok
    end;
on_entity_deleted(#gri{type = od_space, id = SpaceId, aspect = instance}) ->
    ok = main_harvesting_stream:space_removed(SpaceId),
    ok = auto_storage_import_worker:notify_space_deleted(SpaceId);
on_entity_deleted(#gri{type = od_token, id = TokenId, aspect = instance}) ->
    ok = auth_cache:report_token_deletion(TokenId);
on_entity_deleted(#gri{type = temporary_token_secret, id = UserId, aspect = user}) ->
    ok = auth_cache:report_temporary_tokens_deletion(UserId);
on_entity_deleted(_) ->
    ok.<|MERGE_RESOLUTION|>--- conflicted
+++ resolved
@@ -113,12 +113,7 @@
 %% @private
 -spec on_connect_to_oz() -> ok | no_return().
 on_connect_to_oz() ->
-<<<<<<< HEAD
-=======
     ok = gs_client_worker:enable_cache(),
-    ok = node_manager_plugin:synchronize_clock(),
-    ?info("Synchronized node's clock with global Onezone time"),
->>>>>>> 5aa2cfe8
     ok = oneprovider:set_up_service_in_onezone(),
     ok = provider_logic:update_subdomain_delegation_ips(),
     ok = auth_cache:report_oz_connection_start(),
