--- conflicted
+++ resolved
@@ -53,29 +53,11 @@
         <<"openfaasAvailable">> => atm_openfaas_task_executor:is_openfaas_available(),
         <<"bagitUploaderWorkflowSchemaId">> => utils:undefined_to_null(BagitUploaderWorkflowSchemaId),
         <<"qosTransferStatsConfig">> => #{
-<<<<<<< HEAD
-            <<"totalTimeSeriesId">> => ?TOTAL_TIME_SERIES_NAME,
-            <<"minuteMetricId">> => ?MINUTE_METRIC_NAME,
-            <<"hourMetricId">> => ?HOUR_METRIC_NAME,
-            <<"dayMetricId">> => ?DAY_METRIC_NAME,
-            <<"monthMetricId">> => ?MONTH_METRIC_NAME
-=======
             <<"totalTimeSeriesId">> => ?QOS_TOTAL_TIME_SERIES_NAME,
             <<"minuteMetricId">> => ?QOS_MINUTE_METRIC_NAME,
             <<"hourMetricId">> => ?QOS_HOUR_METRIC_NAME,
             <<"dayMetricId">> => ?QOS_DAY_METRIC_NAME,
             <<"monthMetricId">> => ?QOS_MONTH_METRIC_NAME
-        },
-        <<"apiTemplates">> => XRootDApiTemplates#{
-            <<"rest">> => #{
-                <<"listSharedDirectoryChildren">> => ?ZONE_SHARED_DATA_CURL_COMMAND_TEMPLATE("/children"),
-                <<"downloadSharedFileContent">> => ?ZONE_SHARED_DATA_CURL_COMMAND_TEMPLATE("/content"),
-                <<"getSharedFileAttributes">> => ?ZONE_SHARED_DATA_CURL_COMMAND_TEMPLATE(""),
-                <<"getSharedFileExtendedAttributes">> => ?ZONE_SHARED_DATA_CURL_COMMAND_TEMPLATE("/metadata/xattrs"),
-                <<"getSharedFileJsonMetadata">> => ?ZONE_SHARED_DATA_CURL_COMMAND_TEMPLATE("/metadata/json"),
-                <<"getSharedFileRdfMetadata">> => ?ZONE_SHARED_DATA_CURL_COMMAND_TEMPLATE("/metadata/rdf")
-            }
->>>>>>> 022a4965
         }
     }.
 
