--- conflicted
+++ resolved
@@ -78,15 +78,10 @@
     #{<<"children">> => lists:map(fun(ChildDetails) ->
         translate_file_details(ChildDetails, Scope)
     end, ChildrenDetails)};
-<<<<<<< HEAD
+
 translate_value(#gri{aspect = attrs}, Attrs) ->
     #{<<"attributes">> => Attrs};
-=======
-
-translate_value(#gri{aspect = attrs}, Attrs) ->
-    #{<<"attributes">> => Attrs};
-
->>>>>>> 4d302a98
+
 translate_value(#gri{aspect = As}, Metadata) when
     As =:= xattrs;
     As =:= json_metadata;
