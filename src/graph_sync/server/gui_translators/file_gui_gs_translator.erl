%%%-------------------------------------------------------------------
%%% @author Bartosz Walkowicz
%%% @copyright (C) 2019 ACK CYFRONET AGH
%%% This software is released under the MIT license
%%% cited in 'LICENSE.txt'.
%%% @end
%%%-------------------------------------------------------------------
%%% @doc
%%% This module handles translation of middleware results concerning
%%% file entities into GUI GRAPH SYNC responses.
%%% @end
%%%-------------------------------------------------------------------
-module(file_gui_gs_translator).
-author("Bartosz Walkowicz").

-include("middleware/middleware.hrl").
-include("modules/logical_file_manager/lfm.hrl").
-include_lib("ctool/include/errors.hrl").

%% API
-export([
    translate_value/2,
    translate_resource/2
]).


%%%===================================================================
%%% API
%%%===================================================================


-spec translate_value(gri:gri(), Value :: term()) -> gs_protocol:data().
<<<<<<< HEAD
translate_value(#gri{aspect = children}, Children) ->
    #{<<"children">> => lists:map(fun({Guid, _Name}) -> Guid end, Children)};
translate_value(#gri{aspect = transfers}, TransfersForFile0) ->
    TransfersForFile1 = maps:update_with(
        <<"ongoingList">>,
        fun(OngoingIds) -> [?TRANSFER_GRI_ID(Tid) || Tid <- OngoingIds] end,
        TransfersForFile0
    ),
    case maps:take(<<"endedList">>, TransfersForFile1) of
        {EndedIds, TransfersForFile2} ->
            TransfersForFile2#{
                <<"endedList">> => [?TRANSFER_GRI_ID(Tid) || Tid <- EndedIds]
            };
        error ->
            TransfersForFile0
    end;
translate_value(#gri{aspect = download_url}, URL) ->
    #{<<"fileUrl">> => URL}.
=======
translate_value(#gri{aspect = transfers}, TransfersForFile) ->
    TransfersForFile.
>>>>>>> 340f0d73


-spec translate_resource(gri:gri(), Data :: term()) ->
    gs_protocol:data() | fun((aai:auth()) -> gs_protocol:data()).
translate_resource(#gri{id = Guid, aspect = instance, scope = private}, #file_attr{
    name = Name,
    owner_id = Owner,
    type = TypeAttr,
    mode = Mode,
    size = SizeAttr,
    mtime = ModificationTime,
    shares = Shares
}) ->
    {Type, Size} = case TypeAttr of
        ?DIRECTORY_TYPE ->
            {<<"dir">>, null};
        _ ->
            {<<"file">>, SizeAttr}
    end,

    fun(?USER(_UserId, SessId)) ->
        FileUuid = file_id:guid_to_uuid(Guid),
        {ok, ActivePermsType} = file_meta:get_active_perms_type(FileUuid),

        Parent = case fslogic_uuid:is_space_dir_guid(Guid) of
            true ->
                null;
            false ->
                {ok, ParentGuid} = ?check(lfm:get_parent(SessId, {guid, Guid})),
                gri:serialize(#gri{
                    type = op_file,
                    id = ParentGuid,
                    aspect = instance,
                    scope = private
                })
        end,

        % Currently only one share per file is allowed.
        Share = case Shares of
            [ShareId] ->
                gri:serialize(#gri{
                    type = op_share,
                    id = ShareId,
                    aspect = instance,
                    scope = private
                });
            _ ->
                null
        end,

        #{
            <<"name">> => Name,
            <<"owner">> => gri:serialize(#gri{
                type = op_user,
                id = Owner,
                aspect = instance,
                scope = shared
            }),
            <<"index">> => Name,
            <<"type">> => Type,
            <<"posixPermissions">> => integer_to_binary((Mode rem 8#1000), 8),
            <<"activePermissionsType">> => ActivePermsType,
            <<"acl">> => gri:serialize(#gri{
                type = op_file,
                id = Guid,
                aspect = acl,
                scope = private
            }),
            <<"mtime">> => ModificationTime,
            <<"size">> => Size,
            <<"share">> => Share,
            <<"distribution">> => gri:serialize(#gri{
                type = op_replica,
                id = Guid,
                aspect = distribution,
                scope = private
            }),
            <<"parent">> => Parent
        }
    end;
translate_resource(#gri{aspect = acl, scope = private}, Acl) ->
    try
        #{
            <<"list">> => acl:to_json(Acl, gui)
        }
    catch throw:{error, Errno} ->
        throw(?ERROR_POSIX(Errno))
    end.<|MERGE_RESOLUTION|>--- conflicted
+++ resolved
@@ -30,29 +30,12 @@
 
 
 -spec translate_value(gri:gri(), Value :: term()) -> gs_protocol:data().
-<<<<<<< HEAD
 translate_value(#gri{aspect = children}, Children) ->
     #{<<"children">> => lists:map(fun({Guid, _Name}) -> Guid end, Children)};
-translate_value(#gri{aspect = transfers}, TransfersForFile0) ->
-    TransfersForFile1 = maps:update_with(
-        <<"ongoingList">>,
-        fun(OngoingIds) -> [?TRANSFER_GRI_ID(Tid) || Tid <- OngoingIds] end,
-        TransfersForFile0
-    ),
-    case maps:take(<<"endedList">>, TransfersForFile1) of
-        {EndedIds, TransfersForFile2} ->
-            TransfersForFile2#{
-                <<"endedList">> => [?TRANSFER_GRI_ID(Tid) || Tid <- EndedIds]
-            };
-        error ->
-            TransfersForFile0
-    end;
+translate_value(#gri{aspect = transfers}, TransfersForFile) ->
+    TransfersForFile;
 translate_value(#gri{aspect = download_url}, URL) ->
     #{<<"fileUrl">> => URL}.
-=======
-translate_value(#gri{aspect = transfers}, TransfersForFile) ->
-    TransfersForFile.
->>>>>>> 340f0d73
 
 
 -spec translate_resource(gri:gri(), Data :: term()) ->
