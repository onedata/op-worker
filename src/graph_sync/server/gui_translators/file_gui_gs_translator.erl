%%%-------------------------------------------------------------------
%%% @author Lukasz Opiola
%%% @author Bartosz Walkowicz
%%% @copyright (C) 2019 ACK CYFRONET AGH
%%% This software is released under the MIT license
%%% cited in 'LICENSE.txt'.
%%% @end
%%%-------------------------------------------------------------------
%%% @doc
%%% This module handles translation of middleware results concerning
%%% file entities into GUI GRAPH SYNC responses.
%%% @end
%%%-------------------------------------------------------------------
-module(file_gui_gs_translator).
-author("Bartosz Walkowicz").

-include("middleware/middleware.hrl").
-include("modules/fslogic/file_details.hrl").
-include("modules/logical_file_manager/lfm.hrl").
-include("proto/oneprovider/provider_messages.hrl").
-include_lib("ctool/include/errors.hrl").

%% API
-export([
    translate_value/2,
    translate_resource/2,

    translate_dataset_summary/1,
    translate_distribution/2
]).

% For below types description see interpolate_chunks fun doc
-type chunks_bar_entry() :: {BarNum :: non_neg_integer(), Fill :: non_neg_integer()}.
-type chunks_bar_data() :: [chunks_bar_entry()].
-type file_size() :: non_neg_integer().

-type file_distribution() :: #{binary() => term()}.
%% Full file_distribution format can't be expressed directly in type spec due to
%% dialyzer limitations in specifying concrete binaries. Instead it is shown
%% below:
%%
%% %{
%%      <<"providerId">> := od_provider:id(),
%%      <<"blocks">> := fslogic_blocks:blocks(),
%%      <<"totalBlocksSize">> := non_neg_integer()
%% }
-type distribution_per_provider() :: #{binary() => term()}.
%% Full file_distribution format can't be expressed directly in type spec due to
%% dialyzer limitations in specifying concrete binaries. Instead it is shown
%% below:
%%
%% %{
%%      <<"distributionPerProvider">> := #{
%%          od_provider:id() => #{
%%              <<"chunksBarData">> := #{
%%                  non_neg_integer() := non_neg_integer()   % see chunks_bar_data()
%%              },
%%              <<"blocksPercentage">> := number(),
%%          }
%%      }
%% }

-define(CHUNKS_BAR_WIDTH, 320).

-ifdef(TEST).
-export([interpolate_chunks/2]).
-endif.


%%%===================================================================
%%% API
%%%===================================================================


-spec translate_value(gri:gri(), Value :: term()) -> gs_protocol:data().
translate_value(#gri{aspect = children}, {Children, IsLast}) ->
    #{
        <<"children">> => lists:map(fun({Guid, _Name}) -> Guid end, Children),
        <<"isLast">> => IsLast
    };

translate_value(#gri{aspect = children_details, scope = Scope}, {ChildrenDetails, IsLast}) ->
    #{
        <<"children">> => lists:map(fun(ChildDetails) ->
            translate_file_details(ChildDetails, Scope)
        end, ChildrenDetails),
        <<"isLast">> => IsLast
    };

translate_value(#gri{aspect = attrs}, Attrs) ->
    #{<<"attributes">> => Attrs};

translate_value(#gri{aspect = As}, Metadata) when
    As =:= xattrs;
    As =:= json_metadata;
    As =:= rdf_metadata
->
    #{<<"metadata">> => Metadata};

translate_value(#gri{aspect = transfers}, TransfersForFile) ->
    TransfersForFile;

translate_value(#gri{aspect = download_url}, URL) ->
    #{<<"fileUrl">> => URL}.


-spec translate_resource(gri:gri(), Data :: term()) ->
    gs_protocol:data() | fun((aai:auth()) -> gs_protocol:data()).
translate_resource(#gri{aspect = instance, scope = Scope}, FileDetails) ->
    translate_file_details(FileDetails, Scope);

translate_resource(#gri{aspect = distribution, id = FileGuid, scope = private}, Distribution) ->
    translate_distribution(FileGuid, Distribution);

translate_resource(#gri{aspect = acl, scope = private}, Acl) ->
    try
        #{
            <<"list">> => acl:to_json(Acl, gui)
        }
    catch throw:{error, Errno} ->
        throw(?ERROR_POSIX(Errno))
    end;

translate_resource(#gri{aspect = hardlinks, scope = private}, References) ->
    #{
        <<"hardlinks">> => lists:map(fun(FileGuid) ->
            gri:serialize(#gri{
                type = op_file, id = FileGuid,
                aspect = instance, scope = private
            })
        end, References)
    };

translate_resource(#gri{aspect = symlink_target, scope = Scope}, FileDetails) ->
    translate_file_details(FileDetails, Scope);

translate_resource(#gri{aspect = shares, scope = private}, ShareIds) ->
    #{
        <<"list">> => lists:map(fun(ShareId) ->
            gri:serialize(#gri{
                type = op_share,
                id = ShareId,
                aspect = instance,
                scope = private
            })
        end, ShareIds)
    };

translate_resource(#gri{aspect = qos_summary, scope = private}, QosSummaryResponse) ->
    maps:without([<<"status">>], QosSummaryResponse);

translate_resource(#gri{aspect = dataset_summary, scope = private}, DatasetSummary) ->
    translate_dataset_summary(DatasetSummary).


-spec translate_dataset_summary(lfm_datasets:file_eff_summary()) -> map().
translate_dataset_summary(#file_eff_dataset_summary{
    direct_dataset = DatasetId,
    eff_ancestor_datasets = EffAncestorDatasets,
    eff_protection_flags = EffProtectionFlags
}) ->
    #{
        <<"directDataset">> => case DatasetId of
            undefined ->
                null;
            _ ->
                gri:serialize(#gri{
                    type = op_dataset, id = DatasetId,
                    aspect = instance, scope = private
                })
        end,
        <<"effAncestorDatasets">> => lists:map(fun(AncestorId) ->
            gri:serialize(#gri{
                type = op_dataset, id = AncestorId, aspect = instance, scope = private
            })
        end, EffAncestorDatasets),
        <<"effProtectionFlags">> => file_meta:protection_flags_to_json(EffProtectionFlags)
    }.


-spec translate_distribution(file_id:file_guid(), Distribution :: [file_distribution()]) ->
    distribution_per_provider().
translate_distribution(FileGuid, Distribution) ->
    {ok, #file_attr{size = FileSize}} = lfm:stat(?ROOT_SESS_ID, {guid, FileGuid}),

    DistributionMap = lists:foldl(fun(#{
        <<"providerId">> := ProviderId,
        <<"blocks">> := Blocks,
        <<"totalBlocksSize">> := TotalBlocksSize
    }, Acc) ->
        Data = lists:foldl(fun({BarNum, Fill}, DataAcc) ->
            DataAcc#{integer_to_binary(BarNum) => Fill}
        end, #{}, interpolate_chunks(Blocks, FileSize)),

        Acc#{ProviderId => #{
            <<"chunksBarData">> => Data,
            <<"blocksPercentage">> => case FileSize of
                0 -> 0;
                _ -> TotalBlocksSize * 100.0 / FileSize
            end
        }}
    end, #{}, Distribution),

    #{<<"distributionPerProvider">> => DistributionMap}.


%%%===================================================================
%%% Internal functions
%%%===================================================================


%% @private
-spec translate_file_details(#file_details{}, gri:scope()) -> map().
translate_file_details(#file_details{
    has_metadata = HasMetadata,
    eff_qos_membership = EffQosMembership,
    active_permissions_type = ActivePermissionsType,
    index_startid = StartId,
<<<<<<< HEAD
    protection_flags = EffFileProtectionFlags,
    symlink_value = SymlinkValue,
=======
    eff_dataset_membership = EffDatasetMembership,
    eff_protection_flags = EffFileProtectionFlags,
>>>>>>> cbd53c7f
    file_attr = #file_attr{
        guid = FileGuid,
        name = FileName,
        mode = Mode,
        parent_guid = ParentGuid,
        mtime = MTime,
        type = TypeAttr,
        size = SizeAttr,
        shares = Shares,
        provider_id = ProviderId,
        owner_id = OwnerId,
        nlink = NLink
    }
}, Scope) ->
    PosixPerms = list_to_binary(string:right(integer_to_list(Mode, 8), 3, $0)),
    {Type, Size} = case TypeAttr of
        ?DIRECTORY_TYPE -> {<<"DIR">>, null};
        ?REGULAR_FILE_TYPE -> {<<"REG">>, SizeAttr};
        ?SYMLINK_TYPE -> {<<"SYMLNK">>, SizeAttr}
    end,
    IsRootDir = case file_id:guid_to_share_id(FileGuid) of
        undefined -> fslogic_uuid:is_space_dir_guid(FileGuid);
        ShareId -> lists:member(ShareId, Shares)
    end,
    ParentId = case IsRootDir of
        true -> null;
        false -> ParentGuid
    end,
    BasicPublicFields = #{
        <<"hasMetadata">> => HasMetadata,
        <<"guid">> => FileGuid,
        <<"name">> => FileName,
        <<"index">> => StartId,
        <<"posixPermissions">> => PosixPerms,
        <<"parentId">> => ParentId,
        <<"mtime">> => MTime,
        <<"type">> => Type,
        <<"size">> => Size,
        <<"shares">> => Shares,
        <<"activePermissionsType">> => ActivePermissionsType
    },
    PublicFields = case TypeAttr of
        ?SYMLINK_TYPE ->
            BasicPublicFields#{<<"targetPath">> => SymlinkValue};
        _ ->
            BasicPublicFields
    end,
    case Scope of
        public ->
            PublicFields;
        private ->
            PublicFields#{
                <<"hardlinksCount">> => utils:undefined_to_null(NLink),
                <<"effProtectionFlags">> => file_meta:protection_flags_to_json(
                    EffFileProtectionFlags
                ),
                <<"providerId">> => ProviderId,
                <<"ownerId">> => OwnerId,
                <<"effQosMembership">> => EffQosMembership,
                <<"effDatasetMembership">> => EffDatasetMembership
            }
    end.


%%--------------------------------------------------------------------
%% @private
%% @doc
%% Interpolates file chunks to ?CHUNKS_BAR_WIDTH values between 0 and 100,
%% meaning how many percent of data in given block is held by a provider.
%% If the FileSize is below ?CHUNKS_BAR_WIDTH, it is scaled to a bigger
%% one before applying interpolation logic, together with the blocks.
%% Output is a proplist, where Key means the number of the bar and Value
%% means percentage of data in the segment held by the provider. Adjacent
%% bars with the same percentage are merged into one, i.e.
%%         instead of: [{0,33}, {1,33}, {2,33}, {3,33}, {4,50}, {5,0}, ...]
%% the output will be: [{0,33}, {4,50}, {5,0}, ...]
%% @end
%%--------------------------------------------------------------------
-spec interpolate_chunks(Blocks :: [[non_neg_integer()]], file_size()) ->
    chunks_bar_data().
interpolate_chunks([], _) ->
    [{0, 0}];
interpolate_chunks(_, 0) ->
    [{0, 0}];
interpolate_chunks(Blocks, FileSize) when FileSize < ?CHUNKS_BAR_WIDTH ->
    interpolate_chunks(
        [[O * ?CHUNKS_BAR_WIDTH, S * ?CHUNKS_BAR_WIDTH] || [O, S] <- Blocks],
        FileSize * ?CHUNKS_BAR_WIDTH
    );
interpolate_chunks(Blocks, FileSize) ->
    interpolate_chunks(
        lists:reverse(Blocks),
        FileSize,
        ?CHUNKS_BAR_WIDTH - 1,
        0,
        []
    ).


% Macros for more concise code, depending on variables in below functions.
-define(bar_start, floor(FileSize / ?CHUNKS_BAR_WIDTH * BarNum)).
-define(bar_end, floor(FileSize / ?CHUNKS_BAR_WIDTH * (BarNum + 1))).
-define(bar_size, (?bar_end - ?bar_start)).

%% @private
-spec interpolate_chunks(
    ReversedBlocks :: [[non_neg_integer()]], % File blocks passed to this fun should be in reverse order
    file_size(),
    BarNum :: non_neg_integer(),
    BytesAcc :: non_neg_integer(),
    chunks_bar_data()
) ->
    chunks_bar_data().
interpolate_chunks([], _FileSize, -1, _BytesAcc, ResChunks) ->
    ResChunks;
interpolate_chunks([], _FileSize, _BarNum, 0, ResChunks) ->
    merge_chunks({0, 0}, ResChunks);
interpolate_chunks([], FileSize, BarNum, BytesAcc, ResChunks) ->
    Fill = round(BytesAcc * 100 / ?bar_size),
    interpolate_chunks(
        [],
        ?bar_start,
        BarNum - 1,
        0,
        merge_chunks({BarNum, Fill}, ResChunks)
    );
interpolate_chunks([[Offset, Size] | PrevBlocks], FileSize, BarNum, BytesAcc, ResChunks) when ?bar_start < Offset ->
    interpolate_chunks(PrevBlocks, FileSize, BarNum, BytesAcc + Size, ResChunks);
interpolate_chunks([[Offset, Size] | PrevBlocks], FileSize, BarNum, BytesAcc, ResChunks) when Offset + Size > ?bar_start ->
    SizeInBar = Offset + Size - ?bar_start,
    Fill = round((BytesAcc + SizeInBar) * 100 / ?bar_size),
    interpolate_chunks(
        [[Offset, Size - SizeInBar] | PrevBlocks],
        FileSize,
        BarNum - 1,
        0,
        merge_chunks({BarNum, Fill}, ResChunks)
    );
interpolate_chunks([[Offset, Size] | PrevBlocks], FileSize, BarNum, BytesAcc, ResChunks) -> % Offset + Size =< ?bar_start
    Fill = round(BytesAcc * 100 / ?bar_size),
    interpolate_chunks(
        [[Offset, Size] | PrevBlocks],
        FileSize,
        BarNum - 1,
        0,
        merge_chunks({BarNum, Fill}, ResChunks)
    ).


%%--------------------------------------------------------------------
%% @private
%% @doc
%% Merges adjacent chunks with the same fill value,
%% otherwise prepends the new chunk.
%% @end
%%--------------------------------------------------------------------
-spec merge_chunks(chunks_bar_entry(), chunks_bar_data()) ->
    chunks_bar_data().
merge_chunks({BarNum, Fill}, [{_, Fill} | Tail]) ->
    [{BarNum, Fill} | Tail];
merge_chunks({BarNum, Fill}, Result) ->
    [{BarNum, Fill} | Result].<|MERGE_RESOLUTION|>--- conflicted
+++ resolved
@@ -216,13 +216,9 @@
     eff_qos_membership = EffQosMembership,
     active_permissions_type = ActivePermissionsType,
     index_startid = StartId,
-<<<<<<< HEAD
-    protection_flags = EffFileProtectionFlags,
-    symlink_value = SymlinkValue,
-=======
     eff_dataset_membership = EffDatasetMembership,
     eff_protection_flags = EffFileProtectionFlags,
->>>>>>> cbd53c7f
+    symlink_value = SymlinkValue,
     file_attr = #file_attr{
         guid = FileGuid,
         name = FileName,
