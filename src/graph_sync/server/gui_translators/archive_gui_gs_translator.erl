--- conflicted
+++ resolved
@@ -74,12 +74,8 @@
         <<"gri">> => build_serialized_archive_instance_gri(ArchiveId),
         <<"dataset">> => build_serialized_instance_gri(op_dataset, DatasetId),
         <<"provider">> => build_serialized_instance_gri(op_provider, ProviderId, protected),
-<<<<<<< HEAD
-        <<"creator">> => build_serialized_instance_gri(op_user, Creator),
-        <<"state">> => str_utils:to_binary(State),
-=======
+        <<"creator">> => build_serialized_instance_gri(op_user, Creator, shared),
         <<"state">> => translate_archive_state(State),
->>>>>>> 0c1f966c
         <<"rootDir">> => build_serialized_instance_gri(op_file, RootDirGuid),
         <<"creationTime">> => CreationTime,
         <<"config">> => archive_config:to_json(Config),
