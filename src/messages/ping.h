--- conflicted
+++ resolved
@@ -25,12 +25,10 @@
 */
 class Ping : public ClientMessage {
 public:
-<<<<<<< HEAD
-    virtual std::string toString() const override;
-=======
     Ping() = default;
     Ping(std::string data);
->>>>>>> ade25b19
+
+    virtual std::string toString() const override;
 
     virtual std::unique_ptr<ProtocolClientMessage> serialize() const override;
 
