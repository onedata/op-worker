--- conflicted
+++ resolved
@@ -297,6 +297,9 @@
 on_connect_to_oz() ->
     set_up_service_in_onezone(),
     ok = provider_logic:update_subdomain_delegation_ips().
+%%    ,
+%%    % revise harvesters when connection to onezone is established
+%%    harvest_manager:revise_all_streams().
 
 
 %%--------------------------------------------------------------------
@@ -304,18 +307,6 @@
 %% Performs cleanup upon provider deregistration.
 %% @end
 %%--------------------------------------------------------------------
-<<<<<<< HEAD
--spec on_connection_to_oz() -> ok.
-on_connection_to_oz() ->
-    % when connection is established onezone should be notified about
-    % current provider ips.
-    % cast is used as this function is called
-    % in gs_client init and a call would cause a deadlock - updating
-    % ips uses the graph sync connection.
-    gen_server2:cast(?NODE_MANAGER_NAME, update_subdomain_delegation_ips),
-    % revise harvesters when connection to onezone is established
-    harvest_manager:revise_all_streams().
-=======
 -spec on_deregister() -> ok.
 on_deregister() ->
     ?info("Provider has been deregistered"),
@@ -350,7 +341,6 @@
     end,
 
     ?info("Oneprovider worker service successfully set up in Onezone").
->>>>>>> c80a8fb2
 
 
 %%--------------------------------------------------------------------
