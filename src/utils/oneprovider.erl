%%%-------------------------------------------------------------------
%%% @author Rafal Slota
%%% @author Lukasz Opiola
%%% @copyright (C) 2014 ACK CYFRONET AGH
%%% This software is released under the MIT license
%%% cited in 'LICENSE.txt'.
%%% @end
%%%-------------------------------------------------------------------
%%% @doc
%%% Library module for oneprovider-wide operations.
%%% @end
%%%-------------------------------------------------------------------
-module(oneprovider).
-author("Rafal Slota").
-author("Lukasz Opiola").

-include("global_definitions.hrl").
-include("modules/datastore/datastore.hrl").
-include_lib("public_key/include/public_key.hrl").
-include_lib("ctool/include/logging.hrl").

-define(GRPKEY_ENV, grpkey_path).
-define(GRPCSR_ENV, grpcsr_path).
-define(GRPCERT_ENV, grpcert_path).


%% ID of provider that is not currently registered in Global Registry
-define(NON_GLOBAL_PROVIDER_ID, <<"non_global_provider">>).


%% ID of this provider (assigned by global registry)
-type id() :: binary().

-export_type([id/0]).

%% API
-export([get_node_hostname/0, get_node_ip/0]).
-export([get_provider_domain/0]).
-export([get_gr_domain/0, get_gr_url/0]).
-export([get_gr_login_page/0, get_gr_logout_page/0]).
-export([get_provider_id/0, get_globalregistry_cert/0]).
-export([register_in_gr/3, register_in_gr_dev/3, save_file/2]).

%%%===================================================================
%%% API
%%%===================================================================


%%--------------------------------------------------------------------
%% @doc
%% Returns the hostname of the node, based on its erlang node name.
%% @end
%%--------------------------------------------------------------------
-spec get_node_hostname() -> string().
get_node_hostname() ->
    utils:get_host(node()).


%%--------------------------------------------------------------------
%% @doc
%% Returns the IP of the node, retrieved from node_manager, which has
%% acquired it by contacting GR.
%% @end
%%--------------------------------------------------------------------
-spec get_node_ip() -> {byte(), byte(), byte(), byte()}.
get_node_ip() ->
    node_manager:get_ip_address().


%%--------------------------------------------------------------------
%% @doc
%% Returns the domain of the provider, which is specified in env.
%% @end
%%--------------------------------------------------------------------
-spec get_provider_domain() -> string().
get_provider_domain() ->
    {ok, Domain} = application:get_env(?APP_NAME, provider_domain),
    str_utils:to_list(Domain).


%%--------------------------------------------------------------------
%% @doc
%% Returns the domain of GR, which is specified in env.
%% @end
%%--------------------------------------------------------------------
-spec get_gr_domain() -> string().
get_gr_domain() ->
    {ok, Hostname} = application:get_env(?APP_NAME, global_registry_domain),
<<<<<<< HEAD
    g_str:to_list(Hostname).


%%--------------------------------------------------------------------
%% @doc
%% Returns the URL to GR.
%% @end
%%--------------------------------------------------------------------
-spec get_gr_url() -> string().
get_gr_url() ->
    "https://" ++ get_gr_domain().


%%--------------------------------------------------------------------
%% @doc
%% Returns the URL to GR.
%% @end
%%--------------------------------------------------------------------
-spec get_gr_login_page() -> string().
get_gr_login_page() ->
    {ok, Page} = application:get_env(?APP_NAME, global_registry_login_page),
    % Page is in format '/page_name.html'
    g_str:format("https://~s~s", [get_gr_domain(), Page]).


%%--------------------------------------------------------------------
%% @doc
%% Returns the URL to GR.
%% @end
%%--------------------------------------------------------------------
-spec get_gr_logout_page() -> string().
get_gr_logout_page() ->
    {ok, Page} = application:get_env(?APP_NAME, global_registry_logout_page),
    % Page is in format '/page_name.html'
    g_str:format("https://~s~s", [get_gr_domain(), Page]).
=======
    str_utils:to_list(Hostname).
>>>>>>> 8bff7286


%%--------------------------------------------------------------------
%% @doc
%% Registers in GR using config from app.src (cert locations).
%% @end
%%--------------------------------------------------------------------
-spec register_in_gr(NodeList :: [node()], KeyFilePassword :: string(), ClientName :: binary()) ->
    {ok, ProviderID :: binary()} | {error, term()}.
register_in_gr(NodeList, KeyFilePassword, ProviderName) ->
    try
        GRPKeyPath = gr_plugin:get_key_path(),
        GRPCertPath = gr_plugin:get_cert_path(),
        GRPCSRPath = gr_plugin:get_csr_path(),
        % Create a CSR
        0 = csr_creator:create_csr(KeyFilePassword, GRPKeyPath, GRPCSRPath),
        {ok, CSR} = file:read_file(GRPCSRPath),
        {ok, Key} = file:read_file(GRPKeyPath),
        % Send signing request to GR
        IPAddresses = get_all_nodes_ips(NodeList),
        RedirectionPoint = <<"https://", (hd(IPAddresses))/binary>>,
        Parameters = [
            {<<"urls">>, IPAddresses},
            {<<"csr">>, CSR},
            {<<"redirectionPoint">>, RedirectionPoint},
            {<<"clientName">>, ProviderName}
        ],
        {ok, ProviderId, Cert} = gr_providers:register(provider, Parameters),
        ok = file:write_file(GRPCertPath, Cert),
        OtherWorkers = NodeList -- [node()],
        save_file_on_hosts(OtherWorkers, GRPKeyPath, Key),
        save_file_on_hosts(OtherWorkers, GRPCertPath, Cert),
        {ok, ProviderId}
    catch
        T:M ->
            ?error_stacktrace("Cannot register in GlobalRegistry - ~p:~p", [T, M]),
            {error, M}
    end.


%%--------------------------------------------------------------------
%% @doc
%% Registers in GR using config from app.src (cert locations).
%% @end
%%--------------------------------------------------------------------
-spec register_in_gr_dev(NodeList :: [node()], KeyFilePassword :: string(), ClientName :: binary()) ->
    {ok, ProviderID :: binary()} | {error, term()}.
register_in_gr_dev(NodeList, KeyFilePassword, ProviderName) ->
    try
        GRPKeyPath = gr_plugin:get_key_path(),
        GRPCertPath = gr_plugin:get_cert_path(),
        GRPCSRPath = gr_plugin:get_csr_path(),
        % Create a CSR
        0 = csr_creator:create_csr(KeyFilePassword, GRPKeyPath, GRPCSRPath),
        {ok, CSR} = file:read_file(GRPCSRPath),
        {ok, Key} = file:read_file(GRPKeyPath),
        % Send signing request to GR
        IPAddresses = get_all_nodes_ips(NodeList),
        ProviderDomain = str_utils:to_binary(oneprovider:get_provider_domain()),
        RedirectionPoint = <<"https://", ProviderDomain/binary>>,
        Parameters = [
            {<<"urls">>, IPAddresses},
            {<<"csr">>, CSR},
            {<<"redirectionPoint">>, RedirectionPoint},
            {<<"clientName">>, ProviderName},
            {<<"uuid">>, ProviderName}
        ],
        {ok, ProviderId, Cert} = gr_providers:register_with_uuid(provider, Parameters),
        ok = file:write_file(GRPCertPath, Cert),
        OtherWorkers = NodeList -- [node()],
        save_file_on_hosts(OtherWorkers, GRPKeyPath, Key),
        save_file_on_hosts(OtherWorkers, GRPCertPath, Cert),
        {ok, ProviderId}
    catch
        T:M ->
            ?error_stacktrace("Cannot register in GlobalRegistry - ~p:~p", [T, M]),
            {error, M}
    end.


%%--------------------------------------------------------------------
%% @doc
%% Returns Provider ID for current oneprovider instance.
%% Fails with undefined exception if the oneprovider is not registered as a provider.
%% @end
%%--------------------------------------------------------------------
-spec get_provider_id() -> ProviderId :: binary() | no_return().
get_provider_id() ->
    % Cache the provider ID so that we don't decode the cert every time
    case application:get_env(?APP_NAME, provider_id) of
        {ok, ProviderId} ->
            ProviderId;
        _ ->
            try file:read_file(gr_plugin:get_cert_path()) of
                {ok, Bin} ->
                    [{_, PeerCertDer, _} | _] = public_key:pem_decode(Bin),
                    PeerCert = public_key:pkix_decode_cert(PeerCertDer, otp),
                    ProviderId = get_provider_id(PeerCert),
                    application:set_env(?APP_NAME, provider_id, ProviderId),
                    ProviderId;
                {error, _} ->
                    ?NON_GLOBAL_PROVIDER_ID
            catch
                _:Reason ->
                    ?error_stacktrace("Unable to read certificate file due to ~p", [Reason]),
                    ?NON_GLOBAL_PROVIDER_ID
            end
    end.


%%--------------------------------------------------------------------
%% @doc
%% Returns GR public certificate
%% @end
%%--------------------------------------------------------------------
-spec get_globalregistry_cert() -> #'OTPCertificate'{} | no_return().
get_globalregistry_cert() ->
    % Cache the cert so that we don't decode the cert every time
    case application:get_env(?APP_NAME, globalregistry_certificate) of
        {ok, GrCert} ->
            GrCert;
        _ ->
            {ok, PemCert} = file:read_file(gr_plugin:get_cacert_path()),
            [{'Certificate', DerCert, _}] = public_key:pem_decode(PemCert),
            GrCert = #'OTPCertificate'{} = public_key:pkix_decode_cert(DerCert, otp),
            application:set_env(?APP_NAME, globalregistry_certificate, GrCert),
            GrCert
    end.


%%%===================================================================
%%% Internal functions
%%%===================================================================

%%--------------------------------------------------------------------
%% @doc
%% Returns ProviderId based on provider's certificate (issued by globalregistry).
%% @end
%%--------------------------------------------------------------------
-spec get_provider_id(Cert :: #'OTPCertificate'{}) -> ProviderId :: binary() | no_return().
get_provider_id(#'OTPCertificate'{} = Cert) ->
    #'OTPCertificate'{tbsCertificate =
    #'OTPTBSCertificate'{subject = {rdnSequence, Attrs}}} = Cert,

    [ProviderId] = lists:filtermap(fun([Attribute]) ->
        case Attribute#'AttributeTypeAndValue'.type of
            ?'id-at-commonName' ->
                {_, Id} = Attribute#'AttributeTypeAndValue'.value,
                {true, str_utils:to_binary(Id)};
            _ -> false
        end
    end, Attrs),

    str_utils:to_binary(ProviderId).


%%--------------------------------------------------------------------
%% @doc
%% Saves given file on given hosts.
%% @end
%%--------------------------------------------------------------------
-spec save_file_on_hosts(Hosts :: [atom()], Path :: file:name_all(), Content :: binary()) ->
    ok | {error, [{node(), Reason :: term()}]}.
save_file_on_hosts(Hosts, Path, Content) ->
    Res = lists:foldl(
        fun(Host, Acc) ->
            case rpc:call(Host, ?MODULE, save_file, [Path, Content]) of
                ok ->
                    Acc;
                {error, Reason} ->
                    [{Host, Reason} | Acc]
            end
        end, [], Hosts),
    case Res of
        [] -> ok;
        Other -> Other
    end.


%%--------------------------------------------------------------------
%% @doc
%% Saves given file under given path.
%% @end
%%--------------------------------------------------------------------
-spec save_file(Path :: file:name_all(), Content :: binary()) -> ok | {error, term()}.
save_file(Path, Content) ->
    try
        file:make_dir(filename:dirname(Path)),
        ok = file:write_file(Path, Content),
        ok
    catch
        _:Reason ->
            ?error("Cannot save file ~p ~p", [Path, Reason]),
            {error, Reason}
    end.


%%--------------------------------------------------------------------
%% @doc
%% Returns a list of all nodes IP addresses.
%% @end
%%--------------------------------------------------------------------
-spec get_all_nodes_ips(NodeList :: [node()]) -> [binary()].
get_all_nodes_ips(NodeList) ->
    utils:pmap(
        fun(Node) ->
            {ok, IPAddr} = rpc:call(Node, gr_providers, check_ip_address, [provider]),
            IPAddr
        end, NodeList).




<|MERGE_RESOLUTION|>--- conflicted
+++ resolved
@@ -86,8 +86,7 @@
 -spec get_gr_domain() -> string().
 get_gr_domain() ->
     {ok, Hostname} = application:get_env(?APP_NAME, global_registry_domain),
-<<<<<<< HEAD
-    g_str:to_list(Hostname).
+    str_utils:to_list(Hostname).
 
 
 %%--------------------------------------------------------------------
@@ -109,7 +108,7 @@
 get_gr_login_page() ->
     {ok, Page} = application:get_env(?APP_NAME, global_registry_login_page),
     % Page is in format '/page_name.html'
-    g_str:format("https://~s~s", [get_gr_domain(), Page]).
+    str_utils:format("https://~s~s", [get_gr_domain(), Page]).
 
 
 %%--------------------------------------------------------------------
@@ -121,10 +120,7 @@
 get_gr_logout_page() ->
     {ok, Page} = application:get_env(?APP_NAME, global_registry_logout_page),
     % Page is in format '/page_name.html'
-    g_str:format("https://~s~s", [get_gr_domain(), Page]).
-=======
-    str_utils:to_list(Hostname).
->>>>>>> 8bff7286
+    str_utils:format("https://~s~s", [get_gr_domain(), Page]).
 
 
 %%--------------------------------------------------------------------
