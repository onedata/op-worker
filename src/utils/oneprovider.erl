--- conflicted
+++ resolved
@@ -298,13 +298,9 @@
     set_up_service_in_onezone(),
     ok = provider_logic:update_subdomain_delegation_ips(),
     ok = main_harvesting_stream:revise_all_spaces(),
-<<<<<<< HEAD
+    ok = qos_bounded_cache:ensure_exists_for_all_spaces(),
     ok = fslogic_worker:init_cannonical_paths_cache(all),
     storage_sync_worker:notify_connection_to_oz().
-=======
-    ok = qos_bounded_cache:ensure_exists_for_all_spaces(),
-    ok = fslogic_worker:init_cannonical_paths_cache(all).
->>>>>>> f9f9cfbd
 
 
 %%--------------------------------------------------------------------
