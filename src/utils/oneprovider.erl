--- conflicted
+++ resolved
@@ -298,11 +298,8 @@
     set_up_service_in_onezone(),
     ok = provider_logic:update_subdomain_delegation_ips(),
     ok = main_harvesting_stream:revise_all_spaces(),
-<<<<<<< HEAD
+    ok = fslogic_worker:init_cannonical_paths_cache(all),
     storage_sync_worker:notify_connection_to_oz().
-=======
-    ok = fslogic_worker:init_cannonical_paths_cache(all).
->>>>>>> 96f6ad7d
 
 
 %%--------------------------------------------------------------------
