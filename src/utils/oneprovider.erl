--- conflicted
+++ resolved
@@ -298,11 +298,8 @@
     set_up_service_in_onezone(),
     ok = provider_logic:update_subdomain_delegation_ips(),
     ok = main_harvesting_stream:revise_all_spaces(),
-<<<<<<< HEAD
-    ok = qos_bounded_cache:ensure_exists_for_all_spaces().
-=======
+    ok = qos_bounded_cache:ensure_exists_for_all_spaces(),
     ok = fslogic_worker:init_cannonical_paths_cache(all).
->>>>>>> 69344c30
 
 
 %%--------------------------------------------------------------------
