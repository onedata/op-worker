%%%-------------------------------------------------------------------
%%% @author Piotr Duleba
%%% @copyright (C) 2021 ACK CYFRONET AGH
%%% This software is released under the MIT license
%%% cited in 'LICENSE.txt'.
%%% @end
%%%-------------------------------------------------------------------
%%% @doc
%%% Module exposing op-worker functions, that are used in tests.
%%% @end
%%%-------------------------------------------------------------------
-module(test_rpc_api).
-author("Piotr Duleba").

-include("middleware/middleware.hrl").
-include("modules/logical_file_manager/lfm.hrl").
-include("modules/fslogic/fslogic_common.hrl").
-include_lib("ctool/include/aai/aai.hrl").
-include_lib("ctool/include/errors.hrl").

-export([
    get_env/1,
    get_env/2,
    set_env/2,

    create_fuse_session/3,
    build_token_credentials/5,

    get_storages/0,
    storage_describe/1,
    is_storage_imported/1,

    get_user_space_by_name/2,

    get_spaces/0,
    get_space_details/1,
    get_space_local_storages/1,
    get_space_capacity_usage/1,
    get_autocleaning_status/1,
    get_support_size/1,
    get_space_providers/1,
    supports_space/1,
    support_space/3,
    revoke_space_support/1,

    get_provider_id/0,
    get_provider_domain/0,
    get_provider_name/0,
    get_provider_eff_users/0,

    get_cert_chain_ders/0,
    gs_protocol_supported_versions/0,

    schedule_atm_workflow_execution/5,
    list_waiting_atm_workflow_executions/3,
    list_ongoing_atm_workflow_executions/3,

    perform_io_test/2
]).


%%%===================================================================
%%% API
%%%===================================================================


-spec get_env(atom()) -> term() | no_return().
get_env(Key) ->
    op_worker:get_env(Key).


-spec get_env(atom(), term()) -> term().
get_env(Key, Default) ->
    op_worker:get_env(Key, Default).


-spec set_env(atom(), term()) -> ok.
set_env(Key, Value) ->
    op_worker:set_env(Key, Value).


-spec create_fuse_session(binary(), aai:subject(),
    auth_manager:token_credentials()) -> {ok, session:id()} | no_return().
create_fuse_session(Nonce, Identity, TokenCredentials) ->
    session_manager:reuse_or_create_fuse_session(Nonce, Identity, TokenCredentials).


-spec build_token_credentials(
    binary(),
    undefined | binary(),
    undefined | ip_utils:ip(),
    undefined | cv_interface:interface(),
    data_access_caveats:policy()
) ->
    auth_manager:token_credentials().
build_token_credentials(AccessToken, ConsumerToken, PeerIp, Interface, DataAccessCaveatsPolicy) ->
    auth_manager:build_token_credentials(AccessToken, ConsumerToken, PeerIp, Interface, DataAccessCaveatsPolicy).


-spec get_storages() -> {ok, [storage:id()]} | {error, term()}.
get_storages() ->
    rpc_api:get_storages().


-spec storage_describe(storage:id()) -> {ok, #{binary() := binary() | boolean() | undefined}} | {error, term()}.
storage_describe(StorageId) ->
    rpc_api:storage_describe(StorageId).


-spec is_storage_imported(storage:id()) -> boolean().
is_storage_imported(StorageId) ->
    rpc_api:storage_is_imported_storage(StorageId).


-spec get_user_space_by_name(od_space:name(), tokens:serialized()) ->
    {true, od_space:id()} | false.
get_user_space_by_name(SpaceName, AccessToken) ->
    UserId = get_user_id_from_token(AccessToken),
    SessionId = create_session(UserId, AccessToken),
    user_logic:get_space_by_name(SessionId, UserId, SpaceName).


-spec get_spaces() -> {ok, [od_space:id()]} | errors:error().
get_spaces() ->
    rpc_api:get_spaces().


-spec get_space_details(od_space:id()) -> {ok, #{atom() := term()}} | errors:error().
get_space_details(SpaceId) ->
    rpc_api:get_space_details(SpaceId).


-spec get_space_local_storages(od_space:id()) -> {ok, [storage:id()]}.
get_space_local_storages(SpaceId) ->
    rpc_api:space_logic_get_storages(SpaceId).


-spec get_space_capacity_usage(od_space:id()) -> integer().
get_space_capacity_usage(SpaceId) ->
    space_quota:current_size(SpaceId).


-spec get_autocleaning_status(od_space:id()) -> map().
get_autocleaning_status(SpaceId) ->
    rpc_api:autocleaning_status(SpaceId).


-spec get_support_size(od_space:id()) -> {ok, integer()} | errors:error().
get_support_size(SpaceId) ->
    provider_logic:get_support_size(SpaceId).


-spec get_space_providers(od_space:id()) -> {ok, [od_provider:id()]}.
get_space_providers(SpaceId) ->
    space_logic:get_provider_ids(SpaceId).


-spec supports_space(od_space:id()) -> boolean().
supports_space(SpaceId) ->
    provider_logic:supports_space(SpaceId).


-spec support_space(storage:id(), tokens:serialized(), SupportSize :: integer()) -> {ok, od_space:id()} | errors:error().
support_space(StorageId, Token, SupportSize) ->
    rpc_api:support_space(StorageId, Token, SupportSize).


-spec revoke_space_support(od_space:id()) -> ok | {error, term()}.
revoke_space_support(SpaceId) ->
    rpc_api:revoke_space_support(SpaceId).


-spec get_provider_id() -> binary() | no_return().
get_provider_id() ->
    oneprovider:get_id().


-spec get_provider_domain() -> binary() | no_return().
get_provider_domain() ->
    oneprovider:get_domain().


-spec get_provider_name() -> {ok, od_provider:name()} | errors:error().
get_provider_name() ->
    provider_logic:get_name().


-spec get_provider_eff_users() -> {ok, [od_user:id()]} | errors:error().
get_provider_eff_users() ->
    provider_logic:get_eff_users().


-spec get_cert_chain_ders() -> [public_key:der_encoded()] | no_return().
get_cert_chain_ders() ->
    https_listener:get_cert_chain_ders().


-spec gs_protocol_supported_versions() -> [gs_protocol:protocol_version()].
gs_protocol_supported_versions() ->
    gs_protocol:supported_versions().


-spec schedule_atm_workflow_execution(
    session:id(),
    od_space:id(),
    od_atm_workflow_schema:id(),
    atm_workflow_schema_revision:revision_number(),
    atm_workflow_execution_api:store_initial_values()
) ->
<<<<<<< HEAD
    {ok, atm_workflow_execution:id(), atm_workflow_execution:record()} | errors:error().
schedule_atm_workflow_execution(
    SessId,
    SpaceId,
    AtmWorkflowSchemaId,
    AtmWorkflowSchemaRevisionNum,
    AtmStoreInitialValues
) ->
    lfm:schedule_atm_workflow_execution(
        SessId,
        SpaceId,
        AtmWorkflowSchemaId,
        AtmWorkflowSchemaRevisionNum,
        AtmStoreInitialValues
=======
    {ok, {atm_workflow_execution:id(), atm_workflow_execution:record()}} | errors:error().
schedule_atm_workflow_execution(SessId, SpaceId, AtmWorkflowSchemaId, AtmStoreInitialValues) ->
    middleware_worker:exec(
        SessId,
        fslogic_uuid:spaceid_to_space_dir_guid(SpaceId),
        #schedule_atm_workflow_execution{
            atm_workflow_schema_id = AtmWorkflowSchemaId,
            store_initial_values = AtmStoreInitialValues,
            callback_url = undefined
        }
>>>>>>> 89052ade
    ).


-spec list_waiting_atm_workflow_executions(
    od_space:id(),
    atm_workflow_executions_forest:tree_ids(),
    atm_workflow_executions_forest:listing_opts()
) ->
    atm_workflow_executions_forest:entries().
list_waiting_atm_workflow_executions(SpaceId, AtmInventoryIds, ListingOpts) ->
    atm_waiting_workflow_executions:list(SpaceId, AtmInventoryIds, ListingOpts).


-spec list_ongoing_atm_workflow_executions(
    od_space:id(),
    atm_workflow_executions_forest:tree_ids(),
    atm_workflow_executions_forest:listing_opts()
) ->
    atm_workflow_executions_forest:entries().
list_ongoing_atm_workflow_executions(SpaceId, AtmInventoryIds, ListingOpts) ->
    atm_ongoing_workflow_executions:list(SpaceId, AtmInventoryIds, ListingOpts).


-spec perform_io_test(file_meta:path(), tokens:serialized()) -> ok | error.
perform_io_test(Path, AccessToken) ->
    UserId = get_user_id_from_token(AccessToken),
    SessionId = create_session(UserId, AccessToken),
    BytesSize = 5000,
    SampleFileContent = str_utils:rand_hex(BytesSize),

    % Note, that SampleFileSize will be 2 times larger than
    % ByteSize due to str_utils:rand_hex/1 function encoding.
    SampleFileSize = byte_size(SampleFileContent),
    FilePath = filename:join([Path, <<"test_file">>]),

    IOFun = fun() ->
        {ok, Guid} = lfm:create(SessionId, FilePath),
        {ok, OpenHandle} = lfm:open(SessionId, ?FILE_REF(Guid), rdwr),
        {ok, WriteHandle, Size} = lfm:write(OpenHandle, 0, SampleFileContent),
        {ok, _ReadHandle, Data} = lfm:read(WriteHandle, 0, Size),
        case {Size, Data} of
            {SampleFileSize, SampleFileContent} -> ok;
            _ -> error
        end
    end,

    try IOFun()
    catch
        error:_ -> error
    end.


%%%===================================================================
%%% Helpers
%%%===================================================================


%% @private
-spec create_session(od_user:id(), tokens:serialized()) -> session:id().
create_session(UserId, AccessToken) ->
    Nonce = crypto:strong_rand_bytes(10),
    Identity = ?SUB(user, UserId),
    TokenCredentials = build_token_credentials(AccessToken, undefined, local_ip_v4(), oneclient, allow_data_access_caveats),
    {ok, SessionId} = create_fuse_session(Nonce, Identity, TokenCredentials),
    SessionId.


%% @private
-spec local_ip_v4() -> inet:ip_address().
local_ip_v4() ->
    {ok, Addrs} = inet:getifaddrs(),
    hd([
        Addr || {_, Opts} <- Addrs, {addr, Addr} <- Opts,
        size(Addr) == 4, Addr =/= {127, 0, 0, 1}
    ]).


%% @private
-spec get_user_id_from_token(binary()) -> od_user:id().
get_user_id_from_token(Token) ->
    {ok, #token{subject = #subject{id = Id}}} = tokens:deserialize(Token),
    Id.<|MERGE_RESOLUTION|>--- conflicted
+++ resolved
@@ -51,7 +51,6 @@
     get_cert_chain_ders/0,
     gs_protocol_supported_versions/0,
 
-    schedule_atm_workflow_execution/5,
     list_waiting_atm_workflow_executions/3,
     list_ongoing_atm_workflow_executions/3,
 
@@ -200,43 +199,6 @@
     gs_protocol:supported_versions().
 
 
--spec schedule_atm_workflow_execution(
-    session:id(),
-    od_space:id(),
-    od_atm_workflow_schema:id(),
-    atm_workflow_schema_revision:revision_number(),
-    atm_workflow_execution_api:store_initial_values()
-) ->
-<<<<<<< HEAD
-    {ok, atm_workflow_execution:id(), atm_workflow_execution:record()} | errors:error().
-schedule_atm_workflow_execution(
-    SessId,
-    SpaceId,
-    AtmWorkflowSchemaId,
-    AtmWorkflowSchemaRevisionNum,
-    AtmStoreInitialValues
-) ->
-    lfm:schedule_atm_workflow_execution(
-        SessId,
-        SpaceId,
-        AtmWorkflowSchemaId,
-        AtmWorkflowSchemaRevisionNum,
-        AtmStoreInitialValues
-=======
-    {ok, {atm_workflow_execution:id(), atm_workflow_execution:record()}} | errors:error().
-schedule_atm_workflow_execution(SessId, SpaceId, AtmWorkflowSchemaId, AtmStoreInitialValues) ->
-    middleware_worker:exec(
-        SessId,
-        fslogic_uuid:spaceid_to_space_dir_guid(SpaceId),
-        #schedule_atm_workflow_execution{
-            atm_workflow_schema_id = AtmWorkflowSchemaId,
-            store_initial_values = AtmStoreInitialValues,
-            callback_url = undefined
-        }
->>>>>>> 89052ade
-    ).
-
-
 -spec list_waiting_atm_workflow_executions(
     od_space:id(),
     atm_workflow_executions_forest:tree_ids(),
