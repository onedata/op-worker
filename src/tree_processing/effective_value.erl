%%%-------------------------------------------------------------------
%%% @author Michal Wrzeszcz
%%% @copyright (C) 2019 ACK CYFRONET AGH
%%% This software is released under the MIT license
%%% cited in 'LICENSE.txt'.
%%% @end
%%%-------------------------------------------------------------------
%%% @doc
%%% This module provides ets cache for effective values. It is based on bounded_cache mechanism (see bounded_cache.erl
%%% in cluster_worker). Cache is cleaned automatically when defined size is exceeded (size is checked periodically).
%%% It allows calculation of value recursively (from file/dir to space) caching final and intermediate results for
%%% better performance.
%%% @end
%%%-------------------------------------------------------------------
-module(effective_value).
-author("Michal Wrzeszcz").


-include("modules/datastore/datastore_models.hrl").

%% API
-export([get_or_calculate/3, get_or_calculate/4, get_or_calculate/5, get_or_calculate/6,
    get_or_calculate/7, invalidate/1]).

-type initial_calculation_info() :: term(). % Function that calculates value returns additional information
                                            % (CalculationInfo) that can be useful for further work
                                            % (e.g., calculating function can include datastore documents getting and
                                            % these documents can be used later without calling datastore).
                                            % Such returned value is provided to calculate function when processing
                                            % child in case of recursive value calculation.
                                            % This type represents initial value provided to function when processing
                                            % space directory (see get_or_calculate/7).
-type args() :: list().
-type in_critical_section() :: boolean() | parent. % parent = use section starting from parent directory

-define(CRITICAL_SECTION(Cache, Key), {effective_value_insert, Cache, Key}).

%%%===================================================================
%%% API
%%%===================================================================

%%--------------------------------------------------------------------
%% @doc
%% @equiv get_or_calculate(Cache, FileDoc, CalculateCallback, undefined)
%% @end
%%--------------------------------------------------------------------
-spec get_or_calculate(bounded_cache:cache(), file_meta:doc(), bounded_cache:callback()) ->
    {ok, bounded_cache:value(), bounded_cache:additional_info()} | {error, term()}.
get_or_calculate(Cache, FileDoc, CalculateCallback) ->
    get_or_calculate(Cache, FileDoc, CalculateCallback, undefined).

%%--------------------------------------------------------------------
%% @doc
%% @equiv get_or_calculate(Cache, FileDoc, CalculateCallback, InitialCalculationInfo, [])
%% @end
%%--------------------------------------------------------------------
-spec get_or_calculate(bounded_cache:cache(), file_meta:doc(), bounded_cache:callback(),
    initial_calculation_info()) ->
    {ok, bounded_cache:value(), bounded_cache:additional_info()} | {error, term()}.
get_or_calculate(Cache, FileDoc, CalculateCallback, InitialCalculationInfo) ->
    get_or_calculate(Cache, FileDoc, CalculateCallback, InitialCalculationInfo, []).

%%--------------------------------------------------------------------
%% @doc
%% @equiv get_or_calculate(Cache, FileDoc, CalculateCallback, InitialCalculationInfo,
%% Args, bounded_cache:get_timestamp())
%% @end
%%--------------------------------------------------------------------
-spec get_or_calculate(bounded_cache:cache(), file_meta:doc(), bounded_cache:callback(),
    initial_calculation_info(), args()) ->
    {ok, bounded_cache:value(), bounded_cache:additional_info()} | {error, term()}.
get_or_calculate(Cache, FileDoc, CalculateCallback, InitialCalculationInfo, Args) ->
    get_or_calculate(Cache, FileDoc, CalculateCallback, InitialCalculationInfo, Args,
        bounded_cache:get_timestamp()).

%%--------------------------------------------------------------------
%% @doc
%% @equiv get_or_calculate(Cache, Doc, CalculateCallback, InitialCalculationInfo, Args, Timestamp, false).
%% @end
%%--------------------------------------------------------------------
-spec get_or_calculate(bounded_cache:cache(), file_meta:doc(), bounded_cache:callback(),
    initial_calculation_info(), args(), bounded_cache:timestamp()) ->
    {ok, bounded_cache:value(), bounded_cache:additional_info()} | {error, term()}.
get_or_calculate(Cache, Doc, CalculateCallback, InitialCalculationInfo, Args, Timestamp) ->
    get_or_calculate(Cache, Doc, CalculateCallback, InitialCalculationInfo, Args, Timestamp, false).

%%--------------------------------------------------------------------
%% @doc
%% Gets value from cache. If it is not found - uses callback to calculate it.
%% Calculated value is cached. Besides calculated value function returns additional information (CalculationInfo)
%% that is generated by calculate function and can be useful for further work
%% (e.g., calculating function can include datastore documents getting - see bounded_cache.erl in cluster_worker).
%% Calculate function processes single argument that is list [Doc, ParentValue, CalculationInfo | Args] where Doc is
%% file/directory file_meta document while ParentValue and CalculationInfo are results of calling this function on 
%% parent. Function is called recursively starting from space document. ParentValue and CalculationInfo are set to
%% undefined and InitialCalculationInfo for space document (it has no parent).
%% @end
%%--------------------------------------------------------------------
-spec get_or_calculate(bounded_cache:cache(), file_meta:doc(), bounded_cache:callback(),
    initial_calculation_info(), args(), bounded_cache:timestamp(), in_critical_section()) ->
    {ok, bounded_cache:value(), bounded_cache:additional_info()} | {error, term()}.
get_or_calculate(Cache, #document{key = Key} = Doc, CalculateCallback, InitialCalculationInfo,
    Args, Timestamp, true) ->
    case bounded_cache:get(Cache, Key) of
        {ok, Value} ->
            {ok, Value, InitialCalculationInfo};
        {error, not_found} ->
            critical_section:run(?CRITICAL_SECTION(Cache, Key), fun() ->
                get_or_calculate(Cache, Doc, CalculateCallback, InitialCalculationInfo, Args,
                    Timestamp, parent)
            end)
    end;
get_or_calculate(Cache, #document{key = Key} = Doc, CalculateCallback, InitialCalculationInfo,
    Args, Timestamp, InCriticalSection) ->
    case bounded_cache:get(Cache, Key) of
        {ok, Value} ->
            {ok, Value, InitialCalculationInfo};
        {error, not_found} ->
<<<<<<< HEAD
            case fslogic_uuid:space_dir_uuid_to_spaceid_no_error(Key) of % is space?
                <<>> -> % not a space
                    {ok, ParentUuid} = file_meta:get_parent_uuid(Doc),
                    {ok, ParentDoc} = file_meta:get_including_deleted(ParentUuid),
                    InCriticalSection2 = case InCriticalSection of
                        parent -> true;
                        _ -> InCriticalSection
                    end,
                    {ok, ParentValue, CalculationInfo} = get_or_calculate(Cache, ParentDoc,
                        CalculateCallback, InitialCalculationInfo, Args, Timestamp, InCriticalSection2),
                    bounded_cache:calculate_and_cache(Cache, Key, CalculateCallback,
                        [Doc, ParentValue, CalculationInfo | Args], Timestamp);
                _ -> % space
=======
            case fslogic_uuid:is_space_dir_uuid(Key) of
                false ->
                    {ok, ParentUuid} = file_meta:get_parent_uuid(Doc),
                    case file_meta:get_including_deleted(ParentUuid) of
                        {ok, ParentDoc} ->
                            InCriticalSection2 = case InCriticalSection of
                                parent -> true;
                                _ -> InCriticalSection
                            end,
                            case get_or_calculate(Cache, ParentDoc, CalculateCallback, InitialCalculationInfo,
                                Args, Timestamp, InCriticalSection2) of
                                {ok, ParentValue, CalculationInfo} ->
                                    bounded_cache:calculate_and_cache(Cache, Key, CalculateCallback,
                                        [Doc, ParentValue, CalculationInfo | Args], Timestamp);
                                {error, _} = Error ->
                                    Error
                            end;
                        _ ->
                            {error, {file_meta_missing, ParentUuid}}
                    end;
                true ->
>>>>>>> 487a69d7
                    bounded_cache:calculate_and_cache(Cache, Key, CalculateCallback,
                        [Doc, undefined, InitialCalculationInfo | Args], Timestamp)
            end
    end.

%%--------------------------------------------------------------------
%% @doc
%% @equiv bounded_cache:invalidate(Cache)
%% @end
%%--------------------------------------------------------------------
-spec invalidate(bounded_cache:cache()) -> ok.
invalidate(Cache) ->
    bounded_cache:invalidate(Cache).<|MERGE_RESOLUTION|>--- conflicted
+++ resolved
@@ -116,21 +116,6 @@
         {ok, Value} ->
             {ok, Value, InitialCalculationInfo};
         {error, not_found} ->
-<<<<<<< HEAD
-            case fslogic_uuid:space_dir_uuid_to_spaceid_no_error(Key) of % is space?
-                <<>> -> % not a space
-                    {ok, ParentUuid} = file_meta:get_parent_uuid(Doc),
-                    {ok, ParentDoc} = file_meta:get_including_deleted(ParentUuid),
-                    InCriticalSection2 = case InCriticalSection of
-                        parent -> true;
-                        _ -> InCriticalSection
-                    end,
-                    {ok, ParentValue, CalculationInfo} = get_or_calculate(Cache, ParentDoc,
-                        CalculateCallback, InitialCalculationInfo, Args, Timestamp, InCriticalSection2),
-                    bounded_cache:calculate_and_cache(Cache, Key, CalculateCallback,
-                        [Doc, ParentValue, CalculationInfo | Args], Timestamp);
-                _ -> % space
-=======
             case fslogic_uuid:is_space_dir_uuid(Key) of
                 false ->
                     {ok, ParentUuid} = file_meta:get_parent_uuid(Doc),
@@ -152,7 +137,6 @@
                             {error, {file_meta_missing, ParentUuid}}
                     end;
                 true ->
->>>>>>> 487a69d7
                     bounded_cache:calculate_and_cache(Cache, Key, CalculateCallback,
                         [Doc, undefined, InitialCalculationInfo | Args], Timestamp)
             end
