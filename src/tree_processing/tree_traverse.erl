%%%-------------------------------------------------------------------
%%% @author Michal Wrzeszcz
%%% @copyright (C) 2019 ACK CYFRONET AGH
%%% This software is released under the MIT license
%%% cited in 'LICENSE.txt'.
%%% @end
%%%-------------------------------------------------------------------
%%% @doc
%%% This module provides base functionality for directory tree traversing.
%%% It bases on traverse framework (see traverse.erl in cluster_worker).
%%% The module provides functions for pool and tasks start and implementation of some callbacks.
%%% To use tree traverse, new callback module has to be defined (see traverse_behaviour.erl from cluster_worker) that
%%% uses callbacks defined in this module and additionally provides do_slave_job function implementation. Next,
%%% pool and tasks are started using init and run functions from this module.
%%% The traverse jobs (see traverse.erl for jobs definition) are persisted using tree_traverse_job datastore model
%%% which stores jobs locally and synchronizes main job for each task between providers (to allow tasks execution
%%% on other provider resources).
%%%
%%% It is possible to perform traverse in context of a ?ROOT_USER or a normal user.
%%% ?ROOT_USER is used by default.
%%% If traverse is scheduled in context of a normal user, its offline session
%%% will be used to ensure that traverse may progress even when client disconnects
%%% from provider.
%%%
%%% NOTE !!!
%%% It is a responsibility of the calling module to init and close
%%% offline access session !!!
%%% @end
%%%-------------------------------------------------------------------
-module(tree_traverse).
-author("Michal Wrzeszcz").

% This module is a base for traverse callback
% (other callbacks especially for slave jobs have to be defined)

-include("tree_traverse.hrl").
-include("modules/datastore/datastore_models.hrl").
-include("modules/logical_file_manager/lfm.hrl").
-include_lib("ctool/include/errors.hrl").
-include_lib("ctool/include/logging.hrl").
-include_lib("cluster_worker/include/modules/datastore/datastore_links.hrl").

%% Main API
-export([init/4, init/5, stop/1, run/3, run/4, cancel/2]).
% Getters API
-export([get_traverse_info/1, set_traverse_info/2, get_task/2, get_sync_info/0]).
%% Behaviour callbacks
-export([do_master_job/2, do_master_job/3, do_aborted_master_job/2, update_job_progress/6,
    get_job/1, get_sync_info/1, get_timestamp/0]).

%% Tracking subtree progress status API
-export([report_child_processed/2, delete_subtree_status_doc/2]).


-type id() :: traverse:id().
-type pool() :: traverse:pool().
-type master_job() :: #tree_traverse{}.
-type master_jobs() :: [master_job()].
-type slave_job() :: #tree_traverse_slave{}.
-type slave_jobs() :: [slave_job()].
-type job() :: master_job() | slave_job().
-type child_dirs_job_generation_policy () :: generate_master_jobs | generate_slave_and_master_jobs.
-type children_master_jobs_mode() :: sync | async.
-type batch_size() :: file_listing:limit().
-type traverse_info() :: map().
% Listing errors handling policy:
%   * retry_infinitely - listing is repeated with a backoff until successful result.
%                        NOTE: this may cause traverse to hang until underlying problem is resolved;
%   * propagate - listing error is returned as a result of a master job.
%   * ignore_known - on known listing error (see ?LISTING_KNOWN_ERRORS) such subtree is ignored,
%                    for all other unexpected errors behaves the same as retry_infinitely.
-type listing_errors_handling_policy() :: retry_infinitely | ignore_known | propagate.
% Symbolic links resolution policy:
%   * preserve - every symbolic link encountered during traverse is passed as is to the slave job;
%   * follow_all - every valid symbolic link is resolved and target file is passed to the slave job,
%                  invalid symbolic links (e.g. infinite loops or targeting non existing files) are ignored;
%   * follow_external - only symbolic links targeting outside of traverse subtree are resolved,
%                       invalid symbolic links are ignored
-type symlink_resolution_policy() :: preserve | follow_all | follow_external.
-type run_options() :: #{
    % Options of traverse framework
    task_id => id(),
    callback_module => traverse:callback_module(),
    group_id => traverse:group(),
    additional_data => traverse:additional_data(),
    % Options used to create jobs

    % option determining whether slave jobs should be generated also for child directories.
    % NOTE: slave job for starting directory will never be generated.
    child_dirs_job_generation_policy => child_dirs_job_generation_policy(),
    % Flag determining whether optimization will be used for iterating over files list (see file_listing for more details).
    tune_for_large_continuous_listing => boolean(),
    listing_errors_handling_policy => listing_errors_handling_policy(),
    % flag determining whether children master jobs are scheduled before slave jobs are processed
    children_master_jobs_mode => children_master_jobs_mode(),
    % With this option enabled, tree_traverse_status will be
    % created for each directory and used to track progress of execution of children jobs.
    track_subtree_status => boolean(),
    batch_size => batch_size(),
    traverse_info => traverse_info(),
    % Provider which should execute task
    target_provider_id => oneprovider:id(),
    % if set to 'single', only one master job is performed in parallel for each task - see master_job_mode type definition
    master_job_mode => traverse:master_job_mode(),
    % if set to `true` all encountered symlinks will be resolved
    symlink_resolution_policy => symlink_resolution_policy(),
    initial_relative_path => file_meta:path()
}.


%formatter:off
% This callback is executed after generating children jobs but before executing them (before returning
% traverse:master_job_map()).
-type new_jobs_preprocessor() ::
    fun((
        slave_jobs(),
        master_jobs(),
        file_listing:pagination_token() | undefined,
        SubtreeProcessingStatus :: tree_traverse_progress:status() | {error, term()}
    ) -> ok | {slave_jobs(), master_jobs()}).

%formatter:on

% Set of encountered files on the path from the traverse root to the currently processed one.
% It is required to efficiently prevent loops when resolving symlinks.
% Implemented as a map with single possible value (`true`) for performance reason.
-type encountered_files_set() :: #{file_meta:uuid() => true}.

-export_type([id/0, pool/0, job/0, master_job/0, slave_job/0, child_dirs_job_generation_policy/0,
    children_master_jobs_mode/0, batch_size/0, traverse_info/0, listing_errors_handling_policy/0,
    symlink_resolution_policy/0, encountered_files_set/0, new_jobs_preprocessor/0, run_options/0]).


-define(LISTING_ERROR_RETRY_INITIAL_BACKOFF, timer:seconds(2)).
-define(LISTING_ERROR_RETRY_MAX_BACKOFF, op_worker:get_env(tree_traverse_max_retry_backoff, timer:hours(2))).

-define(LISTING_KNOWN_ERRORS, [
    interrupted_call
]).

%%%===================================================================
%%% Main API
%%%===================================================================

-spec init(traverse:pool() | atom(), non_neg_integer(), non_neg_integer(), non_neg_integer()) -> ok | no_return().
init(Pool, MasterJobsNum, SlaveJobsNum, ParallelOrdersLimit) when is_atom(Pool) ->
    init(atom_to_binary(Pool, utf8), MasterJobsNum, SlaveJobsNum, ParallelOrdersLimit);
init(Pool, MasterJobsNum, SlaveJobsNum, ParallelOrdersLimit) ->
    traverse:init_pool(Pool, MasterJobsNum, SlaveJobsNum, ParallelOrdersLimit,
        #{executor => oneprovider:get_id_or_undefined()}).


-spec init(traverse:pool() | atom(), non_neg_integer(), non_neg_integer(), non_neg_integer(),
    [traverse:callback_module()]) -> ok  | no_return().
init(Pool, MasterJobsNum, SlaveJobsNum, ParallelOrdersLimit, CallbackModules) when is_atom(Pool) ->
    init(atom_to_binary(Pool, utf8), MasterJobsNum, SlaveJobsNum, ParallelOrdersLimit, CallbackModules);
init(Pool, MasterJobsNum, SlaveJobsNum, ParallelOrdersLimit, CallbackModules) ->
    traverse:init_pool(Pool, MasterJobsNum, SlaveJobsNum, ParallelOrdersLimit,
        #{executor => oneprovider:get_id_or_undefined(), callback_modules => CallbackModules}).


-spec stop(traverse:pool() | atom()) -> ok.
stop(Pool) when is_atom(Pool) ->
    stop(atom_to_binary(Pool, utf8));
stop(Pool) ->
    traverse:stop_pool(Pool).


-spec run(traverse:pool() | atom(), file_meta:doc() | file_ctx:ctx(), run_options()) -> {ok, id()}.
run(Pool, DocOrCtx, Opts)  ->
    run(Pool, DocOrCtx, ?ROOT_USER_ID, Opts).

-spec run(traverse:pool() | atom(), file_meta:doc() | file_ctx:ctx(), od_user:id(), run_options()) ->
    {ok, id()}.
run(Pool, DocOrCtx, UserId, Opts) when is_atom(Pool) ->
    run(atom_to_binary(Pool, utf8), DocOrCtx, UserId, Opts);
run(Pool, FileDoc = #document{scope = SpaceId, value = #file_meta{}}, UserId, Opts) ->
    FileCtx = file_ctx:new_by_doc(FileDoc, SpaceId),
    run(Pool, FileCtx, UserId, Opts);
run(Pool, FileCtx, UserId, Opts) ->
    TaskId = case maps:get(task_id, Opts, undefined) of
        undefined -> datastore_key:new();
        Id -> Id
    end,
    BatchSize = maps:get(batch_size, Opts, ?DEFAULT_BATCH_SIZE),
    ChildDirsJobGenerationPolicy = maps:get(child_dirs_job_generation_policy, Opts, ?DEFAULT_CHILD_DIRS_JOB_GENERATION_POLICY),
    ChildrenMasterJobsMode = maps:get(children_master_jobs_mode, Opts, ?DEFAULT_CHILDREN_MASTER_JOBS_MODE),
    TrackSubtreeStatus = maps:get(track_subtree_status, Opts, ?DEFAULT_TRACK_SUBTREE_STATUS),
    TraverseInfo = maps:get(traverse_info, Opts, #{}),
    TraverseInfo2 = TraverseInfo#{pool => Pool},
    SymlinksResolutionPolicy = maps:get(symlink_resolution_policy, Opts, preserve),
    {Filename, FileCtx2} = file_ctx:get_aliased_name(FileCtx, undefined),
    InitialRelativePath = maps:get(initial_relative_path, Opts, Filename),

    RunOpts = case maps:get(target_provider_id, Opts, undefined) of
        undefined -> #{executor => oneprovider:get_id_or_undefined()};
        TargetId -> #{creator => oneprovider:get_id_or_undefined(), executor => TargetId}
    end,
    RunOpts2 = case maps:get(callback_module, Opts, undefined) of
        undefined -> RunOpts;
        CM -> RunOpts#{callback_module => CM}
    end,
    RunOpts3 = case maps:get(group_id, Opts, undefined) of
        undefined -> RunOpts2;
        Group -> RunOpts2#{group_id => Group}
    end,
    RunOpts4 = case maps:get(additional_data, Opts, undefined) of
        undefined -> RunOpts3;
        AdditionalData -> RunOpts3#{additional_data => AdditionalData}
    end,

    {FileDoc, FileCtx3} = file_ctx:get_file_doc(FileCtx2),
    {ok, ParentUuid} = file_meta:get_parent_uuid(FileDoc),
    Job = #tree_traverse{
        file_ctx = FileCtx3,
        user_id = UserId,
        tune_for_large_continuous_listing = maps:get(tune_for_large_continuous_listing, Opts, true),
        listing_errors_handling_policy = maps:get(listing_errors_handling_policy, Opts, propagate),
        pagination_token = undefined,
        child_dirs_job_generation_policy = ChildDirsJobGenerationPolicy,
        children_master_jobs_mode = ChildrenMasterJobsMode,
        track_subtree_status = TrackSubtreeStatus,
        batch_size = BatchSize,
        traverse_info = TraverseInfo2,
        symlink_resolution_policy = SymlinksResolutionPolicy,
        resolved_root_uuids = [file_ctx:get_logical_uuid_const(FileCtx3)],
        relative_path = InitialRelativePath,
        encountered_files = add_to_set_if_symlinks_followed(
            file_ctx:get_logical_uuid_const(FileCtx3), #{}, SymlinksResolutionPolicy)
    },
    maybe_create_status_doc(Job, TaskId, ParentUuid),
    ok = traverse:run(Pool, TaskId, Job, RunOpts4),
    {ok, TaskId}.


-spec cancel(traverse:pool() | atom(), id()) -> ok | {error, term()}.
cancel(Pool, TaskId) when is_atom(Pool) ->
    cancel(atom_to_binary(Pool, utf8), TaskId);
cancel(Pool, TaskId) ->
    traverse:cancel(Pool, TaskId, oneprovider:get_id_or_undefined()).

%%%===================================================================
%%% Getters/Setters API
%%%===================================================================

-spec get_traverse_info(job()) -> traverse_info().
get_traverse_info(#tree_traverse{traverse_info = TraverseInfo}) ->
    TraverseInfo;
get_traverse_info(#tree_traverse_slave{traverse_info = TraverseInfo}) ->
    TraverseInfo.


-spec set_traverse_info(master_job(), traverse_info()) -> master_job().
set_traverse_info(TraverseJob, TraverseInfo) ->
    TraverseJob#tree_traverse{traverse_info = TraverseInfo}.


-spec get_task(traverse:pool() | atom(), id()) -> {ok, traverse_task:doc()} | {error, term()}.
get_task(Pool, Id) when is_atom(Pool) ->
    get_task(atom_to_binary(Pool, utf8), Id);
get_task(Pool, Id) ->
    traverse_task:get(Pool, Id).


%%--------------------------------------------------------------------
%% @doc
%% Provides information needed for document synchronization.
%% Warning: if any traverse callback module uses other sync info than one provided by tree_traverse,
%% dbsync_changes:get_ctx function has to be extended to parse #document and get callback module.
%% @end
%%--------------------------------------------------------------------
-spec get_sync_info() -> traverse:sync_info().
get_sync_info() ->
    Provider = oneprovider:get_id_or_undefined(),
    #{
        sync_enabled => true,
        remote_driver => datastore_remote_driver,
        mutator => Provider,
        local_links_tree_id => Provider
    }.


%%%===================================================================
%%% Behaviour callbacks
%%%===================================================================

-spec do_master_job(master_job(), traverse:master_job_extended_args()) -> 
    {ok, traverse:master_job_map()}.
do_master_job(Job, MasterJobArgs) ->
    do_master_job(Job, MasterJobArgs, ?NEW_JOBS_DEFAULT_PREPROCESSOR).


%%--------------------------------------------------------------------
%% @doc
%% Does master job that traverse directory tree. The job lists directory (number of listed children is limited) and
%% returns jobs for listed children and next batch if needed.
%% @end
%%--------------------------------------------------------------------
-spec do_master_job(master_job(), traverse:master_job_extended_args(), new_jobs_preprocessor()) ->
    {ok, traverse:master_job_map()}.
do_master_job(#tree_traverse{file_ctx = FileCtx} = Job, #{task_id := TaskId}, NewJobsPreprocessor) ->
    {FileDoc, FileCtx2} = file_ctx:get_file_doc(FileCtx),
    Job2 = Job#tree_traverse{file_ctx = FileCtx2},
    FileType = file_meta:get_effective_type(FileDoc),
    do_master_job_internal(FileType, Job2, TaskId, NewJobsPreprocessor).


-spec do_aborted_master_job(master_job(), traverse:master_job_extended_args()) ->
    {ok, traverse:master_job_map(), undefined | NextSubtreeRoot :: file_meta:uuid(), undefined | time:millis()}.
do_aborted_master_job(#tree_traverse{track_subtree_status = true} = Job, MasterJobArgs) ->
    #{task_id := TaskId} = MasterJobArgs,
    #tree_traverse{file_ctx = FileCtx} = Job,
    SubtreeProcessingStatus = tree_traverse_progress:report_children_to_process(
        TaskId, file_ctx:get_logical_uuid_const(FileCtx), 0, true),
    case SubtreeProcessingStatus of
        ?SUBTREE_PROCESSED(NextSubtreeRoot, StartTimestamp) ->
            {ok, #{}, NextSubtreeRoot, StartTimestamp};
        ?SUBTREE_NOT_PROCESSED ->
            {ok, #{}, undefined, undefined}
    end;
do_aborted_master_job(#tree_traverse{track_subtree_status = false} = _Job, _MasterJobArgs) ->
    {ok, #{}, undefined}.


%%--------------------------------------------------------------------
%% @doc
%% Updates information about master jobs saving it in datastore or deleting if it is finished or canceled.
%% @end
%%--------------------------------------------------------------------
-spec update_job_progress(undefined | main_job | traverse:job_id(),
    master_job(), traverse:pool(), id(), traverse:job_status(), traverse:callback_module()) ->
    {ok, traverse:job_id()}  | {error, term()}.
update_job_progress(Id, Job, Pool, TaskId, Status, CallbackModule) when Status =:= waiting ; Status =:= on_pool ->
    tree_traverse_job:save_master_job(Id, Job, Pool, TaskId, CallbackModule);
update_job_progress(Id, Job = #tree_traverse{file_ctx = FileCtx}, _, _, _, CallbackModule) ->
    Scope = file_ctx:get_space_id_const(FileCtx),
    ok = tree_traverse_job:delete_master_job(Id, Job, Scope, CallbackModule),
    {ok, Id}.


-spec get_job(traverse:job_id() | tree_traverse_job:doc()) ->
    {ok, master_job(), traverse:pool(), id()}  | {error, term()}.
get_job(DocOrId) ->
    tree_traverse_job:get_master_job(DocOrId).


%%--------------------------------------------------------------------
%% @doc
%% Provides information needed for task document synchronization basing on file_meta scope.
%% @end
%%--------------------------------------------------------------------
-spec get_sync_info(master_job()) -> {ok, traverse:sync_info()}.
get_sync_info(#tree_traverse{file_ctx = FileCtx}) ->
    Scope = file_ctx:get_space_id_const(FileCtx),
    Info = get_sync_info(),
    {ok, Info#{scope => Scope}}.


%%--------------------------------------------------------------------
%% @doc
%% Provides timestamp used for tasks listing.
%% @end
%%--------------------------------------------------------------------
-spec get_timestamp() -> {ok, traverse:timestamp()}.
get_timestamp() ->
    {ok, global_clock:timestamp_seconds()}.


%%%===================================================================
%% Tracking subtree progress status API
%%%===================================================================

-spec report_child_processed(id(), file_meta:uuid()) -> tree_traverse_progress:status().
report_child_processed(TaskId, ParentUuid) ->
    tree_traverse_progress:report_child_processed(TaskId, ParentUuid).


-spec delete_subtree_status_doc(id(), file_meta:uuid()) -> ok | {error, term()}.
delete_subtree_status_doc(TaskId, Uuid) ->
    tree_traverse_progress:delete(TaskId, Uuid).

%%%===================================================================
%%% Internal functions
%%%===================================================================

%% @private
-spec do_master_job_internal(file_meta:type(), master_job(), id(), new_jobs_preprocessor()) ->
    {ok, traverse:master_job_map()} | {error, term()}.
do_master_job_internal(?DIRECTORY_TYPE, Job, TaskId, NewJobsPreprocessor) ->
    do_dir_master_job(Job, TaskId, NewJobsPreprocessor, ?LISTING_ERROR_RETRY_INITIAL_BACKOFF);
do_master_job_internal(?REGULAR_FILE_TYPE, Job = #tree_traverse{file_ctx = FileCtx}, _, _) ->
    % correct relative path to this file is already set in Job, so passing <<>> as Filename will not extend it
    {ok, #{slave_jobs => [get_child_slave_job(Job, FileCtx, <<>>)]}};
do_master_job_internal(?SYMLINK_TYPE, Job = #tree_traverse{file_ctx = FileCtx}, TaskId, NewJobsPreprocessor) ->
    case resolve_symlink_based_on_policy(Job, FileCtx, TaskId) of
        {resolved, ResolvedCtx} ->
            {FileType, ResolvedCtx2} = file_ctx:get_effective_type(ResolvedCtx),
            Job2 = append_root_uuid(
                Job#tree_traverse{file_ctx = ResolvedCtx2},
                file_ctx:get_logical_uuid_const(ResolvedCtx2)
            ),
            do_master_job_internal(FileType, Job2, TaskId, NewJobsPreprocessor);
        ignored ->
            % correct relative path to this file is already set in Job, so passing <<>> as Filename will not extend it
            {ok, #{slave_jobs => [get_child_slave_job(Job, FileCtx, <<>>)]}};
        unresolvable ->
            {ok, #{}}
    end.


%% @private
-spec do_dir_master_job(master_job(), id(), new_jobs_preprocessor(), non_neg_integer()) ->
    {ok, traverse:master_job_map()} | {error, term()}.
do_dir_master_job(Job, TaskId, NewJobsPreprocessor, Sleep) ->
    #tree_traverse{
        children_master_jobs_mode = ChildrenMasterJobsMode,
        listing_errors_handling_policy = ListingErrorsHandlingPolicy
    } = Job,
    case list_children(Job, TaskId) of
        {ok, {ChildrenCtxs, ListingPaginationToken, FileCtx3}} ->
            UpdatedJob = Job#tree_traverse{file_ctx = FileCtx3, pagination_token = ListingPaginationToken},
            {SlaveJobs, MasterJobs} = build_next_jobs(UpdatedJob, TaskId, ChildrenCtxs, NewJobsPreprocessor),
            ChildrenMasterJobsKey = case ChildrenMasterJobsMode of
                sync -> master_jobs;
                async -> async_master_jobs
            end,
            {ok, #{slave_jobs => SlaveJobs, ChildrenMasterJobsKey => MasterJobs}};
        {error, ?EACCES, _Stacktrace} ->
            {ok, #{}}; % EACCES is expected error and can happen anytime, so error handling policy is not applied to it.
        {error, Reason, Stacktrace} ->
            case {ListingErrorsHandlingPolicy, lists:member(Reason, ?LISTING_KNOWN_ERRORS)} of
                {ignore_known, true} ->
                    {ok, #{}};
                {propagate, _} ->
                    {error, Reason};
                _ ->
                    ?error_exception(error, Reason, Stacktrace),
                    timer:sleep(Sleep),
                    do_dir_master_job(Job, TaskId, NewJobsPreprocessor, min(Sleep * 2, ?LISTING_ERROR_RETRY_MAX_BACKOFF))
            end
    end.


%% @private
-spec build_next_jobs(master_job(), id(), [file_ctx:ctx()], new_jobs_preprocessor()) ->
    {[slave_job()], [master_job()]}.
build_next_jobs(Job, TaskId, ChildrenCtxs, NewJobsPreprocessor) ->
    #tree_traverse{pagination_token = ListingPaginationToken} = Job,
    {SlaveJobs, MasterJobs} = generate_children_jobs(Job, TaskId, ChildrenCtxs),
    ChildrenCount = length(SlaveJobs) + length(MasterJobs),
    SubtreeProcessingStatus = maybe_report_children_jobs_to_process(
        Job, TaskId, ChildrenCount, file_listing:is_finished(ListingPaginationToken)),
    
    {UpdatedSlaveJobs, UpdatedMasterJobs} = case
        NewJobsPreprocessor(SlaveJobs, MasterJobs, ListingPaginationToken, SubtreeProcessingStatus)
    of
        ok -> {SlaveJobs, MasterJobs};
        {NewSlaveJobs, NewMasterJobs} -> {NewSlaveJobs, NewMasterJobs}
    end,
    FinalMasterJobs = case file_listing:is_finished(ListingPaginationToken) of
        true -> UpdatedMasterJobs;
        false -> [Job | UpdatedMasterJobs]
    end,
    {UpdatedSlaveJobs, FinalMasterJobs}.


%% @private
-spec list_children(master_job(), id()) ->
    {ok, {[file_ctx:ctx()], file_listing:pagination_token(), file_ctx:ctx()}} | {error, term(), Stacktrace :: list()}.
list_children(#tree_traverse{
    file_ctx = FileCtx,
    pagination_token = PaginationToken,
    tune_for_large_continuous_listing = TuneForLargeContinuousListing,
    batch_size = BatchSize,
<<<<<<< HEAD
    listing_errors_handling_policy = ListingErrorsHandlingPolicy
} = Job, TaskId) ->
    BaseListingOpts = case PaginationToken of
        undefined -> #{tune_for_large_continuous_listing => TuneForLargeContinuousListing};
        _ -> #{pagination_token => PaginationToken}
    end,
    try
        {ok, UserCtx} = acquire_user_ctx(Job, TaskId),
        {ok, dir_req:get_children_ctxs(UserCtx, FileCtx, BaseListingOpts#{
            limit => BatchSize,
            ignore_missing_links => ListingErrorsHandlingPolicy == ignore_known
        })}
    catch
        _Class:Reason:Stacktrace ->
            {error, datastore_runner:normalize_error(Reason), Stacktrace}
=======
    traverse_info = TraverseInfo
}, #{task_id := TaskId}) ->
    case tree_traverse_session:acquire_for_task(UserId, TraverseInfo, TaskId) of
        {ok, UserCtx} ->
            try
                {ok, dir_req:get_children_ctxs(UserCtx, FileCtx, #{
                    size => BatchSize,
                    token => Token,
                    last_name => LastName,
                    last_tree => LastTree,
                    ignore_missing_links => false
                })}
            catch
                throw:?EACCES ->
                    {error, ?EACCES}
            end;
        {error, ?EACCES} ->
            {error, ?EACCES}
>>>>>>> 05b0b2ee
    end.


%% @private
-spec generate_children_jobs(master_job(), id(), [file_ctx:ctx()]) ->
    {[slave_job()], [master_job()]}.
generate_children_jobs(MasterJob, TaskId, Children) ->
    {SlaveJobsReversed, MasterJobsReversed} = lists:foldl(fun(ChildCtx, {SlavesAcc, MastersAcc} = Acc) ->
        try
            {ChildDoc, ChildCtx2} = file_ctx:get_file_doc(ChildCtx),
            FileType = file_meta:get_effective_type(ChildDoc),
            {Filename, ChildCtx3} = file_ctx:get_aliased_name(ChildCtx2, undefined),
            {ChildSlaves, ChildMasters} = generate_child_jobs(
                FileType, MasterJob, TaskId, ChildCtx3, Filename),
            {ChildSlaves ++ SlavesAcc, ChildMasters ++ MastersAcc}
        catch Class:Reason ->
            case datastore_runner:normalize_error(Reason) of
                not_found -> Acc;
                ?EACCES -> Acc;
                _ -> erlang:apply(erlang, Class, [Reason])
            end
        end
    end, {[], []}, Children),
    {lists:reverse(SlaveJobsReversed), lists:reverse(MasterJobsReversed)}.


%% @private
-spec generate_child_jobs(file_meta:type(), master_job(), id(), file_ctx:ctx(), file_meta:name()) ->
    {[slave_job()], [master_job()]}.
generate_child_jobs(?DIRECTORY_TYPE, MasterJob, TaskId, ChildCtx, Filename) ->
    #tree_traverse{
        child_dirs_job_generation_policy = ChildDirsJobGenerationPolicy,
        file_ctx = ParentFileCtx
    } = MasterJob,
    ChildMasterJob = get_child_master_job(MasterJob, ChildCtx, Filename),
    maybe_create_status_doc(ChildMasterJob, TaskId, file_ctx:get_logical_uuid_const(ParentFileCtx)),
    case ChildDirsJobGenerationPolicy of
        generate_slave_and_master_jobs ->
            ChildSlaveJob = get_child_slave_job(MasterJob, ChildCtx, Filename),
            {[ChildSlaveJob], [ChildMasterJob]};
        generate_master_jobs ->
            {[], [ChildMasterJob]}
    end;
generate_child_jobs(?REGULAR_FILE_TYPE, MasterJob, _TaskId, ChildCtx, Filename) ->
    {[get_child_slave_job(MasterJob, ChildCtx, Filename)], []};
generate_child_jobs(?SYMLINK_TYPE, MasterJob, TaskId, ChildCtx, Filename) ->
    case resolve_symlink_based_on_policy(MasterJob, ChildCtx, TaskId) of
        {resolved, ResolvedCtx} ->
            {FileType, ResolvedCtx2} = file_ctx:get_effective_type(ResolvedCtx),
            MasterJob2 = append_root_uuid(MasterJob, file_ctx:get_logical_uuid_const(ResolvedCtx2)),
            generate_child_jobs(FileType, MasterJob2, TaskId, ResolvedCtx2, Filename);
        ignored ->
            {[get_child_slave_job(MasterJob, ChildCtx, Filename)], []};
        unresolvable ->
            {[], []}
    end.


%% @private
-spec maybe_create_status_doc(master_job(), id(), file_meta:uuid()) -> ok | {error, term()}.
maybe_create_status_doc(#tree_traverse{
    file_ctx = FileCtx,
    track_subtree_status = true
}, TaskId, ParentUuid) ->
    Uuid = file_ctx:get_logical_uuid_const(FileCtx),
    tree_traverse_progress:create(TaskId, Uuid, ParentUuid);
maybe_create_status_doc(_, _, _) ->
    ok.


%% @private
-spec maybe_report_children_jobs_to_process(master_job(), id(), non_neg_integer(), boolean()) ->
    tree_traverse_progress:status() | undefined.
maybe_report_children_jobs_to_process(#tree_traverse{
    file_ctx = FileCtx,
    track_subtree_status = true
}, TaskId, ChildrenCount, AllBatchesListed) ->
    Uuid = file_ctx:get_logical_uuid_const(FileCtx),
    tree_traverse_progress:report_children_to_process(TaskId, Uuid, ChildrenCount, AllBatchesListed);
maybe_report_children_jobs_to_process(_, _, _, _) ->
    undefined.


%% @private
-spec reset_list_options(master_job()) -> master_job().
reset_list_options(Job) ->
    Job#tree_traverse{
        pagination_token = undefined
    }.


%% @private
-spec add_to_set_if_symlinks_followed(file_meta:uuid(), encountered_files_set(),
    symlink_resolution_policy()) -> encountered_files_set().
add_to_set_if_symlinks_followed(_Uuid, EncounteredFilesSet, preserve) ->
    % there is no need to keeping track of encountered files when there is no symlinks following
    EncounteredFilesSet;
add_to_set_if_symlinks_followed(Uuid, EncounteredFilesSet, _) ->
    add_to_set(Uuid, EncounteredFilesSet).


%%%===================================================================
%%% Helper functions
%%%===================================================================

%% @private
-spec get_child_master_job(master_job(), file_ctx:ctx(), file_meta:name()) -> master_job().
get_child_master_job(MasterJob = #tree_traverse{
    relative_path = ParentRelativePath,
    symlink_resolution_policy = FollowSymlinks,
    encountered_files = PrevEncounteredFilesSet
}, ChildCtx, Filename) ->
    MasterJob2 = reset_list_options(MasterJob),
    MasterJob2#tree_traverse{
        file_ctx = ChildCtx,
        relative_path = filename:join(ParentRelativePath, Filename),
        encountered_files = add_to_set_if_symlinks_followed(
            file_ctx:get_logical_uuid_const(ChildCtx), PrevEncounteredFilesSet, FollowSymlinks)
    }.


%% @private
-spec get_child_slave_job(master_job(), file_ctx:ctx(), file_meta:name()) -> slave_job().
get_child_slave_job(#tree_traverse{
    user_id = UserId,
    file_ctx = FileCtx,
    traverse_info = TraverseInfo,
    track_subtree_status = TrackSubtreeStatus,
    relative_path = ParentRelativePath
}, ChildCtx, Filename) ->
    #tree_traverse_slave{
        user_id = UserId,
        file_ctx = ChildCtx,
        master_job_uuid = file_ctx:get_logical_uuid_const(FileCtx),
        traverse_info = TraverseInfo,
        track_subtree_status = TrackSubtreeStatus,
        relative_path = filename:join(ParentRelativePath, Filename)
    }.


%% @private
-spec resolve_symlink_based_on_policy(master_job(), file_ctx:ctx(), id()) ->
    {resolved, file_ctx:ctx()} | ignored | unresolvable.
resolve_symlink_based_on_policy(#tree_traverse{symlink_resolution_policy = preserve}, _FileCtx, _TaskId) ->
    ignored;
resolve_symlink_based_on_policy(Job = #tree_traverse{symlink_resolution_policy = SymlinkResolutionPolicy}, FileCtx, TaskId) ->
    case {resolve_symlink(Job, FileCtx, TaskId), SymlinkResolutionPolicy} of
        {{ok, ResolvedCtx}, follow_all} ->
            {resolved, ResolvedCtx};
        {{ok, ResolvedCtx}, follow_external} ->
            {Path, ResolvedCtx2} = file_ctx:get_uuid_based_path(ResolvedCtx),
            case is_in_subtree(Job, Path) of
                true -> ignored;
                false -> {resolved, ResolvedCtx2}
            end;
        {unresolvable, _} ->
            unresolvable
    end.


%% @TODO VFS-7923 Unify all symlinks resolution across op_worker
%% @private
-spec resolve_symlink(master_job(), file_ctx:ctx(), id()) -> {ok, file_ctx:ctx()} | unresolvable.
resolve_symlink(#tree_traverse{encountered_files = EncounteredFilesSet} = Job, SymlinkCtx, TaskId) ->
    case acquire_user_ctx(Job, TaskId) of
        {ok, UserCtx} ->
            SessionId = user_ctx:get_session_id(UserCtx),
            SymlinkGuid = file_ctx:get_logical_guid_const(SymlinkCtx),
            case lfm:resolve_symlink(SessionId, #file_ref{guid = SymlinkGuid}) of
                {ok, ResolvedGuid} ->
                    case is_set_element(file_id:guid_to_uuid(ResolvedGuid), EncounteredFilesSet) of
                        true -> unresolvable; % this file was already encountered, there is a loop in symlinks
                        false -> {ok, file_ctx:new_by_guid(ResolvedGuid)}
                    end;
                {error, ?ELOOP} -> unresolvable;
                {error, ?EPERM} -> unresolvable;
                {error, ?EACCES} -> unresolvable;
                {error, ?ENOENT} -> unresolvable
            end;
        {error, ?EACCES} ->
            unresolvable
    end.


%% @private
-spec is_in_subtree(master_job(), file_meta:uuid_based_path()) -> boolean().
is_in_subtree(#tree_traverse{resolved_root_uuids = ResolvedRootUuids, file_ctx = Ctx}, Path) ->
    lists:any(fun(Uuid) ->
        SpaceId = file_ctx:get_space_id_const(Ctx),
        {RootPath, _} = file_ctx:get_uuid_based_path(file_ctx:new_by_uuid(Uuid, SpaceId)),
        str_utils:binary_starts_with(Path, RootPath)
    end, ResolvedRootUuids).


%% @private
-spec append_root_uuid(master_job(), file_meta:uuid()) -> master_job().
append_root_uuid(#tree_traverse{symlink_resolution_policy = follow_external} = Job, Uuid) ->
    % Only follow_external policy require resolved_root_uuids list.
    #tree_traverse{resolved_root_uuids = ResolvedRootUuids} = Job,
    Job#tree_traverse{resolved_root_uuids = lists_utils:union(ResolvedRootUuids, [Uuid])};
append_root_uuid(Job, _Uuid) ->
    Job.


%% @private
-spec acquire_user_ctx(master_job(), id()) -> {ok, user_ctx:ctx()} | {error, term()}.
acquire_user_ctx(#tree_traverse{user_id = UserId, traverse_info = TraverseInfo}, TaskId) ->
    tree_traverse_session:acquire_for_task(UserId, maps:get(pool, TraverseInfo), TaskId).

%%%===================================================================
%% Files set internal API
%%%===================================================================

%% @private
-spec is_set_element(file_meta:uuid(), encountered_files_set()) -> boolean().
is_set_element(Uuid, EncounteredFiles) ->
    maps:get(Uuid, EncounteredFiles, false).


%% @private
-spec add_to_set(file_meta:uuid(), encountered_files_set()) -> encountered_files_set().
add_to_set(Uuid, PrevEncounteredFiles) ->
    PrevEncounteredFiles#{Uuid => true}.<|MERGE_RESOLUTION|>--- conflicted
+++ resolved
@@ -450,7 +450,7 @@
     ChildrenCount = length(SlaveJobs) + length(MasterJobs),
     SubtreeProcessingStatus = maybe_report_children_jobs_to_process(
         Job, TaskId, ChildrenCount, file_listing:is_finished(ListingPaginationToken)),
-    
+
     {UpdatedSlaveJobs, UpdatedMasterJobs} = case
         NewJobsPreprocessor(SlaveJobs, MasterJobs, ListingPaginationToken, SubtreeProcessingStatus)
     of
@@ -472,7 +472,6 @@
     pagination_token = PaginationToken,
     tune_for_large_continuous_listing = TuneForLargeContinuousListing,
     batch_size = BatchSize,
-<<<<<<< HEAD
     listing_errors_handling_policy = ListingErrorsHandlingPolicy
 } = Job, TaskId) ->
     BaseListingOpts = case PaginationToken of
@@ -488,26 +487,6 @@
     catch
         _Class:Reason:Stacktrace ->
             {error, datastore_runner:normalize_error(Reason), Stacktrace}
-=======
-    traverse_info = TraverseInfo
-}, #{task_id := TaskId}) ->
-    case tree_traverse_session:acquire_for_task(UserId, TraverseInfo, TaskId) of
-        {ok, UserCtx} ->
-            try
-                {ok, dir_req:get_children_ctxs(UserCtx, FileCtx, #{
-                    size => BatchSize,
-                    token => Token,
-                    last_name => LastName,
-                    last_tree => LastTree,
-                    ignore_missing_links => false
-                })}
-            catch
-                throw:?EACCES ->
-                    {error, ?EACCES}
-            end;
-        {error, ?EACCES} ->
-            {error, ?EACCES}
->>>>>>> 05b0b2ee
     end.
 
 
