--- conflicted
+++ resolved
@@ -152,13 +152,8 @@
         initializer:teardown_sesion(W, Config),
         clear_cache(W)
     end, DomainWorkers),
-<<<<<<< HEAD
-    test_utils:mock_validate_and_unload(Workers, [file_meta, oz_spaces, oz_groups, space_storage, oneprovider, oz_providers]).
-=======
-    test_utils:mock_validate_and_unload(Workers, [
-        file_meta, oz_users, oz_spaces, oz_groups, space_storage
-    ]).
->>>>>>> 8aed5766
+    test_utils:mock_validate_and_unload(Workers, [file_meta, oz_spaces, oz_users,
+        oz_groups, space_storage, oneprovider, oz_providers]).
 
 
 %%TODO this function can be deleted after resolving VFS-1811 and replacing call
@@ -250,18 +245,8 @@
     [Spaces :: {binary(), binary()}], [Groups :: {binary(), binary()}]}], Config :: term()) -> NewConfig :: term().
 setup_session(_Worker, [], Config) ->
     Config;
-<<<<<<< HEAD
 setup_session(Worker, [{UserId, Spaces, Groups} | R], Config) ->
-    {SpaceIds, SpaceNames} = lists:unzip(Spaces),
-    {GroupIds, _GroupNames} = lists:unzip(Groups),
-
     Name = fun(Text, User) -> list_to_binary(Text ++ "_" ++ binary_to_list(User))  end,
-=======
-setup_session(Worker, [{UserNum, Spaces, Groups} | R], Config) ->
-    Self = self(),
-
-    Name = fun(Text, Num) -> name(Text, Num) end,
->>>>>>> 8aed5766
 
     SessId = Name("session_id", UserId),
     UserId = UserId,
@@ -383,7 +368,6 @@
 %%%===================================================================
 
 %%--------------------------------------------------------------------
-<<<<<<< HEAD
 %% @doc Setup and mocking related with users and spaces on all given providers.
 %%--------------------------------------------------------------------
 -spec create_test_users_and_spaces([Worker :: node()], ConfigPath :: string(), Config :: list()) -> list().
@@ -490,64 +474,12 @@
 %%    ct:print("Users ~p", [Users]),
 
     file_meta_mock_setup(AllWorkers),
+    oz_users_mock_setup(AllWorkers, Users),
     oz_spaces_mock_setup(AllWorkers, Spaces, SpaceUsers, SpacesToProviders),
     oz_groups_mock_setup(AllWorkers, Groups, GroupUsers),
 
     proplists:compact(
         lists:flatten([initializer:setup_session(W, Users, Config) || W <- MasterWorkers])
-=======
-%% @doc Setup and mocking related with users and spaces, done on one provider
-%%--------------------------------------------------------------------
--spec create_test_users_and_spaces([Worker :: node()], Config :: list()) -> list().
-create_test_users_and_spaces([], Config) ->
-    Config;
-create_test_users_and_spaces([Worker | Rest], Config) ->
-    StorageId = ?config({storage_id, ?GET_DOMAIN(Worker)}, Config),
-    SameDomainWorkers = get_same_domain_workers(Config, ?GET_DOMAIN(Worker)),
-    initializer:space_storage_mock(SameDomainWorkers, StorageId),
-
-    Space1 = {<<"space_id1">>, <<"space_name1">>},
-    Space2 = {<<"space_id2">>, <<"space_name2">>},
-    Space3 = {<<"space_id3">>, <<"space_name3">>},
-    Space4 = {<<"space_id4">>, <<"space_name4">>},
-    Spaces = [Space1, Space2, Space3, Space4],
-
-    Group1 = {<<"group_id1">>, <<"group_name1">>},
-    Group2 = {<<"group_id2">>, <<"group_name2">>},
-    Group3 = {<<"group_id3">>, <<"group_name3">>},
-    Group4 = {<<"group_id4">>, <<"group_name4">>},
-    Groups = [Group1, Group2, Group3, Group4],
-
-    User1 = {1, [Space1, Space2, Space3, Space4], [Group1, Group2, Group3, Group4]},
-    User2 = {2, [Space2, Space3, Space4], [Group2, Group3, Group4]},
-    User3 = {3, [Space3, Space4], [Group3, Group4]},
-    User4 = {4, [Space4], [Group4]},
-    Users = [User1, User2, User3, User4],
-
-    SpaceUsers = [
-        {<<"space_id1">>, [<<"user_id1">>]},
-        {<<"space_id2">>, [<<"user_id1">>, <<"user_id2">>]},
-        {<<"space_id3">>, [<<"user_id1">>, <<"user_id2">>, <<"user_id3">>]},
-        {<<"space_id4">>, [<<"user_id1">>, <<"user_id2">>, <<"user_id3">>, <<"user_id4">>]}
-    ],
-
-    GroupUsers = [
-        {<<"group_id1">>, [<<"user_id1">>]},
-        {<<"group_id2">>, [<<"user_id1">>, <<"user_id2">>]},
-        {<<"group_id3">>, [<<"user_id1">>, <<"user_id2">>, <<"user_id3">>]},
-        {<<"group_id4">>, [<<"user_id1">>, <<"user_id2">>, <<"user_id3">>, <<"user_id4">>]}
-    ],
-
-    file_meta_mock_setup(SameDomainWorkers),
-
-    oz_users_mock_setup(SameDomainWorkers, Users),
-    oz_spaces_mock_setup(SameDomainWorkers, Spaces, SpaceUsers),
-    oz_groups_mock_setup(SameDomainWorkers, Groups, GroupUsers),
-
-    proplists:compact(
-        initializer:setup_session(Worker, Users, Config)
-        ++ create_test_users_and_spaces(Rest, Config)
->>>>>>> 8aed5766
     ).
 
 %%--------------------------------------------------------------------
