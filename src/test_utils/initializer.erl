%%%--------------------------------------------------------------------
%%% @author Tomasz Lichon
%%% @copyright (C) 2015 ACK CYFRONET AGH
%%% This software is released under the MIT license
%%% cited in 'LICENSE.txt'.
%%% @end
%%%--------------------------------------------------------------------
%%% @doc
%%% Utility functions for initializing things like session or storage configuration.
%%% @end
%%%--------------------------------------------------------------------
-module(initializer).
-author("Tomasz Lichon").

-include_lib("ctool/include/test/test_utils.hrl").
-include_lib("ctool/include/oz/oz_spaces.hrl").
-include_lib("ctool/include/oz/oz_groups.hrl").
-include_lib("ctool/include/oz/oz_users.hrl").
-include_lib("ctool/include/global_definitions.hrl").
-include_lib("cluster_worker/include/modules/datastore/datastore_models_def.hrl").
-include_lib("ctool/include/oz/oz_providers.hrl").
-include_lib("public_key/include/public_key.hrl").
-include("modules/fslogic/fslogic_common.hrl").
-include("proto/common/credentials.hrl").
-include("proto/oneclient/message_id.hrl").
-include("proto/oneclient/client_messages.hrl").
-include("global_definitions.hrl").

%% API
-export([setup_session/3, teardown_sesion/2, setup_storage/1, setup_storage/2, teardown_storage/1, clean_test_users_and_spaces/1,
    basic_session_setup/5, basic_session_teardown/2, remove_pending_messages/0, create_test_users_and_spaces/2,
    remove_pending_messages/1, clear_models/2, space_storage_mock/2,
    communicator_mock/1, clean_test_users_and_spaces_no_validate/1,
    domain_to_provider_id/1, assume_all_files_in_space/2, clear_assume_all_files_in_space/1]).
-export([enable_grpca_based_communication/1, disable_grpca_based_communication/1]).
-export([unload_quota_mocks/1, disable_quota_limit/1]).

-record(user_config, {
    id :: od_user:id(),
    name :: binary(),
    default_space :: binary(),
    spaces :: [],
    groups :: [],
    macaroon :: macaroon:macaroon()
}).

-define(TIMEOUT, timer:seconds(5)).
-define(DEFAULT_GLOBAL_SETUP, [
        {<<"users">>, [
            {<<"user1">>, [
                {<<"default_space">>, <<"space_id1">>}
            ]},
            {<<"user2">>, [
                {<<"default_space">>, <<"space_id2">>}
            ]},
            {<<"user3">>, [
                {<<"default_space">>, <<"space_id3">>}
            ]},
            {<<"user4">>, [
                {<<"default_space">>, <<"space_id4">>}
            ]}
        ]},
        {<<"groups">>, [
            {<<"group1">>, [
                {<<"users">>, [<<"user1">>]}
            ]},
            {<<"group2">>, [
                {<<"users">>, [<<"user1">>, <<"user2">>]}
            ]},
            {<<"group3">>, [
                {<<"users">>, [<<"user1">>, <<"user2">>, <<"user3">>]}
            ]},
            {<<"group4">>, [
                {<<"users">>, [<<"user1">>, <<"user2">>, <<"user3">>, <<"user4">>]}
            ]}
        ]},
        {<<"spaces">>, [
            {<<"space_id1">>, [
                {<<"displayed_name">>, <<"space_name1">>},
                {<<"users">>, [<<"user1">>]},
                {<<"groups">>, [<<"group1">>]},
                {<<"providers">>, [
                    {<<"p1">>, [
                        {<<"supported_size">>, 1000000000}
%%                        {<<"storage">>, <<"/mnt/st1">>}
                    ]}
                ]}
            ]},
            {<<"space_id2">>, [
                {<<"displayed_name">>, <<"space_name2">>},
                {<<"users">>, [<<"user1">>, <<"user2">>]},
                {<<"groups">>, [<<"group1">>, <<"group2">>]},
                {<<"providers">>, [
                    {<<"p1">>, [
                        {<<"supported_size">>, 1000000000}
%%                        {<<"storage">>, <<"/mnt/st1">>}

                    ]}
                ]}
            ]},
            {<<"space_id3">>, [
                {<<"displayed_name">>, <<"space_name3">>},
                {<<"users">>, [<<"user1">>, <<"user2">>, <<"user3">>]},
                {<<"groups">>, [<<"group1">>, <<"group2">>, <<"group3">>]},
                {<<"providers">>, [
                    {<<"p1">>, [
                        {<<"supported_size">>, 1000000000}
%%                        {<<"storage">>, <<"/mnt/st1">>}
                    ]}
                ]}
            ]},
            {<<"space_id4">>, [
                {<<"displayed_name">>, <<"space_name4">>},
                {<<"users">>, [<<"user1">>, <<"user2">>, <<"user3">>, <<"user4">>]},
                {<<"groups">>, [<<"group1">>, <<"group2">>, <<"group3">>, <<"group4">>]},
                {<<"providers">>, [
                    {<<"p1">>, [
                        {<<"supported_size">>, 1000000000}
%%                        {<<"storage">>, <<"/mnt/st1">>}
                    ]}
                ]}
            ]}
        ]}
]).

%%%===================================================================
%%% API
%%%===================================================================

%%-------------------------------------------------------------------
%% @doc Makes workers 'think' that all files belong to given SpaceId.
%%--------------------------------------------------------------------
-spec assume_all_files_in_space(Config :: list(), SpaceId :: binary()) -> ok.
assume_all_files_in_space(Config, SpaceId) ->
    SpaceDoc = #document{key = fslogic_uuid:spaceid_to_space_dir_uuid(SpaceId), value = #file_meta{}},
    Workers = ?config(op_worker_nodes, Config),
    catch test_utils:mock_new(Workers, fslogic_spaces),
    test_utils:mock_expect(Workers, fslogic_spaces, get_space,
        fun(_, _) ->
            {ok, SpaceDoc}
        end).


%%-------------------------------------------------------------------
%% @doc Reverses assume_all_files_in_space/2
%%--------------------------------------------------------------------
-spec clear_assume_all_files_in_space(Config :: list()) -> ok.
clear_assume_all_files_in_space(Config) ->
    Workers = ?config(op_worker_nodes, Config),
    test_utils:mock_unload(Workers, [fslogic_spaces]).


%%-------------------------------------------------------------------
%% @doc Returns provider id based on worker's domain
%%--------------------------------------------------------------------
-spec domain_to_provider_id(Domain :: atom()) -> binary().
domain_to_provider_id(Domain) ->
    atom_to_binary(Domain, unicode).

%%-------------------------------------------------------------------
%% @doc Returns domain based on worker's provider id
%%--------------------------------------------------------------------
-spec provider_id_to_domain(ProviderId :: binary()) -> atom().
provider_id_to_domain(ProviderId) ->
    binary_to_atom(ProviderId, unicode).


%%--------------------------------------------------------------------
%% @doc Setup and mocking related with users and spaces, done on each provider
%%--------------------------------------------------------------------
-spec create_test_users_and_spaces(ConfigPath :: string(), JsonConfig :: list()) -> list().
create_test_users_and_spaces(ConfigPath, Config) ->
    Workers = ?config(op_worker_nodes, Config),
    create_test_users_and_spaces(Workers, ConfigPath, Config).

%%--------------------------------------------------------------------
%% @doc Cleanup and unmocking related with users and spaces
%%--------------------------------------------------------------------
-spec clean_test_users_and_spaces(Config :: list()) -> term().
clean_test_users_and_spaces(Config) ->
    Workers = ?config(op_worker_nodes, Config),
    DomainWorkers = get_different_domain_workers(Config),

    lists:foreach(fun(W) ->
        initializer:teardown_sesion(W, Config),
        clear_cache(W)
    end, DomainWorkers),
    test_utils:mock_validate_and_unload(Workers, [file_meta, oz_spaces, oz_users,
        oz_groups, space_storage, oneprovider, oz_providers]).


%%TODO this function can be deleted after resolving VFS-1811 and replacing call
%%to this function in cdmi_test_SUITE with call to clean_test_users_and_spaces.
%%--------------------------------------------------------------------
%% @doc Cleanup and unmocking related with users and spaces
%%--------------------------------------------------------------------
-spec clean_test_users_and_spaces_no_validate(Config :: list()) -> term().
clean_test_users_and_spaces_no_validate(Config) ->
    Workers = ?config(op_worker_nodes, Config),

    lists:foreach(fun(W) ->
        initializer:teardown_sesion(W, Config),
        clear_cache(W)
    end, Workers),
    test_utils:mock_unload(Workers, [file_meta, od_user, oz_spaces, oz_groups, space_storage, oneprovider, oz_providers]).


clear_cache(W) ->
    _A1 = rpc:call(W, caches_controller, wait_for_cache_dump, []),
%%     A2 = gen_server2:call({?NODE_MANAGER_NAME, W}, clear_mem_synch, 60000),
%%     A3 = gen_server2:call({?NODE_MANAGER_NAME, W}, force_clear_node, 60000),
%%     ?assertMatch({ok, ok, {ok, ok}}, {A1, A2, A3}).
    ok.

%%--------------------------------------------------------------------
%% @doc
%% Creates basic test session.
%% @end
%%--------------------------------------------------------------------
-spec basic_session_setup(Worker :: node(), SessId :: session:id(),
    Iden :: session:identity(), Con :: pid(), Config :: term()) -> NewConfig :: term().
basic_session_setup(Worker, SessId, Iden, Con, Config) ->
    ?assertMatch({ok, _}, rpc:call(Worker, session_manager,
        reuse_or_create_fuse_session, [SessId, Iden, Con])),
    [{session_id, SessId}, {identity, Iden} | Config].

%%--------------------------------------------------------------------
%% @doc
%% Removes basic test session.
%% @end
%%--------------------------------------------------------------------
-spec basic_session_teardown(Worker :: node(), Config :: term()) -> NewConfig :: term().
basic_session_teardown(Worker, Config) ->
    SessId = proplists:get_value(session_id, Config),
    ?assertEqual(ok, rpc:call(Worker, session_manager, remove_session, [SessId])).

%%--------------------------------------------------------------------
%% @doc
%% @equiv remove_pending_messages(0)
%% @end
%%--------------------------------------------------------------------
-spec remove_pending_messages() -> ok.
remove_pending_messages() ->
    remove_pending_messages(0).

%%--------------------------------------------------------------------
%% @doc
%% Removes messages for process queue. Waits 'Timeout' milliseconds for the
%% next message.
%% @end
%%--------------------------------------------------------------------
-spec remove_pending_messages(Timeout :: timeout()) -> ok.
remove_pending_messages(Timeout) ->
    receive
        _ -> remove_pending_messages(Timeout)
    after
        Timeout -> ok
    end.

%%--------------------------------------------------------------------
%% @doc
%% Removes all records from models.
%% @end
%%--------------------------------------------------------------------
-spec clear_models(Worker :: node(), Names :: [atom()]) -> ok.
clear_models(Worker, Names) ->
    lists:foreach(fun(Name) ->
        {ok, Docs} = ?assertMatch({ok, _}, rpc:call(Worker, Name, list, [])),
        lists:foreach(fun(#document{key = Key}) ->
            ?assertEqual(ok, rpc:call(Worker, Name, delete, [Key]))
        end, Docs)
    end, Names).

%%--------------------------------------------------------------------
%% @doc Setup test users' sessions on server
%%--------------------------------------------------------------------
-spec setup_session(Worker :: node(), [#user_config{}], Config :: term()) -> NewConfig :: term().
setup_session(Worker, [], Config) ->
    final_file_meta_mock_setup(Worker),
    Config;
setup_session(Worker, [{_, #user_config{id = UserId, spaces = Spaces,
    macaroon = Macaroon, groups = Groups, name = UserName}} | R], Config) ->

    Name = fun(Text, User) -> list_to_binary(Text ++ "_" ++ binary_to_list(User))  end,

    SessId = Name(atom_to_list(?GET_DOMAIN(Worker)) ++ "_session_id", UserId),
    UserId = UserId,
    Iden = #user_identity{user_id = UserId},

    lists:foreach(fun({_, SpaceName}) ->
        case get(SpaceName) of
            undefined -> put(SpaceName, [SessId]);
            SessIds -> put(SpaceName, [SessId | SessIds])
        end
    end, Spaces),

    Auth = #token_auth{macaroon = Macaroon},
    ?assertMatch({ok, _}, rpc:call(Worker, session_manager,
        reuse_or_create_session, [SessId, fuse, Iden, Auth, []])),
    Ctx = rpc:call(Worker, user_ctx, new, [SessId]),
    {ok, _} = rpc:call(Worker, od_user, fetch, [#token_auth{macaroon = Macaroon}]),
    ?assertReceivedMatch(onedata_user_setup, ?TIMEOUT),
    ?assertReceivedMatch(onedata_user_after, ?TIMEOUT),
    [
        {{spaces, UserId}, Spaces},
        {{groups, UserId}, Groups},
        {{user_id, UserId}, UserId},
        {{auth, UserId}, Auth},
        {{user_name, UserId}, UserName},
        {{session_id, {UserId, ?GET_DOMAIN(Worker)}}, SessId},
        {{fslogic_ctx, UserId}, Ctx}
        | setup_session(Worker, R, Config)
    ].

%%--------------------------------------------------------------------
%% @doc Removes test users' sessions from server.
%%--------------------------------------------------------------------
-spec teardown_sesion(Worker :: node(), Config :: term()) -> NewConfig :: term().
teardown_sesion(Worker, Config) ->
    lists:foldl(fun
        ({{session_id, _}, SessId}, Acc) ->
            ?assertEqual(ok,
                rpc:call(Worker, session_manager, remove_session, [SessId])),
            Acc;
        ({{spaces, _}, Spaces}, Acc) ->
            {SpaceIds, _SpaceNames} = lists:unzip(Spaces),
            lists:foreach(fun(SpaceId) ->
                ?assertEqual(ok, rpc:call(Worker, file_meta, delete, [fslogic_uuid:spaceid_to_space_dir_uuid(SpaceId)]))
            end, SpaceIds),
            Acc;
        ({{user_id, _}, UserId}, Acc) ->
            ?assertEqual(ok, rpc:call(Worker, od_user, delete, [UserId])),
            ?assertEqual(ok, rpc:call(Worker, file_meta, delete, [fslogic_uuid:user_root_dir_uuid(UserId)])),
            Acc;
        ({{fslogic_ctx, _}, _}, Acc) ->
            Acc;
        (Elem, Acc) ->
            [Elem | Acc]
    end, [], Config).

%%--------------------------------------------------------------------
%% @doc Setups test storage on server and creates test storage dir on each provider
%%--------------------------------------------------------------------
-spec setup_storage(Config :: list()) -> list().
setup_storage(Config) ->
    DomainWorkers = get_different_domain_workers(Config),
    setup_storage(DomainWorkers, Config).

%%--------------------------------------------------------------------
%% @doc Setups test storage on server and creates test storage dir on one provider
%%--------------------------------------------------------------------
-spec setup_storage([node()], Config :: list()) -> list().
setup_storage([], Config) ->
    Config;
setup_storage([Worker | Rest], Config) ->
    TmpDir = generator:gen_storage_dir(),
    %% @todo: use shared storage
    "" = rpc:call(Worker, os, cmd, ["mkdir -p " ++ TmpDir]),
    StorageDoc = storage:new(
        <<"Test", (list_to_binary(atom_to_list(?GET_DOMAIN(Worker))))/binary>>,
        [helper:new_posix_helper(
            list_to_binary(TmpDir),
            #{},
            helper:new_posix_user_ctx(0, 0)
        )]
    ),
    {ok, StorageId} = rpc:call(Worker, storage, create, [StorageDoc]),
    [{{storage_id, ?GET_DOMAIN(Worker)}, StorageId}, {{storage_dir, ?GET_DOMAIN(Worker)}, TmpDir}] ++
    setup_storage(Rest, Config).

%%--------------------------------------------------------------------
%% @doc Removes test storage dir on each provider
%%--------------------------------------------------------------------
-spec teardown_storage(Config :: list()) -> ok.
teardown_storage(Config) ->
    DomainWorkers = get_different_domain_workers(Config),
    lists:foreach(fun(Worker) ->
        teardown_storage(Worker, Config) end, DomainWorkers).

%%--------------------------------------------------------------------
%% @doc Mocks space_storage module, so that it returns default storage for all spaces.
%%--------------------------------------------------------------------
-spec space_storage_mock(Workers :: node() | [node()], StorageId :: storage:id()) -> ok.
space_storage_mock(Workers, StorageId) ->
    test_utils:mock_new(Workers, space_storage),
    test_utils:mock_new(Workers, space_strategies),
    test_utils:mock_expect(Workers, space_storage, get, fun(_) ->
        {ok, #document{value = #space_storage{storage_ids = [StorageId]}}}
    end),
    test_utils:mock_expect(Workers, space_storage, get_storage_ids,
        fun(_) -> [StorageId] end),
    test_utils:mock_expect(Workers, space_strategies, get, fun(_) ->
        {ok, #document{
            value = #space_strategies{
                storage_strategies =
                    maps:put(StorageId, #storage_strategies{}, #{})
            }
        }}
    end).

%%--------------------------------------------------------------------
%% @doc Mocks communicator module, so that it ignores all messages.
%%--------------------------------------------------------------------
-spec communicator_mock(Workers :: node() | [node()]) -> ok.
communicator_mock(Workers) ->
    catch test_utils:mock_new(Workers, communicator),
    test_utils:mock_expect(Workers, communicator, send, fun(_, _) -> ok end),
    test_utils:mock_expect(Workers, communicator, send, fun(_, _, _) -> ok end).


-spec enable_grpca_based_communication(Config :: list()) -> ok.
enable_grpca_based_communication(Config) ->
    AllWorkers = ?config(op_worker_nodes, Config),
    DomainMappings = [{atom_to_binary(K, utf8), V} || {K, V} <- ?config(domain_mappings, Config)],

    %% Enable grp certs
    test_utils:mock_new(AllWorkers, [oz_plugin, provider_auth_manager]),
    CertMappings = lists:map(fun({ProvKey, Domain}) ->
        CertPath0 = ?TEST_FILE(Config, binary_to_list(ProvKey) ++ "_" ++ "cert.pem"),
        KeyPath0 = ?TEST_FILE(Config, binary_to_list(ProvKey) ++ "_" ++ "key.pem"),
        CertPath = re:replace(CertPath0, ".*/test_distributed/", "../../build/test_distributed/", [{return,list}]),
        KeyPath = re:replace(KeyPath0, ".*/test_distributed/", "../../build/test_distributed/", [{return,list}]),


        test_utils:mock_expect(get_same_domain_workers(Config, Domain), oz_plugin, get_cert_file,
            fun() -> CertPath end),
        test_utils:mock_expect(get_same_domain_workers(Config, Domain), oz_plugin, get_key_file,
            fun() -> KeyPath end),

        {ok, PEMBin} = file:read_file(CertPath0),
        [{_, DER, _}] = public_key:pem_decode(PEMBin),
        Cert = #'OTPCertificate'{} = public_key:pkix_decode_cert(DER, otp),

        {Cert, Domain}
    end, DomainMappings),

    test_utils:mock_expect(AllWorkers, provider_auth_manager, is_provider,
        fun(CertToCheck) ->
            case lists:keyfind(CertToCheck, 1, CertMappings) of
                false -> false;
                _     -> true
            end
        end),

    test_utils:mock_expect(AllWorkers, provider_auth_manager, get_provider_id,
        fun(CertToCheck) ->
            domain_to_provider_id(proplists:get_value(CertToCheck, CertMappings))
        end),

    ok.

-spec disable_grpca_based_communication(Config :: list()) -> ok.
disable_grpca_based_communication(Config) ->
    Workers = ?config(op_worker_nodes, Config),
    test_utils:mock_unload(Workers, [oz_plugin, provider_auth_manager]).



%%--------------------------------------------------------------------
%% @doc Disables all quota checks. Should be unloaded via unload_quota_mocks/1.
%%--------------------------------------------------------------------
-spec disable_quota_limit(Config :: list()) -> ok.
disable_quota_limit(Config) ->
    Workers = ?config(op_worker_nodes, Config),
    test_utils:mock_new(Workers, [space_quota]),
    test_utils:mock_expect(Workers, space_quota, assert_write,
        fun(_, _) -> ok end),
    test_utils:mock_expect(Workers, space_quota, assert_write,
        fun(_) -> ok end),
    test_utils:mock_expect(Workers, space_quota, soft_assert_write,
        fun(_, _) -> ok end),

    test_utils:mock_expect(Workers, space_quota, available_size,
        fun(_) -> 100000000000000000 end),
    test_utils:mock_expect(Workers, space_quota, apply_size_change,
        fun(ID, _) -> {ok, ID} end),

    ok.


%%--------------------------------------------------------------------
%% @doc Unloads space_quota mock.
%%--------------------------------------------------------------------
-spec unload_quota_mocks(Config :: list()) -> ok.
unload_quota_mocks(Config) ->
    Workers = ?config(op_worker_nodes, Config),
    test_utils:mock_unload(Workers, [space_quota]).


%%%===================================================================
%%% Internal functions
%%%===================================================================

%%--------------------------------------------------------------------
%% @doc Setup and mocking related with users and spaces on all given providers.
%%--------------------------------------------------------------------
-spec create_test_users_and_spaces([Worker :: node()], ConfigPath :: string(), Config :: list()) -> list().
create_test_users_and_spaces(AllWorkers, ConfigPath, Config) ->
    {ok, ConfigJSONBin} = file:read_file(ConfigPath),
    ConfigJSON = json_utils:decode(ConfigJSONBin),

    GlobalSetup = proplists:get_value(<<"test_global_setup">>, ConfigJSON, ?DEFAULT_GLOBAL_SETUP),
    DomainMappings = [{atom_to_binary(K, utf8), V} || {K, V} <- ?config(domain_mappings, Config)],
    SpacesSetup = proplists:get_value(<<"spaces">>, GlobalSetup),
    UsersSetup = proplists:get_value(<<"users">>, GlobalSetup),
    Domains = lists:usort([?GET_DOMAIN(W) || W <- AllWorkers]),

    catch test_utils:mock_new(AllWorkers, oneprovider),
    MasterWorkers = lists:map(fun(Domain) ->
        [MWorker | _] = CWorkers = get_same_domain_workers(Config, Domain),
        ProviderId = domain_to_provider_id(Domain),
        test_utils:mock_expect(CWorkers, oneprovider, get_provider_id,
            fun() ->
                ProviderId
            end),

        case ?config({storage_id, Domain}, Config) of
            undefined -> ok;
            StorageId ->
                %% If storage mock was configured, mock space_storage model
                initializer:space_storage_mock(CWorkers, StorageId)
        end,

        MWorker
    end, Domains),

    catch test_utils:mock_new(AllWorkers, oz_providers),

    %% Setup storage
    lists:foreach(fun({SpaceId, _}) ->
        rpc:multicall(MasterWorkers, space_storage, delete, [SpaceId])
    end, SpacesSetup),
    lists:foreach(fun({SpaceId, SpaceConfig}) ->
        Providers0 = proplists:get_value(<<"providers">>, SpaceConfig),
        lists:foreach(fun({PID, ProviderConfig}) ->
            Domain = proplists:get_value(PID, DomainMappings),
            case get_same_domain_workers(Config, Domain) of
                [Worker | _] ->
                    setup_storage(Worker, SpaceId, Domain, ProviderConfig, Config);
                _ -> ok
            end
        end, Providers0)
    end, SpacesSetup),

    test_utils:mock_expect(AllWorkers, oz_providers, get_spaces,
        fun(_) ->
            PID = oneprovider:get_provider_id(),
            ProvMap = lists:foldl(fun({SpaceId, SpaceConfig}, AccIn) ->
                Providers0 = proplists:get_value(<<"providers">>, SpaceConfig),
                lists:foldl(fun({CPid, _}, CAcc) ->
                    ProvId0 = domain_to_provider_id(proplists:get_value(CPid, DomainMappings)),
                    maps:put(ProvId0, maps:get(ProvId0, CAcc, []) ++ [SpaceId], CAcc)
                end, AccIn, Providers0)
            end, #{}, SpacesSetup),

            {ok, maps:get(PID, ProvMap)}
        end),

    test_utils:mock_expect(AllWorkers, oz_providers, get_details,
        fun(_, PID) ->
            Domain = provider_id_to_domain(PID),
            Workers = get_same_domain_workers(Config, Domain),
            {ok, #provider_details{id = PID, name = PID, urls = [list_to_binary(utils:get_host(Worker)) || Worker <- Workers]}}
        end),



    Spaces = lists:map(fun({SpaceId, SpaceConfig}) ->
        DisplayName = proplists:get_value(<<"displayed_name">>, SpaceConfig),
        {SpaceId, DisplayName}
        end, SpacesSetup),

    Groups = [{GroupId, GroupId} || {GroupId, _} <- proplists:get_value(<<"groups">>, GlobalSetup)],

    SpaceUsers = lists:map(fun({SpaceId, SpaceConfig}) ->
        {SpaceId, proplists:get_value(<<"users">>, SpaceConfig)}
    end, SpacesSetup),

    GroupUsers = lists:map(fun({GroupId, GroupConfig}) ->
        {GroupId, proplists:get_value(<<"users">>, GroupConfig)}
    end, proplists:get_value(<<"groups">>, GlobalSetup)),

    UserToSpaces0 = lists:foldl(fun({SpaceId, Users}, AccIn) ->
        lists:foldl(fun(UserId, CAcc) ->
            maps:put(UserId, maps:get(UserId, CAcc, []) ++ [{SpaceId, proplists:get_value(SpaceId, Spaces)}], CAcc)
        end, AccIn, Users)
    end, #{}, SpaceUsers),

    UserToSpaces = maps:map(fun(UserId, Spaces) ->
        UserConfig = proplists:get_value(UserId, UsersSetup),
        DefaultSpaceId = proplists:get_value(<<"default_space">>, UserConfig),
        DefaultSpace = {DefaultSpaceId, proplists:get_value(DefaultSpaceId, Spaces)},
        [DefaultSpace | Spaces -- [DefaultSpace]]
    end, UserToSpaces0),

    UserToGroups = lists:foldl(fun({GroupId, Users}, AccIn) ->
        lists:foldl(fun(UserId, CAcc) ->
            maps:put(UserId, maps:get(UserId, CAcc, []) ++ [{GroupId, proplists:get_value(GroupId, Groups)}], CAcc)
        end, AccIn, Users)
    end, #{}, GroupUsers),

    SpacesToProviders = lists:map(fun({SpaceId, SpaceConfig}) ->
        Providers0 = proplists:get_value(<<"providers">>, SpaceConfig),
        Providers1 = [{domain_to_provider_id(proplists:get_value(CPid, DomainMappings)), Provider} || {CPid, Provider} <- Providers0],
        ProviderSupp = lists:map(fun({PID, Info}) ->
            {PID, proplists:get_value(<<"supported_size">>, Info, 0)}
        end, Providers1),
        {SpaceId, ProviderSupp}
    end, SpacesSetup),

    Users = maps:fold(fun(UserId, Spaces, AccIn) ->
        UserConfig = proplists:get_value(UserId, UsersSetup),
        DefaultSpaceId = proplists:get_value(<<"default_space">>, UserConfig),
        Macaroon = macaroon:create(<<"test">>, <<"key">>, UserId),
        Name = fun(Text, User) -> list_to_binary(Text ++ "_" ++ binary_to_list(User))  end,
        AccIn ++ [{Macaroon, #user_config{
                id = UserId,
                name = Name("name", UserId),
                spaces = Spaces,
                macaroon = Macaroon,
                default_space = DefaultSpaceId,
                groups = maps:get(UserId, UserToGroups, [])
            }}
        ]
    end, [], UserToSpaces),

    file_meta_mock_setup(AllWorkers, Config),
    oz_users_mock_setup(AllWorkers, Users),
    oz_spaces_mock_setup(AllWorkers, Spaces, SpaceUsers, SpacesToProviders),
    oz_groups_mock_setup(AllWorkers, Groups, GroupUsers),

    lists:foreach(fun({SpaceId, _}) ->
        rpc:multicall(MasterWorkers, od_space, get_or_fetch, [provider, SpaceId, ?ROOT_USER_ID])
    end, Spaces),

    %% Set expiration time for session to 1d.
    {_, []} = rpc:multicall(AllWorkers, application, set_env, [?APP_NAME, fuse_session_ttl_seconds, 240 * 60 * 60]),

    proplists:compact(
        lists:flatten([{spaces, Spaces}] ++ [initializer:setup_session(W, Users, Config) || W <- MasterWorkers])
    ).

%%--------------------------------------------------------------------
%% @doc
%% Get one worker from each provider domain.
%% @end
%%--------------------------------------------------------------------
-spec get_different_domain_workers(Config :: list()) -> [node()].
get_different_domain_workers(Config) ->
    Workers = ?config(op_worker_nodes, Config),
    lists:usort(fun(W1, W2) -> ?GET_DOMAIN(W1) =< ?GET_DOMAIN(W2) end, Workers).


%%--------------------------------------------------------------------
%% @doc
%% Get workers with given domain
%% @end
%%--------------------------------------------------------------------
-spec get_same_domain_workers(Config :: list(), Domain :: atom()) -> [node()].
get_same_domain_workers(Config, Domain) ->
    Workers = ?config(op_worker_nodes, Config),
    lists:filter(fun(W) -> ?GET_DOMAIN(W) =:= Domain end, Workers).

%%--------------------------------------------------------------------
%% @doc Removes test storage dir on given node
%%--------------------------------------------------------------------
-spec teardown_storage(Worker :: node(), Config :: list()) -> string().
teardown_storage(Worker, Config) ->
    TmpDir = ?config({storage_dir, ?GET_DOMAIN(Worker)}, Config),
    "" = rpc:call(Worker, os, cmd, ["rm -rf " ++ TmpDir]).

%%--------------------------------------------------------------------
%% @private
%% @doc
%% Mocks oz_users module, so that it returns user details, spaces and groups.
%% @end
%%--------------------------------------------------------------------
-spec oz_users_mock_setup(Workers :: node() | [node()],
    [{UserNum :: integer(), Spaces :: [{binary(), binary()}],
        DefaultSpace :: binary(), Groups :: [{binary(), binary()}]}]) ->
    ok.
oz_users_mock_setup(Workers, Users) ->
    test_utils:mock_new(Workers, oz_users),
    test_utils:mock_expect(Workers, oz_users, get_details, fun(#token_auth{macaroon = Macaroon}) ->
        {_, #user_config{name = UName, id = UID}} = lists:keyfind(Macaroon, 1, Users),
        {ok, #user_details{
            id = UID,
            name = UName,
            connected_accounts = [],
            email_list = [],
            alias = <<>>
        }}
    end),

    test_utils:mock_expect(Workers, oz_users, get_spaces, fun(#token_auth{macaroon = Macaroon}) ->
        {_, #user_config{spaces = Spaces, default_space = DefaultSpaceId}} = lists:keyfind(Macaroon, 1, Users),
        {SpaceIds, _} = lists:unzip(Spaces),
        {ok, #user_spaces{ids = SpaceIds, default = DefaultSpaceId}}
    end),

    test_utils:mock_expect(Workers, oz_users, get_groups, fun(#token_auth{macaroon = Macaroon}) ->
        {_, #user_config{groups = Groups}} = lists:keyfind(Macaroon, 1, Users),
        {GroupIds, _} = lists:unzip(Groups),
        {ok, GroupIds}
    end),

    test_utils:mock_expect(Workers, oz_users, get_effective_groups, fun(#token_auth{macaroon = Macaroon}) ->
        {_, #user_config{groups = Groups}} = lists:keyfind(Macaroon, 1, Users),
        {GroupIds, _} = lists:unzip(Groups),
        {ok, GroupIds}
    end).

%%--------------------------------------------------------------------
%% @private
%% @doc
%% Mocks oz_spaces module, so that it returns default space details for default
%% space ID.
%% @end
%%--------------------------------------------------------------------
-spec oz_spaces_mock_setup(Workers :: node() | [node()],
    [{binary(), binary()}], [{binary(), [binary()]}], [{binary(), [{binary(), non_neg_integer()}]}]) ->
    ok.
oz_spaces_mock_setup(Workers, Spaces, Users, SpacesToProviders) ->
    Domains = lists:usort([?GET_DOMAIN(W) || W <- Workers]),
    test_utils:mock_new(Workers, oz_spaces),
    test_utils:mock_expect(Workers, oz_spaces, get_details,
        fun(_, SpaceId) ->
            SpaceName = proplists:get_value(SpaceId, Spaces),
            {ok, #space_details{id = SpaceId, name = SpaceName,
                providers_supports = proplists:get_value(SpaceId, SpacesToProviders, [{domain_to_provider_id(D), 1000000000} || D <- Domains])}}
        end
    ),

    test_utils:mock_expect(Workers, oz_spaces, get_providers,
        fun(_, SpaceId) ->
            PIDs = lists:map(
                fun({PID, _}) ->
                    PID
                end, proplists:get_value(SpaceId, SpacesToProviders, [{domain_to_provider_id(D), 1000000000} || D <- Domains])),
            {ok, PIDs}

        end
    ),

    test_utils:mock_expect(Workers, oz_spaces, get_users,
        fun(_, SpaceId) ->
            {ok, proplists:get_value(SpaceId, Users, [])} end),
    test_utils:mock_expect(Workers, oz_spaces, get_groups,
        fun(_, _) -> {ok, []} end),

    test_utils:mock_expect(Workers, oz_spaces, get_user_privileges,
        fun(_, _, _) -> {ok, privileges:space_privileges()} end),
    test_utils:mock_expect(Workers, oz_spaces, get_group_privileges,
        fun(_, _, _) -> {ok, privileges:group_privileges()} end).

%%--------------------------------------------------------------------
%% @private
%% @doc
%% Mocks oz_groups module, so that it returns default group details for default
%% group ID.
%% @end
%%--------------------------------------------------------------------
-spec oz_groups_mock_setup(Workers :: node() | [node()],
    [{binary(), binary()}], [{binary(), [binary()]}]) -> ok.
oz_groups_mock_setup(Workers, Groups, Users) ->
    test_utils:mock_new(Workers, oz_groups),
    test_utils:mock_expect(Workers, oz_groups, get_details,
        fun(_, GroupId) ->
            GroupName = proplists:get_value(GroupId, Groups),
            {ok, #group_details{id = GroupId, name = GroupName}}
        end
    ),

    test_utils:mock_expect(Workers, oz_groups, get_users,
        fun(_, GroupId) ->
            {ok, proplists:get_value(GroupId, Users)} end),
    test_utils:mock_expect(Workers, oz_groups, get_effective_users,
        fun(_, GroupId) ->
            {ok, proplists:get_value(GroupId, Users)} end),

    test_utils:mock_expect(Workers, oz_groups, get_parents,
        fun(_, _) -> {ok, []} end),
    test_utils:mock_expect(Workers, oz_groups, get_nested,
        fun(_, _) -> {ok, []} end),
    test_utils:mock_expect(Workers, oz_groups, get_spaces,
        fun(_, _) -> {ok, []} end),

    test_utils:mock_expect(Workers, oz_groups, get_effective_user_privileges,
        fun(_, _, _) -> {ok, privileges:space_privileges()} end),
    test_utils:mock_expect(Workers, oz_groups, get_user_privileges,
        fun(_, _, _) -> {ok, privileges:space_privileges()} end).

%%--------------------------------------------------------------------
%% @private
%% @doc Mocks file_meta module, so that creation of onedata user sends notification.
%%--------------------------------------------------------------------
-spec file_meta_mock_setup(Workers :: node() | [node()], Config :: list()) -> ok.
file_meta_mock_setup(Workers, Config) ->
    Self = self(),
    case ?config(file_meta_mock_options, Config) of
        undefined ->
            test_utils:mock_new(Workers, file_meta);
        Opts ->
            test_utils:mock_new(Workers, file_meta, Opts)
    end,
    test_utils:mock_expect(Workers, file_meta, 'after', fun
        (ModelName, Method, Level, Context, ReturnValue) ->
            meck:passthrough([ModelName, Method, Level, Context, ReturnValue]),
            Self ! onedata_user_setup
    end),
    test_utils:mock_new(Workers, od_user),
    test_utils:mock_expect(Workers, od_user, 'after', fun
        (ModelName, Method, Level, Context, ReturnValue) ->
            meck:passthrough([ModelName, Method, Level, Context, ReturnValue]),
            Self ! onedata_user_after
    end).

%%--------------------------------------------------------------------
%% @private
<<<<<<< HEAD
%% @doc
%% Returns true if space configured by ProviderConfig should be mounted
%% in root.
%% @end
%%--------------------------------------------------------------------
-spec maybe_mount_in_root(proplists:proplist()) -> boolean().
maybe_mount_in_root(ProviderConfig) ->
    case proplists:get_value(<<"mounted_in_root">>, ProviderConfig) of
        <<"true">> -> true;
        _ ->  false
    end.

%%--------------------------------------------------------------------
%% @private
%% @doc
%% Setup test storage.
%% @end
%%--------------------------------------------------------------------
-spec setup_storage(atom(), od_space:id(), atom(), proplists:proplist(), list())
        -> {ok, od_space:id()} | ok.
setup_storage(Worker, SpaceId, Domain, ProviderConfig, Config) ->
    case proplists:get_value(<<"storage">>, ProviderConfig) of
        undefined ->
            case ?config({storage_id, Domain}, Config) of
                undefined ->
                    ok;
                StorageId ->
                    add_space_storage(Worker, SpaceId, StorageId,
                        maybe_mount_in_root(ProviderConfig))
            end;
        StorageName ->
            StorageId = case ?config({storage_id, Domain}, Config) of
                %if storage is not mocked, get StorageId
                undefined ->
                    {ok, Storage} = ?assertMatch({ok, _},
                        rpc:call(Worker, storage, select, [StorageName])),
                    rpc:call(Worker, storage, get_id, [Storage]);
                StId->
                    StId
            end,
            add_space_storage(Worker, SpaceId, StorageId,
                maybe_mount_in_root(ProviderConfig))
    end.

%%--------------------------------------------------------------------
%% @private
%% @doc
%% Add space storage mapping
%% @end
%%--------------------------------------------------------------------
-spec add_space_storage(atom(), od_space:id(), storage:id(), boolean()) -> any().
add_space_storage(Worker, SpaceId, StorageId, MountInRoot) ->
    ?assertMatch({ok, _},
        rpc:call(Worker, space_storage, add, [SpaceId, StorageId, MountInRoot])
    ).
=======
%% @doc Ends mocking of file_meta module to disable not wanted modifications.
%%--------------------------------------------------------------------
-spec final_file_meta_mock_setup(Workers :: node() | [node()]) -> ok.
final_file_meta_mock_setup(Workers) ->
    test_utils:mock_expect(Workers, file_meta, 'after', fun
        (ModelName, Method, Level, Context, ReturnValue) ->
            meck:passthrough([ModelName, Method, Level, Context, ReturnValue])
    end),
    test_utils:mock_unload(Workers, [od_user]).
>>>>>>> d5808277
<|MERGE_RESOLUTION|>--- conflicted
+++ resolved
@@ -817,7 +817,6 @@
 
 %%--------------------------------------------------------------------
 %% @private
-<<<<<<< HEAD
 %% @doc
 %% Returns true if space configured by ProviderConfig should be mounted
 %% in root.
@@ -873,7 +872,9 @@
     ?assertMatch({ok, _},
         rpc:call(Worker, space_storage, add, [SpaceId, StorageId, MountInRoot])
     ).
-=======
+
+%%--------------------------------------------------------------------
+%% @private
 %% @doc Ends mocking of file_meta module to disable not wanted modifications.
 %%--------------------------------------------------------------------
 -spec final_file_meta_mock_setup(Workers :: node() | [node()]) -> ok.
@@ -882,5 +883,4 @@
         (ModelName, Method, Level, Context, ReturnValue) ->
             meck:passthrough([ModelName, Method, Level, Context, ReturnValue])
     end),
-    test_utils:mock_unload(Workers, [od_user]).
->>>>>>> d5808277
+    test_utils:mock_unload(Workers, [od_user]).