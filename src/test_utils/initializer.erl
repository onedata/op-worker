--- conflicted
+++ resolved
@@ -900,11 +900,8 @@
 
     lists:foreach(fun(DomainWorker) ->
         rpc:call(DomainWorker, fslogic_worker, init_paths_caches, [all]),
-<<<<<<< HEAD
+        rpc:call(DomainWorker, fslogic_worker, init_file_protection_flags_caches, [all]),
         rpc:call(DomainWorker, fslogic_worker, init_dataset_eff_caches, [all])
-=======
-        rpc:call(DomainWorker, fslogic_worker, init_file_protection_flags_caches, [all])
->>>>>>> a07a35e7
     end, get_different_domain_workers(Config)),
 
     cluster_logic_mock_setup(AllWorkers),
