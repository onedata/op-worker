--- conflicted
+++ resolved
@@ -288,13 +288,8 @@
     User4 = {4, [Space4], [Group4]},
 
     file_meta_mock_setup(SameDomainWorkers),
-<<<<<<< HEAD
-    gr_spaces_mock_setup(SameDomainWorkers, [Space1, Space2, Space3, Space4]),
-    gr_groups_mock_setup(SameDomainWorkers, [Group1, Group2, Group3, Group4]),
-=======
-    oz_spaces_mock_setup(SameDomainWorkers, [Space1, Space2, Space3, Space4, Space5, Space6]),
+    oz_spaces_mock_setup(SameDomainWorkers, [Space1, Space2, Space3, Space4]),
     oz_groups_mock_setup(SameDomainWorkers, [Group1, Group2, Group3, Group4]),
->>>>>>> 6fb2ff3d
 
     proplists:compact(
         initializer:setup_session(Worker, [User1, User2, User3, User4], Config)
@@ -347,17 +342,10 @@
 %%--------------------------------------------------------------------
 -spec oz_spaces_mock_setup(Workers :: node() | [node()],
     [{binary(), binary()}]) -> ok.
-<<<<<<< HEAD
-gr_spaces_mock_setup(Workers, Spaces) ->
-    test_utils:mock_new(Workers, gr_spaces),
-    test_utils:mock_expect(Workers, gr_spaces, get_details,
-        fun(_, SpaceId) ->
-=======
 oz_spaces_mock_setup(Workers, Spaces) ->
     test_utils:mock_new(Workers, oz_spaces),
     test_utils:mock_expect(Workers, oz_spaces, get_details,
-        fun(provider, SpaceId) ->
->>>>>>> 6fb2ff3d
+        fun(_, SpaceId) ->
             SpaceName = proplists:get_value(SpaceId, Spaces),
             {ok, #space_details{id = SpaceId, name = SpaceName}}
         end
