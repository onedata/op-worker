--- conflicted
+++ resolved
@@ -319,25 +319,17 @@
     %% @todo: use shared storage
     "" = rpc:call(Worker, os, cmd, ["mkdir -p " ++ TmpDir]),
     {ok, UserCtx} = helper:new_posix_user_ctx(0, 0),
-    {ok, Helper} = helper:new_posix_helper(list_to_binary(TmpDir), #{}, UserCtx,
-        ?CANONICAL_STORAGE_PATH),
+    Args = #{<<"mountPoint">> => list_to_binary(TmpDir)},
+    {ok, Helper} = helper:new_helper(
+        ?POSIX_HELPER_NAME,
+        Args,
+        UserCtx,
+        false,
+        ?CANONICAL_STORAGE_PATH
+    ),
     StorageDoc = storage:new(
-<<<<<<< HEAD
         <<"Test", (atom_to_binary(?GET_DOMAIN(Worker), utf8))/binary>>,
-        [helper:new_helper(
-            ?POSIX_HELPER_NAME,
-            #{
-                <<"mountPoint">> => list_to_binary(TmpDir)
-            },
-            helper:new_posix_user_ctx(0, 0),
-            false,
-            ?CANONICAL_STORAGE_PATH
-        )]
-    ),
-=======
-        <<"Test", (list_to_binary(atom_to_list(?GET_DOMAIN(Worker))))/binary>>,
         [Helper]),
->>>>>>> dda9dda5
     {ok, StorageId} = rpc:call(Worker, storage, create, [StorageDoc]),
     [{{storage_id, ?GET_DOMAIN(Worker)}, StorageId}, {{storage_dir, ?GET_DOMAIN(Worker)}, TmpDir}] ++
     setup_storage(Rest, Config).
