--- conflicted
+++ resolved
@@ -685,12 +685,8 @@
     user_logic_mock_setup(AllWorkers, Users),
     group_logic_mock_setup(AllWorkers, Groups, GroupUsers),
     space_logic_mock_setup(AllWorkers, Spaces, SpaceUsers, SpacesToProviders),
-<<<<<<< HEAD
-    provider_logic_mock_setup(Config, AllWorkers, DomainMappings, SpacesSetup),
+    provider_logic_mock_setup(Config, AllWorkers, DomainMappings, SpacesSetup, SpacesToProviders),
     cluster_logic_mock_setup(AllWorkers),
-=======
-    provider_logic_mock_setup(Config, AllWorkers, DomainMappings, SpacesSetup, SpacesToProviders),
->>>>>>> a51766cc
 
     %% Setup storage
     lists:foreach(fun({SpaceId, _}) ->
@@ -961,22 +957,6 @@
         {ok, maps:keys(Providers)}
     end),
 
-<<<<<<< HEAD
-    test_utils:mock_expect(Workers, space_logic, get_providers_supports, fun(Client, SpaceId) ->
-        {ok, #document{value = #od_space{providers = Providers}}} = GetSpaceFun(Client, SpaceId),
-        {ok, Providers}
-    end),
-
-    test_utils:mock_expect(Workers, space_logic, get_support_size, fun(SpaceId) ->
-        {ok, #document{value = #od_space{providers = Providers}}} = GetSpaceFun(?ROOT_SESS_ID, SpaceId),
-        case maps:find(oneprovider:get_id(), Providers) of
-            error -> ?ERROR_NOT_FOUND;
-            {ok, Size} -> {ok, Size}
-        end
-    end),
-
-=======
->>>>>>> a51766cc
     test_utils:mock_expect(Workers, space_logic, has_eff_privilege, fun(Client, SpaceId, UserId, Privilege) ->
         {ok, #document{value = #od_space{eff_users = EffUsers}}} = GetSpaceFun(Client, SpaceId),
         lists:member(Privilege, maps:get(UserId, EffUsers, []))
@@ -995,14 +975,9 @@
 %% @end
 %%--------------------------------------------------------------------
 -spec provider_logic_mock_setup(Config :: list(), Workers :: node() | [node()],
-<<<<<<< HEAD
-    proplists:proplist(), proplists:proplist()) -> ok.
-provider_logic_mock_setup(_Config, AllWorkers, DomainMappings, SpacesSetup) ->
-=======
     proplists:proplist(), proplists:proplist(), [{binary(), [{binary(), non_neg_integer()}]}]) -> ok.
 provider_logic_mock_setup(_Config, AllWorkers, DomainMappings, SpacesSetup, SpacesToProviders) ->
     Domains = lists:usort([?GET_DOMAIN(W) || W <- AllWorkers]),
->>>>>>> a51766cc
     test_utils:mock_new(AllWorkers, provider_logic),
 
     ProvMap = lists:foldl(fun({SpaceId, SpaceConfig}, AccIn) ->
