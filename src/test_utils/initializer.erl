%%%--------------------------------------------------------------------
%%% @author Tomasz Lichon
%%% @copyright (C) 2015 ACK CYFRONET AGH
%%% This software is released under the MIT license
%%% cited in 'LICENSE.txt'.
%%% @end
%%%--------------------------------------------------------------------
%%% @doc
%%% Utility functions for initializing things like session or storage configuration.
%%% @end
%%%--------------------------------------------------------------------
-module(initializer).
-author("Tomasz Lichon").

-include_lib("ctool/include/test/test_utils.hrl").
-include_lib("ctool/include/oz/oz_spaces.hrl").
-include_lib("ctool/include/oz/oz_groups.hrl").
-include_lib("ctool/include/global_definitions.hrl").
-include_lib("cluster_worker/include/modules/datastore/datastore_models_def.hrl").
-include("modules/fslogic/fslogic_common.hrl").
-include("proto/common/credentials.hrl").
-include("proto/oneclient/message_id.hrl").
-include("proto/oneclient/client_messages.hrl").

%% API
-export([setup_session/3, teardown_sesion/2, setup_storage/1, teardown_storage/1,
    create_test_users_and_spaces/1, clean_test_users_and_spaces/1,
    basic_session_setup/5, basic_session_teardown/2, remove_pending_messages/0,
    remove_pending_messages/1, clear_models/2, space_storage_mock/2,
    communicator_mock/1, clean_test_users_and_spaces_no_validate/1]).

-define(TIMEOUT, timer:seconds(5)).

%%%===================================================================
%%% API
%%%===================================================================

%%--------------------------------------------------------------------
%% @doc Setup and mocking related with users and spaces, done on each provider
%%--------------------------------------------------------------------
-spec create_test_users_and_spaces(Config :: list()) -> list().
create_test_users_and_spaces(Config) ->
    DomainWorkers = get_different_domain_workers(Config),
    create_test_users_and_spaces(DomainWorkers, Config).

%%--------------------------------------------------------------------
%% @doc Cleanup and unmocking related with users and spaces
%%--------------------------------------------------------------------
-spec clean_test_users_and_spaces(Config :: list()) -> term().
clean_test_users_and_spaces(Config) ->
    Workers = ?config(op_worker_nodes, Config),
    DomainWorkers = get_different_domain_workers(Config),

    lists:foreach(fun(W) ->
        initializer:teardown_sesion(W, Config),
        clear_cache(W)
    end, DomainWorkers),
    test_utils:mock_validate_and_unload(Workers, [file_meta, oz_spaces, oz_groups, space_storage]).


%%TODO this function can be deleted after resolving VFS-1811 and replacing call
%%to this function in cdmi_test_SUITE with call to clean_test_users_and_spaces.
%%--------------------------------------------------------------------
%% @doc Cleanup and unmocking related with users and spaces
%%--------------------------------------------------------------------
-spec clean_test_users_and_spaces_no_validate(Config :: list()) -> term().
clean_test_users_and_spaces_no_validate(Config) ->
    Workers = ?config(op_worker_nodes, Config),
    DomainWorkers = get_different_domain_workers(Config),

    lists:foreach(fun(W) ->
        initializer:teardown_sesion(W, Config),
        clear_cache(W)
    end, DomainWorkers),
    test_utils:mock_unload(Workers, [file_meta, oz_spaces, oz_groups, space_storage]).


clear_cache(W) ->
    A1 = rpc:call(W, caches_controller, wait_for_cache_dump, []),
%%     A2 = gen_server:call({?NODE_MANAGER_NAME, W}, clear_mem_synch, 60000),
%%     A3 = gen_server:call({?NODE_MANAGER_NAME, W}, force_clear_node, 60000),
%%     ?assertMatch({ok, ok, {ok, ok}}, {A1, A2, A3}).
    ok.

%%--------------------------------------------------------------------
%% @doc
%% Creates basic test session.
%% @end
%%--------------------------------------------------------------------
-spec basic_session_setup(Worker :: node(), SessId :: session:id(),
    Iden :: session:identity(), Con :: pid(), Config :: term()) -> NewConfig :: term().
basic_session_setup(Worker, SessId, Iden, Con, Config) ->
    ?assertEqual({ok, created}, rpc:call(Worker, session_manager,
        reuse_or_create_fuse_session, [SessId, Iden, Con])),
    [{session_id, SessId}, {identity, Iden} | Config].

%%--------------------------------------------------------------------
%% @doc
%% Removes basic test session.
%% @end
%%--------------------------------------------------------------------
-spec basic_session_teardown(Worker :: node(), Config :: term()) -> NewConfig :: term().
basic_session_teardown(Worker, Config) ->
    SessId = proplists:get_value(session_id, Config),
    ?assertEqual(ok, rpc:call(Worker, session_manager, remove_session, [SessId])).

%%--------------------------------------------------------------------
%% @doc
%% @equiv remove_pending_messages(0)
%% @end
%%--------------------------------------------------------------------
-spec remove_pending_messages() -> ok.
remove_pending_messages() ->
    remove_pending_messages(0).

%%--------------------------------------------------------------------
%% @doc
%% Removes messages for process queue. Waits 'Timeout' milliseconds for the
%% next message.
%% @end
%%--------------------------------------------------------------------
-spec remove_pending_messages(Timeout :: timeout()) -> ok.
remove_pending_messages(Timeout) ->
    receive
        _ -> remove_pending_messages(Timeout)
    after
        Timeout -> ok
    end.

%%--------------------------------------------------------------------
%% @doc
%% Removes all records from models.
%% @end
%%--------------------------------------------------------------------
-spec clear_models(Worker :: node(), Names :: [atom()]) -> ok.
clear_models(Worker, Names) ->
    lists:foreach(fun(Name) ->
        {ok, Docs} = ?assertMatch({ok, _}, rpc:call(Worker, Name, list, [])),
        lists:foreach(fun(#document{key = Key}) ->
            ?assertEqual(ok, rpc:call(Worker, Name, delete, [Key]))
        end, Docs)
    end, Names).

%%--------------------------------------------------------------------
%% @doc Setup test users' sessions on server
%%--------------------------------------------------------------------
-spec setup_session(Worker :: node(), [{UserNum :: non_neg_integer(),
    [Spaces :: {binary(), binary()}], [Groups :: {binary(), binary()}]}], Config :: term()) -> NewConfig :: term().
setup_session(_Worker, [], Config) ->
    Config;
setup_session(Worker, [{UserNum, Spaces, Groups} | R], Config) ->
    Self = self(),

    {SpaceIds, SpaceNames} = lists:unzip(Spaces),
    {GroupIds, _GroupNames} = lists:unzip(Groups),

    Name = fun(Text, Num) -> name(Text, Num) end,

    SessId = Name("session_id", UserNum),
    UserId = Name("user_id", UserNum),
    Iden = #identity{user_id = UserId},
    UserName = Name("username", UserNum),

    lists:foreach(fun(SpaceName) ->
        case get(SpaceName) of
            undefined -> put(SpaceName, [SessId]);
            SessIds -> put(SpaceName, [SessId | SessIds])
        end
    end, SpaceNames),

    ?assertMatch({ok, _}, rpc:call(Worker, session_manager,
        reuse_or_create_fuse_session, [SessId, Iden, #auth{}, Self])),
    {ok, #document{value = Session}} = rpc:call(Worker, session, get, [SessId]),
    {ok, _} = rpc:call(Worker, onedata_user, create, [
        #document{key = UserId, value = #onedata_user{
            name = UserName, space_ids = SpaceIds, group_ids = GroupIds
        }}
    ]),
    [{ok, _} = rpc:call(Worker, onedata_group, get_or_fetch, [Id, #auth{}]) || Id <- GroupIds],
    ?assertReceivedMatch(onedata_user_setup, ?TIMEOUT),
    [
        {{spaces, UserNum}, Spaces},
        {{groups, UserNum}, Groups},
        {{user_id, UserNum}, UserId},
        {{user_name, UserNum}, UserName},
        {{session_id, UserNum}, SessId},
        {{fslogic_ctx, UserNum}, #fslogic_ctx{session = Session}}
        | setup_session(Worker, R, Config)
    ].

%%--------------------------------------------------------------------
%% @doc Removes test users' sessions from server.
%%--------------------------------------------------------------------
-spec teardown_sesion(Worker :: node(), Config :: term()) -> NewConfig :: term().
teardown_sesion(Worker, Config) ->
    lists:foldl(fun
        ({{session_id, _}, SessId}, Acc) ->
            ?assertEqual(ok,
                rpc:call(Worker, session_manager, remove_session, [SessId])),
            Acc;
        ({{spaces, _}, Spaces}, Acc) ->
            {SpaceIds, _SpaceNames} = lists:unzip(Spaces),
            lists:foreach(fun(SpaceId) ->
                ?assertEqual(ok, rpc:call(Worker, file_meta, delete, [fslogic_uuid:spaceid_to_space_dir_uuid(SpaceId)]))
            end, SpaceIds),
            Acc;
        ({{user_id, _}, UserId}, Acc) ->
            ?assertEqual(ok, rpc:call(Worker, onedata_user, delete, [UserId])),
            ?assertEqual(ok, rpc:call(Worker, file_meta, delete, [fslogic_uuid:default_space_uuid(UserId)])),
            ?assertEqual(ok,
                rpc:call(Worker, file_meta, delete,
                    [fslogic_uuid:spaces_uuid(UserId)]
                )),
            Acc;
        ({{fslogic_ctx, _}, _}, Acc) ->
            Acc;
        (Elem, Acc) ->
            [Elem | Acc]
    end, [], Config).

%%--------------------------------------------------------------------
%% @doc Setups test storage on server and creates test storage dir on each provider
%%--------------------------------------------------------------------
-spec setup_storage(Config :: list()) -> list().
setup_storage(Config) ->
    DomainWorkers = get_different_domain_workers(Config),
    setup_storage(DomainWorkers, Config).

%%--------------------------------------------------------------------
%% @doc Setups test storage on server and creates test storage dir on one provider
%%--------------------------------------------------------------------
-spec setup_storage([node()], Config :: list()) -> list().
setup_storage([], Config) ->
    Config;
setup_storage([Worker | Rest], Config) ->
    TmpDir = generator:gen_storage_dir(),
    %% @todo: use shared storage
    "" = rpc:call(Worker, os, cmd, ["mkdir -p " ++ TmpDir]),
    {ok, StorageId} = rpc:call(
        Worker, storage, create, [
            #document{value = fslogic_storage:new_storage(
                <<"Test", (list_to_binary(atom_to_list(?GET_DOMAIN(Worker))))/binary>>,
                [fslogic_storage:new_helper_init(
                    <<"DirectIO">>,
                    #{<<"root_path">> => list_to_binary(TmpDir)}
                )]
            )}]),
    [{{storage_id, ?GET_DOMAIN(Worker)}, StorageId}, {{storage_dir, ?GET_DOMAIN(Worker)}, TmpDir}] ++
    setup_storage(Rest, Config).

%%--------------------------------------------------------------------
%% @doc Removes test storage dir on each provider
%%--------------------------------------------------------------------
-spec teardown_storage(Config :: list()) -> ok.
teardown_storage(Config) ->
    DomainWorkers = get_different_domain_workers(Config),
    lists:foreach(fun(Worker) ->
        teardown_storage(Worker, Config) end, DomainWorkers).

%%--------------------------------------------------------------------
%% @doc Mocks space_storage module, so that it returns default storage for all spaces.
%%--------------------------------------------------------------------
-spec space_storage_mock(Workers :: node() | [node()], StorageId :: storage:id()) -> ok.
space_storage_mock(Workers, StorageId) ->
    test_utils:mock_new(Workers, space_storage),
    test_utils:mock_expect(Workers, space_storage, get, fun(_) ->
        {ok, #document{value = #space_storage{storage_ids = [StorageId]}}}
    end).

%%--------------------------------------------------------------------
%% @doc Mocks communicator module, so that it ignores all messages.
%%--------------------------------------------------------------------
-spec communicator_mock(Workers :: node() | [node()]) -> ok.
communicator_mock(Workers) ->
    test_utils:mock_new(Workers, communicator),
    test_utils:mock_expect(Workers, communicator, send, fun(_, _) -> ok end),
    test_utils:mock_expect(Workers, communicator, send, fun(_, _, _) -> ok end).

%%%===================================================================
%%% Internal functions
%%%===================================================================

%%--------------------------------------------------------------------
%% @doc Setup and mocking related with users and spaces, done on one provider
%%--------------------------------------------------------------------
-spec create_test_users_and_spaces([Worker :: node()], Config :: list()) -> list().
create_test_users_and_spaces([], Config) ->
    Config;
create_test_users_and_spaces([Worker | Rest], Config) ->
    StorageId = ?config({storage_id, ?GET_DOMAIN(Worker)}, Config),
    SameDomainWorkers = get_same_domain_workers(Config, ?GET_DOMAIN(Worker)),
    initializer:space_storage_mock(SameDomainWorkers, StorageId),

    Space1 = {<<"space_id1">>, <<"space_name1">>},
    Space2 = {<<"space_id2">>, <<"space_name2">>},
    Space3 = {<<"space_id3">>, <<"space_name3">>},
    Space4 = {<<"space_id4">>, <<"space_name4">>},
<<<<<<< HEAD
=======
    Space5 = {<<"space_id5">>, <<"space_name">>},
    Space6 = {<<"space_id6">>, <<"space_name">>},
    Spaces = [Space1, Space2, Space3, Space4, Space5, Space6],
>>>>>>> b19b7372

    Group1 = {<<"group_id1">>, <<"group_name1">>},
    Group2 = {<<"group_id2">>, <<"group_name2">>},
    Group3 = {<<"group_id3">>, <<"group_name3">>},
    Group4 = {<<"group_id4">>, <<"group_name4">>},
    Groups = [Group1, Group2, Group3, Group4],

    User1 = {1, [Space1, Space2, Space3, Space4], [Group1, Group2, Group3, Group4]},
    User2 = {2, [Space2, Space3, Space4], [Group2, Group3, Group4]},
    User3 = {3, [Space3, Space4], [Group3, Group4]},
    User4 = {4, [Space4], [Group4]},

    SpaceUsers = [
        {<<"space_id1">>, [<<"user_id1">>]},
        {<<"space_id2">>, [<<"user_id1">>, <<"user_id2">>]},
        {<<"space_id3">>, [<<"user_id1">>, <<"user_id2">>, <<"user_id3">>]},
        {<<"space_id4">>, [<<"user_id1">>, <<"user_id2">>, <<"user_id3">>, <<"user_id4">>]},
        {<<"space_id5">>, [<<"user_id5">>]},
        {<<"space_id6">>, [<<"user_id5">>]}
    ],

    GroupUsers = [
        {<<"group_id1">>, [<<"user_id1">>]},
        {<<"group_id2">>, [<<"user_id1">>, <<"user_id2">>]},
        {<<"group_id3">>, [<<"user_id1">>, <<"user_id2">>, <<"user_id3">>]},
        {<<"group_id4">>, [<<"user_id1">>, <<"user_id2">>, <<"user_id3">>, <<"user_id4">>]}
    ],

    file_meta_mock_setup(SameDomainWorkers),
<<<<<<< HEAD
    oz_spaces_mock_setup(SameDomainWorkers, [Space1, Space2, Space3, Space4]),
    oz_groups_mock_setup(SameDomainWorkers, [Group1, Group2, Group3, Group4]),
=======
    oz_spaces_mock_setup(SameDomainWorkers, Spaces, SpaceUsers),
    oz_groups_mock_setup(SameDomainWorkers, Groups, GroupUsers),
>>>>>>> b19b7372

    proplists:compact(
        initializer:setup_session(Worker, [User1, User2, User3, User4], Config)
        ++ create_test_users_and_spaces(Rest, Config)
    ).

%%--------------------------------------------------------------------
%% @doc
%% Get one worker from each provider domain.
%% @end
%%--------------------------------------------------------------------
-spec get_different_domain_workers(Config :: list()) -> [node()].
get_different_domain_workers(Config) ->
    Workers = ?config(op_worker_nodes, Config),
    lists:usort(fun(W1, W2) -> ?GET_DOMAIN(W1) =< ?GET_DOMAIN(W2) end, Workers).


%%--------------------------------------------------------------------
%% @doc
%% Get workers with given domain
%% @end
%%--------------------------------------------------------------------
-spec get_same_domain_workers(Config :: list(), Domain :: atom()) -> [node()].
get_same_domain_workers(Config, Domain) ->
    Workers = ?config(op_worker_nodes, Config),
    lists:filter(fun(W) -> ?GET_DOMAIN(W) =:= Domain end, Workers).

%%--------------------------------------------------------------------
%% @doc Removes test storage dir on given node
%%--------------------------------------------------------------------
-spec teardown_storage(Worker :: node(), Config :: list()) -> string().
teardown_storage(Worker, Config) ->
    TmpDir = ?config({storage_dir, ?GET_DOMAIN(Worker)}, Config),
    "" = rpc:call(Worker, os, cmd, ["rm -rf " ++ TmpDir]).

%%--------------------------------------------------------------------
%% @private
%% @doc Appends Num to Text and converts it to binary.
%%--------------------------------------------------------------------
-spec name(Text :: string(), Num :: integer()) -> binary().
name(Text, Num) ->
    list_to_binary(Text ++ integer_to_list(Num)).

%%--------------------------------------------------------------------
%% @private
%% @doc
%% Mocks oz_spaces module, so that it returns default space details for default
%% space ID.
%% @end
%%--------------------------------------------------------------------
-spec oz_spaces_mock_setup(Workers :: node() | [node()],
    [{binary(), binary()}], [{binary(), [binary()]}]) ->
    ok.
oz_spaces_mock_setup(Workers, Spaces, Users) ->
    test_utils:mock_new(Workers, oz_spaces),
    test_utils:mock_expect(Workers, oz_spaces, get_details,
        fun(_, SpaceId) ->
            SpaceName = proplists:get_value(SpaceId, Spaces),
            {ok, #space_details{id = SpaceId, name = SpaceName}}
        end
    ),

    test_utils:mock_expect(Workers, oz_spaces, get_users,
        fun(provider, SpaceId) ->
            {ok, proplists:get_value(SpaceId, Users)} end),
    test_utils:mock_expect(Workers, oz_spaces, get_groups,
        fun(provider, _) -> {ok, []} end),

    test_utils:mock_expect(Workers, oz_spaces, get_user_privileges,
        fun(provider, _, _) -> {ok, privileges:space_privileges()} end),
    test_utils:mock_expect(Workers, oz_spaces, get_group_privileges,
        fun(provider, _, _) -> {ok, privileges:group_privileges()} end).

%%--------------------------------------------------------------------
%% @private
%% @doc
%% Mocks oz_groups module, so that it returns default group details for default
%% group ID.
%% @end
%%--------------------------------------------------------------------
-spec oz_groups_mock_setup(Workers :: node() | [node()],
    [{binary(), binary()}], [{binary(), [binary()]}]) -> ok.
oz_groups_mock_setup(Workers, Groups, Users) ->
    test_utils:mock_new(Workers, oz_groups),
    test_utils:mock_expect(Workers, oz_groups, get_details,
        fun({user, _}, GroupId) ->
            GroupName = proplists:get_value(GroupId, Groups),
            {ok, #group_details{id = GroupId, name = GroupName}}
        end
    ),

    test_utils:mock_expect(Workers, oz_groups, get_users,
        fun({user, _}, GroupId) ->
            {ok, proplists:get_value(GroupId, Users)} end),
    test_utils:mock_expect(Workers, oz_groups, get_spaces,
        fun({user, _}, _) -> {ok, []} end),

    test_utils:mock_expect(Workers, oz_groups, get_user_privileges,
        fun({user, _}, _, _) -> {ok, privileges:space_privileges()} end).

%%--------------------------------------------------------------------
%% @private
%% @doc Mocks file_meta module, so that creation of onedata user sends notification.
%%--------------------------------------------------------------------
-spec file_meta_mock_setup(Workers :: node() | [node()]) -> ok.
file_meta_mock_setup(Workers) ->
    Self = self(),
    Handler = fun(UUID) ->
        file_meta:setup_onedata_user(UUID),
        Self ! onedata_user_setup
    end,
    test_utils:mock_new(Workers, file_meta),
    test_utils:mock_expect(Workers, file_meta, 'after', fun
        (onedata_user, create_or_update, _, _, {ok, UUID}) -> Handler(UUID);
        (onedata_user, create, _, _, {ok, UUID}) -> Handler(UUID)
    end).<|MERGE_RESOLUTION|>--- conflicted
+++ resolved
@@ -295,12 +295,7 @@
     Space2 = {<<"space_id2">>, <<"space_name2">>},
     Space3 = {<<"space_id3">>, <<"space_name3">>},
     Space4 = {<<"space_id4">>, <<"space_name4">>},
-<<<<<<< HEAD
-=======
-    Space5 = {<<"space_id5">>, <<"space_name">>},
-    Space6 = {<<"space_id6">>, <<"space_name">>},
-    Spaces = [Space1, Space2, Space3, Space4, Space5, Space6],
->>>>>>> b19b7372
+    Spaces = [Space1, Space2, Space3, Space4],
 
     Group1 = {<<"group_id1">>, <<"group_name1">>},
     Group2 = {<<"group_id2">>, <<"group_name2">>},
@@ -317,9 +312,7 @@
         {<<"space_id1">>, [<<"user_id1">>]},
         {<<"space_id2">>, [<<"user_id1">>, <<"user_id2">>]},
         {<<"space_id3">>, [<<"user_id1">>, <<"user_id2">>, <<"user_id3">>]},
-        {<<"space_id4">>, [<<"user_id1">>, <<"user_id2">>, <<"user_id3">>, <<"user_id4">>]},
-        {<<"space_id5">>, [<<"user_id5">>]},
-        {<<"space_id6">>, [<<"user_id5">>]}
+        {<<"space_id4">>, [<<"user_id1">>, <<"user_id2">>, <<"user_id3">>, <<"user_id4">>]}
     ],
 
     GroupUsers = [
@@ -330,13 +323,8 @@
     ],
 
     file_meta_mock_setup(SameDomainWorkers),
-<<<<<<< HEAD
-    oz_spaces_mock_setup(SameDomainWorkers, [Space1, Space2, Space3, Space4]),
-    oz_groups_mock_setup(SameDomainWorkers, [Group1, Group2, Group3, Group4]),
-=======
     oz_spaces_mock_setup(SameDomainWorkers, Spaces, SpaceUsers),
     oz_groups_mock_setup(SameDomainWorkers, Groups, GroupUsers),
->>>>>>> b19b7372
 
     proplists:compact(
         initializer:setup_session(Worker, [User1, User2, User3, User4], Config)
@@ -400,15 +388,15 @@
     ),
 
     test_utils:mock_expect(Workers, oz_spaces, get_users,
-        fun(provider, SpaceId) ->
+        fun(_, SpaceId) ->
             {ok, proplists:get_value(SpaceId, Users)} end),
     test_utils:mock_expect(Workers, oz_spaces, get_groups,
-        fun(provider, _) -> {ok, []} end),
+        fun(_, _) -> {ok, []} end),
 
     test_utils:mock_expect(Workers, oz_spaces, get_user_privileges,
-        fun(provider, _, _) -> {ok, privileges:space_privileges()} end),
+        fun(_, _, _) -> {ok, privileges:space_privileges()} end),
     test_utils:mock_expect(Workers, oz_spaces, get_group_privileges,
-        fun(provider, _, _) -> {ok, privileges:group_privileges()} end).
+        fun(_, _, _) -> {ok, privileges:group_privileges()} end).
 
 %%--------------------------------------------------------------------
 %% @private
@@ -429,13 +417,13 @@
     ),
 
     test_utils:mock_expect(Workers, oz_groups, get_users,
-        fun({user, _}, GroupId) ->
+        fun(_, GroupId) ->
             {ok, proplists:get_value(GroupId, Users)} end),
     test_utils:mock_expect(Workers, oz_groups, get_spaces,
-        fun({user, _}, _) -> {ok, []} end),
+        fun(_, _) -> {ok, []} end),
 
     test_utils:mock_expect(Workers, oz_groups, get_user_privileges,
-        fun({user, _}, _, _) -> {ok, privileges:space_privileges()} end).
+        fun(_, _, _) -> {ok, privileges:space_privileges()} end).
 
 %%--------------------------------------------------------------------
 %% @private
