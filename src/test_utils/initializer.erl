%%%--------------------------------------------------------------------
%%% @author Tomasz Lichon
%%% @copyright (C) 2015 ACK CYFRONET AGH
%%% This software is released under the MIT license
%%% cited in 'LICENSE.txt'.
%%% @end
%%%--------------------------------------------------------------------
%%% @doc
%%% Utility functions for initializing things like session or storage configuration.
%%% @end
%%%--------------------------------------------------------------------
-module(initializer).
-author("Tomasz Lichon").

-include("global_definitions.hrl").
-include("http/gui_paths.hrl").
-include("modules/fslogic/fslogic_common.hrl").
-include("modules/datastore/datastore_models.hrl").
-include("proto/common/credentials.hrl").
-include("proto/common/clproto_message_id.hrl").
-include("proto/oneclient/client_messages.hrl").
-include("test_utils/initializer.hrl").
-include_lib("ctool/include/aai/aai.hrl").
-include_lib("ctool/include/test/test_utils.hrl").
-include_lib("ctool/include/global_definitions.hrl").
-include_lib("ctool/include/errors.hrl").
-include_lib("public_key/include/public_key.hrl").

%% API
-export([
    create_access_token/1, create_access_token/2,
    setup_session/3, teardown_session/2,
    setup_storage/1, setup_storage/2, teardown_storage/1,
    clean_test_users_and_spaces/1,
    remove_pending_messages/0, create_test_users_and_spaces/2,
    remove_pending_messages/1, clear_subscriptions/1,
    communicator_mock/1, clean_test_users_and_spaces_no_validate/1,
    domain_to_provider_id/1, mock_test_file_context/2, unmock_test_file_context/1
]).
-export([mock_auth_manager/1, unmock_auth_manager/1]).
-export([mock_provider_ids/1, mock_provider_id/4, unmock_provider_ids/1]).
-export([unload_quota_mocks/1, disable_quota_limit/1]).
-export([testmaster_mock_space_user_privileges/4, node_get_mocked_space_user_privileges/2]).
-export([mock_share_logic/1, unmock_share_logic/1]).
-export([put_into_cache/1]).
-export([get_storage_id/1, get_supporting_storage_id/2]).
-export([local_ip_v4/0]).


-record(user_config, {
    id :: od_user:id(),
    name :: binary(),
    spaces :: [],
    groups :: [],
    token :: binary()
}).

-define(TIMEOUT, timer:seconds(5)).
-define(DEFAULT_GLOBAL_SETUP, [
    {<<"groups">>, [
        {<<"group1">>, [
            {<<"users">>, [<<"user1">>]}
        ]},
        {<<"group2">>, [
            {<<"users">>, [<<"user1">>, <<"user2">>]}
        ]},
        {<<"group3">>, [
            {<<"users">>, [<<"user1">>, <<"user2">>, <<"user3">>]}
        ]},
        {<<"group4">>, [
            {<<"users">>, [<<"user1">>, <<"user2">>, <<"user3">>, <<"user4">>]}
        ]}
    ]},
    {<<"spaces">>, [
        {<<"space_id1">>, [
            {<<"displayed_name">>, <<"space_name1">>},
            {<<"users">>, [<<"user1">>]},
            {<<"groups">>, [<<"group1">>]},
            {<<"providers">>, [
                {<<"p1">>, [
                    {<<"supported_size">>, 1000000000}
%%                        {<<"storage">>, <<"/mnt/st1">>}
                ]}
            ]}
        ]},
        {<<"space_id2">>, [
            {<<"displayed_name">>, <<"space_name2">>},
            {<<"users">>, [<<"user1">>, <<"user2">>]},
            {<<"groups">>, [<<"group1">>, <<"group2">>]},
            {<<"providers">>, [
                {<<"p1">>, [
                    {<<"supported_size">>, 1000000000}
%%                        {<<"storage">>, <<"/mnt/st1">>}

                ]}
            ]}
        ]},
        {<<"space_id3">>, [
            {<<"displayed_name">>, <<"space_name3">>},
            {<<"users">>, [<<"user1">>, <<"user2">>, <<"user3">>]},
            {<<"groups">>, [<<"group1">>, <<"group2">>, <<"group3">>]},
            {<<"providers">>, [
                {<<"p1">>, [
                    {<<"supported_size">>, 1000000000}
%%                        {<<"storage">>, <<"/mnt/st1">>}
                ]}
            ]}
        ]},
        {<<"space_id4">>, [
            {<<"displayed_name">>, <<"space_name4">>},
            {<<"users">>, [<<"user1">>, <<"user2">>, <<"user3">>, <<"user4">>]},
            {<<"groups">>, [<<"group1">>, <<"group2">>, <<"group3">>, <<"group4">>]},
            {<<"providers">>, [
                {<<"p1">>, [
                    {<<"supported_size">>, 1000000000}
%%                        {<<"storage">>, <<"/mnt/st1">>}
                ]}
            ]}
        ]}
    ]}
]).

-define(TOKENS_SECRET, <<"secret">>).

%%%===================================================================
%%% API
%%%===================================================================

%%-------------------------------------------------------------------
%% @doc
%% Returns provider id based on worker's domain
%% @end
%%--------------------------------------------------------------------
-spec domain_to_provider_id(Domain :: atom()) -> binary().
domain_to_provider_id(Domain) ->
    atom_to_binary(Domain, utf8).

%%--------------------------------------------------------------------
%% @doc
%% Setup and mocking related with users and spaces, done on each provider
%% @end
%%--------------------------------------------------------------------
-spec create_test_users_and_spaces(ConfigPath :: string(), JsonConfig :: list()) -> list().
create_test_users_and_spaces(ConfigPath, Config) ->
    Workers = ?config(op_worker_nodes, Config),
    create_test_users_and_spaces(Workers, ConfigPath, Config).

%%--------------------------------------------------------------------
%% @doc
%% Cleanup and unmocking related with users and spaces
%% @end
%%--------------------------------------------------------------------
-spec clean_test_users_and_spaces(Config :: list()) -> term().
clean_test_users_and_spaces(Config) ->
    Workers = ?config(op_worker_nodes, Config),
    DomainWorkers = get_different_domain_workers(Config),

    lists:foreach(fun(W) ->
        initializer:teardown_session(W, Config)
    end, DomainWorkers),

    test_utils:mock_validate_and_unload(Workers, [
        user_logic, group_logic,
        space_logic, provider_logic, cluster_logic, harvester_logic,
        auth_manager
    ]),
    unmock_provider_ids(Workers).

%%TODO this function can be deleted after resolving VFS-1811 and replacing call
%%to this function in cdmi_test_SUITE with call to clean_test_users_and_spaces.
%%--------------------------------------------------------------------
%% @doc
%% Cleanup and unmocking related with users and spaces
%% @end
%%--------------------------------------------------------------------
-spec clean_test_users_and_spaces_no_validate(Config :: list()) -> term().
clean_test_users_and_spaces_no_validate(Config) ->
    Workers = ?config(op_worker_nodes, Config),
    DomainWorkers = get_different_domain_workers(Config),

    lists:foreach(fun(W) ->
        initializer:teardown_session(W, Config)
    end, DomainWorkers),

    test_utils:mock_unload(Workers, [user_logic, group_logic, space_logic,
        provider_logic, cluster_logic, harvester_logic, storage_logic, provider_auth]),
    unmock_provider_ids(Workers).

%%--------------------------------------------------------------------
%% @doc
%% @equiv remove_pending_messages(0)
%% @end
%%--------------------------------------------------------------------
-spec remove_pending_messages() -> ok.
remove_pending_messages() ->
    remove_pending_messages(0).

%%--------------------------------------------------------------------
%% @doc
%% Removes messages for process queue. Waits 'Timeout' milliseconds for the
%% next message.
%% @end
%%--------------------------------------------------------------------
-spec remove_pending_messages(Timeout :: timeout()) -> ok.
remove_pending_messages(Timeout) ->
    receive
        _ -> remove_pending_messages(Timeout)
    after
        Timeout -> ok
    end.

%%--------------------------------------------------------------------
%% @doc
%% Removes all subscriptions.
%% @end
%%--------------------------------------------------------------------
-spec clear_subscriptions(Worker :: node()) -> ok.
clear_subscriptions(Worker) ->
    {ok, Docs} = ?assertMatch({ok, _}, rpc:call(Worker, subscription,
        list_durable_subscriptions, [])),
    lists:foreach(fun(#document{key = Key}) ->
        ?assertEqual(ok, rpc:call(Worker, subscription, delete, [Key]))
    end, Docs).


-spec create_access_token(od_user:id()) -> tokens:serialized().
create_access_token(UserId) ->
    create_access_token(UserId, []).


-spec create_access_token(od_user:id(), [caveats:caveat()]) -> tokens:serialized().
create_access_token(UserId, Caveats) ->
    {ok, SerializedToken} = ?assertMatch(
        {ok, _},
        tokens:serialize(tokens:construct(#token{
            onezone_domain = <<"zone">>,
            subject = ?SUB(user, UserId),
            id = UserId,
            type = ?ACCESS_TOKEN,
            persistence = {temporary, 1}
        }, ?TOKENS_SECRET, Caveats))
    ),
    SerializedToken.


%%--------------------------------------------------------------------
%% @doc
%% Setup test users' sessions on server
%% @end
%%--------------------------------------------------------------------
-spec setup_session(Worker :: node(), [#user_config{}], Config :: term()) -> NewConfig :: term().
setup_session(_Worker, [], Config) ->
    Config;
setup_session(Worker, [{_, #user_config{
    id = UserId,
    spaces = Spaces,
    token = AccessToken,
    groups = Groups,
    name = UserName
}} | R], Config) ->

    Name = fun(Text, User) ->
        list_to_binary(Text ++ "_" ++ binary_to_list(User))
    end,

    Nonce = Name(atom_to_list(?GET_DOMAIN(Worker)) ++ "_nonce", UserId),

    Identity = ?SUB(user, UserId),
    TokenAuth = auth_manager:build_token_auth(
        AccessToken, undefined,
        local_ip_v4(), oneclient, allow_data_access_caveats
    ),
    {ok, SessId} = ?assertMatch({ok, _}, rpc:call(
        Worker,
        session_manager,
        reuse_or_create_fuse_session,
        [Nonce, Identity, TokenAuth])
    ),

    lists:foreach(fun({SpaceId, SpaceName}) ->
        case get(SpaceName) of
            undefined -> put(SpaceName, [SessId]);
            SessIds -> put(SpaceName, [SessId | SessIds])
        end,
        rpc:call(Worker, session, set_direct_io, [SessId, SpaceId, false])
    end, Spaces),

    Ctx = rpc:call(Worker, user_ctx, new, [SessId]),
    [
        {{spaces, UserId}, Spaces},
        {{groups, UserId}, Groups},
        {{user_id, UserId}, UserId},
        {{user_name, UserId}, UserName},
        {{access_token, UserId}, AccessToken},
        {{token_auth, UserId}, TokenAuth},
        {{session_nonce, {UserId, ?GET_DOMAIN(Worker)}}, Nonce},
        {{session_id, {UserId, ?GET_DOMAIN(Worker)}}, SessId},
        {{fslogic_ctx, UserId}, Ctx}
        | setup_session(Worker, R, Config)
    ].

%%--------------------------------------------------------------------
%% @doc
%% Removes test users' sessions from server.
%% @end
%%--------------------------------------------------------------------
-spec teardown_session(Worker :: node(), Config :: term()) -> NewConfig :: term().
teardown_session(Worker, Config) ->
    lists:foldl(fun
        ({{session_id, _}, SessId}, Acc) ->
            case rpc:call(Worker, session, get_auth, [SessId]) of
                {ok, Auth} ->
                    rpc:call(Worker, auth_manager, invalidate, [Auth]),
                    ?assertEqual(ok, rpc:call(Worker, session_manager, remove_session, [SessId]));
                {error, not_found} ->
                    ok
            end,
            Acc;
        ({{spaces, _}, Spaces}, Acc) ->
            {SpaceIds, _SpaceNames} = lists:unzip(Spaces),
            lists:foreach(fun(SpaceId) ->
                rpc:call(Worker, file_meta, delete, [fslogic_uuid:spaceid_to_space_dir_uuid(SpaceId)])
            end, SpaceIds),
            Acc;
        ({{user_id, _}, UserId}, Acc) ->
            rpc:call(Worker, file_meta, delete, [fslogic_uuid:user_root_dir_uuid(UserId)]),
            Acc;
        ({{fslogic_ctx, _}, _}, Acc) ->
            Acc;
        (Elem, Acc) ->
            [Elem | Acc]
    end, [], Config).

%%--------------------------------------------------------------------
%% @doc
%% Setups test storage on server and creates test storage dir on each provider
%% @end
%%--------------------------------------------------------------------
-spec setup_storage(Config :: list()) -> list().
setup_storage(Config) ->
    DomainWorkers = get_different_domain_workers(Config),
    setup_storage(DomainWorkers, Config).

%%--------------------------------------------------------------------
%% @doc
%% Setups test storage on server and creates test storage dir on one provider
%% @end
%%--------------------------------------------------------------------
-spec setup_storage([node()], Config :: list()) -> list().
setup_storage([], Config) ->
    Config;
setup_storage([Worker | Rest], Config) ->
    TmpDir = generator:gen_storage_dir(),
    %% @todo: use shared storage
    "" = rpc:call(Worker, os, cmd, ["mkdir -p " ++ TmpDir ++ " -m 777"]),
    UserCtx = #{<<"uid">> => <<"0">>, <<"gid">> => <<"0">>},
    Args = #{<<"mountPoint">> => list_to_binary(TmpDir)},
    {ok, Helper} = helper:new_helper(
        ?POSIX_HELPER_NAME,
        Args,
        UserCtx,
        false,
        ?CANONICAL_STORAGE_PATH
    ),
    StorageName = <<"Test", (atom_to_binary(?GET_DOMAIN(Worker), utf8))/binary>>,
    {ok, StorageId} = rpc:call(Worker, storage_config, create, [StorageName, Helper, false, undefined, false]),
    rpc:call(Worker, storage, on_storage_created, [StorageId]),
    storage_logic_mock_setup(Worker, #{?GET_DOMAIN_BIN(Worker) => #{StorageId => #{}}}, []),
    [{{storage_id, ?GET_DOMAIN(Worker)}, StorageId}, {{storage_dir, ?GET_DOMAIN(Worker)}, TmpDir}] ++
    setup_storage(Rest, Config).

%%--------------------------------------------------------------------
%% @doc
%% Removes test storage dir on each provider
%% @end
%%--------------------------------------------------------------------
-spec teardown_storage(Config :: list()) -> ok.
teardown_storage(Config) ->
    DomainWorkers = get_different_domain_workers(Config),
    Workers = ?config(op_worker_nodes, Config),
    storage_mock_teardown(Workers),
    lists:foreach(fun(Worker) ->
        teardown_storage(Worker, Config) end, DomainWorkers).


%%--------------------------------------------------------------------
%% @doc
%% Mocks communicator module, so that it ignores all messages.
%% @end
%%--------------------------------------------------------------------
-spec communicator_mock(Workers :: node() | [node()]) -> ok.
communicator_mock(Workers) ->
    catch test_utils:mock_new(Workers, communicator),
    test_utils:mock_expect(Workers, communicator, send_to_oneclient, fun(_, _) -> ok end).

%%--------------------------------------------------------------------
%% @doc
%% Disables all quota checks. Should be unloaded via unload_quota_mocks/1.
%% @end
%%--------------------------------------------------------------------
-spec disable_quota_limit(Config :: list()) -> ok.
disable_quota_limit(Config) ->
    Workers = ?config(op_worker_nodes, Config),
    test_utils:mock_new(Workers, [space_quota]),
    test_utils:mock_expect(Workers, space_quota, assert_write,
        fun(_, _) -> ok end),
    test_utils:mock_expect(Workers, space_quota, assert_write,
        fun(_) -> ok end),

    test_utils:mock_expect(Workers, space_quota, available_size,
        fun(_) -> 100000000000000000 end),
    test_utils:mock_expect(Workers, space_quota, apply_size_change,
        fun(ID, _) -> {ok, ID} end).

%%--------------------------------------------------------------------
%% @doc
%% Unloads space_quota mock.
%% @end
%%--------------------------------------------------------------------
-spec unload_quota_mocks(Config :: list()) -> ok.
unload_quota_mocks(Config) ->
    Workers = ?config(op_worker_nodes, Config),
    test_utils:mock_unload(Workers, [space_quota]).

%%--------------------------------------------------------------------
%% @doc
%% Mocks file context for test files with uuids that begin with given prefix.
%% The files will be seen as existing and non-root.
%% @end
%%--------------------------------------------------------------------
-spec mock_test_file_context(proplists:proplist(), binary()) -> ok.
mock_test_file_context(Config, UuidPrefix) ->
    Workers = ?config(op_worker_nodes, Config),
    test_utils:mock_new(Workers, file_ctx),
    test_utils:mock_expect(Workers, file_ctx, is_root_dir_const,
        fun(FileCtx) ->
            Uuid = file_ctx:get_uuid_const(FileCtx),
            case str_utils:binary_starts_with(Uuid, UuidPrefix) of
                true -> false;
                false -> meck:passthrough([FileCtx])
            end
        end),
    test_utils:mock_expect(Workers, file_ctx, file_exists_const,
        fun(FileCtx) ->
            Uuid = file_ctx:get_uuid_const(FileCtx),
            case str_utils:binary_starts_with(Uuid, UuidPrefix) of
                true -> true;
                false -> meck:passthrough([FileCtx])
            end
        end).

%%--------------------------------------------------------------------
%% @doc
%% Unmocks file context for test files
%% @end
%%--------------------------------------------------------------------
-spec unmock_test_file_context(proplists:proplist()) -> ok.
unmock_test_file_context(Config) ->
    Workers = ?config(op_worker_nodes, Config),
    test_utils:mock_validate_and_unload(Workers, file_ctx).

%%--------------------------------------------------------------------
%% @doc
%% Mocks auth_manager:verify for all providers in given environment.
%% @end
%%--------------------------------------------------------------------
-spec mock_auth_manager(proplists:proplist()) -> ok.
mock_auth_manager(Config) ->
    Workers = ?config(op_worker_nodes, Config),
    test_utils:mock_new(Workers, auth_manager, [passthrough]),
    test_utils:mock_expect(Workers, auth_manager, verify,
        fun(TokenAuth) ->
            case tokens:deserialize(auth_manager:get_access_token(TokenAuth)) of
                {ok, Token} ->
                    AuthCtx = #auth_ctx{
                        current_timestamp = time_utils:cluster_time_seconds(),
                        ip = auth_manager:get_peer_ip(TokenAuth),
                        interface = auth_manager:get_interface(TokenAuth),
                        service = ?SERVICE(?OP_WORKER, oneprovider:get_id()),
                        data_access_caveats_policy = auth_manager:get_data_access_caveats_policy(TokenAuth),
                        group_membership_checker = fun(_, _) -> false end
                    },
                    case tokens:verify(Token, ?TOKENS_SECRET, AuthCtx) of
                        {ok, Auth} ->
                            {ok, Auth, undefined};
                        {error, _} = Err1 ->
                            Err1
                    end;
                {error, _} = Err2 ->
                    Err2
            end
        end
    ),
    test_utils:mock_expect(Workers, auth_manager, get_caveats, fun(TokenAuth) ->
        AccessToken = auth_manager:get_access_token(TokenAuth),
        case tokens:deserialize(AccessToken) of
            {ok, Token} ->
                {ok, tokens:get_caveats(Token)};
            {error, _} = Error ->
                Error
        end
    end).

%%--------------------------------------------------------------------
%% @doc
%% Unmocks auth manager.
%% @end
%%--------------------------------------------------------------------
-spec unmock_auth_manager(proplists:proplist()) -> ok.
unmock_auth_manager(Config) ->
    Workers = ?config(op_worker_nodes, Config),
    test_utils:mock_validate_and_unload(Workers, auth_manager).

%%--------------------------------------------------------------------
%% @doc
%% Mocks provider ids for all providers in given environment.
%% @end
%%--------------------------------------------------------------------
-spec mock_provider_ids(proplists:proplist()) -> ok.
mock_provider_ids(Config) ->
    AllWorkers = ?config(op_worker_nodes, Config),
    Domains = lists:usort([?GET_DOMAIN(W) || W <- AllWorkers]),
    lists:foreach(fun(Domain) ->
        CWorkers = get_same_domain_workers(Config, Domain),
        ProviderId = domain_to_provider_id(Domain),
        mock_provider_id(CWorkers, ProviderId, <<"AuthToken">>, <<"IdentityToken">>)
    end, Domains).

%%--------------------------------------------------------------------
%% @doc
%% Mocks provider ids for certain provider.
%% @end
%%--------------------------------------------------------------------
-spec mock_provider_id([node()], od_provider:id(), binary(), binary()) -> ok.
mock_provider_id(Workers, ProviderId, AccessToken, IdentityToken) ->
    ok = test_utils:mock_new(Workers, provider_auth),
    ok = test_utils:mock_expect(Workers, provider_auth, get_identity_token_for_consumer,
        fun(_Consumer) ->
            {ok, ?DUMMY_PROVIDER_IDENTITY_TOKEN(ProviderId)}
        end
    ),

    % Mock cached auth and identity tokens with large TTL
    ExpirationTime = time_utils:system_time_seconds() + 999999999,
    rpc:multicall(Workers, datastore_model, save, [#{model => provider_auth}, #document{
        key = <<"provider_auth">>,
        value = #provider_auth{
            provider_id = ProviderId,
            root_token = <<>>,
            cached_access_token = {ExpirationTime, AccessToken},
            cached_identity_token = {ExpirationTime, IdentityToken}
        }}]),
    ok.

%%--------------------------------------------------------------------
%% @doc
%% Cleans up after mocking provider ids.
%% @end
%%--------------------------------------------------------------------
-spec unmock_provider_ids(proplists:proplist()) -> ok.
unmock_provider_ids(Workers) ->
    rpc:multicall(Workers, provider_auth, delete, []),
    ok.

-spec testmaster_mock_space_user_privileges([node()], od_space:id(), od_user:id(),
    [privileges:space_privilege()]) -> ok.
testmaster_mock_space_user_privileges(Workers, SpaceId, UserId, Privileges) ->
    rpc:multicall(Workers, simple_cache, put, [{privileges, {SpaceId, UserId}}, Privileges]),
    ok.

-spec node_get_mocked_space_user_privileges(od_space:id(), od_user:id()) -> [privileges:space_privilege()].
node_get_mocked_space_user_privileges(SpaceId, UserId) ->
    {ok, Privileges} = simple_cache:get({privileges, {SpaceId, UserId}}, fun() ->
        {false, privileges:space_admin()} end),
    Privileges.

-spec mock_share_logic(proplists:proplist()) -> ok.
mock_share_logic(Config) ->
    Workers = ?config(op_worker_nodes, Config),
    test_utils:mock_new(Workers, share_logic),
    test_utils:mock_expect(Workers, share_logic, create, fun(_Auth, ShareId, Name, SpaceId, ShareFileGuid, FileType) ->
        {ok, _} = put_into_cache(#document{key = ShareId, value = #od_share{
            name = Name,
            space = SpaceId,
            root_file = ShareFileGuid,
            public_url = <<ShareId/binary, "_public_url">>,
            file_type = FileType,
            handle = <<ShareId/binary, "_handle_id">>
        }}),
        {ok, ShareId}
    end),
    test_utils:mock_expect(Workers, share_logic, get, fun(_Auth, ShareId) ->
        od_share:get_from_cache(ShareId)
    end),
    test_utils:mock_expect(Workers, share_logic, delete, fun(_Auth, ShareId) ->
        ok = od_share:invalidate_cache(ShareId)
    end),
    test_utils:mock_expect(Workers, share_logic, update_name, fun(Auth, ShareId, NewName) ->
        {ok, #document{key = ShareId, value = Share}} = share_logic:get(Auth, ShareId),
        ok = od_share:invalidate_cache(ShareId),
        {ok, _} = put_into_cache(#document{key = ShareId, value = Share#od_share{name = NewName}}),
        ok
    end).

-spec unmock_share_logic(proplists:proplist()) -> ok.
unmock_share_logic(Config) ->
    Workers = ?config(op_worker_nodes, Config),
    test_utils:mock_validate_and_unload(Workers, share_logic).


%% Puts an od_* document in the provider's cache, which triggers posthooks
-spec put_into_cache(datastore:doc()) -> {ok, datastore:doc()}.
put_into_cache(Doc = #document{key = Id, value = Record}) ->
    Type = element(1, Record),
    Type:update_cache(Id, fun(_) -> {ok, Record} end, Doc).


-spec get_storage_id(node()) -> storage:id().
get_storage_id(Worker) ->
    {ok, [StorageId]} = rpc:call(Worker, provider_logic, get_storage_ids, []),
    StorageId.


-spec get_supporting_storage_id(node(), od_space:id()) -> storage:id().
get_supporting_storage_id(Worker, SpaceId) ->
    {ok, [StorageId]} = rpc:call(Worker, space_logic, get_local_storage_ids, [SpaceId]),
    StorageId.

%%%===================================================================
%%% Internal functions
%%%===================================================================

%%--------------------------------------------------------------------
%% @private
%% @doc
%% Setup and mocking related with users and spaces on all given providers.
%% @end
%%--------------------------------------------------------------------
-spec create_test_users_and_spaces([Worker :: node()], ConfigPath :: string(), Config :: list()) -> list().
create_test_users_and_spaces(AllWorkers, ConfigPath, Config) ->
    try
        create_test_users_and_spaces_unsafe(AllWorkers, ConfigPath, Config)
    catch Type:Message ->
        ct:print("initializer:create_test_users_and_spaces crashed: ~p:~p~n~p", [
            Type, Message, erlang:get_stacktrace()
        ]),
        throw(cannot_create_test_users_and_spaces)
    end.


-spec create_test_users_and_spaces_unsafe([Worker :: node()], ConfigPath :: string(), Config :: list()) -> list().
create_test_users_and_spaces_unsafe(AllWorkers, ConfigPath, Config) ->
    timer:sleep(2000), % Sometimes the posthook starts too fast

    {ok, ConfigJSONBin} = file:read_file(ConfigPath),
    ConfigJSON = json_utils:decode_deprecated(ConfigJSONBin),

    GlobalSetup = proplists:get_value(<<"test_global_setup">>, ConfigJSON, ?DEFAULT_GLOBAL_SETUP),
    DomainMappings = [{atom_to_binary(K, utf8), V} || {K, V} <- ?config(domain_mappings, Config)],
    SpacesSetup = proplists:get_value(<<"spaces">>, GlobalSetup),
    HarvestersSetup = proplists:get_value(<<"harvesters">>, GlobalSetup, []),
    StoragesSetup = proplists:get_value(<<"storages">>, GlobalSetup, []),
    Domains = lists:usort([?GET_DOMAIN(W) || W <- AllWorkers]),

    lists:foreach(fun({_, SpaceConfig}) ->
        Providers0 = proplists:get_value(<<"providers">>, SpaceConfig),
        lists:foreach(fun({ProviderId, _}) ->
            Domain = proplists:get_value(ProviderId, DomainMappings),
            % If provider does not belong to any domain (was not started in env,
            % but included in space supports), just use its Id.
            Id = case proplists:get_value(ProviderId, DomainMappings) of
                undefined -> ProviderId;
                Domain -> domain_to_provider_id(Domain)
            end,
            case get_same_domain_workers(Config, Domain) of
                [] ->
                    ok;
                Workers ->
                    mock_provider_id(
                        Workers, Id, ?DUMMY_PROVIDER_ACCESS_TOKEN(Id), ?DUMMY_PROVIDER_IDENTITY_TOKEN(Id)
                    )
            end
        end, Providers0)
    end, SpacesSetup),

    StoragesSetupMap = lists:foldl(fun({P, Storages}, Acc) ->
        Acc#{atom_to_binary(proplists:get_value(P, DomainMappings), utf8) => json_utils:list_to_map(Storages)}
    end, #{}, StoragesSetup),

    MasterWorkers = lists:map(fun(Domain) ->
        [MWorker | _] = get_same_domain_workers(Config, Domain),
        MWorker
    end, Domains),

    Spaces = lists:map(fun({SpaceId, SpaceConfig}) ->
        DisplayName = proplists:get_value(<<"displayed_name">>, SpaceConfig),
        {SpaceId, DisplayName}
    end, SpacesSetup),

    Groups = [{GroupId, GroupId} || {GroupId, _} <- proplists:get_value(<<"groups">>, GlobalSetup)],

    SpaceUsers = lists:map(fun({SpaceId, SpaceConfig}) ->
        {SpaceId, proplists:get_value(<<"users">>, SpaceConfig)}
    end, SpacesSetup),

    GroupUsers = lists:map(fun({GroupId, GroupConfig}) ->
        {GroupId, proplists:get_value(<<"users">>, GroupConfig)}
    end, proplists:get_value(<<"groups">>, GlobalSetup)),

    UserToSpaces = lists:foldl(fun({SpaceId, Users}, AccIn) ->
        lists:foldl(fun(UserId, CAcc) ->
            maps:put(UserId, maps:get(UserId, CAcc, []) ++ [{SpaceId, proplists:get_value(SpaceId, Spaces)}], CAcc)
        end, AccIn, Users)
    end, #{}, SpaceUsers),

    UserToGroups = lists:foldl(fun({GroupId, Users}, AccIn) ->
        lists:foldl(fun(UserId, CAcc) ->
            maps:put(UserId, maps:get(UserId, CAcc, []) ++ [{GroupId, proplists:get_value(GroupId, Groups)}], CAcc)
        end, AccIn, Users)
    end, #{}, GroupUsers),

    CustomStorages = lists:filtermap(fun(Domain) ->
        case ?config({storage_id, Domain}, Config) of
            undefined -> false;
            StorageId -> {true, {StorageId, atom_to_binary(Domain, utf8)}}
        end
    end, Domains),

    SpacesSupports = lists:filtermap(fun({SpaceId, SpaceConfig}) ->
        Providers0 = proplists:get_value(<<"providers">>, SpaceConfig),
        Providers1 = lists:map(fun({CPid, Provider}) ->
            % If provider does not belong to any domain (was not started in env,
            % but included in space supports), just use its Id.
            Id = case proplists:get_value(CPid, DomainMappings) of
                undefined -> CPid;
                Domain -> domain_to_provider_id(Domain)
            end,
            {Id, Provider}
        end, Providers0),
        StorageSupp = maps:from_list(lists:filtermap(fun({PID, Info}) ->
            case proplists:get_value(<<"storage">>, Info) of
                undefined -> false;
                StorageName -> {true, {{StorageName, PID}, proplists:get_value(<<"supported_size">>, Info, 0)}}
            end
        end, Providers1)),
        case maps:size(StorageSupp) == 0 of
            true -> false;
            _ -> {true, {SpaceId, StorageSupp}}
        end
    end, SpacesSetup),

    Users = maps:fold(fun(UserId, SpacesList, AccIn) ->
        Name = fun(Text, User) ->
            list_to_binary(Text ++ "_" ++ binary_to_list(User)) end,
        AccIn ++ [{UserId, #user_config{
            id = UserId,
            name = Name("name", UserId),
            spaces = SpacesList,
            token = create_access_token(UserId),
            groups = maps:get(UserId, UserToGroups, [])
        }}
        ]
    end, [], UserToSpaces),

    SpacesHarvesters = maps:to_list(lists:foldl(
        fun({HarvesterId, HarvesterConfig}, SpacesHarvestersMap0) ->
            HarvesterSpaces = proplists:get_value(<<"spaces">>, HarvesterConfig),
            lists:foldl(fun(SpaceId, SpacesHarvestersMap00) ->
                maps:update_with(SpaceId, fun(SpaceHarvesters0) ->
                    lists:usort([HarvesterId | SpaceHarvesters0])
                end, [HarvesterId], SpacesHarvestersMap00)
            end, SpacesHarvestersMap0, HarvesterSpaces)
        end, #{}, HarvestersSetup
    )),

    user_logic_mock_setup(AllWorkers, Users),
    group_logic_mock_setup(AllWorkers, Groups, GroupUsers),
    space_logic_mock_setup(AllWorkers, Spaces, SpaceUsers, SpacesSupports, SpacesHarvesters, CustomStorages),
    provider_logic_mock_setup(Config, AllWorkers, DomainMappings, SpacesSetup, SpacesSupports, CustomStorages, StoragesSetupMap),

    lists:foreach(fun(DomainWorker) ->
        rpc:call(DomainWorker, fslogic_worker, init_cannonical_paths_cache, [all])
    end, get_different_domain_workers(Config)),

    cluster_logic_mock_setup(AllWorkers),
    harvester_logic_mock_setup(AllWorkers, HarvestersSetup),
    storage_logic_mock_setup(AllWorkers, StoragesSetupMap, SpacesSupports),
    ok = init_qos_bounded_cache(Config),

    %% Setup storage
    lists:foreach(fun({_SpaceId, SpaceConfig}) ->
        Providers0 = proplists:get_value(<<"providers">>, SpaceConfig),
        lists:foreach(fun({PID, ProviderConfig}) ->
            Domain = proplists:get_value(PID, DomainMappings),
            case get_same_domain_workers(Config, Domain) of
                [Worker | _] ->
                    setup_storage(Worker, Domain, ProviderConfig, Config);
                _ -> ok
            end
        end, Providers0)
    end, SpacesSetup),

    %% Set expiration time for session to value specified in Config or to 1d.
    FuseSessionTTL = case ?config(fuse_session_grace_period_seconds, Config) of
        undefined ->
            240 * 60 * 60;
        Val ->
            Val
    end,
    {_, []} = rpc:multicall(AllWorkers, application, set_env, [?APP_NAME, session_validity_check_interval_seconds, 24 * 60 * 60]),
    {_, []} = rpc:multicall(AllWorkers, application, set_env, [?APP_NAME, fuse_session_grace_period_seconds, FuseSessionTTL]),

    lists:foreach(fun(Worker) ->
        test_utils:set_env(Worker, ?APP_NAME, dbsync_changes_broadcast_interval, timer:seconds(1)),
        test_utils:set_env(Worker, ?CLUSTER_WORKER_APP_NAME, couchbase_changes_update_interval, timer:seconds(1)),
        test_utils:set_env(Worker, ?CLUSTER_WORKER_APP_NAME, couchbase_changes_stream_update_interval, timer:seconds(1))
    end, AllWorkers),
    rpc:multicall(AllWorkers, worker_proxy, call, [dbsync_worker, streams_healthcheck]),

    lists:foreach(
        fun({_, #user_config{id = UserId, spaces = UserSpaces}}) ->
            [rpc:call(W, file_meta, setup_onedata_user, [UserId, proplists:get_keys(UserSpaces)]) || W <- AllWorkers]
        end, Users),

    proplists:compact(
        lists:flatten([{spaces, Spaces}] ++ [initializer:setup_session(W, Users, Config) || W <- MasterWorkers])
    ).

%%--------------------------------------------------------------------
%% @private
%% @doc
%% Get one worker from each provider domain.
%% @end
%%--------------------------------------------------------------------
-spec get_different_domain_workers(Config :: list()) -> [node()].
get_different_domain_workers(Config) ->
    Workers = ?config(op_worker_nodes, Config),
    lists:usort(fun(W1, W2) -> ?GET_DOMAIN(W1) =< ?GET_DOMAIN(W2) end, Workers).


%%--------------------------------------------------------------------
%% @private
%% @doc
%% Get workers with given domain
%% @end
%%--------------------------------------------------------------------
-spec get_same_domain_workers(Config :: list(), Domain :: atom()) -> [node()].
get_same_domain_workers(Config, Domain) ->
    Workers = ?config(op_worker_nodes, Config),
    lists:filter(fun(W) -> ?GET_DOMAIN(W) =:= Domain end, Workers).

%%--------------------------------------------------------------------
%% @private
%% @doc
%% Removes test storage dir on given node
%% @end
%%--------------------------------------------------------------------
-spec teardown_storage(Worker :: node(), Config :: list()) -> string().
teardown_storage(Worker, Config) ->
    TmpDir = ?config({storage_dir, ?GET_DOMAIN(Worker)}, Config),
    "" = rpc:call(Worker, os, cmd, ["rm -rf " ++ TmpDir]).

%%--------------------------------------------------------------------
%% @private
%% @doc
%% Mocks user_logic module, so that it returns user details, spaces and groups.
%% @end
%%--------------------------------------------------------------------
-spec user_logic_mock_setup(Workers :: node() | [node()], [{od_user:id(), #user_config{}}]) ->
    ok.
user_logic_mock_setup(Workers, Users) ->
    test_utils:mock_new(Workers, user_logic, [passthrough]),
    test_utils:mock_new(Workers, auth_manager, [passthrough]),

    UserConfigToUserDoc = fun(UserConfig) ->
        #user_config{
            name = UName, id = UID,
            groups = Groups,
            spaces = Spaces
        } = UserConfig,
        {SpaceIds, _} = lists:unzip(Spaces),
        {GroupIds, _} = lists:unzip(Groups),
        {ok, #document{key = UID, value = #od_user{
            full_name = UName,
            linked_accounts = [],
            emails = [],
            username = <<>>,
            eff_spaces = SpaceIds,
            eff_groups = GroupIds
        }}}
    end,

    UsersByToken = lists:map(fun({UserId, #user_config{token = Token}}) ->
        {Token, UserId}
    end, Users),

    GetUserFun = fun
        (_, _, ?ROOT_USER_ID) ->
            {ok, #document{key = ?ROOT_USER_ID, value = #od_user{full_name = <<"root">>}}};
        (_, _, ?GUEST_USER_ID) ->
            {ok, #document{key = ?GUEST_USER_ID, value = #od_user{full_name = <<"nobody">>}}};
        (_, ?GUEST_SESS_ID, _) ->
            {error, forbidden};
        (Scope, ?ROOT_SESS_ID, UserId) when Scope =:= shared orelse Scope =:= protected ->
            case proplists:get_value(UserId, Users) of
                undefined ->
                    {error, not_found};
                UserConfig2 ->
                    UserConfigToUserDoc(UserConfig2)
            end;
        (_, SessionId, UserId) when is_binary(SessionId) ->
            {ok, #document{value = #session{
                identity = ?SUB(user, SessionUserId)
            }}} = session:get(SessionId),
            case SessionUserId of
                UserId ->
                    case proplists:get_value(UserId, Users) of
                        undefined ->
                            {error, not_found};
                        UserConfig2 ->
                            UserConfigToUserDoc(UserConfig2)
                    end;
                _ ->
                    {error, forbidden}
            end;
        (_, TokenAuth, UserId) ->
            AccessToken = auth_manager:get_access_token(TokenAuth),
            case proplists:get_value(AccessToken, UsersByToken, undefined) of
                undefined ->
                    {error, not_found};
                UserId ->
                    case proplists:get_value(UserId, Users) of
                        undefined ->
                            {error, not_found};
                        UserConfig2 ->
                            UserConfigToUserDoc(UserConfig2)
                    end;
                _ ->
                    {error, forbidden}
            end
    end,

    test_utils:mock_expect(Workers, token_logic, verify_access_token, fun(UserToken, _, _, _) ->
        case proplists:get_value(UserToken, UsersByToken, undefined) of
            undefined -> {error, not_found};
            UserId -> {ok, ?SUB(user, UserId), undefined}
        end
    end),

    test_utils:mock_expect(Workers, auth_manager, get_caveats, fun(TokenAuth) ->
        AccessToken = auth_manager:get_access_token(TokenAuth),
        case tokens:deserialize(AccessToken) of
            {ok, Token} ->
                {ok, tokens:get_caveats(Token)};
            {error, _} = Error ->
                Error
        end
    end),

    test_utils:mock_expect(Workers, user_logic, get, fun(Client, UserId) ->
        GetUserFun(private, Client, UserId)
    end),

    test_utils:mock_expect(Workers, user_logic, exists, fun(Client, UserId) ->
        case GetUserFun(shared, Client, UserId) of
            {ok, _} -> true;
            _ -> false
        end
    end),

    test_utils:mock_expect(Workers, user_logic, get_full_name, fun(UserId) ->
        {ok, #document{value = #od_user{full_name = FullName}}} = GetUserFun(protected, ?ROOT_SESS_ID, UserId),
        {ok, FullName}
    end),

    GetEffSpacesFun = fun(Client, UserId) ->
        {ok, #document{value = #od_user{eff_spaces = EffSpaces}}} = GetUserFun(private, Client, UserId),
        {ok, EffSpaces}
    end,

    test_utils:mock_expect(Workers, user_logic, get_eff_spaces, GetEffSpacesFun),

    HasEffSpaceFun = fun(UserDoc, SpaceId) ->
        #document{value = #od_user{eff_spaces = EffSpaces}} = UserDoc,
        lists:member(SpaceId, EffSpaces)
    end,

    test_utils:mock_expect(Workers, user_logic, has_eff_space, HasEffSpaceFun),

    test_utils:mock_expect(Workers, user_logic, has_eff_space,
        fun(Client, UserId, SpaceId) ->
            {ok, Doc} = GetUserFun(private, Client, UserId),
            HasEffSpaceFun(Doc, SpaceId)
        end),

    test_utils:mock_expect(Workers, user_logic, get_space_by_name,
        fun
            F(Client, UserId, SpaceName) when is_binary(UserId) ->
                {ok, UserDoc} = GetUserFun(private, Client, UserId),
                F(Client, UserDoc, SpaceName);
            F(Client, #document{value = #od_user{eff_spaces = EffSpaces}}, SpaceName) ->
                lists:foldl(
                    fun
                        (_SpaceId, {true, Found}) ->
                            {true, Found};
                        (SpaceId, false) ->
                            case space_logic:get_name(Client, SpaceId) of
                                {ok, SpaceName} ->
                                    {true, SpaceId};
                                _ ->
                                    false
                            end
                    end, false, EffSpaces)
        end).

-spec group_logic_mock_setup(Workers :: node() | [node()],
    [{binary(), binary()}], [{binary(), [binary()]}]) -> ok.
group_logic_mock_setup(Workers, Groups, _Users) ->
    test_utils:mock_new(Workers, group_logic),

    test_utils:mock_expect(Workers, group_logic, get_name, fun(GroupId) ->
        GroupName = proplists:get_value(GroupId, Groups),
        {ok, GroupName}
    end).

-spec space_logic_mock_setup(Workers :: node() | [node()],
    [{binary(), binary()}], [{binary(), [binary()]}], [{binary(), [{binary(), non_neg_integer()}]}],
    [{binary(), [binary()]}], [{binary(), binary()}]) -> ok.
space_logic_mock_setup(Workers, Spaces, Users, SpacesToStorages, SpacesHarvesters, CustomStorages) ->
    test_utils:mock_new(Workers, space_logic),

    GetSpaceFun = fun(_, SpaceId) ->
        SpaceName = proplists:get_value(SpaceId, Spaces),
        UserIds = proplists:get_value(SpaceId, Users, []),
        EffUsers = maps:from_list(lists:map(fun(UID) ->
            {UID, node_get_mocked_space_user_privileges(SpaceId, UID)}
        end, UserIds)),
        Storages = proplists:get_value(SpaceId, SpacesToStorages,
            maps:from_list([{St, 1000000000} || St <- CustomStorages])),
        {ok, #document{key = SpaceId, value = #od_space{
            name = SpaceName,
            providers = maps:fold(fun({_StorageName, ProviderId}, Support, Acc) ->
                maps:update_with(ProviderId, fun(PrevSupport) -> PrevSupport + Support end, Support, Acc)
            end, #{}, Storages),
            harvesters = proplists:get_value(SpaceId, SpacesHarvesters, []),
            eff_users = EffUsers,
            eff_groups = #{},
            storages = maps:fold(fun({StorageName, _Provider}, Support, Acc) ->
                % StorageName is the same as Id
                Acc#{StorageName => Support}
            end, #{}, Storages)
        }}}
    end,

    test_utils:mock_expect(Workers, space_logic, get, GetSpaceFun),

    test_utils:mock_expect(Workers, space_logic, get_name, fun(Client, SpaceId) ->
        {ok, #document{value = #od_space{name = Name}}} = GetSpaceFun(Client, SpaceId),
        {ok, Name}
    end),

    test_utils:mock_expect(Workers, space_logic, get_eff_users, fun(Client, SpaceId) ->
        {ok, #document{value = #od_space{eff_users = EffUsers}}} = GetSpaceFun(Client, SpaceId),
        {ok, EffUsers}
    end),

    test_utils:mock_expect(Workers, space_logic, get_local_storage_ids, fun(SpaceId) ->
        {ok, #document{value = #od_space{storages = StorageIds}}} = GetSpaceFun(?ROOT_SESS_ID, SpaceId),
        {ok, #document{value = #od_provider{storages = ProviderStorageIds}}} = provider_logic:get(),
        {ok, [X || X <- ProviderStorageIds, Y <-maps:keys(StorageIds), X==Y]}
    end),

    test_utils:mock_expect(Workers, space_logic, get_all_storage_ids, fun(SpaceId) ->
        {ok, #document{value = #od_space{storages = StorageIds}}} = GetSpaceFun(?ROOT_SESS_ID, SpaceId),
        {ok, maps:keys(StorageIds)}
    end),

    test_utils:mock_expect(Workers, space_logic, get_provider_ids, fun(Client, SpaceId) ->
        {ok, #document{value = #od_space{providers = Providers}}} = GetSpaceFun(Client, SpaceId),
        {ok, maps:keys(Providers)}
    end),

    test_utils:mock_expect(Workers, space_logic, has_eff_privilege, fun(SpaceId, UserId, Privilege) ->
        {ok, #document{value = #od_space{eff_users = EffUsers}}} = GetSpaceFun(none, SpaceId),
        lists:member(Privilege, maps:get(UserId, EffUsers, []))
    end),

    test_utils:mock_expect(Workers, space_logic, has_eff_privileges, fun(SpaceId, UserId, Privileges) ->
        {ok, #document{value = #od_space{eff_users = EffUsers}}} = GetSpaceFun(none, SpaceId),
        UserPrivileges = maps:get(UserId, EffUsers, []),
        lists:all(fun(Privilege) -> lists:member(Privilege, UserPrivileges) end, Privileges)
    end),

    test_utils:mock_expect(Workers, space_logic, is_supported, fun(?ROOT_SESS_ID, SpaceId, ProviderId) ->
        {ok, #document{value = #od_space{providers = Providers}}} = GetSpaceFun(?ROOT_SESS_ID, SpaceId),
        maps:is_key(ProviderId, Providers)
    end),

    test_utils:mock_expect(Workers, space_logic, get_harvesters, fun(SpaceId) ->
        {ok, proplists:get_value(SpaceId, SpacesHarvesters, [])}
    end).

-spec provider_logic_mock_setup(Config :: list(), Workers :: node() | [node()],
    proplists:proplist(), proplists:proplist(), [{binary(), [{binary(), non_neg_integer()}]}],
    [{binary(), binary()}], #{binary() => [binary()]}) -> ok.
provider_logic_mock_setup(_Config, AllWorkers, DomainMappings, SpacesSetup,
    SpacesToStorages, CustomStorages, StoragesSetupMap
) ->
    test_utils:mock_new(AllWorkers, provider_logic),

    ProvMap = lists:foldl(fun({SpaceId, SpaceConfig}, AccIn) ->
        Providers0 = proplists:get_value(<<"providers">>, SpaceConfig),
        lists:foldl(fun({CPid, _}, CAcc) ->
            ProvId0 = domain_to_provider_id(proplists:get_value(CPid, DomainMappings)),
            maps:put(ProvId0, maps:get(ProvId0, CAcc, []) ++ [SpaceId], CAcc)
        end, AccIn, Providers0)
    end, #{}, SpacesSetup),

    % Different arity of below functions must be mocked separately, because
    % they contain calls to the same module, which overrides the mock.
    GetProviderFun = fun(?ROOT_SESS_ID, PID) ->
        case maps:get(PID, ProvMap, undefined) of
            undefined ->
                {error, not_found};
            Spaces ->
                {ok, #document{key = PID, value = #od_provider{
                    name = PID,
                    subdomain_delegation = false,
                    domain = PID,  % domain is the same as Id
                    eff_spaces = maps:from_list(lists:map(fun(SpaceId) ->
                        Storages = proplists:get_value(SpaceId, SpacesToStorages,
                            maps:from_list([{St, 1000000000} || St <- CustomStorages])),
                        ProvidersSupp = maps:fold(fun({_StorageName, ProviderId}, Support, Acc) ->
                            maps:update_with(ProviderId, fun(PrevSupport) -> PrevSupport + Support end, Support, Acc)
                        end, #{}, Storages),
                        {SpaceId, maps:get(PID, ProvidersSupp)}
                    end, Spaces)),
                    storages = lists:usort(lists:foldl(fun({_SpaceId, SupportMap}, AccOut) ->
                        AccOut ++ lists:foldl(fun({StorageName, P}, AccIn) when P == PID -> [StorageName | AccIn];
                                                 (_, AccIn) -> AccIn
                        end, [], maps:keys(SupportMap))
                    end, [], SpacesToStorages) ++
                    lists:filtermap(fun({StorageName, P}) when P == PID -> {true, StorageName};
                                       (_) -> false
                    end, CustomStorages) ++ maps:keys(maps:get(PID, StoragesSetupMap, #{}))),
                    longitude = 0.0,
                    latitude = 0.0
                }}}
        end
    end,

    GetNameFun = fun(?ROOT_SESS_ID, PID) ->
        {ok, #document{value = #od_provider{name = Name}}} = GetProviderFun(?ROOT_SESS_ID, PID),
        {ok, Name}
    end,

    GetDomainFun = fun(?ROOT_SESS_ID, PID) ->
        {ok, #document{value = #od_provider{domain = Domain}}} = GetProviderFun(?ROOT_SESS_ID, PID),
        {ok, Domain}
    end,

    GetNodesFun = fun(PID) ->
        {ok, Domain} = GetDomainFun(?ROOT_SESS_ID, PID),
        % Simulate the fact the some providers can be reached only by their domain,
        % but return the domain/IP consistently
        AllProviders = lists:sort(maps:keys(ProvMap)),
        case index_of(PID, AllProviders) rem 2 of
            0 ->
                {ok, [Domain]};
            1 ->
                {ok, IPsAtoms} = inet:getaddrs(binary_to_list(Domain), inet),
                {ok, [list_to_binary(inet:ntoa(IP)) || IP <- IPsAtoms]}
        end
    end,

    GetSupportsFun = fun(?ROOT_SESS_ID, PID) ->
        {ok, #document{value = #od_provider{eff_spaces = Supports}}} = GetProviderFun(?ROOT_SESS_ID, PID),
        {ok, Supports}
    end,

    GetSpacesFun = fun(?ROOT_SESS_ID, PID) ->
        {ok, Supports} = GetSupportsFun(?ROOT_SESS_ID, PID),
        {ok, maps:keys(Supports)}
    end,

    SupportsSpaceFun = fun(?ROOT_SESS_ID, ProviderId, SpaceId) ->
        {ok, Spaces} = GetSpacesFun(?ROOT_SESS_ID, ProviderId),
        lists:member(SpaceId, Spaces)
    end,

    GetSupportSizeFun = fun(?ROOT_SESS_ID, PID, SpaceId) ->
        {ok, Supports} = GetSupportsFun(?ROOT_SESS_ID, PID),
        case maps:find(SpaceId, Supports) of
            {ok, Support} -> {ok, Support};
            error -> {error, not_found}
        end
    end,

    GetStorageIdsFun = fun(ProviderId) ->
        {ok, #document{value = #od_provider{storages = StorageIds}}} =
            GetProviderFun(?ROOT_SESS_ID, ProviderId),
        {ok, StorageIds}
    end,

    HasEffUserFun = fun(?ROOT_SESS_ID, ProviderId, UserId) ->
        {ok, Spaces} = GetSpacesFun(?ROOT_SESS_ID, ProviderId),
        lists:any(fun(SpaceId) ->
            {ok, Users} = space_logic:get_eff_users(?ROOT_SESS_ID, SpaceId),
            maps:is_key(UserId, Users)
        end, Spaces)
    end,

    test_utils:mock_expect(AllWorkers, provider_logic, get, GetProviderFun),

    test_utils:mock_expect(AllWorkers, provider_logic, get,
        fun(PID) ->
            GetProviderFun(?ROOT_SESS_ID, PID)
        end),

    test_utils:mock_expect(AllWorkers, provider_logic, get,
        fun() ->
            GetProviderFun(?ROOT_SESS_ID, oneprovider:get_id())
        end),


    test_utils:mock_expect(AllWorkers, provider_logic, get_protected_data, fun(?ROOT_SESS_ID, PID) ->
        case GetProviderFun(?ROOT_SESS_ID, PID) of
            {ok, Doc = #document{value = Provider}} ->
                {ok, Doc#document{value = Provider#od_provider{
                    subdomain_delegation = undefined,
                    subdomain = undefined,
                    eff_spaces = #{},
                    eff_users = [],
                    eff_groups = []
                }}};
            Error ->
                Error
        end
    end),


    test_utils:mock_expect(AllWorkers, provider_logic, get_name, GetNameFun),

    test_utils:mock_expect(AllWorkers, provider_logic, get_name,
        fun(PID) ->
            GetNameFun(?ROOT_SESS_ID, PID)
        end),

    test_utils:mock_expect(AllWorkers, provider_logic, get_name,
        fun() ->
            GetNameFun(?ROOT_SESS_ID, oneprovider:get_id())
        end),


    test_utils:mock_expect(AllWorkers, provider_logic, get_domain, GetDomainFun),

    test_utils:mock_expect(AllWorkers, provider_logic, get_domain,
        fun(PID) ->
            GetDomainFun(?ROOT_SESS_ID, PID)
        end),

    test_utils:mock_expect(AllWorkers, provider_logic, get_domain,
        fun() ->
            GetDomainFun(?ROOT_SESS_ID, oneprovider:get_id())
        end),


    test_utils:mock_expect(AllWorkers, provider_logic, get_nodes, GetNodesFun),


    test_utils:mock_expect(AllWorkers, provider_logic, get_spaces, GetSpacesFun),

    test_utils:mock_expect(AllWorkers, provider_logic, get_spaces,
        fun(PID) ->
            GetSpacesFun(?ROOT_SESS_ID, PID)
        end),

    test_utils:mock_expect(AllWorkers, provider_logic, get_spaces,
        fun() ->
            GetSpacesFun(?ROOT_SESS_ID, oneprovider:get_id())
        end),


    test_utils:mock_expect(AllWorkers, provider_logic, get_storage_ids,
        fun(PID) ->
            GetStorageIdsFun(PID)
        end),

    test_utils:mock_expect(AllWorkers, provider_logic, get_storage_ids,
        fun() ->
            GetStorageIdsFun(oneprovider:get_id())
        end),


    test_utils:mock_expect(AllWorkers, provider_logic, get_storage_ids,
        fun(PID) ->
            GetStorageIdsFun(PID)
        end),

    test_utils:mock_expect(AllWorkers, provider_logic, get_storage_ids,
        fun() ->
            GetStorageIdsFun(oneprovider:get_id())
        end),


    test_utils:mock_expect(AllWorkers, provider_logic, has_eff_user,
        fun(UserId) ->
            HasEffUserFun(?ROOT_SESS_ID, oneprovider:get_id(), UserId)
        end),

    test_utils:mock_expect(AllWorkers, provider_logic, has_eff_user,
        HasEffUserFun
    ),


    test_utils:mock_expect(AllWorkers, provider_logic, supports_space,
        fun(SpaceId) ->
            SupportsSpaceFun(?ROOT_SESS_ID, oneprovider:get_id(), SpaceId)
        end),

    test_utils:mock_expect(AllWorkers, provider_logic, supports_space,
        SupportsSpaceFun
    ),


    test_utils:mock_expect(AllWorkers, provider_logic, get_support_size,
        fun(SpaceId) ->
            GetSupportSizeFun(?ROOT_SESS_ID, oneprovider:get_id(), SpaceId)
        end),


    test_utils:mock_expect(AllWorkers, provider_logic, zone_time_seconds,
        fun() ->
            time_utils:cluster_time_seconds()
        end),


    test_utils:mock_expect(AllWorkers, provider_logic, zone_time_seconds,
        fun() ->
            time_utils:cluster_time_seconds()
        end),


    test_utils:mock_expect(AllWorkers, provider_logic, assert_zone_compatibility,
        fun() ->
            ok
        end),

    VerifyProviderIdentityFun = fun
        (?DUMMY_PROVIDER_IDENTITY_TOKEN(ProviderId)) ->
            {ok, ?SUB(?ONEPROVIDER, ProviderId)};
        (_) ->
            ?ERROR_BAD_TOKEN
    end,

    test_utils:mock_expect(AllWorkers, provider_logic, verify_provider_identity, fun(_) -> ok end),

    test_utils:mock_expect(AllWorkers, token_logic, verify_provider_identity_token, VerifyProviderIdentityFun).

%%--------------------------------------------------------------------
%% @private
%% @doc
%% Mocks cluster_logic module.
%% @end
%%--------------------------------------------------------------------
-spec cluster_logic_mock_setup(Workers :: node() | [node()]) -> ok.
cluster_logic_mock_setup(AllWorkers) ->
    test_utils:mock_new(AllWorkers, cluster_logic),
    test_utils:mock_expect(AllWorkers, cluster_logic, update_version_info, fun(_, _, _) ->
        ok
    end).

%%--------------------------------------------------------------------
%% @private
%% @doc
%% Mocks harvester_logic module.
%% @end
%%--------------------------------------------------------------------
-spec harvester_logic_mock_setup(Workers :: node() | [node()],
    proplists:proplist()) -> ok.
harvester_logic_mock_setup(Workers, HarvestersSetup) ->
    ok = test_utils:mock_new(Workers, harvester_logic),
    ok = test_utils:mock_expect(Workers, harvester_logic, get, fun(HarvesterId) ->
        Setup = proplists:get_value(HarvesterId, HarvestersSetup, []),
        Doc = #document{
            key = HarvesterId,
            value = #od_harvester{
                spaces = proplists:get_value(<<"spaces">>, Setup, []),
                indices = proplists:get_value(<<"indices">>, Setup, [])
            }},
        {ok, _} = put_into_cache(Doc),
        {ok, Doc}
    end).


-spec storage_logic_mock_setup(node() | [node()], map(),
    [{binary(), [#{{binary(), binary()} => non_neg_integer()}]}]) -> ok.
storage_logic_mock_setup(Workers, StoragesSetupMap, SpacesToStorages) ->
    StorageMap = maps:fold(fun(ProviderId, InitialStorageDesc, Acc) ->
        NewStorageDesc = maps:map(fun(_StorageId, Desc) ->
            Desc1 = case Desc of
                [] -> #{};
                _ -> Desc
            end,
            Desc1#{<<"provider_id">> => ProviderId}
        end, InitialStorageDesc),
        maps:merge(Acc, NewStorageDesc)
    end, #{}, StoragesSetupMap),


    StoragesToSpaces = lists:foldl(fun({SpaceId, Map}, AccOut) ->
        Storages = lists:map(fun({S, _}) -> S end, maps:keys(Map)),
        lists:foldl(fun(Storage, AccIn) ->
            maps:update_with(Storage, fun(Spaces) -> [SpaceId | Spaces] end, [SpaceId], AccIn)
        end, AccOut, Storages)
    end, #{}, SpacesToStorages),

    GetStorageFun = fun(SM) ->
        fun (<<"all">>) ->
                % This is useful when changing storage parameters. Used only in mock.
                {ok, SM};
            (StorageId) ->
                StorageDesc = maps:get(StorageId, SM, #{}),
                {ok, #document{value = #od_storage{
                    % storage name is equal to its id
                    name = StorageId,
                    qos_parameters = maps:get(<<"qos_parameters">>, StorageDesc, #{})
                }}}
        end
    end,

    GetQosParametersFun = fun(StorageId) ->
        {ok, #document{value = #od_storage{qos_parameters = QosParameters}}} = storage_logic:get(StorageId),
        {ok, QosParameters}
    end,

    ok = test_utils:mock_new(Workers, storage_logic),

    ok = test_utils:mock_expect(Workers, storage_logic, get, GetStorageFun(StorageMap)),

    ok = test_utils:mock_expect(Workers, storage_logic, get_qos_parameters_of_local_storage, GetQosParametersFun),

    ok = test_utils:mock_expect(Workers, storage_logic, get_qos_parameters_of_remote_storage,
        fun(StorageId,_) ->
            GetQosParametersFun(StorageId)
        end),

    ok = test_utils:mock_expect(Workers, storage_logic, get_provider,
        fun(StorageId) ->
            {ok, maps:get(<<"provider_id">>, maps:get(StorageId, StorageMap, #{}), #{})}
        end),

    ok = test_utils:mock_expect(Workers, storage_logic, get_name,
        % storage name is equal to its id
        fun(#document{key = Id}) -> {ok, Id};
            (Id) -> {ok, Id}
        end),

    ok = test_utils:mock_expect(Workers, storage_logic, get_spaces,
        fun(StorageId) -> {ok, maps:get(StorageId, StoragesToSpaces, [])} end),

    % NOTE this function changes qos parameters only on the node where it was executed
    ok = test_utils:mock_expect(Workers, storage_logic, set_qos_parameters,
        fun(StorageId, QosParameters) ->
            % erlang:apply needed to evade dialyzer warnings
            {ok, PreviousStorageMap} = erlang:apply(storage_logic, get, [<<"all">>]),
            PreviousStorageDesc = maps:get(StorageId, PreviousStorageMap, #{}),
            NewStorageDesc = PreviousStorageDesc#{<<"qos_parameters">> => QosParameters},
            NewStorageMap = PreviousStorageMap#{StorageId => NewStorageDesc},
            ok = meck:expect(storage_logic, get, GetStorageFun(NewStorageMap))
        end).


-spec storage_mock_teardown(Workers :: node() | [node()]) -> ok.
storage_mock_teardown(Workers) ->
    test_utils:mock_unload(Workers, storage_logic).

%%--------------------------------------------------------------------
%% @private
%% @doc
%% Returns true if storage configured by ProviderConfig should have
%% imported storage value set to true.
%% @end
%%--------------------------------------------------------------------
-spec maybe_set_imported_storage_value(proplists:proplist()) -> boolean().
maybe_set_imported_storage_value(ProviderConfig) ->
    case proplists:get_value(<<"imported_storage">>, ProviderConfig) of
        <<"true">> -> true;
        _ -> false
    end.

%%--------------------------------------------------------------------
%% @private
%% @doc
%% Setup test storage.
%% @end
%%--------------------------------------------------------------------
-spec setup_storage(atom(), atom(), proplists:proplist(), list()) -> {ok, od_space:id()} | ok.
setup_storage(Worker, Domain, ProviderConfig, Config) ->
    case proplists:get_value(<<"storage">>, ProviderConfig) of
        undefined ->
            case ?config({storage_id, Domain}, Config) of
                undefined ->
                    ok;
                StorageId ->
                    on_space_supported(Worker, StorageId, maybe_set_imported_storage_value(ProviderConfig))
            end;
        StorageName ->
            StorageId = case ?config({storage_id, Domain}, Config) of
                %if storage is not mocked, get StorageId
                undefined -> StorageName;
                StId -> StId
            end,
<<<<<<< HEAD
            on_space_supported(Worker, StorageId, maybe_set_imported_storage_value(ProviderConfig))
=======
            add_space_storage(Worker, SpaceId, StorageId, maybe_mount_in_root(ProviderConfig))
>>>>>>> 37f70266
    end.

%%--------------------------------------------------------------------
%% @private
%% @doc
%% Add space storage mapping
%% @end
%%--------------------------------------------------------------------
-spec on_space_supported(atom(), storage:id(), boolean()) -> any().
on_space_supported(Worker, StorageId, ImportedStorage) ->
    case ImportedStorage of
        true -> ok = rpc:call(Worker, storage_config, set_imported_storage, [StorageId, true]);
        false -> ok
    end.


-spec index_of(term(), [term()]) -> not_found | integer().
index_of(Value, List) ->
    WithIndices = lists:zip(List, lists:seq(1, length(List))),
    case lists:keyfind(Value, 1, WithIndices) of
        {Value, Index} -> Index;
        false -> not_found
    end.

-spec init_qos_bounded_cache(list()) -> ok.
init_qos_bounded_cache(Config) ->
    DifferentProvidersWorkers = get_different_domain_workers(Config),
    {Results, BadNodes} = rpc:multicall(
        DifferentProvidersWorkers, qos_bounded_cache, ensure_exists_for_all_spaces, []
    ),
    ?assertMatch([], BadNodes),
    lists:foreach(fun(Result) -> ?assertMatch(ok, Result) end, Results).


%% @private
local_ip_v4() ->
    {ok, Addrs} = inet:getifaddrs(),
    hd([
        Addr || {_, Opts} <- Addrs, {addr, Addr} <- Opts,
        size(Addr) == 4, Addr =/= {127,0,0,1}
    ]).<|MERGE_RESOLUTION|>--- conflicted
+++ resolved
@@ -1511,11 +1511,7 @@
                 undefined -> StorageName;
                 StId -> StId
             end,
-<<<<<<< HEAD
             on_space_supported(Worker, StorageId, maybe_set_imported_storage_value(ProviderConfig))
-=======
-            add_space_storage(Worker, SpaceId, StorageId, maybe_mount_in_root(ProviderConfig))
->>>>>>> 37f70266
     end.
 
 %%--------------------------------------------------------------------
