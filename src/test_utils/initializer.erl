%%%--------------------------------------------------------------------
%%% @author Tomasz Lichon
%%% @copyright (C) 2015 ACK CYFRONET AGH
%%% This software is released under the MIT license
%%% cited in 'LICENSE.txt'.
%%% @end
%%%--------------------------------------------------------------------
%%% @doc
%%% Utility functions for initializing things like session or storage configuration.
%%% @end
%%%--------------------------------------------------------------------
-module(initializer).
-author("Tomasz Lichon").

-include("modules/fslogic/fslogic_common.hrl").
-include("modules/datastore/datastore_models.hrl").
-include("proto/common/credentials.hrl").
-include("proto/common/clproto_message_id.hrl").
-include("proto/oneclient/client_messages.hrl").
-include("global_definitions.hrl").
-include("http/gui_paths.hrl").
-include_lib("ctool/include/test/test_utils.hrl").
-include_lib("ctool/include/global_definitions.hrl").
-include_lib("ctool/include/api_errors.hrl").
-include_lib("public_key/include/public_key.hrl").

%% API
-export([setup_session/3, teardown_session/2, setup_storage/1, setup_storage/2, teardown_storage/1, clean_test_users_and_spaces/1,
    basic_session_setup/5, basic_session_teardown/2, remove_pending_messages/0, create_test_users_and_spaces/2,
    remove_pending_messages/1, clear_subscriptions/1, space_storage_mock/2,
    communicator_mock/1, clean_test_users_and_spaces_no_validate/1,
    domain_to_provider_id/1, mock_test_file_context/2, unmock_test_file_context/1]).
-export([mock_provider_ids/1, mock_provider_id/4, unmock_provider_ids/1]).
-export([unload_quota_mocks/1, disable_quota_limit/1]).
-export([testmaster_mock_space_user_privileges/4, node_get_mocked_space_user_privileges/2]).
-export([mock_share_logic/1, unmock_share_logic/1]).

-define(DUMMY_USER_MACAROON(__UserId), <<"DUMMY-USER-MACAROON-", __UserId/binary>>).

-define(DUMMY_PROVIDER_IDENTITY_MACAROON(__ProviderId), <<"DUMMY-PROVIDER-IDENTITY-MACAROON-", __ProviderId/binary>>).
-define(DUMMY_PROVIDER_AUTH_MACAROON(__ProviderId), <<"DUMMY-PROVIDER-AUTH-MACAROON-", __ProviderId/binary>>).

-record(user_config, {
    id :: od_user:id(),
    name :: binary(),
    default_space :: binary(),
    spaces :: [],
    groups :: [],
    macaroon :: binary()
}).

-define(TIMEOUT, timer:seconds(5)).
-define(DEFAULT_GLOBAL_SETUP, [
    {<<"users">>, [
        {<<"user1">>, [
            {<<"default_space">>, <<"space_id1">>}
        ]},
        {<<"user2">>, [
            {<<"default_space">>, <<"space_id2">>}
        ]},
        {<<"user3">>, [
            {<<"default_space">>, <<"space_id3">>}
        ]},
        {<<"user4">>, [
            {<<"default_space">>, <<"space_id4">>}
        ]}
    ]},
    {<<"groups">>, [
        {<<"group1">>, [
            {<<"users">>, [<<"user1">>]}
        ]},
        {<<"group2">>, [
            {<<"users">>, [<<"user1">>, <<"user2">>]}
        ]},
        {<<"group3">>, [
            {<<"users">>, [<<"user1">>, <<"user2">>, <<"user3">>]}
        ]},
        {<<"group4">>, [
            {<<"users">>, [<<"user1">>, <<"user2">>, <<"user3">>, <<"user4">>]}
        ]}
    ]},
    {<<"spaces">>, [
        {<<"space_id1">>, [
            {<<"displayed_name">>, <<"space_name1">>},
            {<<"users">>, [<<"user1">>]},
            {<<"groups">>, [<<"group1">>]},
            {<<"providers">>, [
                {<<"p1">>, [
                    {<<"supported_size">>, 1000000000}
%%                        {<<"storage">>, <<"/mnt/st1">>}
                ]}
            ]}
        ]},
        {<<"space_id2">>, [
            {<<"displayed_name">>, <<"space_name2">>},
            {<<"users">>, [<<"user1">>, <<"user2">>]},
            {<<"groups">>, [<<"group1">>, <<"group2">>]},
            {<<"providers">>, [
                {<<"p1">>, [
                    {<<"supported_size">>, 1000000000}
%%                        {<<"storage">>, <<"/mnt/st1">>}

                ]}
            ]}
        ]},
        {<<"space_id3">>, [
            {<<"displayed_name">>, <<"space_name3">>},
            {<<"users">>, [<<"user1">>, <<"user2">>, <<"user3">>]},
            {<<"groups">>, [<<"group1">>, <<"group2">>, <<"group3">>]},
            {<<"providers">>, [
                {<<"p1">>, [
                    {<<"supported_size">>, 1000000000}
%%                        {<<"storage">>, <<"/mnt/st1">>}
                ]}
            ]}
        ]},
        {<<"space_id4">>, [
            {<<"displayed_name">>, <<"space_name4">>},
            {<<"users">>, [<<"user1">>, <<"user2">>, <<"user3">>, <<"user4">>]},
            {<<"groups">>, [<<"group1">>, <<"group2">>, <<"group3">>, <<"group4">>]},
            {<<"providers">>, [
                {<<"p1">>, [
                    {<<"supported_size">>, 1000000000}
%%                        {<<"storage">>, <<"/mnt/st1">>}
                ]}
            ]}
        ]}
    ]}
]).

%%%===================================================================
%%% API
%%%===================================================================

%%-------------------------------------------------------------------
%% @doc
%% Returns provider id based on worker's domain
%% @end
%%--------------------------------------------------------------------
-spec domain_to_provider_id(Domain :: atom()) -> binary().
domain_to_provider_id(Domain) ->
    atom_to_binary(Domain, utf8).

%%--------------------------------------------------------------------
%% @doc
%% Setup and mocking related with users and spaces, done on each provider
%% @end
%%--------------------------------------------------------------------
-spec create_test_users_and_spaces(ConfigPath :: string(), JsonConfig :: list()) -> list().
create_test_users_and_spaces(ConfigPath, Config) ->
    Workers = ?config(op_worker_nodes, Config),
    create_test_users_and_spaces(Workers, ConfigPath, Config).

%%--------------------------------------------------------------------
%% @doc
%% Cleanup and unmocking related with users and spaces
%% @end
%%--------------------------------------------------------------------
-spec clean_test_users_and_spaces(Config :: list()) -> term().
clean_test_users_and_spaces(Config) ->
    Workers = ?config(op_worker_nodes, Config),
    DomainWorkers = get_different_domain_workers(Config),

    lists:foreach(fun(W) ->
        initializer:teardown_session(W, Config)
    end, DomainWorkers),

    test_utils:mock_validate_and_unload(Workers, [user_logic, group_logic,
        space_logic, provider_logic, cluster_logic, space_storage]),
    unmock_provider_ids(Workers).

%%TODO this function can be deleted after resolving VFS-1811 and replacing call
%%to this function in cdmi_test_SUITE with call to clean_test_users_and_spaces.
%%--------------------------------------------------------------------
%% @doc
%% Cleanup and unmocking related with users and spaces
%% @end
%%--------------------------------------------------------------------
-spec clean_test_users_and_spaces_no_validate(Config :: list()) -> term().
clean_test_users_and_spaces_no_validate(Config) ->
    Workers = ?config(op_worker_nodes, Config),
    DomainWorkers = get_different_domain_workers(Config),

    lists:foreach(fun(W) ->
        initializer:teardown_session(W, Config)
    end, DomainWorkers),

    test_utils:mock_unload(Workers, [user_logic, group_logic, space_logic,
        provider_logic, cluster_logic, space_storage]),
    unmock_provider_ids(Workers).

%%--------------------------------------------------------------------
%% @doc
%% Creates basic test session.
%% @end
%%--------------------------------------------------------------------
-spec basic_session_setup(Worker :: node(), SessId :: session:id(),
    Iden :: session:identity(), Con :: pid(), Config :: term()) -> NewConfig :: term().
basic_session_setup(Worker, SessId, Iden, Con, Config) ->
    ?assertMatch({ok, _}, rpc:call(Worker, session_manager,
        reuse_or_create_fuse_session, [SessId, Iden, Con])),
    [{session_id, SessId}, {identity, Iden} | Config].

%%--------------------------------------------------------------------
%% @doc
%% Removes basic test session.
%% @end
%%--------------------------------------------------------------------
-spec basic_session_teardown(Worker :: node(), Config :: term()) -> NewConfig :: term().
basic_session_teardown(Worker, Config) ->
    SessId = proplists:get_value(session_id, Config),
    ?assertEqual(ok, rpc:call(Worker, session_manager, remove_session, [SessId])).

%%--------------------------------------------------------------------
%% @doc
%% @equiv remove_pending_messages(0)
%% @end
%%--------------------------------------------------------------------
-spec remove_pending_messages() -> ok.
remove_pending_messages() ->
    remove_pending_messages(0).

%%--------------------------------------------------------------------
%% @doc
%% Removes messages for process queue. Waits 'Timeout' milliseconds for the
%% next message.
%% @end
%%--------------------------------------------------------------------
-spec remove_pending_messages(Timeout :: timeout()) -> ok.
remove_pending_messages(Timeout) ->
    receive
        _ -> remove_pending_messages(Timeout)
    after
        Timeout -> ok
    end.

%%--------------------------------------------------------------------
%% @doc
%% Removes all subscriptions.
%% @end
%%--------------------------------------------------------------------
-spec clear_subscriptions(Worker :: node()) -> ok.
clear_subscriptions(Worker) ->
    {ok, Docs} = ?assertMatch({ok, _}, rpc:call(Worker, subscription,
        list_durable_subscriptions, [])),
    lists:foreach(fun(#document{key = Key}) ->
        ?assertEqual(ok, rpc:call(Worker, subscription, delete, [Key]))
    end, Docs).

%%--------------------------------------------------------------------
%% @doc
%% Setup test users' sessions on server
%% @end
%%--------------------------------------------------------------------
-spec setup_session(Worker :: node(), [#user_config{}], Config :: term()) -> NewConfig :: term().
setup_session(_Worker, [], Config) ->
    Config;
setup_session(Worker, [{_, #user_config{id = UserId, spaces = Spaces,
    macaroon = Macaroon, groups = Groups, name = UserName}} | R], Config) ->

    Name = fun(Text, User) ->
        list_to_binary(Text ++ "_" ++ binary_to_list(User)) end,

    SessId = Name(atom_to_list(?GET_DOMAIN(Worker)) ++ "_session_id", UserId),
    Iden = #user_identity{user_id = UserId},

    lists:foreach(fun({_, SpaceName}) ->
        case get(SpaceName) of
            undefined -> put(SpaceName, [SessId]);
            SessIds -> put(SpaceName, [SessId | SessIds])
        end
    end, Spaces),

    Auth = #macaroon_auth{macaroon = Macaroon},
    ?assertMatch({ok, _}, rpc:call(Worker, session_manager,
        reuse_or_create_session, [SessId, fuse, Iden, Auth, []])),
    Ctx = rpc:call(Worker, user_ctx, new, [SessId]),
    [
        {{spaces, UserId}, Spaces},
        {{groups, UserId}, Groups},
        {{user_id, UserId}, UserId},
        {{auth, UserId}, Auth},
        {{user_name, UserId}, UserName},
        {{session_id, {UserId, ?GET_DOMAIN(Worker)}}, SessId},
        {{fslogic_ctx, UserId}, Ctx}
        | setup_session(Worker, R, Config)
    ].

%%--------------------------------------------------------------------
%% @doc
%% Removes test users' sessions from server.
%% @end
%%--------------------------------------------------------------------
-spec teardown_session(Worker :: node(), Config :: term()) -> NewConfig :: term().
teardown_session(Worker, Config) ->
    lists:foldl(fun
        ({{session_id, _}, SessId}, Acc) ->
            case rpc:call(Worker, session, get_auth, [SessId]) of
                {ok, Auth} ->
                    rpc:call(Worker, user_identity, delete, [Auth]),
                    ?assertEqual(ok, rpc:call(Worker, session_manager, remove_session, [SessId]));
                {error, not_found} ->
                    ok
            end,
            Acc;
        ({{spaces, _}, Spaces}, Acc) ->
            {SpaceIds, _SpaceNames} = lists:unzip(Spaces),
            lists:foreach(fun(SpaceId) ->
                rpc:call(Worker, file_meta, delete, [fslogic_uuid:spaceid_to_space_dir_uuid(SpaceId)])
            end, SpaceIds),
            Acc;
        ({{user_id, _}, UserId}, Acc) ->
            rpc:call(Worker, file_meta, delete, [fslogic_uuid:user_root_dir_uuid(UserId)]),
            Acc;
        ({{fslogic_ctx, _}, _}, Acc) ->
            Acc;
        (Elem, Acc) ->
            [Elem | Acc]
    end, [], Config).

%%--------------------------------------------------------------------
%% @doc
%% Setups test storage on server and creates test storage dir on each provider
%% @end
%%--------------------------------------------------------------------
-spec setup_storage(Config :: list()) -> list().
setup_storage(Config) ->
    DomainWorkers = get_different_domain_workers(Config),
    setup_storage(DomainWorkers, Config).

%%--------------------------------------------------------------------
%% @doc
%% Setups test storage on server and creates test storage dir on one provider
%% @end
%%--------------------------------------------------------------------
-spec setup_storage([node()], Config :: list()) -> list().
setup_storage([], Config) ->
    Config;
setup_storage([Worker | Rest], Config) ->
    TmpDir = generator:gen_storage_dir(),
    %% @todo: use shared storage
    "" = rpc:call(Worker, os, cmd, ["mkdir -p " ++ TmpDir]),
    {ok, UserCtx} = helper:new_posix_user_ctx(0, 0),
    {ok, Helper} = helper:new_posix_helper(list_to_binary(TmpDir), #{}, UserCtx,
        ?CANONICAL_STORAGE_PATH),
    StorageDoc = storage:new(
        <<"Test", (list_to_binary(atom_to_list(?GET_DOMAIN(Worker))))/binary>>,
        [Helper]),
    {ok, StorageId} = rpc:call(Worker, storage, create, [StorageDoc]),
    [{{storage_id, ?GET_DOMAIN(Worker)}, StorageId}, {{storage_dir, ?GET_DOMAIN(Worker)}, TmpDir}] ++
    setup_storage(Rest, Config).

%%--------------------------------------------------------------------
%% @doc
%% Removes test storage dir on each provider
%% @end
%%--------------------------------------------------------------------
-spec teardown_storage(Config :: list()) -> ok.
teardown_storage(Config) ->
    DomainWorkers = get_different_domain_workers(Config),
    lists:foreach(fun(Worker) ->
        teardown_storage(Worker, Config) end, DomainWorkers).

%%--------------------------------------------------------------------
%% @doc
%% Mocks space_storage module, so that it returns default storage for all spaces.
%% @end
%%--------------------------------------------------------------------
-spec space_storage_mock(Workers :: node() | [node()], StorageId :: storage:id()) -> ok.
space_storage_mock(Workers, StorageId) ->
    test_utils:mock_new(Workers, space_storage),
    test_utils:mock_new(Workers, space_strategies),
    test_utils:mock_expect(Workers, space_storage, get, fun(_) ->
        {ok, #document{value = #space_storage{
            storage_ids = [StorageId]
        }}}
    end),
    test_utils:mock_expect(Workers, space_storage, get_storage_ids,
        fun(_) -> [StorageId] end),
    test_utils:mock_expect(Workers, space_strategies, get, fun(_) ->
        {ok, #document{
            value = #space_strategies{
                storage_strategies = maps:put(StorageId, #storage_strategies{}, #{})
            }
        }}
    end).

%%--------------------------------------------------------------------
%% @doc
%% Mocks communicator module, so that it ignores all messages.
%% @end
%%--------------------------------------------------------------------
-spec communicator_mock(Workers :: node() | [node()]) -> ok.
communicator_mock(Workers) ->
    catch test_utils:mock_new(Workers, communicator),
    test_utils:mock_expect(Workers, communicator, send_to_oneclient, fun(_, _) -> ok end).

%%--------------------------------------------------------------------
%% @doc
%% Disables all quota checks. Should be unloaded via unload_quota_mocks/1.
%% @end
%%--------------------------------------------------------------------
-spec disable_quota_limit(Config :: list()) -> ok.
disable_quota_limit(Config) ->
    Workers = ?config(op_worker_nodes, Config),
    test_utils:mock_new(Workers, [space_quota]),
    test_utils:mock_expect(Workers, space_quota, assert_write,
        fun(_, _) -> ok end),
    test_utils:mock_expect(Workers, space_quota, assert_write,
        fun(_) -> ok end),

    test_utils:mock_expect(Workers, space_quota, available_size,
        fun(_) -> 100000000000000000 end),
    test_utils:mock_expect(Workers, space_quota, apply_size_change,
        fun(ID, _) -> {ok, ID} end).

%%--------------------------------------------------------------------
%% @doc
%% Unloads space_quota mock.
%% @end
%%--------------------------------------------------------------------
-spec unload_quota_mocks(Config :: list()) -> ok.
unload_quota_mocks(Config) ->
    Workers = ?config(op_worker_nodes, Config),
    test_utils:mock_unload(Workers, [space_quota]).

%%--------------------------------------------------------------------
%% @doc
%% Mocks file context for test files with uuids that begin with given prefix.
%% The files will be seen as existing and non-root.
%% @end
%%--------------------------------------------------------------------
-spec mock_test_file_context(proplists:proplist(), binary()) -> ok.
mock_test_file_context(Config, UuidPrefix) ->
    Workers = ?config(op_worker_nodes, Config),
    test_utils:mock_new(Workers, file_ctx),
    test_utils:mock_expect(Workers, file_ctx, is_root_dir_const,
        fun(FileCtx) ->
            Uuid = file_ctx:get_uuid_const(FileCtx),
            case str_utils:binary_starts_with(Uuid, UuidPrefix) of
                true -> false;
                false -> meck:passthrough([FileCtx])
            end
        end),
    test_utils:mock_expect(Workers, file_ctx, file_exists_const,
        fun(FileCtx) ->
            Uuid = file_ctx:get_uuid_const(FileCtx),
            case str_utils:binary_starts_with(Uuid, UuidPrefix) of
                true -> true;
                false -> meck:passthrough([FileCtx])
            end
        end).

%%--------------------------------------------------------------------
%% @doc
%% Unmocks file context for test files
%% @end
%%--------------------------------------------------------------------
-spec unmock_test_file_context(proplists:proplist()) -> ok.
unmock_test_file_context(Config) ->
    Workers = ?config(op_worker_nodes, Config),
    test_utils:mock_validate_and_unload(Workers, file_ctx).

%%--------------------------------------------------------------------
%% @doc
%% Mocks provider ids for all providers in given environment.
%% @end
%%--------------------------------------------------------------------
-spec mock_provider_ids(proplists:proplist()) -> ok.
mock_provider_ids(Config) ->
    AllWorkers = ?config(op_worker_nodes, Config),
    Domains = lists:usort([?GET_DOMAIN(W) || W <- AllWorkers]),
    lists:foreach(fun(Domain) ->
        CWorkers = get_same_domain_workers(Config, Domain),
        ProviderId = domain_to_provider_id(Domain),
        mock_provider_id(CWorkers, ProviderId, <<"AuthMacaroon">>, <<"IdentityMacaroon">>)
    end, Domains).

%%--------------------------------------------------------------------
%% @doc
%% Mocks provider ids for certain provider.
%% @end
%%--------------------------------------------------------------------
-spec mock_provider_id([node()], od_provider:id(), binary(), binary()) -> ok.
mock_provider_id(Workers, ProviderId, AuthMacaroon, IdentityMacaroon) ->
    % Mock cached auth and identity macaroons with large TTL
    ExpirationTime = time_utils:system_time_seconds() + 999999999,
    rpc:call(hd(Workers), datastore_model, save, [#{model => provider_auth}, #document{
        key = <<"provider_auth">>,
        value = #provider_auth{
            provider_id = ProviderId,
            root_macaroon = <<>>,
            cached_auth_macaroon = {ExpirationTime, AuthMacaroon},
            cached_identity_macaroon = {ExpirationTime, IdentityMacaroon}
        }}]),
    ok.

%%--------------------------------------------------------------------
%% @doc
%% Cleans up after mocking provider ids.
%% @end
%%--------------------------------------------------------------------
-spec unmock_provider_ids(proplists:proplist()) -> ok.
unmock_provider_ids(Workers) ->
    rpc:multicall(Workers, provider_auth, delete, []),
    ok.

-spec testmaster_mock_space_user_privileges([node()], od_space:id(), od_user:id(),
    [privileges:space_privilege()]) -> ok.
testmaster_mock_space_user_privileges(Workers, SpaceId, UserId, Privileges) ->
    rpc:multicall(Workers, simple_cache, put, [{privileges, {SpaceId, UserId}}, Privileges]),
    ok.

-spec node_get_mocked_space_user_privileges(od_space:id(), od_user:id()) -> [privileges:space_privilege()].
node_get_mocked_space_user_privileges(SpaceId, UserId) ->
    {ok, Privileges} = simple_cache:get({privileges, {SpaceId, UserId}}, fun() ->
        {false, privileges:space_admin()} end),
    Privileges.

-spec mock_share_logic(proplists:proplist()) -> ok.
mock_share_logic(Config) ->
    Workers = ?config(op_worker_nodes, Config),
    test_utils:mock_new(Workers, share_logic),
    test_utils:mock_expect(Workers, share_logic, create, fun(_Auth, ShareId, Name, SpaceId, ShareFileGuid) ->
        {ok, _} = od_share:save_to_cache(#document{key = ShareId, value = #od_share{
            name = Name,
            space = SpaceId,
            root_file = ShareFileGuid
        }}),
        {ok, ShareId}
    end),
    test_utils:mock_expect(Workers, share_logic, get, fun(_Auth, ShareId) ->
        od_share:get_from_cache(ShareId)
    end),
    test_utils:mock_expect(Workers, share_logic, delete, fun(_Auth, ShareId) ->
        ok = od_share:invalidate_cache(ShareId)
    end).

-spec unmock_share_logic(proplists:proplist()) -> ok.
unmock_share_logic(Config) ->
    Workers = ?config(op_worker_nodes, Config),
    test_utils:mock_validate_and_unload(Workers, share_logic).


%%%===================================================================
%%% Internal functions
%%%===================================================================

%%--------------------------------------------------------------------
%% @private
%% @doc
%% Setup and mocking related with users and spaces on all given providers.
%% @end
%%--------------------------------------------------------------------
-spec create_test_users_and_spaces([Worker :: node()], ConfigPath :: string(), Config :: list()) -> list().
create_test_users_and_spaces(AllWorkers, ConfigPath, Config) ->
    try
        create_test_users_and_spaces_unsafe(AllWorkers, ConfigPath, Config)
    catch Type:Message ->
        ct:print("initializer:create_test_users_and_spaces crashed: ~p:~p~n~p", [
            Type, Message, erlang:get_stacktrace()
        ]),
        throw(cannot_create_test_users_and_spaces)
    end.


-spec create_test_users_and_spaces_unsafe([Worker :: node()], ConfigPath :: string(), Config :: list()) -> list().
create_test_users_and_spaces_unsafe(AllWorkers, ConfigPath, Config) ->
    timer:sleep(2000), % Sometimes the posthook starts too fast

    {ok, ConfigJSONBin} = file:read_file(ConfigPath),
    ConfigJSON = json_utils:decode_deprecated(ConfigJSONBin),

    GlobalSetup = proplists:get_value(<<"test_global_setup">>, ConfigJSON, ?DEFAULT_GLOBAL_SETUP),
    DomainMappings = [{atom_to_binary(K, utf8), V} || {K, V} <- ?config(domain_mappings, Config)],
    SpacesSetup = proplists:get_value(<<"spaces">>, GlobalSetup),
    UsersSetup = proplists:get_value(<<"users">>, GlobalSetup),
    HarvestersSetup = proplists:get_value(<<"harvesters">>, GlobalSetup, []),
    Domains = lists:usort([?GET_DOMAIN(W) || W <- AllWorkers]),

    lists:foreach(fun({_, SpaceConfig}) ->
        Providers0 = proplists:get_value(<<"providers">>, SpaceConfig),
        lists:foreach(fun({ProviderId, _}) ->
            Domain = proplists:get_value(ProviderId, DomainMappings),
            % If provider does not belong to any domain (was not started in env,
            % but included in space supports), just use its Id.
            Id = case proplists:get_value(ProviderId, DomainMappings) of
                undefined -> ProviderId;
                Domain -> domain_to_provider_id(Domain)
            end,
            case get_same_domain_workers(Config, Domain) of
                [] ->
                    ok;
                Workers ->
                    mock_provider_id(
                        Workers, Id, ?DUMMY_PROVIDER_AUTH_MACAROON(Id), ?DUMMY_PROVIDER_IDENTITY_MACAROON(Id)
                    )
            end
        end, Providers0)
    end, SpacesSetup),

    MasterWorkers = lists:map(fun(Domain) ->
        [MWorker | _] = CWorkers = get_same_domain_workers(Config, Domain),
        case ?config({storage_id, Domain}, Config) of
            undefined -> ok;
            StorageId ->
                case ?config(space_storage_mock, Config, false) of
                    true ->
%%                        % If storage mock was configured, mock space_storage model
                        initializer:space_storage_mock(CWorkers, StorageId);
                    _ -> ok
                end
        end,
        MWorker
    end, Domains),

    Spaces = lists:map(fun({SpaceId, SpaceConfig}) ->
        DisplayName = proplists:get_value(<<"displayed_name">>, SpaceConfig),
        {SpaceId, DisplayName}
    end, SpacesSetup),

    Groups = [{GroupId, GroupId} || {GroupId, _} <- proplists:get_value(<<"groups">>, GlobalSetup)],

    SpaceUsers = lists:map(fun({SpaceId, SpaceConfig}) ->
        {SpaceId, proplists:get_value(<<"users">>, SpaceConfig)}
    end, SpacesSetup),

    GroupUsers = lists:map(fun({GroupId, GroupConfig}) ->
        {GroupId, proplists:get_value(<<"users">>, GroupConfig)}
    end, proplists:get_value(<<"groups">>, GlobalSetup)),

    UserToSpaces0 = lists:foldl(fun({SpaceId, Users}, AccIn) ->
        lists:foldl(fun(UserId, CAcc) ->
            maps:put(UserId, maps:get(UserId, CAcc, []) ++ [{SpaceId, proplists:get_value(SpaceId, Spaces)}], CAcc)
        end, AccIn, Users)
    end, #{}, SpaceUsers),

    UserToSpaces = maps:map(fun(UserId, SpacesList) ->
        UserConfig = proplists:get_value(UserId, UsersSetup),
        DefaultSpaceId = proplists:get_value(<<"default_space">>, UserConfig),
        DefaultSpace = {DefaultSpaceId, proplists:get_value(DefaultSpaceId, SpacesList)},
        [DefaultSpace | SpacesList -- [DefaultSpace]]
    end, UserToSpaces0),

    UserToGroups = lists:foldl(fun({GroupId, Users}, AccIn) ->
        lists:foldl(fun(UserId, CAcc) ->
            maps:put(UserId, maps:get(UserId, CAcc, []) ++ [{GroupId, proplists:get_value(GroupId, Groups)}], CAcc)
        end, AccIn, Users)
    end, #{}, GroupUsers),

    SpacesSupports = lists:map(fun({SpaceId, SpaceConfig}) ->
        Providers0 = proplists:get_value(<<"providers">>, SpaceConfig),
        Providers1 = lists:map(fun({CPid, Provider}) ->
            % If provider does not belong to any domain (was not started in env,
            % but included in space supports), just use its Id.
            Id = case proplists:get_value(CPid, DomainMappings) of
                undefined -> CPid;
                Domain -> domain_to_provider_id(Domain)
            end,
            {Id, Provider}
        end, Providers0),
        ProviderSupp = maps:from_list(lists:map(fun({PID, Info}) ->
            {PID, proplists:get_value(<<"supported_size">>, Info, 0)}
        end, Providers1)),
        {SpaceId, ProviderSupp}
    end, SpacesSetup),

    Users = maps:fold(fun(UserId, SpacesList, AccIn) ->
        UserConfig = proplists:get_value(UserId, UsersSetup),
        DefaultSpaceId = proplists:get_value(<<"default_space">>, UserConfig),
        Macaroon = ?DUMMY_USER_MACAROON(UserId),
        Name = fun(Text, User) ->
            list_to_binary(Text ++ "_" ++ binary_to_list(User)) end,
        AccIn ++ [{UserId, #user_config{
            id = UserId,
            name = Name("name", UserId),
            spaces = SpacesList,
            macaroon = Macaroon,
            default_space = DefaultSpaceId,
            groups = maps:get(UserId, UserToGroups, [])
        }}
        ]
    end, [], UserToSpaces),

    SpacesProviders = lists:map(fun({SpaceId, SpaceSupports}) ->
        {SpaceId, maps:keys(SpaceSupports)}
    end, SpacesSupports),

    EffHarvestersSetup = maps:to_list(lists:foldl(
        fun({HarvesterId, HarvesterConfig}, EffHarvestersMap0) ->
            HarvesterSpaces = proplists:get_value(<<"spaces">>, HarvesterConfig),
            HarvesterProviders = lists:usort(lists:flatmap(fun(SpaceId) ->
                proplists:get_value(SpaceId, SpacesProviders, [])
            end, HarvesterSpaces)),
            lists:foldl(fun(ProviderId, EffHarvestersMap00) ->
                maps:update_with(ProviderId, fun(Harvesters) ->
                    [HarvesterId | Harvesters]
                end, [HarvesterId], EffHarvestersMap00)
            end, EffHarvestersMap0, HarvesterProviders)
        end, #{}, HarvestersSetup
    )),

    user_logic_mock_setup(AllWorkers, Users),
    group_logic_mock_setup(AllWorkers, Groups, GroupUsers),
<<<<<<< HEAD
    space_logic_mock_setup(AllWorkers, Spaces, SpaceUsers, SpacesSupports),
    provider_logic_mock_setup(Config, AllWorkers, DomainMappings, SpacesSetup, SpacesSupports, EffHarvestersSetup),
    harvester_logic_mock_setup(AllWorkers, HarvestersSetup),
=======
    space_logic_mock_setup(AllWorkers, Spaces, SpaceUsers, SpacesToProviders),
    provider_logic_mock_setup(Config, AllWorkers, DomainMappings, SpacesSetup, SpacesToProviders),
    cluster_logic_mock_setup(AllWorkers),
>>>>>>> c80a8fb2

    %% Setup storage
    lists:foreach(fun({SpaceId, _}) ->
        rpc:multicall(MasterWorkers, space_storage, delete, [SpaceId])
    end, SpacesSetup),
    lists:foreach(fun({SpaceId, SpaceConfig}) ->
        Providers0 = proplists:get_value(<<"providers">>, SpaceConfig),
        lists:foreach(fun({PID, ProviderConfig}) ->
            Domain = proplists:get_value(PID, DomainMappings),
            case get_same_domain_workers(Config, Domain) of
                [Worker | _] ->
                    setup_storage(Worker, SpaceId, Domain, ProviderConfig, Config);
                _ -> ok
            end
        end, Providers0)
    end, SpacesSetup),

    %% Set expiration time for session to value specified in Config or to 1d.
    FuseSessionTTL = case ?config(fuse_session_ttl_seconds, Config) of
        undefined ->
            240 * 60 * 60;
        Val ->
            Val
    end,
    {_, []} = rpc:multicall(AllWorkers, application, set_env, [?APP_NAME, fuse_session_ttl_seconds, FuseSessionTTL]),

    lists:foreach(fun(Worker) ->
        test_utils:set_env(Worker, ?APP_NAME, dbsync_changes_broadcast_interval, timer:seconds(1)),
        test_utils:set_env(Worker, ?CLUSTER_WORKER_APP_NAME, couchbase_changes_update_interval, timer:seconds(1)),
        test_utils:set_env(Worker, ?CLUSTER_WORKER_APP_NAME, couchbase_changes_stream_update_interval, timer:seconds(1))
    end, AllWorkers),
    rpc:multicall(AllWorkers, worker_proxy, call, [dbsync_worker, streams_healthcheck]),

    lists:foreach(
        fun({_, #user_config{id = UserId, spaces = UserSpaces}}) ->
            [rpc:call(W, file_meta, setup_onedata_user, [UserId, proplists:get_keys(UserSpaces)]) || W <- AllWorkers]
        end, Users),

    proplists:compact(
        lists:flatten([{spaces, Spaces}] ++ [initializer:setup_session(W, Users, Config) || W <- MasterWorkers])
    ).

%%--------------------------------------------------------------------
%% @private
%% @doc
%% Get one worker from each provider domain.
%% @end
%%--------------------------------------------------------------------
-spec get_different_domain_workers(Config :: list()) -> [node()].
get_different_domain_workers(Config) ->
    Workers = ?config(op_worker_nodes, Config),
    lists:usort(fun(W1, W2) -> ?GET_DOMAIN(W1) =< ?GET_DOMAIN(W2) end, Workers).


%%--------------------------------------------------------------------
%% @private
%% @doc
%% Get workers with given domain
%% @end
%%--------------------------------------------------------------------
-spec get_same_domain_workers(Config :: list(), Domain :: atom()) -> [node()].
get_same_domain_workers(Config, Domain) ->
    Workers = ?config(op_worker_nodes, Config),
    lists:filter(fun(W) -> ?GET_DOMAIN(W) =:= Domain end, Workers).

%%--------------------------------------------------------------------
%% @private
%% @doc
%% Removes test storage dir on given node
%% @end
%%--------------------------------------------------------------------
-spec teardown_storage(Worker :: node(), Config :: list()) -> string().
teardown_storage(Worker, Config) ->
    TmpDir = ?config({storage_dir, ?GET_DOMAIN(Worker)}, Config),
    "" = rpc:call(Worker, os, cmd, ["rm -rf " ++ TmpDir]).

%%--------------------------------------------------------------------
%% @private
%% @doc
%% Mocks user_logic module, so that it returns user details, spaces and groups.
%% @end
%%--------------------------------------------------------------------
-spec user_logic_mock_setup(Workers :: node() | [node()],
    [{UserNum :: integer(), Spaces :: [{binary(), binary()}],
        DefaultSpace :: binary(), Groups :: [{binary(), binary()}]}]) ->
    ok.
user_logic_mock_setup(Workers, Users) ->
    test_utils:mock_new(Workers, user_logic, [passthrough]),

    UserConfigToUserDoc = fun(UserConfig) ->
        #user_config{
            name = UName, id = UID,
            groups = Groups,
            spaces = Spaces, default_space = DefaultSpaceId
        } = UserConfig,
        {SpaceIds, _} = lists:unzip(Spaces),
        {GroupIds, _} = lists:unzip(Groups),
        {ok, #document{key = UID, value = #od_user{
            name = UName,
            linked_accounts = [],
            emails = [],
            alias = <<>>,
            default_space = DefaultSpaceId,
            eff_spaces = SpaceIds,
            eff_groups = GroupIds
        }}}
    end,

    UsersByAuth = lists:flatmap(
        fun({UserId, #user_config{macaroon = Macaroon}}) -> [
            {#macaroon_auth{macaroon = Macaroon}, UserId}
        ]
        end, Users),

    GetUserFun = fun
        (_, _, ?ROOT_USER_ID) ->
            {ok, #document{key = ?ROOT_USER_ID, value = #od_user{name = <<"root">>}}};
        (_, _, ?GUEST_USER_ID) ->
            {ok, #document{key = ?GUEST_USER_ID, value = #od_user{name = <<"nobody">>}}};
        (Scope, ?ROOT_SESS_ID, UserId) when Scope =:= shared orelse Scope =:= protected ->
            case proplists:get_value(UserId, Users) of
                undefined ->
                    {error, not_found};
                UserConfig2 ->
                    UserConfigToUserDoc(UserConfig2)
            end;
        (_, SessionId, UserId) ->
            {ok, #document{value = #session{
                identity = #user_identity{user_id = SessionUserId}
            }}} = session:get(SessionId),
            case SessionUserId of
                UserId ->
                    case proplists:get_value(UserId, Users) of
                        undefined ->
                            {error, not_found};
                        UserConfig2 ->
                            UserConfigToUserDoc(UserConfig2)
                    end;
                _ ->
                    {error, forbidden}
            end
    end,

    test_utils:mock_expect(Workers, user_logic, get_by_auth, fun(Auth) ->
        case proplists:get_value(Auth, UsersByAuth, undefined) of
            undefined ->
                {error, not_found};
            UserId ->
                UserConfigToUserDoc(proplists:get_value(UserId, Users))
        end
    end),

    test_utils:mock_expect(Workers, user_logic, get, fun(Client, UserId) ->
        GetUserFun(private, Client, UserId)
    end),

    test_utils:mock_expect(Workers, user_logic, exists, fun(Client, UserId) ->
        case GetUserFun(shared, Client, UserId) of
            {ok, _} -> true;
            _ -> false
        end
    end),

    test_utils:mock_expect(Workers, user_logic, get_name, fun(Client, UserId) ->
        {ok, #document{value = #od_user{name = Name}}} = GetUserFun(protected, Client, UserId),
        {ok, Name}
    end),

    GetEffSpacesFun = fun(Client, UserId) ->
        {ok, #document{value = #od_user{eff_spaces = EffSpaces}}} = GetUserFun(private, Client, UserId),
        {ok, EffSpaces}
    end,

    test_utils:mock_expect(Workers, user_logic, get_eff_spaces, GetEffSpacesFun),

    HasEffSpaceFun = fun(UserDoc, SpaceId) ->
        #document{value = #od_user{eff_spaces = EffSpaces}} = UserDoc,
        lists:member(SpaceId, EffSpaces)
    end,

    test_utils:mock_expect(Workers, user_logic, has_eff_space, HasEffSpaceFun),

    test_utils:mock_expect(Workers, user_logic, has_eff_space,
        fun(Client, UserId, SpaceId) ->
            {ok, Doc} = GetUserFun(private, Client, UserId),
            HasEffSpaceFun(Doc, SpaceId)
        end),

    test_utils:mock_expect(Workers, user_logic, get_space_by_name,
        fun
            F(Client, UserId, SpaceName) when is_binary(UserId) ->
                {ok, UserDoc} = GetUserFun(private, Client, UserId),
                F(Client, UserDoc, SpaceName);
            F(Client, #document{value = #od_user{eff_spaces = EffSpaces}}, SpaceName) ->
                lists:foldl(
                    fun
                        (_SpaceId, {true, Found}) ->
                            {true, Found};
                        (SpaceId, false) ->
                            case space_logic:get_name(Client, SpaceId) of
                                {ok, SpaceName} ->
                                    {true, SpaceId};
                                _ ->
                                    false
                            end
                    end, false, EffSpaces)
        end).

%%--------------------------------------------------------------------
%% @private
%% @doc
%% Mocks group_logic module, so that it returns default group details for
%% default group Id.
%% @end
%%--------------------------------------------------------------------
-spec group_logic_mock_setup(Workers :: node() | [node()],
    [{binary(), binary()}], [{binary(), [binary()]}]) -> ok.
group_logic_mock_setup(Workers, Groups, _Users) ->
    test_utils:mock_new(Workers, group_logic),

    test_utils:mock_expect(Workers, group_logic, get_name, fun(_Client, GroupId) ->
        GroupName = proplists:get_value(GroupId, Groups),
        {ok, GroupName}
    end).

%%--------------------------------------------------------------------
%% @private
%% @doc
%% Mocks space_logic module, so that it returns default space details for default
%% space ID.
%% @end
%%--------------------------------------------------------------------
-spec space_logic_mock_setup(Workers :: node() | [node()],
    [{binary(), binary()}], [{binary(), [binary()]}],
    [{binary(), [{binary(), non_neg_integer()}]}]) -> ok.
space_logic_mock_setup(Workers, Spaces, Users, SpacesToProviders) ->
    Domains = lists:usort([?GET_DOMAIN(W) || W <- Workers]),
    test_utils:mock_new(Workers, space_logic),

    GetSpaceFun = fun(_, SpaceId) ->
        SpaceName = proplists:get_value(SpaceId, Spaces),
        UserIds = proplists:get_value(SpaceId, Users, []),
        EffUsers = maps:from_list(lists:map(fun(UID) ->
            {UID, node_get_mocked_space_user_privileges(SpaceId, UID)}
        end, UserIds)),
        {ok, #document{key = SpaceId, value = #od_space{
            name = SpaceName,
            providers = proplists:get_value(SpaceId, SpacesToProviders, maps:from_list([{domain_to_provider_id(D), 1000000000} || D <- Domains])),
            eff_users = EffUsers,
            eff_groups = #{}
        }}}
    end,

    test_utils:mock_expect(Workers, space_logic, get, GetSpaceFun),

    test_utils:mock_expect(Workers, space_logic, get_name, fun(Client, SpaceId) ->
        {ok, #document{value = #od_space{name = Name}}} = GetSpaceFun(Client, SpaceId),
        {ok, Name}
    end),

    test_utils:mock_expect(Workers, space_logic, get_eff_users, fun(Client, SpaceId) ->
        {ok, #document{value = #od_space{eff_users = EffUsers}}} = GetSpaceFun(Client, SpaceId),
        {ok, EffUsers}
    end),

    test_utils:mock_expect(Workers, space_logic, get_provider_ids, fun(Client, SpaceId) ->
        {ok, #document{value = #od_space{providers = Providers}}} = GetSpaceFun(Client, SpaceId),
        {ok, maps:keys(Providers)}
    end),

    test_utils:mock_expect(Workers, space_logic, has_eff_privilege, fun(Client, SpaceId, UserId, Privilege) ->
        {ok, #document{value = #od_space{eff_users = EffUsers}}} = GetSpaceFun(Client, SpaceId),
        lists:member(Privilege, maps:get(UserId, EffUsers, []))
    end),

    test_utils:mock_expect(Workers, space_logic, is_supported, fun(?ROOT_SESS_ID, SpaceId, ProviderId) ->
        Providers = proplists:get_value(SpaceId, SpacesToProviders),
        lists:member(ProviderId, maps:keys(Providers))
    end).

%%--------------------------------------------------------------------
%% @private
%% @doc
%% Mocks provider_logic module, so that it returns default provider details for
%% default provider Id.
%% @end
%%--------------------------------------------------------------------
-spec provider_logic_mock_setup(Config :: list(), Workers :: node() | [node()],
    proplists:proplist(), proplists:proplist(),
    [{binary(), [{binary(), non_neg_integer()}]}], proplists:proplist()) -> ok.
provider_logic_mock_setup(_Config, AllWorkers, DomainMappings, SpacesSetup,
    SpacesToProviders, EffHarvestersSetup
) ->
    Domains = lists:usort([?GET_DOMAIN(W) || W <- AllWorkers]),
    test_utils:mock_new(AllWorkers, provider_logic),

    ProvMap = lists:foldl(fun({SpaceId, SpaceConfig}, AccIn) ->
        Providers0 = proplists:get_value(<<"providers">>, SpaceConfig),
        lists:foldl(fun({CPid, _}, CAcc) ->
            ProvId0 = domain_to_provider_id(proplists:get_value(CPid, DomainMappings)),
            maps:put(ProvId0, maps:get(ProvId0, CAcc, []) ++ [SpaceId], CAcc)
        end, AccIn, Providers0)
    end, #{}, SpacesSetup),

    % Different arity of below functions must be mocked separately, because
    % they contain calls to the same module, which overrides the mock.
    GetProviderFun = fun(?ROOT_SESS_ID, PID) ->
        case maps:get(PID, ProvMap, undefined) of
            undefined ->
                {error, not_found};
            Spaces ->
                {ok, #document{key = PID, value = #od_provider{
                    name = PID,
                    subdomain_delegation = false,
                    domain = PID,  % domain is the same as Id
                    spaces = maps:from_list(lists:map(fun(SpaceId) ->
                        ProvidersSupp = proplists:get_value(
                            SpaceId, SpacesToProviders,
                            maps:from_list([{domain_to_provider_id(D), 1000000000} || D <- Domains])
                        ),
                        {SpaceId, maps:get(PID, ProvidersSupp)}
                    end, Spaces)),
                    longitude = 0.0,
                    latitude = 0.0,
                    eff_harvesters = proplists:get_value(PID, EffHarvestersSetup, [])
                }}}
        end
    end,

    GetNameFun = fun(?ROOT_SESS_ID, PID) ->
        {ok, #document{value = #od_provider{name = Name}}} = GetProviderFun(?ROOT_SESS_ID, PID),
        {ok, Name}
    end,

    GetDomainFun = fun(?ROOT_SESS_ID, PID) ->
        {ok, #document{value = #od_provider{domain = Domain}}} = GetProviderFun(?ROOT_SESS_ID, PID),
        {ok, Domain}
    end,

    GetNodesFun = fun(PID) ->
        {ok, Domain} = GetDomainFun(?ROOT_SESS_ID, PID),
        % Simulate the fact the some providers can be reached only by their domain,
        % but return the domain/IP consistently
        AllProviders = lists:sort(maps:keys(ProvMap)),
        case index_of(PID, AllProviders) rem 2 of
            0 ->
                {ok, [Domain]};
            1 ->
                {ok, IPsAtoms} = inet:getaddrs(binary_to_list(Domain), inet),
                {ok, [list_to_binary(inet:ntoa(IP)) || IP <- IPsAtoms]}
        end
    end,

    GetSupportsFun = fun(?ROOT_SESS_ID, PID) ->
        {ok, #document{value = #od_provider{spaces = Supports}}} = GetProviderFun(?ROOT_SESS_ID, PID),
        {ok, Supports}
    end,

    GetSpacesFun = fun(?ROOT_SESS_ID, PID) ->
        {ok, Supports} = GetSupportsFun(?ROOT_SESS_ID, PID),
        {ok, maps:keys(Supports)}
    end,

    SupportsSpaceFun = fun(?ROOT_SESS_ID, ProviderId, SpaceId) ->
        {ok, Spaces} = GetSpacesFun(?ROOT_SESS_ID, ProviderId),
        lists:member(SpaceId, Spaces)
    end,

    GetSupportSizeFun = fun(?ROOT_SESS_ID, PID, SpaceId) ->
        {ok, Supports} = GetSupportsFun(?ROOT_SESS_ID, PID),
        case maps:find(SpaceId, Supports) of
            {ok, Support} -> {ok, Support};
            error -> {error, not_found}
        end
    end,

    HasEffUserFun = fun(?ROOT_SESS_ID, ProviderId, UserId) ->
        {ok, Spaces} = GetSpacesFun(?ROOT_SESS_ID, ProviderId),
        lists:any(fun(SpaceId) ->
            {ok, Users} = space_logic:get_eff_users(?ROOT_SESS_ID, SpaceId),
            maps:is_key(UserId, Users)
        end, Spaces)
    end,

    test_utils:mock_expect(AllWorkers, provider_logic, get, GetProviderFun),

    test_utils:mock_expect(AllWorkers, provider_logic, get,
        fun(PID) ->
            GetProviderFun(?ROOT_SESS_ID, PID)
        end),

    test_utils:mock_expect(AllWorkers, provider_logic, get,
        fun() ->
            GetProviderFun(?ROOT_SESS_ID, oneprovider:get_id())
        end),


    test_utils:mock_expect(AllWorkers, provider_logic, get_protected_data, fun(?ROOT_SESS_ID, PID) ->
        case GetProviderFun(?ROOT_SESS_ID, PID) of
            {ok, Doc = #document{value = Provider}} ->
                {ok, Doc#document{value = Provider#od_provider{
                    subdomain_delegation = undefined,
                    subdomain = undefined,
                    spaces = #{},
                    eff_users = [],
                    eff_groups = []
                }}};
            Error ->
                Error
        end
    end),


    test_utils:mock_expect(AllWorkers, provider_logic, get_name, GetNameFun),

    test_utils:mock_expect(AllWorkers, provider_logic, get_name,
        fun(PID) ->
            GetNameFun(?ROOT_SESS_ID, PID)
        end),

    test_utils:mock_expect(AllWorkers, provider_logic, get_name,
        fun() ->
            GetNameFun(?ROOT_SESS_ID, oneprovider:get_id())
        end),


    test_utils:mock_expect(AllWorkers, provider_logic, get_domain, GetDomainFun),

    test_utils:mock_expect(AllWorkers, provider_logic, get_domain,
        fun(PID) ->
            GetDomainFun(?ROOT_SESS_ID, PID)
        end),

    test_utils:mock_expect(AllWorkers, provider_logic, get_domain,
        fun() ->
            GetDomainFun(?ROOT_SESS_ID, oneprovider:get_id())
        end),


    test_utils:mock_expect(AllWorkers, provider_logic, get_nodes, GetNodesFun),


    test_utils:mock_expect(AllWorkers, provider_logic, get_spaces, GetSpacesFun),

    test_utils:mock_expect(AllWorkers, provider_logic, get_spaces,
        fun(PID) ->
            GetSpacesFun(?ROOT_SESS_ID, PID)
        end),

    test_utils:mock_expect(AllWorkers, provider_logic, get_spaces,
        fun() ->
            GetSpacesFun(?ROOT_SESS_ID, oneprovider:get_id())
        end),


    test_utils:mock_expect(AllWorkers, provider_logic, has_eff_user,
        fun(UserId) ->
            HasEffUserFun(?ROOT_SESS_ID, oneprovider:get_id(), UserId)
        end),

    test_utils:mock_expect(AllWorkers, provider_logic, has_eff_user,
        HasEffUserFun
    ),


    test_utils:mock_expect(AllWorkers, provider_logic, supports_space,
        fun(SpaceId) ->
            SupportsSpaceFun(?ROOT_SESS_ID, oneprovider:get_id(), SpaceId)
        end),

    test_utils:mock_expect(AllWorkers, provider_logic, supports_space,
        SupportsSpaceFun
    ),


    test_utils:mock_expect(AllWorkers, provider_logic, get_support_size,
        fun(SpaceId) ->
            GetSupportSizeFun(?ROOT_SESS_ID, oneprovider:get_id(), SpaceId)
        end),


    test_utils:mock_expect(AllWorkers, provider_logic, zone_time_seconds,
        fun() ->
            time_utils:cluster_time_seconds()
        end),


    test_utils:mock_expect(AllWorkers, provider_logic, zone_time_seconds,
        fun() ->
            time_utils:cluster_time_seconds()
        end),


    test_utils:mock_expect(AllWorkers, provider_logic, assert_zone_compatibility,
        fun() ->
            ok
        end),

    VerifyProviderIdentityFun = fun(ProviderId, Macaroon) ->
        case Macaroon of
            ?DUMMY_PROVIDER_IDENTITY_MACAROON(ProviderId) -> ok;
            _ -> {error, bad_macaroon}
        end
    end,

    test_utils:mock_expect(AllWorkers, provider_logic, verify_provider_identity,
        fun(ProviderId) ->
            VerifyProviderIdentityFun(ProviderId, ?DUMMY_PROVIDER_IDENTITY_MACAROON(ProviderId))
        end),

    test_utils:mock_expect(AllWorkers, provider_logic, verify_provider_identity,
        VerifyProviderIdentityFun).

harvester_logic_mock_setup(Workers, HarvestersSetup) ->
    ok = test_utils:mock_new(Workers, harvester_logic),
    ok = test_utils:mock_expect(Workers, harvester_logic, get, fun(HarvesterId) ->
        Setup = proplists:get_value(HarvesterId, HarvestersSetup, []),
        Doc = #document{
            key = HarvesterId,
            value = #od_harvester{
                spaces = proplists:get_value(<<"spaces">>, Setup),
                indices = proplists:get_value(<<"indices">>, Setup)
        }},
        od_harvester:save(Doc),
        {ok, Doc}
    end).

%%--------------------------------------------------------------------
%% @private
%% @doc
%% Mocks cluster_logic module.
%% @end
%%--------------------------------------------------------------------
-spec cluster_logic_mock_setup(Workers :: node() | [node()]) -> ok.
cluster_logic_mock_setup(AllWorkers) ->
    test_utils:mock_new(AllWorkers, cluster_logic),
    test_utils:mock_expect(AllWorkers, cluster_logic, update_version_info, fun(_, _, _) ->
        ok
    end).

%%--------------------------------------------------------------------
%% @private
%% @doc
%% Returns true if space configured by ProviderConfig should be mounted
%% in root.
%% @end
%%--------------------------------------------------------------------
-spec maybe_mount_in_root(proplists:proplist()) -> boolean().
maybe_mount_in_root(ProviderConfig) ->
    case proplists:get_value(<<"mounted_in_root">>, ProviderConfig) of
        <<"true">> -> true;
        _ -> false
    end.

%%--------------------------------------------------------------------
%% @private
%% @doc
%% Setup test storage.
%% @end
%%--------------------------------------------------------------------
-spec setup_storage(atom(), od_space:id(), atom(), proplists:proplist(), list()) ->
    {ok, od_space:id()} | ok.
setup_storage(Worker, SpaceId, Domain, ProviderConfig, Config) ->
    case proplists:get_value(<<"storage">>, ProviderConfig) of
        undefined ->
            case ?config({storage_id, Domain}, Config) of
                undefined ->
                    ok;
                StorageId ->
                    add_space_storage(Worker, SpaceId, StorageId,
                        maybe_mount_in_root(ProviderConfig))
            end;
        StorageName ->
            StorageId = case ?config({storage_id, Domain}, Config) of
                %if storage is not mocked, get StorageId
                undefined ->
                    {ok, Storage} = ?assertMatch({ok, _},
                        rpc:call(Worker, storage, select, [StorageName])),
                    rpc:call(Worker, storage, get_id, [Storage]);
                StId ->
                    StId
            end,
            add_space_storage(Worker, SpaceId, StorageId,
                maybe_mount_in_root(ProviderConfig))
    end.

%%--------------------------------------------------------------------
%% @private
%% @doc
%% Add space storage mapping
%% @end
%%--------------------------------------------------------------------
-spec add_space_storage(atom(), od_space:id(), storage:id(), boolean()) -> any().
add_space_storage(Worker, SpaceId, StorageId, MountInRoot) ->
    ?assertMatch({ok, _},
        rpc:call(Worker, space_storage, add, [SpaceId, StorageId, MountInRoot])
    ).


-spec index_of(term(), [term()]) -> not_found | integer().
index_of(Value, List) ->
    WithIndices = lists:zip(List, lists:seq(1, length(List))),
    case lists:keyfind(Value, 1, WithIndices) of
        {Value, Index} -> Index;
        false -> not_found
    end.<|MERGE_RESOLUTION|>--- conflicted
+++ resolved
@@ -166,7 +166,7 @@
     end, DomainWorkers),
 
     test_utils:mock_validate_and_unload(Workers, [user_logic, group_logic,
-        space_logic, provider_logic, cluster_logic, space_storage]),
+        space_logic, provider_logic, cluster_logic, harvester_logic, space_storage]),
     unmock_provider_ids(Workers).
 
 %%TODO this function can be deleted after resolving VFS-1811 and replacing call
@@ -186,7 +186,7 @@
     end, DomainWorkers),
 
     test_utils:mock_unload(Workers, [user_logic, group_logic, space_logic,
-        provider_logic, cluster_logic, space_storage]),
+        provider_logic, cluster_logic, harvester_logic, space_storage]),
     unmock_provider_ids(Workers).
 
 %%--------------------------------------------------------------------
@@ -702,15 +702,10 @@
 
     user_logic_mock_setup(AllWorkers, Users),
     group_logic_mock_setup(AllWorkers, Groups, GroupUsers),
-<<<<<<< HEAD
     space_logic_mock_setup(AllWorkers, Spaces, SpaceUsers, SpacesSupports),
     provider_logic_mock_setup(Config, AllWorkers, DomainMappings, SpacesSetup, SpacesSupports, EffHarvestersSetup),
+    cluster_logic_mock_setup(AllWorkers),
     harvester_logic_mock_setup(AllWorkers, HarvestersSetup),
-=======
-    space_logic_mock_setup(AllWorkers, Spaces, SpaceUsers, SpacesToProviders),
-    provider_logic_mock_setup(Config, AllWorkers, DomainMappings, SpacesSetup, SpacesToProviders),
-    cluster_logic_mock_setup(AllWorkers),
->>>>>>> c80a8fb2
 
     %% Setup storage
     lists:foreach(fun({SpaceId, _}) ->
@@ -1224,6 +1219,27 @@
     test_utils:mock_expect(AllWorkers, provider_logic, verify_provider_identity,
         VerifyProviderIdentityFun).
 
+%%--------------------------------------------------------------------
+%% @private
+%% @doc
+%% Mocks cluster_logic module.
+%% @end
+%%--------------------------------------------------------------------
+-spec cluster_logic_mock_setup(Workers :: node() | [node()]) -> ok.
+cluster_logic_mock_setup(AllWorkers) ->
+    test_utils:mock_new(AllWorkers, cluster_logic),
+    test_utils:mock_expect(AllWorkers, cluster_logic, update_version_info, fun(_, _, _) ->
+        ok
+    end).
+
+%%--------------------------------------------------------------------
+%% @private
+%% @doc
+%% Mocks harvester_logic module.
+%% @end
+%%--------------------------------------------------------------------
+-spec harvester_logic_mock_setup(Workers :: node() | [node()],
+    proplists:proplist()) -> ok.
 harvester_logic_mock_setup(Workers, HarvestersSetup) ->
     ok = test_utils:mock_new(Workers, harvester_logic),
     ok = test_utils:mock_expect(Workers, harvester_logic, get, fun(HarvesterId) ->
@@ -1233,22 +1249,9 @@
             value = #od_harvester{
                 spaces = proplists:get_value(<<"spaces">>, Setup),
                 indices = proplists:get_value(<<"indices">>, Setup)
-        }},
-        od_harvester:save(Doc),
+            }},
+        od_harvester:save_to_cache(Doc),
         {ok, Doc}
-    end).
-
-%%--------------------------------------------------------------------
-%% @private
-%% @doc
-%% Mocks cluster_logic module.
-%% @end
-%%--------------------------------------------------------------------
--spec cluster_logic_mock_setup(Workers :: node() | [node()]) -> ok.
-cluster_logic_mock_setup(AllWorkers) ->
-    test_utils:mock_new(AllWorkers, cluster_logic),
-    test_utils:mock_expect(AllWorkers, cluster_logic, update_version_info, fun(_, _, _) ->
-        ok
     end).
 
 %%--------------------------------------------------------------------
