--- conflicted
+++ resolved
@@ -823,7 +823,6 @@
 %%--------------------------------------------------------------------
 %% @private
 %% @doc
-<<<<<<< HEAD
 %% Returns true if space configured by ProviderConfig should be mounted
 %% in root.
 %% @end
@@ -881,11 +880,9 @@
 
 %%--------------------------------------------------------------------
 %% @private
-%% @doc Ends mocking of file_meta module to disable not wanted modifications.
-=======
+%% @doc
 %% Ends mocking of file_meta module to disable not wanted modifications.
 %% @end
->>>>>>> 3994d8b6
 %%--------------------------------------------------------------------
 -spec final_file_meta_mock_setup(Workers :: node() | [node()]) -> ok.
 final_file_meta_mock_setup(Workers) ->
