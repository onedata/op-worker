%%%--------------------------------------------------------------------
%%% @author Tomasz Lichon
%%% @copyright (C) 2015 ACK CYFRONET AGH
%%% This software is released under the MIT license
%%% cited in 'LICENSE.txt'.
%%% @end
%%%--------------------------------------------------------------------
%%% @doc
%%% Utility functions for initializing things like session or storage configuration.
%%% @end
%%%--------------------------------------------------------------------
-module(initializer).
-author("Tomasz Lichon").

-include("modules/fslogic/fslogic_common.hrl").
-include("modules/datastore/datastore_models.hrl").
-include("proto/common/credentials.hrl").
-include("proto/common/clproto_message_id.hrl").
-include("proto/oneclient/client_messages.hrl").
-include("global_definitions.hrl").
-include("http/gui_paths.hrl").
-include_lib("ctool/include/test/test_utils.hrl").
-include_lib("ctool/include/global_definitions.hrl").
-include_lib("public_key/include/public_key.hrl").

%% API
-export([setup_session/3, teardown_session/2, setup_storage/1, setup_storage/2, teardown_storage/1, clean_test_users_and_spaces/1,
    basic_session_setup/5, basic_session_teardown/2, remove_pending_messages/0, create_test_users_and_spaces/2,
    remove_pending_messages/1, clear_subscriptions/1, space_storage_mock/2,
    communicator_mock/1, clean_test_users_and_spaces_no_validate/1,
    domain_to_provider_id/1, mock_test_file_context/2, unmock_test_file_context/1]).
-export([mock_provider_ids/1, mock_provider_id/4, unmock_provider_ids/1]).
-export([unload_quota_mocks/1, disable_quota_limit/1]).
-export([testmaster_mock_space_user_privileges/4, node_get_mocked_space_user_privileges/2]).
-export([mock_share_logic/1, unmock_share_logic/1]).

-define(DUMMY_USER_MACAROON(__UserId), <<"DUMMY-USER-MACAROON-", __UserId/binary>>).

-define(DUMMY_PROVIDER_IDENTITY_MACAROON(__ProviderId), <<"DUMMY-PROVIDER-IDENTITY-MACAROON-", __ProviderId/binary>>).
-define(DUMMY_PROVIDER_AUTH_MACAROON(__ProviderId), <<"DUMMY-PROVIDER-AUTH-MACAROON-", __ProviderId/binary>>).

-record(user_config, {
    id :: od_user:id(),
    name :: binary(),
    default_space :: binary(),
    spaces :: [],
    groups :: [],
    macaroon :: binary()
}).

-define(TIMEOUT, timer:seconds(5)).
-define(DEFAULT_GLOBAL_SETUP, [
    {<<"users">>, [
        {<<"user1">>, [
            {<<"default_space">>, <<"space_id1">>}
        ]},
        {<<"user2">>, [
            {<<"default_space">>, <<"space_id2">>}
        ]},
        {<<"user3">>, [
            {<<"default_space">>, <<"space_id3">>}
        ]},
        {<<"user4">>, [
            {<<"default_space">>, <<"space_id4">>}
        ]}
    ]},
    {<<"groups">>, [
        {<<"group1">>, [
            {<<"users">>, [<<"user1">>]}
        ]},
        {<<"group2">>, [
            {<<"users">>, [<<"user1">>, <<"user2">>]}
        ]},
        {<<"group3">>, [
            {<<"users">>, [<<"user1">>, <<"user2">>, <<"user3">>]}
        ]},
        {<<"group4">>, [
            {<<"users">>, [<<"user1">>, <<"user2">>, <<"user3">>, <<"user4">>]}
        ]}
    ]},
    {<<"spaces">>, [
        {<<"space_id1">>, [
            {<<"displayed_name">>, <<"space_name1">>},
            {<<"users">>, [<<"user1">>]},
            {<<"groups">>, [<<"group1">>]},
            {<<"providers">>, [
                {<<"p1">>, [
                    {<<"supported_size">>, 1000000000}
%%                        {<<"storage">>, <<"/mnt/st1">>}
                ]}
            ]}
        ]},
        {<<"space_id2">>, [
            {<<"displayed_name">>, <<"space_name2">>},
            {<<"users">>, [<<"user1">>, <<"user2">>]},
            {<<"groups">>, [<<"group1">>, <<"group2">>]},
            {<<"providers">>, [
                {<<"p1">>, [
                    {<<"supported_size">>, 1000000000}
%%                        {<<"storage">>, <<"/mnt/st1">>}

                ]}
            ]}
        ]},
        {<<"space_id3">>, [
            {<<"displayed_name">>, <<"space_name3">>},
            {<<"users">>, [<<"user1">>, <<"user2">>, <<"user3">>]},
            {<<"groups">>, [<<"group1">>, <<"group2">>, <<"group3">>]},
            {<<"providers">>, [
                {<<"p1">>, [
                    {<<"supported_size">>, 1000000000}
%%                        {<<"storage">>, <<"/mnt/st1">>}
                ]}
            ]}
        ]},
        {<<"space_id4">>, [
            {<<"displayed_name">>, <<"space_name4">>},
            {<<"users">>, [<<"user1">>, <<"user2">>, <<"user3">>, <<"user4">>]},
            {<<"groups">>, [<<"group1">>, <<"group2">>, <<"group3">>, <<"group4">>]},
            {<<"providers">>, [
                {<<"p1">>, [
                    {<<"supported_size">>, 1000000000}
%%                        {<<"storage">>, <<"/mnt/st1">>}
                ]}
            ]}
        ]}
    ]}
]).

%%%===================================================================
%%% API
%%%===================================================================

%%-------------------------------------------------------------------
%% @doc
%% Returns provider id based on worker's domain
%% @end
%%--------------------------------------------------------------------
-spec domain_to_provider_id(Domain :: atom()) -> binary().
domain_to_provider_id(Domain) ->
    atom_to_binary(Domain, utf8).

%%--------------------------------------------------------------------
%% @doc
%% Setup and mocking related with users and spaces, done on each provider
%% @end
%%--------------------------------------------------------------------
-spec create_test_users_and_spaces(ConfigPath :: string(), JsonConfig :: list()) -> list().
create_test_users_and_spaces(ConfigPath, Config) ->
    Workers = ?config(op_worker_nodes, Config),
    create_test_users_and_spaces(Workers, ConfigPath, Config).

%%--------------------------------------------------------------------
%% @doc
%% Cleanup and unmocking related with users and spaces
%% @end
%%--------------------------------------------------------------------
-spec clean_test_users_and_spaces(Config :: list()) -> term().
clean_test_users_and_spaces(Config) ->
    Workers = ?config(op_worker_nodes, Config),
    DomainWorkers = get_different_domain_workers(Config),

    lists:foreach(fun(W) ->
        initializer:teardown_session(W, Config)
    end, DomainWorkers),

    test_utils:mock_validate_and_unload(Workers, [user_logic, group_logic,
        space_logic, provider_logic, space_storage]),
    unmock_provider_ids(Workers).

%%TODO this function can be deleted after resolving VFS-1811 and replacing call
%%to this function in cdmi_test_SUITE with call to clean_test_users_and_spaces.
%%--------------------------------------------------------------------
%% @doc
%% Cleanup and unmocking related with users and spaces
%% @end
%%--------------------------------------------------------------------
-spec clean_test_users_and_spaces_no_validate(Config :: list()) -> term().
clean_test_users_and_spaces_no_validate(Config) ->
    Workers = ?config(op_worker_nodes, Config),
    DomainWorkers = get_different_domain_workers(Config),

    lists:foreach(fun(W) ->
        initializer:teardown_session(W, Config)
    end, DomainWorkers),

    test_utils:mock_unload(Workers, [user_logic, group_logic, space_logic,
        provider_logic, space_storage]),
    unmock_provider_ids(Workers).

%%--------------------------------------------------------------------
%% @doc
%% Creates basic test session.
%% @end
%%--------------------------------------------------------------------
-spec basic_session_setup(Worker :: node(), SessId :: session:id(),
    Iden :: session:identity(), Con :: pid(), Config :: term()) -> NewConfig :: term().
basic_session_setup(Worker, SessId, Iden, Con, Config) ->
    ?assertMatch({ok, _}, rpc:call(Worker, session_manager,
        reuse_or_create_fuse_session, [SessId, Iden, Con])),
    [{session_id, SessId}, {identity, Iden} | Config].

%%--------------------------------------------------------------------
%% @doc
%% Removes basic test session.
%% @end
%%--------------------------------------------------------------------
-spec basic_session_teardown(Worker :: node(), Config :: term()) -> NewConfig :: term().
basic_session_teardown(Worker, Config) ->
    SessId = proplists:get_value(session_id, Config),
    ?assertEqual(ok, rpc:call(Worker, session_manager, remove_session, [SessId])).

%%--------------------------------------------------------------------
%% @doc
%% @equiv remove_pending_messages(0)
%% @end
%%--------------------------------------------------------------------
-spec remove_pending_messages() -> ok.
remove_pending_messages() ->
    remove_pending_messages(0).

%%--------------------------------------------------------------------
%% @doc
%% Removes messages for process queue. Waits 'Timeout' milliseconds for the
%% next message.
%% @end
%%--------------------------------------------------------------------
-spec remove_pending_messages(Timeout :: timeout()) -> ok.
remove_pending_messages(Timeout) ->
    receive
        _ -> remove_pending_messages(Timeout)
    after
        Timeout -> ok
    end.

%%--------------------------------------------------------------------
%% @doc
%% Removes all subscriptions.
%% @end
%%--------------------------------------------------------------------
-spec clear_subscriptions(Worker :: node()) -> ok.
clear_subscriptions(Worker) ->
    {ok, Docs} = ?assertMatch({ok, _}, rpc:call(Worker, subscription,
        list_durable_subscriptions, [])),
    lists:foreach(fun(#document{key = Key}) ->
        ?assertEqual(ok, rpc:call(Worker, subscription, delete, [Key]))
    end, Docs).

%%--------------------------------------------------------------------
%% @doc
%% Setup test users' sessions on server
%% @end
%%--------------------------------------------------------------------
-spec setup_session(Worker :: node(), [#user_config{}], Config :: term()) -> NewConfig :: term().
setup_session(_Worker, [], Config) ->
    Config;
setup_session(Worker, [{_, #user_config{id = UserId, spaces = Spaces,
    macaroon = Macaroon, groups = Groups, name = UserName}} | R], Config) ->

    Name = fun(Text, User) ->
        list_to_binary(Text ++ "_" ++ binary_to_list(User)) end,

    SessId = Name(atom_to_list(?GET_DOMAIN(Worker)) ++ "_session_id", UserId),
    Iden = #user_identity{user_id = UserId},

    lists:foreach(fun({_, SpaceName}) ->
        case get(SpaceName) of
            undefined -> put(SpaceName, [SessId]);
            SessIds -> put(SpaceName, [SessId | SessIds])
        end
    end, Spaces),

    Auth = #macaroon_auth{macaroon = Macaroon},
    ?assertMatch({ok, _}, rpc:call(Worker, session_manager,
        reuse_or_create_session, [SessId, fuse, Iden, Auth, []])),
    Ctx = rpc:call(Worker, user_ctx, new, [SessId]),
    [
        {{spaces, UserId}, Spaces},
        {{groups, UserId}, Groups},
        {{user_id, UserId}, UserId},
        {{auth, UserId}, Auth},
        {{user_name, UserId}, UserName},
        {{session_id, {UserId, ?GET_DOMAIN(Worker)}}, SessId},
        {{fslogic_ctx, UserId}, Ctx}
        | setup_session(Worker, R, Config)
    ].

%%--------------------------------------------------------------------
%% @doc
%% Removes test users' sessions from server.
%% @end
%%--------------------------------------------------------------------
-spec teardown_session(Worker :: node(), Config :: term()) -> NewConfig :: term().
teardown_session(Worker, Config) ->
    lists:foldl(fun
        ({{session_id, _}, SessId}, Acc) ->
            case rpc:call(Worker, session, get_auth, [SessId]) of
                {ok, Auth} ->
                    rpc:call(Worker, user_identity, delete, [Auth]),
                    ?assertEqual(ok, rpc:call(Worker, session_manager, remove_session, [SessId]));
                {error, not_found} ->
                    ok
            end,
            Acc;
        ({{spaces, _}, Spaces}, Acc) ->
            {SpaceIds, _SpaceNames} = lists:unzip(Spaces),
            lists:foreach(fun(SpaceId) ->
                rpc:call(Worker, file_meta, delete, [fslogic_uuid:spaceid_to_space_dir_uuid(SpaceId)])
            end, SpaceIds),
            Acc;
        ({{user_id, _}, UserId}, Acc) ->
            rpc:call(Worker, file_meta, delete, [fslogic_uuid:user_root_dir_uuid(UserId)]),
            Acc;
        ({{fslogic_ctx, _}, _}, Acc) ->
            Acc;
        (Elem, Acc) ->
            [Elem | Acc]
    end, [], Config).

%%--------------------------------------------------------------------
%% @doc
%% Setups test storage on server and creates test storage dir on each provider
%% @end
%%--------------------------------------------------------------------
-spec setup_storage(Config :: list()) -> list().
setup_storage(Config) ->
    DomainWorkers = get_different_domain_workers(Config),
    setup_storage(DomainWorkers, Config).

%%--------------------------------------------------------------------
%% @doc
%% Setups test storage on server and creates test storage dir on one provider
%% @end
%%--------------------------------------------------------------------
-spec setup_storage([node()], Config :: list()) -> list().
setup_storage([], Config) ->
    Config;
setup_storage([Worker | Rest], Config) ->
    TmpDir = generator:gen_storage_dir(),
    %% @todo: use shared storage
    "" = rpc:call(Worker, os, cmd, ["mkdir -p " ++ TmpDir]),
    {ok, UserCtx} = helper:new_posix_user_ctx(0, 0),
    {ok, Helper} = helper:new_posix_helper(list_to_binary(TmpDir), #{}, UserCtx,
        ?CANONICAL_STORAGE_PATH),
    StorageDoc = storage:new(
        <<"Test", (list_to_binary(atom_to_list(?GET_DOMAIN(Worker))))/binary>>,
        [Helper]),
    {ok, StorageId} = rpc:call(Worker, storage, create, [StorageDoc]),
    [{{storage_id, ?GET_DOMAIN(Worker)}, StorageId}, {{storage_dir, ?GET_DOMAIN(Worker)}, TmpDir}] ++
    setup_storage(Rest, Config).

%%--------------------------------------------------------------------
%% @doc
%% Removes test storage dir on each provider
%% @end
%%--------------------------------------------------------------------
-spec teardown_storage(Config :: list()) -> ok.
teardown_storage(Config) ->
    DomainWorkers = get_different_domain_workers(Config),
    lists:foreach(fun(Worker) ->
        teardown_storage(Worker, Config) end, DomainWorkers).

%%--------------------------------------------------------------------
%% @doc
%% Mocks space_storage module, so that it returns default storage for all spaces.
%% @end
%%--------------------------------------------------------------------
-spec space_storage_mock(Workers :: node() | [node()], StorageId :: storage:id()) -> ok.
space_storage_mock(Workers, StorageId) ->
    test_utils:mock_new(Workers, space_storage),
    test_utils:mock_new(Workers, space_strategies),
    test_utils:mock_expect(Workers, space_storage, get, fun(_) ->
        {ok, #document{value = #space_storage{
            storage_ids = [StorageId]
        }}}
    end),
    test_utils:mock_expect(Workers, space_storage, get_storage_ids,
        fun(_) -> [StorageId] end),
    test_utils:mock_expect(Workers, space_strategies, get, fun(_) ->
        {ok, #document{
            value = #space_strategies{
                storage_strategies = maps:put(StorageId, #storage_strategies{}, #{})
            }
        }}
    end).

%%--------------------------------------------------------------------
%% @doc
%% Mocks communicator module, so that it ignores all messages.
%% @end
%%--------------------------------------------------------------------
-spec communicator_mock(Workers :: node() | [node()]) -> ok.
communicator_mock(Workers) ->
    catch test_utils:mock_new(Workers, communicator),
    test_utils:mock_expect(Workers, communicator, send_to_oneclient, fun(_, _) -> ok end).

%%--------------------------------------------------------------------
%% @doc
%% Disables all quota checks. Should be unloaded via unload_quota_mocks/1.
%% @end
%%--------------------------------------------------------------------
-spec disable_quota_limit(Config :: list()) -> ok.
disable_quota_limit(Config) ->
    Workers = ?config(op_worker_nodes, Config),
    test_utils:mock_new(Workers, [space_quota]),
    test_utils:mock_expect(Workers, space_quota, assert_write,
        fun(_, _) -> ok end),
    test_utils:mock_expect(Workers, space_quota, assert_write,
        fun(_) -> ok end),

    test_utils:mock_expect(Workers, space_quota, available_size,
        fun(_) -> 100000000000000000 end),
    test_utils:mock_expect(Workers, space_quota, apply_size_change,
        fun(ID, _) -> {ok, ID} end).

%%--------------------------------------------------------------------
%% @doc
%% Unloads space_quota mock.
%% @end
%%--------------------------------------------------------------------
-spec unload_quota_mocks(Config :: list()) -> ok.
unload_quota_mocks(Config) ->
    Workers = ?config(op_worker_nodes, Config),
    test_utils:mock_unload(Workers, [space_quota]).

%%--------------------------------------------------------------------
%% @doc
%% Mocks file context for test files with uuids that begin with given prefix.
%% The files will be seen as existing and non-root.
%% @end
%%--------------------------------------------------------------------
-spec mock_test_file_context(proplists:proplist(), binary()) -> ok.
mock_test_file_context(Config, UuidPrefix) ->
    Workers = ?config(op_worker_nodes, Config),
    test_utils:mock_new(Workers, file_ctx),
    test_utils:mock_expect(Workers, file_ctx, is_root_dir_const,
        fun(FileCtx) ->
            Uuid = file_ctx:get_uuid_const(FileCtx),
            case str_utils:binary_starts_with(Uuid, UuidPrefix) of
                true -> false;
                false -> meck:passthrough([FileCtx])
            end
        end),
    test_utils:mock_expect(Workers, file_ctx, file_exists_const,
        fun(FileCtx) ->
            Uuid = file_ctx:get_uuid_const(FileCtx),
            case str_utils:binary_starts_with(Uuid, UuidPrefix) of
                true -> true;
                false -> meck:passthrough([FileCtx])
            end
        end).

%%--------------------------------------------------------------------
%% @doc
%% Unmocks file context for test files
%% @end
%%--------------------------------------------------------------------
-spec unmock_test_file_context(proplists:proplist()) -> ok.
unmock_test_file_context(Config) ->
    Workers = ?config(op_worker_nodes, Config),
    test_utils:mock_validate_and_unload(Workers, file_ctx).

%%--------------------------------------------------------------------
%% @doc
%% Mocks provider ids for all providers in given environment.
%% @end
%%--------------------------------------------------------------------
-spec mock_provider_ids(proplists:proplist()) -> ok.
mock_provider_ids(Config) ->
    AllWorkers = ?config(op_worker_nodes, Config),
    Domains = lists:usort([?GET_DOMAIN(W) || W <- AllWorkers]),
    lists:foreach(fun(Domain) ->
        CWorkers = get_same_domain_workers(Config, Domain),
        ProviderId = domain_to_provider_id(Domain),
        mock_provider_id(CWorkers, ProviderId, <<"AuthMacaroon">>, <<"IdentityMacaroon">>)
    end, Domains).

%%--------------------------------------------------------------------
%% @doc
%% Mocks provider ids for certain provider.
%% @end
%%--------------------------------------------------------------------
-spec mock_provider_id([node()], od_provider:id(), binary(), binary()) -> ok.
mock_provider_id(Workers, ProviderId, AuthMacaroon, IdentityMacaroon) ->
    % Mock cached auth and identity macaroons with large TTL
    ExpirationTime = time_utils:system_time_seconds() + 999999999,
    rpc:call(hd(Workers), datastore_model, save, [#{model => provider_auth}, #document{
        key = <<"provider_auth">>,
        value = #provider_auth{
            provider_id = ProviderId,
            root_macaroon = <<>>,
            cached_auth_macaroon = {ExpirationTime, AuthMacaroon},
            cached_identity_macaroon = {ExpirationTime, IdentityMacaroon}
        }}]),
    ok.

%%--------------------------------------------------------------------
%% @doc
%% Cleans up after mocking provider ids.
%% @end
%%--------------------------------------------------------------------
-spec unmock_provider_ids(proplists:proplist()) -> ok.
unmock_provider_ids(Workers) ->
    rpc:multicall(Workers, provider_auth, delete, []),
    ok.

-spec testmaster_mock_space_user_privileges([node()], od_space:id(), od_user:id(),
    [privileges:space_privilege()]) -> ok.
testmaster_mock_space_user_privileges(Workers, SpaceId, UserId, Privileges) ->
    rpc:multicall(Workers, simple_cache, put, [{privileges, {SpaceId, UserId}}, Privileges]),
    ok.

-spec node_get_mocked_space_user_privileges(od_space:id(), od_user:id()) -> [privileges:space_privilege()].
node_get_mocked_space_user_privileges(SpaceId, UserId) ->
    {ok, Privileges} = simple_cache:get({privileges, {SpaceId, UserId}}, fun() ->
        {false, privileges:space_admin()} end),
    Privileges.

-spec mock_share_logic(proplists:proplist()) -> ok.
mock_share_logic(Config) ->
    Workers = ?config(op_worker_nodes, Config),
    test_utils:mock_new(Workers, share_logic),
    test_utils:mock_expect(Workers, share_logic, create, fun(_Auth, ShareId, Name, SpaceId, ShareFileGuid) ->
        {ok, _} = od_share:save(#document{key = ShareId, value = #od_share{
            name = Name,
            space = SpaceId,
            root_file = ShareFileGuid
        }}),
        {ok, ShareId}
    end),
    test_utils:mock_expect(Workers, share_logic, get, fun(_Auth, ShareId) ->
        od_share:get(ShareId)
    end),
    test_utils:mock_expect(Workers, share_logic, delete, fun(_Auth, ShareId) ->
        ok = od_share:delete(ShareId)
    end).

-spec unmock_share_logic(proplists:proplist()) -> ok.
unmock_share_logic(Config) ->
    Workers = ?config(op_worker_nodes, Config),
    test_utils:mock_validate_and_unload(Workers, share_logic).


%%%===================================================================
%%% Internal functions
%%%===================================================================

%%--------------------------------------------------------------------
%% @private
%% @doc
%% Setup and mocking related with users and spaces on all given providers.
%% @end
%%--------------------------------------------------------------------
-spec create_test_users_and_spaces([Worker :: node()], ConfigPath :: string(), Config :: list()) -> list().
create_test_users_and_spaces(AllWorkers, ConfigPath, Config) ->
    try
        create_test_users_and_spaces_unsafe(AllWorkers, ConfigPath, Config)
    catch Type:Message ->
        ct:print("initializer:create_test_users_and_spaces crashed: ~p:~p~n~p", [
            Type, Message, erlang:get_stacktrace()
        ]),
        throw(cannot_create_test_users_and_spaces)
    end.


-spec create_test_users_and_spaces_unsafe([Worker :: node()], ConfigPath :: string(), Config :: list()) -> list().
create_test_users_and_spaces_unsafe(AllWorkers, ConfigPath, Config) ->
    timer:sleep(2000), % Sometimes the posthook starts too fast

    {ok, ConfigJSONBin} = file:read_file(ConfigPath),
    ConfigJSON = json_utils:decode_deprecated(ConfigJSONBin),

    GlobalSetup = proplists:get_value(<<"test_global_setup">>, ConfigJSON, ?DEFAULT_GLOBAL_SETUP),
    DomainMappings = [{atom_to_binary(K, utf8), V} || {K, V} <- ?config(domain_mappings, Config)],
    SpacesSetup = proplists:get_value(<<"spaces">>, GlobalSetup),
    UsersSetup = proplists:get_value(<<"users">>, GlobalSetup),
    HarvestersSetup = proplists:get_value(<<"harvesters">>, GlobalSetup, []),
    Domains = lists:usort([?GET_DOMAIN(W) || W <- AllWorkers]),

    lists:foreach(fun({_, SpaceConfig}) ->
        Providers0 = proplists:get_value(<<"providers">>, SpaceConfig),
        lists:foreach(fun({ProviderId, _}) ->
            Domain = proplists:get_value(ProviderId, DomainMappings),
            % If provider does not belong to any domain (was not started in env,
            % but included in space supports), just use its Id.
            Id = case proplists:get_value(ProviderId, DomainMappings) of
                undefined -> ProviderId;
                Domain -> domain_to_provider_id(Domain)
            end,
            case get_same_domain_workers(Config, Domain) of
                [] ->
                    ok;
                Workers ->
                    mock_provider_id(
                        Workers, Id, ?DUMMY_PROVIDER_AUTH_MACAROON(Id), ?DUMMY_PROVIDER_IDENTITY_MACAROON(Id)
                    )
            end
        end, Providers0)
    end, SpacesSetup),

    MasterWorkers = lists:map(fun(Domain) ->
        [MWorker | _] = CWorkers = get_same_domain_workers(Config, Domain),
        case ?config({storage_id, Domain}, Config) of
            undefined -> ok;
            StorageId ->
                case ?config(space_storage_mock, Config, false) of
                    true ->
%%                        % If storage mock was configured, mock space_storage model
                        initializer:space_storage_mock(CWorkers, StorageId);
                    _ -> ok
                end
        end,
        MWorker
    end, Domains),

    Spaces = lists:map(fun({SpaceId, SpaceConfig}) ->
        DisplayName = proplists:get_value(<<"displayed_name">>, SpaceConfig),
        {SpaceId, DisplayName}
    end, SpacesSetup),

    Groups = [{GroupId, GroupId} || {GroupId, _} <- proplists:get_value(<<"groups">>, GlobalSetup)],

    SpaceUsers = lists:map(fun({SpaceId, SpaceConfig}) ->
        {SpaceId, proplists:get_value(<<"users">>, SpaceConfig)}
    end, SpacesSetup),

    GroupUsers = lists:map(fun({GroupId, GroupConfig}) ->
        {GroupId, proplists:get_value(<<"users">>, GroupConfig)}
    end, proplists:get_value(<<"groups">>, GlobalSetup)),

    UserToSpaces0 = lists:foldl(fun({SpaceId, Users}, AccIn) ->
        lists:foldl(fun(UserId, CAcc) ->
            maps:put(UserId, maps:get(UserId, CAcc, []) ++ [{SpaceId, proplists:get_value(SpaceId, Spaces)}], CAcc)
        end, AccIn, Users)
    end, #{}, SpaceUsers),

    UserToSpaces = maps:map(fun(UserId, SpacesList) ->
        UserConfig = proplists:get_value(UserId, UsersSetup),
        DefaultSpaceId = proplists:get_value(<<"default_space">>, UserConfig),
        DefaultSpace = {DefaultSpaceId, proplists:get_value(DefaultSpaceId, SpacesList)},
        [DefaultSpace | SpacesList -- [DefaultSpace]]
    end, UserToSpaces0),

    UserToGroups = lists:foldl(fun({GroupId, Users}, AccIn) ->
        lists:foldl(fun(UserId, CAcc) ->
            maps:put(UserId, maps:get(UserId, CAcc, []) ++ [{GroupId, proplists:get_value(GroupId, Groups)}], CAcc)
        end, AccIn, Users)
    end, #{}, GroupUsers),

    SpacesSupports = lists:map(fun({SpaceId, SpaceConfig}) ->
        Providers0 = proplists:get_value(<<"providers">>, SpaceConfig),
        Providers1 = lists:map(fun({CPid, Provider}) ->
            % If provider does not belong to any domain (was not started in env,
            % but included in space supports), just use its Id.
            Id = case proplists:get_value(CPid, DomainMappings) of
                undefined -> CPid;
                Domain -> domain_to_provider_id(Domain)
            end,
            {Id, Provider}
        end, Providers0),
        ProviderSupp = maps:from_list(lists:map(fun({PID, Info}) ->
            {PID, proplists:get_value(<<"supported_size">>, Info, 0)}
        end, Providers1)),
        {SpaceId, ProviderSupp}
    end, SpacesSetup),

    Users = maps:fold(fun(UserId, SpacesList, AccIn) ->
        UserConfig = proplists:get_value(UserId, UsersSetup),
        DefaultSpaceId = proplists:get_value(<<"default_space">>, UserConfig),
        Macaroon = ?DUMMY_USER_MACAROON(UserId),
        Name = fun(Text, User) ->
            list_to_binary(Text ++ "_" ++ binary_to_list(User)) end,
        AccIn ++ [{UserId, #user_config{
            id = UserId,
            name = Name("name", UserId),
            spaces = SpacesList,
            macaroon = Macaroon,
            default_space = DefaultSpaceId,
            groups = maps:get(UserId, UserToGroups, [])
        }}
        ]
    end, [], UserToSpaces),

    SpacesProviders = lists:map(fun({SpaceId, SpaceSupports}) ->
        {SpaceId, maps:keys(SpaceSupports)}
    end, SpacesSupports),

    EffHarvestersSetup = maps:to_list(lists:foldl(
        fun({HarvesterId, HarvesterConfig}, EffHarvestersMap0) ->
            HarvesterSpaces = proplists:get_value(<<"spaces">>, HarvesterConfig),
            HarvesterProviders = lists:usort(lists:flatmap(fun(SpaceId) ->
                proplists:get_value(SpaceId, SpacesProviders, [])
            end, HarvesterSpaces)),
            lists:foldl(fun(ProviderId, EffHarvestersMap00) ->
                maps:update_with(ProviderId, fun(Harvesters) ->
                    [HarvesterId | Harvesters]
                end, [HarvesterId], EffHarvestersMap00)
            end, EffHarvestersMap0, HarvesterProviders)
        end, #{}, HarvestersSetup
    )),

    user_logic_mock_setup(AllWorkers, Users),
    group_logic_mock_setup(AllWorkers, Groups, GroupUsers),
<<<<<<< HEAD
    space_logic_mock_setup(AllWorkers, Spaces, SpaceUsers, SpacesSupports),
    provider_logic_mock_setup(Config, AllWorkers, DomainMappings, SpacesSetup, EffHarvestersSetup),
    harvester_logic_mock_setup(AllWorkers, HarvestersSetup),
=======
    space_logic_mock_setup(AllWorkers, Spaces, SpaceUsers, SpacesToProviders),
    provider_logic_mock_setup(Config, AllWorkers, DomainMappings, SpacesSetup, SpacesToProviders),

    %% Setup storage
    lists:foreach(fun({SpaceId, _}) ->
        rpc:multicall(MasterWorkers, space_storage, delete, [SpaceId])
    end, SpacesSetup),
    lists:foreach(fun({SpaceId, SpaceConfig}) ->
        Providers0 = proplists:get_value(<<"providers">>, SpaceConfig),
        lists:foreach(fun({PID, ProviderConfig}) ->
            Domain = proplists:get_value(PID, DomainMappings),
            case get_same_domain_workers(Config, Domain) of
                [Worker | _] ->
                    setup_storage(Worker, SpaceId, Domain, ProviderConfig, Config);
                _ -> ok
            end
        end, Providers0)
    end, SpacesSetup),
>>>>>>> 436c0997

    %% Set expiration time for session to value specified in Config or to 1d.
    FuseSessionTTL = case ?config(fuse_session_ttl_seconds, Config) of
        undefined ->
            240 * 60 * 60;
        Val ->
            Val
    end,
    {_, []} = rpc:multicall(AllWorkers, application, set_env, [?APP_NAME, fuse_session_ttl_seconds, FuseSessionTTL]),

    lists:foreach(fun(Worker) ->
        test_utils:set_env(Worker, ?APP_NAME, dbsync_changes_broadcast_interval, timer:seconds(1)),
        test_utils:set_env(Worker, ?CLUSTER_WORKER_APP_NAME, couchbase_changes_update_interval, timer:seconds(1)),
        test_utils:set_env(Worker, ?CLUSTER_WORKER_APP_NAME, couchbase_changes_stream_update_interval, timer:seconds(1))
    end, AllWorkers),
    rpc:multicall(AllWorkers, worker_proxy, call, [dbsync_worker, streams_healthcheck]),

    lists:foreach(
        fun({_, #user_config{id = UserId, spaces = UserSpaces}}) ->
            [rpc:call(W, file_meta, setup_onedata_user, [UserId, proplists:get_keys(UserSpaces)]) || W <- AllWorkers]
        end, Users),

    proplists:compact(
        lists:flatten([{spaces, Spaces}] ++ [initializer:setup_session(W, Users, Config) || W <- MasterWorkers])
    ).

%%--------------------------------------------------------------------
%% @private
%% @doc
%% Get one worker from each provider domain.
%% @end
%%--------------------------------------------------------------------
-spec get_different_domain_workers(Config :: list()) -> [node()].
get_different_domain_workers(Config) ->
    Workers = ?config(op_worker_nodes, Config),
    lists:usort(fun(W1, W2) -> ?GET_DOMAIN(W1) =< ?GET_DOMAIN(W2) end, Workers).


%%--------------------------------------------------------------------
%% @private
%% @doc
%% Get workers with given domain
%% @end
%%--------------------------------------------------------------------
-spec get_same_domain_workers(Config :: list(), Domain :: atom()) -> [node()].
get_same_domain_workers(Config, Domain) ->
    Workers = ?config(op_worker_nodes, Config),
    lists:filter(fun(W) -> ?GET_DOMAIN(W) =:= Domain end, Workers).

%%--------------------------------------------------------------------
%% @private
%% @doc
%% Removes test storage dir on given node
%% @end
%%--------------------------------------------------------------------
-spec teardown_storage(Worker :: node(), Config :: list()) -> string().
teardown_storage(Worker, Config) ->
    TmpDir = ?config({storage_dir, ?GET_DOMAIN(Worker)}, Config),
    "" = rpc:call(Worker, os, cmd, ["rm -rf " ++ TmpDir]).

%%--------------------------------------------------------------------
%% @private
%% @doc
%% Mocks user_logic module, so that it returns user details, spaces and groups.
%% @end
%%--------------------------------------------------------------------
-spec user_logic_mock_setup(Workers :: node() | [node()],
    [{UserNum :: integer(), Spaces :: [{binary(), binary()}],
        DefaultSpace :: binary(), Groups :: [{binary(), binary()}]}]) ->
    ok.
user_logic_mock_setup(Workers, Users) ->
    test_utils:mock_new(Workers, user_logic, [passthrough]),

    UserConfigToUserDoc = fun(UserConfig) ->
        #user_config{
            name = UName, id = UID,
            groups = Groups,
            spaces = Spaces, default_space = DefaultSpaceId
        } = UserConfig,
        {SpaceIds, _} = lists:unzip(Spaces),
        {GroupIds, _} = lists:unzip(Groups),
        {ok, #document{key = UID, value = #od_user{
            name = UName,
            linked_accounts = [],
            emails = [],
            alias = <<>>,
            default_space = DefaultSpaceId,
            eff_spaces = SpaceIds,
            eff_groups = GroupIds
        }}}
    end,

    UsersByAuth = lists:flatmap(
        fun({UserId, #user_config{macaroon = Macaroon}}) -> [
            {#macaroon_auth{macaroon = Macaroon}, UserId}
        ]
        end, Users),

    GetUserFun = fun
        (_, _, ?ROOT_USER_ID) ->
            {ok, #document{key = ?ROOT_USER_ID, value = #od_user{name = <<"root">>}}};
        (_, _, ?GUEST_USER_ID) ->
            {ok, #document{key = ?GUEST_USER_ID, value = #od_user{name = <<"nobody">>}}};
        (Scope, ?ROOT_SESS_ID, UserId) when Scope =:= shared orelse Scope =:= protected ->
            case proplists:get_value(UserId, Users) of
                undefined ->
                    {error, not_found};
                UserConfig2 ->
                    UserConfigToUserDoc(UserConfig2)
            end;
        (_, SessionId, UserId) ->
            {ok, #document{value = #session{
                identity = #user_identity{user_id = SessionUserId}
            }}} = session:get(SessionId),
            case SessionUserId of
                UserId ->
                    case proplists:get_value(UserId, Users) of
                        undefined ->
                            {error, not_found};
                        UserConfig2 ->
                            UserConfigToUserDoc(UserConfig2)
                    end;
                _ ->
                    {error, forbidden}
            end
    end,

    test_utils:mock_expect(Workers, user_logic, get_by_auth, fun(Auth) ->
        case proplists:get_value(Auth, UsersByAuth, undefined) of
            undefined ->
                {error, not_found};
            UserId ->
                UserConfigToUserDoc(proplists:get_value(UserId, Users))
        end
    end),

    test_utils:mock_expect(Workers, user_logic, get, fun(Client, UserId) ->
        GetUserFun(private, Client, UserId)
    end),

    test_utils:mock_expect(Workers, user_logic, exists, fun(Client, UserId) ->
        case GetUserFun(shared, Client, UserId) of
            {ok, _} -> true;
            _ -> false
        end
    end),

    test_utils:mock_expect(Workers, user_logic, get_name, fun(Client, UserId) ->
        {ok, #document{value = #od_user{name = Name}}} = GetUserFun(protected, Client, UserId),
        {ok, Name}
    end),

    GetEffSpacesFun = fun(Client, UserId) ->
        {ok, #document{value = #od_user{eff_spaces = EffSpaces}}} = GetUserFun(private, Client, UserId),
        {ok, EffSpaces}
    end,

    test_utils:mock_expect(Workers, user_logic, get_eff_spaces, GetEffSpacesFun),

    HasEffSpaceFun = fun(UserDoc, SpaceId) ->
        #document{value = #od_user{eff_spaces = EffSpaces}} = UserDoc,
        lists:member(SpaceId, EffSpaces)
    end,

    test_utils:mock_expect(Workers, user_logic, has_eff_space, HasEffSpaceFun),

    test_utils:mock_expect(Workers, user_logic, has_eff_space,
        fun(Client, UserId, SpaceId) ->
            {ok, Doc} = GetUserFun(private, Client, UserId),
            HasEffSpaceFun(Doc, SpaceId)
        end),

    test_utils:mock_expect(Workers, user_logic, get_space_by_name,
        fun
            F(Client, UserId, SpaceName) when is_binary(UserId) ->
                {ok, UserDoc} = GetUserFun(private, Client, UserId),
                F(Client, UserDoc, SpaceName);
            F(Client, #document{value = #od_user{eff_spaces = EffSpaces}}, SpaceName) ->
                lists:foldl(
                    fun
                        (_SpaceId, {true, Found}) ->
                            {true, Found};
                        (SpaceId, false) ->
                            case space_logic:get_name(Client, SpaceId) of
                                {ok, SpaceName} ->
                                    {true, SpaceId};
                                _ ->
                                    false
                            end
                    end, false, EffSpaces)
        end).

%%--------------------------------------------------------------------
%% @private
%% @doc
%% Mocks group_logic module, so that it returns default group details for
%% default group Id.
%% @end
%%--------------------------------------------------------------------
-spec group_logic_mock_setup(Workers :: node() | [node()],
    [{binary(), binary()}], [{binary(), [binary()]}]) -> ok.
group_logic_mock_setup(Workers, Groups, _Users) ->
    test_utils:mock_new(Workers, group_logic),

    test_utils:mock_expect(Workers, group_logic, get_name, fun(_Client, GroupId) ->
        GroupName = proplists:get_value(GroupId, Groups),
        {ok, GroupName}
    end).

%%--------------------------------------------------------------------
%% @private
%% @doc
%% Mocks space_logic module, so that it returns default space details for default
%% space ID.
%% @end
%%--------------------------------------------------------------------
-spec space_logic_mock_setup(Workers :: node() | [node()],
    [{binary(), binary()}], [{binary(), [binary()]}],
    [{binary(), [{binary(), non_neg_integer()}]}]) -> ok.
space_logic_mock_setup(Workers, Spaces, Users, SpacesToProviders) ->
    Domains = lists:usort([?GET_DOMAIN(W) || W <- Workers]),
    test_utils:mock_new(Workers, space_logic),

    GetSpaceFun = fun(_, SpaceId) ->
        SpaceName = proplists:get_value(SpaceId, Spaces),
        UserIds = proplists:get_value(SpaceId, Users, []),
        EffUsers = maps:from_list(lists:map(fun(UID) ->
            {UID, node_get_mocked_space_user_privileges(SpaceId, UID)}
        end, UserIds)),
        {ok, #document{key = SpaceId, value = #od_space{
            name = SpaceName,
            providers = proplists:get_value(SpaceId, SpacesToProviders, maps:from_list([{domain_to_provider_id(D), 1000000000} || D <- Domains])),
            eff_users = EffUsers,
            eff_groups = #{}
        }}}
    end,

    test_utils:mock_expect(Workers, space_logic, get, GetSpaceFun),

    test_utils:mock_expect(Workers, space_logic, get_name, fun(Client, SpaceId) ->
        {ok, #document{value = #od_space{name = Name}}} = GetSpaceFun(Client, SpaceId),
        {ok, Name}
    end),

    test_utils:mock_expect(Workers, space_logic, get_eff_users, fun(Client, SpaceId) ->
        {ok, #document{value = #od_space{eff_users = EffUsers}}} = GetSpaceFun(Client, SpaceId),
        {ok, EffUsers}
    end),

    test_utils:mock_expect(Workers, space_logic, get_provider_ids, fun(Client, SpaceId) ->
        {ok, #document{value = #od_space{providers = Providers}}} = GetSpaceFun(Client, SpaceId),
        {ok, maps:keys(Providers)}
    end),

    test_utils:mock_expect(Workers, space_logic, has_eff_privilege, fun(Client, SpaceId, UserId, Privilege) ->
        {ok, #document{value = #od_space{eff_users = EffUsers}}} = GetSpaceFun(Client, SpaceId),
        lists:member(Privilege, maps:get(UserId, EffUsers, []))
    end),

    test_utils:mock_expect(Workers, space_logic, is_supported, fun(?ROOT_SESS_ID, SpaceId, ProviderId) ->
        Providers = proplists:get_value(SpaceId, SpacesToProviders),
        lists:member(ProviderId, maps:keys(Providers))
    end).

%%--------------------------------------------------------------------
%% @private
%% @doc
%% Mocks provider_logic module, so that it returns default provider details for
%% default provider Id.
%% @end
%%--------------------------------------------------------------------
-spec provider_logic_mock_setup(Config :: list(), Workers :: node() | [node()],
<<<<<<< HEAD
    proplists:proplist(), proplists:proplist(), proplists:proplist()) -> ok.
provider_logic_mock_setup(Config, AllWorkers, DomainMappings, SpacesSetup, EffHarvestersSetup) ->
=======
    proplists:proplist(), proplists:proplist(), [{binary(), [{binary(), non_neg_integer()}]}]) -> ok.
provider_logic_mock_setup(_Config, AllWorkers, DomainMappings, SpacesSetup, SpacesToProviders) ->
    Domains = lists:usort([?GET_DOMAIN(W) || W <- AllWorkers]),
>>>>>>> 436c0997
    test_utils:mock_new(AllWorkers, provider_logic),

    ProvMap = lists:foldl(fun({SpaceId, SpaceConfig}, AccIn) ->
        Providers0 = proplists:get_value(<<"providers">>, SpaceConfig),
        lists:foldl(fun({CPid, _}, CAcc) ->
            ProvId0 = domain_to_provider_id(proplists:get_value(CPid, DomainMappings)),
            maps:put(ProvId0, maps:get(ProvId0, CAcc, []) ++ [SpaceId], CAcc)
        end, AccIn, Providers0)
    end, #{}, SpacesSetup),

    % Different arity of below functions must be mocked separately, because
    % they contain calls to the same module, which overrides the mock.
    GetProviderFun = fun(?ROOT_SESS_ID, PID) ->
        case maps:get(PID, ProvMap, undefined) of
            undefined ->
                {error, not_found};
            Spaces ->
                {ok, #document{key = PID, value = #od_provider{
                    name = PID,
                    subdomain_delegation = false,
                    domain = PID,  % domain is the same as Id
                    spaces = maps:from_list(lists:map(fun(SpaceId) ->
                        ProvidersSupp = proplists:get_value(
                            SpaceId, SpacesToProviders,
                            maps:from_list([{domain_to_provider_id(D), 1000000000} || D <- Domains])
                        ),
                        {SpaceId, maps:get(PID, ProvidersSupp)}
                    end, Spaces)),
                    longitude = 0.0,
                    latitude = 0.0,
                    eff_harvesters = proplists:get_value(PID, EffHarvestersSetup, [])
                }}}
        end
    end,

    GetNameFun = fun(?ROOT_SESS_ID, PID) ->
        {ok, #document{value = #od_provider{name = Name}}} = GetProviderFun(?ROOT_SESS_ID, PID),
        {ok, Name}
    end,

    GetDomainFun = fun(?ROOT_SESS_ID, PID) ->
        {ok, #document{value = #od_provider{domain = Domain}}} = GetProviderFun(?ROOT_SESS_ID, PID),
        {ok, Domain}
    end,

    GetNodesFun = fun(PID) ->
        {ok, Domain} = GetDomainFun(?ROOT_SESS_ID, PID),
        % Simulate the fact the some providers can be reached only by their domain,
        % but return the domain/IP consistently
        AllProviders = lists:sort(maps:keys(ProvMap)),
        case index_of(PID, AllProviders) rem 2 of
            0 ->
                {ok, [Domain]};
            1 ->
                {ok, IPsAtoms} = inet:getaddrs(binary_to_list(Domain), inet),
                {ok, [list_to_binary(inet:ntoa(IP)) || IP <- IPsAtoms]}
        end
    end,

    GetSupportsFun = fun(?ROOT_SESS_ID, PID) ->
        {ok, #document{value = #od_provider{spaces = Supports}}} = GetProviderFun(?ROOT_SESS_ID, PID),
        {ok, Supports}
    end,

    GetSpacesFun = fun(?ROOT_SESS_ID, PID) ->
        {ok, Supports} = GetSupportsFun(?ROOT_SESS_ID, PID),
        {ok, maps:keys(Supports)}
    end,

    SupportsSpaceFun = fun(?ROOT_SESS_ID, ProviderId, SpaceId) ->
        {ok, Spaces} = GetSpacesFun(?ROOT_SESS_ID, ProviderId),
        lists:member(SpaceId, Spaces)
    end,

    GetSupportSizeFun = fun(?ROOT_SESS_ID, PID, SpaceId) ->
        {ok, Supports} = GetSupportsFun(?ROOT_SESS_ID, PID),
        case maps:find(SpaceId, Supports) of
            {ok, Support} -> {ok, Support};
            error -> {error, not_found}
        end
    end,

    test_utils:mock_expect(AllWorkers, provider_logic, get, GetProviderFun),

    test_utils:mock_expect(AllWorkers, provider_logic, get,
        fun(PID) ->
            GetProviderFun(?ROOT_SESS_ID, PID)
        end),

    test_utils:mock_expect(AllWorkers, provider_logic, get,
        fun() ->
            GetProviderFun(?ROOT_SESS_ID, oneprovider:get_id())
        end),


    test_utils:mock_expect(AllWorkers, provider_logic, get_protected_data, fun(?ROOT_SESS_ID, PID) ->
        case GetProviderFun(?ROOT_SESS_ID, PID) of
            {ok, Doc = #document{value = Provider}} ->
                {ok, Doc#document{value = Provider#od_provider{
                    subdomain_delegation = undefined,
                    subdomain = undefined,
                    spaces = #{},
                    eff_users = [],
                    eff_groups = []
                }}};
            Error ->
                Error
        end
    end),


    test_utils:mock_expect(AllWorkers, provider_logic, get_name, GetNameFun),

    test_utils:mock_expect(AllWorkers, provider_logic, get_name,
        fun(PID) ->
            GetNameFun(?ROOT_SESS_ID, PID)
        end),

    test_utils:mock_expect(AllWorkers, provider_logic, get_name,
        fun() ->
            GetNameFun(?ROOT_SESS_ID, oneprovider:get_id())
        end),


    test_utils:mock_expect(AllWorkers, provider_logic, get_domain, GetDomainFun),

    test_utils:mock_expect(AllWorkers, provider_logic, get_domain,
        fun(PID) ->
            GetDomainFun(?ROOT_SESS_ID, PID)
        end),

    test_utils:mock_expect(AllWorkers, provider_logic, get_domain,
        fun() ->
            GetDomainFun(?ROOT_SESS_ID, oneprovider:get_id())
        end),


    test_utils:mock_expect(AllWorkers, provider_logic, get_nodes, GetNodesFun),


    test_utils:mock_expect(AllWorkers, provider_logic, get_spaces, GetSpacesFun),

    test_utils:mock_expect(AllWorkers, provider_logic, get_spaces,
        fun(PID) ->
            GetSpacesFun(?ROOT_SESS_ID, PID)
        end),

    test_utils:mock_expect(AllWorkers, provider_logic, get_spaces,
        fun() ->
            GetSpacesFun(?ROOT_SESS_ID, oneprovider:get_id())
        end),


    test_utils:mock_expect(AllWorkers, provider_logic, supports_space,
        fun(SpaceId) ->
            SupportsSpaceFun(?ROOT_SESS_ID, oneprovider:get_id(), SpaceId)
        end),

    test_utils:mock_expect(AllWorkers, provider_logic, supports_space,
        SupportsSpaceFun
    ),


    test_utils:mock_expect(AllWorkers, provider_logic, get_support_size,
        fun(SpaceId) ->
            GetSupportSizeFun(?ROOT_SESS_ID, oneprovider:get_id(), SpaceId)
        end),


    test_utils:mock_expect(AllWorkers, provider_logic, zone_time_seconds,
        fun() ->
            time_utils:cluster_time_seconds()
        end),


    test_utils:mock_expect(AllWorkers, provider_logic, zone_time_seconds,
        fun() ->
            time_utils:cluster_time_seconds()
        end),


    test_utils:mock_expect(AllWorkers, provider_logic, assert_zone_compatibility,
        fun() ->
            ok
        end),

    VerifyProviderIdentityFun = fun(ProviderId, Macaroon) ->
        case Macaroon of
            ?DUMMY_PROVIDER_IDENTITY_MACAROON(ProviderId) -> ok;
            _ -> {error, bad_macaroon}
        end
    end,

    test_utils:mock_expect(AllWorkers, provider_logic, verify_provider_identity,
        fun(ProviderId) ->
            VerifyProviderIdentityFun(ProviderId, ?DUMMY_PROVIDER_IDENTITY_MACAROON(ProviderId))
        end),

    test_utils:mock_expect(AllWorkers, provider_logic, verify_provider_identity,
        VerifyProviderIdentityFun).

harvester_logic_mock_setup(Workers, HarvestersSetup) ->
    ok = test_utils:mock_new(Workers, harvester_logic),
    ok = test_utils:mock_expect(Workers, harvester_logic, get, fun(HarvesterId) ->
        Setup = proplists:get_value(HarvesterId, HarvestersSetup, []),
        Doc = #document{
            key = HarvesterId,
            value = #od_harvester{
                spaces = proplists:get_value(<<"spaces">>, Setup),
                indices = proplists:get_value(<<"indices">>, Setup)
        }},
        od_harvester:save(Doc),
        {ok, Doc}
    end).

%%--------------------------------------------------------------------
%% @private
%% @doc
%% Returns true if space configured by ProviderConfig should be mounted
%% in root.
%% @end
%%--------------------------------------------------------------------
-spec maybe_mount_in_root(proplists:proplist()) -> boolean().
maybe_mount_in_root(ProviderConfig) ->
    case proplists:get_value(<<"mounted_in_root">>, ProviderConfig) of
        <<"true">> -> true;
        _ -> false
    end.

%%--------------------------------------------------------------------
%% @private
%% @doc
%% Setup test storage.
%% @end
%%--------------------------------------------------------------------
-spec setup_storage(atom(), od_space:id(), atom(), proplists:proplist(), list()) ->
    {ok, od_space:id()} | ok.
setup_storage(Worker, SpaceId, Domain, ProviderConfig, Config) ->
    case proplists:get_value(<<"storage">>, ProviderConfig) of
        undefined ->
            case ?config({storage_id, Domain}, Config) of
                undefined ->
                    ok;
                StorageId ->
                    add_space_storage(Worker, SpaceId, StorageId,
                        maybe_mount_in_root(ProviderConfig))
            end;
        StorageName ->
            StorageId = case ?config({storage_id, Domain}, Config) of
                %if storage is not mocked, get StorageId
                undefined ->
                    {ok, Storage} = ?assertMatch({ok, _},
                        rpc:call(Worker, storage, select, [StorageName])),
                    rpc:call(Worker, storage, get_id, [Storage]);
                StId ->
                    StId
            end,
            add_space_storage(Worker, SpaceId, StorageId,
                maybe_mount_in_root(ProviderConfig))
    end.

%%--------------------------------------------------------------------
%% @private
%% @doc
%% Add space storage mapping
%% @end
%%--------------------------------------------------------------------
-spec add_space_storage(atom(), od_space:id(), storage:id(), boolean()) -> any().
add_space_storage(Worker, SpaceId, StorageId, MountInRoot) ->
    ?assertMatch({ok, _},
        rpc:call(Worker, space_storage, add, [SpaceId, StorageId, MountInRoot])
    ).


-spec index_of(term(), [term()]) -> not_found | integer().
index_of(Value, List) ->
    WithIndices = lists:zip(List, lists:seq(1, length(List))),
    case lists:keyfind(Value, 1, WithIndices) of
        {Value, Index} -> Index;
        false -> not_found
    end.<|MERGE_RESOLUTION|>--- conflicted
+++ resolved
@@ -701,13 +701,9 @@
 
     user_logic_mock_setup(AllWorkers, Users),
     group_logic_mock_setup(AllWorkers, Groups, GroupUsers),
-<<<<<<< HEAD
     space_logic_mock_setup(AllWorkers, Spaces, SpaceUsers, SpacesSupports),
-    provider_logic_mock_setup(Config, AllWorkers, DomainMappings, SpacesSetup, EffHarvestersSetup),
+    provider_logic_mock_setup(Config, AllWorkers, DomainMappings, SpacesSetup, SpacesSupports, EffHarvestersSetup),
     harvester_logic_mock_setup(AllWorkers, HarvestersSetup),
-=======
-    space_logic_mock_setup(AllWorkers, Spaces, SpaceUsers, SpacesToProviders),
-    provider_logic_mock_setup(Config, AllWorkers, DomainMappings, SpacesSetup, SpacesToProviders),
 
     %% Setup storage
     lists:foreach(fun({SpaceId, _}) ->
@@ -724,7 +720,6 @@
             end
         end, Providers0)
     end, SpacesSetup),
->>>>>>> 436c0997
 
     %% Set expiration time for session to value specified in Config or to 1d.
     FuseSessionTTL = case ?config(fuse_session_ttl_seconds, Config) of
@@ -997,14 +992,12 @@
 %% @end
 %%--------------------------------------------------------------------
 -spec provider_logic_mock_setup(Config :: list(), Workers :: node() | [node()],
-<<<<<<< HEAD
-    proplists:proplist(), proplists:proplist(), proplists:proplist()) -> ok.
-provider_logic_mock_setup(Config, AllWorkers, DomainMappings, SpacesSetup, EffHarvestersSetup) ->
-=======
-    proplists:proplist(), proplists:proplist(), [{binary(), [{binary(), non_neg_integer()}]}]) -> ok.
-provider_logic_mock_setup(_Config, AllWorkers, DomainMappings, SpacesSetup, SpacesToProviders) ->
+    proplists:proplist(), proplists:proplist(),
+    [{binary(), [{binary(), non_neg_integer()}]}], proplists:proplist()) -> ok.
+provider_logic_mock_setup(_Config, AllWorkers, DomainMappings, SpacesSetup,
+    SpacesToProviders, EffHarvestersSetup
+) ->
     Domains = lists:usort([?GET_DOMAIN(W) || W <- AllWorkers]),
->>>>>>> 436c0997
     test_utils:mock_new(AllWorkers, provider_logic),
 
     ProvMap = lists:foldl(fun({SpaceId, SpaceConfig}, AccIn) ->
