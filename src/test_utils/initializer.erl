%%%--------------------------------------------------------------------
%%% @author Tomasz Lichon
%%% @copyright (C) 2015 ACK CYFRONET AGH
%%% This software is released under the MIT license
%%% cited in 'LICENSE.txt'.
%%% @end
%%%--------------------------------------------------------------------
%%% @doc
%%% Utility functions for initializing things like session or storage configuration.
%%% @end
%%%--------------------------------------------------------------------
-module(initializer).
-author("Tomasz Lichon").

-include_lib("ctool/include/test/test_utils.hrl").
-include_lib("ctool/include/global_registry/gr_spaces.hrl").
-include_lib("ctool/include/global_registry/gr_groups.hrl").
-include_lib("ctool/include/global_definitions.hrl").
-include_lib("cluster_worker/include/modules/datastore/datastore_models_def.hrl").
-include("modules/fslogic/fslogic_common.hrl").
-include("proto/common/credentials.hrl").

%% API
-export([setup_session/3, teardown_sesion/2, setup_storage/1, teardown_storage/1,
    create_test_users_and_spaces/1, clean_test_users_and_spaces/1,
    basic_session_setup/5, basic_session_teardown/2, remove_pending_messages/0,
    remove_pending_messages/1, clear_models/2, space_storage_mock/2,
    communicator_mock/1, communicator_mock/2]).

-define(TIMEOUT, timer:seconds(5)).

%%%===================================================================
%%% API
%%%===================================================================

%%--------------------------------------------------------------------
%% @doc Setup and mocking related with users and spaces
%%--------------------------------------------------------------------
-spec create_test_users_and_spaces(Config :: list()) -> list().
create_test_users_and_spaces(Config) ->
    [Worker | _] = Workers = ?config(op_worker_nodes, Config),
    StorageId = ?config(storage_id, Config),

    initializer:space_storage_mock(Workers, StorageId),

    Space1 = {<<"space_id1">>, <<"space_name1">>},
    Space2 = {<<"space_id2">>, <<"space_name2">>},
    Space3 = {<<"space_id3">>, <<"space_name3">>},
    Space4 = {<<"space_id4">>, <<"space_name4">>},
    Space5 = {<<"space_id5">>, <<"space_name">>},
    Space6 = {<<"space_id6">>, <<"space_name">>},

    Group1 = {<<"group_id1">>, <<"group_name1">>},
    Group2 = {<<"group_id2">>, <<"group_name2">>},
    Group3 = {<<"group_id3">>, <<"group_name3">>},
    Group4 = {<<"group_id4">>, <<"group_name4">>},

    User1 = {1, [Space1, Space2, Space3, Space4], [Group1, Group2, Group3, Group4]},
    User2 = {2, [Space2, Space3, Space4], [Group2, Group3, Group4]},
    User3 = {3, [Space3, Space4], [Group3, Group4]},
    User4 = {4, [Space4], [Group4]},
    User5 = {5, [Space5, Space6], []},

    file_meta_mock_setup(Workers),
    gr_spaces_mock_setup(Workers, [Space1, Space2, Space3, Space4, Space5, Space6]),
    gr_groups_mock_setup(Workers, [Group1, Group2, Group3, Group4]),

    initializer:setup_session(Worker, [User1, User2, User3, User4, User5], Config).

%%--------------------------------------------------------------------
%% @doc Cleanup and unmocking related with users and spaces
%%--------------------------------------------------------------------
-spec clean_test_users_and_spaces(Config :: list()) -> term().
clean_test_users_and_spaces(Config) ->
    [Worker | _] = Workers = ?config(op_worker_nodes, Config),

    initializer:teardown_sesion(Worker, Config),
    clear_cache(Worker),

    test_utils:mock_validate_and_unload(Workers, [file_meta, gr_spaces, gr_groups, space_storage]).

clear_cache(W) ->
    A1 = rpc:call(W, caches_controller, wait_for_cache_dump, []),
<<<<<<< HEAD
    A2 = gen_server:call({?NODE_MANAGER_NAME, W}, clear_mem_synch, 60000),
    A3 = gen_server:call({?NODE_MANAGER_NAME, W}, force_clear_node, 60000),
%%    ?assertMatch({ok, ok, {ok, ok}}, {A1, A2, A3}).
=======
%%     A2 = gen_server:call({?NODE_MANAGER_NAME, W}, clear_mem_synch, 60000),
%%     A3 = gen_server:call({?NODE_MANAGER_NAME, W}, force_clear_node, 60000),
%%     ?assertMatch({ok, ok, {ok, ok}}, {A1, A2, A3}).
>>>>>>> b3bc9549
    ok.

%%--------------------------------------------------------------------
%% @doc
%% Creates basic test session.
%% @end
%%--------------------------------------------------------------------
-spec basic_session_setup(Worker :: node(), SessId :: session:id(),
    Iden :: session:identity(), Con :: pid(), Config :: term()) -> NewConfig :: term().
basic_session_setup(Worker, SessId, Iden, Con, Config) ->
    ?assertEqual({ok, created}, rpc:call(Worker, session_manager,
        reuse_or_create_fuse_session, [SessId, Iden, Con])),
    [{session_id, SessId}, {identity, Iden} | Config].

%%--------------------------------------------------------------------
%% @doc
%% Removes basic test session.
%% @end
%%--------------------------------------------------------------------
-spec basic_session_teardown(Worker :: node(), Config :: term()) -> NewConfig :: term().
basic_session_teardown(Worker, Config) ->
    SessId = proplists:get_value(session_id, Config),
    ?assertEqual(ok, rpc:call(Worker, session_manager, remove_session, [SessId])).

%%--------------------------------------------------------------------
%% @doc
%% @equiv remove_pending_messages(0)
%% @end
%%--------------------------------------------------------------------
-spec remove_pending_messages() -> ok.
remove_pending_messages() ->
    remove_pending_messages(0).

%%--------------------------------------------------------------------
%% @doc
%% Removes messages for process queue. Waits 'Timeout' milliseconds for the
%% next message.
%% @end
%%--------------------------------------------------------------------
-spec remove_pending_messages(Timeout :: timeout()) -> ok.
remove_pending_messages(Timeout) ->
    receive
        _ -> remove_pending_messages(Timeout)
    after
        Timeout -> ok
    end.

%%--------------------------------------------------------------------
%% @doc
%% Removes all records from models.
%% @end
%%--------------------------------------------------------------------
-spec clear_models(Worker :: node(), Names :: [atom()]) -> ok.
clear_models(Worker, Names) ->
    lists:foreach(fun(Name) ->
        {ok, Docs} = ?assertMatch({ok, _}, rpc:call(Worker, Name, list, [])),
        lists:foreach(fun(#document{key = Key}) ->
            ?assertEqual(ok, rpc:call(Worker, Name, delete, [Key]))
        end, Docs)
    end, Names).

%%--------------------------------------------------------------------
%% @doc Setup test users' sessions on server
%%--------------------------------------------------------------------
-spec setup_session(Worker :: node(), [{UserNum :: non_neg_integer(),
    [Spaces :: {binary(), binary()}], [Groups :: {binary(), binary()}]}], Config :: term()) -> NewConfig :: term().
setup_session(_Worker, [], Config) ->
    Config;
setup_session(Worker, [{UserNum, Spaces, Groups} | R], Config) ->
    Self = self(),

    {SpaceIds, _SpaceNames} = lists:unzip(Spaces),
    {GroupIds, _GroupNames} = lists:unzip(Groups),

    Name = fun(Text, Num) -> name(Text, Num) end,

    SessId = Name("session_id", UserNum),
    UserId = Name("user_id", UserNum),
    Iden = #identity{user_id = UserId},
    UserName = Name("username", UserNum),

    ?assertMatch({ok, _}, rpc:call(Worker, session_manager,
        reuse_or_create_fuse_session, [SessId, Iden, Self])),
    {ok, #document{value = Session}} = rpc:call(Worker, session, get, [SessId]),
    {ok, _} = rpc:call(Worker, onedata_user, create, [
        #document{key = UserId, value = #onedata_user{
            name = UserName, space_ids = SpaceIds, group_ids = GroupIds
        }}
    ]),
    [{ok, _} = rpc:call(Worker, onedata_group, get_or_fetch, [Id, #auth{}]) || Id <- GroupIds],
    ?assertReceivedMatch(onedata_user_setup, ?TIMEOUT),
    [
        {{spaces, UserNum}, Spaces},
        {{groups, UserNum}, Groups},
        {{user_id, UserNum}, UserId},
        {{user_name, UserNum}, UserName},
        {{session_id, UserNum}, SessId},
        {{fslogic_ctx, UserNum}, #fslogic_ctx{session = Session}}
        | setup_session(Worker, R, Config)
    ].

%%--------------------------------------------------------------------
%% @doc Removes test users' sessions from server.
%%--------------------------------------------------------------------
-spec teardown_sesion(Worker :: node(), Config :: term()) -> NewConfig :: term().
teardown_sesion(Worker, Config) ->
    lists:foldl(fun
        ({{session_id, _}, SessId}, Acc) ->
            ?assertEqual(ok,
                rpc:call(Worker, session_manager, remove_session, [SessId])),
            Acc;
        ({{spaces, _}, Spaces}, Acc) ->
            {SpaceIds, _SpaceNames} = lists:unzip(Spaces),
            lists:foreach(fun(SpaceId) ->
                ?assertEqual(ok, rpc:call(Worker, file_meta, delete, [fslogic_uuid:spaceid_to_space_dir_uuid(SpaceId)]))
            end, SpaceIds),
            Acc;
        ({{user_id, _}, UserId}, Acc) ->
            ?assertEqual(ok, rpc:call(Worker, onedata_user, delete, [UserId])),
            ?assertEqual(ok, rpc:call(Worker, file_meta, delete, [fslogic_uuid:default_space_uuid(UserId)])),
            ?assertEqual(ok,
                rpc:call(Worker, file_meta, delete,
                    [fslogic_uuid:spaces_uuid(UserId)]
                )),
            Acc;
        ({{fslogic_ctx, _}, _}, Acc) ->
            Acc;
        (Elem, Acc) ->
            [Elem | Acc]
    end, [], Config).

%%--------------------------------------------------------------------
%% @doc Setups test storage on server and creates test storage dir
%%--------------------------------------------------------------------
-spec setup_storage(Config :: list()) -> list().
setup_storage(Config) ->
    [Worker | _] = ?config(op_worker_nodes, Config),
    TmpDir = generator:gen_storage_dir(Config),
    %% @todo: use shared storage
    "" = rpc:call(Worker, os, cmd, ["mkdir -p " ++ TmpDir]),
    {ok, StorageId} = rpc:call(
        Worker, storage, create, [
            #document{value = fslogic_storage:new_storage(
                <<"Test">>,
                [fslogic_storage:new_helper_init(
                    <<"DirectIO">>,
                    #{<<"root_path">> => list_to_binary(TmpDir)}
                )]
            )}]),
    [{storage_id, StorageId}, {storage_dir, TmpDir} | Config].

%%--------------------------------------------------------------------
%% @doc Removes test storage dir
%%--------------------------------------------------------------------
-spec teardown_storage(Config :: list()) -> string().
teardown_storage(Config) ->
    TmpDir = ?config(storage_dir, Config),
    [Worker | _] = ?config(op_worker_nodes, Config),
    "" = rpc:call(Worker, os, cmd, ["rm -rf " ++ TmpDir]).

%%--------------------------------------------------------------------
%% @doc Mocks space_storage module, so that it returns default storage for all spaces.
%%--------------------------------------------------------------------
-spec space_storage_mock(Workers :: node() | [node()], StorageId :: storage:id()) -> ok.
space_storage_mock(Workers, StorageId) ->
    test_utils:mock_new(Workers, space_storage),
    test_utils:mock_expect(Workers, space_storage, get, fun(_) ->
        {ok, #document{value = #space_storage{storage_ids = [StorageId]}}}
    end).

%%--------------------------------------------------------------------
%% @doc Mocks communicator module, so that it ignores all messages.
%%--------------------------------------------------------------------
-spec communicator_mock(Workers :: node() | [node()]) -> ok.
communicator_mock(Workers) ->
    communicator_mock(Workers, fun(_, _) -> ok end).

%%--------------------------------------------------------------------
%% @doc Mocks communicator module, so that it calls provided function.
%%--------------------------------------------------------------------
-spec communicator_mock(Workers :: node() | [node()],
    SendFun :: fun((Msg :: term(), Ref :: connection:ref()) -> ok)) -> ok.
communicator_mock(Workers, SendFun) ->
    test_utils:mock_new(Workers, communicator),
    test_utils:mock_expect(Workers, communicator, send, SendFun).

%%%===================================================================
%%% Internal functions
%%%===================================================================

%%--------------------------------------------------------------------
%% @private
%% @doc Appends Num to Text and converts it to binary.
%%--------------------------------------------------------------------
-spec name(Text :: string(), Num :: integer()) -> binary().
name(Text, Num) ->
    list_to_binary(Text ++ "_" ++ integer_to_list(Num)).

%%--------------------------------------------------------------------
%% @private
%% @doc
%% Mocks gr_spaces module, so that it returns default space details for default
%% space ID.
%% @end
%%--------------------------------------------------------------------
-spec gr_spaces_mock_setup(Workers :: node() | [node()],
    [{binary(), binary()}]) -> ok.
gr_spaces_mock_setup(Workers, Spaces) ->
    test_utils:mock_new(Workers, gr_spaces),
    test_utils:mock_expect(Workers, gr_spaces, get_details,
        fun(provider, SpaceId) ->
            SpaceName = proplists:get_value(SpaceId, Spaces),
            {ok, #space_details{id = SpaceId, name = SpaceName}}
        end
    ).

%%--------------------------------------------------------------------
%% @private
%% @doc
%% Mocks gr_groups module, so that it returns default group details for default
%% group ID.
%% @end
%%--------------------------------------------------------------------
-spec gr_groups_mock_setup(Workers :: node() | [node()],
    [{binary(), binary()}]) -> ok.
gr_groups_mock_setup(Workers, Groups) ->
    test_utils:mock_new(Workers, gr_groups),
    test_utils:mock_expect(Workers, gr_groups, get_details,
        fun({user, _}, GroupId) ->
            GroupName = proplists:get_value(GroupId, Groups),
            {ok, #group_details{id = GroupId, name = GroupName}}
        end
    ).

%%--------------------------------------------------------------------
%% @private
%% @doc Mocks file_meta module, so that creation of onedata user sends notification.
%%--------------------------------------------------------------------
-spec file_meta_mock_setup(Workers :: node() | [node()]) -> ok.
file_meta_mock_setup(Workers) ->
    Self = self(),
    test_utils:mock_new(Workers, file_meta),
    test_utils:mock_expect(Workers, file_meta, 'after',
        fun(onedata_user, create, _, _, {ok, UUID}) ->
            file_meta:setup_onedata_user(UUID),
            Self ! onedata_user_setup
        end
    ).<|MERGE_RESOLUTION|>--- conflicted
+++ resolved
@@ -81,15 +81,9 @@
 
 clear_cache(W) ->
     A1 = rpc:call(W, caches_controller, wait_for_cache_dump, []),
-<<<<<<< HEAD
-    A2 = gen_server:call({?NODE_MANAGER_NAME, W}, clear_mem_synch, 60000),
-    A3 = gen_server:call({?NODE_MANAGER_NAME, W}, force_clear_node, 60000),
-%%    ?assertMatch({ok, ok, {ok, ok}}, {A1, A2, A3}).
-=======
 %%     A2 = gen_server:call({?NODE_MANAGER_NAME, W}, clear_mem_synch, 60000),
 %%     A3 = gen_server:call({?NODE_MANAGER_NAME, W}, force_clear_node, 60000),
 %%     ?assertMatch({ok, ok, {ok, ok}}, {A1, A2, A3}).
->>>>>>> b3bc9549
     ok.
 
 %%--------------------------------------------------------------------
