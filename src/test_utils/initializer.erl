--- conflicted
+++ resolved
@@ -809,11 +809,7 @@
     provider_logic_mock_setup(Config, AllWorkers, DomainMappings, SpacesSetup, SpacesSupports, CustomStorages, StoragesSetupMap),
 
     lists:foreach(fun(DomainWorker) ->
-<<<<<<< HEAD
-        rpc:call(DomainWorker, fslogic_worker, init_canonical_paths_cache, [all])
-=======
         rpc:call(DomainWorker, fslogic_worker, init_paths_caches, [all])
->>>>>>> 27b02cb0
     end, get_different_domain_workers(Config)),
 
     cluster_logic_mock_setup(AllWorkers),
