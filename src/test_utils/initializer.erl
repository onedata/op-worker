%%%--------------------------------------------------------------------
%%% @author Tomasz Lichon
%%% @copyright (C) 2015 ACK CYFRONET AGH
%%% This software is released under the MIT license
%%% cited in 'LICENSE.txt'.
%%% @end
%%%--------------------------------------------------------------------
%%% @doc
%%% Utility functions for initializing things like session or storage configuration.
%%% @end
%%%--------------------------------------------------------------------
-module(initializer).
-author("Tomasz Lichon").

-include("global_definitions.hrl").
-include("http/gui_paths.hrl").
-include("modules/fslogic/fslogic_common.hrl").
-include("modules/datastore/datastore_models.hrl").
-include("proto/common/credentials.hrl").
-include("proto/common/clproto_message_id.hrl").
-include("proto/oneclient/client_messages.hrl").
-include("test_utils/initializer.hrl").
-include_lib("ctool/include/aai/aai.hrl").
-include_lib("ctool/include/test/test_utils.hrl").
-include_lib("ctool/include/global_definitions.hrl").
-include_lib("ctool/include/errors.hrl").
-include_lib("public_key/include/public_key.hrl").

%% API
-export([
    set_default_onezone_domain/1,
    create_access_token/1, create_access_token/2, create_access_token/3,
    create_identity_token/1,
    setup_session/3, teardown_session/2,
    setup_storage/1, setup_storage/2, teardown_storage/1,
    clean_test_users_and_spaces/1,
    remove_pending_messages/0, create_test_users_and_spaces/2,
    remove_pending_messages/1, clear_subscriptions/1,
    communicator_mock/1, clean_test_users_and_spaces_no_validate/1,
    domain_to_provider_id/1, mock_test_file_context/2, unmock_test_file_context/1
]).
-export([mock_auth_manager/1, mock_auth_manager/2, unmock_auth_manager/1]).
-export([mock_provider_ids/1, mock_provider_id/4, unmock_provider_ids/1]).
-export([unload_quota_mocks/1, disable_quota_limit/1]).
-export([testmaster_mock_space_user_privileges/4, node_get_mocked_space_user_privileges/2]).
-export([mock_share_logic/1, unmock_share_logic/1]).
-export([put_into_cache/1]).
-export([get_storage_id/1, get_supporting_storage_id/2, setup_luma_local_feed/3]).
-export([local_ip_v4/0]).


-record(user_config, {
    id :: od_user:id(),
    name :: binary(),
    spaces :: [],
    groups :: [],
    token :: binary()
}).

-define(TIMEOUT, timer:seconds(5)).
-define(DEFAULT_GLOBAL_SETUP, [
    {<<"groups">>, [
        {<<"group1">>, [
            {<<"users">>, [<<"user1">>]}
        ]},
        {<<"group2">>, [
            {<<"users">>, [<<"user1">>, <<"user2">>]}
        ]},
        {<<"group3">>, [
            {<<"users">>, [<<"user1">>, <<"user2">>, <<"user3">>]}
        ]},
        {<<"group4">>, [
            {<<"users">>, [<<"user1">>, <<"user2">>, <<"user3">>, <<"user4">>]}
        ]}
    ]},
    {<<"spaces">>, [
        {<<"space_id1">>, [
            {<<"displayed_name">>, <<"space_name1">>},
            {<<"users">>, [<<"user1">>]},
            {<<"groups">>, [<<"group1">>]},
            {<<"providers">>, [
                {<<"p1">>, [
                    {<<"supported_size">>, 1000000000}
%%                        {<<"storage">>, <<"/mnt/st1">>}
                ]}
            ]}
        ]},
        {<<"space_id2">>, [
            {<<"displayed_name">>, <<"space_name2">>},
            {<<"users">>, [<<"user1">>, <<"user2">>]},
            {<<"groups">>, [<<"group1">>, <<"group2">>]},
            {<<"providers">>, [
                {<<"p1">>, [
                    {<<"supported_size">>, 1000000000}
%%                        {<<"storage">>, <<"/mnt/st1">>}

                ]}
            ]}
        ]},
        {<<"space_id3">>, [
            {<<"displayed_name">>, <<"space_name3">>},
            {<<"users">>, [<<"user1">>, <<"user2">>, <<"user3">>]},
            {<<"groups">>, [<<"group1">>, <<"group2">>, <<"group3">>]},
            {<<"providers">>, [
                {<<"p1">>, [
                    {<<"supported_size">>, 1000000000}
%%                        {<<"storage">>, <<"/mnt/st1">>}
                ]}
            ]}
        ]},
        {<<"space_id4">>, [
            {<<"displayed_name">>, <<"space_name4">>},
            {<<"users">>, [<<"user1">>, <<"user2">>, <<"user3">>, <<"user4">>]},
            {<<"groups">>, [<<"group1">>, <<"group2">>, <<"group3">>, <<"group4">>]},
            {<<"providers">>, [
                {<<"p1">>, [
                    {<<"supported_size">>, 1000000000}
%%                        {<<"storage">>, <<"/mnt/st1">>}
                ]}
            ]}
        ]}
    ]}
]).

-define(TOKENS_SECRET, <<"secret">>).
-define(TEMPORARY_TOKENS_GENERATION, 1).
-define(DEFAULT_ONEZONE_DOMAIN, <<"onezone.test">>).

%%%===================================================================
%%% API
%%%===================================================================

%%-------------------------------------------------------------------
%% @doc
%% Returns provider id based on worker's domain
%% @end
%%--------------------------------------------------------------------
-spec domain_to_provider_id(Domain :: atom()) -> binary().
domain_to_provider_id(Domain) ->
    atom_to_binary(Domain, utf8).

-spec set_default_onezone_domain(Config :: proplists:proplist()) -> ok.
set_default_onezone_domain(Config) ->
    Workers = ?config(op_worker_nodes, Config),
    ok = test_utils:set_env(Workers, op_worker, oz_domain, ?DEFAULT_ONEZONE_DOMAIN).

%%--------------------------------------------------------------------
%% @doc
%% Setup and mocking related with users and spaces, done on each provider
%% @end
%%--------------------------------------------------------------------
-spec create_test_users_and_spaces(ConfigPath :: string(), JsonConfig :: list()) -> list().
create_test_users_and_spaces(ConfigPath, Config) ->
    Workers = ?config(op_worker_nodes, Config),
    create_test_users_and_spaces(Workers, ConfigPath, Config).

%%--------------------------------------------------------------------
%% @doc
%% Cleanup and unmocking related with users and spaces
%% @end
%%--------------------------------------------------------------------
-spec clean_test_users_and_spaces(Config :: list()) -> term().
clean_test_users_and_spaces(Config) ->
    Workers = ?config(op_worker_nodes, Config),
    DomainWorkers = get_different_domain_workers(Config),

    lists:foreach(fun(W) ->
        initializer:teardown_session(W, Config)
    end, DomainWorkers),

    test_utils:mock_validate_and_unload(Workers, [
        user_logic, group_logic,
        space_logic, provider_logic, cluster_logic, harvester_logic,
        auth_manager
    ]),
    unmock_provider_ids(Workers).

%%TODO this function can be deleted after resolving VFS-1811 and replacing call
%%to this function in cdmi_test_SUITE with call to clean_test_users_and_spaces.
%%--------------------------------------------------------------------
%% @doc
%% Cleanup and unmocking related with users and spaces
%% @end
%%--------------------------------------------------------------------
-spec clean_test_users_and_spaces_no_validate(Config :: list()) -> term().
clean_test_users_and_spaces_no_validate(Config) ->
    Workers = ?config(op_worker_nodes, Config),
    DomainWorkers = get_different_domain_workers(Config),

    lists:foreach(fun(W) ->
        initializer:teardown_session(W, Config)
    end, DomainWorkers),

    test_utils:mock_unload(Workers, [user_logic, group_logic, space_logic,
        provider_logic, cluster_logic, harvester_logic, storage_logic, provider_auth]),
    unmock_provider_ids(Workers).

%%--------------------------------------------------------------------
%% @doc
%% @equiv remove_pending_messages(0)
%% @end
%%--------------------------------------------------------------------
-spec remove_pending_messages() -> ok.
remove_pending_messages() ->
    remove_pending_messages(0).

%%--------------------------------------------------------------------
%% @doc
%% Removes messages for process queue. Waits 'Timeout' milliseconds for the
%% next message.
%% @end
%%--------------------------------------------------------------------
-spec remove_pending_messages(Timeout :: timeout()) -> ok.
remove_pending_messages(Timeout) ->
    receive
        _ -> remove_pending_messages(Timeout)
    after
        Timeout -> ok
    end.

%%--------------------------------------------------------------------
%% @doc
%% Removes all subscriptions.
%% @end
%%--------------------------------------------------------------------
-spec clear_subscriptions(Worker :: node()) -> ok.
clear_subscriptions(Worker) ->
    {ok, Docs} = ?assertMatch({ok, _}, rpc:call(Worker, subscription,
        list_durable_subscriptions, [])),
    lists:foreach(fun(#document{key = Key}) ->
        ?assertEqual(ok, rpc:call(Worker, subscription, delete, [Key]))
    end, Docs).


-spec create_access_token(od_user:id()) -> tokens:serialized().
create_access_token(UserId) ->
    create_access_token(UserId, []).


-spec create_access_token(od_user:id(), [caveats:caveat()]) -> tokens:serialized().
create_access_token(UserId, Caveats) ->
    create_access_token(UserId, Caveats, temporary).


-spec create_access_token(od_user:id(), [caveats:caveat()], Persistence :: named | temporary) ->
    tokens:serialized().
create_access_token(UserId, Caveats, Persistence) ->
    create_token(?ACCESS_TOKEN, UserId, Caveats, Persistence).


-spec create_identity_token(od_user:id()) -> tokens:serialized().
create_identity_token(UserId) ->
    create_token(?IDENTITY_TOKEN, UserId, [], temporary).


-spec create_token(tokens:type(), od_user:id(), [caveats:caveat()], Persistence :: named | temporary) ->
    tokens:serialized().
create_token(TokenType, UserId, Caveats, Persistence) ->
    {ok, SerializedToken} = ?assertMatch(
        {ok, _},
        tokens:serialize(tokens:construct(#token{
            onezone_domain = <<"zone">>,
            subject = ?SUB(user, UserId),
            id = UserId,
            type = TokenType,
            persistence = case Persistence of
                named -> named;
                temporary -> {temporary, ?TEMPORARY_TOKENS_GENERATION}
            end
        }, ?TOKENS_SECRET, Caveats))
    ),
    SerializedToken.


%%--------------------------------------------------------------------
%% @doc
%% Setup test users' sessions on server
%% @end
%%--------------------------------------------------------------------
-spec setup_session(Worker :: node(), [#user_config{}], Config :: term()) -> NewConfig :: term().
setup_session(_Worker, [], Config) ->
    Config;
setup_session(Worker, [{_, #user_config{
    id = UserId,
    spaces = Spaces,
    token = AccessToken,
    groups = Groups,
    name = UserName
}} | R], Config) ->

    Name = fun(Text, User) ->
        list_to_binary(Text ++ "_" ++ binary_to_list(User))
    end,

    Nonce = Name(atom_to_list(?GET_DOMAIN(Worker)) ++ "_nonce", UserId),

    Identity = ?SUB(user, UserId),
    TokenCredentials = auth_manager:build_token_credentials(
        AccessToken, undefined,
        local_ip_v4(), oneclient, allow_data_access_caveats
    ),
    {ok, SessId} = ?assertMatch({ok, _}, rpc:call(
        Worker,
        session_manager,
        reuse_or_create_fuse_session,
        [Nonce, Identity, TokenCredentials])
    ),

    lists:foreach(fun({SpaceId, SpaceName}) ->
        case get(SpaceName) of
            undefined -> put(SpaceName, [SessId]);
            SessIds -> put(SpaceName, [SessId | SessIds])
        end,
        rpc:call(Worker, session, set_direct_io, [SessId, SpaceId, false])
    end, Spaces),

    Ctx = rpc:call(Worker, user_ctx, new, [SessId]),
    [
        {{spaces, UserId}, Spaces},
        {{groups, UserId}, Groups},
        {{user_id, UserId}, UserId},
        {{user_name, UserId}, UserName},
        {{access_token, UserId}, AccessToken},
        {{token_credentials, UserId}, TokenCredentials},
        {{session_nonce, {UserId, ?GET_DOMAIN(Worker)}}, Nonce},
        {{session_id, {UserId, ?GET_DOMAIN(Worker)}}, SessId},
        {{fslogic_ctx, UserId}, Ctx}
        | setup_session(Worker, R, Config)
    ].

%%--------------------------------------------------------------------
%% @doc
%% Removes test users' sessions from server.
%% @end
%%--------------------------------------------------------------------
-spec teardown_session(Worker :: node(), Config :: term()) -> NewConfig :: term().
teardown_session(Worker, Config) ->
    lists:foldl(fun
        ({{session_id, _}, SessId}, Acc) ->
            case rpc:call(Worker, session, get_credentials, [SessId]) of
                {ok, Credentials} ->
                    rpc:call(Worker, auth_cache, delete_cache_entry, [Credentials]),
                    ?assertEqual(ok, rpc:call(Worker, session_manager, remove_session, [SessId]));
                {error, not_found} ->
                    ok
            end,
            Acc;
        ({{spaces, _}, Spaces}, Acc) ->
            {SpaceIds, _SpaceNames} = lists:unzip(Spaces),
            lists:foreach(fun(SpaceId) ->
                rpc:call(Worker, internal_services_manager, stop_service,
                    [dbsync_worker, <<"dbsync_in_stream", SpaceId/binary>>, SpaceId]),
                rpc:call(Worker, internal_services_manager, stop_service,
                    [dbsync_worker, <<"dbsync_out_stream", SpaceId/binary>>, SpaceId]),
                rpc:call(Worker, file_meta, delete, [fslogic_uuid:spaceid_to_space_dir_uuid(SpaceId)])
            end, SpaceIds),
            Acc;
        ({{user_id, _}, UserId}, Acc) ->
            rpc:call(Worker, file_meta, delete, [fslogic_uuid:user_root_dir_uuid(UserId)]),
            Acc;
        ({{fslogic_ctx, _}, _}, Acc) ->
            Acc;
        (Elem, Acc) ->
            [Elem | Acc]
    end, [], Config).

%%--------------------------------------------------------------------
%% @doc
%% Setups test storage on server and creates test storage dir on each provider
%% @end
%%--------------------------------------------------------------------
-spec setup_storage(Config :: list()) -> list().
setup_storage(Config) ->
    DomainWorkers = get_different_domain_workers(Config),
    setup_storage(DomainWorkers, Config).

%%--------------------------------------------------------------------
%% @doc
%% Setups test storage on server and creates test storage dir on one provider
%% @end
%%--------------------------------------------------------------------
-spec setup_storage([node()], Config :: list()) -> list().
setup_storage([], Config) ->
    set_default_onezone_domain(Config),
    Config;
setup_storage([Worker | Rest], Config) ->
    TmpDir = generator:gen_storage_dir(),
    %% @todo: use shared storage
    "" = rpc:call(Worker, os, cmd, ["mkdir -p " ++ TmpDir ++ " -m 777"]),
    UserCtx = #{<<"uid">> => <<"0">>, <<"gid">> => <<"0">>},
    Args = #{
        <<"mountPoint">> => list_to_binary(TmpDir),
        <<"storagePathType">> => ?CANONICAL_STORAGE_PATH,
        <<"skipStorageDetection">> => <<"false">>
    },
    {ok, Helper} = helper:new_helper(
        ?POSIX_HELPER_NAME,
        Args,
        UserCtx
    ),
    StorageName = <<"Test", (atom_to_binary(?GET_DOMAIN(Worker), utf8))/binary>>,
    {ok, StorageId} = rpc:call(Worker, storage_config, create, [StorageName, Helper, undefined]),
    storage_logic_mock_setup(Worker, #{?GET_DOMAIN_BIN(Worker) => #{StorageId => #{}}}, []),
    rpc:call(Worker, storage, on_storage_created, [StorageId]),
    [{{storage_id, ?GET_DOMAIN(Worker)}, StorageId}, {{storage_dir, ?GET_DOMAIN(Worker)}, TmpDir}] ++
    setup_storage(Rest, Config).

%%--------------------------------------------------------------------
%% @doc
%% Removes test storage dir on each provider
%% @end
%%--------------------------------------------------------------------
-spec teardown_storage(Config :: list()) -> ok.
teardown_storage(Config) ->
    DomainWorkers = get_different_domain_workers(Config),
    Workers = ?config(op_worker_nodes, Config),
    storage_mock_teardown(Workers),
    lists:foreach(fun(Worker) ->
        teardown_storage(Worker, Config) end, DomainWorkers).


%%--------------------------------------------------------------------
%% @doc
%% Mocks communicator module, so that it ignores all messages.
%% @end
%%--------------------------------------------------------------------
-spec communicator_mock(Workers :: node() | [node()]) -> ok.
communicator_mock(Workers) ->
    catch test_utils:mock_new(Workers, communicator),
    test_utils:mock_expect(Workers, communicator, send_to_oneclient, fun(_, _) -> ok end).

%%--------------------------------------------------------------------
%% @doc
%% Disables all quota checks. Should be unloaded via unload_quota_mocks/1.
%% @end
%%--------------------------------------------------------------------
-spec disable_quota_limit(Config :: list()) -> ok.
disable_quota_limit(Config) ->
    Workers = ?config(op_worker_nodes, Config),
    test_utils:mock_new(Workers, [space_quota]),
    test_utils:mock_expect(Workers, space_quota, assert_write,
        fun(_, _) -> ok end),
    test_utils:mock_expect(Workers, space_quota, assert_write,
        fun(_) -> ok end),

    test_utils:mock_expect(Workers, space_quota, available_size,
        fun(_) -> 100000000000000000 end),
    test_utils:mock_expect(Workers, space_quota, apply_size_change,
        fun(ID, _) -> {ok, ID} end).

%%--------------------------------------------------------------------
%% @doc
%% Unloads space_quota mock.
%% @end
%%--------------------------------------------------------------------
-spec unload_quota_mocks(Config :: list()) -> ok.
unload_quota_mocks(Config) ->
    Workers = ?config(op_worker_nodes, Config),
    test_utils:mock_unload(Workers, [space_quota]).

%%--------------------------------------------------------------------
%% @doc
%% Mocks file context for test files with uuids that begin with given prefix.
%% The files will be seen as existing and non-root.
%% @end
%%--------------------------------------------------------------------
-spec mock_test_file_context(proplists:proplist(), binary()) -> ok.
mock_test_file_context(Config, UuidPrefix) ->
    Workers = ?config(op_worker_nodes, Config),
    test_utils:mock_new(Workers, file_ctx),
    test_utils:mock_expect(Workers, file_ctx, is_root_dir_const,
        fun(FileCtx) ->
            Uuid = file_ctx:get_uuid_const(FileCtx),
            case str_utils:binary_starts_with(Uuid, UuidPrefix) of
                true -> false;
                false -> meck:passthrough([FileCtx])
            end
        end),
    test_utils:mock_expect(Workers, file_ctx, file_exists_const,
        fun(FileCtx) ->
            Uuid = file_ctx:get_uuid_const(FileCtx),
            case str_utils:binary_starts_with(Uuid, UuidPrefix) of
                true -> true;
                false -> meck:passthrough([FileCtx])
            end
        end).

%%--------------------------------------------------------------------
%% @doc
%% Unmocks file context for test files
%% @end
%%--------------------------------------------------------------------
-spec unmock_test_file_context(proplists:proplist()) -> ok.
unmock_test_file_context(Config) ->
    Workers = ?config(op_worker_nodes, Config),
    test_utils:mock_validate_and_unload(Workers, file_ctx).

%%--------------------------------------------------------------------
%% @doc
%% Mocks auth_manager functions for all providers in given environment.
%% @end
%%--------------------------------------------------------------------
-spec mock_auth_manager(proplists:proplist()) -> ok.
mock_auth_manager(Config) ->
    mock_auth_manager(Config, _CheckIfUserIsSupported = false).

%%--------------------------------------------------------------------
%% @doc
%% Mocks auth_manager functions for all providers in given environment.
%% @end
%%--------------------------------------------------------------------
-spec mock_auth_manager(proplists:proplist(), CheckIfUserIsSupported :: boolean()) -> ok.
mock_auth_manager(Config, CheckIfUserIsSupported) ->
    Workers = ?config(op_worker_nodes, Config),
    test_utils:mock_new(Workers, auth_manager, [passthrough]),
    test_utils:mock_expect(Workers, auth_manager, verify_credentials,
        fun(TokenCredentials) ->
            case tokens:deserialize(auth_manager:get_access_token(TokenCredentials)) of
                {ok, #token{subject = ?SUB(user, UserId)} = Token} ->
                    IsUserSupported = case CheckIfUserIsSupported of
                        true -> provider_logic:has_eff_user(UserId);
                        false -> true
                    end,
                    case IsUserSupported of
                        true ->
                            Consumer = case auth_manager:get_consumer_token(TokenCredentials) of
                                undefined ->
                                    undefined;
                                ConsumerToken ->
                                    {ok, #token{subject = Csm}} = tokens:deserialize(ConsumerToken),
                                    Csm
                            end,
                            AuthCtx = #auth_ctx{
                                current_timestamp = time_utils:cluster_time_seconds(),
                                ip = auth_manager:get_peer_ip(TokenCredentials),
                                interface = auth_manager:get_interface(TokenCredentials),
                                service = ?SERVICE(?OP_WORKER, oneprovider:get_id()),
                                consumer = Consumer,
                                data_access_caveats_policy = auth_manager:get_data_access_caveats_policy(TokenCredentials),
                                group_membership_checker = fun(_, _) -> false end
                            },
                            case tokens:verify(Token, ?TOKENS_SECRET, AuthCtx) of
                                {ok, Auth} ->
                                    {ok, Auth, undefined};
                                {error, _} = Err1 ->
                                    Err1
                            end;
                        false ->
                            ?ERROR_USER_NOT_SUPPORTED
                    end;
                {error, _} = Err2 ->
                    Err2
            end
        end
    ),
    test_utils:mock_expect(Workers, auth_manager, get_caveats, fun(TokenCredentials) ->
        AccessToken = auth_manager:get_access_token(TokenCredentials),
        case tokens:deserialize(AccessToken) of
            {ok, Token} ->
                {ok, tokens:get_caveats(Token)};
            {error, _} = Error ->
                Error
        end
    end).

%%--------------------------------------------------------------------
%% @doc
%% Unmocks auth manager.
%% @end
%%--------------------------------------------------------------------
-spec unmock_auth_manager(proplists:proplist()) -> ok.
unmock_auth_manager(Config) ->
    Workers = ?config(op_worker_nodes, Config),
    test_utils:mock_validate_and_unload(Workers, auth_manager).

%%--------------------------------------------------------------------
%% @doc
%% Mocks provider ids for all providers in given environment.
%% @end
%%--------------------------------------------------------------------
-spec mock_provider_ids(proplists:proplist()) -> ok.
mock_provider_ids(Config) ->
    AllWorkers = ?config(op_worker_nodes, Config),
    Domains = lists:usort([?GET_DOMAIN(W) || W <- AllWorkers]),
    lists:foreach(fun(Domain) ->
        CWorkers = get_same_domain_workers(Config, Domain),
        ProviderId = domain_to_provider_id(Domain),
        mock_provider_id(CWorkers, ProviderId, <<"AuthToken">>, <<"IdentityToken">>)
    end, Domains).

%%--------------------------------------------------------------------
%% @doc
%% Mocks provider ids for certain provider.
%% @end
%%--------------------------------------------------------------------
-spec mock_provider_id([node()], od_provider:id(), binary(), binary()) -> ok.
mock_provider_id(Workers, ProviderId, AccessToken, IdentityToken) ->
    ok = test_utils:mock_new(Workers, provider_auth),
    ok = test_utils:mock_expect(Workers, provider_auth, get_identity_token_for_consumer,
        fun(_Consumer) ->
            {ok, ?DUMMY_PROVIDER_IDENTITY_TOKEN(ProviderId)}
        end
    ),

    % Mock cached auth and identity tokens with large TTL
    ExpirationTime = time_utils:system_time_seconds() + 999999999,
    {RpcAns, []} = rpc:multicall(Workers, datastore_model, save, [#{model => provider_auth}, #document{
        key = <<"provider_auth">>,
        value = #provider_auth{
            provider_id = ProviderId,
            root_token = <<>>,
            cached_access_token = {ExpirationTime, AccessToken},
            cached_identity_token = {ExpirationTime, IdentityToken}
        }}]),
    [] = lists:filter(fun
        ({ok, _}) -> false;
        (_) -> true
    end, RpcAns),
    ok.

%%--------------------------------------------------------------------
%% @doc
%% Cleans up after mocking provider ids.
%% @end
%%--------------------------------------------------------------------
-spec unmock_provider_ids(proplists:proplist()) -> ok.
unmock_provider_ids(Workers) ->
    {RpcAns, []} = rpc:multicall(Workers, provider_auth, delete, []),
    [] = lists:filter(fun
        (ok) -> false;
        (_) -> true
    end, RpcAns),
    ok.

-spec testmaster_mock_space_user_privileges([node()], od_space:id(), od_user:id(),
    [privileges:space_privilege()]) -> ok.
testmaster_mock_space_user_privileges(Workers, SpaceId, UserId, Privileges) ->
    rpc:multicall(Workers, simple_cache, put, [{privileges, {SpaceId, UserId}}, Privileges]),
    ok.

-spec node_get_mocked_space_user_privileges(od_space:id(), od_user:id()) -> [privileges:space_privilege()].
node_get_mocked_space_user_privileges(SpaceId, UserId) ->
    {ok, Privileges} = simple_cache:get({privileges, {SpaceId, UserId}}, fun() ->
        {false, privileges:space_admin()} end),
    Privileges.

-spec mock_share_logic(proplists:proplist()) -> ok.
mock_share_logic(Config) ->
    Workers = ?config(op_worker_nodes, Config),
    test_utils:mock_new(Workers, share_logic),
    test_utils:mock_expect(Workers, share_logic, create, fun(_Auth, ShareId, Name, Description, SpaceId, ShareFileGuid, FileType) ->
        {ok, _} = put_into_cache(#document{key = ShareId, value = #od_share{
            name = Name,
            description = Description,
            space = SpaceId,
            root_file = ShareFileGuid,
            public_url = <<ShareId/binary, "_public_url">>,
            file_type = FileType,
            handle = <<ShareId/binary, "_handle_id">>
        }}),
        {ok, ShareId}
    end),
    test_utils:mock_expect(Workers, share_logic, get, fun(_Auth, ShareId) ->
        od_share:get_from_cache(ShareId)
    end),
    test_utils:mock_expect(Workers, share_logic, delete, fun(_Auth, ShareId) ->
        ok = od_share:invalidate_cache(ShareId)
    end),
    test_utils:mock_expect(Workers, share_logic, update, fun(Auth, ShareId, Data) ->
        {ok, #document{key = ShareId, value = Share}} = share_logic:get(Auth, ShareId),
        ok = od_share:invalidate_cache(ShareId),
        {ok, _} = put_into_cache(#document{key = ShareId, value = Share#od_share{
            name = maps:get(<<"name">>, Data, Share#od_share.name),
            description = maps:get(<<"description">>, Data, Share#od_share.description)
        }}),
        ok
    end).

-spec unmock_share_logic(proplists:proplist()) -> ok.
unmock_share_logic(Config) ->
    Workers = ?config(op_worker_nodes, Config),
    test_utils:mock_validate_and_unload(Workers, share_logic).


%% Puts an od_* document in the provider's cache, which triggers posthooks
-spec put_into_cache(datastore:doc()) -> {ok, datastore:doc()}.
put_into_cache(Doc = #document{key = Id, value = Record}) ->
    Type = element(1, Record),
    Type:update_cache(Id, fun(_) -> {ok, Record} end, Doc).


-spec get_storage_id(node()) -> storage:id().
get_storage_id(Worker) ->
    {ok, [StorageId]} = rpc:call(Worker, provider_logic, get_storage_ids, []),
    StorageId.


-spec get_supporting_storage_id(node(), od_space:id()) -> storage:id().
get_supporting_storage_id(Worker, SpaceId) ->
    {ok, [StorageId]} = rpc:call(Worker, space_logic, get_local_storage_ids, [SpaceId]),
    StorageId.

%%%===================================================================
%%% Internal functions
%%%===================================================================

%%--------------------------------------------------------------------
%% @private
%% @doc
%% Setup and mocking related with users and spaces on all given providers.
%% @end
%%--------------------------------------------------------------------
-spec create_test_users_and_spaces([Worker :: node()], ConfigPath :: string(), Config :: list()) -> list().
create_test_users_and_spaces(AllWorkers, ConfigPath, Config) ->
    try
        set_default_onezone_domain(Config),
        create_test_users_and_spaces_unsafe(AllWorkers, ConfigPath, Config)
    catch Type:Message ->
        ct:print("initializer:create_test_users_and_spaces crashed: ~p:~p~n~p", [
            Type, Message, erlang:get_stacktrace()
        ]),
        throw(cannot_create_test_users_and_spaces)
    end.


-spec create_test_users_and_spaces_unsafe([Worker :: node()], ConfigPath :: string(), Config :: list()) -> list().
create_test_users_and_spaces_unsafe(AllWorkers, ConfigPath, Config) ->
    timer:sleep(2000), % Sometimes the posthook starts too fast

    {ok, ConfigJSONBin} = file:read_file(ConfigPath),
    ConfigJSON = json_utils:decode_deprecated(ConfigJSONBin),

    GlobalSetup = proplists:get_value(<<"test_global_setup">>, ConfigJSON, ?DEFAULT_GLOBAL_SETUP),
    DomainMappings = [{atom_to_binary(K, utf8), V} || {K, V} <- ?config(domain_mappings, Config)],
    SpacesSetup = proplists:get_value(<<"spaces">>, GlobalSetup),
    HarvestersSetup = proplists:get_value(<<"harvesters">>, GlobalSetup, []),
    StoragesSetup = proplists:get_value(<<"storages">>, GlobalSetup, []),
    LumaConfigs = json_utils:list_to_map(proplists:get_value(<<"luma_configs">>, GlobalSetup, #{})),
    LumaConfigs2 = maps:fold(fun(P, LumaConfig, Acc) ->
        Acc#{proplists:get_value(P, DomainMappings) => LumaConfig}
    end, #{}, LumaConfigs),
    Domains = lists:usort([?GET_DOMAIN(W) || W <- AllWorkers]),

    lists:foreach(fun({_, SpaceConfig}) ->
        Providers0 = proplists:get_value(<<"providers">>, SpaceConfig),
        lists:foreach(fun({ProviderId, _}) ->
            Domain = proplists:get_value(ProviderId, DomainMappings),
            % If provider does not belong to any domain (was not started in env,
            % but included in space supports), just use its Id.
            Id = case proplists:get_value(ProviderId, DomainMappings) of
                undefined -> ProviderId;
                Domain -> domain_to_provider_id(Domain)
            end,
            case get_same_domain_workers(Config, Domain) of
                [] ->
                    ok;
                Workers ->
                    mock_provider_id(
                        Workers, Id, ?DUMMY_PROVIDER_ACCESS_TOKEN(Id), ?DUMMY_PROVIDER_IDENTITY_TOKEN(Id)
                    )
            end
        end, Providers0)
    end, SpacesSetup),

    StoragesSetupMap = lists:foldl(fun({P, Storages}, Acc) ->
        StoragesMap = json_utils:list_to_map(Storages),
        StoragesMap2 = maps:map(fun(_StorageId, Desc) ->
            case Desc =:= [] of
                true -> #{};
                false -> Desc
            end
        end, StoragesMap),
        Acc#{atom_to_binary(proplists:get_value(P, DomainMappings), utf8) => StoragesMap2}
    end, #{}, StoragesSetup),

    MasterWorkers = lists:map(fun(Domain) ->
        [MWorker | _] = get_same_domain_workers(Config, Domain),
        MWorker
    end, Domains),

    Spaces = lists:map(fun({SpaceId, SpaceConfig}) ->
        DisplayName = proplists:get_value(<<"displayed_name">>, SpaceConfig),
        {SpaceId, DisplayName}
    end, SpacesSetup),

    Groups = [{GroupId, GroupId} || {GroupId, _} <- proplists:get_value(<<"groups">>, GlobalSetup)],

    SpaceUsers = lists:map(fun({SpaceId, SpaceConfig}) ->
        {SpaceId, proplists:get_value(<<"users">>, SpaceConfig)}
    end, SpacesSetup),

    GroupUsers = lists:map(fun({GroupId, GroupConfig}) ->
        {GroupId, proplists:get_value(<<"users">>, GroupConfig)}
    end, proplists:get_value(<<"groups">>, GlobalSetup)),

    UserToSpaces = lists:foldl(fun({SpaceId, Users}, AccIn) ->
        lists:foldl(fun(UserId, CAcc) ->
            maps:put(UserId, maps:get(UserId, CAcc, []) ++ [{SpaceId, proplists:get_value(SpaceId, Spaces)}], CAcc)
        end, AccIn, Users)
    end, #{}, SpaceUsers),

    UserToGroups = lists:foldl(fun({GroupId, Users}, AccIn) ->
        lists:foldl(fun(UserId, CAcc) ->
            maps:put(UserId, maps:get(UserId, CAcc, []) ++ [{GroupId, proplists:get_value(GroupId, Groups)}], CAcc)
        end, AccIn, Users)
    end, #{}, GroupUsers),

    CustomStorages = lists:filtermap(fun(Domain) ->
        case ?config({storage_id, Domain}, Config) of
            undefined -> false;
            StorageId -> {true, {StorageId, atom_to_binary(Domain, utf8)}}
        end
    end, Domains),

    SpacesSupports = lists:filtermap(fun({SpaceId, SpaceConfig}) ->
        Providers0 = proplists:get_value(<<"providers">>, SpaceConfig),
        Providers1 = lists:map(fun({CPid, Provider}) ->
            % If provider does not belong to any domain (was not started in env,
            % but included in space supports), just use its Id.
            Id = case proplists:get_value(CPid, DomainMappings) of
                undefined -> CPid;
                Domain -> domain_to_provider_id(Domain)
            end,
            {Id, Provider}
        end, Providers0),
        StorageSupp = maps:from_list(lists:filtermap(fun({PID, Info}) ->
            case proplists:get_value(<<"storage">>, Info) of
                undefined -> false;
                StorageName -> {true, {{StorageName, PID}, proplists:get_value(<<"supported_size">>, Info, 0)}}
            end
        end, Providers1)),
        case maps:size(StorageSupp) == 0 of
            true -> false;
            _ -> {true, {SpaceId, StorageSupp}}
        end
    end, SpacesSetup),

    Users = maps:fold(fun(UserId, SpacesList, AccIn) ->
        Name = fun(Text, User) ->
            list_to_binary(Text ++ "_" ++ binary_to_list(User)) end,
        AccIn ++ [{UserId, #user_config{
            id = UserId,
            name = Name("name", UserId),
            spaces = SpacesList,
            token = create_access_token(UserId),
            groups = maps:get(UserId, UserToGroups, [])
        }}
        ]
    end, [], UserToSpaces),

    SpacesHarvesters = maps:to_list(lists:foldl(
        fun({HarvesterId, HarvesterConfig}, SpacesHarvestersMap0) ->
            HarvesterSpaces = proplists:get_value(<<"spaces">>, HarvesterConfig),
            lists:foldl(fun(SpaceId, SpacesHarvestersMap00) ->
                maps:update_with(SpaceId, fun(SpaceHarvesters0) ->
                    lists:usort([HarvesterId | SpaceHarvesters0])
                end, [HarvesterId], SpacesHarvestersMap00)
            end, SpacesHarvestersMap0, HarvesterSpaces)
        end, #{}, HarvestersSetup
    )),

    user_logic_mock_setup(AllWorkers, Users),
    group_logic_mock_setup(AllWorkers, Groups, GroupUsers),
<<<<<<< HEAD
    space_logic_mock_setup(AllWorkers, Spaces, SpaceUsers, SpacesSupports, SpacesHarvesters, CustomStorages, StoragesSetupMap),
=======

    SpacesOwners = ?config(spaces_owners, Config, []),
    space_logic_mock_setup(AllWorkers, Spaces, SpaceUsers, SpacesSupports, SpacesHarvesters, CustomStorages, SpacesOwners),
>>>>>>> 1fa7151e
    provider_logic_mock_setup(Config, AllWorkers, DomainMappings, SpacesSetup, SpacesSupports, CustomStorages, StoragesSetupMap),

    lists:foreach(fun(DomainWorker) ->
        rpc:call(DomainWorker, fslogic_worker, init_paths_caches, [all])
    end, get_different_domain_workers(Config)),

    cluster_logic_mock_setup(AllWorkers),
    harvester_logic_mock_setup(AllWorkers, HarvestersSetup),
    storage_logic_mock_setup(AllWorkers, StoragesSetupMap, SpacesSupports),
    ok = init_qos_bounded_cache(Config),

    set_luma_feed(StoragesSetupMap, Config),
    setup_luma(LumaConfigs2, Config),

    %% Set expiration time for session to value specified in Config or to 1d.
    FuseSessionTTL = case ?config(fuse_session_grace_period_seconds, Config) of
        undefined ->
            240 * 60 * 60;
        Val ->
            Val
    end,
    {_, []} = rpc:multicall(AllWorkers, application, set_env, [?APP_NAME, session_validity_check_interval_seconds, 24 * 60 * 60]),
    {_, []} = rpc:multicall(AllWorkers, application, set_env, [?APP_NAME, fuse_session_grace_period_seconds, FuseSessionTTL]),

    lists:foreach(fun(Worker) ->
        test_utils:set_env(Worker, ?APP_NAME, dbsync_changes_broadcast_interval, timer:seconds(1)),
        test_utils:set_env(Worker, ?CLUSTER_WORKER_APP_NAME, couchbase_changes_update_interval, timer:seconds(1)),
        test_utils:set_env(Worker, ?CLUSTER_WORKER_APP_NAME, couchbase_changes_stream_update_interval, timer:seconds(1))
    end, AllWorkers),
    rpc:multicall(AllWorkers, dbsync_worker, start_streams, []),

    lists:foreach(
        fun({_, #user_config{id = UserId, spaces = UserSpaces}}) ->
            [rpc:call(W, file_meta, setup_onedata_user, [UserId, proplists:get_keys(UserSpaces)]) || W <- AllWorkers]
        end, Users),

    proplists:compact(
        lists:flatten([{spaces, Spaces}] ++ [initializer:setup_session(W, Users, Config) || W <- MasterWorkers])
    ).

%%--------------------------------------------------------------------
%% @private
%% @doc
%% Get one worker from each provider domain.
%% @end
%%--------------------------------------------------------------------
-spec get_different_domain_workers(Config :: list()) -> [node()].
get_different_domain_workers(Config) ->
    Workers = ?config(op_worker_nodes, Config),
    lists:usort(fun(W1, W2) -> ?GET_DOMAIN(W1) =< ?GET_DOMAIN(W2) end, Workers).


%%--------------------------------------------------------------------
%% @private
%% @doc
%% Get workers with given domain
%% @end
%%--------------------------------------------------------------------
-spec get_same_domain_workers(Config :: list(), Domain :: atom()) -> [node()].
get_same_domain_workers(Config, Domain) ->
    Workers = ?config(op_worker_nodes, Config),
    lists:filter(fun(W) -> ?GET_DOMAIN(W) =:= Domain end, Workers).

%%--------------------------------------------------------------------
%% @private
%% @doc
%% Removes test storage dir on given node
%% @end
%%--------------------------------------------------------------------
-spec teardown_storage(Worker :: node(), Config :: list()) -> string().
teardown_storage(Worker, Config) ->
    TmpDir = ?config({storage_dir, ?GET_DOMAIN(Worker)}, Config),
    "" = rpc:call(Worker, os, cmd, ["rm -rf " ++ TmpDir]).

%%--------------------------------------------------------------------
%% @private
%% @doc
%% Mocks user_logic module, so that it returns user details, spaces and groups.
%% @end
%%--------------------------------------------------------------------
-spec user_logic_mock_setup(Workers :: node() | [node()], [{od_user:id(), #user_config{}}]) ->
    ok.
user_logic_mock_setup(Workers, Users) ->
    test_utils:mock_new(Workers, user_logic, [passthrough]),
    test_utils:mock_new(Workers, auth_manager, [passthrough]),

    UserConfigToUserDoc = fun(UserConfig) ->
        #user_config{
            name = UName, id = UID,
            groups = Groups,
            spaces = Spaces
        } = UserConfig,
        {SpaceIds, _} = lists:unzip(Spaces),
        {GroupIds, _} = lists:unzip(Groups),
        {ok, #document{key = UID, value = #od_user{
            full_name = UName,
            linked_accounts = [],
            emails = [],
            username = <<>>,
            eff_spaces = SpaceIds,
            eff_groups = GroupIds
        }}}
    end,

    UsersByToken = lists:map(fun({UserId, #user_config{token = Token}}) ->
        {Token, UserId}
    end, Users),

    GetUserFun = fun
        (_, _, ?ROOT_USER_ID) ->
            {ok, #document{key = ?ROOT_USER_ID, value = #od_user{full_name = <<"root">>}}};
        (_, _, ?GUEST_USER_ID) ->
            {ok, #document{key = ?GUEST_USER_ID, value = #od_user{full_name = <<"nobody">>}}};
        (_, ?GUEST_SESS_ID, _) ->
            {error, forbidden};
        (Scope, ?ROOT_SESS_ID, UserId) when Scope =:= shared orelse Scope =:= protected ->
            case proplists:get_value(UserId, Users) of
                undefined ->
                    {error, not_found};
                UserConfig2 ->
                    UserConfigToUserDoc(UserConfig2)
            end;
        (_, SessionId, UserId) when is_binary(SessionId) ->
            {ok, #document{value = #session{
                identity = ?SUB(user, SessionUserId)
            }}} = session:get(SessionId),
            case SessionUserId of
                UserId ->
                    case proplists:get_value(UserId, Users) of
                        undefined ->
                            {error, not_found};
                        UserConfig2 ->
                            UserConfigToUserDoc(UserConfig2)
                    end;
                _ ->
                    {error, forbidden}
            end;
        (_, TokenCredentials, UserId) ->
            AccessToken = auth_manager:get_access_token(TokenCredentials),
            case proplists:get_value(AccessToken, UsersByToken, undefined) of
                undefined ->
                    {error, not_found};
                UserId ->
                    case proplists:get_value(UserId, Users) of
                        undefined ->
                            {error, not_found};
                        UserConfig2 ->
                            UserConfigToUserDoc(UserConfig2)
                    end;
                _ ->
                    {error, forbidden}
            end
    end,

    test_utils:mock_expect(Workers, token_logic, verify_access_token, fun(UserToken, _, _, _, _) ->
        case proplists:get_value(UserToken, UsersByToken, undefined) of
            undefined -> {error, not_found};
            UserId -> {ok, ?SUB(user, UserId), undefined}
        end
    end),
    test_utils:mock_expect(Workers, token_logic, is_token_revoked, fun(_TokenId) ->
        {ok, false}
    end),
    test_utils:mock_expect(Workers, token_logic, get_temporary_tokens_generation, fun(_UserId) ->
        {ok, ?TEMPORARY_TOKENS_GENERATION}
    end),

    test_utils:mock_expect(Workers, auth_manager, get_caveats, fun(TokenCredentials) ->
        AccessToken = auth_manager:get_access_token(TokenCredentials),
        case tokens:deserialize(AccessToken) of
            {ok, Token} ->
                {ok, tokens:get_caveats(Token)};
            {error, _} = Error ->
                Error
        end
    end),

    test_utils:mock_expect(Workers, user_logic, get, fun(Client, UserId) ->
        GetUserFun(private, Client, UserId)
    end),

    test_utils:mock_expect(Workers, user_logic, get_full_name, fun(UserId) ->
        {ok, #document{value = #od_user{full_name = FullName}}} = GetUserFun(protected, ?ROOT_SESS_ID, UserId),
        {ok, FullName}
    end),

    GetEffSpacesFun = fun(Client, UserId) ->
        {ok, #document{value = #od_user{eff_spaces = EffSpaces}}} = GetUserFun(private, Client, UserId),
        {ok, EffSpaces}
    end,

    test_utils:mock_expect(Workers, user_logic, get_eff_spaces, GetEffSpacesFun),

    HasEffSpaceFun = fun(UserDoc, SpaceId) ->
        #document{value = #od_user{eff_spaces = EffSpaces}} = UserDoc,
        lists:member(SpaceId, EffSpaces)
    end,

    test_utils:mock_expect(Workers, user_logic, has_eff_space, HasEffSpaceFun),

    test_utils:mock_expect(Workers, user_logic, has_eff_space,
        fun(Client, UserId, SpaceId) ->
            {ok, Doc} = GetUserFun(private, Client, UserId),
            HasEffSpaceFun(Doc, SpaceId)
        end),

    test_utils:mock_expect(Workers, user_logic, get_space_by_name,
        fun
            F(Client, UserId, SpaceName) when is_binary(UserId) ->
                {ok, UserDoc} = GetUserFun(private, Client, UserId),
                F(Client, UserDoc, SpaceName);
            F(Client, #document{value = #od_user{eff_spaces = EffSpaces}}, SpaceName) ->
                lists:foldl(
                    fun
                        (_SpaceId, {true, Found}) ->
                            {true, Found};
                        (SpaceId, false) ->
                            case space_logic:get_name(Client, SpaceId) of
                                {ok, SpaceName} ->
                                    {true, SpaceId};
                                _ ->
                                    false
                            end
                    end, false, EffSpaces)
        end).

-spec group_logic_mock_setup(Workers :: node() | [node()],
    [{binary(), binary()}], [{binary(), [binary()]}]) -> ok.
group_logic_mock_setup(Workers, Groups, _Users) ->
    test_utils:mock_new(Workers, group_logic),

    test_utils:mock_expect(Workers, group_logic, get_name, fun(GroupId) ->
        GroupName = proplists:get_value(GroupId, Groups),
        {ok, GroupName}
    end).

-spec space_logic_mock_setup(Workers :: node() | [node()],
    [{binary(), binary()}], [{binary(), [binary()]}], [{binary(), [{binary(), non_neg_integer()}]}],
<<<<<<< HEAD
    [{binary(), [binary()]}], [{binary(), binary()}], map()) -> ok.
space_logic_mock_setup(Workers, Spaces, Users, SpacesToStorages, SpacesHarvesters, CustomStorages, StoragesSetupMap) ->
=======
    [{binary(), [binary()]}], [{binary(), binary()}], [binary()]) -> ok.
space_logic_mock_setup(Workers, Spaces, Users, SpacesToStorages, SpacesHarvesters, CustomStorages, SpacesOwners) ->
>>>>>>> 1fa7151e
    test_utils:mock_new(Workers, space_logic),

    GetSpaceFun = fun
        % Special value returning empty space doc - needed because no one ever
        % thought that someone may want to test not supported/nonexistent space
        % and so all mocks depends on that assumption
        (_, ?NOT_SUPPORTED_SPACE_ID) ->
            {ok, #document{key = ?NOT_SUPPORTED_SPACE_ID, value = #od_space{
                name = ?NOT_SUPPORTED_SPACE_ID,
                providers = #{},
                harvesters = [],
                eff_users = #{},
                eff_groups = #{},
                storages = #{}
            }}};
        (_, SpaceId) ->
            SpaceName = proplists:get_value(SpaceId, Spaces),
            UserIds = proplists:get_value(SpaceId, Users, []),

            EffUsers = maps:from_list(lists:map(fun(UID) ->
                {UID, node_get_mocked_space_user_privileges(SpaceId, UID)}
            end, UserIds)),

            Storages = proplists:get_value(SpaceId, SpacesToStorages,
                maps:from_list([{St, 1000000000} || St <- CustomStorages])),

            StoragesByProvider = lists:foldl(fun({StorageId, ProviderId}, Acc) ->
                StorageConfig = maps:get(StorageId, maps:get(ProviderId, StoragesSetupMap, #{}), #{}),
                AccessType = case maps:get(<<"readonly">>, StorageConfig, false) of
                    true -> readonly;
                    false -> readwrite
                end,
                maps:update_with(ProviderId, fun(ProviderStorages) ->
                    ProviderStorages#{StorageId => AccessType}
                end, #{StorageId => AccessType}, Acc)
            end, #{}, maps:keys(Storages)),

            {ok, #document{key = SpaceId, value = #od_space{
                name = SpaceName,
                providers = maps:fold(fun({_StorageName, ProviderId}, Support, Acc) ->
                    maps:update_with(ProviderId, fun(PrevSupport) -> PrevSupport + Support end, Support, Acc)
                end, #{}, Storages),
                harvesters = proplists:get_value(SpaceId, SpacesHarvesters, []),
                eff_users = EffUsers,
                eff_groups = #{},
                storages = maps:fold(fun({StorageName, _Provider}, Support, Acc) ->
                    % StorageName is the same as Id
                    Acc#{StorageName => Support}
                end, #{}, Storages),
                storages_by_provider = StoragesByProvider
            }}}
    end,

    test_utils:mock_expect(Workers, space_logic, get, GetSpaceFun),

    test_utils:mock_expect(Workers, space_logic, get_name, fun(Client, SpaceId) ->
        {ok, #document{value = #od_space{name = Name}}} = GetSpaceFun(Client, SpaceId),
        {ok, Name}
    end),

    test_utils:mock_expect(Workers, space_logic, get_eff_users, fun(Client, SpaceId) ->
        {ok, #document{value = #od_space{eff_users = EffUsers}}} = GetSpaceFun(Client, SpaceId),
        {ok, EffUsers}
    end),

    test_utils:mock_expect(Workers, space_logic, get_local_storage_ids, fun(SpaceId) ->
        {ok, #document{value = #od_space{storages = StorageIds}}} = GetSpaceFun(?ROOT_SESS_ID, SpaceId),
        {ok, #document{value = #od_provider{storages = ProviderStorageIds}}} = provider_logic:get(),
        {ok, [X || X <- ProviderStorageIds, Y <-maps:keys(StorageIds), X==Y]}
    end),
    
    test_utils:mock_expect(Workers, space_logic, get_local_storage_id, fun(SpaceId) ->
        {ok, [StorageId | _]} = space_logic:get_local_storage_ids(SpaceId),
        {ok, StorageId}
    end),

    test_utils:mock_expect(Workers, space_logic, get_all_storage_ids, fun(SpaceId) ->
        {ok, #document{value = #od_space{storages = StorageIds}}} = GetSpaceFun(?ROOT_SESS_ID, SpaceId),
        {ok, maps:keys(StorageIds)}
    end),
    
    test_utils:mock_expect(Workers, space_logic, get_provider_ids, fun(SpaceId) ->
        space_logic:get_provider_ids(?ROOT_SESS_ID, SpaceId)
    end),

    test_utils:mock_expect(Workers, space_logic, get_provider_ids, fun(SpaceId) ->
        {ok, #document{value = #od_space{providers = Providers}}} = GetSpaceFun(?ROOT_SESS_ID, SpaceId),
        {ok, maps:keys(Providers)}
    end),

    test_utils:mock_expect(Workers, space_logic, get_provider_ids, fun(Client, SpaceId) ->
        {ok, #document{value = #od_space{providers = Providers}}} = GetSpaceFun(Client, SpaceId),
        {ok, maps:keys(Providers)}
    end),

    test_utils:mock_expect(Workers, space_logic, has_eff_privilege, fun(SpaceId, UserId, Privilege) ->
        {ok, #document{value = #od_space{eff_users = EffUsers}}} = GetSpaceFun(none, SpaceId),
        lists:member(Privilege, maps:get(UserId, EffUsers, []))
    end),

    test_utils:mock_expect(Workers, space_logic, has_eff_privileges, fun(SpaceId, UserId, Privileges) ->
        {ok, #document{value = #od_space{eff_users = EffUsers}}} = GetSpaceFun(none, SpaceId),
        UserPrivileges = maps:get(UserId, EffUsers, []),
        lists_utils:is_subset(Privileges, UserPrivileges)
    end),

    test_utils:mock_expect(Workers, space_logic, is_supported, fun(?ROOT_SESS_ID, SpaceId, ProviderId) ->
        {ok, #document{value = #od_space{providers = Providers}}} = GetSpaceFun(?ROOT_SESS_ID, SpaceId),
        maps:is_key(ProviderId, Providers)
    end),

    test_utils:mock_expect(Workers, space_logic, is_owner, fun(_, UserId) ->
        lists:member(UserId, SpacesOwners)
    end),

    test_utils:mock_expect(Workers, space_logic, get_harvesters, fun(SpaceId) ->
        {ok, proplists:get_value(SpaceId, SpacesHarvesters, [])}
    end).

-spec provider_logic_mock_setup(Config :: list(), Workers :: node() | [node()],
    proplists:proplist(), proplists:proplist(), [{binary(), [{binary(), non_neg_integer()}]}],
    [{binary(), binary()}], #{binary() => [binary()]}) -> ok.
provider_logic_mock_setup(_Config, AllWorkers, DomainMappings, SpacesSetup,
    SpacesToStorages, CustomStorages, StoragesSetupMap
) ->
    test_utils:mock_new(AllWorkers, provider_logic),

    ProvMap = lists:foldl(fun({SpaceId, SpaceConfig}, AccIn) ->
        Providers0 = proplists:get_value(<<"providers">>, SpaceConfig),
        lists:foldl(fun({CPid, _}, CAcc) ->
            ProvId0 = domain_to_provider_id(proplists:get_value(CPid, DomainMappings)),
            maps:put(ProvId0, maps:get(ProvId0, CAcc, []) ++ [SpaceId], CAcc)
        end, AccIn, Providers0)
    end, #{}, SpacesSetup),

    % Different arity of below functions must be mocked separately, because
    % they contain calls to the same module, which overrides the mock.
    GetProviderFun = fun(?ROOT_SESS_ID, PID) ->
        case maps:get(PID, ProvMap, undefined) of
            undefined ->
                {error, not_found};
            Spaces ->
                EffSpaces = maps:from_list(lists:map(fun(SpaceId) ->
                    Storages = proplists:get_value(SpaceId, SpacesToStorages,
                        maps:from_list([{St, 1000000000} || St <- CustomStorages])),
                    ProvidersSupp = maps:fold(fun({_StorageName, ProviderId}, Support, Acc) ->
                        maps:update_with(ProviderId, fun(PrevSupport) -> PrevSupport + Support end, Support, Acc)
                    end, #{}, Storages),
                    {SpaceId, maps:get(PID, ProvidersSupp, 1000000000)}
                end, Spaces)),
                ProviderSpacesToStorages = lists:foldl(fun({_SpaceId, SupportMap}, AccOut) ->
                    AccOut ++ lists:foldl(fun({StorageName, P}, AccIn) when P == PID -> [StorageName | AccIn];
                        (_, AccIn) -> AccIn
                    end, [], maps:keys(SupportMap))
                end, [], SpacesToStorages),
                ProviderCustomStorages = lists:filtermap(fun
                    ({StorageName, P}) when P == PID -> {true, StorageName};
                    (_) -> false
                end, CustomStorages),
                ProviderStoragesSetupMap = maps:keys(maps:get(PID, StoragesSetupMap, #{})),
                Storages = lists:usort(ProviderSpacesToStorages++ ProviderCustomStorages ++ ProviderStoragesSetupMap),

                {ok, #document{key = PID, value = #od_provider{
                    name = PID,
                    subdomain_delegation = false,
                    domain = PID,  % domain is the same as Id
                    eff_spaces = EffSpaces,
                    storages = Storages,
                    longitude = 0.0,
                    latitude = 0.0
                }}}
        end
    end,

    GetNameFun = fun(?ROOT_SESS_ID, PID) ->
        {ok, #document{value = #od_provider{name = Name}}} = GetProviderFun(?ROOT_SESS_ID, PID),
        {ok, Name}
    end,

    GetDomainFun = fun(?ROOT_SESS_ID, PID) ->
        {ok, #document{value = #od_provider{domain = Domain}}} = GetProviderFun(?ROOT_SESS_ID, PID),
        {ok, Domain}
    end,

    GetNodesFun = fun(PID) ->
        {ok, Domain} = GetDomainFun(?ROOT_SESS_ID, PID),
        % Simulate the fact the some providers can be reached only by their domain,
        % but return the domain/IP consistently
        AllProviders = lists:sort(maps:keys(ProvMap)),
        case index_of(PID, AllProviders) rem 2 of
            0 ->
                {ok, [Domain]};
            1 ->
                {ok, IPsAtoms} = inet:getaddrs(binary_to_list(Domain), inet),
                {ok, [list_to_binary(inet:ntoa(IP)) || IP <- IPsAtoms]}
        end
    end,

    GetSupportsFun = fun(?ROOT_SESS_ID, PID) ->
        {ok, #document{value = #od_provider{eff_spaces = Supports}}} = GetProviderFun(?ROOT_SESS_ID, PID),
        {ok, Supports}
    end,

    GetSpacesFun = fun(?ROOT_SESS_ID, PID) ->
        {ok, Supports} = GetSupportsFun(?ROOT_SESS_ID, PID),
        {ok, maps:keys(Supports)}
    end,

    SupportsSpaceFun = fun(?ROOT_SESS_ID, ProviderId, SpaceId) ->
        {ok, Spaces} = GetSpacesFun(?ROOT_SESS_ID, ProviderId),
        lists:member(SpaceId, Spaces)
    end,

    GetSupportSizeFun = fun(?ROOT_SESS_ID, PID, SpaceId) ->
        {ok, Supports} = GetSupportsFun(?ROOT_SESS_ID, PID),
        case maps:find(SpaceId, Supports) of
            {ok, Support} -> {ok, Support};
            error -> {error, not_found}
        end
    end,

    GetStorageIdsFun = fun(ProviderId) ->
        {ok, #document{value = #od_provider{storages = StorageIds}}} =
            GetProviderFun(?ROOT_SESS_ID, ProviderId),
        {ok, StorageIds}
    end,

    HasEffUserFun = fun(?ROOT_SESS_ID, ProviderId, UserId) ->
        {ok, Spaces} = GetSpacesFun(?ROOT_SESS_ID, ProviderId),
        lists:any(fun(SpaceId) ->
            {ok, Users} = space_logic:get_eff_users(?ROOT_SESS_ID, SpaceId),
            maps:is_key(UserId, Users)
        end, Spaces)
    end,

    test_utils:mock_expect(AllWorkers, provider_logic, get, GetProviderFun),

    test_utils:mock_expect(AllWorkers, provider_logic, get,
        fun(PID) ->
            GetProviderFun(?ROOT_SESS_ID, PID)
        end),

    test_utils:mock_expect(AllWorkers, provider_logic, get,
        fun() ->
            GetProviderFun(?ROOT_SESS_ID, oneprovider:get_id())
        end),


    test_utils:mock_expect(AllWorkers, provider_logic, get_protected_data, fun(?ROOT_SESS_ID, PID) ->
        case GetProviderFun(?ROOT_SESS_ID, PID) of
            {ok, Doc = #document{value = Provider}} ->
                {ok, Doc#document{value = Provider#od_provider{
                    subdomain_delegation = undefined,
                    subdomain = undefined,
                    eff_spaces = #{},
                    eff_users = [],
                    eff_groups = []
                }}};
            Error ->
                Error
        end
    end),


    test_utils:mock_expect(AllWorkers, provider_logic, get_name, GetNameFun),

    test_utils:mock_expect(AllWorkers, provider_logic, get_name,
        fun(PID) ->
            GetNameFun(?ROOT_SESS_ID, PID)
        end),

    test_utils:mock_expect(AllWorkers, provider_logic, get_name,
        fun() ->
            GetNameFun(?ROOT_SESS_ID, oneprovider:get_id())
        end),


    test_utils:mock_expect(AllWorkers, provider_logic, get_domain, GetDomainFun),

    test_utils:mock_expect(AllWorkers, provider_logic, get_domain,
        fun(PID) ->
            GetDomainFun(?ROOT_SESS_ID, PID)
        end),

    test_utils:mock_expect(AllWorkers, provider_logic, get_domain,
        fun() ->
            GetDomainFun(?ROOT_SESS_ID, oneprovider:get_id())
        end),


    test_utils:mock_expect(AllWorkers, provider_logic, get_nodes, GetNodesFun),


    test_utils:mock_expect(AllWorkers, provider_logic, get_spaces, GetSpacesFun),

    test_utils:mock_expect(AllWorkers, provider_logic, get_spaces,
        fun(PID) ->
            GetSpacesFun(?ROOT_SESS_ID, PID)
        end),

    test_utils:mock_expect(AllWorkers, provider_logic, get_spaces,
        fun() ->
            GetSpacesFun(?ROOT_SESS_ID, oneprovider:get_id())
        end),


    test_utils:mock_expect(AllWorkers, provider_logic, get_storage_ids,
        fun(PID) ->
            GetStorageIdsFun(PID)
        end),

    test_utils:mock_expect(AllWorkers, provider_logic, get_storage_ids,
        fun() ->
            GetStorageIdsFun(oneprovider:get_id())
        end),


    test_utils:mock_expect(AllWorkers, provider_logic, get_storage_ids,
        fun(PID) ->
            GetStorageIdsFun(PID)
        end),

    test_utils:mock_expect(AllWorkers, provider_logic, has_eff_user,
        fun(UserId) ->
            HasEffUserFun(?ROOT_SESS_ID, oneprovider:get_id(), UserId)
        end),

    test_utils:mock_expect(AllWorkers, provider_logic, has_eff_user,
        HasEffUserFun
    ),


    test_utils:mock_expect(AllWorkers, provider_logic, supports_space,
        fun(SpaceId) ->
            SupportsSpaceFun(?ROOT_SESS_ID, oneprovider:get_id(), SpaceId)
        end),

    test_utils:mock_expect(AllWorkers, provider_logic, supports_space,
        SupportsSpaceFun
    ),


    test_utils:mock_expect(AllWorkers, provider_logic, get_support_size,
        fun(SpaceId) ->
            GetSupportSizeFun(?ROOT_SESS_ID, oneprovider:get_id(), SpaceId)
        end),

    test_utils:mock_expect(AllWorkers, provider_logic, has_storage,
        fun(StorageId) ->
            {ok, StorageIds} = GetStorageIdsFun(oneprovider:get_id()),
            lists:member(StorageId, StorageIds)
        end),

    test_utils:mock_expect(AllWorkers, provider_logic, zone_time_seconds,
        fun() ->
            time_utils:cluster_time_seconds()
        end),


    test_utils:mock_expect(AllWorkers, provider_logic, zone_time_seconds,
        fun() ->
            time_utils:cluster_time_seconds()
        end),


    test_utils:mock_expect(AllWorkers, provider_logic, assert_zone_compatibility,
        fun() ->
            ok
        end),

    VerifyProviderIdentityFun = fun
        (?DUMMY_PROVIDER_IDENTITY_TOKEN(ProviderId)) ->
            {ok, ?SUB(?ONEPROVIDER, ProviderId)};
        (_) ->
            ?ERROR_BAD_TOKEN
    end,

    test_utils:mock_expect(AllWorkers, provider_logic, verify_provider_identity, fun(_) -> ok end),

    test_utils:mock_expect(AllWorkers, token_logic, verify_provider_identity_token, VerifyProviderIdentityFun).

%%--------------------------------------------------------------------
%% @private
%% @doc
%% Mocks cluster_logic module.
%% @end
%%--------------------------------------------------------------------
-spec cluster_logic_mock_setup(Workers :: node() | [node()]) -> ok.
cluster_logic_mock_setup(AllWorkers) ->
    test_utils:mock_new(AllWorkers, cluster_logic),
    test_utils:mock_expect(AllWorkers, cluster_logic, update_version_info, fun(_, _, _) ->
        ok
    end).

%%--------------------------------------------------------------------
%% @private
%% @doc
%% Mocks harvester_logic module.
%% @end
%%--------------------------------------------------------------------
-spec harvester_logic_mock_setup(Workers :: node() | [node()],
    proplists:proplist()) -> ok.
harvester_logic_mock_setup(Workers, HarvestersSetup) ->
    ok = test_utils:mock_new(Workers, harvester_logic),
    ok = test_utils:mock_expect(Workers, harvester_logic, get, fun(HarvesterId) ->
        Setup = proplists:get_value(HarvesterId, HarvestersSetup, []),
        Doc = #document{
            key = HarvesterId,
            value = #od_harvester{
                spaces = proplists:get_value(<<"spaces">>, Setup, []),
                indices = proplists:get_value(<<"indices">>, Setup, [])
            }},
        {ok, _} = put_into_cache(Doc),
        {ok, Doc}
    end).


-spec storage_logic_mock_setup(node() | [node()], map(),
    [{binary(), [#{{binary(), binary()} => non_neg_integer()}]}]) -> ok.
storage_logic_mock_setup(Workers, StoragesSetupMap, SpacesToStorages) ->
    StorageMap = maps:fold(fun(ProviderId, InitialStorageDesc, Acc) ->
        NewStorageDesc = maps:map(fun(StorageId, Desc) ->
            QosParameters = maps:get(<<"qos_parameters">>, Desc, #{}),
            ExtendedQosParameters = QosParameters#{
                <<"storageId">> => StorageId,
                <<"providerId">> => ProviderId
            },
            Desc#{<<"provider_id">> => ProviderId, <<"qos_parameters">> => ExtendedQosParameters}
        end, InitialStorageDesc),
        maps:merge(Acc, NewStorageDesc)
    end, #{}, StoragesSetupMap),


    StoragesToSpaces = lists:foldl(fun({SpaceId, Map}, AccOut) ->
        Storages = lists:map(fun({S, _}) -> S end, maps:keys(Map)),
        lists:foldl(fun(Storage, AccIn) ->
            maps:update_with(Storage, fun(Spaces) -> [SpaceId | Spaces] end, [SpaceId], AccIn)
        end, AccOut, Storages)
    end, #{}, SpacesToStorages),

    GetStorageFun = fun(SM) ->
        fun (<<"all">>) ->
                % This is useful when changing storage QoS parameters. Used only in mock.
                {ok, SM};
            (StorageId) ->
                StorageDesc = maps:get(StorageId, SM, #{}),
                {ok, #document{value = #od_storage{
                    % storage name is equal to its id
                    name = StorageId,
                    qos_parameters = maps:get(<<"qos_parameters">>, StorageDesc, #{}),
                    imported = maps:get(<<"imported_storage">>, StorageDesc, false),
                    readonly = maps:get(<<"readonly">>, StorageDesc, false)
                }}}
        end
    end,

    GetStorageSharedFun = fun(SM) ->
        fun(StorageId, _SpaceId) ->
            StorageDesc = maps:get(StorageId, SM, #{}),
            {ok, #document{value = #od_storage{
                % storage name is equal to its id
                name = StorageId,
                qos_parameters = maps:get(<<"qos_parameters">>, StorageDesc, #{}),
                readonly = maps:get(<<"readonly">>, StorageDesc, false)
            }}}
        end
    end,

    GetQosParametersFun = fun(StorageId) ->
        {ok, #document{value = #od_storage{qos_parameters = QosParameters}}} = storage_logic:get(StorageId),
        {ok, QosParameters}
    end,

    ok = test_utils:mock_new(Workers, storage_logic),

    ok = test_utils:mock_expect(Workers, storage_logic, get, GetStorageFun(StorageMap)),

    ok = test_utils:mock_expect(Workers, storage_logic, get_shared_data, GetStorageSharedFun(StorageMap)),

    ok = test_utils:mock_expect(Workers, storage_logic, get_qos_parameters_of_local_storage, GetQosParametersFun),

    ok = test_utils:mock_expect(Workers, storage_logic, get_qos_parameters_of_remote_storage,
        fun(StorageId,_) ->
            GetQosParametersFun(StorageId)
        end),

    ok = test_utils:mock_expect(Workers, storage_logic, get_provider,
        fun(StorageId, _SpaceId) ->
            {ok, maps:get(<<"provider_id">>, maps:get(StorageId, StorageMap, #{}))}
        end),

    ok = test_utils:mock_expect(Workers, storage_logic, get_name,
        % storage name is equal to its id
        fun(#document{key = Id}) -> {ok, Id};
            (Id) -> {ok, Id}
        end),

    ok = test_utils:mock_expect(Workers, storage_logic, get_spaces,
        fun(StorageId) -> {ok, maps:get(StorageId, StoragesToSpaces, [])} end),

    ok = test_utils:mock_expect(Workers, storage_logic, is_imported,
        fun(StorageId) ->
            {ok, #document{value = #od_storage{imported = ImportedStorage}}} = storage_logic:get(StorageId),
            {ok, ImportedStorage}
        end),

    ok = test_utils:mock_expect(Workers, storage_logic, is_storage_readonly,
        fun(StorageId, SpaceId) ->
            {ok, #document{value = #od_storage{readonly = Readonly}}} = storage_logic:get_shared_data(StorageId, SpaceId),
            {ok, Readonly}
        end),
    
    % NOTE this function changes qos parameters only on the node where it was executed
    ok = test_utils:mock_expect(Workers, storage_logic, set_qos_parameters,
        fun(StorageId, QosParameters) ->
            % erlang:apply needed to evade dialyzer warnings
            {ok, PreviousStorageMap} = erlang:apply(storage_logic, get, [<<"all">>]),
            PreviousStorageDesc = maps:get(StorageId, PreviousStorageMap, #{}),
            NewStorageDesc = PreviousStorageDesc#{<<"qos_parameters">> => QosParameters},
            NewStorageMap = PreviousStorageMap#{StorageId => NewStorageDesc},
            ok = meck:expect(storage_logic, get, GetStorageFun(NewStorageMap))
        end).


-spec storage_mock_teardown(Workers :: node() | [node()]) -> ok.
storage_mock_teardown(Workers) ->
    test_utils:mock_unload(Workers, storage_logic).


-spec set_luma_feed(map(), proplists:proplist()) -> ok.
set_luma_feed(StoragesSetupMap, Config) ->
    maps:fold(fun(ProviderDomain, ProviderStorageConfig, _) ->
        Workers = get_same_domain_workers(Config, binary_to_atom(ProviderDomain, utf8)),
        maps:fold(fun(StorageId, StorageConfig, _) ->
            case maps:get(<<"luma">>, StorageConfig, undefined) of
                undefined ->
                    undefined;
                Feed ->
                    Feed2 = binary_to_atom(Feed, utf8),
                    LumaConfig = luma_config:new(Feed2),
                    {_, []} = rpc:multicall(Workers, storage_config, set_luma_config, [StorageId, LumaConfig])
            end
        end, undefined, ProviderStorageConfig)
    end, undefined, StoragesSetupMap).

-spec setup_luma(map(), proplists:proplist()) -> ok.
setup_luma(LumaConfigs, Config) ->
    maps:fold(fun(ProviderDomain, LumaConfig, _) ->
        Workers = get_same_domain_workers(Config, ProviderDomain),
        ExternalFeedConfigPath = maps:get(<<"external_feed_config_path">>, LumaConfig, undefined),
        LocalFeedConfigPath = maps:get(<<"local_feed_config_path">>, LumaConfig, undefined),
        setup_luma_external_feed_mock(Workers, Config, ExternalFeedConfigPath),
        setup_luma_local_feed(hd(Workers), Config, LocalFeedConfigPath)
    end, undefined, LumaConfigs).

-spec setup_luma_external_feed_mock([node()], proplists:proplist(), undefined | binary()) ->
    term().
setup_luma_external_feed_mock(_Workers, _Config, undefined) ->
    ok;
setup_luma_external_feed_mock(Workers, Config, LumaConfigFile) ->
    LumaConfigPath = filename:join([proplists:get_value(data_dir, Config), LumaConfigFile]),
    {ok, ConfigJSONBin} = file:read_file(LumaConfigPath),
    LumaConfig = json_utils:decode(ConfigJSONBin),
    ok = test_utils:mock_new(Workers, luma_external_feed),
    ok = test_utils:mock_expect(Workers, luma_external_feed, http_client_post, fun(Url, _ReqHeaders, ReqBody) ->
        case lists:last(binary:split(Url, <<"/">>, [global])) of
            <<"onedata_user_to_credentials">> ->
                mock_onedata_user_to_credentials_luma_endpoint(ReqBody, LumaConfig);
            <<"default_credentials">> ->
                mock_space_default_posix_owner_endpoint(ReqBody, LumaConfig);
            <<"default">> ->
                mock_space_default_display_owner_endpoint(ReqBody, LumaConfig);
            <<"uid_to_onedata_user">> ->
                mock_uid_to_onedata_user_endpoint(ReqBody, LumaConfig);
            <<"acl_user_to_onedata_user">> ->
                mock_acl_user_to_onedata_user_endpoint(ReqBody, LumaConfig);
            <<"acl_group_to_onedata_group">> ->
                mock_acl_group_to_onedata_user_endpoint(ReqBody, LumaConfig)
        end
    end).

-spec mock_onedata_user_to_credentials_luma_endpoint(binary(), json_utils:json_map()) -> term().
mock_onedata_user_to_credentials_luma_endpoint(ReqBody, LumaConfig) ->
    Body = json_utils:decode(ReqBody),
    StorageId = maps:get(<<"storageId">>, Body),
    UserId = maps:get(<<"onedataUserId">>, Body),
    case kv_utils:get([StorageId, <<"storageUsers">>, UserId], LumaConfig, undefined) of
        undefined ->
            {ok, 404, undefined, json_utils:encode(#{})};
        Response ->
            {ok, 200, undefined, json_utils:encode(Response)}
    end.

-spec mock_space_default_posix_owner_endpoint(binary(), json_utils:json_map()) -> term().
mock_space_default_posix_owner_endpoint(ReqBody, LumaConfig) ->
    Body = json_utils:decode(ReqBody),
    StorageId = maps:get(<<"storageId">>, Body),
    SpaceId = maps:get(<<"spaceId">>, Body),
    case kv_utils:get([StorageId, <<"spacesDefaults">>, SpaceId, <<"posix">>], LumaConfig, undefined) of
        undefined ->
            {ok, 404, undefined, json_utils:encode(#{})};
        Response ->
            {ok, 200, undefined, json_utils:encode(Response)}
    end.

-spec mock_space_default_display_owner_endpoint(binary(), json_utils:json_map()) -> term().
mock_space_default_display_owner_endpoint(ReqBody, LumaConfig) ->
    Body = json_utils:decode(ReqBody),
    StorageId = maps:get(<<"storageId">>, Body),
    SpaceId = maps:get(<<"spaceId">>, Body),
    case kv_utils:get([StorageId, <<"spacesDefaults">>, SpaceId, <<"display">>], LumaConfig, undefined) of
        undefined ->
            {ok, 404, undefined, json_utils:encode(#{})};
        Response ->
            {ok, 200, undefined, json_utils:encode(Response)}
    end.

-spec mock_uid_to_onedata_user_endpoint(binary(), json_utils:json_map()) -> term().
mock_uid_to_onedata_user_endpoint(ReqBody, LumaConfig) ->
    Body = json_utils:decode(ReqBody),
    StorageId = maps:get(<<"storageId">>, Body),
    Uid = integer_to_binary(maps:get(<<"uid">>, Body)),
    case kv_utils:get([StorageId, <<"onedataUsers">>, <<"uids">>, Uid], LumaConfig, undefined) of
        undefined ->
            {ok, 404, undefined, json_utils:encode(#{})};
        Response ->
            {ok, 200, undefined, json_utils:encode(Response)}
    end.

-spec mock_acl_user_to_onedata_user_endpoint(binary(), json_utils:json_map()) -> term().
mock_acl_user_to_onedata_user_endpoint(ReqBody, LumaConfig) ->
    Body = json_utils:decode(ReqBody),
    StorageId = maps:get(<<"storageId">>, Body),
    AclUser = maps:get(<<"aclUser">>, Body),
    case kv_utils:get([StorageId, <<"onedataUsers">>, <<"aclUsers">>, AclUser], LumaConfig, undefined) of
        undefined ->
            {ok, 404, undefined, json_utils:encode(#{})};
        Response ->
            {ok, 200, undefined, json_utils:encode(Response)}
    end.

-spec mock_acl_group_to_onedata_user_endpoint(binary(), json_utils:json_map()) -> term().
mock_acl_group_to_onedata_user_endpoint(ReqBody, LumaConfig) ->
    Body = json_utils:decode(ReqBody),
    StorageId = maps:get(<<"storageId">>, Body),
    AclGroup = maps:get(<<"aclGroup">>, Body),
    case kv_utils:get([StorageId, <<"onedataGroups">>, AclGroup], LumaConfig, undefined) of
        undefined ->
            {ok, 404, undefined, json_utils:encode(#{})};
        Response ->
            {ok, 200, undefined, json_utils:encode(Response)}
    end.

-spec setup_luma_local_feed(node(), proplists:proplist(), undefined | binary()) -> term().
setup_luma_local_feed(_Worker, _Config, undefined) ->
    ok;
setup_luma_local_feed(Worker, Config, LumaConfigFile) ->
    LumaConfigPath = filename:join([proplists:get_value(data_dir, Config), LumaConfigFile]),
    {ok, ConfigJSONBin} = file:read_file(LumaConfigPath),
    LumaConfig = json_utils:decode(ConfigJSONBin),
    maps:fold(fun(StorageId, StorageLumaConfig, _) ->
        StorageUsersLumaConfig = maps:get(<<"storageUsers">>, StorageLumaConfig, #{}),
        SpacesDefaultsLumaConfig = maps:get(<<"spacesDefaults">>, StorageLumaConfig, #{}),
        OnedataUsersLumaConfig = maps:get(<<"onedataUsers">>, StorageLumaConfig, #{}),
        OnedataGroupsLumaConfig = maps:get(<<"onedataGroups">>, StorageLumaConfig, #{}),
        setup_luma_local_feed_storage_users(Worker, StorageId, StorageUsersLumaConfig),
        setup_luma_local_feed_spaces_defaults(Worker, StorageId, SpacesDefaultsLumaConfig),
        setup_luma_local_feed_onedata_users(Worker, StorageId, OnedataUsersLumaConfig),
        setup_luma_local_feed_onedata_groups(Worker, StorageId, OnedataGroupsLumaConfig)
    end, undefined, LumaConfig).

-spec setup_luma_local_feed_storage_users(node(), binary(), json_utils:json_map()) -> term().
setup_luma_local_feed_storage_users(Worker, StorageId, StorageUsers) ->
    maps:fold(fun(UserId, StorageUser, _) ->
        {ok, _} = rpc:call(Worker, rpc_api, luma_storage_users_store, [StorageId, UserId, StorageUser])
    end, undefined, StorageUsers).

-spec setup_luma_local_feed_spaces_defaults(node(), binary(), json_utils:json_map()) -> term().
setup_luma_local_feed_spaces_defaults(Worker, StorageId, SpacesDefaults) ->
    maps:fold(fun(SpaceId, SpaceDefaults, _) ->
        PosixDefaults = maps:get(<<"posix">>, SpaceDefaults, #{}),
        DisplayDefaults = maps:get(<<"display">>, SpaceDefaults, #{}),
        rpc:call(Worker, rpc_api, luma_spaces_posix_storage_defaults_store, [StorageId, SpaceId, PosixDefaults]),
        rpc:call(Worker, rpc_api, luma_spaces_display_defaults_store, [StorageId, SpaceId, DisplayDefaults])
    end, undefined, SpacesDefaults).

-spec setup_luma_local_feed_onedata_users(node(), binary(), json_utils:json_map()) -> term().
setup_luma_local_feed_onedata_users(Worker, StorageId, OnedataUsers) ->
    OnedataUsersByUids = maps:get(<<"uids">>, OnedataUsers, #{}),
    OnedataUsersByAclUsers = maps:get(<<"aclUsers">>, OnedataUsers, #{}),
    setup_luma_local_feed_onedata_users_by_uids(Worker, StorageId, OnedataUsersByUids),
    setup_luma_local_feed_onedata_users_by_acl_users(Worker, StorageId, OnedataUsersByAclUsers).

-spec setup_luma_local_feed_onedata_users_by_uids(node(), binary(), json_utils:json_map()) -> term().
setup_luma_local_feed_onedata_users_by_uids(Worker, StorageId, OnedataUsers) ->
    maps:fold(fun(Uid, OnedataUser, _) ->
        rpc:call(Worker, rpc_api, luma_onedata_users_store_by_uid, [StorageId, Uid, OnedataUser])
    end, undefined, OnedataUsers).

-spec setup_luma_local_feed_onedata_users_by_acl_users(node(), binary(), json_utils:json_map()) -> term().
setup_luma_local_feed_onedata_users_by_acl_users(Worker, StorageId, OnedataUsers) ->
    maps:fold(fun(AclUser, OnedataUser, _) ->
        rpc:call(Worker, rpc_api, luma_onedata_users_store_by_acl_user, [StorageId, AclUser, OnedataUser])
    end, undefined, OnedataUsers).

-spec setup_luma_local_feed_onedata_groups(node(), binary(), json_utils:json_map()) -> term().
setup_luma_local_feed_onedata_groups(Worker, StorageId, OnedataGroups) ->
    maps:fold(fun(AclGroup, OnedataGroup, _) ->
        rpc:call(Worker, rpc_api, luma_onedata_groups_store, [StorageId, AclGroup, OnedataGroup])
    end, undefined, OnedataGroups).

-spec index_of(term(), [term()]) -> not_found | integer().
index_of(Value, List) ->
    WithIndices = lists:zip(List, lists:seq(1, length(List))),
    case lists:keyfind(Value, 1, WithIndices) of
        {Value, Index} -> Index;
        false -> not_found
    end.

-spec init_qos_bounded_cache(list()) -> ok.
init_qos_bounded_cache(Config) ->
    DifferentProvidersWorkers = get_different_domain_workers(Config),
    {Results, BadNodes} = rpc:multicall(
        DifferentProvidersWorkers, qos_bounded_cache, ensure_exists_for_all_spaces, []
    ),
    ?assertMatch([], BadNodes),
    lists:foreach(fun(Result) -> ?assertMatch(ok, Result) end, Results).


local_ip_v4() ->
    {ok, Addrs} = inet:getifaddrs(),
    hd([
        Addr || {_, Opts} <- Addrs, {addr, Addr} <- Opts,
        size(Addr) == 4, Addr =/= {127,0,0,1}
    ]).<|MERGE_RESOLUTION|>--- conflicted
+++ resolved
@@ -861,13 +861,9 @@
 
     user_logic_mock_setup(AllWorkers, Users),
     group_logic_mock_setup(AllWorkers, Groups, GroupUsers),
-<<<<<<< HEAD
-    space_logic_mock_setup(AllWorkers, Spaces, SpaceUsers, SpacesSupports, SpacesHarvesters, CustomStorages, StoragesSetupMap),
-=======
 
     SpacesOwners = ?config(spaces_owners, Config, []),
-    space_logic_mock_setup(AllWorkers, Spaces, SpaceUsers, SpacesSupports, SpacesHarvesters, CustomStorages, SpacesOwners),
->>>>>>> 1fa7151e
+    space_logic_mock_setup(AllWorkers, Spaces, SpaceUsers, SpacesSupports, SpacesHarvesters, CustomStorages, SpacesOwners, StoragesSetupMap),
     provider_logic_mock_setup(Config, AllWorkers, DomainMappings, SpacesSetup, SpacesSupports, CustomStorages, StoragesSetupMap),
 
     lists:foreach(fun(DomainWorker) ->
@@ -1106,13 +1102,8 @@
 
 -spec space_logic_mock_setup(Workers :: node() | [node()],
     [{binary(), binary()}], [{binary(), [binary()]}], [{binary(), [{binary(), non_neg_integer()}]}],
-<<<<<<< HEAD
-    [{binary(), [binary()]}], [{binary(), binary()}], map()) -> ok.
-space_logic_mock_setup(Workers, Spaces, Users, SpacesToStorages, SpacesHarvesters, CustomStorages, StoragesSetupMap) ->
-=======
-    [{binary(), [binary()]}], [{binary(), binary()}], [binary()]) -> ok.
-space_logic_mock_setup(Workers, Spaces, Users, SpacesToStorages, SpacesHarvesters, CustomStorages, SpacesOwners) ->
->>>>>>> 1fa7151e
+    [{binary(), [binary()]}], [{binary(), binary()}], [binary()], map()) -> ok.
+space_logic_mock_setup(Workers, Spaces, Users, SpacesToStorages, SpacesHarvesters, CustomStorages, SpacesOwners, StoragesSetupMap) ->
     test_utils:mock_new(Workers, space_logic),
 
     GetSpaceFun = fun
@@ -1624,7 +1615,7 @@
             {ok, #document{value = #od_storage{readonly = Readonly}}} = storage_logic:get_shared_data(StorageId, SpaceId),
             {ok, Readonly}
         end),
-    
+
     % NOTE this function changes qos parameters only on the node where it was executed
     ok = test_utils:mock_expect(Workers, storage_logic, set_qos_parameters,
         fun(StorageId, QosParameters) ->
