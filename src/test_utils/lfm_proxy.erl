%%%--------------------------------------------------------------------
%%% @author Tomasz Lichon
%%% @copyright (C) 2015 ACK CYFRONET AGH
%%% This software is released under the MIT license
%%% cited in 'LICENSE.txt'.
%%% @end
%%%--------------------------------------------------------------------
%%% @doc
%%% Proxy for logical files manager operations
%%% @end
%%%--------------------------------------------------------------------
-module(lfm_proxy).
-author("Tomasz Lichon").

-include_lib("common_test/include/ct.hrl").
-include("modules/fslogic/lfm_internal.hrl").
-include("modules/fslogic/fslogic_common.hrl").

%% API
-export([init/1, teardown/1, stat/3, truncate/4, create/4, unlink/3, open/4, close/2, close_all/1,
    read/4, write/4, mkdir/3, mkdir/4, mv/4, ls/5, set_perms/4, update_times/6,
    get_xattr/4, get_xattr/5, set_xattr/4, remove_xattr/4, list_xattr/4, get_acl/3, set_acl/4,
    write_and_check/4, get_transfer_encoding/3, set_transfer_encoding/4,
    get_cdmi_completion_status/3, set_cdmi_completion_status/4, get_mimetype/3,
    set_mimetype/4, fsync/2, rm_recursive/3, get_metadata/6, set_metadata/6,
    check_perms/4]).

%%%===================================================================
%%% API
%%%===================================================================

-spec init(Config :: list()) -> list().
init(Config) ->
    Host = self(),
    Servers = lists:map(
        fun(W) ->
            spawn_link(W,
                fun() ->
                    lfm_handles = ets:new(lfm_handles, [public, set, named_table]),
                    Host ! {self(), done},
                    receive
                        exit -> ok
                    end
                end)
        end, lists:usort(?config(op_worker_nodes, Config))),

    lists:foreach(
        fun(Server) ->
            receive
                {Server, done} -> ok
            after timer:seconds(5) ->
                error("Cannot setup lfm_handles ETS")
            end
        end, Servers),

    [{servers, Servers} | Config].

-spec teardown(Config :: list()) -> ok.
teardown(Config) ->
    lists:foreach(
        fun(Pid) ->
            Pid ! exit
        end, ?config(servers, Config)).

-spec stat(node(), session:id(), logical_file_manager:file_key() | file_meta:uuid()) ->
    {ok, lfm_attrs:file_attributes()} | logical_file_manager:error_reply().
stat(Worker, SessId, FileKey) ->
    exec(Worker,
        fun(Host) ->
            Result =
                logical_file_manager:stat(SessId, uuid_to_guid(Worker, FileKey)),
            Host ! {self(), Result}
        end).

-spec truncate(node(), session:id(), logical_file_manager:file_key() | file_meta:uuid(), non_neg_integer()) ->
    term().
truncate(Worker, SessId, FileKey, Size) ->
    exec(Worker,
        fun(Host) ->
            Result =
                logical_file_manager:truncate(SessId, uuid_to_guid(Worker, FileKey), Size),
            Host ! {self(), Result}
        end).

-spec create(node(), session:id(), file_meta:path(), file_meta:posix_permissions()) ->
    {ok, fslogic_worker:file_guid()} | logical_file_manager:error_reply().
create(Worker, SessId, FilePath, Mode) ->
    exec(Worker,
        fun(Host) ->
            Result =
                logical_file_manager:create(SessId, FilePath, Mode),
            Host ! {self(), Result}
        end).

-spec unlink(node(), session:id(), fslogic_worker:file_guid_or_path() | file_meta:uuid_or_path()) ->
    ok | logical_file_manager:error_reply().
unlink(Worker, SessId, FileKey) ->
    exec(Worker,
        fun(Host) ->
            Result =
                logical_file_manager:unlink(SessId, uuid_to_guid(Worker, FileKey), false),
            Host ! {self(), Result}
        end).

-spec open(node(), session:id(), FileKey :: fslogic_worker:file_guid_or_path() | file_meta:uuid_or_path(),
    OpenType :: helpers:open_mode()) ->
    {ok, logical_file_manager:handle()} | logical_file_manager:error_reply().
open(Worker, SessId, FileKey, OpenMode) ->
    exec(Worker,
        fun(Host) ->
            Result =
                case logical_file_manager:open(SessId, uuid_to_guid(Worker, FileKey), OpenMode) of
                    {ok, Handle} ->
                        TestHandle = crypto:rand_bytes(10),
                        ets:insert(lfm_handles, {TestHandle, Handle}),
                        {ok, TestHandle};
                    Other -> Other
                end,
            Host ! {self(), Result}
        end).

-spec close(node(), logical_file_manager:handle()) ->
    ok | logical_file_manager:error_reply().
close(Worker, TestHandle) ->
    exec(Worker,
        fun(Host) ->
            [{_, Handle}] = ets:lookup(lfm_handles, TestHandle),
            logical_file_manager:fsync(Handle),
            logical_file_manager:release(Handle),
            ets:delete(lfm_handles, TestHandle),
            Host ! {self(), ok}
        end).

-spec close_all(node()) -> ok.
close_all(Worker) ->
    exec(Worker,
        fun(Host) ->
            lists:foreach(fun({_, Handle}) ->
                logical_file_manager:fsync(Handle),
                logical_file_manager:release(Handle)
            end, ets:tab2list(lfm_handles)),
            true = ets:delete_all_objects(lfm_handles),
            Host ! {self(), ok}
        end).

-spec read(node(), logical_file_manager:handle(), integer(), integer()) ->
    {ok, binary()} | logical_file_manager:error_reply().
read(Worker, TestHandle, Offset, Size) ->
    exec(Worker,
        fun(Host) ->
            [{_, Handle}] = ets:lookup(lfm_handles, TestHandle),
            Result =
                case logical_file_manager:read(Handle, Offset, Size) of
                    {ok, NewHandle, Res}  ->
                        ets:insert(lfm_handles, {TestHandle, NewHandle}),
                        {ok, Res};
                    Other -> Other
                end,
            Host ! {self(), Result}
        end).

-spec write(node(), logical_file_manager:handle(), integer(), binary()) ->
    {ok, integer()} | logical_file_manager:error_reply().
write(Worker, TestHandle, Offset, Bytes) ->
    exec(Worker,
        fun(Host) ->
            [{_, Handle}] = ets:lookup(lfm_handles, TestHandle),
            Result =
                case logical_file_manager:write(Handle, Offset, Bytes) of
                    {ok, NewHandle, Res}  ->
                        ets:insert(lfm_handles, {TestHandle, NewHandle}),
                        {ok, Res};
                    Other -> Other
                end,
            Host ! {self(), Result}
        end).

-spec write_and_check(node(), logical_file_manager:handle(), integer(), binary()) ->
    {ok, integer(), StatAns} | logical_file_manager:error_reply() when
    StatAns :: {ok, lfm_attrs:file_attributes()} | logical_file_manager:error_reply().
write_and_check(Worker, TestHandle, Offset, Bytes) ->
    exec(Worker,
        fun(Host) ->
            [{_, Handle}] = ets:lookup(lfm_handles, TestHandle),
            #lfm_handle{file_guid = GUID,
                fslogic_ctx = #fslogic_ctx{session_id = SessId}} = Handle,
            Result =
                case logical_file_manager:write(Handle, Offset, Bytes) of
                    {ok, NewHandle, Res}  ->
                        ets:insert(lfm_handles, {TestHandle, NewHandle}),
                        case logical_file_manager:fsync(NewHandle) of
                            ok ->
                                {ok, Res, logical_file_manager:stat(SessId, {guid, GUID})};
                            Other2 ->
                                Other2
                        end;
                    Other -> Other
                end,
            Host ! {self(), Result}
        end).

-spec mkdir(node(), session:id(), binary()) ->
    {ok, fslogic_worker:file_guid()} | logical_file_manager:error_reply().
mkdir(Worker, SessId, Path) ->
    exec(Worker,
        fun(Host) ->
            Result =
                logical_file_manager:mkdir(SessId, Path),
            Host ! {self(), Result}
        end).

-spec mkdir(node(), session:id(), binary(), file_meta:posix_permissions()) ->
    {ok, DirUUID :: file_meta:uuid()} | logical_file_manager:error_reply().
mkdir(Worker, SessId, Path, Mode) ->
    exec(Worker,
        fun(Host) ->
            Result =
                logical_file_manager:mkdir(SessId, Path, Mode),
            Host ! {self(), Result}
        end).

-spec ls(node(), session:id(), fslogic_worker:file_guid_or_path() | file_meta:uuid_or_path(), integer(), integer()) ->
    {ok, [{fslogic_worker:file_guid_or_path() | file_meta:uuid_or_path(), file_meta:name()}]} | logical_file_manager:error_reply().
ls(Worker, SessId, FileKey, Offset, Limit) ->
    exec(Worker,
        fun(Host) ->
            Result =
                logical_file_manager:ls(SessId, uuid_to_guid(Worker, FileKey), Offset, Limit),
            Host ! {self(), Result}
        end).

-spec mv(node(), session:id(), fslogic_worker:file_guid_or_path(), file_meta:path()) ->
    {ok, fslogic_worker:file_guid()} | logical_file_manager:error_reply().
mv(Worker, SessId, FileKeyFrom, PathTo) ->
    exec(Worker,
        fun(Host) ->
            Result =
                logical_file_manager:mv(SessId, FileKeyFrom, PathTo),
            Host ! {self(), Result}
        end).

-spec set_perms(node(), session:id(), logical_file_manager:file_key() | file_meta:uuid(), file_meta:posix_permissions()) ->
    ok | logical_file_manager:error_reply().
set_perms(Worker, SessId, FileKey, NewPerms) ->
    exec(Worker,
        fun(Host) ->
            Result =
                logical_file_manager:set_perms(SessId, uuid_to_guid(Worker, FileKey), NewPerms),
            Host ! {self(), Result}
        end).

-spec update_times(node(), session:id(), logical_file_manager:file_key(),
    file_meta:time(), file_meta:time(), file_meta:time()) ->
    ok | logical_file_manager:error_reply().
update_times(Worker, SessId, FileKey, ATime, MTime, CTime) ->
    exec(Worker,
        fun(Host) ->
            Result =
                logical_file_manager:update_times(SessId, FileKey, ATime, MTime, CTime),
            Host ! {self(), Result}
        end).

-spec get_xattr(node(), session:id(), fslogic_worker:file_guid_or_path() | file_meta:uuid_or_path(), xattr:name()) ->
    {ok, #xattr{}} | logical_file_manager:error_reply().
get_xattr(Worker, SessId, FileKey, XattrKey) ->
    get_xattr(Worker, SessId, FileKey, XattrKey, false).

-spec get_xattr(node(), session:id(), fslogic_worker:file_guid_or_path() | file_meta:uuid_or_path(), xattr:name(), boolean()) ->
    {ok, #xattr{}} | logical_file_manager:error_reply().
get_xattr(Worker, SessId, FileKey, XattrKey, Inherited) ->
    exec(Worker,
        fun(Host) ->
            Result =
                logical_file_manager:get_xattr(SessId, uuid_to_guid(Worker, FileKey), XattrKey, Inherited),
            Host ! {self(), Result}
        end).

-spec set_xattr(node(), session:id(), fslogic_worker:file_guid_or_path() | file_meta:uuid_or_path(), #xattr{}) ->
    ok | logical_file_manager:error_reply().
set_xattr(Worker, SessId, FileKey, Xattr) ->
    exec(Worker,
        fun(Host) ->
            Result =
                logical_file_manager:set_xattr(SessId, uuid_to_guid(Worker, FileKey), Xattr),
            Host ! {self(), Result}
        end).

-spec remove_xattr(node(), session:id(), fslogic_worker:file_guid_or_path() | file_meta:uuid_or_path(), xattr:name()) ->
    ok | logical_file_manager:error_reply().
remove_xattr(Worker, SessId, FileKey, XattrKey) ->
    exec(Worker,
        fun(Host) ->
            Result =
                logical_file_manager:remove_xattr(SessId, uuid_to_guid(Worker, FileKey), XattrKey),
            Host ! {self(), Result}
        end).

-spec list_xattr(node(), session:id(), fslogic_worker:file_guid_or_path() | file_meta:uuid_or_path(), boolean()) ->
    {ok, [xattr:name()]} | logical_file_manager:error_reply().
list_xattr(Worker, SessId, FileKey, Inherited) ->
    exec(Worker,
        fun(Host) ->
            Result =
                logical_file_manager:list_xattr(SessId, uuid_to_guid(Worker, FileKey), Inherited),
            Host ! {self(), Result}
        end).

-spec get_acl(node(), session:id(), fslogic_worker:file_guid_or_path() | file_meta:uuid_or_path()) ->
    {ok, [lfm_perms:access_control_entity()]} | logical_file_manager:error_reply().
get_acl(Worker, SessId, FileKey) ->
    exec(Worker,
        fun(Host) ->
            Result =
                logical_file_manager:get_acl(SessId, uuid_to_guid(Worker, FileKey)),
            Host ! {self(), Result}
        end).

-spec set_acl(node(), session:id(), fslogic_worker:file_guid_or_path() | file_meta:uuid_or_path(), [lfm_perms:access_control_entity()]) ->
    ok | logical_file_manager:error_reply().
set_acl(Worker, SessId, FileKey, EntityList) ->
    exec(Worker,
        fun(Host) ->
            Result =
                logical_file_manager:set_acl(SessId, uuid_to_guid(Worker, FileKey), EntityList),
            Host ! {self(), Result}
        end).

-spec get_transfer_encoding(node(), session:id(), logical_file_manager:file_key() | file_meta:uuid()) ->
    {ok, xattr:transfer_encoding()} | logical_file_manager:error_reply().
get_transfer_encoding(Worker, SessId, FileKey) ->
    exec(Worker,
        fun(Host) ->
            Result =
                logical_file_manager:get_transfer_encoding(SessId, uuid_to_guid(Worker, FileKey)),
            Host ! {self(), Result}
        end).

-spec set_transfer_encoding(node(), session:id(), logical_file_manager:file_key() | file_meta:uuid(), xattr:transfer_encoding()) ->
    ok | logical_file_manager:error_reply().
set_transfer_encoding(Worker, SessId, FileKey, Encoding) ->
    exec(Worker,
        fun(Host) ->
            Result =
                logical_file_manager:set_transfer_encoding(SessId, uuid_to_guid(Worker, FileKey), Encoding),
            Host ! {self(), Result}
        end).

-spec get_cdmi_completion_status(node(), session:id(), logical_file_manager:file_key() | file_meta:uuid()) ->
    {ok, xattr:cdmi_completion_status()} | logical_file_manager:error_reply().
get_cdmi_completion_status(Worker, SessId, FileKey) ->
    exec(Worker,
        fun(Host) ->
            Result =
                logical_file_manager:get_cdmi_completion_status(SessId, uuid_to_guid(Worker, FileKey)),
            Host ! {self(), Result}
        end).

-spec set_cdmi_completion_status(node(), session:id(),
    logical_file_manager:file_key() | file_meta:uuid(), xattr:cdmi_completion_status()) ->
    ok | logical_file_manager:error_reply().
set_cdmi_completion_status(Worker, SessId, FileKey, CompletionStatus) ->
    exec(Worker,
        fun(Host) ->
            Result =
                logical_file_manager:set_cdmi_completion_status(SessId, uuid_to_guid(Worker, FileKey), CompletionStatus),
            Host ! {self(), Result}
        end).

-spec get_mimetype(node(), session:id(), logical_file_manager:file_key() | file_meta:uuid()) ->
    {ok, xattr:mimetype()} | logical_file_manager:error_reply().
get_mimetype(Worker, SessId, FileKey) ->
    exec(Worker,
        fun(Host) ->
            Result =
                logical_file_manager:get_mimetype(SessId, uuid_to_guid(Worker, FileKey)),
            Host ! {self(), Result}
        end).

-spec set_mimetype(node(), session:id(), logical_file_manager:file_key() | file_meta:uuid(), xattr:mimetype()) ->
ok | logical_file_manager:error_reply().
set_mimetype(Worker, SessId, FileKey, Mimetype) ->
    exec(Worker,
        fun(Host) ->
            Result =
                logical_file_manager:set_mimetype(SessId, uuid_to_guid(Worker, FileKey), Mimetype),
            Host ! {self(), Result}
        end).

-spec fsync(node(), logical_file_manager:handle()) ->
    ok | logical_file_manager:error_reply().
fsync(Worker, TestHandle) ->
    exec(Worker,
        fun(Host) ->
            [{_, Handle}] = ets:lookup(lfm_handles, TestHandle),
            Result = logical_file_manager:fsync(Handle),
            Host ! {self(), Result}
        end).

-spec rm_recursive(node(), session:id(), fslogic_worker:file_guid_or_path() | file_meta:uuid_or_path()) ->
    ok | logical_file_manager:error_reply().
rm_recursive(Worker, SessId, FileKey) ->
    exec(Worker,
        fun(Host) ->
            Result =
                logical_file_manager:rm_recursive(SessId, uuid_to_guid(Worker, FileKey)),
            Host ! {self(), Result}
        end).

<<<<<<< HEAD
-spec get_metadata(node(), session:id(), logical_file_manager:file_key(), binary(), [binary()]) -> {ok, maps:map()}.
get_metadata(Worker, SessionId, FileKey, Type, Names) ->
=======
-spec get_metadata(node(), session:id(), logical_file_manager:file_key(), binary(), [binary()], boolean()) -> {ok, #{}}.
get_metadata(Worker, SessionId, FileKey, Type, Names, Inherited) ->
>>>>>>> e7c46e8f
        exec(Worker,
        fun(Host) ->
            Result =
                logical_file_manager:get_metadata(SessionId, FileKey, Type, Names, Inherited),
            Host ! {self(), Result}
        end).

-spec set_metadata(node(), session:id(), logical_file_manager:file_key(), binary(), maps:map(), [binary()]) -> ok.
set_metadata(Worker, SessionId, FileKey, Type, Value, Names) ->
        exec(Worker,
        fun(Host) ->
            Result =
                logical_file_manager:set_metadata(SessionId, FileKey, Type, Value, Names),
            Host ! {self(), Result}
        end).

-spec check_perms(node(), session:id(), logical_file_manager:file_key(), helpers:open_mode()) ->
    {ok, boolean()} | {error, term()}.
check_perms(Worker, SessionId, FileKey, OpenMode) ->
    exec(Worker,
        fun(Host) ->
            Result =
                logical_file_manager:check_perms(SessionId, FileKey, OpenMode),
            Host ! {self(), Result}
        end).

%%%===================================================================
%%% Internal functions
%%%===================================================================

exec(Worker, Fun) ->
    Host = self(),
    Pid = spawn_link(Worker,
        fun() ->
            try
                Fun(Host)
            catch
                _:Reason ->
                    Host ! {self(), {error, {test_exec, Reason, erlang:get_stacktrace()}}}
            end
        end),
    receive
        {Pid, Result} -> Result
    after timer:seconds(60) ->
        {error, test_timeout}
    end.


uuid_to_guid(W, {uuid, UUID}) ->
    {guid, uuid_to_guid(W, UUID)};
uuid_to_guid(W, UUID) when is_binary(UUID) ->
    rpc:call(W, fslogic_uuid, to_file_guid, [UUID]);
uuid_to_guid(_, Other) ->
    Other.<|MERGE_RESOLUTION|>--- conflicted
+++ resolved
@@ -406,13 +406,8 @@
             Host ! {self(), Result}
         end).
 
-<<<<<<< HEAD
--spec get_metadata(node(), session:id(), logical_file_manager:file_key(), binary(), [binary()]) -> {ok, maps:map()}.
-get_metadata(Worker, SessionId, FileKey, Type, Names) ->
-=======
--spec get_metadata(node(), session:id(), logical_file_manager:file_key(), binary(), [binary()], boolean()) -> {ok, #{}}.
+-spec get_metadata(node(), session:id(), logical_file_manager:file_key(), binary(), [binary()], boolean()) -> {ok, maps:map()}.
 get_metadata(Worker, SessionId, FileKey, Type, Names, Inherited) ->
->>>>>>> e7c46e8f
         exec(Worker,
         fun(Host) ->
             Result =
