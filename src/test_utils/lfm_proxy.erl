--- conflicted
+++ resolved
@@ -17,15 +17,9 @@
 
 
 %% API
-<<<<<<< HEAD
 -export([init/1, teardown/1, stat/3, get_child_attr/4, truncate/4, create/4, create/5,
-    create_and_open/4, create_and_open/5, unlink/3, open/4, close/2, close_all/1,
+    create_and_open/4, create_and_open/5, unlink/3, open/4, get_file_location/3, close/2, close_all/1,
     read/4, silent_read/4, write/4, get_file_path/3, get_parent/3, mkdir/3, mkdir/4, mkdir/5, mv/4, mv/5, ls/5, ls/6, ls/7,
-=======
--export([init/1, teardown/1, stat/3, truncate/4, create/4, create/5,
-    create_and_open/4, create_and_open/5, unlink/3, open/4, get_file_location/3, close/2, close_all/1,
-    read/4, silent_read/4, write/4, mkdir/3, mkdir/4, mkdir/5, mv/4, ls/5, ls/6, ls/7,
->>>>>>> 37f70266
     read_dir_plus/5, read_dir_plus/6, set_perms/4,
     update_times/6, get_xattr/4, get_xattr/5, set_xattr/4, set_xattr/6, remove_xattr/4, list_xattr/5,
     get_acl/3, set_acl/4, remove_acl/3, write_and_check/4, get_transfer_encoding/3, set_transfer_encoding/4,
