--- conflicted
+++ resolved
@@ -22,12 +22,8 @@
     get_xattr/4, get_xattr/5, set_xattr/4, remove_xattr/4, list_xattr/4, get_acl/3, set_acl/4,
     write_and_check/4, get_transfer_encoding/3, set_transfer_encoding/4,
     get_cdmi_completion_status/3, set_cdmi_completion_status/4, get_mimetype/3,
-<<<<<<< HEAD
-    set_mimetype/4, fsync/2, rm_recursive/3, get_metadata/6, set_metadata/6]).
-=======
-    set_mimetype/4, fsync/2, rm_recursive/3, get_metadata/5, set_metadata/6,
+    set_mimetype/4, fsync/2, rm_recursive/3, get_metadata/6, set_metadata/6,
     check_perms/4]).
->>>>>>> 89d52c82
 
 %%%===================================================================
 %%% API
