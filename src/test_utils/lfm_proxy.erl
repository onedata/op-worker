--- conflicted
+++ resolved
@@ -82,7 +82,6 @@
             Pid ! exit
         end, ?config(servers, Config)).
 
-<<<<<<< HEAD
 -spec add_qos(node(), session:id(), logical_file_manager:file_key(), binary(),
     qos_item:replicas_num()) -> {ok, qos_item:id()} | logical_file_manager:error_reply().
 add_qos(Worker, SessId, FileKey, Expression, ReplicasNum) ->
@@ -103,12 +102,8 @@
 remove_qos(Worker, SessId, QosId) ->
     ?EXEC(Worker, logical_file_manager:remove_qos(SessId, QosId)).
 
--spec stat(node(), session:id(), logical_file_manager:file_key() | file_meta:uuid()) ->
-    {ok, lfm_attrs:file_attributes()} | logical_file_manager:error_reply().
-=======
 -spec stat(node(), session:id(), lfm:file_key() | file_meta:uuid()) ->
     {ok, lfm_attrs:file_attributes()} | lfm:error_reply().
->>>>>>> 45137261
 stat(Worker, SessId, FileKey) ->
     ?EXEC(Worker, lfm:stat(SessId, uuid_to_guid(Worker, FileKey))).
 
