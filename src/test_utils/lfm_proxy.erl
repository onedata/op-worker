--- conflicted
+++ resolved
@@ -503,12 +503,8 @@
 get_xattr(Worker, SessId, FileKey, XattrKey) ->
     get_xattr(Worker, SessId, FileKey, XattrKey, false).
 
-<<<<<<< HEAD
+
 -spec get_xattr(node(), session:id(), fslogic_worker:file_guid_or_path() | file_meta:uuid_or_path(), custom_metadata:name(), boolean()) ->
-=======
-
--spec get_xattr(node(), session:id(), fslogic_worker:file_guid_or_path() | file_meta:uuid_or_path(), xattr:name(), boolean()) ->
->>>>>>> 91f256d1
     {ok, #xattr{}} | lfm:error_reply().
 get_xattr(Worker, SessId, FileKey, XattrKey, Inherited) ->
     ?EXEC(Worker, lfm:get_xattr(SessId, uuid_to_guid(Worker, FileKey), XattrKey, Inherited)).
@@ -526,12 +522,8 @@
 set_xattr(Worker, SessId, FileKey, Xattr, Create, Replace) ->
     ?EXEC(Worker, lfm:set_xattr(SessId, uuid_to_guid(Worker, FileKey), Xattr, Create, Replace)).
 
-<<<<<<< HEAD
+
 -spec remove_xattr(node(), session:id(), fslogic_worker:file_guid_or_path() | file_meta:uuid_or_path(), custom_metadata:name()) ->
-=======
-
--spec remove_xattr(node(), session:id(), fslogic_worker:file_guid_or_path() | file_meta:uuid_or_path(), xattr:name()) ->
->>>>>>> 91f256d1
     ok | lfm:error_reply().
 remove_xattr(Worker, SessId, FileKey, XattrKey) ->
     ?EXEC(Worker, lfm:remove_xattr(SessId, uuid_to_guid(Worker, FileKey), XattrKey)).
@@ -576,12 +568,8 @@
 get_transfer_encoding(Worker, SessId, FileKey) ->
     ?EXEC(Worker, lfm:get_transfer_encoding(SessId, uuid_to_guid(Worker, FileKey))).
 
-<<<<<<< HEAD
+
 -spec set_transfer_encoding(node(), session:id(), lfm:file_key() | file_meta:uuid(), custom_metadata:transfer_encoding()) ->
-=======
-
--spec set_transfer_encoding(node(), session:id(), lfm:file_key() | file_meta:uuid(), xattr:transfer_encoding()) ->
->>>>>>> 91f256d1
     ok | lfm:error_reply().
 set_transfer_encoding(Worker, SessId, FileKey, Encoding) ->
     ?EXEC(Worker, lfm:set_transfer_encoding(SessId, uuid_to_guid(Worker, FileKey), Encoding)).
@@ -605,12 +593,8 @@
 get_mimetype(Worker, SessId, FileKey) ->
     ?EXEC(Worker, lfm:get_mimetype(SessId, uuid_to_guid(Worker, FileKey))).
 
-<<<<<<< HEAD
+
 -spec set_mimetype(node(), session:id(), lfm:file_key() | file_meta:uuid(), custom_metadata:mimetype()) ->
-=======
-
--spec set_mimetype(node(), session:id(), lfm:file_key() | file_meta:uuid(), xattr:mimetype()) ->
->>>>>>> 91f256d1
     ok | lfm:error_reply().
 set_mimetype(Worker, SessId, FileKey, Mimetype) ->
     ?EXEC(Worker, lfm:set_mimetype(SessId, uuid_to_guid(Worker, FileKey), Mimetype)).
