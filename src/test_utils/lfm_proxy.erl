%%%--------------------------------------------------------------------
%%% @author Tomasz Lichon
%%% @copyright (C) 2015 ACK CYFRONET AGH
%%% This software is released under the MIT license
%%% cited in 'LICENSE.txt'.
%%% @end
%%%--------------------------------------------------------------------
%%% @doc
%%% Proxy for logical files manager operations
%%% @end
%%%--------------------------------------------------------------------
-module(lfm_proxy).
-author("Tomasz Lichon").

-include_lib("common_test/include/ct.hrl").
-include("modules/fslogic/lfm_internal.hrl").
-include("modules/fslogic/fslogic_common.hrl").

%% API
-export([init/1, teardown/1, stat/3, truncate/4, create/4, unlink/3, open/4, close/2,
    read/4, write/4, mkdir/3, mkdir/4, ls/5, set_perms/4, get_xattr/4,
    set_xattr/4, remove_xattr/4, list_xattr/3, get_acl/3, set_acl/4,
    write_and_check/4, get_transfer_encoding/3, set_transfer_encoding/4,
    get_cdmi_completion_status/3, set_cdmi_completion_status/4, get_mimetype/3,
    set_mimetype/4, fsync/2, rm_recursive/3]).

%%%===================================================================
%%% API
%%%===================================================================

-spec init(Config :: list()) -> list().
init(Config) ->
    Host = self(),
    Servers = lists:map(
        fun(W) ->
            spawn_link(W,
                fun() ->
                    lfm_handles = ets:new(lfm_handles, [public, set, named_table]),
                    Host ! {self(), done},
                    receive
                        exit -> ok
                    end
                end)
        end, lists:usort(?config(op_worker_nodes, Config))),

    lists:foreach(
        fun(Server) ->
            receive
                {Server, done} -> ok
            after timer:seconds(5) ->
                error("Cannot setup lfm_handles ETS")
            end
        end, Servers),

    [{servers, Servers} | Config].

-spec teardown(Config :: list()) -> ok.
teardown(Config) ->
    lists:foreach(
        fun(Pid) ->
            Pid ! exit
        end, ?config(servers, Config)).

-spec stat(node(), session:id(), logical_file_manager:file_key() | file_meta:uuid()) ->
    {ok, lfm_attrs:file_attributes()} | logical_file_manager:error_reply().
stat(Worker, SessId, FileKey) ->
    exec(Worker,
        fun(Host) ->
            Result =
                logical_file_manager:stat(SessId, uuid_to_guid(Worker, FileKey)),
            Host ! {self(), Result}
        end).

-spec truncate(node(), session:id(), logical_file_manager:file_key() | file_meta:uuid(), non_neg_integer()) ->
    term().
truncate(Worker, SessId, FileKey, Size) ->
    exec(Worker,
        fun(Host) ->
            Result =
                logical_file_manager:truncate(SessId, uuid_to_guid(Worker, FileKey), Size),
            Host ! {self(), Result}
        end).

-spec create(node(), session:id(), file_meta:path(), file_meta:posix_permissions()) ->
    {ok, fslogic_worker:file_guid()} | logical_file_manager:error_reply().
create(Worker, SessId, FilePath, Mode) ->
    exec(Worker,
        fun(Host) ->
            Result =
                logical_file_manager:create(SessId, FilePath, Mode),
            Host ! {self(), Result}
        end).

-spec unlink(node(), session:id(), fslogic_worker:file_guid_or_path() | file_meta:uuid_or_path()) ->
    ok | logical_file_manager:error_reply().
unlink(Worker, SessId, FileKey) ->
    exec(Worker,
        fun(Host) ->
            Result =
                logical_file_manager:unlink(SessId, uuid_to_guid(Worker, FileKey)),
            Host ! {self(), Result}
        end).

-spec open(node(), session:id(), FileKey :: fslogic_worker:file_guid_or_path() | file_meta:uuid_or_path(),
    OpenType :: helpers:open_mode()) ->
    {ok, logical_file_manager:handle()} | logical_file_manager:error_reply().
open(Worker, SessId, FileKey, OpenMode) ->
    exec(Worker,
        fun(Host) ->
            Result =
                case logical_file_manager:open(SessId, uuid_to_guid(Worker, FileKey), OpenMode) of
                    {ok, Handle} ->
                        TestHandle = crypto:rand_bytes(10),
                        ets:insert(lfm_handles, {TestHandle, Handle}),
                        {ok, TestHandle};
                    Other -> Other
                end,
            Host ! {self(), Result}
        end).

-spec close(node(), logical_file_manager:handle()) ->
    ok | logical_file_manager:error_reply().
close(Worker, TestHandle) ->
    exec(Worker,
        fun(Host) ->
            [{_, Handle}] = ets:lookup(lfm_handles, TestHandle),
            logical_file_manager:fsync(Handle),
            logical_file_manager:release(Handle),
            ets:delete(lfm_handles, TestHandle),
            Host ! {self(), ok}
        end).

-spec read(node(), logical_file_manager:handle(), integer(), integer()) ->
    {ok, binary()} | logical_file_manager:error_reply().
read(Worker, TestHandle, Offset, Size) ->
    exec(Worker,
        fun(Host) ->
            [{_, Handle}] = ets:lookup(lfm_handles, TestHandle),
            Result =
                case logical_file_manager:read(Handle, Offset, Size) of
                    {ok, NewHandle, Res}  ->
                        ets:insert(lfm_handles, {TestHandle, NewHandle}),
                        {ok, Res};
                    Other -> Other
                end,
            Host ! {self(), Result}
        end).

-spec write(node(), logical_file_manager:handle(), integer(), binary()) ->
    {ok, integer()} | logical_file_manager:error_reply().
write(Worker, TestHandle, Offset, Bytes) ->
    exec(Worker,
        fun(Host) ->
            [{_, Handle}] = ets:lookup(lfm_handles, TestHandle),
            Result =
                case logical_file_manager:write(Handle, Offset, Bytes) of
                    {ok, NewHandle, Res}  ->
                        ets:insert(lfm_handles, {TestHandle, NewHandle}),
                        {ok, Res};
                    Other -> Other
                end,
            Host ! {self(), Result}
        end).

-spec write_and_check(node(), logical_file_manager:handle(), integer(), binary()) ->
    {ok, integer(), StatAns} | logical_file_manager:error_reply() when
    StatAns :: {ok, lfm_attrs:file_attributes()} | logical_file_manager:error_reply().
write_and_check(Worker, TestHandle, Offset, Bytes) ->
    exec(Worker,
        fun(Host) ->
            [{_, Handle}] = ets:lookup(lfm_handles, TestHandle),
            #lfm_handle{file_guid = GUID,
                fslogic_ctx = #fslogic_ctx{session_id = SessId}} = Handle,
            Result =
                case logical_file_manager:write(Handle, Offset, Bytes) of
                    {ok, NewHandle, Res}  ->
                        ets:insert(lfm_handles, {TestHandle, NewHandle}),
                        case logical_file_manager:fsync(NewHandle) of
                            ok ->
                                {ok, Res, logical_file_manager:stat(SessId, {guid, GUID})};
                            Other2 ->
                                Other2
                        end;
                    Other -> Other
                end,
            Host ! {self(), Result}
        end).

-spec mkdir(node(), session:id(), binary()) ->
    {ok, fslogic_worker:file_guid()} | logical_file_manager:error_reply().
mkdir(Worker, SessId, Path) ->
    exec(Worker,
        fun(Host) ->
            Result =
                logical_file_manager:mkdir(SessId, Path),
            Host ! {self(), Result}
        end).

-spec mkdir(node(), session:id(), binary(), file_meta:posix_permissions()) ->
    {ok, DirUUID :: file_meta:uuid()} | logical_file_manager:error_reply().
mkdir(Worker, SessId, Path, Mode) ->
    exec(Worker,
        fun(Host) ->
            Result =
                logical_file_manager:mkdir(SessId, Path, Mode),
            Host ! {self(), Result}
        end).

-spec ls(node(), session:id(), fslogic_worker:file_guid_or_path() | file_meta:uuid_or_path(), integer(), integer()) ->
    {ok, [{fslogic_worker:file_guid_or_path() | file_meta:uuid_or_path(), file_meta:name()}]} | logical_file_manager:error_reply().
ls(Worker, SessId, FileKey, Offset, Limit) ->
    exec(Worker,
        fun(Host) ->
            Result =
                logical_file_manager:ls(SessId, uuid_to_guid(Worker, FileKey), Offset, Limit),
            Host ! {self(), Result}
        end).

-spec set_perms(node(), session:id(), logical_file_manager:file_key() | file_meta:uuid(), file_meta:posix_permissions()) ->
    ok | logical_file_manager:error_reply().
set_perms(Worker, SessId, FileKey, NewPerms) ->
  exec(Worker,
    fun(Host) ->
      Result =
        logical_file_manager:set_perms(SessId, uuid_to_guid(Worker, FileKey), NewPerms),
      Host ! {self(), Result}
    end).

-spec get_xattr(node(), session:id(), fslogic_worker:file_guid_or_path() | file_meta:uuid_or_path(), xattr:name()) ->
    {ok, #xattr{}} | logical_file_manager:error_reply().
get_xattr(Worker, SessId, FileKey, XattrKey) ->
    exec(Worker,
        fun(Host) ->
            Result =
                logical_file_manager:get_xattr(SessId, uuid_to_guid(Worker, FileKey), XattrKey),
            Host ! {self(), Result}
        end).

-spec set_xattr(node(), session:id(), fslogic_worker:file_guid_or_path() | file_meta:uuid_or_path(), #xattr{}) ->
    ok | logical_file_manager:error_reply().
set_xattr(Worker, SessId, FileKey, Xattr) ->
    exec(Worker,
        fun(Host) ->
            Result =
                logical_file_manager:set_xattr(SessId, uuid_to_guid(Worker, FileKey), Xattr),
            Host ! {self(), Result}
        end).

-spec remove_xattr(node(), session:id(), fslogic_worker:file_guid_or_path() | file_meta:uuid_or_path(), xattr:name()) ->
    ok | logical_file_manager:error_reply().
remove_xattr(Worker, SessId, FileKey, XattrKey) ->
    exec(Worker,
        fun(Host) ->
            Result =
                logical_file_manager:remove_xattr(SessId, uuid_to_guid(Worker, FileKey), XattrKey),
            Host ! {self(), Result}
        end).

-spec list_xattr(node(), session:id(), fslogic_worker:file_guid_or_path() | file_meta:uuid_or_path()) ->
    {ok, [xattr:name()]} | logical_file_manager:error_reply().
list_xattr(Worker, SessId, FileKey) ->
    exec(Worker,
        fun(Host) ->
            Result =
                logical_file_manager:list_xattr(SessId, uuid_to_guid(Worker, FileKey)),
            Host ! {self(), Result}
        end).

-spec get_acl(node(), session:id(), fslogic_worker:file_guid_or_path() | file_meta:uuid_or_path()) ->
    {ok, [lfm_perms:access_control_entity()]} | logical_file_manager:error_reply().
get_acl(Worker, SessId, FileKey) ->
    exec(Worker,
        fun(Host) ->
            Result =
                logical_file_manager:get_acl(SessId, uuid_to_guid(Worker, FileKey)),
            Host ! {self(), Result}
        end).

-spec set_acl(node(), session:id(), fslogic_worker:file_guid_or_path() | file_meta:uuid_or_path(), [lfm_perms:access_control_entity()]) ->
    ok | logical_file_manager:error_reply().
set_acl(Worker, SessId, FileKey, EntityList) ->
    exec(Worker,
        fun(Host) ->
            Result =
                logical_file_manager:set_acl(SessId, uuid_to_guid(Worker, FileKey), EntityList),
            Host ! {self(), Result}
        end).

-spec get_transfer_encoding(node(), session:id(), logical_file_manager:file_key() | file_meta:uuid()) ->
    {ok, xattr:transfer_encoding()} | logical_file_manager:error_reply().
get_transfer_encoding(Worker, SessId, FileKey) ->
    exec(Worker,
        fun(Host) ->
            Result =
                logical_file_manager:get_transfer_encoding(SessId, uuid_to_guid(Worker, FileKey)),
            Host ! {self(), Result}
        end).

-spec set_transfer_encoding(node(), session:id(), logical_file_manager:file_key() | file_meta:uuid(), xattr:transfer_encoding()) ->
    ok | logical_file_manager:error_reply().
set_transfer_encoding(Worker, SessId, FileKey, Encoding) ->
    exec(Worker,
        fun(Host) ->
            Result =
                logical_file_manager:set_transfer_encoding(SessId, uuid_to_guid(Worker, FileKey), Encoding),
            Host ! {self(), Result}
        end).

-spec get_cdmi_completion_status(node(), session:id(), logical_file_manager:file_key() | file_meta:uuid()) ->
    {ok, xattr:cdmi_completion_status()} | logical_file_manager:error_reply().
get_cdmi_completion_status(Worker, SessId, FileKey) ->
    exec(Worker,
        fun(Host) ->
            Result =
                logical_file_manager:get_cdmi_completion_status(SessId, uuid_to_guid(Worker, FileKey)),
            Host ! {self(), Result}
        end).

-spec set_cdmi_completion_status(node(), session:id(),
    logical_file_manager:file_key() | file_meta:uuid(), xattr:cdmi_completion_status()) ->
    ok | logical_file_manager:error_reply().
set_cdmi_completion_status(Worker, SessId, FileKey, CompletionStatus) ->
    exec(Worker,
        fun(Host) ->
            Result =
                logical_file_manager:set_cdmi_completion_status(SessId, uuid_to_guid(Worker, FileKey), CompletionStatus),
            Host ! {self(), Result}
        end).

-spec get_mimetype(node(), session:id(), logical_file_manager:file_key() | file_meta:uuid()) ->
    {ok, xattr:mimetype()} | logical_file_manager:error_reply().
get_mimetype(Worker, SessId, FileKey) ->
    exec(Worker,
        fun(Host) ->
            Result =
                logical_file_manager:get_mimetype(SessId, uuid_to_guid(Worker, FileKey)),
            Host ! {self(), Result}
        end).

-spec set_mimetype(node(), session:id(), logical_file_manager:file_key() | file_meta:uuid(), xattr:mimetype()) ->
ok | logical_file_manager:error_reply().
set_mimetype(Worker, SessId, FileKey, Mimetype) ->
    exec(Worker,
        fun(Host) ->
            Result =
                logical_file_manager:set_mimetype(SessId, uuid_to_guid(Worker, FileKey), Mimetype),
            Host ! {self(), Result}
        end).

-spec fsync(node(), logical_file_manager:handle()) ->
    ok | logical_file_manager:error_reply().
fsync(Worker, TestHandle) ->
    exec(Worker,
        fun(Host) ->
            [{_, Handle}] = ets:lookup(lfm_handles, TestHandle),
            Result = logical_file_manager:fsync(Handle),
            Host ! {self(), Result}
        end).

-spec rm_recursive(node(), session:id(), fslogic_worker:file_guid_or_path() | file_meta:uuid_or_path()) ->
    ok | logical_file_manager:error_reply().
rm_recursive(Worker, SessId, FileKey) ->
    exec(Worker,
        fun(Host) ->
            Result =
                logical_file_manager:rm_recursive(SessId, uuid_to_guid(Worker, FileKey)),
            Host ! {self(), Result}
        end).

%%%===================================================================
%%% Internal functions
%%%===================================================================

exec(Worker, Fun) ->
    Host = self(),
    Pid = spawn_link(Worker,
        fun() ->
            try
                Fun(Host)
            catch
                _:Reason ->
                    Host ! {self(), {error, {test_exec, Reason, erlang:get_stacktrace()}}}
            end
        end),
    receive
        {Pid, Result} -> Result
<<<<<<< HEAD
    after timer:seconds(60) ->
=======
    after timer:seconds(10) ->
>>>>>>> 2512ef59
        {error, test_timeout}
    end.


uuid_to_guid(W, {uuid, UUID}) ->
    {guid, uuid_to_guid(W, UUID)};
uuid_to_guid(W, UUID) when is_binary(UUID) ->
    rpc:call(W, fslogic_uuid, to_file_guid, [UUID]);
uuid_to_guid(_, Other) ->
    Other.<|MERGE_RESOLUTION|>--- conflicted
+++ resolved
@@ -384,11 +384,7 @@
         end),
     receive
         {Pid, Result} -> Result
-<<<<<<< HEAD
     after timer:seconds(60) ->
-=======
-    after timer:seconds(10) ->
->>>>>>> 2512ef59
         {error, test_timeout}
     end.
 
