%%%--------------------------------------------------------------------
%%% @author Tomasz Lichon
%%% @copyright (C) 2015 ACK CYFRONET AGH
%%% This software is released under the MIT license
%%% cited in 'LICENSE.txt'.
%%% @end
%%%--------------------------------------------------------------------
%%% @doc
%%% Proxy for logical files manager operations
%%% @end
%%%--------------------------------------------------------------------
-module(lfm_proxy).
-author("Tomasz Lichon").

-include_lib("common_test/include/ct.hrl").
-include("modules/fslogic/lfm_internal.hrl").
-include("modules/fslogic/fslogic_common.hrl").

%% API
-export([init/1, teardown/1, stat/3, truncate/4, create/4, unlink/3, open/4, close/2, close_all/1,
    read/4, write/4, mkdir/3, mkdir/4, mv/4, ls/5, set_perms/4, update_times/6,
    get_xattr/4, get_xattr/5, set_xattr/4, remove_xattr/4, list_xattr/4, get_acl/3, set_acl/4,
    write_and_check/4, get_transfer_encoding/3, set_transfer_encoding/4,
    get_cdmi_completion_status/3, set_cdmi_completion_status/4, get_mimetype/3,
<<<<<<< HEAD
    set_mimetype/4, fsync/2, rm_recursive/3, get_metadata/5, set_metadata/6,
    check_perms/4, create_share/4, remove_share/3, remove_share_by_guid/3]).
=======
    set_mimetype/4, fsync/2, rm_recursive/3, get_metadata/6, set_metadata/6,
    check_perms/4]).
>>>>>>> 5e9b52d7

%%%===================================================================
%%% API
%%%===================================================================

-spec init(Config :: list()) -> list().
init(Config) ->
    Host = self(),
    Servers = lists:map(
        fun(W) ->
            spawn_link(W,
                fun() ->
                    lfm_handles = ets:new(lfm_handles, [public, set, named_table]),
                    Host ! {self(), done},
                    receive
                        exit -> ok
                    end
                end)
        end, lists:usort(?config(op_worker_nodes, Config))),

    lists:foreach(
        fun(Server) ->
            receive
                {Server, done} -> ok
            after timer:seconds(5) ->
                error("Cannot setup lfm_handles ETS")
            end
        end, Servers),

    [{servers, Servers} | Config].

-spec teardown(Config :: list()) -> ok.
teardown(Config) ->
    lists:foreach(
        fun(Pid) ->
            Pid ! exit
        end, ?config(servers, Config)).

-spec stat(node(), session:id(), logical_file_manager:file_key() | file_meta:uuid()) ->
    {ok, lfm_attrs:file_attributes()} | logical_file_manager:error_reply().
stat(Worker, SessId, FileKey) ->
    exec(Worker,
        fun(Host) ->
            Result =
                logical_file_manager:stat(SessId, uuid_to_guid(Worker, FileKey)),
            Host ! {self(), Result}
        end).

-spec truncate(node(), session:id(), logical_file_manager:file_key() | file_meta:uuid(), non_neg_integer()) ->
    term().
truncate(Worker, SessId, FileKey, Size) ->
    exec(Worker,
        fun(Host) ->
            Result =
                logical_file_manager:truncate(SessId, uuid_to_guid(Worker, FileKey), Size),
            Host ! {self(), Result}
        end).

-spec create(node(), session:id(), file_meta:path(), file_meta:posix_permissions()) ->
    {ok, fslogic_worker:file_guid()} | logical_file_manager:error_reply().
create(Worker, SessId, FilePath, Mode) ->
    exec(Worker,
        fun(Host) ->
            Result =
                logical_file_manager:create(SessId, FilePath, Mode),
            Host ! {self(), Result}
        end).

-spec unlink(node(), session:id(), fslogic_worker:file_guid_or_path() | file_meta:uuid_or_path()) ->
    ok | logical_file_manager:error_reply().
unlink(Worker, SessId, FileKey) ->
    exec(Worker,
        fun(Host) ->
            Result =
                logical_file_manager:unlink(SessId, uuid_to_guid(Worker, FileKey), false),
            Host ! {self(), Result}
        end).

-spec open(node(), session:id(), FileKey :: fslogic_worker:file_guid_or_path() | file_meta:uuid_or_path(),
    OpenType :: helpers:open_mode()) ->
    {ok, logical_file_manager:handle()} | logical_file_manager:error_reply().
open(Worker, SessId, FileKey, OpenMode) ->
    exec(Worker,
        fun(Host) ->
            Result =
                case logical_file_manager:open(SessId, uuid_to_guid(Worker, FileKey), OpenMode) of
                    {ok, Handle} ->
                        TestHandle = crypto:rand_bytes(10),
                        ets:insert(lfm_handles, {TestHandle, Handle}),
                        {ok, TestHandle};
                    Other -> Other
                end,
            Host ! {self(), Result}
        end).

-spec close(node(), logical_file_manager:handle()) ->
    ok | logical_file_manager:error_reply().
close(Worker, TestHandle) ->
    exec(Worker,
        fun(Host) ->
            [{_, Handle}] = ets:lookup(lfm_handles, TestHandle),
            logical_file_manager:fsync(Handle),
            logical_file_manager:release(Handle),
            ets:delete(lfm_handles, TestHandle),
            Host ! {self(), ok}
        end).

-spec close_all(node()) -> ok.
close_all(Worker) ->
    exec(Worker,
        fun(Host) ->
            lists:foreach(fun({_, Handle}) ->
                logical_file_manager:fsync(Handle),
                logical_file_manager:release(Handle)
            end, ets:tab2list(lfm_handles)),
            true = ets:delete_all_objects(lfm_handles),
            Host ! {self(), ok}
        end).

-spec read(node(), logical_file_manager:handle(), integer(), integer()) ->
    {ok, binary()} | logical_file_manager:error_reply().
read(Worker, TestHandle, Offset, Size) ->
    exec(Worker,
        fun(Host) ->
            [{_, Handle}] = ets:lookup(lfm_handles, TestHandle),
            Result =
                case logical_file_manager:read(Handle, Offset, Size) of
                    {ok, NewHandle, Res}  ->
                        ets:insert(lfm_handles, {TestHandle, NewHandle}),
                        {ok, Res};
                    Other -> Other
                end,
            Host ! {self(), Result}
        end).

-spec write(node(), logical_file_manager:handle(), integer(), binary()) ->
    {ok, integer()} | logical_file_manager:error_reply().
write(Worker, TestHandle, Offset, Bytes) ->
    exec(Worker,
        fun(Host) ->
            [{_, Handle}] = ets:lookup(lfm_handles, TestHandle),
            Result =
                case logical_file_manager:write(Handle, Offset, Bytes) of
                    {ok, NewHandle, Res}  ->
                        ets:insert(lfm_handles, {TestHandle, NewHandle}),
                        {ok, Res};
                    Other -> Other
                end,
            Host ! {self(), Result}
        end).

-spec write_and_check(node(), logical_file_manager:handle(), integer(), binary()) ->
    {ok, integer(), StatAns} | logical_file_manager:error_reply() when
    StatAns :: {ok, lfm_attrs:file_attributes()} | logical_file_manager:error_reply().
write_and_check(Worker, TestHandle, Offset, Bytes) ->
    exec(Worker,
        fun(Host) ->
            [{_, Handle}] = ets:lookup(lfm_handles, TestHandle),
            #lfm_handle{file_guid = GUID,
                fslogic_ctx = #fslogic_ctx{session_id = SessId}} = Handle,
            Result =
                case logical_file_manager:write(Handle, Offset, Bytes) of
                    {ok, NewHandle, Res}  ->
                        ets:insert(lfm_handles, {TestHandle, NewHandle}),
                        case logical_file_manager:fsync(NewHandle) of
                            ok ->
                                {ok, Res, logical_file_manager:stat(SessId, {guid, GUID})};
                            Other2 ->
                                Other2
                        end;
                    Other -> Other
                end,
            Host ! {self(), Result}
        end).

-spec mkdir(node(), session:id(), binary()) ->
    {ok, fslogic_worker:file_guid()} | logical_file_manager:error_reply().
mkdir(Worker, SessId, Path) ->
    exec(Worker,
        fun(Host) ->
            Result =
                logical_file_manager:mkdir(SessId, Path),
            Host ! {self(), Result}
        end).

-spec mkdir(node(), session:id(), binary(), file_meta:posix_permissions()) ->
    {ok, DirUUID :: file_meta:uuid()} | logical_file_manager:error_reply().
mkdir(Worker, SessId, Path, Mode) ->
    exec(Worker,
        fun(Host) ->
            Result =
                logical_file_manager:mkdir(SessId, Path, Mode),
            Host ! {self(), Result}
        end).

-spec ls(node(), session:id(), fslogic_worker:file_guid_or_path() | file_meta:uuid_or_path(), integer(), integer()) ->
    {ok, [{fslogic_worker:file_guid_or_path() | file_meta:uuid_or_path(), file_meta:name()}]} | logical_file_manager:error_reply().
ls(Worker, SessId, FileKey, Offset, Limit) ->
    exec(Worker,
        fun(Host) ->
            Result =
                logical_file_manager:ls(SessId, uuid_to_guid(Worker, FileKey), Offset, Limit),
            Host ! {self(), Result}
        end).

-spec mv(node(), session:id(), fslogic_worker:file_guid_or_path(), file_meta:path()) ->
    {ok, fslogic_worker:file_guid()} | logical_file_manager:error_reply().
mv(Worker, SessId, FileKeyFrom, PathTo) ->
    exec(Worker,
        fun(Host) ->
            Result =
                logical_file_manager:mv(SessId, FileKeyFrom, PathTo),
            Host ! {self(), Result}
        end).

-spec set_perms(node(), session:id(), logical_file_manager:file_key() | file_meta:uuid(), file_meta:posix_permissions()) ->
    ok | logical_file_manager:error_reply().
set_perms(Worker, SessId, FileKey, NewPerms) ->
    exec(Worker,
        fun(Host) ->
            Result =
                logical_file_manager:set_perms(SessId, uuid_to_guid(Worker, FileKey), NewPerms),
            Host ! {self(), Result}
        end).

-spec update_times(node(), session:id(), logical_file_manager:file_key(),
    file_meta:time(), file_meta:time(), file_meta:time()) ->
    ok | logical_file_manager:error_reply().
update_times(Worker, SessId, FileKey, ATime, MTime, CTime) ->
    exec(Worker,
        fun(Host) ->
            Result =
                logical_file_manager:update_times(SessId, FileKey, ATime, MTime, CTime),
            Host ! {self(), Result}
        end).

-spec get_xattr(node(), session:id(), fslogic_worker:file_guid_or_path() | file_meta:uuid_or_path(), xattr:name()) ->
    {ok, #xattr{}} | logical_file_manager:error_reply().
get_xattr(Worker, SessId, FileKey, XattrKey) ->
    get_xattr(Worker, SessId, FileKey, XattrKey, false).

-spec get_xattr(node(), session:id(), fslogic_worker:file_guid_or_path() | file_meta:uuid_or_path(), xattr:name(), boolean()) ->
    {ok, #xattr{}} | logical_file_manager:error_reply().
get_xattr(Worker, SessId, FileKey, XattrKey, Inherited) ->
    exec(Worker,
        fun(Host) ->
            Result =
                logical_file_manager:get_xattr(SessId, uuid_to_guid(Worker, FileKey), XattrKey, Inherited),
            Host ! {self(), Result}
        end).

-spec set_xattr(node(), session:id(), fslogic_worker:file_guid_or_path() | file_meta:uuid_or_path(), #xattr{}) ->
    ok | logical_file_manager:error_reply().
set_xattr(Worker, SessId, FileKey, Xattr) ->
    exec(Worker,
        fun(Host) ->
            Result =
                logical_file_manager:set_xattr(SessId, uuid_to_guid(Worker, FileKey), Xattr),
            Host ! {self(), Result}
        end).

-spec remove_xattr(node(), session:id(), fslogic_worker:file_guid_or_path() | file_meta:uuid_or_path(), xattr:name()) ->
    ok | logical_file_manager:error_reply().
remove_xattr(Worker, SessId, FileKey, XattrKey) ->
    exec(Worker,
        fun(Host) ->
            Result =
                logical_file_manager:remove_xattr(SessId, uuid_to_guid(Worker, FileKey), XattrKey),
            Host ! {self(), Result}
        end).

-spec list_xattr(node(), session:id(), fslogic_worker:file_guid_or_path() | file_meta:uuid_or_path(), boolean()) ->
    {ok, [xattr:name()]} | logical_file_manager:error_reply().
list_xattr(Worker, SessId, FileKey, Inherited) ->
    exec(Worker,
        fun(Host) ->
            Result =
                logical_file_manager:list_xattr(SessId, uuid_to_guid(Worker, FileKey), Inherited),
            Host ! {self(), Result}
        end).

-spec get_acl(node(), session:id(), fslogic_worker:file_guid_or_path() | file_meta:uuid_or_path()) ->
    {ok, [lfm_perms:access_control_entity()]} | logical_file_manager:error_reply().
get_acl(Worker, SessId, FileKey) ->
    exec(Worker,
        fun(Host) ->
            Result =
                logical_file_manager:get_acl(SessId, uuid_to_guid(Worker, FileKey)),
            Host ! {self(), Result}
        end).

-spec set_acl(node(), session:id(), fslogic_worker:file_guid_or_path() | file_meta:uuid_or_path(), [lfm_perms:access_control_entity()]) ->
    ok | logical_file_manager:error_reply().
set_acl(Worker, SessId, FileKey, EntityList) ->
    exec(Worker,
        fun(Host) ->
            Result =
                logical_file_manager:set_acl(SessId, uuid_to_guid(Worker, FileKey), EntityList),
            Host ! {self(), Result}
        end).

-spec get_transfer_encoding(node(), session:id(), logical_file_manager:file_key() | file_meta:uuid()) ->
    {ok, xattr:transfer_encoding()} | logical_file_manager:error_reply().
get_transfer_encoding(Worker, SessId, FileKey) ->
    exec(Worker,
        fun(Host) ->
            Result =
                logical_file_manager:get_transfer_encoding(SessId, uuid_to_guid(Worker, FileKey)),
            Host ! {self(), Result}
        end).

-spec set_transfer_encoding(node(), session:id(), logical_file_manager:file_key() | file_meta:uuid(), xattr:transfer_encoding()) ->
    ok | logical_file_manager:error_reply().
set_transfer_encoding(Worker, SessId, FileKey, Encoding) ->
    exec(Worker,
        fun(Host) ->
            Result =
                logical_file_manager:set_transfer_encoding(SessId, uuid_to_guid(Worker, FileKey), Encoding),
            Host ! {self(), Result}
        end).

-spec get_cdmi_completion_status(node(), session:id(), logical_file_manager:file_key() | file_meta:uuid()) ->
    {ok, xattr:cdmi_completion_status()} | logical_file_manager:error_reply().
get_cdmi_completion_status(Worker, SessId, FileKey) ->
    exec(Worker,
        fun(Host) ->
            Result =
                logical_file_manager:get_cdmi_completion_status(SessId, uuid_to_guid(Worker, FileKey)),
            Host ! {self(), Result}
        end).

-spec set_cdmi_completion_status(node(), session:id(),
    logical_file_manager:file_key() | file_meta:uuid(), xattr:cdmi_completion_status()) ->
    ok | logical_file_manager:error_reply().
set_cdmi_completion_status(Worker, SessId, FileKey, CompletionStatus) ->
    exec(Worker,
        fun(Host) ->
            Result =
                logical_file_manager:set_cdmi_completion_status(SessId, uuid_to_guid(Worker, FileKey), CompletionStatus),
            Host ! {self(), Result}
        end).

-spec get_mimetype(node(), session:id(), logical_file_manager:file_key() | file_meta:uuid()) ->
    {ok, xattr:mimetype()} | logical_file_manager:error_reply().
get_mimetype(Worker, SessId, FileKey) ->
    exec(Worker,
        fun(Host) ->
            Result =
                logical_file_manager:get_mimetype(SessId, uuid_to_guid(Worker, FileKey)),
            Host ! {self(), Result}
        end).

-spec set_mimetype(node(), session:id(), logical_file_manager:file_key() | file_meta:uuid(), xattr:mimetype()) ->
ok | logical_file_manager:error_reply().
set_mimetype(Worker, SessId, FileKey, Mimetype) ->
    exec(Worker,
        fun(Host) ->
            Result =
                logical_file_manager:set_mimetype(SessId, uuid_to_guid(Worker, FileKey), Mimetype),
            Host ! {self(), Result}
        end).

-spec fsync(node(), logical_file_manager:handle()) ->
    ok | logical_file_manager:error_reply().
fsync(Worker, TestHandle) ->
    exec(Worker,
        fun(Host) ->
            [{_, Handle}] = ets:lookup(lfm_handles, TestHandle),
            Result = logical_file_manager:fsync(Handle),
            Host ! {self(), Result}
        end).

-spec rm_recursive(node(), session:id(), fslogic_worker:file_guid_or_path() | file_meta:uuid_or_path()) ->
    ok | logical_file_manager:error_reply().
rm_recursive(Worker, SessId, FileKey) ->
    exec(Worker,
        fun(Host) ->
            Result =
                logical_file_manager:rm_recursive(SessId, uuid_to_guid(Worker, FileKey)),
            Host ! {self(), Result}
        end).

<<<<<<< HEAD
-spec get_metadata(node(), session:id(), logical_file_manager:file_key(), binary(), [binary()]) -> {ok, #{}}.
get_metadata(Worker, SessId, FileKey, Type, Names) ->
        exec(Worker,
        fun(Host) ->
            Result =
                logical_file_manager:get_metadata(SessId, FileKey, Type, Names),
            Host ! {self(), Result}
        end).

-spec set_metadata(node(), session:id(), logical_file_manager:file_key(), binary(), #{}, [binary()]) -> ok.
set_metadata(Worker, SessId, FileKey, Type, Value, Names) ->
=======
-spec get_metadata(node(), session:id(), logical_file_manager:file_key(), binary(), [binary()], boolean()) -> {ok, maps:map()}.
get_metadata(Worker, SessionId, FileKey, Type, Names, Inherited) ->
        exec(Worker,
        fun(Host) ->
            Result =
                logical_file_manager:get_metadata(SessionId, FileKey, Type, Names, Inherited),
            Host ! {self(), Result}
        end).

-spec set_metadata(node(), session:id(), logical_file_manager:file_key(), binary(), maps:map(), [binary()]) -> ok.
set_metadata(Worker, SessionId, FileKey, Type, Value, Names) ->
>>>>>>> 5e9b52d7
        exec(Worker,
        fun(Host) ->
            Result =
                logical_file_manager:set_metadata(SessId, FileKey, Type, Value, Names),
            Host ! {self(), Result}
        end).

-spec check_perms(node(), session:id(), logical_file_manager:file_key(), helpers:open_mode()) ->
    {ok, boolean()} | {error, term()}.
check_perms(Worker, SessId, FileKey, OpenMode) ->
    exec(Worker,
        fun(Host) ->
            Result =
                logical_file_manager:check_perms(SessId, FileKey, OpenMode),
            Host ! {self(), Result}
        end).

-spec create_share(node(), session:id(), logical_file_manager:file_key(), share_info:name()) ->
    {ok, {share_info:id(), share_info:share_guid()}} | {error, term()}.
create_share(Worker, SessId, FileKey, Name) ->
        exec(Worker,
        fun(Host) ->
            Result =
                logical_file_manager:create_share(SessId, FileKey, Name),
            Host ! {self(), Result}
        end).

-spec remove_share(node(), session:id(), share_info:id()) ->
    ok | {error, term()}.
remove_share(Worker, SessId, FileKey) ->
        exec(Worker,
        fun(Host) ->
            Result =
                logical_file_manager:remove_share(SessId, FileKey),
            Host ! {self(), Result}
        end).

-spec remove_share_by_guid(node(), session:id(), share_info:share_guid()) ->
    ok | {error, term()}.
remove_share_by_guid(Worker, SessId, ShareGuid) ->
        exec(Worker,
        fun(Host) ->
            Result =
                logical_file_manager:remove_share_by_guid(SessId, ShareGuid),
            Host ! {self(), Result}
        end).

%todo refactor this module

%%%===================================================================
%%% Internal functions
%%%===================================================================

exec(Worker, Fun) ->
    Host = self(),
    Pid = spawn_link(Worker,
        fun() ->
            try
                Fun(Host)
            catch
                _:Reason ->
                    Host ! {self(), {error, {test_exec, Reason, erlang:get_stacktrace()}}}
            end
        end),
    receive
        {Pid, Result} -> Result
    after timer:seconds(60) ->
        {error, test_timeout}
    end.


uuid_to_guid(W, {uuid, UUID}) ->
    {guid, uuid_to_guid(W, UUID)};
uuid_to_guid(W, UUID) when is_binary(UUID) ->
    rpc:call(W, fslogic_uuid, uuid_to_guid, [UUID]);
uuid_to_guid(_, Other) ->
    Other.<|MERGE_RESOLUTION|>--- conflicted
+++ resolved
@@ -22,13 +22,8 @@
     get_xattr/4, get_xattr/5, set_xattr/4, remove_xattr/4, list_xattr/4, get_acl/3, set_acl/4,
     write_and_check/4, get_transfer_encoding/3, set_transfer_encoding/4,
     get_cdmi_completion_status/3, set_cdmi_completion_status/4, get_mimetype/3,
-<<<<<<< HEAD
-    set_mimetype/4, fsync/2, rm_recursive/3, get_metadata/5, set_metadata/6,
+    set_mimetype/4, fsync/2, rm_recursive/3, get_metadata/6, set_metadata/6,
     check_perms/4, create_share/4, remove_share/3, remove_share_by_guid/3]).
-=======
-    set_mimetype/4, fsync/2, rm_recursive/3, get_metadata/6, set_metadata/6,
-    check_perms/4]).
->>>>>>> 5e9b52d7
 
 %%%===================================================================
 %%% API
@@ -411,31 +406,17 @@
             Host ! {self(), Result}
         end).
 
-<<<<<<< HEAD
--spec get_metadata(node(), session:id(), logical_file_manager:file_key(), binary(), [binary()]) -> {ok, #{}}.
-get_metadata(Worker, SessId, FileKey, Type, Names) ->
+-spec get_metadata(node(), session:id(), logical_file_manager:file_key(), binary(), [binary()], boolean()) -> {ok, maps:map()}.
+get_metadata(Worker, SessId, FileKey, Type, Names, Inherited) ->
         exec(Worker,
         fun(Host) ->
             Result =
-                logical_file_manager:get_metadata(SessId, FileKey, Type, Names),
-            Host ! {self(), Result}
-        end).
-
--spec set_metadata(node(), session:id(), logical_file_manager:file_key(), binary(), #{}, [binary()]) -> ok.
+                logical_file_manager:get_metadata(SessId, FileKey, Type, Names, Inherited),
+            Host ! {self(), Result}
+        end).
+
+-spec set_metadata(node(), session:id(), logical_file_manager:file_key(), binary(), maps:map(), [binary()]) -> ok.
 set_metadata(Worker, SessId, FileKey, Type, Value, Names) ->
-=======
--spec get_metadata(node(), session:id(), logical_file_manager:file_key(), binary(), [binary()], boolean()) -> {ok, maps:map()}.
-get_metadata(Worker, SessionId, FileKey, Type, Names, Inherited) ->
-        exec(Worker,
-        fun(Host) ->
-            Result =
-                logical_file_manager:get_metadata(SessionId, FileKey, Type, Names, Inherited),
-            Host ! {self(), Result}
-        end).
-
--spec set_metadata(node(), session:id(), logical_file_manager:file_key(), binary(), maps:map(), [binary()]) -> ok.
-set_metadata(Worker, SessionId, FileKey, Type, Value, Names) ->
->>>>>>> 5e9b52d7
         exec(Worker,
         fun(Host) ->
             Result =
