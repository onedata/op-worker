%%%--------------------------------------------------------------------
%%% @author Tomasz Lichon
%%% @copyright (C) 2015 ACK CYFRONET AGH
%%% This software is released under the MIT license
%%% cited in 'LICENSE.txt'.
%%% @end
%%%--------------------------------------------------------------------
%%% @doc
%%% Proxy for logical files manager operations
%%% @end
%%%--------------------------------------------------------------------
-module(lfm_proxy).
-author("Tomasz Lichon").

-include_lib("common_test/include/ct.hrl").
-include("modules/fslogic/lfm_internal.hrl").
-include("modules/fslogic/fslogic_common.hrl").

%% API
-export([init/1, teardown/1, stat/3, truncate/4, create/4, unlink/3, open/4, close/2,
    read/4, write/4, mkdir/3, mkdir/4, mv/4, ls/5, set_perms/4, update_times/6,
    get_xattr/4, set_xattr/4, remove_xattr/4, list_xattr/3, get_acl/3, set_acl/4,
    write_and_check/4, get_transfer_encoding/3, set_transfer_encoding/4,
    get_cdmi_completion_status/3, set_cdmi_completion_status/4, get_mimetype/3,
    set_mimetype/4, fsync/2]).

%%%===================================================================
%%% API
%%%===================================================================

-spec init(Config :: list()) -> list().
init(Config) ->
    Host = self(),
    Servers = lists:map(
        fun(W) ->
            spawn_link(W,
                fun() ->
                    lfm_handles = ets:new(lfm_handles, [public, set, named_table]),
                    Host ! {self(), done},
                    receive
                        exit -> ok
                    end
                end)
        end, lists:usort(?config(op_worker_nodes, Config))),

    lists:foreach(
        fun(Server) ->
            receive
                {Server, done} -> ok
            after timer:seconds(5) ->
                error("Cannot setup lfm_handles ETS")
            end
        end, Servers),

    [{servers, Servers} | Config].

-spec teardown(Config :: list()) -> ok.
teardown(Config) ->
    lists:foreach(
        fun(Pid) ->
            Pid ! exit
        end, ?config(servers, Config)).

-spec stat(node(), session:id(), logical_file_manager:file_key() | file_meta:uuid()) ->
    {ok, lfm_attrs:file_attributes()} | logical_file_manager:error_reply().
stat(Worker, SessId, FileKey) ->
    exec(Worker,
        fun(Host) ->
            Result =
                logical_file_manager:stat(SessId, uuid_to_guid(Worker, FileKey)),
            Host ! {self(), Result}
        end).

-spec truncate(node(), session:id(), logical_file_manager:file_key() | file_meta:uuid(), non_neg_integer()) ->
    term().
truncate(Worker, SessId, FileKey, Size) ->
    exec(Worker,
        fun(Host) ->
            Result =
                logical_file_manager:truncate(SessId, uuid_to_guid(Worker, FileKey), Size),
            Host ! {self(), Result}
        end).

-spec create(node(), session:id(), file_meta:path(), file_meta:posix_permissions()) ->
    {ok, fslogic_worker:file_guid()} | logical_file_manager:error_reply().
create(Worker, SessId, FilePath, Mode) ->
    exec(Worker,
        fun(Host) ->
            Result =
                logical_file_manager:create(SessId, FilePath, Mode),
            Host ! {self(), Result}
        end).

-spec unlink(node(), session:id(), fslogic_worker:file_guid_or_path() | file_meta:uuid_or_path()) ->
    ok | logical_file_manager:error_reply().
unlink(Worker, SessId, FileKey) ->
    exec(Worker,
        fun(Host) ->
            Result =
                logical_file_manager:unlink(SessId, uuid_to_guid(Worker, FileKey)),
            Host ! {self(), Result}
        end).

-spec open(node(), session:id(), FileKey :: fslogic_worker:file_guid_or_path() | file_meta:uuid_or_path(),
    OpenType :: helpers:open_mode()) ->
    {ok, logical_file_manager:handle()} | logical_file_manager:error_reply().
open(Worker, SessId, FileKey, OpenMode) ->
    exec(Worker,
        fun(Host) ->
            Result =
                case logical_file_manager:open(SessId, uuid_to_guid(Worker, FileKey), OpenMode) of
                    {ok, Handle} ->
                        TestHandle = crypto:rand_bytes(10),
                        ets:insert(lfm_handles, {TestHandle, Handle}),
                        {ok, TestHandle};
                    Other -> Other
                end,
            Host ! {self(), Result}
        end).

-spec close(node(), logical_file_manager:handle()) ->
    ok | logical_file_manager:error_reply().
close(Worker, TestHandle) ->
    exec(Worker,
        fun(Host) ->
            ets:delete(lfm_handles, TestHandle),
            Host ! {self(), ok}
        end).

-spec read(node(), logical_file_manager:handle(), integer(), integer()) ->
    {ok, binary()} | logical_file_manager:error_reply().
read(Worker, TestHandle, Offset, Size) ->
    exec(Worker,
        fun(Host) ->
            [{_, Handle}] = ets:lookup(lfm_handles, TestHandle),
            Result =
                case logical_file_manager:read(Handle, Offset, Size) of
                    {ok, NewHandle, Res}  ->
                        ets:insert(lfm_handles, {TestHandle, NewHandle}),
                        {ok, Res};
                    Other -> Other
                end,
            Host ! {self(), Result}
        end).

-spec write(node(), logical_file_manager:handle(), integer(), binary()) ->
    {ok, integer()} | logical_file_manager:error_reply().
write(Worker, TestHandle, Offset, Bytes) ->
    exec(Worker,
        fun(Host) ->
            [{_, Handle}] = ets:lookup(lfm_handles, TestHandle),
            Result =
                case logical_file_manager:write(Handle, Offset, Bytes) of
                    {ok, NewHandle, Res}  ->
                        ets:insert(lfm_handles, {TestHandle, NewHandle}),
                        {ok, Res};
                    Other -> Other
                end,
            Host ! {self(), Result}
        end).

-spec write_and_check(node(), logical_file_manager:handle(), integer(), binary()) ->
    {ok, integer(), StatAns} | logical_file_manager:error_reply() when
    StatAns :: {ok, lfm_attrs:file_attributes()} | logical_file_manager:error_reply().
write_and_check(Worker, TestHandle, Offset, Bytes) ->
    exec(Worker,
        fun(Host) ->
            [{_, Handle}] = ets:lookup(lfm_handles, TestHandle),
            #lfm_handle{file_guid = GUID,
                fslogic_ctx = #fslogic_ctx{session_id = SessId}} = Handle,
            Result =
                case logical_file_manager:write(Handle, Offset, Bytes) of
                    {ok, NewHandle, Res}  ->
                        ets:insert(lfm_handles, {TestHandle, NewHandle}),
                        case logical_file_manager:fsync(NewHandle) of
                            ok ->
                                {ok, Res, logical_file_manager:stat(SessId, {guid, GUID})};
                            Other2 ->
                                Other2
                        end;
                    Other -> Other
                end,
            Host ! {self(), Result}
        end).

-spec mkdir(node(), session:id(), binary()) ->
    {ok, fslogic_worker:file_guid()} | logical_file_manager:error_reply().
mkdir(Worker, SessId, Path) ->
    exec(Worker,
        fun(Host) ->
            Result =
                logical_file_manager:mkdir(SessId, Path),
            Host ! {self(), Result}
        end).

-spec mkdir(node(), session:id(), binary(), file_meta:posix_permissions()) ->
    {ok, DirUUID :: file_meta:uuid()} | logical_file_manager:error_reply().
mkdir(Worker, SessId, Path, Mode) ->
    exec(Worker,
        fun(Host) ->
            Result =
                logical_file_manager:mkdir(SessId, Path, Mode),
            Host ! {self(), Result}
        end).

-spec ls(node(), session:id(), fslogic_worker:file_guid_or_path() | file_meta:uuid_or_path(), integer(), integer()) ->
    {ok, [{fslogic_worker:file_guid_or_path() | file_meta:uuid_or_path(), file_meta:name()}]} | logical_file_manager:error_reply().
ls(Worker, SessId, FileKey, Offset, Limit) ->
    exec(Worker,
        fun(Host) ->
            Result =
                logical_file_manager:ls(SessId, uuid_to_guid(Worker, FileKey), Offset, Limit),
            Host ! {self(), Result}
        end).

<<<<<<< HEAD
-spec mv(node(), session:id(), file_meta:uuid_or_path(), file_meta:path()) ->
    ok | logical_file_manager:error_reply().
mv(Worker, SessId, FileKeyFrom, PathTo) ->
    exec(Worker,
        fun(Host) ->
            Result =
                logical_file_manager:mv(SessId, FileKeyFrom, PathTo),
            Host ! {self(), Result}
        end).

-spec set_perms(node(), session:id(), logical_file_manager:file_key(), file_meta:posix_permissions()) ->
    ok | logical_file_manager:error_reply().
set_perms(Worker, SessId, FileKey, NewPerms) ->
    exec(Worker,
        fun(Host) ->
            Result =
                logical_file_manager:set_perms(SessId, FileKey, NewPerms),
            Host ! {self(), Result}
        end).

-spec update_times(node(), session:id(), logical_file_manager:file_key(),
    file_meta:time(), file_meta:time(), file_meta:time()) ->
    ok | logical_file_manager:error_reply().
update_times(Worker, SessId, FileKey, ATime, MTime, CTime) ->
    exec(Worker,
        fun(Host) ->
            Result =
                logical_file_manager:update_times(SessId, FileKey, ATime, MTime, CTime),
            Host ! {self(), Result}
        end).
=======
-spec set_perms(node(), session:id(), logical_file_manager:file_key() | file_meta:uuid(), file_meta:posix_permissions()) ->
    ok | logical_file_manager:error_reply().
set_perms(Worker, SessId, FileKey, NewPerms) ->
  exec(Worker,
    fun(Host) ->
      Result =
        logical_file_manager:set_perms(SessId, uuid_to_guid(Worker, FileKey), NewPerms),
      Host ! {self(), Result}
    end).
>>>>>>> 456c81a7

-spec get_xattr(node(), session:id(), fslogic_worker:file_guid_or_path() | file_meta:uuid_or_path(), xattr:name()) ->
    {ok, #xattr{}} | logical_file_manager:error_reply().
get_xattr(Worker, SessId, FileKey, XattrKey) ->
    exec(Worker,
        fun(Host) ->
            Result =
                logical_file_manager:get_xattr(SessId, uuid_to_guid(Worker, FileKey), XattrKey),
            Host ! {self(), Result}
        end).

-spec set_xattr(node(), session:id(), fslogic_worker:file_guid_or_path() | file_meta:uuid_or_path(), #xattr{}) ->
    ok | logical_file_manager:error_reply().
set_xattr(Worker, SessId, FileKey, Xattr) ->
    exec(Worker,
        fun(Host) ->
            Result =
                logical_file_manager:set_xattr(SessId, uuid_to_guid(Worker, FileKey), Xattr),
            Host ! {self(), Result}
        end).

-spec remove_xattr(node(), session:id(), fslogic_worker:file_guid_or_path() | file_meta:uuid_or_path(), xattr:name()) ->
    ok | logical_file_manager:error_reply().
remove_xattr(Worker, SessId, FileKey, XattrKey) ->
    exec(Worker,
        fun(Host) ->
            Result =
                logical_file_manager:remove_xattr(SessId, uuid_to_guid(Worker, FileKey), XattrKey),
            Host ! {self(), Result}
        end).

-spec list_xattr(node(), session:id(), fslogic_worker:file_guid_or_path() | file_meta:uuid_or_path()) ->
    {ok, [xattr:name()]} | logical_file_manager:error_reply().
list_xattr(Worker, SessId, FileKey) ->
    exec(Worker,
        fun(Host) ->
            Result =
                logical_file_manager:list_xattr(SessId, uuid_to_guid(Worker, FileKey)),
            Host ! {self(), Result}
        end).

-spec get_acl(node(), session:id(), fslogic_worker:file_guid_or_path() | file_meta:uuid_or_path()) ->
    {ok, [lfm_perms:access_control_entity()]} | logical_file_manager:error_reply().
get_acl(Worker, SessId, FileKey) ->
    exec(Worker,
        fun(Host) ->
            Result =
                logical_file_manager:get_acl(SessId, uuid_to_guid(Worker, FileKey)),
            Host ! {self(), Result}
        end).

-spec set_acl(node(), session:id(), fslogic_worker:file_guid_or_path() | file_meta:uuid_or_path(), [lfm_perms:access_control_entity()]) ->
    ok | logical_file_manager:error_reply().
set_acl(Worker, SessId, FileKey, EntityList) ->
    exec(Worker,
        fun(Host) ->
            Result =
                logical_file_manager:set_acl(SessId, uuid_to_guid(Worker, FileKey), EntityList),
            Host ! {self(), Result}
        end).

-spec get_transfer_encoding(node(), session:id(), logical_file_manager:file_key() | file_meta:uuid()) ->
    {ok, xattr:transfer_encoding()} | logical_file_manager:error_reply().
get_transfer_encoding(Worker, SessId, FileKey) ->
    exec(Worker,
        fun(Host) ->
            Result =
                logical_file_manager:get_transfer_encoding(SessId, uuid_to_guid(Worker, FileKey)),
            Host ! {self(), Result}
        end).

-spec set_transfer_encoding(node(), session:id(), logical_file_manager:file_key() | file_meta:uuid(), xattr:transfer_encoding()) ->
    ok | logical_file_manager:error_reply().
set_transfer_encoding(Worker, SessId, FileKey, Encoding) ->
    exec(Worker,
        fun(Host) ->
            Result =
                logical_file_manager:set_transfer_encoding(SessId, uuid_to_guid(Worker, FileKey), Encoding),
            Host ! {self(), Result}
        end).

-spec get_cdmi_completion_status(node(), session:id(), logical_file_manager:file_key() | file_meta:uuid()) ->
    {ok, xattr:cdmi_completion_status()} | logical_file_manager:error_reply().
get_cdmi_completion_status(Worker, SessId, FileKey) ->
    exec(Worker,
        fun(Host) ->
            Result =
                logical_file_manager:get_cdmi_completion_status(SessId, uuid_to_guid(Worker, FileKey)),
            Host ! {self(), Result}
        end).

-spec set_cdmi_completion_status(node(), session:id(),
    logical_file_manager:file_key() | file_meta:uuid(), xattr:cdmi_completion_status()) ->
    ok | logical_file_manager:error_reply().
set_cdmi_completion_status(Worker, SessId, FileKey, CompletionStatus) ->
    exec(Worker,
        fun(Host) ->
            Result =
                logical_file_manager:set_cdmi_completion_status(SessId, uuid_to_guid(Worker, FileKey), CompletionStatus),
            Host ! {self(), Result}
        end).

-spec get_mimetype(node(), session:id(), logical_file_manager:file_key() | file_meta:uuid()) ->
    {ok, xattr:mimetype()} | logical_file_manager:error_reply().
get_mimetype(Worker, SessId, FileKey) ->
    exec(Worker,
        fun(Host) ->
            Result =
                logical_file_manager:get_mimetype(SessId, uuid_to_guid(Worker, FileKey)),
            Host ! {self(), Result}
        end).

-spec set_mimetype(node(), session:id(), logical_file_manager:file_key() | file_meta:uuid(), xattr:mimetype()) ->
ok | logical_file_manager:error_reply().
set_mimetype(Worker, SessId, FileKey, Mimetype) ->
    exec(Worker,
        fun(Host) ->
            Result =
                logical_file_manager:set_mimetype(SessId, uuid_to_guid(Worker, FileKey), Mimetype),
            Host ! {self(), Result}
        end).

-spec fsync(node(), logical_file_manager:handle()) ->
    ok | logical_file_manager:error_reply().
fsync(Worker, TestHandle) ->
    exec(Worker,
        fun(Host) ->
            [{_, Handle}] = ets:lookup(lfm_handles, TestHandle),
            Result = logical_file_manager:fsync(Handle),
            Host ! {self(), Result}
        end).


%%%===================================================================
%%% Internal functions
%%%===================================================================

exec(Worker, Fun) ->
    Host = self(),
    Pid = spawn_link(Worker,
        fun() ->
            try
                Fun(Host)
            catch
                _:Reason ->
                    Host ! {self(), {error, {test_exec, Reason, erlang:get_stacktrace()}}}
            end
        end),
    receive
        {Pid, Result} -> Result
    after timer:seconds(10) ->
        {error, test_timeout}
    end.


uuid_to_guid(W, {uuid, UUID}) ->
    {guid, uuid_to_guid(W, UUID)};
uuid_to_guid(W, UUID) when is_binary(UUID) ->
    rpc:call(W, fslogic_uuid, to_file_guid, [UUID]);
uuid_to_guid(_, Other) ->
    Other.<|MERGE_RESOLUTION|>--- conflicted
+++ resolved
@@ -213,8 +213,7 @@
             Host ! {self(), Result}
         end).
 
-<<<<<<< HEAD
--spec mv(node(), session:id(), file_meta:uuid_or_path(), file_meta:path()) ->
+-spec mv(node(), session:id(), fslogic_worker:file_guid_or_path(), file_meta:path()) ->
     ok | logical_file_manager:error_reply().
 mv(Worker, SessId, FileKeyFrom, PathTo) ->
     exec(Worker,
@@ -224,13 +223,13 @@
             Host ! {self(), Result}
         end).
 
--spec set_perms(node(), session:id(), logical_file_manager:file_key(), file_meta:posix_permissions()) ->
+-spec set_perms(node(), session:id(), logical_file_manager:file_key() | file_meta:uuid(), file_meta:posix_permissions()) ->
     ok | logical_file_manager:error_reply().
 set_perms(Worker, SessId, FileKey, NewPerms) ->
     exec(Worker,
         fun(Host) ->
             Result =
-                logical_file_manager:set_perms(SessId, FileKey, NewPerms),
+                logical_file_manager:set_perms(SessId, uuid_to_guid(Worker, FileKey), NewPerms),
             Host ! {self(), Result}
         end).
 
@@ -244,17 +243,6 @@
                 logical_file_manager:update_times(SessId, FileKey, ATime, MTime, CTime),
             Host ! {self(), Result}
         end).
-=======
--spec set_perms(node(), session:id(), logical_file_manager:file_key() | file_meta:uuid(), file_meta:posix_permissions()) ->
-    ok | logical_file_manager:error_reply().
-set_perms(Worker, SessId, FileKey, NewPerms) ->
-  exec(Worker,
-    fun(Host) ->
-      Result =
-        logical_file_manager:set_perms(SessId, uuid_to_guid(Worker, FileKey), NewPerms),
-      Host ! {self(), Result}
-    end).
->>>>>>> 456c81a7
 
 -spec get_xattr(node(), session:id(), fslogic_worker:file_guid_or_path() | file_meta:uuid_or_path(), xattr:name()) ->
     {ok, #xattr{}} | logical_file_manager:error_reply().
