--- conflicted
+++ resolved
@@ -56,14 +56,9 @@
 -define(PREPARATION_CANCELLED(CallCount), #execution_cancelled{execution_step = lane_prepare, call_count = CallCount}).
 -define(WAITING_FOR_NEXT_LANE_PREPARATION_END(HasExceptionAppeared), #execution_cancelled{
     execution_step = waiting_on_next_lane_prepare, call_count = 0, has_exception_appeared = HasExceptionAppeared}).
-<<<<<<< HEAD
--define(EXECUTION_ENDED_AFTER_CANCEL(HasExceptionAppeared), #execution_cancelled{execution_step = finishing_execution,
-    call_count = 0, callbacks_to_execute = [], has_exception_appeared = HasExceptionAppeared}).
-=======
 -define(EXECUTION_ENDED_AFTER_CANCEL(HasExceptionAppeared), #execution_cancelled{
     execution_step = finishing_execution, call_count = 0, callbacks_to_execute = [],
     has_exception_appeared = HasExceptionAppeared}).
->>>>>>> c436d6ac
 
 
 % Macros and records used to provide additional information about document update procedure
@@ -451,18 +446,7 @@
         {ok, _} -> ok;
         ?WF_ERROR_UNKNOWN_LANE -> ok
     end;
-<<<<<<< HEAD
-report_lane_execution_prepared(_Handler, ExecutionId, LaneId, ?PREPARE_CURRENT, error) ->
-    case update(ExecutionId, fun(State) ->
-        handle_lane_preparation_failure(reset_state_fields_for_next_lane(State), LaneId, ?PREPARE_CURRENT)
-    end) of
-        {ok, _} -> ok;
-        ?WF_ERROR_UNKNOWN_LANE -> ok
-    end;
-report_lane_execution_prepared(_Handler, ExecutionId, LaneId, ?PREPARE_IN_ADVANCE, error) ->
-=======
 report_lane_execution_prepared(_Handler, ExecutionId, LaneId, ?PREPARE_IN_ADVANCE, _, error) ->
->>>>>>> c436d6ac
     case update(ExecutionId, fun(State) -> handle_lane_preparation_failure(State, LaneId, ?PREPARE_IN_ADVANCE) end) of
         {ok, _} -> ok;
         ?WF_ERROR_UNKNOWN_LANE -> ok
@@ -629,10 +613,6 @@
             NextIterationStep = get_next_iterator(Handler, LaneExecutionContext, Iterator, ExecutionId),
             FailureCountToCancel = maps:get(failure_count_to_cancel, LaneSpec, undefined),
             case update(ExecutionId, fun(State) ->
-<<<<<<< HEAD
-                finish_lane_preparation_internal(reset_state_fields_for_next_lane(State),
-                    BoxesMap, LaneExecutionContext, NextIterationStep, FailureCountToCancel)
-=======
                 State2 = case IsLaneResumedFromDump of
                     true ->  State;
                     false -> reset_state_fields_for_next_lane(State)
@@ -640,7 +620,6 @@
                 finish_lane_preparation_internal(
                     State2, BoxesMap, LaneExecutionContext, NextIterationStep, FailureCountToCancel
                 )
->>>>>>> c436d6ac
             end) of
                 {ok, #document{value = #workflow_execution_state{
                     execution_status = ?EXECUTION_CANCELLED(_), current_lane = CurrentLane,
@@ -1135,11 +1114,8 @@
 
 
 -spec reset_state_fields_for_next_lane(state()) -> state().
-<<<<<<< HEAD
-=======
 reset_state_fields_for_next_lane(#workflow_execution_state{execution_status = ?RESUMING_FROM_DUMP(_)} = State) ->
     State;
->>>>>>> c436d6ac
 reset_state_fields_for_next_lane(State) ->
     State#workflow_execution_state{
         iteration_state = workflow_iteration_state:init(),
@@ -1169,11 +1145,7 @@
         execution_status = ?EXECUTION_CANCELLED(_) = Status
     } = State, _LaneId, ?PREPARE_CURRENT) ->
     {ok, State#workflow_execution_state{
-<<<<<<< HEAD
-        execution_status = Status#execution_cancelled{execution_step = finishing_execution}
-=======
         execution_status = Status#execution_cancelled{execution_step = finishing_execution, has_lane_preparation_failed = true}
->>>>>>> c436d6ac
     }};
 handle_lane_preparation_failure(State, _LaneId, ?PREPARE_CURRENT) ->
     {ok, State#workflow_execution_state{execution_status = ?PREPARATION_FAILED}};
