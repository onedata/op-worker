--- conflicted
+++ resolved
@@ -72,13 +72,7 @@
         case binary_to_integer(Item) =< 10 of
             true ->
                 % Use http_client only for part of items as it is much slower than direct `handle_callback` call
-<<<<<<< HEAD
-                http_client:put(<<"http://", (oneprovider:get_domain())/binary,
-                    ?ATM_TASK_FINISHED_CALLBACK_PATH, FinishCallback/binary>>, #{},
-                    json_utils:encode(Result));
-=======
-                http_client:put(FinishCallback, #{}, json_utils:encode(#{<<"result">> => <<"ok">>}));
->>>>>>> cff66893
+                http_client:put(FinishCallback, #{}, json_utils:encode(Result));
             false ->
                 workflow_engine_callback_handler:handle_callback(FinishCallback, Result)
         end
