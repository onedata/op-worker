--- conflicted
+++ resolved
@@ -24,38 +24,19 @@
 #include <sys/xattr.h>
 #endif
 
-<<<<<<< HEAD
-#include "directIOHelper.h"
-
-#include "helpers/storageHelperFactory.h"
-
-#include <climits>
-#include <iostream>
-
+#include <string>
 
 using namespace std;
 
-namespace veil {
-namespace helpers {
+namespace veil
+{
+namespace helpers
+{
 
 namespace
 {
-inline boost::filesystem::path extractPath(const IStorageHelper::ArgsMap &args) {
-=======
-#include <string>
-
-using namespace std;
-
-namespace veil
-{
-namespace helpers
-{
-
-namespace
-{
 inline boost::filesystem::path extractPath(const IStorageHelper::ArgsMap &args)
 {
->>>>>>> 40d95863
     const auto arg = srvArg(0);
     return args.count(arg)
             ? boost::any_cast<std::string>(args.at(arg)).substr(0, PATH_MAX)
