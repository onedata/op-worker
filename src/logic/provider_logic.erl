--- conflicted
+++ resolved
@@ -429,13 +429,8 @@
             {ok, #{<<"rtransferPort">> := RtransferPort}} ->
                 RtransferPort;
             _ ->
-<<<<<<< HEAD
-                ?info("Cannot resolve rtransfer port for provider ~ts, defaulting to ~p", 
+                ?info("Cannot resolve rtransfer port for provider ~ts, defaulting to ~p",
                     [to_printable(ProviderId), ?RTRANSFER_PORT]),
-=======
-                ?info("Cannot resolve rtransfer port for provider ~ts, defaulting to ~p",
-                    [to_string(ProviderId), ?RTRANSFER_PORT]),
->>>>>>> 51abffd9
                 ?RTRANSFER_PORT
         end,
         {true, Port, ?PROVIDER_NODES_CACHE_TTL}
@@ -622,7 +617,7 @@
 %% @end
 %%--------------------------------------------------------------------
 -spec map_idp_user_to_onedata(Idp :: binary(), IdpGroupId :: binary()) ->
-    {ok, od_user:id()} | gs_protocol:error().
+    {ok, od_user:id()} | errors:error().
 map_idp_user_to_onedata(Idp, IdpUserId) ->
     ?CREATE_RETURN_DATA(gs_client_worker:request(?ROOT_SESS_ID, #gs_req_graph{
         operation = create,
