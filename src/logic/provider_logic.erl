%%%-------------------------------------------------------------------
%%% @author Lukasz Opiola
%%% @copyright (C) 2017 ACK CYFRONET AGH
%%% This software is released under the MIT license
%%% cited in 'LICENSE.txt'.
%%% @end
%%%-------------------------------------------------------------------
%%% @doc
%%% Interface for reading and manipulating od_provider records synchronized
%%% via Graph Sync. Requests are delegated to gs_client_worker, which decides
%%% if they should be served from cache or handled by Onezone.
%%% NOTE: This is the only valid way to interact with od_provider records, to
%%% ensure consistency, no direct requests to datastore or OZ REST should
%%% be performed.
%%% @end
%%%-------------------------------------------------------------------
-module(provider_logic).
-author("Lukasz Opiola").

-include("modules/fslogic/fslogic_common.hrl").
-include("graph_sync/provider_graph_sync.hrl").
-include("modules/datastore/datastore_models.hrl").
-include("http/gui_paths.hrl").
-include_lib("ctool/include/api_errors.hrl").
-include_lib("ctool/include/logging.hrl").

-export([get/0, get/1, get/2, get_protected_data/2]).
-export([get_as_map/0]).
-export([update/1, update/2]).
-export([get_name/0, get_name/1, get_name/2]).
-export([get_spaces/0, get_spaces/1, get_spaces/2]).
-export([has_eff_user/2, has_eff_user/3]).
-export([support_space/2, support_space/3]).
-export([update_space_support_size/2]).
-export([supports_space/1, supports_space/2, supports_space/3]).
-export([map_idp_group_to_onedata/2]).
-export([get_domain/0, get_domain/1, get_domain/2]).
-export([set_domain/1, set_delegated_subdomain/1]).
-export([is_subdomain_delegated/0, get_subdomain_delegation_ips/0]).
-export([update_subdomain_delegation_ips/0]).
-export([resolve_ips/1, resolve_ips/2]).
-export([set_txt_record/3, remove_txt_record/1]).
-export([zone_time_seconds/0]).
-export([assert_zone_compatibility/0]).
-export([assert_provider_compatibility/3]).
-export([fetch_oz_compatibility_config/1]).
-export([verify_provider_identity/1, verify_provider_identity/2]).
-export([verify_provider_nonce/2]).

-define(IPS_CACHE_TTL, application:get_env(?APP_NAME, provider_ips_cache_ttl, timer:minutes(10))).

%%%===================================================================
%%% API
%%%===================================================================

%%--------------------------------------------------------------------
%% @doc
%% Retrieves provider doc of this provider.
%% @end
%%--------------------------------------------------------------------
-spec get() ->
    {ok, od_provider:doc()} | gs_protocol:error().
get() ->
    get(?ROOT_SESS_ID, ?SELF).

%%--------------------------------------------------------------------
%% @doc
%% Retrieves provider doc by given ProviderId using current provider's auth.
%% @end
%%--------------------------------------------------------------------
-spec get(od_provider:id()) ->
    {ok, od_provider:doc()} | gs_protocol:error().
get(ProviderId) ->
    get(?ROOT_SESS_ID, ProviderId).

%%--------------------------------------------------------------------
%% @doc
%% Retrieves provider doc by given ProviderId.
%% @end
%%--------------------------------------------------------------------
-spec get(gs_client_worker:client(), od_provider:id()) ->
    {ok, od_provider:doc()} | gs_protocol:error().
get(SessionId, ?SELF) ->
    case oneprovider:get_id_or_undefined() of
        undefined -> ?ERROR_UNREGISTERED_PROVIDER;
        ProviderId -> get(SessionId, ProviderId)
    end;
get(SessionId, ProviderId) ->
    gs_client_worker:request(SessionId, #gs_req_graph{
        operation = get,
        gri = #gri{type = od_provider, id = ProviderId, aspect = instance},
        subscribe = true
    }).


%%--------------------------------------------------------------------
%% @doc
%% Retrieves provider doc restricted to protected data by given ProviderId.
%% @end
%%--------------------------------------------------------------------
-spec get_protected_data(gs_client_worker:client(), od_provider:id()) ->
    {ok, od_provider:doc()} | gs_protocol:error().
get_protected_data(SessionId, ?SELF) ->
    case oneprovider:get_id_or_undefined() of
        undefined -> ?ERROR_UNREGISTERED_PROVIDER;
        ProviderId -> get_protected_data(SessionId, ProviderId)
    end;
get_protected_data(SessionId, ProviderId) ->
    gs_client_worker:request(SessionId, #gs_req_graph{
        operation = get,
        gri = #gri{type = od_provider, id = ProviderId, aspect = instance, scope = protected},
        subscribe = true
    }).


%%--------------------------------------------------------------------
%% @doc
%% Returns current provider's data in a map.
%% Useful for RPC calls from onepanel where od_provider record is not defined.
%% @end
%%--------------------------------------------------------------------
-spec get_as_map() -> {ok, map()} | gs_protocol:error().
get_as_map() ->
    case ?MODULE:get() of
        {ok, #document{key = Id, value = Record}} ->
            {ok, #{
                id => Id,
                name => Record#od_provider.name,
                admin_email => Record#od_provider.admin_email,
                subdomain_delegation => Record#od_provider.subdomain_delegation,
                domain => Record#od_provider.domain,
                subdomain => Record#od_provider.subdomain,
                longitude => Record#od_provider.longitude,
                latitude => Record#od_provider.latitude
            }};
        Error -> Error
    end.
<<<<<<< HEAD
=======


%%--------------------------------------------------------------------
%% @doc
%% Updates parameters of this provider using current provider's auth.
%% Supports updating name, latitude, longitude and adminEmail.
%% @end
%%--------------------------------------------------------------------
-spec update(Data :: #{binary() => term()}) -> ok | gs_protocol:error().
update(Data) ->
    update(?ROOT_SESS_ID, Data).

%%--------------------------------------------------------------------
%% @doc
%% Updates parameters of this provider.
%% Supports updating name, latitude, longitude and adminEmail.
%% @end
%%--------------------------------------------------------------------
-spec update(SessionId :: gs_client_worker:client(),
    Data :: #{binary() => term()}) -> ok | gs_protocol:error().
update(SessionId, Data) ->
    Result = gs_client_worker:request(SessionId, #gs_req_graph{
        operation = update, data = Data,
        gri = #gri{type = od_provider, id = ?SELF, aspect = instance}
    }),
    ?ON_SUCCESS(Result, fun(_) ->
        gs_client_worker:invalidate_cache(od_provider, oneprovider:get_id())
    end).
>>>>>>> dc59c0e6


%%--------------------------------------------------------------------
%% @doc
%% Retrieves provider name of this provider.
%% @end
%%--------------------------------------------------------------------
-spec get_name() -> {ok, od_provider:name()} | gs_protocol:error().
get_name() ->
    get_name(?ROOT_SESS_ID, ?SELF).


%%--------------------------------------------------------------------
%% @doc
%% Retrieves provider name by given ProviderId using current provider's auth.
%% @end
%%--------------------------------------------------------------------
-spec get_name(od_provider:id()) -> {ok, od_provider:name()} | gs_protocol:error().
get_name(ProviderId) ->
    get_name(?ROOT_SESS_ID, ProviderId).


%%--------------------------------------------------------------------
%% @doc
%% Retrieves provider name by given ProviderId.
%% @end
%%--------------------------------------------------------------------
-spec get_name(gs_client_worker:client(), od_provider:id()) ->
    {ok, od_provider:name()} | gs_protocol:error().
get_name(SessionId, ProviderId) ->
    case get_protected_data(SessionId, ProviderId) of
        {ok, #document{value = #od_provider{name = Name}}} ->
            {ok, Name};
        {error, _} = Error ->
            Error
    end.


%%--------------------------------------------------------------------
%% @doc
%% Retrieves spaces of this provider.
%% @end
%%--------------------------------------------------------------------
-spec get_spaces() -> {ok, [od_space:id()]} | gs_protocol:error().
get_spaces() ->
    get_spaces(?ROOT_SESS_ID, ?SELF).


%%--------------------------------------------------------------------
%% @doc
%% Retrieves spaces of provider by given ProviderId using current provider's auth.
%% @end
%%--------------------------------------------------------------------
-spec get_spaces(od_provider:id()) -> {ok, [od_space:id()]} | gs_protocol:error().
get_spaces(ProviderId) ->
    get_spaces(?ROOT_SESS_ID, ProviderId).


%%--------------------------------------------------------------------
%% @doc
%% Retrieves spaces of provider by given ProviderId.
%% @end
%%--------------------------------------------------------------------
-spec get_spaces(gs_client_worker:client(), od_provider:id()) ->
    {ok, [od_space:id()]} | gs_protocol:error().
get_spaces(SessionId, ProviderId) ->
    case get(SessionId, ProviderId) of
        {ok, #document{value = #od_provider{spaces = Spaces}}} ->
            {ok, maps:keys(Spaces)};
        {error, _} = Error ->
            Error
    end.


-spec has_eff_user(od_provider:doc(), od_user:id()) -> boolean().
has_eff_user(#document{value = #od_provider{eff_users = EffUsers}}, UserId) ->
    lists:member(UserId, EffUsers).


-spec has_eff_user(gs_client_worker:client(), od_provider:id(), od_user:id()) ->
    boolean().
has_eff_user(SessionId, ProviderId, UserId) ->
    case get(SessionId, ProviderId) of
        {ok, ProviderDoc = #document{}} ->
            has_eff_user(ProviderDoc, UserId);
        _ ->
            false
    end.


%%--------------------------------------------------------------------
%% @doc
%% Supports a space based on support_space_token and support size.
%% @end
%%--------------------------------------------------------------------
-spec support_space(Token :: token:id() | macaroon:macaroon(), SupportSize :: integer()) ->
    {ok, od_space:id()} | gs_protocol:error().
support_space(Token, SupportSize) ->
    support_space(?ROOT_SESS_ID, Token, SupportSize).

-spec support_space(SessionId :: gs_client_worker:client(),
    Token :: binary() | macaroon:macaroon(), SupportSize :: integer()) ->
    {ok, od_space:id()} | gs_protocol:error().
support_space(SessionId, Token, SupportSize) ->
    Data = #{<<"token">> => Token, <<"size">> => SupportSize},
    Result = gs_client_worker:request(SessionId, #gs_req_graph{
        operation = create,
        gri = #gri{type = od_provider, id = ?SELF, aspect = support},
        data = Data
    }),

    ?CREATE_RETURN_ID(?ON_SUCCESS(Result, fun(_) ->
        gs_client_worker:invalidate_cache(od_provider, oneprovider:get_id())
    end)).


-spec supports_space(od_space:id()) -> boolean().
supports_space(SpaceId) ->
    supports_space(?ROOT_SESS_ID, ?SELF, SpaceId).


-spec supports_space(od_provider:doc(), od_space:id()) ->
    boolean().
supports_space(#document{value = #od_provider{spaces = Spaces}}, SpaceId) ->
    maps:is_key(SpaceId, Spaces).


-spec supports_space(gs_client_worker:client(), od_provider:id(), od_space:id()) ->
    boolean().
supports_space(SessionId, ProviderId, SpaceId) ->
    case get(SessionId, ProviderId) of
        {ok, ProviderDoc = #document{}} ->
            supports_space(ProviderDoc, SpaceId);
        _ ->
            false
    end.


%%--------------------------------------------------------------------
%% @doc
%% Changes support size of this provider towards given space,
%% given that data stored on this provider is not larger than
%% the intended size.
%% @end
%%--------------------------------------------------------------------
-spec update_space_support_size(SpaceId :: od_space:id(), NewSupportSize :: integer()) ->
    ok | gs_protocol:error().
update_space_support_size(SpaceId, NewSupportSize) ->
    OccupiedSize = space_quota:current_size(SpaceId),
    update_space_support_size(SpaceId, NewSupportSize, OccupiedSize).


%% @private
-spec update_space_support_size(SpaceId :: od_space:id(), NewSupportSize :: integer(),
    CurrentOccupiedSize :: non_neg_integer()) ->
    ok | gs_protocol:error().
update_space_support_size(_SpaceId, NewSupportSize, CurrentOccupiedSize)
    when NewSupportSize < CurrentOccupiedSize ->
    ?ERROR_BAD_VALUE_TOO_LOW(<<"size">>, CurrentOccupiedSize);

update_space_support_size(SpaceId, NewSupportSize, _CurrentOccupiedSize) ->
    Data = #{<<"size">> => NewSupportSize},
    Result = gs_client_worker:request(?ROOT_SESS_ID, #gs_req_graph{
        operation = update, data = Data,
        gri = #gri{type = od_provider, id = ?SELF, aspect = {space, SpaceId}}
    }),
    ?ON_SUCCESS(Result, fun(_) ->
        gs_client_worker:invalidate_cache(od_space, SpaceId),
        gs_client_worker:invalidate_cache(od_provider, oneprovider:get_id())
    end).


%%--------------------------------------------------------------------
%% @doc
%% Retrieves domain of this provider.
%% @end
%%--------------------------------------------------------------------
-spec get_domain() ->
    {ok, od_provider:doc()} | gs_protocol:error().
get_domain() ->
    get_domain(?ROOT_SESS_ID, ?SELF).

%%--------------------------------------------------------------------
%% @doc
%% Retrieves provider domain by given ProviderId using current provider's auth.
%% @end
%%--------------------------------------------------------------------
-spec get_domain(od_provider:id()) ->
    {ok, od_provider:doc()} | gs_protocol:error().
get_domain(ProviderId) ->
    get_domain(?ROOT_SESS_ID, ProviderId).

%%--------------------------------------------------------------------
%% @doc
%% Retrieves provider domain by given ProviderId.
%% @end
%%--------------------------------------------------------------------
-spec get_domain(gs_client_worker:client(), od_provider:id()) ->
    {ok, od_provider:domain()} | gs_protocol:error().
get_domain(SessionId, ProviderId) ->
    case get_protected_data(SessionId, ProviderId) of
        {ok, #document{value = #od_provider{domain = Domain}}} ->
            {ok, Domain};
        {error, _} = Error ->
            Error
    end.


%%--------------------------------------------------------------------
%% @doc
%% Resolves IPs of given provider via DNS using current provider's auth.
%% @end
%%--------------------------------------------------------------------
-spec resolve_ips(od_provider:id()) -> {ok, [inet:ip4_address()]} | {error, term()}.
resolve_ips(ProviderId) ->
    resolve_ips(?ROOT_SESS_ID, ProviderId).


%%--------------------------------------------------------------------
%% @doc
%% Resolves IPs of given provider via DNS.
%% @end
%%--------------------------------------------------------------------
-spec resolve_ips(gs_client_worker:client(), od_provider:id()) ->
    {ok, [inet:ip4_address()]} | {error, term()}.
resolve_ips(SessionId, ProviderId) ->
    ResolveIPs = fun() ->
        case get_domain(SessionId, ProviderId) of
            {ok, Domain} ->
                Ans = inet:getaddrs(binary_to_list(Domain), inet),
                {true, Ans, ?IPS_CACHE_TTL};
            {error, _} = Error ->
                {false, Error}
        end
    end,
    {ok, IP} = simple_cache:get({cached_ip, ProviderId}, ResolveIPs),
    IP.


%%--------------------------------------------------------------------
%% @doc
%% Checks if this provider uses subdomain delegation.
%% If yes, returns the subdomain.
%% @end
%%--------------------------------------------------------------------
-spec is_subdomain_delegated() ->
    {true, binary()} | false | gs_protocol:error().
is_subdomain_delegated() ->
    case ?MODULE:get() of
        {ok, #document{value = #od_provider{
            subdomain_delegation = Delegation,
            subdomain = Subdomain}}} ->
            case Delegation of
                true ->
                    {true, Subdomain};
                false ->
                    false
            end;
        Error ->
            Error
    end.


%%--------------------------------------------------------------------
%% @doc
%% Sets onezone subdomain pointing to this provider.
%% @end
%%--------------------------------------------------------------------
-spec set_delegated_subdomain(binary()) ->
    ok | {error, subdomain_exists} | gs_protocol:error().
set_delegated_subdomain(Subdomain) ->
    IPs = node_manager:get_cluster_ips(),
    case set_subdomain_delegation(Subdomain, IPs) of
        ok ->
            gs_client_worker:invalidate_cache(od_provider, oneprovider:get_id()),
            ok;
        Error ->
            Error
    end.


%%--------------------------------------------------------------------
%% @doc
%% If subdomain delegation is on, updates ips of this provider in dns state.
%% @end
%%--------------------------------------------------------------------
-spec update_subdomain_delegation_ips() -> ok | error.
update_subdomain_delegation_ips() ->
    try
        case is_subdomain_delegated() of
            {true, Subdomain} ->
                IPs = node_manager:get_cluster_ips(),
                ok = set_subdomain_delegation(Subdomain, IPs);
            false ->
                ok
        end
    catch Type:Message ->
        ?error("Error updating provider IPs: ~p:~p", [Type, Message]),
        error
    end.


%%--------------------------------------------------------------------
%% @doc
%% Retrieves IPs of this provider as known to Onezone DNS.
%% Returns the atom 'false' if subdomain delegation is not enabled for this
%% provider.
%% @end
%%--------------------------------------------------------------------
-spec get_subdomain_delegation_ips() ->
    {true, [inet:ip4_address()]} | false | gs_protocol:error().
get_subdomain_delegation_ips() ->
    Result = gs_client_worker:request(?ROOT_SESS_ID, #gs_req_graph{
        operation = get,
        gri = #gri{type = od_provider, id = ?SELF,
            aspect = domain_config}
    }),
    case Result of
        {ok, #{<<"subdomainDelegation">> := SubdomainDelegation} = Data} ->
            case SubdomainDelegation of
                true ->
                    #{<<"ipList">> := IPs} = Data,
                    {true, IPs};
                false ->
                    false
            end;
        {error, _} = Error ->
            Error
    end.


%%--------------------------------------------------------------------
%% @doc
%% Sets provider domain that is NOT a subdomain of onezone domain.
%% @end
%%--------------------------------------------------------------------
-spec set_domain(binary()) -> ok | gs_protocol:error().
set_domain(Domain) ->
    Data = #{
        <<"subdomainDelegation">> => false,
        <<"domain">> => Domain},
    Result = gs_client_worker:request(?ROOT_SESS_ID, #gs_req_graph{
        operation = update, data = Data,
        gri = #gri{type = od_provider, id = ?SELF,
            aspect = domain_config}
    }),
    ?ON_SUCCESS(Result, fun(_) ->
        gs_client_worker:invalidate_cache(od_provider, oneprovider:get_id())
    end).


%%--------------------------------------------------------------------
%% @doc
%% Sets TXT type dns record in onezone DNS.
%% @end
%%--------------------------------------------------------------------
-spec set_txt_record(Name :: binary(), Content :: binary(),
    TTL :: non_neg_integer() | undefined) -> ok | no_return().
set_txt_record(Name, Content, TTL) ->
    Data = #{<<"content">> => Content},
    Data2 = case TTL of
        Number when is_integer(Number) -> Data#{<<"ttl">> => TTL};
        _ -> Data
    end,
    ok = gs_client_worker:request(?ROOT_SESS_ID, #gs_req_graph{
        operation = create, data = Data2,
        gri = #gri{type = od_provider, id = ?SELF,
            aspect = {dns_txt_record, Name}}
    }).


%%--------------------------------------------------------------------
%% @doc
%% Removes TXT type dns record in onezone DNS.
%% @end
%%--------------------------------------------------------------------
-spec remove_txt_record(Name :: binary()) -> ok | no_return().
remove_txt_record(Name) ->
    ok = gs_client_worker:request(?ROOT_SESS_ID, #gs_req_graph{
        operation = delete,
        gri = #gri{type = od_provider, id = ?SELF,
            aspect = {dns_txt_record, Name}}
    }).


%%--------------------------------------------------------------------
%% @private
%% @doc
%% Turns on subdomain delegation for this provider
%% and sets its subdomain and ips.
%% @end
%%--------------------------------------------------------------------
-spec set_subdomain_delegation(binary(), [inet:ip4_address() | binary()]) ->
    ok | gs_protocol:error().
set_subdomain_delegation(Subdomain, IPs) ->
    IPBinaries = lists:map(fun
        (IP) when is_binary(IP) -> IP;
        (IP) when is_tuple(IP) -> list_to_binary(inet:ntoa(IP))
    end, IPs),

    Data = #{
        <<"subdomainDelegation">> => true,
        <<"subdomain">> => Subdomain,
        <<"ipList">> => IPBinaries},
    Result = gs_client_worker:request(?ROOT_SESS_ID, #gs_req_graph{
        operation = update, data = Data,
        gri = #gri{type = od_provider, id = ?SELF, aspect = domain_config}
    }),
    ?ON_SUCCESS(Result, fun(_) ->
        gs_client_worker:invalidate_cache(od_provider, oneprovider:get_id())
    end).


%%--------------------------------------------------------------------
%% @doc
%% Calls OZ to learn what's the onedata id of given group from certain IdP.
%% @end
%%--------------------------------------------------------------------
-spec map_idp_group_to_onedata(Idp :: binary(), IdpGroupId :: binary()) ->
    {ok, od_group:id()} | gs_protocol:error().
map_idp_group_to_onedata(Idp, IdpGroupId) ->
    ?CREATE_RETURN_DATA(gs_client_worker:request(?ROOT_SESS_ID, #gs_req_graph{
        operation = create,
        gri = #gri{type = od_provider, id = undefined, aspect = map_idp_group},
        data = #{
            <<"idp">> => Idp,
            <<"groupId">> => IdpGroupId
        }
    })).


%%--------------------------------------------------------------------
%% @doc
%% Returns current timestamp that is synchronized with the Onezone service.
%% It has the accuracy of 1 second in most cases, but this might be worse under
%% very high load. When evaluated on different providers within the same zone
%% simultaneously, it should yield times at most one second apart from each
%% other.
%% @end
%%--------------------------------------------------------------------
-spec zone_time_seconds() -> non_neg_integer().
zone_time_seconds() ->
    TimeMillis = time_utils:remote_timestamp(zone_time_bias, fun() ->
        Req = #gs_req_graph{
            operation = get,
            gri = #gri{type = od_provider, id = undefined, aspect = current_time}
        },
        case gs_client_worker:request(?ROOT_SESS_ID, Req) of
            {ok, Timestamp1} ->
                {ok, Timestamp1};
            _ ->
                % Fallback to REST in case GS returned an error
                case oz_providers:get_zone_time(none) of
                    {ok, Timestamp2} ->
                        {ok, Timestamp2};
                    _ ->
                        % Use local time if Onezone is unreachable
                        {ok, time_utils:system_time_millis()}
                end
        end
    end),
    TimeMillis div 1000.


%%--------------------------------------------------------------------
%% @doc
%% Contacts given provider and retrieves his identity macaroon, and then
%% verifies it in Onezone.
%% @end
%%--------------------------------------------------------------------
-spec verify_provider_identity(od_provider:id()) -> ok | {error, term()}.
verify_provider_identity(ProviderId) ->
    try
        {ok, Domain} = get_domain(ProviderId),
        URL = str_utils:format_bin("https://~s~s", [
            Domain, ?IDENTITY_MACAROON_PATH
        ]),

        CaCerts = oneprovider:trusted_ca_certs(),
        SecureFlag = application:get_env(?APP_NAME, interprovider_connections_security, true),
        SslOpts = [{ssl_options, [{cacerts, CaCerts}, {secure, SecureFlag}]}],

        case http_client:get(URL, #{}, <<>>, SslOpts) of
            {ok, 200, _, IdentityMacaroon} ->
                verify_provider_identity(ProviderId, IdentityMacaroon);
            {ok, Code, _, _} ->
                {error, {bad_http_code, Code}};
            {error, _} = Error ->
                Error
        end
    catch _:_ ->
        ?ERROR_UNAUTHORIZED
    end.


%%--------------------------------------------------------------------
%% @doc
%% Verifies given provider in Onezone based on its identity macaroon.
%% @end
%%--------------------------------------------------------------------
-spec verify_provider_identity(od_provider:id(), IdentityMacaroon :: binary()) ->
    ok | gs_protocol:error().
verify_provider_identity(ProviderId, IdentityMacaroon) ->
    ?CREATE_RETURN_OK(gs_client_worker:request(?ROOT_SESS_ID, #gs_req_graph{
        operation = create,
        gri = #gri{type = od_provider, id = undefined, aspect = verify_provider_identity},
        data = #{
            <<"providerId">> => ProviderId,
            <<"macaroon">> => IdentityMacaroon
        }
    })).


%%--------------------------------------------------------------------
%% @doc
%% Contacts given provider and verifies if given nonce is valid for the provider
%% (was generated by the provider and did not expire).
%% @end
%%--------------------------------------------------------------------
-spec verify_provider_nonce(od_provider:id(), Nonce :: binary()) ->
    ok | {error, term()}.
verify_provider_nonce(ProviderId, Nonce) ->
    try
        {ok, Domain} = get_domain(ProviderId),
        URL = str_utils:format_bin("https://~s~s?nonce=~s", [
            Domain, ?NONCE_VERIFY_PATH, Nonce
        ]),

        CaCerts = oneprovider:trusted_ca_certs(),
        SecureFlag = application:get_env(
            ?APP_NAME, interprovider_connections_security, true
        ),
        SslOpts = [{ssl_options, [{cacerts, CaCerts}, {secure, SecureFlag}]}],

        case http_client:get(URL, #{}, <<>>, SslOpts) of
            {ok, 200, _, JSON} ->
                case json_utils:decode(JSON) of
                    #{<<"status">> := <<"ok">>} -> ok;
                    _ -> {error, invalid_nonce}
                end;
            {ok, Code, _, _} ->
                {error, {bad_http_code, Code}};
            {error, _} = Error ->
                Error
        end
    catch _:_ ->
        ?ERROR_UNAUTHORIZED
    end.


%%--------------------------------------------------------------------
%% @doc
%% Check compatibility of Onezone and exit if it is not compatible.
%% @end
%%--------------------------------------------------------------------
-spec assert_zone_compatibility() -> ok | no_return().
assert_zone_compatibility() ->
    OzUrl = oneprovider:get_oz_url(),
    case fetch_oz_compatibility_config(OzUrl) of
        {ok, OzVersion, CompOpVersionsBin} ->
            OpVersion = oneprovider:get_version(),
            CompOzVersions = application:get_env(
                ?APP_NAME, compatible_oz_versions, []
            ),
            CompOzVersionsBin = strings_to_binaries(CompOzVersions),
            case lists:member(OzVersion, CompOzVersionsBin) orelse
                lists:member(OpVersion, CompOpVersionsBin) of
                true ->
                    ok;
                false ->
                    ?critical("This provider is not compatible with its Onezone "
                    "service.~n"
                    "Oneprovider version: ~s, supports zones: ~p~n"
                    "Onezone version: ~s, supports providers: ~p~n"
                    "The application will be terminated.", [
                        OpVersion,
                        CompOzVersions,
                        OzVersion,
                        binaries_to_strings(CompOpVersionsBin)
                    ]),
                    init:stop()
            end;
        {error, {bad_response, Code, ResponseBody}} ->
            ?critical("Failure while checking Onezone version. The application "
            "will be terminated. HTTP response: ~B: ~s", [
                Code, ResponseBody
            ]),
            init:stop();
        {error, Error} ->
            error(Error)
    end.


%%--------------------------------------------------------------------
%% @doc
%% Assert that peer provider is of compatible version.
%% @end
%%--------------------------------------------------------------------
-spec assert_provider_compatibility(Hostname :: binary(), od_provider:id(),
    [http_client:ssl_opt()]) ->
    ok | no_return().
assert_provider_compatibility(Hostname, ProviderId, SslOpts) ->
    case fetch_op_compatibility_config(Hostname, SslOpts) of
        {ok, RemoteOpVersion, RemoteCompOpVersionsBin} ->
            OpVersion = oneprovider:get_version(),
            CompOpVersions = application:get_env(
                ?APP_NAME, compatible_op_versions, []
            ),
            CompOpVersionsBin = strings_to_binaries(CompOpVersions),
            case lists:member(OpVersion, RemoteCompOpVersionsBin) orelse
                lists:member(RemoteOpVersion, CompOpVersionsBin) of
                true ->
                    ok;
                false ->
                    ?error("Discarding connection to provider ~p because of "
                    "incompatible version. ~n"
                    "Local version: ~s, supports providers: ~p~n"
                    "Remote version: ~s, supports providers: ~p~n", [
                        ProviderId,
                        OpVersion,
                        CompOpVersions,
                        RemoteOpVersion,
                        binaries_to_strings(RemoteCompOpVersionsBin)
                    ]),
                    throw(incompatible_peer_op_version)
            end;
        {error, {bad_response, Code, _ResponseBody}} ->
            ?warning("Discarding connection to provider ~p because its "
            "version cannot be determined (HTTP ~b). ~n", [
                ProviderId, Code
            ]),
            throw(cannot_check_peer_op_version);
        {error, Error} ->
            error(Error)
    end.


-spec fetch_oz_compatibility_config(OzUrl :: string()) ->
    {ok, OzVersion :: binary(), CompatibleOpVersions :: [binary()]} |
    {error, {bad_response, Code :: integer(), Body :: binary()}} |
    {error, term()}.
fetch_oz_compatibility_config(OzUrl) ->
    SslOpts = [{cacerts, oneprovider:trusted_ca_certs()}],
    URL = OzUrl ++ ?ZONE_CONFIGURATION_PATH,
    case http_client:get(URL, #{}, <<>>, [{ssl_options, SslOpts}]) of
        {ok, 200, _, JsonBody} ->
            JsonMap = json_utils:decode(JsonBody),
            OzVersion = maps:get(<<"version">>, JsonMap, <<"unknown">>),
            CompatibleOpVersions = maps:get(
                <<"compatibleOneproviderVersions">>, JsonMap, []
            ),
            {ok, OzVersion, CompatibleOpVersions};
        {ok, Code, _, Body} ->
            {error, {bad_response, Code, Body}};
        {error, Error} ->
            {error, Error}
    end.

%%%===================================================================
%%% Internal functions
%%%===================================================================


%% @private
-spec fetch_op_compatibility_config(Hostname :: binary(),
    [http_client:ssl_opt()]) ->
    {ok, OzVersion :: binary(), CompatibleOpVersions :: [binary()]} |
    {error, {bad_response, Code :: integer(), Body :: binary()}} |
    {error, term()}.
fetch_op_compatibility_config(Hostname, SslOpts) ->
    URL = str_utils:format_bin("https://~s~s", [
        Hostname, ?PROVIDER_CONFIGURATION_PATH
    ]),
    case http_client:get(URL, #{}, <<>>, [{ssl_options, SslOpts}]) of
        {ok, 200, _, JsonBody} ->
            JsonMap = json_utils:decode(JsonBody),
            OpVersion = maps:get(<<"version">>, JsonMap, <<"unknown">>),
            CompatibleOpVersions = maps:get(
                <<"compatibleOneproviderVersions">>, JsonMap, []
            ),
            {ok, OpVersion, CompatibleOpVersions};
        {ok, Code, _, Body} ->
            {error, {bad_response, Code, Body}};
        {error, Error} ->
            {error, Error}
    end.


%% @private
-spec strings_to_binaries([string()]) -> [binary()].
strings_to_binaries(List) ->
    [list_to_binary(S) || S <- List].


%% @private
-spec binaries_to_strings([binary()]) -> [string()].
binaries_to_strings(List) ->
    [binary_to_list(B) || B <- List].<|MERGE_RESOLUTION|>--- conflicted
+++ resolved
@@ -135,8 +135,6 @@
             }};
         Error -> Error
     end.
-<<<<<<< HEAD
-=======
 
 
 %%--------------------------------------------------------------------
@@ -165,7 +163,6 @@
     ?ON_SUCCESS(Result, fun(_) ->
         gs_client_worker:invalidate_cache(od_provider, oneprovider:get_id())
     end).
->>>>>>> dc59c0e6
 
 
 %%--------------------------------------------------------------------
