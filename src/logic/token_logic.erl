--- conflicted
+++ resolved
@@ -17,17 +17,13 @@
 -include_lib("ctool/include/aai/aai.hrl").
 
 -export([
-<<<<<<< HEAD
     get_shared_data/1,
     is_token_revoked/1,
 
     get_temporary_tokens_generation/1,
 
+    create_identity_token/1,
     verify_access_token/5,
-=======
-    create_identity_token/1,
-    verify_access_token/4,
->>>>>>> 50612b9b
     verify_provider_identity_token/1
 ]).
 
