%%%-------------------------------------------------------------------
%%% @author Michal Stanisz
%%% @copyright (C) 2021 ACK CYFRONET AGH
%%% This software is released under the MIT license
%%% cited in 'LICENSE.txt'.
%%% @end
%%%-------------------------------------------------------------------
%%% @doc
%%% Interface for manipulating automation lambdas via Graph Sync.
%%% @end
%%%-------------------------------------------------------------------
-module(atm_lambda_logic).
-author("Michal Stanisz").

-include("graph_sync/provider_graph_sync.hrl").
-include("middleware/middleware.hrl").
-include("modules/fslogic/fslogic_common.hrl").
-include_lib("ctool/include/aai/aai.hrl").
-include_lib("ctool/include/automation/automation.hrl").

<<<<<<< HEAD
-export([get/2]).
=======
-export([
    get/2, get_name/2, get_summary/2, get_description/2,
    get_operation_spec/2, get_argument_specs/2, get_result_specs/2,
    assert_executable/1
]).
>>>>>>> 838d3b8e


%%%===================================================================
%%% API
%%%===================================================================

-spec get(gs_client_worker:client(), od_atm_lambda:id()) ->
    {ok, od_atm_lambda:doc()} | errors:error().
get(SessionId, AtmLambdaId) ->
    gs_client_worker:request(SessionId, #gs_req_graph{
        operation = get,
        gri = #gri{type = od_atm_lambda, id = AtmLambdaId, aspect = instance, scope = private},
        subscribe = true
<<<<<<< HEAD
    }).
=======
    }).


-spec get_name(gs_client_worker:client(), od_atm_lambda:id()) ->
    {ok, automation:name()} | errors:error().
get_name(SessionId, AtmLambdaId) ->
    case get(SessionId, AtmLambdaId) of
        {ok, #document{value = #od_atm_lambda{name = Name}}} ->
            {ok, Name};
        {error, _} = Error ->
            Error
    end.


-spec get_summary(gs_client_worker:client(), od_atm_lambda:id()) ->
    {ok, automation:summary()} | errors:error().
get_summary(SessionId, AtmLambdaId) ->
    case get(SessionId, AtmLambdaId) of
        {ok, #document{value = #od_atm_lambda{summary = Summary}}} ->
            {ok, Summary};
        {error, _} = Error ->
            Error
    end.


-spec get_description(gs_client_worker:client(), od_atm_lambda:id()) ->
    {ok, automation:description()} | errors:error().
get_description(SessionId, AtmLambdaId) ->
    case get(SessionId, AtmLambdaId) of
        {ok, #document{value = #od_atm_lambda{description = Description}}} ->
            {ok, Description};
        {error, _} = Error ->
            Error
    end.


-spec get_operation_spec(gs_client_worker:client(), od_atm_lambda:id()) ->
    {ok, atm_lambda_operation_spec:record()} | errors:error().
get_operation_spec(SessionId, AtmLambdaId) ->
    case get(SessionId, AtmLambdaId) of
        {ok, #document{value = #od_atm_lambda{operation_spec = OperationSpec}}} ->
            {ok, OperationSpec};
        {error, _} = Error ->
            Error
    end.


-spec get_argument_specs(gs_client_worker:client(), od_atm_lambda:id()) ->
    {ok, [atm_lambda_argument_spec:record()]} | errors:error().
get_argument_specs(SessionId, AtmLambdaId) ->
    case get(SessionId, AtmLambdaId) of
        {ok, #document{value = #od_atm_lambda{argument_specs = ArgumentSpecs}}} ->
            {ok, ArgumentSpecs};
        {error, _} = Error ->
            Error
    end.


-spec get_result_specs(gs_client_worker:client(), od_atm_lambda:id()) ->
    {ok, [atm_lambda_result_spec:record()]} | errors:error().
get_result_specs(SessionId, AtmLambdaId) ->
    case get(SessionId, AtmLambdaId) of
        {ok, #document{value = #od_atm_lambda{result_specs = ResultSpecs}}} ->
            {ok, ResultSpecs};
        {error, _} = Error ->
            Error
    end.


%%-------------------------------------------------------------------
%% @doc
%% Checks whether given atm lambda can be executed (not all valid features may
%% be supported by this provider - e.g. OpenFaaS service may not be configured).
%% @end
%%-------------------------------------------------------------------
-spec assert_executable(od_atm_lambda:record() | od_atm_lambda:doc()) ->
    ok | no_return().
assert_executable(#od_atm_lambda{operation_spec = #atm_openfaas_operation_spec{}}) ->
    atm_openfaas_task_executor:assert_openfaas_available();

assert_executable(#document{value = AtmLambdaRecord}) ->
    assert_executable(AtmLambdaRecord).
>>>>>>> 838d3b8e
<|MERGE_RESOLUTION|>--- conflicted
+++ resolved
@@ -18,15 +18,8 @@
 -include_lib("ctool/include/aai/aai.hrl").
 -include_lib("ctool/include/automation/automation.hrl").
 
-<<<<<<< HEAD
 -export([get/2]).
-=======
--export([
-    get/2, get_name/2, get_summary/2, get_description/2,
-    get_operation_spec/2, get_argument_specs/2, get_result_specs/2,
-    assert_executable/1
-]).
->>>>>>> 838d3b8e
+-export([assert_executable/1]).
 
 
 %%%===================================================================
@@ -40,89 +33,16 @@
         operation = get,
         gri = #gri{type = od_atm_lambda, id = AtmLambdaId, aspect = instance, scope = private},
         subscribe = true
-<<<<<<< HEAD
     }).
-=======
-    }).
-
-
--spec get_name(gs_client_worker:client(), od_atm_lambda:id()) ->
-    {ok, automation:name()} | errors:error().
-get_name(SessionId, AtmLambdaId) ->
-    case get(SessionId, AtmLambdaId) of
-        {ok, #document{value = #od_atm_lambda{name = Name}}} ->
-            {ok, Name};
-        {error, _} = Error ->
-            Error
-    end.
-
-
--spec get_summary(gs_client_worker:client(), od_atm_lambda:id()) ->
-    {ok, automation:summary()} | errors:error().
-get_summary(SessionId, AtmLambdaId) ->
-    case get(SessionId, AtmLambdaId) of
-        {ok, #document{value = #od_atm_lambda{summary = Summary}}} ->
-            {ok, Summary};
-        {error, _} = Error ->
-            Error
-    end.
-
-
--spec get_description(gs_client_worker:client(), od_atm_lambda:id()) ->
-    {ok, automation:description()} | errors:error().
-get_description(SessionId, AtmLambdaId) ->
-    case get(SessionId, AtmLambdaId) of
-        {ok, #document{value = #od_atm_lambda{description = Description}}} ->
-            {ok, Description};
-        {error, _} = Error ->
-            Error
-    end.
-
-
--spec get_operation_spec(gs_client_worker:client(), od_atm_lambda:id()) ->
-    {ok, atm_lambda_operation_spec:record()} | errors:error().
-get_operation_spec(SessionId, AtmLambdaId) ->
-    case get(SessionId, AtmLambdaId) of
-        {ok, #document{value = #od_atm_lambda{operation_spec = OperationSpec}}} ->
-            {ok, OperationSpec};
-        {error, _} = Error ->
-            Error
-    end.
-
-
--spec get_argument_specs(gs_client_worker:client(), od_atm_lambda:id()) ->
-    {ok, [atm_lambda_argument_spec:record()]} | errors:error().
-get_argument_specs(SessionId, AtmLambdaId) ->
-    case get(SessionId, AtmLambdaId) of
-        {ok, #document{value = #od_atm_lambda{argument_specs = ArgumentSpecs}}} ->
-            {ok, ArgumentSpecs};
-        {error, _} = Error ->
-            Error
-    end.
-
-
--spec get_result_specs(gs_client_worker:client(), od_atm_lambda:id()) ->
-    {ok, [atm_lambda_result_spec:record()]} | errors:error().
-get_result_specs(SessionId, AtmLambdaId) ->
-    case get(SessionId, AtmLambdaId) of
-        {ok, #document{value = #od_atm_lambda{result_specs = ResultSpecs}}} ->
-            {ok, ResultSpecs};
-        {error, _} = Error ->
-            Error
-    end.
 
 
 %%-------------------------------------------------------------------
 %% @doc
-%% Checks whether given atm lambda can be executed (not all valid features may
+%% Checks whether given atm lambda revision can be executed (not all valid features may
 %% be supported by this provider - e.g. OpenFaaS service may not be configured).
 %% @end
 %%-------------------------------------------------------------------
--spec assert_executable(od_atm_lambda:record() | od_atm_lambda:doc()) ->
+-spec assert_executable(atm_lambda_revision:record()) ->
     ok | no_return().
-assert_executable(#od_atm_lambda{operation_spec = #atm_openfaas_operation_spec{}}) ->
-    atm_openfaas_task_executor:assert_openfaas_available();
-
-assert_executable(#document{value = AtmLambdaRecord}) ->
-    assert_executable(AtmLambdaRecord).
->>>>>>> 838d3b8e
+assert_executable(#atm_lambda_revision{operation_spec = #atm_openfaas_operation_spec{}}) ->
+    atm_openfaas_task_executor:assert_openfaas_available().