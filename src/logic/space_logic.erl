--- conflicted
+++ resolved
@@ -25,18 +25,10 @@
 
 -export([get/2, get_protected_data/2]).
 -export([get_name/2]).
-<<<<<<< HEAD
 -export([get_eff_users/2, has_eff_user/2, has_eff_user/3]).
 -export([has_eff_privilege/3, has_eff_privilege/4]).
 -export([get_eff_groups/2, get_shares/2]).
--export([get_provider_ids/2, get_providers_supports/2,
-    get_provider_support/2, get_provider_support/3]).
-=======
--export([get_eff_users/2, get_shares/2]).
 -export([get_provider_ids/2]).
--export([has_eff_user/2, has_eff_user/3]).
--export([has_eff_group/2, has_eff_group/3]).
->>>>>>> 48d35871
 -export([is_supported/2, is_supported/3]).
 -export([can_view_user_through_space/3, can_view_user_through_space/4]).
 -export([can_view_group_through_space/3, can_view_group_through_space/4]).
@@ -169,65 +161,6 @@
     end.
 
 
-<<<<<<< HEAD
--spec get_providers_supports(gs_client_worker:client(), od_space:id()) ->
-    {ok, maps:map(od_provider:id(), Size :: integer())} | gs_protocol:error().
-get_providers_supports(SessionId, SpaceId) ->
-    case get(SessionId, SpaceId) of
-        {ok, #document{value = #od_space{providers = Providers}}} ->
-            {ok, Providers};
-        {error, _} = Error ->
-            Error
-    end.
-
-
--spec get_provider_support(gs_client_worker:client(), od_space:id()) ->
-    integer() | gs_protocol:error().
-get_provider_support(SessionId, SpaceId) ->
-    get_provider_support(SessionId, SpaceId, oneprovider:get_id()).
-
--spec get_provider_support(gs_client_worker:client(), od_space:id(),
-    od_provider:id()) -> integer() | gs_protocol:error().
-get_provider_support(SessionId, SpaceId, ProviderId) ->
-    case space_logic:get_providers_supports(SessionId, SpaceId) of
-        {ok, SupportsMap} ->
-            maps:get(ProviderId, SupportsMap);
-        {error, _} = Error ->
-            Error
-=======
--spec has_eff_user(od_space:doc(), od_user:id()) -> boolean().
-has_eff_user(#document{value = #od_space{eff_users = EffUsers}}, UserId) ->
-    maps:is_key(UserId, EffUsers).
-
-
--spec has_eff_user(gs_client_worker:client(), od_space:id(), od_user:id()) ->
-    boolean().
-has_eff_user(SessionId, SpaceId, UserId) ->
-    case get(SessionId, SpaceId) of
-        {ok, SpaceDoc = #document{}} ->
-            has_eff_user(SpaceDoc, UserId);
-        _ ->
-            false
-    end.
-
-
--spec has_eff_group(od_space:doc(), od_group:id()) -> boolean().
-has_eff_group(#document{value = #od_space{eff_groups = EffGroups}}, GroupId) ->
-    maps:is_key(GroupId, EffGroups).
-
-
--spec has_eff_group(gs_client_worker:client(), od_space:id(), od_group:id()) ->
-    boolean().
-has_eff_group(SessionId, SpaceId, GroupId) ->
-    case get(SessionId, SpaceId) of
-        {ok, SpaceDoc = #document{}} ->
-            has_eff_group(SpaceDoc, GroupId);
-        _ ->
-            false
->>>>>>> 48d35871
-    end.
-
-
 -spec is_supported(od_space:doc(), od_provider:id()) -> boolean().
 is_supported(#document{value = #od_space{providers = Providers}}, ProviderId) ->
     maps:is_key(ProviderId, Providers).
