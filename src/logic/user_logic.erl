%%%-------------------------------------------------------------------
%%% @author Lukasz Opiola
%%% @copyright (C) 2017 ACK CYFRONET AGH
%%% This software is released under the MIT license
%%% cited in 'LICENSE.txt'.
%%% @end
%%%-------------------------------------------------------------------
%%% @doc
%%% Interface for reading and manipulating od_user records synchronized
%%% via Graph Sync. Requests are delegated to gs_client_worker, which decides
%%% if they should be served from cache or handled by Onezone.
%%% NOTE: This is the only valid way to interact with od_user records, to
%%% ensure consistency, no direct requests to datastore or OZ REST should
%%% be performed.
%%% @end
%%%-------------------------------------------------------------------
-module(user_logic).
-author("Lukasz Opiola").

-include("graph_sync/provider_graph_sync.hrl").
-include("modules/datastore/datastore_models.hrl").
-include("proto/common/credentials.hrl").
-include("modules/fslogic/fslogic_common.hrl").
-include_lib("ctool/include/logging.hrl").
-include_lib("ctool/include/aai/aai.hrl").

-export([get/2, get_protected_data/2, get_shared_data/3]).
-export([exists/2]).
-export([get_full_name/1, get_full_name/3]).
-export([fetch_idp_access_token/3]).
-export([has_eff_group/2, has_eff_group/3]).
-export([get_eff_spaces/1, get_eff_spaces/2]).
-export([has_eff_space/2, has_eff_space/3]).
-export([get_space_by_name/3]).

%%%===================================================================
%%% API
%%%===================================================================


%%--------------------------------------------------------------------
%% @doc
%% Retrieves user doc by given UserId.
%% @end
%%--------------------------------------------------------------------
-spec get(gs_client_worker:client(), od_user:id()) ->
    {ok, od_user:doc()} | errors:error().
get(_, ?ROOT_USER_ID) ->
    {ok, #document{key = ?ROOT_USER_ID, value = #od_user{full_name = <<"root">>}}};
get(_, ?GUEST_USER_ID) ->
    {ok, #document{key = ?GUEST_USER_ID, value = #od_user{full_name = <<"nobody">>}}};
get(Client, UserId) ->
    gs_client_worker:request(Client, #gs_req_graph{
        operation = get,
        gri = #gri{type = od_user, id = UserId, aspect = instance, scope = private},
        subscribe = true
    }).


%%--------------------------------------------------------------------
%% @doc
%% Retrieves user doc restricted to protected data by given UserId.
%% @end
%%--------------------------------------------------------------------
-spec get_protected_data(gs_client_worker:client(), od_user:id()) ->
    {ok, od_user:doc()} | errors:error().
get_protected_data(_, ?ROOT_USER_ID) ->
    {ok, #document{key = ?ROOT_USER_ID, value = #od_user{full_name = <<"root">>}}};
get_protected_data(_, ?GUEST_USER_ID) ->
    {ok, #document{key = ?GUEST_USER_ID, value = #od_user{full_name = <<"nobody">>}}};
get_protected_data(?ROOT_SESS_ID, UserId) ->
    get_protected_data(?ROOT_SESS_ID, UserId, ?THROUGH_PROVIDER(oneprovider:get_id()));
get_protected_data(Client, UserId) ->
    get_protected_data(Client, UserId, undefined).


%%--------------------------------------------------------------------
%% @private
%% @doc
%% Retrieves user doc restricted to protected data by given UserId. Allows
%% to provide AuthHint.
%% @end
%%--------------------------------------------------------------------
-spec get_protected_data(gs_client_worker:client(), od_user:id(), gs_protocol:auth_hint()) ->
    {ok, od_user:doc()} | errors:error().
get_protected_data(Client, UserId, AuthHint) ->
    gs_client_worker:request(Client, #gs_req_graph{
        operation = get,
        gri = #gri{type = od_user, id = UserId, aspect = instance, scope = protected},
        subscribe = true,
        auth_hint = AuthHint
    }).


%%--------------------------------------------------------------------
%% @doc
%% Retrieves user doc restricted to shared data by given UserId and AuthHint.
%% @end
%%--------------------------------------------------------------------
-spec get_shared_data(gs_client_worker:client(), od_user:id(), gs_protocol:auth_hint()) ->
    {ok, od_user:doc()} | errors:error().
get_shared_data(_, ?ROOT_USER_ID, _) ->
    {ok, #document{key = ?ROOT_USER_ID, value = #od_user{full_name = <<"root">>}}};
get_shared_data(_, ?GUEST_USER_ID, _) ->
    {ok, #document{key = ?GUEST_USER_ID, value = #od_user{full_name = <<"nobody">>}}};
get_shared_data(Client, UserId, AuthHint) ->
    gs_client_worker:request(Client, #gs_req_graph{
        operation = get,
        gri = #gri{type = od_user, id = UserId, aspect = instance, scope = shared},
        auth_hint = AuthHint,
        subscribe = true
    }).


%%--------------------------------------------------------------------
%% @doc
%% Determines if given user exists.
%% @end
%%--------------------------------------------------------------------
-spec exists(gs_client_worker:client(), od_user:id()) -> boolean().
exists(Client, UserId) ->
    % Shared scope is enough to determine existence, provider has access to
    % shared scope of all supported users.
    case get_protected_data(Client, UserId, ?THROUGH_PROVIDER(oneprovider:get_id())) of
        {ok, _} -> true;
        _ -> false
    end.


<<<<<<< HEAD
-spec get_full_name(gs_client_worker:client(), od_user:id()) ->
    {ok, od_user:full_name()} | errors:error().
get_full_name(Client, UserId) ->
    get_full_name(Client, UserId, undefined).
=======
-spec get_full_name(od_user:id()) -> {ok, od_user:full_name()} | gs_protocol:error().
get_full_name(UserId) ->
    get_full_name(?ROOT_SESS_ID, UserId, ?THROUGH_PROVIDER(oneprovider:get_id())).
>>>>>>> 51abffd9


-spec get_full_name(gs_client_worker:client(), od_user:id(), gs_protocol:auth_hint()) ->
    od_user:full_name() | errors:error().
get_full_name(Client, UserId, AuthHint) ->
    case get_shared_data(Client, UserId, AuthHint) of
        {ok, #document{value = #od_user{full_name = FullName}}} ->
            {ok, FullName};
        {error, Reason} ->
            {error, Reason}
    end.


-spec fetch_idp_access_token(gs_client_worker:client(), od_user:id(), IdP :: binary()) ->
    {ok, {AccessToken :: binary(), Ttl :: non_neg_integer()}} | errors:error().
fetch_idp_access_token(Client, UserId, IdP) ->
    Result = gs_client_worker:request(Client, #gs_req_graph{
        operation = create,
        gri = #gri{type = od_user, id = UserId, aspect = {idp_access_token, IdP}}
    }),
    case Result of
        {ok, #{<<"token">> := Token, <<"ttl">> := Ttl}} ->
            {ok, {Token, Ttl}};
        {error, Reason} ->
            {error, Reason}
    end.


-spec has_eff_group(od_user:doc(), od_group:id()) -> boolean().
has_eff_group(#document{value = #od_user{eff_groups = EffGroups}}, GroupId) ->
    lists:member(GroupId, EffGroups).


-spec has_eff_group(gs_client_worker:client(), od_user:id(), od_group:id()) -> boolean().
has_eff_group(Client, UserId, GroupId) when is_binary(UserId) ->
    case get(Client, UserId) of
        {ok, UserDoc = #document{}} ->
            has_eff_group(UserDoc, GroupId);
        {error, _} ->
            false
    end.


-spec get_eff_spaces(od_user:doc() | od_user:record()) ->
    {ok, [od_space:id()]} | errors:error().
get_eff_spaces(#od_user{eff_spaces = EffSpaces}) ->
    {ok, EffSpaces};
get_eff_spaces(#document{value = User}) ->
    get_eff_spaces(User).


-spec get_eff_spaces(gs_client_worker:client(), od_user:id()) ->
    {ok, [od_space:id()]} | errors:error().
get_eff_spaces(Client, UserId) ->
    case get(Client, UserId) of
        {ok, Doc} ->
            get_eff_spaces(Doc);
        {error, Reason} ->
            {error, Reason}
    end.


-spec has_eff_space(od_user:doc(), od_space:id()) -> boolean().
has_eff_space(#document{value = #od_user{eff_spaces = EffSpaces}}, SpaceId) ->
    lists:member(SpaceId, EffSpaces).


-spec has_eff_space(gs_client_worker:client(), od_user:id(), od_space:id()) ->
    boolean().
has_eff_space(Client, UserId, SpaceId) when is_binary(UserId) ->
    case get(Client, UserId) of
        {ok, UserDoc = #document{}} ->
            has_eff_space(UserDoc, SpaceId);
        {error, _} ->
            false
    end.


-spec get_space_by_name(gs_client_worker:client(), od_user:id() | od_user:doc(),
    od_space:name()) -> {true, od_space:id()} | false.
get_space_by_name(Client, UserDoc = #document{}, SpaceName) ->
    {ok, Spaces} = get_eff_spaces(UserDoc),
    get_space_by_name_internal(Client, SpaceName, Spaces);
get_space_by_name(Client, UserId, SpaceName) ->
    case get(Client, UserId) of
        {error, _} ->
            false;
        {ok, UserDoc} ->
            get_space_by_name(Client, UserDoc, SpaceName)
    end.


%% @private
-spec get_space_by_name_internal(gs_client_worker:client(), od_space:name(),
    [od_space:id()]) -> {true, od_space:id()} | false.
get_space_by_name_internal(_Client, _SpaceName, []) ->
    false;
get_space_by_name_internal(Client, SpaceName, [SpaceId | Rest]) ->
    case space_logic:get_name(Client, SpaceId) of
        {ok, SpaceName} ->
            {true, SpaceId};
        _ ->
            get_space_by_name_internal(Client, SpaceName, Rest)
    end.<|MERGE_RESOLUTION|>--- conflicted
+++ resolved
@@ -127,16 +127,9 @@
     end.
 
 
-<<<<<<< HEAD
--spec get_full_name(gs_client_worker:client(), od_user:id()) ->
-    {ok, od_user:full_name()} | errors:error().
-get_full_name(Client, UserId) ->
-    get_full_name(Client, UserId, undefined).
-=======
--spec get_full_name(od_user:id()) -> {ok, od_user:full_name()} | gs_protocol:error().
+-spec get_full_name(od_user:id()) -> {ok, od_user:full_name()} | errors:error().
 get_full_name(UserId) ->
     get_full_name(?ROOT_SESS_ID, UserId, ?THROUGH_PROVIDER(oneprovider:get_id())).
->>>>>>> 51abffd9
 
 
 -spec get_full_name(gs_client_worker:client(), od_user:id(), gs_protocol:auth_hint()) ->
