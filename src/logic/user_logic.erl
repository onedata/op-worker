--- conflicted
+++ resolved
@@ -27,14 +27,7 @@
 -export([get/2, get_protected_data/2, get_shared_data/3]).
 -export([exists/2]).
 -export([get_name/2, get_name/3]).
-<<<<<<< HEAD
-=======
--export([get_default_space/2]).
 -export([acquire_idp_access_token/3]).
--export([get_eff_groups/2, get_eff_spaces/2]).
--export([get_eff_handle_services/2, get_eff_handles/2]).
--export([set_default_space/3]).
->>>>>>> 1dc42da2
 -export([has_eff_group/2, has_eff_group/3]).
 -export([get_eff_spaces/2]).
 -export([has_eff_space/2, has_eff_space/3]).
@@ -167,15 +160,6 @@
     end.
 
 
--spec has_eff_group(od_user:doc(), od_group:id()) -> boolean().
-has_eff_group(#document{value = #od_user{eff_groups = EffGroups}}, GroupId) ->
-    lists:member(GroupId, EffGroups).
-
-
-<<<<<<< HEAD
--spec has_eff_group(gs_client_worker:client(), od_user:id(), od_group:id()) -> boolean().
-has_eff_group(Client, UserId, GroupId) when is_binary(UserId) ->
-=======
 -spec acquire_idp_access_token(gs_client_worker:client(), od_user:id(), IdP :: binary()) ->
     {ok, {AccessToken :: binary(), Ttl :: non_neg_integer()}} | gs_protocol:error().
 acquire_idp_access_token(Client, UserId, IdP) ->
@@ -191,10 +175,13 @@
     end.
 
 
--spec get_eff_groups(gs_client_worker:client(), od_user:id()) ->
-    {ok, [od_group:id()]} | gs_protocol:error().
-get_eff_groups(Client, UserId) ->
->>>>>>> 1dc42da2
+-spec has_eff_group(od_user:doc(), od_group:id()) -> boolean().
+has_eff_group(#document{value = #od_user{eff_groups = EffGroups}}, GroupId) ->
+    lists:member(GroupId, EffGroups).
+
+
+-spec has_eff_group(gs_client_worker:client(), od_user:id(), od_group:id()) -> boolean().
+has_eff_group(Client, UserId, GroupId) when is_binary(UserId) ->
     case get(Client, UserId) of
         {ok, UserDoc = #document{}} ->
             has_eff_group(UserDoc, GroupId);
