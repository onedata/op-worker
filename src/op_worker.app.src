%%%--------------------------------------------------------------------
%%% @author Michal Wrzeszcz
%%% @copyright (C) 2013 ACK CYFRONET AGH
%%% This software is released under the MIT license
%%% cited in 'LICENSE.txt'.
%%% @end
%%%--------------------------------------------------------------------
%%% @doc It is the description of application.
%%% @end
%%%--------------------------------------------------------------------
{application, op_worker,
    [
        {description, "Application starts node of oneprovider cluster"},
<<<<<<< HEAD
        {vsn, "21.02.0-alpha15"},
=======
        {vsn, "21.02.0-alpha16"},
>>>>>>> 1846d2b9
        {registered, [op_worker_sup]},
        {applications, [
            kernel,
            stdlib,
            sasl,
            public_key,
            crypto,
            % Meck is needed only for development purposes, should be removed before release.
            meck,
            gui,
            ctool,
            % ctool already requires those apps below, but they are here
            % for awareness of them being used in the project and
            % to make sure they are started before the application.
            lager,
            ssl,
            hackney,
            cowboy,
            exometer_core,
            exometer_lager
        ]},
        {mod, {cluster_worker_app, []}},
        {env, []}
    ]}.<|MERGE_RESOLUTION|>--- conflicted
+++ resolved
@@ -11,11 +11,7 @@
 {application, op_worker,
     [
         {description, "Application starts node of oneprovider cluster"},
-<<<<<<< HEAD
-        {vsn, "21.02.0-alpha15"},
-=======
         {vsn, "21.02.0-alpha16"},
->>>>>>> 1846d2b9
         {registered, [op_worker_sup]},
         {applications, [
             kernel,
