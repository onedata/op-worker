%%%--------------------------------------------------------------------
%%% @author Michal Wrzeszcz
%%% @copyright (C) 2013 ACK CYFRONET AGH
%%% This software is released under the MIT license
%%% cited in 'LICENSE.txt'.
%%% @end
%%%--------------------------------------------------------------------
%%% @doc It is the description of application.
%%% @end
%%%--------------------------------------------------------------------
{application, op_worker,
    [
        {description, "Application starts node of oneprovider cluster"},
<<<<<<< HEAD
        {vsn, "20.02.11"},
=======
        {vsn, "21.02.0-alpha17"},
>>>>>>> 3472f89e
        {registered, [op_worker_sup]},
        {applications, [
            kernel,
            stdlib,
            sasl,
            public_key,
            crypto,
            % Meck is needed only for development purposes, should be removed before release.
            meck,
            gui,
            ctool,
            % ctool already requires those apps below, but they are here
            % for awareness of them being used in the project and
            % to make sure they are started before the application.
            lager,
            ssl,
            hackney,
            cowboy,
            exometer_core,
            exometer_lager
        ]},
        {mod, {cluster_worker_app, []}},
        {env, []}
    ]}.<|MERGE_RESOLUTION|>--- conflicted
+++ resolved
@@ -11,11 +11,7 @@
 {application, op_worker,
     [
         {description, "Application starts node of oneprovider cluster"},
-<<<<<<< HEAD
-        {vsn, "20.02.11"},
-=======
         {vsn, "21.02.0-alpha17"},
->>>>>>> 3472f89e
         {registered, [op_worker_sup]},
         {applications, [
             kernel,
