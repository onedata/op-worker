%%%--------------------------------------------------------------------
%%% @author Michal Wrzeszcz
%%% @copyright (C) 2013 ACK CYFRONET AGH
%%% This software is released under the MIT license
%%% cited in 'LICENSE.txt'.
%%% @end
%%%--------------------------------------------------------------------
%%% @doc It is the description of application.
%%% @end
%%%--------------------------------------------------------------------
{application, op_worker,
    [
        {description, "Application starts node of oneprovider cluster"},
<<<<<<< HEAD
        {vsn, "20.02.18"},
=======
        {vsn, "21.02.0-alpha27"},
>>>>>>> e7c11616
        {registered, [op_worker_sup]},
        {applications, [
            kernel,
            stdlib,
            sasl,
            public_key,
            crypto,
            % Meck is needed only for development purposes, should be removed before release.
            meck,
            gui,
            ctool,
            % ctool already requires those apps below, but they are here
            % for awareness of them being used in the project and
            % to make sure they are started before the application.
            lager,
            ssl,
            hackney,
            cowboy,
            exometer_core,
            exometer_lager
        ]},
        {mod, {cluster_worker_app, []}},
        {env, []}
    ]}.<|MERGE_RESOLUTION|>--- conflicted
+++ resolved
@@ -11,11 +11,7 @@
 {application, op_worker,
     [
         {description, "Application starts node of oneprovider cluster"},
-<<<<<<< HEAD
-        {vsn, "20.02.18"},
-=======
         {vsn, "21.02.0-alpha27"},
->>>>>>> e7c11616
         {registered, [op_worker_sup]},
         {applications, [
             kernel,
