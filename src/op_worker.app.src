%%%--------------------------------------------------------------------
%%% @author Michal Wrzeszcz
%%% @copyright (C) 2013 ACK CYFRONET AGH
%%% This software is released under the MIT license
%%% cited in 'LICENSE.txt'.
%%% @end
%%%--------------------------------------------------------------------
%%% @doc It is the description of application.
%%% @end
%%%--------------------------------------------------------------------
{application, op_worker,
    [
        {description, "Application starts node of oneprovider cluster"},
<<<<<<< HEAD
        % NOTE: prematurely bump the version for the sake of the future software line
        {vsn, "21.02.0-alpha1"},
=======
        {vsn, "20.02.6"},
>>>>>>> b8a481e0
        {registered, [op_worker_sup]},
        {applications, [
            kernel,
            stdlib,
            sasl,
            public_key,
            crypto,
            % Meck is needed only for development purposes, should be removed before release.
            meck,
            gui,
            ctool,
            % ctool already requires those apps below, but they are here
            % for awareness of them being used in the project and
            % to make sure they are started before the application.
            lager,
            ssl,
            hackney,
            cowboy,
            exometer_core,
            exometer_lager
        ]},
        {mod, {cluster_worker_app, []}},
        {env, []}
    ]}.<|MERGE_RESOLUTION|>--- conflicted
+++ resolved
@@ -11,12 +11,8 @@
 {application, op_worker,
     [
         {description, "Application starts node of oneprovider cluster"},
-<<<<<<< HEAD
         % NOTE: prematurely bump the version for the sake of the future software line
-        {vsn, "21.02.0-alpha1"},
-=======
-        {vsn, "20.02.6"},
->>>>>>> b8a481e0
+        {vsn, "22.02.0-alpha1"},
         {registered, [op_worker_sup]},
         {applications, [
             kernel,
