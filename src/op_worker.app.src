--- conflicted
+++ resolved
@@ -11,11 +11,7 @@
 {application, op_worker,
     [
         {description, "Application starts node of oneprovider cluster"},
-<<<<<<< HEAD
-        {vsn, "20.02.2"},
-=======
         {vsn, "20.02.3"},
->>>>>>> 5aa2cfe8
         {registered, [op_worker_sup]},
         {applications, [
             kernel,
