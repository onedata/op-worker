--- conflicted
+++ resolved
@@ -11,11 +11,7 @@
 {application, op_worker,
     [
         {description, "Application starts node of oneprovider cluster"},
-<<<<<<< HEAD
-        {vsn, "18.02.0-rc8"},
-=======
         {vsn, "18.02.0-rc11"},
->>>>>>> 7604a81c
         {registered, [op_worker_sup]},
         {applications, [
             kernel,
