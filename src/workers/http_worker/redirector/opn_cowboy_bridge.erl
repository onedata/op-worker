%%%--------------------------------------------------------------------
%%% @author Lukasz Opiola
%%% @copyright (C) 2014 ACK CYFRONET AGH
%%% This software is released under the MIT license
%%% cited in 'LICENSE.txt'.
%%% @end
%%%--------------------------------------------------------------------
%%% @doc This module introduces a new abstraction layer over standard cowboy
%%% handlers. It allows delegating tasks to http_worker instances on other
%%% nodes. Delegation can be switched on and off for different handlers.
%%% Nomenclature:
%%% socket process - process, that has been spawned by cowboy to handle a request
%%% handling process - process that has been spawned by http_worker to process
%%% the request and send the answer to socket process.
%%% @end
%%%--------------------------------------------------------------------
-module(opn_cowboy_bridge).
-author("Lukasz Opiola").

-behaviour(cowboy_http_handler).
-behaviour(cowboy_websocket_handler).

-include("registered_names.hrl").
-include("workers/http_worker/http_common.hrl").
-include_lib("ctool/include/logging.hrl").

% Max time (ms) to wait for worker_host to reply
-define(HANDLING_PROCESS_SPAWN_TIMEOUT, timer:seconds(5)).

%% Interaction between socket process and handling process
-export([apply/3, request_processing_loop/0, set_socket_pid/1, get_socket_pid/0]).

%% Cowboy handler API
-export([init/3, handle/2, terminate/3]).

%% Cowboy websocket handler API
-export([websocket_init/3, websocket_handle/3, websocket_info/3, websocket_terminate/3]).

%% Cowboy REST handler API
%% This is not the full cowboy API. If needed, more functions can be added to this bridge.
-export([rest_init/2, malformed_request/2, known_methods/2, allowed_methods/2, is_authorized/2, options/2, resource_exists/2]).
-export([content_types_provided/2, languages_provided/2, charsets_provided/2]).
-export([moved_permanently/2, moved_temporarily/2, content_types_accepted/2, delete_resource/2]).
-export([generate_etag/2, last_modified/2, expires/2, forbidden/2]).
%% REST handler specific funs
-export([get_resource/2, handle_urlencoded_data/2, handle_json_data/2, handle_multipart_data/2]).
%% CDMI handler specific funs
-export([get_cdmi_container/2, get_cdmi_object/2, get_binary/2, get_cdmi_capability/2]).
-export([put_cdmi_container/2, put_cdmi_object/2, put_binary/2]).
%% Static file handler specific funs
-export([get_file/2]).

%% This is an internal function, but must be exported to use ?MODULE: in recursion.
-export([delegation_loop/1]).

%%%===================================================================
%%% API
%%%===================================================================

%%--------------------------------------------------------------------
%% @doc
%% Used to interact with the socket process - issues application of
%% some code on the socket process, which then sends back the result.
%% This is needed when some data is cached at socket process - for example
%% cowboy_req:reply or :body can be evaluated only on socket process.
%% If applied fun ends with an exception, it will be rethrown in the handling process.
%% @end
%%--------------------------------------------------------------------
-spec apply(Module :: atom(), Fun :: function(), Args :: [term()]) -> term() | no_return().
apply(Module, Fun, Args) ->
    case get_delegation() of
        false ->
            % This is the socket process (delegation flag is set)
            % so it can just evaluate code
            erlang:apply(Module, Fun, Args);
        _ ->
            % This is a spawned process, it must call the socket process to apply the fun
            get_socket_pid() ! {apply, Module, Fun, Args},
            receive
                {result, Result} ->
                    Result;
                {except, Except} ->
                    throw(Except)
            end
    end.

%%--------------------------------------------------------------------
%% @doc
%% A loop that gets evaluated while handling process is processing
%% a request.
%% @end
%%--------------------------------------------------------------------
-spec request_processing_loop() -> ok.
request_processing_loop() ->
    SocketProcessPid = get_socket_pid(),
    receive
        {apply, Module, Fun, Args} ->
            Result =
                try
                    erlang:apply(Module, Fun, Args)
                catch
                    T:M ->
                        ?error_stacktrace("Error in request processing loop - ~p:~p", [T, M]),
                        error
                end,
            case Result of
                error ->
                    ok;
                _ ->
                    SocketProcessPid ! {result, Result},
                    ?MODULE:request_processing_loop()
            end;
        {flush, Actions} ->
            SocketProcessPid ! {flush, Actions},
            ?MODULE:request_processing_loop();
        terminate ->
            ok;
        {'DOWN', _, _, _, _} ->
            ?debug("Socket process died, handler process is terminating"),
            ok;
        Unknown ->
            ?warning("Unknown message in request processing loop: ~p", [Unknown]),
            ok
    end.

%%--------------------------------------------------------------------
%% @doc
%% Convenience function that stores the reference to socket pid in process dict.
%% @end
%%--------------------------------------------------------------------
-spec set_socket_pid(Pid :: pid()) -> term().
set_socket_pid(Pid) ->
    erlang:put(socket_pid, Pid).

%%--------------------------------------------------------------------
%% @doc
%% Convenience function that retrieves the reference to socket pid from process dict.
%% @end
%%--------------------------------------------------------------------
-spec get_socket_pid() -> pid().
get_socket_pid() ->
    erlang:get(socket_pid).

%%%===================================================================
%%% HTTP callbacks
%%%===================================================================

%%--------------------------------------------------------------------
%% @doc
%% Cowboy handler callback, called to initialize request handling flow.
%% @end
%%--------------------------------------------------------------------
-spec init(Type :: any(), Req :: req(), Opts :: [term()]) -> {ok, NewReq :: term(), State :: term()}.
init(Type, Req, Opts) ->
    HandlerModule = proplists:get_value(handler_module, Opts),
    HandlerOpts = proplists:get_value(handler_opts, Opts, []),
    Delegation = proplists:get_value(delegation, Opts, true),
    set_handler_module(HandlerModule),
    set_delegation(Delegation),

    DoDelegate =
        fun() ->
            case delegate(init, [Type, Req, HandlerOpts], 3) of
                {upgrade, protocol, Module, Req2, HandlerOpts2} ->
                    Opts1 = proplists:delete(handler_opts, Opts),
                    {upgrade, protocol, Module, Req2, [{handler_opts, HandlerOpts2} | Opts1]};
                Other -> Other
            end
        end,

    case Delegation of
        true ->
            case spawn_handling_process() of
                ok ->
                    DoDelegate();
                _ ->
                    {shutdown, Req, no_state}
            end;
        false ->
            DoDelegate()
    end.

%%--------------------------------------------------------------------
%% @doc
%% Cowboy handler callback, called to process a HTTP request.
%% @end
%%--------------------------------------------------------------------
-spec handle(Req :: term(), State :: term()) -> {ok, NewReq :: term(), State :: term()}.
handle(Req, State) ->
    delegate(handle, [Req, State], 2).

%%--------------------------------------------------------------------
%% @doc
%% Cowboy handler callback, called after a request is processed.
%% @end
%%--------------------------------------------------------------------
-spec terminate(Reason :: term(), Req :: term(), State :: term()) -> ok.
terminate(Reason, Req, State) ->
    delegate(terminate, [Reason, Req, State], 3),
    case get_delegation() of
        true ->
            terminate_handling_process();
        false ->
            ok
    end.

%%%===================================================================
%%% Websocket callbacks
%%%===================================================================

%%--------------------------------------------------------------------
%% @doc
%% Cowboy handler callback, called right after protocol upgrade to websocket.
%% @end
%%--------------------------------------------------------------------
-spec websocket_init(Transport :: term(), Req :: term(), Opts :: term()) -> ok.
websocket_init(Transport, Req, Opts) ->
    HandlerOpts = proplists:get_value(handler_opts, Opts, []),
    delegate(websocket_init, [Transport, Req, HandlerOpts], 3).

%%--------------------------------------------------------------------
%% @doc
%% Cowboy handler callback, called when websocket process receives
%% data packet (event) from websocket client.
%% @end
%%--------------------------------------------------------------------
-spec websocket_handle(Data :: term(), Req :: term(), State :: term()) -> ok.
websocket_handle(Data, Req, State) ->
    delegate(websocket_handle, [Data, Req, State], 3).

%%--------------------------------------------------------------------
%% @doc
%% Cowboy handler callback, called when websocket process receives an erlang message.
%% @end
%%--------------------------------------------------------------------
-spec websocket_info(Info :: term(), Req :: term(), State :: term()) -> ok.
websocket_info(Info, Req, State) ->
    delegate(websocket_info, [Info, Req, State], 3).


%%--------------------------------------------------------------------
%% @doc
%% Cowboy handler callback, called on a websocket connection finalization.
%% @end
%%--------------------------------------------------------------------
-spec websocket_terminate(Reason :: term(), Req :: term(), State :: term()) -> ok.
websocket_terminate(Reason, Req, State) ->
    delegate(websocket_terminate, [Reason, Req, State], 3),
    terminate_handling_process().

%%%===================================================================
%%% REST callbacks
%%%===================================================================

%%--------------------------------------------------------------------
%% @doc
%% Cowboy handler callback, called right after protocol upgrade to init the request context.
%% @end
%%--------------------------------------------------------------------
-spec rest_init(Req :: req(), Opts :: term()) -> {ok, NewReq :: req(), State :: term()} | {shutdown, NewReq :: req()}.
rest_init(Req, Opts) ->
    HandlerOpts = proplists:get_value(handler_opts, Opts, []),
    delegate(rest_init, [Req, HandlerOpts], 2).

%%--------------------------------------------------------------------
%% @doc
%% Cowboy callback function
%% Checks request validity.
%% @end
%%--------------------------------------------------------------------
-spec malformed_request(Req :: req(), State :: term()) -> {Result :: boolean(), NewReq :: req(), NewState :: term()}.
malformed_request(Req, State) ->
    delegate(malformed_request, [Req, State], 2, true).

%%--------------------------------------------------------------------
%% @doc
%% Cowboy callback function
%% Returns methods resolvable by the handler.
%% @end
%%--------------------------------------------------------------------
-spec known_methods(Req :: req(), State :: term()) -> {Result :: [binary()], NewReq :: req(), NewState :: term()}.
known_methods(Req, State) ->
    delegate(known_methods, [Req, State], 2, true).

%%--------------------------------------------------------------------
%% @doc
%% Cowboy callback function.
%% Returns methods that are allowed, based on version specified in URI.
%% @end
%%--------------------------------------------------------------------
-spec allowed_methods(Req :: req(), State :: term()) -> {Result :: [binary()], NewReq :: req(), NewState :: term()}.
allowed_methods(Req, State) ->
    delegate(allowed_methods, [Req, State], 2, true).

%%--------------------------------------------------------------------
%% @doc
%% Cowboy callback function.
%% Returns true or false if the client is authorized to perform such request.
%% @end
%%--------------------------------------------------------------------
-spec is_authorized(Req :: req(), State :: term()) -> {Result :: boolean(), NewReq :: req(), NewState :: term()}.
is_authorized(Req, State) ->
    delegate(is_authorized, [Req, State], 2, true).

%%--------------------------------------------------------------------
%% @doc
%% Cowboy callback function.
%% Returns options / requirements associated with a resource.
%% @end
%%--------------------------------------------------------------------
-spec options(Req :: req(), State :: term()) -> {Result :: [term()], NewReq :: req(), NewState :: term()}.
options(Req, State) ->
    delegate(options, [Req, State], 2, true).

%%--------------------------------------------------------------------
%% @doc
%% Cowboy callback function
%% Returns content types that can be provided. "application/json" is default.
%% It can be changed later by gui_utils:cowboy_ensure_header/3.
%% @end
%%--------------------------------------------------------------------
-spec content_types_provided(Req :: req(), State :: term()) -> {Result :: [binary()], NewReq :: req(), NewState :: term()}.
content_types_provided(Req, State) ->
    delegate(content_types_provided, [Req, State], 2, true).

%%--------------------------------------------------------------------
%% @doc
%% Cowboy callback function
%% Returns list of languages in which the response can be sent.
%% @end
%%--------------------------------------------------------------------
-spec languages_provided(Req :: req(), State :: term()) -> {Result :: [binary()], NewReq :: req(), NewState :: term()}.
languages_provided(Req, State) ->
    delegate(languages_provided, [Req, State], 2, true).

%%--------------------------------------------------------------------
%% @doc
%% Cowboy callback function
%% Returns list of charsets in which the response can be encoded.
%% @end
%%--------------------------------------------------------------------
-spec charsets_provided(Req :: req(), State :: term()) -> {Result :: [binary()], NewReq :: req(), NewState :: term()}.
charsets_provided(Req, State) ->
    delegate(charsets_provided, [Req, State], 2, true).

%%--------------------------------------------------------------------
%% @doc
%% Cowboy callback function
%% Returns false or {true, Location}.
%% @end
%%--------------------------------------------------------------------
-spec moved_permanently(Req :: req(), State :: term()) -> {Result :: boolean(), NewReq :: req(), NewState :: term()}.
moved_permanently(Req, State) ->
    delegate(moved_permanently, [Req, State], 2, true).

%%--------------------------------------------------------------------
%% @doc
%% Cowboy callback function
%% Returns false or {true, Location}.
%% @end
%%--------------------------------------------------------------------
-spec moved_temporarily(Req :: req(), State :: term()) -> {Result :: boolean(), NewReq :: req(), NewState :: term()}.
moved_temporarily(Req, State) ->
    delegate(moved_temporarily, [Req, State], 2, true).

%%--------------------------------------------------------------------
%% @doc
%% Cowboy callback function
%% Determines if resource identified by URI exists.
%% @end
%%--------------------------------------------------------------------
-spec resource_exists(Req :: req(), State :: term()) -> {Result :: boolean(), NewReq :: req(), NewState :: term()}.
resource_exists(Req, State) ->
    delegate(resource_exists, [Req, State], 2, true).

%%--------------------------------------------------------------------
%% @doc
%% Cowboy callback function
%% Returns an etag generated from a static file.
%% @end
%%--------------------------------------------------------------------
-spec generate_etag(Req :: req(), State :: term()) -> {Result :: term(), NewReq :: req(), NewState :: term()}.
generate_etag(Req, State) ->
    delegate(generate_etag, [Req, State], 2, true).

%%--------------------------------------------------------------------
%% @doc
%% Cowboy callback function
%% Returns file's modification time.
%% @end
%%--------------------------------------------------------------------
-spec last_modified(Req :: req(), State :: term()) -> {Result :: integer(), NewReq :: req(), NewState :: term()}.
last_modified(Req, State) ->
    delegate(last_modified, [Req, State], 2, true).

%%--------------------------------------------------------------------
%% @doc
%% Cowboy callback function
%% Returns time of expiration of a resource.
%% @end
%%--------------------------------------------------------------------
-spec expires(Req :: req(), State :: term()) -> {Result :: integer(), NewReq :: req(), NewState :: term()}.
expires(Req, State) ->
    delegate(expires, [Req, State], 2, true).

%%--------------------------------------------------------------------
%% @doc
%% Cowboy callback function
%% Returns true if access to a resource is forbidden.
%% @end
%%--------------------------------------------------------------------
-spec forbidden(Req :: req(), State :: term()) -> {Result :: boolean(), NewReq :: req(), NewState :: term()}.
forbidden(Req, State) ->
    delegate(forbidden, [Req, State], 2, true).

%%--------------------------------------------------------------------
%% @doc
%% Cowboy callback function
%% Handles GET requests.
%% @end
%%--------------------------------------------------------------------
-spec get_resource(Req :: req(), State :: term()) -> {Result :: term(), NewReq :: req(), NewState :: term()}.
get_resource(Req, State) ->
    delegate(get_resource, [Req, State], 2, true).

%%--------------------------------------------------------------------
%% @doc
%% Cowboy callback function
%% Returns content-types that are accepted by REST handler and what
%% functions should be used to process the requests.
%% @end
%%--------------------------------------------------------------------
-spec content_types_accepted(Req :: req(), State :: term()) -> {Result :: term(), NewReq :: req(), NewState :: term()}.
content_types_accepted(Req, State) ->
    delegate(content_types_accepted, [Req, State], 2, true).

%%--------------------------------------------------------------------
%% @doc
%% Function handling "application/x-www-form-urlencoded" requests.
%% @end
%%--------------------------------------------------------------------
-spec handle_urlencoded_data(Req :: req(), State :: term()) -> {Result :: boolean(), NewReq :: req(), NewState :: term()}.
handle_urlencoded_data(Req, State) ->
    delegate(handle_urlencoded_data, [Req, State], 2).

%%--------------------------------------------------------------------
%% @doc
%% Function handling "application/json" requests.
%% @end
%%--------------------------------------------------------------------
-spec handle_json_data(Req :: req(), State :: term()) -> {Result :: boolean(), NewReq :: req(), NewState :: term()}.
handle_json_data(Req, State) ->
    delegate(handle_json_data, [Req, State], 2).

%% handle_multipart_data/2
%%--------------------------------------------------------------------
%% @doc
%% Function handling "multipart/form-data" requests.
%% @end
%%--------------------------------------------------------------------
-spec handle_multipart_data(Req :: req(), State :: term()) -> {Result :: boolean(), NewReq :: req(), NewState :: term()}.
handle_multipart_data(Req, State) ->
    delegate(handle_multipart_data, [Req, State], 2).

%%--------------------------------------------------------------------
%% @doc
%% Cowboy callback function
%% Handles DELETE requests.
%% @end
%%--------------------------------------------------------------------
-spec delete_resource(Req :: req(), State :: term()) -> {Result :: term(), NewReq :: req(), NewState :: term()}.
delete_resource(Req, State) ->
    delegate(delete_resource, [Req, State], 2).

%%%===================================================================
%%% CDMI callbacks
%%%===================================================================

%%--------------------------------------------------------------------
%% @doc
%% Callback function for cdmi.
%% @end
%%--------------------------------------------------------------------
-spec get_cdmi_container(Req :: req(), State :: term()) -> {Result :: term(), NewReq :: req(), term()}.
get_cdmi_container(Req, State) ->
    delegate(get_cdmi_container, [Req, State], 2).

%%--------------------------------------------------------------------
%% @doc
%% Callback function for cdmi.
%% @end
%%--------------------------------------------------------------------
-spec get_cdmi_object(Req :: req(), State :: term()) -> {Result :: term(), NewReq :: req(), State :: term()}.
get_cdmi_object(Req, State) ->
    delegate(get_cdmi_object, [Req, State], 2).

%%--------------------------------------------------------------------
%% @doc
%% Callback function for cdmi.
%% @end
%%--------------------------------------------------------------------
-spec get_binary(Req :: req(), State :: term()) -> {Result :: term(), NewReq :: req(), State :: term()}.
get_binary(Req, State) ->
    delegate(get_binary, [Req, State], 2).

%%--------------------------------------------------------------------
%% @doc
%% Callback function for cdmi.
%% @end
%%--------------------------------------------------------------------
-spec put_cdmi_container(Req :: req(), State :: term()) -> {Result :: term(), NewReq :: req(), State :: term()}.
put_cdmi_container(Req, State) ->
    delegate(put_cdmi_container, [Req, State], 2).

%%--------------------------------------------------------------------
%% @doc
%% Callback function for cdmi.
%% @end
%%--------------------------------------------------------------------
-spec put_cdmi_object(Req :: req(), State :: term()) -> {Result :: term(), NewReq :: req(), State :: term()}.
put_cdmi_object(Req, State) ->
    delegate(put_cdmi_object, [Req, State], 2).

%%--------------------------------------------------------------------
%% @doc
%% Callback function for cdmi.
%% @end
%%--------------------------------------------------------------------
-spec put_binary(Req :: req(), State :: term()) -> {Result :: term(), NewReq :: req(), State :: term()}.
put_binary(Req, State) ->
    delegate(put_binary, [Req, State], 2).

%%--------------------------------------------------------------------
%% @doc
%% Callback function for cdmi.
%% @end
%%--------------------------------------------------------------------
-spec get_cdmi_capability(Req :: req(), State :: term()) -> {Result :: term(), NewReq :: req(), State :: term()}.
get_cdmi_capability(Req, State) ->
    delegate(get_cdmi_capability, [Req, State], 2).

%%%===================================================================
%%% Static file handler callbacks
%%%===================================================================

%%--------------------------------------------------------------------
%% @doc
%% Callback function for static file handler.
%% @end
%%--------------------------------------------------------------------
-spec get_file(Req :: req(), State :: term()) -> {Result :: term(), NewReq :: req(), State :: term()}.
get_file(Req, State) ->
    delegate(get_file, [Req, State], 2).

%%%===================================================================
%%% Internal functions
%%%===================================================================

%%--------------------------------------------------------------------
%% @doc
%% Contacts a http_worker instance via dispatcher to spawn a handling
%% process there, whoose pid will be reported back to socket process for
%% later communication.
%% @end
%%--------------------------------------------------------------------
-spec spawn_handling_process() -> ok | {error, term()}.
spawn_handling_process() ->
<<<<<<< HEAD
    case worker_proxy:call(http_worker, {spawn_handler, self()}, ?handling_process_spawn_timeout, prefere_local) of
        {ok, Pid} ->
            set_handler_pid(Pid),
            ok;
        {error, Error} ->
=======
    case worker_proxy:call(http_worker, {spawn_handler, self()}, ?HANDLING_PROCESS_SPAWN_TIMEOUT, prefer_local) of
        {ok, Pid} ->
            set_handler_pid(Pid),
            ok;
        Error ->
>>>>>>> d4f02311
            ?error("Cannot spawn handling process, error: ~p", [Error]),
            Error
    end.

%%--------------------------------------------------------------------
%% @doc
%% Orders the handling process to terminate.
%% @end
%%--------------------------------------------------------------------
-spec terminate_handling_process() -> terminate.
terminate_handling_process() ->
    get_handler_pid() ! terminate.

%%--------------------------------------------------------------------
%% @doc
%% @equiv delegate(Fun, Args, Arity, false)
%% @end
%%--------------------------------------------------------------------
-spec delegate(Fun :: function(), Args :: [term()], Arity :: integer()) -> term().
delegate(Fun, Args, Arity) ->
    delegate(Fun, Args, Arity, false).

%%--------------------------------------------------------------------
%% @doc
%% Function used to delegate a cowboy callback. Depending on if the
%% delegation flag was set to true, this will contact a handling process
%% or cause the socket process to evaluate the callback.
%% FailWithNoCall flag allows returning a no_call atom to cowboy,
%% which tells it that the function is not implemented so it can
%% decide for itself what to do. This is useful with optional cowboy
%% callbacks (mostly REST).
%% @end
%%--------------------------------------------------------------------
-spec delegate(Fun :: function(), Args :: [term()], Arity :: integer(), FailWithNoCall :: boolean()) -> term().
%%--------------------------------------------------------------------
delegate(Fun, Args, Arity, FailWithNoCall) ->
    HandlerModule = get_handler_module(),
    case (FailWithNoCall) andalso (not erlang:function_exported(HandlerModule, Fun, Arity)) of
        true ->
            no_call;
        false ->
            case get_delegation() of
                true ->
                    HandlerPid = get_handler_pid(),
                    HandlerPid ! {apply, HandlerModule, Fun, Args},
                    delegation_loop(HandlerPid);
                false ->
                    erlang:apply(HandlerModule, Fun, Args)
            end
    end.

%%--------------------------------------------------------------------
%% @doc
%% Loop that is evaluated by socket process while it has spawned a handling process
%% and is delegating tasks.
%% @end
%%--------------------------------------------------------------------
-spec delegation_loop(HandlerPid :: pid()) -> term().
delegation_loop(HandlerPid) ->
    receive
        {result, Res} ->
            Res;
        {apply, Module, Fun, Args} ->
            Result = try
                {result, erlang:apply(Module, Fun, Args)}
                     catch T:M ->
                         {except, {T, M}}
                     end,
            HandlerPid ! Result,
            ?MODULE:delegation_loop(HandlerPid)
    end.

%%--------------------------------------------------------------------
%% @doc
%% Convenience function that stores the reference to handler module in process dict.
%% @end
%%--------------------------------------------------------------------
-spec set_handler_module(Module :: atom()) -> term().
set_handler_module(Module) ->
    erlang:put(handler_module, Module).

%%--------------------------------------------------------------------
%% @doc
%% Convenience function that retrieves the reference to handler module from process dict.
%% @end
%%--------------------------------------------------------------------
-spec get_handler_module() -> atom().
get_handler_module() ->
    erlang:get(handler_module).

%%--------------------------------------------------------------------
%% @doc
%% Convenience function that stores the reference to handler pid in process dict.
%% @end
%%--------------------------------------------------------------------
-spec set_handler_pid(Pid :: pid()) -> term().
set_handler_pid(Pid) ->
    erlang:put(handler_pid, Pid).

%%--------------------------------------------------------------------
%% @doc
%% Convenience function that retrieves the reference to handler pid from process dict.
%% @end
%%--------------------------------------------------------------------
-spec get_handler_pid() -> pid().
get_handler_pid() ->
    erlang:get(handler_pid).

%%--------------------------------------------------------------------
%% @doc
%% Convenience function that stores the delegation flag in process dict.
%% @end
%%--------------------------------------------------------------------
-spec set_delegation(Delegation :: boolean()) -> term().
set_delegation(Delegation) ->
    erlang:put(delegation, Delegation).

%%--------------------------------------------------------------------
%% @doc
%% Convenience function that retrieves the delegation flag from process dict.
%% @end
%%--------------------------------------------------------------------
-spec get_delegation() -> boolean().
get_delegation() ->
    erlang:get(delegation).<|MERGE_RESOLUTION|>--- conflicted
+++ resolved
@@ -565,22 +565,15 @@
 %%--------------------------------------------------------------------
 -spec spawn_handling_process() -> ok | {error, term()}.
 spawn_handling_process() ->
-<<<<<<< HEAD
-    case worker_proxy:call(http_worker, {spawn_handler, self()}, ?handling_process_spawn_timeout, prefere_local) of
+    case worker_proxy:call(http_worker, {spawn_handler, self()}, ?HANDLING_PROCESS_SPAWN_TIMEOUT, prefer_local) of
         {ok, Pid} ->
             set_handler_pid(Pid),
             ok;
         {error, Error} ->
-=======
-    case worker_proxy:call(http_worker, {spawn_handler, self()}, ?HANDLING_PROCESS_SPAWN_TIMEOUT, prefer_local) of
-        {ok, Pid} ->
-            set_handler_pid(Pid),
-            ok;
-        Error ->
->>>>>>> d4f02311
             ?error("Cannot spawn handling process, error: ~p", [Error]),
-            Error
+            {error, Error}
     end.
+
 
 %%--------------------------------------------------------------------
 %% @doc
