--- conflicted
+++ resolved
@@ -48,10 +48,6 @@
     , m_connectionsStrand{m_ioService}
     , m_ioServiceExecutor{std::make_shared<IoServiceExecutor>(m_ioService)}
     , m_context{boost::asio::ssl::context::tlsv12_client}
-<<<<<<< HEAD
-    , m_ioServiceExecutor{std::make_shared<IoServiceExecutor>(m_ioService)}
-=======
->>>>>>> 795b09d9
 {
     m_outbox.set_capacity(OUTBOX_SIZE);
 }
