--- conflicted
+++ resolved
@@ -37,19 +37,11 @@
 
 StorageHelperFactory::StorageHelperFactory(
     std::shared_ptr<communication::Communicator> communicator,
-<<<<<<< HEAD
-    const BufferLimits &limits, boost::asio::io_service &dio_service,
-    boost::asio::io_service & /*cproxy_service*/)
-    : m_communicator{std::move(communicator)}
-    , m_limits{limits}
-    , m_dioService{dio_service}
-=======
     const BufferLimits &limits, asio::io_service &dio_service,
     asio::io_service & /*cproxy_service*/)
     : m_communicator{std::move(communicator)}
     , m_limits{limits}
     , m_dio_service{dio_service}
->>>>>>> cadf9b1f
 {
 }
 
