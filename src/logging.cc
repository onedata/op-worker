/**
 * @file logging.cc
 * @author Konrad Zemek
 * @copyright (C) 2014 ACK CYFRONET AGH
 * @copyright This software is released under the MIT license cited in 'LICENSE.txt'
 */

#include "logging.h"

#include "communication/communicator.h"
#include "helpers/storageHelperFactory.h"

#include <boost/algorithm/string/case_conv.hpp>
#include <boost/algorithm/string/predicate.hpp>

#include <google/protobuf/descriptor.h>

#include <ctime>
#include <chrono>
#include <numeric>
#include <sstream>

static constexpr std::chrono::seconds AFTER_FAIL_DELAY(2);
static constexpr std::chrono::seconds MAX_FLUSH_DELAY{10};

namespace veil
{
namespace logging
{

static RemoteLogLevel glogToLevel(google::LogSeverity glevel)
{
    switch(glevel)
    {
        case google::INFO: return protocol::logging::INFO;
        case google::WARNING: return protocol::logging::WARNING;
        case google::ERROR: return protocol::logging::ERROR;
        case google::FATAL: return protocol::logging::FATAL;
        default: return protocol::logging::NONE;
    }
}

RemoteLogWriter::RemoteLogWriter(const RemoteLogLevel initialThreshold,
                                 const BufferSize maxBufferSize,
                                 const BufferSize bufferTrimSize)
    : m_pid{getpid()}
    , m_maxBufferSize{maxBufferSize}
    , m_bufferTrimSize{bufferTrimSize}
    , m_thresholdLevel{initialThreshold}
    , m_stopWriteLoop{false}
{
}

void RemoteLogWriter::run(std::shared_ptr<communication::Communicator> communicator)
{
    if(m_thread.joinable())
    {
        LOG(WARNING) << "run called while a thread is already running";
        return;
    }

    m_communicator = std::move(communicator);
    m_thread = std::thread(&RemoteLogWriter::writeLoop, this);
}

RemoteLogWriter::~RemoteLogWriter()
{
    m_stopWriteLoop = true;
    m_bufferChanged.notify_all();
    if(m_thread.joinable())
        m_thread.join();
}

void RemoteLogWriter::buffer(const RemoteLogLevel level,
                             const std::string &fileName, const int line,
                             const time_t timestamp, const std::string &message)
{
    if(m_thresholdLevel > level) // nothing to log
        return;

    protocol::logging::LogMessage log;
    log.set_level(level);
    log.set_pid(m_pid);
    log.set_file_name(fileName);
    log.set_line(line),
    log.set_timestamp(timestamp);
    log.set_message(message);

    pushMessage(log);
}

bool RemoteLogWriter::handleThresholdChange(const protocol::communication_protocol::Answer &answer)
{
    if(!boost::algorithm::iequals(answer.message_type(), "ChangeRemoteLogLevel"))
        return true;

    protocol::logging::ChangeRemoteLogLevel req;
    req.ParseFromString(answer.worker_answer());
    m_thresholdLevel = req.level();

    LOG(INFO) << "Client will now log " << req.level() <<
                 " and higher level messages to cluster.";

    return true;
}

void RemoteLogWriter::pushMessage(const protocol::logging::LogMessage &msg)
{
    std::lock_guard<std::mutex> guard(m_bufferMutex);

    m_buffer.push(msg);

    if(m_buffer.size() > m_maxBufferSize)
        dropExcessMessages();

    m_bufferChanged.notify_all();
}

protocol::logging::LogMessage RemoteLogWriter::popMessage()
{
    std::unique_lock<std::mutex> lock(m_bufferMutex);
    while(m_buffer.empty() && !m_stopWriteLoop)
        m_bufferChanged.wait_for(lock, MAX_FLUSH_DELAY);

    if(m_stopWriteLoop)
        return protocol::logging::LogMessage{};

    const protocol::logging::LogMessage msg = m_buffer.front();
    m_buffer.pop();
    return msg;
}

void RemoteLogWriter::writeLoop()
{
    while(!m_stopWriteLoop)
    {
<<<<<<< HEAD
        const protocol::logging::LogMessage msg = popMessage();
        if(m_stopWriteLoop)
            return;

        if(!m_communicator)
            continue;

        m_communicator->send(communication::CENTRAL_LOGGER_MODULE_NAME, msg);
=======
        if(!sendNextMessage())
            std::this_thread::sleep_for(AFTER_FAIL_DELAY);
    }
}

bool RemoteLogWriter::sendNextMessage()
{
    const protocol::logging::LogMessage msg = popMessage();
    if(m_stopWriteLoop)
        return true;

    auto connectionPool = m_connectionPool;
    if(!connectionPool)
        return false;

    auto connection = connectionPool->selectConnection();
    if(!connection)
        return false;

    protocol::communication_protocol::ClusterMsg clm;
    clm.set_protocol_version(PROTOCOL_VERSION);
    clm.set_synch(false);
    clm.set_module_name(CENTRAL_LOG_MODULE_NAME);
    clm.set_message_decoder_name(LOGGING_DECODER);
    clm.set_message_type(boost::algorithm::to_lower_copy(msg.GetDescriptor()->name()));
    clm.set_answer_type(boost::algorithm::to_lower_copy(protocol::communication_protocol::Atom::descriptor()->name()));
    clm.set_answer_decoder_name(COMMUNICATION_PROTOCOL);
    msg.SerializeToString(clm.mutable_input());

    try
    {
        connection->sendMessage(clm, IGNORE_ANSWER_MSG_ID);
        return true;
    }
    catch(CommunicationHandler::ConnectionStatus)
    {
        return false;
>>>>>>> d387a53a
    }
}

void RemoteLogWriter::dropExcessMessages()
{
    const BufferSize dropped = m_buffer.size() - m_bufferTrimSize;
    while (m_buffer.size() > m_bufferTrimSize)
        m_buffer.pop();

    std::stringstream message;
    message << "RemoteLogWriter dropped " << dropped
           << " messages as the limit of " << m_maxBufferSize
           << " buffered messages has been exceeded";

    protocol::logging::LogMessage log;
    log.set_level(protocol::logging::WARNING);
    log.set_pid(m_pid);
    log.set_file_name("logging.cc");
    log.set_line(__LINE__),
    log.set_timestamp(std::time(nullptr));
    log.set_message(message.str());

    m_buffer.push(log);
}

RemoteLogSink::RemoteLogSink(std::shared_ptr<RemoteLogWriter> writer,
                             const RemoteLogLevel forcedLevel)
    : m_forcedLevel{forcedLevel}
    , m_writer{std::move(writer)}
{
}

void RemoteLogSink::send(google::LogSeverity severity,
                         const char */*full_filename*/,
                         const char *base_filename, int line, const tm *tm_time,
                         const char *message, size_t message_len)
{
    const time_t timestamp = std::mktime(const_cast<tm*>(tm_time));
    const RemoteLogLevel level = m_forcedLevel != protocol::logging::NONE
            ? m_forcedLevel : glogToLevel(severity);

    m_writer->buffer(level, base_filename, line, timestamp,
                     std::string(message, message_len));
}

std::weak_ptr<RemoteLogSink> _logSink;
std::weak_ptr<RemoteLogSink> _debugLogSink;

void setLogSinks(const std::shared_ptr<RemoteLogSink> &logSink,
                 const std::shared_ptr<RemoteLogSink> &debugLogSink)
{
    _logSink = logSink;
    _debugLogSink = debugLogSink;
}

} // namespace logging
} // namespace veil<|MERGE_RESOLUTION|>--- conflicted
+++ resolved
@@ -8,6 +8,7 @@
 #include "logging.h"
 
 #include "communication/communicator.h"
+#include "communication/exception.h"
 #include "helpers/storageHelperFactory.h"
 
 #include <boost/algorithm/string/case_conv.hpp>
@@ -134,16 +135,6 @@
 {
     while(!m_stopWriteLoop)
     {
-<<<<<<< HEAD
-        const protocol::logging::LogMessage msg = popMessage();
-        if(m_stopWriteLoop)
-            return;
-
-        if(!m_communicator)
-            continue;
-
-        m_communicator->send(communication::CENTRAL_LOGGER_MODULE_NAME, msg);
-=======
         if(!sendNextMessage())
             std::this_thread::sleep_for(AFTER_FAIL_DELAY);
     }
@@ -155,34 +146,19 @@
     if(m_stopWriteLoop)
         return true;
 
-    auto connectionPool = m_connectionPool;
-    if(!connectionPool)
+    if(!m_communicator)
         return false;
 
-    auto connection = connectionPool->selectConnection();
-    if(!connection)
+    try
+    {
+        m_communicator->send(communication::CENTRAL_LOGGER_MODULE_NAME, msg);
+    }
+    catch(communication::Exception&)
+    {
         return false;
-
-    protocol::communication_protocol::ClusterMsg clm;
-    clm.set_protocol_version(PROTOCOL_VERSION);
-    clm.set_synch(false);
-    clm.set_module_name(CENTRAL_LOG_MODULE_NAME);
-    clm.set_message_decoder_name(LOGGING_DECODER);
-    clm.set_message_type(boost::algorithm::to_lower_copy(msg.GetDescriptor()->name()));
-    clm.set_answer_type(boost::algorithm::to_lower_copy(protocol::communication_protocol::Atom::descriptor()->name()));
-    clm.set_answer_decoder_name(COMMUNICATION_PROTOCOL);
-    msg.SerializeToString(clm.mutable_input());
-
-    try
-    {
-        connection->sendMessage(clm, IGNORE_ANSWER_MSG_ID);
-        return true;
-    }
-    catch(CommunicationHandler::ConnectionStatus)
-    {
-        return false;
->>>>>>> d387a53a
-    }
+    }
+
+    return true;
 }
 
 void RemoteLogWriter::dropExcessMessages()
