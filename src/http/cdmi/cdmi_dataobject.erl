%%%--------------------------------------------------------------------
%%% @author Tomasz Lichon
%%% @author Bartosz Walkowicz
%%% @copyright (C) 2015-2019 ACK CYFRONET AGH
%%% This software is released under the MIT license
%%% cited in 'LICENSE.txt'.
%%% @end
%%%--------------------------------------------------------------------
%%% @doc
%%% This module provides function to operate on cdmi dataobjects (files).
%%% @end
%%%--------------------------------------------------------------------
-module(cdmi_dataobject).
-author("Tomasz Lichon").
-author("Bartosz Walkowicz").

-include("middleware/middleware.hrl").
-include("http/rest.hrl").
-include("http/cdmi.hrl").
-include("global_definitions.hrl").
-include("modules/logical_file_manager/lfm.hrl").
-include_lib("ctool/include/errors.hrl").
-include_lib("ctool/include/http/headers.hrl").
-include_lib("ctool/include/logging.hrl").
-include_lib("ctool/include/posix/file_attr.hrl").


%% API
-export([
    get_cdmi/2, get_binary/2,
    put_cdmi/2, put_binary/2,
    delete_cdmi/2
]).

%% the default json response for get/put cdmi_object will contain this entities,
%% they can be chosen selectively by appending '?name1;name2' list to the
%% request url
-define(DEFAULT_GET_FILE_OPTS,
    [
        <<"objectType">>, <<"objectID">>, <<"objectName">>, <<"parentURI">>,
        <<"parentID">>, <<"capabilitiesURI">>, <<"completionStatus">>,
        <<"metadata">>, <<"mimetype">>, <<"valuetransferencoding">>,
        <<"valuerange">>, <<"value">>
    ]
).
-define(DEFAULT_PUT_FILE_OPTS,
    [
        <<"objectType">>, <<"objectID">>, <<"objectName">>, <<"parentURI">>,
        <<"parentID">>, <<"capabilitiesURI">>, <<"completionStatus">>,
        <<"metadata">>, <<"mimetype">>
    ]
).


%%%===================================================================
%%% API
%%%===================================================================


%%--------------------------------------------------------------------
%% @doc
%% Handles GET requests for file, returning file content as response body.
%% @end
%%--------------------------------------------------------------------
-spec get_binary(cowboy_req:req(), cdmi_handler:cdmi_req()) ->
    {stop, cowboy_req:req(), cdmi_handler:cdmi_req()}.
get_binary(Req, #cdmi_req{
    auth = ?USER(_UserId, SessionId),
    file_attrs = FileAttrs = #file_attr{guid = FileGuid}
} = CdmiReq) ->
    % prepare response
    MimeType = cdmi_metadata:get_mimetype(SessionId, {guid, FileGuid}),
<<<<<<< HEAD
    Req1 = cowboy_req:set_resp_header(<<"content-type">>, MimeType, Req),
    Req2 = http_download_utils:stream_file(SessionId, FileAttrs, Req1),
=======
    Req1 = cowboy_req:set_resp_header(?HDR_CONTENT_TYPE, MimeType, Req),
    HttpStatus = case Ranges of
        undefined -> ?HTTP_200_OK;
        _ -> ?HTTP_206_PARTIAL_CONTENT
    end,
    Req2 = cdmi_streamer:stream_binary(HttpStatus, Req1, CdmiReq, Ranges),
>>>>>>> d24bfec7
    {stop, Req2, CdmiReq}.


%%--------------------------------------------------------------------
%% @doc
%% Handles GET with "application/cdmi-object" content-type
%% @end
%%--------------------------------------------------------------------
-spec get_cdmi(cowboy_req:req(), cdmi_handler:cdmi_req()) ->
    {term(), cowboy_req:req(), cdmi_handler:cdmi_req()}.
get_cdmi(Req, #cdmi_req{
    auth = ?USER(_UserId, SessionId),
    file_attrs = #file_attr{guid = FileGuid},
    options = Options
} = CdmiReq) ->
    NonEmptyOpts = utils:ensure_defined(Options, [], ?DEFAULT_GET_FILE_OPTS),
    FileInfo = get_file_info(NonEmptyOpts, CdmiReq),

    case maps:take(<<"value">>, FileInfo) of
        {{range, Range}, FileInfo2} ->
            Encoding = cdmi_metadata:get_encoding(SessionId, {guid, FileGuid}),
            DataPrefix = case map_size(FileInfo2) of
                0 ->
                    <<"{\"value\":\"">>;
                _ ->
                    EncodedFileInfo1 = json_utils:encode(FileInfo2),
                    % Closing '}' must be removed to append streaming content
                    EncodedFileInfo2 = erlang:binary_part(
                        EncodedFileInfo1,
                        0,
                        byte_size(EncodedFileInfo1) - 1
                    ),
                    <<EncodedFileInfo2/binary, ",\"value\":\"">>
            end,
            DataSuffix = <<"\"}">>,

            Req2 = cdmi_streamer:stream_cdmi(
                Req, CdmiReq, Range, Encoding,
                DataPrefix, DataSuffix
            ),
            {stop, Req2, CdmiReq};
        error ->
            {json_utils:encode(FileInfo), Req, CdmiReq}
    end.


%%--------------------------------------------------------------------
%% @doc
%% Writes given content (request body) to file starting from specified
%% offset (content-range header) or if it is not specified completely
%% overwriting it.
%% If file doesn't exist then creates it first.
%% @end
%%--------------------------------------------------------------------
-spec put_binary(cowboy_req:req(), cdmi_handler:cdmi_req()) ->
    {true, cowboy_req:req(), cdmi_handler:cdmi_req()} | no_return().
put_binary(Req, #cdmi_req{
    auth = ?USER(_UserId, SessionId),
    file_path = Path,
    file_attrs = Attrs
} = CdmiReq) ->
    CdmiPartialFlag = cowboy_req:header(<<"x-cdmi-partial">>, Req),
    {MimeType, Encoding} = cdmi_parser:parse_content_type_header(Req),
    {FileGuid, Truncate, Offset} = case Attrs of
        undefined ->
            {ok, DefaultMode} = application:get_env(?APP_NAME, default_file_mode),
            {ok, Guid} = ?check(lfm:create(SessionId, Path, DefaultMode)),
            {Guid, false, 0};
        #file_attr{guid = Guid, size = Size} ->
            Length = cowboy_req:body_length(Req),
            case cdmi_parser:parse_content_range_header(Req, Size) of
                undefined ->
                    {Guid, true, 0};
                {{From, To}, _ExpectedSize} when Length =:= undefined; Length =:= To - From + 1 ->
                    {Guid, false, From};
                _ ->
                    throw(?ERROR_BAD_DATA(<<"content-range">>))
            end
    end,

    FileKey = {guid, FileGuid},
    cdmi_metadata:update_mimetype(SessionId, FileKey, MimeType),
    cdmi_metadata:update_encoding(SessionId, FileKey, Encoding),
    Req2 = write_req_body_to_file(
        Req, SessionId, FileKey,
        Truncate, Offset, CdmiPartialFlag
    ),
    {true, Req2, CdmiReq}.


%%--------------------------------------------------------------------
%% @doc
%% Handles PUT with "application/cdmi-object" content-type
%% @end
%%--------------------------------------------------------------------
-spec put_cdmi(cowboy_req:req(), cdmi_handler:cdmi_req()) ->
    {term(), cowboy_req:req(), cdmi_handler:cdmi_req()} | no_return().
put_cdmi(Req, #cdmi_req{
    auth = ?USER(_UserId, SessionId),
    file_path = Path,
    file_attrs = Attrs,
    options = Options
} = CdmiReq) ->
    % parse body
    {ok, Body, Req0} = cdmi_parser:parse_body(Req),

    % prepare necessary data
    CdmiPartialFlag = cowboy_req:header(<<"x-cdmi-partial">>, Req0),
    MimeType = maps:get(<<"mimetype">>, Body, undefined),
    Encoding = maps:get(<<"valuetransferencoding">>, Body, undefined),
    CopyURI = maps:get(<<"copy">>, Body, undefined),
    MoveURI = maps:get(<<"move">>, Body, undefined),
    UserMetadata = maps:get(<<"metadata">>, Body, undefined),
    URIMetadataNames = [MetadataName || {<<"metadata">>, MetadataName} <- Options],

    Value = maps:get(<<"value">>, Body, undefined),
    Range = case lists:keyfind(<<"value">>, 1, Options) of
        {<<"value">>, Begin, End} -> {Begin, End};
        false -> undefined
    end,
    RawValue = cdmi_encoder:decode(Value, Encoding, Range),

    % create object using create/cp/mv
    {ok, OperationPerformed, Guid} = case {Attrs, CopyURI, MoveURI} of
        {undefined, undefined, undefined} ->
            {ok, DefaultMode} = application:get_env(?APP_NAME, default_file_mode),
            {ok, NewGuid} = ?check(lfm:create(SessionId, Path, DefaultMode)),
            write_binary_to_file(
                SessionId, {guid, NewGuid},
                false, 0, RawValue,
                CdmiPartialFlag
            ),
            {ok, created, NewGuid};
        {#file_attr{guid = NewGuid}, undefined, undefined} ->
            {ok, none, NewGuid};
        {undefined, CopyURI, undefined} ->
            {ok, NewGuid} = ?check(lfm:cp(
                SessionId,
                {path, filepath_utils:ensure_begins_with_slash(CopyURI)},
                Path
            )),
            {ok, copied, NewGuid};
        {undefined, undefined, MoveURI} ->
            {ok, NewGuid} = ?check(lfm:mv(
                SessionId,
                {path, filepath_utils:ensure_begins_with_slash(MoveURI)},
                Path
            )),
            {ok, moved, NewGuid}
    end,

    % update value and metadata depending on creation type
    FileKey = {guid, Guid},
    case OperationPerformed of
        created ->
            cdmi_metadata:update_encoding(SessionId, FileKey, utils:ensure_defined(
                Encoding, undefined, <<"utf-8">>
            )),
            cdmi_metadata:update_mimetype(SessionId, FileKey, MimeType),
            cdmi_metadata:update_user_metadata(SessionId, FileKey, UserMetadata),
            prepare_create_file_cdmi_response(Req, CdmiReq, FileKey);
        CopiedOrMoved when CopiedOrMoved =:= copied orelse CopiedOrMoved =:= moved ->
            cdmi_metadata:update_encoding(SessionId, FileKey, Encoding),
            cdmi_metadata:update_mimetype(SessionId, FileKey, MimeType),
            cdmi_metadata:update_user_metadata(SessionId, FileKey, UserMetadata, URIMetadataNames),
            prepare_create_file_cdmi_response(Req, CdmiReq, FileKey);
        none ->
            cdmi_metadata:update_encoding(SessionId, FileKey, Encoding),
            cdmi_metadata:update_mimetype(SessionId, FileKey, MimeType),
            cdmi_metadata:update_user_metadata(SessionId, FileKey, UserMetadata, URIMetadataNames),
            case Range of
                {From, To} when is_binary(Value) andalso To - From + 1 == byte_size(RawValue) ->
                    write_binary_to_file(SessionId, FileKey, false, From, RawValue, CdmiPartialFlag),
                    {true, Req0, CdmiReq};
                undefined when is_binary(Value) ->
                    write_binary_to_file(SessionId, FileKey, true, 0, RawValue, CdmiPartialFlag),
                    {true, Req0, CdmiReq};
                undefined ->
                    {true, Req0, CdmiReq};
                _MalformedRange ->
                    throw(?ERROR_BAD_DATA(<<"range">>))
            end
    end.


%%--------------------------------------------------------------------
%% @doc
%% Removes specified file (dataobject).
%% @end
%%--------------------------------------------------------------------
-spec delete_cdmi(cowboy_req:req(), cdmi_handler:cdmi_req()) ->
    {true, cowboy_req:req(), cdmi_handler:cdmi_req()} | no_return().
delete_cdmi(Req, #cdmi_req{
    auth = ?USER(_UserId, SessionId),
    file_attrs = #file_attr{guid = Guid}
} = CdmiReq) ->
    ?check(lfm:unlink(SessionId, {guid, Guid}, false)),
    {true, Req, CdmiReq}.


%% ====================================================================
%% Internal functions
%% ====================================================================


%% @private
-spec prepare_create_file_cdmi_response(cowboy_req:req(), cdmi_handler:cdmi_req(),
    lfm:file_key()) -> {true, cowboy_req:req(), cdmi_handler:cdmi_req()}.
prepare_create_file_cdmi_response(Req1, #cdmi_req{
    auth = ?USER(_UserId, SessionId)
} = CdmiReq, FileKey) ->
    {ok, Attrs} = ?check(lfm:stat(SessionId, FileKey)),
    CdmiReq2 = CdmiReq#cdmi_req{file_attrs = Attrs},
    Answer = get_file_info(?DEFAULT_PUT_FILE_OPTS, CdmiReq2),
    Req2 = cowboy_req:set_resp_body(json_utils:encode(Answer), Req1),
    {true, Req2, CdmiReq2}.


%% @private
-spec get_file_info([RequestedInfo :: binary()], cdmi_handler:cdmi_req()) ->
    map() | no_return().
get_file_info(RequestedInfo, #cdmi_req{
    auth = ?USER(_UserId, SessionId),
    file_path = Path,
    file_attrs = #file_attr{guid = Guid, size = FileSize} = Attrs
}) ->
    lists:foldl(fun
        (<<"objectType">>, Acc) ->
            Acc#{<<"objectType">> => <<"application/cdmi-object">>};
        (<<"objectID">>, Acc) ->
            {ok, ObjectId} = file_id:guid_to_objectid(Guid),
            Acc#{<<"objectID">> => ObjectId};
        (<<"objectName">>, Acc) ->
            Acc#{<<"objectName">> => filename:basename(Path)};
        (<<"parentURI">>, Acc) ->
            ParentURI = case Path of
                <<"/">> -> <<>>;
                _ -> filepath_utils:parent_dir(Path)
            end,
            Acc#{<<"parentURI">> => ParentURI};
        (<<"parentID">>, Acc) ->
            case Path of
                <<"/">> ->
                    Acc;
                _ ->
                    {ok, #file_attr{guid = ParentGuid}} = ?check(lfm:stat(
                        SessionId,
                        {path, filepath_utils:parent_dir(Path)}
                    )),
                    {ok, ParentObjectId} = file_id:guid_to_objectid(ParentGuid),
                    Acc#{<<"parentID">> => ParentObjectId}
            end;
        (<<"capabilitiesURI">>, Acc) ->
            Acc#{<<"capabilitiesURI">> => <<?DATAOBJECT_CAPABILITY_PATH>>};
        (<<"completionStatus">>, Acc) ->
            CompletionStatus = cdmi_metadata:get_cdmi_completion_status(
                SessionId, {guid, Guid}
            ),
            Acc#{<<"completionStatus">> => CompletionStatus};
        (<<"mimetype">>, Acc) ->
            MimeType = cdmi_metadata:get_mimetype(SessionId, {guid, Guid}),
            Acc#{<<"mimetype">> => MimeType};
        (<<"metadata">>, Acc) ->
            Metadata = cdmi_metadata:prepare_metadata(
                SessionId, {guid, Guid}, <<>>, Attrs
            ),
            Acc#{<<"metadata">> => Metadata};
        ({<<"metadata">>, Prefix}, Acc) ->
            Metadata = cdmi_metadata:prepare_metadata(
                SessionId, {guid, Guid}, Prefix, Attrs
            ),
            Acc#{<<"metadata">> => Metadata};
        (<<"valuetransferencoding">>, Acc) ->
            Encoding = cdmi_metadata:get_encoding(SessionId, {guid, Guid}),
            Acc#{<<"valuetransferencoding">> => Encoding};
        (<<"value">>, Acc) ->
            Acc#{<<"value">> => {range, default}};
        ({<<"value">>, From, To}, Acc) ->
            Acc#{<<"value">> => {range, {From, To}}};
        (<<"valuerange">>, Acc) ->
            case lists:keyfind(<<"value">>, 1, RequestedInfo) of
                {<<"value">>, From, To} ->
                    Acc#{<<"valuerange">> => iolist_to_binary(
                        [integer_to_binary(From), <<"-">>, integer_to_binary(To)]
                    )};
                _ ->
                    Acc#{<<"valuerange">> => iolist_to_binary(
                        [<<"0-">>, integer_to_binary(FileSize - 1)]
                    )} %todo fix 0--1 when file is empty
            end;
        (_, Acc) ->
            Acc
    end, #{}, RequestedInfo).


%% @private
-spec write_req_body_to_file(cowboy_req:req(), session:id(), lfm:file_key(),
    Truncate :: boolean(), Offset :: non_neg_integer(),
    CdmiPartialFlag :: undefined | binary()) ->
    cowboy_req:req().
write_req_body_to_file(Req, SessId, FileKey, Truncate, Offset, CdmiPartialFlag) ->
    {ok, FileHandle} = ?check(lfm:monitored_open(SessId, FileKey, write)),
    cdmi_metadata:update_cdmi_completion_status(
        SessId,
        FileKey,
        <<"Processing">>
    ),
    Truncate andalso ?check(lfm:truncate(SessId, FileKey, 0)),

    {ok, Req2} = file_upload_utils:upload_file(
        FileHandle, Offset, Req,
        fun cowboy_req:read_body/2, #{}
    ),

    ?check(lfm:fsync(FileHandle)),
    ?check(lfm:monitored_release(FileHandle)),
    cdmi_metadata:set_cdmi_completion_status_according_to_partial_flag(
        SessId,
        FileKey,
        CdmiPartialFlag
    ),
    Req2.


%% @private
-spec write_binary_to_file(session:id(), lfm:file_key(), Truncate :: boolean(),
    Offset :: non_neg_integer(), Data :: binary(),
    CdmiPartialFlag :: undefined | binary()) ->
    ok.
write_binary_to_file(SessionId, FileKey, Truncate, Offset, Data, CdmiPartialFlag) ->
    DataSize = byte_size(Data),
    {ok, FileHandle} = ?check(lfm:monitored_open(SessionId, FileKey, write)),
    cdmi_metadata:update_cdmi_completion_status(
        SessionId,
        FileKey,
        <<"Processing">>
    ),
    Truncate andalso ?check(lfm:truncate(SessionId, FileKey, 0)),

    {ok, _, DataSize} = ?check(lfm:write(FileHandle, Offset, Data)),
    ?check(lfm:fsync(FileHandle)),
    ?check(lfm:monitored_release(FileHandle)),
    cdmi_metadata:set_cdmi_completion_status_according_to_partial_flag(
        SessionId,
        FileKey,
        CdmiPartialFlag
    ).<|MERGE_RESOLUTION|>--- conflicted
+++ resolved
@@ -70,17 +70,8 @@
 } = CdmiReq) ->
     % prepare response
     MimeType = cdmi_metadata:get_mimetype(SessionId, {guid, FileGuid}),
-<<<<<<< HEAD
-    Req1 = cowboy_req:set_resp_header(<<"content-type">>, MimeType, Req),
+    Req1 = cowboy_req:set_resp_header(?HDR_CONTENT_TYPE, MimeType, Req),
     Req2 = http_download_utils:stream_file(SessionId, FileAttrs, Req1),
-=======
-    Req1 = cowboy_req:set_resp_header(?HDR_CONTENT_TYPE, MimeType, Req),
-    HttpStatus = case Ranges of
-        undefined -> ?HTTP_200_OK;
-        _ -> ?HTTP_206_PARTIAL_CONTENT
-    end,
-    Req2 = cdmi_streamer:stream_binary(HttpStatus, Req1, CdmiReq, Ranges),
->>>>>>> d24bfec7
     {stop, Req2, CdmiReq}.
 
 
