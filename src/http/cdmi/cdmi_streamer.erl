%%%--------------------------------------------------------------------
%%% @author Tomasz Lichon
%%% @author Bartosz Walkowicz
%%% @copyright (C) 2015-2019 ACK CYFRONET AGH
%%% This software is released under the MIT license
%%% cited in 'LICENSE.txt'.
%%% @end
%%%--------------------------------------------------------------------
%%% @doc
%%% Functions responsible for streaming content of files.
%%% @end
%%%--------------------------------------------------------------------
-module(cdmi_streamer).
-author("Tomasz Lichon").
-author("Bartosz Walkowicz").

-include("middleware/middleware.hrl").
-include("http/cdmi.hrl").
-include("http/rest.hrl").
-include("global_definitions.hrl").
-include("modules/logical_file_manager/lfm.hrl").
-include_lib("ctool/include/errors.hrl").
-include_lib("ctool/include/http/headers.hrl").
-include_lib("ctool/include/logging.hrl").

%% API
-export([stream_cdmi/6]).

-type range() :: {From :: non_neg_integer(), To :: non_neg_integer()}.


%%%===================================================================
%%% API
%%%===================================================================


<<<<<<< HEAD
=======
-spec stream_binary(
    HttpStatus :: non_neg_integer(),
    cowboy_req:req(),
    cdmi_handler:cdmi_req(),
    Ranges :: undefined | [range()]
) ->
    cowboy_req:req() | no_return().
stream_binary(HttpStatus, Req, #cdmi_req{
    auth = ?USER(_UserId, SessionId),
    file_attrs = #file_attr{guid = Guid, size = FileSize}
}, Ranges0) ->
    Ranges = case Ranges0 of
        undefined -> [{0, FileSize - 1}];
        _ -> Ranges0
    end,
    StreamSize = binary_stream_size(Ranges, FileSize),

    {ok, FileHandle} = ?check(lfm:monitored_open(SessionId, {guid, Guid}, read)),
    try
        ReadBlockSize = file_download_utils:get_read_block_size(FileHandle),

        Req2 = cowboy_req:stream_reply(HttpStatus, #{
            ?HDR_CONTENT_LENGTH => integer_to_binary(StreamSize)
        }, Req),
        lists:foreach(fun(Range) ->
            file_download_utils:stream_range(
                FileHandle, Range, Req2, fun(Data) -> Data end, ReadBlockSize
            )
        end, Ranges),
        cowboy_req:stream_body(<<"">>, fin, Req2),

        Req2
    after
        lfm:monitored_release(FileHandle)
    end.


>>>>>>> d24bfec7
-spec stream_cdmi(
    cowboy_req:req(),
    cdmi_handler:cdmi_req(),
    Range :: default | range(),
    ValueTransferEncoding :: binary(),
    JsonBodyPrefix :: binary(),
    JsonBodySuffix :: binary()
) ->
    cowboy_req:req() | no_return().
stream_cdmi(Req, #cdmi_req{
    auth = ?USER(_UserId, SessionId),
    file_attrs = #file_attr{guid = Guid, size = Size}
}, Range0, Encoding, JsonBodyPrefix, JsonBodySuffix) ->
    Range1 = case Range0 of
        default -> {0, Size - 1};
        _ -> Range0
    end,
    StreamSize = cdmi_stream_size(
        Range1, Size, Encoding, JsonBodyPrefix, JsonBodySuffix
    ),

    {ok, FileHandle} = ?check(lfm:monitored_open(SessionId, {guid, Guid}, read)),
    try
        ReadBlockSize0 = http_download_utils:get_read_block_size(FileHandle),
        ReadBlockSize = case Encoding of
            <<"base64">> ->
                % Base64 translates every 3 bytes of original data into 4 base64
                % characters (6 bits for each character, which gives 2^6 = 64
                % characters and hence the name - base64).
                % That is why in order to allow on the fly conversion the buffer
                % size must be shortened so it is divisible by 3.
                ReadBlockSize0 - (ReadBlockSize0 rem 3);
            _ ->
                ReadBlockSize0
        end,

        Req2 = cowboy_req:stream_reply(?HTTP_200_OK, #{
            ?HDR_CONTENT_LENGTH => integer_to_binary(StreamSize)
        }, Req),
        cowboy_req:stream_body(JsonBodyPrefix, nofin, Req2),
        http_download_utils:stream_bytes_range(
            FileHandle, Range1, Req2,
            fun(Data) -> cdmi_encoder:encode(Data, Encoding) end, ReadBlockSize
        ),
        cowboy_req:stream_body(JsonBodySuffix, fin, Req2),

        Req2
    after
        lfm:monitored_release(FileHandle)
    end.


%%%===================================================================
%%% Internal functions
%%%===================================================================


%%--------------------------------------------------------------------
%% @private
%% @doc
%% Gets size of a cdmi stream, which is the size of streamed json representing
%% cdmi_object.
%% @end
%%--------------------------------------------------------------------
-spec cdmi_stream_size(range(), FileSize :: non_neg_integer(),
    Encoding :: binary(), DataPrefix :: binary(), DataSuffix :: binary()) ->
    non_neg_integer().
cdmi_stream_size({0, -1}, _FileSize, _Encoding, _DataPrefix, _DataSuffix) ->
    % Empty file
    0;
cdmi_stream_size({From, To}, FileSize, Encoding, DataPrefix, DataSuffix) when To >= From ->
    DataSize = min(FileSize - 1, To) - From + 1,
    EncodedDataSize = case Encoding of
        <<"base64">> -> trunc(4 * utils:ceil(DataSize / 3.0));
        <<"utf-8">> -> DataSize
    end,
    byte_size(DataPrefix) + EncodedDataSize + byte_size(DataSuffix).<|MERGE_RESOLUTION|>--- conflicted
+++ resolved
@@ -34,46 +34,6 @@
 %%%===================================================================
 
 
-<<<<<<< HEAD
-=======
--spec stream_binary(
-    HttpStatus :: non_neg_integer(),
-    cowboy_req:req(),
-    cdmi_handler:cdmi_req(),
-    Ranges :: undefined | [range()]
-) ->
-    cowboy_req:req() | no_return().
-stream_binary(HttpStatus, Req, #cdmi_req{
-    auth = ?USER(_UserId, SessionId),
-    file_attrs = #file_attr{guid = Guid, size = FileSize}
-}, Ranges0) ->
-    Ranges = case Ranges0 of
-        undefined -> [{0, FileSize - 1}];
-        _ -> Ranges0
-    end,
-    StreamSize = binary_stream_size(Ranges, FileSize),
-
-    {ok, FileHandle} = ?check(lfm:monitored_open(SessionId, {guid, Guid}, read)),
-    try
-        ReadBlockSize = file_download_utils:get_read_block_size(FileHandle),
-
-        Req2 = cowboy_req:stream_reply(HttpStatus, #{
-            ?HDR_CONTENT_LENGTH => integer_to_binary(StreamSize)
-        }, Req),
-        lists:foreach(fun(Range) ->
-            file_download_utils:stream_range(
-                FileHandle, Range, Req2, fun(Data) -> Data end, ReadBlockSize
-            )
-        end, Ranges),
-        cowboy_req:stream_body(<<"">>, fin, Req2),
-
-        Req2
-    after
-        lfm:monitored_release(FileHandle)
-    end.
-
-
->>>>>>> d24bfec7
 -spec stream_cdmi(
     cowboy_req:req(),
     cdmi_handler:cdmi_req(),
