%%%-------------------------------------------------------------------
%%% @author Lukasz Opiola
%%% @copyright (C) 2016 ACK CYFRONET AGH
%%% This software is released under the MIT license
%%% cited in 'LICENSE.txt'.
%%% @end
%%%-------------------------------------------------------------------
%%% @doc
%%% This module implements callback_backend_behaviour.
%%% It is used to handle RPC calls from clients with active session.
%%% @end
%%%-------------------------------------------------------------------
-module(private_rpc_backend).
-behaviour(rpc_backend_behaviour).
-author("Lukasz Opiola").

-include("modules/datastore/datastore_models.hrl").
-include_lib("ctool/include/logging.hrl").
-include_lib("ctool/include/posix/errors.hrl").
-include_lib("ctool/include/api_errors.hrl").

%% API
-export([handle/2]).

%%%===================================================================
%%% rpc_backend_behaviour callbacks
%%%===================================================================

%%--------------------------------------------------------------------
%% @doc
%% {@link rpc_backend_behaviour} callback handle/2.
%% @end
%%--------------------------------------------------------------------
-spec handle(FunctionId :: binary(), RequestData :: term()) ->
    ok | {ok, ResponseData :: term()} | gui_error:error_result().
%%--------------------------------------------------------------------
%% File upload related procedures
%%--------------------------------------------------------------------
handle(<<"fileUploadSuccess">>, Props) ->
    SessionId = gui_session:get_session_id(),
    UploadId = proplists:get_value(<<"uploadId">>, Props),
    ParentId = proplists:get_value(<<"parentId">>, Props),
    FileId = page_file_upload:wait_for_file_new_file_id(SessionId, UploadId),
    page_file_upload:upload_map_delete(SessionId, UploadId),
    {ok, FileHandle} = logical_file_manager:open(
        SessionId, {guid, FileId}, read
    ),
    ok = logical_file_manager:fsync(FileHandle),
    ok = logical_file_manager:release(FileHandle),
    file_data_backend:report_file_upload(FileId, ParentId);

handle(<<"fileUploadFailure">>, Props) ->
    SessionId = gui_session:get_session_id(),
    UploadId = proplists:get_value(<<"uploadId">>, Props),
    page_file_upload:upload_map_delete(SessionId, UploadId),
    ok;

handle(<<"fileBatchUploadComplete">>, Props) ->
    ParentId = proplists:get_value(<<"parentId">>, Props),
%%    page_file_upload:clean_upload_map(gui_session:get_session_id()),
    file_data_backend:report_file_batch_complete(ParentId);

% Checks if file can be downloaded (i.e. can be read by the user) and if so,
% returns download URL.
handle(<<"getFileDownloadUrl">>, [{<<"fileId">>, FileId}]) ->
    SessionId = gui_session:get_session_id(),
    case logical_file_manager:check_perms(SessionId, {guid, FileId}, read) of
        {ok, true} ->
            Hostname = gui_ctx:get_requested_hostname(),
            URL = str_utils:format_bin("https://~s/download/~s",
                [Hostname, FileId]),
            {ok, [{<<"fileUrl">>, URL}]};
        {ok, false} ->
            gui_error:report_error(<<"Permission denied">>);
        _ ->
            gui_error:internal_server_error()
    end;

% Checks if file that is displayed in shares view can be downloaded
% (i.e. can be read by the user) and if so, returns download URL.
handle(<<"getSharedFileDownloadUrl">>, [{<<"fileId">>, AssocId}]) ->
    {_, FileId} = op_gui_utils:association_to_ids(AssocId),
    SessionId = gui_session:get_session_id(),
    case logical_file_manager:check_perms(SessionId, {guid, FileId}, read) of
        {ok, true} ->
            Hostname = gui_ctx:get_requested_hostname(),
            URL = str_utils:format_bin("https://~s/download/~s",
                [Hostname, FileId]),
            {ok, [{<<"fileUrl">>, URL}]};
        {ok, false} ->
            gui_error:report_error(<<"Permission denied">>);
        _ ->
            gui_error:internal_server_error()
    end;

%%--------------------------------------------------------------------
%% File manipulation procedures
%%--------------------------------------------------------------------

handle(<<"createFile">>, Props) ->
    SessionId = gui_session:get_session_id(),
    Name = proplists:get_value(<<"fileName">>, Props),
    ParentId = proplists:get_value(<<"parentId">>, Props, null),
    Type = proplists:get_value(<<"type">>, Props),
    case file_data_backend:create_file(SessionId, Name, ParentId, Type) of
        {ok, FileId} ->
            {ok, [{<<"fileId">>, FileId}]};
        Error ->
            Error
    end;

handle(<<"fetchMoreDirChildren">>, Props) ->
    SessionId = gui_session:get_session_id(),
    file_data_backend:fetch_more_dir_children(SessionId, Props);

<<<<<<< HEAD
=======
%%--------------------------------------------------------------------
%% Transfer related procedures
%%--------------------------------------------------------------------

handle(<<"getSpaceTransfers">>, Props) ->
    SpaceId = proplists:get_value(<<"spaceId">>, Props),
    Type = proplists:get_value(<<"type">>, Props),
    StartFromIndex = proplists:get_value(<<"startFromIndex">>, Props, null),
    Offset = proplists:get_value(<<"offset">>, Props, 0),
    Limit = proplists:get_value(<<"size">>, Props, all),
    transfer_data_backend:list_transfers(SpaceId, Type, StartFromIndex, Offset, Limit);

handle(<<"getTransfersForFile">>, Props) ->
    FileGuid = proplists:get_value(<<"fileId">>, Props),
    EndedInfo = proplists:get_value(<<"endedInfo">>, Props, <<"count">>),
    {ok, Result} = transfer_data_backend:get_transfers_for_file(FileGuid),
    case EndedInfo of
        <<"count">> ->
            EndedCount = length(proplists:get_value(ended, Result)),
            {ok, [{ended, EndedCount} | proplists:delete(ended, Result)]};
        <<"ids">> ->
            {ok, Result}
    end;

handle(<<"cancelTransfer">>, Props) ->
    TransferId = proplists:get_value(<<"transferId">>, Props),
    transfer_data_backend:cancel_transfer(TransferId);

handle(<<"rerunTransfer">>, Props) ->
    SessionId = gui_session:get_session_id(),
    TransferId = proplists:get_value(<<"transferId">>, Props),
    transfer_data_backend:rerun_transfer(SessionId, TransferId);

%%--------------------------------------------------------------------
%% Space related procedures
%%--------------------------------------------------------------------
handle(<<"getTokenUserJoinSpace">>, [{<<"spaceId">>, SpaceId}]) ->
    SessionId = gui_session:get_session_id(),
    case space_logic:create_user_invite_token(SessionId, SpaceId) of
        {ok, Token} ->
            {ok, [{<<"token">>, Token}]};
        {error, _} ->
            gui_error:report_error(
                <<"Cannot get invite user token due to unknown error.">>)
    end;

handle(<<"userJoinSpace">>, [{<<"token">>, Token}]) ->
    SessionId = gui_session:get_session_id(),
    UserId = gui_session:get_user_id(),
    case user_logic:join_space(SessionId, UserId, Token) of
        {ok, SpaceId} ->
            gui_async:push_updated(
                <<"user">>,
                user_data_backend:user_record(SessionId, UserId)
            ),
            SpaceRecord = space_data_backend:space_record(SpaceId),
            SpaceName = proplists:get_value(<<"name">>, SpaceRecord),
            {ok, [{<<"spaceName">>, SpaceName}]};
        ?ERROR_BAD_VALUE_TOKEN(<<"token">>) ->
            gui_error:report_warning(<<"Invalid token value.">>)
    end;

handle(<<"userLeaveSpace">>, [{<<"spaceId">>, SpaceId}]) ->
    SessionId = gui_session:get_session_id(),
    UserId = gui_session:get_user_id(),
    case user_logic:leave_space(SessionId, UserId, SpaceId) of
        ok ->
            {ok, AllGroups} = user_logic:get_eff_groups(SessionId, UserId),
            StillHasAccess = lists:any(
                fun(GroupId) ->
                    {ok, EffSpaces} = group_logic:get_eff_spaces(SessionId, GroupId),
                    lists:member(SpaceId, EffSpaces)
                end, AllGroups),
            case StillHasAccess of
                true ->
                    ok;
                false ->
                    gui_async:push_updated(
                        <<"user">>,
                        user_data_backend:user_record(SessionId, UserId)
                    )
            end,
            ok;
        {error, _} ->
            gui_error:report_error(
                <<"Cannot leave space due to unknown error.">>)
    end;

handle(<<"getTokenGroupJoinSpace">>, [{<<"spaceId">>, SpaceId}]) ->
    SessionId = gui_session:get_session_id(),
    case space_logic:create_group_invite_token(SessionId, SpaceId) of
        {ok, Token} ->
            {ok, [{<<"token">>, Token}]};
        {error, _} ->
            gui_error:report_error(
                <<"Cannot get invite group token due to unknown error.">>)
    end;

handle(<<"groupJoinSpace">>, Props) ->
    GroupId = proplists:get_value(<<"groupId">>, Props),
    Token = proplists:get_value(<<"token">>, Props),
    SessionId = gui_session:get_session_id(),
    UserId = gui_session:get_user_id(),
    case group_logic:join_space(SessionId, GroupId, Token) of
        {ok, SpaceId} ->
            gui_async:push_updated(
                <<"user">>,
                user_data_backend:user_record(SessionId, UserId)
            ),
            SpaceRecord = space_data_backend:space_record(SpaceId),
            SpaceName = proplists:get_value(<<"name">>, SpaceRecord),
            {ok, [{<<"spaceName">>, SpaceName}]};
        ?ERROR_BAD_VALUE_TOKEN(<<"token">>) ->
            gui_error:report_warning(<<"Invalid token value.">>)
    end;

handle(<<"groupLeaveSpace">>, Props) ->
    GroupId = proplists:get_value(<<"groupId">>, Props),
    SpaceId = proplists:get_value(<<"spaceId">>, Props),
    SessionId = gui_session:get_session_id(),
    UserId = gui_session:get_user_id(),
    case group_logic:leave_space(SessionId, GroupId, SpaceId) of
        ok ->
            {ok, AllGroups} = user_logic:get_eff_groups(SessionId, UserId),
            StillHasAccess = lists:any(
                fun(GrId) ->
                    {ok, EffSpaces} = group_logic:get_eff_spaces(SessionId, GrId),
                    lists:member(SpaceId, EffSpaces)
                end, AllGroups -- [GroupId]),
            case StillHasAccess of
                true ->
                    ok;
                false ->
                    gui_async:push_updated(
                        <<"user">>,
                        user_data_backend:user_record(SessionId, UserId)
                    )
            end,
            ok;
        {error, _} ->
            gui_error:report_error(
                <<"Cannot leave space due to unknown error.">>)
    end;

handle(<<"getTokenProviderSupportSpace">>, [{<<"spaceId">>, SpaceId}]) ->
    SessionId = gui_session:get_session_id(),
    case space_logic:create_provider_invite_token(SessionId, SpaceId) of
        {ok, Token} ->
            {ok, [{<<"token">>, Token}]};
        {error, _} ->
            gui_error:report_error(
                <<"Cannot get invite provider token due to unknown error.">>)
    end;

>>>>>>> d22a54a2
handle(<<"createFileShare">>, Props) ->
    SessionId = gui_session:get_session_id(),
    UserId = gui_session:get_user_id(),
    FileId = proplists:get_value(<<"fileId">>, Props),
    Name = proplists:get_value(<<"shareName">>, Props),
    case logical_file_manager:create_share(SessionId, {guid, FileId}, Name) of
        {ok, {ShareId, _}} ->
            gui_async:push_updated(
                <<"user">>,
                user_data_backend:user_record(SessionId, UserId)
            ),
            % Push file data so GUI knows that is is shared
            {ok, FileData} = file_data_backend:file_record(SessionId, FileId),
            gui_async:push_created(<<"file">>, FileData),
            {ok, [{<<"shareId">>, ShareId}]};
        {error, ?EACCES} ->
            gui_error:report_warning(<<"You do not have permissions to "
            "manage shares in this space.">>);
        _ ->
            gui_error:report_warning(
                <<"Cannot create share due to unknown error.">>)
    end;

%%--------------------------------------------------------------------
%% Transfer related procedures
%%--------------------------------------------------------------------

handle(<<"getSpaceTransfers">>, Props) ->
    SpaceId = proplists:get_value(<<"spaceId">>, Props),
    Type = proplists:get_value(<<"type">>, Props),
    StartFromIndex = proplists:get_value(<<"startFromIndex">>, Props, null),
    Offset = proplists:get_value(<<"offset">>, Props, 0),
    Limit = proplists:get_value(<<"size">>, Props, all),
    transfer_data_backend:list_transfers(SpaceId, Type, StartFromIndex, Offset, Limit);

handle(<<"getTransfersForFile">>, Props) ->
    FileGuid = proplists:get_value(<<"fileId">>, Props),
    EndedInfo = proplists:get_value(<<"endedInfo">>, Props, <<"count">>),
    {ok, Result} = transfer_data_backend:get_transfers_for_file(FileGuid),
    case EndedInfo of
        <<"count">> ->
            EndedCount = length(proplists:get_value(ended, Result)),
            {ok, [{ended, EndedCount} | proplists:delete(ended, Result)]};
        <<"ids">> ->
            {ok, Result}
    end;

handle(_, _) ->
    gui_error:report_error(<<"Not implemented">>).<|MERGE_RESOLUTION|>--- conflicted
+++ resolved
@@ -113,163 +113,6 @@
     SessionId = gui_session:get_session_id(),
     file_data_backend:fetch_more_dir_children(SessionId, Props);
 
-<<<<<<< HEAD
-=======
-%%--------------------------------------------------------------------
-%% Transfer related procedures
-%%--------------------------------------------------------------------
-
-handle(<<"getSpaceTransfers">>, Props) ->
-    SpaceId = proplists:get_value(<<"spaceId">>, Props),
-    Type = proplists:get_value(<<"type">>, Props),
-    StartFromIndex = proplists:get_value(<<"startFromIndex">>, Props, null),
-    Offset = proplists:get_value(<<"offset">>, Props, 0),
-    Limit = proplists:get_value(<<"size">>, Props, all),
-    transfer_data_backend:list_transfers(SpaceId, Type, StartFromIndex, Offset, Limit);
-
-handle(<<"getTransfersForFile">>, Props) ->
-    FileGuid = proplists:get_value(<<"fileId">>, Props),
-    EndedInfo = proplists:get_value(<<"endedInfo">>, Props, <<"count">>),
-    {ok, Result} = transfer_data_backend:get_transfers_for_file(FileGuid),
-    case EndedInfo of
-        <<"count">> ->
-            EndedCount = length(proplists:get_value(ended, Result)),
-            {ok, [{ended, EndedCount} | proplists:delete(ended, Result)]};
-        <<"ids">> ->
-            {ok, Result}
-    end;
-
-handle(<<"cancelTransfer">>, Props) ->
-    TransferId = proplists:get_value(<<"transferId">>, Props),
-    transfer_data_backend:cancel_transfer(TransferId);
-
-handle(<<"rerunTransfer">>, Props) ->
-    SessionId = gui_session:get_session_id(),
-    TransferId = proplists:get_value(<<"transferId">>, Props),
-    transfer_data_backend:rerun_transfer(SessionId, TransferId);
-
-%%--------------------------------------------------------------------
-%% Space related procedures
-%%--------------------------------------------------------------------
-handle(<<"getTokenUserJoinSpace">>, [{<<"spaceId">>, SpaceId}]) ->
-    SessionId = gui_session:get_session_id(),
-    case space_logic:create_user_invite_token(SessionId, SpaceId) of
-        {ok, Token} ->
-            {ok, [{<<"token">>, Token}]};
-        {error, _} ->
-            gui_error:report_error(
-                <<"Cannot get invite user token due to unknown error.">>)
-    end;
-
-handle(<<"userJoinSpace">>, [{<<"token">>, Token}]) ->
-    SessionId = gui_session:get_session_id(),
-    UserId = gui_session:get_user_id(),
-    case user_logic:join_space(SessionId, UserId, Token) of
-        {ok, SpaceId} ->
-            gui_async:push_updated(
-                <<"user">>,
-                user_data_backend:user_record(SessionId, UserId)
-            ),
-            SpaceRecord = space_data_backend:space_record(SpaceId),
-            SpaceName = proplists:get_value(<<"name">>, SpaceRecord),
-            {ok, [{<<"spaceName">>, SpaceName}]};
-        ?ERROR_BAD_VALUE_TOKEN(<<"token">>) ->
-            gui_error:report_warning(<<"Invalid token value.">>)
-    end;
-
-handle(<<"userLeaveSpace">>, [{<<"spaceId">>, SpaceId}]) ->
-    SessionId = gui_session:get_session_id(),
-    UserId = gui_session:get_user_id(),
-    case user_logic:leave_space(SessionId, UserId, SpaceId) of
-        ok ->
-            {ok, AllGroups} = user_logic:get_eff_groups(SessionId, UserId),
-            StillHasAccess = lists:any(
-                fun(GroupId) ->
-                    {ok, EffSpaces} = group_logic:get_eff_spaces(SessionId, GroupId),
-                    lists:member(SpaceId, EffSpaces)
-                end, AllGroups),
-            case StillHasAccess of
-                true ->
-                    ok;
-                false ->
-                    gui_async:push_updated(
-                        <<"user">>,
-                        user_data_backend:user_record(SessionId, UserId)
-                    )
-            end,
-            ok;
-        {error, _} ->
-            gui_error:report_error(
-                <<"Cannot leave space due to unknown error.">>)
-    end;
-
-handle(<<"getTokenGroupJoinSpace">>, [{<<"spaceId">>, SpaceId}]) ->
-    SessionId = gui_session:get_session_id(),
-    case space_logic:create_group_invite_token(SessionId, SpaceId) of
-        {ok, Token} ->
-            {ok, [{<<"token">>, Token}]};
-        {error, _} ->
-            gui_error:report_error(
-                <<"Cannot get invite group token due to unknown error.">>)
-    end;
-
-handle(<<"groupJoinSpace">>, Props) ->
-    GroupId = proplists:get_value(<<"groupId">>, Props),
-    Token = proplists:get_value(<<"token">>, Props),
-    SessionId = gui_session:get_session_id(),
-    UserId = gui_session:get_user_id(),
-    case group_logic:join_space(SessionId, GroupId, Token) of
-        {ok, SpaceId} ->
-            gui_async:push_updated(
-                <<"user">>,
-                user_data_backend:user_record(SessionId, UserId)
-            ),
-            SpaceRecord = space_data_backend:space_record(SpaceId),
-            SpaceName = proplists:get_value(<<"name">>, SpaceRecord),
-            {ok, [{<<"spaceName">>, SpaceName}]};
-        ?ERROR_BAD_VALUE_TOKEN(<<"token">>) ->
-            gui_error:report_warning(<<"Invalid token value.">>)
-    end;
-
-handle(<<"groupLeaveSpace">>, Props) ->
-    GroupId = proplists:get_value(<<"groupId">>, Props),
-    SpaceId = proplists:get_value(<<"spaceId">>, Props),
-    SessionId = gui_session:get_session_id(),
-    UserId = gui_session:get_user_id(),
-    case group_logic:leave_space(SessionId, GroupId, SpaceId) of
-        ok ->
-            {ok, AllGroups} = user_logic:get_eff_groups(SessionId, UserId),
-            StillHasAccess = lists:any(
-                fun(GrId) ->
-                    {ok, EffSpaces} = group_logic:get_eff_spaces(SessionId, GrId),
-                    lists:member(SpaceId, EffSpaces)
-                end, AllGroups -- [GroupId]),
-            case StillHasAccess of
-                true ->
-                    ok;
-                false ->
-                    gui_async:push_updated(
-                        <<"user">>,
-                        user_data_backend:user_record(SessionId, UserId)
-                    )
-            end,
-            ok;
-        {error, _} ->
-            gui_error:report_error(
-                <<"Cannot leave space due to unknown error.">>)
-    end;
-
-handle(<<"getTokenProviderSupportSpace">>, [{<<"spaceId">>, SpaceId}]) ->
-    SessionId = gui_session:get_session_id(),
-    case space_logic:create_provider_invite_token(SessionId, SpaceId) of
-        {ok, Token} ->
-            {ok, [{<<"token">>, Token}]};
-        {error, _} ->
-            gui_error:report_error(
-                <<"Cannot get invite provider token due to unknown error.">>)
-    end;
-
->>>>>>> d22a54a2
 handle(<<"createFileShare">>, Props) ->
     SessionId = gui_session:get_session_id(),
     UserId = gui_session:get_user_id(),
@@ -317,5 +160,14 @@
             {ok, Result}
     end;
 
+handle(<<"cancelTransfer">>, Props) ->
+    TransferId = proplists:get_value(<<"transferId">>, Props),
+    transfer_data_backend:cancel_transfer(TransferId);
+
+handle(<<"rerunTransfer">>, Props) ->
+    SessionId = gui_session:get_session_id(),
+    TransferId = proplists:get_value(<<"transferId">>, Props),
+    transfer_data_backend:rerun_transfer(SessionId, TransferId);
+
 handle(_, _) ->
     gui_error:report_error(<<"Not implemented">>).