--- conflicted
+++ resolved
@@ -56,13 +56,8 @@
         id: 'lock-file-tool',
         icon: 'lock',
         action: 'editPermissions',
-<<<<<<< HEAD
         disabled: !this.get('dir.isSomeFileSelected'),
-=======
-        //disabled: !this.get('dir.isSomeFileSelected'),
-        disabled: true,
         tooltip: i18n.t('components.dataFilesListToolbar.tooltip.permissions')
->>>>>>> a9cd9726
       },
       {
         id: 'copy-file-tool',
