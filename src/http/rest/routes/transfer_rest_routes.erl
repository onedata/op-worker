%%%--------------------------------------------------------------------
%%% This file has been automatically generated from Swagger
%%% specification - DO NOT EDIT!
%%%
%%% @copyright (C) 2019-2020 ACK CYFRONET AGH
%%% This software is released under the MIT license
%%% cited in 'LICENSE.txt'.
%%% @end
%%%--------------------------------------------------------------------
%%% @doc 
%%% This module contains definitions of transfer REST methods.
%%% @end
%%%--------------------------------------------------------------------
-module(transfer_rest_routes).

-include("http/rest.hrl").

-export([routes/0]).


%%%===================================================================
%%% API
%%%===================================================================


%%--------------------------------------------------------------------
%% @doc
%% Definitions of transfer REST paths.
%% @end
%%--------------------------------------------------------------------
-spec routes() -> [{binary(), module(), #rest_req{}}].
routes() -> [
    %% Get all space transfers
    {<<"/spaces/:sid/transfers">>, rest_handler, #rest_req{
        method = 'GET',
        produces = [<<"application/json">>],
        b_gri = #b_gri{
            type = op_space, 
            id = ?BINDING(sid), 
            aspect = transfers, 
            scope = private
        }
    }},
<<<<<<< HEAD
=======
    %% Create transfer
    {<<"/transfers">>, rest_handler, #rest_req{
        method = 'POST',
        parse_body = as_json_params,
        consumes = [<<"application/json">>],
        produces = [<<"application/json">>],
        b_gri = #b_gri{
            type = op_transfer, 
            id = undefined, 
            aspect = instance, 
            scope = private
        }
    }},
>>>>>>> 4d302a98
    %% Cancel specific transfer
    {<<"/transfers/:tid">>, rest_handler, #rest_req{
        method = 'DELETE',
        b_gri = #b_gri{
            type = op_transfer, 
            id = ?BINDING(tid), 
            aspect = cancel, 
            scope = private
        }
    }},
    %% Get transfer status
    {<<"/transfers/:tid">>, rest_handler, #rest_req{
        method = 'GET',
        produces = [<<"application/json">>],
        b_gri = #b_gri{
            type = op_transfer, 
            id = ?BINDING(tid), 
            aspect = instance, 
            scope = private
        }
    }},
    %% Rerun ended transfer
    {<<"/transfers/:tid/rerun">>, rest_handler, #rest_req{
        method = 'POST',
        produces = [<<"application/json">>],
        b_gri = #b_gri{
            type = op_transfer, 
            id = ?BINDING(tid), 
            aspect = rerun, 
            scope = private
        }
    }}
].<|MERGE_RESOLUTION|>--- conflicted
+++ resolved
@@ -41,8 +41,6 @@
             scope = private
         }
     }},
-<<<<<<< HEAD
-=======
     %% Create transfer
     {<<"/transfers">>, rest_handler, #rest_req{
         method = 'POST',
@@ -56,7 +54,6 @@
             scope = private
         }
     }},
->>>>>>> 4d302a98
     %% Cancel specific transfer
     {<<"/transfers/:tid">>, rest_handler, #rest_req{
         method = 'DELETE',
