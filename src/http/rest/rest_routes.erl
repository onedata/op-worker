%%%--------------------------------------------------------------------
%%% This file has been automatically generated from Swagger
%%% specification - DO NOT EDIT!
%%%
%%% @copyright (C) 2019-2020 ACK CYFRONET AGH
%%% This software is released under the MIT license
%%% cited in 'LICENSE.txt'.
%%% @end
%%%--------------------------------------------------------------------
%%% @doc
%%% This module contains definitions of REST methods.
%%% @end
%%%--------------------------------------------------------------------
-module(rest_routes).

-include("http/rest.hrl").
-include("global_definitions.hrl").

-export([routes/0]).


%%%===================================================================
%%% API
%%%===================================================================


%%--------------------------------------------------------------------
%% @doc
%% Definitions of file REST paths.
%% @end
%%--------------------------------------------------------------------
-spec routes() -> [{binary(), module(), map()}].
routes() ->
    AllRoutes = lists:flatten([
        basic_file_operations_rest_routes:routes(),
        custom_file_metadata_rest_routes:routes(),
        deprecated_file_api_rest_routes:routes(),
<<<<<<< HEAD
=======
        file_distribution_rest_routes:routes(),
        file_path_resolution_rest_routes:routes(),
>>>>>>> 4d302a98
        monitoring_rest_routes:routes(),
        oneprovider_rest_routes:routes(),
        qos_rest_routes:routes(),
        replica_rest_routes:routes(),
        resolve_file_path_rest_routes:routes(),
        share_rest_routes:routes(),
        space_rest_routes:routes(),
        transfer_rest_routes:routes(),
        view_rest_routes:routes()
    ]),

    % Aggregate routes that share the same path
    AggregatedRoutes = lists:foldr(fun
        ({Path, Handler, #rest_req{method = Method} = RestReq}, [{Path, _, RoutesForPath} | Acc]) ->
            [{Path, Handler, RoutesForPath#{Method => RestReq}} | Acc];
        ({Path, Handler, #rest_req{method = Method} = RestReq}, Acc) ->
            [{Path, Handler, #{Method => RestReq}} | Acc]
    end, [], AllRoutes),

    % Convert all routes to cowboy-compliant routes
    % - prepend REST prefix to every route
    % - rest handler module must be added as second element to the tuples
    % - RoutesForPath will serve as Opts to rest handler init.
    {ok, PrefixStr} = application:get_env(?APP_NAME, op_rest_api_prefix),
    Prefix = str_utils:to_binary(PrefixStr),
    lists:map(fun({Path, Handler, RoutesForPath}) ->
        {<<Prefix/binary, Path/binary>>, Handler, RoutesForPath}
    end, AggregatedRoutes).<|MERGE_RESOLUTION|>--- conflicted
+++ resolved
@@ -35,16 +35,12 @@
         basic_file_operations_rest_routes:routes(),
         custom_file_metadata_rest_routes:routes(),
         deprecated_file_api_rest_routes:routes(),
-<<<<<<< HEAD
-=======
         file_distribution_rest_routes:routes(),
         file_path_resolution_rest_routes:routes(),
->>>>>>> 4d302a98
         monitoring_rest_routes:routes(),
         oneprovider_rest_routes:routes(),
         qos_rest_routes:routes(),
         replica_rest_routes:routes(),
-        resolve_file_path_rest_routes:routes(),
         share_rest_routes:routes(),
         space_rest_routes:routes(),
         transfer_rest_routes:routes(),
