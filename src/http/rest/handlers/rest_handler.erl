%%%-------------------------------------------------------------------
%%% @author Lukasz Opiola
%%% @author Bartosz Walkowicz
%%% @copyright (C) 2019 ACK CYFRONET AGH
%%% This software is released under the MIT license
%%% cited in 'LICENSE.txt'.
%%% @end
%%%-------------------------------------------------------------------
%%% @doc
%%% The module handling the common RESTful logic. It implements
%%% Cowboy's rest pseudo-behavior, delegating specifics to submodules.
%%% @end
%%%-------------------------------------------------------------------
-module(rest_handler).
-author("Lukasz Opiola").
-author("Bartosz Walkowicz").

-behaviour(cowboy_rest).

-include("http/rest.hrl").
-include("middleware/middleware.hrl").
-include_lib("ctool/include/errors.hrl").
-include_lib("ctool/include/logging.hrl").
-include_lib("ctool/include/http/headers.hrl").

-type method() :: 'GET' | 'POST' | 'PUT' | 'PATCH' | 'DELETE'.
-type parse_body() :: ignore | as_json_params | as_is.
-type binding() :: {binding, atom()} | {objectid_binding, atom()} | path_binding.
-type bound_gri() :: #b_gri{}.

-export_type([method/0, parse_body/0, binding/0, bound_gri/0]).

% State of REST handler
-record(state, {
    auth = undefined :: undefined | aai:auth(),
    rest_req = undefined :: undefined | #rest_req{},
    allowed_methods :: [method()]
}).
-type state() :: #state{}.
-type opts() :: #{method() => #rest_req{}}.

%% cowboy rest handler API
-export([
    init/2,
    allowed_methods/2,
    content_types_accepted/2,
    content_types_provided/2,
    is_authorized/2,
    accept_resource/2,
    provide_resource/2,
    delete_resource/2
]).


%%%===================================================================
%%% API
%%%===================================================================


%%--------------------------------------------------------------------
%% @doc Cowboy callback function.
%% Initialize the state for this request.
%% @end
%%--------------------------------------------------------------------
-spec init(cowboy_req:req(), opts()) ->
    {cowboy_rest, cowboy_req:req(), state()}.
init(#{method := MethodBin} = Req, Opts) ->
    Method = binary_to_method(MethodBin),
    % If given method is not allowed, it is not in the map. Such request
    % will stop execution on allowed_methods/2 callback. Use undefined if
    % the method does not exist.
    {cowboy_rest, Req, #state{
        rest_req = maps:get(Method, Opts, undefined),
        allowed_methods = maps:keys(Opts)
    }}.


%%--------------------------------------------------------------------
%% @doc Cowboy callback function.
%% Return the list of allowed methods.
%% @end
%%--------------------------------------------------------------------
-spec allowed_methods(cowboy_req:req(), state()) ->
    {[binary()], cowboy_req:req(), state()}.
allowed_methods(Req, #state{allowed_methods = AllowedMethods} = State) ->
    {[method_to_binary(M) || M <- AllowedMethods], Req, State}.


%%--------------------------------------------------------------------
%% @doc Cowboy callback function.
%% Return the list of content-types the resource accepts.
%% @end
%%--------------------------------------------------------------------
-spec content_types_accepted(cowboy_req:req(), state()) ->
    {Value, cowboy_req:req(), state()} when
    Value :: [{binary() | {Type, SubType, Params}, AcceptResource}],
    Type :: binary(),
    SubType :: binary(),
    Params :: '*' | [{binary(), binary()}],
    AcceptResource :: atom().
content_types_accepted(Req, #state{rest_req = #rest_req{consumes = Consumes}} = State) ->
    case {cowboy_req:has_body(Req), length(Consumes)} of
        {false, 1} ->
            {[{'*', accept_resource}], Req, State};
        _ ->
            {[{MediaType, accept_resource} || MediaType <- Consumes], Req, State}
    end.


%%--------------------------------------------------------------------
%% @doc Cowboy callback function.
%% Return the list of content-types the resource provides.
%% @end
%%--------------------------------------------------------------------
-spec content_types_provided(cowboy_req:req(), state()) ->
    {Value, cowboy_req:req(), state()} when
    Value :: [{binary() | {Type, SubType, Params}, ProvideResource}],
    Type :: binary(),
    SubType :: binary(),
    Params :: '*' | [{binary(), binary()}],
    ProvideResource :: atom().
content_types_provided(Req, #state{rest_req = #rest_req{produces = Produces}} = State) ->
    {[{MediaType, provide_resource} || MediaType <- Produces], Req, State}.


%%--------------------------------------------------------------------
%% @doc Cowboy callback function.
%% Return whether the user is authorized to perform the action.
%% NOTE: The name and description of this function is actually misleading;
%% 401 Unauthorized is returned when there's been an *authentication* error,
%% and 403 Forbidden is returned when the already-authenticated client
%% is unauthorized to perform an operation.
%% @end
%%--------------------------------------------------------------------
-spec is_authorized(cowboy_req:req(), state()) ->
    {true | {false, binary()}, cowboy_req:req(), state()}.
is_authorized(Req, State) ->
    % The data access caveats policy depends on requested resource,
<<<<<<< HEAD
    % which is not known yet - it is checked later in op_logic.
    case http_auth:authenticate(Req, rest, allow_data_access_caveats) of
=======
    % which is not known yet - it is checked later in middleware.
    case http_auth:authenticate(Req, rest, allow_data_caveats) of
>>>>>>> beee9e23
        {ok, Auth} ->
            % Always return true - authorization is checked by internal logic later.
            {true, Req, State#state{auth = Auth}};
        {error, _} = Error ->
            RestResp = rest_translator:error_response(Error),
            {stop, send_response(RestResp, Req), State}
    end.


%%--------------------------------------------------------------------
%% @doc Cowboy callback function.
%% Process the request body of application/json content type.
%% @end
%%--------------------------------------------------------------------
-spec accept_resource(cowboy_req:req(), state()) ->
    {stop, cowboy_req:req(), state()}.
accept_resource(Req, State) ->
    process_request(Req, State).


%%--------------------------------------------------------------------
%% @doc Cowboy callback function.
%% Process the request body.
%% @end
%%--------------------------------------------------------------------
-spec provide_resource(cowboy_req:req(), state()) ->
    {stop, cowboy_req:req(), state()}.
provide_resource(Req, State) ->
    process_request(Req, State).


%%--------------------------------------------------------------------
%% @doc Cowboy callback function.
%% Delete the resource.
%% @end
%%--------------------------------------------------------------------
-spec delete_resource(cowboy_req:req(), state()) ->
    {stop, cowboy_req:req(), state()}.
delete_resource(Req, State) ->
    process_request(Req, State).


%%%===================================================================
%%% Internal functions
%%%===================================================================


%%--------------------------------------------------------------------
%% @private
%% @doc
%% Processes a REST request (of any type) by calling middleware.
%% Return new Req and State (after setting cowboy response).
%% @end
%%--------------------------------------------------------------------
-spec process_request(cowboy_req:req(), state()) ->
    {stop, cowboy_req:req(), state()}.
process_request(Req, State) ->
    try
        #state{auth = Auth, rest_req = #rest_req{
            method = Method,
            parse_body = ParseBody,
            consumes = Consumes,
            b_gri = GriWithBindings
        }} = State,
        Operation = method_to_operation(Method),
        GRI = resolve_gri_bindings(Auth#auth.session_id, GriWithBindings, Req),
        {Data, Req2} = get_data(Req, ParseBody, Consumes),
        OpReq = #op_req{
            operation = Operation,
            auth = Auth,
            gri = GRI,
            data = Data
        },
        RestResp = handle_request(OpReq),
        {stop, send_response(RestResp, Req2), State}
    catch
        throw:Error ->
            ErrorResp = rest_translator:error_response(Error),
            {stop, send_response(ErrorResp, Req), State};
        Type:Message ->
            ?error_stacktrace("Unexpected error in ~p:process_request - ~p:~p", [
                ?MODULE, Type, Message
            ]),
            NewReq = cowboy_req:reply(?HTTP_500_INTERNAL_SERVER_ERROR, Req),
            {stop, NewReq, State}
    end.


%%--------------------------------------------------------------------
%% @private
%% @doc
%% Calls middleware and translates obtained response into REST response
%% using TranslatorModule.
%% @end
%%--------------------------------------------------------------------
-spec handle_request(#op_req{}) -> #rest_resp{}.
handle_request(#op_req{operation = Operation, gri = GRI} = ElReq) ->
    Result = middleware:handle(ElReq),
    try
        rest_translator:response(ElReq, Result)
    catch
        Type:Message ->
            ?error_stacktrace("Cannot translate REST result for:~n"
            "Operation: ~p~n"
            "GRI: ~p~n"
            "Result: ~p~n"
            "---------~n"
            "Error was: ~p:~p", [
                Operation, GRI, Result, Type, Message
            ]),
            rest_translator:error_response(?ERROR_INTERNAL_SERVER_ERROR)
    end.


%%--------------------------------------------------------------------
%% @private
%% @doc
%% Sends given response (#rest_resp{}) and returns modified cowboy_req record.
%% @end
%%--------------------------------------------------------------------
-spec send_response(RestResp :: #rest_resp{}, cowboy_req:req()) ->
    cowboy_req:req().
send_response(#rest_resp{code = Code, headers = Headers, body = Body}, Req) ->
    RespBody = case Body of
        {binary, Bin} ->
            Bin;
        Map ->
            json_utils:encode(Map)
    end,
    cowboy_req:reply(Code, Headers, RespBody, Req).


%%--------------------------------------------------------------------
%% @private
%% @doc
%% Transforms bindings included in a #b_gri{} record into actual data
%% that was sent with the request.
%% @end
%%--------------------------------------------------------------------
-spec resolve_gri_bindings(session:id(), bound_gri(), cowboy_req:req()) ->
    gri:gri().
resolve_gri_bindings(SessionId, #b_gri{type = Tp, id = Id, aspect = As, scope = Sc}, Req) ->
    IdBinding = resolve_bindings(SessionId, Id, Req),
    AspectBinding = case As of
        {Atom, Asp} -> {Atom, resolve_bindings(SessionId, Asp, Req)};
        Atom -> Atom
    end,
    #gri{type = Tp, id = IdBinding, aspect = AspectBinding, scope = Sc}.


%%--------------------------------------------------------------------
%% @private
%% @doc
%% Transforms bindings as specified in rest routes into actual data that was
%% sent with the request.
%% @end
%%--------------------------------------------------------------------
-spec resolve_bindings(session:id(), binding() | {atom(), binding()} | term(),
    cowboy_req:req()) -> binary() | {atom(), binary()}.
resolve_bindings(_SessionId, ?BINDING(Key), Req) ->
    cowboy_req:binding(Key, Req);
resolve_bindings(_SessionId, ?OBJECTID_BINDING(Key), Req) ->
    case catch file_id:objectid_to_guid(cowboy_req:binding(Key, Req)) of
        {ok, Guid} ->
            Guid;
        _Error ->
            throw(?ERROR_BAD_VALUE_IDENTIFIER(Key))
    end;
resolve_bindings(SessionId, ?PATH_BINDING, Req) ->
    Path = filename:join([<<"/">> | cowboy_req:path_info(Req)]),
    case guid_utils:ensure_guid(SessionId, {path, Path}) of
        {guid, Guid} ->
            Guid;
        _Error ->
            throw(?ERROR_BAD_VALUE_IDENTIFIER(Path))
    end;
resolve_bindings(SessionId, {Atom, PossibleBinding}, Req) when is_atom(Atom) ->
    {Atom, resolve_bindings(SessionId, PossibleBinding, Req)};
resolve_bindings(_SessionId, Other, _Req) ->
    Other.


%%--------------------------------------------------------------------
%% @private
%% @doc
%% Returns data associated with given request. That includes parameters
%% from query string but may also, in case of some requests,
%% include data from request body.
%% Depending on specified ParseBody option request body will be saved as is
%% under content-type key or as json object containing additional parameters.
%% @end
%%--------------------------------------------------------------------
-spec get_data(cowboy_req:req(), parse_body(), Consumes :: [term()]) ->
    {Data :: middleware:data(), cowboy_req:req()}.
get_data(Req, ignore, _Consumes) ->
    {parse_query_string(Req), Req};
get_data(Req, as_json_params, _Consumes) ->
    QueryParams = parse_query_string(Req),
    {ok, Body, Req2} = cowboy_req:read_body(Req),
    ParsedBody = try
        case Body of
            <<"">> -> #{};
            _ -> json_utils:decode(Body)
        end
    catch _:_ ->
        throw(?ERROR_MALFORMED_DATA)
    end,
    is_map(ParsedBody) orelse throw(?ERROR_MALFORMED_DATA),
    {maps:merge(ParsedBody, QueryParams), Req2};
get_data(Req, as_is, Consumes) ->
    QueryParams = parse_query_string(Req),
    {ok, Body, Req2} = cowboy_req:read_body(Req),
    ContentType = case Consumes of
        [ConsumedType] ->
            ConsumedType;
        _ ->
            {Type, Subtype, _} = cowboy_req:parse_header(?HDR_CONTENT_TYPE, Req2),
            <<Type/binary, "/", Subtype/binary>>
    end,
    ParsedBody = case ContentType of
        <<"application/json">> ->
            try
                json_utils:decode(Body)
            catch _:_ ->
                throw(?ERROR_BAD_VALUE_JSON(<<"request body">>))
            end;
        _ ->
            Body
    end,
    {QueryParams#{ContentType => ParsedBody}, Req2}.


%%--------------------------------------------------------------------
%% @private
%% @doc
%% Parses and returns query string parameters. For every parameter
%% specified multiple times it's values are merged into list.
%% @end
%%--------------------------------------------------------------------
-spec parse_query_string(cowboy_req:req()) -> map().
parse_query_string(Req) ->
    Params = lists:foldl(fun({Key, Val}, AccMap) ->
        maps:update_with(Key, fun(OldVal) ->
            [Val | ensure_list(OldVal)]
        end, Val, AccMap)
    end, #{}, cowboy_req:parse_qs(Req)),

    maps:fold(fun
        (K, V, AccIn) when is_list(V) ->
            AccIn#{K => lists:reverse(V)};
        (_K, _V, AccIn) ->
            AccIn
    end, Params, Params).


%% @private
-spec ensure_list(Val | [Val]) -> [Val] when Val :: true | binary().
ensure_list(Val) when is_list(Val) -> Val;
ensure_list(Val) -> [Val].


%%--------------------------------------------------------------------
%% @private
%% @doc
%% Converts a binary representing a REST method to an atom representing
%% the method.
%% @end
%%--------------------------------------------------------------------
-spec binary_to_method(BinMethod :: binary()) -> method().
binary_to_method(<<"POST">>) -> 'POST';
binary_to_method(<<"PUT">>) -> 'PUT';
binary_to_method(<<"GET">>) -> 'GET';
binary_to_method(<<"PATCH">>) -> 'PATCH';
binary_to_method(<<"DELETE">>) -> 'DELETE'.


%%--------------------------------------------------------------------
%% @private
%% @doc
%% Converts an atom representing a REST method to a binary representing
%% the method.
%% @end
%%--------------------------------------------------------------------
-spec method_to_binary(Method :: method()) -> binary().
method_to_binary('POST') -> <<"POST">>;
method_to_binary('PUT') -> <<"PUT">>;
method_to_binary('GET') -> <<"GET">>;
method_to_binary('PATCH') -> <<"PATCH">>;
method_to_binary('DELETE') -> <<"DELETE">>.


%%--------------------------------------------------------------------
%% @private
%% @doc
%% Converts an atom representing a REST method into operation
%% that should be called to handle it.
%% @end
%%--------------------------------------------------------------------
-spec method_to_operation(method()) -> middleware:operation().
method_to_operation('POST') -> create;
method_to_operation('PUT') -> create;
method_to_operation('GET') -> get;
method_to_operation('PATCH') -> update;
method_to_operation('DELETE') -> delete.<|MERGE_RESOLUTION|>--- conflicted
+++ resolved
@@ -136,13 +136,8 @@
     {true | {false, binary()}, cowboy_req:req(), state()}.
 is_authorized(Req, State) ->
     % The data access caveats policy depends on requested resource,
-<<<<<<< HEAD
-    % which is not known yet - it is checked later in op_logic.
+    % which is not known yet - it is checked later in middleware.
     case http_auth:authenticate(Req, rest, allow_data_access_caveats) of
-=======
-    % which is not known yet - it is checked later in middleware.
-    case http_auth:authenticate(Req, rest, allow_data_caveats) of
->>>>>>> beee9e23
         {ok, Auth} ->
             % Always return true - authorization is checked by internal logic later.
             {true, Req, State#state{auth = Auth}};
