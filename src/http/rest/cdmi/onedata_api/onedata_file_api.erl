--- conflicted
+++ resolved
@@ -76,19 +76,12 @@
 %%--------------------------------------------------------------------
 %% @doc Creates a directory.
 %%--------------------------------------------------------------------
-<<<<<<< HEAD
--spec mkdir(Identity :: onedata_auth_api:auth(), Path :: file_path()) ->
-    ok | error_reply().
+-spec mkdir(Auth :: onedata_auth_api:auth(), Path :: file_path()) ->
+    {ok, file_uuid()} | error_reply().
 mkdir(Auth, Path) ->
     logical_file_manager:mkdir(Auth, Path).
 -spec mkdir(Auth :: onedata_auth_api:auth(), Path :: file_path(), Mode :: file_meta:posix_permissions()) ->
-    ok | error_reply().
-=======
--spec mkdir(Identity :: onedata_auth_api:auth(), Path :: file_path()) -> {ok, file_uuid()} | error_reply().
-mkdir(Auth, Path) ->
-    logical_file_manager:mkdir(Auth, Path).
--spec mkdir(Auth :: onedata_auth_api:auth(), Path :: file_path(), Mode :: file_meta:posix_permissions()) -> {ok, file_uuid()} | error_reply().
->>>>>>> 20937167
+    {ok, file_uuid()} | error_reply().
 mkdir(Auth, Path, Mode) ->
     logical_file_manager:mkdir(Auth, Path, Mode).
 
