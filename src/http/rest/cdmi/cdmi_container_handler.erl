--- conflicted
+++ resolved
@@ -147,11 +147,7 @@
                 ok = onedata_file_api:cp(Auth, {path, filepath_utils:ensure_begins_with_slash(CopyURI)}, Path),
                 {ok, copied};
             {undefined, undefined, MoveURI} ->
-<<<<<<< HEAD
-                ok = onedata_file_api:mv(Auth, {path, MoveURI}, Path),
-=======
                 ok = onedata_file_api:mv(Auth, {path, filepath_utils:ensure_begins_with_slash(MoveURI)}, Path),
->>>>>>> a1d0bb91
                 {ok, moved}
         end,
 
