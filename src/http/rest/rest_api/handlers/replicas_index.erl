--- conflicted
+++ resolved
@@ -78,13 +78,8 @@
 %%--------------------------------------------------------------------
 -spec delete_resource(req(), maps:map()) -> {term(), req(), maps:map()}.
 delete_resource(Req, State) ->
-<<<<<<< HEAD
-    % todo parse IndexName and query view parameters, copy from query_index
-    {State2, Req2} = validator:parse_space_id(Req, State),
-=======
     {State1, Req1} = validator:parse_index_name(Req, State),
     {State2, Req2} = validator:parse_query_space_id(Req1, State1),
->>>>>>> f02613ea
     {State3, Req3} = validator:parse_provider_id(Req2, State2),
     {State4, Req4} = validator:parse_migration_provider_id(Req3, State3),
 
@@ -115,13 +110,8 @@
 %%--------------------------------------------------------------------
 -spec replicate_files_from_index(req(), maps:map()) -> {term(), req(), maps:map()}.
 replicate_files_from_index(Req, State) ->
-<<<<<<< HEAD
-    % todo parse IndexName and query view parameters, copy from query_index
-    {State2, Req2} = validator:parse_space_id(Req, State),
-=======
     {State1, Req1} = validator:parse_index_name(Req, State),
     {State2, Req2} = validator:parse_query_space_id(Req1, State1),
->>>>>>> f02613ea
     {State3, Req3} = validator:parse_provider_id(Req2, State2),
     {State4, Req4} = validator:parse_callback(Req3, State3),
 
@@ -168,17 +158,11 @@
 }) ->
     throw_if_non_local_space(SpaceId),
     throw_if_nonexistent_provider(SpaceId, MigrationProviderId),
-<<<<<<< HEAD
-    % todo parse IndexName and query view parameters
-    IndexName = <<"">>,    %todo
-    QueryViewParams = #{},  %todo
-=======
     throw_if_index_not_supported(SpaceId, IndexName, SourceProviderId),
     throw_if_index_not_supported(SpaceId, IndexName, MigrationProviderId),
 
     QueryViewParams = index_utils:sanitize_query_options(State),
 
->>>>>>> f02613ea
     {ok, TransferId} = onedata_file_api:schedule_replica_eviction_by_index(
         Auth, SourceProviderId, MigrationProviderId, SpaceId, IndexName,
         QueryViewParams
@@ -203,16 +187,10 @@
 } = State) ->
     throw_if_non_local_space(SpaceId),
     throw_if_nonexistent_provider(SpaceId, ProviderId),
-<<<<<<< HEAD
-    % todo parse IndexName and query view parameters
-    IndexName = <<"">>,    %todo
-    QueryViewParams = #{},  %todo
-=======
     throw_if_index_not_supported(SpaceId, IndexName, ProviderId),
 
     QueryViewParams = index_utils:sanitize_query_options(State),
 
->>>>>>> f02613ea
     {ok, TransferId} = onedata_file_api:schedule_replication_by_index(
         Auth, ProviderId, Callback, SpaceId, IndexName, QueryViewParams
     ),
