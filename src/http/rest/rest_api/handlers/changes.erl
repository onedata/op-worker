%%%--------------------------------------------------------------------
%%% @author Tomasz Lichon
%%% @copyright (C) 2016 ACK CYFRONET AGH
%%% This software is released under the MIT license
%%% cited in 'LICENSE.txt'.
%%% @end
%%%--------------------------------------------------------------------
%%% @doc
%%% Handler for streaming changes happening to `file_meta`, `file_location`,
%%% `times` or `custom_metadata` in scope of given space.
%%%
%%% Possible fields to observer are shown below.
%%%
%%% fileMeta:
%%%     - name
%%%     - type
%%%     - mode
%%%     - owner
%%%     - group_owner
%%%     - provider_id
%%%     - shares
%%%     - deleted
%%%
%%% fileLocation:
%%%     - provider_id
%%%     - storage_id
%%%     - size
%%%     - space_id
%%%     - storage_file_created
%%%
%%% times:
%%%     - atime
%%%     - mtime
%%%     - ctime
%%%
%%% customMetadata:
%%%     - onedata_json
%%%     - onedata_rdf
%%%     - onedata_keyvalue
%%%     ...
%%%
%%% In case of `file_meta`, `file_location` and `times` fields corresponds
%%% one to one to those held in records. As for `custom_metadata` elements
%%% from `value` map field in record can be requested. One additional metakey
%%% named `onedata_keyvalue` can be used to observe all elements beside
%%% `onedata_json` and `onedata_rdf`.
%%%
%%% To open stream user must specify records to observe and either
%%% fields to return (`fields`), fields for which check existence
%%% (`exists` - only possible for `customMetadata`),
%%% whether information about this record should be send always or
%%% on this record changes only (`always` boolean flag with default value
%%% being 'false' - not sending information on other docs changes).
%%%
%%% <record>:
%%%     [fields: <fields>]
%%%     [exists: <fields>]
%%%     [always: boolean()]
%%%
%%% Response will include beside requested information also additional metadata
%%% like fileId, filePath, seq and mutators, rev, deleted, changed for each doc.
%%%
%%% EXAMPLE REQUEST:
%%%
%%% fileMeta:
%%%     fields: [owner]
%%% customMetadata:
%%%     fields: [onedata_rdf]
%%%     exists: [onedata_json]
%%%     always: true
%%%
%%% EXAMPLE RESPONSE:
%%%
%%% fileId: 00000000002C66ED677569642361626562383736303665323765313
%%% filePath: space1/my/file
%%% seq: 100
%%% fileMeta:
%%%     rev: 2-c500a5eb026d9474429903d47841f9c5
%%%     mutators: ["p1.1542789098.test"]
%%%     changed: true
%%%     deleted: false
%%%     fields:
%%%         owner: john
%%% customMetadata:
%%%     rev: 1-09f941b4e8452ef6a244c5181d894814
%%%     mutators: ["p1.1542789098.test"]
%%%     changed: false
%%%     deleted: false
%%%     exists:
%%%         onedata_rdf: true
%%%     fields:
%%%         onedata_json:
%%%             name1: value1
%%%             name2: value2
%%%
%%% @end
%%%--------------------------------------------------------------------
-module(changes).
-author("Tomasz Lichon").

-include("global_definitions.hrl").
-include("http/http_common.hrl").
-include("http/rest/http_status.hrl").
-include("http/rest/rest_api/rest_errors.hrl").
-include("modules/fslogic/fslogic_common.hrl").
-include("modules/datastore/datastore_models.hrl").
-include_lib("ctool/include/logging.hrl").

%% API
-export([
    terminate/3,
    allowed_methods/2, is_authorized/2,
    content_types_accepted/2
]).

%% resource functions
-export([stream_space_changes/2]).

%% for tests
-export([init_stream/1]).

-record(change_req, {
    record :: file_meta | file_location | times | custom_metadata,
    always = false :: boolean(),
    fields = [] :: [binary()],
    exists = [] :: [binary()]
}).

-type change_req() :: #change_req{}.

-define(DEFAULT_ALWAYS, false).
-define(ONEDATA_SPECIAL_XATTRS, [<<"onedata_json">>, <<"onedata_rdf">>]).


%%%===================================================================
%%% API
%%%===================================================================

%%--------------------------------------------------------------------
%% @doc @equiv pre_handler:terminate/3
%%--------------------------------------------------------------------
-spec terminate(Reason :: term(), req(), maps:map()) -> ok.
terminate(_, _, #{changes_stream := Stream, loop_pid := Pid, ref := Ref}) ->
    couchbase_changes:cancel_stream(Stream),
    Pid ! {Ref, stream_ended};
terminate(_, _, #{changes_stream := Stream}) ->
    couchbase_changes:cancel_stream(Stream);
terminate(_, _, #{}) ->
    ok.

%%--------------------------------------------------------------------
%% @doc @equiv pre_handler:allowed_methods/2
%%--------------------------------------------------------------------
-spec allowed_methods(req(), maps:map() | {error, term()}) -> {[binary()], req(), maps:map()}.
allowed_methods(Req, State) ->
    {[<<"POST">>], Req, State}.

%%--------------------------------------------------------------------
%% @doc @equiv pre_handler:is_authorized/2
%%--------------------------------------------------------------------
-spec is_authorized(req(), maps:map()) -> {true | {false, binary()} | halt, req(), maps:map()}.
is_authorized(Req, State) ->
    onedata_auth_api:is_authorized(Req, State).

%%--------------------------------------------------------------------
%% @doc @equiv pre_handler:content_types_provided/2
%%--------------------------------------------------------------------
-spec content_types_accepted(req(), maps:map()) -> {[{binary(), atom()}], req(), maps:map()}.
content_types_accepted(Req, State) ->
    {[
        {<<"application/json">>, stream_space_changes}
    ], Req, State}.

%%%===================================================================
%%% Content type handler functions
%%%===================================================================

%%--------------------------------------------------------------------
%% '/api/v3/oneprovider/changes/metadata/:sid'
%% @doc
%% This method streams changes happening in space filtering only
%% relevant/requested ones.
%%
%% HTTP method: POST
%%
%% @param timeout Time of inactivity after which close stream.
%% @param last_seq
%%--------------------------------------------------------------------
-spec stream_space_changes(req(), maps:map()) -> {term(), req(), maps:map()}.
stream_space_changes(Req, State) ->
    {State2, Req2} = validator:parse_space_id(Req, State),
    {State3, Req3} = validator:parse_timeout(Req2, State2),
    {State4, Req4} = validator:parse_last_seq(Req3, State3),

    #{auth := Auth, space_id := SpaceId} = State4,
    space_membership:check_with_auth(Auth, SpaceId),
    put(auth, Auth),
    put(space_id, SpaceId),

    {ok, Body, Req5} = cowboy_req:read_body(Req4),
    State5 = parse_body(Body, State4),

    State6 = ?MODULE:init_stream(State5),
    Req6 = cowboy_req:stream_reply(
        ?HTTP_OK, #{<<"content-type">> => <<"application/json">>}, Req5
    ),

    ok = stream_loop(Req6, State6),

    cowboy_req:stream_body(<<"">>, fin, Req6),
    {stop, Req6, State6}.


%%%===================================================================
%%% Internal functions
%%%===================================================================


%% @private
-spec parse_body(binary(), maps:map()) -> maps:map().
parse_body(Body, State) ->
    Json = json_utils:decode(Body),
    case is_map(Json) of
        true -> ok;
        false -> throw(?ERROR_INVALID_CHANGES_REQ)
    end,

    ChangesReqs = maps:fold(fun
        (<<"fileMeta">> = RecName, RawSpec, Acc) when is_map(RawSpec) ->
            ChangesReq = #change_req{
                record = file_meta,
                always = parse_always_flag(RecName, RawSpec),
                fields = parse_fields(RecName, maps:get(<<"fields">>, RawSpec, []))
            },
            [ChangesReq | Acc];
        (<<"fileLocation">> = RecName, RawSpec, Acc) when is_map(RawSpec) ->
            ChangesReq = #change_req{
                record = file_location,
                always = parse_always_flag(RecName, RawSpec),
                fields = parse_fields(RecName, maps:get(<<"fields">>, RawSpec, []))
            },
            [ChangesReq | Acc];
        (<<"times">> = RecName, RawSpec, Acc) when is_map(RawSpec) ->
            ChangesReq = #change_req{
                record = times,
                always = parse_always_flag(RecName, RawSpec),
                fields = parse_fields(RecName, maps:get(<<"fields">>, RawSpec, []))
            },
            [ChangesReq | Acc];
        (<<"customMetadata">> = RecName, RawSpec, Acc) when is_map(RawSpec) ->
            Fields = maps:get(<<"fields">>, RawSpec, []),
            Exists = maps:get(<<"exists">>, RawSpec, []),
            case {is_list(Fields), is_list(Exists)} of
                {true, true} ->
                    ok;
                {true, false} ->
                    throw(?ERROR_INVALID_FIELD(RecName, <<"exists">>));
                {false, true} ->
                    throw(?ERROR_INVALID_FIELD(RecName, <<"fields">>));
                {false, false} ->
                    throw(?ERROR_INVALID_FIELD(RecName, <<"fields and exists">>))
            end,
            ChangesReq = #change_req{
                record = custom_metadata,
                always = parse_always_flag(RecName, RawSpec),
                fields = Fields,
                exists = Exists
            },
            [ChangesReq | Acc];
        (RecordName, _, _) ->
            throw(?ERROR_INVALID_FORMAT(RecordName))
    end, [], Json),

    case ChangesReqs of
        [] -> throw(?ERROR_INVALID_CHANGES_REQ);
        _ -> State#{changes_reqs => ChangesReqs}
    end.


%% @private
-spec parse_always_flag(binary(), maps:map()) -> true | false.
parse_always_flag(RecName, Spec) ->
    case maps:get(<<"always">>, Spec, ?DEFAULT_ALWAYS) of
        true ->
            true;
        false ->
            false;
        _ ->
            throw(?ERROR_INVALID_FIELD(RecName, <<"always">>))
    end.


%% @private
-spec parse_fields(binary(), term()) -> [{binary(), integer()}].
parse_fields(<<"fileMeta">>, RawFields) when is_list(RawFields) ->
    [{FieldName, file_meta_field_idx(FieldName)} || FieldName <- RawFields];
parse_fields(<<"fileLocation">>, RawFields) when is_list(RawFields) ->
    [{FieldName, file_location_field_idx(FieldName)} || FieldName <- RawFields];
parse_fields(<<"times">>, RawFields) when is_list(RawFields) ->
    [{FieldName, times_field_idx(FieldName)} || FieldName <- RawFields];
parse_fields(RecName, _RawFields) ->
    throw(?ERROR_INVALID_FORMAT(RecName)).


%% @private
-spec file_meta_field_idx(binary()) -> integer().
file_meta_field_idx(<<"name">>) -> #file_meta.name;
file_meta_field_idx(<<"type">>) -> #file_meta.type;
file_meta_field_idx(<<"mode">>) -> #file_meta.mode;
file_meta_field_idx(<<"owner">>) -> #file_meta.owner;
file_meta_field_idx(<<"group_owner">>) -> #file_meta.group_owner;
file_meta_field_idx(<<"provider_id">>) -> #file_meta.provider_id;
file_meta_field_idx(<<"shares">>) -> #file_meta.shares;
file_meta_field_idx(<<"deleted">>) -> #file_meta.deleted;
file_meta_field_idx(FieldName) ->
    throw(?ERROR_INVALID_FIELD(<<"fileMeta">>, FieldName)).


%% @private
-spec file_location_field_idx(binary()) -> integer().
file_location_field_idx(<<"provider_id">>) -> #file_location.provider_id;
file_location_field_idx(<<"storage_id">>) -> #file_location.storage_id;
file_location_field_idx(<<"size">>) -> #file_location.size;
file_location_field_idx(<<"space_id">>) -> #file_location.space_id;
file_location_field_idx(<<"storage_file_created">>) -> #file_location.storage_file_created;
file_location_field_idx(FieldName) ->
    throw(?ERROR_INVALID_FIELD(<<"fileLocation">>, FieldName)).


%% @private
-spec times_field_idx(binary()) -> integer().
times_field_idx(<<"atime">>) -> #times.atime;
times_field_idx(<<"mtime">>) -> #times.mtime;
times_field_idx(<<"ctime">>) -> #times.ctime;
times_field_idx(FieldName) ->
    throw(?ERROR_INVALID_FIELD(<<"times">>, FieldName)).


%%--------------------------------------------------------------------
%% @doc
%% Init changes stream.
%% @end
%%--------------------------------------------------------------------
-spec init_stream(State :: maps:map()) -> maps:map().
init_stream(State = #{last_seq := Since, space_id := SpaceId}) ->
    ?info("[ changes ]: Starting stream ~p", [Since]),
    Ref = make_ref(),
    Pid = self(),

    % todo limit to admin only (when we will have admin users)
    Node = consistent_hashing:get_node({dbsync_out_stream, SpaceId}),
    {ok, Stream} = rpc:call(Node, couchbase_changes, stream,
        [<<"onedata">>, SpaceId, fun(Feed) ->
            notify(Pid, Ref, Feed)
        end, [{since, Since}], [Pid]]),

    State#{changes_stream => Stream, ref => Ref, loop_pid => Pid}.

%%--------------------------------------------------------------------
%% @private
%% @doc
%% Listens for events and pushes them to the socket
%% @end
%%--------------------------------------------------------------------
-spec stream_loop(req(), maps:map()) -> ok | no_return().
stream_loop(Req, State = #{
    timeout := Timeout,
    ref := Ref,
    space_id := SpaceId,
    changes_reqs := ChangesReqs
}) ->
    receive
        {Ref, stream_ended} ->
            ok;
        {Ref, #document{} = ChangedDoc} ->
            try
                send_change(Req, SpaceId, ChangesReqs, ChangedDoc)
            catch
                _:E ->
                    % Can appear when document connected with deleted file_meta appears
                    ?debug_stacktrace("Cannot stream change of ~p due to: ~p", [
                        ChangedDoc, E
                    ])
            end,
            stream_loop(Req, State)
    after
        Timeout ->
            % TODO VFS-4025 - is it always ok?
            ok
    end.

%%--------------------------------------------------------------------
%% @private
%% @doc
%% Parse and send change received from db stream, to the client.
%% @end
%%--------------------------------------------------------------------
-spec send_change(req(), od_space:id(), [change_req()], datastore:doc()) -> ok.
send_change(Req, SpaceId, ChangesReqs, ChangedDoc = #document{
    seq = Seq,
    key = FileUuid,
    value = #custom_metadata{}
}) ->
    send_changes(Req, Seq, FileUuid, SpaceId, ChangedDoc, ChangesReqs);

send_change(Req, SpaceId, ChangesReqs, ChangedDoc = #document{
    seq = Seq,
    key = FileUuid,
    value = #times{}
}) ->
    send_changes(Req, Seq, FileUuid, SpaceId, ChangedDoc, ChangesReqs);

send_change(Req, SpaceId, ChangesReqs, ChangedDoc = #document{
    seq = Seq,
    value = #file_location{uuid = FileUuid}
}) ->
    send_changes(Req, Seq, FileUuid, SpaceId, ChangedDoc, ChangesReqs);

send_change(Req, SpaceId, ChangesReqs, ChangedDoc = #document{
    seq = Seq,
    key = FileUuid,
    value = #file_meta{}
}) ->
    send_changes(Req, Seq, FileUuid, SpaceId, ChangedDoc, ChangesReqs).


%% @private
-spec send_changes(req(), datastore_doc:seq(), file_meta:uuid(),
    od_space:id(), datastore:doc(), [change_req()]) -> ok.
send_changes(Req, Seq, FileUuid, SpaceId, ChangedDoc, ChangesReqs) ->
    case get_all_docs_changes(ChangesReqs, FileUuid, ChangedDoc) of
        Changes when map_size(Changes) == 0 ->
            ok;
        Changes ->
            FileId =
                try
                    {ok, Val} = cdmi_id:guid_to_objectid(fslogic_uuid:uuid_to_guid(
                        FileUuid, SpaceId
                    )),
                    Val
                catch
                    _:Error1 ->
                        ?debug("Cannot fetch cdmi id for changes, error: ~p", [Error1]),
                        <<>>
                end,
            FilePath =
                try
                    fslogic_uuid:uuid_to_path(?ROOT_SESS_ID, FileUuid)
                catch
                    _:Error2 ->
                        ?debug("Cannot fetch Path for changes, error: ~p", [Error2]),
                        <<>>
                end,
            CommonInfo = #{
                <<"fileId">> => FileId,
                <<"filePath">> => FilePath,
                <<"seq">> => Seq
            },
            Response = json_utils:encode(maps:merge(CommonInfo, Changes)),
            cowboy_req:stream_body(<<Response/binary, "\r\n">>, nofin, Req)
    end.


%%--------------------------------------------------------------------
%% @private
%% @doc
%% Retrieves requested fields and metadata from changed document
%% and other documents for which user set `always` flag.
%% @end
%%--------------------------------------------------------------------
<<<<<<< HEAD
-spec prepare_response(#change{}, SpaceId :: binary()) -> binary().
prepare_response(#change{seq = Seq, doc = FileDoc = #document{
    key = Uuid, deleted = Deleted,
    value = #file_meta{
        is_scope = IsScope, mode = Mode, type = Type, owner = Uid, name = Name
    }}}, SpaceId) ->
    #times{atime = Atime, ctime = Ctime, mtime = Mtime} =
        try
            {ok, #document{value = TimesValue}} = times:get(Uuid),
            TimesValue
        catch
            _:Error0 ->
                ?debug("Cannot fetch times for changes, error: ~p", [Error0]),
                #times{}
        end,
    Guid =
        try
            {ok, Val} = cdmi_id:guid_to_objectid(fslogic_uuid:uuid_to_guid(Uuid, SpaceId)),
            Val
        catch
            _:Error1 ->
                ?debug("Cannot fetch guid for changes, error: ~p", [Error1]),
                <<>>
        end,
    Path =
        try
            fslogic_uuid:uuid_to_path(?ROOT_SESS_ID, Uuid)
        catch
            _:Error2 ->
                ?debug("Cannot fetch Path for changes, error: ~p", [Error2]),
                <<>>
        end,
    Xattrs =
        try
            case custom_metadata:get(Uuid) of
                {ok, #document{value = #custom_metadata{value = Metadata}}} ->
                    Metadata;
                {error, not_found} ->
                    #{}
            end
        catch
            _:Error3 ->
                ?debug("Cannot fetch xattrs for changes, error: ~p", [Error3]),
                <<"fetching_error">>
        end,
    Size =
        try
            FileCtx = file_ctx:new_by_doc(FileDoc, SpaceId, undefined),
            {FileSize, _FileCtx2} = file_ctx:get_file_size(FileCtx),
            FileSize
        catch
            _:Error4 ->
                ?debug("Cannot fetch size for changes, error: ~p", [Error4]),
                <<"fetching_error">>
        end,

    Response =
        #{
            <<"changes">> => #{
                <<"atime">> => Atime,
                <<"ctime">> => Ctime,
                <<"is_scope">> => IsScope,
                <<"mode">> => Mode,
                <<"mtime">> => Mtime,
                <<"scope">> => SpaceId,
                <<"size">> => Size,
                <<"type">> => Type,
                <<"uid">> => Uid,
                <<"xattrs">> => Xattrs
            },
            <<"deleted">> => Deleted,
            <<"file_id">> => Guid,
            <<"file_path">> => Path,
            <<"name">> => Name,
            <<"seq">> => Seq
        },
    json_utils:encode(Response).
=======
-spec get_all_docs_changes([change_req()], file_meta:uuid(), datastore:doc()) ->
    maps:map().
get_all_docs_changes(ChangesRequests, FileUuid, ChangedDoc) ->
    lists:foldl(fun(ChangesReq, Acc) ->
        maps:merge(Acc, get_requested_changes(ChangesReq, FileUuid, ChangedDoc))
    end, #{}, ChangesRequests).


%% @private
-spec get_requested_changes(change_req(), file_meta:uuid(), datastore:doc()) ->
    maps:map().
get_requested_changes(#change_req{record = times} = Req, FileUuid, ChangedDoc) ->
    get_times_changes(Req, FileUuid, ChangedDoc);
get_requested_changes(#change_req{record = file_meta} = Req, FileUuid, ChangedDoc) ->
    get_file_meta_changes(Req, FileUuid, ChangedDoc);
get_requested_changes(#change_req{record = file_location} = Req, FileUuid, ChangedDoc) ->
    get_file_location_changes(Req, FileUuid, ChangedDoc);
get_requested_changes(#change_req{record = custom_metadata} = Req, FileUuid, ChangedDoc) ->
    get_custom_meta_changes(Req, FileUuid, ChangedDoc).


%% @private
-spec get_times_changes(change_req(), file_meta:uuid(), datastore:doc()) ->
    maps:map().
get_times_changes(#change_req{
    fields = Fields,
    exists = Exists
}, _, Doc = #document{value = #times{}}) ->
    #{<<"times">> => get_record_changes(true, Fields, Exists, Doc)};
get_times_changes(#change_req{
    always = true,
    fields = Fields,
    exists = Exists
}, FileUuid, _) ->
    {ok, Doc} = times:get(FileUuid),
    #{<<"times">> => get_record_changes(false, Fields, Exists, Doc)};
get_times_changes(_, _, _) ->
    #{}.


%% @private
-spec get_custom_meta_changes(change_req(), file_meta:uuid(), datastore:doc()) ->
    maps:map().
get_custom_meta_changes(#change_req{
    fields = Fields,
    exists = Exists
}, _, Doc = #document{value = #custom_metadata{}}) ->
    #{<<"customMetadata">> => get_record_changes(true, Fields, Exists, Doc)};
get_custom_meta_changes(#change_req{
    always = true,
    fields = Fields,
    exists = Exists
}, FileUuid, _) ->
    {ok, Doc} = custom_metadata:get(FileUuid),
    #{<<"customMetadata">> => get_record_changes(false, Fields, Exists, Doc)};
get_custom_meta_changes(_, _, _) ->
    #{}.


%% @private
-spec get_file_meta_changes(change_req(), file_meta:uuid(), datastore:doc()) ->
    maps:map().
get_file_meta_changes(#change_req{
    fields = Fields,
    exists = Exists
}, _, Doc = #document{value = #file_meta{}}) ->
    #{<<"fileMeta">> => get_record_changes(true, Fields, Exists, Doc)};
get_file_meta_changes(#change_req{
    always = true,
    fields = Fields,
    exists = Exists
}, FileUuid, _) ->
    {ok, Doc} = file_meta:get({uuid, FileUuid}),
    #{<<"fileMeta">> => get_record_changes(false, Fields, Exists, Doc)};
get_file_meta_changes(_, _, _) ->
    #{}.


%% @private
-spec get_file_location_changes(change_req(), file_meta:uuid(), datastore:doc()) ->
    maps:map().
get_file_location_changes(#change_req{
    fields = Fields,
    exists = Exists
}, _, Doc = #document{value = #file_location{}}) ->
    #{<<"fileLocation">> => get_record_changes(true, Fields, Exists, Doc)};
get_file_location_changes(#change_req{
    always = true,
    fields = Fields,
    exists = Exists
}, FileUuid, _) ->
    {ok, Doc} = file_location:get(FileUuid, oneprovider:get_id()),
    #{<<"fileLocation">> => get_record_changes(false, Fields, Exists, Doc)};
get_file_location_changes(_, _, _) ->
    #{}.


%% @private
-spec get_record_changes(boolean(), [term()], [term()], datastore:doc()) ->
    maps:map().
get_record_changes(Changed, FieldsNames, ExistsNames, #document{
    revs = [Rev | _],
    mutators = Mutators,
    deleted = Deleted,
    value = #custom_metadata{value = Metadata}
}) ->
    Fields = lists:foldl(fun
        (<<"onedata_keyvalue">>, Acc) ->
            KeyValues = case maps:without(?ONEDATA_SPECIAL_XATTRS, Metadata) of
                Map when map_size(Map) == 0 -> null;
                Map -> Map
            end,
            Acc#{<<"onedata_keyvalue">> => KeyValues};
        (FieldName, Acc) ->
            Acc#{FieldName => maps:get(FieldName, Metadata, null)}
    end, #{}, FieldsNames),

    Exists = lists:foldl(fun
        (<<"onedata_keyvalue">>, Acc) ->
            Acc#{<<"onedata_keyvalue">> => map_size(
                maps:without(?ONEDATA_SPECIAL_XATTRS, Metadata)) > 0
            };
        (FieldName, Acc) ->
            Acc#{FieldName => maps:is_key(FieldName, Metadata)}
    end, #{}, ExistsNames),

    #{
        <<"rev">> => Rev,
        <<"mutators">> => Mutators,
        <<"changed">> => Changed,
        <<"deleted">> => Deleted,
        <<"fields">> => Fields,
        <<"exists">> => Exists
    };

get_record_changes(Changed, FieldsNamesAndIndexes, _Exists, #document{
    key = FileUuid,
    revs = [Rev | _],
    mutators = Mutators,
    deleted = Deleted,
    value = #file_meta{} = Record
}) ->
    Fields = lists:foldl(
        fun
            ({<<"name">>, _FieldIndex}, Acc) ->
                Auth = get(auth),
                SpaceId = get(space_id),
                SpaceUuid = fslogic_uuid:spaceid_to_space_dir_uuid(SpaceId),
                Name = case FileUuid =:= SpaceUuid of
                    true ->
                        {ok, SpaceName} = space_logic:get_name(Auth, SpaceId),
                        SpaceName;
                    false ->
                        Record#file_meta.name
                end,
                Acc#{<<"name">> => Name};
            ({FieldName, FieldIndex}, Acc) ->
                Acc#{FieldName => element(FieldIndex, Record)}
        end, #{}, FieldsNamesAndIndexes),

    #{
        <<"rev">> => Rev,
        <<"mutators">> => Mutators,
        <<"changed">> => Changed,
        <<"deleted">> => Deleted,
        <<"fields">> => Fields
    };

get_record_changes(Changed, FieldsNamesAndIndexes, _Exists, #document{
    revs = [Rev | _],
    mutators = Mutators,
    deleted = Deleted,
    value = Record
}) ->
    Fields = lists:foldl(fun({FieldName, FieldIndex}, Acc) ->
        Acc#{FieldName => element(FieldIndex, Record)}
    end, #{}, FieldsNamesAndIndexes),

    #{
        <<"rev">> => Rev,
        <<"mutators">> => Mutators,
        <<"changed">> => Changed,
        <<"deleted">> => Deleted,
        <<"fields">> => Fields
    }.
>>>>>>> 19a9bf77


%%--------------------------------------------------------------------
%% @private
%% @doc
%% Forwards changes feed to a streaming process.
%% @end
%%--------------------------------------------------------------------
-spec notify(pid(), reference(),
    {ok, [datastore:doc()] | datastore:doc() | end_of_stream} |
    {error, couchbase_changes:since(), term()}) -> ok.
notify(Pid, Ref, {ok, end_of_stream}) ->
    Pid ! {Ref, stream_ended},
    ok;
notify(Pid, Ref, {ok, Doc = #document{value = Value}}) when
    is_record(Value, file_meta);
    is_record(Value, custom_metadata);
    is_record(Value, times);
    is_record(Value, file_location) ->
    Pid ! {Ref, Doc},
    ok;
notify(_Pid, _Ref, {ok, #document{}}) ->
    ok;
notify(Pid, Ref, {ok, Docs}) when is_list(Docs) ->
    lists:foreach(fun(Doc) ->
        notify(Pid, Ref, {ok, Doc})
    end, Docs);
notify(Pid, Ref, {error, _Seq, shutdown = Reason}) ->
    ?debug("Changes stream terminated due to: ~p", [Reason]),
    Pid ! {Ref, stream_ended},
    ok;
notify(Pid, Ref, {error, _Seq, Reason}) ->
    ?error("Changes stream terminated abnormally due to: ~p", [Reason]),
    Pid ! {Ref, stream_ended},
    ok.<|MERGE_RESOLUTION|>--- conflicted
+++ resolved
@@ -468,85 +468,6 @@
 %% and other documents for which user set `always` flag.
 %% @end
 %%--------------------------------------------------------------------
-<<<<<<< HEAD
--spec prepare_response(#change{}, SpaceId :: binary()) -> binary().
-prepare_response(#change{seq = Seq, doc = FileDoc = #document{
-    key = Uuid, deleted = Deleted,
-    value = #file_meta{
-        is_scope = IsScope, mode = Mode, type = Type, owner = Uid, name = Name
-    }}}, SpaceId) ->
-    #times{atime = Atime, ctime = Ctime, mtime = Mtime} =
-        try
-            {ok, #document{value = TimesValue}} = times:get(Uuid),
-            TimesValue
-        catch
-            _:Error0 ->
-                ?debug("Cannot fetch times for changes, error: ~p", [Error0]),
-                #times{}
-        end,
-    Guid =
-        try
-            {ok, Val} = cdmi_id:guid_to_objectid(fslogic_uuid:uuid_to_guid(Uuid, SpaceId)),
-            Val
-        catch
-            _:Error1 ->
-                ?debug("Cannot fetch guid for changes, error: ~p", [Error1]),
-                <<>>
-        end,
-    Path =
-        try
-            fslogic_uuid:uuid_to_path(?ROOT_SESS_ID, Uuid)
-        catch
-            _:Error2 ->
-                ?debug("Cannot fetch Path for changes, error: ~p", [Error2]),
-                <<>>
-        end,
-    Xattrs =
-        try
-            case custom_metadata:get(Uuid) of
-                {ok, #document{value = #custom_metadata{value = Metadata}}} ->
-                    Metadata;
-                {error, not_found} ->
-                    #{}
-            end
-        catch
-            _:Error3 ->
-                ?debug("Cannot fetch xattrs for changes, error: ~p", [Error3]),
-                <<"fetching_error">>
-        end,
-    Size =
-        try
-            FileCtx = file_ctx:new_by_doc(FileDoc, SpaceId, undefined),
-            {FileSize, _FileCtx2} = file_ctx:get_file_size(FileCtx),
-            FileSize
-        catch
-            _:Error4 ->
-                ?debug("Cannot fetch size for changes, error: ~p", [Error4]),
-                <<"fetching_error">>
-        end,
-
-    Response =
-        #{
-            <<"changes">> => #{
-                <<"atime">> => Atime,
-                <<"ctime">> => Ctime,
-                <<"is_scope">> => IsScope,
-                <<"mode">> => Mode,
-                <<"mtime">> => Mtime,
-                <<"scope">> => SpaceId,
-                <<"size">> => Size,
-                <<"type">> => Type,
-                <<"uid">> => Uid,
-                <<"xattrs">> => Xattrs
-            },
-            <<"deleted">> => Deleted,
-            <<"file_id">> => Guid,
-            <<"file_path">> => Path,
-            <<"name">> => Name,
-            <<"seq">> => Seq
-        },
-    json_utils:encode(Response).
-=======
 -spec get_all_docs_changes([change_req()], file_meta:uuid(), datastore:doc()) ->
     maps:map().
 get_all_docs_changes(ChangesRequests, FileUuid, ChangedDoc) ->
@@ -732,7 +653,6 @@
         <<"deleted">> => Deleted,
         <<"fields">> => Fields
     }.
->>>>>>> 19a9bf77
 
 
 %%--------------------------------------------------------------------
