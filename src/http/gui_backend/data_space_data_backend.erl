--- conflicted
+++ resolved
@@ -89,7 +89,6 @@
 -spec find_all(ResourceType :: binary()) ->
     {ok, proplists:proplist()} | gui_error:error_result().
 find_all(<<"data-space">>) ->
-<<<<<<< HEAD
     UserAuth = op_gui_utils:get_user_rest_auth(),
     UserId = g_session:get_user_id(),
     {ok, SpaceIds} = user_logic:get_spaces(UserAuth, UserId),
@@ -98,18 +97,6 @@
             {ok, Data} = find(<<"data-space">>, [SpaceId]),
             Data
         end, SpaceIds),
-=======
-    UserId = op_gui_utils:get_user_id(),
-    {ok, #document{value = #onedata_user{
-            spaces = Spaces
-    }}} = onedata_user:get(UserId),
-    Res = lists:map(
-        fun({SpaceId, _}) ->
-            SpaceDirId = fslogic_uuid:spaceid_to_space_dir_uuid(SpaceId),
-            {ok, SpaceData} = find(<<"data-space">>, [SpaceDirId]),
-            SpaceData
-        end, Spaces),
->>>>>>> 033dcf61
     {ok, Res}.
 
 
@@ -155,4 +142,4 @@
 -spec delete_record(RsrcType :: binary(), Id :: binary()) ->
     ok | gui_error:error_result().
 delete_record(<<"data-space">>, _Id) ->
-    gui_error:report_error(<<"Not iplemented">>).
+    gui_error:report_error(<<"Not iplemented">>).