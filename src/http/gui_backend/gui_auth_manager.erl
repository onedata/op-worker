%%%-------------------------------------------------------------------
%%% @author Lukasz Opiola
%%% @copyright (C) 2015 ACK CYFRONET AGH
%%% This software is released under the MIT license
%%% cited in 'LICENSE.txt'.
%%% @end
%%%-------------------------------------------------------------------
%%% @doc
%%% This module handles authentication of users redirected for login from GR.
%%% @end
%%%-------------------------------------------------------------------
-module(gui_auth_manager).
-author("Lukasz Opiola").

-include_lib("ctool/include/logging.hrl").
-include("proto/common/credentials.hrl").

-export([authenticate/1]).

%% ====================================================================
%% API
%% ====================================================================

%%--------------------------------------------------------------------
%% @doc
%% Authorizes a user via Global Registry. Upon success, returns the #auth{}
%% record that can be used to perform operations on behalf of the user.
%% @end
%%--------------------------------------------------------------------
-spec authenticate(Macaroon :: macaroon:macaroon()) -> {ok, #auth{}} | {error, term()}.
authenticate(Macaroon) ->
    try
        Caveats = macaroon:third_party_caveats(Macaroon),
        DischMacaroons = lists:map(
            fun({_, CaveatId}) ->
<<<<<<< HEAD
                {ok, DM} = oz_users:authorize(CaveatId),
=======
                {ok, SrlzdDM} = gr_users:authorize(CaveatId),
                {ok, DM} = macaroon:deserialize(SrlzdDM),
>>>>>>> c0342c14
                DM
            end, Caveats),
        {ok, #auth{
            macaroon = Macaroon,
            disch_macaroons = DischMacaroons}}
    catch
        T:M ->
            ?error_stacktrace("Cannot authorize user with macaroon ~p - ~p:~p",
                [Macaroon, T, M]),
            {error, M}
    end.<|MERGE_RESOLUTION|>--- conflicted
+++ resolved
@@ -33,12 +33,8 @@
         Caveats = macaroon:third_party_caveats(Macaroon),
         DischMacaroons = lists:map(
             fun({_, CaveatId}) ->
-<<<<<<< HEAD
-                {ok, DM} = oz_users:authorize(CaveatId),
-=======
-                {ok, SrlzdDM} = gr_users:authorize(CaveatId),
+                {ok, SrlzdDM} = oz_users:authorize(CaveatId),
                 {ok, DM} = macaroon:deserialize(SrlzdDM),
->>>>>>> c0342c14
                 DM
             end, Caveats),
         {ok, #auth{
