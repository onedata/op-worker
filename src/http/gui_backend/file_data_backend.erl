--- conflicted
+++ resolved
@@ -58,51 +58,6 @@
     {ok, proplists:proplist()} | gui_error:error_result().
 find(<<"file">>, [FileId]) ->
     SessionId = g_session:get_session_id(),
-<<<<<<< HEAD
-    SpacesDirUUID = get_spaces_dir_uuid(),
-    ParentUUID = case get_parent(FileId) of
-        SpacesDirUUID ->
-            null;
-        Other ->
-            Other
-    end,
-    {ok, #file_attr{
-        name = Name,
-        type = TypeAttr,
-        size = SizeAttr,
-        mtime = ModificationTime,
-        mode = PermissionsAttr}} =
-        logical_file_manager:stat(SessionId, {guid, FileId}),
-    {Type, Size} = case TypeAttr of
-        ?DIRECTORY_TYPE -> {<<"dir">>, null};
-        _ -> {<<"file">>, SizeAttr}
-    end,
-    Permissions = integer_to_binary(PermissionsAttr, 8),
-    Children = case Type of
-        <<"file">> ->
-            [];
-        <<"dir">> ->
-            case logical_file_manager:ls(
-                SessionId, {guid, FileId}, 0, 1000) of
-                {ok, Chldrn} ->
-                    Chldrn;
-                _ ->
-                    []
-            end
-    end,
-    ChildrenIds = [ChId || {ChId, _} <- Children],
-    Res = [
-        {<<"id">>, FileId},
-        {<<"name">>, Name},
-        {<<"type">>, Type},
-        {<<"permissions">>, Permissions},
-        {<<"modificationTime">>, ModificationTime},
-        {<<"size">>, Size},
-        {<<"parent">>, ParentUUID},
-        {<<"children">>, ChildrenIds}
-    ],
-    {ok, Res}.
-=======
     try
         file_record(SessionId, FileId)
     catch T:M ->
@@ -111,7 +66,6 @@
         ]),
         {ok, [{<<"id">>, FileId}, {<<"type">>, <<"broken">>}]}
     end.
->>>>>>> abc0a4f3
 
 
 %%--------------------------------------------------------------------
@@ -174,54 +128,10 @@
     try
         SessionId = g_session:get_session_id(),
         Name = proplists:get_value(<<"name">>, Data),
-<<<<<<< HEAD
-        case binary:match(Name, <<"nie">>) of
-            {_, _} ->
-                gui_error:report_warning(<<"Names with 'nie' forbidden!">>);
-            nomatch ->
-                Type = proplists:get_value(<<"type">>, Data),
-                ParentGUID = proplists:get_value(<<"parent">>, Data, null),
-                {ok, ParentPath} = logical_file_manager:get_file_path(
-                    SessionId, ParentGUID),
-                Path = filename:join([ParentPath, Name]),
-                FileId = case Type of
-                    <<"file">> ->
-                        {ok, FId} = logical_file_manager:create(
-                            SessionId, Path, 8#777),
-                        FId;
-                    <<"dir">> ->
-                        {ok, DirId} = logical_file_manager:mkdir(
-                            SessionId, Path, 8#777),
-                        DirId
-                end,
-                {ok, #file_attr{
-                    name = Name,
-                    size = SizeAttr,
-                    mtime = ModificationTime,
-                    mode = PermissionsAttr}} =
-                    logical_file_manager:stat(SessionId, {guid, FileId}),
-                Size = case Type of
-                    <<"dir">> -> null;
-                    _ -> SizeAttr
-                end,
-                Permissions = integer_to_binary(PermissionsAttr, 8),
-                Res = [
-                    {<<"id">>, FileId},
-                    {<<"name">>, Name},
-                    {<<"type">>, Type},
-                    {<<"permissions">>, Permissions},
-                    {<<"modificationTime">>, ModificationTime},
-                    {<<"size">>, Size},
-                    {<<"parent">>, ParentGUID},
-                    {<<"children">>, []}
-                ],
-                {ok, Res}
-        end
-=======
         Type = proplists:get_value(<<"type">>, Data),
-        ParentUUID = proplists:get_value(<<"parent">>, Data, null),
+        ParentGUID = proplists:get_value(<<"parent">>, Data, null),
         {ok, ParentPath} = logical_file_manager:get_file_path(
-            SessionId, ParentUUID),
+            SessionId, ParentGUID),
         Path = filename:join([ParentPath, Name]),
         FileId = case Type of
             <<"file">> ->
@@ -238,7 +148,7 @@
             size = SizeAttr,
             mtime = ModificationTime,
             mode = PermissionsAttr}} =
-            logical_file_manager:stat(SessionId, {uuid, FileId}),
+            logical_file_manager:stat(SessionId, {guid, FileId}),
         Size = case Type of
             <<"dir">> -> null;
             _ -> SizeAttr
@@ -251,11 +161,10 @@
             {<<"permissions">>, Permissions},
             {<<"modificationTime">>, ModificationTime},
             {<<"size">>, Size},
-            {<<"parent">>, ParentUUID},
+            {<<"parent">>, ParentGUID},
             {<<"children">>, []}
         ],
         {ok, Res}
->>>>>>> abc0a4f3
     catch _:_ ->
         case proplists:get_value(<<"type">>, Data, <<"dir">>) of
             <<"dir">> ->
@@ -277,39 +186,6 @@
 update_record(<<"file">>, FileId, Data) ->
     try
         SessionId = g_session:get_session_id(),
-<<<<<<< HEAD
-        % @todo uncomment when mv is supported
-%%    Rename = fun(_NewName) ->
-%%        {ok, OldPath} = logical_file_manager:get_file_path(SessionId, FileId),
-%%        DirName = filename:dirname(OldPath),
-%%        {ok, OldPath} = logical_file_manager:mv(SessionId, FileId),
-%%        ok
-%%    end,
-        Chmod = fun(NewPermsBin) ->
-            Perms = case is_integer(NewPermsBin) of
-                true ->
-                    binary_to_integer(integer_to_binary(NewPermsBin), 8);
-                false ->
-                    binary_to_integer(NewPermsBin, 8)
-            end,
-            case Perms >= 0 andalso Perms =< 8#777 of
-                true ->
-                    ok = logical_file_manager:set_perms(
-                        SessionId, {guid, FileId}, Perms);
-                false ->
-                    gui_error:report_warning(<<"Cannot change permissions, "
-                    "invalid octal value.">>)
-            end
-        end,
-        % @todo uncomment when mv is supported
-%%    case proplists:get_value(<<"name">>, Data, undefined) of
-%%        undefined ->
-%%            ok;
-%%        NewName ->
-%%            Rename(NewName)
-%%    end,
-=======
->>>>>>> abc0a4f3
         case proplists:get_value(<<"permissions">>, Data, undefined) of
             undefined ->
                 ok;
@@ -323,7 +199,7 @@
                 case Perms >= 0 andalso Perms =< 8#777 of
                     true ->
                         ok = logical_file_manager:set_perms(
-                            SessionId, {uuid, FileId}, Perms);
+                            SessionId, {guid, FileId}, Perms);
                     false ->
                         gui_error:report_warning(<<"Cannot change permissions, "
                         "invalid octal value.">>)
@@ -360,19 +236,10 @@
 %% spaces dir has two different UUIDs, should be removed when this is fixed.
 %% @end
 %%--------------------------------------------------------------------
-<<<<<<< HEAD
--spec get_parent(FileGUID :: binary()) -> binary().
-get_parent(FileGUID) ->
-    SessionId = g_session:get_session_id(),
-    {ok, ParentGUID} = logical_file_manager:get_parent(
-        SessionId, {guid, FileGUID}),
+-spec get_parent(SessionId :: binary(), FileGUID :: binary()) -> binary().
+get_parent(SessionId, FileGUID) ->
+    {ok, ParentGUID} = logical_file_manager:get_parent(SessionId, {guid, FileGUID}),
     case logical_file_manager:get_file_path(SessionId, ParentGUID) of
-=======
--spec get_parent(SessionId :: binary(), UUID :: binary()) -> binary().
-get_parent(SessionId, UUID) ->
-    {ok, ParentUUID} = logical_file_manager:get_parent(SessionId, {uuid, UUID}),
-    case logical_file_manager:get_file_path(SessionId, ParentUUID) of
->>>>>>> abc0a4f3
         {ok, <<"/spaces">>} ->
             get_spaces_dir_uuid(SessionId);
         _ ->
@@ -402,22 +269,13 @@
 -spec rm_rf(FileId :: binary()) -> ok | no_return().
 rm_rf(FileId) ->
     SessionId = g_session:get_session_id(),
-<<<<<<< HEAD
-    {ok, Children} = logical_file_manager:ls(SessionId,
-        {guid, Id}, 0, 1000),
-    lists:foreach(
-        fun({ChId, _}) ->
-            ok = rm_rf(ChId)
-        end, Children),
-    ok = logical_file_manager:unlink(SessionId, {guid, Id}).
-=======
     {ok, #file_attr{
         type = Type
-    }} = logical_file_manager:stat(SessionId, {uuid, FileId}),
+    }} = logical_file_manager:stat(SessionId, {guid, FileId}),
     case Type of
         ?DIRECTORY_TYPE ->
             {ok, Children} = logical_file_manager:ls(
-                SessionId, {uuid, FileId}, 0, 1000),
+                SessionId, {guid, FileId}, 0, 1000),
             lists:foreach(
                 fun({ChId, _}) ->
                     ok = rm_rf(ChId)
@@ -425,7 +283,7 @@
         _ ->
             ok
     end,
-    ok = logical_file_manager:unlink(SessionId, {uuid, FileId}).
+    ok = logical_file_manager:unlink(SessionId, {guid FileId}).
 
 
 %%--------------------------------------------------------------------
@@ -479,5 +337,4 @@
         {<<"parent">>, ParentUUID},
         {<<"children">>, ChildrenIds}
     ],
-    {ok, Res}.
->>>>>>> abc0a4f3
+    {ok, Res}.