%%%-------------------------------------------------------------------
%%% @author Lukasz Opiola
%%% @copyright (C) 2016 ACK CYFRONET AGH
%%% This software is released under the MIT license
%%% cited in 'LICENSE.txt'.
%%% @end
%%%-------------------------------------------------------------------
%%% @doc
%%% This module implements data_backend_behaviour and is used to synchronize
%%% the data-space model used in Ember application.
%%% @end
%%%-------------------------------------------------------------------
-module(space_data_backend).
-author("Lukasz Opiola").
-author("Jakub Liput").

-include("proto/common/credentials.hrl").
-include("modules/fslogic/fslogic_common.hrl").
-include_lib("ctool/include/logging.hrl").
-include_lib("ctool/include/posix/file_attr.hrl").


%% API
-export([init/0, terminate/0]).
-export([find/2, find_all/1, find_query/2]).
-export([create_record/2, update_record/3, delete_record/2]).

%%%===================================================================
%%% API functions
%%%===================================================================

%%--------------------------------------------------------------------
%% @doc
%% {@link data_backend_behaviour} callback init/0.
%% @end
%%--------------------------------------------------------------------
-spec init() -> ok.
init() ->
    ok.


%%--------------------------------------------------------------------
%% @doc
%% {@link data_backend_behaviour} callback terminate/0.
%% @end
%%--------------------------------------------------------------------
-spec terminate() -> ok.
terminate() ->
    ok.


%%--------------------------------------------------------------------
%% @doc
%% {@link data_backend_behaviour} callback find/2.
%% @end
%%--------------------------------------------------------------------
-spec find(ResourceType :: binary(), Ids :: [binary()]) ->
    {ok, proplists:proplist()} | gui_error:error_result().
find(<<"space">>, SpaceIds) ->
    Res = lists:map(
        fun(SpaceId) ->
            space_record(SpaceId)
        end, SpaceIds),
    {ok, Res};

find(<<"space-user-permission">>, AssocIds) ->
    Res = lists:map(
        fun(AssocId) ->
            space_user_permission_record(AssocId)
        end, AssocIds),
    {ok, Res};

find(<<"space-user">>, AssocIds) ->
    Res = lists:map(
        fun(AssocId) ->
            space_user_record(AssocId)
        end, AssocIds),
    {ok, Res};

find(<<"space-group-permission">>, AssocIds) ->
    Res = lists:map(
        fun(AssocId) ->
            space_group_permission_record(AssocId)
        end, AssocIds),
    {ok, Res};

find(<<"space-group">>, AssocIds) ->
    Res = lists:map(
        fun(AssocId) ->
            space_group_record(AssocId)
        end, AssocIds),
    {ok, Res}.


%%--------------------------------------------------------------------
%% @doc
%% {@link data_backend_behaviour} callback find_all/1.
%% @end
%%--------------------------------------------------------------------
-spec find_all(ResourceType :: binary()) ->
    {ok, proplists:proplist()} | gui_error:error_result().
find_all(<<"space">>) ->
    UserId = g_session:get_user_id(),
    {ok, SpaceIds} = onedata_user:get_spaces(UserId),
    Res = lists:map(
        fun(SpaceId) ->
            {ok, [SpaceData]} = find(<<"space">>, [SpaceId]),
            SpaceData
        end, SpaceIds),
    {ok, Res}.


%%--------------------------------------------------------------------
%% @doc
%% {@link data_backend_behaviour} callback find_query/2.
%% @end
%%--------------------------------------------------------------------
-spec find_query(ResourceType :: binary(), Data :: proplists:proplist()) ->
    {ok, proplists:proplist()} | gui_error:error_result().
find_query(<<"space">>, _Data) ->
    gui_error:report_error(<<"Not iplemented">>).


%%--------------------------------------------------------------------
%% @doc
%% {@link data_backend_behaviour} callback create_record/2.
%% @end
%%--------------------------------------------------------------------
-spec create_record(RsrcType :: binary(), Data :: proplists:proplist()) ->
    {ok, proplists:proplist()} | gui_error:error_result().
create_record(<<"space">>, Data) ->
    UserAuth = op_gui_utils:get_user_rest_auth(),
    % @todo error handling
    Name = proplists:get_value(<<"name">>, Data, <<"">>),
<<<<<<< HEAD
    {ok, SpaceId} = oz_users:create_space(UserAuth, [{<<"name">>, Name}]),
=======
    {ok, SpaceId} = space_logic:create_user_space(UserAuth, #space_info{name = Name}),
    SpaceDirId = fslogic_uuid:spaceid_to_space_dir_uuid(SpaceId),
>>>>>>> a3dc83c2
    {ok, [
        {<<"id">>, SpaceId},
        {<<"name">>, Name},
        {<<"isDefault">>, false},
        {<<"userPermissions">>, []},
        {<<"groupPermissions">>, []}
    ]}.


%%--------------------------------------------------------------------
%% @doc
%% {@link data_backend_behaviour} callback update_record/3.
%% @end
%%--------------------------------------------------------------------
-spec update_record(RsrcType :: binary(), Id :: binary(),
    Data :: proplists:proplist()) ->
    ok | gui_error:error_result().
<<<<<<< HEAD
update_record(<<"space">>, SpaceId, Data) ->
    % @TODO Use space_info modify!!!!
=======
update_record(<<"space">>, SpaceDirId, Data) ->
    SpaceId = fslogic_uuid:space_dir_uuid_to_spaceid(SpaceDirId),
    UserAuth = op_gui_utils:get_user_rest_auth(),
>>>>>>> a3dc83c2
    % @todo error handling
    UserAuth = op_gui_utils:get_user_rest_auth(),
    case proplists:get_value(<<"isDefault">>, Data, undefined) of
        undefined -> ok;
        false -> ok;
        true ->
            % @todo change when onedata_user holds default space
            space_logic:set_default(UserAuth, SpaceId)
    end,
    case proplists:get_value(<<"name">>, Data, undefined) of
        undefined -> ok;
        NewName -> space_logic:set_name(UserAuth, SpaceId, NewName)
    end,
    ok;

update_record(<<"space-user-permission">>, AssocId, Data) ->
    {UserId, SpaceId} = op_gui_utils:association_to_ids(AssocId),
    UserAuth = op_gui_utils:get_user_rest_auth(),
    {ok, #document{
        value = #space_info{
            users = UsersAndPerms
        }}} = space_logic:get(UserAuth, SpaceId, UserId),
    UserPerms = proplists:get_value(UserId, UsersAndPerms),
    NewUserPerms = lists:foldl(
        fun({PermGui, Flag}, PermsAcc) ->
            Perm = perm_gui_to_db(PermGui),
            case Flag of
                true ->
                    PermsAcc ++ [Perm];
                false ->
                    PermsAcc -- [Perm]
            end
        end, UserPerms, Data),

    space_logic:set_user_privileges(UserAuth, SpaceId, UserId, NewUserPerms),
    ok.


%%--------------------------------------------------------------------
%% @doc
%% {@link data_backend_behaviour} callback delete_record/2.
%% @end
%%--------------------------------------------------------------------
-spec delete_record(RsrcType :: binary(), Id :: binary()) ->
    ok | gui_error:error_result().
delete_record(<<"space">>, SpaceId) ->
    UserAuth = op_gui_utils:get_user_rest_auth(),
<<<<<<< HEAD
    % @TODO Use space_info delete!!!!
    oz_spaces:remove(UserAuth, SpaceId),
=======
    SpaceId = fslogic_uuid:space_dir_uuid_to_spaceid(SpaceDirId),
    space_logic:delete(UserAuth, SpaceId),
>>>>>>> a3dc83c2
    ok.


%%%===================================================================
%%% Internal functions
%%%===================================================================

%%--------------------------------------------------------------------
%% @private
%% @doc
%% Returns a client-compliant space record based on space id.
%% @end
%%--------------------------------------------------------------------
-spec space_record(SpaceId :: binary()) -> proplists:proplist().
space_record(SpaceId) ->
    {ok, #document{
        value = #space_info{
            name = Name,
            users = UsersAndPerms,
            groups = GroupsAndPerms
<<<<<<< HEAD
        }}} = space_info:get(SpaceId),
=======
        }}} = space_logic:get(Auth, SpaceId, g_session:get_user_id()),
>>>>>>> a3dc83c2

    UserPermissions = lists:map(
        fun({UserId, _UserPerms}) ->
            op_gui_utils:ids_to_association(UserId, SpaceId)
        end, UsersAndPerms),

    GroupPermissions = lists:map(
        fun({GroupId, _GroupPerms}) ->
            op_gui_utils:ids_to_association(GroupId, SpaceId)
        end, GroupsAndPerms),

    DefaultSpaceId = op_gui_utils:get_users_default_space(),
    [
        {<<"id">>, SpaceId},
        {<<"name">>, Name},
        {<<"isDefault">>, SpaceId =:= DefaultSpaceId},
        {<<"userPermissions">>, UserPermissions},
        {<<"groupPermissions">>, GroupPermissions}
    ].


%%--------------------------------------------------------------------
%% @private
%% @doc
%% Returns a client-compliant space_user_permission record based on its id.
%% @end
%%--------------------------------------------------------------------
-spec space_user_permission_record(AssocId :: binary()) -> proplists:proplist().
space_user_permission_record(AssocId) ->
    Auth = op_gui_utils:get_user_rest_auth(),
    {UserId, SpaceId} = op_gui_utils:association_to_ids(AssocId),
    {ok, #document{
        value = #space_info{
            users = UsersAndPerms
        }}} = space_logic:get(Auth, SpaceId, UserId),
    UserPerms = proplists:get_value(UserId, UsersAndPerms),
    PermsMapped = lists:map(
        fun(SpacePerm) ->
            HasPerm = lists:member(SpacePerm, UserPerms),
            {perm_db_to_gui(SpacePerm), HasPerm}
        end, all_space_perms()),
    PermsMapped ++ [
        {<<"id">>, AssocId},
        {<<"space">>, SpaceId},
        % @TODO VFS-1860 should be fixed
        % @todo this is assoc id so we can get user details via
        % space REST endpoint (we need space id to do that)
        % This is required when user hasn't logged in in this provider yet
        {<<"user">>, AssocId}
    ].


%%--------------------------------------------------------------------
%% @private
%% @doc
%% Returns a client-compliant space_user record based on its id.
%% @end
%%--------------------------------------------------------------------
-spec space_user_record(AssocId :: binary()) -> proplists:proplist().
space_user_record(AssocId) ->
<<<<<<< HEAD
    {UserId, SpaceId} = op_gui_utils:association_to_ids(AssocId),
    UserName = case onedata_user:get(UserId) of
        {ok, #document{value = #onedata_user{name = Name}}} ->
            Name;
        _ ->
            CurrentUserAuth = op_gui_utils:get_user_rest_auth(),
            % @TODO VFS-1860 should be fixed
            % @todo this is assoc id so we can get user details via
            % space REST endpoint (we need space id to do that)
            {ok, #user_details{
                name = Name
            }} = oz_spaces:get_user_details(CurrentUserAuth, SpaceId, UserId),
            Name
    end,
=======
    {UserId, _} = op_gui_utils:association_to_ids(AssocId),
    CurrentUserAuth = op_gui_utils:get_user_rest_auth(),
    {ok, #document{value = #onedata_user{name = UserName}}} =
        user_logic:get(CurrentUserAuth, UserId),
>>>>>>> a3dc83c2
    [
        {<<"id">>, AssocId},
        {<<"name">>, UserName}
    ].


%%--------------------------------------------------------------------
%% @private
%% @doc
%% Returns a client-compliant space_group_permission record based on its id.
%% @end
%%--------------------------------------------------------------------
-spec space_group_permission_record(AssocId :: binary()) ->
    proplists:proplist().
space_group_permission_record(AssocId) ->
    Auth = op_gui_utils:get_user_rest_auth(),
    {GroupId, SpaceId} = op_gui_utils:association_to_ids(AssocId),
    {ok, #document{
        value = #space_info{
            groups = GroupsAndPerms
        }}} = space_logic:get(Auth, SpaceId, g_session:get_user_id()),
    GroupPerms = proplists:get_value(GroupId, GroupsAndPerms),
    PermsMapped = lists:map(
        fun(SpacePerm) ->
            HasPerm = lists:member(SpacePerm, GroupPerms),
            {perm_db_to_gui(SpacePerm), HasPerm}
        end, all_space_perms()),
    PermsMapped ++ [
        {<<"id">>, AssocId},
        {<<"space">>, SpaceId},
        % @TODO VFS-1860 should be fixed
        % @todo this is assoc id so we can get group details via
        % space REST endpoint (we need space id to do that)
        % This is required when user hasn't logged in in this provider yet
        {<<"group">>, AssocId}
    ].


%%--------------------------------------------------------------------
%% @private
%% @doc
%% Returns a client-compliant space_group record based on its id.
%% @end
%%--------------------------------------------------------------------
-spec space_group_record(AssocId :: binary()) -> proplists:proplist().
space_group_record(AssocId) ->
<<<<<<< HEAD
    {GroupId, SpaceId} = op_gui_utils:association_to_ids(AssocId),
    GroupName = case onedata_group:get(GroupId) of
        {ok, #document{value = #onedata_group{name = Name}}} ->
            Name;
        _ ->
            % @TODO VFS-1860 should be fixed
            % @todo this is assoc id so we can get group details via
            % space REST endpoint (we need space id to do that)
            % This is required when user hasn't logged in in this provider yet
            CurrentUserAuth = op_gui_utils:get_user_rest_auth(),
            {ok, #group_details{
                name = Name
            }} = oz_spaces:get_group_details(CurrentUserAuth, SpaceId, GroupId),
            Name
    end,
=======
    {GroupId, _} = op_gui_utils:association_to_ids(AssocId),
    {ok, #document{value = #onedata_group{name = GroupName}}} =
        onedata_group:get(GroupId),
>>>>>>> a3dc83c2
    [
        {<<"id">>, AssocId},
        {<<"name">>, GroupName}
    ].


%%--------------------------------------------------------------------
%% @private
%% @doc
%% Returns all allowed space permissions.
%% @end
%%--------------------------------------------------------------------
-spec all_space_perms() -> [binary()].
all_space_perms() -> [
    <<"space_invite_user">>, <<"space_remove_user">>,
    <<"space_invite_group">>, <<"space_remove_group">>,
    <<"space_add_provider">>, <<"space_remove_provider">>,
    <<"space_set_privileges">>, <<"space_change_data">>,
    <<"space_remove">>, <<"space_view_data">>
].


%%--------------------------------------------------------------------
%% @private
%% @doc
%% Converts a space permission from internal form to client-compliant form.
%% @end
%%--------------------------------------------------------------------
-spec perm_db_to_gui(binary()) -> binary().
perm_db_to_gui(<<"space_invite_user">>) -> <<"permInviteUser">>;
perm_db_to_gui(<<"space_remove_user">>) -> <<"permRemoveUser">>;
perm_db_to_gui(<<"space_invite_group">>) -> <<"permInviteGroup">>;
perm_db_to_gui(<<"space_remove_group">>) -> <<"permRemoveGroup">>;
perm_db_to_gui(<<"space_set_privileges">>) -> <<"permSetPrivileges">>;
perm_db_to_gui(<<"space_remove">>) -> <<"permRemoveSpace">>;
perm_db_to_gui(<<"space_add_provider">>) -> <<"permInviteProvider">>;
perm_db_to_gui(<<"space_remove_provider">>) -> <<"permRemoveProvider">>;
perm_db_to_gui(<<"space_change_data">>) -> <<"permModifySpace">>;
perm_db_to_gui(<<"space_view_data">>) -> <<"permViewSpace">>.


%%--------------------------------------------------------------------
%% @private
%% @doc
%% Converts a space permission from client-compliant form to internal form.
%% @end
%%--------------------------------------------------------------------
-spec perm_gui_to_db(binary()) -> binary().
perm_gui_to_db(<<"permInviteUser">>) -> <<"space_invite_user">>;
perm_gui_to_db(<<"permRemoveUser">>) -> <<"space_remove_user">>;
perm_gui_to_db(<<"permInviteGroup">>) -> <<"space_invite_group">>;
perm_gui_to_db(<<"permRemoveGroup">>) -> <<"space_remove_group">>;
perm_gui_to_db(<<"permSetPrivileges">>) -> <<"space_set_privileges">>;
perm_gui_to_db(<<"permRemoveSpace">>) -> <<"space_remove">>;
perm_gui_to_db(<<"permInviteProvider">>) -> <<"space_add_provider">>;
perm_gui_to_db(<<"permRemoveProvider">>) -> <<"space_remove_provider">>;
perm_gui_to_db(<<"permModifySpace">>) -> <<"space_change_data">>;
perm_gui_to_db(<<"permViewSpace">>) -> <<"space_view_data">>.<|MERGE_RESOLUTION|>--- conflicted
+++ resolved
@@ -132,12 +132,9 @@
     UserAuth = op_gui_utils:get_user_rest_auth(),
     % @todo error handling
     Name = proplists:get_value(<<"name">>, Data, <<"">>),
-<<<<<<< HEAD
-    {ok, SpaceId} = oz_users:create_space(UserAuth, [{<<"name">>, Name}]),
-=======
-    {ok, SpaceId} = space_logic:create_user_space(UserAuth, #space_info{name = Name}),
-    SpaceDirId = fslogic_uuid:spaceid_to_space_dir_uuid(SpaceId),
->>>>>>> a3dc83c2
+    {ok, SpaceId} = space_logic:create_user_space(
+        UserAuth, #space_info{name = Name}),
+    SpaceId = fslogic_uuid:spaceid_to_space_dir_uuid(SpaceId),
     {ok, [
         {<<"id">>, SpaceId},
         {<<"name">>, Name},
@@ -155,26 +152,23 @@
 -spec update_record(RsrcType :: binary(), Id :: binary(),
     Data :: proplists:proplist()) ->
     ok | gui_error:error_result().
-<<<<<<< HEAD
 update_record(<<"space">>, SpaceId, Data) ->
     % @TODO Use space_info modify!!!!
-=======
-update_record(<<"space">>, SpaceDirId, Data) ->
-    SpaceId = fslogic_uuid:space_dir_uuid_to_spaceid(SpaceDirId),
-    UserAuth = op_gui_utils:get_user_rest_auth(),
->>>>>>> a3dc83c2
     % @todo error handling
     UserAuth = op_gui_utils:get_user_rest_auth(),
     case proplists:get_value(<<"isDefault">>, Data, undefined) of
-        undefined -> ok;
-        false -> ok;
+        undefined ->
+            ok;
+        false ->
+            ok;
         true ->
-            % @todo change when onedata_user holds default space
             space_logic:set_default(UserAuth, SpaceId)
     end,
     case proplists:get_value(<<"name">>, Data, undefined) of
-        undefined -> ok;
-        NewName -> space_logic:set_name(UserAuth, SpaceId, NewName)
+        undefined ->
+            ok;
+        NewName ->
+            space_logic:set_name(UserAuth, SpaceId, NewName)
     end,
     ok;
 
@@ -197,7 +191,8 @@
             end
         end, UserPerms, Data),
 
-    space_logic:set_user_privileges(UserAuth, SpaceId, UserId, NewUserPerms),
+    space_logic:set_user_privileges(
+        UserAuth, SpaceId, UserId, lists:usort(NewUserPerms)),
     ok.
 
 
@@ -210,13 +205,8 @@
     ok | gui_error:error_result().
 delete_record(<<"space">>, SpaceId) ->
     UserAuth = op_gui_utils:get_user_rest_auth(),
-<<<<<<< HEAD
-    % @TODO Use space_info delete!!!!
-    oz_spaces:remove(UserAuth, SpaceId),
-=======
-    SpaceId = fslogic_uuid:space_dir_uuid_to_spaceid(SpaceDirId),
+    % @TODO error handling
     space_logic:delete(UserAuth, SpaceId),
->>>>>>> a3dc83c2
     ok.
 
 
@@ -232,16 +222,13 @@
 %%--------------------------------------------------------------------
 -spec space_record(SpaceId :: binary()) -> proplists:proplist().
 space_record(SpaceId) ->
+    Auth = op_gui_utils:get_user_rest_auth(),
     {ok, #document{
         value = #space_info{
             name = Name,
             users = UsersAndPerms,
             groups = GroupsAndPerms
-<<<<<<< HEAD
-        }}} = space_info:get(SpaceId),
-=======
         }}} = space_logic:get(Auth, SpaceId, g_session:get_user_id()),
->>>>>>> a3dc83c2
 
     UserPermissions = lists:map(
         fun({UserId, _UserPerms}) ->
@@ -286,11 +273,7 @@
     PermsMapped ++ [
         {<<"id">>, AssocId},
         {<<"space">>, SpaceId},
-        % @TODO VFS-1860 should be fixed
-        % @todo this is assoc id so we can get user details via
-        % space REST endpoint (we need space id to do that)
-        % This is required when user hasn't logged in in this provider yet
-        {<<"user">>, AssocId}
+        {<<"user">>, UserId}
     ].
 
 
@@ -300,31 +283,13 @@
 %% Returns a client-compliant space_user record based on its id.
 %% @end
 %%--------------------------------------------------------------------
--spec space_user_record(AssocId :: binary()) -> proplists:proplist().
-space_user_record(AssocId) ->
-<<<<<<< HEAD
-    {UserId, SpaceId} = op_gui_utils:association_to_ids(AssocId),
-    UserName = case onedata_user:get(UserId) of
-        {ok, #document{value = #onedata_user{name = Name}}} ->
-            Name;
-        _ ->
-            CurrentUserAuth = op_gui_utils:get_user_rest_auth(),
-            % @TODO VFS-1860 should be fixed
-            % @todo this is assoc id so we can get user details via
-            % space REST endpoint (we need space id to do that)
-            {ok, #user_details{
-                name = Name
-            }} = oz_spaces:get_user_details(CurrentUserAuth, SpaceId, UserId),
-            Name
-    end,
-=======
-    {UserId, _} = op_gui_utils:association_to_ids(AssocId),
+-spec space_user_record(UserId :: binary()) -> proplists:proplist().
+space_user_record(UserId) ->
     CurrentUserAuth = op_gui_utils:get_user_rest_auth(),
     {ok, #document{value = #onedata_user{name = UserName}}} =
         user_logic:get(CurrentUserAuth, UserId),
->>>>>>> a3dc83c2
     [
-        {<<"id">>, AssocId},
+        {<<"id">>, UserId},
         {<<"name">>, UserName}
     ].
 
@@ -353,11 +318,7 @@
     PermsMapped ++ [
         {<<"id">>, AssocId},
         {<<"space">>, SpaceId},
-        % @TODO VFS-1860 should be fixed
-        % @todo this is assoc id so we can get group details via
-        % space REST endpoint (we need space id to do that)
-        % This is required when user hasn't logged in in this provider yet
-        {<<"group">>, AssocId}
+        {<<"group">>, GroupId}
     ].
 
 
@@ -367,31 +328,12 @@
 %% Returns a client-compliant space_group record based on its id.
 %% @end
 %%--------------------------------------------------------------------
--spec space_group_record(AssocId :: binary()) -> proplists:proplist().
-space_group_record(AssocId) ->
-<<<<<<< HEAD
-    {GroupId, SpaceId} = op_gui_utils:association_to_ids(AssocId),
-    GroupName = case onedata_group:get(GroupId) of
-        {ok, #document{value = #onedata_group{name = Name}}} ->
-            Name;
-        _ ->
-            % @TODO VFS-1860 should be fixed
-            % @todo this is assoc id so we can get group details via
-            % space REST endpoint (we need space id to do that)
-            % This is required when user hasn't logged in in this provider yet
-            CurrentUserAuth = op_gui_utils:get_user_rest_auth(),
-            {ok, #group_details{
-                name = Name
-            }} = oz_spaces:get_group_details(CurrentUserAuth, SpaceId, GroupId),
-            Name
-    end,
-=======
-    {GroupId, _} = op_gui_utils:association_to_ids(AssocId),
+-spec space_group_record(GroupId :: binary()) -> proplists:proplist().
+space_group_record(GroupId) ->
     {ok, #document{value = #onedata_group{name = GroupName}}} =
         onedata_group:get(GroupId),
->>>>>>> a3dc83c2
     [
-        {<<"id">>, AssocId},
+        {<<"id">>, GroupId},
         {<<"name">>, GroupName}
     ].
 
