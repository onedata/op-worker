%%%-------------------------------------------------------------------
%%% @author Lukasz Opiola
%%% @copyright (C): 2016 ACK CYFRONET AGH
%%% This software is released under the MIT license
%%% cited in 'LICENSE.txt'.
%%% @end
%%%-------------------------------------------------------------------
%%% @doc
%%% This module processes file upload requests originating from GUI.
%%% Exposes an API required by lib ResumableJS that is used on client side.
%%% @end
%%%-------------------------------------------------------------------
-module(upload_handler).
-author("Lukasz Opiola").
-behaviour(cowboy_http_handler).

-include("global_definitions.hrl").
-include_lib("ctool/include/logging.hrl").

% Key of in-memory mapping of uploads kept in session.
-define(UPLOAD_MAP, upload_map).

% How many tries of creating a unique filename before failure.
-define(MAX_UNIQUE_FILENAME_COUNTER, 20).

% Maximum time a process will be waiting for chunk 1 to generate file handle.
-define(MAX_WAIT_FOR_FILE_HANDLE, 30000).

% Interval between retries to resolve file handle.
-define(INTERVAL_WAIT_FOR_FILE_HANDLE, 100).

%% Cowboy API
-export([init/3, handle/2, terminate/3]).
%% API
-export([upload_map_insert/2, upload_map_delete/1]).
-export([upload_map_lookup/1, upload_map_lookup/2]).
-export([clean_upload_map/0]).

%% ====================================================================
%% API functions
%% ====================================================================


%%--------------------------------------------------------------------
%% @doc
%% Inserts a UploadId - FileId pair into upload map.
%% Upload map is a map in session memory dedicated for handling chunked
%% file uploads.
%% @todo Should be redesigned in VFS-1815.
%% @end
%%--------------------------------------------------------------------
-spec upload_map_insert(UploadId :: term(), FileId :: term()) -> ok.
upload_map_insert(UploadId, FileId) ->
    Map = g_session:get_value(?UPLOAD_MAP, #{}),
    NewMap = maps:put(UploadId, FileId, Map),
    g_session:put_value(?UPLOAD_MAP, NewMap).


%%--------------------------------------------------------------------
%% @doc
%% Retrieves a FileId from upload map by UploadId.
%% Upload map is a map in session memory dedicated for handling chunked
%% file uploads.
%% @todo Should be redesigned in VFS-1815.
%% @end
%%--------------------------------------------------------------------
-spec upload_map_lookup(UploadId :: term()) -> FileId :: term().
upload_map_lookup(UploadId) ->
    upload_map_lookup(UploadId, undefined).


%%--------------------------------------------------------------------
%% @doc
%% Retrieves a FileId from upload map by UploadId or returns a default value.
%% Upload map is a map in session memory dedicated for handling chunked
%% file uploads.
%% @todo Should be redesigned in VFS-1815.
%% @end
%%--------------------------------------------------------------------
-spec upload_map_lookup(UploadId :: term(), Default :: term()) ->
    FileId :: term().
upload_map_lookup(UploadId, Default) ->
    Map = g_session:get_value(?UPLOAD_MAP, #{}),
    maps:get(UploadId, Map, Default).


%%--------------------------------------------------------------------
%% @doc
%% Deletes a UploadId - FileId pair from upload map.
%% Upload map is a map in session memory dedicated for handling chunked
%% file uploads.
%% @todo Should be redesigned in VFS-1815.
%% @end
%%--------------------------------------------------------------------
-spec upload_map_delete(UploadId :: term()) -> ok.
upload_map_delete(UploadId) ->
    Map = g_session:get_value(?UPLOAD_MAP, #{}),
    NewMap = maps:remove(UploadId, Map),
    g_session:put_value(?UPLOAD_MAP, NewMap).


%%--------------------------------------------------------------------
%% @doc
%% Cleans all upload-related mappings in session memory.
%% Upload map is a map in session memory dedicated for handling chunked
%% file uploads.
%% @todo Should be redesigned in VFS-1815.
%% @end
%%--------------------------------------------------------------------
-spec clean_upload_map() -> ok.
clean_upload_map() ->
    g_session:put_value(?UPLOAD_MAP, #{}).


%% ====================================================================
%% Cowboy API functions
%% ====================================================================

%%--------------------------------------------------------------------
%% @doc
%% Cowboy handler callback.
%% @end
%%--------------------------------------------------------------------
-spec init({TransportName :: atom(), ProtocolName :: http},
    Req :: cowboy_req:req(), Opts :: any()) ->
    {ok, cowboy_req:req(), []}.
init(_Type, Req, _Opts) ->
    {ok, Req, []}.


%%--------------------------------------------------------------------
%% @doc
%% Handles an upload request.
%% @end
%%--------------------------------------------------------------------
-spec handle(term(), term()) -> {ok, cowboy_req:req(), term()}.
handle(Req, State) ->
    NewReq = handle_http_upload(Req),
    {ok, NewReq, State}.


%%--------------------------------------------------------------------
%% @doc
%% Cowboy handler callback, no cleanup needed
%% @end
%%--------------------------------------------------------------------
-spec terminate(term(), term(), term()) -> ok.
terminate(_Reason, _Req, _State) ->
    ok.


%% ====================================================================
%% Internal functions
%% ====================================================================

%%--------------------------------------------------------------------
%% @private
%% @doc
%% Asserts the validity of multipart POST request and proceeds with
%% parsing or returns an error. Returns list of parsed filed values and
%% file body.
%% @end
%%--------------------------------------------------------------------
-spec handle_http_upload(Req :: cowboy_req:req()) -> cowboy_req:req().
handle_http_upload(Req) ->
    % Try to retrieve user's session
    InitSession =
        try
            g_ctx:init(Req, false)
        catch _:_ ->
            % Error logging is done inside g_ctx:init
            error
        end,
    case InitSession of
        error ->
            g_ctx:reply(500, [], <<"">>);
        ok ->
            try
                NewReq = multipart(Req, []),
                g_ctx:set_cowboy_req(NewReq),
                g_ctx:reply(200, [], <<"">>)
            catch
                throw:{missing_param, _} ->
                    g_ctx:reply(500, [], <<"">>);
                throw:stream_file_error ->
                    g_ctx:reply(500, [], <<"">>);
                Type:Message ->
                    ?error_stacktrace("Error while processing file upload "
                    "from user ~p - ~p:~p",
                        [g_session:get_user_id(), Type, Message]),
                    % @todo VFS-1815 for now return 500,
                    % because retries are not stable
%%                    % Return 204 - resumable will retry the upload
%%                    g_ctx:reply(204, [], <<"">>)
                    g_ctx:reply(500, [], <<"">>)
            end
    end,
    g_ctx:finish().


%%--------------------------------------------------------------------
%% @private
%% @doc
%% Parses a multipart HTTP form.
%% @end
%%--------------------------------------------------------------------
-spec multipart(Req :: cowboy_req:req(), Params :: proplists:proplist()) ->
    cowboy_req:req().
multipart(Req, Params) ->
    {ok, UploadWriteSize} = application:get_env(?APP_NAME, upload_write_size),
    {ok, UploadReadTimeout} = application:get_env(?APP_NAME, upload_read_timeout),
    {ok, UploadReadSize} = application:get_env(?APP_NAME, upload_read_size),

    case cowboy_req:part(Req) of
        {ok, Headers, Req2} ->
            case cow_multipart:form_data(Headers) of
                {data, FieldName} ->
                    {ok, FieldValue, Req3} = cowboy_req:part_body(Req2),
                    multipart(Req3, [{FieldName, FieldValue} | Params]);
                {file, _FieldName, _Filename, _CType, _CTransferEncoding} ->
                    FileId = get_new_file_id(Params),
                    SessionId = g_session:get_session_id(),
                    {ok, FileHandle} = logical_file_manager:open(
                        SessionId, {guid, FileId}, write),
                    ChunkNumber = get_int_param(
                        <<"resumableChunkNumber">>, Params),
                    ChunkSize = get_int_param(
                        <<"resumableChunkSize">>, Params),
                    % First chunk number in resumable is 1
                    Offset = ChunkSize * (ChunkNumber - 1),
                    % Set options for reading from socket
                    Opts = [
                        % length is chunk size - how much the cowboy read
                        % function returns at once.
                        {length, UploadWriteSize},
                        % read_length means how much will be read from socket
                        % at once - cowboy will repeat reading until it
                        % accumulates a chunk, then it returns it.
                        {read_length, UploadReadSize},
                        % read timeout - the read will fail if read_length
                        % is not satisfied within this time.
                        {read_timeout, UploadReadTimeout}
                    ],
                    Req3 = try
                        stream_file(Req2, FileHandle, Offset, Opts)
                    catch Type:Message ->
                        ?error_stacktrace("Error while streaming file upload "
                        "from user ~p - ~p:~p",
                            [g_session:get_user_id(), Type, Message]),
<<<<<<< HEAD
                        logical_file_manager:release(FileHandle), % release if possible
                        logical_file_manager:unlink(SessionId, {guid, FileId}),
=======
                        logical_file_manager:unlink(SessionId, {guid, FileId}, false),
>>>>>>> e6c69a6b
                        throw(stream_file_error)
                    end,
                    multipart(Req3, Params)
            end;
        {done, Req2} ->
            Req2
    end.

%%--------------------------------------------------------------------
%% @private
%% @doc
%% Stream a file upload based on file handle and write offset.
%% @end
%%--------------------------------------------------------------------
-spec stream_file(Req :: cowboy_req:req(),
    FileHandle :: logical_file_manager:handle(), Offset :: non_neg_integer(),
    Opts :: proplists:proplist()) -> cowboy_req:req().
stream_file(Req, FileHandle, Offset, Opts) ->
    case cowboy_req:part_body(Req, Opts) of
        {ok, Body, Req2} ->
            {ok, _, _} = logical_file_manager:write(FileHandle, Offset, Body),
            ok = logical_file_manager:release(FileHandle),
            % @todo VFS-1815 register_chunk?
            % or send a message from client that uuid has finished?
            Req2;
        {more, Body, Req2} ->
            {ok, NewHandle, Written} =
                logical_file_manager:write(FileHandle, Offset, Body),
            stream_file(Req2, NewHandle, Offset + Written, Opts)
    end.


%%--------------------------------------------------------------------
%% @private
%% @doc
%% Retrieve a new file ID for upload. First chunk causes creation of new file
%% and puts it in session memory, other chunks wait for the creation and
%% resolve the ID from session memory.
%% @end
%%--------------------------------------------------------------------
-spec get_new_file_id(Params :: proplists:proplist()) -> file_meta:uuid().
get_new_file_id(Params) ->
    UploadId = get_bin_param(<<"resumableIdentifier">>, Params),
    ChunkNumber = get_int_param(<<"resumableChunkNumber">>, Params),
    % Create an upload handle for first chunk. Further chunks reuse the handle
    % or have to wait until it is created.
    case ChunkNumber of
        1 ->
            SessionId = g_session:get_session_id(),
            ParentId = get_bin_param(<<"parentId">>, Params),
            FileName = get_bin_param(<<"resumableFilename">>, Params),
            {ok, ParentPath} = logical_file_manager:get_file_path(
                SessionId, ParentId),
            ProposedPath = filename:join([ParentPath, FileName]),
            FileId = create_unique_file(SessionId, ProposedPath),
            upload_map_insert(UploadId, FileId),
            FileId;
        _ ->
            wait_for_file_new_file_id(UploadId, ?MAX_WAIT_FOR_FILE_HANDLE)
    end.


%%--------------------------------------------------------------------
%% @private
%% @doc
%% Wait for new file id for upload trying to read it from session memory,
%% retrying in intervals.
%% @end
%%--------------------------------------------------------------------
-spec wait_for_file_new_file_id(UploadId :: binary(), Timeout :: integer()) ->
    file_meta:uuid().
wait_for_file_new_file_id(_, Timeout) when Timeout < 0 ->
    throw(cannot_resolve_new_file_id);

wait_for_file_new_file_id(UploadId, Timeout) ->
    case upload_map_lookup(UploadId, undefined) of
        undefined ->
            timer:sleep(?INTERVAL_WAIT_FOR_FILE_HANDLE),
            wait_for_file_new_file_id(
                UploadId, Timeout - ?INTERVAL_WAIT_FOR_FILE_HANDLE);
        FileId ->
            FileId
    end.


%%--------------------------------------------------------------------
%% @private
%% @doc
%% Retrieves a value from a proplist, converting it to integer.
%% @end
%%--------------------------------------------------------------------
-spec get_int_param(Key :: term(), Params :: proplists:proplist()) -> integer().
get_int_param(Key, Params) ->
    binary_to_integer(get_bin_param(Key, Params)).


%%--------------------------------------------------------------------
%% @private
%% @doc
%% Retrieves a value from a proplist. Assumes all values are binary.
%% Throws when given key is not found.
%% @end
%%--------------------------------------------------------------------
-spec get_bin_param(Key :: term(), Params :: proplists:proplist()) -> binary().
get_bin_param(Key, Params) ->
    case proplists:get_value(Key, Params) of
        undefined ->
            throw({missing_param, Key});
        Value ->
            Value
    end.


%%--------------------------------------------------------------------
%% @private
%% @doc
%% Creates a unique file. Starts with given path, but if such file exists,
%% tries to add a numerical suffix like file(4).txt. Tries up to
%% ?MAX_UNIQUE_FILENAME_COUNTER amount of times and then throws on failure.
%% @end
%%--------------------------------------------------------------------
-spec create_unique_file(SessionId :: session:id(),
    OriginalPath :: file_meta:path()) -> file_meta:uuid().
create_unique_file(SessionId, OriginalPath) ->
    create_unique_file(SessionId, OriginalPath, 0).


%%--------------------------------------------------------------------
%% @private
%% @doc
%% Creates a unique file. Starts with given path, but if such file exists,
%% tries to add a numerical suffix like file(4).txt. Tries up to
%% ?MAX_UNIQUE_FILENAME_COUNTER amount of times and then throws on failure.
%% @end
%%--------------------------------------------------------------------
-spec create_unique_file(SessionId :: session:id(),
    OriginalPath :: file_meta:path(), Tries :: integer()) -> file_meta:uuid().
create_unique_file(_, _, ?MAX_UNIQUE_FILENAME_COUNTER) ->
    throw(filename_occupied);

create_unique_file(SessionId, OriginalPath, Counter) ->
    ProposedPath = case Counter of
        0 ->
            OriginalPath;
        _ ->
            RootNm = filename:rootname(OriginalPath),
            Ext = filename:extension(OriginalPath),
            str_utils:format_bin("~s(~B)~s", [RootNm, Counter, Ext])
    end,
    % @todo use exists when it is implemented
    case logical_file_manager:stat(SessionId, {path, ProposedPath}) of
        {error, _} ->
            {ok, FileId} = logical_file_manager:create(SessionId, ProposedPath),
            FileId;
        {ok, _} ->
            create_unique_file(SessionId, OriginalPath, Counter + 1)
    end.

<|MERGE_RESOLUTION|>--- conflicted
+++ resolved
@@ -247,12 +247,8 @@
                         ?error_stacktrace("Error while streaming file upload "
                         "from user ~p - ~p:~p",
                             [g_session:get_user_id(), Type, Message]),
-<<<<<<< HEAD
                         logical_file_manager:release(FileHandle), % release if possible
-                        logical_file_manager:unlink(SessionId, {guid, FileId}),
-=======
                         logical_file_manager:unlink(SessionId, {guid, FileId}, false),
->>>>>>> e6c69a6b
                         throw(stream_file_error)
                     end,
                     multipart(Req3, Params)
