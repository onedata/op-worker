--- conflicted
+++ resolved
@@ -43,11 +43,11 @@
     cowboy_req:req()
 ) ->
     cowboy_req:req().
-download_single_file(SessionId, #file_attr{type = ?REGULAR_FILE_TYPE} = FileAttr, OnSuccessCallback, Req0) -> 
+download_single_file(SessionId, #file_attr{type = ?REGULAR_FILE_TYPE} = FileAttr, OnSuccessCallback, Req0) ->
     download_single_regular_file(SessionId, FileAttr, OnSuccessCallback, Req0);
 download_single_file(SessionId, #file_attr{type = ?SYMLINK_TYPE} = FileAttr, OnSuccessCallback, Req0) ->
     download_single_symlink(SessionId, FileAttr, OnSuccessCallback, Req0).
-    
+
 
 -spec download_tarball(
     bulk_download:id(),
@@ -61,7 +61,7 @@
     case http_parser:parse_range_header(Req0, unknown) of
         undefined ->
             stream_whole_tarball(BulkDownloadId, SessionId, FileAttrsList, FollowSymlinks, Req0);
-        [{0, unknown}] -> 
+        [{0, unknown}] ->
             stream_whole_tarball(BulkDownloadId, SessionId, FileAttrsList, FollowSymlinks, Req0);
         Range ->
             stream_partial_tarball(BulkDownloadId, Req0, Range)
@@ -94,7 +94,7 @@
             );
         Ranges ->
             Req1 = ensure_content_type_header_set(FileName, Req0),
-            
+
             case lfm:monitored_open(SessionId, ?FILE_REF(FileGuid), read) of
                 {ok, FileHandle} ->
                     try
@@ -104,12 +104,11 @@
                         Req2
                     catch Type:Reason:Stacktrace ->
                         {ok, UserId} = session:get_user_id(SessionId),
-                        ?error_stacktrace("Error while processing file (~p) download "
-<<<<<<< HEAD
-                                          "for user ~p - ~p:~p", [FileGuid, UserId, Type, Reason], Stacktrace),
-=======
-                        "for user ~p - ~p:~p", [FileGuid, UserId, Type, Reason]),
->>>>>>> e9246690
+                        ?error_stacktrace(
+                            "Error while processing file (~p) download for user ~p - ~p:~p",
+                            [FileGuid, UserId, Type, Reason],
+                            Stacktrace
+                        ),
                         http_req:send_error(Reason, Req1)
                     after
                         lfm:monitored_release(FileHandle)
