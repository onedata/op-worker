%%%--------------------------------------------------------------------
%%% @author Bartosz Walkowicz
%%% @copyright (C) 2020 ACK CYFRONET AGH
%%% This software is released under the MIT license
%%% cited in 'LICENSE.txt'.
%%% @end
%%%--------------------------------------------------------------------
%%% @doc
%%% Utility functions for handling file download using http and cowboy.
%%% @end
%%%--------------------------------------------------------------------
-module(http_download_utils).
-author("Bartosz Walkowicz").

-include("global_definitions.hrl").
-include("http/cdmi.hrl").
-include("http/rest.hrl").
-include("modules/logical_file_manager/lfm.hrl").
-include_lib("ctool/include/errors.hrl").
-include_lib("ctool/include/http/headers.hrl").
-include_lib("ctool/include/logging.hrl").

%% API
-export([
    get_read_block_size/1,
    stream_file/3, stream_file/4, stream_bytes_range/6
]).

-type read_block_size() :: non_neg_integer().

-define(DEFAULT_READ_BLOCK_SIZE, application:get_env(
    ?APP_NAME, default_download_read_block_size, 10485760) % 10 MB
).
-define(MAX_DOWNLOAD_BUFFER_SIZE, application:get_env(
    ?APP_NAME, max_download_buffer_size, 20971520) % 20 MB
).

% TODO VFS-6597 - update cowboy to at least ver 2.7 to fix streaming big files
% Due to lack of backpressure mechanism in cowboy when streaming files it must
% be additionally implemented. This module implementation checks cowboy process
% msg queue len to see if next data chunk can be queued. To account for
% differences in speed between network and storage a simple backoff is
% implemented with below boundaries.
-define(MIN_SEND_RETRY_DELAY, 100).
-define(MAX_SEND_RETRY_DELAY, 1000).

-record(download_ctx, {
    file_size :: file_meta:size(),

    file_handle :: lfm:handle(),
    read_block_size :: read_block_size(),
    max_read_blocks_num :: non_neg_integer(),
    encoding_fun :: fun((Data :: binary()) -> EncodedData :: binary()),

    on_success_callback :: fun(() -> ok)
}).
-type download_ctx() :: #download_ctx{}.


%%%===================================================================
%%% API
%%%===================================================================


-spec get_read_block_size(lfm_context:ctx()) -> non_neg_integer().
get_read_block_size(FileHandle) ->
    case storage:get_block_size(lfm_context:get_storage_id(FileHandle)) of
        undefined ->
            ?DEFAULT_READ_BLOCK_SIZE;
        0 ->
            ?DEFAULT_READ_BLOCK_SIZE;
        Int ->
            Int
    end.


-spec stream_file(session:id(), lfm_attrs:file_attributes(), cowboy_req:req()) ->
    cowboy_req:req().
stream_file(SessionId, FileAttrs, Req) ->
    stream_file(SessionId, FileAttrs, fun() -> ok end, Req).


-spec stream_file(
    session:id(),
    lfm_attrs:file_attributes(),
    OnSuccessCallback :: fun(() -> ok),
    cowboy_req:req()
) ->
    cowboy_req:req().
stream_file(SessionId, #file_attr{
    guid = FileGuid,
    name = FileName,
    size = FileSize
}, OnSuccessCallback, Req0) ->
    case http_parser:parse_range_header(Req0, FileSize) of
        invalid ->
            cowboy_req:reply(
                ?HTTP_416_RANGE_NOT_SATISFIABLE,
                #{?HDR_CONTENT_RANGE => str_utils:format_bin("bytes */~B", [FileSize])},
                Req0
            );
        Ranges ->
            Req1 = ensure_content_type_header_set(FileName, Req0),

            case lfm:monitored_open(SessionId, {guid, FileGuid}, read) of
                {ok, FileHandle} ->
                    try
                        ReadBlockSize = get_read_block_size(FileHandle),

                        stream_file_insecure(Ranges, #download_ctx{
                            file_size = FileSize,
                            file_handle = FileHandle,
                            read_block_size = ReadBlockSize,
                            max_read_blocks_num = get_max_read_blocks_num(ReadBlockSize),
                            encoding_fun = fun(Data) -> Data end,
                            on_success_callback = OnSuccessCallback
                        }, Req1)
                    catch Type:Reason ->
                        {ok, UserId} = session:get_user_id(SessionId),
                        ?error_stacktrace("Error while processing file (~p) download "
                                          "for user ~p - ~p:~p", [
                            FileGuid, UserId, Type, Reason
                        ]),
                        http_req:send_error(Reason, Req1)
                    after
                        lfm:monitored_release(FileHandle)
                    end;
                {error, Errno} ->
                    http_req:send_error(?ERROR_POSIX(Errno), Req1)
            end
    end.


-spec stream_bytes_range(
    lfm:handle(),
    file_meta:size(),
    http_parser:bytes_range(),
    cowboy_req:req(),
    EncodingFun :: fun((Data :: binary()) -> EncodedData :: binary()),
    read_block_size()
) ->
    ok | no_return().
stream_bytes_range(FileHandle, FileSize, Range, Req, EncodingFun, ReadBlockSize) ->
    stream_bytes_range(Range, #download_ctx{
        file_size = FileSize,
        file_handle = FileHandle,
        read_block_size = ReadBlockSize,
        max_read_blocks_num = get_max_read_blocks_num(ReadBlockSize),
        encoding_fun = EncodingFun,
        on_success_callback = fun() -> ok end
    }, Req, ?MIN_SEND_RETRY_DELAY).


%%%===================================================================
%%% Internal functions
%%%===================================================================


%% @private
-spec get_max_read_blocks_num(read_block_size()) -> non_neg_integer().
get_max_read_blocks_num(ReadBlockSize) ->
    max(1, ?MAX_DOWNLOAD_BUFFER_SIZE div ReadBlockSize).


%% @private
-spec ensure_content_type_header_set(file_meta:name(), cowboy_req:req()) -> cowboy_req:req().
ensure_content_type_header_set(FileName, Req) ->
    case cowboy_req:resp_header(?HDR_CONTENT_TYPE, Req, undefined) of
        undefined ->
            {Type, Subtype, _} = cow_mimetypes:all(FileName),
            cowboy_req:set_resp_header(?HDR_CONTENT_TYPE, [Type, "/", Subtype], Req);
        _ ->
            Req
    end.


%% @private
-spec build_content_range_header_value(http_parser:bytes_range(), file_meta:size()) -> binary().
build_content_range_header_value({RangeStart, RangeEnd}, FileSize) ->
    str_utils:format_bin("bytes ~B-~B/~B", [RangeStart, RangeEnd, FileSize]).


%% @private
-spec stream_file_insecure(undefined | [http_parser:bytes_range()],download_ctx(), cowboy_req:req()) ->
    cowboy_req:req().
stream_file_insecure(undefined, DownloadCtx, Req) ->
    stream_whole_file(DownloadCtx, Req);
stream_file_insecure([OneRange], DownloadCtx, Req) ->
    stream_one_ranged_body(OneRange, DownloadCtx, Req);
stream_file_insecure(Ranges, DownloadCtx, Req) ->
    stream_multipart_ranged_body(Ranges, DownloadCtx, Req).


%% @private
-spec stream_whole_file(download_ctx(), cowboy_req:req()) -> cowboy_req:req().
stream_whole_file(#download_ctx{
    file_size = FileSize,
    on_success_callback = OnSuccessCallback
} = DownloadCtx, Req0) ->
    Req1 = cowboy_req:stream_reply(
        ?HTTP_200_OK,
        #{?HDR_CONTENT_LENGTH => integer_to_binary(FileSize)},
        Req0
    ),

    stream_bytes_range({0, FileSize - 1}, DownloadCtx, Req1, ?MIN_SEND_RETRY_DELAY),
    ok = OnSuccessCallback(),

    cowboy_req:stream_body(<<"">>, fin, Req1),
    Req1.


%% @private
-spec stream_one_ranged_body(http_parser:bytes_range(), download_ctx(), cowboy_req:req()) ->
    cowboy_req:req().
stream_one_ranged_body({RangeStart, RangeEnd} = Range, #download_ctx{
    file_size = FileSize,
    on_success_callback = OnSuccessCallback
} = DownloadCtx, Req0) ->
    Req1 = cowboy_req:stream_reply(
        ?HTTP_206_PARTIAL_CONTENT,
        #{
            ?HDR_CONTENT_LENGTH => integer_to_binary(RangeEnd - RangeStart + 1),
            ?HDR_CONTENT_RANGE => build_content_range_header_value(Range, FileSize)
        },
        Req0
    ),

    stream_bytes_range(Range, DownloadCtx, Req1, ?MIN_SEND_RETRY_DELAY),
    ok = OnSuccessCallback(),

    cowboy_req:stream_body(<<"">>, fin, Req1),
    Req1.


%% @private
-spec stream_multipart_ranged_body([http_parser:bytes_range()], download_ctx(), cowboy_req:req()) ->
    cowboy_req:req().
stream_multipart_ranged_body(Ranges, #download_ctx{
    file_size = FileSize,
    on_success_callback = OnSuccessCallback
} = DownloadCtx, Req0) ->
    Boundary = cow_multipart:boundary(),
    ContentType = cowboy_req:resp_header(?HDR_CONTENT_TYPE, Req0),

    Req1 = cowboy_req:stream_reply(
        ?HTTP_206_PARTIAL_CONTENT,
        #{?HDR_CONTENT_TYPE => <<"multipart/byteranges; boundary=", Boundary/binary>>},
        Req0
    ),

    lists:foreach(fun(Range) ->
        NextPartHead = cow_multipart:first_part(Boundary, [
            {?HDR_CONTENT_TYPE, ContentType},
            {?HDR_CONTENT_RANGE, build_content_range_header_value(Range, FileSize)}
        ]),
        cowboy_req:stream_body(NextPartHead, nofin, Req1),

        stream_bytes_range(Range, DownloadCtx, Req1, ?MIN_SEND_RETRY_DELAY)
    end, Ranges),
    ok = OnSuccessCallback(),

    cowboy_req:stream_body(cow_multipart:close(Boundary), fin, Req1),
    Req1.


%% @private
-spec stream_bytes_range(
    http_parser:bytes_range(),
    download_ctx(),
    cowboy_req:req(),
<<<<<<< HEAD
    SendRetryDelay :: time_utils:millis()
=======
    EncodingFun :: fun((Data :: binary()) -> EncodedData :: binary()),
    read_block_size(),
    MaxReadBlocksNum :: non_neg_integer(),
    SendRetryDelay :: clock:millis()
>>>>>>> 10852075
) ->
    ok | no_return().
stream_bytes_range({From, To}, _, _, _) when From > To ->
    ok;
stream_bytes_range({From, To}, #download_ctx{
    file_handle = FileHandle,
    read_block_size = ReadBlockSize,
    max_read_blocks_num = MaxReadBlocksNum,
    encoding_fun = EncodingFun
} = DownloadCtx, Req, SendRetryDelay) ->
    ToRead = min(To - From + 1, ReadBlockSize - From rem ReadBlockSize),
    {ok, _NewFileHandle, Data} = ?check(lfm:read(FileHandle, From, ToRead)),

    case byte_size(Data) of
        0 ->
            ok;
        DataSize ->
            NextSendRetryDelay = send_data_chunk(
                EncodingFun(Data), Req, MaxReadBlocksNum, SendRetryDelay
            ),
            stream_bytes_range(
                {From + DataSize, To}, DownloadCtx, Req, NextSendRetryDelay
            )
    end.


%%--------------------------------------------------------------------
%% @private
%% @doc
%% TODO VFS-6597 - update cowboy to at least ver 2.7 to fix streaming big files
%% Cowboy uses separate process to manage socket and all messages, including
%% data, to stream are sent to that process. However because it doesn't enforce
%% any backpressure mechanism it is easy, on slow networks and fast storages,
%% to read to memory entire file while sending process doesn't keep up with
%% sending those data. To avoid this it is necessary to check message_queue_len
%% of sending process and ensure it is not larger than max allowed blocks to
%% read into memory.
%% @end
%%--------------------------------------------------------------------
-spec send_data_chunk(
    Data :: binary(),
    cowboy_req:req(),
    MaxReadBlocksNum :: non_neg_integer(),
    RetryDelay :: clock:millis()
) ->
    NextRetryDelay :: clock:millis().
send_data_chunk(Data, #{pid := ConnPid} = Req, MaxReadBlocksNum, RetryDelay) ->
    {message_queue_len, MsgQueueLen} = process_info(ConnPid, message_queue_len),

    case MsgQueueLen < MaxReadBlocksNum of
        true ->
            cowboy_req:stream_body(Data, nofin, Req),
            max(RetryDelay div 2, ?MIN_SEND_RETRY_DELAY);
        false ->
            timer:sleep(RetryDelay),
            send_data_chunk(
                Data, Req, MaxReadBlocksNum,
                min(2 * RetryDelay, ?MAX_SEND_RETRY_DELAY)
            )
    end.<|MERGE_RESOLUTION|>--- conflicted
+++ resolved
@@ -269,14 +269,7 @@
     http_parser:bytes_range(),
     download_ctx(),
     cowboy_req:req(),
-<<<<<<< HEAD
-    SendRetryDelay :: time_utils:millis()
-=======
-    EncodingFun :: fun((Data :: binary()) -> EncodedData :: binary()),
-    read_block_size(),
-    MaxReadBlocksNum :: non_neg_integer(),
     SendRetryDelay :: clock:millis()
->>>>>>> 10852075
 ) ->
     ok | no_return().
 stream_bytes_range({From, To}, _, _, _) when From > To ->
