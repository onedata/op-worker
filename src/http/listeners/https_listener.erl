--- conflicted
+++ resolved
@@ -57,13 +57,8 @@
 
     CustomCowboyRoutes = lists:flatten([
         {?NAGIOS_PATH, nagios_handler, []},
-<<<<<<< HEAD
-        {?CLIENT_PROTOCOL_PATH, incoming_connection, []},
+        {?CLIENT_PROTOCOL_PATH, connection, []},
         {?WEBSOCKET_PREFIX_PATH ++ "[...]", op_gui_ws_handler, []},
-=======
-        {?CLIENT_PROTOCOL_PATH, connection, []},
-        {?WEBSOCKET_PREFIX_PATH ++ "[...]", gui_ws_handler, []},
->>>>>>> a51766cc
         rest_router:top_level_routing()
     ]),
 
