%% ===================================================================
%% @author Rafal Slota
%% @copyright (C): 2014 ACK CYFRONET AGH
%% This software is released under the MIT license
%% cited in 'LICENSE.txt'.
%% @end
%% ===================================================================
%% @doc: This module acts as configuration for records supported by dbsync worker.
%%       Each record that needs to be synchronized has to be supported by all
%%       methods in this module.
%% @end
%% ===================================================================
-module(dbsync_records).
-author("Rafal Slota").


-include("oneprovider_modules/dao/dao.hrl").
-include_lib("ctool/include/logging.hrl").

%% API
-export([doc_to_db/1, get_space_ctx/2]).


%% doc_to_db/1
%% ====================================================================
%% @doc Shall return database name for given db_document.
-spec doc_to_db(#db_document{}) -> string() | binary().
%% ====================================================================
doc_to_db(#db_document{record = #file{}}) ->
    ?FILES_DB_NAME;
doc_to_db(#db_document{record = #file_meta{}}) ->
    ?FILES_DB_NAME;
doc_to_db(#db_document{record = #remote_location{}}) ->
    ?FILES_DB_NAME.

<<<<<<< HEAD
get_space_ctx(#db_document{uuid = "", record = #file{}}, []) ->
    {error, no_space};
get_space_ctx(#db_document{uuid = UUID, record = #file{extensions = Exts, parent = Parent}}, UUIDs) ->
=======

%% get_space_ctx/2
%% ====================================================================
%% @doc Shall return list of UUIDs and associated #space_info{} record for given document.
%%      This method should return as many UUID as possible in advance.
%% @end
-spec get_space_ctx(#db_document{}, Acc :: [binary()]) ->
    {ok, {UUIDs :: [binary()], #space_info{}}} | {error, Reason :: any()}.
%% ====================================================================
get_space_ctx(#db_document{uuid = "", record = #file{}}, []) ->
    {error, no_space};
get_space_ctx(#db_document{uuid = UUID, record = #file{extensions = Exts, parent = Parent}} = _Doc, UUIDs) ->
>>>>>>> 11ad1f9f
    case lists:keyfind(?file_space_info_extestion, 1, Exts) of
        {?file_space_info_extestion, #space_info{} = SpaceInfo} ->
            {ok, {UUIDs, SpaceInfo}};
        false ->
            {ok, ParentDoc} = dao_lib:apply(vfs, get_file, [{uuid, Parent}], 1),
            get_space_ctx(ParentDoc, [UUID | UUIDs])
    end;
get_space_ctx(#db_document{uuid = UUID, record = #file_meta{}}, UUIDs) ->
    {ok, #db_document{} = FileDoc} = dao_lib:apply(dao_vfs, file_by_meta_id, [UUID], 1),
<<<<<<< HEAD
    get_space_ctx(FileDoc, [UUID | UUIDs]);
get_space_ctx(#db_document{uuid = UUID, record = #remote_location{file_id = FileId}}, UUIDs) ->
    {ok, #db_document{} = FileDoc} = dao_lib:apply(dao_vfs, get_file, [{uuid, FileId}], 1),
=======
>>>>>>> 11ad1f9f
    get_space_ctx(FileDoc, [UUID | UUIDs]).<|MERGE_RESOLUTION|>--- conflicted
+++ resolved
@@ -33,12 +33,6 @@
 doc_to_db(#db_document{record = #remote_location{}}) ->
     ?FILES_DB_NAME.
 
-<<<<<<< HEAD
-get_space_ctx(#db_document{uuid = "", record = #file{}}, []) ->
-    {error, no_space};
-get_space_ctx(#db_document{uuid = UUID, record = #file{extensions = Exts, parent = Parent}}, UUIDs) ->
-=======
-
 %% get_space_ctx/2
 %% ====================================================================
 %% @doc Shall return list of UUIDs and associated #space_info{} record for given document.
@@ -49,8 +43,7 @@
 %% ====================================================================
 get_space_ctx(#db_document{uuid = "", record = #file{}}, []) ->
     {error, no_space};
-get_space_ctx(#db_document{uuid = UUID, record = #file{extensions = Exts, parent = Parent}} = _Doc, UUIDs) ->
->>>>>>> 11ad1f9f
+get_space_ctx(#db_document{uuid = UUID, record = #file{extensions = Exts, parent = Parent}}, UUIDs) ->
     case lists:keyfind(?file_space_info_extestion, 1, Exts) of
         {?file_space_info_extestion, #space_info{} = SpaceInfo} ->
             {ok, {UUIDs, SpaceInfo}};
@@ -60,10 +53,7 @@
     end;
 get_space_ctx(#db_document{uuid = UUID, record = #file_meta{}}, UUIDs) ->
     {ok, #db_document{} = FileDoc} = dao_lib:apply(dao_vfs, file_by_meta_id, [UUID], 1),
-<<<<<<< HEAD
     get_space_ctx(FileDoc, [UUID | UUIDs]);
 get_space_ctx(#db_document{uuid = UUID, record = #remote_location{file_id = FileId}}, UUIDs) ->
     {ok, #db_document{} = FileDoc} = dao_lib:apply(dao_vfs, get_file, [{uuid, FileId}], 1),
-=======
->>>>>>> 11ad1f9f
     get_space_ctx(FileDoc, [UUID | UUIDs]).