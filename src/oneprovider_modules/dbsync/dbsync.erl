%% ===================================================================
%% @author Rafal Slota
%% @copyright (C): 2014 ACK CYFRONET AGH
%% This software is released under the MIT license
%% cited in 'LICENSE.txt'.
%% @end
%% ===================================================================
%% @doc: This module contains DBSync worker and its other active elements
%% @end
%% ===================================================================
-module(dbsync).
-author("Rafal Slota").
-behaviour(worker_plugin_behaviour).


-include("oneprovider_modules/dao/dao.hrl").
-include("oneprovider_modules/fslogic/fslogic.hrl").
-include("fuse_messages_pb.hrl").
-include("dbsync_pb.hrl").
-include("rtcore_pb.hrl").
-include("communication_protocol_pb.hrl").
-include("registered_names.hrl").
-include("cluster_elements/request_dispatcher/gsi_handler.hrl").
-include("oneprovider_modules/dao/dao_db_structure.hrl").
-include("oneprovider_modules/dao/dao_cluster.hrl").
-include_lib("dao/include/couch_db.hrl").
-include_lib("ctool/include/logging.hrl").
-include_lib("ctool/include/global_registry/gr_providers.hrl").

-define(dbsync_state, dbsync_state).
-define(dbs_to_sync, [?FILES_DB_NAME]).

%% API
-export([init/1, handle/2, cleanup/0]).

-define(dbsync_cast(Req), gen_server:call(request_dispatcher, {dbsync, 1, Req})).


%% init/1
%% ====================================================================
%% @doc {@link worker_plugin_behaviour} callback init/1
-spec init(Args :: term()) -> list().
%% ====================================================================
init(_Args) ->
    register(dbsync_state, spawn_link(dbsync_state, state_loop, [])),
    register(dbsync_ping_service, spawn_link(fun ping_service_loop/0)),

    ets:new(?dbsync_state, [public, named_table, set]),
    catch dbsync_state:load(), %% Try to load state from DB

    lists:foreach(
        fun(DbName) ->
            ChangesReceiver = spawn_link(fun() -> changes_receiver_loop({DbName, []}) end),
            register(changes_receiver_name(DbName), ChangesReceiver),

            {ok, DBInfo} = dao_lib:apply(dao_helper, get_db_info, [DbName], 1),
            {_, RawSeqInfo} = lists:keyfind(update_seq, 1, DBInfo),
            SeqInfo = dbsync_utils:normalize_seq_info(RawSeqInfo),
            ets:insert(?dbsync_state, {{last_seq, DbName}, SeqInfo}),

            %% @todo: remove this delayed init
            spawn(fun() -> timer:sleep(timer:seconds(1)), ?dbsync_cast({changes_stream, DbName, eof}) end)
        end, ?dbs_to_sync),

    [].


%% handle/2
%% ====================================================================
%% @doc {@link worker_plugin_behaviour} callback handle/1. <br/>
%% @end
-spec handle(ProtocolVersion :: term(), Request :: term()) -> Result when
    Result :: term().
%% ====================================================================
handle(_ProtocolVersion, ping) ->
    pong;

handle(_ProtocolVersion, healthcheck) ->
    ok;

handle(_ProtocolVersion, get_version) ->
    node_manager:check_vsn();

handle(ProtocolVersion, Request) ->
    try
        handle2(ProtocolVersion, Request)
    catch
        Type:Reason ->
            ?error_stacktrace("[ DBSync ~p ] ~p", [Type, Reason]),
            {error, Reason}
    end.


handle2(_ProtocolVersion, {register_hook, Fun}) ->
    dbsync_hooks:register(Fun);

handle2(_ProtocolVersion, {remove_hook, HookId}) ->
    dbsync_hooks:unregister(HookId);

handle2(_ProtocolVersion, {changes_stream, StreamId, eof}) ->
    [{_, SeqInfo}] = ets:lookup(?dbsync_state, {last_seq, StreamId}),
    SeqReq1 = dbsync_utils:seq_info_to_url(SeqInfo),

    ChangesReceiver = whereis(changes_receiver_name(StreamId)),
    case ets:lookup(?dbsync_state, {last_request_id, StreamId}) of
        [{_, {LastRequestId, _}}] ->
            catch ibrowse:stream_close(LastRequestId);
        _ -> ok
    end,

    {ibrowse_req_id, RequestId} = ibrowse:send_req(
        select_db_url() ++ "/" ++ utils:ensure_list(StreamId) ++ "/_changes?feed=longpoll&include_docs=true&limit=100&heartbeat=3000&since=" ++ SeqReq1,
        [], get, [], [{inactivity_timeout, infinity}, {stream_to, ChangesReceiver}]),
    ets:insert(?dbsync_state, {{last_request_id, StreamId}, {RequestId, SeqInfo}}),
    ok;

handle2(_ProtocolVersion, {changes_stream, StreamId, Data, SinceSeqInfo}) ->
    try
        ?debug("Received DB changes ~p", [Data]),
        {ChangedDocs, {_SeqNum, _SeqHash}} = dbsync_utils:changes_json_to_docs(Data),
        ChangedDocs1 = [ChangedDoc || {#db_document{}, _} = ChangedDoc <- ChangedDocs],

        ok = ?dbsync_cast({docs_updated, {StreamId, ChangedDocs1, SinceSeqInfo}})
    catch
        _:Reason ->
            ?error("Cannot decode 'changes' stream (id: ~p) due to: ~p", [StreamId, Reason]),
            {error, Reason}
    end;


handle2(_ProtocolVersion, {docs_updated, {DbName, DocsWithSeq, SinceSeqInfo}}) ->
    case lists:member(DbName, ?dbs_to_sync) of
        true ->
            ok = emit_documents(DbName, DocsWithSeq, SinceSeqInfo);
        false ->
            ok
    end;

handle2(_ProtocolVersion, {reemit, #treebroadcast{ledge = LEdge, redge = REdge, space_id = SpaceId,
                            input = RequestData, message_type = DecoderName} = BaseRequest}) ->
    {ok, #space_info{providers = Providers} = SpaceInfo} = fslogic_objects:get_space({uuid, SpaceId}),
    DecoderMethod = dbsync_protocol:decoder_method(DecoderName),
    Request = apply(dbsync_pb, DecoderMethod, [RequestData]),
    Providers1 = lists:usort(Providers),
    Providers2 = lists:dropwhile(fun(Elem) -> Elem =/= LEdge end, Providers1),
    Providers3 = lists:takewhile(fun(Elem) -> Elem =/= REdge end, Providers2),
    Providers4 = lists:usort([REdge | Providers3]),
    ok = dbsync_protocol:tree_broadcast(SpaceInfo, Providers4, Request, BaseRequest, 3);

handle2(ProtocolVersion, #treebroadcast{input = RequestData, message_type = DecoderName, space_id = SpaceId, request_id = ReqId} = BaseRequest) ->

    Ignore = dbsync_state:call(fun(_State) ->
        case dbsync_state:get({request, ReqId}) of
            undefined ->
                dbsync_state:set({request, ReqId}, utils:mtime()),
                false;
            _MTime ->
                true
        end
    end),

    case Ignore of
        false ->

            DecoderMethod = dbsync_protocol:decoder_method(DecoderName),
            Request = apply(dbsync_pb, DecoderMethod, [RequestData]),

            case handle_broadcast(ProtocolVersion, SpaceId, Request, BaseRequest) of
                ok -> ok;
                reemit ->
                    case ?dbsync_cast({reemit, BaseRequest}) of
                        ok -> ok;
                        {error, Reason} ->
                            ?error("Cannot reemit tree broadcast due to: ~p", [Reason]),
                            {error, Reason}
                    end;
                {error, Reason} ->
                    ?error("Error while handling tree broadcast: ~p", [Reason]),
                    {error, Reason}
            end;
        true -> ok
    end;

handle2(_ProtocolVersion, #requestseqdiff{space_id = SpaceId, dbname = DbName, since_seq = SinceBin} = _BaseRequest) ->
    SinceSeqInfo = dbsync_utils:normalize_seq_info(dbsync_utils:decode_term(SinceBin)),
    SeqReq = dbsync_utils:seq_info_to_url(SinceSeqInfo),

    {ok, "200", _, Data} = ibrowse:send_req(select_db_url() ++ "/" ++ utils:ensure_list(DbName) ++ "/_changes?feed=normal&include_docs=true&since=" ++ SeqReq, [], get, []),
    {ChangedDocs, ReqSeqInfo} = dbsync_utils:changes_json_to_docs(Data),
    ChangedDocs1 = [ChangedDoc || {#db_document{}, _} = ChangedDoc <- ChangedDocs],

    SpacesMap = lists:foldl(
        fun({#db_document{uuid = UUID, rev_info = {RevNum, [RevHash | _]}} = Doc, CSeq}, Acc) ->
            try
                {ok, #space_info{providers = _SyncWith, space_id = SpaceId} = SpaceInfo} = get_space_ctx(DbName, Doc),
                {ok, [{ok, #doc{revs = RevInfo}}]} = dao_lib:apply(dao_helper, open_revs, [DbName, UUID, [{RevNum, RevHash}], []], 1),
                NewDoc = Doc#db_document{rev_info = RevInfo},

                {_, LastSSeq, SpaceDocs} = maps:get(SpaceId, Acc, {SpaceInfo, 0, []}),
                maps:put(SpaceId, {SpaceInfo, max(LastSSeq, CSeq), [NewDoc | SpaceDocs]}, Acc)
            catch
                _:{badmatch,{error,{not_found,missing}}} ->
                    Acc;
<<<<<<< HEAD
                _:{badmatch,{ok, #space_info{}}} ->
=======
                _:{badmatch, {ok, #space_info{}}} ->
>>>>>>> 11ad1f9f
                    Acc;
                _:Reason ->
                    ?error_stacktrace("Unable to emit document ~p due to ~p", [Reason]),
                    Acc
            end
        end, #{}, ChangedDocs1),

<<<<<<< HEAD
    {SpaceInfo, _, Docs} = maps:get(SpaceId, SpacesMap, {#space_info{}, 0, []}),
=======
    {_, _, Docs} = maps:get(SpaceId, SpacesMap, {#space_info{}, 0, []}),
>>>>>>> 11ad1f9f
    DocsEncoded = [dbsync_utils:encode_term(Doc) || Doc <- lists:reverse(Docs)],
    #docupdated{dbname = DbName, document =  DocsEncoded, prev_seq = SinceBin, curr_seq = dbsync_utils:encode_term(ReqSeqInfo)};

handle2(_ProtocolVersion, _Msg) ->
    ?warning("dbsync: unknown request: ~p", [_Msg]),
    unknown_request.


handle_broadcast(_ProtocolVersion, SpaceId, #docupdated{dbname = DbName, document = DocsData, prev_seq = PrevSeqInfoBin, curr_seq = CurrSeqInfoBin} = Request, BaseRequest) ->
    {provider_id, ProviderId} = get(peer_id),
    CurrSeqInfo = dbsync_utils:decode_term(CurrSeqInfoBin),
    PrevSeqInfo = dbsync_utils:decode_term(PrevSeqInfoBin),
    lists:foreach(
        fun(DocData) ->
            #db_document{uuid = _DocUUID, rev_info = {_, [_EmitedRev | _]}} = Doc = dbsync_utils:decode_term(DocData),
            replicate_doc(SpaceId, Doc)
        end, DocsData),
    dbsync_state:call(fun(_State) ->
        case get_current_seq(ProviderId, SpaceId, DbName) of
            PrevSeqInfo ->
                ?debug("State of space ~p updated to ~p", [SpaceId, CurrSeqInfo]),
                ets:insert(?dbsync_state, {last_space_seq_key(ProviderId, SpaceId, DbName), CurrSeqInfo});
            UnknownSeq ->
                ?debug("Cannot update database with received diff due to seq missmatch ~p vs local ~p", [PrevSeqInfo, UnknownSeq])
        end
    end),
    reemit;

handle_broadcast(_ProtocolVersion, SpaceId, #reportspacestate{current_seq = Seqs} = _Request, _BaseRequest) ->
    SeqsInfo = [{DbName, dbsync_utils:decode_term(SeqNumBin)} || #reportspacestate_currentseqdata{dbname = DbName, seq_num = SeqNumBin} <- Seqs],
    {provider_id, ProviderId} = get(peer_id),
    lists:foreach(
        fun({DbName, SeqInfo}) ->
            case get_current_seq(ProviderId, SpaceId, DbName) of
                LocalSeq when LocalSeq >= SeqInfo -> ok;
                LocalSeq ->
                    ?debug("Seq missmatch for space ~p in database ~p for provider ~p: ~p vs local ~p", [SpaceId, DbName, ProviderId, SeqInfo, LocalSeq]),
                    spawn(fun() -> request_diff(ProviderId, SpaceId, DbName, LocalSeq, 3) end)
            end
        end, SeqsInfo),
    ?info("Got dbsync report for space ~p: ~p", [SpaceId, SeqsInfo]),
    reemit;


handle_broadcast(_ProtocolVersion, SpaceId, #requestspacestate{dbname = _DbName} = _Request, _BaseRequest) ->
    broadcast_space_state(SpaceId),
    reemit.



%% cleanup/0
%% ====================================================================
%% @doc {@link worker_plugin_behaviour} callback cleanup/0
-spec cleanup() -> ok.
%% ====================================================================
cleanup() ->
    ok.


request_diff(ProviderId, SpaceId, DbName, SinceSeqInfo, Attempts) ->
    Request = #requestseqdiff{space_id = SpaceId, dbname = utils:ensure_binary(DbName), since_seq = dbsync_utils:encode_term(SinceSeqInfo)},
    #docupdated{document = DocsData, curr_seq = CurrSeqInfoBin, prev_seq = PrevSeqInfoBin} = dbsync_protocol:send_direct_message(ProviderId, Request, {dbsync, docupdated}, Attempts),
    CurrSeqInfo = dbsync_utils:decode_term(CurrSeqInfoBin),
    PrevSeqInfo = dbsync_utils:decode_term(PrevSeqInfoBin),
    lists:foreach(
        fun(DocData) ->
            #db_document{uuid = _DocUUID, rev_info = {_, [_EmitedRev | _]}} = Doc = dbsync_utils:decode_term(DocData),
            catch replicate_doc(SpaceId, Doc)
        end, DocsData),

    dbsync_state:call(fun(_State) ->
        case get_current_seq(ProviderId, SpaceId, DbName) of
            PrevSeqInfo ->
                ?debug("State of space ~p updated to ~p!", [SpaceId, CurrSeqInfo]),
                ets:insert(?dbsync_state, {last_space_seq_key(ProviderId, SpaceId, DbName), CurrSeqInfo});
            UnknownSeq ->
                ?debug("Cannot update database with requested diff due to seq missmatch ~p vs local ~p", [PrevSeqInfo, UnknownSeq])
        end
    end),
    ok.


emit_documents(DbName, DocsWithSeq, SinceSeqInfo) ->
    SpacesMap = lists:foldl(
        fun({#db_document{uuid = UUID, rev_info = {RevNum, [RevHash | _]}} = Doc, CSeq}, Acc) ->
            try
                {ok, #space_info{providers = SyncWith, space_id = SpaceId} = SpaceInfo} = get_space_ctx(DbName, Doc),
                SyncWithSorted = lists:usort(SyncWith),
                {ok, [{ok, #doc{revs = RevInfo}}]} = dao_lib:apply(dao_helper, open_revs, [DbName, UUID, [{RevNum, RevHash}], []], 1),
                NewDoc = Doc#db_document{rev_info = RevInfo},

                {_, LastSSeq, SpaceDocs} = maps:get(SpaceId, Acc, {SpaceInfo, 0, []}),
                maps:put(SpaceId, {SpaceInfo, max(LastSSeq, CSeq), [NewDoc | SpaceDocs]}, Acc)
            catch
                _:{badmatch,{error,{not_found,missing}}} ->
                    Acc;
                _:Reason ->
                    ?error_stacktrace("Unable to emit document ~p due to ~p", [UUID, Reason]),
                    Acc
            end
        end, #{}, DocsWithSeq),

    lists:foreach(
        fun({SpaceId, {#space_info{providers = SyncWith} = SpaceInfo, LastSpaceSeq, Docs}}) ->
            Docs1 = lists:reverse(Docs),
            dbsync_state:call(fun(_) ->
                case ets:lookup(?dbsync_state, last_space_seq_key(SpaceId, DbName)) of
                    [{_, LastSeq}] when LastSeq < LastSpaceSeq ->
                        ets:insert(?dbsync_state, {last_space_seq_key(SpaceId, DbName), LastSpaceSeq}),
                        LastSeq;
                    [] ->
                        ets:insert(?dbsync_state, {last_space_seq_key(SpaceId, DbName), LastSpaceSeq}),
                        0;
                    [{_, LastSeq}] -> LastSpaceSeq
                end
            end),
            SyncWithSorted = lists:usort(SyncWith),
            ok = push_doc_changes(SpaceInfo, Docs1, SinceSeqInfo, LastSpaceSeq, SyncWithSorted),
            ok = push_doc_changes(SpaceInfo, Docs1, SinceSeqInfo, LastSpaceSeq, SyncWithSorted)
        end, maps:to_list(SpacesMap)).


push_doc_changes(#space_info{} = _SpaceInfo, _Docs, _, _, []) ->
    ok;
push_doc_changes(#space_info{} = _SpaceInfo, [], _, _, _) ->
    ok;
push_doc_changes(#space_info{} = SpaceInfo, Docs, SinceSeqInfo, LastSpaceSeq, SyncWith) ->
    [SomeDoc | _] = Docs,
    Request = #docupdated{dbname = utils:ensure_binary(dbsync_records:doc_to_db(SomeDoc)), document = [dbsync_utils:encode_term(Doc) || Doc <- Docs], curr_seq = dbsync_utils:encode_term(LastSpaceSeq), prev_seq = dbsync_utils:encode_term(SinceSeqInfo)},
    ok = dbsync_protocol:tree_broadcast(SpaceInfo, SyncWith, Request, 3).


broadcast_space_state(SpaceId) ->
    {ok, #space_info{providers = SyncWith} = SpaceInfo} = fslogic_objects:get_space({uuid, SpaceId}),
    SeqData =
        lists:map(
            fun(DbName) ->
                SeqInfo =
                    case ets:lookup(?dbsync_state, last_space_seq_key(SpaceId, DbName)) of
                        [{_, SeqInfo1}] ->
                            SeqInfo1;
                        _ ->
                            [{_, SeqInfo2}] = ets:lookup(?dbsync_state, {last_seq, DbName}),
                            SeqInfo2
                    end,
                #reportspacestate_currentseqdata{dbname = utils:ensure_binary(DbName), seq_num = dbsync_utils:encode_term(SeqInfo)}
            end, ?dbs_to_sync),

    Request = #reportspacestate{current_seq = SeqData},
    dbsync_protocol:tree_broadcast(SpaceInfo, lists:usort(SyncWith), Request, 3).


%% ====================================================================
%% Names, URLs, etc.
%% ====================================================================

select_db_url() ->
    HostNames1 =
        case dbsync_state:get(db_hosts) of
            undefined ->
                {ok, NodeNames} = dao_lib:apply(dao_hosts, list, [], 1),
                HostNames = lists:map(fun(NodeName) ->
                    [_, HostName] = string:tokens(atom_to_list(NodeName), "@"),
                    HostName
                end, NodeNames),
                dbsync_state:set(db_hosts, HostNames),
                HostNames;
            HostNames0 ->
                HostNames0
        end,
    HostName = lists:nth(crypto:rand_uniform(0, length(HostNames1)) + 1, HostNames1),
    "http://" ++ HostName ++ ":5984".


changes_receiver_name(StreamId) ->
    list_to_atom("changes_receiver_" ++ utils:ensure_list(StreamId)).


last_space_seq_key(SpaceId, DbName) ->
    last_space_seq_key(cluster_manager_lib:get_provider_id(), SpaceId, DbName).

last_space_seq_key(ProviderId, SpaceId, DbName) ->
    {last_space_seq, ProviderId, utils:ensure_binary(SpaceId), utils:ensure_binary(DbName)}.


%% ====================================================================
%% Active elements
%% ====================================================================

changes_receiver_loop({StreamId, State}) ->
    NewState = receive
                   {ibrowse_async_response, RequestId, Data} ->
                       try
                           [{_, {_, SinceSeqInfo}}] = ets:lookup(?dbsync_state, {last_request_id, StreamId}),
                           {Decoded} = dbsync_utils:json_decode(Data),
                           {_, [SeqNum, SeqHash]} = lists:keyfind(<<"last_seq">>, 1, Decoded),
                           ok = ?dbsync_cast({changes_stream, StreamId, Data, SinceSeqInfo}),
                           ets:insert(?dbsync_state, {{last_seq, StreamId}, {SeqNum, SeqHash}})
                       catch
                           Type:Reason ->
                               ?warning_stacktrace("Cannot decode 'changes' stream or dbsync worker is not available (~p: ~p)", [Type, Reason]),
                               ok
                       end,

                       State;
                   {ibrowse_async_response_end, _} ->
                       ?dbsync_cast({changes_stream, StreamId, eof}),
                       State;
                   {ibrowse_async_headers, _RequestId, "200", _} ->
                       State;
                   Unk ->
                       ?error("Unknown response from changes stream: ~p", [Unk]),
                       ?dbsync_cast({changes_stream, StreamId, eof}),
                       State
               after timer:seconds(10) ->
                   ?dbsync_cast({changes_stream, StreamId, eof}),
                   State
               end,
    changes_receiver_loop({StreamId, NewState}).


ping_service_loop() ->
    timer:sleep(timer:seconds(5)),
    try
        {ok, SpaceIds} = gr_providers:get_spaces(provider),
        lists:foreach(
            fun(SpaceId) ->
                lists:foreach(
                    fun(DbName) ->
                        Request = #requestspacestate{dbname = utils:ensure_binary(DbName)},
                        {ok, #space_info{providers = SyncWith} = SpaceInfo} = fslogic_objects:get_space({uuid, SpaceId}),
                        ok = dbsync_protocol:tree_broadcast(SpaceInfo, lists:usort(SyncWith), Request, 3)
                    end, ?dbs_to_sync)
            end, SpaceIds)
    catch
        Type:Reason ->
            ?error_stacktrace("Cannot request space sync status due to ~p: ~p", [Type, Reason]),
            {error, {Type, Reason}}
    end,

    ping_service_loop([]).
ping_service_loop(Spaces) ->
    NewSpaces =
        case gr_providers:get_spaces(provider) of
            {ok, SpaceIds} ->
                SpaceIds;
            {error, Reason} ->
                Spaces
        end,
    Res = [catch broadcast_space_state(SpaceId) || SpaceId <- NewSpaces],
    ?debug("DBSync ping result: ~p", [Res]),

    catch dbsync_state:save(),

    timer:sleep(timer:seconds(30)),
    ping_service_loop(NewSpaces).


%% ====================================================================
%% Misc
%% ====================================================================

get_space_ctx(_DbName, #db_document{uuid = UUID} = Doc) ->
    case dbsync_state:get({uuid_to_spaceid, UUID}) of
        undefined ->
            case dbsync_records:get_space_ctx(Doc, []) of
                {ok, {UUIDs, SpaceInfo}} ->
                    lists:foreach(
                        fun(FUUID) ->
                            dbsync_state:set({uuid_to_spaceid, FUUID}, SpaceInfo)
                        end, UUIDs),
                    {ok, SpaceInfo};
                {error, Reason} ->
                    {error, Reason}
            end;
        SpaceId ->
            {ok, SpaceId}
    end;
get_space_ctx(DbName, UUID) ->
    {ok, Doc} = dao_lib:apply(dao_records, get_record, [DbName, UUID, []], 1),
    get_space_ctx(DbName, Doc).


get_current_seq(ProviderId, SpaceId, DbName) ->
    case dbsync_state:get(last_space_seq_key(ProviderId, SpaceId, DbName)) of
        undefined ->
            {0, <<>>};
        CurrSeqInfo -> CurrSeqInfo
    end.

replicate_doc(SpaceId, #db_document{uuid = DocUUID} = Doc) ->
    Hooks =
        case dbsync_state:get(hooks) of
            undefined -> [];
            Hooks0 -> Hooks0
        end,

    DocDbName = dbsync_records:doc_to_db(Doc),
    {ok, #space_info{space_id = SpaceId} = _SpaceInfo} = get_space_ctx(DocDbName, Doc),
    case dao_lib:apply(dao_records, save_record, [DocDbName, Doc, [replicated_changes]], 1) of
        {ok, _} ->
            [catch Callback(DocDbName, SpaceId, DocUUID, Doc) || {_, Callback} <- Hooks],
            ?debug("Document ~p replicated", [DocUUID]),
            ok;
        {error, Reason2} ->
            ?error("Cannot replicate changes due to: ~p", [Reason2]),
            {error, Reason2}

    end.<|MERGE_RESOLUTION|>--- conflicted
+++ resolved
@@ -201,11 +201,7 @@
             catch
                 _:{badmatch,{error,{not_found,missing}}} ->
                     Acc;
-<<<<<<< HEAD
-                _:{badmatch,{ok, #space_info{}}} ->
-=======
                 _:{badmatch, {ok, #space_info{}}} ->
->>>>>>> 11ad1f9f
                     Acc;
                 _:Reason ->
                     ?error_stacktrace("Unable to emit document ~p due to ~p", [Reason]),
@@ -213,11 +209,7 @@
             end
         end, #{}, ChangedDocs1),
 
-<<<<<<< HEAD
-    {SpaceInfo, _, Docs} = maps:get(SpaceId, SpacesMap, {#space_info{}, 0, []}),
-=======
     {_, _, Docs} = maps:get(SpaceId, SpacesMap, {#space_info{}, 0, []}),
->>>>>>> 11ad1f9f
     DocsEncoded = [dbsync_utils:encode_term(Doc) || Doc <- lists:reverse(Docs)],
     #docupdated{dbname = DbName, document =  DocsEncoded, prev_seq = SinceBin, curr_seq = dbsync_utils:encode_term(ReqSeqInfo)};
 
