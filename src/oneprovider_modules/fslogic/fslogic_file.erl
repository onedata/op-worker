--- conflicted
+++ resolved
@@ -21,13 +21,8 @@
 
 %% API
 -export([normalize_file_type/2, get_file_local_location_doc/1]).
-<<<<<<< HEAD
--export([update_file_size/1, update_file_size/2, get_real_file_size_and_uid/1, get_file_owner/1, get_file_local_location/1, fix_storage_owner/1]).
--export([ensure_file_location_exists/2]).
-=======
 -export([get_real_file_uid/1, get_file_owner/1, get_file_local_location/1, fix_storage_owner/1]).
 -export([ensure_file_location_exists/2, ensure_file_location_exists_unsafe/2]).
->>>>>>> fd96e617
 
 %% ====================================================================
 %% API functions
@@ -173,11 +168,6 @@
     throw({unknown_file_type, Type}).
 
 ensure_file_location_exists(FullFileName, FileDoc) ->
-<<<<<<< HEAD
-    FileId = FileDoc#db_document.uuid,
-    case dao_lib:apply(dao_vfs, get_file_locations, [FileId], fslogic_context:get_protocol_version()) of
-        {ok, []} -> create_file_location_for_remote_file(FullFileName, FileId);
-=======
     MsgId = make_ref(),
     gen_server:call(?Dispatcher_Name, {dao_worker, 1, self(), MsgId, {ensure_file_location_exists, FullFileName, FileDoc}}, ?CACHE_REQUEST_TIMEOUT),
     receive
@@ -210,7 +200,6 @@
                             ok = dao_lib:apply(dao_vfs, remove_file_location, [Uuid], fslogic_context:get_protocol_version())
                         end, ToDelete)
             end;
->>>>>>> fd96e617
         _ -> ok
     end.
 
@@ -220,29 +209,6 @@
 
 create_file_location_for_remote_file(FullFileName, FileUuid) ->
     {ok, #space_info{space_id = SpaceId} = SpaceInfo} = fslogic_utils:get_space_info_for_path(FullFileName),
-<<<<<<< HEAD
-
-    {ok, UserDoc} = fslogic_objects:get_user(),
-    FileBaseName = fslogic_path:get_user_file_name(FullFileName, UserDoc),
-
-    {ok, StorageList} = dao_lib:apply(dao_vfs, list_storage, [], fslogic_context:get_protocol_version()),
-    #db_document{uuid = UUID, record = #storage_info{} = Storage} = fslogic_storage:select_storage(fslogic_context:get_fuse_id(), StorageList),
-    SHI = fslogic_storage:get_sh_for_fuse(?CLUSTER_FUSE_ID, Storage),
-    FileId = fslogic_storage:get_new_file_id(SpaceInfo, FileBaseName, UserDoc, SHI, fslogic_context:get_protocol_version()),
-
-    FileLocation = #file_location{file_id = FileUuid, storage_uuid = UUID, storage_file_id = FileId},
-    {ok, _LocationId} = dao_lib:apply(dao_vfs, save_file_location, [FileLocation], fslogic_context:get_protocol_version()),
-
-%%     _FuseFileBlocks = [#filelocation_blockavailability{offset = 0, size = ?FILE_BLOCK_SIZE_INF}],
-%%     FileBlock = #file_block{file_location_id = LocationId, offset = 0, size = ?FILE_BLOCK_SIZE_INF},
-%%     {ok, _} = dao_lib:apply(dao_vfs, save_file_block, [FileBlock], fslogic_context:get_protocol_version()),
-
-    {SH, StorageFileId} = fslogic_utils:get_sh_and_id(fslogic_context:get_fuse_id(), Storage, FileId, SpaceId, false),
-    #storage_helper_info{name = SHName, init_args = SHArgs} = SH,
-
-    Storage_helper_info = #storage_helper_info{name = SHName, init_args = SHArgs},
-    ok = storage_files_manager:create(Storage_helper_info, StorageFileId).
-=======
     {ok, UserDoc} = fslogic_objects:get_user(),
     FileBaseName = fslogic_path:get_user_file_name(FullFileName, UserDoc),
     {ok, StorageList} = dao_lib:apply(dao_vfs, list_storage, [], fslogic_context:get_protocol_version()),
@@ -256,5 +222,4 @@
 %%     {ok, _} = dao_lib:apply(dao_vfs, save_file_block, [FileBlock], fslogic_context:get_protocol_version()),
     {SH, StorageFileId} = fslogic_utils:get_sh_and_id(?CLUSTER_FUSE_ID, Storage, FileId, SpaceId, false),
     ok = storage_files_manager:create(SH, StorageFileId),
-    {ok, {LocationId, StorageFileId}}.
->>>>>>> fd96e617
+    {ok, {LocationId, StorageFileId}}.