--- conflicted
+++ resolved
@@ -132,17 +132,12 @@
     #atom{value = Error};
 gen_error_message(filetruncated, Error) ->
     #atom{value = Error};
-<<<<<<< HEAD
-gen_error_message(getfileblockmap, Error) ->
-    #fileblockmap{answer = Error, block_map = []};
-=======
 gen_error_message(requestfileblock, Error) ->
     #atom{value = Error};
 gen_error_message(getfileblockmap, Error) ->
     #fileblockmap{answer = Error, block_map = []};
 gen_error_message(attrunsubscribe, Error) ->
     #atom{value = Error};
->>>>>>> fd96e617
 gen_error_message(RecordName, _Error) ->
     ?error("Unsupported record: ~p", [RecordName]),
     throw({unsupported_record, RecordName}).
