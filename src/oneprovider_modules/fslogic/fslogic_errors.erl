--- conflicted
+++ resolved
@@ -132,13 +132,10 @@
     #atom{value = Error};
 gen_error_message(filetruncated, Error) ->
     #atom{value = Error};
-<<<<<<< HEAD
 gen_error_message(requestfileblock, Error) ->
     #atom{value = Error};
-=======
 gen_error_message(getfileblockmap, Error) ->
     #fileblockmap{answer = Error, block_map = []};
->>>>>>> 5cc98c32
 gen_error_message(RecordName, _Error) ->
     ?error("Unsupported record: ~p", [RecordName]),
     throw({unsupported_record, RecordName}).
