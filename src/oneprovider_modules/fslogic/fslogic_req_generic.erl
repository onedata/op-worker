%% ===================================================================
%% @author Rafal Slota
%% @copyright (C): 2013, ACK CYFRONET AGH
%% This software is released under the MIT license
%% cited in 'LICENSE.txt'.
%% @end
%% ===================================================================
%% @doc: FSLogic generic request handlers.
%% @end
%% ===================================================================
-module(fslogic_req_generic).
-author("Rafal Slota").

-include("oneprovider_modules/dao/dao.hrl").
-include("communication_protocol_pb.hrl").
-include("fuse_messages_pb.hrl").
-include("oneprovider_modules/fslogic/fslogic.hrl").
-include_lib("ctool/include/logging.hrl").
-include("registered_names.hrl").
-include("oneprovider_modules/fslogic/fslogic_available_blocks.hrl").
-include("oneprovider_modules/fslogic/ranges_struct.hrl").
-include("oneprovider_modules/gateway/gateway.hrl").
-include("oneprovider_modules/fslogic/ranges_struct.hrl").


%% API
-export([update_times/4, change_file_owner/2, change_file_group/3, change_file_perms/2, check_file_perms/2, get_file_attr/1, get_xattr/2, set_xattr/4,
<<<<<<< HEAD
    remove_xattr/2, list_xattr/1, get_acl/1, set_acl/2, delete_file/1, rename_file/2, get_statfs/0]).
=======
    remove_xattr/2, list_xattr/1, get_acl/1, set_acl/2, delete_file/1, rename_file/2, get_statfs/0, synchronize_file_block/3, file_block_modified/3, file_truncated/2,
    attr_unsubscribe/1
]).
>>>>>>> f1067af9

%% ====================================================================
%% API functions
%% ====================================================================

attr_unsubscribe(FileUUID) ->
    dao_lib:apply(dao_vfs, remove_attr_watcher, [FileUUID, fslogic_context:get_fuse_id()], fslogic_context:get_protocol_version()),
    #atom{value = ?VOK}.


%% update_times/4
%% ====================================================================
%% @doc Updates file's access times.
%% @end
-spec update_times(FullFileName :: string(), ATime :: non_neg_integer(),
    MTime :: non_neg_integer(), CTime :: non_neg_integer()) ->
    #atom{} | no_return().
%% ====================================================================
update_times(FullFileName, ATime, MTime, CTime) ->
    ?debug("update_times(FullFileName: ~p, ATime: ~p, MTime: ~p, CTime: ~p)", [FullFileName, ATime, MTime, CTime]),
    case FullFileName of
        [?PATH_SEPARATOR] ->
            ?warning("Trying to update times for root directory. FuseID: ~p. Aborting.", [fslogic_context:get_fuse_id()]),
            throw(invalid_updatetimes_request);
        _ -> ok
    end,

    {ok, #db_document{record = #file{} = File} = FileDoc} = fslogic_objects:get_file(FullFileName),

    File1 = fslogic_meta:update_meta_attr(File, times, {ATime, MTime, CTime}),

    Status = string:equal(File1#file.meta_doc, File#file.meta_doc),
    if
        Status -> #atom{value = ?VOK};
        true ->
            {ok, _} = fslogic_objects:save_file(FileDoc#db_document{record = File1})
    end.


%% change_file_owner/2
%% ====================================================================
%% @doc Changes file's owner.
%% @end
-spec change_file_owner(FullFileName :: string(), NewUID :: non_neg_integer()) ->
    #atom{} | no_return().
%% ====================================================================
change_file_owner(FullFileName, NewUID) ->
    ?debug("change_file_owner(FullFileName: ~p, NewUID: ~p)", [FullFileName, NewUID]),

    {ok, #db_document{record = #file{} = File} = FileDoc} = fslogic_objects:get_file(FullFileName),
    {ok, UserDoc} = fslogic_objects:get_user(),

    ok = fslogic_perms:check_file_perms(FullFileName, UserDoc, FileDoc, root),

    NewFile = case dao_lib:apply(dao_users, get_user, [{uuid, integer_to_list(NewUID)}], fslogic_context:get_protocol_version()) of
                  {ok, #db_document{record = #user{}, uuid = UID1}} ->
                      File#file{uid = UID1};
                  {error, {not_found, missing}} ->
                      ?warning("chown: cannot find user with uid ~p", [NewUID]),
                      throw(?VEINVAL);
                  {error, Reason1} ->
                      ?error("chown: cannot find user with uid ~p due to error: ~p", [NewUID, Reason1]),
                      throw(?VEREMOTEIO)
              end,
    NewFile1 = fslogic_meta:update_meta_attr(NewFile, ctime, utils:time()),

    {ok, _} = fslogic_objects:save_file(FileDoc#db_document{record = NewFile1}),

    #atom{value = ?VOK}.


%% change_file_group/3
%% ====================================================================
%% @doc Changes file's group owner.
%%      Operation currently not supported.
%% @end
-spec change_file_group(FullFileName :: string(), NewGID :: non_neg_integer(), NewGName :: string()) ->
    #atom{} | no_return().
%% ====================================================================
change_file_group(_FullFileName, _GID, _GName) ->
    ?debug("change_file_group(FullFileName: ~p, GID: ~p, GName: ~p)", [_FullFileName, _GID, _GName]),
    #atom{value = ?VENOTSUP}.


%% change_file_perms/2
%% ====================================================================
%% @doc Changes file permissions.
%% @end
-spec change_file_perms(FullFileName :: string(), Perms :: non_neg_integer()) ->
    #atom{} | no_return().
%% ====================================================================
change_file_perms(FullFileName, Perms) ->
    ?debug("change_file_perms(FullFileName: ~p, Perms: ~p)", [FullFileName, Perms]),
    {ok, UserDoc} = fslogic_objects:get_user(),
    {ok, #db_document{record = #file{perms = ActualPerms, type = Type} = File} = FileDoc} =
        fslogic_objects:get_file(FullFileName),

    ok = fslogic_perms:check_file_perms(FullFileName, UserDoc, FileDoc, owner),

    NewFile = fslogic_meta:update_meta_attr(File, ctime, utils:time()),
    NewFile1 = FileDoc#db_document{record = NewFile#file{perms = Perms}},
    {ok, _} = fslogic_objects:save_file(NewFile1),

    case (ActualPerms == Perms orelse Type =/= ?REG_TYPE) of
        true -> ok;
        false ->
            #file_location{storage_uuid = StorageId, storage_file_id = FileId} = fslogic_file:get_file_local_location(FileDoc),
            {ok, #db_document{record = Storage}} = fslogic_objects:get_storage({uuid, StorageId}),
            {SH, File_id} = fslogic_utils:get_sh_and_id(?CLUSTER_FUSE_ID, Storage, FileId),
            storage_files_manager:chmod(SH, File_id, Perms)
    end,
    set_acl(FullFileName, []),

    #atom{value = ?VOK}.


%% check_file_perms/2
%% ====================================================================
%% @doc Checks for rights to read/write/delete/rdwr etc.
%% @end
-spec check_file_perms(FullFileName :: string(), Type :: root | owner | delete | read | write | execute | rdwr | '') ->
    #atom{} | no_return().
%% ====================================================================
check_file_perms(FullFileName, Type) ->
    {ok, FileDoc} = fslogic_objects:get_file(FullFileName),
    {ok, UserDoc} = fslogic_objects:get_user(),
    ok = fslogic_perms:check_file_perms(FullFileName, UserDoc, FileDoc, list_to_existing_atom(Type)),
    #atom{value = ?VOK}.


%% get_file_attr/2
%% ====================================================================
%% @doc Gets file's attributes.
%% @end
-spec get_file_attr(FullFileName :: string()) ->
    #fileattr{} | no_return().
%% ====================================================================
get_file_attr(FileDoc = #db_document{uuid = FileId, record = #file{}}) ->
    #db_document{record = #file{} = File, uuid = FileUUID} = FileDoc,
    Type = fslogic_file:normalize_file_type(protocol, File#file.type),

    %% Get owner
    {UName, VCUID, _RSUID} = fslogic_file:get_file_owner(File),

%%     catch fslogic_file:fix_storage_owner(FileDoc), %todo we often check attrs of non existing files, operation on storage can be time consuming

    {ok, FilePath} = logical_files_manager:get_file_full_name_by_uuid(FileUUID),
    {ok, #space_info{name = SpaceName} = SpaceInfo} = fslogic_utils:get_space_info_for_path(FilePath),

    %% Get attributes
    {CTime, MTime, ATime, Size, HasAcl} =
        case dao_lib:apply(dao_vfs, get_file_meta, [File#file.meta_doc], 1) of
            {ok, #db_document{record = FMeta}} ->
                SizeFromMap = case Type of
                           ?DIR_TYPE_PROT -> 0;
                           _ ->
                               {ok, {_Stamp, FileSize}} = fslogic_available_blocks:call({get_file_size, FileId}),
%%                                fslogic_file:update_file_size(File, FileSize),
                               FileSize
                       end,
                {FMeta#file_meta.ctime, FMeta#file_meta.mtime, FMeta#file_meta.atime, SizeFromMap, FMeta#file_meta.acl =/= []};
            {error, Error} ->
                ?warning("Cannot fetch file_meta for file (uuid ~p) due to error: ~p", [FileUUID, Error]),
                {0, 0, 0, 0, 0}
        end,

    %% Get file links
    Links = case Type of
                ?DIR_TYPE_PROT ->
                    case dao_lib:apply(dao_vfs, count_subdirs, [{uuid, FileUUID}], fslogic_context:get_protocol_version()) of
                        {ok, Sum} -> Sum + 2;
                        _Other ->
                            ?error("Error: can not get number of links for file: ~p", [File]),
                            0
                    end;
                _ -> 1
            end,
<<<<<<< HEAD
=======

    FileSize =
        case is_integer(StorageFileSize) of
            true -> StorageFileSize;
            _ -> SizeFromDB
        end,

    FuseId = fslogic_context:get_fuse_id(),
    ProtocolVersion = fslogic_context:get_protocol_version(),

    case FuseId of
        ?CLUSTER_FUSE_ID -> ignore;
        FuseId ->
            spawn(fun() ->
                dao_lib:apply(dao_vfs, remove_attr_watcher, [FileUUID, FuseId], ProtocolVersion),
                dao_lib:apply(dao_vfs, save_attr_watcher,
                    [#file_attr_watcher{
                        fuse_id = FuseId,
                        file = FileUUID, create_time = utils:time(),
                        validity_time = 5 * 60}], ProtocolVersion)
            end)
    end,

>>>>>>> f1067af9
    #fileattr{uuid = utils:ensure_list(FileUUID), answer = ?VOK, mode = File#file.perms, atime = ATime, ctime = CTime, mtime = MTime,
        type = Type, size = Size, uname = UName, gname = unicode:characters_to_list(SpaceName), uid = VCUID,
        gid = fslogic_spaces:map_to_grp_owner(SpaceInfo), links = Links, has_acl = HasAcl};
get_file_attr(FullFileName) ->
    ?debug("get_file_attr(FullFileName: ~p)", [FullFileName]),
    case fslogic_objects:get_file(FullFileName) of
        {ok, FileDoc} ->            %% Throw VENOENT in order not to trigger error-log
            get_file_attr(FileDoc); %% which would be unnecessary since get_file_attr is also used to check
        {error, file_not_found} ->  %% if the file exists
            throw(?VENOENT)
    end.

%% get_xattr/2
%% ====================================================================
%% @doc Gets file's extended attribute by name.
%% @end
-spec get_xattr(FullFileName :: string(), Name :: binary()) ->
    #xattr{} | no_return().
%% ====================================================================
get_xattr(FullFileName, Name) ->
    {ok, #db_document{record = #file{meta_doc = MetaUuid}}} = fslogic_objects:get_file(FullFileName),
    {ok, #db_document{record = #file_meta{xattrs = XAttrs}}} = dao_lib:apply(dao_vfs, get_file_meta, [MetaUuid], fslogic_context:get_protocol_version()),
    Value = case proplists:get_value(Name,XAttrs) of
        undefined -> throw(?VENOATTR);
        Val -> Val
    end,
    #xattr{answer = ?VOK, name = Name, value = Value}.

%% set_xattr/4
%% ====================================================================
%% @doc Sets file's extended attribute as {Name, Value}.
%% @end
-spec set_xattr(FullFileName :: string(), Name :: binary(), Value :: binary(), Flags :: integer()) ->
    #atom{} | no_return().
%% ====================================================================
set_xattr(FullFileName, Name, Value, _Flags) ->
    {ok, #db_document{record = FileDoc}} = fslogic_objects:get_file(FullFileName),
    #file{} = fslogic_meta:update_meta_attr(FileDoc, xattr_set, {Name,Value}, true),
    #atom{value = ?VOK}.

%% remove_xattr/2
%% ====================================================================
%% @doc Removes file's extended attribute with given Name.
%% @end
-spec remove_xattr(FullFileName :: string(), Name :: binary()) ->
    #atom{} | no_return().
%% ====================================================================
remove_xattr(FullFileName, Name) ->
    {ok, #db_document{record = FileDoc}} = fslogic_objects:get_file(FullFileName),
    #file{} = fslogic_meta:update_meta_attr(FileDoc, xattr_remove, Name, true),
    #atom{value = ?VOK}.

%% list_xattr/1
%% ====================================================================
%% @doc Gets file's extended attribute list.
%% @end
-spec list_xattr(FullFileName :: string()) ->
    #xattrlist{} | no_return().
%% ====================================================================
list_xattr(FullFileName) ->
    {ok, #db_document{record = #file{meta_doc = MetaUuid}}} = fslogic_objects:get_file(FullFileName),
    {ok, #db_document{record = #file_meta{xattrs = XAttrs}}} = dao_lib:apply(dao_vfs, get_file_meta, [MetaUuid], fslogic_context:get_protocol_version()),
    #xattrlist{answer = ?VOK, attrs = [#xattrlist_xattrentry{name = Name, value = Value} || {Name,Value} <- XAttrs]}.

%% get_acl/1
%% ====================================================================
%% @doc Gets file's access control list.
%% @end
-spec get_acl(FullFileName :: string()) ->
    #acl{} | no_return().
%% ====================================================================
get_acl(FullFileName) ->
    {ok, FileDoc = #db_document{record = #file{meta_doc = MetaUuid}}} = fslogic_objects:get_file(FullFileName),
    {ok, #db_document{record = #file_meta{acl = Acl}}} = dao_lib:apply(dao_vfs, get_file_meta, [MetaUuid], fslogic_context:get_protocol_version()),
    VirtualAcl =
        case Acl of
            [] -> fslogic_acl:get_virtual_acl(FullFileName, FileDoc);
            _ -> Acl
        end,
    #acl{answer = ?VOK, entities = VirtualAcl}.

%% set_acl/1
%% ====================================================================
%% @doc Sets file's access control list.
%% @end
-spec set_acl(FullFileName :: string(),Entities :: [#accesscontrolentity{}]) ->
    #atom{} | no_return().
%% ====================================================================
set_acl(FullFileName, Entities) ->
    true = lists:all(fun(X) -> is_record(X, accesscontrolentity) end, Entities),
    {ok, #db_document{record = #file{type = Type} = File} = FileDoc} = fslogic_objects:get_file(FullFileName),
    case Entities of
        [] -> ok;
        _ -> #atom{value = ?VOK} = fslogic_req_generic:change_file_perms(FullFileName, 0)
    end,
    #file{} = fslogic_meta:update_meta_attr(File, acl, Entities, true),

    % invalidate file permission cache
    case Type of
        ?REG_TYPE ->
            FileLoc = fslogic_file:get_file_local_location(FileDoc),
            {ok, #db_document{record = Storage}} = fslogic_objects:get_storage({uuid, FileLoc#file_location.storage_uuid}),
            {_SH, StorageFileName} = fslogic_utils:get_sh_and_id(?CLUSTER_FUSE_ID, Storage, FileLoc#file_location.storage_file_id),
            gen_server:call(?Dispatcher_Name, {fslogic, fslogic_context:get_protocol_version(), {invalidate_cache, StorageFileName}}, ?CACHE_REQUEST_TIMEOUT);
        _ -> ok
    end,

    #atom{value = ?VOK}.

%% delete_file/1
%% ====================================================================
%% @doc Deletes file.
%% @end
-spec delete_file(FullFileName :: string()) ->
    #atom{} | no_return().
%% ====================================================================
delete_file(FullFileName) ->
    ?debug("delete_file(FullFileName: ~p)", [FullFileName]),
    {ok, FileDoc} = fslogic_objects:get_file(FullFileName),
    {ok, UserDoc} = fslogic_objects:get_user(),

    ok = fslogic_perms:check_file_perms(FullFileName, UserDoc, FileDoc, delete),

    FileDesc = FileDoc#db_document.record,
    {ok, ChildrenTmpAns} =
        case FileDesc#file.type of
            ?DIR_TYPE ->
                dao_lib:apply(dao_vfs, list_dir, [FullFileName, 1, 0], fslogic_context:get_protocol_version());
            _OtherType -> {ok, []}
        end,

    case length(ChildrenTmpAns) of
        0 ->
            ok = dao_lib:apply(dao_vfs, remove_file, [FullFileName], fslogic_context:get_protocol_version()),

            fslogic_meta:update_parent_ctime(fslogic_path:get_user_file_name(FullFileName), utils:time()),
            #atom{value = ?VOK};
        _Other ->
            ?error("Error: can not remove directory (it's not empty): ~s", [FullFileName]),
            #atom{value = ?VENOTEMPTY}
    end.


%% get_statfs/0
%% ====================================================================
%% @doc Gets file system statistics.
%% @end
-spec get_statfs() ->
    #statfsinfo{} | no_return().
%% ====================================================================
get_statfs() ->
    ?debug("get_statfs()"),
    {ok, UserDoc} = fslogic_objects:get_user(),
    Quota =
        case user_logic:get_quota(UserDoc) of
            {ok, QuotaRes} -> QuotaRes;
            {error, Reason} ->
                throw({?VEREMOTEIO, {failed_to_get_quota, Reason}})
        end,

    case user_logic:get_files_size(UserDoc#db_document.uuid, fslogic_context:get_protocol_version()) of
        {ok, Size} when Size > Quota#quota.size ->
            %% df -h cannot handle situation when files_size is greater than quota_size
            #statfsinfo{answer = ?VOK, quota_size = Quota#quota.size, files_size = Quota#quota.size};
        {ok, Size} ->
            #statfsinfo{answer = ?VOK, quota_size = Quota#quota.size, files_size = Size};
        _ ->
            #statfsinfo{answer = ?VEREMOTEIO, quota_size = -1, files_size = -1}
    end.


%% rename_file/2
%% ====================================================================
%% @doc Renames file.
%% @end
-spec rename_file(FullFileName :: string(), FullTargetFileName :: string()) ->
    #atom{} | no_return().
%% ====================================================================
rename_file(FullFileName, FullTargetFileName) ->
    ?debug("rename_file(FullFileName: ~p, FullTargetFileName: ~p)", [FullFileName, FullTargetFileName]),
    {ok, #db_document{record = #user{access_token = AccessToken, global_id = GRUID}} = UserDoc} = fslogic_objects:get_user(),

    {ok, #space_info{space_id = SourceSpaceId, providers = SourceSpaceProviders}} = fslogic_utils:get_space_info_for_path(FullFileName),
    {ok, #space_info{space_id = TargetSpaceId, providers = TargetSpaceProviders}} = fslogic_utils:get_space_info_for_path(FullTargetFileName),

    SelfGRPID = cluster_manager_lib:get_provider_id(),

    {ok, #fileattributes{} = SourceAttrs} = logical_files_manager:getfileattr(FullFileName),

    %% Check if destination file exists
    case logical_files_manager:getfileattr(FullTargetFileName) of
        {logical_file_system_error, ?VENOENT} ->
            ok;
        {ok, #fileattributes{}} ->
            ?warning("Destination file already exists: ~p", [FullTargetFileName]),
            throw(?VEEXIST)
    end,

    NewDirTokens = filename:split(fslogic_path:strip_path_leaf(FullTargetFileName)),
    SourceTokens = filename:split(FullFileName),
    SourceFileType = SourceAttrs#fileattributes.type,

    case (SourceFileType =:= ?DIR_TYPE_PROT) and lists:prefix(SourceTokens, NewDirTokens) of
        true ->
            ?warning("Moving dir ~p to its child: ~p", [FullFileName, SourceTokens]),
            throw(?VEREMOTEIO);
        false -> ok
    end,


    %% Check if operation is trivial, inter-space or inter-provider
    case SourceSpaceId =:= TargetSpaceId of
        true -> %% Trivial
            {ok, OldFile, OldFileDoc, NewParentUUID} = fslogic_req_rename_impl:common_assertions(UserDoc, FullFileName, FullTargetFileName),
            ok = fslogic_req_rename_impl:rename_file_trivial(FullFileName, FullTargetFileName, {OldFile, OldFileDoc, NewParentUUID});
        false -> %% Not trivial
            SourceSpaceProvidersSet = ordsets:from_list(SourceSpaceProviders),
            TargetSpaceProvidersSet = ordsets:from_list(TargetSpaceProviders),
            CommonProvidersSet = ordsets:intersection(SourceSpaceProvidersSet, TargetSpaceProvidersSet),

            case ordsets:is_element(SelfGRPID, CommonProvidersSet) of
                true -> %% Inter-Space
                    {ok, OldFile, OldFileDoc, NewParentUUID} = fslogic_req_rename_impl:common_assertions(UserDoc, FullFileName, FullTargetFileName),
                    ok = fslogic_req_rename_impl:rename_file_interspace(UserDoc, FullFileName, FullTargetFileName, {OldFile, OldFileDoc, NewParentUUID});
                false when is_binary(AccessToken) -> %% Inter-Provider
                    ok = fslogic_req_rename_impl:rename_file_interprovider(UserDoc, SourceFileType, FullFileName, FullTargetFileName);
                _ ->
                    ?error("Unable to handle rename request due to insufficient local permissions of user (GRUID) ~p", [GRUID]),
                    throw(?VECOMM)
            end
    end,

    #atom{value = ?VOK}.

%% ====================================================================
%% Internal functions
%% ====================================================================<|MERGE_RESOLUTION|>--- conflicted
+++ resolved
@@ -25,13 +25,9 @@
 
 %% API
 -export([update_times/4, change_file_owner/2, change_file_group/3, change_file_perms/2, check_file_perms/2, get_file_attr/1, get_xattr/2, set_xattr/4,
-<<<<<<< HEAD
-    remove_xattr/2, list_xattr/1, get_acl/1, set_acl/2, delete_file/1, rename_file/2, get_statfs/0]).
-=======
     remove_xattr/2, list_xattr/1, get_acl/1, set_acl/2, delete_file/1, rename_file/2, get_statfs/0, synchronize_file_block/3, file_block_modified/3, file_truncated/2,
     attr_unsubscribe/1
 ]).
->>>>>>> f1067af9
 
 %% ====================================================================
 %% API functions
@@ -40,7 +36,6 @@
 attr_unsubscribe(FileUUID) ->
     dao_lib:apply(dao_vfs, remove_attr_watcher, [FileUUID, fslogic_context:get_fuse_id()], fslogic_context:get_protocol_version()),
     #atom{value = ?VOK}.
-
 
 %% update_times/4
 %% ====================================================================
@@ -209,14 +204,6 @@
                     end;
                 _ -> 1
             end,
-<<<<<<< HEAD
-=======
-
-    FileSize =
-        case is_integer(StorageFileSize) of
-            true -> StorageFileSize;
-            _ -> SizeFromDB
-        end,
 
     FuseId = fslogic_context:get_fuse_id(),
     ProtocolVersion = fslogic_context:get_protocol_version(),
@@ -234,7 +221,6 @@
             end)
     end,
 
->>>>>>> f1067af9
     #fileattr{uuid = utils:ensure_list(FileUUID), answer = ?VOK, mode = File#file.perms, atime = ATime, ctime = CTime, mtime = MTime,
         type = Type, size = Size, uname = UName, gname = unicode:characters_to_list(SpaceName), uid = VCUID,
         gid = fslogic_spaces:map_to_grp_owner(SpaceInfo), links = Links, has_acl = HasAcl};
