%% ===================================================================
%% @author Rafal Slota
%% @copyright (C): 2013, ACK CYFRONET AGH
%% This software is released under the MIT license
%% cited in 'LICENSE.txt'.
%% @end
%% ===================================================================
%% @doc: FSLogic generic request handlers.
%% @end
%% ===================================================================
-module(fslogic_req_generic).
-author("Rafal Slota").

-include("oneprovider_modules/dao/dao.hrl").
-include("communication_protocol_pb.hrl").
-include("fuse_messages_pb.hrl").
-include("oneprovider_modules/fslogic/fslogic.hrl").
-include_lib("ctool/include/logging.hrl").
-include("registered_names.hrl").
-include("oneprovider_modules/fslogic/fslogic_available_blocks.hrl").
-include("oneprovider_modules/fslogic/ranges_struct.hrl").
-include("oneprovider_modules/gateway/gateway.hrl").
-include("oneprovider_modules/fslogic/ranges_struct.hrl").


%% API
-export([update_times/4, change_file_owner/2, change_file_group/3, change_file_perms/2, check_file_perms/2, get_file_attr/1, get_xattr/2, set_xattr/4,
    remove_xattr/2, list_xattr/1, get_acl/1, set_acl/2, delete_file/1, rename_file/2, get_statfs/0]).

%% ====================================================================
%% API functions
%% ====================================================================


%% update_times/4
%% ====================================================================
%% @doc Updates file's access times.
%% @end
-spec update_times(FullFileName :: string(), ATime :: non_neg_integer(),
    MTime :: non_neg_integer(), CTime :: non_neg_integer()) ->
    #atom{} | no_return().
%% ====================================================================
update_times(FullFileName, ATime, MTime, CTime) ->
    ?debug("update_times(FullFileName: ~p, ATime: ~p, MTime: ~p, CTime: ~p)", [FullFileName, ATime, MTime, CTime]),
    case FullFileName of
        [?PATH_SEPARATOR] ->
            ?warning("Trying to update times for root directory. FuseID: ~p. Aborting.", [fslogic_context:get_fuse_id()]),
            throw(invalid_updatetimes_request);
        _ -> ok
    end,

    {ok, #db_document{record = #file{} = File} = FileDoc} = fslogic_objects:get_file(FullFileName),

    File1 = fslogic_meta:update_meta_attr(File, times, {ATime, MTime, CTime}),

    Status = string:equal(File1#file.meta_doc, File#file.meta_doc),
    if
        Status -> #atom{value = ?VOK};
        true ->
            {ok, _} = fslogic_objects:save_file(FileDoc#db_document{record = File1})
    end.


%% change_file_owner/2
%% ====================================================================
%% @doc Changes file's owner.
%% @end
-spec change_file_owner(FullFileName :: string(), NewUID :: non_neg_integer()) ->
    #atom{} | no_return().
%% ====================================================================
change_file_owner(FullFileName, NewUID) ->
    ?debug("change_file_owner(FullFileName: ~p, NewUID: ~p)", [FullFileName, NewUID]),

    {ok, #db_document{record = #file{} = File} = FileDoc} = fslogic_objects:get_file(FullFileName),
    {ok, UserDoc} = fslogic_objects:get_user(),

    ok = fslogic_perms:check_file_perms(FullFileName, UserDoc, FileDoc, root),

    NewFile = case dao_lib:apply(dao_users, get_user, [{uuid, integer_to_list(NewUID)}], fslogic_context:get_protocol_version()) of
                  {ok, #db_document{record = #user{}, uuid = UID1}} ->
                      File#file{uid = UID1};
                  {error, {not_found, missing}} ->
                      ?warning("chown: cannot find user with uid ~p", [NewUID]),
                      throw(?VEINVAL);
                  {error, Reason1} ->
                      ?error("chown: cannot find user with uid ~p due to error: ~p", [NewUID, Reason1]),
                      throw(?VEREMOTEIO)
              end,
    NewFile1 = fslogic_meta:update_meta_attr(NewFile, ctime, utils:time()),

    {ok, _} = fslogic_objects:save_file(FileDoc#db_document{record = NewFile1}),

    #atom{value = ?VOK}.


%% change_file_group/3
%% ====================================================================
%% @doc Changes file's group owner.
%%      Operation currently not supported.
%% @end
-spec change_file_group(FullFileName :: string(), NewGID :: non_neg_integer(), NewGName :: string()) ->
    #atom{} | no_return().
%% ====================================================================
change_file_group(_FullFileName, _GID, _GName) ->
    ?debug("change_file_group(FullFileName: ~p, GID: ~p, GName: ~p)", [_FullFileName, _GID, _GName]),
    #atom{value = ?VENOTSUP}.


%% change_file_perms/2
%% ====================================================================
%% @doc Changes file permissions.
%% @end
-spec change_file_perms(FullFileName :: string(), Perms :: non_neg_integer()) ->
    #atom{} | no_return().
%% ====================================================================
change_file_perms(FullFileName, Perms) ->
    ?debug("change_file_perms(FullFileName: ~p, Perms: ~p)", [FullFileName, Perms]),
    {ok, UserDoc} = fslogic_objects:get_user(),
    {ok, #db_document{record = #file{perms = ActualPerms, type = Type} = File} = FileDoc} =
        fslogic_objects:get_file(FullFileName),

    ok = fslogic_perms:check_file_perms(FullFileName, UserDoc, FileDoc, owner),

    NewFile = fslogic_meta:update_meta_attr(File, ctime, utils:time()),
    NewFile1 = FileDoc#db_document{record = NewFile#file{perms = Perms}},
    {ok, _} = fslogic_objects:save_file(NewFile1),

    case (ActualPerms == Perms orelse Type =/= ?REG_TYPE) of
        true -> ok;
        false ->
            #file_location{storage_uuid = StorageId, storage_file_id = FileId} = fslogic_file:get_file_local_location(FileDoc),
            {ok, #db_document{record = Storage}} = fslogic_objects:get_storage({uuid, StorageId}),
            {SH, File_id} = fslogic_utils:get_sh_and_id(?CLUSTER_FUSE_ID, Storage, FileId),
            storage_files_manager:chmod(SH, File_id, Perms)
    end,
    set_acl(FullFileName, []),

    #atom{value = ?VOK}.


%% check_file_perms/2
%% ====================================================================
%% @doc Checks for rights to read/write/delete/rdwr etc.
%% @end
-spec check_file_perms(FullFileName :: string(), Type :: root | owner | delete | read | write | execute | rdwr | '') ->
    #atom{} | no_return().
%% ====================================================================
check_file_perms(FullFileName, Type) ->
    {ok, FileDoc} = fslogic_objects:get_file(FullFileName),
    {ok, UserDoc} = fslogic_objects:get_user(),
    ok = fslogic_perms:check_file_perms(FullFileName, UserDoc, FileDoc, list_to_existing_atom(Type)),
    #atom{value = ?VOK}.


%% get_file_attr/2
%% ====================================================================
%% @doc Gets file's attributes.
%% @end
-spec get_file_attr(FullFileName :: string()) ->
    #fileattr{} | no_return().
%% ====================================================================
get_file_attr(FileDoc = #db_document{uuid = FileId, record = #file{}}) ->
    #db_document{record = #file{} = File, uuid = FileUUID} = FileDoc,
    Type = fslogic_file:normalize_file_type(protocol, File#file.type),

    %% Get owner
    {UName, VCUID, _RSUID} = fslogic_file:get_file_owner(File),

%%     catch fslogic_file:fix_storage_owner(FileDoc), %todo we often check attrs of non existing files, operation on storage can be time consuming

    {ok, FilePath} = logical_files_manager:get_file_full_name_by_uuid(FileUUID),
    {ok, #space_info{name = SpaceName} = SpaceInfo} = fslogic_utils:get_space_info_for_path(FilePath),

    %% Get attributes
    {CTime, MTime, ATime, Size, HasAcl} =
        case dao_lib:apply(dao_vfs, get_file_meta, [File#file.meta_doc], 1) of
            {ok, #db_document{record = FMeta}} ->
                SizeFromMap = case Type of
                           ?DIR_TYPE_PROT -> 0;
                           _ ->
                               {ok, {_Stamp, FileSize}} = fslogic_available_blocks:call({get_file_size, FileId}),
                               fslogic_file:update_file_size(File, FileSize),
                               FileSize
                       end,
                {FMeta#file_meta.ctime, FMeta#file_meta.mtime, FMeta#file_meta.atime, SizeFromMap, FMeta#file_meta.acl =/= []};
            {error, Error} ->
                ?warning("Cannot fetch file_meta for file (uuid ~p) due to error: ~p", [FileUUID, Error]),
                {0, 0, 0, 0, 0}
        end,

    %% Get file links
    Links = case Type of
                ?DIR_TYPE_PROT ->
                    case dao_lib:apply(dao_vfs, count_subdirs, [{uuid, FileUUID}], fslogic_context:get_protocol_version()) of
                        {ok, Sum} -> Sum + 2;
                        _Other ->
                            ?error("Error: can not get number of links for file: ~p", [File]),
                            0
                    end;
                _ -> 1
            end,

<<<<<<< HEAD
    #fileattr{answer = ?VOK, mode = File#file.perms, atime = ATime, ctime = CTime, mtime = MTime,
        type = Type, size = Size, uname = UName, gname = unicode:characters_to_list(SpaceName), uid = VCUID,
=======
    FileSize =
        case is_integer(StorageFileSize) of
            true -> StorageFileSize;
            _ -> SizeFromDB
        end,
    #fileattr{uuid = utils:ensure_list(FileUUID), answer = ?VOK, mode = File#file.perms, atime = ATime, ctime = CTime, mtime = MTime,
        type = Type, size = FileSize, uname = UName, gname = unicode:characters_to_list(SpaceName), uid = VCUID,
>>>>>>> 1767ceee
        gid = fslogic_spaces:map_to_grp_owner(SpaceInfo), links = Links, has_acl = HasAcl};
get_file_attr(FullFileName) ->
    ?debug("get_file_attr(FullFileName: ~p)", [FullFileName]),
    case fslogic_objects:get_file(FullFileName) of
        {ok, FileDoc} ->            %% Throw VENOENT in order not to trigger error-log
            get_file_attr(FileDoc); %% which would be unnecessary since get_file_attr is also used to check
        {error, file_not_found} ->  %% if the file exists
            throw(?VENOENT)
    end.

%% get_xattr/2
%% ====================================================================
%% @doc Gets file's extended attribute by name.
%% @end
-spec get_xattr(FullFileName :: string(), Name :: binary()) ->
    #xattr{} | no_return().
%% ====================================================================
get_xattr(FullFileName, Name) ->
    {ok, #db_document{record = #file{meta_doc = MetaUuid}}} = fslogic_objects:get_file(FullFileName),
    {ok, #db_document{record = #file_meta{xattrs = XAttrs}}} = dao_lib:apply(dao_vfs, get_file_meta, [MetaUuid], fslogic_context:get_protocol_version()),
    Value = case proplists:get_value(Name,XAttrs) of
        undefined -> throw(?VENOATTR);
        Val -> Val
    end,
    #xattr{answer = ?VOK, name = Name, value = Value}.

%% set_xattr/4
%% ====================================================================
%% @doc Sets file's extended attribute as {Name, Value}.
%% @end
-spec set_xattr(FullFileName :: string(), Name :: binary(), Value :: binary(), Flags :: integer()) ->
    #atom{} | no_return().
%% ====================================================================
set_xattr(FullFileName, Name, Value, _Flags) ->
    {ok, #db_document{record = FileDoc}} = fslogic_objects:get_file(FullFileName),
    #file{} = fslogic_meta:update_meta_attr(FileDoc, xattr_set, {Name,Value}, true),
    #atom{value = ?VOK}.

%% remove_xattr/2
%% ====================================================================
%% @doc Removes file's extended attribute with given Name.
%% @end
-spec remove_xattr(FullFileName :: string(), Name :: binary()) ->
    #atom{} | no_return().
%% ====================================================================
remove_xattr(FullFileName, Name) ->
    {ok, #db_document{record = FileDoc}} = fslogic_objects:get_file(FullFileName),
    #file{} = fslogic_meta:update_meta_attr(FileDoc, xattr_remove, Name, true),
    #atom{value = ?VOK}.

%% list_xattr/1
%% ====================================================================
%% @doc Gets file's extended attribute list.
%% @end
-spec list_xattr(FullFileName :: string()) ->
    #xattrlist{} | no_return().
%% ====================================================================
list_xattr(FullFileName) ->
    {ok, #db_document{record = #file{meta_doc = MetaUuid}}} = fslogic_objects:get_file(FullFileName),
    {ok, #db_document{record = #file_meta{xattrs = XAttrs}}} = dao_lib:apply(dao_vfs, get_file_meta, [MetaUuid], fslogic_context:get_protocol_version()),
    #xattrlist{answer = ?VOK, attrs = [#xattrlist_xattrentry{name = Name, value = Value} || {Name,Value} <- XAttrs]}.

%% get_acl/1
%% ====================================================================
%% @doc Gets file's access control list.
%% @end
-spec get_acl(FullFileName :: string()) ->
    #acl{} | no_return().
%% ====================================================================
get_acl(FullFileName) ->
    {ok, FileDoc = #db_document{record = #file{meta_doc = MetaUuid}}} = fslogic_objects:get_file(FullFileName),
    {ok, #db_document{record = #file_meta{acl = Acl}}} = dao_lib:apply(dao_vfs, get_file_meta, [MetaUuid], fslogic_context:get_protocol_version()),
    VirtualAcl =
        case Acl of
            [] -> fslogic_acl:get_virtual_acl(FullFileName, FileDoc);
            _ -> Acl
        end,
    #acl{answer = ?VOK, entities = VirtualAcl}.

%% set_acl/1
%% ====================================================================
%% @doc Sets file's access control list.
%% @end
-spec set_acl(FullFileName :: string(),Entities :: [#accesscontrolentity{}]) ->
    #atom{} | no_return().
%% ====================================================================
set_acl(FullFileName, Entities) ->
    true = lists:all(fun(X) -> is_record(X, accesscontrolentity) end, Entities),
    {ok, #db_document{record = #file{type = Type} = File} = FileDoc} = fslogic_objects:get_file(FullFileName),
    case Entities of
        [] -> ok;
        _ -> #atom{value = ?VOK} = fslogic_req_generic:change_file_perms(FullFileName, 0)
    end,
    #file{} = fslogic_meta:update_meta_attr(File, acl, Entities, true),

    % invalidate file permission cache
    case Type of
        ?REG_TYPE ->
            FileLoc = fslogic_file:get_file_local_location(FileDoc),
            {ok, #db_document{record = Storage}} = fslogic_objects:get_storage({uuid, FileLoc#file_location.storage_uuid}),
            {_SH, StorageFileName} = fslogic_utils:get_sh_and_id(?CLUSTER_FUSE_ID, Storage, FileLoc#file_location.storage_file_id),
            gen_server:call(?Dispatcher_Name, {fslogic, fslogic_context:get_protocol_version(), {invalidate_cache, StorageFileName}}, ?CACHE_REQUEST_TIMEOUT);
        _ -> ok
    end,

    #atom{value = ?VOK}.

%% delete_file/1
%% ====================================================================
%% @doc Deletes file.
%% @end
-spec delete_file(FullFileName :: string()) ->
    #atom{} | no_return().
%% ====================================================================
delete_file(FullFileName) ->
    ?debug("delete_file(FullFileName: ~p)", [FullFileName]),
    {ok, FileDoc} = fslogic_objects:get_file(FullFileName),
    {ok, UserDoc} = fslogic_objects:get_user(),

    ok = fslogic_perms:check_file_perms(FullFileName, UserDoc, FileDoc, delete),

    FileDesc = FileDoc#db_document.record,
    {ok, ChildrenTmpAns} =
        case FileDesc#file.type of
            ?DIR_TYPE ->
                dao_lib:apply(dao_vfs, list_dir, [FullFileName, 1, 0], fslogic_context:get_protocol_version());
            _OtherType -> {ok, []}
        end,

    case length(ChildrenTmpAns) of
        0 ->
            ok = dao_lib:apply(dao_vfs, remove_file, [FullFileName], fslogic_context:get_protocol_version()),

            fslogic_meta:update_parent_ctime(fslogic_path:get_user_file_name(FullFileName), utils:time()),
            #atom{value = ?VOK};
        _Other ->
            ?error("Error: can not remove directory (it's not empty): ~s", [FullFileName]),
            #atom{value = ?VENOTEMPTY}
    end.


%% get_statfs/0
%% ====================================================================
%% @doc Gets file system statistics.
%% @end
-spec get_statfs() ->
    #statfsinfo{} | no_return().
%% ====================================================================
get_statfs() ->
    ?debug("get_statfs()"),
    {ok, UserDoc} = fslogic_objects:get_user(),
    Quota =
        case user_logic:get_quota(UserDoc) of
            {ok, QuotaRes} -> QuotaRes;
            {error, Reason} ->
                throw({?VEREMOTEIO, {failed_to_get_quota, Reason}})
        end,

    case user_logic:get_files_size(UserDoc#db_document.uuid, fslogic_context:get_protocol_version()) of
        {ok, Size} when Size > Quota#quota.size ->
            %% df -h cannot handle situation when files_size is greater than quota_size
            #statfsinfo{answer = ?VOK, quota_size = Quota#quota.size, files_size = Quota#quota.size};
        {ok, Size} ->
            #statfsinfo{answer = ?VOK, quota_size = Quota#quota.size, files_size = Size};
        _ ->
            #statfsinfo{answer = ?VEREMOTEIO, quota_size = -1, files_size = -1}
    end.


%% rename_file/2
%% ====================================================================
%% @doc Renames file.
%% @end
-spec rename_file(FullFileName :: string(), FullTargetFileName :: string()) ->
    #atom{} | no_return().
%% ====================================================================
rename_file(FullFileName, FullTargetFileName) ->
    ?debug("rename_file(FullFileName: ~p, FullTargetFileName: ~p)", [FullFileName, FullTargetFileName]),
    {ok, #db_document{record = #user{access_token = AccessToken, global_id = GRUID}} = UserDoc} = fslogic_objects:get_user(),

    {ok, #space_info{space_id = SourceSpaceId, providers = SourceSpaceProviders}} = fslogic_utils:get_space_info_for_path(FullFileName),
    {ok, #space_info{space_id = TargetSpaceId, providers = TargetSpaceProviders}} = fslogic_utils:get_space_info_for_path(FullTargetFileName),

    SelfGRPID = cluster_manager_lib:get_provider_id(),

    {ok, #fileattributes{} = SourceAttrs} = logical_files_manager:getfileattr(FullFileName),

    %% Check if destination file exists
    case logical_files_manager:getfileattr(FullTargetFileName) of
        {logical_file_system_error, ?VENOENT} ->
            ok;
        {ok, #fileattributes{}} ->
            ?warning("Destination file already exists: ~p", [FullTargetFileName]),
            throw(?VEEXIST)
    end,

    NewDirTokens = filename:split(fslogic_path:strip_path_leaf(FullTargetFileName)),
    SourceTokens = filename:split(FullFileName),
    SourceFileType = SourceAttrs#fileattributes.type,

    case (SourceFileType =:= ?DIR_TYPE_PROT) and lists:prefix(SourceTokens, NewDirTokens) of
        true ->
            ?warning("Moving dir ~p to its child: ~p", [FullFileName, SourceTokens]),
            throw(?VEREMOTEIO);
        false -> ok
    end,


    %% Check if operation is trivial, inter-space or inter-provider
    case SourceSpaceId =:= TargetSpaceId of
        true -> %% Trivial
            {ok, OldFile, OldFileDoc, NewParentUUID} = fslogic_req_rename_impl:common_assertions(UserDoc, FullFileName, FullTargetFileName),
            ok = fslogic_req_rename_impl:rename_file_trivial(FullFileName, FullTargetFileName, {OldFile, OldFileDoc, NewParentUUID});
        false -> %% Not trivial
            SourceSpaceProvidersSet = ordsets:from_list(SourceSpaceProviders),
            TargetSpaceProvidersSet = ordsets:from_list(TargetSpaceProviders),
            CommonProvidersSet = ordsets:intersection(SourceSpaceProvidersSet, TargetSpaceProvidersSet),

            case ordsets:is_element(SelfGRPID, CommonProvidersSet) of
                true -> %% Inter-Space
                    {ok, OldFile, OldFileDoc, NewParentUUID} = fslogic_req_rename_impl:common_assertions(UserDoc, FullFileName, FullTargetFileName),
                    ok = fslogic_req_rename_impl:rename_file_interspace(UserDoc, FullFileName, FullTargetFileName, {OldFile, OldFileDoc, NewParentUUID});
                false when is_binary(AccessToken) -> %% Inter-Provider
                    ok = fslogic_req_rename_impl:rename_file_interprovider(UserDoc, SourceFileType, FullFileName, FullTargetFileName);
                _ ->
                    ?error("Unable to handle rename request due to insufficient local permissions of user (GRUID) ~p", [GRUID]),
                    throw(?VECOMM)
            end
    end,

    #atom{value = ?VOK}.

<<<<<<< HEAD
=======
%% synchronize_file_block/3
%% ====================================================================
%% @doc Checks if given byte range of file's value is in sync with other providers. If not, the data is fetched from them, and stored
%% on local storage
%% @end
-spec synchronize_file_block(FullFileName :: string(), Offset :: non_neg_integer(), Size :: non_neg_integer()) ->
    #atom{} | no_return().
%% ====================================================================
synchronize_file_block(FullFileName, Offset, Size) ->
    {ok, RemoteLocationDocs} = fslogic_objects:get_available_blocks(FullFileName),
    ProviderId = cluster_manager_lib:get_provider_id(),
    [MyRemoteLocationDoc] = lists:filter(fun(#db_document{record = #available_blocks{provider_id = Id}}) -> Id == ProviderId end, RemoteLocationDocs),
    OtherRemoteLocationDocs = lists:filter(fun(#db_document{record = #available_blocks{provider_id = Id}}) -> Id =/= ProviderId end, RemoteLocationDocs),
    FileId = MyRemoteLocationDoc#db_document.record#available_blocks.file_id,

    case dao_vfs:list_file_locations(FileId) of
        {ok, []} -> create_file_location_for_remote_file(FullFileName, FileId);
        _ -> ok
    end,

    OutOfSyncList = fslogic_available_blocks:check_if_synchronized(#offset_range{offset = Offset, size = Size}, MyRemoteLocationDoc, OtherRemoteLocationDocs),
    lists:foreach(
        fun({Id, Ranges}) ->
            lists:foreach(fun(Range = #range{from = From, to = To}) ->
                ?info("Synchronizing blocks: ~p of file ~s", [Range, FullFileName]),
                {ok, _} = gateway:do_stuff(Id, #fetchrequest{file_id = FileId, offset = From*?remote_block_size, size = (To-From+1)*?remote_block_size})
            end, Ranges)
        end, OutOfSyncList),
    SyncedParts = [Range || {_PrId, Range} <- OutOfSyncList], % assume that all parts has been synchronized
    NewDoc = lists:foldl(fun(Ranges, Acc) -> fslogic_available_blocks:mark_as_available(Ranges, Acc) end, MyRemoteLocationDoc, SyncedParts),
    case MyRemoteLocationDoc == NewDoc of
        true -> ok;
        false -> gen_server:call(?Dispatcher_Name, {fslogic, fslogic_context:get_protocol_version(), {save_available_blocks_doc, NewDoc}}, ?CACHE_REQUEST_TIMEOUT)
    end,
    #atom{value = ?VOK}.

%% file_block_modified/3
%% ====================================================================
%% @doc Marks given file block as modified, so other provider would know
%% that they need to synchronize their data
%% @end
-spec file_block_modified(FullFileName :: string(), Offset :: non_neg_integer(), Size :: non_neg_integer()) ->
    #atom{} | no_return().
%% ====================================================================
file_block_modified(FullFileName, Offset, Size) ->
    {ok, RemoteLocationDocs} = fslogic_objects:get_available_blocks(FullFileName),
    ProviderId = cluster_manager_lib:get_provider_id(),
    [MyRemoteLocationDoc] = lists:filter(fun(#db_document{record = #available_blocks{provider_id = Id}}) -> Id == ProviderId end, RemoteLocationDocs),
    NewDoc = fslogic_available_blocks:mark_as_modified(#offset_range{offset = Offset, size = Size}, MyRemoteLocationDoc),
    case MyRemoteLocationDoc == NewDoc of
        true -> ok;
        false -> gen_server:call(?Dispatcher_Name, {fslogic, fslogic_context:get_protocol_version(), {save_available_blocks_doc, NewDoc}}, ?CACHE_REQUEST_TIMEOUT)
    end,
    #atom{value = ?VOK}.

%% file_truncated/2
%% ====================================================================
%% @doc Deletes synchronization info of truncated blocks, so other provider would know
%% that those blocks has been deleted
%% @end
-spec file_truncated(FullFileName :: string(), Size :: non_neg_integer()) ->
    #atom{} | no_return().
%% ====================================================================
file_truncated(FullFileName, Size) ->
    {ok, RemoteLocationDocs} = fslogic_objects:get_available_blocks(FullFileName),
    ProviderId = cluster_manager_lib:get_provider_id(),
    [MyRemoteLocationDoc] = lists:filter(fun(#db_document{record = #available_blocks{provider_id = Id}}) -> Id == ProviderId end, RemoteLocationDocs),
    NewDoc = fslogic_available_blocks:truncate({bytes, Size}, MyRemoteLocationDoc),
    case MyRemoteLocationDoc == NewDoc of
        true -> ok;
        false -> gen_server:call(?Dispatcher_Name, {fslogic, fslogic_context:get_protocol_version(), {save_available_blocks_doc, NewDoc}}, ?CACHE_REQUEST_TIMEOUT)
    end,
    #atom{value = ?VOK}.


>>>>>>> 1767ceee
%% ====================================================================
%% Internal functions
%% ====================================================================<|MERGE_RESOLUTION|>--- conflicted
+++ resolved
@@ -200,18 +200,8 @@
                 _ -> 1
             end,
 
-<<<<<<< HEAD
-    #fileattr{answer = ?VOK, mode = File#file.perms, atime = ATime, ctime = CTime, mtime = MTime,
-        type = Type, size = Size, uname = UName, gname = unicode:characters_to_list(SpaceName), uid = VCUID,
-=======
-    FileSize =
-        case is_integer(StorageFileSize) of
-            true -> StorageFileSize;
-            _ -> SizeFromDB
-        end,
     #fileattr{uuid = utils:ensure_list(FileUUID), answer = ?VOK, mode = File#file.perms, atime = ATime, ctime = CTime, mtime = MTime,
         type = Type, size = FileSize, uname = UName, gname = unicode:characters_to_list(SpaceName), uid = VCUID,
->>>>>>> 1767ceee
         gid = fslogic_spaces:map_to_grp_owner(SpaceInfo), links = Links, has_acl = HasAcl};
 get_file_attr(FullFileName) ->
     ?debug("get_file_attr(FullFileName: ~p)", [FullFileName]),
@@ -444,84 +434,6 @@
 
     #atom{value = ?VOK}.
 
-<<<<<<< HEAD
-=======
-%% synchronize_file_block/3
-%% ====================================================================
-%% @doc Checks if given byte range of file's value is in sync with other providers. If not, the data is fetched from them, and stored
-%% on local storage
-%% @end
--spec synchronize_file_block(FullFileName :: string(), Offset :: non_neg_integer(), Size :: non_neg_integer()) ->
-    #atom{} | no_return().
-%% ====================================================================
-synchronize_file_block(FullFileName, Offset, Size) ->
-    {ok, RemoteLocationDocs} = fslogic_objects:get_available_blocks(FullFileName),
-    ProviderId = cluster_manager_lib:get_provider_id(),
-    [MyRemoteLocationDoc] = lists:filter(fun(#db_document{record = #available_blocks{provider_id = Id}}) -> Id == ProviderId end, RemoteLocationDocs),
-    OtherRemoteLocationDocs = lists:filter(fun(#db_document{record = #available_blocks{provider_id = Id}}) -> Id =/= ProviderId end, RemoteLocationDocs),
-    FileId = MyRemoteLocationDoc#db_document.record#available_blocks.file_id,
-
-    case dao_vfs:list_file_locations(FileId) of
-        {ok, []} -> create_file_location_for_remote_file(FullFileName, FileId);
-        _ -> ok
-    end,
-
-    OutOfSyncList = fslogic_available_blocks:check_if_synchronized(#offset_range{offset = Offset, size = Size}, MyRemoteLocationDoc, OtherRemoteLocationDocs),
-    lists:foreach(
-        fun({Id, Ranges}) ->
-            lists:foreach(fun(Range = #range{from = From, to = To}) ->
-                ?info("Synchronizing blocks: ~p of file ~s", [Range, FullFileName]),
-                {ok, _} = gateway:do_stuff(Id, #fetchrequest{file_id = FileId, offset = From*?remote_block_size, size = (To-From+1)*?remote_block_size})
-            end, Ranges)
-        end, OutOfSyncList),
-    SyncedParts = [Range || {_PrId, Range} <- OutOfSyncList], % assume that all parts has been synchronized
-    NewDoc = lists:foldl(fun(Ranges, Acc) -> fslogic_available_blocks:mark_as_available(Ranges, Acc) end, MyRemoteLocationDoc, SyncedParts),
-    case MyRemoteLocationDoc == NewDoc of
-        true -> ok;
-        false -> gen_server:call(?Dispatcher_Name, {fslogic, fslogic_context:get_protocol_version(), {save_available_blocks_doc, NewDoc}}, ?CACHE_REQUEST_TIMEOUT)
-    end,
-    #atom{value = ?VOK}.
-
-%% file_block_modified/3
-%% ====================================================================
-%% @doc Marks given file block as modified, so other provider would know
-%% that they need to synchronize their data
-%% @end
--spec file_block_modified(FullFileName :: string(), Offset :: non_neg_integer(), Size :: non_neg_integer()) ->
-    #atom{} | no_return().
-%% ====================================================================
-file_block_modified(FullFileName, Offset, Size) ->
-    {ok, RemoteLocationDocs} = fslogic_objects:get_available_blocks(FullFileName),
-    ProviderId = cluster_manager_lib:get_provider_id(),
-    [MyRemoteLocationDoc] = lists:filter(fun(#db_document{record = #available_blocks{provider_id = Id}}) -> Id == ProviderId end, RemoteLocationDocs),
-    NewDoc = fslogic_available_blocks:mark_as_modified(#offset_range{offset = Offset, size = Size}, MyRemoteLocationDoc),
-    case MyRemoteLocationDoc == NewDoc of
-        true -> ok;
-        false -> gen_server:call(?Dispatcher_Name, {fslogic, fslogic_context:get_protocol_version(), {save_available_blocks_doc, NewDoc}}, ?CACHE_REQUEST_TIMEOUT)
-    end,
-    #atom{value = ?VOK}.
-
-%% file_truncated/2
-%% ====================================================================
-%% @doc Deletes synchronization info of truncated blocks, so other provider would know
-%% that those blocks has been deleted
-%% @end
--spec file_truncated(FullFileName :: string(), Size :: non_neg_integer()) ->
-    #atom{} | no_return().
-%% ====================================================================
-file_truncated(FullFileName, Size) ->
-    {ok, RemoteLocationDocs} = fslogic_objects:get_available_blocks(FullFileName),
-    ProviderId = cluster_manager_lib:get_provider_id(),
-    [MyRemoteLocationDoc] = lists:filter(fun(#db_document{record = #available_blocks{provider_id = Id}}) -> Id == ProviderId end, RemoteLocationDocs),
-    NewDoc = fslogic_available_blocks:truncate({bytes, Size}, MyRemoteLocationDoc),
-    case MyRemoteLocationDoc == NewDoc of
-        true -> ok;
-        false -> gen_server:call(?Dispatcher_Name, {fslogic, fslogic_context:get_protocol_version(), {save_available_blocks_doc, NewDoc}}, ?CACHE_REQUEST_TIMEOUT)
-    end,
-    #atom{value = ?VOK}.
-
-
->>>>>>> 1767ceee
 %% ====================================================================
 %% Internal functions
 %% ====================================================================