--- conflicted
+++ resolved
@@ -36,11 +36,7 @@
 -export([get_file_children_count/1]).
 
 %% Block synchronization
-<<<<<<< HEAD
 -export([synchronize/3, mark_as_modified/3, mark_as_truncated/2, list_all_available_blocks/1]).
-=======
--export([synchronize/3, mark_as_modified/3, mark_as_truncated/2]).
->>>>>>> 7282a27c
 
 %% File sharing
 -export([get_file_by_uuid/1, get_file_uuid/1, get_file_full_name_by_uuid/1, get_file_name_by_uuid/1, get_file_user_dependent_name_by_uuid/1]).
@@ -695,7 +691,6 @@
     ErrorDetail :: term().
 %% ====================================================================
 create(File) ->
-    ct:print("create ~p", [File]),
     {ModeStatus, NewFileLogicMode} = get_mode(File),
     case ModeStatus of
         ok ->
@@ -761,11 +756,7 @@
                     TruncateEvent = [{"type", "truncate_event"}, {"user_dn", fslogic_context:get_user_dn()}, {"filePath", FullFileName}],
                     gen_server:call(?Dispatcher_Name, {cluster_rengine, 1, {event_arrived, TruncateEvent}}),
                     TruncateEventAvailableBlocks = [{"type", "truncate_for_available_blocks"}, {"user_dn", fslogic_context:get_user_dn()}, {"filePath", FullFileName},
-<<<<<<< HEAD
-                        {"blocks", [{0, Size}]}],
-=======
                         {"newSize", Size}],
->>>>>>> 7282a27c
                     gen_server:call(?Dispatcher_Name, {cluster_rengine, 1, {event_arrived, TruncateEventAvailableBlocks}});
                 _ ->
                     ok
@@ -1659,11 +1650,7 @@
         FullFilePath -> {ok, FullFilePath}
     end;
 get_file_path_from_cache(FileShortName) ->
-<<<<<<< HEAD
     case string:tokens(FileShortName, "/") of
-=======
-    case string:tokens(FileShortName,"/") of
->>>>>>> 7282a27c
         [?SPACES_BASE_DIR_NAME | _] -> {ok, FileShortName};
         _ ->
             case get({path_of, FileShortName}) of
