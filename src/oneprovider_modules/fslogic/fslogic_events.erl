--- conflicted
+++ resolved
@@ -54,17 +54,10 @@
 %% @doc Handles events in fslogic worker context
 -spec handle_event(EventType :: atom(), Args :: term()) -> ok.
 %% ====================================================================
-<<<<<<< HEAD
-handle_event(on_file_size_update, {FileUUID, _OldFileSize, _NewFileSize}) ->
-    delayed_push_attrs(FileUUID, file_size_updated);
+handle_event(on_file_size_update, {FileUUID, _OldFileSize, _NewFileSize, IgnoredFuse}) ->
+    delayed_push_attrs(FileUUID, IgnoredFuse, file_size_updated);
 handle_event(on_file_meta_update, {FileUUID, _Doc}) ->
-    delayed_push_attrs(FileUUID, file_meta_updated);
-=======
-handle_event(on_file_size_update, {FileUUID, _OldFileSize, _NewFileSize, IgnoredFuse}) ->
-    delayed_push_attrs(FileUUID, IgnoredFuse);
-handle_event(on_file_meta_update, {FileUUID, _Doc}) ->
-    delayed_push_attrs(FileUUID, []);
->>>>>>> 81a82687
+    delayed_push_attrs(FileUUID, undefined, file_meta_updated);
 handle_event(EventType, _Args) ->
     ?warning("Unknown event with type: ~p", [EventType]),
     ok.
@@ -72,57 +65,34 @@
 
 %% delayed_push_attrs/2
 %% ====================================================================
-<<<<<<< HEAD
-%% @doc Mark the file's attributes to be updated in fuse clients within next second.
--spec delayed_push_attrs(FileUUID :: uuid(), Reason :: atom()) -> ok.
+%% @doc Mark the file's attributes to be updated in fuse clients within
+%% next second, except for 'IgnoredFuse' client.
+-spec delayed_push_attrs(FileUUID :: uuid(), IgnoredFuse :: string(), Reason :: atom()) -> ok.
 %% ====================================================================
-delayed_push_attrs(FileUUID, Reason) ->
-    ETSKey = {utils:ensure_binary(FileUUID), Reason},
+delayed_push_attrs(FileUUID, IgnoredFuse, Reason) ->
+    ETSKey = {utils:ensure_binary(FileUUID), utils:ensure_binary(IgnoredFuse), Reason},
     case ets:lookup(?fslogic_attr_events_state, ETSKey) of
         [{_, _TRef}] -> ok;
         [] ->
-            TRef = erlang:send_after(500, ?Dispatcher_Name, {timer, {fslogic, 1, {internal_event_handle, push_new_attrs, [FileUUID, Reason]}}}),
+            TRef = erlang:send_after(500, ?Dispatcher_Name, {timer, {fslogic, 1, {internal_event_handle, push_new_attrs, [FileUUID, IgnoredFuse, Reason]}}}),
             ets:insert(?fslogic_attr_events_state, {ETSKey, TRef}),
-=======
-%% @doc Mark the file's attributes to be updated in fuse clients within
-%% next second, except for 'IgnoredFuse' client.
--spec delayed_push_attrs(FileUUID :: uuid(), IgnoredFuse :: string()) -> ok.
-%% ====================================================================
-delayed_push_attrs(FileUUID, IgnoredFuse) ->
-    case ets:lookup(?fslogic_attr_events_state, {utils:ensure_binary(FileUUID), utils:ensure_binary(IgnoredFuse)}) of
-        [{_, _TRef}] -> ok;
-        [] ->
-            TRef = erlang:send_after(500, ?Dispatcher_Name, {timer, {fslogic, 1, {internal_event_handle, push_new_attrs, [FileUUID, IgnoredFuse]}}}),
-            ets:insert(?fslogic_attr_events_state, {{utils:ensure_binary(FileUUID), utils:ensure_binary(IgnoredFuse)}, TRef}),
->>>>>>> 81a82687
             ok
     end.
 
 
 %% push_new_attrs/2
 %% ====================================================================
-<<<<<<< HEAD
-%% @doc Pushes current file's attributes to all fuses that are currently using this file
--spec push_new_attrs(FileUUID :: uuid(), Reason :: atom()) -> [Result :: ok | {error, Reason :: any()}].
-%% ====================================================================
-push_new_attrs(FileUUID, Reason) ->
-   lists:flatten(push_new_attrs3(FileUUID, Reason, 0, 100)).
-push_new_attrs3(FileUUID, Reason, Offset, Count) ->
-    ETSKey = {utils:ensure_binary(FileUUID), Reason},
-    ets:delete(?fslogic_attr_events_state, ETSKey),
-    {ok, FDs} = dao_lib:apply(dao_vfs, list_descriptors, [{by_uuid_n_owner, {FileUUID, ""}}, Count, Offset], 1),
-=======
 %% @doc Pushes current file's attributes to all fuses, except for
 %% 'IgnoredFuse' client, that are currently using this file.
--spec push_new_attrs(FileUUID :: uuid(), IgnoredFuse :: string()) ->
+-spec push_new_attrs(FileUUID :: uuid(), IgnoredFuse :: string(), Reason :: atom()) ->
     [Result :: ok | {error, Reason :: any()}].
 %% ====================================================================
-push_new_attrs(FileUUID, IgnoredFuse) ->
-   lists:flatten(push_new_attrs4(FileUUID, 0, 100, IgnoredFuse)).
-push_new_attrs4(FileUUID, Offset, Count, IgnoredFuse) ->
-    ets:delete(?fslogic_attr_events_state, {utils:ensure_binary(FileUUID), utils:ensure_binary(IgnoredFuse)}),
+push_new_attrs(FileUUID, IgnoredFuse, Reason) ->
+   lists:flatten(push_new_attrs5(FileUUID, IgnoredFuse, Reason, 0, 100)).
+push_new_attrs5(FileUUID, IgnoredFuse, Reason, Offset, Count) ->
+    ETSKey = {utils:ensure_binary(FileUUID), utils:ensure_binary(IgnoredFuse), Reason},
+    ets:delete(?fslogic_attr_events_state, ETSKey),
     {ok, FDs} = dao_lib:apply(dao_vfs, list_descriptors, [{by_uuid_n_owner, {utils:ensure_list(FileUUID), ""}}, Count, Offset], 1),
->>>>>>> 81a82687
     Fuses0 = lists:map(
         fun(#db_document{record = #file_descriptor{fuse_id = FuseID}}) ->
             FuseID
@@ -147,9 +117,5 @@
                 fun(FuseID) ->
                     request_dispatcher:send_to_fuse(FuseID, Attrs1, "fuse_messages")
                 end, FuseIDs),
-<<<<<<< HEAD
-            [push_new_attrs3(FileUUID, Reason, Offset + Count, 100) | Results]
-=======
-            [push_new_attrs4(FileUUID, Offset + Count, 100, IgnoredFuse) | Results]
->>>>>>> 81a82687
+            [push_new_attrs5(FileUUID, IgnoredFuse, Reason, Offset + Count, 100) | Results]
     end.