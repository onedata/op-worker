--- conflicted
+++ resolved
@@ -645,13 +645,9 @@
                 {change_group_name, #group_details{id = GroupId} = GroupDetails, NewGroupName} ->
                     case gr_groups:modify_details({user, AccessToken}, GroupId, [{<<"name">>, NewGroupName}]) of
                         ok ->
-<<<<<<< HEAD
+                            gr_adapter:synchronize_user_groups({GRUID, AccessToken}),
                             gui_jq:update(<<"group_name">>, group_name(GroupDetails#group_details{name = NewGroupName})),
                             gui_jq:show(<<"change_group_name_span">>);
-=======
-                            gr_adapter:synchronize_user_groups({GRUID, AccessToken}),
-                            gui_jq:update(<<"group_name">>, group_name(GroupDetails#group_details{name = NewGroupName}));
->>>>>>> c69de4cd
                         Other ->
                             ?error("Cannot change name of group ~p: ~p", [GroupDetails, Other]),
                             opn_gui_utils:message(<<"error_message">>, <<"Cannot change name of group with ID:  <b>", GroupId, "</b>."
