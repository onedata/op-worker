%% ===================================================================
%% @author Krzysztof Trzepla
%% @copyright (C): 2014 ACK CYFRONET AGH
%% This software is released under the MIT license
%% cited in 'LICENSE.txt'.
%% @end
%% ===================================================================
%% @doc: This file contains n2o website code.
%% The page allows user to manage his Spaces.
%% @end
%% ===================================================================

-module(page_spaces).
-include("oneprovider_modules/control_panel/common.hrl").
-include_lib("ctool/include/global_registry/gr_spaces.hrl").
-include_lib("ctool/include/logging.hrl").

% n2o API and comet
-export([main/0, event/1, api_event/3, comet_loop/1]).

%% Common page CCS styles
-define(MESSAGE_STYLE, <<"position: fixed; width: 100%; top: 55px; z-index: 1; display: none;">>).
-define(CONTENT_COLUMN_STYLE, <<"padding-right: 0">>).
-define(NAVIGATION_COLUMN_STYLE, <<"border-left-width: 0; width: 20px; padding-left: 0;">>).
-define(DESCRIPTION_STYLE, <<"border-width: 0; text-align: right; width: 10%; padding-left: 0; padding-right: 0;">>).
-define(MAIN_STYLE, <<"border-width: 0;  text-align: left; padding-left: 1em; width: 90%;">>).
-define(LABEL_STYLE, <<"margin: 0 auto; cursor: auto;">>).
-define(DETAIL_STYLE, <<"font-size: large; font-weight: normal; vertical-align: middle;">>).
-define(TABLE_STYLE, <<"border-width: 0; width: 100%; border-collapse: inherit;">>).

%% Comet process pid
-define(COMET_PID, comet_pid).

%% Comet process state
-define(STATE, comet_state).
-record(?STATE, {counter = 1, default_row_id, spaces_details = [], gruid, access_token}).

%% ====================================================================
%% API functions
%% ====================================================================

%% main/0
%% ====================================================================
%% @doc Template points to the template file, which will be filled with content.
-spec main() -> #dtl{}.
%% ====================================================================
main() ->
    case opn_gui_utils:maybe_redirect(true, false) of
        true ->
            #dtl{file = "bare", app = ?APP_Name, bindings = [{title, <<"">>}, {body, <<"">>}, {custom, <<"">>}]};
        false ->
            #dtl{file = "bare", app = ?APP_Name, bindings = [{title, title()}, {body, body()}, {custom, <<"">>}]}
    end.


%% title/0
%% ====================================================================
%% @doc Page title.
-spec title() -> binary().
%% ====================================================================
title() -> <<"Spaces">>.


%% body/0
%% ====================================================================
%% @doc This will be placed instead of {{body}} tag in template.
-spec body() -> [#panel{}].
%% ====================================================================
body() ->
    #panel{class = <<"page-container">>, body = [
        #panel{
            id = <<"main_spinner">>,
            style = <<"position: absolute; top: 12px; left: 17px; z-index: 1234; width: 32px;">>,
            body = #image{
                image = <<"/images/spinner.gif">>
            }
        },
        opn_gui_utils:top_menu(spaces_tab),
        #panel{
            style = <<"margin-top: 56px; padding-top: 1px; margin-bottom: 30px;">>,
            body = [
                #panel{
                    id = <<"message">>,
                    style = <<"width: 100%; padding: 0.5em 0; margin: 0 auto; border: 0; display: none;">>,
                    class = <<"dialog">>
                },
                #h6{
                    style = <<"font-size: x-large; margin: 0 auto; margin-top: 30px; text-align: center;">>,
                    body = <<"Manage Spaces">>
                },
                #panel{
                    style = <<"margin: 0 auto; width: 50%; margin-top: 30px; margin-bottom: 30px; text-align: center;">>,
                    body = lists:map(fun({ButtonId, ButtonPostback, ButtonBody}) ->
                        #button{
                            id = ButtonId,
                            postback = ButtonPostback,
                            class = <<"btn btn-inverse btn-small">>,
                            style = <<"margin-right: 0.5em; margin-left: 0.5em;">>,
                            body = ButtonBody
                        }
                    end, [
                        {<<"create_space_button">>, create_space, <<"Create Space">>},
                        {<<"join_space_button">>, join_space, <<"Join Space">>}
                    ])
                },
                #table{
                    class = <<"table table-bordered table-striped">>,
                    style = <<"width: 50%; margin: 0 auto; margin-top: 30px; table-layout: fixed;">>,
                    body = #tbody{
                        id = <<"spaces_table">>,
                        body = spaces_table_collapsed([])
                    }
                }
            ]
        }
    ]}.


%% spaces_table_collapsed/1
%% ====================================================================
%% @doc Renders collapsed spaces details table.
%% @end
-spec spaces_table_collapsed(SpacesDetails :: [{Id :: binary(), SpaceDetails :: #space_details{}}]) -> Result when
    Result :: [#tr{}].
%% ====================================================================
spaces_table_collapsed(SpacesDetails) ->
    TableName = <<"Spaces">>,
    NavigationBody = opn_gui_utils:expand_button(<<"Expand All">>, {message, expand_spaces_table}),
    RenderRowFunction = fun space_row_collapsed/3,
    table(SpacesDetails, TableName, NavigationBody, RenderRowFunction).


%% spaces_table_expanded/1
%% ====================================================================
%% @doc Renders expanded spaces details table.
%% @end
-spec spaces_table_expanded(SpacesDetails :: [{Id :: binary(), SpaceDetails :: #space_details{}}]) -> Result when
    Result :: [#tr{}].
%% ====================================================================
spaces_table_expanded(SpacesDetails) ->
    TableName = <<"Spaces">>,
    NavigationBody = opn_gui_utils:collapse_button(<<"Collapse All">>, {message, collapse_spaces_table}),
    RenderRowFunction = fun space_row_expanded/3,
    table(SpacesDetails, TableName, NavigationBody, RenderRowFunction).


%% table/4
%% ====================================================================
%% @doc Renders details table.
%% @end
-spec table(Details :: [{Id :: binary(), Details :: #space_details{}}], TableName :: binary(), NavigationBody :: #link{}, RenderRowFunction :: function()) -> Result when
    Result :: [#tr{}].
%% ====================================================================
table(Details, TableName, NavigationBody, RenderRowFunction) ->
    Header = #tr{
        cells = [
            #th{
                style = <<"font-size: large;">>,
                body = TableName
            },
            #th{
                style = ?NAVIGATION_COLUMN_STYLE,
                body = NavigationBody
            }
        ]
    },

    Rows = lists:foldl(fun({RowId, Privileges, RowDetails}, RowsAcc) ->
        [#tr{
            id = RowId,
            cells = RenderRowFunction(RowId, Privileges, RowDetails)
        } | RowsAcc]
    end, [], Details),

    [Header | Rows].


%% space_row_collapsed/3
%% ====================================================================
%% @doc Renders collapsed space settings row.
%% @end
-spec space_row_collapsed(RowId :: binary(), Privileges :: [binary()], SpaceDetails :: #space_details{}) -> Result when
    Result :: [#td{}].
%% ====================================================================
space_row_collapsed(RowId, Privileges, #space_details{id = SpaceId, name = SpaceName} = SpaceDetails) ->
    [
        #td{
            style = ?CONTENT_COLUMN_STYLE,
            body = #table{
                style = ?TABLE_STYLE,
                body = [
                    #tr{
                        cells = [
                            #td{
                                style = <<"border-width: 0; text-align: left; padding-left: 0; padding-right: 0;">>,
                                body = #span{
                                    style = ?DETAIL_STYLE,
                                    body = <<"<b>", (gui_str:html_encode(SpaceName))/binary, "</b> (", SpaceId/binary, ")">>
                                }
                            },
                            #td{
                                style = <<"border-width: 0; padding-left: 0;">>,
                                body = default_label(RowId)
                            }
                        ]
                    }
                ]
            }
        },
        #td{
            style = ?NAVIGATION_COLUMN_STYLE,
            body = opn_gui_utils:expand_button({message, {expand_space_row, RowId, Privileges, SpaceDetails}})
        }
    ].


%% space_row_expanded/3
%% ====================================================================
%% @doc Renders expanded space settings row.
%% @end
-spec space_row_expanded(RowId :: binary(), Privileges :: [binary()], SpaceDetails :: #space_details{}) -> Result when
    Result :: [#td{}].
%% ====================================================================
space_row_expanded(RowId, Privileges, #space_details{id = SpaceId, name = SpaceName} = SpaceDetails) ->
    SettingsIcons = lists:filtermap(fun({Privilege, LinkId, LinkTitle, LinkPostback, SpanClass}) ->
        case lists:member(Privilege, [<<"standard">> | Privileges]) of
            true ->
                {true, #link{
                    id = LinkId,
                    title = LinkTitle,
                    style = <<"font-size: large; margin-right: 1em; vertical-align: middle;">>,
                    class = <<"glyph-link">>,
                    postback = LinkPostback,
                    body = #span{
                        style = <<"vertical-align: middle;">>,
                        class = SpanClass
                    }
                }};
            _ ->
                false
        end
    end, [
        {<<"standard">>, <<RowId/binary, "_default_option">>, <<"Set as a default Space">>, {message, {set_default_space, RowId, SpaceDetails}}, <<"icomoon-home">>},
        {<<"standard">>, <<RowId/binary, "_manage_option">>, <<"Manage Space">>, {manage_space, SpaceId}, <<"icomoon-cog">>},
        {<<"space_set_privileges">>, <<RowId/binary, "_set_privileges">>, <<"Set privileges">>, {set_privileges, SpaceId}, <<"icomoon-lock">>},
        {<<"standard">>, <<RowId/binary, "_leave_option">>, <<"Leave Space">>, {leave_space, RowId, SpaceDetails}, <<"icomoon-exit">>},
        {<<"space_remove">>, <<RowId/binary, "_remove_option">>, <<"Remove Space">>, {remove_space, RowId, SpaceDetails}, <<"icomoon-remove">>}
    ]),
    [
        #td{
            style = ?CONTENT_COLUMN_STYLE,
            body = #table{
                style = ?TABLE_STYLE,
                body = lists:map(fun({Description, Main}) ->
                    #tr{
                        cells = [
                            #td{
                                style = ?DESCRIPTION_STYLE,
                                body = #label{
                                    style = <<"margin: 0 auto; cursor: auto;">>,
                                    class = <<"label label-large label-inverse">>,
                                    body = Description
                                }
                            },
                            #td{
                                style = ?MAIN_STYLE,
                                body = #span{
                                    style = ?DETAIL_STYLE,
                                    body = Main
                                }
                            }
                        ]
                    }
                end, [
                    {<<"Name">>, [gui_str:html_encode(SpaceName), default_label(RowId)]},
                    {<<"Space ID">>, SpaceId},
                    {<<"Settings">>, SettingsIcons}
                ])
            }
        },
        #td{
            style = ?NAVIGATION_COLUMN_STYLE,
            body = opn_gui_utils:collapse_button({message, {collapse_space_row, RowId, Privileges, SpaceDetails}})
        }
    ].


%% default_label/1
%% ====================================================================
%% @doc Renders label that marks Space as a default user's Space.
-spec default_label(RowId :: binary()) -> Result when
    Result :: #label{}.
%% ====================================================================
default_label(RowId) ->
    #label{
        id = <<RowId/binary, "_label">>,
        style = <<"margin: 0 auto; cursor: auto; display: none;">>,
        class = <<"label label-large label-success pull-right">>,
        body = <<"Default">>
    }.


%% add_space_row/3
%% ====================================================================
%% @doc Adds collapsed Space settings row to Spaces settings table.
-spec add_space_row(RowId :: binary(), Privileges :: [binary()], SpaceDetails :: #space_details{}) -> Result when
    Result :: ok.
%% ====================================================================
add_space_row(RowId, Privileges, SpaceDetails) ->
    Row = #tr{
        id = RowId,
        cells = space_row_collapsed(RowId, Privileges, SpaceDetails)
    },
    gui_jq:insert_bottom(<<"spaces_table">>, Row).


%% ====================================================================
%% Events handling
%% ====================================================================

%% comet_loop/1
%% ====================================================================
%% @doc Handles spaces management actions.
-spec comet_loop(State :: #?STATE{}) -> Result when
    Result :: {error, Reason :: term()}.
%% ====================================================================
comet_loop({error, Reason}) ->
    {error, Reason};

comet_loop(#?STATE{counter = Counter, default_row_id = DefaultRowId, spaces_details = SpacesDetails, gruid = GRUID, access_token = AccessToken} = State) ->
    NewCometLoopState =
        try
            receive
                {create_space, Name} ->
                    NewState = try
                                   {ok, SpaceId} = gr_users:create_space({user, AccessToken}, [{<<"name">>, Name}]),
                                   {ok, SpaceDetails} = gr_spaces:get_details({user, AccessToken}, SpaceId),
                                   {ok, Privileges} = gr_spaces:get_effective_user_privileges({user, AccessToken}, SpaceId, GRUID),
<<<<<<< HEAD
                                   opn_gui_utils:message(<<"ok_message">>, <<"Created Space ID: <b>", SpaceId/binary, "</b>">>),
=======
                                   opn_gui_utils:message(success, <<"Created Space ID: <b>", SpaceId/binary, "</b>">>),
>>>>>>> 5277b41c
                                   gr_adapter:synchronize_user_spaces({GRUID, AccessToken}),
                                   RowId = <<"space_", (integer_to_binary(Counter + 1))/binary>>,
                                   add_space_row(RowId, Privileges, SpaceDetails),
                                   State#?STATE{counter = Counter + 1, spaces_details = [{RowId, Privileges, SpaceDetails} | SpacesDetails]}
                               catch
                                   _:Other ->
                                       ?error("Cannot create Space ~p: ~p", [Name, Other]),
                                       opn_gui_utils:message(error, <<"Cannot create Space: <b>", (gui_str:html_encode(Name))/binary, "</b>.<br>Please try again later.">>),
                                       State
                               end,
                    gui_jq:prop(<<"create_space_button">>, <<"disabled">>, <<"">>),
                    NewState;

                {join_space, Token} ->
                    NewState = try
                                   {ok, SpaceId} = gr_users:join_space({user, AccessToken}, [{<<"token">>, Token}]),
                                   {ok, SpaceDetails} = gr_spaces:get_details({user, AccessToken}, SpaceId),
                                   {ok, Privileges} = gr_spaces:get_effective_user_privileges({user, AccessToken}, SpaceId, GRUID),
<<<<<<< HEAD
                                   opn_gui_utils:message(<<"ok_message">>, <<"Joined Space ID: <b>", SpaceId/binary, "</b>">>),
=======
                                   opn_gui_utils:message(success, <<"Joined Space ID: <b>", SpaceId/binary, "</b>">>),
>>>>>>> 5277b41c
                                   gr_adapter:synchronize_user_spaces({GRUID, AccessToken}),
                                   RowId = <<"space_", (integer_to_binary(Counter + 1))/binary>>,
                                   add_space_row(RowId, Privileges, SpaceDetails),
                                   State#?STATE{counter = Counter + 1, spaces_details = [{RowId, Privileges, SpaceDetails} | SpacesDetails]}
                               catch
                                   _:Other ->
                                       ?error("Cannot join Space using token ~p: ~p", [Token, Other]),
                                       opn_gui_utils:message(error, <<"Cannot join Space using token: <b>", (gui_str:html_encode(Token))/binary, "</b>.<br>Please try again later.">>),
                                       State
                               end,
                    gui_jq:prop(<<"join_space_button">>, <<"disabled">>, <<"">>),
                    NewState;

                {set_default_space, RowId, #space_details{id = SpaceId}} ->
                    case gr_users:set_default_space({user, AccessToken}, [{<<"spaceId">>, SpaceId}]) of
                        ok ->
                            gr_adapter:synchronize_user_spaces({GRUID, AccessToken}),
                            gui_jq:hide(<<DefaultRowId/binary, "_label">>),
                            gui_jq:show(<<DefaultRowId/binary, "_default_option">>),
                            State#?STATE{default_row_id = RowId};
                        Other ->
                            ?error("Cannot set Space with ID ~p as a default Space: ~p", [SpaceId, Other]),
                            opn_gui_utils:message(error, <<"Cannot set Space with ID: <b>", SpaceId/binary, "</b> as a default Space.<br>Please try again later.">>),
                            State
                    end;

                {leave_space, RowId, SpaceId} ->
                    case gr_users:leave_space({user, AccessToken}, SpaceId) of
                        ok ->
                            opn_gui_utils:message(success, <<"Space with ID: <b>", SpaceId/binary, "</b> left successfully.">>),
                            gr_adapter:synchronize_user_spaces({GRUID, AccessToken}),
                            gui_jq:remove(RowId),
                            State#?STATE{spaces_details = lists:keydelete(RowId, 1, SpacesDetails)};
                        Other ->
                            ?error("Cannot leave Space with ID ~p: ~p", [SpaceId, Other]),
                            opn_gui_utils:message(error, <<"Cannot leave Space with ID: <b>", SpaceId/binary, "</b>.<br>Please try again later.">>),
                            State
                    end;

                {remove_space, RowId, SpaceId} ->
                    case gr_spaces:remove({user, AccessToken}, SpaceId) of
                        ok ->
                            opn_gui_utils:message(success, <<"Space with ID: <b>", SpaceId/binary, "</b> removed successfully.">>),
                            gr_adapter:synchronize_user_spaces({GRUID, AccessToken}),
                            gui_jq:remove(RowId),
                            State#?STATE{spaces_details = lists:keydelete(RowId, 1, SpacesDetails)};
                        Other ->
                            ?error("Cannot remove Space with ID ~p: ~p", [SpaceId, Other]),
                            opn_gui_utils:message(error, <<"Cannot remove Space with ID: <b>", SpaceId/binary, "</b>.<br>Please try again later.">>),
                            State
                    end;

                render_spaces_table ->
                    gui_jq:update(<<"spaces_table">>, spaces_table_collapsed(SpacesDetails)),
                    State;

                Event ->
                    case Event of
                        collapse_spaces_table ->
                            gui_jq:update(<<"spaces_table">>, spaces_table_collapsed(SpacesDetails));
                        expand_spaces_table ->
                            gui_jq:update(<<"spaces_table">>, spaces_table_expanded(SpacesDetails));
                        {collapse_space_row, RowId, Privileges, SpaceDetails} ->
                            gui_jq:update(RowId, space_row_collapsed(RowId, Privileges, SpaceDetails));
                        {expand_space_row, RowId, Privileges, SpaceDetails} ->
                            gui_jq:update(RowId, space_row_expanded(RowId, Privileges, SpaceDetails));
                        _ ->
                            ok
                    end,
                    State
            end
        catch Type:Reason ->
            ?error_stacktrace("Comet process exception: ~p:~p", [Type, Reason]),
            opn_gui_utils:message(error, <<"There has been an error in comet process. Please refresh the page.">>),
            {error, Reason}
        end,
    gui_jq:show(<<(NewCometLoopState#?STATE.default_row_id)/binary, "_label">>),
    gui_jq:hide(<<(NewCometLoopState#?STATE.default_row_id)/binary, "_default_option">>),
    gui_jq:wire(<<"$('#main_spinner').delay(300).hide(0);">>, false),
    gui_comet:flush(),
    ?MODULE:comet_loop(NewCometLoopState).


%% event/1
%% ====================================================================
%% @doc Handles page events.
-spec event(Event :: term()) -> no_return().
%% ====================================================================
event(init) ->
    try
        GRUID = utils:ensure_binary(opn_gui_utils:get_global_user_id()),
        AccessToken = opn_gui_utils:get_access_token(),
        {ok, SpaceIds} = gr_adapter:synchronize_user_spaces({GRUID, AccessToken}),
        {ok, DefaultSpaceId} = gr_users:get_default_space({user, AccessToken}),
        {SpacesDetails, DefaultRowId, Counter} = lists:foldl(fun(SpaceId, {Rows, DefaultId, It}) ->
            {ok, SpaceDetails} = gr_spaces:get_details({user, AccessToken}, SpaceId),
            {ok, Privileges} = gr_spaces:get_effective_user_privileges({user, AccessToken}, SpaceId, GRUID),
            RowId = <<"space_", (integer_to_binary(It + 1))/binary>>,
            NewDefaultId = case SpaceId of
                               DefaultSpaceId -> RowId;
                               _ -> DefaultId
                           end,
            {
                [{RowId, Privileges, SpaceDetails} | Rows],
                NewDefaultId,
                It + 1
            }
        end, {[], <<"">>, 0}, SpaceIds),

        gui_jq:wire(#api{name = "create_space", tag = "create_space"}, false),
        gui_jq:wire(#api{name = "join_space", tag = "join_space"}, false),
        gui_jq:wire(#api{name = "leave_space", tag = "leave_space"}, false),
        gui_jq:wire(#api{name = "remove_space", tag = "remove_space"}, false),
        gui_jq:bind_key_to_click_on_class(<<"13">>, <<"confirm">>),

        {ok, Pid} = gui_comet:spawn(fun() ->
            comet_loop(#?STATE{counter = Counter, default_row_id = DefaultRowId, spaces_details = SpacesDetails, gruid = GRUID, access_token = AccessToken})
        end),
        Pid ! render_spaces_table,
        put(?COMET_PID, Pid)
    catch
        _:Reason ->
            ?error("Cannot initialize page ~p: ~p", [?MODULE, Reason]),
            gui_jq:hide(<<"main_spinner">>),
            opn_gui_utils:message(error, <<"Cannot fetch Spaces.<br>Please try again later.">>)
    end;

event(create_space) ->
    Message = <<"<div style=\"margin: 0 auto; width: 80%;\">",
    "<p id=\"create_space_alert\" style=\"width: 100%; color: red; font-size: medium; text-align: center; display: none;\"></p>",
    "<input id=\"create_space_name\" type=\"text\" style=\"width: 100%;\" placeholder=\"Name\">",
    "</div>">>,
    Script = <<"var alert = $(\"#create_space_alert\");",
    "var name = $.trim($(\"#create_space_name\").val());",
    "if(name.length == 0) { alert.html(\"Please provide Space name.\"); alert.fadeIn(300); return false; }",
    "else { create_space([name]); return true; }">>,
    gui_jq:dialog_popup(<<"Create Space">>, Message, Script, <<"btn-inverse">>),
    gui_jq:wire(<<"box.on('shown',function(){ $(\"#create_space_name\").focus(); });">>);

event(join_space) ->
    Message = <<"<div style=\"margin: 0 auto; width: 80%;\">",
    "<p id=\"join_space_alert\" style=\"width: 100%; color: red; font-size: medium; text-align: center; display: none;\"></p>",
    "<input id=\"join_space_token\" type=\"text\" style=\"width: 100%;\" placeholder=\"Token\">",
    "</div>">>,
    Script = <<"var alert = $(\"#join_space_alert\");",
    "var token = $.trim($(\"#join_space_token\").val());",
    "if(token.length == 0) { alert.html(\"Please provide Space token.\"); alert.fadeIn(300); return false; }",
    "else { join_space([token]); return true; }">>,
    gui_jq:dialog_popup(<<"Join Space">>, Message, Script, <<"btn-inverse">>),
    gui_jq:wire(<<"box.on('shown',function(){ $(\"#join_space_token\").focus(); });">>);

event({manage_space, SpaceId}) ->
    gui_jq:redirect(<<"space?id=", SpaceId/binary>>);

event({set_privileges, SpaceId}) ->
    gui_jq:redirect(<<"privileges/space?id=", SpaceId/binary>>);

event({leave_space, RowId, #space_details{id = SpaceId, name = SpaceName}}) ->
    Message = <<"Are you sure you want to leave Space:<br><b>", (gui_str:html_encode(SpaceName))/binary, " (", SpaceId/binary, ") </b>?">>,
    Script = <<"leave_space(['", RowId/binary, "','", SpaceId/binary, "']);">>,
    gui_jq:dialog_popup(<<"Leave Space">>, Message, Script, <<"btn-inverse">>);

event({remove_space, RowId, #space_details{id = SpaceId, name = SpaceName}}) ->
    Message = <<"Are you sure you want to remove Space:<br><b>", (gui_str:html_encode(SpaceName))/binary, " (", SpaceId/binary, ") </b>?">>,
    Script = <<"remove_space(['", RowId/binary, "','", SpaceId/binary, "']);">>,
    gui_jq:dialog_popup(<<"Remove Space">>, Message, Script, <<"btn-inverse">>);

event({message, Message}) ->
    get(?COMET_PID) ! Message,
    gui_jq:show(<<"main_spinner">>);

event({close_message, MessageId}) ->
    gui_jq:hide(MessageId);

event(terminate) ->
    ok.


%% api_event/3
%% ====================================================================
%% @doc Handles page events.
-spec api_event(Name :: string(), Args :: string(), Req :: string()) -> no_return().
%% ====================================================================
api_event("create_space", Args, _) ->
    [Name] = mochijson2:decode(Args),
    get(?COMET_PID) ! {create_space, Name},
    gui_jq:prop(<<"create_space_button">>, <<"disabled">>, <<"disabled">>),
    gui_jq:show(<<"main_spinner">>);

api_event("join_space", Args, _) ->
    [Token] = mochijson2:decode(Args),
    get(?COMET_PID) ! {join_space, Token},
    gui_jq:prop(<<"join_space_button">>, <<"disabled">>, <<"disabled">>),
    gui_jq:show(<<"main_spinner">>);

api_event(Function, Args, _) ->
    [RowId, ObjectId] = mochijson2:decode(Args),
    get(?COMET_PID) ! {list_to_existing_atom(Function), RowId, ObjectId},
    gui_jq:show(<<"main_spinner">>).<|MERGE_RESOLUTION|>--- conflicted
+++ resolved
@@ -336,11 +336,7 @@
                                    {ok, SpaceId} = gr_users:create_space({user, AccessToken}, [{<<"name">>, Name}]),
                                    {ok, SpaceDetails} = gr_spaces:get_details({user, AccessToken}, SpaceId),
                                    {ok, Privileges} = gr_spaces:get_effective_user_privileges({user, AccessToken}, SpaceId, GRUID),
-<<<<<<< HEAD
-                                   opn_gui_utils:message(<<"ok_message">>, <<"Created Space ID: <b>", SpaceId/binary, "</b>">>),
-=======
                                    opn_gui_utils:message(success, <<"Created Space ID: <b>", SpaceId/binary, "</b>">>),
->>>>>>> 5277b41c
                                    gr_adapter:synchronize_user_spaces({GRUID, AccessToken}),
                                    RowId = <<"space_", (integer_to_binary(Counter + 1))/binary>>,
                                    add_space_row(RowId, Privileges, SpaceDetails),
@@ -359,11 +355,7 @@
                                    {ok, SpaceId} = gr_users:join_space({user, AccessToken}, [{<<"token">>, Token}]),
                                    {ok, SpaceDetails} = gr_spaces:get_details({user, AccessToken}, SpaceId),
                                    {ok, Privileges} = gr_spaces:get_effective_user_privileges({user, AccessToken}, SpaceId, GRUID),
-<<<<<<< HEAD
-                                   opn_gui_utils:message(<<"ok_message">>, <<"Joined Space ID: <b>", SpaceId/binary, "</b>">>),
-=======
                                    opn_gui_utils:message(success, <<"Joined Space ID: <b>", SpaceId/binary, "</b>">>),
->>>>>>> 5277b41c
                                    gr_adapter:synchronize_user_spaces({GRUID, AccessToken}),
                                    RowId = <<"space_", (integer_to_binary(Counter + 1))/binary>>,
                                    add_space_row(RowId, Privileges, SpaceDetails),
