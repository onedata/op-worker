--- conflicted
+++ resolved
@@ -61,39 +61,22 @@
   Modules :: [module()] | dynamic.
 %% ====================================================================
 init([NodeType]) when NodeType =:= worker ->
-<<<<<<< HEAD
-    {ok, { {one_for_one, 5, 10}, [
-      ?Sup_Child(rrderlang, rrderlang, permanent, []),
-      ?Sup_Child(request_dispatcher, request_dispatcher, permanent, []),
-      ?Sup_Child(node_manager, node_manager, permanent, [NodeType])
-    ]}};
-=======
   {ok, {{one_for_one, 5, 10}, [
     ?Sup_Child(rrderlang, rrderlang, permanent, []),
     ?Sup_Child(request_dispatcher, request_dispatcher, permanent, []),
     ?Sup_Child(node_manager, node_manager, permanent, [NodeType])
   ]}};
->>>>>>> fde3a40c
 
 init([NodeType]) when NodeType =:= ccm_test ->
   handle_test_init(NodeType);
 
 init([NodeType]) when NodeType =:= ccm ->
-<<<<<<< HEAD
-    {ok, { {one_for_one, 5, 10}, [
-      ?Sup_Child(rrderlang, rrderlang, permanent, []),
-      ?Sup_Child(request_dispatcher, request_dispatcher, permanent, []),
-      ?Sup_Child(cluster_manager, cluster_manager, permanent, []),
-      ?Sup_Child(node_manager, node_manager, permanent, [NodeType])
-    ]}}.
-=======
   {ok, {{one_for_one, 5, 10}, [
     ?Sup_Child(rrderlang, rrderlang, permanent, []),
     ?Sup_Child(request_dispatcher, request_dispatcher, permanent, []),
     ?Sup_Child(cluster_manager, cluster_manager, permanent, []),
     ?Sup_Child(node_manager, node_manager, permanent, [NodeType])
   ]}}.
->>>>>>> fde3a40c
 
 %% handle_test_init/1
 %% ====================================================================
@@ -114,11 +97,7 @@
 %% ====================================================================
 -ifdef(TEST).
 handle_test_init(NodeType) ->
-<<<<<<< HEAD
-  {ok, { {one_for_one, 5, 10}, [
-=======
   {ok, {{one_for_one, 5, 10}, [
->>>>>>> fde3a40c
     ?Sup_Child(rrderlang, rrderlang, permanent, []),
     ?Sup_Child(request_dispatcher, request_dispatcher, permanent, []),
     ?Sup_Child(cluster_manager, cluster_manager, permanent, [test]),
