{sys, [
    {lib_dirs, ["../deps"]},
    {erts, [{mod_cond, derived}, {app_file, strip}]},
    {app_file, strip},
    {rel, "op_worker", "1.0.0", % version will be overwritten during rebar release generation
        [
            kernel,
            stdlib,
            xmerl,
            sasl,
            public_key,
            lager,
            crypto,
            inets,
            clproto,
            mnesia,
            % All ctool deps will be included in the release package,
            % so there is no need to list them here.
            ctool,
            % n2o is a ctool dep, but it is not listed in ctool.app.src,
            % which requires this line to include it in the package (but not start it)
            {n2o, load},
<<<<<<< HEAD
            mnesia,
            cluster_worker,
=======
>>>>>>> 185a7eeb
            op_worker
        ]},
    {rel, "start_clean", "",
        [
            kernel,
            stdlib
        ]},
    {boot_rel, "op_worker"},
    {profile, embedded},
    {incl_cond, derived},
    {mod_cond, derived},
    {excl_archive_filters, [".*"]}, %% Do not archive built libs
    {excl_sys_filters, ["^bin/.*", "^erts.*/bin/(dialyzer|typer)",
        "^erts.*/(doc|info|include|lib|man|src)"]},
    {excl_app_filters, ["\.gitignore"]},
    {app, op_worker, [{mod_cond, app}, {incl_cond, include}, {lib_dir, ".."}]},
    {app, hipe, [{incl_cond, exclude}]},
    {app, compiler, [{mod_cond, all}]},
    {app, riakc, [{mod_cond, all}]},
    {app, riak_pb, [{mod_cond, all}]}
]}.

{target_dir, "op_worker"}.

{overlay_vars, "vars.config"}.

{overlay, [
    %% Copy base files for starting and interacting w/ node
    {copy, "../deps/node_package/priv/base/erl", "{{erts_vsn}}/bin/erl"},
    {copy, "../deps/node_package/priv/base/nodetool", "{{erts_vsn}}/bin/nodetool"},
    {template, "../deps/node_package/priv/base/runner", "bin/op_worker"},
    {template, "../deps/node_package/priv/base/env.sh", "lib/env.sh"},

    %% Copy config files
    {mkdir, "etc"},
    {template, "files/app.config", "etc/app.config"},
    {template, "files/vm.args", "etc/vm.args"},
    {copy, "../cacerts", "./etc/"},
    {copy, "../certs", "./etc/"},

    %% Copy additional data files
    {mkdir, "data"},
    {copy, "../LICENSE.txt", "./data/"}
]}.<|MERGE_RESOLUTION|>--- conflicted
+++ resolved
@@ -20,11 +20,7 @@
             % n2o is a ctool dep, but it is not listed in ctool.app.src,
             % which requires this line to include it in the package (but not start it)
             {n2o, load},
-<<<<<<< HEAD
-            mnesia,
             cluster_worker,
-=======
->>>>>>> 185a7eeb
             op_worker
         ]},
     {rel, "start_clean", "",
