--- conflicted
+++ resolved
@@ -51,17 +51,10 @@
 
 {overlay, [
     %% Copy base files for starting and interacting with node
-<<<<<<< HEAD
-    {copy, "../../deps/node_package/priv/base/erl", "{{erts_vsn}}/bin/erl"},
-    {copy, "../../deps/node_package/priv/base/nodetool", "{{erts_vsn}}/bin/nodetool"},
-    {template, "../../deps/node_package/priv/base/runner", "bin/op_worker"},
-    {template, "../../deps/node_package/priv/base/env.sh", "lib/env.sh"},
-=======
     {copy, "../deps/node_package/priv/base/erl", "{{erts_vsn}}/bin/erl"},
     {copy, "../deps/node_package/priv/base/nodetool", "{{erts_vsn}}/bin/nodetool"},
     {template, "../deps/node_package/priv/base/runner", "bin/op_worker"},
     {template, "../deps/node_package/priv/base/env.sh", "lib/env.sh"},
->>>>>>> 9d96096e
 
     %% Copy config files
     {mkdir, "etc"},
