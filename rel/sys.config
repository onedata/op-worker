--- conflicted
+++ resolved
@@ -106,10 +106,7 @@
         %% Number of dns tcp acceptors
         {dns_tcp_acceptor_pool_size, 20},
         %% Time (in sec) after which dns closes idle connection
-<<<<<<< HEAD
-        {dns_tcp_timeout_seconds, 20}
-=======
-        {dns_tcp_timeout, 20},
+        {dns_tcp_timeout_seconds, 20},
 
         %% ===================================================================
         %% SEQUENCER_MANAGER
@@ -122,6 +119,5 @@
         %% acknowledgement messages
         {sequencer_stream_seconds_ack_window, 30}
 
->>>>>>> 3a49d540
     ]}
 ].