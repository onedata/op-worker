--- conflicted
+++ resolved
@@ -77,13 +77,6 @@
 %% Replace env in sys.config file
 %% @end
 %%--------------------------------------------------------------------
-<<<<<<< HEAD
--spec replace_env(string(), atom(), atom(), term()) -> ok | no_return().
-replace_env(SysConfigPath, _ApplicationName, EnvName, EnvValue) ->
-    [] = os:cmd(?SED_COMMAND ++ "\"s#{" ++ atom_to_list(EnvName) ++ ",.*#{" ++ atom_to_list(EnvName) ++ ", " ++
-        term_to_string(EnvValue) ++ "},#g\" \"" ++ SysConfigPath ++ "\""),
-    ok.
-=======
 -spec replace_env(string(), string() | atom(), atom(), term()) -> ok | no_return().
 replace_env(SysConfigPath, ApplicationName, EnvName, EnvValue) when is_list(ApplicationName) ->
     replace_env(SysConfigPath, list_to_atom(ApplicationName), EnvName, EnvValue);
@@ -105,7 +98,6 @@
     {ok, [SysConfig]} = file:consult(SysConfigPath),
     UpdatedSysConfig = [{ApplicationName, ApplicationEnvs} | proplists:delete(ApplicationName, SysConfig)],
     ok = file:write_file(SysConfigPath, term_to_string(UpdatedSysConfig) ++ ".").
->>>>>>> af9c2517
 
 %%--------------------------------------------------------------------
 %% @doc
