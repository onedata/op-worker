[
    % TODO this is needed to deploy oneprovider on distributed env on dockers
    % Range of ports that will be used by erlang nodes to communicate
    {kernel, [
        {inet_dist_listen_min, 9100},
        {inet_dist_listen_max, 9139}
    ]},

    %% SASL config
    {sasl, [{sasl_error_logger, false}]},

    %% logger configuration
    {lager, [
        {colored, true},
        {handlers, [
            %% show info level or higher level logs at console
            {lager_console_backend, [info, {lager_default_formatter, [color, "[", sev, " ", time, " ", pid, "] ", message, "\e[0m\r\n"]}]},
            %% rotate error log when it reaches 50 MB; keep 10 rotated logs
            {lager_file_backend, [
                {file, "{{platform_log_dir}}/error.log"},
                {level, error},
                {size, 52428800},
                {count, 10},
                {formatter, lager_default_formatter},
                {formatter_config, ["[", sev, " ", date, " ", time, " ", pid, "] ", message, "\n"]}
            ]},
            %% rotate info log when it reaches 50 MB; keep 10 rotated logs
            {lager_file_backend, [
                {file, "{{platform_log_dir}}/info.log"},
                {level, info},
                {size, 52428800},
                {count, 10},
                {formatter, lager_default_formatter},
                {formatter_config, ["[", sev, " ", date, " ", time, " ", pid, "] ", message, "\n"]}
            ]},
            %% rotate debug log when it reaches 50 MB; keep 10 rotated logs
            {lager_file_backend, [
                {file, "{{platform_log_dir}}/debug.log"},
                {level, debug},
                {size, 52428800},
                {count, 10},
                {formatter, lager_default_formatter},
                {formatter_config, ["[", sev, " ", date, " ", time, " ", pid, "] ", message, "\n"]}
            ]}
        ]},
        % Limit for the number of messages per second allowed from error_logger
        {error_logger_hwm, 200},
        % When lager should change mode to synchronous (log queue is longer than async_threshold)
        {async_threshold, 500},
        % When lager should return from synchronous mode to asynchronous (log queue is shorter than (async_threshold - async_threshold_window)
        {async_threshold_window, 50}
    ]},

    %% mnesia config
    {mnesia, [
        {dump_log_write_threshold, 50000}
    ]},

    %% cluster_worker config
    {cluster_worker, [

        %% ===================================================================
        %% PLUGINS
        %% ===================================================================

        % names of modules implementing given plugins
        {datastore_config_plugin, datastore_config_plugin},
        {node_manager_plugin, node_manager_plugin},
        {dns_worker_plugin, dns_worker_plugin},
        {identity_repository, oz_identity_repository},
        {identity_cache, db_identity_cache},

        %% ===================================================================
        %% DNS
        %% ===================================================================

        %% DNS port
        {dns_port, 53},
        %% How long dns response of type A remains valid (in sec)
        {dns_a_response_ttl, 60},
        %% How long dns response of type NS remains valid (in sec)
        {dns_ns_response_ttl, 600},
        %% Maximum supported UDP size, that will be advertised by the server (via EDNS). If a client advertises a bigger
        %% value, it will be assumed to be as high as this.
        {edns_max_udp_size, 1280},
        %% Number of dns tcp acceptors
        {dns_tcp_acceptor_pool_size, 20},
        %% Time (in sec) after which dns closes idle connection
        {dns_tcp_timeout_seconds, 20},

        {couchbase_pool_size, [
            {<<"sync">>, [
                {read, 50},
                {write, 100}
            ]},
            {'_', [
                {read, 50},
                {write, 50}
            ]}
        ]},

        {datastore_cache_size, [
            {memory, 200000},
            {disc, 500000}
        ]},

        {throttling_delay_db_queue_size, 40000},
        {throttling_db_queue_limit, 150000}
    ]},

    %% op_worker config
    {op_worker, [
        %% ===================================================================
        %% GENERAL
        %% ===================================================================

        %% List of possible cluster manager nodes - configured automatically by configurator.erl lib, used in GEN_DEV script
        {cm_nodes, ['cm@127.0.0.1']},
        %% List of all DBMS nodes - configured automatically by configurator.erl lib, used in GEN_DEV script
        {db_nodes, ['127.0.0.1:49161']},
        %% Domain of the provider. If provider node names are not in the domain,
        %% the application won't start.
        {provider_domain, "localhost.local"},
        %% Path to private key used by web listeners
        {web_ssl_key_file, "{{platform_etc_dir}}/certs/web_key.pem"},
        %% Path to certificate used by web listeners
        {web_ssl_cert_file, "{{platform_etc_dir}}/certs/web_cert.pem"},
        %% Path to private key used by client listener
        {protocol_handler_ssl_key_file, "{{platform_etc_dir}}/certs/protocol_key.pem"},
        %% Path to certificate used by client listener
        {protocol_handler_ssl_cert_file, "{{platform_etc_dir}}/certs/protocol_cert.pem"},
        %% Path to dir containing CA certificates
        {cacerts_dir, "{{platform_etc_dir}}/cacerts"},
        %% List of ports used by application and required to be free during installation process.
        {application_ports, [53, 80, 443, 5555, 8443]},
        %% Prefix to directory containing NIF libs
        {nif_prefix, "priv"},
        {dbsync_flush_queue_interval, 3000},
        %% Size of permission cache (when documents count in cache is greater
        %% than this param, cache is invalidated)
        {permission_cache_size, 20000},

        %% ===================================================================
        %% DISPATCHER
        %% ===================================================================

        %% Number of threads used by dispatcher
        {protocol_handler_pool_size, 100},
        %% Number of port used by dispatcher
        {protocol_handler_port, 5555},
        %% Number of port used by provider-to-provider endpoint
        {provider_protocol_handler_port, 5556},

        %% ===================================================================
        %% GUI
        %% ===================================================================

        %% Port on which gui is available
        {gui_https_port, 443},
        %% Number of accepting processes in gui listener
        {gui_number_of_acceptors, 100},
        %% Number of accepting processes on port 80 (redirecting to https)
        {gui_number_of_http_acceptors, 20},
        %% Maximum number of HTTP requests without closing the connection (HTTP/1.1 only)
        {gui_max_keepalive, 30},
        %% Socket timeout in sec
        {gui_socket_timeout_seconds, 60},
        %% GUI cookie TTL in sec
        {gui_session_ttl_seconds, 3600},
        %% Buffer size used to send files to a web client, in bytes.
        {gui_download_buffer, 4194304}, % 4MB
        %% Directory where op-worker tries to find static files of a custom GUI.
        %% If the directory is not empty, it will serve the static files
        %% from it. If not, it will fall back to default, embedded GUI.
        {gui_custom_static_root, "/var/www/html/op_worker"},
        %% Directory where static files of default, embedded GUI are kept.
        %% Used when gui_custom_static_root is non-existent or empty.
        {gui_default_static_root, "{{platform_data_dir}}/gui_static"},
        %% List of HTTP headers that will be send with every response.
        {gui_response_headers, [
            {<<"X-Frame-Options">>, <<"SAMEORIGIN">>}
%%            {<<"Strict-Transport-Security">>, <<"max-age=31536000; includeSubDomains">>}
        ]},
        %% How many files will be displayed in gui data browser at once.
        %% If there are more files in the directory, they will be downloaded
        %% on demand when the user scrolls down near the bottom of the list.
        {gui_file_children_chunk_size, 50},


        %% ===================================================================
        %% FILE UPLOAD
        %% ===================================================================

        %% How many bytes will be read from socket at once during upload.
        {upload_read_size, 100000},
        %% Timeout for reading upload_read_size bytes from socket.
        {upload_read_timeout, 300000},
        %% How many bytes will be written to filesystem at once during upload.
        %% Such chunk will be accumulated using
        %% multiple reads of upload_read_size.
        {upload_write_size, 1000000},


        %% ===================================================================
        %% REST
        %% ===================================================================

        %% Port on which REST API is available
        {rest_port, 8443},
        %% Number of accepting processes in REST listener
        {rest_number_of_acceptors, 100},
        %% Socket timeout in sec
        {rest_socket_timeout_seconds, 60},

        %% List of protocols which will be available on http_worker_rest_port.
        {protocol_plugins, [rest_protocol_plugin, cdmi_protocol_plugin]},

        %% ===================================================================
        %% CDMI
        %% ===================================================================

        %% Size of download buffer. Currently set to 8MB.
        {download_buffer_size, 8388608},
        %% Maximum amount of directory children that can be requested in one request
        {max_children_per_request, 1000},

        %% ===================================================================
        %% SEQUENCER_MANAGER
        %% ===================================================================

        %% Maximal amount of messages that can be forwarded by sequencer
        %% stream between successive emissions of acknowledgement messages.
        {sequencer_stream_msg_ack_threshold, 100},
        %% Amount of seconds that have to elapse before sending next request
        %% when waiting for missing messages.
        {sequencer_stream_msg_req_short_timeout_seconds, 1},
        %% Amount of seconds that have to elapse before sending next request
        %% when not waiting for missing messages.
        {sequencer_stream_msg_req_long_timeout_seconds, 10},
        %% Amount of seconds that have to elapse before next attempt to send
        %% message by sequencer out stream.
        {sequencer_stream_msg_send_retry_delay_seconds, 5},

        %% ===================================================================
        %% SESSION_WATCHER
        %% ===================================================================

        %% Maximal period of FUSE session inactivity before removal
        {fuse_session_ttl_seconds, 300},
        %% Maximal period of REST session inactivity before removal
        {rest_session_ttl_seconds, 3600},
        %% Maximal period of Provider's session inactivity before removal
        {provider_session_ttl_seconds, 3600},
        %% NOTE! GUI session TTL is managed by 'gui_session_ttl_seconds' env
        %% defined in GUI section.

        %% ===================================================================
        %% OZ INTERFACING
        %% ===================================================================

        %% Indicates if OZ cert should be verified against system's CA bundle.
        %% If this is set to true and CA bundle cannot be found, provider
        %% application won't start at all.
        {verify_oz_cert, true},
        %% OZ hostname
        {oz_domain, "onedata.org"},
        %% OZ login page (relative to domain)
        {oz_login_page, "/#/home/login"},
        %% OZ logout page (relative to domain)
        {oz_logout_page, "/#/home/logout"},
        %% OZ manage providers page (relative to domain)
        {oz_providers_page, "/#/onezone"},
        %% Path to .pem file containing the original CSR to be signed by OZ
        {oz_provider_csr_file, "{{platform_etc_dir}}/certs/ozp_csr.pem"},
        %% Path to .pem file containing the private key to the grpcert
        {oz_provider_key_file, "{{platform_etc_dir}}/certs/ozp_key.pem"},
        %% Path to .pem file containing the certificate signed by OZ CA, used for authorizing requests to it
        {oz_provider_cert_file, "{{platform_etc_dir}}/certs/ozp_cert.pem"},
        %% OZ REST API port
        {oz_rest_port, 8443},
        %% OZ REST API prefix
        {oz_rest_api_prefix, "/api/v3/onezone"},

        %% ===================================================================
        %% IDENTITY
        %% ===================================================================

        {identity_key_file, "{{platform_data_dir}}/identity_key.pem"},
        {identity_cert_file, "{{platform_data_dir}}/identity_cert.pem"},

        %% ===================================================================
        %% SUBSCRIPTIONS
        %% ===================================================================

        %% OZ WSS port
        {oz_wss_port, 7443},
        {subscriptions_history_lenght_limit, 50},
        {subscription_renew_seconds, 60},

        %% ===================================================================
        %% FSLOGIC
        %% ===================================================================

        %% Events configuration
        {file_read_event_time_threshold_milliseconds, 1000},
        {file_written_event_time_threshold_milliseconds, 1000},

        %% Default values
        {default_dir_mode, 8#775},
        {default_file_mode, 8#664},

        %% Default number of listed children in lfm:get_children_count
        {ls_chunk_size, 5000},

        %% Default size of file content chunk copied at once in rename_req
        {rename_file_chunk_size, 8388608}, %% 8MB

        %% Number of bytes that can be accepted by provider over quota limit before all write requests become ignored
        {soft_quota_limit_size, 1073741824}, %% 1GB

        %% ===================================================================
        %% RTRANSFER
        %% ===================================================================
        %% Tells if rtransfer should be started on fslogic_worker init
        {start_rtransfer_on_init, true},

        %% ===================================================================
        %% HELPERS
        %% ===================================================================

        %% Default timeout for the storage helper asynchronous operation
        {helpers_async_operation_timeout_milliseconds, 30000},
        %% Max latency for the proxy helper operations
        {proxy_helper_latency_milliseconds, 5000},
        %% Number of parallel POSIX helper threads.
        {posix_helper_threads_number, 8},
        %% Number of parallel Ceph helper threads.
        {ceph_helper_threads_number, 8},
        %% Number of parallel S3 helper threads.
        {s3_helper_threads_number, 8},
        %% Number of parallel Swift helper threads.
        {swift_helper_threads_number, 8},
        %% Defines whether buffer storage helpers read/write operations.
        {buffer_helpers, false},
        %% Number of parallel buffer scheduler threads.
        {buffer_scheduler_threads_number, 1},
        %% Minimum size in bytes of in-memory cache for input data blocks.
        {read_buffer_min_size, 1048576}, % 1MB
        %% Maximum size in bytes of in-memory cache for input data blocks.
        {read_buffer_max_size, 52428800}, % 50MB
        %% Read ahead period in seconds of in-memory cache for input data blocks.
        {read_buffer_prefetch_duration, 1}, % 1s
        %% Minimum size in bytes of in-memory cache for output data blocks.
        {write_buffer_min_size, 1048576}, % 1MB
        %% Maximum size in bytes of in-memory cache for output data blocks.
        {write_buffer_max_size, 52428800}, % 50MB
        %% Idle period in seconds before flush of in-memory cache for output data blocks.
        {write_buffer_flush_delay, 1}, % 1s


        %% ===================================================================
        %% LUMA
        %% ===================================================================

        %% LUMA mode, one of enabled, disabled, enforced
        {luma_mode, enabled},
        %% LUMA scheme, one of http, https
        {luma_scheme, http},
        %% Hostname on which LUMA server works
        {luma_hostname, '127.0.0.1'},
        %% Port of LUMA server
        {luma_port, 5000},
        %% LUMA API Key, must be identical with API Key in external LUMA service
        {luma_api_key, <<"example_api_key">>},
        %% User/Group storage ID mapping boundaries
        {luma_posix_uid_range, {100000, 2000000}},
        {luma_posix_gid_range, {100000, 2000000}},

        %% ===================================================================
        %% PREFETCHING
        %% ===================================================================

        %% Sync requests which are smaller will be extended to 4MB
        {minimal_sync_request, 4194304},
        %% Synchronization of byte 0, 50MB, 100MB etc. will trigger prefetching
        {trigger_byte, 52428800},
        %% Amount of data to prefetch at once
        {prefetch_size, 104857600},

        %% ===================================================================
        %% MONITORING
        %% ===================================================================

        %% Size of worker pool for rrdtool
        {rrdtool_pool_size, 10},
        %% Maximum size of worker pool overflow for rrdtool
        {rrdtool_pool_max_overflow, 10},

        %% ===================================================================
        %% SPACE SYNC WORKER
        %% ===================================================================
        %% Interval between successive check strategies, in seconds
        {check_strategies_interval, 10},
        % Number of workers that will handle storage_sync dir jobs
        {storage_sync_dir_workers_num, 40},
        % Number of workers that will handle storage_sync file jobs
        {storage_sync_file_workers_num, 40},
<<<<<<< HEAD
        % Number of workers that will handle storage_update jobs
=======
>>>>>>> ca206719
        % Number of workers that will handle jobs other than import and update
        {generic_strategy_workers_num, 40},
        % Size of batch of files listed during syncing storage
        {dir_batch_size, 100}
    ]}
].<|MERGE_RESOLUTION|>--- conflicted
+++ resolved
@@ -405,10 +405,6 @@
         {storage_sync_dir_workers_num, 40},
         % Number of workers that will handle storage_sync file jobs
         {storage_sync_file_workers_num, 40},
-<<<<<<< HEAD
-        % Number of workers that will handle storage_update jobs
-=======
->>>>>>> ca206719
         % Number of workers that will handle jobs other than import and update
         {generic_strategy_workers_num, 40},
         % Size of batch of files listed during syncing storage
