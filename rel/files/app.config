[
    % TODO this is needed to deploy oneprovider on distributed env on dockers
    % Range of ports that will be used by erlang nodes to communicate
    {kernel,[
        {inet_dist_listen_min, 9100},
        {inet_dist_listen_max, 9139}
    ]},

    %% SASL config
    {sasl, [{sasl_error_logger, false}]},

    %% logger configuration
    {lager, [
        {handlers, [
            %% show info level or higher level logs at console
            {lager_console_backend, info},
            %% rotate error log once a month (first day of month, 1 a.m) or when it reaches 1 GB; keep 1000 rotated logs
            {lager_file_backend, [{file, "{{platform_log_dir}}/error.log"}, {level, error}, {size, 1048576000}, {date, "$M1D1"}, {count, 1000}]},
            %% rotate info log once a week (friday at 11 p.m) or when it reaches 100 MB; keep 100 rotated logs
            {lager_file_backend, [{file, "{{platform_log_dir}}/info.log"}, {level, info}, {size, 104857600}, {date, "$W5D23"}, {count, 100}]},
            %% rotate info log once a day (at midnight) or when it reaches 10 MB; keep 10 rotated logs
            {lager_file_backend, [{file, "{{platform_log_dir}}/debug.log"}, {level, debug}, {size, 10485760}, {date, "$D0"}, {count, 10}]}
            %% {central_logging_backend, debug} todo uncomment when logging worker appears
        ]},
        {error_logger_hwm, 200},
        % When lager should change mode to synchronous (log queue is longer than async_threshold)
        {async_threshold, 500},
        % When lager should return from mode to synchronous (log queue is shorter than (async_threshold - async_threshold_window)
        {async_threshold_window, 50}
    ]},

    %% op_worker config
    {op_worker, [
        %% ===================================================================
        %% GENERAL
        %% ===================================================================

        %% Domain of the provider. If provider node names are not in the domain,
        %% the application won't start.
        {provider_domain, "localhost.local"},
        %% List of possible ccm nodes - configured automatically by configurator.erl lib, used in GEN_DEV script
        {ccm_nodes, ['ccm@127.0.0.1']},
        %% List of all DBMS nodes - configured automatically by configurator.erl lib, used in GEN_DEV script
        {db_nodes, ['127.0.0.1:49161']},
        %% List of absolute paths to storages used by workers.
        {storage_paths, []},
        %% How long (in ms) should worker wait between heartbeats (when connected to ccm)
        {heartbeat_interval, 500},
        %% How long (in ms) should worker wait between next connection try (when not registered in ccm)
        {ccm_connection_retry_period, 1000},
        %% Memory size which stores information about worker load
        {worker_load_memory_size, 1000},
        %% Path to certificate used by ranch_ssl in gui handler
        {web_ssl_cert_path, "{{platform_etc_dir}}/certs/onedataServerWeb.pem"},
        %% Path to certificate used by ranch_ssl in fuse clients handler
        {protocol_handler_ssl_cert_path, "{{platform_etc_dir}}/certs/onedataServerFuse.pem"},
        %% Prefix to directory containing NIF libs
        {nif_prefix, "priv"},
        %% Ports used by application, that need to be free before oneprovider node can start
        {ports_in_use, [http_worker_https_port, http_worker_redirect_port, dns_port, protocol_handler_port, http_worker_rest_port]},
        %% Memory usage level above which caches will be cleared
        {mem_to_clear_cache, 80},
        %% The memory will be cleared once a period defined in this variable, even when usage level is acceptable
        {clear_cache_max_period_ms, 86400}, % 1 day
        %% How often node manager checks if caches cleaning is needed
        {check_mem_interval_minutes, 5},
        %% List of beam directories to be covered, cover is not started if list is empty
        {covered_dirs, []},
        %% List of modules to be excluded during cover analysis
        {covered_excluded_modules, []},
        %% Minimal delay in cache dumping to disk (changes done before this time causes cancelation of dump)
        {cache_to_disk_delay_ms, 5000},
        %% Maximal delay in cache dumping to disk
        {cache_to_disk_force_delay_ms, 30000},

        %% ===================================================================
        %% DISPATCHER
        %% ===================================================================

        %% Number of threads used by dispatcher
        {protocol_handler_pool_size, 100},
        %% Number of port used by dispatcher
        {protocol_handler_port, 5555},
        %% Bind address of protocol handler ('all' = 0.0.0.0, 'loopback' = 127.0.0.1)
        {protocol_handler_bind_addr, loopback},
        %% path to dir containing CA and CRL certs used by GSI handler
        {ca_dir, "{{platform_etc_dir}}/cacerts"},
        %% path to dir containing server certs used by GSI handler
        {certs_dir, "{{platform_etc_dir}}/certs"},
        %% the interval in minutes between CRL updates done by GSI handler
        {crl_update_interval_minutes, 60},

        %% ===================================================================
        %% HTTP_WORKER
        %% ===================================================================

        %% Port on which http_worker is available
        {http_worker_https_port, 443},
        %% Port on which standard HTTP will be opened to redirect requests to HTTPS
        {http_worker_redirect_port, 80},
        %% Port on which REST API is available
        {http_worker_rest_port, 8443},
        %% Directory in release where static gui files are stored
        {http_worker_static_files_root, "{{platform_data_dir}}/gui_static"},
        %% Number of accepting processes in http_worker listener
        {http_worker_number_of_acceptors, 100},
        %% Number of accepting processes on port 80 (redirecting to https)
        {http_worker_number_of_http_acceptors, 50},
        %% Maximum number of HTTP requests without closing the connection (HTTP/1.1 only)
        {http_worker_max_keepalive, 30},
        %% Socket timeout in sek
        {http_worker_socket_timeout_seconds, 60},

        %% Time in ms after healthcheck is considered failed
        {nagios_healthcheck_timeout, 5000},
        %% Answers from nagios will be cached for maximum of this time (in ms) and served from cache.
        %% The reason is that a healthcheck can generate a considerable traffic.
        {nagios_caching_time, 500},
        %% Time in ms that must have passed since last update of dispatcher
        %% or DNS to assume they are out of sync.
        {dns_disp_out_of_sync_threshold, 10000},

        %% ===================================================================
        %% DNS
        %% ===================================================================

        %% DNS port
        {dns_port, 53},
        %% How long dns response of type A remains valid (in sec)
        {dns_a_response_ttl, 60},
        %% How long dns response of type NS remains valid (in sec)
        {dns_ns_response_ttl, 600},
        %% Maximum supported UDP size, that will be advertised by the server (via EDNS). If a client advertises a bigger
        %% value, it will be assumed to be as high as this.
        {edns_max_udp_size, 1280},
        %% Number of dns tcp acceptors
        {dns_tcp_acceptor_pool_size, 20},
        %% Time (in sec) after which dns closes idle connection
        {dns_tcp_timeout_seconds, 20},

        %% ===================================================================
        %% SEQUENCER_MANAGER
        %% ===================================================================

        %% Maximal amount of messages that can be forwarded by sequencer
        %% stream between successive emissions of acknowledgement messages
        {sequencer_stream_messages_ack_window, 100},
        %% Maximal delay in seconds between successive emissions of
        %% acknowledgement messages
        {sequencer_stream_seconds_ack_window, 30},

        %% ===================================================================
        %% GLOBAL REGISTRY INTERFACING
        %% ===================================================================

        %% Global Registry hostname.
        {global_registry_domain, "onedata.org"},
        %% Path to .pem file containing the orginal CSR to be signed by GR.
        {global_registry_provider_csr_path, "{{platform_etc_dir}}/certs/grpcsr.pem"},
        %% Path to .pem file containing the private key to the grpcert.
        {global_registry_provider_key_path, "{{platform_etc_dir}}/certs/grpkey.pem"},
        %% Path to .pem file containing the certificate signed by Global Registry CA, used for authorizing requests to it.
        {global_registry_provider_cert_path, "{{platform_etc_dir}}/certs/grpcert.pem"},
        %% Path to .pem file containing the Global Registry CA certificate.
        {global_registry_ca_cert_path, "{{platform_etc_dir}}/cacerts/grpCA.pem"},
        %% Global Registry REST API port.
        {global_registry_rest_port, 8443},
<<<<<<< HEAD
=======


        %% ===================================================================
        %% FSLOGIC
        %% ===================================================================

        %% User/Group storage ID mapping boundaries
        {lowest_generated_storage_uid, 100000},
        {highest_generated_storage_uid, 2000000}
>>>>>>> 2ff2044c

        %% ===================================================================
        %% DATASTORE
        %% ===================================================================

        %% Persistence driver to use in datastore.
        %% Supported values: couchbase_datastore_driver, riak_datastore_driver
        {persistence_driver_module, 'couchbase_datastore_driver'}
    ]}
].
<|MERGE_RESOLUTION|>--- conflicted
+++ resolved
@@ -165,8 +165,6 @@
         {global_registry_ca_cert_path, "{{platform_etc_dir}}/cacerts/grpCA.pem"},
         %% Global Registry REST API port.
         {global_registry_rest_port, 8443},
-<<<<<<< HEAD
-=======
 
 
         %% ===================================================================
@@ -175,8 +173,7 @@
 
         %% User/Group storage ID mapping boundaries
         {lowest_generated_storage_uid, 100000},
-        {highest_generated_storage_uid, 2000000}
->>>>>>> 2ff2044c
+        {highest_generated_storage_uid, 2000000},
 
         %% ===================================================================
         %% DATASTORE
