[
    % TODO this is needed to deploy oneprovider on distributed env on dockers
    % Range of ports that will be used by erlang nodes to communicate
    {kernel, [
        {inet_dist_listen_min, 9100},
        {inet_dist_listen_max, 9139}
    ]},

    %% SASL config
    {sasl, [{sasl_error_logger, false}]},

    %% logger configuration
    {lager, [
        {colored, true},
        {handlers, [
            %% show info level or higher level logs at console
            {lager_console_backend, [
                {level, info}, {formatter, lager_default_formatter},
                {formatter_config, [color, "[", sev, " ", time, " ", pid, "] ", message, "\e[0m\r\n"]}
            ]},
            %% rotate error log when it reaches 50 MB; keep 10 rotated logs
            {lager_file_backend, [
                {file, "{{platform_log_dir}}/error.log"},
                {level, error},
                {size, 52428800},
                {count, 10},
                {formatter, lager_default_formatter},
                {formatter_config, ["[", sev, " ", date, " ", time, " ", pid, "] ", message, "\n"]}
            ]},
            %% rotate info log when it reaches 50 MB; keep 10 rotated logs
            {lager_file_backend, [
                {file, "{{platform_log_dir}}/info.log"},
                {level, info},
                {size, 52428800},
                {count, 10},
                {formatter, lager_default_formatter},
                {formatter_config, ["[", sev, " ", date, " ", time, " ", pid, "] ", message, "\n"]}
            ]},
            %% rotate debug log when it reaches 50 MB; keep 10 rotated logs
            {lager_file_backend, [
                {file, "{{platform_log_dir}}/debug.log"},
                {level, debug},
                {size, 52428800},
                {count, 10},
                {formatter, lager_default_formatter},
                {formatter_config, ["[", sev, " ", date, " ", time, " ", pid, "] ", message, "\n"]}
            ]}
        ]},
        % Limit for the number of messages per second allowed from error_logger
        {error_logger_hwm, 200},
        % When lager should change mode to synchronous (log queue is longer than async_threshold)
        {async_threshold, 500},
        % When lager should return from synchronous mode to asynchronous (log queue is shorter than (async_threshold - async_threshold_window)
        {async_threshold_window, 50}
    ]},

    %% mnesia config
    {mnesia, [
        {dump_log_write_threshold, 50000}
    ]},

    %% cluster_worker config
    {cluster_worker, [

        % Exometer settings
        {exometer_lager_reporter, false},
        {exometer_data_points_number, 100},

        %% External IP of this node - used by DNS and for inter-provider communication
        %% can be set to a tuple or string, for example:
        %% {external_ip, {10,0,0,1}}, or:
        %% {external_ip, "10.0.0.1"},
        {external_ip, undefined},

        %% ===================================================================
        %% Garbage collection
        %% ===================================================================

        % Should couchbase pool force garbage collection (options: on, off)
        {couchbase_pool_gc, off},
        % Should tp force garbage collection (options: on, off)
        {tp_gc, off},

        %% ===================================================================
        %% PLUGINS
        %% ===================================================================

        % names of modules implementing given plugins
        {datastore_config_plugin, datastore_config_plugin},
        {node_manager_plugin, node_manager_plugin},

        % Number of tp subtrees
        % (tree of tp_servers is divided into several subtrees)
        {tp_subtrees_number, 20},
        % Enable handling of link and doc calls in single tp proc
        {aggregate_tp, true},
        % Size of tp key space (0 - unlimited)
        {tp_space_size, 2000},

        {datastore_cache_size, [
            {memory, 50000},
            {disc, 50000}
        ]},

        {couchbase_durability_interval, 500},
        {couchbase_pool_size, [
            {'_', [
                {read, 5},
                {write, 20},
                {changes, 3}
            ]}
        ]},
        {couchbase_pool_batch_size, 1000},
        {couchbase_pool_max_batch_size, 2000},
        {couchbase_pool_min_batch_size, 250},

        % Throttlers configuration
        % % Each parameter has 3 config values:
        % - expected - expected value of parameter
        %       (no throttling for lower values),
        % - limit - requests are blocked when limit is reached,
        % - strength (higher strength results in higher delay when
        %       expected value is exceeded).
        % There are 6 parameters:
        % - tp_proc - max number of tp processes in tp subtree,
        % - db_queue_max - max number of documents in db queue,
        % - flush_queue - number of documents in couchbase disk write queue,
        % - db_queue_sum - sum of numbers of documents in all db queue +
        %       number of documents in couchbase disk write queue +
        %       number of documents waiting to be flushed in tp processes,
        % - tp_size - number of documents waiting to be flushed in tp processes,
        % - memory - memory usage in percent.
        {throttling_config, [
            {import, [
                {base_time_ms, 40960},
                {strength, 50},
                {db_queue_max_expected, 4000},
                {tp_size_sum_expected, 30000}
            ]},
            {default, [
                {base_time_ms, 40960},
                {strength, 20},
                {tp_param_strength, 1},
                {db_max_param_strength, 1},
                {flush_queue_param_strength, 1},
                {db_sum_param_strength, 0},
                {tp_size_sum_param_strength, 1},
                {mem_param_strength, 0},
                {tp_proc_expected, 20000},
                {tp_proc_limit, 40000},
                {db_queue_max_expected, 8000},
                {db_queue_max_limit, 20000},
                {db_flush_queue_expected, 200000},
                {db_flush_queue_limit, 500000},
                {db_queue_sum_expected, 40000},
                {db_queue_sum_limit, 100000},
                {tp_size_sum_expected, 500000},
                {tp_size_sum_limit, 1000000},
                {memory_expected, 90},
                {memory_limit, 95}
            ]}
        ]},

        %% Number of tp processes to reduce tp process idle time
        {throttling_reduce_idle_time_memory_proc_number, 2000},
        {throttling_min_idle_time_memory_proc_number, 10000},

        %% ===================================================================
        %% Logs
        %% ===================================================================

        {monitoring_log_file, "{{platform_log_dir}}/node_manager_monitoring.log"},
        {throttling_log_file, "{{platform_log_dir}}/throttling_monitoring.log"},
        
        {monitoring_log_file_max_size, 52428800}, % 50 MB
        {throttling_log_file_max_size, 52428800},  % 50 MB

        %% ===================================================================
        %% Graphite config
        %% ===================================================================

        {counter_name_prefixes, [comp, op_worker]},

        %% Should graphite reporter be active and namespaces used
        {integrate_with_graphite, false},
        %% address of graphite db
        {graphite_host, "172.17.0.2"},
        %% graphite port
        {graphite_port, 2003},
        %% api key for graphite
        {graphite_api_key, <<"example_key">>},
        %% graphite metrics prefix
        {graphite_prefix, <<"onedata">>},
        %% graphite connection timeout
        {graphite_connect_timeout, 5000},

        %% ===================================================================
        %% ls config
        %% ===================================================================

        %% Should cache fold link token be cached by cache writer
        %% Warning: other possibility is use cache_list_dir_token flag - do not use both
        {cache_fold_token, true},
        %% Time of fold link token caching by cache writer
        {fold_cache_timeout, 30000}
    ]},

    %% op_worker config
    {op_worker, [
        %% ===================================================================
        %% Garbage collection
        %% ===================================================================

        % Should dbsync_in_stream force garbage collection (options: on, off)
        {dbsync_in_stream_gc, off},
        % Should dbsync_in_stream_worker force garbage collection (options: on, off)
        {dbsync_in_stream_worker_gc, off},
        % Should dbsync_out_stream force garbage collection (options: on, off)
        {dbsync_out_stream_gc, off},
        % Should replica_synchronizer force garbage collection
        % (options: on_flush_location, on_flush_stats, on_flush_blocks, off)
        {synchronizer_gc, on_flush_location},
        % Should transfer_onf_stats_aggregator force garbage collection
        % (options: on, off)
        {transfer_onf_stats_aggregator_gc, off},

        %% ===================================================================
        %% PORTS
        %% ===================================================================

        %% Port on which HTTPS server is started
        {https_server_port, 443},
        %% Port on which HTTP server is started
        {http_server_port, 80},
        %% OZ REST API port
        {oz_rest_port, 443},
        %% Port number in Onezone where Graph Sync server is hosted
        {graph_sync_port, 443},


        %% ===================================================================
        %% GENERAL
        %% ===================================================================

        %% List of possible cluster manager nodes - configured automatically by configurator.erl lib, used in GEN_DEV script
        {cm_nodes, ['cm@127.0.0.1']},
        %% List of all DBMS nodes - configured automatically by configurator.erl lib, used in GEN_DEV script
        {db_nodes, ['127.0.0.1:49161']},

        % Build version in form:
        % <number of commits since last tag>-g<last commit hash abbrev>
        % e.g. 19-g0d0fd5b
        {build_version, "{{{build_version}}}"},

<<<<<<< HEAD
        % Compatible versions of services with which it is possible to connect
        {compatible_oz_versions, [
            % @TODO NOTE during the next release: OP-worker will not be
            % backwards compatible with older Onezones
            "19.02.0-beta1"
        ]},
        {compatible_op_versions, [
            % @TODO verify if older versions are compatible
            "19.02.0-beta1"
        ]},
        {compatible_oc_versions, [
            % @TODO verify if older versions are compatible
            "18.02.0-rc12",
            "18.02.0-rc13",
            "18.02.1",
            "19.02.0-beta1"
        ]},
=======
        % Compatible versions of services with whom it is possible to connect
        {compatible_oz_versions, ["18.02.0-beta1", "18.02.0-beta2",
            "18.02.0-beta3", "18.02.0-beta4", "18.02.0-beta5", "18.02.0-beta6",
            "18.02.0-rc1", "18.02.0-rc2", "18.02.0-rc3", "18.02.0-rc4",
            "18.02.0-rc5", "18.02.0-rc6", "18.02.0-rc7", "18.02.0-rc8",
            "18.02.0-rc9", "18.02.0-rc10", "18.02.0-rc11", "18.02.0-rc12", 
            "18.02.0-rc13", "18.02.1", "18.02.2"]},
        {compatible_op_versions, ["18.02.0-rc6", "18.02.0-rc7", "18.02.0-rc8",
            "18.02.0-rc9", "18.02.0-rc10", "18.02.0-rc11", "18.02.0-rc12",
            "18.02.0-rc13", "18.02.1", "18.02.2"]},
        {compatible_oc_versions, ["18.02.0-rc10", "18.02.0-rc11", "18.02.0-rc12",
            "18.02.0-rc13", "18.02.1", "18.02.2"]},
>>>>>>> 2d996f02


        %% ===================================================================
        %% Server certificates
        %% ===================================================================

        %% NOTE: below envs are overwritten by onepanel during deployment. You
        %% should always use onepanel to manage web certs, unless you really
        %% know what you are doing.
        %% Path to private key used by web server
        {web_key_file, "{{platform_etc_dir}}/certs/web_key.pem"},
        %% Path to certificate used by web server
        {web_cert_file, "{{platform_etc_dir}}/certs/web_cert.pem"},
        %% Path to certificate chain file used by web server
        {web_cert_chain_file, "{{platform_etc_dir}}/certs/web_chain.pem"},


        %% Path to directory with trusted CA certificates
        {cacerts_dir, "{{platform_etc_dir}}/cacerts"},

        %% Set level of security for inter-provider connections. Possible values:
        %%      true - provider's web certificate is checked against known CA's and
        %%          its domain is verified (cert must be issued for that domain).
        %%      only_verify_peercert - provider's web certificate is checked against
        %%          known CA's, but its domain is ignored - useful when providers do
        %%          not have assigned domains and use IP addresses, but less safe.
        %%      false - no security checks are performed, which creates a risk
        %%          of provider impersonation - use with care!
        {interprovider_connections_security, true},

        %% Path where provider root macaroon will be stored
        %% When changing this variable, onepanel's op_worker_root_macaroon_path
        %% MUST be changed accordingly!
        {root_macaroon_path, "{{platform_etc_dir}}/provider_root_macaroon.txt"},

        %% ===================================================================
        %% Provider protocol
        %% ===================================================================

        %% Number of acceptors for protocol listener
        {protocol_handler_pool_size, 100},
        %% How long resolved provider nodes are cached
        {provider_nodes_cache_ttl, 600000},  % 10 minutes

        %% ===================================================================
        %% HTTP & HTTPS servers config
        %% ===================================================================

        %% Number of accepting processes in the listeners
        {http_acceptors, 10},
        {https_acceptors, 100},
        %% Request timeout in milliseconds, meaning how long the server should
        %% wait for an incoming request since the last activity until it closes
        %% the connection.
        {http_request_timeout, 30000},
        {https_request_timeout, 30000},
        %% Maximum number of HTTP requests without closing the connection
        %% (HTTP/1.1 only)
        {https_max_keepalive, 30},

        %% ===================================================================
        %% GUI config
        %% ===================================================================

        %% Path to packaged GUI static files that will be uploaded to Onezone.
        {gui_package_path, "{{platform_data_dir}}/gui_static.tar.gz"},

        % Session TTL (in seconds) - equal to Onezone's gui macaroon TTL
        {gui_session_ttl_seconds, 600},
        %% Buffer size used to send files to a web client, in bytes.
        {gui_download_buffer, 4194304}, % 4MB
        %% How many files will be displayed in gui data browser at once.
        %% If there are more files in the directory, they will be downloaded
        %% on demand when the user scrolls down near the bottom of the list.
        {gui_file_children_chunk_size, 50},
        %% Maximum number of async processes that may be spawned to process
        %% a batch websocket request.
        {gui_max_async_processes_per_batch, 10},
        % This option sets default time interval between sending ping frames
        % by websocket server (op_gui_ws_handler).
        {gui_websocket_keepalive, 30000},

        %% Time of inactivity (no bytes sent), in seconds, before removing
        %% connection between providers on space transfers map.
        {gui_transfer_inactivity_treshold, 20},
        %% Time (in ms) for which space transfers minute stats are cached.
        {gui_transfer_min_stat_expiration, 5000},
        %% Time (in ms) for which space transfers hour stats are cached.
        {gui_transfer_hour_stat_expiration, 10000},
        %% Time (in ms) for which space transfers day stats are cached.
        {gui_transfer_day_stat_expiration, 60000},
        %% Time (in ms) for which space transfers month stats are cached.
        {gui_transfer_month_stat_expiration, 300000},
        
        %% ===================================================================
        %% FILE UPLOAD
        %% ===================================================================

        %% Maximum timeout after which body read from request is passed to
        %% upload handler process. Note that the body is returned immediately
        %% if its size reaches the buffer size (upload_write_size).
        {upload_read_period, 5000},
        %% Timeout for reading upload_read_size bytes from socket.
        {upload_read_timeout, 300000},
        %% How many bytes will be written to filesystem at once during upload.
        %% Such chunk will be accumulated using
        %% multiple reads of upload_read_size.
        {upload_write_size, 1000000},


        %% ===================================================================
        %% REST
        %% ===================================================================

        %% List of protocols which will be available on http_worker_rest_port.
        {protocol_plugins, [rest_protocol_plugin, cdmi_protocol_plugin]},

        %% ===================================================================
        %% CDMI
        %% ===================================================================

        %% Size of download buffer. Currently set to 8MB.
        {download_buffer_size, 8388608},
        %% Maximum amount of directory children that can be requested in one request
        {max_children_per_request, 1000},

        %% ===================================================================
        %% SEQUENCER_MANAGER
        %% ===================================================================

        %% Maximal amount of messages that can be forwarded by sequencer
        %% stream between successive emissions of acknowledgement messages.
        {sequencer_stream_msg_ack_threshold, 100},
        %% Amount of seconds that have to elapse before sending next request
        %% when waiting for missing messages.
        {sequencer_stream_msg_req_short_timeout_seconds, 1},
        %% Amount of seconds that have to elapse before sending next request
        %% when not waiting for missing messages.
        {sequencer_stream_msg_req_long_timeout_seconds, 10},

        %% ===================================================================
        %% INCOMING SESSION_WATCHER
        %% ===================================================================

        %% Maximal period of FUSE session inactivity before removal
        {fuse_session_ttl_seconds, 300},
        %% Maximal period of REST session inactivity before removal
        {rest_session_ttl_seconds, 3600},
        %% Maximal period of Provider's session inactivity before removal
        {provider_session_ttl_seconds, 3600},
        %% NOTE! GUI session TTL is managed by 'gui_session_ttl_seconds' env
        %% defined in GUI section.

        %% ===================================================================
        %% OZ INTERFACING
        %% ===================================================================

        %% OZ hostname
        {oz_domain, "onedata.org"},
        %% OZ login page (relative to domain)
        {oz_login_page, "/#/home/login"},
        %% OZ logout page (relative to domain)
        {oz_logout_page, "/logout"},
        %% OZ manage providers page (relative to domain)
        {oz_providers_page, "/#/onedata/providers/not-selected"},
        %% OZ REST API prefix
        {oz_rest_api_prefix, "/api/v3/onezone"},
        %% Tokens used by provider will be confined to this TTL for security
        {provider_macaroon_ttl_sec, 900},
        %% Authorization nonces generated by provider
        %% will have this TTL for security
        {provider_authorization_nonce_ttl_sec, 30},

        %% REST route needed for Let's Encrypt challenge responses
        {letsencrypt_challenge_api_prefix, "/.well-known/acme-challenge"},
        %% Static content root needed for Let's Encrypt challenge responses
        {letsencrypt_challenge_static_root, "/tmp/op_worker/http/.well-known/acme-challenge/"},

        %% ===================================================================
        %% FSLOGIC
        %% ===================================================================

        %% Events configuration
        {file_read_event_time_threshold_milliseconds, 1000},
        {file_written_event_time_threshold_milliseconds, 1000},

        %% Default values
        {default_dir_mode, 8#775},
        {default_file_mode, 8#664},

        %% Default number of listed children in lfm:get_children_count
        {ls_chunk_size, 5000},

        %% Default size of file content chunk copied at once in rename_req
        {rename_file_chunk_size, 8388608}, %% 8MB

        %% Max number of processes that are used to handle read_dir_plus request
        {max_read_dir_plus_procs, 200},
        %% Delay in blocks flush by replica synchronizer
        {blocks_flush_delay, 10000},
        % Min size of replicated block to be published
        {public_block_size_treshold, 12582912}, % 12 MB
        % Min size (in percent of file's size) of replicated block to be published
        {public_block_percent_treshold, 10},
        % Type of store of local blocks
        % Possible values: doc, links, none
        {local_blocks_store, doc},
        % Local blocks flush
        % Possible values: on_terminate, always
        {local_blocks_flush, on_terminate},
        % Max size of document that stores local blocks
        {blocks_doc_max_size, 50000},

        %% ===================================================================
        %% EVENTS
        %% ===================================================================

        %% Max retries to send event to stream
        {event_manager_retries, 1},
        %% Should log errors during sending events to stream
        {log_event_manager_errors, false},

        %% ===================================================================
        %% CONNECTION
        %% ===================================================================

        %% Sockets mode used when creating sockets. Possible values are active_once
        %% and active_always. They behave exactly as described in official documentation
        {default_socket_mode, active_always},
        %% Flag telling whether to verify msg correctness (e.g. types) or not
        %% before encoding
        {verify_msg_before_encoding, false},
        %% Flag telling whether to log whole messages or only relevant info
        {log_whole_messages_on_errors, false},

        %% ===================================================================
        %% RTRANSFER
        %% ===================================================================
        %% Tells if rtransfer should be started on fslogic_worker init
        {start_rtransfer_on_init, true},
        %% Possible values - sync, async, off
        {force_rtransfer_gc, async},
        %% How many simultaneous operations can be performed per gateway_connection
        {gateway_connection_load_factor, 1},
        %% Default rtransfer_block_size
        %% Warning: gateway_connection_load_factor * rtransfer_block_size
        %% should be less than half of +hmax option in vm.args.template,
        {rtransfer_block_size, 26214400}, % 25 MB
        %% How long (in ms) transferred file blocks are aggregated before
        %% updating location docs
        {rtransfer_blocks_aggregation_time, 1000},
        %% How long (in ms) transfer stats are aggregated before updating
        %% transfer document
        {rtransfer_stats_aggregation_time, 1000},
        %% How long (in ms) stats for on the fly transfers are aggregated
        %% before updating space_transfer_stats document
        {onf_transfer_stats_aggregation_time, 4500},
        % Min size of hole in transfer
        {rtransfer_min_hole_size, 2097152}, % 2MB
        % Events about not finished transfers (with id and on the fly)
        % flush by synchronizer
        % possible values: all, off, transfers_only
        {synchronizer_in_progress_events, transfers_only},
        % Events about finished transfers (with id) flush by synchronizer
        % possible values: all, off, {threshold, Bytes}
        {synchronizer_transfer_finished_events, all}, % 4MB
        % Events about finished transfers (on the fly) flush by synchronizer
        % possible values: all, off, {threshold, Bytes}
        {synchronizer_on_fly_finished_events, {threshold, 4194304}}, % 4MB

        %% ===================================================================
        %% HELPERS
        %% ===================================================================

        %% Default timeout for the storage helper asynchronous operation
        {helpers_async_operation_timeout_milliseconds, 300000},
        %% Max latency for the proxy helper operations
        {proxy_helper_latency_milliseconds, 5000},
        %% Number of parallel POSIX helper threads.
        {posix_helper_threads_number, 8},
        %% Number of parallel Ceph helper threads.
        {ceph_helper_threads_number, 8},
        %% Number of parallel CephRados helper threads.
        {cephrados_helper_threads_number, 8},
        %% Number of parallel S3 helper threads.
        {s3_helper_threads_number, 8},
        %% Number of parallel Swift helper threads.
        {swift_helper_threads_number, 8},
        %% Number of parallel GlusterFS helper threads.
        {glusterfs_helper_threads_number, 8},
        %% Number of parallel WebDAV helper threads.
        {webdav_helper_threads_number, 25},
        %% Number of parallel Null Device helper threads.
        {nulldevice_helper_threads_number, 8},
        %% Defines whether buffer storage helpers read/write operations.
        {buffer_helpers, false},
        %% Number of parallel buffer scheduler threads.
        {buffer_scheduler_threads_number, 1},
        %% Minimum size in bytes of in-memory cache for input data blocks.
        {read_buffer_min_size, 5242880}, % 5MB
        %% Maximum size in bytes of in-memory cache for input data blocks.
        {read_buffer_max_size, 10485760}, % 10MB
        %% Read ahead period in seconds of in-memory cache for input data blocks.
        {read_buffer_prefetch_duration, 1}, % 1s
        %% Minimum size in bytes of in-memory cache for output data blocks.
        {write_buffer_min_size, 20971520}, % 20MB
        %% Maximum size in bytes of in-memory cache for output data blocks.
        {write_buffer_max_size, 52428800}, % 50MB
        %% Idle period in seconds before flush of in-memory cache for output data blocks.
        {write_buffer_flush_delay, 5}, % 5s

        %% ===================================================================
        %% HELPERS PERFORMANCE MONITORING
        %% ===================================================================

        %% Performance monitoring enable flag.
        {helpers_performance_monitoring_enabled, false},
        %% Performance monitoring type, currently only 'graphite' is supported.
        {helpers_performance_monitoring_type, "graphite"},
        %% Performance monitoring level, either 'basic' or 'full'. Basic mode reports
        %% raw counter and timer values, while full reports precomputed averages, rates and
        %% throughputs.
        {helpers_performance_monitoring_level, "full"},
        %% Performance monitoring reporting period, in seconds.
        {helpers_performance_monitoring_period, 30},

        %% ===================================================================
        %% LUMA
        %% ===================================================================

        %% User/Group storage ID mapping boundaries
        {luma_posix_uid_range, {100000, 2000000}},
        {luma_posix_gid_range, {100000, 2000000}},

        %% ===================================================================
        %% PREFETCHING
        %% ===================================================================

        %% Sync requests which are smaller will be extended to 1024B
        {minimal_sync_request, 1024},
        %% Synchronization of byte 0, 50MB, 100MB etc. will trigger prefetching
        {trigger_byte, 52428800},
        %% Amount of data to prefetch at once
        {prefetch_size, 104857600},

        %% ===================================================================
        %% MONITORING
        %% ===================================================================

        %% Size of worker pool for rrdtool
        {rrdtool_pool_size, 10},
        %% Maximum size of worker pool overflow for rrdtool
        {rrdtool_pool_max_overflow, 10},

        %% ===================================================================
        %% SPACE SYNC WORKER
        %% ===================================================================
        %% Interval between successive check strategies, in seconds
        {check_strategies_interval, 10},
        % Number of workers that will handle storage_sync dir jobs
        {storage_sync_dir_workers_num, 10},
        % Number of workers that will handle storage_sync file jobs
        {storage_sync_file_workers_num, 10},
        % Number of workers that will handle jobs other than import and update
        {generic_strategy_workers_num, 40},
        % Size of batch of files listed during syncing storage
        {dir_batch_size, 100},
        % Number of time slots from which monitoring data is saved
        {storage_sync_histogram_length, 12},
        % storage_sync audit log file prefix, it will be appended with
        % space id followed by storage_sync_audit_log_file_extension
        {storage_sync_audit_log_file_prefix, "{{platform_log_dir}}/storage_sync_"},
        {storage_sync_audit_log_file_extension, ".log"},

        %% ===================================================================
        %% TRANSFER JOBS
        %% ===================================================================
        %% Number of workers that will be responsible for replicating files
        {replication_workers_num, 50},
        %% Number of workers that will be responsible for controlling transfers
        %% this value is an upper limit for number of simultaneous incoming
        %% transfers
        {replication_controllers_num, 10},
        %% Number of workers that will be responsible for traversing directories
        %% and scheduling replica evictions
        {replica_eviction_workers_num, 10},
        %% Number of workers that will be responsible for invalidating files
        {replica_deletion_workers_num, 50},
        %% Acceptable number of transfer retries per file
        {max_file_replication_retries_per_file, 5},
        %% Acceptable number of eviction retries per file
        {max_eviction_retries_per_file_replica, 5},
        %% Acceptable number of failed file transfers per whole transfer
        %% NOTE: file transfer is considered failed when
        %% max_file_replication_retries_per_file or
        %% max_eviction_retries_per_file_replica number is exceeded
        %% for given file
        {max_file_transfer_failures_per_transfer, 10},
        %% Limit of the number of transfers that are remembered in history per file.
        {transfers_history_limit_per_file, 100},
        %% Maximum number of currently handled deletion_tasks by
        %% replica_deletion_master
        {max_active_deletion_tasks, 2000},
        %% Batch size which will be used to iterate over index to schedule replication
        {replication_by_index_batch, 1000},
        %% Batch size which will be used to iterate over index to schedule
        %% replica eviction
        {replica_eviction_by_index_batch, 1000},

        %% ===================================================================
        %% GRAPH SYNC
        %% ===================================================================
        %% HTTP path where Graph Sync websocket client should connect
        {graph_sync_path, "/graph_sync/provider"},
        %% Maximum time to wait for response from OZ before returning timeout error.
        {graph_sync_request_timeout, 6000}, % 6 seconds
        %% How often Graph Sync channel is health-checked
        {graph_sync_healthcheck_interval, 4000},
        %% How often Graph Sync performs a keepalive request
        {graph_sync_keepalive_interval, 30000},
        %% Rate of reconnect attempt delay increase for Graph Sync channel.
        {graph_sync_reconnect_backoff_rate, 1.5},
        %% Maximum delay between reconnect attempts for Graph Sync channel.
        {graph_sync_reconnect_max_backoff, 300000}, % 5 minutes

        %% ===================================================================
        %% DBSYNC
        %% ===================================================================

        %% Min size of parallel batch used during changes apply
        {dbsync_changes_apply_min_group_size, 10},
        %% Batch size using during changes broadcasting
        {dbsync_changes_broadcast_batch_size, 100},
        %% Min batch size to spawn handler
        {dbsync_handler_spawn_size, 10},
        %% Max number of changes applied in parallel
        {dbsync_changes_apply_max_size, 500},

        %% ===================================================================
        %% WORKERS
        %% ===================================================================
        {disabled_workers, [monitoring_worker]},

        %% ===================================================================
        %% ls config
        %% ===================================================================

        %% Should cache token used during dir listing in dedicated process
        %% Warning: other possibility is use cache_fold_token flag - do not use both
        {cache_list_dir_token, false},
        %% Time of fold link token caching by cache writer
        {list_dir_token_cache_timeout, 30000},

        %% ===================================================================
        %% auto-cleaning config
        %% ===================================================================
        % flag that informs whether periodical auto-cleaning checks should be scheduled
        % in all spaces with enabled aut-cleaning mechanism
        {periodical_spaces_autocleaning_check_enabled, true},
        % interval between subsequent auto-cleaning checks
        {periodical_spaces_autocleaning_check_interval, 60000}, % 1 min
        {autocleaning_view_batch_size, 1000},
        % ratio which defines the threshold for scheduling next batch
        % of replica deletion tasks
        % the threshold is calculated by multiplying the ratio by max_active_deletion_tasks
        {autocleaning_controller_next_batch_ratio, 1.5},

        %% ===================================================================
        %% file-popularity config
        %% ===================================================================
        % default weight of last_open_hour parameter of file entry in the file-popularity view
        {default_last_open_hour_weight, 1.0},
        % default weight of avg_open_count_per_day_weight parameter of file entry in the file-popularity view
        {default_avg_open_count_per_day_weight, 20.0},
        % default limit for avg_open_count_per_day parameter for file-popularity function
        % files that have avg_open_count_per_day greater or equal to given limit will be treated equally
        {default_max_avg_open_count_per_day, 100}
    ]},

    {rtransfer_link, [
        {logdir, "{{platform_log_dir}}"},
        {verbosity, 0},
        {helper_workers, 100},
        {transfer, [
            %% Port on which rtransfer is available
            {server_port, 6665},
            %% Number of parallel rtransfer streams between providers
            {data_conns_per_link, 16},
            %% Max byte size of a single transferred block (bigger blocks will be split)
            {block_size, 12582912},
            %% Byte size of socket's receive buffer
            {recv_buffer_size, 8388608},
            %% Byte size of socket's send buffer
            {send_buffer_size, 8388608},
            {max_incoming_buffered_size, 20971520},
            {storage_buckets, 100},
            {throughput_probe_interval, 25},
            {send_congestion_flavor, "bbr"}
        ]},
        {shaper, [
            %% Initial size of byte window for transfers between two storages
            {cubic_initial_window, 104857600},
            %% The maximum shaper window increase per second
            {max_increase, 10485760},
            %% If every storage read/write delay is the last codel_period is bigger
            %% than the codel_target_delay, the storage is considered overloaded
            {codel_target_delay, 1000},
            {quantum_ms_size, 50}
        ]}
    ]}
].<|MERGE_RESOLUTION|>--- conflicted
+++ resolved
@@ -252,7 +252,6 @@
         % e.g. 19-g0d0fd5b
         {build_version, "{{{build_version}}}"},
 
-<<<<<<< HEAD
         % Compatible versions of services with which it is possible to connect
         {compatible_oz_versions, [
             % @TODO NOTE during the next release: OP-worker will not be
@@ -264,26 +263,9 @@
             "19.02.0-beta1"
         ]},
         {compatible_oc_versions, [
-            % @TODO verify if older versions are compatible
-            "18.02.0-rc12",
-            "18.02.0-rc13",
-            "18.02.1",
+            % @TODO verify if older versions are compatible,
             "19.02.0-beta1"
         ]},
-=======
-        % Compatible versions of services with whom it is possible to connect
-        {compatible_oz_versions, ["18.02.0-beta1", "18.02.0-beta2",
-            "18.02.0-beta3", "18.02.0-beta4", "18.02.0-beta5", "18.02.0-beta6",
-            "18.02.0-rc1", "18.02.0-rc2", "18.02.0-rc3", "18.02.0-rc4",
-            "18.02.0-rc5", "18.02.0-rc6", "18.02.0-rc7", "18.02.0-rc8",
-            "18.02.0-rc9", "18.02.0-rc10", "18.02.0-rc11", "18.02.0-rc12", 
-            "18.02.0-rc13", "18.02.1", "18.02.2"]},
-        {compatible_op_versions, ["18.02.0-rc6", "18.02.0-rc7", "18.02.0-rc8",
-            "18.02.0-rc9", "18.02.0-rc10", "18.02.0-rc11", "18.02.0-rc12",
-            "18.02.0-rc13", "18.02.1", "18.02.2"]},
-        {compatible_oc_versions, ["18.02.0-rc10", "18.02.0-rc11", "18.02.0-rc12",
-            "18.02.0-rc13", "18.02.1", "18.02.2"]},
->>>>>>> 2d996f02
 
 
         %% ===================================================================
@@ -377,7 +359,7 @@
         {gui_transfer_day_stat_expiration, 60000},
         %% Time (in ms) for which space transfers month stats are cached.
         {gui_transfer_month_stat_expiration, 300000},
-        
+
         %% ===================================================================
         %% FILE UPLOAD
         %% ===================================================================
