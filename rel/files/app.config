[
    % TODO this is needed to deploy oneprovider on distributed env on dockers
    % Range of ports that will be used by erlang nodes to communicate
    {kernel, [
        {inet_dist_listen_min, 9100},
        {inet_dist_listen_max, 9139}
    ]},

    %% SASL config
    {sasl, [{sasl_error_logger, false}]},

    %% logger configuration
    {lager, [
        {colored, true},
        {handlers, [
            %% show info level or higher level logs at console
            {lager_console_backend, [
                {level, info}, {formatter, lager_default_formatter},
                {formatter_config, [color, "[", sev, " ", time, " ", pid, "] ", message, "\e[0m\r\n"]}
            ]},
            %% rotate error log when it reaches 50 MB; keep 10 rotated logs
            {lager_file_backend, [
                {file, "{{platform_log_dir}}/error.log"},
                {level, error},
                {size, 52428800},
                {count, 10},
                {formatter, lager_default_formatter},
                {formatter_config, ["[", sev, " ", date, " ", time, " ", pid, "] ", message, "\n"]}
            ]},
            %% rotate info log when it reaches 50 MB; keep 10 rotated logs
            {lager_file_backend, [
                {file, "{{platform_log_dir}}/info.log"},
                {level, info},
                {size, 52428800},
                {count, 10},
                {formatter, lager_default_formatter},
                {formatter_config, ["[", sev, " ", date, " ", time, " ", pid, "] ", message, "\n"]}
            ]},
            %% rotate debug log when it reaches 50 MB; keep 10 rotated logs
            {lager_file_backend, [
                {file, "{{platform_log_dir}}/debug.log"},
                {level, debug},
                {size, 52428800},
                {count, 10},
                {formatter, lager_default_formatter},
                {formatter_config, ["[", sev, " ", date, " ", time, " ", pid, "] ", message, "\n"]}
            ]}
        ]},
        % Limit for the number of messages per second allowed from error_logger
        {error_logger_hwm, 200},
        % When lager should change mode to synchronous (log queue is longer than async_threshold)
        {async_threshold, 500},
        % When lager should return from synchronous mode to asynchronous (log queue is shorter than (async_threshold - async_threshold_window)
        {async_threshold_window, 50}
    ]},

    %% mnesia config
    {mnesia, [
        {dump_log_write_threshold, 50000}
    ]},

    {ctool, [
        % Path to the JSON file holding information about services compatibility
        % and verified gui hashes. This file evolves during service's lifetime -
        % can be overwritten by a newer registry when such is available.
        {compatibility_registry_path, "{{platform_etc_dir}}/compatibility.json"},
        % Path to the default compatibility.json for current software version.
        {default_compatibility_registry, "{{platform_data_dir}}/compatibility.default.json"}
    ]},

    %% cluster_worker config
    {cluster_worker, [

        % Exometer settings
        {exometer_lager_reporter, false},
        {exometer_data_points_number, 100},

        %% External IP of this node - used by DNS and for inter-provider communication
        %% can be set to a tuple or string, for example:
        %% {external_ip, {10,0,0,1}}, or:
        %% {external_ip, "10.0.0.1"},
        {external_ip, undefined},

        %% ===================================================================
        %% Garbage collection
        %% ===================================================================

        % Should couchbase pool force garbage collection (options: on, off)
        {couchbase_pool_gc, off},
        % Should tp force garbage collection (options: on, off)
        {tp_gc, off},

        %% ===================================================================
        %% PLUGINS
        %% ===================================================================

        % names of modules implementing given plugins
        {datastore_config_plugin, datastore_config_plugin},
        {node_manager_plugin, node_manager_plugin},

        % Number of tp subtrees
        % (tree of tp_servers is divided into several subtrees)
        {tp_subtrees_number, 20},
        % Enable handling of link and doc calls in single tp proc
        {aggregate_tp, true},
        % Size of tp key space (0 - unlimited)
        {tp_space_size, 2000},

        {datastore_cache_size, [
            {memory, 50000},
            {disc, 50000}
        ]},

        {couchbase_durability_interval, 500},
        {couchbase_pool_size, [
            {'_', [
                {read, 5},
                {write, 20},
                {changes, 3}
            ]}
        ]},
        {couchbase_pool_batch_size, 1000},
        {couchbase_pool_max_batch_size, 2000},
        {couchbase_pool_min_batch_size, 500},

        % Throttlers configuration
        % % Each parameter has 3 config values:
        % - expected - expected value of parameter
        %       (no throttling for lower values),
        % - limit - requests are blocked when limit is reached,
        % - strength (higher strength results in higher delay when
        %       expected value is exceeded).
        % There are 6 parameters:
        % - tp_proc - max number of tp processes in tp subtree,
        % - db_queue_max - max number of documents in db queue,
        % - flush_queue - number of documents in couchbase disk write queue,
        % - db_queue_sum - sum of numbers of documents in all db queue +
        %       number of documents in couchbase disk write queue +
        %       number of documents waiting to be flushed in tp processes,
        % - tp_size - number of documents waiting to be flushed in tp processes,
        % - memory - memory usage in percent.
        {throttling_config, [
            {import, [
                {base_time_ms, 40960},
                {strength, 50},
                {db_queue_max_expected, 4000},
                {tp_size_sum_expected, 30000}
            ]},
            {default, [
                {base_time_ms, 40960},
                {strength, 20},
                {tp_param_strength, 1},
                {db_max_param_strength, 1},
                {flush_queue_param_strength, 1},
                {db_sum_param_strength, 0},
                {tp_size_sum_param_strength, 1},
                {mem_param_strength, 0},
                {tp_proc_expected, 20000},
                {tp_proc_limit, 40000},
                {db_queue_max_expected, 8000},
                {db_queue_max_limit, 20000},
                {db_flush_queue_expected, 200000},
                {db_flush_queue_limit, 500000},
                {db_queue_sum_expected, 40000},
                {db_queue_sum_limit, 100000},
                {tp_size_sum_expected, 500000},
                {tp_size_sum_limit, 1000000},
                {memory_expected, 90},
                {memory_limit, 95}
            ]}
        ]},

        %% Number of tp processes to reduce tp process idle time
        {throttling_reduce_idle_time_memory_proc_number, 2000},
        {throttling_min_idle_time_memory_proc_number, 10000},

        %% ===================================================================
        %% Logs
        %% ===================================================================

        {monitoring_log_file, "{{platform_log_dir}}/node_manager_monitoring.log"},
        {throttling_log_file, "{{platform_log_dir}}/throttling_monitoring.log"},

        {monitoring_log_file_max_size, 52428800}, % 50 MB
        {throttling_log_file_max_size, 52428800},  % 50 MB

        %% ===================================================================
        %% Graphite config
        %% ===================================================================

        {counter_name_prefixes, [comp, op_worker]},

        %% Should graphite reporter be active and namespaces used
        {integrate_with_graphite, false},
        %% address of graphite db
        {graphite_host, "172.17.0.2"},
        %% graphite port
        {graphite_port, 2003},
        %% api key for graphite
        {graphite_api_key, <<"example_key">>},
        %% graphite metrics prefix
        {graphite_prefix, <<"onedata">>},
        %% graphite connection timeout
        {graphite_connect_timeout, 5000},

        %% ===================================================================
        %% ls config
        %% ===================================================================

        %% Should cache fold link token be cached by cache writer
        %% Warning: other possibility is use cache_list_dir_token flag - do not use both
        {cache_fold_token, true},
        %% Time of fold link token caching by cache writer
        {fold_cache_timeout, 30000}
    ]},

    %% op_worker config
    {op_worker, [
        %% ===================================================================
        %% Garbage collection
        %% ===================================================================

        % Should dbsync_in_stream force garbage collection (options: on, off)
        {dbsync_in_stream_gc, off},
        % Should dbsync_in_stream_worker force garbage collection (options: on, off)
        {dbsync_in_stream_worker_gc, off},
        % Should dbsync_out_stream force garbage collection (options: on, off)
        {dbsync_out_stream_gc, off},
        % Should replica_synchronizer force garbage collection
        % (options: on_flush_location, on_flush_stats, on_flush_blocks, off)
        {synchronizer_gc, on_flush_location},
        % Should transfer_onf_stats_aggregator force garbage collection
        % (options: on, off)
        {transfer_onf_stats_aggregator_gc, off},

        %% ===================================================================
        %% PORTS
        %% ===================================================================

        %% Port on which HTTPS server is started
        {https_server_port, 443},
        %% Port on which HTTP server is started
        {http_server_port, 80},
        %% OZ REST API port
        {oz_rest_port, 443},
        %% Port number in Onezone where Graph Sync server is hosted
        {graph_sync_port, 443},


        %% ===================================================================
        %% GENERAL
        %% ===================================================================

        %% List of possible cluster manager nodes - configured automatically by configurator.erl lib, used in GEN_DEV script
        {cm_nodes, ['cm@127.0.0.1']},
        %% List of all DBMS nodes - configured automatically by configurator.erl lib, used in GEN_DEV script
        {db_nodes, ['127.0.0.1:49161']},

        % Build version in form:
        % <number of commits since last tag>-g<last commit hash abbrev>
        % e.g. 19-g0d0fd5b
        {build_version, "{{{build_version}}}"},

        %% ===================================================================
        %% Server certificates
        %% ===================================================================

        %% NOTE: below envs are overwritten by onepanel during deployment. You
        %% should always use onepanel to manage web certs, unless you really
        %% know what you are doing.
        %% Path to private key used by web server
        {web_key_file, "{{platform_etc_dir}}/certs/web_key.pem"},
        %% Path to certificate used by web server
        {web_cert_file, "{{platform_etc_dir}}/certs/web_cert.pem"},
        %% Path to certificate chain file used by web server
        {web_cert_chain_file, "{{platform_etc_dir}}/certs/web_chain.pem"},


        %% Path to directory with trusted CA certificates
        {cacerts_dir, "{{platform_etc_dir}}/cacerts"},

        %% Set level of security for inter-provider connections. Possible values:
        %%      true - provider's web certificate is checked against known CA's and
        %%          its domain is verified (cert must be issued for that domain).
        %%      only_verify_peercert - provider's web certificate is checked against
        %%          known CA's, but its domain is ignored - useful when providers do
        %%          not have assigned domains and use IP addresses, but less safe.
        %%      false - no security checks are performed, which creates a risk
        %%          of provider impersonation - use with care!
        {interprovider_connections_security, true},

        %% Path where Oneprovider's root token and id will be stored for
        %% offline access.
        %% When changing this variable, take care to regenerate
        %% op_worker_root_token_path variable's value in onepanel config.
        {root_token_path, "{{platform_etc_dir}}/provider_root_token.json"},

        %% ===================================================================
        %% Provider protocol
        %% ===================================================================

        %% Number of acceptors for protocol listener
        {protocol_handler_pool_size, 100},
        %% How long resolved provider nodes are cached
        {provider_nodes_cache_ttl, 600000},  % 10 minutes

        %% ===================================================================
        %% HTTP & HTTPS servers config
        %% ===================================================================

        %% Number of accepting processes in the listeners
        {http_acceptors, 10},
        {https_acceptors, 100},
        %% Request timeout in milliseconds, meaning how long the server should
        %% wait for an incoming request since the last activity until it closes
        %% the connection.
        {http_request_timeout, 30000},
        {https_request_timeout, 30000},
        %% Maximum number of HTTP requests without closing the connection
        %% (HTTP/1.1 only)
        {https_max_keepalive, 30},

        %% Prefix to the REST API - all paths must begin with it.
        %% Must begin with slash
        {op_rest_api_prefix, "/api/v3/oneprovider"},

        %% ===================================================================
        %% GUI config
        %% ===================================================================

        %% Path to packaged GUI static files that will be uploaded to Onezone.
        {gui_package_path, "{{platform_data_dir}}/gui_static.tar.gz"},

        %% Buffer size used to send files to a web client, in bytes.
        {gui_download_buffer, 4194304}, % 4MB
        %% How many files will be displayed in gui data browser at once.
        %% If there are more files in the directory, they will be downloaded
        %% on demand when the user scrolls down near the bottom of the list.
        {gui_file_children_chunk_size, 50},
        %% Maximum number of async processes that may be spawned to process
        %% a batch websocket request.
        {gui_max_async_processes_per_batch, 10},
        % This option sets default time interval between sending ping frames
        % by websocket server (op_gui_ws_handler).
        {gui_websocket_keepalive, 30000},

        %% Time of inactivity (no bytes sent), in seconds, before removing
        %% connection between providers on space transfers map.
        {gui_transfer_inactivity_treshold, 20},
        %% Time (in ms) for which space transfers minute stats are cached.
        {gui_transfer_min_stat_expiration, 5000},
        %% Time (in ms) for which space transfers hour stats are cached.
        {gui_transfer_hour_stat_expiration, 10000},
        %% Time (in ms) for which space transfers day stats are cached.
        {gui_transfer_day_stat_expiration, 60000},
        %% Time (in ms) for which space transfers month stats are cached.
        {gui_transfer_month_stat_expiration, 300000},

        %% ===================================================================
        %% FILE UPLOAD
        %% ===================================================================

        %% Maximum timeout after which body read from request is passed to
        %% upload handler process. Note that the body is returned immediately
        %% if its size reaches the buffer size (upload_write_size).
        {upload_read_period, 5000},
        %% Timeout for reading upload_read_size bytes from socket.
        {upload_read_timeout, 300000},
        %% How many bytes will be written to filesystem at once during upload.
        %% Such chunk will be accumulated using
        %% multiple reads of upload_read_size.
        {upload_write_size, 1000000},

        %% ===================================================================
        %% CDMI
        %% ===================================================================

        %% Size of download buffer. Currently set to 8MB.
        {download_buffer_size, 8388608},
        %% Maximum amount of directory children that can be requested in one request
        {max_children_per_request, 1000},

        %% ===================================================================
        %% SEQUENCER_MANAGER
        %% ===================================================================

        %% Maximal amount of messages that can be forwarded by sequencer
        %% stream between successive emissions of acknowledgement messages.
        {sequencer_stream_msg_ack_threshold, 100},
        %% Amount of seconds that have to elapse before sending next request
        %% when waiting for missing messages.
        {sequencer_stream_msg_req_short_timeout_seconds, 1},
        %% Amount of seconds that have to elapse before sending next request
        %% when not waiting for missing messages.
        {sequencer_stream_msg_req_long_timeout_seconds, 10},

        %% ===================================================================
        %% INCOMING SESSION_WATCHER
        %% ===================================================================

        %% Maximal period of GUI session inactivity before removal
        {gui_session_grace_period_seconds, 300},
        %% Maximal period of FUSE session inactivity before removal
        {fuse_session_grace_period_seconds, 300},
        %% Maximal period of REST session inactivity before removal
        {rest_session_grace_period_seconds, 300},
        %% Maximal period of Provider's session inactivity before removal
        {provider_session_grace_period_seconds, 3600},

        %% ===================================================================
        %% OZ INTERFACING
        %% ===================================================================

        %% OZ hostname
        {oz_domain, "onedata.org"},
        %% OZ login page (relative to domain)
        {oz_login_page, "/#/home/login"},
        %% OZ logout page (relative to domain)
        {oz_logout_page, "/logout"},
        %% OZ manage providers page (relative to domain)
        {oz_providers_page, "/#/onedata/providers/not-selected"},
        %% OZ REST API prefix
        {oz_rest_api_prefix, "/api/v3/onezone"},
        %% Tokens used by provider will be confined to this TTL for security
        {provider_token_ttl_sec, 900},
        %% Authorization nonces generated by provider
        %% will have this TTL for security
        {provider_authorization_nonce_ttl_sec, 30},

        %% REST route needed for Let's Encrypt challenge responses
        {letsencrypt_challenge_api_prefix, "/.well-known/acme-challenge"},
        %% Static content root needed for Let's Encrypt challenge responses
        {letsencrypt_challenge_static_root, "/tmp/op_worker/http/.well-known/acme-challenge/"},

        %% ===================================================================
        %% AUTH CACHE (cache storing user auths verified by oz)
        %% ===================================================================

        %% Max size of auth cache
        {auth_cache_size_limit, 5000},
        %% Interval between checks of auth cache size in ms
        {auth_cache_size_check_interval, 2000},
        %% Period after verifying user auth in oz during which received auth
        %% object will be considered valid and served from cache
        {auth_cache_item_default_ttl, 10},

        %% ===================================================================
        %% FSLOGIC
        %% ===================================================================

        %% Events configuration
        {file_read_event_time_threshold_milliseconds, 1000},
        {file_written_event_time_threshold_milliseconds, 1000},

        %% Default values
        {default_dir_mode, 8#775},
        {default_file_mode, 8#664},

        %% Default number of listed children in lfm:get_children_count
        {ls_chunk_size, 5000},

        %% Default size of file content chunk copied at once in rename_req
        {rename_file_chunk_size, 8388608}, %% 8MB

        %% Max number of processes that are used to handle read_dir_plus request
        {max_read_dir_plus_procs, 20},
        %% Delay in blocks flush by replica synchronizer
        {blocks_flush_delay, 10000},
        % Min size of replicated block to be published
        {public_block_size_treshold, 12582912}, % 12 MB
        % Min size (in percent of file's size) of replicated block to be published
        {public_block_percent_treshold, 10},
        % Type of store of local blocks
        % Possible values: doc, links, none
        {local_blocks_store, doc},
        % Local blocks flush
        % Possible values: on_terminate, always
        {local_blocks_flush, on_terminate},
        % Max size of document that stores local blocks
        {blocks_doc_max_size, 50000},

        %% ===================================================================
        %% EVENTS
        %% ===================================================================

        %% Max retries to send event to stream
        {event_manager_retries, 1},
        %% Should log errors during sending events to stream
        {log_event_manager_errors, false},

        %% ===================================================================
        %% CONNECTION
        %% ===================================================================

        %% Sockets mode used when creating sockets. Possible values are active_once
        %% and active_always. They behave exactly as described in official documentation
        {default_socket_mode, active_always},
        %% Flag telling whether to verify msg correctness (e.g. types) or not
        %% before encoding
        {verify_msg_before_encoding, false},
        %% Flag telling whether to log whole messages or only relevant info
        {log_whole_messages_on_errors, false},

        %% ===================================================================
        %% RTRANSFER
        %% ===================================================================
        %% Tells if rtransfer should be started on fslogic_worker init
        {start_rtransfer_on_init, true},
        %% Possible values - sync, async, off
        {force_rtransfer_gc, async},
        %% How many simultaneous operations can be performed per gateway_connection
        {gateway_connection_load_factor, 1},
        %% Default rtransfer_block_size
        %% Warning: gateway_connection_load_factor * rtransfer_block_size
        %% should be less than half of +hmax option in vm.args.template,
        {rtransfer_block_size, 26214400}, % 25 MB
        %% How long (in ms) transferred file blocks are aggregated before
        %% updating location docs
        {rtransfer_blocks_aggregation_time, 1000},
        %% How long (in ms) transfer stats are aggregated before updating
        %% transfer document
        {rtransfer_stats_aggregation_time, 1000},
        %% How long (in ms) stats for on the fly transfers are aggregated
        %% before updating space_transfer_stats document
        {onf_transfer_stats_aggregation_time, 4500},
        % Min size of hole in transfer
        {rtransfer_min_hole_size, 2097152}, % 2MB
        % Events about not finished transfers (with id and on the fly)
        % flush by synchronizer
        % possible values: all, off, transfers_only
        {synchronizer_in_progress_events, transfers_only},
        % Events about finished transfers (with id) flush by synchronizer
        % possible values: all, off, {threshold, Bytes}
        {synchronizer_transfer_finished_events, all}, % 4MB
        % Events about finished transfers (on the fly) flush by synchronizer
        % possible values: all, off, {threshold, Bytes}
        {synchronizer_on_fly_finished_events, {threshold, 4194304}}, % 4MB
        % Mock rtransfer - makes all transfers succeed without actually
        % transmitting data
        {rtransfer_mock, false},

        %% ===================================================================
        %% HELPERS
        %% ===================================================================

        %% Default timeout for the storage helper asynchronous operation
        {helpers_async_operation_timeout_milliseconds, 300000},
        %% Max latency for the proxy helper operations
        {proxy_helper_latency_milliseconds, 5000},
        %% Number of parallel POSIX helper threads.
        {posix_helper_threads_number, 8},
        %% Number of parallel Ceph helper threads.
        {ceph_helper_threads_number, 8},
        %% Number of parallel CephRados helper threads.
        {cephrados_helper_threads_number, 8},
        %% Number of parallel S3 helper threads.
        {s3_helper_threads_number, 8},
        %% Number of parallel Swift helper threads.
        {swift_helper_threads_number, 8},
        %% Number of parallel GlusterFS helper threads.
        {glusterfs_helper_threads_number, 8},
        %% Number of parallel WebDAV helper threads.
        {webdav_helper_threads_number, 25},
        %% Number of parallel Null Device helper threads.
        {nulldevice_helper_threads_number, 8},
        %% Defines whether buffer storage helpers read/write operations.
        {buffer_helpers, false},
        %% Number of parallel buffer scheduler threads.
        {buffer_scheduler_threads_number, 1},
        %% Minimum size in bytes of in-memory cache for input data blocks.
        {read_buffer_min_size, 5242880}, % 5MB
        %% Maximum size in bytes of in-memory cache for input data blocks.
        {read_buffer_max_size, 10485760}, % 10MB
        %% Read ahead period in seconds of in-memory cache for input data blocks.
        {read_buffer_prefetch_duration, 1}, % 1s
        %% Minimum size in bytes of in-memory cache for output data blocks.
        {write_buffer_min_size, 20971520}, % 20MB
        %% Maximum size in bytes of in-memory cache for output data blocks.
        {write_buffer_max_size, 52428800}, % 50MB
        %% Idle period in seconds before flush of in-memory cache for output data blocks.
        {write_buffer_flush_delay, 5}, % 5s

        %% ===================================================================
        %% HELPERS PERFORMANCE MONITORING
        %% ===================================================================

        %% Performance monitoring enable flag.
        {helpers_performance_monitoring_enabled, false},
        %% Performance monitoring type, currently only 'graphite' is supported.
        {helpers_performance_monitoring_type, "graphite"},
        %% Performance monitoring level, either 'basic' or 'full'. Basic mode reports
        %% raw counter and timer values, while full reports precomputed averages, rates and
        %% throughputs.
        {helpers_performance_monitoring_level, "full"},
        %% Performance monitoring reporting period, in seconds.
        {helpers_performance_monitoring_period, 30},

        %% ===================================================================
        %% LUMA
        %% ===================================================================

        %% User/Group storage ID mapping boundaries
        {luma_posix_uid_range, {100000, 2000000}},
        {luma_posix_gid_range, {100000, 2000000}},

        %% ===================================================================
        %% PREFETCHING
        %% ===================================================================

        %% Sync requests which are smaller will be extended to 1024B
        {minimal_sync_request, 1024},
        %% Synchronization of byte 0, 50MB, 100MB etc. will trigger prefetching
        {trigger_byte, 52428800},
        %% Amount of data to prefetch at once
        {prefetch_size, 104857600},

        %% ===================================================================
        %% MONITORING
        %% ===================================================================

        %% Size of worker pool for rrdtool
        {rrdtool_pool_size, 10},
        %% Maximum size of worker pool overflow for rrdtool
        {rrdtool_pool_max_overflow, 10},

        %% ===================================================================
        %% STORAGE SYNC
        %% ===================================================================
        %% How often does storage_sync_worker checks whether storage_sync scan
        %% should be started in synced spaces
        {storage_sync_check_interval, 10},  % seconds
        % Number of workers that will handle storage_sync dir jobs
        {storage_sync_master_jobs_limit, 10},
        % Number of workers that will handle storage_sync file jobs
        {storage_sync_slave_workers_limit, 10},
        % Maximum number of spaces that can be processed by storage_sync_traverse
        % pool in parallel
        {storage_sync_parallel_synced_spaces_limit, 10},
        % Size of batch of files listed during syncing storage
        {storage_sync_dir_batch_size, 1000},
        % Number of time slots from which monitoring data is saved
        {storage_sync_histogram_length, 12},
        % storage_sync audit log file prefix, it will be appended with
        % space id followed by storage_sync_audit_log_file_extension
        {storage_sync_audit_log_file_prefix, "{{platform_log_dir}}/storage_sync_"},
        {storage_sync_audit_log_file_extension, ".log"},

        %% ===================================================================
        %% TRANSFER JOBS
        %% ===================================================================
        %% Number of workers that will be responsible for replicating files
        {replication_workers_num, 50},
        %% Number of workers that will be responsible for controlling transfers
        %% this value is an upper limit for number of simultaneous incoming
        %% transfers
        {replication_controllers_num, 10},
        %% Number of workers that will be responsible for traversing directories
        %% and scheduling replica evictions
        {replica_eviction_workers_num, 10},
        %% Number of workers that will be responsible for invalidating files
        {replica_deletion_workers_num, 50},
        %% Acceptable number of transfer retries per file
        {max_file_replication_retries_per_file, 5},
        %% Acceptable number of eviction retries per file
        {max_eviction_retries_per_file_replica, 5},
        %% Acceptable number of failed file transfers per whole transfer
        %% NOTE: file transfer is considered failed when
        %% max_file_replication_retries_per_file or
        %% max_eviction_retries_per_file_replica number is exceeded
        %% for given file
        {max_file_transfer_failures_per_transfer, 10},
        %% Limit of the number of transfers that are remembered in history per file.
        {transfers_history_limit_per_file, 100},
        %% Maximum number of currently handled deletion_tasks by
        %% replica_deletion_master
        {max_active_deletion_tasks, 2000},
        %% Batch size which will be used to iterate over view to schedule replication
        {replication_by_view_batch, 1000},
        %% Batch size which will be used to iterate over view to schedule
        %% replica eviction
        {replica_eviction_by_view_batch, 1000},

        %% ===================================================================
        %% GRAPH SYNC
        %% ===================================================================
        %% HTTP path where Graph Sync websocket client should connect
        {graph_sync_path, "/graph_sync/provider"},
        %% Maximum time to wait for response from OZ before returning timeout error.
        {graph_sync_request_timeout, 30000}, % 30 seconds
        %% Timeout for metadata harvest requests (that typically are much longer).
        {graph_sync_harvest_metadata_request_timeout, 120000}, % 120 seconds
        %% How often Graph Sync channel is health-checked
        {graph_sync_healthcheck_interval, 4000},
        %% How often Graph Sync performs a keepalive request
        {graph_sync_keepalive_interval, 30000},
        %% Rate of reconnect attempt delay increase for Graph Sync channel.
        {graph_sync_reconnect_backoff_rate, 1.5},
        %% Maximum delay between reconnect attempts for Graph Sync channel.
        {graph_sync_reconnect_max_backoff, 300000}, % 5 minutes

        %% ===================================================================
        %% DBSYNC
        %% ===================================================================

        %% Min size of parallel batch used during changes apply
        {dbsync_changes_apply_min_group_size, 10},
        %% Batch size using during changes broadcasting
        {dbsync_changes_broadcast_batch_size, 100},
        %% Min batch size to spawn handler
        {dbsync_handler_spawn_size, 10},
        %% Max number of changes applied in parallel
        {dbsync_changes_apply_max_size, 500},

        %% ===================================================================
        %% WORKERS
        %% ===================================================================
        {disabled_workers, [monitoring_worker]},

        %% ===================================================================
        %% ls config
        %% ===================================================================

        %% Should cache token used during dir listing in dedicated process
        %% Warning: other possibility is use cache_fold_token flag - do not use both
        {cache_list_dir_token, false},
        %% Time of fold link token caching by cache writer
        {list_dir_token_cache_timeout, 30000},

        %% ===================================================================
        %% auto-cleaning config
        %% ===================================================================
        % flag that informs whether periodical auto-cleaning checks should be scheduled
        % in all spaces with enabled aut-cleaning mechanism
        {periodical_spaces_autocleaning_check_enabled, true},
        % interval between subsequent auto-cleaning checks
        {periodical_spaces_autocleaning_check_interval, 60000}, % 1 min
        {autocleaning_view_batch_size, 1000},
        % ratio which defines the threshold for scheduling next batch
        % of replica deletion tasks
        % the threshold is calculated by multiplying the ratio by max_active_deletion_tasks
        {autocleaning_controller_next_batch_ratio, 1.5},

        %% ===================================================================
        %% file-popularity config
        %% ===================================================================
        % default weight of last_open_hour parameter of file entry in the file-popularity view
        {default_last_open_hour_weight, 1.0},
        % default weight of avg_open_count_per_day_weight parameter of file entry in the file-popularity view
        {default_avg_open_count_per_day_weight, 20.0},
        % default limit for avg_open_count_per_day parameter for file-popularity function
        % files that have avg_open_count_per_day greater or equal to given limit will be treated equally
        {default_max_avg_open_count_per_day, 100},

        %% ===================================================================
        %% HARVESTING
        %% ===================================================================
        % minimal backoff interval for harvesting_stream
        {harvesting_stream_min_backoff_interval, 5000}, % 5 s
        % maximal backoff interval for harvesting_stream
        {harvesting_stream_max_backoff_interval, 300000}, % 5 min

        %% ===================================================================
        %% QOS
        %% ===================================================================
        {qos_traverse_master_jobs_limit, 10},
        {qos_traverse_slave_jobs_limit, 20},
        {qos_traverse_parallelism_limit, 5},
        {qos_traverse_batch_size, 40},

        {qos_bounded_cache_check_frequency, 300000}, % 5 min
<<<<<<< HEAD
        {qos_bounded_cache_size, 15000},

        %% ===================================================================
        %% STORAGE TRAVERSE
        %% ===================================================================
        {storage_traverse_batch_size, 100}
=======
        {qos_bounded_cache_size, 15000}
>>>>>>> fdeac14b
    ]},

    {rtransfer_link, [
        {logdir, "{{platform_log_dir}}"},
        {verbosity, 0},
        {helper_workers, 100},
        {transfer, [
            %% Port on which rtransfer is available
            {server_port, 6665},
            %% Number of parallel rtransfer streams between providers
            {data_conns_per_link, 16},
            %% Max byte size of a single transferred block (bigger blocks will be split)
            {block_size, 12582912},
            %% Byte size of socket's receive buffer
            {recv_buffer_size, 8388608},
            %% Byte size of socket's send buffer
            {send_buffer_size, 8388608},
            {max_incoming_buffered_size, 20971520},
            {storage_buckets, 100},
            {throughput_probe_interval, 25},
            {send_congestion_flavor, "bbr"}
        ]},
        {shaper, [
            %% Initial size of byte window for transfers between two storages
            {cubic_initial_window, 104857600},
            %% The maximum shaper window increase per second
            {max_increase, 10485760},
            %% If every storage read/write delay is the last codel_period is bigger
            %% than the codel_target_delay, the storage is considered overloaded
            {codel_target_delay, 1000},
            {quantum_ms_size, 50}
        ]}
    ]}
].<|MERGE_RESOLUTION|>--- conflicted
+++ resolved
@@ -768,16 +768,12 @@
         {qos_traverse_batch_size, 40},
 
         {qos_bounded_cache_check_frequency, 300000}, % 5 min
-<<<<<<< HEAD
         {qos_bounded_cache_size, 15000},
 
         %% ===================================================================
         %% STORAGE TRAVERSE
         %% ===================================================================
         {storage_traverse_batch_size, 100}
-=======
-        {qos_bounded_cache_size, 15000}
->>>>>>> fdeac14b
     ]},
 
     {rtransfer_link, [
