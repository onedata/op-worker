[
    % TODO this is needed to deploy oneprovider on distributed env on dockers
    % Range of ports that will be used by erlang nodes to communicate
    {kernel, [
        {inet_dist_listen_min, 9100},
        {inet_dist_listen_max, 9139}
    ]},

    %% SASL config
    {sasl, [{sasl_error_logger, false}]},

    %% logger configuration
    {lager, [
        {colored, true},
        {handlers, [
            %% show info level or higher level logs at console
            {lager_console_backend, [
                {level, info}, {formatter, lager_default_formatter},
                {formatter_config, [color, "[", sev, " ", time, " ", pid, "] ", message, "\e[0m\r\n"]}
            ]},
            %% rotate error log when it reaches 50 MB; keep 10 rotated logs
            {lager_file_backend, [
                {file, "{{platform_log_dir}}/error.log"},
                {level, error},
                {size, 52428800},
                {count, 10},
                {formatter, lager_default_formatter},
                {formatter_config, ["[", sev, " ", date, " ", time, " ", pid, "] ", message, "\n"]}
            ]},
            %% rotate info log when it reaches 50 MB; keep 10 rotated logs
            {lager_file_backend, [
                {file, "{{platform_log_dir}}/info.log"},
                {level, info},
                {size, 52428800},
                {count, 10},
                {formatter, lager_default_formatter},
                {formatter_config, ["[", sev, " ", date, " ", time, " ", pid, "] ", message, "\n"]}
            ]},
            %% rotate debug log when it reaches 50 MB; keep 10 rotated logs
            {lager_file_backend, [
                {file, "{{platform_log_dir}}/debug.log"},
                {level, debug},
                {size, 52428800},
                {count, 10},
                {formatter, lager_default_formatter},
                {formatter_config, ["[", sev, " ", date, " ", time, " ", pid, "] ", message, "\n"]}
            ]}
        ]},
        % Limit for the number of messages per second allowed from error_logger
        {error_logger_hwm, 200},
        % When lager should change mode to synchronous (log queue is longer than async_threshold)
        {async_threshold, 500},
        % When lager should return from synchronous mode to asynchronous (log queue is shorter than (async_threshold - async_threshold_window)
        {async_threshold_window, 50}
    ]},

    %% mnesia config
    {mnesia, [
        {dump_log_write_threshold, 50000}
    ]},

    %% cluster_worker config
    {cluster_worker, [

        % Exometer settings
        {exometer_lager_reporter, false},
        {exometer_data_points_number, 100},

        %% External IP of this node - used by DNS and for inter-provider communication
        %% can be set to a tuple or string, for example:
        %% {external_ip, {10,0,0,1}}, or:
        %% {external_ip, "10.0.0.1"},
        {external_ip, undefined},

        %% ===================================================================
        %% Garbage collection
        %% ===================================================================

        % Should couchbase pool force garbage collection (options: on, off)
        {couchbase_pool_gc, off},
        % Should tp force garbage collection (options: on, off)
        {tp_gc, off},

        %% ===================================================================
        %% PLUGINS
        %% ===================================================================

        % names of modules implementing given plugins
        {datastore_config_plugin, datastore_config_plugin},
        {node_manager_plugin, node_manager_plugin},

        % Number of tp subtrees
        % (tree of tp_servers is divided into several subtrees)
        {tp_subtrees_number, 20},
        % Enable handling of link and doc calls in single tp proc
        {aggregate_tp, true},
        % Size of tp key space (0 - unlimited)
        {tp_space_size, 2000},

        {datastore_cache_size, [
            {memory, 50000},
            {disc, 50000}
        ]},

        {couchbase_durability_interval, 500},
        {couchbase_pool_size, [
            {'_', [
                {read, 5},
                {write, 20},
                {changes, 3}
            ]}
        ]},
        {couchbase_pool_batch_size, 1000},
        {couchbase_pool_max_batch_size, 2000},
        {couchbase_pool_min_batch_size, 250},

        % Throttlers configuration
        % % Each parameter has 3 config values:
        % - expected - expected value of parameter
        %       (no throttling for lower values),
        % - limit - requests are blocked when limit is reached,
        % - strength (higher strength results in higher delay when
        %       expected value is exceeded).
        % There are 6 parameters:
        % - tp_proc - max number of tp processes in tp subtree,
        % - db_queue_max - max number of documents in db queue,
        % - flush_queue - number of documents in couchbase disk write queue,
        % - db_queue_sum - sum of numbers of documents in all db queue +
        %       number of documents in couchbase disk write queue +
        %       number of documents waiting to be flushed in tp processes,
        % - tp_size - number of documents waiting to be flushed in tp processes,
        % - memory - memory usage in percent.
        {throttling_config, [
            {import, [
                {base_time_ms, 40960},
                {strength, 50},
                {db_queue_max_expected, 4000},
                {tp_size_sum_expected, 30000}
            ]},
            {default, [
                {base_time_ms, 40960},
                {strength, 20},
                {tp_param_strength, 1},
                {db_max_param_strength, 1},
                {flush_queue_param_strength, 1},
                {db_sum_param_strength, 0},
                {tp_size_sum_param_strength, 1},
                {mem_param_strength, 0},
                {tp_proc_expected, 20000},
                {tp_proc_limit, 40000},
                {db_queue_max_expected, 8000},
                {db_queue_max_limit, 20000},
                {db_flush_queue_expected, 200000},
                {db_flush_queue_limit, 500000},
                {db_queue_sum_expected, 40000},
                {db_queue_sum_limit, 100000},
                {tp_size_sum_expected, 500000},
                {tp_size_sum_limit, 1000000},
                {memory_expected, 90},
                {memory_limit, 95}
            ]}
        ]},

        %% Number of tp processes to reduce tp process idle time
        {throttling_reduce_idle_time_memory_proc_number, 2000},
        {throttling_min_idle_time_memory_proc_number, 10000},

        %% ===================================================================
        %% Logs
        %% ===================================================================

        {monitoring_log_file, "{{platform_log_dir}}/node_manager_monitoring.log"},
        {throttling_log_file, "{{platform_log_dir}}/throttling_monitoring.log"},
        
        {monitoring_log_file_max_size, 52428800}, % 50 MB
        {throttling_log_file_max_size, 52428800},  % 50 MB

        %% ===================================================================
        %% Graphite config
        %% ===================================================================

        {counter_name_prefixes, [comp, op_worker]},

        %% Should graphite reporter be active and namespaces used
        {integrate_with_graphite, false},
        %% address of graphite db
        {graphite_host, "172.17.0.2"},
        %% graphite port
        {graphite_port, 2003},
        %% api key for graphite
        {graphite_api_key, <<"example_key">>},
        %% graphite metrics prefix
        {graphite_prefix, <<"onedata">>},
        %% graphite connection timeout
        {graphite_connect_timeout, 5000},

        %% ===================================================================
        %% ls config
        %% ===================================================================

        %% Should cache fold link token be cached by cache writer
        %% Warning: other possibility is use cache_list_dir_token flag - do not use both
        {cache_fold_token, true},
        %% Time of fold link token caching by cache writer
        {fold_cache_timeout, 30000}
    ]},

    %% op_worker config
    {op_worker, [
        %% ===================================================================
        %% Garbage collection
        %% ===================================================================

        % Should dbsync_in_stream force garbage collection (options: on, off)
        {dbsync_in_stream_gc, off},
        % Should dbsync_in_stream_worker force garbage collection (options: on, off)
        {dbsync_in_stream_worker_gc, off},
        % Should dbsync_out_stream force garbage collection (options: on, off)
        {dbsync_out_stream_gc, off},
        % Should replica_synchronizer force garbage collection
        % (options: on_flush_location, on_flush_stats, on_flush_blocks, off)
        {synchronizer_gc, on_flush_location},
        % Should transfer_onf_stats_aggregator force garbage collection
        % (options: on, off)
        {transfer_onf_stats_aggregator_gc, off},

        %% ===================================================================
        %% PORTS
        %% ===================================================================

        %% Port on which HTTPS server is started
        {https_server_port, 443},
        %% Port on which HTTP server is started
        {http_server_port, 80},
        %% OZ REST API port
        {oz_rest_port, 443},
        %% Port number in Onezone where Graph Sync server is hosted
        {graph_sync_port, 443},


        %% ===================================================================
        %% GENERAL
        %% ===================================================================

        %% List of possible cluster manager nodes - configured automatically by configurator.erl lib, used in GEN_DEV script
        {cm_nodes, ['cm@127.0.0.1']},
        %% List of all DBMS nodes - configured automatically by configurator.erl lib, used in GEN_DEV script
        {db_nodes, ['127.0.0.1:49161']},

        % Build version in form:
        % <number of commits since last tag>-g<last commit hash abbrev>
        % e.g. 19-g0d0fd5b
        {build_version, "{{{build_version}}}"},

        % Compatible versions of services with which it is possible to connect
        {compatible_oz_versions, [
            % @TODO NOTE during the next release: OP-worker will not be
            % backwards compatible with older Onezones
            "19.02.0-beta1"
        ]},
        {compatible_op_versions, [
            % @TODO verify if older versions are compatible
            "19.02.0-beta1"
        ]},
        {compatible_oc_versions, [
<<<<<<< HEAD
            % @TODO verify if older versions are compatible
            "18.02.0-rc12",
            "18.02.0-rc13",
            "18.02.1",
            "18.02.2",
=======
            % @TODO verify if older versions are compatible,
>>>>>>> c2a4c682
            "19.02.0-beta1"
        ]},


        %% ===================================================================
        %% Server certificates
        %% ===================================================================

        %% NOTE: below envs are overwritten by onepanel during deployment. You
        %% should always use onepanel to manage web certs, unless you really
        %% know what you are doing.
        %% Path to private key used by web server
        {web_key_file, "{{platform_etc_dir}}/certs/web_key.pem"},
        %% Path to certificate used by web server
        {web_cert_file, "{{platform_etc_dir}}/certs/web_cert.pem"},
        %% Path to certificate chain file used by web server
        {web_cert_chain_file, "{{platform_etc_dir}}/certs/web_chain.pem"},


        %% Path to directory with trusted CA certificates
        {cacerts_dir, "{{platform_etc_dir}}/cacerts"},

        %% Set level of security for inter-provider connections. Possible values:
        %%      true - provider's web certificate is checked against known CA's and
        %%          its domain is verified (cert must be issued for that domain).
        %%      only_verify_peercert - provider's web certificate is checked against
        %%          known CA's, but its domain is ignored - useful when providers do
        %%          not have assigned domains and use IP addresses, but less safe.
        %%      false - no security checks are performed, which creates a risk
        %%          of provider impersonation - use with care!
        {interprovider_connections_security, true},

        %% Path where provider root macaroon will be stored
        %% When changing this variable, onepanel's op_worker_root_macaroon_path
        %% MUST be changed accordingly!
        {root_macaroon_path, "{{platform_etc_dir}}/provider_root_macaroon.txt"},

        %% ===================================================================
        %% Provider protocol
        %% ===================================================================

        %% Number of acceptors for protocol listener
        {protocol_handler_pool_size, 100},
        %% How long resolved provider nodes are cached
        {provider_nodes_cache_ttl, 600000},  % 10 minutes

        %% ===================================================================
        %% HTTP & HTTPS servers config
        %% ===================================================================

        %% Number of accepting processes in the listeners
        {http_acceptors, 10},
        {https_acceptors, 100},
        %% Request timeout in milliseconds, meaning how long the server should
        %% wait for an incoming request since the last activity until it closes
        %% the connection.
        {http_request_timeout, 30000},
        {https_request_timeout, 30000},
        %% Maximum number of HTTP requests without closing the connection
        %% (HTTP/1.1 only)
        {https_max_keepalive, 30},

        %% ===================================================================
        %% GUI config
        %% ===================================================================

        %% Path to packaged GUI static files that will be uploaded to Onezone.
        {gui_package_path, "{{platform_data_dir}}/gui_static.tar.gz"},

        % Session TTL (in seconds) - equal to Onezone's gui macaroon TTL
        {gui_session_ttl_seconds, 600},
        %% Buffer size used to send files to a web client, in bytes.
        {gui_download_buffer, 4194304}, % 4MB
        %% How many files will be displayed in gui data browser at once.
        %% If there are more files in the directory, they will be downloaded
        %% on demand when the user scrolls down near the bottom of the list.
        {gui_file_children_chunk_size, 50},
        %% Maximum number of async processes that may be spawned to process
        %% a batch websocket request.
        {gui_max_async_processes_per_batch, 10},
        % This option sets default time interval between sending ping frames
        % by websocket server (op_gui_ws_handler).
        {gui_websocket_keepalive, 30000},

        %% Time of inactivity (no bytes sent), in seconds, before removing
        %% connection between providers on space transfers map.
        {gui_transfer_inactivity_treshold, 20},
        %% Time (in ms) for which space transfers minute stats are cached.
        {gui_transfer_min_stat_expiration, 5000},
        %% Time (in ms) for which space transfers hour stats are cached.
        {gui_transfer_hour_stat_expiration, 10000},
        %% Time (in ms) for which space transfers day stats are cached.
        {gui_transfer_day_stat_expiration, 60000},
        %% Time (in ms) for which space transfers month stats are cached.
        {gui_transfer_month_stat_expiration, 300000},

        %% ===================================================================
        %% FILE UPLOAD
        %% ===================================================================

        %% Maximum timeout after which body read from request is passed to
        %% upload handler process. Note that the body is returned immediately
        %% if its size reaches the buffer size (upload_write_size).
        {upload_read_period, 5000},
        %% Timeout for reading upload_read_size bytes from socket.
        {upload_read_timeout, 300000},
        %% How many bytes will be written to filesystem at once during upload.
        %% Such chunk will be accumulated using
        %% multiple reads of upload_read_size.
        {upload_write_size, 1000000},


        %% ===================================================================
        %% REST
        %% ===================================================================

        %% List of protocols which will be available on http_worker_rest_port.
        {protocol_plugins, [rest_protocol_plugin, cdmi_protocol_plugin]},

        %% ===================================================================
        %% CDMI
        %% ===================================================================

        %% Size of download buffer. Currently set to 8MB.
        {download_buffer_size, 8388608},
        %% Maximum amount of directory children that can be requested in one request
        {max_children_per_request, 1000},

        %% ===================================================================
        %% SEQUENCER_MANAGER
        %% ===================================================================

        %% Maximal amount of messages that can be forwarded by sequencer
        %% stream between successive emissions of acknowledgement messages.
        {sequencer_stream_msg_ack_threshold, 100},
        %% Amount of seconds that have to elapse before sending next request
        %% when waiting for missing messages.
        {sequencer_stream_msg_req_short_timeout_seconds, 1},
        %% Amount of seconds that have to elapse before sending next request
        %% when not waiting for missing messages.
        {sequencer_stream_msg_req_long_timeout_seconds, 10},

        %% ===================================================================
        %% INCOMING SESSION_WATCHER
        %% ===================================================================

        %% Maximal period of FUSE session inactivity before removal
        {fuse_session_ttl_seconds, 300},
        %% Maximal period of REST session inactivity before removal
        {rest_session_ttl_seconds, 3600},
        %% Maximal period of Provider's session inactivity before removal
        {provider_session_ttl_seconds, 3600},
        %% NOTE! GUI session TTL is managed by 'gui_session_ttl_seconds' env
        %% defined in GUI section.

        %% ===================================================================
        %% OZ INTERFACING
        %% ===================================================================

        %% OZ hostname
        {oz_domain, "onedata.org"},
        %% OZ login page (relative to domain)
        {oz_login_page, "/#/home/login"},
        %% OZ logout page (relative to domain)
        {oz_logout_page, "/logout"},
        %% OZ manage providers page (relative to domain)
        {oz_providers_page, "/#/onedata/providers/not-selected"},
        %% OZ REST API prefix
        {oz_rest_api_prefix, "/api/v3/onezone"},
        %% Tokens used by provider will be confined to this TTL for security
        {provider_macaroon_ttl_sec, 900},
        %% Authorization nonces generated by provider
        %% will have this TTL for security
        {provider_authorization_nonce_ttl_sec, 30},

        %% REST route needed for Let's Encrypt challenge responses
        {letsencrypt_challenge_api_prefix, "/.well-known/acme-challenge"},
        %% Static content root needed for Let's Encrypt challenge responses
        {letsencrypt_challenge_static_root, "/tmp/op_worker/http/.well-known/acme-challenge/"},

        %% ===================================================================
        %% FSLOGIC
        %% ===================================================================

        %% Events configuration
        {file_read_event_time_threshold_milliseconds, 1000},
        {file_written_event_time_threshold_milliseconds, 1000},

        %% Default values
        {default_dir_mode, 8#775},
        {default_file_mode, 8#664},

        %% Default number of listed children in lfm:get_children_count
        {ls_chunk_size, 5000},

        %% Default size of file content chunk copied at once in rename_req
        {rename_file_chunk_size, 8388608}, %% 8MB

        %% Max number of processes that are used to handle read_dir_plus request
        {max_read_dir_plus_procs, 200},
        %% Delay in blocks flush by replica synchronizer
        {blocks_flush_delay, 10000},
        % Min size of replicated block to be published
        {public_block_size_treshold, 12582912}, % 12 MB
        % Min size (in percent of file's size) of replicated block to be published
        {public_block_percent_treshold, 10},
        % Type of store of local blocks
        % Possible values: doc, links, none
        {local_blocks_store, doc},
        % Local blocks flush
        % Possible values: on_terminate, always
        {local_blocks_flush, on_terminate},
        % Max size of document that stores local blocks
        {blocks_doc_max_size, 50000},

        %% ===================================================================
        %% EVENTS
        %% ===================================================================

        %% Max retries to send event to stream
        {event_manager_retries, 1},
        %% Should log errors during sending events to stream
        {log_event_manager_errors, false},

        %% ===================================================================
        %% CONNECTION
        %% ===================================================================

        %% Sockets mode used when creating sockets. Possible values are active_once
        %% and active_always. They behave exactly as described in official documentation
        {default_socket_mode, active_always},
        %% Flag telling whether to verify msg correctness (e.g. types) or not
        %% before encoding
        {verify_msg_before_encoding, false},
        %% Flag telling whether to log whole messages or only relevant info
        {log_whole_messages_on_errors, false},

        %% ===================================================================
        %% RTRANSFER
        %% ===================================================================
        %% Tells if rtransfer should be started on fslogic_worker init
        {start_rtransfer_on_init, true},
        %% Possible values - sync, async, off
        {force_rtransfer_gc, async},
        %% How many simultaneous operations can be performed per gateway_connection
        {gateway_connection_load_factor, 1},
        %% Default rtransfer_block_size
        %% Warning: gateway_connection_load_factor * rtransfer_block_size
        %% should be less than half of +hmax option in vm.args.template,
        {rtransfer_block_size, 26214400}, % 25 MB
        %% How long (in ms) transferred file blocks are aggregated before
        %% updating location docs
        {rtransfer_blocks_aggregation_time, 1000},
        %% How long (in ms) transfer stats are aggregated before updating
        %% transfer document
        {rtransfer_stats_aggregation_time, 1000},
        %% How long (in ms) stats for on the fly transfers are aggregated
        %% before updating space_transfer_stats document
        {onf_transfer_stats_aggregation_time, 4500},
        % Min size of hole in transfer
        {rtransfer_min_hole_size, 2097152}, % 2MB
        % Events about not finished transfers (with id and on the fly)
        % flush by synchronizer
        % possible values: all, off, transfers_only
        {synchronizer_in_progress_events, transfers_only},
        % Events about finished transfers (with id) flush by synchronizer
        % possible values: all, off, {threshold, Bytes}
        {synchronizer_transfer_finished_events, all}, % 4MB
        % Events about finished transfers (on the fly) flush by synchronizer
        % possible values: all, off, {threshold, Bytes}
        {synchronizer_on_fly_finished_events, {threshold, 4194304}}, % 4MB

        %% ===================================================================
        %% HELPERS
        %% ===================================================================

        %% Default timeout for the storage helper asynchronous operation
        {helpers_async_operation_timeout_milliseconds, 300000},
        %% Max latency for the proxy helper operations
        {proxy_helper_latency_milliseconds, 5000},
        %% Number of parallel POSIX helper threads.
        {posix_helper_threads_number, 8},
        %% Number of parallel Ceph helper threads.
        {ceph_helper_threads_number, 8},
        %% Number of parallel CephRados helper threads.
        {cephrados_helper_threads_number, 8},
        %% Number of parallel S3 helper threads.
        {s3_helper_threads_number, 8},
        %% Number of parallel Swift helper threads.
        {swift_helper_threads_number, 8},
        %% Number of parallel GlusterFS helper threads.
        {glusterfs_helper_threads_number, 8},
        %% Number of parallel WebDAV helper threads.
        {webdav_helper_threads_number, 25},
        %% Number of parallel Null Device helper threads.
        {nulldevice_helper_threads_number, 8},
        %% Defines whether buffer storage helpers read/write operations.
        {buffer_helpers, false},
        %% Number of parallel buffer scheduler threads.
        {buffer_scheduler_threads_number, 1},
        %% Minimum size in bytes of in-memory cache for input data blocks.
        {read_buffer_min_size, 5242880}, % 5MB
        %% Maximum size in bytes of in-memory cache for input data blocks.
        {read_buffer_max_size, 10485760}, % 10MB
        %% Read ahead period in seconds of in-memory cache for input data blocks.
        {read_buffer_prefetch_duration, 1}, % 1s
        %% Minimum size in bytes of in-memory cache for output data blocks.
        {write_buffer_min_size, 20971520}, % 20MB
        %% Maximum size in bytes of in-memory cache for output data blocks.
        {write_buffer_max_size, 52428800}, % 50MB
        %% Idle period in seconds before flush of in-memory cache for output data blocks.
        {write_buffer_flush_delay, 5}, % 5s

        %% ===================================================================
        %% HELPERS PERFORMANCE MONITORING
        %% ===================================================================

        %% Performance monitoring enable flag.
        {helpers_performance_monitoring_enabled, false},
        %% Performance monitoring type, currently only 'graphite' is supported.
        {helpers_performance_monitoring_type, "graphite"},
        %% Performance monitoring level, either 'basic' or 'full'. Basic mode reports
        %% raw counter and timer values, while full reports precomputed averages, rates and
        %% throughputs.
        {helpers_performance_monitoring_level, "full"},
        %% Performance monitoring reporting period, in seconds.
        {helpers_performance_monitoring_period, 30},

        %% ===================================================================
        %% LUMA
        %% ===================================================================

        %% User/Group storage ID mapping boundaries
        {luma_posix_uid_range, {100000, 2000000}},
        {luma_posix_gid_range, {100000, 2000000}},

        %% ===================================================================
        %% PREFETCHING
        %% ===================================================================

        %% Sync requests which are smaller will be extended to 1024B
        {minimal_sync_request, 1024},
        %% Synchronization of byte 0, 50MB, 100MB etc. will trigger prefetching
        {trigger_byte, 52428800},
        %% Amount of data to prefetch at once
        {prefetch_size, 104857600},

        %% ===================================================================
        %% MONITORING
        %% ===================================================================

        %% Size of worker pool for rrdtool
        {rrdtool_pool_size, 10},
        %% Maximum size of worker pool overflow for rrdtool
        {rrdtool_pool_max_overflow, 10},

        %% ===================================================================
        %% SPACE SYNC WORKER
        %% ===================================================================
        %% Interval between successive check strategies, in seconds
        {check_strategies_interval, 10},
        % Number of workers that will handle storage_sync dir jobs
        {storage_sync_dir_workers_num, 10},
        % Number of workers that will handle storage_sync file jobs
        {storage_sync_file_workers_num, 10},
        % Number of workers that will handle jobs other than import and update
        {generic_strategy_workers_num, 40},
        % Size of batch of files listed during syncing storage
        {dir_batch_size, 100},
        % Number of time slots from which monitoring data is saved
        {storage_sync_histogram_length, 12},
        % storage_sync audit log file prefix, it will be appended with
        % space id followed by storage_sync_audit_log_file_extension
        {storage_sync_audit_log_file_prefix, "{{platform_log_dir}}/storage_sync_"},
        {storage_sync_audit_log_file_extension, ".log"},

        %% ===================================================================
        %% TRANSFER JOBS
        %% ===================================================================
        %% Number of workers that will be responsible for replicating files
        {replication_workers_num, 50},
        %% Number of workers that will be responsible for controlling transfers
        %% this value is an upper limit for number of simultaneous incoming
        %% transfers
        {replication_controllers_num, 10},
        %% Number of workers that will be responsible for traversing directories
        %% and scheduling replica evictions
        {replica_eviction_workers_num, 10},
        %% Number of workers that will be responsible for invalidating files
        {replica_deletion_workers_num, 50},
        %% Acceptable number of transfer retries per file
        {max_file_replication_retries_per_file, 5},
        %% Acceptable number of eviction retries per file
        {max_eviction_retries_per_file_replica, 5},
        %% Acceptable number of failed file transfers per whole transfer
        %% NOTE: file transfer is considered failed when
        %% max_file_replication_retries_per_file or
        %% max_eviction_retries_per_file_replica number is exceeded
        %% for given file
        {max_file_transfer_failures_per_transfer, 10},
        %% Limit of the number of transfers that are remembered in history per file.
        {transfers_history_limit_per_file, 100},
        %% Maximum number of currently handled deletion_tasks by
        %% replica_deletion_master
        {max_active_deletion_tasks, 2000},
        %% Batch size which will be used to iterate over index to schedule replication
        {replication_by_index_batch, 1000},
        %% Batch size which will be used to iterate over index to schedule
        %% replica eviction
        {replica_eviction_by_index_batch, 1000},

        %% ===================================================================
        %% GRAPH SYNC
        %% ===================================================================
        %% HTTP path where Graph Sync websocket client should connect
        {graph_sync_path, "/graph_sync/provider"},
        %% Maximum time to wait for response from OZ before returning timeout error.
        {graph_sync_request_timeout, 6000}, % 6 seconds
        %% How often Graph Sync channel is health-checked
        {graph_sync_healthcheck_interval, 4000},
        %% How often Graph Sync performs a keepalive request
        {graph_sync_keepalive_interval, 30000},
        %% Rate of reconnect attempt delay increase for Graph Sync channel.
        {graph_sync_reconnect_backoff_rate, 1.5},
        %% Maximum delay between reconnect attempts for Graph Sync channel.
        {graph_sync_reconnect_max_backoff, 300000}, % 5 minutes

        %% ===================================================================
        %% DBSYNC
        %% ===================================================================

        %% Min size of parallel batch used during changes apply
        {dbsync_changes_apply_min_group_size, 10},
        %% Batch size using during changes broadcasting
        {dbsync_changes_broadcast_batch_size, 100},
        %% Min batch size to spawn handler
        {dbsync_handler_spawn_size, 10},
        %% Max number of changes applied in parallel
        {dbsync_changes_apply_max_size, 500},

        %% ===================================================================
        %% WORKERS
        %% ===================================================================
        {disabled_workers, [monitoring_worker]},

        %% ===================================================================
        %% ls config
        %% ===================================================================

        %% Should cache token used during dir listing in dedicated process
        %% Warning: other possibility is use cache_fold_token flag - do not use both
        {cache_list_dir_token, false},
        %% Time of fold link token caching by cache writer
        {list_dir_token_cache_timeout, 30000},

        %% ===================================================================
        %% auto-cleaning config
        %% ===================================================================
        % flag that informs whether periodical auto-cleaning checks should be scheduled
        % in all spaces with enabled aut-cleaning mechanism
        {periodical_spaces_autocleaning_check_enabled, true},
        % interval between subsequent auto-cleaning checks
        {periodical_spaces_autocleaning_check_interval, 60000}, % 1 min
        {autocleaning_view_batch_size, 1000},
        % ratio which defines the threshold for scheduling next batch
        % of replica deletion tasks
        % the threshold is calculated by multiplying the ratio by max_active_deletion_tasks
        {autocleaning_controller_next_batch_ratio, 1.5},

        %% ===================================================================
        %% file-popularity config
        %% ===================================================================
        % default weight of last_open_hour parameter of file entry in the file-popularity view
        {default_last_open_hour_weight, 1.0},
        % default weight of avg_open_count_per_day_weight parameter of file entry in the file-popularity view
        {default_avg_open_count_per_day_weight, 20.0},
        % default limit for avg_open_count_per_day parameter for file-popularity function
        % files that have avg_open_count_per_day greater or equal to given limit will be treated equally
        {default_max_avg_open_count_per_day, 100},

        %% ===================================================================
        %% HARVESTING
        %% ===================================================================
        % minimal backoff interval for harvesting_stream
        {harvesting_stream_min_backoff_interval, 5000}, % 5 s
        % maximal backoff interval for harvesting_stream
        {harvesting_stream_max_backoff_interval, 300000} % 5 min
    ]},

    {rtransfer_link, [
        {logdir, "{{platform_log_dir}}"},
        {verbosity, 0},
        {helper_workers, 100},
        {transfer, [
            %% Port on which rtransfer is available
            {server_port, 6665},
            %% Number of parallel rtransfer streams between providers
            {data_conns_per_link, 16},
            %% Max byte size of a single transferred block (bigger blocks will be split)
            {block_size, 12582912},
            %% Byte size of socket's receive buffer
            {recv_buffer_size, 8388608},
            %% Byte size of socket's send buffer
            {send_buffer_size, 8388608},
            {max_incoming_buffered_size, 20971520},
            {storage_buckets, 100},
            {throughput_probe_interval, 25},
            {send_congestion_flavor, "bbr"}
        ]},
        {shaper, [
            %% Initial size of byte window for transfers between two storages
            {cubic_initial_window, 104857600},
            %% The maximum shaper window increase per second
            {max_increase, 10485760},
            %% If every storage read/write delay is the last codel_period is bigger
            %% than the codel_target_delay, the storage is considered overloaded
            {codel_target_delay, 1000},
            {quantum_ms_size, 50}
        ]}
    ]}
].<|MERGE_RESOLUTION|>--- conflicted
+++ resolved
@@ -254,24 +254,12 @@
 
         % Compatible versions of services with which it is possible to connect
         {compatible_oz_versions, [
-            % @TODO NOTE during the next release: OP-worker will not be
-            % backwards compatible with older Onezones
             "19.02.0-beta1"
         ]},
         {compatible_op_versions, [
-            % @TODO verify if older versions are compatible
             "19.02.0-beta1"
         ]},
         {compatible_oc_versions, [
-<<<<<<< HEAD
-            % @TODO verify if older versions are compatible
-            "18.02.0-rc12",
-            "18.02.0-rc13",
-            "18.02.1",
-            "18.02.2",
-=======
-            % @TODO verify if older versions are compatible,
->>>>>>> c2a4c682
             "19.02.0-beta1"
         ]},
 
