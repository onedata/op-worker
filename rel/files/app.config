--- conflicted
+++ resolved
@@ -408,14 +408,14 @@
         {dir_batch_size, 100},
 
         %% ===================================================================
-<<<<<<< HEAD
         %% REPLICATION
         %% ===================================================================
         %% Name of pool of workers that will be responsible for replicating files
         {replication_pool, replication_pool},
         %% Number of workers that will be responsible for replicating files
-        {replication_pool_size, 10}
-=======
+        {replication_pool_size, 10},
+
+        %% ===================================================================
         %% GRAPH SYNC
         %% ===================================================================
         %% Port number in OneZone where Graph Sync server is hosted
@@ -430,6 +430,5 @@
         {graph_sync_reconnect_backoff_rate, 1.5},
         %% Maximum delay between reconnect attempts for Graph Sync channel.
         {graph_sync_reconnect_max_backoff, 300000} % 5 minutes
->>>>>>> 651addda
     ]}
 ].