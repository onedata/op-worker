--- conflicted
+++ resolved
@@ -14,8 +14,10 @@
         {colored, true},
         {handlers, [
             %% show info level or higher level logs at console
-            {lager_console_backend, [{level, info}, {formatter, lager_default_formatter},
-                {formatter_config, [color, "[", sev, " ", time, " ", pid, "] ", message, "\e[0m\r\n"]}]},
+            {lager_console_backend, [
+                {level, info}, {formatter, lager_default_formatter},
+                {formatter_config, [color, "[", sev, " ", time, " ", pid, "] ", message, "\e[0m\r\n"]}
+            ]},
             %% rotate error log when it reaches 50 MB; keep 10 rotated logs
             {lager_file_backend, [
                 {file, "{{platform_log_dir}}/error.log"},
@@ -69,6 +71,15 @@
         %% {external_ip, {10,0,0,1}}, or:
         %% {external_ip, "10.0.0.1"},
         {external_ip, undefined},
+
+        %% ===================================================================
+        %% Garbage collection
+        %% ===================================================================
+
+        % Should couchbase pool force garbage collection (options: on, off)
+        {couchbase_pool_gc, off},
+        % Should tp force garbage collection (options: on, off)
+        {tp_gc, off},
 
         %% ===================================================================
         %% PLUGINS
@@ -196,8 +207,6 @@
     %% op_worker config
     {op_worker, [
         %% ===================================================================
-<<<<<<< HEAD
-=======
         %% Garbage collection
         %% ===================================================================
 
@@ -215,7 +224,6 @@
         {transfer_onf_stats_aggregator_gc, off},
 
         %% ===================================================================
->>>>>>> 2d4996b6
         %% PORTS
         %% ===================================================================
 
@@ -483,6 +491,10 @@
         {onf_transfer_stats_aggregation_time, 4500},
         % Min size of hole in transfer
         {rtransfer_min_hole_size, 1048576}, % 1MB
+        % Ratio of blocks size to classify blocks as overlapping
+        % (bigger block cannot be more than X times greater)
+        % 0 - for no limit
+        {overlapping_block_max_multiplier, 5},
 
         %% ===================================================================
         %% HELPERS
@@ -599,6 +611,8 @@
         %% NOTE: file transfer is considered failed when
         %% max_file_transfer_retries_per_file number is exceeded for given file
         {max_file_transfer_failures_per_transfer, 10},
+        %% Limit of the number of transfers that are remembered in history per file.
+        {transfers_history_limit_per_file, 100},
 
         %% ===================================================================
         %% GRAPH SYNC
@@ -609,6 +623,8 @@
         {graph_sync_request_timeout, 6000}, % 6 seconds
         %% How often Graph Sync channel is health-checked
         {graph_sync_healthcheck_interval, 4000},
+        %% How often Graph Sync performs a keepalive request
+        {graph_sync_keepalive_interval, 30000},
         %% Rate of reconnect attempt delay increase for Graph Sync channel.
         {graph_sync_reconnect_backoff_rate, 1.5},
         %% Maximum delay between reconnect attempts for Graph Sync channel.
