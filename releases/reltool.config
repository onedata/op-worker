{sys, [
    {lib_dirs, ["../deps"]},
    {erts, [{mod_cond, derived}, {app_file, strip}]},
    {app_file, strip},
    {rel, "veil_cluster_node", "0.0.6_VFS-70",
        [
            kernel,
            stdlib,
            xmerl,
            sasl,
            public_key,
            lager,
            crypto,
            ssl,
<<<<<<< HEAD
=======
            ibrowse,
            os_mon,
>>>>>>> b3894965
            ranch,
            cowboy,
<<<<<<< HEAD
            ibrowse,
            rrderlang,
            veil_cluster_node,
            inets
=======
            gproc,
            {n2o, load},
            erlydtl,
            mimetypes,
            inets,
            veil_cluster_node
>>>>>>> b3894965
        ]},
    {rel, "start_clean", "",
        [
            kernel,
            stdlib
        ]},
    {boot_rel, "veil_cluster_node"},
    {profile, embedded},
    {incl_cond, derived},
    {mod_cond, derived},
    {excl_archive_filters, [".*"]}, %% Do not archive built libs
    {excl_sys_filters, ["^bin/.*", "^erts.*/bin/(dialyzer|typer)",
        "^erts.*/(doc|info|include|lib|man|src)"]},
    {excl_app_filters, ["\.gitignore"]},
    {app, veil_cluster_node, [{mod_cond, app}, {incl_cond, include}, {lib_dir, ".."}]},
    {app, hipe, [{incl_cond, exclude}]},
    {app, basho_bench, [{incl_cond, exclude}]},
    {app, compiler, [{mod_cond, all}]}
]}.

{target_dir, "veil_cluster_node"}.

{overlay, [
    {copy, "files/erl", "\{\{erts_vsn\}\}/bin/erl"},
    {copy, "files/nodetool", "\{\{erts_vsn\}\}/bin/nodetool"},
    {copy, "files/veil_cluster_node", "bin/veil_cluster_node"},
    {copy, "files/veil_cluster_node.cmd", "bin/veil_cluster_node.cmd"},
    {copy, "files/start_erl.cmd", "bin/start_erl.cmd"},
    {copy, "files/install_upgrade.escript", "bin/install_upgrade.escript"},
    {copy, "files/veil_cluster", "bin/veil_cluster"},
    {copy, "files/config.args", "bin/config.args"},
    {copy, "files/sys.config", "releases/\{\{rel_vsn\}\}/sys.config"},
    {copy, "files/vm.args", "releases/\{\{rel_vsn\}\}/vm.args"},
    {copy, "../src/gui_static/", "./"},
    {copy, "../src/veil_modules/dao/views/", "./"},
    {copy, "../c_lib", "./"},
    {copy, "../cacerts", "./"},
    {copy, "files/node_reconf", "bin/node_reconf"},
    {copy, "../LICENSE.txt", "./"}
]}.<|MERGE_RESOLUTION|>--- conflicted
+++ resolved
@@ -12,26 +12,17 @@
             lager,
             crypto,
             ssl,
-<<<<<<< HEAD
-=======
             ibrowse,
             os_mon,
->>>>>>> b3894965
             ranch,
             cowboy,
-<<<<<<< HEAD
-            ibrowse,
-            rrderlang,
-            veil_cluster_node,
-            inets
-=======
             gproc,
             {n2o, load},
             erlydtl,
             mimetypes,
             inets,
+            rrderlang,
             veil_cluster_node
->>>>>>> b3894965
         ]},
     {rel, "start_clean", "",
         [
