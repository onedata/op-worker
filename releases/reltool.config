--- conflicted
+++ resolved
@@ -20,13 +20,9 @@
             nprocreg,
             cowboy,
             ibrowse,
-<<<<<<< HEAD
             rrderlang,
-            veil_cluster_node
-=======
             veil_cluster_node,
             inets
->>>>>>> 90502617
         ]},
     {rel, "start_clean", "",
         [
