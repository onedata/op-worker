--- conflicted
+++ resolved
@@ -16,17 +16,12 @@
             os_mon,
             ranch,
             cowboy,
-<<<<<<< HEAD
             n2o,
             erlydtl,
             gproc,
             mimetypes,
+            inets,
             veil_cluster_node
-=======
-            ibrowse,
-            veil_cluster_node,
-            inets
->>>>>>> e080e2a2
         ]},
     {rel, "start_clean", "",
         [
