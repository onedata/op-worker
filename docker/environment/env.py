--- conflicted
+++ resolved
@@ -9,11 +9,7 @@
 import os
 import copy
 import json
-<<<<<<< HEAD
-import sys
-=======
 import collections
->>>>>>> bb39552d
 from . import appmock, client, common, globalregistry, cluster_manager, \
     worker, provider_worker, cluster_worker, docker, dns
 
