# coding=utf-8
"""Authors: Tomasz Lichoń, Konrad Zemek
Copyright (C) 2015 ACK CYFRONET AGH
This software is released under the MIT license cited in 'LICENSE.txt'

Brings up a set of Global Registry nodes along with databases.
They can create separate clusters.
"""

import copy
import json
import os
import re

from . import common, docker, dns

LOGFILE = '/tmp/run.log'

def gr_domain(gr_instance, uid):
    """Formats domain for a GR."""
    return common.format_hostname(gr_instance, uid)


def gr_hostname(node_name, gr_instance, uid):
    """Formats hostname for a docker hosting GR.
    NOTE: Hostnames are also used as docker names!
    """
    return common.format_hostname([node_name, gr_instance], uid)


def gr_db_hostname(db_node_name, gr_instance, uid):
    """Formats hostname for a docker hosting bigcouch for GR.
    NOTE: Hostnames are also used as docker names!
    """
    return common.format_hostname([db_node_name, gr_instance], uid)


def db_erl_node_name(db_node_name, gr_instance, uid):
    """Formats erlang node name for a vm on GR DB docker.
    """
    hostname = gr_db_hostname(db_node_name, gr_instance, uid)
    return common.format_erl_node_name('bigcouch', hostname)


def gr_erl_node_name(node_name, gr_instance, uid):
    """Formats erlang node name for a vm on GR docker.
    """
    hostname = gr_hostname(node_name, gr_instance, uid)
    return common.format_erl_node_name('gr', hostname)


def _tweak_config(config, gr_node, gr_instance, uid):
    cfg = copy.deepcopy(config)
    cfg['nodes'] = {'node': cfg['nodes'][gr_node]}

    sys_config = cfg['nodes']['node']['sys.config']
    sys_config['db_nodes'] = [db_erl_node_name(n, gr_instance, uid)
                              for n in sys_config['db_nodes']]
<<<<<<< HEAD
=======

    if 'http_domain' in sys_config:
        sys_config['http_domain'] = {'string': gr_domain(gr_instance, uid)}

    if 'vm.args' not in cfg['nodes']['node']:
        cfg['nodes']['node']['vm.args'] = {}
>>>>>>> 64ed1f07

    if 'vm.args' not in cfg['nodes']['node']:
        cfg['nodes']['node']['vm.args'] = {}
    vm_args = cfg['nodes']['node']['vm.args']
    vm_args['name'] = gr_erl_node_name(gr_node, gr_instance, uid)

    return cfg


def _node_up(gr_id, domain, gr_ips, dns_ips, dns_config, gen_dev_config):
    """Updates dns.config and starts the GR node"""
    ip_addresses = {
        domain: gr_ips
    }
    ns_servers = []
    for i in range(len(dns_ips)):
        ns = 'ns{0}.{1}'.format(i, domain)
        ns_servers.append(ns)
        ip_addresses[ns] = [dns_ips[i]]
    primary_ns = ns_servers[0]
    mail_exchange = 'mail.{0}'.format(domain)
    ip_addresses[mail_exchange] = [gr_ips[0]]
    admin_mailbox = 'dns-admin.{0}'.format(domain)

    cname = '{{cname, "{0}"}},'.format(domain)
    dns_config = re.sub(
        re.compile(r"\{cname,\s*[^\}]*\},", re.MULTILINE),
        cname,
        dns_config)

    ip_addresses_entries = []
    for address in ip_addresses:
        ip_list = '"{0}"'.format('","'.join(ip_addresses[address]))
        ip_addresses_entries.append('        {{"{0}", [{1}]}}'
                                    .format(address, ip_list))
    ip_addresses = '{{ip_addresses, [\n{0}\n    ]}},'.format(
        ',\n'.join(ip_addresses_entries))
    dns_config = re.sub(
        re.compile(r"\{ip_addresses,\s*\[(\s*\{[^\}]*\}[,]?\s*)*\]\},",
                   re.MULTILINE),
        ip_addresses,
        dns_config)

    ns_servers = '{{ns_servers, [\n        "{0}"\n    ]}},'.format(
        '",\n        "'.join(ns_servers))
    dns_config = re.sub(
        re.compile(r"\{ns_servers,\s*\[[^\]\}]*\]\},", re.MULTILINE),
        ns_servers,
        dns_config)

    mail_exchange = '{{mail_exchange, [\n        {{10, "{0}"}}\n    ]}},' \
        .format(mail_exchange)
    dns_config = re.sub(
        re.compile(r"\{mail_exchange,\s*\[[^\]]*\]\},", re.MULTILINE),
        mail_exchange,
        dns_config)

    primary_ns = '{{primary_ns, "{0}"}},'.format(primary_ns)
    dns_config = re.sub(
        re.compile(r"\{primary_ns,\s*[^\}]*\},", re.MULTILINE),
        primary_ns,
        dns_config)

    admin_mailbox = '{{admin_mailbox, "{0}"}},'.format(admin_mailbox)
    dns_config = re.sub(
        re.compile(r"\{admin_mailbox,\s*[^\}]*\},", re.MULTILINE),
        admin_mailbox,
        dns_config)

    gr_command = '''set -e
mkdir -p /root/bin/node/log/
chown {uid}:{gid} /root/bin/node/log/
chmod ug+s /root/bin/node/log/
cat <<"EOF" > /tmp/gen_dev_args.json
{gen_dev_args}
EOF
escript bamboos/gen_dev/gen_dev.escript /tmp/gen_dev_args.json
cat <<"EOF" > /root/bin/node/resources/dns.config
{dns_config}
EOF
/root/bin/node/bin/globalregistry console >> {logfile}'''
    gr_command = gr_command.format(
        uid=os.geteuid(),
        gid=os.getegid(),
        gen_dev_args=json.dumps({'globalregistry': gen_dev_config}),
        dns_config=dns_config,
        logfile=LOGFILE)

    docker.exec_(
        container=gr_id,
        detach=True,
        interactive=True,
        tty=True,
        command=gr_command)


def _docker_up(image, bindir, config, dns_servers, logdir):
    """Starts the docker but does not start GR
    as dns.config update is needed first
    """
    node_name = config['nodes']['node']['vm.args']['name']
    cookie = config['nodes']['node']['vm.args']['setcookie']
    db_nodes = config['nodes']['node']['sys.config']['db_nodes']

    (gr_name, sep, gr_hostname) = node_name.partition('@')

    # Start DB node for current GR instance.
    # Currently, only one DB node for GR is allowed, because we are using links.
    # It's impossible to create a bigcouch cluster with docker's links.
    db_node = db_nodes[0]
    (db_name, sep, db_hostname) = db_node.partition('@')

    db_command = '''echo '[httpd]' > /opt/bigcouch/etc/local.ini
echo 'bind_address = 0.0.0.0' >> /opt/bigcouch/etc/local.ini
sed -i 's/-name bigcouch/-name {name}@{host}/g' /opt/bigcouch/etc/vm.args
sed -i 's/-setcookie monster/-setcookie {cookie}/g' /opt/bigcouch/etc/vm.args
/opt/bigcouch/bin/bigcouch'''
    db_command = db_command.format(name=db_name, host=db_hostname,
                                   cookie=cookie)

    bigcouch = docker.run(
        image='onedata/bigcouch',
        name=db_hostname,
        hostname=db_hostname,
        detach=True,
        command=db_command)

    volumes = [(bindir, '/root/build', 'ro')]

    if logdir:
        logdir = os.path.join(os.path.abspath(logdir), gr_hostname)
        volumes.extend([(logdir, '/root/bin/node/log', 'rw')])

    # Just start the docker, GR will be started later when dns.config is updated
    gr = docker.run(
        image=image,
        name=gr_hostname,
        hostname=gr_hostname,
        detach=True,
        interactive=True,
        tty=True,
        workdir='/root/build',
        volumes=volumes,
        dns_list=dns_servers,
        link={db_hostname: db_hostname},
        command=['bash'])

    return gr, {
        'docker_ids': [bigcouch, gr],
        'gr_db_nodes': ['{0}@{1}'.format(db_name, db_hostname)],
        'gr_nodes': ['{0}@{1}'.format(gr_name, gr_hostname)]
    }


def up(image, bindir, dns_server, uid, config_path, logdir=None):
    config = common.parse_json_file(config_path)
    input_dir = config['dirs_config']['globalregistry']['input_dir']
    dns_servers, output = dns.maybe_start(dns_server, uid)

    for gr_instance in config['globalregistry_domains']:
        gen_dev_cfg = {
            'config': {
                'input_dir': input_dir,
                'target_dir': '/root/bin'
            },
            'nodes': config['globalregistry_domains'][gr_instance]['globalregistry']
        }

        tweaked_configs = [_tweak_config(gen_dev_cfg, gr_node, gr_instance, uid)
                           for gr_node in gen_dev_cfg['nodes']]

        gr_ips = []
        gr_configs = {}
        for cfg in tweaked_configs:
            gr, node_out = _docker_up(image, bindir, cfg, dns_servers, logdir)
            common.merge(output, node_out)
            gr_configs[gr] = cfg
            gr_ips.append(common.get_docker_ip(gr))

        domain = gr_domain(gr_instance, uid)

        dns_cfg_path = os.path.join(os.path.abspath(bindir),
                                    input_dir, 'resources', 'dns.config')
        orig_dns_cfg = open(dns_cfg_path).read()
        # Update dns.config file on each GR node
        for id in gr_configs:
            _node_up(id, domain, gr_ips, gr_ips, orig_dns_cfg, gr_configs[id])

        domains = {
            'domains': {
                domain: {
                    'ns': gr_ips,
                    'a': []
                }
            }
        }
        common.merge(output, domains)

    # Make sure domains are added to the dns server
    dns.maybe_restart_with_configuration(dns_server, uid, output)

    return output<|MERGE_RESOLUTION|>--- conflicted
+++ resolved
@@ -56,18 +56,13 @@
     sys_config = cfg['nodes']['node']['sys.config']
     sys_config['db_nodes'] = [db_erl_node_name(n, gr_instance, uid)
                               for n in sys_config['db_nodes']]
-<<<<<<< HEAD
-=======
 
     if 'http_domain' in sys_config:
         sys_config['http_domain'] = {'string': gr_domain(gr_instance, uid)}
 
     if 'vm.args' not in cfg['nodes']['node']:
         cfg['nodes']['node']['vm.args'] = {}
->>>>>>> 64ed1f07
-
-    if 'vm.args' not in cfg['nodes']['node']:
-        cfg['nodes']['node']['vm.args'] = {}
+
     vm_args = cfg['nodes']['node']['vm.args']
     vm_args['name'] = gr_erl_node_name(gr_node, gr_instance, uid)
 
