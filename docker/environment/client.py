--- conflicted
+++ resolved
@@ -102,12 +102,6 @@
     volumes = [(bindir, '/root/build', 'ro')]
     volumes += [common.volume_for_storage(s) for s in os_config['storages']]
 
-    volumes = [(bindir, '/root/build', 'ro')]
-    storages = node['storage']
-    for name in storages:
-        s = storages[name]
-        volumes.append((s['host_path'], s['volume_path'], 'rw'))
-
     container = docker.run(
         image=image,
         name=hostname,
@@ -118,23 +112,13 @@
         workdir='/root/bin',
         volumes=volumes,
         dns_list=dns_servers,
-        run_params=["--privileged"],
         command=command)
 
-<<<<<<< HEAD
-    for user in node['docker_users']:
-        command = "docker exec %s adduser --disabled-password --gecos '' %s" % (container, user)
-        # print command
-        subprocess.check_call(command, stdout=sys.stdout, shell=True)
-
-    return {'docker_ids': [container], 'client_nodes': [hostname]}
-=======
     # create system users and groups
     common.create_users(container, os_config['users'])
     common.create_groups(container, os_config['groups'])
 
     return {'docker_ids': [container], 'client_nodes': [hostname], 'client_data': {shortname: client_data}}
->>>>>>> 74b369f8
 
 
 def up(image, bindir, dns_server, uid, config_path):
