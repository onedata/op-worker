<<<<<<< HEAD
tree b57992b11fae97988a1769d146516fe09ad317af
parent a459825cdf2313fc2afd3e1fe8962ceb3e5afd35
parent 37b1a8d5d87f3a21d9339cc255beb0bbc2503d06
author Michał Wrzeszcz <michalwrzeszcz@gmail.com> 1404393808 +0200
committer Michał Wrzeszcz <michalwrzeszcz@gmail.com> 1404393808 +0200

Merge pull request #33 in VFS/veilprotocol from release-1.0 to develop

# By Łukasz Opioła (3) and Tomasz Lichon (2)
# Via Michał Wrzeszcz (2) and Tomasz Lichon (2)
* commit '37b1a8d5d87f3a21d9339cc255beb0bbc2503d06':
  default open_mode msg changed from "none" to ""
  open_mode optional parameter added to GetFileLocation msg
  VFS-608, fix naming
  VFS-608, add fields to proto to handle cert verification
  VFS-608, add error description field to Answer record
=======
tree f9077fc4dc0d4a92bbb5c12ad620828f26fbb3b4
parent 37b1a8d5d87f3a21d9339cc255beb0bbc2503d06
parent 184b76671b06d6e09da544511be6e4260be81c1d
author Michał Wrzeszcz <michalwrzeszcz@gmail.com> 1405245369 +0200
committer Michał Wrzeszcz <michalwrzeszcz@gmail.com> 1405245369 +0200

Merge pull request #34 in VFS/veilprotocol from feature/VFS-731-wysyanie-poziomu-uprawnien-pliku to release-1.0

# By Tomasz Lichon
# Via Tomasz Lichon
* commit '184b76671b06d6e09da544511be6e4260be81c1d':
  add mode to CreateFile message
>>>>>>> ed303fe8
<|MERGE_RESOLUTION|>--- conflicted
+++ resolved
@@ -1,21 +1,3 @@
-<<<<<<< HEAD
-tree b57992b11fae97988a1769d146516fe09ad317af
-parent a459825cdf2313fc2afd3e1fe8962ceb3e5afd35
-parent 37b1a8d5d87f3a21d9339cc255beb0bbc2503d06
-author Michał Wrzeszcz <michalwrzeszcz@gmail.com> 1404393808 +0200
-committer Michał Wrzeszcz <michalwrzeszcz@gmail.com> 1404393808 +0200
-
-Merge pull request #33 in VFS/veilprotocol from release-1.0 to develop
-
-# By Łukasz Opioła (3) and Tomasz Lichon (2)
-# Via Michał Wrzeszcz (2) and Tomasz Lichon (2)
-* commit '37b1a8d5d87f3a21d9339cc255beb0bbc2503d06':
-  default open_mode msg changed from "none" to ""
-  open_mode optional parameter added to GetFileLocation msg
-  VFS-608, fix naming
-  VFS-608, add fields to proto to handle cert verification
-  VFS-608, add error description field to Answer record
-=======
 tree f9077fc4dc0d4a92bbb5c12ad620828f26fbb3b4
 parent 37b1a8d5d87f3a21d9339cc255beb0bbc2503d06
 parent 184b76671b06d6e09da544511be6e4260be81c1d
@@ -27,5 +9,4 @@
 # By Tomasz Lichon
 # Via Tomasz Lichon
 * commit '184b76671b06d6e09da544511be6e4260be81c1d':
-  add mode to CreateFile message
->>>>>>> ed303fe8
+  add mode to CreateFile message