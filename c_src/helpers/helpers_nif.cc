#include "../nifpp.h"
#include "helpers/storageHelperFactory.h"

#include <asio.hpp>
#include <asio/executor_work.hpp>

#include <map>
#include <memory>
#include <random>
#include <sstream>
#include <string>
#include <system_error>
#include <tuple>
#include <unordered_map>
#include <vector>

#include <grp.h>
#include <pwd.h>
#include <sys/stat.h>
#include <sys/types.h>

namespace {
/**
 * @defgroup StaticAtoms Statically created atoms for ease of usage.
 * @{
 */
nifpp::str_atom ok{"ok"};
nifpp::str_atom error{"error"};
/** @} */

using helper_ptr = std::shared_ptr<one::helpers::IStorageHelper>;
using helper_ctx_ptr = std::shared_ptr<one::helpers::IStorageHelperCTX>;
using reqid_t = std::tuple<int, int, int>;
using one::helpers::error_t;
using helper_args_t = std::unordered_map<std::string, std::string>;

/**
 * Static resource holder.
 */
struct HelpersNIF {
    class HelperIOService {
    public:
        asio::io_service service;
        asio::executor_work<asio::io_service::executor_type> work =
            asio::make_work(service);
        std::vector<std::thread> workers;
    };

    std::unordered_map<std::string, std::unique_ptr<HelperIOService>>
        helperServices;

    std::unique_ptr<one::helpers::StorageHelperFactory> SHFactory;

    HelpersNIF()
    {
        helperServices.emplace("AmazonS3", std::make_unique<HelperIOService>());
        helperServices.emplace("Ceph", std::make_unique<HelperIOService>());
        helperServices.emplace("DirectIO", std::make_unique<HelperIOService>());

        SHFactory = std::make_unique<one::helpers::StorageHelperFactory>(
            helperServices["Ceph"]->service,
            helperServices["DirectIO"]->service,
            helperServices["AmazonS3"]->service);
        umask(0);
    }

    ~HelpersNIF()
    {
        for (auto &helperService : helperServices) {
            helperService.second->service.stop();
            for (auto &th : helperService.second->workers) {
                th.join();
            }
        }
    }

    /**
     * Adjusts number of threads held by IO service. Allows only to increase
     * size of thread pool.
     * @param ioService reference to IO service which thread pool should be
     * adjusted
     * @param threads reference to pool of threads held by IO service
     * @param number number of threads that IO service should hold
     * @return true if number of IO service threads has been adjusted
     * (increased) otherwise false.
     */
    bool adjust_io_service_threads(asio::io_service &ioService,
        std::vector<std::thread> &threads, std::size_t number)
    {
        if (threads.size() > number)
            return false;

        for (std::size_t i = 0; i < threads.size() - number; ++i) {
            threads.push_back(std::thread([&]() { ioService.run(); }));
        }

        return true;
    }

} application;

namespace {

/**
 * @defgroup ModeTranslators Maps translating nifpp::str_atom into corresponding
 *           POSIX open mode / flag.
 * @{
 */
const std::unordered_map<nifpp::str_atom, one::helpers::Flag> atom_to_flag{
    {"O_NONBLOCK", one::helpers::Flag::NONBLOCK},
    {"O_APPEND", one::helpers::Flag::APPEND},
    {"O_ASYNC", one::helpers::Flag::ASYNC},
    {"O_FSYNC", one::helpers::Flag::FSYNC},
    {"O_NOFOLLOW", one::helpers::Flag::NOFOLLOW},
    {"O_CREAT", one::helpers::Flag::CREAT},
    {"O_TRUNC", one::helpers::Flag::TRUNC},
    {"O_EXCL", one::helpers::Flag::EXCL},
    {"O_RDONLY", one::helpers::Flag::RDONLY},
    {"O_WRONLY", one::helpers::Flag::WRONLY},
    {"O_RDWR", one::helpers::Flag::RDWR},
    {"S_IFREG", one::helpers::Flag::IFREG},
    {"S_IFCHR", one::helpers::Flag::IFCHR},
    {"S_IFBLK", one::helpers::Flag::IFBLK},
    {"S_IFIFO", one::helpers::Flag::IFIFO},
    {"S_IFSOCK", one::helpers::Flag::IFSOCK}};

one::helpers::FlagsSet translateFlags(std::vector<nifpp::str_atom> atoms)
{
    one::helpers::FlagsSet flags;

    for (const auto &atom : atoms) {
        auto result = atom_to_flag.find(atom);
        if (result != atom_to_flag.end()) {
            flags.insert(result->second);
        }
        else {
            throw std::system_error{
                std::make_error_code(std::errc::invalid_argument)};
        }
    }

    return flags;
}
}

/** @} */

template <class T> error_t make_sys_error_code(T code)
{
    return error_t(static_cast<int>(code), std::system_category());
}

/**
 * @defgroup Errors Maps translating std::error_code to corresponding
 *           POSIX-like code description as atom.
 * @{
 */
std::map<error_t, nifpp::str_atom> error_to_atom = {
    {make_sys_error_code(std::errc::address_family_not_supported),
        "eafnosupport"},
    {make_sys_error_code(std::errc::address_in_use), "eaddrinuse"},
    {make_sys_error_code(std::errc::address_not_available), "eaddrnotavail"},
    {make_sys_error_code(std::errc::already_connected), "eisconn"},
    {make_sys_error_code(std::errc::argument_list_too_long), "e2big"},
    {make_sys_error_code(std::errc::argument_out_of_domain), "edom"},
    {make_sys_error_code(std::errc::bad_address), "efault"},
    {make_sys_error_code(std::errc::bad_file_descriptor), "ebadf"},
    {make_sys_error_code(std::errc::bad_message), "ebadmsg"},
    {make_sys_error_code(std::errc::broken_pipe), "epipe"},
    {make_sys_error_code(std::errc::connection_aborted), "econnaborted"},
    {make_sys_error_code(std::errc::connection_already_in_progress),
        "ealready"},
    {make_sys_error_code(std::errc::connection_refused), "econnrefused"},
    {make_sys_error_code(std::errc::connection_reset), "econnreset"},
    {make_sys_error_code(std::errc::cross_device_link), "exdev"},
    {make_sys_error_code(std::errc::destination_address_required),
        "edestaddrreq"},
    {make_sys_error_code(std::errc::device_or_resource_busy), "ebusy"},
    {make_sys_error_code(std::errc::directory_not_empty), "enotempty"},
    {make_sys_error_code(std::errc::executable_format_error), "enoexec"},
    {make_sys_error_code(std::errc::file_exists), "eexist"},
    {make_sys_error_code(std::errc::file_too_large), "efbig"},
    {make_sys_error_code(std::errc::filename_too_long), "enametoolong"},
    {make_sys_error_code(std::errc::function_not_supported), "enosys"},
    {make_sys_error_code(std::errc::host_unreachable), "ehostunreach"},
    {make_sys_error_code(std::errc::identifier_removed), "eidrm"},
    {make_sys_error_code(std::errc::illegal_byte_sequence), "eilseq"},
    {make_sys_error_code(std::errc::inappropriate_io_control_operation),
        "enotty"},
    {make_sys_error_code(std::errc::interrupted), "eintr"},
    {make_sys_error_code(std::errc::invalid_argument), "einval"},
    {make_sys_error_code(std::errc::invalid_seek), "espipe"},
    {make_sys_error_code(std::errc::io_error), "eio"},
    {make_sys_error_code(std::errc::is_a_directory), "eisdir"},
    {make_sys_error_code(std::errc::message_size), "emsgsize"},
    {make_sys_error_code(std::errc::network_down), "enetdown"},
    {make_sys_error_code(std::errc::network_reset), "enetreset"},
    {make_sys_error_code(std::errc::network_unreachable), "enetunreach"},
    {make_sys_error_code(std::errc::no_buffer_space), "enobufs"},
    {make_sys_error_code(std::errc::no_child_process), "echild"},
    {make_sys_error_code(std::errc::no_link), "enolink"},
    {make_sys_error_code(std::errc::no_lock_available), "enolck"},
    {make_sys_error_code(std::errc::no_message_available), "enodata"},
    {make_sys_error_code(std::errc::no_message), "enomsg"},
    {make_sys_error_code(std::errc::no_protocol_option), "enoprotoopt"},
    {make_sys_error_code(std::errc::no_space_on_device), "enospc"},
    {make_sys_error_code(std::errc::no_stream_resources), "enosr"},
    {make_sys_error_code(std::errc::no_such_device_or_address), "enxio"},
    {make_sys_error_code(std::errc::no_such_device), "enodev"},
    {make_sys_error_code(std::errc::no_such_file_or_directory), "enoent"},
    {make_sys_error_code(std::errc::no_such_process), "esrch"},
    {make_sys_error_code(std::errc::not_a_directory), "enotdir"},
    {make_sys_error_code(std::errc::not_a_socket), "enotsock"},
    {make_sys_error_code(std::errc::not_a_stream), "enostr"},
    {make_sys_error_code(std::errc::not_connected), "enotconn"},
    {make_sys_error_code(std::errc::not_enough_memory), "enomem"},
    {make_sys_error_code(std::errc::not_supported), "enotsup"},
    {make_sys_error_code(std::errc::operation_canceled), "ecanceled"},
    {make_sys_error_code(std::errc::operation_in_progress), "einprogress"},
    {make_sys_error_code(std::errc::operation_not_permitted), "eperm"},
    {make_sys_error_code(std::errc::operation_not_supported), "eopnotsupp"},
    {make_sys_error_code(std::errc::operation_would_block), "ewouldblock"},
    {make_sys_error_code(std::errc::owner_dead), "eownerdead"},
    {make_sys_error_code(std::errc::permission_denied), "eacces"},
    {make_sys_error_code(std::errc::protocol_error), "eproto"},
    {make_sys_error_code(std::errc::protocol_not_supported), "eprotonosupport"},
    {make_sys_error_code(std::errc::read_only_file_system), "erofs"},
    {make_sys_error_code(std::errc::resource_deadlock_would_occur), "edeadlk"},
    {make_sys_error_code(std::errc::resource_unavailable_try_again), "eagain"},
    {make_sys_error_code(std::errc::result_out_of_range), "erange"},
    {make_sys_error_code(std::errc::state_not_recoverable), "enotrecoverable"},
    {make_sys_error_code(std::errc::stream_timeout), "etime"},
    {make_sys_error_code(std::errc::text_file_busy), "etxtbsy"},
    {make_sys_error_code(std::errc::timed_out), "etimedout"},
    {make_sys_error_code(std::errc::too_many_files_open_in_system), "enfile"},
    {make_sys_error_code(std::errc::too_many_files_open), "emfile"},
    {make_sys_error_code(std::errc::too_many_links), "emlink"},
    {make_sys_error_code(std::errc::too_many_symbolic_link_levels), "eloop"},
    {make_sys_error_code(std::errc::value_too_large), "eoverflow"},
    {make_sys_error_code(std::errc::wrong_protocol_type), "eprototype"}};
/** @} */

/**
 * A shared pointer wrapper to help with Erlang NIF environment management.
 */
class Env {
public:
    /**
     * Creates a new environment by creating a @c shared_ptr with a custom
     * deleter.
     */
    Env()
        : env{enif_alloc_env(), enif_free_env}
    {
    }

    /**
     * Implicit conversion operator to @cErlNifEnv* .
     */
    operator ErlNifEnv *() { return env.get(); }

    ErlNifEnv *get() { return env.get(); }

private:
    std::shared_ptr<ErlNifEnv> env;
};

/**
 * NIF context holder for all common operations.
 */
struct NifCTX {
    NifCTX(ErlNifEnv *env, Env localEnv, ErlNifPid pid, reqid_t reqId,
        helper_ptr helperObj, helper_ctx_ptr helperCTX)
        : env(env)
        , localEnv(localEnv)
        , reqPid(pid)
        , reqId(reqId)
        , helperObj(helperObj)
        , helperCTX(helperCTX)
    {
    }

    ErlNifEnv *env;
    Env localEnv;
    ErlNifPid reqPid;
    reqid_t reqId;
    helper_ptr helperObj;
    helper_ctx_ptr helperCTX;
};

/**
 * Runs given function and returns result or error term.
 */
template <class T> ERL_NIF_TERM handle_errors(ErlNifEnv *env, const T &fun)
{
    try {
        return fun();
    }
    catch (const nifpp::badarg &) {
        return enif_make_badarg(env);
    }
    catch (const std::system_error &e) {
        return nifpp::make(
            env, std::make_tuple(error, nifpp::str_atom{e.code().message()}));
    }
    catch (const std::exception &e) {
        return nifpp::make(env, std::make_tuple(error, std::string{e.what()}));
    }
}

template <typename... Args, std::size_t... I>
ERL_NIF_TERM wrap_helper(ERL_NIF_TERM (*fun)(NifCTX ctx, Args...),
    ErlNifEnv *env, const ERL_NIF_TERM args[], std::index_sequence<I...>)
{
    return handle_errors(env, [&]() {
        ErlNifPid pid;
        enif_self(env, &pid);

        std::random_device rd;
        std::mt19937 gen(rd());
        auto reqId = std::make_tuple(std::rand(), std::rand(), std::rand());

        return fun(
            NifCTX(env, Env(), pid, reqId, nifpp::get<helper_ptr>(env, args[0]),
                nifpp::get<helper_ctx_ptr>(env, args[1])),
            nifpp::get<Args>(env, args[2 + I])...);
    });
}

template <typename... Args>
ERL_NIF_TERM wrap(ERL_NIF_TERM (*fun)(NifCTX, Args...), ErlNifEnv *env,
    const ERL_NIF_TERM args[])
{
    return wrap_helper(fun, env, args, std::index_sequence_for<Args...>{});
}

template <typename... Args, std::size_t... I>
ERL_NIF_TERM noctx_wrap_helper(ERL_NIF_TERM (*fun)(ErlNifEnv *env, Args...),
    ErlNifEnv *env, const ERL_NIF_TERM args[], std::index_sequence<I...>)
{
    return handle_errors(
        env, [&]() { return fun(env, nifpp::get<Args>(env, args[I])...); });
}

template <typename... Args>
ERL_NIF_TERM noctx_wrap(ERL_NIF_TERM (*fun)(ErlNifEnv *env, Args...),
    ErlNifEnv *env, const ERL_NIF_TERM args[])
{
    return noctx_wrap_helper(
        fun, env, args, std::index_sequence_for<Args...>{});
}

/**
 * Translates user name to uid.
 */
uid_t uNameToUID(const std::string &uname)
{
    struct passwd *ownerInfo =
        getpwnam(uname.c_str()); // Static buffer, do NOT free !
    return (ownerInfo ? ownerInfo->pw_uid : -1);
}

/**
 * Translates group name to gid.
 */
gid_t gNameToGID(const std::string &gname, const std::string &uname = "")
{
    struct passwd *ownerInfo =
        getpwnam(uname.c_str()); // Static buffer, do NOT free !
    struct group *groupInfo =
        getgrnam(gname.c_str()); // Static buffer, do NOT free !

    gid_t primary_gid = (ownerInfo ? ownerInfo->pw_gid : -1);
    return (groupInfo ? groupInfo->gr_gid : primary_gid);
}

/**
 * Handle asio::mutable_buffer value from helpers and send it to requesting
 * process.
 */
void handle_value(NifCTX &ctx, asio::mutable_buffer buffer)
{
    nifpp::binary bin(asio::buffer_size(buffer));
    asio::buffer_copy(asio::mutable_buffer{bin.data, bin.size}, buffer);
    enif_send(nullptr, &ctx.reqPid, ctx.localEnv,
        nifpp::make(ctx.localEnv,
            std::make_tuple(ctx.reqId,
                std::make_tuple(ok, nifpp::make(ctx.localEnv, bin)))));
}

/**
 * Handle struct stat value from helpers and send it to requesting process.
 */
void handle_value(NifCTX &ctx, struct stat &s)
{
    auto record =
        std::make_tuple(nifpp::str_atom("statbuf"), s.st_dev, s.st_ino,
            s.st_mode, s.st_nlink, s.st_uid, s.st_gid, s.st_rdev, s.st_size,
            s.st_atime, s.st_mtime, s.st_ctime, s.st_blksize, s.st_blocks);
    enif_send(nullptr, &ctx.reqPid, ctx.localEnv,
        nifpp::make(ctx.localEnv,
            std::make_tuple(ctx.reqId, std::make_tuple(ok, record))));
}

/**
 * Handle generic result from helpers and send it to requesting process.
 */
template <class T> void handle_value(NifCTX &ctx, T &response)
{
    enif_send(nullptr, &ctx.reqPid, ctx.localEnv,
        nifpp::make(ctx.localEnv,
            std::make_tuple(ctx.reqId, std::make_tuple(ok, response))));
}

/**
 * Handle void value from helpers and send it to requesting process.
 */
void handle_value(NifCTX &ctx)
{
    enif_send(nullptr, &ctx.reqPid, ctx.localEnv,
        nifpp::make(ctx.localEnv, std::make_tuple(ctx.reqId, ok)));
}

/**
 * Handles result from helpers callback either process return value or error.
 */
template <class... T> void handle_result(NifCTX ctx, error_t e, T... value)
{
    if (!e) {
        handle_value(ctx, value...);
    }
    else {
        auto it = error_to_atom.find(e);
        nifpp::str_atom reason{e.message()};
        if (it != error_to_atom.end())
            reason = it->second;

        enif_send(nullptr, &ctx.reqPid, ctx.localEnv,
            nifpp::make(ctx.localEnv,
                std::make_tuple(ctx.reqId, std::make_tuple(error, reason))));
    }
}

/*********************************************************************
*
*                          WRAPPERS (NIF based)
*       All functions below are described in helpers_nif.erl
*
*********************************************************************/

ERL_NIF_TERM set_threads_number(
    ErlNifEnv *env, std::unordered_map<std::string, std::size_t> args)
{
    return handle_errors(env, [&]() {
        std::vector<std::string> names{"AmazonS3", "Ceph", "DirectIO"};
        for (const auto &name : names) {
            auto result = args.find(name);
            if (result != args.end()) {
                auto &service = application.helperServices[name]->service;
                auto &workers = application.helperServices[name]->workers;
                if (!application.adjust_io_service_threads(
                        service, workers, result->second)) {
                    return nifpp::make(
                        env, std::make_tuple(error,
                                 std::make_tuple(
                                     nifpp::str_atom("wrong_thread_number"),
                                     name, result->second)));
                }
            }
        }

        return nifpp::make(env, ok);
    });
}

ERL_NIF_TERM new_helper_obj(ErlNifEnv *env, int argc, const ERL_NIF_TERM argv[])
{
    auto helperName = nifpp::get<std::string>(env, argv[0]);
    auto helperArgs = nifpp::get<helper_args_t>(env, argv[1]);
    auto helperObj =
        application.SHFactory->getStorageHelper(helperName, helperArgs);
    if (!helperObj)
        return nifpp::make(
            env, std::make_tuple(error, nifpp::str_atom("invalid_helper")));

    auto resource = nifpp::construct_resource<helper_ptr>(helperObj);

    return nifpp::make(env, std::make_tuple(ok, resource));
}

ERL_NIF_TERM username_to_uid(
    ErlNifEnv *env, int argc, const ERL_NIF_TERM argv[])
{
    auto uidTerm = argv[0];
    auto uid = uNameToUID(nifpp::get<std::string>(env, uidTerm));
    if (uid != static_cast<uid_t>(-1))
        return nifpp::make(env, std::make_tuple(ok, uid));

    auto einval = make_sys_error_code(std::errc::invalid_argument);
    return nifpp::make(env, std::make_tuple(error, error_to_atom[einval]));
}

ERL_NIF_TERM groupname_to_gid(
    ErlNifEnv *env, int argc, const ERL_NIF_TERM argv[])
{
    auto gidTerm = argv[0];
    auto gid = gNameToGID(nifpp::get<std::string>(env, gidTerm));
    if (gid != static_cast<gid_t>(-1))
        return nifpp::make(env, std::make_tuple(ok, gid));

    auto einval = make_sys_error_code(std::errc::invalid_argument);
    return nifpp::make(env, std::make_tuple(error, error_to_atom[einval]));
}

ERL_NIF_TERM set_user_ctx(ErlNifEnv *env, helper_ctx_ptr ctx,
    std::unordered_map<std::string, std::string> args)
{
    return handle_errors(env, [&]() {
        ctx->setUserCTX(args);

        return nifpp::make(env, ok);
    });
}

ERL_NIF_TERM new_helper_ctx(ErlNifEnv *env, helper_ptr helperObj)
{
    auto ctx = helperObj->createCTX();
    auto ctx_resource = nifpp::construct_resource<helper_ctx_ptr>(ctx);
    return nifpp::make(env, std::make_tuple(ok, ctx_resource));
}

ERL_NIF_TERM get_user_ctx(ErlNifEnv *env, helper_ctx_ptr ctx)
{
    return nifpp::make(env, std::make_tuple(ok, ctx->getUserCTX()));
}

ERL_NIF_TERM getattr(NifCTX ctx, const std::string file)
{
    ctx.helperObj->ash_getattr(
        ctx.helperCTX, file, [=](struct stat statbuf, error_t e) {
            handle_result(ctx, e, statbuf);
        });

    return nifpp::make(ctx.env, std::make_tuple(ok, ctx.reqId));
}

ERL_NIF_TERM access(NifCTX ctx, const std::string file, const int mask)
{
    ctx.helperObj->ash_access(
        ctx.helperCTX, file, mask, [=](error_t e) { handle_result(ctx, e); });

    return nifpp::make(ctx.env, std::make_tuple(ok, ctx.reqId));
}

ERL_NIF_TERM mknod(NifCTX ctx, const std::string file, const mode_t mode,
    std::vector<nifpp::str_atom> flags, const dev_t dev)
{
    ctx.helperObj->ash_mknod(ctx.helperCTX, file, mode,
        translateFlags(std::move(flags)), dev,
        [=](error_t e) { handle_result(ctx, e); });

    return nifpp::make(ctx.env, std::make_tuple(ok, ctx.reqId));
}

ERL_NIF_TERM mkdir(NifCTX ctx, const std::string file, const mode_t mode)
{
    ctx.helperObj->ash_mkdir(
        ctx.helperCTX, file, mode, [=](error_t e) { handle_result(ctx, e); });

    return nifpp::make(ctx.env, std::make_tuple(ok, ctx.reqId));
}

ERL_NIF_TERM unlink(NifCTX ctx, const std::string file)
{
    ctx.helperObj->ash_unlink(
        ctx.helperCTX, file, [=](error_t e) { handle_result(ctx, e); });

    return nifpp::make(ctx.env, std::make_tuple(ok, ctx.reqId));
}

ERL_NIF_TERM rmdir(NifCTX ctx, const std::string file)
{
    ctx.helperObj->ash_rmdir(
        ctx.helperCTX, file, [=](error_t e) { handle_result(ctx, e); });

    return nifpp::make(ctx.env, std::make_tuple(ok, ctx.reqId));
}

ERL_NIF_TERM symlink(NifCTX ctx, const std::string from, const std::string to)
{
    ctx.helperObj->ash_symlink(
        ctx.helperCTX, from, to, [=](error_t e) { handle_result(ctx, e); });

    return nifpp::make(ctx.env, std::make_tuple(ok, ctx.reqId));
}

ERL_NIF_TERM rename(NifCTX ctx, const std::string from, const std::string to)
{
    ctx.helperObj->ash_rename(
        ctx.helperCTX, from, to, [=](error_t e) { handle_result(ctx, e); });

    return nifpp::make(ctx.env, std::make_tuple(ok, ctx.reqId));
}

ERL_NIF_TERM link(NifCTX ctx, const std::string from, const std::string to)
{
    ctx.helperObj->ash_link(
        ctx.helperCTX, from, to, [=](error_t e) { handle_result(ctx, e); });

    return nifpp::make(ctx.env, std::make_tuple(ok, ctx.reqId));
}

ERL_NIF_TERM chmod(NifCTX ctx, const std::string file, const mode_t mode)
{
    ctx.helperObj->ash_chmod(
        ctx.helperCTX, file, mode, [=](error_t e) { handle_result(ctx, e); });

    return nifpp::make(ctx.env, std::make_tuple(ok, ctx.reqId));
}

ERL_NIF_TERM chown(
    NifCTX ctx, const std::string file, const int uid, const int gid)
{
    ctx.helperObj->ash_chown(ctx.helperCTX, file, uid, gid,
        [=](error_t e) { handle_result(ctx, e); });

    return nifpp::make(ctx.env, std::make_tuple(ok, ctx.reqId));
}

ERL_NIF_TERM truncate(NifCTX ctx, const std::string file, const off_t size)
{
    ctx.helperObj->ash_truncate(
        ctx.helperCTX, file, size, [=](error_t e) { handle_result(ctx, e); });

    return nifpp::make(ctx.env, std::make_tuple(ok, ctx.reqId));
}

ERL_NIF_TERM open(
    NifCTX ctx, const std::string file, std::vector<nifpp::str_atom> flags)
{
    ctx.helperObj->ash_open(ctx.helperCTX, file,
        translateFlags(std::move(flags)),
        [=](int fh, error_t e) { handle_result(ctx, e, fh); });

    return nifpp::make(ctx.env, std::make_tuple(ok, ctx.reqId));
}

ERL_NIF_TERM read(NifCTX ctx, const std::string file, off_t offset, size_t size)
{
    auto buf = std::make_shared<std::vector<char>>(size);
    auto parameters = std::map<std::string, std::string>({});
    ctx.helperObj->ash_read(ctx.helperCTX, file,
        asio::mutable_buffer(buf->data(), size), offset, parameters,
        [ctx, buf](asio::mutable_buffer mbuf, error_t e) {
            handle_result(ctx, e, mbuf);
        });

    return nifpp::make(ctx.env, std::make_tuple(ok, ctx.reqId));
}

ERL_NIF_TERM write(
    NifCTX ctx, const std::string file, const off_t offset, std::string data)
{
    auto sData = std::make_shared<std::string>(std::move(data));
    auto parameters = std::map<std::string, std::string>({});
    ctx.helperObj->ash_write(ctx.helperCTX, file,
<<<<<<< HEAD
        asio::const_buffer(sData->data(), sData->size()), offset, parameters,
        [ctx, file, offset, sData](int size, error_t e) {
            handle_result(ctx, e, size);
        });
=======
        asio::const_buffer(sData->data(), sData->size()), offset, "",
        [ctx, file, offset, sData](
            int size, error_t e) { handle_result(ctx, e, size); });
>>>>>>> 84b5b1f0

    return nifpp::make(ctx.env, std::make_tuple(ok, ctx.reqId));
}

ERL_NIF_TERM release(NifCTX ctx, const std::string file)
{
    ctx.helperObj->ash_release(
        ctx.helperCTX, file, [=](error_t e) { handle_result(ctx, e); });

    return nifpp::make(ctx.env, std::make_tuple(ok, ctx.reqId));
}

ERL_NIF_TERM flush(NifCTX ctx, const std::string file)
{
    ctx.helperObj->ash_flush(
        ctx.helperCTX, file, [=](error_t e) { handle_result(ctx, e); });

    return nifpp::make(ctx.env, std::make_tuple(ok, ctx.reqId));
}

ERL_NIF_TERM fsync(NifCTX ctx, const std::string file, const int isdatasync)
{
    ctx.helperObj->ash_fsync(ctx.helperCTX, file, isdatasync,
        [=](error_t e) { handle_result(ctx, e); });

    return nifpp::make(ctx.env, std::make_tuple(ok, ctx.reqId));
}

} // namespace

extern "C" {

static int load(ErlNifEnv *env, void **priv_data, ERL_NIF_TERM load_info)
{
    return !(nifpp::register_resource<helper_ptr>(env, nullptr, "helper_ptr") &&
        nifpp::register_resource<helper_ctx_ptr>(
            env, nullptr, "helper_ctx_ptr") &&
        nifpp::register_resource<fuse_file_info>(
            env, nullptr, "fuse_file_info"));
}

static ERL_NIF_TERM sh_set_threads_number(
    ErlNifEnv *env, int argc, const ERL_NIF_TERM argv[])
{
    return noctx_wrap(set_threads_number, env, argv);
}

static ERL_NIF_TERM sh_new_helper_ctx(
    ErlNifEnv *env, int argc, const ERL_NIF_TERM argv[])
{
    return noctx_wrap(new_helper_ctx, env, argv);
}

static ERL_NIF_TERM sh_get_user_ctx(
    ErlNifEnv *env, int argc, const ERL_NIF_TERM argv[])
{
    return noctx_wrap(get_user_ctx, env, argv);
}

static ERL_NIF_TERM sh_set_user_ctx(
    ErlNifEnv *env, int argc, const ERL_NIF_TERM argv[])
{
    return noctx_wrap(set_user_ctx, env, argv);
}

static ERL_NIF_TERM sh_getattr(
    ErlNifEnv *env, int argc, const ERL_NIF_TERM argv[])
{
    return wrap(getattr, env, argv);
}

static ERL_NIF_TERM sh_access(
    ErlNifEnv *env, int argc, const ERL_NIF_TERM argv[])
{
    return wrap(access, env, argv);
}

static ERL_NIF_TERM sh_mknod(
    ErlNifEnv *env, int argc, const ERL_NIF_TERM argv[])
{
    return wrap(mknod, env, argv);
}

static ERL_NIF_TERM sh_mkdir(
    ErlNifEnv *env, int argc, const ERL_NIF_TERM argv[])
{
    return wrap(mkdir, env, argv);
}

static ERL_NIF_TERM sh_unlink(
    ErlNifEnv *env, int argc, const ERL_NIF_TERM argv[])
{
    return wrap(unlink, env, argv);
}

static ERL_NIF_TERM sh_rmdir(
    ErlNifEnv *env, int argc, const ERL_NIF_TERM argv[])
{
    return wrap(rmdir, env, argv);
}

static ERL_NIF_TERM sh_symlink(
    ErlNifEnv *env, int argc, const ERL_NIF_TERM argv[])
{
    return wrap(symlink, env, argv);
}

static ERL_NIF_TERM sh_rename(
    ErlNifEnv *env, int argc, const ERL_NIF_TERM argv[])
{
    return wrap(rename, env, argv);
}

static ERL_NIF_TERM sh_link(ErlNifEnv *env, int argc, const ERL_NIF_TERM argv[])
{
    return wrap(link, env, argv);
}

static ERL_NIF_TERM sh_chmod(
    ErlNifEnv *env, int argc, const ERL_NIF_TERM argv[])
{
    return wrap(chmod, env, argv);
}

static ERL_NIF_TERM sh_chown(
    ErlNifEnv *env, int argc, const ERL_NIF_TERM argv[])
{
    return wrap(chown, env, argv);
}

static ERL_NIF_TERM sh_truncate(
    ErlNifEnv *env, int argc, const ERL_NIF_TERM argv[])
{
    return wrap(truncate, env, argv);
}

static ERL_NIF_TERM sh_open(ErlNifEnv *env, int argc, const ERL_NIF_TERM argv[])
{
    return wrap(open, env, argv);
}

static ERL_NIF_TERM sh_read(ErlNifEnv *env, int argc, const ERL_NIF_TERM argv[])
{
    return wrap(read, env, argv);
}

static ERL_NIF_TERM sh_write(
    ErlNifEnv *env, int argc, const ERL_NIF_TERM argv[])
{
    return wrap(write, env, argv);
}

static ERL_NIF_TERM sh_release(
    ErlNifEnv *env, int argc, const ERL_NIF_TERM argv[])
{
    return wrap(release, env, argv);
}

static ERL_NIF_TERM sh_flush(
    ErlNifEnv *env, int argc, const ERL_NIF_TERM argv[])
{
    return wrap(flush, env, argv);
}

static ERL_NIF_TERM sh_fsync(
    ErlNifEnv *env, int argc, const ERL_NIF_TERM argv[])
{
    return wrap(fsync, env, argv);
}

static ErlNifFunc nif_funcs[] = {
    {"set_threads_number", 1, sh_set_threads_number},
    {"getattr", 3, sh_getattr}, {"access", 4, sh_access},
    {"mknod", 6, sh_mknod}, {"mkdir", 4, sh_mkdir}, {"unlink", 3, sh_unlink},
    {"rmdir", 3, sh_rmdir}, {"symlink", 4, sh_symlink},
    {"rename", 4, sh_rename}, {"link", 4, sh_link}, {"chmod", 4, sh_chmod},
    {"chown", 5, sh_chown}, {"truncate", 4, sh_truncate}, {"open", 4, sh_open},
    {"read", 5, sh_read}, {"write", 5, sh_write}, {"release", 3, sh_release},
    {"flush", 3, sh_flush}, {"fsync", 4, sh_fsync},
    {"username_to_uid", 1, username_to_uid},
    {"groupname_to_gid", 1, groupname_to_gid},
    {"new_helper_obj", 2, new_helper_obj},
    {"new_helper_ctx", 1, sh_new_helper_ctx},
    {"set_user_ctx", 2, sh_set_user_ctx}, {"get_user_ctx", 1, sh_get_user_ctx}};

ERL_NIF_INIT(helpers_nif, nif_funcs, load, NULL, NULL, NULL);

} // extern C<|MERGE_RESOLUTION|>--- conflicted
+++ resolved
@@ -648,7 +648,7 @@
 ERL_NIF_TERM read(NifCTX ctx, const std::string file, off_t offset, size_t size)
 {
     auto buf = std::make_shared<std::vector<char>>(size);
-    auto parameters = std::map<std::string, std::string>({});
+    auto parameters = std::unordered_map<std::string, std::string>({});
     ctx.helperObj->ash_read(ctx.helperCTX, file,
         asio::mutable_buffer(buf->data(), size), offset, parameters,
         [ctx, buf](asio::mutable_buffer mbuf, error_t e) {
@@ -662,18 +662,11 @@
     NifCTX ctx, const std::string file, const off_t offset, std::string data)
 {
     auto sData = std::make_shared<std::string>(std::move(data));
-    auto parameters = std::map<std::string, std::string>({});
+    auto parameters = std::unordered_map<std::string, std::string>({});
     ctx.helperObj->ash_write(ctx.helperCTX, file,
-<<<<<<< HEAD
         asio::const_buffer(sData->data(), sData->size()), offset, parameters,
-        [ctx, file, offset, sData](int size, error_t e) {
-            handle_result(ctx, e, size);
-        });
-=======
-        asio::const_buffer(sData->data(), sData->size()), offset, "",
         [ctx, file, offset, sData](
             int size, error_t e) { handle_result(ctx, e, size); });
->>>>>>> 84b5b1f0
 
     return nifpp::make(ctx.env, std::make_tuple(ok, ctx.reqId));
 }
